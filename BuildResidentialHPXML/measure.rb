# frozen_string_literal: true

# Require all gems up front; this is much faster than multiple resource
# files lazy loading as needed, as it prevents multiple lookups for the
# same gem.
require 'openstudio'
require 'pathname'
require 'csv'
require 'oga'
require_relative 'resources/geometry'
require_relative '../HPXMLtoOpenStudio/resources/airflow'
require_relative '../HPXMLtoOpenStudio/resources/battery'
require_relative '../HPXMLtoOpenStudio/resources/constants'
require_relative '../HPXMLtoOpenStudio/resources/constructions'
require_relative '../HPXMLtoOpenStudio/resources/geometry'
require_relative '../HPXMLtoOpenStudio/resources/hotwater_appliances'
require_relative '../HPXMLtoOpenStudio/resources/hpxml_defaults'
require_relative '../HPXMLtoOpenStudio/resources/hpxml'
require_relative '../HPXMLtoOpenStudio/resources/hvac'
require_relative '../HPXMLtoOpenStudio/resources/hvac_sizing'
require_relative '../HPXMLtoOpenStudio/resources/lighting'
require_relative '../HPXMLtoOpenStudio/resources/location'
require_relative '../HPXMLtoOpenStudio/resources/materials'
require_relative '../HPXMLtoOpenStudio/resources/misc_loads'
require_relative '../HPXMLtoOpenStudio/resources/meta_measure'
require_relative '../HPXMLtoOpenStudio/resources/psychrometrics'
require_relative '../HPXMLtoOpenStudio/resources/pv'
require_relative '../HPXMLtoOpenStudio/resources/schedules'
require_relative '../HPXMLtoOpenStudio/resources/unit_conversions'
require_relative '../HPXMLtoOpenStudio/resources/util'
require_relative '../HPXMLtoOpenStudio/resources/validator'
require_relative '../HPXMLtoOpenStudio/resources/version'
require_relative '../HPXMLtoOpenStudio/resources/waterheater'
require_relative '../HPXMLtoOpenStudio/resources/weather'
require_relative '../HPXMLtoOpenStudio/resources/xmlhelper'

# start the measure
class BuildResidentialHPXML < OpenStudio::Measure::ModelMeasure
  # human readable name
  def name
    return 'HPXML Builder (Beta)'
  end

  # human readable description
  def description
    return 'Builds a residential HPXML file.'
  end

  # human readable description of modeling approach
  def modeler_description
    return ''
  end

  # define the arguments that the user will input
  def arguments(model)
    args = OpenStudio::Measure::OSArgumentVector.new

    arg = OpenStudio::Measure::OSArgument.makeStringArgument('hpxml_path', true)
    arg.setDisplayName('HPXML File Path')
    arg.setDescription('Absolute/relative path of the HPXML file.')
    args << arg

    arg = OpenStudio::Measure::OSArgument.makeStringArgument('software_info_program_used', false)
    arg.setDisplayName('Software Info: Program Used')
    arg.setDescription('The name of the software program used.')
    args << arg

    arg = OpenStudio::Measure::OSArgument.makeStringArgument('software_info_program_version', false)
    arg.setDisplayName('Software Info: Program Version')
    arg.setDescription('The version of the software program used.')
    args << arg

    arg = OpenStudio::Measure::OSArgument::makeIntegerArgument('simulation_control_timestep', false)
    arg.setDisplayName('Simulation Control: Timestep')
    arg.setUnits('min')
    arg.setDescription('Value must be a divisor of 60.')
    args << arg

    arg = OpenStudio::Measure::OSArgument::makeStringArgument('simulation_control_run_period', false)
    arg.setDisplayName('Simulation Control: Run Period')
    arg.setDescription('Enter a date like "Jan 1 - Dec 31".')
    args << arg

    arg = OpenStudio::Measure::OSArgument::makeIntegerArgument('simulation_control_run_period_calendar_year', false)
    arg.setDisplayName('Simulation Control: Run Period Calendar Year')
    arg.setUnits('year')
    arg.setDescription('This numeric field should contain the calendar year that determines the start day of week. If you are running simulations using AMY weather files, the value entered for calendar year will not be used; it will be overridden by the actual year found in the AMY weather file.')
    args << arg

    arg = OpenStudio::Measure::OSArgument::makeBoolArgument('simulation_control_daylight_saving_enabled', false)
    arg.setDisplayName('Simulation Control: Daylight Saving Enabled')
    arg.setDescription('Whether to use daylight saving.')
    args << arg

    arg = OpenStudio::Measure::OSArgument::makeStringArgument('simulation_control_daylight_saving_period', false)
    arg.setDisplayName('Simulation Control: Daylight Saving Period')
    arg.setDescription('Enter a date like "Mar 15 - Dec 15".')
    args << arg

    site_type_choices = OpenStudio::StringVector.new
    site_type_choices << HPXML::SiteTypeSuburban
    site_type_choices << HPXML::SiteTypeUrban
    site_type_choices << HPXML::SiteTypeRural

    arg = OpenStudio::Measure::OSArgument::makeChoiceArgument('site_type', site_type_choices, false)
    arg.setDisplayName('Site: Type')
    arg.setDescription('The type of site.')
    args << arg

    site_shielding_of_home_choices = OpenStudio::StringVector.new
    site_shielding_of_home_choices << Constants.Auto
    site_shielding_of_home_choices << HPXML::ShieldingExposed
    site_shielding_of_home_choices << HPXML::ShieldingNormal
    site_shielding_of_home_choices << HPXML::ShieldingWellShielded

    arg = OpenStudio::Measure::OSArgument::makeChoiceArgument('site_shielding_of_home', site_shielding_of_home_choices, true)
    arg.setDisplayName('Site: Shielding of Home')
    arg.setDescription("Presence of nearby buildings, trees, obstructions for infiltration model.  A value of '#{Constants.Auto}' will use '#{HPXML::ShieldingNormal}'.")
    arg.setDefaultValue(Constants.Auto)
    args << arg

    arg = OpenStudio::Measure::OSArgument.makeStringArgument('site_zip_code', false)
    arg.setDisplayName('Site: Zip Code')
    arg.setDescription('Zip code of the home address.')
    args << arg

    site_iecc_zone_choices = OpenStudio::StringVector.new
    Constants.IECCZones.each do |iz|
      site_iecc_zone_choices << iz
    end

    arg = OpenStudio::Measure::OSArgument.makeChoiceArgument('site_iecc_zone', site_iecc_zone_choices, false)
    arg.setDisplayName('Site: IECC Zone')
    arg.setDescription('IECC zone of the home address.')
    args << arg

    site_state_code_choices = OpenStudio::StringVector.new
    Constants.StateCodes.each do |sc|
      site_state_code_choices << sc
    end

    arg = OpenStudio::Measure::OSArgument.makeChoiceArgument('site_state_code', site_state_code_choices, false)
    arg.setDisplayName('Site: State Code')
    arg.setDescription('State code of the home address.')
    args << arg

    arg = OpenStudio::Measure::OSArgument.makeStringArgument('weather_station_epw_filepath', true)
    arg.setDisplayName('Weather Station: EnergyPlus Weather (EPW) Filepath')
    arg.setDescription('Path of the EPW file.')
    arg.setDefaultValue('USA_CO_Denver.Intl.AP.725650_TMY3.epw')
    args << arg

    arg = OpenStudio::Measure::OSArgument.makeIntegerArgument('year_built', false)
    arg.setDisplayName('Building Construction: Year Built')
    arg.setDescription('The year the building was built')
    args << arg

    unit_type_choices = OpenStudio::StringVector.new
    unit_type_choices << HPXML::ResidentialTypeSFD
    unit_type_choices << HPXML::ResidentialTypeSFA
    unit_type_choices << HPXML::ResidentialTypeApartment

    arg = OpenStudio::Measure::OSArgument::makeChoiceArgument('geometry_unit_type', unit_type_choices, true)
    arg.setDisplayName('Geometry: Unit Type')
    arg.setDescription("The type of dwelling unit. Use #{HPXML::ResidentialTypeSFA} for a dwelling unit with 1 or more stories, attached units to one or both sides, and no units above/below. Use #{HPXML::ResidentialTypeApartment} for a dwelling unit with 1 story, attached units to one, two, or three sides, and units above and/or below.")
    arg.setDefaultValue(HPXML::ResidentialTypeSFD)
    args << arg

    level_choices = OpenStudio::StringVector.new
    level_choices << 'Bottom'
    level_choices << 'Middle'
    level_choices << 'Top'

    arg = OpenStudio::Measure::OSArgument::makeBoolArgument('geometry_unit_left_wall_is_adiabatic', true)
    arg.setDisplayName('Geometry: Unit Left Wall Is Adiabatic')
    arg.setDescription('Presence of an adiabatic left wall.')
    arg.setDefaultValue(false)
    args << arg

    arg = OpenStudio::Measure::OSArgument::makeBoolArgument('geometry_unit_right_wall_is_adiabatic', true)
    arg.setDisplayName('Geometry: Unit Right Wall Is Adiabatic')
    arg.setDescription('Presence of an adiabatic right wall.')
    arg.setDefaultValue(false)
    args << arg

    arg = OpenStudio::Measure::OSArgument::makeBoolArgument('geometry_unit_front_wall_is_adiabatic', true)
    arg.setDisplayName('Geometry: Unit Front Wall Is Adiabatic')
    arg.setDescription('Presence of an adiabatic front wall, for example, the unit is adjacent to a conditioned corridor.')
    arg.setDefaultValue(false)
    args << arg

    arg = OpenStudio::Measure::OSArgument::makeBoolArgument('geometry_unit_back_wall_is_adiabatic', true)
    arg.setDisplayName('Geometry: Unit Back Wall Is Adiabatic')
    arg.setDescription('Presence of an adiabatic back wall.')
    arg.setDefaultValue(false)
    args << arg

    arg = OpenStudio::Measure::OSArgument::makeIntegerArgument('geometry_unit_num_floors_above_grade', true)
    arg.setDisplayName('Geometry: Unit Number of Floors Above Grade')
    arg.setUnits('#')
    arg.setDescription("The number of floors above grade in the unit. Conditioned attics are included. Assumed to be 1 if #{HPXML::ResidentialTypeApartment}.")
    arg.setDefaultValue(2)
    args << arg

    arg = OpenStudio::Measure::OSArgument::makeDoubleArgument('geometry_unit_cfa', true)
    arg.setDisplayName('Geometry: Unit Conditioned Floor Area')
    arg.setUnits('ft^2')
    arg.setDescription("The total floor area of the unit's conditioned space (including any conditioned basement floor area).")
    arg.setDefaultValue(2000.0)
    args << arg

    arg = OpenStudio::Measure::OSArgument::makeDoubleArgument('geometry_unit_aspect_ratio', true)
    arg.setDisplayName('Geometry: Unit Aspect Ratio')
    arg.setUnits('FB/LR')
    arg.setDescription('The ratio of front/back wall length to left/right wall length for the unit, excluding any protruding garage wall area.')
    arg.setDefaultValue(2.0)
    args << arg

    arg = OpenStudio::Measure::OSArgument::makeDoubleArgument('geometry_unit_orientation', true)
    arg.setDisplayName('Geometry: Unit Orientation')
    arg.setUnits('degrees')
    arg.setDescription("The unit's orientation is measured clockwise from north (e.g., North=0, East=90, South=180, West=270).")
    arg.setDefaultValue(180.0)
    args << arg

    arg = OpenStudio::Measure::OSArgument::makeIntegerArgument('geometry_unit_num_bedrooms', true)
    arg.setDisplayName('Geometry: Unit Number of Bedrooms')
    arg.setUnits('#')
    arg.setDescription('The number of bedrooms in the unit. Used to determine the energy usage of appliances and plug loads, hot water usage, etc.')
    arg.setDefaultValue(3)
    args << arg

    arg = OpenStudio::Measure::OSArgument::makeStringArgument('geometry_unit_num_bathrooms', true)
    arg.setDisplayName('Geometry: Unit Number of Bathrooms')
    arg.setUnits('#')
    arg.setDescription("The number of bathrooms in the unit.  A value of '#{Constants.Auto}' will default the value based on the number of bedrooms.")
    arg.setDefaultValue(Constants.Auto)
    args << arg

    arg = OpenStudio::Measure::OSArgument::makeStringArgument('geometry_unit_num_occupants', true)
    arg.setDisplayName('Geometry: Unit Number of Occupants')
    arg.setUnits('#')
    arg.setDescription("The number of occupants in the unit. A value of '#{Constants.Auto}' will default the value based on the number of bedrooms. Used to specify the internal gains from people only.")
    arg.setDefaultValue(Constants.Auto)
    args << arg

    arg = OpenStudio::Measure::OSArgument::makeIntegerArgument('geometry_building_num_units', false)
    arg.setDisplayName('Geometry: Building Number of Units')
    arg.setUnits('#')
    arg.setDescription("The number of units in the building. This is required for #{HPXML::ResidentialTypeSFA} and #{HPXML::ResidentialTypeApartment}s.")
    args << arg

    arg = OpenStudio::Measure::OSArgument::makeDoubleArgument('geometry_average_ceiling_height', true)
    arg.setDisplayName('Geometry: Average Ceiling Height')
    arg.setUnits('ft')
    arg.setDescription('Average distance from the floor to the ceiling.')
    arg.setDefaultValue(8.0)
    args << arg

    arg = OpenStudio::Measure::OSArgument::makeDoubleArgument('geometry_garage_width', true)
    arg.setDisplayName('Geometry: Garage Width')
    arg.setUnits('ft')
    arg.setDescription("The width of the garage. Enter zero for no garage. Only applies to #{HPXML::ResidentialTypeSFD} units.")
    arg.setDefaultValue(0.0)
    args << arg

    arg = OpenStudio::Measure::OSArgument::makeDoubleArgument('geometry_garage_depth', true)
    arg.setDisplayName('Geometry: Garage Depth')
    arg.setUnits('ft')
    arg.setDescription("The depth of the garage. Only applies to #{HPXML::ResidentialTypeSFD} units.")
    arg.setDefaultValue(20.0)
    args << arg

    arg = OpenStudio::Measure::OSArgument::makeDoubleArgument('geometry_garage_protrusion', true)
    arg.setDisplayName('Geometry: Garage Protrusion')
    arg.setUnits('frac')
    arg.setDescription("The fraction of the garage that is protruding from the living space. Only applies to #{HPXML::ResidentialTypeSFD} units.")
    arg.setDefaultValue(0.0)
    args << arg

    garage_position_choices = OpenStudio::StringVector.new
    garage_position_choices << 'Right'
    garage_position_choices << 'Left'

    arg = OpenStudio::Measure::OSArgument::makeChoiceArgument('geometry_garage_position', garage_position_choices, true)
    arg.setDisplayName('Geometry: Garage Position')
    arg.setDescription("The position of the garage. Only applies to #{HPXML::ResidentialTypeSFD} units.")
    arg.setDefaultValue('Right')
    args << arg

    # Currently hiding these detailed and seldom used geometry inputs

    # arg = OpenStudio::Measure::OSArgument::makeDoubleArgument('geometry_inset_width', true)
    # arg.setDisplayName('Geometry: Inset Width')
    # arg.setUnits('ft')
    # arg.setDescription("The width of the inset. Only applies to #{HPXML::ResidentialTypeApartment}s.")
    # arg.setDefaultValue(0.0)
    # args << arg

    # arg = OpenStudio::Measure::OSArgument::makeDoubleArgument('geometry_inset_depth', true)
    # arg.setDisplayName('Geometry: Inset Depth')
    # arg.setUnits('ft')
    # arg.setDescription("The depth of the inset. Only applies to #{HPXML::ResidentialTypeApartment}s.")
    # arg.setDefaultValue(0.0)
    # args << arg

    # inset_position_choices = OpenStudio::StringVector.new
    # inset_position_choices << 'Right'
    # inset_position_choices << 'Left'

    # arg = OpenStudio::Measure::OSArgument::makeChoiceArgument('geometry_inset_position', inset_position_choices, true)
    # arg.setDisplayName('Geometry: Inset Position')
    # arg.setDescription("The position of the inset. Only applies to #{HPXML::ResidentialTypeApartment}s.")
    # arg.setDefaultValue('Right')
    # args << arg

    # arg = OpenStudio::Measure::OSArgument::makeDoubleArgument('geometry_balcony_depth', true)
    # arg.setDisplayName('Geometry: Balcony Depth')
    # arg.setUnits('ft')
    # arg.setDescription("The depth of the balcony. Only applies to #{HPXML::ResidentialTypeApartment}s.")
    # arg.setDefaultValue(0.0)
    # args << arg

    foundation_type_choices = OpenStudio::StringVector.new
    foundation_type_choices << HPXML::FoundationTypeSlab
    foundation_type_choices << HPXML::FoundationTypeCrawlspaceVented
    foundation_type_choices << HPXML::FoundationTypeCrawlspaceUnvented
    foundation_type_choices << HPXML::FoundationTypeCrawlspaceConditioned
    foundation_type_choices << HPXML::FoundationTypeBasementUnconditioned
    foundation_type_choices << HPXML::FoundationTypeBasementConditioned
    foundation_type_choices << HPXML::FoundationTypeAmbient
    foundation_type_choices << HPXML::FoundationTypeAboveApartment # I.e., adiabatic

    arg = OpenStudio::Measure::OSArgument::makeChoiceArgument('geometry_foundation_type', foundation_type_choices, true)
    arg.setDisplayName('Geometry: Foundation Type')
    arg.setDescription('The foundation type of the building.')
    arg.setDefaultValue(HPXML::FoundationTypeSlab)
    args << arg

    arg = OpenStudio::Measure::OSArgument::makeDoubleArgument('geometry_foundation_height', true)
    arg.setDisplayName('Geometry: Foundation Height')
    arg.setUnits('ft')
    arg.setDescription('The height of the foundation (e.g., 3ft for crawlspace, 8ft for basement). Only applies to basements/crawlspaces.')
    arg.setDefaultValue(0.0)
    args << arg

    arg = OpenStudio::Measure::OSArgument::makeDoubleArgument('geometry_foundation_height_above_grade', true)
    arg.setDisplayName('Geometry: Foundation Height Above Grade')
    arg.setUnits('ft')
    arg.setDescription('The depth above grade of the foundation wall. Only applies to basements/crawlspaces.')
    arg.setDefaultValue(0.0)
    args << arg

    arg = OpenStudio::Measure::OSArgument::makeDoubleArgument('geometry_rim_joist_height', false)
    arg.setDisplayName('Geometry: Rim Joist Height')
    arg.setUnits('in')
    arg.setDescription('The height of the rim joists. Only applies to basements/crawlspaces.')
    args << arg

    attic_type_choices = OpenStudio::StringVector.new
    attic_type_choices << HPXML::AtticTypeFlatRoof
    attic_type_choices << HPXML::AtticTypeVented
    attic_type_choices << HPXML::AtticTypeUnvented
    attic_type_choices << HPXML::AtticTypeConditioned
    attic_type_choices << HPXML::AtticTypeBelowApartment # I.e., adiabatic

    arg = OpenStudio::Measure::OSArgument::makeChoiceArgument('geometry_attic_type', attic_type_choices, true)
    arg.setDisplayName('Geometry: Attic Type')
    arg.setDescription('The attic type of the building.')
    arg.setDefaultValue(HPXML::AtticTypeVented)
    args << arg

    roof_type_choices = OpenStudio::StringVector.new
    roof_type_choices << 'gable'
    roof_type_choices << 'hip'

    arg = OpenStudio::Measure::OSArgument::makeChoiceArgument('geometry_roof_type', roof_type_choices, true)
    arg.setDisplayName('Geometry: Roof Type')
    arg.setDescription('The roof type of the building. Ignored if the building has a flat roof.')
    arg.setDefaultValue('gable')
    args << arg

    roof_pitch_choices = OpenStudio::StringVector.new
    roof_pitch_choices << '1:12'
    roof_pitch_choices << '2:12'
    roof_pitch_choices << '3:12'
    roof_pitch_choices << '4:12'
    roof_pitch_choices << '5:12'
    roof_pitch_choices << '6:12'
    roof_pitch_choices << '7:12'
    roof_pitch_choices << '8:12'
    roof_pitch_choices << '9:12'
    roof_pitch_choices << '10:12'
    roof_pitch_choices << '11:12'
    roof_pitch_choices << '12:12'

    arg = OpenStudio::Measure::OSArgument::makeChoiceArgument('geometry_roof_pitch', roof_pitch_choices, true)
    arg.setDisplayName('Geometry: Roof Pitch')
    arg.setDescription('The roof pitch of the attic. Ignored if the building has a flat roof.')
    arg.setDefaultValue('6:12')
    args << arg

    arg = OpenStudio::Measure::OSArgument::makeDoubleArgument('geometry_eaves_depth', true)
    arg.setDisplayName('Geometry: Eaves Depth')
    arg.setUnits('ft')
    arg.setDescription('The eaves depth of the roof.')
    arg.setDefaultValue(2.0)
    args << arg

    arg = OpenStudio::Measure::OSArgument::makeStringArgument('geometry_has_flue_or_chimney', true)
    arg.setDisplayName('Geometry: Has Flue or Chimney')
    arg.setDescription("Presence of flue or chimney for infiltration model.  A value of '#{Constants.Auto}' will default based on the fuel type and efficiency of space/water heating equipment in the home.")
    arg.setDefaultValue(Constants.Auto)
    args << arg

    arg = OpenStudio::Measure::OSArgument::makeDoubleArgument('neighbor_front_distance', true)
    arg.setDisplayName('Neighbor: Front Distance')
    arg.setUnits('ft')
    arg.setDescription('The distance between the unit and the neighboring building to the front (not including eaves). A value of zero indicates no neighbors. Used for shading.')
    arg.setDefaultValue(0.0)
    args << arg

    arg = OpenStudio::Measure::OSArgument::makeDoubleArgument('neighbor_back_distance', true)
    arg.setDisplayName('Neighbor: Back Distance')
    arg.setUnits('ft')
    arg.setDescription('The distance between the unit and the neighboring building to the back (not including eaves). A value of zero indicates no neighbors. Used for shading.')
    arg.setDefaultValue(0.0)
    args << arg

    arg = OpenStudio::Measure::OSArgument::makeDoubleArgument('neighbor_left_distance', true)
    arg.setDisplayName('Neighbor: Left Distance')
    arg.setUnits('ft')
    arg.setDescription('The distance between the unit and the neighboring building to the left (not including eaves). A value of zero indicates no neighbors. Used for shading.')
    arg.setDefaultValue(10.0)
    args << arg

    arg = OpenStudio::Measure::OSArgument::makeDoubleArgument('neighbor_right_distance', true)
    arg.setDisplayName('Neighbor: Right Distance')
    arg.setUnits('ft')
    arg.setDescription('The distance between the unit and the neighboring building to the right (not including eaves). A value of zero indicates no neighbors. Used for shading.')
    arg.setDefaultValue(10.0)
    args << arg

    arg = OpenStudio::Measure::OSArgument::makeStringArgument('neighbor_front_height', true)
    arg.setDisplayName('Neighbor: Front Height')
    arg.setUnits('ft')
    arg.setDescription("The height of the neighboring building to the front. A value of '#{Constants.Auto}' will use the same height as this building.")
    arg.setDefaultValue(Constants.Auto)
    args << arg

    arg = OpenStudio::Measure::OSArgument::makeStringArgument('neighbor_back_height', true)
    arg.setDisplayName('Neighbor: Back Height')
    arg.setUnits('ft')
    arg.setDescription("The height of the neighboring building to the back. A value of '#{Constants.Auto}' will use the same height as this building.")
    arg.setDefaultValue(Constants.Auto)
    args << arg

    arg = OpenStudio::Measure::OSArgument::makeStringArgument('neighbor_left_height', true)
    arg.setDisplayName('Neighbor: Left Height')
    arg.setUnits('ft')
    arg.setDescription("The height of the neighboring building to the left. A value of '#{Constants.Auto}' will use the same height as this building.")
    arg.setDefaultValue(Constants.Auto)
    args << arg

    arg = OpenStudio::Measure::OSArgument::makeStringArgument('neighbor_right_height', true)
    arg.setDisplayName('Neighbor: Right Height')
    arg.setUnits('ft')
    arg.setDescription("The height of the neighboring building to the right. A value of '#{Constants.Auto}' will use the same height as this building.")
    arg.setDefaultValue(Constants.Auto)
    args << arg

    arg = OpenStudio::Measure::OSArgument::makeDoubleArgument('floor_over_foundation_assembly_r', true)
    arg.setDisplayName('Floor: Over Foundation Assembly R-value')
    arg.setUnits('h-ft^2-R/Btu')
    arg.setDescription('Assembly R-value for the floor over the foundation. Ignored if the building has a slab-on-grade foundation.')
    arg.setDefaultValue(28.1)
    args << arg

    arg = OpenStudio::Measure::OSArgument::makeDoubleArgument('floor_over_garage_assembly_r', true)
    arg.setDisplayName('Floor: Over Garage Assembly R-value')
    arg.setUnits('h-ft^2-R/Btu')
    arg.setDescription('Assembly R-value for the floor over the garage. Ignored unless the building has a garage under conditioned space.')
    arg.setDefaultValue(28.1)
    args << arg

    foundation_wall_type_choices = OpenStudio::StringVector.new
    foundation_wall_type_choices << Constants.Auto
    foundation_wall_type_choices << HPXML::FoundationWallTypeSolidConcrete
    foundation_wall_type_choices << HPXML::FoundationWallTypeConcreteBlock
    foundation_wall_type_choices << HPXML::FoundationWallTypeConcreteBlockFoamCore
    foundation_wall_type_choices << HPXML::FoundationWallTypeConcreteBlockPerliteCore
    foundation_wall_type_choices << HPXML::FoundationWallTypeConcreteBlockVermiculiteCore
    foundation_wall_type_choices << HPXML::FoundationWallTypeConcreteBlockSolidCore
    foundation_wall_type_choices << HPXML::FoundationWallTypeDoubleBrick
    foundation_wall_type_choices << HPXML::FoundationWallTypeWood

    arg = OpenStudio::Measure::OSArgument::makeStringArgument('foundation_wall_type', true)
    arg.setDisplayName('Foundation Wall: Type')
    arg.setDescription('The material type of the foundation wall.')
    arg.setDefaultValue(Constants.Auto)
    args << arg

    arg = OpenStudio::Measure::OSArgument::makeStringArgument('foundation_wall_thickness', true)
    arg.setDisplayName('Foundation Wall: Thickness')
    arg.setDescription('The thickness of the foundation wall.')
    arg.setDefaultValue(Constants.Auto)
    args << arg

    arg = OpenStudio::Measure::OSArgument::makeDoubleArgument('foundation_wall_insulation_r', true)
    arg.setDisplayName('Foundation Wall: Insulation Nominal R-value')
    arg.setUnits('h-ft^2-R/Btu')
    arg.setDescription('Nominal R-value for the foundation wall insulation. Only applies to basements/crawlspaces.')
    arg.setDefaultValue(0)
    args << arg

    wall_ins_location_choices = OpenStudio::StringVector.new
    wall_ins_location_choices << 'interior'
    wall_ins_location_choices << 'exterior'

    arg = OpenStudio::Measure::OSArgument::makeChoiceArgument('foundation_wall_insulation_location', wall_ins_location_choices, false)
    arg.setDisplayName('Foundation Wall: Insulation Location')
    arg.setUnits('ft')
    arg.setDescription('Whether the insulation is on the interior or exterior of the foundation wall. Only applies to basements/crawlspaces.')
    arg.setDefaultValue('exterior')
    args << arg

    arg = OpenStudio::Measure::OSArgument::makeStringArgument('foundation_wall_insulation_distance_to_top', true)
    arg.setDisplayName('Foundation Wall: Insulation Distance To Top')
    arg.setUnits('ft')
    arg.setDescription("The distance from the top of the foundation wall to the top of the foundation wall insulation. Only applies to basements/crawlspaces. A value of '#{Constants.Auto}' will use zero.")
    arg.setDefaultValue(Constants.Auto)
    args << arg

    arg = OpenStudio::Measure::OSArgument::makeStringArgument('foundation_wall_insulation_distance_to_bottom', true)
    arg.setDisplayName('Foundation Wall: Insulation Distance To Bottom')
    arg.setUnits('ft')
    arg.setDescription("The distance from the top of the foundation wall to the bottom of the foundation wall insulation. Only applies to basements/crawlspaces. A value of '#{Constants.Auto}' will use the height of the foundation wall.")
    arg.setDefaultValue(Constants.Auto)
    args << arg

    arg = OpenStudio::Measure::OSArgument::makeDoubleArgument('foundation_wall_assembly_r', false)
    arg.setDisplayName('Foundation Wall: Assembly R-value')
    arg.setUnits('h-ft^2-R/Btu')
    arg.setDescription('Assembly R-value for the foundation walls. Only applies to basements/crawlspaces. If provided, overrides the previous foundation wall insulation inputs.')
    args << arg

    arg = OpenStudio::Measure::OSArgument::makeDoubleArgument('rim_joist_assembly_r', false)
    arg.setDisplayName('Rim Joist: Assembly R-value')
    arg.setUnits('h-ft^2-R/Btu')
    arg.setDescription('Assembly R-value for the rim joists. Only applies to basements/crawlspaces.')
    args << arg

    arg = OpenStudio::Measure::OSArgument::makeDoubleArgument('slab_perimeter_insulation_r', true)
    arg.setDisplayName('Slab: Perimeter Insulation Nominal R-value')
    arg.setUnits('h-ft^2-R/Btu')
    arg.setDescription('Nominal R-value of the vertical slab perimeter insulation. Applies to slab-on-grade foundations and basement/crawlspace floors.')
    arg.setDefaultValue(0)
    args << arg

    arg = OpenStudio::Measure::OSArgument::makeDoubleArgument('slab_perimeter_depth', true)
    arg.setDisplayName('Slab: Perimeter Insulation Depth')
    arg.setUnits('ft')
    arg.setDescription('Depth from grade to bottom of vertical slab perimeter insulation. Applies to slab-on-grade foundations and basement/crawlspace floors.')
    arg.setDefaultValue(0)
    args << arg

    arg = OpenStudio::Measure::OSArgument::makeDoubleArgument('slab_under_insulation_r', true)
    arg.setDisplayName('Slab: Under Slab Insulation Nominal R-value')
    arg.setUnits('h-ft^2-R/Btu')
    arg.setDescription('Nominal R-value of the horizontal under slab insulation. Applies to slab-on-grade foundations and basement/crawlspace floors.')
    arg.setDefaultValue(0)
    args << arg

    arg = OpenStudio::Measure::OSArgument::makeDoubleArgument('slab_under_width', true)
    arg.setDisplayName('Slab: Under Slab Insulation Width')
    arg.setUnits('ft')
    arg.setDescription('Width from slab edge inward of horizontal under-slab insulation. Enter 999 to specify that the under slab insulation spans the entire slab. Applies to slab-on-grade foundations and basement/crawlspace floors.')
    arg.setDefaultValue(0)
    args << arg

    arg = OpenStudio::Measure::OSArgument::makeStringArgument('slab_thickness', true)
    arg.setDisplayName('Slab: Thickness')
    arg.setDescription('The thickness of the slab. Zero can be entered if there is a dirt floor instead of a slab.')
    arg.setDefaultValue(Constants.Auto)
    args << arg

    arg = OpenStudio::Measure::OSArgument::makeStringArgument('slab_carpet_fraction', true)
    arg.setDisplayName('Slab: Carpet Fraction')
    arg.setUnits('Frac')
    arg.setDescription('Fraction of the slab floor area that is carpeted.')
    arg.setDefaultValue(Constants.Auto)
    args << arg

    arg = OpenStudio::Measure::OSArgument::makeStringArgument('slab_carpet_r', true)
    arg.setDisplayName('Slab: Carpet R-value')
    arg.setUnits('h-ft^2-R/Btu')
    arg.setDescription('R-value of the slab carpet.')
    arg.setDefaultValue(Constants.Auto)
    args << arg

    arg = OpenStudio::Measure::OSArgument::makeDoubleArgument('ceiling_assembly_r', true)
    arg.setDisplayName('Ceiling: Assembly R-value')
    arg.setUnits('h-ft^2-R/Btu')
    arg.setDescription('Assembly R-value for the ceiling (attic floor).')
    arg.setDefaultValue(31.6)
    args << arg

    roof_material_type_choices = OpenStudio::StringVector.new
    roof_material_type_choices << HPXML::RoofTypeAsphaltShingles
    roof_material_type_choices << HPXML::RoofTypeConcrete
    roof_material_type_choices << HPXML::RoofTypeCool
    roof_material_type_choices << HPXML::RoofTypeClayTile
    roof_material_type_choices << HPXML::RoofTypeEPS
    roof_material_type_choices << HPXML::RoofTypeMetal
    roof_material_type_choices << HPXML::RoofTypePlasticRubber
    roof_material_type_choices << HPXML::RoofTypeShingles
    roof_material_type_choices << HPXML::RoofTypeWoodShingles

    arg = OpenStudio::Measure::OSArgument::makeChoiceArgument('roof_material_type', roof_material_type_choices, false)
    arg.setDisplayName('Roof: Material Type')
    arg.setDescription('The material type of the roof.')
    args << arg

    color_choices = OpenStudio::StringVector.new
    color_choices << HPXML::ColorDark
    color_choices << HPXML::ColorLight
    color_choices << HPXML::ColorMedium
    color_choices << HPXML::ColorMediumDark
    color_choices << HPXML::ColorReflective

    arg = OpenStudio::Measure::OSArgument::makeChoiceArgument('roof_color', color_choices, true)
    arg.setDisplayName('Roof: Color')
    arg.setDescription('The color of the roof.')
    arg.setDefaultValue(HPXML::ColorMedium)
    args << arg

    arg = OpenStudio::Measure::OSArgument::makeDoubleArgument('roof_assembly_r', true)
    arg.setDisplayName('Roof: Assembly R-value')
    arg.setUnits('h-ft^2-R/Btu')
    arg.setDescription('Assembly R-value of the roof.')
    arg.setDefaultValue(2.3)
    args << arg

    arg = OpenStudio::Measure::OSArgument::makeBoolArgument('roof_radiant_barrier', true)
    arg.setDisplayName('Roof: Has Radiant Barrier')
    arg.setDescription('Presence of a radiant barrier in the attic.')
    arg.setDefaultValue(false)
    args << arg

    roof_radiant_barrier_grade_choices = OpenStudio::StringVector.new
    roof_radiant_barrier_grade_choices << '1'
    roof_radiant_barrier_grade_choices << '2'
    roof_radiant_barrier_grade_choices << '3'

    arg = OpenStudio::Measure::OSArgument::makeChoiceArgument('roof_radiant_barrier_grade', roof_radiant_barrier_grade_choices, true)
    arg.setDisplayName('Roof: Radiant Barrier Grade')
    arg.setDescription('The grade of the radiant barrier, if it exists.')
    arg.setDefaultValue('1')
    args << arg

    wall_type_choices = OpenStudio::StringVector.new
    wall_type_choices << HPXML::WallTypeWoodStud
    wall_type_choices << HPXML::WallTypeCMU
    wall_type_choices << HPXML::WallTypeDoubleWoodStud
    wall_type_choices << HPXML::WallTypeICF
    wall_type_choices << HPXML::WallTypeLog
    wall_type_choices << HPXML::WallTypeSIP
    wall_type_choices << HPXML::WallTypeConcrete
    wall_type_choices << HPXML::WallTypeSteelStud
    wall_type_choices << HPXML::WallTypeStone
    wall_type_choices << HPXML::WallTypeStrawBale
    wall_type_choices << HPXML::WallTypeBrick

    arg = OpenStudio::Measure::OSArgument::makeChoiceArgument('wall_type', wall_type_choices, true)
    arg.setDisplayName('Wall: Type')
    arg.setDescription('The type of walls.')
    arg.setDefaultValue(HPXML::WallTypeWoodStud)
    args << arg

    wall_siding_type_choices = OpenStudio::StringVector.new
    wall_siding_type_choices << HPXML::SidingTypeAluminum
    wall_siding_type_choices << HPXML::SidingTypeAsbestos
    wall_siding_type_choices << HPXML::SidingTypeBrick
    wall_siding_type_choices << HPXML::SidingTypeCompositeShingle
    wall_siding_type_choices << HPXML::SidingTypeFiberCement
    wall_siding_type_choices << HPXML::SidingTypeMasonite
    wall_siding_type_choices << HPXML::SidingTypeNone
    wall_siding_type_choices << HPXML::SidingTypeStucco
    wall_siding_type_choices << HPXML::SidingTypeSyntheticStucco
    wall_siding_type_choices << HPXML::SidingTypeVinyl
    wall_siding_type_choices << HPXML::SidingTypeWood

    arg = OpenStudio::Measure::OSArgument::makeChoiceArgument('wall_siding_type', wall_siding_type_choices, false)
    arg.setDisplayName('Wall: Siding Type')
    arg.setDescription('The siding type of the walls. Also applies to rim joists.')
    args << arg

    arg = OpenStudio::Measure::OSArgument::makeChoiceArgument('wall_color', color_choices, true)
    arg.setDisplayName('Wall: Color')
    arg.setDescription('The color of the walls. Also applies to rim joists.')
    arg.setDefaultValue(HPXML::ColorMedium)
    args << arg

    arg = OpenStudio::Measure::OSArgument::makeDoubleArgument('wall_assembly_r', true)
    arg.setDisplayName('Wall: Assembly R-value')
    arg.setUnits('h-ft^2-R/Btu')
    arg.setDescription('Assembly R-value of the walls.')
    arg.setDefaultValue(11.9)
    args << arg

    arg = OpenStudio::Measure::OSArgument::makeDoubleArgument('window_front_wwr', true)
    arg.setDisplayName('Windows: Front Window-to-Wall Ratio')
    arg.setDescription("The ratio of window area to wall area for the unit's front facade. Enter 0 if specifying Front Window Area instead.")
    arg.setDefaultValue(0.18)
    args << arg

    arg = OpenStudio::Measure::OSArgument::makeDoubleArgument('window_back_wwr', true)
    arg.setDisplayName('Windows: Back Window-to-Wall Ratio')
    arg.setDescription("The ratio of window area to wall area for the unit's back facade. Enter 0 if specifying Back Window Area instead.")
    arg.setDefaultValue(0.18)
    args << arg

    arg = OpenStudio::Measure::OSArgument::makeDoubleArgument('window_left_wwr', true)
    arg.setDisplayName('Windows: Left Window-to-Wall Ratio')
    arg.setDescription("The ratio of window area to wall area for the unit's left facade (when viewed from the front). Enter 0 if specifying Left Window Area instead.")
    arg.setDefaultValue(0.18)
    args << arg

    arg = OpenStudio::Measure::OSArgument::makeDoubleArgument('window_right_wwr', true)
    arg.setDisplayName('Windows: Right Window-to-Wall Ratio')
    arg.setDescription("The ratio of window area to wall area for the unit's right facade (when viewed from the front). Enter 0 if specifying Right Window Area instead.")
    arg.setDefaultValue(0.18)
    args << arg

    arg = OpenStudio::Measure::OSArgument::makeDoubleArgument('window_area_front', true)
    arg.setDisplayName('Windows: Front Window Area')
    arg.setDescription("The amount of window area on the unit's front facade. Enter 0 if specifying Front Window-to-Wall Ratio instead.")
    arg.setDefaultValue(0)
    args << arg

    arg = OpenStudio::Measure::OSArgument::makeDoubleArgument('window_area_back', true)
    arg.setDisplayName('Windows: Back Window Area')
    arg.setDescription("The amount of window area on the unit's back facade. Enter 0 if specifying Back Window-to-Wall Ratio instead.")
    arg.setDefaultValue(0)
    args << arg

    arg = OpenStudio::Measure::OSArgument::makeDoubleArgument('window_area_left', true)
    arg.setDisplayName('Windows: Left Window Area')
    arg.setDescription("The amount of window area on the unit's left facade (when viewed from the front). Enter 0 if specifying Left Window-to-Wall Ratio instead.")
    arg.setDefaultValue(0)
    args << arg

    arg = OpenStudio::Measure::OSArgument::makeDoubleArgument('window_area_right', true)
    arg.setDisplayName('Windows: Right Window Area')
    arg.setDescription("The amount of window area on the unit's right facade (when viewed from the front). Enter 0 if specifying Right Window-to-Wall Ratio instead.")
    arg.setDefaultValue(0)
    args << arg

    arg = OpenStudio::Measure::OSArgument::makeDoubleArgument('window_aspect_ratio', true)
    arg.setDisplayName('Windows: Aspect Ratio')
    arg.setDescription('Ratio of window height to width.')
    arg.setDefaultValue(1.333)
    args << arg

    arg = OpenStudio::Measure::OSArgument::makeDoubleArgument('window_fraction_operable', false)
    arg.setDisplayName('Windows: Fraction Operable')
    arg.setDescription('Fraction of windows that are operable.')
    args << arg

    arg = OpenStudio::Measure::OSArgument::makeDoubleArgument('window_ufactor', true)
    arg.setDisplayName('Windows: U-Factor')
    arg.setUnits('Btu/hr-ft^2-R')
    arg.setDescription('Full-assembly NFRC U-factor.')
    arg.setDefaultValue(0.37)
    args << arg

    arg = OpenStudio::Measure::OSArgument::makeDoubleArgument('window_shgc', true)
    arg.setDisplayName('Windows: SHGC')
    arg.setDescription('Full-assembly NFRC solar heat gain coefficient.')
    arg.setDefaultValue(0.3)
    args << arg

    arg = OpenStudio::Measure::OSArgument::makeDoubleArgument('window_interior_shading_winter', false)
    arg.setDisplayName('Windows: Winter Interior Shading')
    arg.setDescription('Interior shading multiplier for the heating season. 1.0 indicates no reduction in solar gain, 0.85 indicates 15% reduction, etc.')
    args << arg

    arg = OpenStudio::Measure::OSArgument::makeDoubleArgument('window_interior_shading_summer', false)
    arg.setDisplayName('Windows: Summer Interior Shading')
    arg.setDescription('Interior shading multiplier for the cooling season. 1.0 indicates no reduction in solar gain, 0.85 indicates 15% reduction, etc.')
    args << arg

    arg = OpenStudio::Measure::OSArgument::makeDoubleArgument('window_exterior_shading_winter', false)
    arg.setDisplayName('Windows: Winter Exterior Shading')
    arg.setDescription('Exterior shading multiplier for the heating season. 1.0 indicates no reduction in solar gain, 0.85 indicates 15% reduction, etc.')
    args << arg

    arg = OpenStudio::Measure::OSArgument::makeDoubleArgument('window_exterior_shading_summer', false)
    arg.setDisplayName('Windows: Summer Exterior Shading')
    arg.setDescription('Exterior shading multiplier for the cooling season. 1.0 indicates no reduction in solar gain, 0.85 indicates 15% reduction, etc.')
    args << arg

    arg = OpenStudio::Measure::OSArgument::makeDoubleArgument('overhangs_front_depth', true)
    arg.setDisplayName('Overhangs: Front Depth')
    arg.setDescription('The depth of overhangs for windows for the front facade.')
    arg.setDefaultValue(0)
    args << arg

    arg = OpenStudio::Measure::OSArgument::makeDoubleArgument('overhangs_front_distance_to_top_of_window', true)
    arg.setDisplayName('Overhangs: Front Distance to Top of Window')
    arg.setDescription('The overhangs distance to the top of window for the front facade.')
    arg.setDefaultValue(0)
    args << arg

    arg = OpenStudio::Measure::OSArgument::makeDoubleArgument('overhangs_front_distance_to_bottom_of_window', true)
    arg.setDisplayName('Overhangs: Front Distance to Bottom of Window')
    arg.setDescription('The overhangs distance to the bottom of window for the front facade.')
    arg.setDefaultValue(4)
    args << arg

    arg = OpenStudio::Measure::OSArgument::makeDoubleArgument('overhangs_back_depth', true)
    arg.setDisplayName('Overhangs: Back Depth')
    arg.setDescription('The depth of overhangs for windows for the back facade.')
    arg.setDefaultValue(0)
    args << arg

    arg = OpenStudio::Measure::OSArgument::makeDoubleArgument('overhangs_back_distance_to_top_of_window', true)
    arg.setDisplayName('Overhangs: Back Distance to Top of Window')
    arg.setDescription('The overhangs distance to the top of window for the back facade.')
    arg.setDefaultValue(0)
    args << arg

    arg = OpenStudio::Measure::OSArgument::makeDoubleArgument('overhangs_back_distance_to_bottom_of_window', true)
    arg.setDisplayName('Overhangs: Back Distance to Bottom of Window')
    arg.setDescription('The overhangs distance to the bottom of window for the back facade.')
    arg.setDefaultValue(4)
    args << arg

    arg = OpenStudio::Measure::OSArgument::makeDoubleArgument('overhangs_left_depth', true)
    arg.setDisplayName('Overhangs: Left Depth')
    arg.setDescription('The depth of overhangs for windows for the left facade.')
    arg.setDefaultValue(0)
    args << arg

    arg = OpenStudio::Measure::OSArgument::makeDoubleArgument('overhangs_left_distance_to_top_of_window', true)
    arg.setDisplayName('Overhangs: Left Distance to Top of Window')
    arg.setDescription('The overhangs distance to the top of window for the left facade.')
    arg.setDefaultValue(0)
    args << arg

    arg = OpenStudio::Measure::OSArgument::makeDoubleArgument('overhangs_left_distance_to_bottom_of_window', true)
    arg.setDisplayName('Overhangs: Left Distance to Bottom of Window')
    arg.setDescription('The overhangs distance to the bottom of window for the left facade.')
    arg.setDefaultValue(4)
    args << arg

    arg = OpenStudio::Measure::OSArgument::makeDoubleArgument('overhangs_right_depth', true)
    arg.setDisplayName('Overhangs: Right Depth')
    arg.setDescription('The depth of overhangs for windows for the right facade.')
    arg.setDefaultValue(0)
    args << arg

    arg = OpenStudio::Measure::OSArgument::makeDoubleArgument('overhangs_right_distance_to_top_of_window', true)
    arg.setDisplayName('Overhangs: Right Distance to Top of Window')
    arg.setDescription('The overhangs distance to the top of window for the right facade.')
    arg.setDefaultValue(0)
    args << arg

    arg = OpenStudio::Measure::OSArgument::makeDoubleArgument('overhangs_right_distance_to_bottom_of_window', true)
    arg.setDisplayName('Overhangs: Right Distance to Bottom of Window')
    arg.setDescription('The overhangs distance to the bottom of window for the right facade.')
    arg.setDefaultValue(4)
    args << arg

    arg = OpenStudio::Measure::OSArgument::makeDoubleArgument('skylight_area_front', true)
    arg.setDisplayName('Skylights: Front Roof Area')
    arg.setDescription("The amount of skylight area on the unit's front conditioned roof facade.")
    arg.setDefaultValue(0)
    args << arg

    arg = OpenStudio::Measure::OSArgument::makeDoubleArgument('skylight_area_back', true)
    arg.setDisplayName('Skylights: Back Roof Area')
    arg.setDescription("The amount of skylight area on the unit's back conditioned roof facade.")
    arg.setDefaultValue(0)
    args << arg

    arg = OpenStudio::Measure::OSArgument::makeDoubleArgument('skylight_area_left', true)
    arg.setDisplayName('Skylights: Left Roof Area')
    arg.setDescription("The amount of skylight area on the unit's left conditioned roof facade (when viewed from the front).")
    arg.setDefaultValue(0)
    args << arg

    arg = OpenStudio::Measure::OSArgument::makeDoubleArgument('skylight_area_right', true)
    arg.setDisplayName('Skylights: Right Roof Area')
    arg.setDescription("The amount of skylight area on the unit's right conditioned roof facade (when viewed from the front).")
    arg.setDefaultValue(0)
    args << arg

    arg = OpenStudio::Measure::OSArgument::makeDoubleArgument('skylight_ufactor', true)
    arg.setDisplayName('Skylights: U-Factor')
    arg.setUnits('Btu/hr-ft^2-R')
    arg.setDescription('Full-assembly NFRC U-factor.')
    arg.setDefaultValue(0.33)
    args << arg

    skylight_shgc = OpenStudio::Measure::OSArgument::makeDoubleArgument('skylight_shgc', true)
    skylight_shgc.setDisplayName('Skylights: SHGC')
    skylight_shgc.setDescription('Full-assembly NFRC solar heat gain coefficient.')
    skylight_shgc.setDefaultValue(0.45)
    args << skylight_shgc

    arg = OpenStudio::Measure::OSArgument::makeDoubleArgument('door_area', true)
    arg.setDisplayName('Doors: Area')
    arg.setUnits('ft^2')
    arg.setDescription('The area of the opaque door(s).')
    arg.setDefaultValue(20.0)
    args << arg

    arg = OpenStudio::Measure::OSArgument::makeDoubleArgument('door_rvalue', true)
    arg.setDisplayName('Doors: R-value')
    arg.setUnits('h-ft^2-R/Btu')
    arg.setDescription('R-value of the opaque door(s).')
    arg.setDefaultValue(4.4)
    args << arg

    air_leakage_units_choices = OpenStudio::StringVector.new
    air_leakage_units_choices << HPXML::UnitsACH
    air_leakage_units_choices << HPXML::UnitsCFM
    air_leakage_units_choices << HPXML::UnitsACHNatural

    arg = OpenStudio::Measure::OSArgument::makeChoiceArgument('air_leakage_units', air_leakage_units_choices, true)
    arg.setDisplayName('Air Leakage: Units')
    arg.setDescription('The unit of measure for the air leakage.')
    arg.setDefaultValue(HPXML::UnitsACH)
    args << arg

    arg = OpenStudio::Measure::OSArgument::makeDoubleArgument('air_leakage_house_pressure', true)
    arg.setDisplayName('Air Leakage: House Pressure')
    arg.setUnits('Pa')
    arg.setDescription("The house pressure relative to outside. Required when units are #{HPXML::UnitsACH} or #{HPXML::UnitsCFM}.")
    arg.setDefaultValue(50)
    args << arg

    arg = OpenStudio::Measure::OSArgument::makeDoubleArgument('air_leakage_value', true)
    arg.setDisplayName('Air Leakage: Value')
    arg.setDescription('Air exchange rate value.')
    arg.setDefaultValue(3)
    args << arg

    heating_system_type_choices = OpenStudio::StringVector.new
    heating_system_type_choices << 'none'
    heating_system_type_choices << HPXML::HVACTypeFurnace
    heating_system_type_choices << HPXML::HVACTypeWallFurnace
    heating_system_type_choices << HPXML::HVACTypeFloorFurnace
    heating_system_type_choices << HPXML::HVACTypeBoiler
    heating_system_type_choices << HPXML::HVACTypeElectricResistance
    heating_system_type_choices << HPXML::HVACTypeStove
    heating_system_type_choices << HPXML::HVACTypePortableHeater
    heating_system_type_choices << HPXML::HVACTypeFireplace
    heating_system_type_choices << HPXML::HVACTypeFixedHeater
    heating_system_type_choices << HPXML::HVACTypePTACHeating
    heating_system_type_choices << "Shared #{HPXML::HVACTypeBoiler} w/ Baseboard"
    heating_system_type_choices << "Shared #{HPXML::HVACTypeBoiler} w/ Ductless Fan Coil"

    heating_system_fuel_choices = OpenStudio::StringVector.new
    heating_system_fuel_choices << HPXML::FuelTypeElectricity
    heating_system_fuel_choices << HPXML::FuelTypeNaturalGas
    heating_system_fuel_choices << HPXML::FuelTypeOil
    heating_system_fuel_choices << HPXML::FuelTypePropane
    heating_system_fuel_choices << HPXML::FuelTypeWoodCord
    heating_system_fuel_choices << HPXML::FuelTypeWoodPellets
    heating_system_fuel_choices << HPXML::FuelTypeCoal

    cooling_system_type_choices = OpenStudio::StringVector.new
    cooling_system_type_choices << 'none'
    cooling_system_type_choices << HPXML::HVACTypeCentralAirConditioner
    cooling_system_type_choices << HPXML::HVACTypeRoomAirConditioner
    cooling_system_type_choices << HPXML::HVACTypeEvaporativeCooler
    cooling_system_type_choices << HPXML::HVACTypeMiniSplitAirConditioner
    cooling_system_type_choices << HPXML::HVACTypePTAC

    cooling_efficiency_type_choices = OpenStudio::StringVector.new
    cooling_efficiency_type_choices << HPXML::UnitsSEER
    cooling_efficiency_type_choices << HPXML::UnitsEER
    cooling_efficiency_type_choices << HPXML::UnitsCEER

    compressor_type_choices = OpenStudio::StringVector.new
    compressor_type_choices << HPXML::HVACCompressorTypeSingleStage
    compressor_type_choices << HPXML::HVACCompressorTypeTwoStage
    compressor_type_choices << HPXML::HVACCompressorTypeVariableSpeed

    arg = OpenStudio::Measure::OSArgument::makeChoiceArgument('heating_system_type', heating_system_type_choices, true)
    arg.setDisplayName('Heating System: Type')
    arg.setDescription("The type of heating system. Use 'none' if there is no heating system.")
    arg.setDefaultValue(HPXML::HVACTypeFurnace)
    args << arg

    arg = OpenStudio::Measure::OSArgument::makeChoiceArgument('heating_system_fuel', heating_system_fuel_choices, true)
    arg.setDisplayName('Heating System: Fuel Type')
    arg.setDescription("The fuel type of the heating system. Ignored for #{HPXML::HVACTypeElectricResistance} and #{HPXML::HVACTypePTACHeating}.")
    arg.setDefaultValue(HPXML::FuelTypeNaturalGas)
    args << arg

    arg = OpenStudio::Measure::OSArgument::makeDoubleArgument('heating_system_heating_efficiency', true)
    arg.setDisplayName('Heating System: Rated AFUE or Percent')
    arg.setUnits('Frac')
    arg.setDescription('The rated heating efficiency value of the heating system.')
    arg.setDefaultValue(0.78)
    args << arg

    arg = OpenStudio::Measure::OSArgument::makeStringArgument('heating_system_heating_capacity', true)
    arg.setDisplayName('Heating System: Heating Capacity')
    arg.setDescription("The output heating capacity of the heating system. Enter '#{Constants.Auto}' to size the capacity based on ACCA Manual J/S.")
    arg.setUnits('Btu/hr')
    arg.setDefaultValue(Constants.Auto)
    args << arg

    arg = OpenStudio::Measure::OSArgument::makeDoubleArgument('heating_system_fraction_heat_load_served', true)
    arg.setDisplayName('Heating System: Fraction Heat Load Served')
    arg.setDescription('The heating load served by the heating system.')
    arg.setUnits('Frac')
    arg.setDefaultValue(1)
    args << arg

    arg = OpenStudio::Measure::OSArgument::makeDoubleArgument('heating_system_airflow_defect_ratio', false)
    arg.setDisplayName('Heating System: Airflow Defect Ratio')
    arg.setDescription("The airflow defect ratio, defined as (InstalledAirflow - DesignAirflow) / DesignAirflow, of the heating system per ANSI/RESNET/ACCA Standard 310. A value of zero means no airflow defect. Applies only to #{HPXML::HVACTypeFurnace}.")
    arg.setUnits('Frac')
    args << arg

    arg = OpenStudio::Measure::OSArgument::makeChoiceArgument('cooling_system_type', cooling_system_type_choices, true)
    arg.setDisplayName('Cooling System: Type')
    arg.setDescription("The type of cooling system. Use 'none' if there is no cooling system.")
    arg.setDefaultValue(HPXML::HVACTypeCentralAirConditioner)
    args << arg

    arg = OpenStudio::Measure::OSArgument::makeChoiceArgument('cooling_system_cooling_efficiency_type', cooling_efficiency_type_choices, true)
    arg.setDisplayName('Cooling System: Efficiency Type')
    arg.setDescription("The efficiency type of the cooling system. System types #{HPXML::HVACTypeCentralAirConditioner} and #{HPXML::HVACTypeMiniSplitAirConditioner} use #{HPXML::UnitsSEER}. System types #{HPXML::HVACTypeRoomAirConditioner} and #{HPXML::HVACTypePTAC} use #{HPXML::UnitsEER} or #{HPXML::UnitsCEER}. Ignored for system type #{HPXML::HVACTypeEvaporativeCooler}.")
    arg.setDefaultValue(HPXML::UnitsSEER)
    args << arg

    arg = OpenStudio::Measure::OSArgument::makeDoubleArgument('cooling_system_cooling_efficiency', true)
    arg.setDisplayName('Cooling System: Efficiency')
    arg.setUnits("#{HPXML::UnitsSEER} or #{HPXML::UnitsEER} or #{HPXML::UnitsCEER}")
    arg.setDescription("The rated efficiency value of the cooling system. Ignored for #{HPXML::HVACTypeEvaporativeCooler}.")
    arg.setDefaultValue(13.0)
    args << arg

    arg = OpenStudio::Measure::OSArgument::makeChoiceArgument('cooling_system_cooling_compressor_type', compressor_type_choices, false)
    arg.setDisplayName('Cooling System: Cooling Compressor Type')
    arg.setDescription("The compressor type of the cooling system. Only applies to #{HPXML::HVACTypeCentralAirConditioner}.")
    args << arg

    arg = OpenStudio::Measure::OSArgument::makeDoubleArgument('cooling_system_cooling_sensible_heat_fraction', false)
    arg.setDisplayName('Cooling System: Cooling Sensible Heat Fraction')
    arg.setDescription("The sensible heat fraction of the cooling system. Ignored for #{HPXML::HVACTypeEvaporativeCooler}.")
    arg.setUnits('Frac')
    args << arg

    arg = OpenStudio::Measure::OSArgument::makeStringArgument('cooling_system_cooling_capacity', true)
    arg.setDisplayName('Cooling System: Cooling Capacity')
    arg.setDescription("The output cooling capacity of the cooling system. Enter '#{Constants.Auto}' to size the capacity based on ACCA Manual J/S.")
    arg.setUnits('tons')
    arg.setDefaultValue(Constants.Auto)
    args << arg

    arg = OpenStudio::Measure::OSArgument::makeDoubleArgument('cooling_system_fraction_cool_load_served', true)
    arg.setDisplayName('Cooling System: Fraction Cool Load Served')
    arg.setDescription('The cooling load served by the cooling system.')
    arg.setUnits('Frac')
    arg.setDefaultValue(1)
    args << arg

    arg = OpenStudio::Measure::OSArgument::makeBoolArgument('cooling_system_is_ducted', true)
    arg.setDisplayName('Cooling System: Is Ducted')
    arg.setDescription("Whether the cooling system is ducted or not. Only used for #{HPXML::HVACTypeMiniSplitAirConditioner} and #{HPXML::HVACTypeEvaporativeCooler}. It's assumed that #{HPXML::HVACTypeCentralAirConditioner} is ducted, and #{HPXML::HVACTypeRoomAirConditioner} and #{HPXML::HVACTypePTAC} are not ducted.")
    arg.setDefaultValue(false)
    args << arg

    arg = OpenStudio::Measure::OSArgument::makeDoubleArgument('cooling_system_airflow_defect_ratio', false)
    arg.setDisplayName('Cooling System: Airflow Defect Ratio')
    arg.setDescription("The airflow defect ratio, defined as (InstalledAirflow - DesignAirflow) / DesignAirflow, of the cooling system per ANSI/RESNET/ACCA Standard 310. A value of zero means no airflow defect. Applies only to #{HPXML::HVACTypeCentralAirConditioner} and ducted #{HPXML::HVACTypeMiniSplitAirConditioner}.")
    arg.setUnits('Frac')
    args << arg

    arg = OpenStudio::Measure::OSArgument::makeDoubleArgument('cooling_system_charge_defect_ratio', false)
    arg.setDisplayName('Cooling System: Charge Defect Ratio')
    arg.setDescription("The refrigerant charge defect ratio, defined as (InstalledCharge - DesignCharge) / DesignCharge, of the cooling system per ANSI/RESNET/ACCA Standard 310. A value of zero means no refrigerant charge defect. Applies only to #{HPXML::HVACTypeCentralAirConditioner} and #{HPXML::HVACTypeMiniSplitAirConditioner}.")
    arg.setUnits('Frac')
    args << arg

    heat_pump_type_choices = OpenStudio::StringVector.new
    heat_pump_type_choices << 'none'
    heat_pump_type_choices << HPXML::HVACTypeHeatPumpAirToAir
    heat_pump_type_choices << HPXML::HVACTypeHeatPumpMiniSplit
    heat_pump_type_choices << HPXML::HVACTypeHeatPumpGroundToAir
    heat_pump_type_choices << HPXML::HVACTypeHeatPumpPTHP

    heat_pump_heating_efficiency_type_choices = OpenStudio::StringVector.new
    heat_pump_heating_efficiency_type_choices << HPXML::UnitsHSPF
    heat_pump_heating_efficiency_type_choices << HPXML::UnitsCOP

    heat_pump_fuel_choices = OpenStudio::StringVector.new
    heat_pump_fuel_choices << HPXML::FuelTypeElectricity

    heat_pump_backup_type_choices = OpenStudio::StringVector.new
    heat_pump_backup_type_choices << 'none'
    heat_pump_backup_type_choices << HPXML::HeatPumpBackupTypeIntegrated
    heat_pump_backup_type_choices << HPXML::HeatPumpBackupTypeSeparate

    heat_pump_backup_fuel_choices = OpenStudio::StringVector.new
    heat_pump_backup_fuel_choices << HPXML::FuelTypeElectricity
    heat_pump_backup_fuel_choices << HPXML::FuelTypeNaturalGas
    heat_pump_backup_fuel_choices << HPXML::FuelTypeOil
    heat_pump_backup_fuel_choices << HPXML::FuelTypePropane

    arg = OpenStudio::Measure::OSArgument::makeChoiceArgument('heat_pump_type', heat_pump_type_choices, true)
    arg.setDisplayName('Heat Pump: Type')
    arg.setDescription("The type of heat pump. Use 'none' if there is no heat pump.")
    arg.setDefaultValue('none')
    args << arg

    arg = OpenStudio::Measure::OSArgument::makeChoiceArgument('heat_pump_heating_efficiency_type', heat_pump_heating_efficiency_type_choices, true)
    arg.setDisplayName('Heat Pump: Heating Efficiency Type')
    arg.setDescription("The heating efficiency type of heat pump. System types #{HPXML::HVACTypeHeatPumpAirToAir} and #{HPXML::HVACTypeHeatPumpMiniSplit} use #{HPXML::UnitsHSPF}. System types #{HPXML::HVACTypeHeatPumpGroundToAir} and #{HPXML::HVACTypeHeatPumpPTHP} use #{HPXML::UnitsCOP}.")
    arg.setDefaultValue(HPXML::UnitsHSPF)
    args << arg

    arg = OpenStudio::Measure::OSArgument::makeDoubleArgument('heat_pump_heating_efficiency', true)
    arg.setDisplayName('Heat Pump: Heating Efficiency')
    arg.setUnits("#{HPXML::UnitsHSPF} or #{HPXML::UnitsCOP}")
    arg.setDescription('The rated heating efficiency value of the heat pump.')
    arg.setDefaultValue(7.7)
    args << arg

    arg = OpenStudio::Measure::OSArgument::makeChoiceArgument('heat_pump_cooling_efficiency_type', cooling_efficiency_type_choices, true)
    arg.setDisplayName('Heat Pump: Cooling Efficiency Type')
    arg.setDescription("The cooling efficiency type of heat pump. System types #{HPXML::HVACTypeHeatPumpAirToAir} and #{HPXML::HVACTypeHeatPumpMiniSplit} use #{HPXML::UnitsSEER}. System types #{HPXML::HVACTypeHeatPumpGroundToAir} and #{HPXML::HVACTypeHeatPumpPTHP} use #{HPXML::UnitsEER}.")
    arg.setDefaultValue(HPXML::UnitsSEER)
    args << arg

    arg = OpenStudio::Measure::OSArgument::makeDoubleArgument('heat_pump_cooling_efficiency', true)
    arg.setDisplayName('Heat Pump: Cooling Efficiency')
    arg.setUnits("#{HPXML::UnitsSEER} or #{HPXML::UnitsEER}")
    arg.setDescription('The rated cooling efficiency value of the heat pump.')
    arg.setDefaultValue(13.0)
    args << arg

    arg = OpenStudio::Measure::OSArgument::makeChoiceArgument('heat_pump_cooling_compressor_type', compressor_type_choices, false)
    arg.setDisplayName('Heat Pump: Cooling Compressor Type')
    arg.setDescription("The compressor type of the heat pump. Only applies to #{HPXML::HVACTypeHeatPumpAirToAir}.")
    args << arg

    arg = OpenStudio::Measure::OSArgument::makeDoubleArgument('heat_pump_cooling_sensible_heat_fraction', false)
    arg.setDisplayName('Heat Pump: Cooling Sensible Heat Fraction')
    arg.setDescription('The sensible heat fraction of the heat pump.')
    arg.setUnits('Frac')
    args << arg

    arg = OpenStudio::Measure::OSArgument::makeStringArgument('heat_pump_heating_capacity', true)
    arg.setDisplayName('Heat Pump: Heating Capacity')
    arg.setDescription("The output heating capacity of the heat pump. Enter '#{Constants.Auto}' to size the capacity based on ACCA Manual J/S (i.e., based on cooling design loads with some oversizing allowances for heating design loads). Enter '#{Constants.AutoMaxLoad}' to size the capacity based on the maximum of heating/cooling design loads.")
    arg.setUnits('Btu/hr')
    arg.setDefaultValue(Constants.Auto)
    args << arg

    arg = OpenStudio::Measure::OSArgument::makeStringArgument('heat_pump_heating_capacity_17_f', true)
    arg.setDisplayName('Heat Pump: Heating Capacity 17F')
    arg.setDescription("The output heating capacity of the heat pump at 17F. Only applies to #{HPXML::HVACTypeHeatPumpAirToAir} and #{HPXML::HVACTypeHeatPumpMiniSplit}.")
    arg.setUnits('Btu/hr')
    arg.setDefaultValue(Constants.Auto)
    args << arg

    arg = OpenStudio::Measure::OSArgument::makeStringArgument('heat_pump_cooling_capacity', true)
    arg.setDisplayName('Heat Pump: Cooling Capacity')
    arg.setDescription("The output cooling capacity of the heat pump. Enter '#{Constants.Auto}' to size the capacity based on ACCA Manual J/S.")
    arg.setUnits('Btu/hr')
    arg.setDefaultValue(Constants.Auto)
    args << arg

    arg = OpenStudio::Measure::OSArgument::makeDoubleArgument('heat_pump_fraction_heat_load_served', true)
    arg.setDisplayName('Heat Pump: Fraction Heat Load Served')
    arg.setDescription('The heating load served by the heat pump.')
    arg.setUnits('Frac')
    arg.setDefaultValue(1)
    args << arg

    arg = OpenStudio::Measure::OSArgument::makeDoubleArgument('heat_pump_fraction_cool_load_served', true)
    arg.setDisplayName('Heat Pump: Fraction Cool Load Served')
    arg.setDescription('The cooling load served by the heat pump.')
    arg.setUnits('Frac')
    arg.setDefaultValue(1)
    args << arg

    arg = OpenStudio::Measure::OSArgument::makeChoiceArgument('heat_pump_backup_type', heat_pump_backup_type_choices, true)
    arg.setDisplayName('Heat Pump: Backup Type')
    arg.setDescription("The backup type of the heat pump. If '#{HPXML::HeatPumpBackupTypeIntegrated}', represents e.g. built-in electric strip heat or dual-fuel integrated furnace. If '#{HPXML::HeatPumpBackupTypeSeparate}', represents e.g. electric baseboard or boiler based on the Heating System 2 specified below. Use 'none' if there is no backup heating.")
    arg.setDefaultValue(HPXML::HeatPumpBackupTypeIntegrated)
    args << arg

    arg = OpenStudio::Measure::OSArgument::makeChoiceArgument('heat_pump_backup_fuel', heat_pump_backup_fuel_choices, true)
    arg.setDisplayName('Heat Pump: Backup Fuel Type')
    arg.setDescription("The backup fuel type of the heat pump. Only applies if Backup Type is '#{HPXML::HeatPumpBackupTypeIntegrated}'.")
    arg.setDefaultValue(HPXML::FuelTypeElectricity)
    args << arg

    arg = OpenStudio::Measure::OSArgument::makeDoubleArgument('heat_pump_backup_heating_efficiency', true)
    arg.setDisplayName('Heat Pump: Backup Rated Efficiency')
    arg.setDescription("The backup rated efficiency value of the heat pump. Percent for electricity fuel type. AFUE otherwise. Only applies if Backup Type is '#{HPXML::HeatPumpBackupTypeIntegrated}'.")
    arg.setDefaultValue(1)
    args << arg

    arg = OpenStudio::Measure::OSArgument::makeStringArgument('heat_pump_backup_heating_capacity', true)
    arg.setDisplayName('Heat Pump: Backup Heating Capacity')
    arg.setDescription("The backup output heating capacity of the heat pump. Enter '#{Constants.Auto}' to size the capacity based on ACCA Manual J/S. Only applies if Backup Type is '#{HPXML::HeatPumpBackupTypeIntegrated}'.")
    arg.setUnits('Btu/hr')
    arg.setDefaultValue(Constants.Auto)
    args << arg

    arg = OpenStudio::Measure::OSArgument::makeDoubleArgument('heat_pump_backup_heating_switchover_temp', false)
    arg.setDisplayName('Heat Pump: Backup Heating Switchover Temperature')
    arg.setDescription("The temperature at which the heat pump stops operating and the backup heating system starts running. Only applies to air-to-air and mini-split. If not provided, backup heating will operate as needed when heat pump capacity is insufficient. Applies if Backup Type is either '#{HPXML::HeatPumpBackupTypeIntegrated}' or '#{HPXML::HeatPumpBackupTypeSeparate}'.")
    arg.setUnits('deg-F')
    args << arg

    arg = OpenStudio::Measure::OSArgument::makeBoolArgument('heat_pump_is_ducted', false)
    arg.setDisplayName('Heat Pump: Is Ducted')
    arg.setDescription("Whether the heat pump is ducted or not. Only used for #{HPXML::HVACTypeHeatPumpMiniSplit}. It's assumed that #{HPXML::HVACTypeHeatPumpAirToAir} and #{HPXML::HVACTypeHeatPumpGroundToAir} are ducted.")
    args << arg

    arg = OpenStudio::Measure::OSArgument::makeDoubleArgument('heat_pump_airflow_defect_ratio', false)
    arg.setDisplayName('Heat Pump: Airflow Defect Ratio')
    arg.setDescription("The airflow defect ratio, defined as (InstalledAirflow - DesignAirflow) / DesignAirflow, of the heat pump per ANSI/RESNET/ACCA Standard 310. A value of zero means no airflow defect. Applies only to #{HPXML::HVACTypeHeatPumpAirToAir}, ducted #{HPXML::HVACTypeHeatPumpMiniSplit}, and #{HPXML::HVACTypeHeatPumpGroundToAir}.")
    arg.setUnits('Frac')
    args << arg

    arg = OpenStudio::Measure::OSArgument::makeDoubleArgument('heat_pump_charge_defect_ratio', false)
    arg.setDisplayName('Heat Pump: Charge Defect Ratio')
    arg.setDescription('The refrigerant charge defect ratio, defined as (InstalledCharge - DesignCharge) / DesignCharge, of the heat pump per ANSI/RESNET/ACCA Standard 310. A value of zero means no refrigerant charge defect. Applies to all heat pump types.')
    arg.setUnits('Frac')
    args << arg

    heating_system_2_type_choices = OpenStudio::StringVector.new
    heating_system_2_type_choices << 'none'
    heating_system_2_type_choices << HPXML::HVACTypeWallFurnace
    heating_system_2_type_choices << HPXML::HVACTypeFloorFurnace
    heating_system_2_type_choices << HPXML::HVACTypeBoiler
    heating_system_2_type_choices << HPXML::HVACTypeElectricResistance
    heating_system_2_type_choices << HPXML::HVACTypeStove
    heating_system_2_type_choices << HPXML::HVACTypePortableHeater
    heating_system_2_type_choices << HPXML::HVACTypeFireplace

    arg = OpenStudio::Measure::OSArgument::makeChoiceArgument('heating_system_2_type', heating_system_2_type_choices, true)
    arg.setDisplayName('Heating System 2: Type')
    arg.setDescription('The type of the second heating system.')
    arg.setDefaultValue('none')
    args << arg

    arg = OpenStudio::Measure::OSArgument::makeChoiceArgument('heating_system_2_fuel', heating_system_fuel_choices, true)
    arg.setDisplayName('Heating System 2: Fuel Type')
    arg.setDescription("The fuel type of the second heating system. Ignored for #{HPXML::HVACTypeElectricResistance}.")
    arg.setDefaultValue(HPXML::FuelTypeElectricity)
    args << arg

    arg = OpenStudio::Measure::OSArgument::makeDoubleArgument('heating_system_2_heating_efficiency', true)
    arg.setDisplayName('Heating System 2: Rated AFUE or Percent')
    arg.setUnits('Frac')
    arg.setDescription('The rated heating efficiency value of the second heating system.')
    arg.setDefaultValue(1.0)
    args << arg

    arg = OpenStudio::Measure::OSArgument::makeStringArgument('heating_system_2_heating_capacity', true)
    arg.setDisplayName('Heating System 2: Heating Capacity')
    arg.setDescription("The output heating capacity of the second heating system. Enter '#{Constants.Auto}' to size the capacity based on ACCA Manual J/S.")
    arg.setUnits('Btu/hr')
    arg.setDefaultValue(Constants.Auto)
    args << arg

    arg = OpenStudio::Measure::OSArgument::makeDoubleArgument('heating_system_2_fraction_heat_load_served', true)
    arg.setDisplayName('Heating System 2: Fraction Heat Load Served')
    arg.setDescription('The heat load served fraction of the second heating system. Ignored if this heating system serves as a backup system for a heat pump.')
    arg.setUnits('Frac')
    arg.setDefaultValue(0.25)
    args << arg

    arg = OpenStudio::Measure::OSArgument::makeStringArgument('hvac_control_heating_weekday_setpoint', true)
    arg.setDisplayName('HVAC Control: Heating Weekday Setpoint Schedule')
    arg.setDescription('Specify the constant or 24-hour comma-separated weekday heating setpoint schedule.')
    arg.setUnits('deg-F')
    arg.setDefaultValue('71')
    args << arg

    arg = OpenStudio::Measure::OSArgument::makeStringArgument('hvac_control_heating_weekend_setpoint', true)
    arg.setDisplayName('HVAC Control: Heating Weekend Setpoint Schedule')
    arg.setDescription('Specify the constant or 24-hour comma-separated weekend heating setpoint schedule.')
    arg.setUnits('deg-F')
    arg.setDefaultValue('71')
    args << arg

    arg = OpenStudio::Measure::OSArgument::makeStringArgument('hvac_control_cooling_weekday_setpoint', true)
    arg.setDisplayName('HVAC Control: Cooling Weekday Setpoint Schedule')
    arg.setDescription('Specify the constant or 24-hour comma-separated weekday cooling setpoint schedule.')
    arg.setUnits('deg-F')
    arg.setDefaultValue('76')
    args << arg

    arg = OpenStudio::Measure::OSArgument::makeStringArgument('hvac_control_cooling_weekend_setpoint', true)
    arg.setDisplayName('HVAC Control: Cooling Weekend Setpoint Schedule')
    arg.setDescription('Specify the constant or 24-hour comma-separated weekend cooling setpoint schedule.')
    arg.setUnits('deg-F')
    arg.setDefaultValue('76')
    args << arg

    arg = OpenStudio::Measure::OSArgument::makeStringArgument('hvac_control_heating_season_period', false)
    arg.setDisplayName('HVAC Control: Heating Season Period')
    arg.setDescription('Enter a date like "Nov 1 - Jun 30".')
    args << arg

    arg = OpenStudio::Measure::OSArgument::makeStringArgument('hvac_control_cooling_season_period', false)
    arg.setDisplayName('HVAC Control: Cooling Season Period')
    arg.setDescription('Enter a date like "Jun 1 - Oct 31".')
    args << arg

    duct_leakage_units_choices = OpenStudio::StringVector.new
    duct_leakage_units_choices << HPXML::UnitsCFM25
    duct_leakage_units_choices << HPXML::UnitsCFM50
    duct_leakage_units_choices << HPXML::UnitsPercent

    duct_location_choices = OpenStudio::StringVector.new
    duct_location_choices << Constants.Auto
    duct_location_choices << HPXML::LocationLivingSpace
    duct_location_choices << HPXML::LocationBasementConditioned
    duct_location_choices << HPXML::LocationBasementUnconditioned
    duct_location_choices << HPXML::LocationCrawlspaceVented
    duct_location_choices << HPXML::LocationCrawlspaceUnvented
    duct_location_choices << HPXML::LocationCrawlspaceConditioned
    duct_location_choices << HPXML::LocationAtticVented
    duct_location_choices << HPXML::LocationAtticUnvented
    duct_location_choices << HPXML::LocationGarage
    duct_location_choices << HPXML::LocationExteriorWall
    duct_location_choices << HPXML::LocationUnderSlab
    duct_location_choices << HPXML::LocationRoofDeck
    duct_location_choices << HPXML::LocationOutside
    duct_location_choices << HPXML::LocationOtherHousingUnit
    duct_location_choices << HPXML::LocationOtherHeatedSpace
    duct_location_choices << HPXML::LocationOtherMultifamilyBufferSpace
    duct_location_choices << HPXML::LocationOtherNonFreezingSpace

    arg = OpenStudio::Measure::OSArgument::makeChoiceArgument('ducts_leakage_units', duct_leakage_units_choices, true)
    arg.setDisplayName('Ducts: Leakage Units')
    arg.setDescription('The leakage units of the ducts.')
    arg.setDefaultValue(HPXML::UnitsPercent)
    args << arg

    arg = OpenStudio::Measure::OSArgument::makeDoubleArgument('ducts_supply_leakage_to_outside_value', true)
    arg.setDisplayName('Ducts: Supply Leakage to Outside Value')
    arg.setDescription('The leakage value to outside for the supply ducts.')
    arg.setDefaultValue(0.1)
    args << arg

    arg = OpenStudio::Measure::OSArgument::makeDoubleArgument('ducts_return_leakage_to_outside_value', true)
    arg.setDisplayName('Ducts: Return Leakage to Outside Value')
    arg.setDescription('The leakage value to outside for the return ducts.')
    arg.setDefaultValue(0.1)
    args << arg

    arg = OpenStudio::Measure::OSArgument::makeChoiceArgument('ducts_supply_location', duct_location_choices, true)
    arg.setDisplayName('Ducts: Supply Location')
    arg.setDescription('The location of the supply ducts.')
    arg.setDefaultValue(Constants.Auto)
    args << arg

    arg = OpenStudio::Measure::OSArgument::makeDoubleArgument('ducts_supply_insulation_r', true)
    arg.setDisplayName('Ducts: Supply Insulation R-Value')
    arg.setDescription('The insulation r-value of the supply ducts excluding air films.')
    arg.setUnits('h-ft^2-R/Btu')
    arg.setDefaultValue(0)
    args << arg

    arg = OpenStudio::Measure::OSArgument::makeStringArgument('ducts_supply_surface_area', true)
    arg.setDisplayName('Ducts: Supply Surface Area')
    arg.setDescription('The surface area of the supply ducts.')
    arg.setUnits('ft^2')
    arg.setDefaultValue(Constants.Auto)
    args << arg

    arg = OpenStudio::Measure::OSArgument::makeChoiceArgument('ducts_return_location', duct_location_choices, true)
    arg.setDisplayName('Ducts: Return Location')
    arg.setDescription('The location of the return ducts.')
    arg.setDefaultValue(Constants.Auto)
    args << arg

    arg = OpenStudio::Measure::OSArgument::makeDoubleArgument('ducts_return_insulation_r', true)
    arg.setDisplayName('Ducts: Return Insulation R-Value')
    arg.setDescription('The insulation r-value of the return ducts excluding air films.')
    arg.setUnits('h-ft^2-R/Btu')
    arg.setDefaultValue(0)
    args << arg

    arg = OpenStudio::Measure::OSArgument::makeStringArgument('ducts_return_surface_area', true)
    arg.setDisplayName('Ducts: Return Surface Area')
    arg.setDescription('The surface area of the return ducts.')
    arg.setUnits('ft^2')
    arg.setDefaultValue(Constants.Auto)
    args << arg

    arg = OpenStudio::Measure::OSArgument::makeStringArgument('ducts_number_of_return_registers', false)
    arg.setDisplayName('Ducts: Number of Return Registers')
    arg.setDescription("The number of return registers of the ducts. Only used if duct surface areas are set to #{Constants.Auto}.")
    arg.setUnits('#')
    arg.setDefaultValue(Constants.Auto)
    args << arg

    mech_vent_fan_type_choices = OpenStudio::StringVector.new
    mech_vent_fan_type_choices << 'none'
    mech_vent_fan_type_choices << HPXML::MechVentTypeExhaust
    mech_vent_fan_type_choices << HPXML::MechVentTypeSupply
    mech_vent_fan_type_choices << HPXML::MechVentTypeERV
    mech_vent_fan_type_choices << HPXML::MechVentTypeHRV
    mech_vent_fan_type_choices << HPXML::MechVentTypeBalanced
    mech_vent_fan_type_choices << HPXML::MechVentTypeCFIS

    mech_vent_recovery_efficiency_type_choices = OpenStudio::StringVector.new
    mech_vent_recovery_efficiency_type_choices << 'Unadjusted'
    mech_vent_recovery_efficiency_type_choices << 'Adjusted'

    arg = OpenStudio::Measure::OSArgument::makeChoiceArgument('mech_vent_fan_type', mech_vent_fan_type_choices, true)
    arg.setDisplayName('Mechanical Ventilation: Fan Type')
    arg.setDescription("The type of the mechanical ventilation. Use 'none' if there is no mechanical ventilation system.")
    arg.setDefaultValue('none')
    args << arg

    arg = OpenStudio::Measure::OSArgument::makeStringArgument('mech_vent_flow_rate', true)
    arg.setDisplayName('Mechanical Ventilation: Flow Rate')
    arg.setDescription('The flow rate of the mechanical ventilation.')
    arg.setUnits('CFM')
    arg.setDefaultValue(Constants.Auto)
    args << arg

    arg = OpenStudio::Measure::OSArgument::makeStringArgument('mech_vent_hours_in_operation', true)
    arg.setDisplayName('Mechanical Ventilation: Hours In Operation')
    arg.setDescription('The hours in operation of the mechanical ventilation.')
    arg.setUnits('hrs/day')
    arg.setDefaultValue(Constants.Auto)
    args << arg

    arg = OpenStudio::Measure::OSArgument::makeChoiceArgument('mech_vent_recovery_efficiency_type', mech_vent_recovery_efficiency_type_choices, true)
    arg.setDisplayName('Mechanical Ventilation: Total Recovery Efficiency Type')
    arg.setDescription('The total recovery efficiency type of the mechanical ventilation.')
    arg.setDefaultValue('Unadjusted')
    args << arg

    arg = OpenStudio::Measure::OSArgument::makeDoubleArgument('mech_vent_total_recovery_efficiency', true)
    arg.setDisplayName('Mechanical Ventilation: Total Recovery Efficiency')
    arg.setDescription("The Unadjusted or Adjusted total recovery efficiency of the mechanical ventilation. Applies to #{HPXML::MechVentTypeERV}.")
    arg.setUnits('Frac')
    arg.setDefaultValue(0.48)
    args << arg

    arg = OpenStudio::Measure::OSArgument::makeDoubleArgument('mech_vent_sensible_recovery_efficiency', true)
    arg.setDisplayName('Mechanical Ventilation: Sensible Recovery Efficiency')
    arg.setDescription("The Unadjusted or Adjusted sensible recovery efficiency of the mechanical ventilation. Applies to #{HPXML::MechVentTypeERV} and #{HPXML::MechVentTypeHRV}.")
    arg.setUnits('Frac')
    arg.setDefaultValue(0.72)
    args << arg

    arg = OpenStudio::Measure::OSArgument::makeStringArgument('mech_vent_fan_power', true)
    arg.setDisplayName('Mechanical Ventilation: Fan Power')
    arg.setDescription('The fan power of the mechanical ventilation.')
    arg.setUnits('W')
    arg.setDefaultValue(Constants.Auto)
    args << arg

    arg = OpenStudio::Measure::OSArgument::makeIntegerArgument('mech_vent_num_units_served', true)
    arg.setDisplayName('Mechanical Ventilation: Number of Units Served')
    arg.setDescription("Number of dwelling units served by the mechanical ventilation system. Must be 1 if #{HPXML::ResidentialTypeSFD}. Used to apportion flow rate and fan power to the unit.")
    arg.setUnits('#')
    arg.setDefaultValue(1)
    args << arg

    arg = OpenStudio::Measure::OSArgument::makeDoubleArgument('mech_vent_shared_frac_recirculation', false)
    arg.setDisplayName('Shared Mechanical Ventilation: Fraction Recirculation')
    arg.setDescription('Fraction of the total supply air that is recirculated, with the remainder assumed to be outdoor air. The value must be 0 for exhaust only systems. This is required for a shared mechanical ventilation system.')
    arg.setUnits('Frac')
    args << arg

    arg = OpenStudio::Measure::OSArgument::makeChoiceArgument('mech_vent_shared_preheating_fuel', heating_system_fuel_choices, false)
    arg.setDisplayName('Shared Mechanical Ventilation: Preheating Fuel')
    arg.setDescription('Fuel type of the preconditioning heating equipment. Only used for a shared mechanical ventilation system.')
    args << arg

    arg = OpenStudio::Measure::OSArgument::makeDoubleArgument('mech_vent_shared_preheating_efficiency', false)
    arg.setDisplayName('Shared Mechanical Ventilation: Preheating Efficiency')
    arg.setDescription('Efficiency of the preconditioning heating equipment. Only used for a shared mechanical ventilation system.')
    arg.setUnits('COP')
    args << arg

    arg = OpenStudio::Measure::OSArgument::makeDoubleArgument('mech_vent_shared_preheating_fraction_heat_load_served', false)
    arg.setDisplayName('Shared Mechanical Ventilation: Preheating Fraction Ventilation Heat Load Served')
    arg.setDescription('Fraction of heating load introduced by the shared ventilation system that is met by the preconditioning heating equipment.')
    arg.setUnits('Frac')
    args << arg

    cooling_system_fuel_choices = OpenStudio::StringVector.new
    cooling_system_fuel_choices << HPXML::FuelTypeElectricity

    arg = OpenStudio::Measure::OSArgument::makeChoiceArgument('mech_vent_shared_precooling_fuel', cooling_system_fuel_choices, false)
    arg.setDisplayName('Shared Mechanical Ventilation: Precooling Fuel')
    arg.setDescription('Fuel type of the preconditioning cooling equipment. Only used for a shared mechanical ventilation system.')
    args << arg

    arg = OpenStudio::Measure::OSArgument::makeDoubleArgument('mech_vent_shared_precooling_efficiency', false)
    arg.setDisplayName('Shared Mechanical Ventilation: Precooling Efficiency')
    arg.setDescription('Efficiency of the preconditioning cooling equipment. Only used for a shared mechanical ventilation system.')
    arg.setUnits('COP')
    args << arg

    arg = OpenStudio::Measure::OSArgument::makeDoubleArgument('mech_vent_shared_precooling_fraction_cool_load_served', false)
    arg.setDisplayName('Shared Mechanical Ventilation: Precooling Fraction Ventilation Cool Load Served')
    arg.setDescription('Fraction of cooling load introduced by the shared ventilation system that is met by the preconditioning cooling equipment.')
    arg.setUnits('Frac')
    args << arg

    mech_vent_2_fan_type_choices = OpenStudio::StringVector.new
    mech_vent_2_fan_type_choices << 'none'
    mech_vent_2_fan_type_choices << HPXML::MechVentTypeExhaust
    mech_vent_2_fan_type_choices << HPXML::MechVentTypeSupply
    mech_vent_2_fan_type_choices << HPXML::MechVentTypeERV
    mech_vent_2_fan_type_choices << HPXML::MechVentTypeHRV
    mech_vent_2_fan_type_choices << HPXML::MechVentTypeBalanced

    arg = OpenStudio::Measure::OSArgument::makeChoiceArgument('mech_vent_2_fan_type', mech_vent_2_fan_type_choices, true)
    arg.setDisplayName('Mechanical Ventilation 2: Fan Type')
    arg.setDescription("The type of the second mechanical ventilation. Use 'none' if there is no second mechanical ventilation system.")
    arg.setDefaultValue('none')
    args << arg

    arg = OpenStudio::Measure::OSArgument::makeDoubleArgument('mech_vent_2_flow_rate', true)
    arg.setDisplayName('Mechanical Ventilation 2: Flow Rate')
    arg.setDescription('The flow rate of the second mechanical ventilation.')
    arg.setUnits('CFM')
    arg.setDefaultValue(110)
    args << arg

    arg = OpenStudio::Measure::OSArgument::makeDoubleArgument('mech_vent_2_hours_in_operation', true)
    arg.setDisplayName('Mechanical Ventilation 2: Hours In Operation')
    arg.setDescription('The hours in operation of the second mechanical ventilation.')
    arg.setUnits('hrs/day')
    arg.setDefaultValue(24)
    args << arg

    arg = OpenStudio::Measure::OSArgument::makeChoiceArgument('mech_vent_2_recovery_efficiency_type', mech_vent_recovery_efficiency_type_choices, true)
    arg.setDisplayName('Mechanical Ventilation 2: Total Recovery Efficiency Type')
    arg.setDescription('The total recovery efficiency type of the second mechanical ventilation.')
    arg.setDefaultValue('Unadjusted')
    args << arg

    arg = OpenStudio::Measure::OSArgument::makeDoubleArgument('mech_vent_2_total_recovery_efficiency', true)
    arg.setDisplayName('Mechanical Ventilation 2: Total Recovery Efficiency')
    arg.setDescription("The Unadjusted or Adjusted total recovery efficiency of the second mechanical ventilation. Applies to #{HPXML::MechVentTypeERV}.")
    arg.setUnits('Frac')
    arg.setDefaultValue(0.48)
    args << arg

    arg = OpenStudio::Measure::OSArgument::makeDoubleArgument('mech_vent_2_sensible_recovery_efficiency', true)
    arg.setDisplayName('Mechanical Ventilation 2: Sensible Recovery Efficiency')
    arg.setDescription("The Unadjusted or Adjusted sensible recovery efficiency of the second mechanical ventilation. Applies to #{HPXML::MechVentTypeERV} and #{HPXML::MechVentTypeHRV}.")
    arg.setUnits('Frac')
    arg.setDefaultValue(0.72)
    args << arg

    arg = OpenStudio::Measure::OSArgument::makeDoubleArgument('mech_vent_2_fan_power', true)
    arg.setDisplayName('Mechanical Ventilation 2: Fan Power')
    arg.setDescription('The fan power of the second mechanical ventilation.')
    arg.setUnits('W')
    arg.setDefaultValue(30)
    args << arg

    arg = OpenStudio::Measure::OSArgument::makeStringArgument('kitchen_fans_quantity', true)
    arg.setDisplayName('Kitchen Fans: Quantity')
    arg.setDescription('The quantity of the kitchen fans.')
    arg.setUnits('#')
    arg.setDefaultValue(Constants.Auto)
    args << arg

    arg = OpenStudio::Measure::OSArgument::makeStringArgument('kitchen_fans_flow_rate', false)
    arg.setDisplayName('Kitchen Fans: Flow Rate')
    arg.setDescription('The flow rate of the kitchen fan.')
    arg.setUnits('CFM')
    arg.setDefaultValue(Constants.Auto)
    args << arg

    arg = OpenStudio::Measure::OSArgument::makeStringArgument('kitchen_fans_hours_in_operation', false)
    arg.setDisplayName('Kitchen Fans: Hours In Operation')
    arg.setDescription('The hours in operation of the kitchen fan.')
    arg.setUnits('hrs/day')
    arg.setDefaultValue(Constants.Auto)
    args << arg

    arg = OpenStudio::Measure::OSArgument::makeStringArgument('kitchen_fans_power', false)
    arg.setDisplayName('Kitchen Fans: Fan Power')
    arg.setDescription('The fan power of the kitchen fan.')
    arg.setUnits('W')
    arg.setDefaultValue(Constants.Auto)
    args << arg

    arg = OpenStudio::Measure::OSArgument::makeStringArgument('kitchen_fans_start_hour', false)
    arg.setDisplayName('Kitchen Fans: Start Hour')
    arg.setDescription('The start hour of the kitchen fan.')
    arg.setUnits('hr')
    arg.setDefaultValue(Constants.Auto)
    args << arg

    arg = OpenStudio::Measure::OSArgument::makeStringArgument('bathroom_fans_quantity', true)
    arg.setDisplayName('Bathroom Fans: Quantity')
    arg.setDescription('The quantity of the bathroom fans.')
    arg.setUnits('#')
    arg.setDefaultValue(Constants.Auto)
    args << arg

    arg = OpenStudio::Measure::OSArgument::makeStringArgument('bathroom_fans_flow_rate', false)
    arg.setDisplayName('Bathroom Fans: Flow Rate')
    arg.setDescription('The flow rate of the bathroom fans.')
    arg.setUnits('CFM')
    arg.setDefaultValue(Constants.Auto)
    args << arg

    arg = OpenStudio::Measure::OSArgument::makeStringArgument('bathroom_fans_hours_in_operation', false)
    arg.setDisplayName('Bathroom Fans: Hours In Operation')
    arg.setDescription('The hours in operation of the bathroom fans.')
    arg.setUnits('hrs/day')
    arg.setDefaultValue(Constants.Auto)
    args << arg

    arg = OpenStudio::Measure::OSArgument::makeStringArgument('bathroom_fans_power', false)
    arg.setDisplayName('Bathroom Fans: Fan Power')
    arg.setDescription('The fan power of the bathroom fans.')
    arg.setUnits('W')
    arg.setDefaultValue(Constants.Auto)
    args << arg

    arg = OpenStudio::Measure::OSArgument::makeStringArgument('bathroom_fans_start_hour', false)
    arg.setDisplayName('Bathroom Fans: Start Hour')
    arg.setDescription('The start hour of the bathroom fans.')
    arg.setUnits('hr')
    arg.setDefaultValue(Constants.Auto)
    args << arg

    arg = OpenStudio::Measure::OSArgument::makeBoolArgument('whole_house_fan_present', true)
    arg.setDisplayName('Whole House Fan: Present')
    arg.setDescription('Whether there is a whole house fan.')
    arg.setDefaultValue(false)
    args << arg

    arg = OpenStudio::Measure::OSArgument::makeStringArgument('whole_house_fan_flow_rate', false)
    arg.setDisplayName('Whole House Fan: Flow Rate')
    arg.setDescription('The flow rate of the whole house fan.')
    arg.setUnits('CFM')
    arg.setDefaultValue(Constants.Auto)
    args << arg

    arg = OpenStudio::Measure::OSArgument::makeStringArgument('whole_house_fan_power', false)
    arg.setDisplayName('Whole House Fan: Fan Power')
    arg.setDescription('The fan power of the whole house fan.')
    arg.setUnits('W')
    arg.setDefaultValue(Constants.Auto)
    args << arg

    water_heater_type_choices = OpenStudio::StringVector.new
    water_heater_type_choices << 'none'
    water_heater_type_choices << HPXML::WaterHeaterTypeStorage
    water_heater_type_choices << HPXML::WaterHeaterTypeTankless
    water_heater_type_choices << HPXML::WaterHeaterTypeHeatPump
    water_heater_type_choices << HPXML::WaterHeaterTypeCombiStorage
    water_heater_type_choices << HPXML::WaterHeaterTypeCombiTankless

    water_heater_fuel_choices = OpenStudio::StringVector.new
    water_heater_fuel_choices << HPXML::FuelTypeElectricity
    water_heater_fuel_choices << HPXML::FuelTypeNaturalGas
    water_heater_fuel_choices << HPXML::FuelTypeOil
    water_heater_fuel_choices << HPXML::FuelTypePropane
    water_heater_fuel_choices << HPXML::FuelTypeWoodCord
    water_heater_fuel_choices << HPXML::FuelTypeCoal

    water_heater_location_choices = OpenStudio::StringVector.new
    water_heater_location_choices << Constants.Auto
    water_heater_location_choices << HPXML::LocationLivingSpace
    water_heater_location_choices << HPXML::LocationBasementConditioned
    water_heater_location_choices << HPXML::LocationBasementUnconditioned
    water_heater_location_choices << HPXML::LocationGarage
    water_heater_location_choices << HPXML::LocationAtticVented
    water_heater_location_choices << HPXML::LocationAtticUnvented
    water_heater_location_choices << HPXML::LocationCrawlspaceVented
    water_heater_location_choices << HPXML::LocationCrawlspaceUnvented
    water_heater_location_choices << HPXML::LocationCrawlspaceConditioned
    water_heater_location_choices << HPXML::LocationOtherExterior
    water_heater_location_choices << HPXML::LocationOtherHousingUnit
    water_heater_location_choices << HPXML::LocationOtherHeatedSpace
    water_heater_location_choices << HPXML::LocationOtherMultifamilyBufferSpace
    water_heater_location_choices << HPXML::LocationOtherNonFreezingSpace

    water_heater_efficiency_type_choices = OpenStudio::StringVector.new
    water_heater_efficiency_type_choices << 'EnergyFactor'
    water_heater_efficiency_type_choices << 'UniformEnergyFactor'

    water_heater_usage_bin_choices = OpenStudio::StringVector.new
    water_heater_usage_bin_choices << HPXML::WaterHeaterUsageBinVerySmall
    water_heater_usage_bin_choices << HPXML::WaterHeaterUsageBinLow
    water_heater_usage_bin_choices << HPXML::WaterHeaterUsageBinMedium
    water_heater_usage_bin_choices << HPXML::WaterHeaterUsageBinHigh

    arg = OpenStudio::Measure::OSArgument::makeChoiceArgument('water_heater_type', water_heater_type_choices, true)
    arg.setDisplayName('Water Heater: Type')
    arg.setDescription("The type of water heater. Use 'none' if there is no water heater.")
    arg.setDefaultValue(HPXML::WaterHeaterTypeStorage)
    args << arg

    arg = OpenStudio::Measure::OSArgument::makeChoiceArgument('water_heater_fuel_type', water_heater_fuel_choices, true)
    arg.setDisplayName('Water Heater: Fuel Type')
    arg.setDescription("The fuel type of water heater. Ignored for #{HPXML::WaterHeaterTypeHeatPump}.")
    arg.setDefaultValue(HPXML::FuelTypeNaturalGas)
    args << arg

    arg = OpenStudio::Measure::OSArgument::makeChoiceArgument('water_heater_location', water_heater_location_choices, true)
    arg.setDisplayName('Water Heater: Location')
    arg.setDescription('The location of water heater.')
    arg.setDefaultValue(Constants.Auto)
    args << arg

    arg = OpenStudio::Measure::OSArgument::makeStringArgument('water_heater_tank_volume', true)
    arg.setDisplayName('Water Heater: Tank Volume')
    arg.setDescription("Nominal volume of water heater tank. Set to '#{Constants.Auto}' to have volume autosized. Only applies to #{HPXML::WaterHeaterTypeStorage}, #{HPXML::WaterHeaterTypeHeatPump}, and #{HPXML::WaterHeaterTypeCombiStorage}.")
    arg.setUnits('gal')
    arg.setDefaultValue(Constants.Auto)
    args << arg

    arg = OpenStudio::Measure::OSArgument::makeChoiceArgument('water_heater_efficiency_type', water_heater_efficiency_type_choices, true)
    arg.setDisplayName('Water Heater: Efficiency Type')
    arg.setDescription('The efficiency type of water heater. Does not apply to space-heating boilers.')
    arg.setDefaultValue('EnergyFactor')
    args << arg

    arg = OpenStudio::Measure::OSArgument::makeDoubleArgument('water_heater_efficiency', true)
    arg.setDisplayName('Water Heater: Efficiency')
    arg.setDescription('Rated Energy Factor or Uniform Energy Factor. Does not apply to space-heating boilers.')
    arg.setDefaultValue(0.67)
    args << arg

    arg = OpenStudio::Measure::OSArgument::makeChoiceArgument('water_heater_usage_bin', water_heater_usage_bin_choices, false)
    arg.setDisplayName('Water Heater: Usage Bin')
    arg.setDescription("The usage of the water heater. Required if Efficiency Type is UniformEnergyFactor and Type is not #{HPXML::WaterHeaterTypeTankless}. Does not apply to space-heating boilers.")
    args << arg

    arg = OpenStudio::Measure::OSArgument::makeStringArgument('water_heater_recovery_efficiency', true)
    arg.setDisplayName('Water Heater: Recovery Efficiency')
    arg.setDescription('Ratio of energy delivered to water heater to the energy content of the fuel consumed by the water heater. Only used for non-electric storage water heaters.')
    arg.setUnits('Frac')
    arg.setDefaultValue(Constants.Auto)
    args << arg

    arg = OpenStudio::Measure::OSArgument::makeStringArgument('water_heater_heating_capacity', true)
    arg.setDisplayName('Water Heater: Heating Capacity')
    arg.setDescription("Heating capacity. Set to '#{Constants.Auto}' to have heating capacity defaulted. Only applies to #{HPXML::WaterHeaterTypeStorage}.")
    arg.setUnits('Btu/hr')
    arg.setDefaultValue(Constants.Auto)
    args << arg

    arg = OpenStudio::Measure::OSArgument::makeDoubleArgument('water_heater_standby_loss', false)
    arg.setDisplayName('Water Heater: Standby Loss')
    arg.setDescription('The standby loss of water heater. Only applies to space-heating boilers.')
    arg.setUnits('deg-F/hr')
    args << arg

    arg = OpenStudio::Measure::OSArgument::makeDoubleArgument('water_heater_jacket_rvalue', false)
    arg.setDisplayName('Water Heater: Jacket R-value')
    arg.setDescription("The jacket R-value of water heater. Doesn't apply to #{HPXML::WaterHeaterTypeTankless} or #{HPXML::WaterHeaterTypeCombiTankless}.")
    arg.setUnits('h-ft^2-R/Btu')
    args << arg

    arg = OpenStudio::Measure::OSArgument::makeStringArgument('water_heater_setpoint_temperature', true)
    arg.setDisplayName('Water Heater: Setpoint Temperature')
    arg.setDescription('The setpoint temperature of water heater.')
    arg.setUnits('deg-F')
    arg.setDefaultValue(Constants.Auto)
    args << arg

    arg = OpenStudio::Measure::OSArgument::makeIntegerArgument('water_heater_num_units_served', true)
    arg.setDisplayName('Water Heater: Number of Units Served')
    arg.setDescription("Number of dwelling units served (directly or indirectly) by the water heater. Must be 1 if #{HPXML::ResidentialTypeSFD}. Used to apportion water heater tank losses to the unit.")
    arg.setUnits('#')
    arg.setDefaultValue(1)
    args << arg

    arg = OpenStudio::Measure::OSArgument::makeBoolArgument('water_heater_uses_desuperheater', false)
    arg.setDisplayName('Water Heater: Uses Desuperheater')
    arg.setDescription("Requires that the dwelling unit has a #{HPXML::HVACTypeHeatPumpAirToAir}, #{HPXML::HVACTypeHeatPumpMiniSplit}, or #{HPXML::HVACTypeHeatPumpGroundToAir} heat pump or a #{HPXML::HVACTypeCentralAirConditioner} or #{HPXML::HVACTypeMiniSplitAirConditioner} air conditioner.")
    args << arg

    hot_water_distribution_system_type_choices = OpenStudio::StringVector.new
    hot_water_distribution_system_type_choices << HPXML::DHWDistTypeStandard
    hot_water_distribution_system_type_choices << HPXML::DHWDistTypeRecirc

    arg = OpenStudio::Measure::OSArgument::makeChoiceArgument('hot_water_distribution_system_type', hot_water_distribution_system_type_choices, true)
    arg.setDisplayName('Hot Water Distribution: System Type')
    arg.setDescription('The type of the hot water distribution system.')
    arg.setDefaultValue(HPXML::DHWDistTypeStandard)
    args << arg

    arg = OpenStudio::Measure::OSArgument::makeStringArgument('hot_water_distribution_standard_piping_length', true)
    arg.setDisplayName('Hot Water Distribution: Standard Piping Length')
    arg.setUnits('ft')
    arg.setDescription("If the distribution system is #{HPXML::DHWDistTypeStandard}, the length of the piping. A value of '#{Constants.Auto}' will use a default.")
    arg.setDefaultValue(Constants.Auto)
    args << arg

    recirculation_control_type_choices = OpenStudio::StringVector.new
    recirculation_control_type_choices << HPXML::DHWRecirControlTypeNone
    recirculation_control_type_choices << HPXML::DHWRecirControlTypeTimer
    recirculation_control_type_choices << HPXML::DHWRecirControlTypeTemperature
    recirculation_control_type_choices << HPXML::DHWRecirControlTypeSensor
    recirculation_control_type_choices << HPXML::DHWRecirControlTypeManual

    arg = OpenStudio::Measure::OSArgument::makeChoiceArgument('hot_water_distribution_recirc_control_type', recirculation_control_type_choices, true)
    arg.setDisplayName('Hot Water Distribution: Recirculation Control Type')
    arg.setDescription("If the distribution system is #{HPXML::DHWDistTypeRecirc}, the type of hot water recirculation control, if any.")
    arg.setDefaultValue(HPXML::DHWRecirControlTypeNone)
    args << arg

    arg = OpenStudio::Measure::OSArgument::makeStringArgument('hot_water_distribution_recirc_piping_length', true)
    arg.setDisplayName('Hot Water Distribution: Recirculation Piping Length')
    arg.setUnits('ft')
    arg.setDescription("If the distribution system is #{HPXML::DHWDistTypeRecirc}, the length of the recirculation piping.")
    arg.setDefaultValue(Constants.Auto)
    args << arg

    arg = OpenStudio::Measure::OSArgument::makeStringArgument('hot_water_distribution_recirc_branch_piping_length', true)
    arg.setDisplayName('Hot Water Distribution: Recirculation Branch Piping Length')
    arg.setUnits('ft')
    arg.setDescription("If the distribution system is #{HPXML::DHWDistTypeRecirc}, the length of the recirculation branch piping.")
    arg.setDefaultValue(Constants.Auto)
    args << arg

    arg = OpenStudio::Measure::OSArgument::makeStringArgument('hot_water_distribution_recirc_pump_power', true)
    arg.setDisplayName('Hot Water Distribution: Recirculation Pump Power')
    arg.setUnits('W')
    arg.setDescription("If the distribution system is #{HPXML::DHWDistTypeRecirc}, the recirculation pump power.")
    arg.setDefaultValue(Constants.Auto)
    args << arg

    arg = OpenStudio::Measure::OSArgument::makeStringArgument('hot_water_distribution_pipe_r', true)
    arg.setDisplayName('Hot Water Distribution: Pipe Insulation Nominal R-Value')
    arg.setUnits('h-ft^2-R/Btu')
    arg.setDescription('Nominal R-value of the pipe insulation.')
    arg.setDefaultValue(Constants.Auto)
    args << arg

    dwhr_facilities_connected_choices = OpenStudio::StringVector.new
    dwhr_facilities_connected_choices << 'none'
    dwhr_facilities_connected_choices << HPXML::DWHRFacilitiesConnectedOne
    dwhr_facilities_connected_choices << HPXML::DWHRFacilitiesConnectedAll

    arg = OpenStudio::Measure::OSArgument::makeChoiceArgument('dwhr_facilities_connected', dwhr_facilities_connected_choices, true)
    arg.setDisplayName('Drain Water Heat Recovery: Facilities Connected')
    arg.setDescription("Which facilities are connected for the drain water heat recovery. Use 'none' if there is no drain water heat recovery system.")
    arg.setDefaultValue('none')
    args << arg

    arg = OpenStudio::Measure::OSArgument::makeBoolArgument('dwhr_equal_flow', true)
    arg.setDisplayName('Drain Water Heat Recovery: Equal Flow')
    arg.setDescription('Whether the drain water heat recovery has equal flow.')
    arg.setDefaultValue(true)
    args << arg

    arg = OpenStudio::Measure::OSArgument::makeDoubleArgument('dwhr_efficiency', true)
    arg.setDisplayName('Drain Water Heat Recovery: Efficiency')
    arg.setUnits('Frac')
    arg.setDescription('The efficiency of the drain water heat recovery.')
    arg.setDefaultValue(0.55)
    args << arg

    arg = OpenStudio::Measure::OSArgument::makeBoolArgument('water_fixtures_shower_low_flow', true)
    arg.setDisplayName('Hot Water Fixtures: Is Shower Low Flow')
    arg.setDescription('Whether the shower fixture is low flow.')
    arg.setDefaultValue(false)
    args << arg

    arg = OpenStudio::Measure::OSArgument::makeBoolArgument('water_fixtures_sink_low_flow', true)
    arg.setDisplayName('Hot Water Fixtures: Is Sink Low Flow')
    arg.setDescription('Whether the sink fixture is low flow.')
    arg.setDefaultValue(false)
    args << arg

    arg = OpenStudio::Measure::OSArgument::makeDoubleArgument('water_fixtures_usage_multiplier', true)
    arg.setDisplayName('Hot Water Fixtures: Usage Multiplier')
    arg.setDescription('Multiplier on the hot water usage that can reflect, e.g., high/low usage occupants.')
    arg.setDefaultValue(1.0)
    args << arg

    solar_thermal_system_type_choices = OpenStudio::StringVector.new
    solar_thermal_system_type_choices << 'none'
    solar_thermal_system_type_choices << HPXML::SolarThermalSystemType

    solar_thermal_collector_loop_type_choices = OpenStudio::StringVector.new
    solar_thermal_collector_loop_type_choices << HPXML::SolarThermalLoopTypeDirect
    solar_thermal_collector_loop_type_choices << HPXML::SolarThermalLoopTypeIndirect
    solar_thermal_collector_loop_type_choices << HPXML::SolarThermalLoopTypeThermosyphon

    solar_thermal_collector_type_choices = OpenStudio::StringVector.new
    solar_thermal_collector_type_choices << HPXML::SolarThermalTypeEvacuatedTube
    solar_thermal_collector_type_choices << HPXML::SolarThermalTypeSingleGlazing
    solar_thermal_collector_type_choices << HPXML::SolarThermalTypeDoubleGlazing
    solar_thermal_collector_type_choices << HPXML::SolarThermalTypeICS

    arg = OpenStudio::Measure::OSArgument::makeChoiceArgument('solar_thermal_system_type', solar_thermal_system_type_choices, true)
    arg.setDisplayName('Solar Thermal: System Type')
    arg.setDescription("The type of solar thermal system. Use 'none' if there is no solar thermal system.")
    arg.setDefaultValue('none')
    args << arg

    arg = OpenStudio::Measure::OSArgument::makeDoubleArgument('solar_thermal_collector_area', true)
    arg.setDisplayName('Solar Thermal: Collector Area')
    arg.setUnits('ft^2')
    arg.setDescription('The collector area of the solar thermal system.')
    arg.setDefaultValue(40.0)
    args << arg

    arg = OpenStudio::Measure::OSArgument::makeChoiceArgument('solar_thermal_collector_loop_type', solar_thermal_collector_loop_type_choices, true)
    arg.setDisplayName('Solar Thermal: Collector Loop Type')
    arg.setDescription('The collector loop type of the solar thermal system.')
    arg.setDefaultValue(HPXML::SolarThermalLoopTypeDirect)
    args << arg

    arg = OpenStudio::Measure::OSArgument::makeChoiceArgument('solar_thermal_collector_type', solar_thermal_collector_type_choices, true)
    arg.setDisplayName('Solar Thermal: Collector Type')
    arg.setDescription('The collector type of the solar thermal system.')
    arg.setDefaultValue(HPXML::SolarThermalTypeEvacuatedTube)
    args << arg

    arg = OpenStudio::Measure::OSArgument::makeDoubleArgument('solar_thermal_collector_azimuth', true)
    arg.setDisplayName('Solar Thermal: Collector Azimuth')
    arg.setUnits('degrees')
    arg.setDescription('The collector azimuth of the solar thermal system. Azimuth is measured clockwise from north (e.g., North=0, East=90, South=180, West=270).')
    arg.setDefaultValue(180)
    args << arg

    arg = OpenStudio::Measure::OSArgument::makeStringArgument('solar_thermal_collector_tilt', true)
    arg.setDisplayName('Solar Thermal: Collector Tilt')
    arg.setUnits('degrees')
    arg.setDescription('The collector tilt of the solar thermal system. Can also enter, e.g., RoofPitch, RoofPitch+20, Latitude, Latitude-15, etc.')
    arg.setDefaultValue('RoofPitch')
    args << arg

    arg = OpenStudio::Measure::OSArgument::makeDoubleArgument('solar_thermal_collector_rated_optical_efficiency', true)
    arg.setDisplayName('Solar Thermal: Collector Rated Optical Efficiency')
    arg.setUnits('Frac')
    arg.setDescription('The collector rated optical efficiency of the solar thermal system.')
    arg.setDefaultValue(0.5)
    args << arg

    arg = OpenStudio::Measure::OSArgument::makeDoubleArgument('solar_thermal_collector_rated_thermal_losses', true)
    arg.setDisplayName('Solar Thermal: Collector Rated Thermal Losses')
    arg.setUnits('Frac')
    arg.setDescription('The collector rated thermal losses of the solar thermal system.')
    arg.setDefaultValue(0.2799)
    args << arg

    arg = OpenStudio::Measure::OSArgument::makeStringArgument('solar_thermal_storage_volume', true)
    arg.setDisplayName('Solar Thermal: Storage Volume')
    arg.setUnits('Frac')
    arg.setDescription('The storage volume of the solar thermal system.')
    arg.setDefaultValue(Constants.Auto)
    args << arg

    arg = OpenStudio::Measure::OSArgument::makeDoubleArgument('solar_thermal_solar_fraction', true)
    arg.setDisplayName('Solar Thermal: Solar Fraction')
    arg.setUnits('Frac')
    arg.setDescription('The solar fraction of the solar thermal system. If provided, overrides all other solar thermal inputs.')
    arg.setDefaultValue(0)
    args << arg

    pv_system_module_type_choices = OpenStudio::StringVector.new
    pv_system_module_type_choices << 'none'
    pv_system_module_type_choices << Constants.Auto
    pv_system_module_type_choices << HPXML::PVModuleTypeStandard
    pv_system_module_type_choices << HPXML::PVModuleTypePremium
    pv_system_module_type_choices << HPXML::PVModuleTypeThinFilm

    pv_system_location_choices = OpenStudio::StringVector.new
    pv_system_location_choices << Constants.Auto
    pv_system_location_choices << HPXML::LocationRoof
    pv_system_location_choices << HPXML::LocationGround

    pv_system_tracking_choices = OpenStudio::StringVector.new
    pv_system_tracking_choices << Constants.Auto
    pv_system_tracking_choices << HPXML::PVTrackingTypeFixed
    pv_system_tracking_choices << HPXML::PVTrackingType1Axis
    pv_system_tracking_choices << HPXML::PVTrackingType1AxisBacktracked
    pv_system_tracking_choices << HPXML::PVTrackingType2Axis

    arg = OpenStudio::Measure::OSArgument::makeChoiceArgument('pv_system_module_type', pv_system_module_type_choices, true)
    arg.setDisplayName('PV System: Module Type')
    arg.setDescription("Module type of the PV system. Use 'none' if there is no PV system.")
    arg.setDefaultValue('none')
    args << arg

    arg = OpenStudio::Measure::OSArgument::makeChoiceArgument('pv_system_location', pv_system_location_choices, true)
    arg.setDisplayName('PV System: Location')
    arg.setDescription('Location of the PV system.')
    arg.setDefaultValue(Constants.Auto)
    args << arg

    arg = OpenStudio::Measure::OSArgument::makeChoiceArgument('pv_system_tracking', pv_system_tracking_choices, true)
    arg.setDisplayName('PV System: Tracking')
    arg.setDescription('Tracking of the PV system.')
    arg.setDefaultValue(Constants.Auto)
    args << arg

    arg = OpenStudio::Measure::OSArgument::makeDoubleArgument('pv_system_array_azimuth', true)
    arg.setDisplayName('PV System: Array Azimuth')
    arg.setUnits('degrees')
    arg.setDescription('Array azimuth of the PV system. Azimuth is measured clockwise from north (e.g., North=0, East=90, South=180, West=270).')
    arg.setDefaultValue(180)
    args << arg

    arg = OpenStudio::Measure::OSArgument::makeStringArgument('pv_system_array_tilt', true)
    arg.setDisplayName('PV System: Array Tilt')
    arg.setUnits('degrees')
    arg.setDescription('Array tilt of the PV system. Can also enter, e.g., RoofPitch, RoofPitch+20, Latitude, Latitude-15, etc.')
    arg.setDefaultValue('RoofPitch')
    args << arg

    arg = OpenStudio::Measure::OSArgument::makeDoubleArgument('pv_system_max_power_output', true)
    arg.setDisplayName('PV System: Maximum Power Output')
    arg.setUnits('W')
    arg.setDescription('Maximum power output of the PV system. For a shared system, this is the total building maximum power output.')
    arg.setDefaultValue(4000)
    args << arg

    arg = OpenStudio::Measure::OSArgument::makeDoubleArgument('pv_system_inverter_efficiency', false)
    arg.setDisplayName('PV System: Inverter Efficiency')
    arg.setUnits('Frac')
    arg.setDescription('Inverter efficiency of the PV system. If there are two PV systems, this will apply to both.')
    args << arg

    arg = OpenStudio::Measure::OSArgument::makeDoubleArgument('pv_system_system_losses_fraction', false)
    arg.setDisplayName('PV System: System Losses Fraction')
    arg.setUnits('Frac')
    arg.setDescription('System losses fraction of the PV system. If there are two PV systems, this will apply to both.')
    args << arg

    arg = OpenStudio::Measure::OSArgument::makeIntegerArgument('pv_system_num_bedrooms_served', true)
    arg.setDisplayName('PV System: Number of Bedrooms Served')
    arg.setDescription("Number of bedrooms served by PV system. Ignored if #{HPXML::ResidentialTypeSFD}. Used to apportion PV generation to the unit of a SFA/MF building. If there are two PV systems, this will apply to both.")
    arg.setUnits('#')
    arg.setDefaultValue(3)
    args << arg

    arg = OpenStudio::Measure::OSArgument::makeChoiceArgument('pv_system_2_module_type', pv_system_module_type_choices, true)
    arg.setDisplayName('PV System 2: Module Type')
    arg.setDescription("Module type of the second PV system. Use 'none' if there is no PV system 2.")
    arg.setDefaultValue('none')
    args << arg

    arg = OpenStudio::Measure::OSArgument::makeChoiceArgument('pv_system_2_location', pv_system_location_choices, true)
    arg.setDisplayName('PV System 2: Location')
    arg.setDescription('Location of the second PV system.')
    arg.setDefaultValue(Constants.Auto)
    args << arg

    arg = OpenStudio::Measure::OSArgument::makeChoiceArgument('pv_system_2_tracking', pv_system_tracking_choices, true)
    arg.setDisplayName('PV System 2: Tracking')
    arg.setDescription('Tracking of the second PV system.')
    arg.setDefaultValue(Constants.Auto)
    args << arg

    arg = OpenStudio::Measure::OSArgument::makeDoubleArgument('pv_system_2_array_azimuth', true)
    arg.setDisplayName('PV System 2: Array Azimuth')
    arg.setUnits('degrees')
    arg.setDescription('Array azimuth of the second PV system. Azimuth is measured clockwise from north (e.g., North=0, East=90, South=180, West=270).')
    arg.setDefaultValue(180)
    args << arg

    arg = OpenStudio::Measure::OSArgument::makeStringArgument('pv_system_2_array_tilt', true)
    arg.setDisplayName('PV System 2: Array Tilt')
    arg.setUnits('degrees')
    arg.setDescription('Array tilt of the second PV system. Can also enter, e.g., RoofPitch, RoofPitch+20, Latitude, Latitude-15, etc.')
    arg.setDefaultValue('RoofPitch')
    args << arg

    arg = OpenStudio::Measure::OSArgument::makeDoubleArgument('pv_system_2_max_power_output', true)
    arg.setDisplayName('PV System 2: Maximum Power Output')
    arg.setUnits('W')
    arg.setDescription('Maximum power output of the second PV system. For a shared system, this is the total building maximum power output.')
    arg.setDefaultValue(4000)
    args << arg

    battery_location_choices = OpenStudio::StringVector.new
    battery_location_choices << Constants.Auto
    battery_location_choices << 'none'
    battery_location_choices << HPXML::LocationLivingSpace
    battery_location_choices << HPXML::LocationBasementConditioned
    battery_location_choices << HPXML::LocationBasementUnconditioned
    battery_location_choices << HPXML::LocationCrawlspaceVented
    battery_location_choices << HPXML::LocationCrawlspaceUnvented
    battery_location_choices << HPXML::LocationCrawlspaceConditioned
    battery_location_choices << HPXML::LocationAtticVented
    battery_location_choices << HPXML::LocationAtticUnvented
    battery_location_choices << HPXML::LocationGarage
    battery_location_choices << HPXML::LocationOutside

    arg = OpenStudio::Measure::OSArgument::makeChoiceArgument('battery_location', battery_location_choices, true)
    arg.setDisplayName('Battery: Location')
    arg.setDescription('The space type for the lithium ion battery location.')
    arg.setDefaultValue('none')
    args << arg

    arg = OpenStudio::Measure::OSArgument::makeStringArgument('battery_power', true)
    arg.setDisplayName('Battery: Rated Power Output')
    arg.setDescription('The rated power output of the lithium ion battery.')
    arg.setUnits('W')
    arg.setDefaultValue(Constants.Auto)
    args << arg

    arg = OpenStudio::Measure::OSArgument::makeStringArgument('battery_capacity', true)
    arg.setDisplayName('Battery: Nominal Capacity')
    arg.setDescription('The nominal capacity of the lithium ion battery.')
    arg.setUnits('kWh')
    arg.setDefaultValue(Constants.Auto)
    args << arg

    arg = OpenStudio::Measure::OSArgument::makeBoolArgument('lighting_present', false)
    arg.setDisplayName('Lighting: Present')
    arg.setDescription('Whether there is lighting energy use.')
    arg.setDefaultValue(true)
    args << arg

    arg = OpenStudio::Measure::OSArgument::makeDoubleArgument('lighting_interior_fraction_cfl', true)
    arg.setDisplayName('Lighting: Interior Fraction CFL')
    arg.setDescription('Fraction of all lamps (interior) that are compact fluorescent. Lighting not specified as CFL, LFL, or LED is assumed to be incandescent.')
    arg.setDefaultValue(0.1)
    args << arg

    arg = OpenStudio::Measure::OSArgument::makeDoubleArgument('lighting_interior_fraction_lfl', true)
    arg.setDisplayName('Lighting: Interior Fraction LFL')
    arg.setDescription('Fraction of all lamps (interior) that are linear fluorescent. Lighting not specified as CFL, LFL, or LED is assumed to be incandescent.')
    arg.setDefaultValue(0.0)
    args << arg

    arg = OpenStudio::Measure::OSArgument::makeDoubleArgument('lighting_interior_fraction_led', true)
    arg.setDisplayName('Lighting: Interior Fraction LED')
    arg.setDescription('Fraction of all lamps (interior) that are light emitting diodes. Lighting not specified as CFL, LFL, or LED is assumed to be incandescent.')
    arg.setDefaultValue(0.0)
    args << arg

    arg = OpenStudio::Measure::OSArgument::makeDoubleArgument('lighting_interior_usage_multiplier', true)
    arg.setDisplayName('Lighting: Interior Usage Multiplier')
    arg.setDescription('Multiplier on the lighting energy usage (interior) that can reflect, e.g., high/low usage occupants.')
    arg.setDefaultValue(1.0)
    args << arg

    arg = OpenStudio::Measure::OSArgument::makeDoubleArgument('lighting_exterior_fraction_cfl', true)
    arg.setDisplayName('Lighting: Exterior Fraction CFL')
    arg.setDescription('Fraction of all lamps (exterior) that are compact fluorescent. Lighting not specified as CFL, LFL, or LED is assumed to be incandescent.')
    arg.setDefaultValue(0.0)
    args << arg

    arg = OpenStudio::Measure::OSArgument::makeDoubleArgument('lighting_exterior_fraction_lfl', true)
    arg.setDisplayName('Lighting: Exterior Fraction LFL')
    arg.setDescription('Fraction of all lamps (exterior) that are linear fluorescent. Lighting not specified as CFL, LFL, or LED is assumed to be incandescent.')
    arg.setDefaultValue(0.0)
    args << arg

    arg = OpenStudio::Measure::OSArgument::makeDoubleArgument('lighting_exterior_fraction_led', true)
    arg.setDisplayName('Lighting: Exterior Fraction LED')
    arg.setDescription('Fraction of all lamps (exterior) that are light emitting diodes. Lighting not specified as CFL, LFL, or LED is assumed to be incandescent.')
    arg.setDefaultValue(0.0)
    args << arg

    arg = OpenStudio::Measure::OSArgument::makeDoubleArgument('lighting_exterior_usage_multiplier', true)
    arg.setDisplayName('Lighting: Exterior Usage Multiplier')
    arg.setDescription('Multiplier on the lighting energy usage (exterior) that can reflect, e.g., high/low usage occupants.')
    arg.setDefaultValue(1.0)
    args << arg

    arg = OpenStudio::Measure::OSArgument::makeDoubleArgument('lighting_garage_fraction_cfl', true)
    arg.setDisplayName('Lighting: Garage Fraction CFL')
    arg.setDescription('Fraction of all lamps (garage) that are compact fluorescent. Lighting not specified as CFL, LFL, or LED is assumed to be incandescent.')
    arg.setDefaultValue(0.0)
    args << arg

    arg = OpenStudio::Measure::OSArgument::makeDoubleArgument('lighting_garage_fraction_lfl', true)
    arg.setDisplayName('Lighting: Garage Fraction LFL')
    arg.setDescription('Fraction of all lamps (garage) that are linear fluorescent. Lighting not specified as CFL, LFL, or LED is assumed to be incandescent.')
    arg.setDefaultValue(0.0)
    args << arg

    arg = OpenStudio::Measure::OSArgument::makeDoubleArgument('lighting_garage_fraction_led', true)
    arg.setDisplayName('Lighting: Garage Fraction LED')
    arg.setDescription('Fraction of all lamps (garage) that are light emitting diodes. Lighting not specified as CFL, LFL, or LED is assumed to be incandescent.')
    arg.setDefaultValue(0.0)
    args << arg

    arg = OpenStudio::Measure::OSArgument::makeDoubleArgument('lighting_garage_usage_multiplier', true)
    arg.setDisplayName('Lighting: Garage Usage Multiplier')
    arg.setDescription('Multiplier on the lighting energy usage (garage) that can reflect, e.g., high/low usage occupants.')
    arg.setDefaultValue(1.0)
    args << arg

    arg = OpenStudio::Measure::OSArgument::makeBoolArgument('holiday_lighting_present', true)
    arg.setDisplayName('Holiday Lighting: Present')
    arg.setDescription('Whether there is holiday lighting.')
    arg.setDefaultValue(false)
    args << arg

    arg = OpenStudio::Measure::OSArgument::makeStringArgument('holiday_lighting_daily_kwh', true)
    arg.setDisplayName('Holiday Lighting: Daily Consumption')
    arg.setUnits('kWh/day')
    arg.setDescription('The daily energy consumption for holiday lighting (exterior).')
    arg.setDefaultValue(Constants.Auto)
    args << arg

    arg = OpenStudio::Measure::OSArgument::makeStringArgument('holiday_lighting_period', false)
    arg.setDisplayName('Holiday Lighting: Period')
    arg.setDescription('Enter a date like "Nov 25 - Jan 5".')
    args << arg

    dehumidifier_type_choices = OpenStudio::StringVector.new
    dehumidifier_type_choices << 'none'
    dehumidifier_type_choices << HPXML::DehumidifierTypePortable
    dehumidifier_type_choices << HPXML::DehumidifierTypeWholeHome

    dehumidifier_efficiency_type_choices = OpenStudio::StringVector.new
    dehumidifier_efficiency_type_choices << 'EnergyFactor'
    dehumidifier_efficiency_type_choices << 'IntegratedEnergyFactor'

    arg = OpenStudio::Measure::OSArgument::makeChoiceArgument('dehumidifier_type', dehumidifier_type_choices, true)
    arg.setDisplayName('Dehumidifier: Type')
    arg.setDescription('The type of dehumidifier.')
    arg.setDefaultValue('none')
    args << arg

    arg = OpenStudio::Measure::OSArgument::makeChoiceArgument('dehumidifier_efficiency_type', dehumidifier_efficiency_type_choices, true)
    arg.setDisplayName('Dehumidifier: Efficiency Type')
    arg.setDescription('The efficiency type of dehumidifier.')
    arg.setDefaultValue('IntegratedEnergyFactor')
    args << arg

    arg = OpenStudio::Measure::OSArgument::makeDoubleArgument('dehumidifier_efficiency', true)
    arg.setDisplayName('Dehumidifier: Efficiency')
    arg.setUnits('liters/kWh')
    arg.setDescription('The efficiency of the dehumidifier.')
    arg.setDefaultValue(1.5)
    args << arg

    arg = OpenStudio::Measure::OSArgument::makeDoubleArgument('dehumidifier_capacity', true)
    arg.setDisplayName('Dehumidifier: Capacity')
    arg.setDescription('The capacity (water removal rate) of the dehumidifier.')
    arg.setUnits('pint/day')
    arg.setDefaultValue(40)
    args << arg

    arg = OpenStudio::Measure::OSArgument::makeDoubleArgument('dehumidifier_rh_setpoint', true)
    arg.setDisplayName('Dehumidifier: Relative Humidity Setpoint')
    arg.setDescription('The relative humidity setpoint of the dehumidifier.')
    arg.setUnits('Frac')
    arg.setDefaultValue(0.5)
    args << arg

    arg = OpenStudio::Measure::OSArgument::makeDoubleArgument('dehumidifier_fraction_dehumidification_load_served', true)
    arg.setDisplayName('Dehumidifier: Fraction Dehumidification Load Served')
    arg.setDescription('The dehumidification load served fraction of the dehumidifier.')
    arg.setUnits('Frac')
    arg.setDefaultValue(1)
    args << arg

    appliance_location_choices = OpenStudio::StringVector.new
    appliance_location_choices << Constants.Auto
    appliance_location_choices << 'none'
    appliance_location_choices << HPXML::LocationLivingSpace
    appliance_location_choices << HPXML::LocationBasementConditioned
    appliance_location_choices << HPXML::LocationBasementUnconditioned
    appliance_location_choices << HPXML::LocationGarage
    appliance_location_choices << HPXML::LocationOtherHousingUnit
    appliance_location_choices << HPXML::LocationOtherHeatedSpace
    appliance_location_choices << HPXML::LocationOtherMultifamilyBufferSpace
    appliance_location_choices << HPXML::LocationOtherNonFreezingSpace

    clothes_washer_efficiency_type_choices = OpenStudio::StringVector.new
    clothes_washer_efficiency_type_choices << 'ModifiedEnergyFactor'
    clothes_washer_efficiency_type_choices << 'IntegratedModifiedEnergyFactor'

    arg = OpenStudio::Measure::OSArgument::makeChoiceArgument('clothes_washer_location', appliance_location_choices, true)
    arg.setDisplayName('Clothes Washer: Location')
    arg.setDescription('The space type for the clothes washer location.')
    arg.setDefaultValue(Constants.Auto)
    args << arg

    arg = OpenStudio::Measure::OSArgument::makeChoiceArgument('clothes_washer_efficiency_type', clothes_washer_efficiency_type_choices, true)
    arg.setDisplayName('Clothes Washer: Efficiency Type')
    arg.setDescription('The efficiency type of the clothes washer.')
    arg.setDefaultValue('IntegratedModifiedEnergyFactor')
    args << arg

    arg = OpenStudio::Measure::OSArgument::makeStringArgument('clothes_washer_efficiency', true)
    arg.setDisplayName('Clothes Washer: Efficiency')
    arg.setUnits('ft^3/kWh-cyc')
    arg.setDescription('The efficiency of the clothes washer.')
    arg.setDefaultValue(Constants.Auto)
    args << arg

    arg = OpenStudio::Measure::OSArgument::makeStringArgument('clothes_washer_rated_annual_kwh', true)
    arg.setDisplayName('Clothes Washer: Rated Annual Consumption')
    arg.setUnits('kWh/yr')
    arg.setDescription('The annual energy consumed by the clothes washer, as rated, obtained from the EnergyGuide label. This includes both the appliance electricity consumption and the energy required for water heating.')
    arg.setDefaultValue(Constants.Auto)
    args << arg

    arg = OpenStudio::Measure::OSArgument::makeStringArgument('clothes_washer_label_electric_rate', true)
    arg.setDisplayName('Clothes Washer: Label Electric Rate')
    arg.setUnits('$/kWh')
    arg.setDescription('The annual energy consumed by the clothes washer, as rated, obtained from the EnergyGuide label. This includes both the appliance electricity consumption and the energy required for water heating.')
    arg.setDefaultValue(Constants.Auto)
    args << arg

    arg = OpenStudio::Measure::OSArgument::makeStringArgument('clothes_washer_label_gas_rate', true)
    arg.setDisplayName('Clothes Washer: Label Gas Rate')
    arg.setUnits('$/therm')
    arg.setDescription('The annual energy consumed by the clothes washer, as rated, obtained from the EnergyGuide label. This includes both the appliance electricity consumption and the energy required for water heating.')
    arg.setDefaultValue(Constants.Auto)
    args << arg

    arg = OpenStudio::Measure::OSArgument::makeStringArgument('clothes_washer_label_annual_gas_cost', true)
    arg.setDisplayName('Clothes Washer: Label Annual Cost with Gas DHW')
    arg.setUnits('$')
    arg.setDescription('The annual cost of using the system under test conditions. Input is obtained from the EnergyGuide label.')
    arg.setDefaultValue(Constants.Auto)
    args << arg

    arg = OpenStudio::Measure::OSArgument::makeStringArgument('clothes_washer_label_usage', true)
    arg.setDisplayName('Clothes Washer: Label Usage')
    arg.setUnits('cyc/wk')
    arg.setDescription('The clothes washer loads per week.')
    arg.setDefaultValue(Constants.Auto)
    args << arg

    arg = OpenStudio::Measure::OSArgument::makeStringArgument('clothes_washer_capacity', true)
    arg.setDisplayName('Clothes Washer: Drum Volume')
    arg.setUnits('ft^3')
    arg.setDescription("Volume of the washer drum. Obtained from the EnergyStar website or the manufacturer's literature.")
    arg.setDefaultValue(Constants.Auto)
    args << arg

    arg = OpenStudio::Measure::OSArgument::makeDoubleArgument('clothes_washer_usage_multiplier', true)
    arg.setDisplayName('Clothes Washer: Usage Multiplier')
    arg.setDescription('Multiplier on the clothes washer energy and hot water usage that can reflect, e.g., high/low usage occupants.')
    arg.setDefaultValue(1.0)
    args << arg

    arg = OpenStudio::Measure::OSArgument::makeChoiceArgument('clothes_dryer_location', appliance_location_choices, true)
    arg.setDisplayName('Clothes Dryer: Location')
    arg.setDescription('The space type for the clothes dryer location.')
    arg.setDefaultValue(Constants.Auto)
    args << arg

    clothes_dryer_fuel_choices = OpenStudio::StringVector.new
    clothes_dryer_fuel_choices << HPXML::FuelTypeElectricity
    clothes_dryer_fuel_choices << HPXML::FuelTypeNaturalGas
    clothes_dryer_fuel_choices << HPXML::FuelTypeOil
    clothes_dryer_fuel_choices << HPXML::FuelTypePropane
    clothes_dryer_fuel_choices << HPXML::FuelTypeWoodCord
    clothes_dryer_fuel_choices << HPXML::FuelTypeCoal

    clothes_dryer_efficiency_type_choices = OpenStudio::StringVector.new
    clothes_dryer_efficiency_type_choices << 'EnergyFactor'
    clothes_dryer_efficiency_type_choices << 'CombinedEnergyFactor'

    arg = OpenStudio::Measure::OSArgument::makeChoiceArgument('clothes_dryer_fuel_type', clothes_dryer_fuel_choices, true)
    arg.setDisplayName('Clothes Dryer: Fuel Type')
    arg.setDescription('Type of fuel used by the clothes dryer.')
    arg.setDefaultValue(HPXML::FuelTypeNaturalGas)
    args << arg

    arg = OpenStudio::Measure::OSArgument::makeChoiceArgument('clothes_dryer_efficiency_type', clothes_dryer_efficiency_type_choices, true)
    arg.setDisplayName('Clothes Dryer: Efficiency Type')
    arg.setDescription('The efficiency type of the clothes dryer.')
    arg.setDefaultValue('CombinedEnergyFactor')
    args << arg

    arg = OpenStudio::Measure::OSArgument::makeStringArgument('clothes_dryer_efficiency', true)
    arg.setDisplayName('Clothes Dryer: Efficiency')
    arg.setUnits('lb/kWh')
    arg.setDescription('The efficiency of the clothes dryer.')
    arg.setDefaultValue(Constants.Auto)
    args << arg

    arg = OpenStudio::Measure::OSArgument::makeStringArgument('clothes_dryer_vented_flow_rate', true)
    arg.setDisplayName('Clothes Dryer: Vented Flow Rate')
    arg.setDescription('The exhaust flow rate of the vented clothes dryer.')
    arg.setUnits('CFM')
    arg.setDefaultValue(Constants.Auto)
    args << arg

    arg = OpenStudio::Measure::OSArgument::makeDoubleArgument('clothes_dryer_usage_multiplier', true)
    arg.setDisplayName('Clothes Dryer: Usage Multiplier')
    arg.setDescription('Multiplier on the clothes dryer energy usage that can reflect, e.g., high/low usage occupants.')
    arg.setDefaultValue(1.0)
    args << arg

    arg = OpenStudio::Measure::OSArgument::makeChoiceArgument('dishwasher_location', appliance_location_choices, true)
    arg.setDisplayName('Dishwasher: Location')
    arg.setDescription('The space type for the dishwasher location.')
    arg.setDefaultValue(Constants.Auto)
    args << arg

    dishwasher_efficiency_type_choices = OpenStudio::StringVector.new
    dishwasher_efficiency_type_choices << 'RatedAnnualkWh'
    dishwasher_efficiency_type_choices << 'EnergyFactor'

    arg = OpenStudio::Measure::OSArgument::makeChoiceArgument('dishwasher_efficiency_type', dishwasher_efficiency_type_choices, true)
    arg.setDisplayName('Dishwasher: Efficiency Type')
    arg.setDescription('The efficiency type of dishwasher.')
    arg.setDefaultValue('RatedAnnualkWh')
    args << arg

    arg = OpenStudio::Measure::OSArgument::makeStringArgument('dishwasher_efficiency', true)
    arg.setDisplayName('Dishwasher: Efficiency')
    arg.setUnits('RatedAnnualkWh or EnergyFactor')
    arg.setDescription('The efficiency of the dishwasher.')
    arg.setDefaultValue(Constants.Auto)
    args << arg

    arg = OpenStudio::Measure::OSArgument::makeStringArgument('dishwasher_label_electric_rate', true)
    arg.setDisplayName('Dishwasher: Label Electric Rate')
    arg.setUnits('$/kWh')
    arg.setDescription('The label electric rate of the dishwasher.')
    arg.setDefaultValue(Constants.Auto)
    args << arg

    arg = OpenStudio::Measure::OSArgument::makeStringArgument('dishwasher_label_gas_rate', true)
    arg.setDisplayName('Dishwasher: Label Gas Rate')
    arg.setUnits('$/therm')
    arg.setDescription('The label gas rate of the dishwasher.')
    arg.setDefaultValue(Constants.Auto)
    args << arg

    arg = OpenStudio::Measure::OSArgument::makeStringArgument('dishwasher_label_annual_gas_cost', true)
    arg.setDisplayName('Dishwasher: Label Annual Gas Cost')
    arg.setUnits('$')
    arg.setDescription('The label annual gas cost of the dishwasher.')
    arg.setDefaultValue(Constants.Auto)
    args << arg

    arg = OpenStudio::Measure::OSArgument::makeStringArgument('dishwasher_label_usage', true)
    arg.setDisplayName('Dishwasher: Label Usage')
    arg.setUnits('cyc/wk')
    arg.setDescription('The dishwasher loads per week.')
    arg.setDefaultValue(Constants.Auto)
    args << arg

    arg = OpenStudio::Measure::OSArgument::makeStringArgument('dishwasher_place_setting_capacity', true)
    arg.setDisplayName('Dishwasher: Number of Place Settings')
    arg.setUnits('#')
    arg.setDescription("The number of place settings for the unit. Data obtained from manufacturer's literature.")
    arg.setDefaultValue(Constants.Auto)
    args << arg

    arg = OpenStudio::Measure::OSArgument::makeDoubleArgument('dishwasher_usage_multiplier', true)
    arg.setDisplayName('Dishwasher: Usage Multiplier')
    arg.setDescription('Multiplier on the dishwasher energy usage that can reflect, e.g., high/low usage occupants.')
    arg.setDefaultValue(1.0)
    args << arg

    arg = OpenStudio::Measure::OSArgument::makeChoiceArgument('refrigerator_location', appliance_location_choices, true)
    arg.setDisplayName('Refrigerator: Location')
    arg.setDescription('The space type for the refrigerator location.')
    arg.setDefaultValue(Constants.Auto)
    args << arg

    arg = OpenStudio::Measure::OSArgument::makeStringArgument('refrigerator_rated_annual_kwh', true)
    arg.setDisplayName('Refrigerator: Rated Annual Consumption')
    arg.setUnits('kWh/yr')
    arg.setDescription('The EnergyGuide rated annual energy consumption for a refrigerator.')
    arg.setDefaultValue(Constants.Auto)
    args << arg

    arg = OpenStudio::Measure::OSArgument::makeDoubleArgument('refrigerator_usage_multiplier', true)
    arg.setDisplayName('Refrigerator: Usage Multiplier')
    arg.setDescription('Multiplier on the refrigerator energy usage that can reflect, e.g., high/low usage occupants.')
    arg.setDefaultValue(1.0)
    args << arg

    arg = OpenStudio::Measure::OSArgument::makeChoiceArgument('extra_refrigerator_location', appliance_location_choices, true)
    arg.setDisplayName('Extra Refrigerator: Location')
    arg.setDescription('The space type for the extra refrigerator location.')
    arg.setDefaultValue('none')
    args << arg

    arg = OpenStudio::Measure::OSArgument::makeStringArgument('extra_refrigerator_rated_annual_kwh', true)
    arg.setDisplayName('Extra Refrigerator: Rated Annual Consumption')
    arg.setUnits('kWh/yr')
    arg.setDescription('The EnergyGuide rated annual energy consumption for an extra rrefrigerator.')
    arg.setDefaultValue(Constants.Auto)
    args << arg

    arg = OpenStudio::Measure::OSArgument::makeDoubleArgument('extra_refrigerator_usage_multiplier', true)
    arg.setDisplayName('Extra Refrigerator: Usage Multiplier')
    arg.setDescription('Multiplier on the extra refrigerator energy usage that can reflect, e.g., high/low usage occupants.')
    arg.setDefaultValue(1.0)
    args << arg

    arg = OpenStudio::Measure::OSArgument::makeChoiceArgument('freezer_location', appliance_location_choices, true)
    arg.setDisplayName('Freezer: Location')
    arg.setDescription('The space type for the freezer location.')
    arg.setDefaultValue('none')
    args << arg

    arg = OpenStudio::Measure::OSArgument::makeStringArgument('freezer_rated_annual_kwh', true)
    arg.setDisplayName('Freezer: Rated Annual Consumption')
    arg.setUnits('kWh/yr')
    arg.setDescription('The EnergyGuide rated annual energy consumption for a freezer.')
    arg.setDefaultValue(Constants.Auto)
    args << arg

    arg = OpenStudio::Measure::OSArgument::makeDoubleArgument('freezer_usage_multiplier', true)
    arg.setDisplayName('Freezer: Usage Multiplier')
    arg.setDescription('Multiplier on the freezer energy usage that can reflect, e.g., high/low usage occupants.')
    arg.setDefaultValue(1.0)
    args << arg

    cooking_range_oven_fuel_choices = OpenStudio::StringVector.new
    cooking_range_oven_fuel_choices << HPXML::FuelTypeElectricity
    cooking_range_oven_fuel_choices << HPXML::FuelTypeNaturalGas
    cooking_range_oven_fuel_choices << HPXML::FuelTypeOil
    cooking_range_oven_fuel_choices << HPXML::FuelTypePropane
    cooking_range_oven_fuel_choices << HPXML::FuelTypeWoodCord
    cooking_range_oven_fuel_choices << HPXML::FuelTypeCoal

    arg = OpenStudio::Measure::OSArgument::makeChoiceArgument('cooking_range_oven_location', appliance_location_choices, true)
    arg.setDisplayName('Cooking Range/Oven: Location')
    arg.setDescription('The space type for the cooking range/oven location.')
    arg.setDefaultValue(Constants.Auto)
    args << arg

    arg = OpenStudio::Measure::OSArgument::makeChoiceArgument('cooking_range_oven_fuel_type', cooking_range_oven_fuel_choices, true)
    arg.setDisplayName('Cooking Range/Oven: Fuel Type')
    arg.setDescription('Type of fuel used by the cooking range/oven.')
    arg.setDefaultValue(HPXML::FuelTypeNaturalGas)
    args << arg

    arg = OpenStudio::Measure::OSArgument::makeBoolArgument('cooking_range_oven_is_induction', false)
    arg.setDisplayName('Cooking Range/Oven: Is Induction')
    arg.setDescription('Whether the cooking range is induction.')
    args << arg

    arg = OpenStudio::Measure::OSArgument::makeBoolArgument('cooking_range_oven_is_convection', false)
    arg.setDisplayName('Cooking Range/Oven: Is Convection')
    arg.setDescription('Whether the oven is convection.')
    args << arg

    arg = OpenStudio::Measure::OSArgument::makeDoubleArgument('cooking_range_oven_usage_multiplier', true)
    arg.setDisplayName('Cooking Range/Oven: Usage Multiplier')
    arg.setDescription('Multiplier on the cooking range/oven energy usage that can reflect, e.g., high/low usage occupants.')
    arg.setDefaultValue(1.0)
    args << arg

    arg = OpenStudio::Measure::OSArgument::makeBoolArgument('ceiling_fan_present', true)
    arg.setDisplayName('Ceiling Fan: Present')
    arg.setDescription('Whether there is are any ceiling fans.')
    arg.setDefaultValue(true)
    args << arg

    arg = OpenStudio::Measure::OSArgument::makeStringArgument('ceiling_fan_efficiency', true)
    arg.setDisplayName('Ceiling Fan: Efficiency')
    arg.setUnits('CFM/W')
    arg.setDescription('The efficiency rating of the ceiling fan(s) at medium speed.')
    arg.setDefaultValue(Constants.Auto)
    args << arg

    arg = OpenStudio::Measure::OSArgument::makeStringArgument('ceiling_fan_quantity', true)
    arg.setDisplayName('Ceiling Fan: Quantity')
    arg.setUnits('#')
    arg.setDescription('Total number of ceiling fans.')
    arg.setDefaultValue(Constants.Auto)
    args << arg

    arg = OpenStudio::Measure::OSArgument::makeDoubleArgument('ceiling_fan_cooling_setpoint_temp_offset', true)
    arg.setDisplayName('Ceiling Fan: Cooling Setpoint Temperature Offset')
    arg.setUnits('deg-F')
    arg.setDescription('The setpoint temperature offset during cooling season for the ceiling fan(s). Only applies if ceiling fan quantity is greater than zero.')
    arg.setDefaultValue(0.0)
    args << arg

    arg = OpenStudio::Measure::OSArgument::makeBoolArgument('misc_plug_loads_television_present', true)
    arg.setDisplayName('Misc Plug Loads: Television Present')
    arg.setDescription('Whether there are televisions.')
    arg.setDefaultValue(true)
    args << arg

    arg = OpenStudio::Measure::OSArgument::makeStringArgument('misc_plug_loads_television_annual_kwh', true)
    arg.setDisplayName('Misc Plug Loads: Television Annual kWh')
    arg.setDescription('The annual energy consumption of the television plug loads.')
    arg.setUnits('kWh/yr')
    arg.setDefaultValue(Constants.Auto)
    args << arg

    arg = OpenStudio::Measure::OSArgument::makeDoubleArgument('misc_plug_loads_television_usage_multiplier', true)
    arg.setDisplayName('Misc Plug Loads: Television Usage Multiplier')
    arg.setDescription('Multiplier on the television energy usage that can reflect, e.g., high/low usage occupants.')
    arg.setDefaultValue(1.0)
    args << arg

    arg = OpenStudio::Measure::OSArgument::makeStringArgument('misc_plug_loads_other_annual_kwh', true)
    arg.setDisplayName('Misc Plug Loads: Other Annual kWh')
    arg.setDescription('The annual energy consumption of the other residual plug loads.')
    arg.setUnits('kWh/yr')
    arg.setDefaultValue(Constants.Auto)
    args << arg

    arg = OpenStudio::Measure::OSArgument::makeStringArgument('misc_plug_loads_other_frac_sensible', true)
    arg.setDisplayName('Misc Plug Loads: Other Sensible Fraction')
    arg.setDescription("Fraction of other residual plug loads' internal gains that are sensible.")
    arg.setUnits('Frac')
    arg.setDefaultValue(Constants.Auto)
    args << arg

    arg = OpenStudio::Measure::OSArgument::makeStringArgument('misc_plug_loads_other_frac_latent', true)
    arg.setDisplayName('Misc Plug Loads: Other Latent Fraction')
    arg.setDescription("Fraction of other residual plug loads' internal gains that are latent.")
    arg.setUnits('Frac')
    arg.setDefaultValue(Constants.Auto)
    args << arg

    arg = OpenStudio::Measure::OSArgument::makeDoubleArgument('misc_plug_loads_other_usage_multiplier', true)
    arg.setDisplayName('Misc Plug Loads: Other Usage Multiplier')
    arg.setDescription('Multiplier on the other energy usage that can reflect, e.g., high/low usage occupants.')
    arg.setDefaultValue(1.0)
    args << arg

    arg = OpenStudio::Measure::OSArgument::makeBoolArgument('misc_plug_loads_well_pump_present', true)
    arg.setDisplayName('Misc Plug Loads: Well Pump Present')
    arg.setDescription('Whether there is a well pump.')
    arg.setDefaultValue(false)
    args << arg

    arg = OpenStudio::Measure::OSArgument::makeStringArgument('misc_plug_loads_well_pump_annual_kwh', true)
    arg.setDisplayName('Misc Plug Loads: Well Pump Annual kWh')
    arg.setDescription('The annual energy consumption of the well pump plug loads.')
    arg.setUnits('kWh/yr')
    arg.setDefaultValue(Constants.Auto)
    args << arg

    arg = OpenStudio::Measure::OSArgument::makeDoubleArgument('misc_plug_loads_well_pump_usage_multiplier', true)
    arg.setDisplayName('Misc Plug Loads: Well Pump Usage Multiplier')
    arg.setDescription('Multiplier on the well pump energy usage that can reflect, e.g., high/low usage occupants.')
    arg.setDefaultValue(1.0)
    args << arg

    arg = OpenStudio::Measure::OSArgument::makeBoolArgument('misc_plug_loads_vehicle_present', true)
    arg.setDisplayName('Misc Plug Loads: Vehicle Present')
    arg.setDescription('Whether there is an electric vehicle.')
    arg.setDefaultValue(false)
    args << arg

    arg = OpenStudio::Measure::OSArgument::makeStringArgument('misc_plug_loads_vehicle_annual_kwh', true)
    arg.setDisplayName('Misc Plug Loads: Vehicle Annual kWh')
    arg.setDescription('The annual energy consumption of the electric vehicle plug loads.')
    arg.setUnits('kWh/yr')
    arg.setDefaultValue(Constants.Auto)
    args << arg

    arg = OpenStudio::Measure::OSArgument::makeDoubleArgument('misc_plug_loads_vehicle_usage_multiplier', true)
    arg.setDisplayName('Misc Plug Loads: Vehicle Usage Multiplier')
    arg.setDescription('Multiplier on the electric vehicle energy usage that can reflect, e.g., high/low usage occupants.')
    arg.setDefaultValue(1.0)
    args << arg

    misc_fuel_loads_fuel_choices = OpenStudio::StringVector.new
    misc_fuel_loads_fuel_choices << HPXML::FuelTypeNaturalGas
    misc_fuel_loads_fuel_choices << HPXML::FuelTypeOil
    misc_fuel_loads_fuel_choices << HPXML::FuelTypePropane
    misc_fuel_loads_fuel_choices << HPXML::FuelTypeWoodCord
    misc_fuel_loads_fuel_choices << HPXML::FuelTypeWoodPellets

    misc_fuel_loads_location_choices = OpenStudio::StringVector.new
    misc_fuel_loads_location_choices << Constants.Auto
    misc_fuel_loads_location_choices << HPXML::LocationInterior
    misc_fuel_loads_location_choices << HPXML::LocationExterior

    arg = OpenStudio::Measure::OSArgument::makeBoolArgument('misc_fuel_loads_grill_present', true)
    arg.setDisplayName('Misc Fuel Loads: Grill Present')
    arg.setDescription('Whether there is a fuel loads grill.')
    arg.setDefaultValue(false)
    args << arg

    arg = OpenStudio::Measure::OSArgument::makeChoiceArgument('misc_fuel_loads_grill_fuel_type', misc_fuel_loads_fuel_choices, true)
    arg.setDisplayName('Misc Fuel Loads: Grill Fuel Type')
    arg.setDescription('The fuel type of the fuel loads grill.')
    arg.setDefaultValue(HPXML::FuelTypeNaturalGas)
    args << arg

    arg = OpenStudio::Measure::OSArgument::makeStringArgument('misc_fuel_loads_grill_annual_therm', true)
    arg.setDisplayName('Misc Fuel Loads: Grill Annual therm')
    arg.setDescription('The annual energy consumption of the fuel loads grill.')
    arg.setUnits('therm/yr')
    arg.setDefaultValue(Constants.Auto)
    args << arg

    arg = OpenStudio::Measure::OSArgument::makeDoubleArgument('misc_fuel_loads_grill_usage_multiplier', true)
    arg.setDisplayName('Misc Fuel Loads: Grill Usage Multiplier')
    arg.setDescription('Multiplier on the fuel loads grill energy usage that can reflect, e.g., high/low usage occupants.')
    arg.setDefaultValue(0.0)
    args << arg

    arg = OpenStudio::Measure::OSArgument::makeBoolArgument('misc_fuel_loads_lighting_present', true)
    arg.setDisplayName('Misc Fuel Loads: Lighting Present')
    arg.setDescription('Whether there is fuel loads lighting.')
    arg.setDefaultValue(false)
    args << arg

    arg = OpenStudio::Measure::OSArgument::makeChoiceArgument('misc_fuel_loads_lighting_fuel_type', misc_fuel_loads_fuel_choices, true)
    arg.setDisplayName('Misc Fuel Loads: Lighting Fuel Type')
    arg.setDescription('The fuel type of the fuel loads lighting.')
    arg.setDefaultValue(HPXML::FuelTypeNaturalGas)
    args << arg

    arg = OpenStudio::Measure::OSArgument::makeStringArgument('misc_fuel_loads_lighting_annual_therm', true)
    arg.setDisplayName('Misc Fuel Loads: Lighting Annual therm')
    arg.setDescription('The annual energy consumption of the fuel loads lighting.')
    arg.setUnits('therm/yr')
    arg.setDefaultValue(Constants.Auto)
    args << arg

    arg = OpenStudio::Measure::OSArgument::makeDoubleArgument('misc_fuel_loads_lighting_usage_multiplier', true)
    arg.setDisplayName('Misc Fuel Loads: Lighting Usage Multiplier')
    arg.setDescription('Multiplier on the fuel loads lighting energy usage that can reflect, e.g., high/low usage occupants.')
    arg.setDefaultValue(0.0)
    args << arg

    arg = OpenStudio::Measure::OSArgument::makeBoolArgument('misc_fuel_loads_fireplace_present', true)
    arg.setDisplayName('Misc Fuel Loads: Fireplace Present')
    arg.setDescription('Whether there is fuel loads fireplace.')
    arg.setDefaultValue(false)
    args << arg

    arg = OpenStudio::Measure::OSArgument::makeChoiceArgument('misc_fuel_loads_fireplace_fuel_type', misc_fuel_loads_fuel_choices, true)
    arg.setDisplayName('Misc Fuel Loads: Fireplace Fuel Type')
    arg.setDescription('The fuel type of the fuel loads fireplace.')
    arg.setDefaultValue(HPXML::FuelTypeNaturalGas)
    args << arg

    arg = OpenStudio::Measure::OSArgument::makeStringArgument('misc_fuel_loads_fireplace_annual_therm', true)
    arg.setDisplayName('Misc Fuel Loads: Fireplace Annual therm')
    arg.setDescription('The annual energy consumption of the fuel loads fireplace.')
    arg.setUnits('therm/yr')
    arg.setDefaultValue(Constants.Auto)
    args << arg

    arg = OpenStudio::Measure::OSArgument::makeStringArgument('misc_fuel_loads_fireplace_frac_sensible', true)
    arg.setDisplayName('Misc Fuel Loads: Fireplace Sensible Fraction')
    arg.setDescription("Fraction of fireplace residual fuel loads' internal gains that are sensible.")
    arg.setUnits('Frac')
    arg.setDefaultValue(Constants.Auto)
    args << arg

    arg = OpenStudio::Measure::OSArgument::makeStringArgument('misc_fuel_loads_fireplace_frac_latent', true)
    arg.setDisplayName('Misc Fuel Loads: Fireplace Latent Fraction')
    arg.setDescription("Fraction of fireplace residual fuel loads' internal gains that are latent.")
    arg.setUnits('Frac')
    arg.setDefaultValue(Constants.Auto)
    args << arg

    arg = OpenStudio::Measure::OSArgument::makeDoubleArgument('misc_fuel_loads_fireplace_usage_multiplier', true)
    arg.setDisplayName('Misc Fuel Loads: Fireplace Usage Multiplier')
    arg.setDescription('Multiplier on the fuel loads fireplace energy usage that can reflect, e.g., high/low usage occupants.')
    arg.setDefaultValue(0.0)
    args << arg

    heater_type_choices = OpenStudio::StringVector.new
    heater_type_choices << HPXML::TypeNone
    heater_type_choices << HPXML::HeaterTypeElectricResistance
    heater_type_choices << HPXML::HeaterTypeGas
    heater_type_choices << HPXML::HeaterTypeHeatPump

    arg = OpenStudio::Measure::OSArgument::makeBoolArgument('pool_present', true)
    arg.setDisplayName('Pool: Present')
    arg.setDescription('Whether there is a pool.')
    arg.setDefaultValue(false)
    args << arg

    arg = OpenStudio::Measure::OSArgument::makeStringArgument('pool_pump_annual_kwh', true)
    arg.setDisplayName('Pool: Pump Annual kWh')
    arg.setDescription('The annual energy consumption of the pool pump.')
    arg.setUnits('kWh/yr')
    arg.setDefaultValue(Constants.Auto)
    args << arg

    arg = OpenStudio::Measure::OSArgument::makeDoubleArgument('pool_pump_usage_multiplier', true)
    arg.setDisplayName('Pool: Pump Usage Multiplier')
    arg.setDescription('Multiplier on the pool pump energy usage that can reflect, e.g., high/low usage occupants.')
    arg.setDefaultValue(1.0)
    args << arg

    arg = OpenStudio::Measure::OSArgument::makeChoiceArgument('pool_heater_type', heater_type_choices, true)
    arg.setDisplayName('Pool: Heater Type')
    arg.setDescription("The type of pool heater. Use 'none' if there is no pool heater.")
    arg.setDefaultValue(HPXML::TypeNone)
    args << arg

    arg = OpenStudio::Measure::OSArgument::makeStringArgument('pool_heater_annual_kwh', true)
    arg.setDisplayName('Pool: Heater Annual kWh')
    arg.setDescription("The annual energy consumption of the #{HPXML::HeaterTypeElectricResistance} pool heater.")
    arg.setUnits('kWh/yr')
    arg.setDefaultValue(Constants.Auto)
    args << arg

    arg = OpenStudio::Measure::OSArgument::makeStringArgument('pool_heater_annual_therm', true)
    arg.setDisplayName('Pool: Heater Annual therm')
    arg.setDescription("The annual energy consumption of the #{HPXML::HeaterTypeGas} pool heater.")
    arg.setUnits('therm/yr')
    arg.setDefaultValue(Constants.Auto)
    args << arg

    arg = OpenStudio::Measure::OSArgument::makeDoubleArgument('pool_heater_usage_multiplier', true)
    arg.setDisplayName('Pool: Heater Usage Multiplier')
    arg.setDescription('Multiplier on the pool heater energy usage that can reflect, e.g., high/low usage occupants.')
    arg.setDefaultValue(1.0)
    args << arg

    arg = OpenStudio::Measure::OSArgument::makeBoolArgument('hot_tub_present', true)
    arg.setDisplayName('Hot Tub: Present')
    arg.setDescription('Whether there is a hot tub.')
    arg.setDefaultValue(false)
    args << arg

    arg = OpenStudio::Measure::OSArgument::makeStringArgument('hot_tub_pump_annual_kwh', true)
    arg.setDisplayName('Hot Tub: Pump Annual kWh')
    arg.setDescription('The annual energy consumption of the hot tub pump.')
    arg.setUnits('kWh/yr')
    arg.setDefaultValue(Constants.Auto)
    args << arg

    arg = OpenStudio::Measure::OSArgument::makeDoubleArgument('hot_tub_pump_usage_multiplier', true)
    arg.setDisplayName('Hot Tub: Pump Usage Multiplier')
    arg.setDescription('Multiplier on the hot tub pump energy usage that can reflect, e.g., high/low usage occupants.')
    arg.setDefaultValue(1.0)
    args << arg

    arg = OpenStudio::Measure::OSArgument::makeChoiceArgument('hot_tub_heater_type', heater_type_choices, true)
    arg.setDisplayName('Hot Tub: Heater Type')
    arg.setDescription("The type of hot tub heater. Use 'none' if there is no hot tub heater.")
    arg.setDefaultValue(HPXML::TypeNone)
    args << arg

    arg = OpenStudio::Measure::OSArgument::makeStringArgument('hot_tub_heater_annual_kwh', true)
    arg.setDisplayName('Hot Tub: Heater Annual kWh')
    arg.setDescription("The annual energy consumption of the #{HPXML::HeaterTypeElectricResistance} hot tub heater.")
    arg.setUnits('kWh/yr')
    arg.setDefaultValue(Constants.Auto)
    args << arg

    arg = OpenStudio::Measure::OSArgument::makeStringArgument('hot_tub_heater_annual_therm', true)
    arg.setDisplayName('Hot Tub: Heater Annual therm')
    arg.setDescription("The annual energy consumption of the #{HPXML::HeaterTypeGas} hot tub heater.")
    arg.setUnits('therm/yr')
    arg.setDefaultValue(Constants.Auto)
    args << arg

    arg = OpenStudio::Measure::OSArgument::makeDoubleArgument('hot_tub_heater_usage_multiplier', true)
    arg.setDisplayName('Hot Tub: Heater Usage Multiplier')
    arg.setDescription('Multiplier on the hot tub heater energy usage that can reflect, e.g., high/low usage occupants.')
    arg.setDefaultValue(1.0)
    args << arg

    arg = OpenStudio::Measure::OSArgument::makeBoolArgument('apply_defaults', false)
    arg.setDisplayName('Apply default values')
    arg.setDescription('Sets OS-HPXML default values in the HPXML output file')
    arg.setDefaultValue(false)
    args << arg

    arg = OpenStudio::Measure::OSArgument.makeStringArgument('emissions_scenario_names', false)
    arg.setDisplayName('Emissions: Scenario Names')
    arg.setDescription('Names of emissions scenarios. If multiple scenarios, use a comma-separated list.')
    args << arg

    arg = OpenStudio::Measure::OSArgument.makeStringArgument('emissions_types', false)
    arg.setDisplayName('Emissions: Types')
    arg.setDescription('Types of emissions (e.g., CO2, NOx, etc.). If multiple scenarios, use a comma-separated list.')
    args << arg

    arg = OpenStudio::Measure::OSArgument.makeStringArgument('emissions_electricity_units', false)
    arg.setDisplayName('Emissions: Electricity Units')
    arg.setDescription('Electricity emissions factors units. If multiple scenarios, use a comma-separated list.')
    args << arg

    arg = OpenStudio::Measure::OSArgument.makeStringArgument('emissions_electricity_values_or_filepaths', false)
    arg.setDisplayName('Emissions: Electricity Values or File Paths')
    arg.setDescription('Electricity emissions factors values, specified as either an annual factor or an absolute/relative path to a file with hourly factors. If multiple scenarios, use a comma-separated list.')
    args << arg

    return args
  end

  # define what happens when the measure is run
  def run(model, runner, user_arguments)
    super(model, runner, user_arguments)

    # use the built-in error checking
    if !runner.validateUserArguments(arguments(model), user_arguments)
      return false
    end

    Geometry.tear_down_model(model, runner)

    Version.check_openstudio_version()

    # assign the user inputs to variables
    args = get_argument_values(runner, arguments(model), user_arguments)
    args = Hash[args.collect { |k, v| [k.to_sym, v] }]

    # Argument error checks
    warnings, errors = validate_arguments(args)
    unless warnings.empty?
      warnings.each do |warning|
        runner.registerWarning(warning)
      end
    end
    unless errors.empty?
      errors.each do |error|
        runner.registerError(error)
      end
      return false
    end

    # Create EpwFile object
    epw_path = args[:weather_station_epw_filepath]
    if not File.exist? epw_path
      epw_path = File.join(File.expand_path(File.join(File.dirname(__FILE__), '..', 'weather')), epw_path) # a filename was entered for weather_station_epw_filepath
    end
    if not File.exist? epw_path
      runner.registerError("Could not find EPW file at '#{epw_path}'.")
      return false
    end
    epw_file = OpenStudio::EpwFile.new(epw_path)

    # Create HPXML file
    skip_error_checking = false
    hpxml_doc = HPXMLFile.create(runner, model, args, epw_file, skip_error_checking)
    if not hpxml_doc
      runner.registerError('Unsuccessful creation of HPXML file.')
      return false
    end

    hpxml_path = args[:hpxml_path]
    unless (Pathname.new hpxml_path).absolute?
      hpxml_path = File.expand_path(File.join(File.dirname(__FILE__), hpxml_path))
    end

    # Check for invalid HPXML file
    if not skip_error_checking
      if not validate_hpxml(runner, hpxml_path, hpxml_doc)
        return false
      end
    end

    XMLHelper.write_file(hpxml_doc, hpxml_path)
    runner.registerInfo("Wrote file: #{hpxml_path}")

    # Uncomment for debugging purposes
    # File.write(hpxml_path.gsub('.xml', '.osm'), model.to_s)

    return true
  end

  def validate_arguments(args)
    warnings = []
    errors = []

    # TODO: Remove items below that duplicate checks downstream.
    # TODO: Add warnings/errors downstream if there are additional checks here.

    warning = ([HPXML::WaterHeaterTypeHeatPump].include?(args[:water_heater_type]) && (args[:water_heater_fuel_type] != HPXML::FuelTypeElectricity))
    warnings << 'Cannot model a heat pump water heater with non-electric fuel type.' if warning

    error = (args[:heating_system_type] != 'none') && (args[:heat_pump_type] != 'none') && (args[:heating_system_fraction_heat_load_served] > 0) && (args[:heat_pump_fraction_heat_load_served] > 0)
    errors << 'Multiple central heating systems are not currently supported.' if error

    error = (args[:cooling_system_type] != 'none') && (args[:heat_pump_type] != 'none') && (args[:cooling_system_fraction_cool_load_served] > 0) && (args[:heat_pump_fraction_cool_load_served] > 0)
    errors << 'Multiple central cooling systems are not currently supported.' if error

    if args[:geometry_unit_num_bathrooms] != Constants.Auto
      error = (Float(args[:geometry_unit_num_bathrooms]) % 1 != 0)
      errors << 'Number of bathrooms must be an integer.' if error
    end

    if args[:ceiling_fan_quantity] != Constants.Auto
      error = (Float(args[:ceiling_fan_quantity]) % 1 != 0)
      errors << 'Quantity of ceiling fans must be an integer.' if error
    end

    warning = [HPXML::FoundationTypeSlab, HPXML::FoundationTypeAboveApartment].include?(args[:geometry_foundation_type]) && (args[:geometry_foundation_height] > 0)
    warnings << "Foundation type of '#{args[:geometry_foundation_type]}' cannot have a non-zero height. Assuming height is zero." if warning

    error = ![HPXML::FoundationTypeSlab, HPXML::FoundationTypeAboveApartment].include?(args[:geometry_foundation_type]) && (args[:geometry_foundation_height] == 0)
    errors << "Foundation type of '#{args[:geometry_foundation_type]}' cannot have a height of zero." if error

    error = [HPXML::ResidentialTypeSFA, HPXML::ResidentialTypeApartment].include?(args[:geometry_unit_type]) && (args[:geometry_foundation_type] == HPXML::FoundationTypeAmbient)
    errors << 'Ambient foundation type for single-family attached or apartment units is not currently supported.' if error

    error = (args[:geometry_unit_type] == HPXML::ResidentialTypeApartment) && ([HPXML::FoundationTypeBasementConditioned, HPXML::FoundationTypeCrawlspaceConditioned].include? args[:geometry_foundation_type])
    errors << 'Conditioned basement/crawlspace foundation type for apartment units is not currently supported.' if error

    warning = (args[:geometry_foundation_type] == HPXML::FoundationTypeSlab) && (args[:geometry_foundation_height_above_grade] > 0)
    warnings << 'Specified a slab foundation type with a non-zero height above grade.' if warning

    error = ((args[:ducts_supply_location] == Constants.Auto) && (args[:ducts_supply_surface_area] != Constants.Auto)) || ((args[:ducts_supply_location] != Constants.Auto) && (args[:ducts_supply_surface_area] == Constants.Auto)) || ((args[:ducts_return_location] == Constants.Auto) && (args[:ducts_return_surface_area] != Constants.Auto)) || ((args[:ducts_return_location] != Constants.Auto) && (args[:ducts_return_surface_area] == Constants.Auto))
    errors << 'Duct location and surface area not both auto or not both specified.' if error

    warning = (args[:heating_system_2_type] != 'none') && (args[:heating_system_2_fraction_heat_load_served] >= 0.5) && (args[:heating_system_2_fraction_heat_load_served] < 1.0)
    warnings << 'The fraction of heat load served by the second heating system is greater than or equal to 50%.' if warning

    error = (args[:heating_system_2_type] != 'none') && (args[:heating_system_2_fraction_heat_load_served] == 1.0)
    errors << 'The fraction of heat load served by the second heating system is 100%.' if error

    error = (args[:heating_system_type] == 'none') && (args[:heat_pump_type] == 'none') && (args[:heating_system_2_type] != 'none')
    errors << 'A second heating system was specified without a primary heating system.' if error

    error = ((args[:geometry_unit_type] == HPXML::ResidentialTypeApartment) || (args[:geometry_unit_type] == HPXML::ResidentialTypeSFA)) && !args[:geometry_building_num_units].is_initialized
    errors << 'Did not specify the number of units in the building for single-family attached or apartment units.' if error

    error = (args[:geometry_unit_type] == HPXML::ResidentialTypeApartment) && (args[:geometry_unit_num_floors_above_grade] > 1)
    errors << 'Apartment units can only have one above-grade floor.' if error

    error = (args[:geometry_unit_type] == HPXML::ResidentialTypeSFD) && (args[:geometry_unit_left_wall_is_adiabatic] || args[:geometry_unit_right_wall_is_adiabatic] || args[:geometry_unit_front_wall_is_adiabatic] || args[:geometry_unit_back_wall_is_adiabatic] || (args[:geometry_attic_type] == HPXML::AtticTypeBelowApartment) || (args[:geometry_foundation_type] == HPXML::FoundationTypeAboveApartment))
    errors << 'No adiabatic surfaces can be applied to single-family detached homes.' if error

    warning = [HPXML::FoundationTypeCrawlspaceVented, HPXML::FoundationTypeCrawlspaceUnvented, HPXML::FoundationTypeBasementUnconditioned].include?(args[:geometry_foundation_type]) && ((args[:foundation_wall_insulation_r] > 0) || args[:foundation_wall_assembly_r].is_initialized) && (args[:floor_over_foundation_assembly_r] > 2.1)
    warnings << 'Home with unconditioned basement/crawlspace foundation type has both foundation wall insulation and floor insulation.' if warning

    warning = [HPXML::AtticTypeVented, HPXML::AtticTypeUnvented].include?(args[:geometry_attic_type]) && (args[:ceiling_assembly_r] > 2.1) && (args[:roof_assembly_r] > 2.3)
    warnings << 'Home with unconditioned attic type has both ceiling insulation and roof insulation.' if warning

    warning = (args[:geometry_foundation_type] == HPXML::FoundationTypeBasementConditioned) && (args[:floor_over_foundation_assembly_r] > 2.1)
    warnings << 'Home with conditioned basement has floor insulation.' if warning

    warning = (args[:geometry_attic_type] == HPXML::AtticTypeConditioned) && (args[:ceiling_assembly_r] > 2.1)
    warnings << 'Home with conditioned attic has ceiling insulation.' if warning

    error = (args[:geometry_unit_num_floors_above_grade] == 1 && args[:geometry_attic_type] == HPXML::AtticTypeConditioned)
    errors << 'Units with a conditioned attic must have at least two above-grade floors.' if error

    error = ((args[:water_heater_type] == HPXML::WaterHeaterTypeCombiStorage) || (args[:water_heater_type] == HPXML::WaterHeaterTypeCombiTankless)) && (args[:heating_system_type] != HPXML::HVACTypeBoiler)
    errors << 'Must specify a boiler when modeling an indirect water heater type.' if error

    if args[:misc_plug_loads_television_annual_kwh] != Constants.Auto
      warning = (args[:misc_plug_loads_television_annual_kwh].to_f == 0.0 && args[:misc_plug_loads_television_usage_multiplier] != 0.0)
      warnings << 'Specified a non-zero usage multiplier for zero television plug loads.' if warning
    end

    if args[:misc_plug_loads_other_annual_kwh] != Constants.Auto
      warning = (args[:misc_plug_loads_other_annual_kwh].to_f == 0.0 && args[:misc_plug_loads_other_usage_multiplier] != 0.0)
      warnings << 'Specified a non-zero usage multiplier for zero other plug loads.' if warning
    end

    if args[:misc_plug_loads_well_pump_annual_kwh] != Constants.Auto
      warning = (args[:misc_plug_loads_well_pump_annual_kwh].to_f == 0.0 && args[:misc_plug_loads_well_pump_usage_multiplier] != 0.0)
      warnings << 'Specified a non-zero usage multiplier for zero well pump plug loads.' if warning
    end

    if args[:misc_plug_loads_vehicle_annual_kwh] != Constants.Auto
      warning = (args[:misc_plug_loads_vehicle_annual_kwh].to_f && args[:misc_plug_loads_vehicle_usage_multiplier] != 0.0)
      warnings << 'Specified a non-zero usage multiplier for zero vehicle plug loads.' if warning
    end

    warning = (!args[:misc_fuel_loads_grill_present] && args[:misc_fuel_loads_grill_usage_multiplier] != 0.0) || (!args[:misc_fuel_loads_lighting_present] && args[:misc_fuel_loads_lighting_usage_multiplier] != 0.0) || (!args[:misc_fuel_loads_fireplace_present] && args[:misc_fuel_loads_fireplace_usage_multiplier] != 0.0)
    warnings << 'Specified a non-zero usage multiplier for a fuel load that is zero.' if warning

    error = (args[:geometry_unit_num_bedrooms] <= 0)
    errors << 'Number of bedrooms must be greater than zero.' if error

    error = [HPXML::ResidentialTypeSFD].include?(args[:geometry_unit_type]) && args[:heating_system_type].include?('Shared')
    errors << 'Specified a shared system for a single-family detached unit.' if error

    error = args[:geometry_rim_joist_height].is_initialized && !args[:rim_joist_assembly_r].is_initialized
    errors << 'Specified a rim joist height but no rim joist assembly R-value.' if error

    error = args[:rim_joist_assembly_r].is_initialized && !args[:geometry_rim_joist_height].is_initialized
    errors << 'Specified a rim joist assembly R-value but no rim joist height.' if error

    emissions_args_initialized = [args[:emissions_scenario_names].is_initialized,
                                  args[:emissions_types].is_initialized,
                                  args[:emissions_electricity_units].is_initialized,
                                  args[:emissions_electricity_values_or_filepaths].is_initialized]
    error = (emissions_args_initialized.uniq.size != 1)
    errors << 'Did not specify either no emissions arguments or all emissions arguments.' if error

    if emissions_args_initialized.uniq.size == 1 && emissions_args_initialized.uniq[0]
      emissions_scenario_lengths = [args[:emissions_scenario_names].get.split(',').length,
                                    args[:emissions_types].get.split(',').length,
                                    args[:emissions_electricity_units].get.split(',').length,
                                    args[:emissions_electricity_values_or_filepaths].get.split(',').length]
      error = (emissions_scenario_lengths.uniq.size != 1)
      errors << 'One or more emissions arguments does not have enough comma-separated elements specified.' if error
    end

    return warnings, errors
  end

  def validate_hpxml(runner, hpxml_path, hpxml_doc)
    schemas_dir = File.join(File.dirname(__FILE__), '../HPXMLtoOpenStudio/resources/hpxml_schema')
    schematron_dir = File.join(File.dirname(__FILE__), '../HPXMLtoOpenStudio/resources/hpxml_schematron')

    is_valid = true

    # Validate input HPXML against schema
    XMLHelper.validate(hpxml_doc.to_xml, File.join(schemas_dir, 'HPXML.xsd'), runner).each do |error|
      runner.registerError("#{hpxml_path}: #{error}")
      is_valid = false
    end

    # Validate input HPXML against schematron docs
    stron_paths = [File.join(schematron_dir, 'HPXMLvalidator.xml'),
                   File.join(schematron_dir, 'EPvalidator.xml')]
    errors, warnings = Validator.run_validators(hpxml_doc, stron_paths)
    errors.each do |error|
      runner.registerError("#{hpxml_path}: #{error}")
      is_valid = false
    end
    warnings.each do |warning|
      runner.registerWarning("#{warning}")
    end

    return is_valid
  end
end

class HPXMLFile
  def self.create(runner, model, args, epw_file, skip_error_checking)
    success = create_geometry_envelope(runner, model, args)
    return false if not success

    @surface_ids = {}

    # Sorting of objects to make the measure deterministic
    sorted_surfaces = model.getSurfaces.sort_by { |s| s.additionalProperties.getFeatureAsInteger('Index').get }
    sorted_subsurfaces = model.getSubSurfaces.sort_by { |ss| ss.additionalProperties.getFeatureAsInteger('Index').get }

    hpxml = HPXML.new

    set_header(hpxml, runner, args)
    set_site(hpxml, runner, args)
    set_neighbor_buildings(hpxml, runner, args)
    set_building_occupancy(hpxml, runner, args)
    set_building_construction(hpxml, runner, args)
    set_climate_and_risk_zones(hpxml, runner, args, epw_file)
    set_air_infiltration_measurements(hpxml, runner, args)
    set_roofs(hpxml, runner, model, args, sorted_surfaces)
    set_rim_joists(hpxml, runner, model, args, sorted_surfaces)
    set_walls(hpxml, runner, model, args, sorted_surfaces)
    set_foundation_walls(hpxml, runner, model, args, sorted_surfaces)
    set_frame_floors(hpxml, runner, model, args, sorted_surfaces)
    set_slabs(hpxml, runner, model, args, sorted_surfaces)
    set_windows(hpxml, runner, model, args, sorted_subsurfaces)
    set_skylights(hpxml, runner, model, args, sorted_subsurfaces)
    set_doors(hpxml, runner, model, args, sorted_subsurfaces)
    set_attics(hpxml, runner, model, args)
    set_foundations(hpxml, runner, model, args)
    set_heating_systems(hpxml, runner, args)
    set_cooling_systems(hpxml, runner, args)
    set_heat_pumps(hpxml, runner, args)
    set_secondary_heating_systems(hpxml, runner, args)
    set_hvac_distribution(hpxml, runner, args)
    set_hvac_control(hpxml, runner, args)
    set_ventilation_fans(hpxml, runner, args)
    set_water_heating_systems(hpxml, runner, args)
    set_hot_water_distribution(hpxml, runner, args)
    set_water_fixtures(hpxml, runner, args)
    set_solar_thermal(hpxml, runner, args, epw_file)
    set_pv_systems(hpxml, runner, args, epw_file)
    set_battery(hpxml, runner, args)
    set_lighting(hpxml, runner, args)
    set_dehumidifier(hpxml, runner, args)
    set_clothes_washer(hpxml, runner, args)
    set_clothes_dryer(hpxml, runner, args)
    set_dishwasher(hpxml, runner, args)
    set_refrigerator(hpxml, runner, args)
    set_extra_refrigerator(hpxml, runner, args)
    set_freezer(hpxml, runner, args)
    set_cooking_range_oven(hpxml, runner, args)
    set_ceiling_fans(hpxml, runner, args)
    set_misc_plug_loads_television(hpxml, runner, args)
    set_misc_plug_loads_other(hpxml, runner, args)
    set_misc_plug_loads_vehicle(hpxml, runner, args)
    set_misc_plug_loads_well_pump(hpxml, runner, args)
    set_misc_fuel_loads_grill(hpxml, runner, args)
    set_misc_fuel_loads_lighting(hpxml, runner, args)
    set_misc_fuel_loads_fireplace(hpxml, runner, args)
    set_pool(hpxml, runner, args)
    set_hot_tub(hpxml, runner, args)

    # Collapse surfaces so that we don't get, e.g., individual windows
    # or the front wall split because of the door. Exclude foundation walls
    # from the list so we get all 4 foundation walls.
    hpxml.collapse_enclosure_surfaces([:roofs, :walls, :rim_joists, :frame_floors,
                                       :slabs, :windows, :skylights, :doors])

    # After surfaces are collapsed, round all areas
    (hpxml.roofs +
     hpxml.rim_joists +
     hpxml.walls +
     hpxml.foundation_walls +
     hpxml.frame_floors +
     hpxml.slabs +
     hpxml.windows +
     hpxml.skylights +
     hpxml.doors).each do |s|
      s.area = s.area.round(1)
    end

    # Check for errors in the HPXML object
    if not skip_error_checking
      errors = hpxml.check_for_errors()
      if errors.size > 0
        fail "ERROR: Invalid HPXML object produced.\n#{errors}"
      end
    end

    if args[:apply_defaults].is_initialized
      apply_defaults = args[:apply_defaults].get
    else
      apply_defaults = false
    end

    if apply_defaults
      eri_version = Constants.ERIVersions[-1]
      OpenStudio::Model::WeatherFile.setWeatherFile(model, epw_file)
      weather = WeatherProcess.new(model, runner)
      HPXMLDefaults.apply(hpxml, eri_version, weather, epw_file: epw_file)
    end

    hpxml_doc = hpxml.to_oga()

    return hpxml_doc
  end

  def self.create_geometry_envelope(runner, model, args)
    args[:geometry_roof_pitch] = { '1:12' => 1.0 / 12.0,
                                   '2:12' => 2.0 / 12.0,
                                   '3:12' => 3.0 / 12.0,
                                   '4:12' => 4.0 / 12.0,
                                   '5:12' => 5.0 / 12.0,
                                   '6:12' => 6.0 / 12.0,
                                   '7:12' => 7.0 / 12.0,
                                   '8:12' => 8.0 / 12.0,
                                   '9:12' => 9.0 / 12.0,
                                   '10:12' => 10.0 / 12.0,
                                   '11:12' => 11.0 / 12.0,
                                   '12:12' => 12.0 / 12.0 }[args[:geometry_roof_pitch]]

    if args[:geometry_rim_joist_height].is_initialized
      args[:geometry_rim_joist_height] = args[:geometry_rim_joist_height].get / 12.0
    else
      args[:geometry_rim_joist_height] = 0.0
    end

    if args[:geometry_foundation_type] == HPXML::FoundationTypeSlab
      args[:geometry_foundation_height] = 0.0
      args[:geometry_foundation_height_above_grade] = 0.0
      args[:geometry_rim_joist_height] = 0.0
    elsif args[:geometry_foundation_type] == HPXML::FoundationTypeAmbient
      args[:geometry_rim_joist_height] = 0.0
    end

    # These detailed geometry inputs are not currently exposed
    args[:geometry_inset_width] = 0.0
    args[:geometry_inset_depth] = 0.0
    args[:geometry_inset_position] = 'Right'
    args[:geometry_balcony_depth] = 0.0

    if args[:geometry_unit_type] == HPXML::ResidentialTypeSFD
      success = Geometry.create_single_family_detached(runner: runner, model: model, **args)
    elsif args[:geometry_unit_type] == HPXML::ResidentialTypeSFA
      success = Geometry.create_single_family_attached(runner: runner, model: model, **args)
    elsif args[:geometry_unit_type] == HPXML::ResidentialTypeApartment
      success = Geometry.create_multifamily(runner: runner, model: model, **args)
    end
    return false if not success

    success = Geometry.create_doors(runner: runner, model: model, **args)
    return false if not success

    success = Geometry.create_windows_and_skylights(runner: runner, model: model, **args)
    return false if not success

    return true
  end

  def self.set_header(hpxml, runner, args)
    hpxml.header.xml_type = 'HPXML'
    hpxml.header.xml_generated_by = 'BuildResidentialHPXML'
    hpxml.header.transaction = 'create'

    if args[:software_info_program_used].is_initialized
      hpxml.header.software_program_used = args[:software_info_program_used].get
    end

    if args[:software_info_program_version].is_initialized
      hpxml.header.software_program_version = args[:software_info_program_version].get
    end

    if args[:simulation_control_timestep].is_initialized
      hpxml.header.timestep = args[:simulation_control_timestep].get
    end

    if args[:simulation_control_run_period].is_initialized
      begin_month, begin_day, end_month, end_day = Schedule.parse_date_range(args[:simulation_control_run_period].get)
      hpxml.header.sim_begin_month = begin_month
      hpxml.header.sim_begin_day = begin_day
      hpxml.header.sim_end_month = end_month
      hpxml.header.sim_end_day = end_day
    end

    if args[:simulation_control_run_period_calendar_year].is_initialized
      hpxml.header.sim_calendar_year = args[:simulation_control_run_period_calendar_year].get
    end

    if args[:simulation_control_daylight_saving_enabled].is_initialized
      hpxml.header.dst_enabled = args[:simulation_control_daylight_saving_enabled].get
    end
    if args[:simulation_control_daylight_saving_period].is_initialized
      begin_month, begin_day, end_month, end_day = Schedule.parse_date_range(args[:simulation_control_daylight_saving_period].get)
      hpxml.header.dst_begin_month = begin_month
      hpxml.header.dst_begin_day = begin_day
      hpxml.header.dst_end_month = end_month
      hpxml.header.dst_end_day = end_day
    end

    hpxml.header.building_id = 'MyBuilding'
    hpxml.header.event_type = 'proposed workscope'

<<<<<<< HEAD
    if args[:site_zip_code].is_initialized
      hpxml.header.zip_code = args[:site_zip_code].get
    end

    if args[:site_state_code].is_initialized
      hpxml.header.state_code = args[:site_state_code].get
=======
    if args[:emissions_scenario_names].is_initialized
      emissions_scenario_names = args[:emissions_scenario_names].get.split(',').map(&:strip)
      emissions_types = args[:emissions_types].get.split(',').map(&:strip)
      emissions_electricity_units = args[:emissions_electricity_units].get.split(',').map(&:strip)
      emissions_electricity_values_or_filepaths = args[:emissions_electricity_values_or_filepaths].get.split(',').map(&:strip)

      emissions_scenarios = emissions_scenario_names.zip(emissions_types, emissions_electricity_units, emissions_electricity_values_or_filepaths)
      emissions_scenarios.each do |emissions_scenario|
        name, emissions_type, elec_units, elec_value_or_schedule_filepath = emissions_scenario
        elec_value = Float(elec_value_or_schedule_filepath) rescue nil
        elec_schedule_filepath = elec_value_or_schedule_filepath if elec_value.nil?
        hpxml.header.emissions_scenarios.add(name: name,
                                             emissions_type: emissions_type,
                                             elec_units: elec_units,
                                             elec_value: elec_value,
                                             elec_schedule_filepath: elec_schedule_filepath)
      end
>>>>>>> d203d474
    end
  end

  def self.set_site(hpxml, runner, args)
    if args[:site_shielding_of_home] != Constants.Auto
      shielding_of_home = args[:site_shielding_of_home]
    end

    if args[:site_type].is_initialized
      hpxml.site.site_type = args[:site_type].get
    end

    adb_walls = [args[:geometry_unit_left_wall_is_adiabatic], args[:geometry_unit_right_wall_is_adiabatic], args[:geometry_unit_front_wall_is_adiabatic], args[:geometry_unit_back_wall_is_adiabatic]]
    n_walls_attached = adb_walls.count(true)

    if [HPXML::ResidentialTypeSFA, HPXML::ResidentialTypeApartment].include? args[:geometry_unit_type]
      if n_walls_attached == 3
        hpxml.site.surroundings = HPXML::SurroundingsThreeSides
      elsif n_walls_attached == 2
        hpxml.site.surroundings = HPXML::SurroundingsTwoSides
      elsif n_walls_attached == 1
        hpxml.site.surroundings = HPXML::SurroundingsOneSide
      else
        hpxml.site.surroundings = HPXML::SurroundingsStandAlone
      end
      if args[:geometry_attic_type] == HPXML::AtticTypeBelowApartment
        if args[:geometry_foundation_type] == HPXML::FoundationTypeAboveApartment
          hpxml.site.vertical_surroundings = HPXML::VerticalSurroundingsAboveAndBelow
        else
          hpxml.site.vertical_surroundings = HPXML::VerticalSurroundingsAbove
        end
      else
        if args[:geometry_foundation_type] == HPXML::FoundationTypeAboveApartment
          hpxml.site.vertical_surroundings = HPXML::VerticalSurroundingsBelow
        else
          hpxml.site.vertical_surroundings = HPXML::VerticalSurroundingsNoAboveOrBelow
        end
      end
    elsif [HPXML::ResidentialTypeSFD].include? args[:geometry_unit_type]
      hpxml.site.surroundings = HPXML::SurroundingsStandAlone
      hpxml.site.vertical_surroundings = HPXML::VerticalSurroundingsNoAboveOrBelow
    end

    hpxml.site.azimuth_of_front_of_home = args[:geometry_unit_orientation]
    hpxml.site.shielding_of_home = shielding_of_home
  end

  def self.set_neighbor_buildings(hpxml, runner, args)
    nbr_map = { Constants.FacadeFront => [args[:neighbor_front_distance], args[:neighbor_front_height]],
                Constants.FacadeBack => [args[:neighbor_back_distance], args[:neighbor_back_height]],
                Constants.FacadeLeft => [args[:neighbor_left_distance], args[:neighbor_left_height]],
                Constants.FacadeRight => [args[:neighbor_right_distance], args[:neighbor_right_height]] }

    nbr_map.each do |facade, data|
      distance, neighbor_height = data
      next if distance == 0

      azimuth = Geometry.get_azimuth_from_facade(facade: facade, orientation: args[:geometry_unit_orientation])

      if (distance > 0) && (neighbor_height != Constants.Auto)
        height = Float(neighbor_height)
      end

      hpxml.neighbor_buildings.add(azimuth: azimuth,
                                   distance: distance,
                                   height: height)
    end
  end

  def self.set_building_occupancy(hpxml, runner, args)
    if args[:geometry_unit_num_occupants] != Constants.Auto
      hpxml.building_occupancy.number_of_residents = Float(args[:geometry_unit_num_occupants])
    end
  end

  def self.set_building_construction(hpxml, runner, args)
    if args[:geometry_unit_type] == HPXML::ResidentialTypeApartment
      args[:geometry_unit_num_floors_above_grade] = 1
    end
    number_of_conditioned_floors_above_grade = args[:geometry_unit_num_floors_above_grade]
    number_of_conditioned_floors = number_of_conditioned_floors_above_grade
    if args[:geometry_foundation_type] == HPXML::FoundationTypeBasementConditioned
      number_of_conditioned_floors += 1
    end

    if args[:geometry_unit_num_bathrooms] != Constants.Auto
      number_of_bathrooms = Integer(args[:geometry_unit_num_bathrooms])
    end

    conditioned_building_volume = args[:geometry_unit_cfa] * args[:geometry_average_ceiling_height]

    hpxml.building_construction.number_of_conditioned_floors = number_of_conditioned_floors
    hpxml.building_construction.number_of_conditioned_floors_above_grade = number_of_conditioned_floors_above_grade
    hpxml.building_construction.number_of_bedrooms = args[:geometry_unit_num_bedrooms]
    hpxml.building_construction.number_of_bathrooms = number_of_bathrooms
    hpxml.building_construction.conditioned_floor_area = args[:geometry_unit_cfa]
    hpxml.building_construction.conditioned_building_volume = conditioned_building_volume
    hpxml.building_construction.average_ceiling_height = args[:geometry_average_ceiling_height]
    hpxml.building_construction.residential_facility_type = args[:geometry_unit_type]

    if args[:year_built].is_initialized
      hpxml.building_construction.year_built = args[:year_built].get
    end
    if args[:geometry_has_flue_or_chimney] != Constants.Auto
      hpxml.building_construction.has_flue_or_chimney = args[:geometry_has_flue_or_chimney]
    end
  end

  def self.set_climate_and_risk_zones(hpxml, runner, args, epw_file)
    hpxml.climate_and_risk_zones.weather_station_id = 'WeatherStation'

    if args[:site_iecc_zone].is_initialized
      hpxml.climate_and_risk_zones.iecc_zone = args[:site_iecc_zone].get
      hpxml.climate_and_risk_zones.iecc_year = 2006
    end

    weather_station_name = File.basename(args[:weather_station_epw_filepath]).gsub('.epw', '')
    hpxml.climate_and_risk_zones.weather_station_name = weather_station_name
    hpxml.climate_and_risk_zones.weather_station_epw_filepath = args[:weather_station_epw_filepath]
  end

  def self.set_air_infiltration_measurements(hpxml, runner, args)
    if args[:air_leakage_units] == HPXML::UnitsACH
      house_pressure = args[:air_leakage_house_pressure]
      unit_of_measure = HPXML::UnitsACH
    elsif args[:air_leakage_units] == HPXML::UnitsCFM
      house_pressure = args[:air_leakage_house_pressure]
      unit_of_measure = HPXML::UnitsCFM
    elsif args[:air_leakage_units] == HPXML::UnitsACHNatural
      house_pressure = nil
      unit_of_measure = HPXML::UnitsACHNatural
    end
    infiltration_volume = hpxml.building_construction.conditioned_building_volume

    hpxml.air_infiltration_measurements.add(id: "AirInfiltrationMeasurement#{hpxml.air_infiltration_measurements.size + 1}",
                                            house_pressure: house_pressure,
                                            unit_of_measure: unit_of_measure,
                                            air_leakage: args[:air_leakage_value],
                                            infiltration_volume: infiltration_volume)
  end

  def self.set_roofs(hpxml, runner, model, args, sorted_surfaces)
    args[:geometry_roof_pitch] *= 12.0
    if (args[:geometry_attic_type] == HPXML::AtticTypeFlatRoof) || (args[:geometry_attic_type] == HPXML::AtticTypeBelowApartment)
      args[:geometry_roof_pitch] = 0.0
    end

    sorted_surfaces.each do |surface|
      next unless ['Outdoors'].include? surface.outsideBoundaryCondition
      next if surface.surfaceType != 'RoofCeiling'

      interior_adjacent_to = Geometry.get_adjacent_to(surface: surface)
      next if [HPXML::LocationOtherHousingUnit].include? interior_adjacent_to

      if args[:roof_material_type].is_initialized
        roof_type = args[:roof_material_type].get
      end

      if args[:roof_color] != Constants.Auto
        roof_color = args[:roof_color]
      end

      radiant_barrier = args[:roof_radiant_barrier]
      if args[:roof_radiant_barrier]
        radiant_barrier_grade = args[:roof_radiant_barrier_grade]
      end

      if args[:geometry_attic_type] == HPXML::AtticTypeFlatRoof
        azimuth = nil
      else
        azimuth = Geometry.get_surface_azimuth(surface: surface, orientation: args[:geometry_unit_orientation])
      end

      hpxml.roofs.add(id: "Roof#{hpxml.roofs.size + 1}",
                      interior_adjacent_to: Geometry.get_adjacent_to(surface: surface),
                      azimuth: azimuth,
                      area: UnitConversions.convert(surface.grossArea, 'm^2', 'ft^2'),
                      roof_type: roof_type,
                      roof_color: roof_color,
                      pitch: args[:geometry_roof_pitch],
                      radiant_barrier: radiant_barrier,
                      radiant_barrier_grade: radiant_barrier_grade,
                      insulation_assembly_r_value: args[:roof_assembly_r])
      @surface_ids[surface.name.to_s] = hpxml.roofs[-1].id
    end
  end

  def self.set_rim_joists(hpxml, runner, model, args, sorted_surfaces)
    sorted_surfaces.each do |surface|
      next if surface.surfaceType != 'Wall'
      next unless ['Outdoors', 'Adiabatic'].include? surface.outsideBoundaryCondition
      next unless Geometry.surface_is_rim_joist(surface, args[:geometry_rim_joist_height])

      interior_adjacent_to = Geometry.get_adjacent_to(surface: surface)
      next unless [HPXML::LocationBasementConditioned,
                   HPXML::LocationBasementUnconditioned,
                   HPXML::LocationCrawlspaceUnvented,
                   HPXML::LocationCrawlspaceVented,
                   HPXML::LocationCrawlspaceConditioned].include? interior_adjacent_to

      exterior_adjacent_to = HPXML::LocationOutside
      if surface.outsideBoundaryCondition == 'Adiabatic' # can be adjacent to foundation space
        adjacent_surface = Geometry.get_adiabatic_adjacent_surface(model: model, surface: surface)
        if adjacent_surface.nil? # adjacent to a space that is not explicitly in the model
          unless [HPXML::ResidentialTypeSFD].include?(args[:geometry_unit_type])
            exterior_adjacent_to = interior_adjacent_to
            if exterior_adjacent_to == HPXML::LocationLivingSpace # living adjacent to living
              exterior_adjacent_to = HPXML::LocationOtherHousingUnit
            end
          end
        else # adjacent to a space that is explicitly in the model
          exterior_adjacent_to = Geometry.get_adjacent_to(surface: adjacent_surface)
        end
      end

      if exterior_adjacent_to == HPXML::LocationOutside && args[:wall_siding_type].is_initialized
        siding = args[:wall_siding_type].get
      end

      if args[:wall_color] != Constants.Auto
        color = args[:wall_color]
      end

      if interior_adjacent_to == exterior_adjacent_to
        insulation_assembly_r_value = 4.0 # Uninsulated
      else
        insulation_assembly_r_value = args[:rim_joist_assembly_r].get
      end

      azimuth = Geometry.get_surface_azimuth(surface: surface, orientation: args[:geometry_unit_orientation])

      hpxml.rim_joists.add(id: "RimJoist#{hpxml.rim_joists.size + 1}",
                           exterior_adjacent_to: exterior_adjacent_to,
                           interior_adjacent_to: interior_adjacent_to,
                           azimuth: azimuth,
                           area: UnitConversions.convert(surface.grossArea, 'm^2', 'ft^2'),
                           siding: siding,
                           color: color,
                           insulation_assembly_r_value: insulation_assembly_r_value)
      @surface_ids[surface.name.to_s] = hpxml.rim_joists[-1].id
    end
  end

  def self.set_walls(hpxml, runner, model, args, sorted_surfaces)
    sorted_surfaces.each do |surface|
      next if surface.surfaceType != 'Wall'
      next if Geometry.surface_is_rim_joist(surface, args[:geometry_rim_joist_height])

      interior_adjacent_to = Geometry.get_adjacent_to(surface: surface)
      next unless [HPXML::LocationLivingSpace, HPXML::LocationAtticUnvented, HPXML::LocationAtticVented, HPXML::LocationGarage].include? interior_adjacent_to

      exterior_adjacent_to = HPXML::LocationOutside
      if surface.adjacentSurface.is_initialized
        exterior_adjacent_to = Geometry.get_adjacent_to(surface: surface.adjacentSurface.get)
      elsif surface.outsideBoundaryCondition == 'Adiabatic' # can be adjacent to living space, attic
        adjacent_surface = Geometry.get_adiabatic_adjacent_surface(model: model, surface: surface)
        if adjacent_surface.nil? # adjacent to a space that is not explicitly in the model
          exterior_adjacent_to = interior_adjacent_to
          if exterior_adjacent_to == HPXML::LocationLivingSpace # living adjacent to living
            exterior_adjacent_to = HPXML::LocationOtherHousingUnit
          end
        else # adjacent to a space that is explicitly in the model
          exterior_adjacent_to = Geometry.get_adjacent_to(surface: adjacent_surface)
        end
      end

      next if exterior_adjacent_to == HPXML::LocationLivingSpace # already captured these surfaces

      attic_locations = [HPXML::LocationAtticUnconditioned, HPXML::LocationAtticUnvented, HPXML::LocationAtticVented]
      attic_wall_type = nil
      if (attic_locations.include? interior_adjacent_to) && (exterior_adjacent_to == HPXML::LocationOutside)
        attic_wall_type = HPXML::AtticWallTypeGable
      end

      wall_type = args[:wall_type]
      if attic_locations.include? interior_adjacent_to
        wall_type = HPXML::WallTypeWoodStud
      end

      if exterior_adjacent_to == HPXML::LocationOutside && args[:wall_siding_type].is_initialized
        if (attic_locations.include? interior_adjacent_to) && (args[:wall_siding_type].get == HPXML::SidingTypeNone)
          siding = nil
        else
          siding = args[:wall_siding_type].get
        end
      end

      if args[:wall_color] != Constants.Auto
        color = args[:wall_color]
      end

      azimuth = Geometry.get_surface_azimuth(surface: surface, orientation: args[:geometry_unit_orientation])

      hpxml.walls.add(id: "Wall#{hpxml.walls.size + 1}",
                      exterior_adjacent_to: exterior_adjacent_to,
                      interior_adjacent_to: interior_adjacent_to,
                      azimuth: azimuth,
                      wall_type: wall_type,
                      attic_wall_type: attic_wall_type,
                      siding: siding,
                      color: color,
                      area: UnitConversions.convert(surface.grossArea, 'm^2', 'ft^2'))
      @surface_ids[surface.name.to_s] = hpxml.walls[-1].id

      is_uncond_attic_roof_insulated = false
      if attic_locations.include? interior_adjacent_to
        hpxml.roofs.each do |roof|
          next unless (roof.interior_adjacent_to == interior_adjacent_to) && (roof.insulation_assembly_r_value > 4.0)

          is_uncond_attic_roof_insulated = true
        end
      end

      if hpxml.walls[-1].is_thermal_boundary || is_uncond_attic_roof_insulated # Assume wall is insulated if roof is insulated
        hpxml.walls[-1].insulation_assembly_r_value = args[:wall_assembly_r]
      else
        hpxml.walls[-1].insulation_assembly_r_value = 4.0 # Uninsulated
      end
    end
  end

  def self.set_foundation_walls(hpxml, runner, model, args, sorted_surfaces)
    sorted_surfaces.each do |surface|
      next if surface.surfaceType != 'Wall'
      next unless ['Foundation', 'Adiabatic'].include? surface.outsideBoundaryCondition
      next if Geometry.surface_is_rim_joist(surface, args[:geometry_rim_joist_height])

      interior_adjacent_to = Geometry.get_adjacent_to(surface: surface)
      next unless [HPXML::LocationBasementConditioned,
                   HPXML::LocationBasementUnconditioned,
                   HPXML::LocationCrawlspaceUnvented,
                   HPXML::LocationCrawlspaceVented,
                   HPXML::LocationCrawlspaceConditioned].include? interior_adjacent_to

      exterior_adjacent_to = HPXML::LocationGround
      if surface.outsideBoundaryCondition == 'Adiabatic' # can be adjacent to foundation space
        adjacent_surface = Geometry.get_adiabatic_adjacent_surface(model: model, surface: surface)
        if adjacent_surface.nil? # adjacent to a space that is not explicitly in the model
          unless [HPXML::ResidentialTypeSFD].include?(args[:geometry_unit_type])
            exterior_adjacent_to = interior_adjacent_to
            if exterior_adjacent_to == HPXML::LocationLivingSpace # living adjacent to living
              exterior_adjacent_to = HPXML::LocationOtherHousingUnit
            end
          end
        else # adjacent to a space that is explicitly in the model
          exterior_adjacent_to = Geometry.get_adjacent_to(surface: adjacent_surface)
        end
      end

      foundation_wall_insulation_location = 'exterior' # default
      if args[:foundation_wall_insulation_location].is_initialized
        foundation_wall_insulation_location = args[:foundation_wall_insulation_location].get
      end

      if args[:foundation_wall_assembly_r].is_initialized && (args[:foundation_wall_assembly_r].get > 0)
        insulation_assembly_r_value = args[:foundation_wall_assembly_r].get
      else
        insulation_interior_r_value = 0
        insulation_exterior_r_value = 0
        if interior_adjacent_to == exterior_adjacent_to # E.g., don't insulate wall between basement and neighbor basement
          # nop
        elsif foundation_wall_insulation_location == 'interior'
          insulation_interior_r_value = args[:foundation_wall_insulation_r]
          if insulation_interior_r_value > 0
            if args[:foundation_wall_insulation_distance_to_top] != Constants.Auto
              insulation_interior_distance_to_top = Float(args[:foundation_wall_insulation_distance_to_top])
            end
            if args[:foundation_wall_insulation_distance_to_bottom] != Constants.Auto
              insulation_interior_distance_to_bottom = Float(args[:foundation_wall_insulation_distance_to_bottom])
            end
          end
        elsif foundation_wall_insulation_location == 'exterior'
          insulation_exterior_r_value = args[:foundation_wall_insulation_r]
          if insulation_exterior_r_value > 0
            if args[:foundation_wall_insulation_distance_to_top] != Constants.Auto
              insulation_exterior_distance_to_top = Float(args[:foundation_wall_insulation_distance_to_top])
            end
            if args[:foundation_wall_insulation_distance_to_bottom] != Constants.Auto
              insulation_exterior_distance_to_bottom = Float(args[:foundation_wall_insulation_distance_to_bottom])
            end
          end
        end
      end

      if args[:foundation_wall_thickness] != Constants.Auto
        thickness = Float(args[:foundation_wall_thickness])
      end

      if args[:foundation_wall_type] != Constants.Auto
        type = args[:foundation_wall_type]
      end

      azimuth = Geometry.get_surface_azimuth(surface: surface, orientation: args[:geometry_unit_orientation])

      hpxml.foundation_walls.add(id: "FoundationWall#{hpxml.foundation_walls.size + 1}",
                                 exterior_adjacent_to: exterior_adjacent_to,
                                 interior_adjacent_to: interior_adjacent_to,
                                 type: type,
                                 azimuth: azimuth,
                                 height: args[:geometry_foundation_height],
                                 area: UnitConversions.convert(surface.grossArea, 'm^2', 'ft^2'),
                                 thickness: thickness,
                                 depth_below_grade: args[:geometry_foundation_height] - args[:geometry_foundation_height_above_grade],
                                 insulation_assembly_r_value: insulation_assembly_r_value,
                                 insulation_interior_r_value: insulation_interior_r_value,
                                 insulation_interior_distance_to_top: insulation_interior_distance_to_top,
                                 insulation_interior_distance_to_bottom: insulation_interior_distance_to_bottom,
                                 insulation_exterior_r_value: insulation_exterior_r_value,
                                 insulation_exterior_distance_to_top: insulation_exterior_distance_to_top,
                                 insulation_exterior_distance_to_bottom: insulation_exterior_distance_to_bottom)
      @surface_ids[surface.name.to_s] = hpxml.foundation_walls[-1].id
    end
  end

  def self.set_frame_floors(hpxml, runner, model, args, sorted_surfaces)
    if [HPXML::FoundationTypeBasementConditioned,
        HPXML::FoundationTypeCrawlspaceConditioned].include?(args[:geometry_foundation_type]) && (args[:floor_over_foundation_assembly_r] > 2.1)
      args[:floor_over_foundation_assembly_r] = 2.1 # Uninsulated
    end

    if [HPXML::AtticTypeConditioned].include?(args[:geometry_attic_type]) && (args[:ceiling_assembly_r] > 2.1)
      args[:ceiling_assembly_r] = 2.1 # Uninsulated
    end

    sorted_surfaces.each do |surface|
      next if surface.outsideBoundaryCondition == 'Foundation'
      next unless ['Floor', 'RoofCeiling'].include? surface.surfaceType

      interior_adjacent_to = Geometry.get_adjacent_to(surface: surface)
      next unless [HPXML::LocationLivingSpace, HPXML::LocationGarage].include? interior_adjacent_to

      exterior_adjacent_to = HPXML::LocationOutside
      if surface.adjacentSurface.is_initialized
        exterior_adjacent_to = Geometry.get_adjacent_to(surface: surface.adjacentSurface.get)
      elsif surface.outsideBoundaryCondition == 'Adiabatic'
        exterior_adjacent_to = HPXML::LocationOtherHousingUnit
        if surface.surfaceType == 'Floor'
          other_space_above_or_below = HPXML::FrameFloorOtherSpaceBelow
        elsif surface.surfaceType == 'RoofCeiling'
          other_space_above_or_below = HPXML::FrameFloorOtherSpaceAbove
        end
      end

      next if interior_adjacent_to == exterior_adjacent_to
      next if (surface.surfaceType == 'RoofCeiling') && (exterior_adjacent_to == HPXML::LocationOutside)
      next if [HPXML::LocationLivingSpace,
               HPXML::LocationBasementConditioned,
               HPXML::LocationCrawlspaceConditioned].include? exterior_adjacent_to

      hpxml.frame_floors.add(id: "FrameFloor#{hpxml.frame_floors.size + 1}",
                             exterior_adjacent_to: exterior_adjacent_to,
                             interior_adjacent_to: interior_adjacent_to,
                             area: UnitConversions.convert(surface.grossArea, 'm^2', 'ft^2'),
                             other_space_above_or_below: other_space_above_or_below)
      @surface_ids[surface.name.to_s] = hpxml.frame_floors[-1].id

      if hpxml.frame_floors[-1].is_thermal_boundary
        if [HPXML::LocationAtticUnvented, HPXML::LocationAtticVented].include? exterior_adjacent_to
          hpxml.frame_floors[-1].insulation_assembly_r_value = args[:ceiling_assembly_r]
        elsif [HPXML::LocationGarage].include? exterior_adjacent_to
          hpxml.frame_floors[-1].insulation_assembly_r_value = args[:floor_over_garage_assembly_r]
        else
          hpxml.frame_floors[-1].insulation_assembly_r_value = args[:floor_over_foundation_assembly_r]
        end
      else
        hpxml.frame_floors[-1].insulation_assembly_r_value = 2.1 # Uninsulated
      end
    end
  end

  def self.set_slabs(hpxml, runner, model, args, sorted_surfaces)
    sorted_surfaces.each do |surface|
      next unless ['Foundation'].include? surface.outsideBoundaryCondition
      next if surface.surfaceType != 'Floor'

      interior_adjacent_to = Geometry.get_adjacent_to(surface: surface)
      next if [HPXML::LocationOutside, HPXML::LocationOtherHousingUnit].include? interior_adjacent_to

      has_foundation_walls = false
      if [HPXML::LocationCrawlspaceVented,
          HPXML::LocationCrawlspaceUnvented,
          HPXML::LocationCrawlspaceConditioned,
          HPXML::LocationBasementUnconditioned,
          HPXML::LocationBasementConditioned].include? interior_adjacent_to
        has_foundation_walls = true
      end
      exposed_perimeter = Geometry.calculate_exposed_perimeter(model, [surface], has_foundation_walls).round(1)
      next if exposed_perimeter == 0

      if [HPXML::LocationCrawlspaceVented,
          HPXML::LocationCrawlspaceUnvented,
          HPXML::LocationCrawlspaceConditioned,
          HPXML::LocationBasementUnconditioned,
          HPXML::LocationBasementConditioned].include? interior_adjacent_to
        exposed_perimeter -= Geometry.get_unexposed_garage_perimeter(**args)
      end

      if [HPXML::LocationLivingSpace, HPXML::LocationGarage].include? interior_adjacent_to
        depth_below_grade = 0
      end

      if args[:slab_under_width] == 999
        under_slab_insulation_spans_entire_slab = true
      else
        under_slab_insulation_width = args[:slab_under_width]
      end

      if args[:slab_thickness] != Constants.Auto
        thickness = Float(args[:slab_thickness])
      end

      if args[:slab_carpet_fraction] != Constants.Auto
        carpet_fraction = Float(args[:slab_carpet_fraction])
      end

      if args[:slab_carpet_r] != Constants.Auto
        carpet_r_value = Float(args[:slab_carpet_r])
      end

      hpxml.slabs.add(id: "Slab#{hpxml.slabs.size + 1}",
                      interior_adjacent_to: interior_adjacent_to,
                      area: UnitConversions.convert(surface.grossArea, 'm^2', 'ft^2'),
                      thickness: thickness,
                      exposed_perimeter: exposed_perimeter,
                      perimeter_insulation_depth: args[:slab_perimeter_depth],
                      under_slab_insulation_width: under_slab_insulation_width,
                      perimeter_insulation_r_value: args[:slab_perimeter_insulation_r],
                      under_slab_insulation_r_value: args[:slab_under_insulation_r],
                      under_slab_insulation_spans_entire_slab: under_slab_insulation_spans_entire_slab,
                      depth_below_grade: depth_below_grade,
                      carpet_fraction: carpet_fraction,
                      carpet_r_value: carpet_r_value)
      @surface_ids[surface.name.to_s] = hpxml.slabs[-1].id

      next unless interior_adjacent_to == HPXML::LocationCrawlspaceConditioned

      # Increase Conditioned Building Volume & Infiltration Volume
      conditioned_crawlspace_volume = hpxml.slabs[-1].area * args[:geometry_foundation_height]
      hpxml.building_construction.conditioned_building_volume += conditioned_crawlspace_volume
      hpxml.air_infiltration_measurements[0].infiltration_volume += conditioned_crawlspace_volume
    end
  end

  def self.set_windows(hpxml, runner, model, args, sorted_subsurfaces)
    sorted_subsurfaces.each do |sub_surface|
      next if sub_surface.subSurfaceType != 'FixedWindow'

      surface = sub_surface.surface.get

      sub_surface_height = Geometry.get_surface_height(sub_surface)
      sub_surface_facade = Geometry.get_facade_for_surface(sub_surface)

      if (sub_surface_facade == Constants.FacadeFront) && ((args[:overhangs_front_depth] > 0) || args[:overhangs_front_distance_to_top_of_window] > 0)
        overhangs_depth = args[:overhangs_front_depth]
        overhangs_distance_to_top_of_window = args[:overhangs_front_distance_to_top_of_window]
        overhangs_distance_to_bottom_of_window = args[:overhangs_front_distance_to_bottom_of_window]
      elsif (sub_surface_facade == Constants.FacadeBack) && ((args[:overhangs_back_depth] > 0) || args[:overhangs_back_distance_to_top_of_window] > 0)
        overhangs_depth = args[:overhangs_back_depth]
        overhangs_distance_to_top_of_window = args[:overhangs_back_distance_to_top_of_window]
        overhangs_distance_to_bottom_of_window = args[:overhangs_back_distance_to_bottom_of_window]
      elsif (sub_surface_facade == Constants.FacadeLeft) && ((args[:overhangs_left_depth] > 0) || args[:overhangs_left_distance_to_top_of_window] > 0)
        overhangs_depth = args[:overhangs_left_depth]
        overhangs_distance_to_top_of_window = args[:overhangs_left_distance_to_top_of_window]
        overhangs_distance_to_bottom_of_window = args[:overhangs_left_distance_to_bottom_of_window]
      elsif (sub_surface_facade == Constants.FacadeRight) && ((args[:overhangs_right_depth] > 0) || args[:overhangs_right_distance_to_top_of_window] > 0)
        overhangs_depth = args[:overhangs_right_depth]
        overhangs_distance_to_top_of_window = args[:overhangs_right_distance_to_top_of_window]
        overhangs_distance_to_bottom_of_window = args[:overhangs_right_distance_to_bottom_of_window]
      elsif args[:geometry_eaves_depth] > 0
        # Get max z coordinate of eaves
        eaves_z = args[:geometry_average_ceiling_height] * args[:geometry_unit_num_floors_above_grade] + args[:geometry_rim_joist_height]
        if args[:geometry_attic_type] == HPXML::AtticTypeConditioned
          eaves_z += Geometry.get_conditioned_attic_height(model.getSpaces)
        end
        if args[:geometry_foundation_type] == HPXML::FoundationTypeAmbient
          eaves_z += args[:geometry_foundation_height]
        end

        # Get max z coordinate of this window
        sub_surface_z = Geometry.getSurfaceZValues([sub_surface]).max + UnitConversions.convert(sub_surface.space.get.zOrigin, 'm', 'ft')

        overhangs_depth = args[:geometry_eaves_depth]
        overhangs_distance_to_top_of_window = eaves_z - sub_surface_z # difference between max z coordinates of eaves and this window
        overhangs_distance_to_bottom_of_window = (overhangs_distance_to_top_of_window + sub_surface_height).round(1)
      end

      azimuth = Geometry.get_azimuth_from_facade(facade: sub_surface_facade, orientation: args[:geometry_unit_orientation])

      if args[:window_interior_shading_winter].is_initialized
        interior_shading_factor_winter = args[:window_interior_shading_winter].get
      end

      if args[:window_interior_shading_summer].is_initialized
        interior_shading_factor_summer = args[:window_interior_shading_summer].get
      end

      if args[:window_exterior_shading_winter].is_initialized
        exterior_shading_factor_winter = args[:window_exterior_shading_winter].get
      end

      if args[:window_exterior_shading_summer].is_initialized
        exterior_shading_factor_summer = args[:window_exterior_shading_summer].get
      end

      if args[:window_fraction_operable].is_initialized
        fraction_operable = args[:window_fraction_operable].get
      end

      wall_idref = @surface_ids[surface.name.to_s]
      next if wall_idref.nil?

      hpxml.windows.add(id: "Window#{hpxml.windows.size + 1}",
                        area: UnitConversions.convert(sub_surface.grossArea, 'm^2', 'ft^2'),
                        azimuth: azimuth,
                        ufactor: args[:window_ufactor],
                        shgc: args[:window_shgc],
                        overhangs_depth: overhangs_depth,
                        overhangs_distance_to_top_of_window: overhangs_distance_to_top_of_window,
                        overhangs_distance_to_bottom_of_window: overhangs_distance_to_bottom_of_window,
                        interior_shading_factor_winter: interior_shading_factor_winter,
                        interior_shading_factor_summer: interior_shading_factor_summer,
                        exterior_shading_factor_winter: exterior_shading_factor_winter,
                        exterior_shading_factor_summer: exterior_shading_factor_summer,
                        fraction_operable: fraction_operable,
                        wall_idref: wall_idref)
    end
  end

  def self.set_skylights(hpxml, runner, model, args, sorted_subsurfaces)
    sorted_subsurfaces.each do |sub_surface|
      next if sub_surface.subSurfaceType != 'Skylight'

      surface = sub_surface.surface.get

      sub_surface_facade = Geometry.get_facade_for_surface(sub_surface)
      azimuth = Geometry.get_azimuth_from_facade(facade: sub_surface_facade, orientation: args[:geometry_unit_orientation])

      roof_idref = @surface_ids[surface.name.to_s]
      next if roof_idref.nil?

      hpxml.skylights.add(id: "Skylight#{hpxml.skylights.size + 1}",
                          area: UnitConversions.convert(sub_surface.grossArea, 'm^2', 'ft^2'),
                          azimuth: azimuth,
                          ufactor: args[:skylight_ufactor],
                          shgc: args[:skylight_shgc],
                          roof_idref: roof_idref)
    end
  end

  def self.set_doors(hpxml, runner, model, args, sorted_subsurfaces)
    sorted_subsurfaces.each do |sub_surface|
      next if sub_surface.subSurfaceType != 'Door'

      surface = sub_surface.surface.get

      interior_adjacent_to = Geometry.get_adjacent_to(surface: surface)

      adjacent_surface = surface
      if [HPXML::LocationOtherHousingUnit].include?(interior_adjacent_to)
        adjacent_surface = Geometry.get_adiabatic_adjacent_surface(model: model, surface: surface)
        next if adjacent_surface.nil?
      end

      sub_surface_facade = Geometry.get_facade_for_surface(sub_surface)

      wall_idref = @surface_ids[surface.name.to_s]
      next if wall_idref.nil?

      hpxml.doors.add(id: "Door#{hpxml.doors.size + 1}",
                      wall_idref: wall_idref,
                      area: UnitConversions.convert(sub_surface.grossArea, 'm^2', 'ft^2'),
                      azimuth: args[:geometry_unit_orientation],
                      r_value: args[:door_rvalue])
    end
  end

  def self.set_attics(hpxml, runner, model, args)
    surf_ids = { 'roofs' => { 'surfaces' => hpxml.roofs, 'ids' => [] },
                 'walls' => { 'surfaces' => hpxml.walls, 'ids' => [] },
                 'frame_floors' => { 'surfaces' => hpxml.frame_floors, 'ids' => [] } }

    attic_locations = [HPXML::LocationAtticUnconditioned, HPXML::LocationAtticUnvented, HPXML::LocationAtticVented]
    surf_ids.each do |surf_type, surf_hash|
      surf_hash['surfaces'].each do |surface|
        next if (not attic_locations.include? surface.interior_adjacent_to) &&
                (not attic_locations.include? surface.exterior_adjacent_to)

        surf_hash['ids'] << surface.id
      end
    end

    hpxml.attics.add(id: "Attic#{hpxml.attics.size + 1}",
                     attic_type: args[:geometry_attic_type],
                     attached_to_roof_idrefs: surf_ids['roofs']['ids'],
                     attached_to_wall_idrefs: surf_ids['walls']['ids'],
                     attached_to_frame_floor_idrefs: surf_ids['frame_floors']['ids'])
  end

  def self.set_foundations(hpxml, runner, model, args)
    surf_ids = { 'slabs' => { 'surfaces' => hpxml.slabs, 'ids' => [] },
                 'frame_floors' => { 'surfaces' => hpxml.frame_floors, 'ids' => [] },
                 'foundation_walls' => { 'surfaces' => hpxml.foundation_walls, 'ids' => [] },
                 'walls' => { 'surfaces' => hpxml.walls, 'ids' => [] },
                 'rim_joists' => { 'surfaces' => hpxml.rim_joists, 'ids' => [] }, }

    foundation_locations = [HPXML::LocationBasementConditioned,
                            HPXML::LocationBasementUnconditioned,
                            HPXML::LocationCrawlspaceUnvented,
                            HPXML::LocationCrawlspaceVented,
                            HPXML::LocationCrawlspaceConditioned]

    surf_ids.each do |surf_type, surf_hash|
      surf_hash['surfaces'].each do |surface|
        next unless (foundation_locations.include? surface.interior_adjacent_to) ||
                    (foundation_locations.include? surface.exterior_adjacent_to) ||
                    (surf_type == 'slabs' && surface.interior_adjacent_to == HPXML::LocationLivingSpace) ||
                    (surf_type == 'frame_floors' && surface.exterior_adjacent_to == HPXML::LocationOutside)

        surf_hash['ids'] << surface.id
      end
    end

    hpxml.foundations.add(id: "Foundation#{hpxml.foundations.size + 1}",
                          foundation_type: args[:geometry_foundation_type],
                          attached_to_slab_idrefs: surf_ids['slabs']['ids'],
                          attached_to_frame_floor_idrefs: surf_ids['frame_floors']['ids'],
                          attached_to_foundation_wall_idrefs: surf_ids['foundation_walls']['ids'],
                          attached_to_wall_idrefs: surf_ids['walls']['ids'],
                          attached_to_rim_joist_idrefs: surf_ids['rim_joists']['ids'])
  end

  def self.set_heating_systems(hpxml, runner, args)
    heating_system_type = args[:heating_system_type]

    return if heating_system_type == 'none'

    if args[:heating_system_heating_capacity] != Constants.Auto
      heating_capacity = Float(args[:heating_system_heating_capacity])
    end

    if [HPXML::HVACTypeElectricResistance, HPXML::HVACTypePTACHeating].include? heating_system_type
      heating_system_fuel = HPXML::FuelTypeElectricity
    else
      heating_system_fuel = args[:heating_system_fuel]
    end

    if [HPXML::HVACTypeFurnace,
        HPXML::HVACTypeWallFurnace,
        HPXML::HVACTypeFloorFurnace].include?(heating_system_type) || heating_system_type.include?(HPXML::HVACTypeBoiler)
      heating_efficiency_afue = args[:heating_system_heating_efficiency]
    elsif [HPXML::HVACTypeElectricResistance,
           HPXML::HVACTypeStove,
           HPXML::HVACTypePortableHeater,
           HPXML::HVACTypeFireplace,
           HPXML::HVACTypeFixedHeater,
           HPXML::HVACTypePTACHeating].include?(heating_system_type)
      heating_efficiency_percent = args[:heating_system_heating_efficiency]
    end

    if args[:heating_system_airflow_defect_ratio].is_initialized
      if [HPXML::HVACTypeFurnace].include? heating_system_type
        airflow_defect_ratio = args[:heating_system_airflow_defect_ratio].get
      end
    end

    fraction_heat_load_served = args[:heating_system_fraction_heat_load_served]

    if heating_system_type.include?('Shared')
      is_shared_system = true
      number_of_units_served = args[:geometry_building_num_units].get
      heating_capacity = nil
    end

    if heating_system_type.include?(HPXML::HVACTypeBoiler)
      heating_system_type = HPXML::HVACTypeBoiler
    end

    hpxml.heating_systems.add(id: "HeatingSystem#{hpxml.heating_systems.size + 1}",
                              heating_system_type: heating_system_type,
                              heating_system_fuel: heating_system_fuel,
                              heating_capacity: heating_capacity,
                              fraction_heat_load_served: fraction_heat_load_served,
                              heating_efficiency_afue: heating_efficiency_afue,
                              heating_efficiency_percent: heating_efficiency_percent,
                              airflow_defect_ratio: airflow_defect_ratio,
                              is_shared_system: is_shared_system,
                              number_of_units_served: number_of_units_served,
                              primary_system: true)
  end

  def self.set_cooling_systems(hpxml, runner, args)
    cooling_system_type = args[:cooling_system_type]

    return if cooling_system_type == 'none'

    if args[:cooling_system_cooling_capacity] != Constants.Auto
      cooling_capacity = Float(args[:cooling_system_cooling_capacity])
    end

    if args[:cooling_system_cooling_compressor_type].is_initialized
      if cooling_system_type == HPXML::HVACTypeCentralAirConditioner
        compressor_type = args[:cooling_system_cooling_compressor_type].get
      end
    end

    if args[:cooling_system_cooling_sensible_heat_fraction].is_initialized
      if cooling_system_type != HPXML::HVACTypeEvaporativeCooler
        cooling_shr = args[:cooling_system_cooling_sensible_heat_fraction].get
      end
    end

    if cooling_system_type != HPXML::HVACTypeEvaporativeCooler
      if args[:cooling_system_cooling_efficiency_type] == HPXML::UnitsSEER
        cooling_efficiency_seer = args[:cooling_system_cooling_efficiency]
      elsif args[:cooling_system_cooling_efficiency_type] == HPXML::UnitsEER
        cooling_efficiency_eer = args[:cooling_system_cooling_efficiency]
      elsif args[:cooling_system_cooling_efficiency_type] == HPXML::UnitsCEER
        cooling_efficiency_ceer = args[:cooling_system_cooling_efficiency]
      end
    end

    if args[:cooling_system_airflow_defect_ratio].is_initialized
      if [HPXML::HVACTypeCentralAirConditioner].include?(cooling_system_type) || ([HPXML::HVACTypeMiniSplitAirConditioner].include?(cooling_system_type) && (args[:cooling_system_is_ducted]))
        airflow_defect_ratio = args[:cooling_system_airflow_defect_ratio].get
      end
    end

    if args[:cooling_system_charge_defect_ratio].is_initialized
      if [HPXML::HVACTypeCentralAirConditioner, HPXML::HVACTypeMiniSplitAirConditioner].include?(cooling_system_type)
        charge_defect_ratio = args[:cooling_system_charge_defect_ratio].get
      end
    end

    hpxml.cooling_systems.add(id: "CoolingSystem#{hpxml.cooling_systems.size + 1}",
                              cooling_system_type: cooling_system_type,
                              cooling_system_fuel: HPXML::FuelTypeElectricity,
                              cooling_capacity: cooling_capacity,
                              fraction_cool_load_served: args[:cooling_system_fraction_cool_load_served],
                              compressor_type: compressor_type,
                              cooling_shr: cooling_shr,
                              cooling_efficiency_seer: cooling_efficiency_seer,
                              cooling_efficiency_eer: cooling_efficiency_eer,
                              cooling_efficiency_ceer: cooling_efficiency_ceer,
                              airflow_defect_ratio: airflow_defect_ratio,
                              charge_defect_ratio: charge_defect_ratio,
                              primary_system: true)
  end

  def self.set_heat_pumps(hpxml, runner, args)
    heat_pump_type = args[:heat_pump_type]

    return if heat_pump_type == 'none'

    if args[:heat_pump_heating_capacity] == Constants.AutoMaxLoad
      hpxml.header.use_max_load_for_heat_pumps = true
    elsif args[:heat_pump_heating_capacity] == Constants.Auto
      hpxml.header.use_max_load_for_heat_pumps = false
    else
      heating_capacity = Float(args[:heat_pump_heating_capacity])
    end

    if [HPXML::HVACTypeHeatPumpAirToAir, HPXML::HVACTypeHeatPumpMiniSplit].include? heat_pump_type
      if args[:heat_pump_heating_capacity_17_f] != Constants.Auto
        heating_capacity_17F = Float(args[:heat_pump_heating_capacity_17_f])
      end
    end

    if args[:heat_pump_backup_type] == HPXML::HeatPumpBackupTypeIntegrated
      backup_type = args[:heat_pump_backup_type]
      backup_heating_fuel = args[:heat_pump_backup_fuel]

      if args[:heat_pump_backup_heating_capacity] != Constants.Auto
        backup_heating_capacity = Float(args[:heat_pump_backup_heating_capacity])
      end

      if backup_heating_fuel == HPXML::FuelTypeElectricity
        backup_heating_efficiency_percent = args[:heat_pump_backup_heating_efficiency]
      else
        backup_heating_efficiency_afue = args[:heat_pump_backup_heating_efficiency]
      end
    elsif args[:heat_pump_backup_type] == HPXML::HeatPumpBackupTypeSeparate
      if args[:heating_system_2_type] == 'none'
        fail "Heat pump backup type specified as '#{args[:heat_pump_backup_type]}' but no heating system provided."
      end

      backup_type = args[:heat_pump_backup_type]
      backup_system_idref = "HeatingSystem#{hpxml.heating_systems.size + 1}"
    end

    if args[:heat_pump_backup_type] != 'none'
      if args[:heat_pump_backup_heating_switchover_temp].is_initialized
        if [HPXML::HVACTypeHeatPumpAirToAir, HPXML::HVACTypeHeatPumpMiniSplit].include? heat_pump_type
          backup_heating_switchover_temp = args[:heat_pump_backup_heating_switchover_temp].get
        end
      end
    end

    if args[:heat_pump_cooling_capacity] != Constants.Auto
      cooling_capacity = Float(args[:heat_pump_cooling_capacity])
    end

    if args[:heat_pump_cooling_compressor_type].is_initialized
      if [HPXML::HVACTypeHeatPumpAirToAir].include? heat_pump_type
        compressor_type = args[:heat_pump_cooling_compressor_type].get
      end
    end

    if args[:heat_pump_cooling_sensible_heat_fraction].is_initialized
      cooling_shr = args[:heat_pump_cooling_sensible_heat_fraction].get
    end

    if args[:heat_pump_heating_efficiency_type] == HPXML::UnitsHSPF
      heating_efficiency_hspf = args[:heat_pump_heating_efficiency]
    elsif args[:heat_pump_heating_efficiency_type] == HPXML::UnitsCOP
      heating_efficiency_cop = args[:heat_pump_heating_efficiency]
    end

    if args[:heat_pump_cooling_efficiency_type] == HPXML::UnitsSEER
      cooling_efficiency_seer = args[:heat_pump_cooling_efficiency]
    elsif args[:heat_pump_cooling_efficiency_type] == HPXML::UnitsEER
      cooling_efficiency_eer = args[:heat_pump_cooling_efficiency]
    end

    if args[:heat_pump_airflow_defect_ratio].is_initialized
      if [HPXML::HVACTypeHeatPumpAirToAir, HPXML::HVACTypeHeatPumpGroundToAir].include?(heat_pump_type) || ([HPXML::HVACTypeHeatPumpMiniSplit].include?(heat_pump_type) && (args[:heat_pump_is_ducted]))
        airflow_defect_ratio = args[:heat_pump_airflow_defect_ratio].get
      end
    end

    if args[:heat_pump_charge_defect_ratio].is_initialized
      charge_defect_ratio = args[:heat_pump_charge_defect_ratio].get
    end

    fraction_heat_load_served = args[:heat_pump_fraction_heat_load_served]
    fraction_cool_load_served = args[:heat_pump_fraction_cool_load_served]

    if fraction_heat_load_served > 0
      primary_heating_system = true
    end

    if fraction_cool_load_served > 0
      primary_cooling_system = true
    end

    hpxml.heat_pumps.add(id: "HeatPump#{hpxml.heat_pumps.size + 1}",
                         heat_pump_type: heat_pump_type,
                         heat_pump_fuel: HPXML::FuelTypeElectricity,
                         heating_capacity: heating_capacity,
                         heating_capacity_17F: heating_capacity_17F,
                         compressor_type: compressor_type,
                         cooling_shr: cooling_shr,
                         cooling_capacity: cooling_capacity,
                         fraction_heat_load_served: fraction_heat_load_served,
                         fraction_cool_load_served: fraction_cool_load_served,
                         backup_type: backup_type,
                         backup_system_idref: backup_system_idref,
                         backup_heating_fuel: backup_heating_fuel,
                         backup_heating_capacity: backup_heating_capacity,
                         backup_heating_efficiency_afue: backup_heating_efficiency_afue,
                         backup_heating_efficiency_percent: backup_heating_efficiency_percent,
                         backup_heating_switchover_temp: backup_heating_switchover_temp,
                         heating_efficiency_hspf: heating_efficiency_hspf,
                         cooling_efficiency_seer: cooling_efficiency_seer,
                         heating_efficiency_cop: heating_efficiency_cop,
                         cooling_efficiency_eer: cooling_efficiency_eer,
                         airflow_defect_ratio: airflow_defect_ratio,
                         charge_defect_ratio: charge_defect_ratio,
                         primary_heating_system: primary_heating_system,
                         primary_cooling_system: primary_cooling_system)
  end

  def self.set_secondary_heating_systems(hpxml, runner, args)
    heating_system_type = args[:heating_system_2_type]
    heating_system_is_heatpump_backup = (args[:heat_pump_type] != 'none' && args[:heat_pump_backup_type] == HPXML::HeatPumpBackupTypeSeparate)

    return if heating_system_type == 'none' && (not heating_system_is_heatpump_backup)

    if args[:heating_system_2_heating_capacity] != Constants.Auto
      heating_capacity = Float(args[:heating_system_2_heating_capacity])
    end

    if args[:heating_system_2_fuel] == HPXML::HVACTypeElectricResistance
      heating_system_fuel = HPXML::FuelTypeElectricity
    else
      heating_system_fuel = args[:heating_system_2_fuel]
    end

    if [HPXML::HVACTypeFurnace, HPXML::HVACTypeWallFurnace, HPXML::HVACTypeFloorFurnace].include?(heating_system_type) || heating_system_type.include?(HPXML::HVACTypeBoiler)
      heating_efficiency_afue = args[:heating_system_2_heating_efficiency]
    elsif [HPXML::HVACTypeElectricResistance, HPXML::HVACTypeStove, HPXML::HVACTypePortableHeater, HPXML::HVACTypeFireplace].include?(heating_system_type)
      heating_efficiency_percent = args[:heating_system_2_heating_efficiency]
    end

    if heating_system_type.include?(HPXML::HVACTypeBoiler)
      heating_system_type = HPXML::HVACTypeBoiler
    end

    if not heating_system_is_heatpump_backup
      fraction_heat_load_served = args[:heating_system_2_fraction_heat_load_served]
    end

    hpxml.heating_systems.add(id: "HeatingSystem#{hpxml.heating_systems.size + 1}",
                              heating_system_type: heating_system_type,
                              heating_system_fuel: heating_system_fuel,
                              heating_capacity: heating_capacity,
                              fraction_heat_load_served: fraction_heat_load_served,
                              heating_efficiency_afue: heating_efficiency_afue,
                              heating_efficiency_percent: heating_efficiency_percent)
  end

  def self.set_hvac_distribution(hpxml, runner, args)
    # HydronicDistribution?
    hpxml.heating_systems.each do |heating_system|
      next unless [heating_system.heating_system_type].include?(HPXML::HVACTypeBoiler)
      next if args[:heating_system_type].include?('Fan Coil')

      hpxml.hvac_distributions.add(id: "HVACDistribution#{hpxml.hvac_distributions.size + 1}",
                                   distribution_system_type: HPXML::HVACDistributionTypeHydronic,
                                   hydronic_type: HPXML::HydronicTypeBaseboard)
      heating_system.distribution_system_idref = hpxml.hvac_distributions[-1].id
    end

    # AirDistribution?
    air_distribution_systems = []
    hpxml.heating_systems.each do |heating_system|
      if [HPXML::HVACTypeFurnace].include?(heating_system.heating_system_type)
        air_distribution_systems << heating_system
      end
    end
    hpxml.cooling_systems.each do |cooling_system|
      if [HPXML::HVACTypeCentralAirConditioner].include?(cooling_system.cooling_system_type)
        air_distribution_systems << cooling_system
      elsif [HPXML::HVACTypeEvaporativeCooler, HPXML::HVACTypeMiniSplitAirConditioner].include?(cooling_system.cooling_system_type) && args[:cooling_system_is_ducted]
        air_distribution_systems << cooling_system
      end
    end
    hpxml.heat_pumps.each do |heat_pump|
      if [HPXML::HVACTypeHeatPumpAirToAir, HPXML::HVACTypeHeatPumpGroundToAir].include? heat_pump.heat_pump_type
        air_distribution_systems << heat_pump
      elsif [HPXML::HVACTypeHeatPumpMiniSplit].include?(heat_pump.heat_pump_type)
        if args[:heat_pump_is_ducted].is_initialized
          air_distribution_systems << heat_pump if args[:heat_pump_is_ducted].get
        end
      end
    end

    # FanCoil?
    fan_coil_distribution_systems = []
    hpxml.heating_systems.each do |heating_system|
      if args[:heating_system_type].include?('Fan Coil')
        fan_coil_distribution_systems << heating_system
      end
    end

    return if air_distribution_systems.size == 0 && fan_coil_distribution_systems.size == 0

    if args[:ducts_number_of_return_registers].is_initialized
      if args[:ducts_number_of_return_registers].get != Constants.Auto
        number_of_return_registers = Integer(args[:ducts_number_of_return_registers].get)
      end
    end

    if [HPXML::HVACTypeEvaporativeCooler].include?(args[:cooling_system_type]) && hpxml.heating_systems.size == 0 && hpxml.heat_pumps.size == 0
      number_of_return_registers = nil
      if args[:cooling_system_is_ducted]
        number_of_return_registers = 0
      end
    end

    if air_distribution_systems.size > 0
      hpxml.hvac_distributions.add(id: "HVACDistribution#{hpxml.hvac_distributions.size + 1}",
                                   distribution_system_type: HPXML::HVACDistributionTypeAir,
                                   air_type: HPXML::AirTypeRegularVelocity,
                                   number_of_return_registers: number_of_return_registers)
      air_distribution_systems.each do |hvac_system|
        hvac_system.distribution_system_idref = hpxml.hvac_distributions[-1].id
      end
      set_duct_leakages(args, hpxml.hvac_distributions[-1])
      set_ducts(args, hpxml.hvac_distributions[-1])
    end

    if fan_coil_distribution_systems.size > 0
      hpxml.hvac_distributions.add(id: "HVACDistribution#{hpxml.hvac_distributions.size + 1}",
                                   distribution_system_type: HPXML::HVACDistributionTypeAir,
                                   air_type: HPXML::AirTypeFanCoil)
      fan_coil_distribution_systems.each do |hvac_system|
        hvac_system.distribution_system_idref = hpxml.hvac_distributions[-1].id
      end
    end
  end

  def self.set_duct_leakages(args, hvac_distribution)
    hvac_distribution.duct_leakage_measurements.add(duct_type: HPXML::DuctTypeSupply,
                                                    duct_leakage_units: args[:ducts_leakage_units],
                                                    duct_leakage_value: args[:ducts_supply_leakage_to_outside_value],
                                                    duct_leakage_total_or_to_outside: HPXML::DuctLeakageToOutside)

    hvac_distribution.duct_leakage_measurements.add(duct_type: HPXML::DuctTypeReturn,
                                                    duct_leakage_units: args[:ducts_leakage_units],
                                                    duct_leakage_value: args[:ducts_return_leakage_to_outside_value],
                                                    duct_leakage_total_or_to_outside: HPXML::DuctLeakageToOutside)
  end

  def self.set_ducts(args, hvac_distribution)
    if args[:ducts_supply_location] != Constants.Auto
      ducts_supply_location = args[:ducts_supply_location]
    end

    if args[:ducts_return_location] != Constants.Auto
      ducts_return_location = args[:ducts_return_location]
    end

    if args[:ducts_supply_surface_area] != Constants.Auto
      ducts_supply_surface_area = Float(args[:ducts_supply_surface_area])
    end

    if args[:ducts_return_surface_area] != Constants.Auto
      ducts_return_surface_area = Float(args[:ducts_return_surface_area])
    end

    hvac_distribution.ducts.add(duct_type: HPXML::DuctTypeSupply,
                                duct_insulation_r_value: args[:ducts_supply_insulation_r],
                                duct_location: ducts_supply_location,
                                duct_surface_area: ducts_supply_surface_area)

    if not ([HPXML::HVACTypeEvaporativeCooler].include?(args[:cooling_system_type]) && args[:cooling_system_is_ducted])
      hvac_distribution.ducts.add(duct_type: HPXML::DuctTypeReturn,
                                  duct_insulation_r_value: args[:ducts_return_insulation_r],
                                  duct_location: ducts_return_location,
                                  duct_surface_area: ducts_return_surface_area)
    end

    # If duct surface areas are defaulted, set CFA served
    if hvac_distribution.ducts.select { |d| d.duct_surface_area.nil? }.size > 0
      hvac_distribution.conditioned_floor_area_served = args[:geometry_unit_cfa]
    end
  end

  def self.set_hvac_control(hpxml, runner, args)
    return if (args[:heating_system_type] == 'none') && (args[:cooling_system_type] == 'none') && (args[:heat_pump_type] == 'none')

    # Heating
    if hpxml.total_fraction_heat_load_served > 0

      if args[:hvac_control_heating_weekday_setpoint] == args[:hvac_control_heating_weekend_setpoint] && !args[:hvac_control_heating_weekday_setpoint].include?(',')
        heating_setpoint_temp = args[:hvac_control_heating_weekday_setpoint]
      else
        weekday_heating_setpoints = args[:hvac_control_heating_weekday_setpoint]
        weekend_heating_setpoints = args[:hvac_control_heating_weekend_setpoint]
      end

      if args[:hvac_control_heating_season_period].is_initialized
        begin_month, begin_day, end_month, end_day = Schedule.parse_date_range(args[:hvac_control_heating_season_period].get)
        seasons_heating_begin_month = begin_month
        seasons_heating_begin_day = begin_day
        seasons_heating_end_month = end_month
        seasons_heating_end_day = end_day
      end

    end

    # Cooling
    if hpxml.total_fraction_cool_load_served > 0

      if args[:hvac_control_cooling_weekday_setpoint] == args[:hvac_control_cooling_weekend_setpoint] && !args[:hvac_control_cooling_weekday_setpoint].include?(',')
        cooling_setpoint_temp = args[:hvac_control_cooling_weekday_setpoint]
      else
        weekday_cooling_setpoints = args[:hvac_control_cooling_weekday_setpoint]
        weekend_cooling_setpoints = args[:hvac_control_cooling_weekend_setpoint]
      end

      if args[:ceiling_fan_quantity] != Constants.Auto
        ceiling_fan_quantity = Integer(args[:ceiling_fan_quantity])
      end

      if (args[:ceiling_fan_cooling_setpoint_temp_offset] > 0) && (ceiling_fan_quantity.nil? || ceiling_fan_quantity > 0)
        ceiling_fan_cooling_setpoint_temp_offset = args[:ceiling_fan_cooling_setpoint_temp_offset]
      end

      if args[:hvac_control_cooling_season_period].is_initialized
        begin_month, begin_day, end_month, end_day = Schedule.parse_date_range(args[:hvac_control_cooling_season_period].get)
        seasons_cooling_begin_month = begin_month
        seasons_cooling_begin_day = begin_day
        seasons_cooling_end_month = end_month
        seasons_cooling_end_day = end_day
      end

    end

    hpxml.hvac_controls.add(id: "HVACControl#{hpxml.hvac_controls.size + 1}",
                            heating_setpoint_temp: heating_setpoint_temp,
                            cooling_setpoint_temp: cooling_setpoint_temp,
                            weekday_heating_setpoints: weekday_heating_setpoints,
                            weekend_heating_setpoints: weekend_heating_setpoints,
                            weekday_cooling_setpoints: weekday_cooling_setpoints,
                            weekend_cooling_setpoints: weekend_cooling_setpoints,
                            ceiling_fan_cooling_setpoint_temp_offset: ceiling_fan_cooling_setpoint_temp_offset,
                            seasons_heating_begin_month: seasons_heating_begin_month,
                            seasons_heating_begin_day: seasons_heating_begin_day,
                            seasons_heating_end_month: seasons_heating_end_month,
                            seasons_heating_end_day: seasons_heating_end_day,
                            seasons_cooling_begin_month: seasons_cooling_begin_month,
                            seasons_cooling_begin_day: seasons_cooling_begin_day,
                            seasons_cooling_end_month: seasons_cooling_end_month,
                            seasons_cooling_end_day: seasons_cooling_end_day)
  end

  def self.set_ventilation_fans(hpxml, runner, args)
    if args[:mech_vent_fan_type] != 'none'

      if [HPXML::MechVentTypeERV].include?(args[:mech_vent_fan_type])
        if args[:mech_vent_recovery_efficiency_type] == 'Unadjusted'
          total_recovery_efficiency = args[:mech_vent_total_recovery_efficiency]
          sensible_recovery_efficiency = args[:mech_vent_sensible_recovery_efficiency]
        elsif args[:mech_vent_recovery_efficiency_type] == 'Adjusted'
          total_recovery_efficiency_adjusted = args[:mech_vent_total_recovery_efficiency]
          sensible_recovery_efficiency_adjusted = args[:mech_vent_sensible_recovery_efficiency]
        end
      elsif [HPXML::MechVentTypeHRV].include?(args[:mech_vent_fan_type])
        if args[:mech_vent_recovery_efficiency_type] == 'Unadjusted'
          sensible_recovery_efficiency = args[:mech_vent_sensible_recovery_efficiency]
        elsif args[:mech_vent_recovery_efficiency_type] == 'Adjusted'
          sensible_recovery_efficiency_adjusted = args[:mech_vent_sensible_recovery_efficiency]
        end
      end

      distribution_system_idref = nil
      if args[:mech_vent_fan_type] == HPXML::MechVentTypeCFIS
        hpxml.hvac_distributions.each do |hvac_distribution|
          next unless hvac_distribution.distribution_system_type == HPXML::HVACDistributionTypeAir
          next if hvac_distribution.air_type != HPXML::AirTypeRegularVelocity

          distribution_system_idref = hvac_distribution.id
        end
      end

      if args[:mech_vent_num_units_served] > 1
        is_shared_system = true
        in_unit_flow_rate = Float(args[:mech_vent_flow_rate]) / args[:mech_vent_num_units_served].to_f
        fraction_recirculation = args[:mech_vent_shared_frac_recirculation].get
        if args[:mech_vent_shared_preheating_fuel].is_initialized && args[:mech_vent_shared_preheating_efficiency].is_initialized && args[:mech_vent_shared_preheating_fraction_heat_load_served].is_initialized
          preheating_fuel = args[:mech_vent_shared_preheating_fuel].get
          preheating_efficiency_cop = args[:mech_vent_shared_preheating_efficiency].get
          preheating_fraction_load_served = args[:mech_vent_shared_preheating_fraction_heat_load_served].get
        end
        if args[:mech_vent_shared_precooling_fuel].is_initialized && args[:mech_vent_shared_precooling_efficiency].is_initialized && args[:mech_vent_shared_precooling_fraction_cool_load_served].is_initialized
          precooling_fuel = args[:mech_vent_shared_precooling_fuel].get
          precooling_efficiency_cop = args[:mech_vent_shared_precooling_efficiency].get
          precooling_fraction_load_served = args[:mech_vent_shared_precooling_fraction_cool_load_served].get
        end
      end

      if args[:mech_vent_hours_in_operation] != Constants.Auto
        hours_in_operation = Float(args[:mech_vent_hours_in_operation])
      end

      if args[:mech_vent_fan_power] != Constants.Auto
        fan_power = Float(args[:mech_vent_fan_power])
      end

      if args[:mech_vent_flow_rate] != Constants.Auto
        rated_flow_rate = Float(args[:mech_vent_flow_rate])
      end

      hpxml.ventilation_fans.add(id: "VentilationFan#{hpxml.ventilation_fans.size + 1}",
                                 fan_type: args[:mech_vent_fan_type],
                                 rated_flow_rate: rated_flow_rate,
                                 hours_in_operation: hours_in_operation,
                                 used_for_whole_building_ventilation: true,
                                 total_recovery_efficiency: total_recovery_efficiency,
                                 total_recovery_efficiency_adjusted: total_recovery_efficiency_adjusted,
                                 sensible_recovery_efficiency: sensible_recovery_efficiency,
                                 sensible_recovery_efficiency_adjusted: sensible_recovery_efficiency_adjusted,
                                 fan_power: fan_power,
                                 distribution_system_idref: distribution_system_idref,
                                 is_shared_system: is_shared_system,
                                 in_unit_flow_rate: in_unit_flow_rate,
                                 fraction_recirculation: fraction_recirculation,
                                 preheating_fuel: preheating_fuel,
                                 preheating_efficiency_cop: preheating_efficiency_cop,
                                 preheating_fraction_load_served: preheating_fraction_load_served,
                                 precooling_fuel: precooling_fuel,
                                 precooling_efficiency_cop: precooling_efficiency_cop,
                                 precooling_fraction_load_served: precooling_fraction_load_served)
    end

    if args[:mech_vent_2_fan_type] != 'none'

      if [HPXML::MechVentTypeERV].include?(args[:mech_vent_2_fan_type])

        if args[:mech_vent_2_recovery_efficiency_type] == 'Unadjusted'
          total_recovery_efficiency = args[:mech_vent_2_total_recovery_efficiency]
          sensible_recovery_efficiency = args[:mech_vent_2_sensible_recovery_efficiency]
        elsif args[:mech_vent_2_recovery_efficiency_type] == 'Adjusted'
          total_recovery_efficiency_adjusted = args[:mech_vent_2_total_recovery_efficiency]
          sensible_recovery_efficiency_adjusted = args[:mech_vent_2_sensible_recovery_efficiency]
        end
      elsif [HPXML::MechVentTypeHRV].include?(args[:mech_vent_2_fan_type])
        if args[:mech_vent_2_recovery_efficiency_type] == 'Unadjusted'
          sensible_recovery_efficiency = args[:mech_vent_2_sensible_recovery_efficiency]
        elsif args[:mech_vent_2_recovery_efficiency_type] == 'Adjusted'
          sensible_recovery_efficiency_adjusted = args[:mech_vent_2_sensible_recovery_efficiency]
        end
      end

      if args[:mech_vent_2_hours_in_operation] != Constants.Auto
        hours_in_operation = Float(args[:mech_vent_2_hours_in_operation])
      end

      if args[:mech_vent_2_fan_power] != Constants.Auto
        fan_power = Float(args[:mech_vent_2_fan_power])
      end

      hpxml.ventilation_fans.add(id: "VentilationFan#{hpxml.ventilation_fans.size + 1}",
                                 fan_type: args[:mech_vent_2_fan_type],
                                 rated_flow_rate: args[:mech_vent_2_flow_rate],
                                 hours_in_operation: hours_in_operation,
                                 used_for_whole_building_ventilation: true,
                                 total_recovery_efficiency: total_recovery_efficiency,
                                 total_recovery_efficiency_adjusted: total_recovery_efficiency_adjusted,
                                 sensible_recovery_efficiency: sensible_recovery_efficiency,
                                 sensible_recovery_efficiency_adjusted: sensible_recovery_efficiency_adjusted,
                                 fan_power: fan_power)
    end

    if (args[:kitchen_fans_quantity] == Constants.Auto) || (args[:kitchen_fans_quantity].to_i > 0)
      if args[:kitchen_fans_flow_rate].is_initialized
        if args[:kitchen_fans_flow_rate].get != Constants.Auto
          rated_flow_rate = Float(args[:kitchen_fans_flow_rate].get)
        end
      end

      if args[:kitchen_fans_power].is_initialized
        if args[:kitchen_fans_power].get != Constants.Auto
          fan_power = Float(args[:kitchen_fans_power].get)
        end
      end

      if args[:kitchen_fans_hours_in_operation].is_initialized
        if args[:kitchen_fans_hours_in_operation].get != Constants.Auto
          hours_in_operation = Float(args[:kitchen_fans_hours_in_operation].get)
        end
      end

      if args[:kitchen_fans_start_hour].is_initialized
        if args[:kitchen_fans_start_hour].get != Constants.Auto
          start_hour = Integer(args[:kitchen_fans_start_hour].get)
        end
      end

      if args[:kitchen_fans_quantity] != Constants.Auto
        quantity = Integer(args[:kitchen_fans_quantity])
      end

      hpxml.ventilation_fans.add(id: "VentilationFan#{hpxml.ventilation_fans.size + 1}",
                                 rated_flow_rate: rated_flow_rate,
                                 used_for_local_ventilation: true,
                                 hours_in_operation: hours_in_operation,
                                 fan_location: HPXML::LocationKitchen,
                                 fan_power: fan_power,
                                 start_hour: start_hour,
                                 quantity: quantity)
    end

    if (args[:bathroom_fans_quantity] == Constants.Auto) || (args[:bathroom_fans_quantity].to_i > 0)
      if args[:bathroom_fans_flow_rate].is_initialized
        if args[:bathroom_fans_flow_rate].get != Constants.Auto
          rated_flow_rate = Float(args[:bathroom_fans_flow_rate].get)
        end
      end

      if args[:bathroom_fans_power].is_initialized
        if args[:bathroom_fans_power].get != Constants.Auto
          fan_power = Float(args[:bathroom_fans_power].get)
        end
      end

      if args[:bathroom_fans_hours_in_operation].is_initialized
        if args[:bathroom_fans_hours_in_operation].get != Constants.Auto
          hours_in_operation = Float(args[:bathroom_fans_hours_in_operation].get)
        end
      end

      if args[:bathroom_fans_start_hour].is_initialized
        if args[:bathroom_fans_start_hour].get != Constants.Auto
          start_hour = Integer(args[:bathroom_fans_start_hour].get)
        end
      end

      if args[:bathroom_fans_quantity] != Constants.Auto
        quantity = Integer(args[:bathroom_fans_quantity])
      end

      hpxml.ventilation_fans.add(id: "VentilationFan#{hpxml.ventilation_fans.size + 1}",
                                 rated_flow_rate: rated_flow_rate,
                                 used_for_local_ventilation: true,
                                 hours_in_operation: hours_in_operation,
                                 fan_location: HPXML::LocationBath,
                                 fan_power: fan_power,
                                 start_hour: start_hour,
                                 quantity: quantity)
    end

    if args[:whole_house_fan_present]
      if args[:whole_house_fan_flow_rate].is_initialized
        if args[:whole_house_fan_flow_rate].get != Constants.Auto
          rated_flow_rate = Float(args[:whole_house_fan_flow_rate].get)
        end
      end

      if args[:whole_house_fan_power].is_initialized
        if args[:whole_house_fan_power].get != Constants.Auto
          fan_power = Float(args[:whole_house_fan_power].get)
        end
      end

      hpxml.ventilation_fans.add(id: "VentilationFan#{hpxml.ventilation_fans.size + 1}",
                                 rated_flow_rate: rated_flow_rate,
                                 used_for_seasonal_cooling_load_reduction: true,
                                 fan_power: fan_power)
    end
  end

  def self.set_water_heating_systems(hpxml, runner, args)
    water_heater_type = args[:water_heater_type]
    return if water_heater_type == 'none'

    if water_heater_type != HPXML::WaterHeaterTypeHeatPump
      fuel_type = args[:water_heater_fuel_type]
    else
      fuel_type = HPXML::FuelTypeElectricity
    end

    if args[:water_heater_location] != Constants.Auto
      location = args[:water_heater_location]
    end

    if args[:water_heater_tank_volume] != Constants.Auto
      tank_volume = Float(args[:water_heater_tank_volume])
    end

    if args[:water_heater_setpoint_temperature] != Constants.Auto
      temperature = Float(args[:water_heater_setpoint_temperature])
    end

    if not [HPXML::WaterHeaterTypeCombiStorage, HPXML::WaterHeaterTypeCombiTankless].include? water_heater_type
      if args[:water_heater_efficiency_type] == 'EnergyFactor'
        energy_factor = args[:water_heater_efficiency]
      elsif args[:water_heater_efficiency_type] == 'UniformEnergyFactor'
        uniform_energy_factor = args[:water_heater_efficiency]
        if water_heater_type != HPXML::WaterHeaterTypeTankless
          usage_bin = args[:water_heater_usage_bin].get if args[:water_heater_usage_bin].is_initialized
        end
      end
    end

    if (fuel_type != HPXML::FuelTypeElectricity) && (water_heater_type == HPXML::WaterHeaterTypeStorage)
      if args[:water_heater_recovery_efficiency] != Constants.Auto
        recovery_efficiency = Float(args[:water_heater_recovery_efficiency])
      end
    end

    if [HPXML::WaterHeaterTypeTankless, HPXML::WaterHeaterTypeCombiTankless].include? water_heater_type
      tank_volume = nil
    end

    if [HPXML::WaterHeaterTypeTankless].include? water_heater_type
      heating_capacity = nil
      recovery_efficiency = nil
    elsif [HPXML::WaterHeaterTypeCombiTankless, HPXML::WaterHeaterTypeCombiStorage].include? water_heater_type
      fuel_type = nil
      heating_capacity = nil
      energy_factor = nil
      if hpxml.heating_systems.size > 0
        related_hvac_idref = hpxml.heating_systems[0].id
      end
    end

    if [HPXML::WaterHeaterTypeCombiTankless, HPXML::WaterHeaterTypeCombiStorage].include? water_heater_type
      if args[:water_heater_standby_loss].is_initialized
        if args[:water_heater_standby_loss].get > 0
          standby_loss = args[:water_heater_standby_loss].get
        end
      end
    end

    if not [HPXML::WaterHeaterTypeTankless, HPXML::WaterHeaterTypeCombiTankless].include? water_heater_type
      if args[:water_heater_jacket_rvalue].is_initialized
        if args[:water_heater_jacket_rvalue].get > 0
          jacket_r_value = args[:water_heater_jacket_rvalue].get
        end
      end
    end

    if args[:water_heater_num_units_served] > 1
      is_shared_system = true
      number_of_units_served = args[:water_heater_num_units_served]
    end
    if args[:water_heater_uses_desuperheater].is_initialized
      uses_desuperheater = args[:water_heater_uses_desuperheater].get
      if uses_desuperheater
        related_hvac_idref = nil
        hpxml.cooling_systems.each do |cooling_system|
          next unless [HPXML::HVACTypeCentralAirConditioner,
                       HPXML::HVACTypeMiniSplitAirConditioner].include? cooling_system.cooling_system_type

          related_hvac_idref = cooling_system.id
        end
        hpxml.heat_pumps.each do |heat_pump|
          next unless [HPXML::HVACTypeHeatPumpAirToAir,
                       HPXML::HVACTypeHeatPumpMiniSplit,
                       HPXML::HVACTypeHeatPumpGroundToAir].include? heat_pump.heat_pump_type

          related_hvac_idref = heat_pump.id
        end
      end
    end

    if [HPXML::WaterHeaterTypeStorage].include? water_heater_type
      if args[:water_heater_heating_capacity] != Constants.Auto
        heating_capacity = Float(args[:water_heater_heating_capacity])
      end
    end

    hpxml.water_heating_systems.add(id: "WaterHeatingSystem#{hpxml.water_heating_systems.size + 1}",
                                    water_heater_type: water_heater_type,
                                    fuel_type: fuel_type,
                                    location: location,
                                    tank_volume: tank_volume,
                                    fraction_dhw_load_served: 1.0,
                                    energy_factor: energy_factor,
                                    uniform_energy_factor: uniform_energy_factor,
                                    usage_bin: usage_bin,
                                    recovery_efficiency: recovery_efficiency,
                                    uses_desuperheater: uses_desuperheater,
                                    related_hvac_idref: related_hvac_idref,
                                    standby_loss: standby_loss,
                                    jacket_r_value: jacket_r_value,
                                    temperature: temperature,
                                    heating_capacity: heating_capacity,
                                    is_shared_system: is_shared_system,
                                    number_of_units_served: number_of_units_served)
  end

  def self.set_hot_water_distribution(hpxml, runner, args)
    return if args[:water_heater_type] == 'none'

    if args[:dwhr_facilities_connected] != 'none'
      dwhr_facilities_connected = args[:dwhr_facilities_connected]
      dwhr_equal_flow = args[:dwhr_equal_flow]
      dwhr_efficiency = args[:dwhr_efficiency]
    end

    if args[:hot_water_distribution_system_type] == HPXML::DHWDistTypeStandard
      if args[:hot_water_distribution_standard_piping_length] != Constants.Auto
        standard_piping_length = Float(args[:hot_water_distribution_standard_piping_length])
      end
    else
      recirculation_control_type = args[:hot_water_distribution_recirc_control_type]

      if args[:hot_water_distribution_recirc_piping_length] != Constants.Auto
        recirculation_piping_length = Float(args[:hot_water_distribution_recirc_piping_length])
      end

      if args[:hot_water_distribution_recirc_branch_piping_length] != Constants.Auto
        recirculation_branch_piping_length = Float(args[:hot_water_distribution_recirc_branch_piping_length])
      end

      if args[:hot_water_distribution_recirc_pump_power] != Constants.Auto
        recirculation_pump_power = Float(args[:hot_water_distribution_recirc_pump_power])
      end
    end

    if args[:hot_water_distribution_pipe_r] != Constants.Auto
      pipe_r_value = Float(args[:hot_water_distribution_pipe_r])
    end

    hpxml.hot_water_distributions.add(id: "HotWaterDistribution#{hpxml.hot_water_distributions.size + 1}",
                                      system_type: args[:hot_water_distribution_system_type],
                                      standard_piping_length: standard_piping_length,
                                      recirculation_control_type: recirculation_control_type,
                                      recirculation_piping_length: recirculation_piping_length,
                                      recirculation_branch_piping_length: recirculation_branch_piping_length,
                                      recirculation_pump_power: recirculation_pump_power,
                                      pipe_r_value: pipe_r_value,
                                      dwhr_facilities_connected: dwhr_facilities_connected,
                                      dwhr_equal_flow: dwhr_equal_flow,
                                      dwhr_efficiency: dwhr_efficiency)
  end

  def self.set_water_fixtures(hpxml, runer, args)
    return if args[:water_heater_type] == 'none'

    hpxml.water_fixtures.add(id: "WaterFixture#{hpxml.water_fixtures.size + 1}",
                             water_fixture_type: HPXML::WaterFixtureTypeShowerhead,
                             low_flow: args[:water_fixtures_shower_low_flow])

    hpxml.water_fixtures.add(id: "WaterFixture#{hpxml.water_fixtures.size + 1}",
                             water_fixture_type: HPXML::WaterFixtureTypeFaucet,
                             low_flow: args[:water_fixtures_sink_low_flow])

    if args[:water_fixtures_usage_multiplier] != 1.0
      hpxml.water_heating.water_fixtures_usage_multiplier = args[:water_fixtures_usage_multiplier]
    end
  end

  def self.set_solar_thermal(hpxml, runner, args, epw_file)
    return if args[:solar_thermal_system_type] == 'none'

    if args[:solar_thermal_solar_fraction] > 0
      solar_fraction = args[:solar_thermal_solar_fraction]
    else
      collector_area = args[:solar_thermal_collector_area]
      collector_loop_type = args[:solar_thermal_collector_loop_type]
      collector_type = args[:solar_thermal_collector_type]
      collector_azimuth = args[:solar_thermal_collector_azimuth]
      collector_tilt = Geometry.get_absolute_tilt(args[:solar_thermal_collector_tilt], args[:geometry_roof_pitch], epw_file)
      collector_frta = args[:solar_thermal_collector_rated_optical_efficiency]
      collector_frul = args[:solar_thermal_collector_rated_thermal_losses]

      if args[:solar_thermal_storage_volume] != Constants.Auto
        storage_volume = Float(args[:solar_thermal_storage_volume])
      end
    end

    if hpxml.water_heating_systems.size == 0
      fail 'Solar thermal system specified but no water heater found.'
    end

    hpxml.solar_thermal_systems.add(id: "SolarThermalSystem#{hpxml.solar_thermal_systems.size + 1}",
                                    system_type: args[:solar_thermal_system_type],
                                    collector_area: collector_area,
                                    collector_loop_type: collector_loop_type,
                                    collector_type: collector_type,
                                    collector_azimuth: collector_azimuth,
                                    collector_tilt: collector_tilt,
                                    collector_frta: collector_frta,
                                    collector_frul: collector_frul,
                                    storage_volume: storage_volume,
                                    water_heating_system_idref: hpxml.water_heating_systems[0].id,
                                    solar_fraction: solar_fraction)
  end

  def self.set_pv_systems(hpxml, runner, args, epw_file)
    [args[:pv_system_module_type], args[:pv_system_2_module_type]].each_with_index do |pv_system_module_type, i|
      next if pv_system_module_type == 'none'

      if [args[:pv_system_module_type], args[:pv_system_2_module_type]][i] != Constants.Auto
        module_type = [args[:pv_system_module_type], args[:pv_system_2_module_type]][i]
      end

      if [args[:pv_system_location], args[:pv_system_2_location]][i] != Constants.Auto
        location = [args[:pv_system_location], args[:pv_system_2_location]][i]
      end

      if [args[:pv_system_tracking], args[:pv_system_2_tracking]][i] != Constants.Auto
        tracking = [args[:pv_system_tracking], args[:pv_system_2_tracking]][i]
      end

      max_power_output = [args[:pv_system_max_power_output], args[:pv_system_2_max_power_output]][i]

      if args[:pv_system_inverter_efficiency].is_initialized
        inverter_efficiency = args[:pv_system_inverter_efficiency].get
      end

      if args[:pv_system_system_losses_fraction].is_initialized
        system_losses_fraction = args[:pv_system_system_losses_fraction].get
      end

      if [HPXML::ResidentialTypeSFA, HPXML::ResidentialTypeApartment].include? args[:geometry_unit_type]
        if args[:pv_system_num_bedrooms_served] > args[:geometry_unit_num_bedrooms]
          is_shared_system = true
          number_of_bedrooms_served = args[:pv_system_num_bedrooms_served]
        end
      end

      hpxml.pv_systems.add(id: "PVSystem#{hpxml.pv_systems.size + 1}",
                           location: location,
                           module_type: module_type,
                           tracking: tracking,
                           array_azimuth: [args[:pv_system_array_azimuth], args[:pv_system_2_array_azimuth]][i],
                           array_tilt: Geometry.get_absolute_tilt([args[:pv_system_array_tilt], args[:pv_system_2_array_tilt]][i], args[:geometry_roof_pitch], epw_file),
                           max_power_output: max_power_output,
                           inverter_efficiency: inverter_efficiency,
                           system_losses_fraction: system_losses_fraction,
                           is_shared_system: is_shared_system,
                           number_of_bedrooms_served: number_of_bedrooms_served)
    end
  end

  def self.set_battery(hpxml, runner, args)
    return if args[:battery_location] == 'none'

    if args[:battery_location] != Constants.Auto
      location = args[:battery_location]
    end

    if args[:battery_power] != Constants.Auto
      rated_power_output = Float(args[:battery_power])
    end

    if args[:battery_capacity] != Constants.Auto
      nominal_capacity_kwh = Float(args[:battery_capacity])
    end

    hpxml.batteries.add(id: "Battery#{hpxml.batteries.size + 1}",
                        type: HPXML::BatteryTypeLithiumIon,
                        location: location,
                        rated_power_output: rated_power_output,
                        nominal_capacity_kwh: nominal_capacity_kwh)
  end

  def self.set_lighting(hpxml, runner, args)
    return if args[:lighting_present].is_initialized && (not args[:lighting_present].get)

    hpxml.lighting_groups.add(id: "LightingGroup#{hpxml.lighting_groups.size + 1}",
                              location: HPXML::LocationInterior,
                              fraction_of_units_in_location: args[:lighting_interior_fraction_cfl],
                              lighting_type: HPXML::LightingTypeCFL)
    hpxml.lighting_groups.add(id: "LightingGroup#{hpxml.lighting_groups.size + 1}",
                              location: HPXML::LocationExterior,
                              fraction_of_units_in_location: args[:lighting_exterior_fraction_cfl],
                              lighting_type: HPXML::LightingTypeCFL)
    hpxml.lighting_groups.add(id: "LightingGroup#{hpxml.lighting_groups.size + 1}",
                              location: HPXML::LocationGarage,
                              fraction_of_units_in_location: args[:lighting_garage_fraction_cfl],
                              lighting_type: HPXML::LightingTypeCFL)
    hpxml.lighting_groups.add(id: "LightingGroup#{hpxml.lighting_groups.size + 1}",
                              location: HPXML::LocationInterior,
                              fraction_of_units_in_location: args[:lighting_interior_fraction_lfl],
                              lighting_type: HPXML::LightingTypeLFL)
    hpxml.lighting_groups.add(id: "LightingGroup#{hpxml.lighting_groups.size + 1}",
                              location: HPXML::LocationExterior,
                              fraction_of_units_in_location: args[:lighting_exterior_fraction_lfl],
                              lighting_type: HPXML::LightingTypeLFL)
    hpxml.lighting_groups.add(id: "LightingGroup#{hpxml.lighting_groups.size + 1}",
                              location: HPXML::LocationGarage,
                              fraction_of_units_in_location: args[:lighting_garage_fraction_lfl],
                              lighting_type: HPXML::LightingTypeLFL)
    hpxml.lighting_groups.add(id: "LightingGroup#{hpxml.lighting_groups.size + 1}",
                              location: HPXML::LocationInterior,
                              fraction_of_units_in_location: args[:lighting_interior_fraction_led],
                              lighting_type: HPXML::LightingTypeLED)
    hpxml.lighting_groups.add(id: "LightingGroup#{hpxml.lighting_groups.size + 1}",
                              location: HPXML::LocationExterior,
                              fraction_of_units_in_location: args[:lighting_exterior_fraction_led],
                              lighting_type: HPXML::LightingTypeLED)
    hpxml.lighting_groups.add(id: "LightingGroup#{hpxml.lighting_groups.size + 1}",
                              location: HPXML::LocationGarage,
                              fraction_of_units_in_location: args[:lighting_garage_fraction_led],
                              lighting_type: HPXML::LightingTypeLED)

    if args[:lighting_interior_usage_multiplier] != 1.0
      hpxml.lighting.interior_usage_multiplier = args[:lighting_interior_usage_multiplier]
    end

    if args[:lighting_exterior_usage_multiplier] != 1.0
      hpxml.lighting.exterior_usage_multiplier = args[:lighting_exterior_usage_multiplier]
    end

    if args[:lighting_garage_usage_multiplier] != 1.0
      hpxml.lighting.garage_usage_multiplier = args[:lighting_garage_usage_multiplier]
    end

    return unless args[:holiday_lighting_present]

    hpxml.lighting.holiday_exists = true

    if args[:holiday_lighting_daily_kwh] != Constants.Auto
      hpxml.lighting.holiday_kwh_per_day = Float(args[:holiday_lighting_daily_kwh])
    end

    if args[:holiday_lighting_period].is_initialized
      begin_month, begin_day, end_month, end_day = Schedule.parse_date_range(args[:holiday_lighting_period].get)
      hpxml.lighting.holiday_period_begin_month = begin_month
      hpxml.lighting.holiday_period_begin_day = begin_day
      hpxml.lighting.holiday_period_end_month = end_month
      hpxml.lighting.holiday_period_end_day = end_day
    end
  end

  def self.set_dehumidifier(hpxml, runner, args)
    return if args[:dehumidifier_type] == 'none'

    if args[:dehumidifier_efficiency_type] == 'EnergyFactor'
      energy_factor = args[:dehumidifier_efficiency]
    elsif args[:dehumidifier_efficiency_type] == 'IntegratedEnergyFactor'
      integrated_energy_factor = args[:dehumidifier_efficiency]
    end

    hpxml.dehumidifiers.add(id: "Dehumidifier#{hpxml.dehumidifiers.size + 1}",
                            type: args[:dehumidifier_type],
                            capacity: args[:dehumidifier_capacity],
                            energy_factor: energy_factor,
                            integrated_energy_factor: integrated_energy_factor,
                            rh_setpoint: args[:dehumidifier_rh_setpoint],
                            fraction_served: args[:dehumidifier_fraction_dehumidification_load_served],
                            location: HPXML::LocationLivingSpace)
  end

  def self.set_clothes_washer(hpxml, runner, args)
    if args[:water_heater_type] == 'none'
      args[:clothes_washer_location] = 'none'
    end

    return if args[:clothes_washer_location] == 'none'

    if args[:clothes_washer_rated_annual_kwh] != Constants.Auto
      rated_annual_kwh = Float(args[:clothes_washer_rated_annual_kwh])
      return if Float(rated_annual_kwh) == 0
    end

    if args[:clothes_washer_location] != Constants.Auto
      location = args[:clothes_washer_location]
    end

    if args[:clothes_washer_efficiency] != Constants.Auto
      if args[:clothes_washer_efficiency_type] == 'ModifiedEnergyFactor'
        modified_energy_factor = Float(args[:clothes_washer_efficiency])
      elsif args[:clothes_washer_efficiency_type] == 'IntegratedModifiedEnergyFactor'
        integrated_modified_energy_factor = Float(args[:clothes_washer_efficiency])
      end
    end

    if args[:clothes_washer_label_electric_rate] != Constants.Auto
      label_electric_rate = Float(args[:clothes_washer_label_electric_rate])
    end

    if args[:clothes_washer_label_gas_rate] != Constants.Auto
      label_gas_rate = Float(args[:clothes_washer_label_gas_rate])
    end

    if args[:clothes_washer_label_annual_gas_cost] != Constants.Auto
      label_annual_gas_cost = Float(args[:clothes_washer_label_annual_gas_cost])
    end

    if args[:clothes_washer_label_usage] != Constants.Auto
      label_usage = Float(args[:clothes_washer_label_usage])
    end

    if args[:clothes_washer_capacity] != Constants.Auto
      capacity = Float(args[:clothes_washer_capacity])
    end

    if args[:clothes_washer_usage_multiplier] != 1.0
      usage_multiplier = Float(args[:clothes_washer_usage_multiplier])
    end

    hpxml.clothes_washers.add(id: "ClothesWasher#{hpxml.clothes_washers.size + 1}",
                              location: location,
                              modified_energy_factor: modified_energy_factor,
                              integrated_modified_energy_factor: integrated_modified_energy_factor,
                              rated_annual_kwh: rated_annual_kwh,
                              label_electric_rate: label_electric_rate,
                              label_gas_rate: label_gas_rate,
                              label_annual_gas_cost: label_annual_gas_cost,
                              label_usage: label_usage,
                              capacity: capacity,
                              usage_multiplier: usage_multiplier)
  end

  def self.set_clothes_dryer(hpxml, runner, args)
    return if args[:clothes_washer_location] == 'none'
    return if args[:clothes_dryer_location] == 'none'

    if args[:clothes_dryer_efficiency] != Constants.Auto
      if args[:clothes_dryer_efficiency_type] == 'EnergyFactor'
        energy_factor = Float(args[:clothes_dryer_efficiency])
      elsif args[:clothes_dryer_efficiency_type] == 'CombinedEnergyFactor'
        combined_energy_factor = Float(args[:clothes_dryer_efficiency])
      end
    end

    if args[:clothes_dryer_location] != Constants.Auto
      location = args[:clothes_dryer_location]
    end

    if args[:clothes_dryer_vented_flow_rate] != Constants.Auto
      is_vented = false
      if Float(args[:clothes_dryer_vented_flow_rate]) > 0
        is_vented = true
        vented_flow_rate = Float(args[:clothes_dryer_vented_flow_rate])
      end
    end

    if args[:clothes_dryer_usage_multiplier] != 1.0
      usage_multiplier = args[:clothes_dryer_usage_multiplier]
    end

    hpxml.clothes_dryers.add(id: "ClothesDryer#{hpxml.clothes_dryers.size + 1}",
                             location: location,
                             fuel_type: args[:clothes_dryer_fuel_type],
                             energy_factor: energy_factor,
                             combined_energy_factor: combined_energy_factor,
                             is_vented: is_vented,
                             vented_flow_rate: vented_flow_rate,
                             usage_multiplier: usage_multiplier)
  end

  def self.set_dishwasher(hpxml, runner, args)
    return if args[:dishwasher_location] == 'none'

    if args[:dishwasher_location] != Constants.Auto
      location = args[:dishwasher_location]
    end

    if args[:dishwasher_efficiency_type] == 'RatedAnnualkWh'
      if args[:dishwasher_efficiency] != Constants.Auto
        rated_annual_kwh = Float(args[:dishwasher_efficiency])
        return if Float(rated_annual_kwh) == 0
      end
    elsif args[:dishwasher_efficiency_type] == 'EnergyFactor'
      energy_factor = Float(args[:dishwasher_efficiency])
    end

    if args[:dishwasher_label_electric_rate] != Constants.Auto
      label_electric_rate = Float(args[:dishwasher_label_electric_rate])
    end

    if args[:dishwasher_label_gas_rate] != Constants.Auto
      label_gas_rate = Float(args[:dishwasher_label_gas_rate])
    end

    if args[:dishwasher_label_annual_gas_cost] != Constants.Auto
      label_annual_gas_cost = Float(args[:dishwasher_label_annual_gas_cost])
    end

    if args[:dishwasher_label_usage] != Constants.Auto
      label_usage = Float(args[:dishwasher_label_usage])
    end

    if args[:dishwasher_place_setting_capacity] != Constants.Auto
      place_setting_capacity = Float(args[:dishwasher_place_setting_capacity])
    end

    if args[:dishwasher_usage_multiplier] != 1.0
      usage_multiplier = args[:dishwasher_usage_multiplier]
    end

    hpxml.dishwashers.add(id: "Dishwasher#{hpxml.dishwashers.size + 1}",
                          location: location,
                          rated_annual_kwh: rated_annual_kwh,
                          energy_factor: energy_factor,
                          label_electric_rate: label_electric_rate,
                          label_gas_rate: label_gas_rate,
                          label_annual_gas_cost: label_annual_gas_cost,
                          label_usage: label_usage,
                          place_setting_capacity: place_setting_capacity,
                          usage_multiplier: usage_multiplier)
  end

  def self.set_refrigerator(hpxml, runner, args)
    return if args[:refrigerator_location] == 'none'

    if args[:refrigerator_rated_annual_kwh] != Constants.Auto
      rated_annual_kwh = Float(args[:refrigerator_rated_annual_kwh])
      return if Float(rated_annual_kwh) == 0
    end

    if args[:refrigerator_location] != Constants.Auto
      location = args[:refrigerator_location]
    end

    if args[:refrigerator_usage_multiplier] != 1.0
      usage_multiplier = args[:refrigerator_usage_multiplier]
    end

    hpxml.refrigerators.add(id: "Refrigerator#{hpxml.refrigerators.size + 1}",
                            location: location,
                            rated_annual_kwh: rated_annual_kwh,
                            primary_indicator: true,
                            usage_multiplier: usage_multiplier)
  end

  def self.set_extra_refrigerator(hpxml, runner, args)
    return if args[:extra_refrigerator_location] == 'none'

    if args[:extra_refrigerator_rated_annual_kwh] != Constants.Auto
      rated_annual_kwh = Float(args[:extra_refrigerator_rated_annual_kwh])
      return if Float(rated_annual_kwh) == 0
    end

    if args[:extra_refrigerator_location] != Constants.Auto
      location = args[:extra_refrigerator_location]
    end

    if args[:extra_refrigerator_usage_multiplier] != 1.0
      usage_multiplier = args[:extra_refrigerator_usage_multiplier]
    end

    hpxml.refrigerators.add(id: "Refrigerator#{hpxml.refrigerators.size + 1}",
                            location: location,
                            rated_annual_kwh: rated_annual_kwh,
                            primary_indicator: false,
                            usage_multiplier: usage_multiplier)
  end

  def self.set_freezer(hpxml, runner, args)
    return if args[:freezer_location] == 'none'

    if args[:freezer_rated_annual_kwh] != Constants.Auto
      rated_annual_kwh = Float(args[:freezer_rated_annual_kwh])
      return if Float(rated_annual_kwh) == 0
    end

    if args[:freezer_location] != Constants.Auto
      location = args[:freezer_location]
    end

    if args[:freezer_usage_multiplier] != 1.0
      usage_multiplier = args[:freezer_usage_multiplier]
    end

    hpxml.freezers.add(id: "Freezer#{hpxml.freezers.size + 1}",
                       location: location,
                       rated_annual_kwh: rated_annual_kwh,
                       usage_multiplier: usage_multiplier)
  end

  def self.set_cooking_range_oven(hpxml, runner, args)
    return if args[:cooking_range_oven_location] == 'none'

    if args[:cooking_range_oven_location] != Constants.Auto
      location = args[:cooking_range_oven_location]
    end

    if args[:cooking_range_oven_is_induction].is_initialized
      is_induction = args[:cooking_range_oven_is_induction].get
    end

    if args[:cooking_range_oven_usage_multiplier] != 1.0
      usage_multiplier = args[:cooking_range_oven_usage_multiplier]
    end

    hpxml.cooking_ranges.add(id: "CookingRange#{hpxml.cooking_ranges.size + 1}",
                             location: location,
                             fuel_type: args[:cooking_range_oven_fuel_type],
                             is_induction: is_induction,
                             usage_multiplier: usage_multiplier)

    if args[:cooking_range_oven_is_convection].is_initialized
      is_convection = args[:cooking_range_oven_is_convection].get
    end

    hpxml.ovens.add(id: "Oven#{hpxml.ovens.size + 1}",
                    is_convection: is_convection)
  end

  def self.set_ceiling_fans(hpxml, runner, args)
    return unless args[:ceiling_fan_present]

    if args[:ceiling_fan_efficiency] != Constants.Auto
      efficiency = Float(args[:ceiling_fan_efficiency])
    end

    if args[:ceiling_fan_quantity] != Constants.Auto
      quantity = Integer(args[:ceiling_fan_quantity])
    end

    hpxml.ceiling_fans.add(id: "CeilingFan#{hpxml.ceiling_fans.size + 1}",
                           efficiency: efficiency,
                           quantity: quantity)
  end

  def self.set_misc_plug_loads_television(hpxml, runner, args)
    return unless args[:misc_plug_loads_television_present]

    if args[:misc_plug_loads_television_annual_kwh] != Constants.Auto
      kWh_per_year = Float(args[:misc_plug_loads_television_annual_kwh])
    end

    usage_multiplier = args[:misc_plug_loads_television_usage_multiplier]
    if usage_multiplier == 1.0
      usage_multiplier = nil
    end

    hpxml.plug_loads.add(id: "PlugLoad#{hpxml.plug_loads.size + 1}",
                         plug_load_type: HPXML::PlugLoadTypeTelevision,
                         kWh_per_year: kWh_per_year,
                         usage_multiplier: usage_multiplier)
  end

  def self.set_misc_plug_loads_other(hpxml, runner, args)
    if args[:misc_plug_loads_other_annual_kwh] != Constants.Auto
      kWh_per_year = Float(args[:misc_plug_loads_other_annual_kwh])
    end

    if args[:misc_plug_loads_other_frac_sensible] != Constants.Auto
      frac_sensible = Float(args[:misc_plug_loads_other_frac_sensible])
    end

    if args[:misc_plug_loads_other_frac_latent] != Constants.Auto
      frac_latent = Float(args[:misc_plug_loads_other_frac_latent])
    end

    usage_multiplier = args[:misc_plug_loads_other_usage_multiplier]
    if usage_multiplier == 1.0
      usage_multiplier = nil
    end

    hpxml.plug_loads.add(id: "PlugLoad#{hpxml.plug_loads.size + 1}",
                         plug_load_type: HPXML::PlugLoadTypeOther,
                         kWh_per_year: kWh_per_year,
                         frac_sensible: frac_sensible,
                         frac_latent: frac_latent,
                         usage_multiplier: usage_multiplier)
  end

  def self.set_misc_plug_loads_well_pump(hpxml, runner, args)
    return unless args[:misc_plug_loads_well_pump_present]

    if args[:misc_plug_loads_well_pump_annual_kwh] != Constants.Auto
      kWh_per_year = Float(args[:misc_plug_loads_well_pump_annual_kwh])
    end

    usage_multiplier = args[:misc_plug_loads_well_pump_usage_multiplier]
    if usage_multiplier == 1.0
      usage_multiplier = nil
    end

    hpxml.plug_loads.add(id: "PlugLoad#{hpxml.plug_loads.size + 1}",
                         plug_load_type: HPXML::PlugLoadTypeWellPump,
                         kWh_per_year: kWh_per_year,
                         usage_multiplier: usage_multiplier)
  end

  def self.set_misc_plug_loads_vehicle(hpxml, runner, args)
    return unless args[:misc_plug_loads_vehicle_present]

    if args[:misc_plug_loads_vehicle_annual_kwh] != Constants.Auto
      kWh_per_year = Float(args[:misc_plug_loads_vehicle_annual_kwh])
    end

    usage_multiplier = args[:misc_plug_loads_vehicle_usage_multiplier]
    if usage_multiplier == 1.0
      usage_multiplier = nil
    end

    hpxml.plug_loads.add(id: "PlugLoad#{hpxml.plug_loads.size + 1}",
                         plug_load_type: HPXML::PlugLoadTypeElectricVehicleCharging,
                         kWh_per_year: kWh_per_year,
                         usage_multiplier: usage_multiplier)
  end

  def self.set_misc_fuel_loads_grill(hpxml, runner, args)
    if args[:misc_fuel_loads_grill_present]
      if args[:misc_fuel_loads_grill_annual_therm] != Constants.Auto
        therm_per_year = Float(args[:misc_fuel_loads_grill_annual_therm])
      end

      if args[:misc_fuel_loads_grill_usage_multiplier] != 1.0
        usage_multiplier = args[:misc_fuel_loads_grill_usage_multiplier]
      end

      hpxml.fuel_loads.add(id: "FuelLoad#{hpxml.fuel_loads.size + 1}",
                           fuel_load_type: HPXML::FuelLoadTypeGrill,
                           fuel_type: args[:misc_fuel_loads_grill_fuel_type],
                           therm_per_year: therm_per_year,
                           usage_multiplier: usage_multiplier)
    end
  end

  def self.set_misc_fuel_loads_lighting(hpxml, runner, args)
    if args[:misc_fuel_loads_lighting_present]
      if args[:misc_fuel_loads_lighting_annual_therm] != Constants.Auto
        therm_per_year = Float(args[:misc_fuel_loads_lighting_annual_therm])
      end

      if args[:misc_fuel_loads_lighting_usage_multiplier] != 1.0
        usage_multiplier = args[:misc_fuel_loads_lighting_usage_multiplier]
      end

      hpxml.fuel_loads.add(id: "FuelLoad#{hpxml.fuel_loads.size + 1}",
                           fuel_load_type: HPXML::FuelLoadTypeLighting,
                           fuel_type: args[:misc_fuel_loads_lighting_fuel_type],
                           therm_per_year: therm_per_year,
                           usage_multiplier: usage_multiplier)
    end
  end

  def self.set_misc_fuel_loads_fireplace(hpxml, runner, args)
    if args[:misc_fuel_loads_fireplace_present]
      if args[:misc_fuel_loads_fireplace_annual_therm] != Constants.Auto
        therm_per_year = Float(args[:misc_fuel_loads_fireplace_annual_therm])
      end

      if args[:misc_fuel_loads_fireplace_frac_sensible] != Constants.Auto
        frac_sensible = Float(args[:misc_fuel_loads_fireplace_frac_sensible])
      end

      if args[:misc_fuel_loads_fireplace_frac_latent] != Constants.Auto
        frac_latent = Float(args[:misc_fuel_loads_fireplace_frac_latent])
      end

      if args[:misc_fuel_loads_fireplace_usage_multiplier] != 1.0
        usage_multiplier = args[:misc_fuel_loads_fireplace_usage_multiplier]
      end

      hpxml.fuel_loads.add(id: "FuelLoad#{hpxml.fuel_loads.size + 1}",
                           fuel_load_type: HPXML::FuelLoadTypeFireplace,
                           fuel_type: args[:misc_fuel_loads_fireplace_fuel_type],
                           therm_per_year: therm_per_year,
                           frac_sensible: frac_sensible,
                           frac_latent: frac_latent,
                           usage_multiplier: usage_multiplier)
    end
  end

  def self.set_pool(hpxml, runner, args)
    return unless args[:pool_present]

    if args[:pool_pump_annual_kwh] != Constants.Auto
      pump_kwh_per_year = Float(args[:pool_pump_annual_kwh])
    end

    if args[:pool_pump_usage_multiplier] != 1.0
      pump_usage_multiplier = args[:pool_pump_usage_multiplier]
    end

    pool_heater_type = args[:pool_heater_type]

    if [HPXML::HeaterTypeElectricResistance, HPXML::HeaterTypeHeatPump].include?(pool_heater_type)
      if args[:pool_heater_annual_kwh] != Constants.Auto
        heater_load_units = 'kWh/year'
        heater_load_value = Float(args[:pool_heater_annual_kwh])
      end
    end

    if [HPXML::HeaterTypeGas].include?(pool_heater_type)
      if args[:pool_heater_annual_therm] != Constants.Auto
        heater_load_units = 'therm/year'
        heater_load_value = Float(args[:pool_heater_annual_therm])
      end
    end

    if args[:pool_heater_usage_multiplier] != 1.0
      heater_usage_multiplier = args[:pool_heater_usage_multiplier]
    end

    hpxml.pools.add(id: "Pool#{hpxml.pools.size + 1}",
                    type: HPXML::TypeUnknown,
                    pump_type: HPXML::TypeUnknown,
                    pump_kwh_per_year: pump_kwh_per_year,
                    pump_usage_multiplier: pump_usage_multiplier,
                    heater_type: pool_heater_type,
                    heater_load_units: heater_load_units,
                    heater_load_value: heater_load_value,
                    heater_usage_multiplier: heater_usage_multiplier)
  end

  def self.set_hot_tub(hpxml, runner, args)
    return unless args[:hot_tub_present]

    if args[:hot_tub_pump_annual_kwh] != Constants.Auto
      pump_kwh_per_year = Float(args[:hot_tub_pump_annual_kwh])
    end

    if args[:hot_tub_pump_usage_multiplier] != 1.0
      pump_usage_multiplier = args[:hot_tub_pump_usage_multiplier]
    end

    hot_tub_heater_type = args[:hot_tub_heater_type]

    if [HPXML::HeaterTypeElectricResistance, HPXML::HeaterTypeHeatPump].include?(hot_tub_heater_type)
      if args[:hot_tub_heater_annual_kwh] != Constants.Auto
        heater_load_units = 'kWh/year'
        heater_load_value = Float(args[:hot_tub_heater_annual_kwh])
      end
    end

    if [HPXML::HeaterTypeGas].include?(hot_tub_heater_type)
      if args[:hot_tub_heater_annual_therm] != Constants.Auto
        heater_load_units = 'therm/year'
        heater_load_value = Float(args[:hot_tub_heater_annual_therm])
      end
    end

    if args[:hot_tub_heater_usage_multiplier] != 1.0
      heater_usage_multiplier = args[:hot_tub_heater_usage_multiplier]
    end

    hpxml.hot_tubs.add(id: "HotTub#{hpxml.hot_tubs.size + 1}",
                       type: HPXML::TypeUnknown,
                       pump_type: HPXML::TypeUnknown,
                       pump_kwh_per_year: pump_kwh_per_year,
                       pump_usage_multiplier: pump_usage_multiplier,
                       heater_type: hot_tub_heater_type,
                       heater_load_units: heater_load_units,
                       heater_load_value: heater_load_value,
                       heater_usage_multiplier: heater_usage_multiplier)
  end
end

# register the measure to be used by the application
BuildResidentialHPXML.new.registerWithApplication<|MERGE_RESOLUTION|>--- conflicted
+++ resolved
@@ -3338,14 +3338,14 @@
     hpxml.header.building_id = 'MyBuilding'
     hpxml.header.event_type = 'proposed workscope'
 
-<<<<<<< HEAD
     if args[:site_zip_code].is_initialized
       hpxml.header.zip_code = args[:site_zip_code].get
     end
 
     if args[:site_state_code].is_initialized
       hpxml.header.state_code = args[:site_state_code].get
-=======
+    end
+
     if args[:emissions_scenario_names].is_initialized
       emissions_scenario_names = args[:emissions_scenario_names].get.split(',').map(&:strip)
       emissions_types = args[:emissions_types].get.split(',').map(&:strip)
@@ -3363,7 +3363,6 @@
                                              elec_value: elec_value,
                                              elec_schedule_filepath: elec_schedule_filepath)
       end
->>>>>>> d203d474
     end
   end
 
