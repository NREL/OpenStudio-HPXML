# frozen_string_literal: true

# Require all gems up front; this is much faster than multiple resource
# files lazy loading as needed, as it prevents multiple lookups for the
# same gem.
require 'openstudio'
require 'pathname'
require 'csv'
require 'oga'
require_relative 'resources/geometry'
require_relative '../HPXMLtoOpenStudio/resources/airflow'
require_relative '../HPXMLtoOpenStudio/resources/battery'
require_relative '../HPXMLtoOpenStudio/resources/constants'
require_relative '../HPXMLtoOpenStudio/resources/constructions'
require_relative '../HPXMLtoOpenStudio/resources/geometry'
require_relative '../HPXMLtoOpenStudio/resources/hotwater_appliances'
require_relative '../HPXMLtoOpenStudio/resources/hpxml_defaults'
require_relative '../HPXMLtoOpenStudio/resources/hpxml'
require_relative '../HPXMLtoOpenStudio/resources/hvac'
require_relative '../HPXMLtoOpenStudio/resources/hvac_sizing'
require_relative '../HPXMLtoOpenStudio/resources/lighting'
require_relative '../HPXMLtoOpenStudio/resources/location'
require_relative '../HPXMLtoOpenStudio/resources/materials'
require_relative '../HPXMLtoOpenStudio/resources/misc_loads'
require_relative '../HPXMLtoOpenStudio/resources/meta_measure'
require_relative '../HPXMLtoOpenStudio/resources/psychrometrics'
require_relative '../HPXMLtoOpenStudio/resources/pv'
require_relative '../HPXMLtoOpenStudio/resources/schedules'
require_relative '../HPXMLtoOpenStudio/resources/unit_conversions'
require_relative '../HPXMLtoOpenStudio/resources/util'
require_relative '../HPXMLtoOpenStudio/resources/validator'
require_relative '../HPXMLtoOpenStudio/resources/version'
require_relative '../HPXMLtoOpenStudio/resources/waterheater'
require_relative '../HPXMLtoOpenStudio/resources/weather'
require_relative '../HPXMLtoOpenStudio/resources/xmlhelper'

# start the measure
class BuildResidentialHPXML < OpenStudio::Measure::ModelMeasure
  # human readable name
  def name
    return 'HPXML Builder'
  end

  # human readable description
  def description
    return 'Builds a residential HPXML file.'
  end

  # human readable description of modeling approach
  def modeler_description
    return ''
  end

  # define the arguments that the user will input
  def arguments(model)
    args = OpenStudio::Measure::OSArgumentVector.new

    arg = OpenStudio::Measure::OSArgument.makeStringArgument('hpxml_path', true)
    arg.setDisplayName('HPXML File Path')
    arg.setDescription('Absolute/relative path of the HPXML file.')
    args << arg

<<<<<<< HEAD
    occupancy_calculation_type_choices = OpenStudio::StringVector.new
    occupancy_calculation_type_choices << HPXML::OccupancyCalculationTypeAsset
    occupancy_calculation_type_choices << HPXML::OccupancyCalculationTypeOperational

    arg = OpenStudio::Measure::OSArgument.makeChoiceArgument('occupancy_calculation_type', occupancy_calculation_type_choices, true)
    arg.setDisplayName('Occupancy Calculation Type')
    arg.setDescription("The type of occupancy calculation type. If '#{HPXML::OccupancyCalculationTypeAsset}' is chosen, usages of plug loads, appliances, hot water, etc. are based on number of bedrooms or conditioned floor area. If '#{HPXML::OccupancyCalculationTypeOperational}' is chosen, these usages are adjusted based on the number of occupants.")
=======
    arg = OpenStudio::Measure::OSArgument.makeStringArgument('schedules_filepaths', false)
    arg.setDisplayName('Schedules: CSV File Paths')
    arg.setDescription('Absolute/relative paths of csv files containing user-specified schedules. If multiple files, use a comma-separated list.')
>>>>>>> 574b3894
    args << arg

    arg = OpenStudio::Measure::OSArgument.makeStringArgument('software_info_program_used', false)
    arg.setDisplayName('Software Info: Program Used')
    arg.setDescription('The name of the software program used.')
    args << arg

    arg = OpenStudio::Measure::OSArgument.makeStringArgument('software_info_program_version', false)
    arg.setDisplayName('Software Info: Program Version')
    arg.setDescription('The version of the software program used.')
    args << arg

    arg = OpenStudio::Measure::OSArgument::makeIntegerArgument('simulation_control_timestep', false)
    arg.setDisplayName('Simulation Control: Timestep')
    arg.setUnits('min')
    arg.setDescription('Value must be a divisor of 60.')
    args << arg

    arg = OpenStudio::Measure::OSArgument::makeStringArgument('simulation_control_run_period', false)
    arg.setDisplayName('Simulation Control: Run Period')
    arg.setDescription('Enter a date like "Jan 1 - Dec 31".')
    args << arg

    arg = OpenStudio::Measure::OSArgument::makeIntegerArgument('simulation_control_run_period_calendar_year', false)
    arg.setDisplayName('Simulation Control: Run Period Calendar Year')
    arg.setUnits('year')
    arg.setDescription('This numeric field should contain the calendar year that determines the start day of week. If you are running simulations using AMY weather files, the value entered for calendar year will not be used; it will be overridden by the actual year found in the AMY weather file.')
    args << arg

    arg = OpenStudio::Measure::OSArgument::makeBoolArgument('simulation_control_daylight_saving_enabled', false)
    arg.setDisplayName('Simulation Control: Daylight Saving Enabled')
    arg.setDescription('Whether to use daylight saving.')
    args << arg

    arg = OpenStudio::Measure::OSArgument::makeStringArgument('simulation_control_daylight_saving_period', false)
    arg.setDisplayName('Simulation Control: Daylight Saving Period')
    arg.setDescription('Enter a date like "Mar 15 - Dec 15".')
    args << arg

    site_type_choices = OpenStudio::StringVector.new
    site_type_choices << HPXML::SiteTypeSuburban
    site_type_choices << HPXML::SiteTypeUrban
    site_type_choices << HPXML::SiteTypeRural

    arg = OpenStudio::Measure::OSArgument::makeChoiceArgument('site_type', site_type_choices, false)
    arg.setDisplayName('Site: Type')
    arg.setDescription('The type of site.')
    args << arg

    site_shielding_of_home_choices = OpenStudio::StringVector.new
    site_shielding_of_home_choices << Constants.Auto
    site_shielding_of_home_choices << HPXML::ShieldingExposed
    site_shielding_of_home_choices << HPXML::ShieldingNormal
    site_shielding_of_home_choices << HPXML::ShieldingWellShielded

    arg = OpenStudio::Measure::OSArgument::makeChoiceArgument('site_shielding_of_home', site_shielding_of_home_choices, true)
    arg.setDisplayName('Site: Shielding of Home')
    arg.setDescription("Presence of nearby buildings, trees, obstructions for infiltration model.  A value of '#{Constants.Auto}' will use '#{HPXML::ShieldingNormal}'.")
    arg.setDefaultValue(Constants.Auto)
    args << arg

    arg = OpenStudio::Measure::OSArgument.makeStringArgument('site_zip_code', false)
    arg.setDisplayName('Site: Zip Code')
    arg.setDescription('Zip code of the home address.')
    args << arg

    site_iecc_zone_choices = OpenStudio::StringVector.new
    Constants.IECCZones.each do |iz|
      site_iecc_zone_choices << iz
    end

    arg = OpenStudio::Measure::OSArgument.makeChoiceArgument('site_iecc_zone', site_iecc_zone_choices, false)
    arg.setDisplayName('Site: IECC Zone')
    arg.setDescription('IECC zone of the home address.')
    args << arg

    site_state_code_choices = OpenStudio::StringVector.new
    Constants.StateCodesMap.keys.each do |sc|
      site_state_code_choices << sc
    end

    arg = OpenStudio::Measure::OSArgument.makeChoiceArgument('site_state_code', site_state_code_choices, false)
    arg.setDisplayName('Site: State Code')
    arg.setDescription('State code of the home address.')
    args << arg

    arg = OpenStudio::Measure::OSArgument.makeDoubleArgument('site_time_zone_utc_offset', false)
    arg.setDisplayName('Site: Time Zone UTC Offset')
    arg.setDescription('Time zone UTC offset of the home address. Must be between -12 and 14.')
    arg.setUnits('hr')
    args << arg

    arg = OpenStudio::Measure::OSArgument.makeStringArgument('weather_station_epw_filepath', true)
    arg.setDisplayName('Weather Station: EnergyPlus Weather (EPW) Filepath')
    arg.setDescription('Path of the EPW file.')
    arg.setDefaultValue('USA_CO_Denver.Intl.AP.725650_TMY3.epw')
    args << arg

    arg = OpenStudio::Measure::OSArgument.makeIntegerArgument('year_built', false)
    arg.setDisplayName('Building Construction: Year Built')
    arg.setDescription('The year the building was built')
    args << arg

    unit_type_choices = OpenStudio::StringVector.new
    unit_type_choices << HPXML::ResidentialTypeSFD
    unit_type_choices << HPXML::ResidentialTypeSFA
    unit_type_choices << HPXML::ResidentialTypeApartment

    arg = OpenStudio::Measure::OSArgument::makeChoiceArgument('geometry_unit_type', unit_type_choices, true)
    arg.setDisplayName('Geometry: Unit Type')
    arg.setDescription("The type of dwelling unit. Use #{HPXML::ResidentialTypeSFA} for a dwelling unit with 1 or more stories, attached units to one or both sides, and no units above/below. Use #{HPXML::ResidentialTypeApartment} for a dwelling unit with 1 story, attached units to one, two, or three sides, and units above and/or below.")
    arg.setDefaultValue(HPXML::ResidentialTypeSFD)
    args << arg

    level_choices = OpenStudio::StringVector.new
    level_choices << 'Bottom'
    level_choices << 'Middle'
    level_choices << 'Top'

    arg = OpenStudio::Measure::OSArgument::makeBoolArgument('geometry_unit_left_wall_is_adiabatic', true)
    arg.setDisplayName('Geometry: Unit Left Wall Is Adiabatic')
    arg.setDescription('Presence of an adiabatic left wall.')
    arg.setDefaultValue(false)
    args << arg

    arg = OpenStudio::Measure::OSArgument::makeBoolArgument('geometry_unit_right_wall_is_adiabatic', true)
    arg.setDisplayName('Geometry: Unit Right Wall Is Adiabatic')
    arg.setDescription('Presence of an adiabatic right wall.')
    arg.setDefaultValue(false)
    args << arg

    arg = OpenStudio::Measure::OSArgument::makeBoolArgument('geometry_unit_front_wall_is_adiabatic', true)
    arg.setDisplayName('Geometry: Unit Front Wall Is Adiabatic')
    arg.setDescription('Presence of an adiabatic front wall, for example, the unit is adjacent to a conditioned corridor.')
    arg.setDefaultValue(false)
    args << arg

    arg = OpenStudio::Measure::OSArgument::makeBoolArgument('geometry_unit_back_wall_is_adiabatic', true)
    arg.setDisplayName('Geometry: Unit Back Wall Is Adiabatic')
    arg.setDescription('Presence of an adiabatic back wall.')
    arg.setDefaultValue(false)
    args << arg

    arg = OpenStudio::Measure::OSArgument::makeIntegerArgument('geometry_unit_num_floors_above_grade', true)
    arg.setDisplayName('Geometry: Unit Number of Floors Above Grade')
    arg.setUnits('#')
    arg.setDescription("The number of floors above grade in the unit. Attic type #{HPXML::AtticTypeConditioned} is included. Assumed to be 1 for #{HPXML::ResidentialTypeApartment}s.")
    arg.setDefaultValue(2)
    args << arg

    arg = OpenStudio::Measure::OSArgument::makeDoubleArgument('geometry_unit_cfa', true)
    arg.setDisplayName('Geometry: Unit Conditioned Floor Area')
    arg.setUnits('ft^2')
    arg.setDescription("The total floor area of the unit's conditioned space (including any conditioned basement floor area).")
    arg.setDefaultValue(2000.0)
    args << arg

    arg = OpenStudio::Measure::OSArgument::makeDoubleArgument('geometry_unit_aspect_ratio', true)
    arg.setDisplayName('Geometry: Unit Aspect Ratio')
    arg.setUnits('Frac')
    arg.setDescription('The ratio of front/back wall length to left/right wall length for the unit, excluding any protruding garage wall area.')
    arg.setDefaultValue(2.0)
    args << arg

    arg = OpenStudio::Measure::OSArgument::makeDoubleArgument('geometry_unit_orientation', true)
    arg.setDisplayName('Geometry: Unit Orientation')
    arg.setUnits('degrees')
    arg.setDescription("The unit's orientation is measured clockwise from north (e.g., North=0, East=90, South=180, West=270).")
    arg.setDefaultValue(180.0)
    args << arg

    arg = OpenStudio::Measure::OSArgument::makeIntegerArgument('geometry_unit_num_bedrooms', true)
    arg.setDisplayName('Geometry: Unit Number of Bedrooms')
    arg.setUnits('#')
    arg.setDescription('The number of bedrooms in the unit. Used to determine the energy usage of appliances and plug loads, hot water usage, etc.')
    arg.setDefaultValue(3)
    args << arg

    arg = OpenStudio::Measure::OSArgument::makeStringArgument('geometry_unit_num_bathrooms', true)
    arg.setDisplayName('Geometry: Unit Number of Bathrooms')
    arg.setUnits('#')
    arg.setDescription("The number of bathrooms in the unit.  A value of '#{Constants.Auto}' will default the value based on the number of bedrooms.")
    arg.setDefaultValue(Constants.Auto)
    args << arg

    arg = OpenStudio::Measure::OSArgument::makeStringArgument('geometry_unit_num_occupants', true)
    arg.setDisplayName('Geometry: Unit Number of Occupants')
    arg.setUnits('#')
    arg.setDescription("The number of occupants in the unit. A value of '#{Constants.Auto}' will default the value based on the number of bedrooms. Used to specify the internal gains from people only.")
    arg.setDefaultValue(Constants.Auto)
    args << arg

    arg = OpenStudio::Measure::OSArgument::makeIntegerArgument('geometry_building_num_units', false)
    arg.setDisplayName('Geometry: Building Number of Units')
    arg.setUnits('#')
    arg.setDescription("The number of units in the building. This is required for #{HPXML::ResidentialTypeSFA} and #{HPXML::ResidentialTypeApartment}s.")
    args << arg

    arg = OpenStudio::Measure::OSArgument::makeDoubleArgument('geometry_average_ceiling_height', true)
    arg.setDisplayName('Geometry: Average Ceiling Height')
    arg.setUnits('ft')
    arg.setDescription('Average distance from the floor to the ceiling.')
    arg.setDefaultValue(8.0)
    args << arg

    arg = OpenStudio::Measure::OSArgument::makeDoubleArgument('geometry_garage_width', true)
    arg.setDisplayName('Geometry: Garage Width')
    arg.setUnits('ft')
    arg.setDescription("The width of the garage. Enter zero for no garage. Only applies to #{HPXML::ResidentialTypeSFD} units.")
    arg.setDefaultValue(0.0)
    args << arg

    arg = OpenStudio::Measure::OSArgument::makeDoubleArgument('geometry_garage_depth', true)
    arg.setDisplayName('Geometry: Garage Depth')
    arg.setUnits('ft')
    arg.setDescription("The depth of the garage. Only applies to #{HPXML::ResidentialTypeSFD} units.")
    arg.setDefaultValue(20.0)
    args << arg

    arg = OpenStudio::Measure::OSArgument::makeDoubleArgument('geometry_garage_protrusion', true)
    arg.setDisplayName('Geometry: Garage Protrusion')
    arg.setUnits('Frac')
    arg.setDescription("The fraction of the garage that is protruding from the living space. Only applies to #{HPXML::ResidentialTypeSFD} units.")
    arg.setDefaultValue(0.0)
    args << arg

    garage_position_choices = OpenStudio::StringVector.new
    garage_position_choices << 'Right'
    garage_position_choices << 'Left'

    arg = OpenStudio::Measure::OSArgument::makeChoiceArgument('geometry_garage_position', garage_position_choices, true)
    arg.setDisplayName('Geometry: Garage Position')
    arg.setDescription("The position of the garage. Only applies to #{HPXML::ResidentialTypeSFD} units.")
    arg.setDefaultValue('Right')
    args << arg

    foundation_type_choices = OpenStudio::StringVector.new
    foundation_type_choices << HPXML::FoundationTypeSlab
    foundation_type_choices << HPXML::FoundationTypeCrawlspaceVented
    foundation_type_choices << HPXML::FoundationTypeCrawlspaceUnvented
    foundation_type_choices << HPXML::FoundationTypeCrawlspaceConditioned
    foundation_type_choices << HPXML::FoundationTypeBasementUnconditioned
    foundation_type_choices << HPXML::FoundationTypeBasementConditioned
    foundation_type_choices << HPXML::FoundationTypeAmbient
    foundation_type_choices << HPXML::FoundationTypeAboveApartment # I.e., adiabatic

    arg = OpenStudio::Measure::OSArgument::makeChoiceArgument('geometry_foundation_type', foundation_type_choices, true)
    arg.setDisplayName('Geometry: Foundation Type')
    arg.setDescription("The foundation type of the building. Foundation types #{HPXML::FoundationTypeBasementConditioned} and #{HPXML::FoundationTypeCrawlspaceConditioned} are not allowed for #{HPXML::ResidentialTypeApartment}s.")
    arg.setDefaultValue(HPXML::FoundationTypeSlab)
    args << arg

    arg = OpenStudio::Measure::OSArgument::makeDoubleArgument('geometry_foundation_height', true)
    arg.setDisplayName('Geometry: Foundation Height')
    arg.setUnits('ft')
    arg.setDescription('The height of the foundation (e.g., 3ft for crawlspace, 8ft for basement). Only applies to basements/crawlspaces.')
    arg.setDefaultValue(0.0)
    args << arg

    arg = OpenStudio::Measure::OSArgument::makeDoubleArgument('geometry_foundation_height_above_grade', true)
    arg.setDisplayName('Geometry: Foundation Height Above Grade')
    arg.setUnits('ft')
    arg.setDescription('The depth above grade of the foundation wall. Only applies to basements/crawlspaces.')
    arg.setDefaultValue(0.0)
    args << arg

    arg = OpenStudio::Measure::OSArgument::makeDoubleArgument('geometry_rim_joist_height', false)
    arg.setDisplayName('Geometry: Rim Joist Height')
    arg.setUnits('in')
    arg.setDescription('The height of the rim joists. Only applies to basements/crawlspaces.')
    args << arg

    attic_type_choices = OpenStudio::StringVector.new
    attic_type_choices << HPXML::AtticTypeFlatRoof
    attic_type_choices << HPXML::AtticTypeVented
    attic_type_choices << HPXML::AtticTypeUnvented
    attic_type_choices << HPXML::AtticTypeConditioned
    attic_type_choices << HPXML::AtticTypeBelowApartment # I.e., adiabatic

    arg = OpenStudio::Measure::OSArgument::makeChoiceArgument('geometry_attic_type', attic_type_choices, true)
    arg.setDisplayName('Geometry: Attic Type')
    arg.setDescription("The attic type of the building. Attic type #{HPXML::AtticTypeConditioned} is not allowed for #{HPXML::ResidentialTypeApartment}s.")
    arg.setDefaultValue(HPXML::AtticTypeVented)
    args << arg

    roof_type_choices = OpenStudio::StringVector.new
    roof_type_choices << 'gable'
    roof_type_choices << 'hip'

    arg = OpenStudio::Measure::OSArgument::makeChoiceArgument('geometry_roof_type', roof_type_choices, true)
    arg.setDisplayName('Geometry: Roof Type')
    arg.setDescription('The roof type of the building. Ignored if the building has a flat roof.')
    arg.setDefaultValue('gable')
    args << arg

    roof_pitch_choices = OpenStudio::StringVector.new
    roof_pitch_choices << '1:12'
    roof_pitch_choices << '2:12'
    roof_pitch_choices << '3:12'
    roof_pitch_choices << '4:12'
    roof_pitch_choices << '5:12'
    roof_pitch_choices << '6:12'
    roof_pitch_choices << '7:12'
    roof_pitch_choices << '8:12'
    roof_pitch_choices << '9:12'
    roof_pitch_choices << '10:12'
    roof_pitch_choices << '11:12'
    roof_pitch_choices << '12:12'

    arg = OpenStudio::Measure::OSArgument::makeChoiceArgument('geometry_roof_pitch', roof_pitch_choices, true)
    arg.setDisplayName('Geometry: Roof Pitch')
    arg.setDescription('The roof pitch of the attic. Ignored if the building has a flat roof.')
    arg.setDefaultValue('6:12')
    args << arg

    arg = OpenStudio::Measure::OSArgument::makeDoubleArgument('geometry_eaves_depth', true)
    arg.setDisplayName('Geometry: Eaves Depth')
    arg.setUnits('ft')
    arg.setDescription('The eaves depth of the roof.')
    arg.setDefaultValue(2.0)
    args << arg

    arg = OpenStudio::Measure::OSArgument::makeStringArgument('geometry_has_flue_or_chimney', true)
    arg.setDisplayName('Geometry: Has Flue or Chimney')
    arg.setDescription("Presence of flue or chimney for infiltration model.  A value of '#{Constants.Auto}' will default based on the fuel type and efficiency of space/water heating equipment in the home.")
    arg.setDefaultValue(Constants.Auto)
    args << arg

    arg = OpenStudio::Measure::OSArgument::makeDoubleArgument('neighbor_front_distance', true)
    arg.setDisplayName('Neighbor: Front Distance')
    arg.setUnits('ft')
    arg.setDescription('The distance between the unit and the neighboring building to the front (not including eaves). A value of zero indicates no neighbors. Used for shading.')
    arg.setDefaultValue(0.0)
    args << arg

    arg = OpenStudio::Measure::OSArgument::makeDoubleArgument('neighbor_back_distance', true)
    arg.setDisplayName('Neighbor: Back Distance')
    arg.setUnits('ft')
    arg.setDescription('The distance between the unit and the neighboring building to the back (not including eaves). A value of zero indicates no neighbors. Used for shading.')
    arg.setDefaultValue(0.0)
    args << arg

    arg = OpenStudio::Measure::OSArgument::makeDoubleArgument('neighbor_left_distance', true)
    arg.setDisplayName('Neighbor: Left Distance')
    arg.setUnits('ft')
    arg.setDescription('The distance between the unit and the neighboring building to the left (not including eaves). A value of zero indicates no neighbors. Used for shading.')
    arg.setDefaultValue(10.0)
    args << arg

    arg = OpenStudio::Measure::OSArgument::makeDoubleArgument('neighbor_right_distance', true)
    arg.setDisplayName('Neighbor: Right Distance')
    arg.setUnits('ft')
    arg.setDescription('The distance between the unit and the neighboring building to the right (not including eaves). A value of zero indicates no neighbors. Used for shading.')
    arg.setDefaultValue(10.0)
    args << arg

    arg = OpenStudio::Measure::OSArgument::makeStringArgument('neighbor_front_height', true)
    arg.setDisplayName('Neighbor: Front Height')
    arg.setUnits('ft')
    arg.setDescription("The height of the neighboring building to the front. A value of '#{Constants.Auto}' will use the same height as this building.")
    arg.setDefaultValue(Constants.Auto)
    args << arg

    arg = OpenStudio::Measure::OSArgument::makeStringArgument('neighbor_back_height', true)
    arg.setDisplayName('Neighbor: Back Height')
    arg.setUnits('ft')
    arg.setDescription("The height of the neighboring building to the back. A value of '#{Constants.Auto}' will use the same height as this building.")
    arg.setDefaultValue(Constants.Auto)
    args << arg

    arg = OpenStudio::Measure::OSArgument::makeStringArgument('neighbor_left_height', true)
    arg.setDisplayName('Neighbor: Left Height')
    arg.setUnits('ft')
    arg.setDescription("The height of the neighboring building to the left. A value of '#{Constants.Auto}' will use the same height as this building.")
    arg.setDefaultValue(Constants.Auto)
    args << arg

    arg = OpenStudio::Measure::OSArgument::makeStringArgument('neighbor_right_height', true)
    arg.setDisplayName('Neighbor: Right Height')
    arg.setUnits('ft')
    arg.setDescription("The height of the neighboring building to the right. A value of '#{Constants.Auto}' will use the same height as this building.")
    arg.setDefaultValue(Constants.Auto)
    args << arg

    arg = OpenStudio::Measure::OSArgument::makeDoubleArgument('floor_over_foundation_assembly_r', true)
    arg.setDisplayName('Floor: Over Foundation Assembly R-value')
    arg.setUnits('h-ft^2-R/Btu')
    arg.setDescription('Assembly R-value for the floor over the foundation. Ignored if the building has a slab-on-grade foundation.')
    arg.setDefaultValue(28.1)
    args << arg

    arg = OpenStudio::Measure::OSArgument::makeDoubleArgument('floor_over_garage_assembly_r', true)
    arg.setDisplayName('Floor: Over Garage Assembly R-value')
    arg.setUnits('h-ft^2-R/Btu')
    arg.setDescription('Assembly R-value for the floor over the garage. Ignored unless the building has a garage under conditioned space.')
    arg.setDefaultValue(28.1)
    args << arg

    foundation_wall_type_choices = OpenStudio::StringVector.new
    foundation_wall_type_choices << Constants.Auto
    foundation_wall_type_choices << HPXML::FoundationWallTypeSolidConcrete
    foundation_wall_type_choices << HPXML::FoundationWallTypeConcreteBlock
    foundation_wall_type_choices << HPXML::FoundationWallTypeConcreteBlockFoamCore
    foundation_wall_type_choices << HPXML::FoundationWallTypeConcreteBlockPerliteCore
    foundation_wall_type_choices << HPXML::FoundationWallTypeConcreteBlockVermiculiteCore
    foundation_wall_type_choices << HPXML::FoundationWallTypeConcreteBlockSolidCore
    foundation_wall_type_choices << HPXML::FoundationWallTypeDoubleBrick
    foundation_wall_type_choices << HPXML::FoundationWallTypeWood

    arg = OpenStudio::Measure::OSArgument::makeStringArgument('foundation_wall_type', true)
    arg.setDisplayName('Foundation Wall: Type')
    arg.setDescription('The material type of the foundation wall.')
    arg.setDefaultValue(Constants.Auto)
    args << arg

    arg = OpenStudio::Measure::OSArgument::makeStringArgument('foundation_wall_thickness', true)
    arg.setDisplayName('Foundation Wall: Thickness')
    arg.setUnits('in')
    arg.setDescription('The thickness of the foundation wall.')
    arg.setDefaultValue(Constants.Auto)
    args << arg

    arg = OpenStudio::Measure::OSArgument::makeDoubleArgument('foundation_wall_insulation_r', true)
    arg.setDisplayName('Foundation Wall: Insulation Nominal R-value')
    arg.setUnits('h-ft^2-R/Btu')
    arg.setDescription('Nominal R-value for the foundation wall insulation. Only applies to basements/crawlspaces.')
    arg.setDefaultValue(0)
    args << arg

    wall_ins_location_choices = OpenStudio::StringVector.new
    wall_ins_location_choices << 'interior'
    wall_ins_location_choices << 'exterior'

    arg = OpenStudio::Measure::OSArgument::makeChoiceArgument('foundation_wall_insulation_location', wall_ins_location_choices, false)
    arg.setDisplayName('Foundation Wall: Insulation Location')
    arg.setUnits('ft')
    arg.setDescription('Whether the insulation is on the interior or exterior of the foundation wall. Only applies to basements/crawlspaces.')
    arg.setDefaultValue('exterior')
    args << arg

    arg = OpenStudio::Measure::OSArgument::makeStringArgument('foundation_wall_insulation_distance_to_top', true)
    arg.setDisplayName('Foundation Wall: Insulation Distance To Top')
    arg.setUnits('ft')
    arg.setDescription("The distance from the top of the foundation wall to the top of the foundation wall insulation. Only applies to basements/crawlspaces. A value of '#{Constants.Auto}' will use zero.")
    arg.setDefaultValue(Constants.Auto)
    args << arg

    arg = OpenStudio::Measure::OSArgument::makeStringArgument('foundation_wall_insulation_distance_to_bottom', true)
    arg.setDisplayName('Foundation Wall: Insulation Distance To Bottom')
    arg.setUnits('ft')
    arg.setDescription("The distance from the top of the foundation wall to the bottom of the foundation wall insulation. Only applies to basements/crawlspaces. A value of '#{Constants.Auto}' will use the height of the foundation wall.")
    arg.setDefaultValue(Constants.Auto)
    args << arg

    arg = OpenStudio::Measure::OSArgument::makeDoubleArgument('foundation_wall_assembly_r', false)
    arg.setDisplayName('Foundation Wall: Assembly R-value')
    arg.setUnits('h-ft^2-R/Btu')
    arg.setDescription('Assembly R-value for the foundation walls. Only applies to basements/crawlspaces. If provided, overrides the previous foundation wall insulation inputs.')
    args << arg

    arg = OpenStudio::Measure::OSArgument::makeDoubleArgument('rim_joist_assembly_r', false)
    arg.setDisplayName('Rim Joist: Assembly R-value')
    arg.setUnits('h-ft^2-R/Btu')
    arg.setDescription('Assembly R-value for the rim joists. Only applies to basements/crawlspaces.')
    args << arg

    arg = OpenStudio::Measure::OSArgument::makeDoubleArgument('slab_perimeter_insulation_r', true)
    arg.setDisplayName('Slab: Perimeter Insulation Nominal R-value')
    arg.setUnits('h-ft^2-R/Btu')
    arg.setDescription('Nominal R-value of the vertical slab perimeter insulation. Applies to slab-on-grade foundations and basement/crawlspace floors.')
    arg.setDefaultValue(0)
    args << arg

    arg = OpenStudio::Measure::OSArgument::makeDoubleArgument('slab_perimeter_depth', true)
    arg.setDisplayName('Slab: Perimeter Insulation Depth')
    arg.setUnits('ft')
    arg.setDescription('Depth from grade to bottom of vertical slab perimeter insulation. Applies to slab-on-grade foundations and basement/crawlspace floors.')
    arg.setDefaultValue(0)
    args << arg

    arg = OpenStudio::Measure::OSArgument::makeDoubleArgument('slab_under_insulation_r', true)
    arg.setDisplayName('Slab: Under Slab Insulation Nominal R-value')
    arg.setUnits('h-ft^2-R/Btu')
    arg.setDescription('Nominal R-value of the horizontal under slab insulation. Applies to slab-on-grade foundations and basement/crawlspace floors.')
    arg.setDefaultValue(0)
    args << arg

    arg = OpenStudio::Measure::OSArgument::makeDoubleArgument('slab_under_width', true)
    arg.setDisplayName('Slab: Under Slab Insulation Width')
    arg.setUnits('ft')
    arg.setDescription('Width from slab edge inward of horizontal under-slab insulation. Enter 999 to specify that the under slab insulation spans the entire slab. Applies to slab-on-grade foundations and basement/crawlspace floors.')
    arg.setDefaultValue(0)
    args << arg

    arg = OpenStudio::Measure::OSArgument::makeStringArgument('slab_thickness', true)
    arg.setDisplayName('Slab: Thickness')
    arg.setUnits('in')
    arg.setDescription('The thickness of the slab. Zero can be entered if there is a dirt floor instead of a slab.')
    arg.setDefaultValue(Constants.Auto)
    args << arg

    arg = OpenStudio::Measure::OSArgument::makeStringArgument('slab_carpet_fraction', true)
    arg.setDisplayName('Slab: Carpet Fraction')
    arg.setUnits('Frac')
    arg.setDescription('Fraction of the slab floor area that is carpeted.')
    arg.setDefaultValue(Constants.Auto)
    args << arg

    arg = OpenStudio::Measure::OSArgument::makeStringArgument('slab_carpet_r', true)
    arg.setDisplayName('Slab: Carpet R-value')
    arg.setUnits('h-ft^2-R/Btu')
    arg.setDescription('R-value of the slab carpet.')
    arg.setDefaultValue(Constants.Auto)
    args << arg

    arg = OpenStudio::Measure::OSArgument::makeDoubleArgument('ceiling_assembly_r', true)
    arg.setDisplayName('Ceiling: Assembly R-value')
    arg.setUnits('h-ft^2-R/Btu')
    arg.setDescription('Assembly R-value for the ceiling (attic floor).')
    arg.setDefaultValue(31.6)
    args << arg

    roof_material_type_choices = OpenStudio::StringVector.new
    roof_material_type_choices << HPXML::RoofTypeAsphaltShingles
    roof_material_type_choices << HPXML::RoofTypeConcrete
    roof_material_type_choices << HPXML::RoofTypeCool
    roof_material_type_choices << HPXML::RoofTypeClayTile
    roof_material_type_choices << HPXML::RoofTypeEPS
    roof_material_type_choices << HPXML::RoofTypeMetal
    roof_material_type_choices << HPXML::RoofTypePlasticRubber
    roof_material_type_choices << HPXML::RoofTypeShingles
    roof_material_type_choices << HPXML::RoofTypeWoodShingles

    arg = OpenStudio::Measure::OSArgument::makeChoiceArgument('roof_material_type', roof_material_type_choices, false)
    arg.setDisplayName('Roof: Material Type')
    arg.setDescription('The material type of the roof.')
    args << arg

    color_choices = OpenStudio::StringVector.new
    color_choices << HPXML::ColorDark
    color_choices << HPXML::ColorLight
    color_choices << HPXML::ColorMedium
    color_choices << HPXML::ColorMediumDark
    color_choices << HPXML::ColorReflective

    arg = OpenStudio::Measure::OSArgument::makeChoiceArgument('roof_color', color_choices, true)
    arg.setDisplayName('Roof: Color')
    arg.setDescription('The color of the roof.')
    arg.setDefaultValue(HPXML::ColorMedium)
    args << arg

    arg = OpenStudio::Measure::OSArgument::makeDoubleArgument('roof_assembly_r', true)
    arg.setDisplayName('Roof: Assembly R-value')
    arg.setUnits('h-ft^2-R/Btu')
    arg.setDescription('Assembly R-value of the roof.')
    arg.setDefaultValue(2.3)
    args << arg

    arg = OpenStudio::Measure::OSArgument::makeBoolArgument('roof_radiant_barrier', true)
    arg.setDisplayName('Roof: Has Radiant Barrier')
    arg.setDescription('Presence of a radiant barrier in the attic.')
    arg.setDefaultValue(false)
    args << arg

    roof_radiant_barrier_grade_choices = OpenStudio::StringVector.new
    roof_radiant_barrier_grade_choices << '1'
    roof_radiant_barrier_grade_choices << '2'
    roof_radiant_barrier_grade_choices << '3'

    arg = OpenStudio::Measure::OSArgument::makeChoiceArgument('roof_radiant_barrier_grade', roof_radiant_barrier_grade_choices, true)
    arg.setDisplayName('Roof: Radiant Barrier Grade')
    arg.setDescription('The grade of the radiant barrier, if it exists.')
    arg.setDefaultValue('1')
    args << arg

    wall_type_choices = OpenStudio::StringVector.new
    wall_type_choices << HPXML::WallTypeWoodStud
    wall_type_choices << HPXML::WallTypeCMU
    wall_type_choices << HPXML::WallTypeDoubleWoodStud
    wall_type_choices << HPXML::WallTypeICF
    wall_type_choices << HPXML::WallTypeLog
    wall_type_choices << HPXML::WallTypeSIP
    wall_type_choices << HPXML::WallTypeConcrete
    wall_type_choices << HPXML::WallTypeSteelStud
    wall_type_choices << HPXML::WallTypeStone
    wall_type_choices << HPXML::WallTypeStrawBale
    wall_type_choices << HPXML::WallTypeBrick

    arg = OpenStudio::Measure::OSArgument::makeChoiceArgument('wall_type', wall_type_choices, true)
    arg.setDisplayName('Wall: Type')
    arg.setDescription('The type of walls.')
    arg.setDefaultValue(HPXML::WallTypeWoodStud)
    args << arg

    wall_siding_type_choices = OpenStudio::StringVector.new
    wall_siding_type_choices << HPXML::SidingTypeAluminum
    wall_siding_type_choices << HPXML::SidingTypeAsbestos
    wall_siding_type_choices << HPXML::SidingTypeBrick
    wall_siding_type_choices << HPXML::SidingTypeCompositeShingle
    wall_siding_type_choices << HPXML::SidingTypeFiberCement
    wall_siding_type_choices << HPXML::SidingTypeMasonite
    wall_siding_type_choices << HPXML::SidingTypeNone
    wall_siding_type_choices << HPXML::SidingTypeStucco
    wall_siding_type_choices << HPXML::SidingTypeSyntheticStucco
    wall_siding_type_choices << HPXML::SidingTypeVinyl
    wall_siding_type_choices << HPXML::SidingTypeWood

    arg = OpenStudio::Measure::OSArgument::makeChoiceArgument('wall_siding_type', wall_siding_type_choices, false)
    arg.setDisplayName('Wall: Siding Type')
    arg.setDescription('The siding type of the walls. Also applies to rim joists.')
    args << arg

    arg = OpenStudio::Measure::OSArgument::makeChoiceArgument('wall_color', color_choices, true)
    arg.setDisplayName('Wall: Color')
    arg.setDescription('The color of the walls. Also applies to rim joists.')
    arg.setDefaultValue(HPXML::ColorMedium)
    args << arg

    arg = OpenStudio::Measure::OSArgument::makeDoubleArgument('wall_assembly_r', true)
    arg.setDisplayName('Wall: Assembly R-value')
    arg.setUnits('h-ft^2-R/Btu')
    arg.setDescription('Assembly R-value of the walls.')
    arg.setDefaultValue(11.9)
    args << arg

    arg = OpenStudio::Measure::OSArgument::makeDoubleArgument('window_front_wwr', true)
    arg.setDisplayName('Windows: Front Window-to-Wall Ratio')
    arg.setUnits('Frac')
    arg.setDescription("The ratio of window area to wall area for the unit's front facade. Enter 0 if specifying Front Window Area instead.")
    arg.setDefaultValue(0.18)
    args << arg

    arg = OpenStudio::Measure::OSArgument::makeDoubleArgument('window_back_wwr', true)
    arg.setDisplayName('Windows: Back Window-to-Wall Ratio')
    arg.setUnits('Frac')
    arg.setDescription("The ratio of window area to wall area for the unit's back facade. Enter 0 if specifying Back Window Area instead.")
    arg.setDefaultValue(0.18)
    args << arg

    arg = OpenStudio::Measure::OSArgument::makeDoubleArgument('window_left_wwr', true)
    arg.setDisplayName('Windows: Left Window-to-Wall Ratio')
    arg.setUnits('Frac')
    arg.setDescription("The ratio of window area to wall area for the unit's left facade (when viewed from the front). Enter 0 if specifying Left Window Area instead.")
    arg.setDefaultValue(0.18)
    args << arg

    arg = OpenStudio::Measure::OSArgument::makeDoubleArgument('window_right_wwr', true)
    arg.setDisplayName('Windows: Right Window-to-Wall Ratio')
    arg.setUnits('Frac')
    arg.setDescription("The ratio of window area to wall area for the unit's right facade (when viewed from the front). Enter 0 if specifying Right Window Area instead.")
    arg.setDefaultValue(0.18)
    args << arg

    arg = OpenStudio::Measure::OSArgument::makeDoubleArgument('window_area_front', true)
    arg.setDisplayName('Windows: Front Window Area')
    arg.setUnits('ft^2')
    arg.setDescription("The amount of window area on the unit's front facade. Enter 0 if specifying Front Window-to-Wall Ratio instead.")
    arg.setDefaultValue(0)
    args << arg

    arg = OpenStudio::Measure::OSArgument::makeDoubleArgument('window_area_back', true)
    arg.setDisplayName('Windows: Back Window Area')
    arg.setUnits('ft^2')
    arg.setDescription("The amount of window area on the unit's back facade. Enter 0 if specifying Back Window-to-Wall Ratio instead.")
    arg.setDefaultValue(0)
    args << arg

    arg = OpenStudio::Measure::OSArgument::makeDoubleArgument('window_area_left', true)
    arg.setDisplayName('Windows: Left Window Area')
    arg.setUnits('ft^2')
    arg.setDescription("The amount of window area on the unit's left facade (when viewed from the front). Enter 0 if specifying Left Window-to-Wall Ratio instead.")
    arg.setDefaultValue(0)
    args << arg

    arg = OpenStudio::Measure::OSArgument::makeDoubleArgument('window_area_right', true)
    arg.setDisplayName('Windows: Right Window Area')
    arg.setUnits('ft^2')
    arg.setDescription("The amount of window area on the unit's right facade (when viewed from the front). Enter 0 if specifying Right Window-to-Wall Ratio instead.")
    arg.setDefaultValue(0)
    args << arg

    arg = OpenStudio::Measure::OSArgument::makeDoubleArgument('window_aspect_ratio', true)
    arg.setDisplayName('Windows: Aspect Ratio')
    arg.setUnits('Frac')
    arg.setDescription('Ratio of window height to width.')
    arg.setDefaultValue(1.333)
    args << arg

    arg = OpenStudio::Measure::OSArgument::makeDoubleArgument('window_fraction_operable', false)
    arg.setDisplayName('Windows: Fraction Operable')
    arg.setUnits('Frac')
    arg.setDescription('Fraction of windows that are operable.')
    args << arg

    arg = OpenStudio::Measure::OSArgument::makeDoubleArgument('window_ufactor', true)
    arg.setDisplayName('Windows: U-Factor')
    arg.setUnits('Btu/hr-ft^2-R')
    arg.setDescription('Full-assembly NFRC U-factor.')
    arg.setDefaultValue(0.37)
    args << arg

    arg = OpenStudio::Measure::OSArgument::makeDoubleArgument('window_shgc', true)
    arg.setDisplayName('Windows: SHGC')
    arg.setDescription('Full-assembly NFRC solar heat gain coefficient.')
    arg.setDefaultValue(0.3)
    args << arg

    arg = OpenStudio::Measure::OSArgument::makeDoubleArgument('window_interior_shading_winter', false)
    arg.setDisplayName('Windows: Winter Interior Shading')
    arg.setUnits('Frac')
    arg.setDescription('Interior shading multiplier for the heating season. 1.0 indicates no reduction in solar gain, 0.85 indicates 15% reduction, etc.')
    args << arg

    arg = OpenStudio::Measure::OSArgument::makeDoubleArgument('window_interior_shading_summer', false)
    arg.setDisplayName('Windows: Summer Interior Shading')
    arg.setUnits('Frac')
    arg.setDescription('Interior shading multiplier for the cooling season. 1.0 indicates no reduction in solar gain, 0.85 indicates 15% reduction, etc.')
    args << arg

    arg = OpenStudio::Measure::OSArgument::makeDoubleArgument('window_exterior_shading_winter', false)
    arg.setDisplayName('Windows: Winter Exterior Shading')
    arg.setUnits('Frac')
    arg.setDescription('Exterior shading multiplier for the heating season. 1.0 indicates no reduction in solar gain, 0.85 indicates 15% reduction, etc.')
    args << arg

    arg = OpenStudio::Measure::OSArgument::makeDoubleArgument('window_exterior_shading_summer', false)
    arg.setDisplayName('Windows: Summer Exterior Shading')
    arg.setUnits('Frac')
    arg.setDescription('Exterior shading multiplier for the cooling season. 1.0 indicates no reduction in solar gain, 0.85 indicates 15% reduction, etc.')
    args << arg

    storm_window_type_choices = OpenStudio::StringVector.new
    storm_window_type_choices << HPXML::WindowGlassTypeClear
    storm_window_type_choices << HPXML::WindowGlassTypeLowE

    arg = OpenStudio::Measure::OSArgument::makeChoiceArgument('window_storm_type', storm_window_type_choices, false)
    arg.setDisplayName('Windows: Storm Type')
    arg.setDescription('The type of storm, if present.')
    args << arg

    arg = OpenStudio::Measure::OSArgument::makeDoubleArgument('overhangs_front_depth', true)
    arg.setDisplayName('Overhangs: Front Depth')
    arg.setUnits('ft')
    arg.setDescription('The depth of overhangs for windows for the front facade.')
    arg.setDefaultValue(0)
    args << arg

    arg = OpenStudio::Measure::OSArgument::makeDoubleArgument('overhangs_front_distance_to_top_of_window', true)
    arg.setDisplayName('Overhangs: Front Distance to Top of Window')
    arg.setUnits('ft')
    arg.setDescription('The overhangs distance to the top of window for the front facade.')
    arg.setDefaultValue(0)
    args << arg

    arg = OpenStudio::Measure::OSArgument::makeDoubleArgument('overhangs_front_distance_to_bottom_of_window', true)
    arg.setDisplayName('Overhangs: Front Distance to Bottom of Window')
    arg.setUnits('ft')
    arg.setDescription('The overhangs distance to the bottom of window for the front facade.')
    arg.setDefaultValue(4)
    args << arg

    arg = OpenStudio::Measure::OSArgument::makeDoubleArgument('overhangs_back_depth', true)
    arg.setDisplayName('Overhangs: Back Depth')
    arg.setUnits('ft')
    arg.setDescription('The depth of overhangs for windows for the back facade.')
    arg.setDefaultValue(0)
    args << arg

    arg = OpenStudio::Measure::OSArgument::makeDoubleArgument('overhangs_back_distance_to_top_of_window', true)
    arg.setDisplayName('Overhangs: Back Distance to Top of Window')
    arg.setUnits('ft')
    arg.setDescription('The overhangs distance to the top of window for the back facade.')
    arg.setDefaultValue(0)
    args << arg

    arg = OpenStudio::Measure::OSArgument::makeDoubleArgument('overhangs_back_distance_to_bottom_of_window', true)
    arg.setDisplayName('Overhangs: Back Distance to Bottom of Window')
    arg.setUnits('ft')
    arg.setDescription('The overhangs distance to the bottom of window for the back facade.')
    arg.setDefaultValue(4)
    args << arg

    arg = OpenStudio::Measure::OSArgument::makeDoubleArgument('overhangs_left_depth', true)
    arg.setDisplayName('Overhangs: Left Depth')
    arg.setUnits('ft')
    arg.setDescription('The depth of overhangs for windows for the left facade.')
    arg.setDefaultValue(0)
    args << arg

    arg = OpenStudio::Measure::OSArgument::makeDoubleArgument('overhangs_left_distance_to_top_of_window', true)
    arg.setDisplayName('Overhangs: Left Distance to Top of Window')
    arg.setUnits('ft')
    arg.setDescription('The overhangs distance to the top of window for the left facade.')
    arg.setDefaultValue(0)
    args << arg

    arg = OpenStudio::Measure::OSArgument::makeDoubleArgument('overhangs_left_distance_to_bottom_of_window', true)
    arg.setDisplayName('Overhangs: Left Distance to Bottom of Window')
    arg.setUnits('ft')
    arg.setDescription('The overhangs distance to the bottom of window for the left facade.')
    arg.setDefaultValue(4)
    args << arg

    arg = OpenStudio::Measure::OSArgument::makeDoubleArgument('overhangs_right_depth', true)
    arg.setDisplayName('Overhangs: Right Depth')
    arg.setUnits('ft')
    arg.setDescription('The depth of overhangs for windows for the right facade.')
    arg.setDefaultValue(0)
    args << arg

    arg = OpenStudio::Measure::OSArgument::makeDoubleArgument('overhangs_right_distance_to_top_of_window', true)
    arg.setDisplayName('Overhangs: Right Distance to Top of Window')
    arg.setUnits('ft')
    arg.setDescription('The overhangs distance to the top of window for the right facade.')
    arg.setDefaultValue(0)
    args << arg

    arg = OpenStudio::Measure::OSArgument::makeDoubleArgument('overhangs_right_distance_to_bottom_of_window', true)
    arg.setDisplayName('Overhangs: Right Distance to Bottom of Window')
    arg.setUnits('ft')
    arg.setDescription('The overhangs distance to the bottom of window for the right facade.')
    arg.setDefaultValue(4)
    args << arg

    arg = OpenStudio::Measure::OSArgument::makeDoubleArgument('skylight_area_front', true)
    arg.setDisplayName('Skylights: Front Roof Area')
    arg.setUnits('ft^2')
    arg.setDescription("The amount of skylight area on the unit's front conditioned roof facade.")
    arg.setDefaultValue(0)
    args << arg

    arg = OpenStudio::Measure::OSArgument::makeDoubleArgument('skylight_area_back', true)
    arg.setDisplayName('Skylights: Back Roof Area')
    arg.setUnits('ft^2')
    arg.setDescription("The amount of skylight area on the unit's back conditioned roof facade.")
    arg.setDefaultValue(0)
    args << arg

    arg = OpenStudio::Measure::OSArgument::makeDoubleArgument('skylight_area_left', true)
    arg.setDisplayName('Skylights: Left Roof Area')
    arg.setUnits('ft^2')
    arg.setDescription("The amount of skylight area on the unit's left conditioned roof facade (when viewed from the front).")
    arg.setDefaultValue(0)
    args << arg

    arg = OpenStudio::Measure::OSArgument::makeDoubleArgument('skylight_area_right', true)
    arg.setDisplayName('Skylights: Right Roof Area')
    arg.setUnits('ft^2')
    arg.setDescription("The amount of skylight area on the unit's right conditioned roof facade (when viewed from the front).")
    arg.setDefaultValue(0)
    args << arg

    arg = OpenStudio::Measure::OSArgument::makeDoubleArgument('skylight_ufactor', true)
    arg.setDisplayName('Skylights: U-Factor')
    arg.setUnits('Btu/hr-ft^2-R')
    arg.setDescription('Full-assembly NFRC U-factor.')
    arg.setDefaultValue(0.33)
    args << arg

    skylight_shgc = OpenStudio::Measure::OSArgument::makeDoubleArgument('skylight_shgc', true)
    skylight_shgc.setDisplayName('Skylights: SHGC')
    skylight_shgc.setDescription('Full-assembly NFRC solar heat gain coefficient.')
    skylight_shgc.setDefaultValue(0.45)
    args << skylight_shgc

    arg = OpenStudio::Measure::OSArgument::makeChoiceArgument('skylight_storm_type', storm_window_type_choices, false)
    arg.setDisplayName('Skylights: Storm Type')
    arg.setDescription('The type of storm, if present.')
    args << arg

    arg = OpenStudio::Measure::OSArgument::makeDoubleArgument('door_area', true)
    arg.setDisplayName('Doors: Area')
    arg.setUnits('ft^2')
    arg.setDescription('The area of the opaque door(s).')
    arg.setDefaultValue(20.0)
    args << arg

    arg = OpenStudio::Measure::OSArgument::makeDoubleArgument('door_rvalue', true)
    arg.setDisplayName('Doors: R-value')
    arg.setUnits('h-ft^2-R/Btu')
    arg.setDescription('R-value of the opaque door(s).')
    arg.setDefaultValue(4.4)
    args << arg

    air_leakage_units_choices = OpenStudio::StringVector.new
    air_leakage_units_choices << HPXML::UnitsACH
    air_leakage_units_choices << HPXML::UnitsCFM
    air_leakage_units_choices << HPXML::UnitsACHNatural

    arg = OpenStudio::Measure::OSArgument::makeChoiceArgument('air_leakage_units', air_leakage_units_choices, true)
    arg.setDisplayName('Air Leakage: Units')
    arg.setDescription('The unit of measure for the air leakage.')
    arg.setDefaultValue(HPXML::UnitsACH)
    args << arg

    arg = OpenStudio::Measure::OSArgument::makeDoubleArgument('air_leakage_house_pressure', true)
    arg.setDisplayName('Air Leakage: House Pressure')
    arg.setUnits('Pa')
    arg.setDescription("The house pressure relative to outside. Required when units are #{HPXML::UnitsACH} or #{HPXML::UnitsCFM}.")
    arg.setDefaultValue(50)
    args << arg

    arg = OpenStudio::Measure::OSArgument::makeDoubleArgument('air_leakage_value', true)
    arg.setDisplayName('Air Leakage: Value')
    arg.setDescription('Air exchange rate value.')
    arg.setDefaultValue(3)
    args << arg

    heating_system_type_choices = OpenStudio::StringVector.new
    heating_system_type_choices << 'none'
    heating_system_type_choices << HPXML::HVACTypeFurnace
    heating_system_type_choices << HPXML::HVACTypeWallFurnace
    heating_system_type_choices << HPXML::HVACTypeFloorFurnace
    heating_system_type_choices << HPXML::HVACTypeBoiler
    heating_system_type_choices << HPXML::HVACTypeElectricResistance
    heating_system_type_choices << HPXML::HVACTypeStove
    heating_system_type_choices << HPXML::HVACTypePortableHeater
    heating_system_type_choices << HPXML::HVACTypeFireplace
    heating_system_type_choices << HPXML::HVACTypeFixedHeater
    heating_system_type_choices << HPXML::HVACTypePTACHeating
    heating_system_type_choices << "Shared #{HPXML::HVACTypeBoiler} w/ Baseboard"
    heating_system_type_choices << "Shared #{HPXML::HVACTypeBoiler} w/ Ductless Fan Coil"

    heating_system_fuel_choices = OpenStudio::StringVector.new
    heating_system_fuel_choices << HPXML::FuelTypeElectricity
    heating_system_fuel_choices << HPXML::FuelTypeNaturalGas
    heating_system_fuel_choices << HPXML::FuelTypeOil
    heating_system_fuel_choices << HPXML::FuelTypePropane
    heating_system_fuel_choices << HPXML::FuelTypeWoodCord
    heating_system_fuel_choices << HPXML::FuelTypeWoodPellets
    heating_system_fuel_choices << HPXML::FuelTypeCoal

    cooling_system_type_choices = OpenStudio::StringVector.new
    cooling_system_type_choices << 'none'
    cooling_system_type_choices << HPXML::HVACTypeCentralAirConditioner
    cooling_system_type_choices << HPXML::HVACTypeRoomAirConditioner
    cooling_system_type_choices << HPXML::HVACTypeEvaporativeCooler
    cooling_system_type_choices << HPXML::HVACTypeMiniSplitAirConditioner
    cooling_system_type_choices << HPXML::HVACTypePTAC

    cooling_efficiency_type_choices = OpenStudio::StringVector.new
    cooling_efficiency_type_choices << HPXML::UnitsSEER
    cooling_efficiency_type_choices << HPXML::UnitsEER
    cooling_efficiency_type_choices << HPXML::UnitsCEER

    compressor_type_choices = OpenStudio::StringVector.new
    compressor_type_choices << HPXML::HVACCompressorTypeSingleStage
    compressor_type_choices << HPXML::HVACCompressorTypeTwoStage
    compressor_type_choices << HPXML::HVACCompressorTypeVariableSpeed

    arg = OpenStudio::Measure::OSArgument::makeChoiceArgument('heating_system_type', heating_system_type_choices, true)
    arg.setDisplayName('Heating System: Type')
    arg.setDescription("The type of heating system. Use 'none' if there is no heating system.")
    arg.setDefaultValue(HPXML::HVACTypeFurnace)
    args << arg

    arg = OpenStudio::Measure::OSArgument::makeChoiceArgument('heating_system_fuel', heating_system_fuel_choices, true)
    arg.setDisplayName('Heating System: Fuel Type')
    arg.setDescription("The fuel type of the heating system. Ignored for #{HPXML::HVACTypeElectricResistance} and #{HPXML::HVACTypePTACHeating}.")
    arg.setDefaultValue(HPXML::FuelTypeNaturalGas)
    args << arg

    arg = OpenStudio::Measure::OSArgument::makeDoubleArgument('heating_system_heating_efficiency', true)
    arg.setDisplayName('Heating System: Rated AFUE or Percent')
    arg.setUnits('Frac')
    arg.setDescription('The rated heating efficiency value of the heating system.')
    arg.setDefaultValue(0.78)
    args << arg

    arg = OpenStudio::Measure::OSArgument::makeStringArgument('heating_system_heating_capacity', true)
    arg.setDisplayName('Heating System: Heating Capacity')
    arg.setDescription("The output heating capacity of the heating system. Enter '#{Constants.Auto}' to size the capacity based on ACCA Manual J/S.")
    arg.setUnits('Btu/hr')
    arg.setDefaultValue(Constants.Auto)
    args << arg

    arg = OpenStudio::Measure::OSArgument::makeDoubleArgument('heating_system_fraction_heat_load_served', true)
    arg.setDisplayName('Heating System: Fraction Heat Load Served')
    arg.setDescription('The heating load served by the heating system.')
    arg.setUnits('Frac')
    arg.setDefaultValue(1)
    args << arg

    arg = OpenStudio::Measure::OSArgument::makeDoubleArgument('heating_system_airflow_defect_ratio', false)
    arg.setDisplayName('Heating System: Airflow Defect Ratio')
    arg.setDescription("The airflow defect ratio, defined as (InstalledAirflow - DesignAirflow) / DesignAirflow, of the heating system per ANSI/RESNET/ACCA Standard 310. A value of zero means no airflow defect. Applies only to #{HPXML::HVACTypeFurnace}.")
    arg.setUnits('Frac')
    args << arg

    arg = OpenStudio::Measure::OSArgument::makeChoiceArgument('cooling_system_type', cooling_system_type_choices, true)
    arg.setDisplayName('Cooling System: Type')
    arg.setDescription("The type of cooling system. Use 'none' if there is no cooling system.")
    arg.setDefaultValue(HPXML::HVACTypeCentralAirConditioner)
    args << arg

    arg = OpenStudio::Measure::OSArgument::makeChoiceArgument('cooling_system_cooling_efficiency_type', cooling_efficiency_type_choices, true)
    arg.setDisplayName('Cooling System: Efficiency Type')
    arg.setDescription("The efficiency type of the cooling system. System types #{HPXML::HVACTypeCentralAirConditioner} and #{HPXML::HVACTypeMiniSplitAirConditioner} use #{HPXML::UnitsSEER}. System types #{HPXML::HVACTypeRoomAirConditioner} and #{HPXML::HVACTypePTAC} use #{HPXML::UnitsEER} or #{HPXML::UnitsCEER}. Ignored for system type #{HPXML::HVACTypeEvaporativeCooler}.")
    arg.setDefaultValue(HPXML::UnitsSEER)
    args << arg

    arg = OpenStudio::Measure::OSArgument::makeDoubleArgument('cooling_system_cooling_efficiency', true)
    arg.setDisplayName('Cooling System: Efficiency')
    arg.setUnits("#{HPXML::UnitsSEER} or #{HPXML::UnitsEER} or #{HPXML::UnitsCEER}")
    arg.setDescription("The rated efficiency value of the cooling system. Ignored for #{HPXML::HVACTypeEvaporativeCooler}.")
    arg.setDefaultValue(13.0)
    args << arg

    arg = OpenStudio::Measure::OSArgument::makeChoiceArgument('cooling_system_cooling_compressor_type', compressor_type_choices, false)
    arg.setDisplayName('Cooling System: Cooling Compressor Type')
    arg.setDescription("The compressor type of the cooling system. Only applies to #{HPXML::HVACTypeCentralAirConditioner}.")
    args << arg

    arg = OpenStudio::Measure::OSArgument::makeDoubleArgument('cooling_system_cooling_sensible_heat_fraction', false)
    arg.setDisplayName('Cooling System: Cooling Sensible Heat Fraction')
    arg.setDescription("The sensible heat fraction of the cooling system. Ignored for #{HPXML::HVACTypeEvaporativeCooler}.")
    arg.setUnits('Frac')
    args << arg

    arg = OpenStudio::Measure::OSArgument::makeStringArgument('cooling_system_cooling_capacity', true)
    arg.setDisplayName('Cooling System: Cooling Capacity')
    arg.setDescription("The output cooling capacity of the cooling system. Enter '#{Constants.Auto}' to size the capacity based on ACCA Manual J/S.")
    arg.setUnits('Btu/hr')
    arg.setDefaultValue(Constants.Auto)
    args << arg

    arg = OpenStudio::Measure::OSArgument::makeDoubleArgument('cooling_system_fraction_cool_load_served', true)
    arg.setDisplayName('Cooling System: Fraction Cool Load Served')
    arg.setDescription('The cooling load served by the cooling system.')
    arg.setUnits('Frac')
    arg.setDefaultValue(1)
    args << arg

    arg = OpenStudio::Measure::OSArgument::makeBoolArgument('cooling_system_is_ducted', true)
    arg.setDisplayName('Cooling System: Is Ducted')
    arg.setDescription("Whether the cooling system is ducted or not. Only used for #{HPXML::HVACTypeMiniSplitAirConditioner} and #{HPXML::HVACTypeEvaporativeCooler}. It's assumed that #{HPXML::HVACTypeCentralAirConditioner} is ducted, and #{HPXML::HVACTypeRoomAirConditioner} and #{HPXML::HVACTypePTAC} are not ducted.")
    arg.setDefaultValue(false)
    args << arg

    arg = OpenStudio::Measure::OSArgument::makeDoubleArgument('cooling_system_airflow_defect_ratio', false)
    arg.setDisplayName('Cooling System: Airflow Defect Ratio')
    arg.setDescription("The airflow defect ratio, defined as (InstalledAirflow - DesignAirflow) / DesignAirflow, of the cooling system per ANSI/RESNET/ACCA Standard 310. A value of zero means no airflow defect. Applies only to #{HPXML::HVACTypeCentralAirConditioner} and ducted #{HPXML::HVACTypeMiniSplitAirConditioner}.")
    arg.setUnits('Frac')
    args << arg

    arg = OpenStudio::Measure::OSArgument::makeDoubleArgument('cooling_system_charge_defect_ratio', false)
    arg.setDisplayName('Cooling System: Charge Defect Ratio')
    arg.setDescription("The refrigerant charge defect ratio, defined as (InstalledCharge - DesignCharge) / DesignCharge, of the cooling system per ANSI/RESNET/ACCA Standard 310. A value of zero means no refrigerant charge defect. Applies only to #{HPXML::HVACTypeCentralAirConditioner} and #{HPXML::HVACTypeMiniSplitAirConditioner}.")
    arg.setUnits('Frac')
    args << arg

    heat_pump_type_choices = OpenStudio::StringVector.new
    heat_pump_type_choices << 'none'
    heat_pump_type_choices << HPXML::HVACTypeHeatPumpAirToAir
    heat_pump_type_choices << HPXML::HVACTypeHeatPumpMiniSplit
    heat_pump_type_choices << HPXML::HVACTypeHeatPumpGroundToAir
    heat_pump_type_choices << HPXML::HVACTypeHeatPumpPTHP

    heat_pump_heating_efficiency_type_choices = OpenStudio::StringVector.new
    heat_pump_heating_efficiency_type_choices << HPXML::UnitsHSPF
    heat_pump_heating_efficiency_type_choices << HPXML::UnitsCOP

    heat_pump_fuel_choices = OpenStudio::StringVector.new
    heat_pump_fuel_choices << HPXML::FuelTypeElectricity

    heat_pump_backup_type_choices = OpenStudio::StringVector.new
    heat_pump_backup_type_choices << 'none'
    heat_pump_backup_type_choices << HPXML::HeatPumpBackupTypeIntegrated
    heat_pump_backup_type_choices << HPXML::HeatPumpBackupTypeSeparate

    heat_pump_backup_fuel_choices = OpenStudio::StringVector.new
    heat_pump_backup_fuel_choices << HPXML::FuelTypeElectricity
    heat_pump_backup_fuel_choices << HPXML::FuelTypeNaturalGas
    heat_pump_backup_fuel_choices << HPXML::FuelTypeOil
    heat_pump_backup_fuel_choices << HPXML::FuelTypePropane

    arg = OpenStudio::Measure::OSArgument::makeChoiceArgument('heat_pump_type', heat_pump_type_choices, true)
    arg.setDisplayName('Heat Pump: Type')
    arg.setDescription("The type of heat pump. Use 'none' if there is no heat pump.")
    arg.setDefaultValue('none')
    args << arg

    arg = OpenStudio::Measure::OSArgument::makeChoiceArgument('heat_pump_heating_efficiency_type', heat_pump_heating_efficiency_type_choices, true)
    arg.setDisplayName('Heat Pump: Heating Efficiency Type')
    arg.setDescription("The heating efficiency type of heat pump. System types #{HPXML::HVACTypeHeatPumpAirToAir} and #{HPXML::HVACTypeHeatPumpMiniSplit} use #{HPXML::UnitsHSPF}. System types #{HPXML::HVACTypeHeatPumpGroundToAir} and #{HPXML::HVACTypeHeatPumpPTHP} use #{HPXML::UnitsCOP}.")
    arg.setDefaultValue(HPXML::UnitsHSPF)
    args << arg

    arg = OpenStudio::Measure::OSArgument::makeDoubleArgument('heat_pump_heating_efficiency', true)
    arg.setDisplayName('Heat Pump: Heating Efficiency')
    arg.setUnits("#{HPXML::UnitsHSPF} or #{HPXML::UnitsCOP}")
    arg.setDescription('The rated heating efficiency value of the heat pump.')
    arg.setDefaultValue(7.7)
    args << arg

    arg = OpenStudio::Measure::OSArgument::makeChoiceArgument('heat_pump_cooling_efficiency_type', cooling_efficiency_type_choices, true)
    arg.setDisplayName('Heat Pump: Cooling Efficiency Type')
    arg.setDescription("The cooling efficiency type of heat pump. System types #{HPXML::HVACTypeHeatPumpAirToAir} and #{HPXML::HVACTypeHeatPumpMiniSplit} use #{HPXML::UnitsSEER}. System types #{HPXML::HVACTypeHeatPumpGroundToAir} and #{HPXML::HVACTypeHeatPumpPTHP} use #{HPXML::UnitsEER}.")
    arg.setDefaultValue(HPXML::UnitsSEER)
    args << arg

    arg = OpenStudio::Measure::OSArgument::makeDoubleArgument('heat_pump_cooling_efficiency', true)
    arg.setDisplayName('Heat Pump: Cooling Efficiency')
    arg.setUnits("#{HPXML::UnitsSEER} or #{HPXML::UnitsEER}")
    arg.setDescription('The rated cooling efficiency value of the heat pump.')
    arg.setDefaultValue(13.0)
    args << arg

    arg = OpenStudio::Measure::OSArgument::makeChoiceArgument('heat_pump_cooling_compressor_type', compressor_type_choices, false)
    arg.setDisplayName('Heat Pump: Cooling Compressor Type')
    arg.setDescription("The compressor type of the heat pump. Only applies to #{HPXML::HVACTypeHeatPumpAirToAir}.")
    args << arg

    arg = OpenStudio::Measure::OSArgument::makeDoubleArgument('heat_pump_cooling_sensible_heat_fraction', false)
    arg.setDisplayName('Heat Pump: Cooling Sensible Heat Fraction')
    arg.setDescription('The sensible heat fraction of the heat pump.')
    arg.setUnits('Frac')
    args << arg

    arg = OpenStudio::Measure::OSArgument::makeStringArgument('heat_pump_heating_capacity', true)
    arg.setDisplayName('Heat Pump: Heating Capacity')
    arg.setDescription("The output heating capacity of the heat pump. Enter '#{Constants.Auto}' to size the capacity based on ACCA Manual J/S (i.e., based on cooling design loads with some oversizing allowances for heating design loads). Enter '#{Constants.AutoMaxLoadForHP}' to size the capacity based on the maximum of heating/cooling design loads, taking into account the heat pump's heating capacity retention at cold temperature. Enter '#{Constants.AutoHERSForHP}' to size the capacity equal to the maximum of heating/cooling design loads.")
    arg.setUnits('Btu/hr')
    arg.setDefaultValue(Constants.Auto)
    args << arg

    arg = OpenStudio::Measure::OSArgument::makeStringArgument('heat_pump_heating_capacity_17_f', true)
    arg.setDisplayName('Heat Pump: Heating Capacity 17F')
    arg.setDescription("The output heating capacity of the heat pump at 17F. Only applies to #{HPXML::HVACTypeHeatPumpAirToAir} and #{HPXML::HVACTypeHeatPumpMiniSplit}.")
    arg.setUnits('Btu/hr')
    arg.setDefaultValue(Constants.Auto)
    args << arg

    arg = OpenStudio::Measure::OSArgument::makeStringArgument('heat_pump_cooling_capacity', true)
    arg.setDisplayName('Heat Pump: Cooling Capacity')
    arg.setDescription("The output cooling capacity of the heat pump. Enter '#{Constants.Auto}' to size the capacity based on ACCA Manual J/S.")
    arg.setUnits('Btu/hr')
    arg.setDefaultValue(Constants.Auto)
    args << arg

    arg = OpenStudio::Measure::OSArgument::makeDoubleArgument('heat_pump_fraction_heat_load_served', true)
    arg.setDisplayName('Heat Pump: Fraction Heat Load Served')
    arg.setDescription('The heating load served by the heat pump.')
    arg.setUnits('Frac')
    arg.setDefaultValue(1)
    args << arg

    arg = OpenStudio::Measure::OSArgument::makeDoubleArgument('heat_pump_fraction_cool_load_served', true)
    arg.setDisplayName('Heat Pump: Fraction Cool Load Served')
    arg.setDescription('The cooling load served by the heat pump.')
    arg.setUnits('Frac')
    arg.setDefaultValue(1)
    args << arg

    arg = OpenStudio::Measure::OSArgument::makeChoiceArgument('heat_pump_backup_type', heat_pump_backup_type_choices, true)
    arg.setDisplayName('Heat Pump: Backup Type')
    arg.setDescription("The backup type of the heat pump. If '#{HPXML::HeatPumpBackupTypeIntegrated}', represents e.g. built-in electric strip heat or dual-fuel integrated furnace. If '#{HPXML::HeatPumpBackupTypeSeparate}', represents e.g. electric baseboard or boiler based on the Heating System 2 specified below. Use 'none' if there is no backup heating.")
    arg.setDefaultValue(HPXML::HeatPumpBackupTypeIntegrated)
    args << arg

    arg = OpenStudio::Measure::OSArgument::makeChoiceArgument('heat_pump_backup_fuel', heat_pump_backup_fuel_choices, true)
    arg.setDisplayName('Heat Pump: Backup Fuel Type')
    arg.setDescription("The backup fuel type of the heat pump. Only applies if Backup Type is '#{HPXML::HeatPumpBackupTypeIntegrated}'.")
    arg.setDefaultValue(HPXML::FuelTypeElectricity)
    args << arg

    arg = OpenStudio::Measure::OSArgument::makeDoubleArgument('heat_pump_backup_heating_efficiency', true)
    arg.setDisplayName('Heat Pump: Backup Rated Efficiency')
    arg.setDescription("The backup rated efficiency value of the heat pump. Percent for electricity fuel type. AFUE otherwise. Only applies if Backup Type is '#{HPXML::HeatPumpBackupTypeIntegrated}'.")
    arg.setDefaultValue(1)
    args << arg

    arg = OpenStudio::Measure::OSArgument::makeStringArgument('heat_pump_backup_heating_capacity', true)
    arg.setDisplayName('Heat Pump: Backup Heating Capacity')
    arg.setDescription("The backup output heating capacity of the heat pump. Enter '#{Constants.Auto}' to size the capacity based on ACCA Manual J/S. Only applies if Backup Type is '#{HPXML::HeatPumpBackupTypeIntegrated}'.")
    arg.setUnits('Btu/hr')
    arg.setDefaultValue(Constants.Auto)
    args << arg

    arg = OpenStudio::Measure::OSArgument::makeDoubleArgument('heat_pump_backup_heating_switchover_temp', false)
    arg.setDisplayName('Heat Pump: Backup Heating Switchover Temperature')
    arg.setDescription("The temperature at which the heat pump stops operating and the backup heating system starts running. Only applies to air-to-air and mini-split. If not provided, backup heating will operate as needed when heat pump capacity is insufficient. Applies if Backup Type is either '#{HPXML::HeatPumpBackupTypeIntegrated}' or '#{HPXML::HeatPumpBackupTypeSeparate}'.")
    arg.setUnits('deg-F')
    args << arg

    arg = OpenStudio::Measure::OSArgument::makeBoolArgument('heat_pump_is_ducted', false)
    arg.setDisplayName('Heat Pump: Is Ducted')
    arg.setDescription("Whether the heat pump is ducted or not. Only used for #{HPXML::HVACTypeHeatPumpMiniSplit}. It's assumed that #{HPXML::HVACTypeHeatPumpAirToAir} and #{HPXML::HVACTypeHeatPumpGroundToAir} are ducted.")
    args << arg

    arg = OpenStudio::Measure::OSArgument::makeDoubleArgument('heat_pump_airflow_defect_ratio', false)
    arg.setDisplayName('Heat Pump: Airflow Defect Ratio')
    arg.setDescription("The airflow defect ratio, defined as (InstalledAirflow - DesignAirflow) / DesignAirflow, of the heat pump per ANSI/RESNET/ACCA Standard 310. A value of zero means no airflow defect. Applies only to #{HPXML::HVACTypeHeatPumpAirToAir}, ducted #{HPXML::HVACTypeHeatPumpMiniSplit}, and #{HPXML::HVACTypeHeatPumpGroundToAir}.")
    arg.setUnits('Frac')
    args << arg

    arg = OpenStudio::Measure::OSArgument::makeDoubleArgument('heat_pump_charge_defect_ratio', false)
    arg.setDisplayName('Heat Pump: Charge Defect Ratio')
    arg.setDescription('The refrigerant charge defect ratio, defined as (InstalledCharge - DesignCharge) / DesignCharge, of the heat pump per ANSI/RESNET/ACCA Standard 310. A value of zero means no refrigerant charge defect. Applies to all heat pump types.')
    arg.setUnits('Frac')
    args << arg

    heating_system_2_type_choices = OpenStudio::StringVector.new
    heating_system_2_type_choices << 'none'
    heating_system_2_type_choices << HPXML::HVACTypeWallFurnace
    heating_system_2_type_choices << HPXML::HVACTypeFloorFurnace
    heating_system_2_type_choices << HPXML::HVACTypeBoiler
    heating_system_2_type_choices << HPXML::HVACTypeElectricResistance
    heating_system_2_type_choices << HPXML::HVACTypeStove
    heating_system_2_type_choices << HPXML::HVACTypePortableHeater
    heating_system_2_type_choices << HPXML::HVACTypeFireplace

    arg = OpenStudio::Measure::OSArgument::makeChoiceArgument('heating_system_2_type', heating_system_2_type_choices, true)
    arg.setDisplayName('Heating System 2: Type')
    arg.setDescription('The type of the second heating system.')
    arg.setDefaultValue('none')
    args << arg

    arg = OpenStudio::Measure::OSArgument::makeChoiceArgument('heating_system_2_fuel', heating_system_fuel_choices, true)
    arg.setDisplayName('Heating System 2: Fuel Type')
    arg.setDescription("The fuel type of the second heating system. Ignored for #{HPXML::HVACTypeElectricResistance}.")
    arg.setDefaultValue(HPXML::FuelTypeElectricity)
    args << arg

    arg = OpenStudio::Measure::OSArgument::makeDoubleArgument('heating_system_2_heating_efficiency', true)
    arg.setDisplayName('Heating System 2: Rated AFUE or Percent')
    arg.setUnits('Frac')
    arg.setDescription('The rated heating efficiency value of the second heating system.')
    arg.setDefaultValue(1.0)
    args << arg

    arg = OpenStudio::Measure::OSArgument::makeStringArgument('heating_system_2_heating_capacity', true)
    arg.setDisplayName('Heating System 2: Heating Capacity')
    arg.setDescription("The output heating capacity of the second heating system. Enter '#{Constants.Auto}' to size the capacity based on ACCA Manual J/S.")
    arg.setUnits('Btu/hr')
    arg.setDefaultValue(Constants.Auto)
    args << arg

    arg = OpenStudio::Measure::OSArgument::makeDoubleArgument('heating_system_2_fraction_heat_load_served', true)
    arg.setDisplayName('Heating System 2: Fraction Heat Load Served')
    arg.setDescription('The heat load served fraction of the second heating system. Ignored if this heating system serves as a backup system for a heat pump.')
    arg.setUnits('Frac')
    arg.setDefaultValue(0.25)
    args << arg

    arg = OpenStudio::Measure::OSArgument::makeStringArgument('hvac_control_heating_weekday_setpoint', true)
    arg.setDisplayName('HVAC Control: Heating Weekday Setpoint Schedule')
    arg.setDescription('Specify the constant or 24-hour comma-separated weekday heating setpoint schedule.')
    arg.setUnits('deg-F')
    arg.setDefaultValue('71')
    args << arg

    arg = OpenStudio::Measure::OSArgument::makeStringArgument('hvac_control_heating_weekend_setpoint', true)
    arg.setDisplayName('HVAC Control: Heating Weekend Setpoint Schedule')
    arg.setDescription('Specify the constant or 24-hour comma-separated weekend heating setpoint schedule.')
    arg.setUnits('deg-F')
    arg.setDefaultValue('71')
    args << arg

    arg = OpenStudio::Measure::OSArgument::makeStringArgument('hvac_control_cooling_weekday_setpoint', true)
    arg.setDisplayName('HVAC Control: Cooling Weekday Setpoint Schedule')
    arg.setDescription('Specify the constant or 24-hour comma-separated weekday cooling setpoint schedule.')
    arg.setUnits('deg-F')
    arg.setDefaultValue('76')
    args << arg

    arg = OpenStudio::Measure::OSArgument::makeStringArgument('hvac_control_cooling_weekend_setpoint', true)
    arg.setDisplayName('HVAC Control: Cooling Weekend Setpoint Schedule')
    arg.setDescription('Specify the constant or 24-hour comma-separated weekend cooling setpoint schedule.')
    arg.setUnits('deg-F')
    arg.setDefaultValue('76')
    args << arg

    arg = OpenStudio::Measure::OSArgument::makeStringArgument('hvac_control_heating_season_period', false)
    arg.setDisplayName('HVAC Control: Heating Season Period')
    arg.setDescription('Enter a date like "Nov 1 - Jun 30".')
    args << arg

    arg = OpenStudio::Measure::OSArgument::makeStringArgument('hvac_control_cooling_season_period', false)
    arg.setDisplayName('HVAC Control: Cooling Season Period')
    arg.setDescription('Enter a date like "Jun 1 - Oct 31".')
    args << arg

    duct_leakage_units_choices = OpenStudio::StringVector.new
    duct_leakage_units_choices << HPXML::UnitsCFM25
    duct_leakage_units_choices << HPXML::UnitsCFM50
    duct_leakage_units_choices << HPXML::UnitsPercent

    duct_location_choices = OpenStudio::StringVector.new
    duct_location_choices << Constants.Auto
    duct_location_choices << HPXML::LocationLivingSpace
    duct_location_choices << HPXML::LocationBasementConditioned
    duct_location_choices << HPXML::LocationBasementUnconditioned
    duct_location_choices << HPXML::LocationCrawlspaceVented
    duct_location_choices << HPXML::LocationCrawlspaceUnvented
    duct_location_choices << HPXML::LocationCrawlspaceConditioned
    duct_location_choices << HPXML::LocationAtticVented
    duct_location_choices << HPXML::LocationAtticUnvented
    duct_location_choices << HPXML::LocationGarage
    duct_location_choices << HPXML::LocationExteriorWall
    duct_location_choices << HPXML::LocationUnderSlab
    duct_location_choices << HPXML::LocationRoofDeck
    duct_location_choices << HPXML::LocationOutside
    duct_location_choices << HPXML::LocationOtherHousingUnit
    duct_location_choices << HPXML::LocationOtherHeatedSpace
    duct_location_choices << HPXML::LocationOtherMultifamilyBufferSpace
    duct_location_choices << HPXML::LocationOtherNonFreezingSpace

    arg = OpenStudio::Measure::OSArgument::makeChoiceArgument('ducts_leakage_units', duct_leakage_units_choices, true)
    arg.setDisplayName('Ducts: Leakage Units')
    arg.setDescription('The leakage units of the ducts.')
    arg.setDefaultValue(HPXML::UnitsPercent)
    args << arg

    arg = OpenStudio::Measure::OSArgument::makeDoubleArgument('ducts_supply_leakage_to_outside_value', true)
    arg.setDisplayName('Ducts: Supply Leakage to Outside Value')
    arg.setDescription('The leakage value to outside for the supply ducts.')
    arg.setDefaultValue(0.1)
    args << arg

    arg = OpenStudio::Measure::OSArgument::makeDoubleArgument('ducts_return_leakage_to_outside_value', true)
    arg.setDisplayName('Ducts: Return Leakage to Outside Value')
    arg.setDescription('The leakage value to outside for the return ducts.')
    arg.setDefaultValue(0.1)
    args << arg

    arg = OpenStudio::Measure::OSArgument::makeChoiceArgument('ducts_supply_location', duct_location_choices, true)
    arg.setDisplayName('Ducts: Supply Location')
    arg.setDescription('The location of the supply ducts.')
    arg.setDefaultValue(Constants.Auto)
    args << arg

    arg = OpenStudio::Measure::OSArgument::makeDoubleArgument('ducts_supply_insulation_r', true)
    arg.setDisplayName('Ducts: Supply Insulation R-Value')
    arg.setDescription('The insulation r-value of the supply ducts excluding air films.')
    arg.setUnits('h-ft^2-R/Btu')
    arg.setDefaultValue(0)
    args << arg

    arg = OpenStudio::Measure::OSArgument::makeStringArgument('ducts_supply_surface_area', true)
    arg.setDisplayName('Ducts: Supply Surface Area')
    arg.setDescription('The surface area of the supply ducts.')
    arg.setUnits('ft^2')
    arg.setDefaultValue(Constants.Auto)
    args << arg

    arg = OpenStudio::Measure::OSArgument::makeChoiceArgument('ducts_return_location', duct_location_choices, true)
    arg.setDisplayName('Ducts: Return Location')
    arg.setDescription('The location of the return ducts.')
    arg.setDefaultValue(Constants.Auto)
    args << arg

    arg = OpenStudio::Measure::OSArgument::makeDoubleArgument('ducts_return_insulation_r', true)
    arg.setDisplayName('Ducts: Return Insulation R-Value')
    arg.setDescription('The insulation r-value of the return ducts excluding air films.')
    arg.setUnits('h-ft^2-R/Btu')
    arg.setDefaultValue(0)
    args << arg

    arg = OpenStudio::Measure::OSArgument::makeStringArgument('ducts_return_surface_area', true)
    arg.setDisplayName('Ducts: Return Surface Area')
    arg.setDescription('The surface area of the return ducts.')
    arg.setUnits('ft^2')
    arg.setDefaultValue(Constants.Auto)
    args << arg

    arg = OpenStudio::Measure::OSArgument::makeStringArgument('ducts_number_of_return_registers', false)
    arg.setDisplayName('Ducts: Number of Return Registers')
    arg.setDescription("The number of return registers of the ducts. Only used if duct surface areas are set to #{Constants.Auto}.")
    arg.setUnits('#')
    arg.setDefaultValue(Constants.Auto)
    args << arg

    mech_vent_fan_type_choices = OpenStudio::StringVector.new
    mech_vent_fan_type_choices << 'none'
    mech_vent_fan_type_choices << HPXML::MechVentTypeExhaust
    mech_vent_fan_type_choices << HPXML::MechVentTypeSupply
    mech_vent_fan_type_choices << HPXML::MechVentTypeERV
    mech_vent_fan_type_choices << HPXML::MechVentTypeHRV
    mech_vent_fan_type_choices << HPXML::MechVentTypeBalanced
    mech_vent_fan_type_choices << HPXML::MechVentTypeCFIS

    mech_vent_recovery_efficiency_type_choices = OpenStudio::StringVector.new
    mech_vent_recovery_efficiency_type_choices << 'Unadjusted'
    mech_vent_recovery_efficiency_type_choices << 'Adjusted'

    arg = OpenStudio::Measure::OSArgument::makeChoiceArgument('mech_vent_fan_type', mech_vent_fan_type_choices, true)
    arg.setDisplayName('Mechanical Ventilation: Fan Type')
    arg.setDescription("The type of the mechanical ventilation. Use 'none' if there is no mechanical ventilation system.")
    arg.setDefaultValue('none')
    args << arg

    arg = OpenStudio::Measure::OSArgument::makeStringArgument('mech_vent_flow_rate', true)
    arg.setDisplayName('Mechanical Ventilation: Flow Rate')
    arg.setDescription('The flow rate of the mechanical ventilation.')
    arg.setUnits('CFM')
    arg.setDefaultValue(Constants.Auto)
    args << arg

    arg = OpenStudio::Measure::OSArgument::makeStringArgument('mech_vent_hours_in_operation', true)
    arg.setDisplayName('Mechanical Ventilation: Hours In Operation')
    arg.setDescription('The hours in operation of the mechanical ventilation.')
    arg.setUnits('hrs/day')
    arg.setDefaultValue(Constants.Auto)
    args << arg

    arg = OpenStudio::Measure::OSArgument::makeChoiceArgument('mech_vent_recovery_efficiency_type', mech_vent_recovery_efficiency_type_choices, true)
    arg.setDisplayName('Mechanical Ventilation: Total Recovery Efficiency Type')
    arg.setDescription('The total recovery efficiency type of the mechanical ventilation.')
    arg.setDefaultValue('Unadjusted')
    args << arg

    arg = OpenStudio::Measure::OSArgument::makeDoubleArgument('mech_vent_total_recovery_efficiency', true)
    arg.setDisplayName('Mechanical Ventilation: Total Recovery Efficiency')
    arg.setDescription("The Unadjusted or Adjusted total recovery efficiency of the mechanical ventilation. Applies to #{HPXML::MechVentTypeERV}.")
    arg.setUnits('Frac')
    arg.setDefaultValue(0.48)
    args << arg

    arg = OpenStudio::Measure::OSArgument::makeDoubleArgument('mech_vent_sensible_recovery_efficiency', true)
    arg.setDisplayName('Mechanical Ventilation: Sensible Recovery Efficiency')
    arg.setDescription("The Unadjusted or Adjusted sensible recovery efficiency of the mechanical ventilation. Applies to #{HPXML::MechVentTypeERV} and #{HPXML::MechVentTypeHRV}.")
    arg.setUnits('Frac')
    arg.setDefaultValue(0.72)
    args << arg

    arg = OpenStudio::Measure::OSArgument::makeStringArgument('mech_vent_fan_power', true)
    arg.setDisplayName('Mechanical Ventilation: Fan Power')
    arg.setDescription('The fan power of the mechanical ventilation.')
    arg.setUnits('W')
    arg.setDefaultValue(Constants.Auto)
    args << arg

    arg = OpenStudio::Measure::OSArgument::makeIntegerArgument('mech_vent_num_units_served', true)
    arg.setDisplayName('Mechanical Ventilation: Number of Units Served')
    arg.setDescription("Number of dwelling units served by the mechanical ventilation system. Must be 1 if #{HPXML::ResidentialTypeSFD}. Used to apportion flow rate and fan power to the unit.")
    arg.setUnits('#')
    arg.setDefaultValue(1)
    args << arg

    arg = OpenStudio::Measure::OSArgument::makeDoubleArgument('mech_vent_shared_frac_recirculation', false)
    arg.setDisplayName('Shared Mechanical Ventilation: Fraction Recirculation')
    arg.setDescription('Fraction of the total supply air that is recirculated, with the remainder assumed to be outdoor air. The value must be 0 for exhaust only systems. This is required for a shared mechanical ventilation system.')
    arg.setUnits('Frac')
    args << arg

    arg = OpenStudio::Measure::OSArgument::makeChoiceArgument('mech_vent_shared_preheating_fuel', heating_system_fuel_choices, false)
    arg.setDisplayName('Shared Mechanical Ventilation: Preheating Fuel')
    arg.setDescription('Fuel type of the preconditioning heating equipment. Only used for a shared mechanical ventilation system.')
    args << arg

    arg = OpenStudio::Measure::OSArgument::makeDoubleArgument('mech_vent_shared_preheating_efficiency', false)
    arg.setDisplayName('Shared Mechanical Ventilation: Preheating Efficiency')
    arg.setDescription('Efficiency of the preconditioning heating equipment. Only used for a shared mechanical ventilation system.')
    arg.setUnits('COP')
    args << arg

    arg = OpenStudio::Measure::OSArgument::makeDoubleArgument('mech_vent_shared_preheating_fraction_heat_load_served', false)
    arg.setDisplayName('Shared Mechanical Ventilation: Preheating Fraction Ventilation Heat Load Served')
    arg.setDescription('Fraction of heating load introduced by the shared ventilation system that is met by the preconditioning heating equipment.')
    arg.setUnits('Frac')
    args << arg

    cooling_system_fuel_choices = OpenStudio::StringVector.new
    cooling_system_fuel_choices << HPXML::FuelTypeElectricity

    arg = OpenStudio::Measure::OSArgument::makeChoiceArgument('mech_vent_shared_precooling_fuel', cooling_system_fuel_choices, false)
    arg.setDisplayName('Shared Mechanical Ventilation: Precooling Fuel')
    arg.setDescription('Fuel type of the preconditioning cooling equipment. Only used for a shared mechanical ventilation system.')
    args << arg

    arg = OpenStudio::Measure::OSArgument::makeDoubleArgument('mech_vent_shared_precooling_efficiency', false)
    arg.setDisplayName('Shared Mechanical Ventilation: Precooling Efficiency')
    arg.setDescription('Efficiency of the preconditioning cooling equipment. Only used for a shared mechanical ventilation system.')
    arg.setUnits('COP')
    args << arg

    arg = OpenStudio::Measure::OSArgument::makeDoubleArgument('mech_vent_shared_precooling_fraction_cool_load_served', false)
    arg.setDisplayName('Shared Mechanical Ventilation: Precooling Fraction Ventilation Cool Load Served')
    arg.setDescription('Fraction of cooling load introduced by the shared ventilation system that is met by the preconditioning cooling equipment.')
    arg.setUnits('Frac')
    args << arg

    mech_vent_2_fan_type_choices = OpenStudio::StringVector.new
    mech_vent_2_fan_type_choices << 'none'
    mech_vent_2_fan_type_choices << HPXML::MechVentTypeExhaust
    mech_vent_2_fan_type_choices << HPXML::MechVentTypeSupply
    mech_vent_2_fan_type_choices << HPXML::MechVentTypeERV
    mech_vent_2_fan_type_choices << HPXML::MechVentTypeHRV
    mech_vent_2_fan_type_choices << HPXML::MechVentTypeBalanced

    arg = OpenStudio::Measure::OSArgument::makeChoiceArgument('mech_vent_2_fan_type', mech_vent_2_fan_type_choices, true)
    arg.setDisplayName('Mechanical Ventilation 2: Fan Type')
    arg.setDescription("The type of the second mechanical ventilation. Use 'none' if there is no second mechanical ventilation system.")
    arg.setDefaultValue('none')
    args << arg

    arg = OpenStudio::Measure::OSArgument::makeDoubleArgument('mech_vent_2_flow_rate', true)
    arg.setDisplayName('Mechanical Ventilation 2: Flow Rate')
    arg.setDescription('The flow rate of the second mechanical ventilation.')
    arg.setUnits('CFM')
    arg.setDefaultValue(110)
    args << arg

    arg = OpenStudio::Measure::OSArgument::makeDoubleArgument('mech_vent_2_hours_in_operation', true)
    arg.setDisplayName('Mechanical Ventilation 2: Hours In Operation')
    arg.setDescription('The hours in operation of the second mechanical ventilation.')
    arg.setUnits('hrs/day')
    arg.setDefaultValue(24)
    args << arg

    arg = OpenStudio::Measure::OSArgument::makeChoiceArgument('mech_vent_2_recovery_efficiency_type', mech_vent_recovery_efficiency_type_choices, true)
    arg.setDisplayName('Mechanical Ventilation 2: Total Recovery Efficiency Type')
    arg.setDescription('The total recovery efficiency type of the second mechanical ventilation.')
    arg.setDefaultValue('Unadjusted')
    args << arg

    arg = OpenStudio::Measure::OSArgument::makeDoubleArgument('mech_vent_2_total_recovery_efficiency', true)
    arg.setDisplayName('Mechanical Ventilation 2: Total Recovery Efficiency')
    arg.setDescription("The Unadjusted or Adjusted total recovery efficiency of the second mechanical ventilation. Applies to #{HPXML::MechVentTypeERV}.")
    arg.setUnits('Frac')
    arg.setDefaultValue(0.48)
    args << arg

    arg = OpenStudio::Measure::OSArgument::makeDoubleArgument('mech_vent_2_sensible_recovery_efficiency', true)
    arg.setDisplayName('Mechanical Ventilation 2: Sensible Recovery Efficiency')
    arg.setDescription("The Unadjusted or Adjusted sensible recovery efficiency of the second mechanical ventilation. Applies to #{HPXML::MechVentTypeERV} and #{HPXML::MechVentTypeHRV}.")
    arg.setUnits('Frac')
    arg.setDefaultValue(0.72)
    args << arg

    arg = OpenStudio::Measure::OSArgument::makeDoubleArgument('mech_vent_2_fan_power', true)
    arg.setDisplayName('Mechanical Ventilation 2: Fan Power')
    arg.setDescription('The fan power of the second mechanical ventilation.')
    arg.setUnits('W')
    arg.setDefaultValue(30)
    args << arg

    arg = OpenStudio::Measure::OSArgument::makeStringArgument('kitchen_fans_quantity', true)
    arg.setDisplayName('Kitchen Fans: Quantity')
    arg.setDescription('The quantity of the kitchen fans.')
    arg.setUnits('#')
    arg.setDefaultValue(Constants.Auto)
    args << arg

    arg = OpenStudio::Measure::OSArgument::makeStringArgument('kitchen_fans_flow_rate', false)
    arg.setDisplayName('Kitchen Fans: Flow Rate')
    arg.setDescription('The flow rate of the kitchen fan.')
    arg.setUnits('CFM')
    arg.setDefaultValue(Constants.Auto)
    args << arg

    arg = OpenStudio::Measure::OSArgument::makeStringArgument('kitchen_fans_hours_in_operation', false)
    arg.setDisplayName('Kitchen Fans: Hours In Operation')
    arg.setDescription('The hours in operation of the kitchen fan.')
    arg.setUnits('hrs/day')
    arg.setDefaultValue(Constants.Auto)
    args << arg

    arg = OpenStudio::Measure::OSArgument::makeStringArgument('kitchen_fans_power', false)
    arg.setDisplayName('Kitchen Fans: Fan Power')
    arg.setDescription('The fan power of the kitchen fan.')
    arg.setUnits('W')
    arg.setDefaultValue(Constants.Auto)
    args << arg

    arg = OpenStudio::Measure::OSArgument::makeStringArgument('kitchen_fans_start_hour', false)
    arg.setDisplayName('Kitchen Fans: Start Hour')
    arg.setDescription('The start hour of the kitchen fan.')
    arg.setUnits('hr')
    arg.setDefaultValue(Constants.Auto)
    args << arg

    arg = OpenStudio::Measure::OSArgument::makeStringArgument('bathroom_fans_quantity', true)
    arg.setDisplayName('Bathroom Fans: Quantity')
    arg.setDescription('The quantity of the bathroom fans.')
    arg.setUnits('#')
    arg.setDefaultValue(Constants.Auto)
    args << arg

    arg = OpenStudio::Measure::OSArgument::makeStringArgument('bathroom_fans_flow_rate', false)
    arg.setDisplayName('Bathroom Fans: Flow Rate')
    arg.setDescription('The flow rate of the bathroom fans.')
    arg.setUnits('CFM')
    arg.setDefaultValue(Constants.Auto)
    args << arg

    arg = OpenStudio::Measure::OSArgument::makeStringArgument('bathroom_fans_hours_in_operation', false)
    arg.setDisplayName('Bathroom Fans: Hours In Operation')
    arg.setDescription('The hours in operation of the bathroom fans.')
    arg.setUnits('hrs/day')
    arg.setDefaultValue(Constants.Auto)
    args << arg

    arg = OpenStudio::Measure::OSArgument::makeStringArgument('bathroom_fans_power', false)
    arg.setDisplayName('Bathroom Fans: Fan Power')
    arg.setDescription('The fan power of the bathroom fans.')
    arg.setUnits('W')
    arg.setDefaultValue(Constants.Auto)
    args << arg

    arg = OpenStudio::Measure::OSArgument::makeStringArgument('bathroom_fans_start_hour', false)
    arg.setDisplayName('Bathroom Fans: Start Hour')
    arg.setDescription('The start hour of the bathroom fans.')
    arg.setUnits('hr')
    arg.setDefaultValue(Constants.Auto)
    args << arg

    arg = OpenStudio::Measure::OSArgument::makeBoolArgument('whole_house_fan_present', true)
    arg.setDisplayName('Whole House Fan: Present')
    arg.setDescription('Whether there is a whole house fan.')
    arg.setDefaultValue(false)
    args << arg

    arg = OpenStudio::Measure::OSArgument::makeStringArgument('whole_house_fan_flow_rate', false)
    arg.setDisplayName('Whole House Fan: Flow Rate')
    arg.setDescription('The flow rate of the whole house fan.')
    arg.setUnits('CFM')
    arg.setDefaultValue(Constants.Auto)
    args << arg

    arg = OpenStudio::Measure::OSArgument::makeStringArgument('whole_house_fan_power', false)
    arg.setDisplayName('Whole House Fan: Fan Power')
    arg.setDescription('The fan power of the whole house fan.')
    arg.setUnits('W')
    arg.setDefaultValue(Constants.Auto)
    args << arg

    water_heater_type_choices = OpenStudio::StringVector.new
    water_heater_type_choices << 'none'
    water_heater_type_choices << HPXML::WaterHeaterTypeStorage
    water_heater_type_choices << HPXML::WaterHeaterTypeTankless
    water_heater_type_choices << HPXML::WaterHeaterTypeHeatPump
    water_heater_type_choices << HPXML::WaterHeaterTypeCombiStorage
    water_heater_type_choices << HPXML::WaterHeaterTypeCombiTankless

    water_heater_fuel_choices = OpenStudio::StringVector.new
    water_heater_fuel_choices << HPXML::FuelTypeElectricity
    water_heater_fuel_choices << HPXML::FuelTypeNaturalGas
    water_heater_fuel_choices << HPXML::FuelTypeOil
    water_heater_fuel_choices << HPXML::FuelTypePropane
    water_heater_fuel_choices << HPXML::FuelTypeWoodCord
    water_heater_fuel_choices << HPXML::FuelTypeCoal

    water_heater_location_choices = OpenStudio::StringVector.new
    water_heater_location_choices << Constants.Auto
    water_heater_location_choices << HPXML::LocationLivingSpace
    water_heater_location_choices << HPXML::LocationBasementConditioned
    water_heater_location_choices << HPXML::LocationBasementUnconditioned
    water_heater_location_choices << HPXML::LocationGarage
    water_heater_location_choices << HPXML::LocationAtticVented
    water_heater_location_choices << HPXML::LocationAtticUnvented
    water_heater_location_choices << HPXML::LocationCrawlspaceVented
    water_heater_location_choices << HPXML::LocationCrawlspaceUnvented
    water_heater_location_choices << HPXML::LocationCrawlspaceConditioned
    water_heater_location_choices << HPXML::LocationOtherExterior
    water_heater_location_choices << HPXML::LocationOtherHousingUnit
    water_heater_location_choices << HPXML::LocationOtherHeatedSpace
    water_heater_location_choices << HPXML::LocationOtherMultifamilyBufferSpace
    water_heater_location_choices << HPXML::LocationOtherNonFreezingSpace

    water_heater_efficiency_type_choices = OpenStudio::StringVector.new
    water_heater_efficiency_type_choices << 'EnergyFactor'
    water_heater_efficiency_type_choices << 'UniformEnergyFactor'

    water_heater_usage_bin_choices = OpenStudio::StringVector.new
    water_heater_usage_bin_choices << HPXML::WaterHeaterUsageBinVerySmall
    water_heater_usage_bin_choices << HPXML::WaterHeaterUsageBinLow
    water_heater_usage_bin_choices << HPXML::WaterHeaterUsageBinMedium
    water_heater_usage_bin_choices << HPXML::WaterHeaterUsageBinHigh

    arg = OpenStudio::Measure::OSArgument::makeChoiceArgument('water_heater_type', water_heater_type_choices, true)
    arg.setDisplayName('Water Heater: Type')
    arg.setDescription("The type of water heater. Use 'none' if there is no water heater.")
    arg.setDefaultValue(HPXML::WaterHeaterTypeStorage)
    args << arg

    arg = OpenStudio::Measure::OSArgument::makeChoiceArgument('water_heater_fuel_type', water_heater_fuel_choices, true)
    arg.setDisplayName('Water Heater: Fuel Type')
    arg.setDescription("The fuel type of water heater. Ignored for #{HPXML::WaterHeaterTypeHeatPump}.")
    arg.setDefaultValue(HPXML::FuelTypeNaturalGas)
    args << arg

    arg = OpenStudio::Measure::OSArgument::makeChoiceArgument('water_heater_location', water_heater_location_choices, true)
    arg.setDisplayName('Water Heater: Location')
    arg.setDescription('The location of water heater.')
    arg.setDefaultValue(Constants.Auto)
    args << arg

    arg = OpenStudio::Measure::OSArgument::makeStringArgument('water_heater_tank_volume', true)
    arg.setDisplayName('Water Heater: Tank Volume')
    arg.setDescription("Nominal volume of water heater tank. Set to '#{Constants.Auto}' to have volume autosized. Only applies to #{HPXML::WaterHeaterTypeStorage}, #{HPXML::WaterHeaterTypeHeatPump}, and #{HPXML::WaterHeaterTypeCombiStorage}.")
    arg.setUnits('gal')
    arg.setDefaultValue(Constants.Auto)
    args << arg

    arg = OpenStudio::Measure::OSArgument::makeChoiceArgument('water_heater_efficiency_type', water_heater_efficiency_type_choices, true)
    arg.setDisplayName('Water Heater: Efficiency Type')
    arg.setDescription('The efficiency type of water heater. Does not apply to space-heating boilers.')
    arg.setDefaultValue('EnergyFactor')
    args << arg

    arg = OpenStudio::Measure::OSArgument::makeDoubleArgument('water_heater_efficiency', true)
    arg.setDisplayName('Water Heater: Efficiency')
    arg.setDescription('Rated Energy Factor or Uniform Energy Factor. Does not apply to space-heating boilers.')
    arg.setDefaultValue(0.67)
    args << arg

    arg = OpenStudio::Measure::OSArgument::makeChoiceArgument('water_heater_usage_bin', water_heater_usage_bin_choices, false)
    arg.setDisplayName('Water Heater: Usage Bin')
    arg.setDescription("The usage of the water heater. Required if Efficiency Type is UniformEnergyFactor and Type is not #{HPXML::WaterHeaterTypeTankless}. Does not apply to space-heating boilers.")
    args << arg

    arg = OpenStudio::Measure::OSArgument::makeStringArgument('water_heater_recovery_efficiency', true)
    arg.setDisplayName('Water Heater: Recovery Efficiency')
    arg.setDescription('Ratio of energy delivered to water heater to the energy content of the fuel consumed by the water heater. Only used for non-electric storage water heaters.')
    arg.setUnits('Frac')
    arg.setDefaultValue(Constants.Auto)
    args << arg

    arg = OpenStudio::Measure::OSArgument::makeStringArgument('water_heater_heating_capacity', true)
    arg.setDisplayName('Water Heater: Heating Capacity')
    arg.setDescription("Heating capacity. Set to '#{Constants.Auto}' to have heating capacity defaulted. Only applies to #{HPXML::WaterHeaterTypeStorage}.")
    arg.setUnits('Btu/hr')
    arg.setDefaultValue(Constants.Auto)
    args << arg

    arg = OpenStudio::Measure::OSArgument::makeDoubleArgument('water_heater_standby_loss', false)
    arg.setDisplayName('Water Heater: Standby Loss')
    arg.setDescription('The standby loss of water heater. Only applies to space-heating boilers.')
    arg.setUnits('deg-F/hr')
    args << arg

    arg = OpenStudio::Measure::OSArgument::makeDoubleArgument('water_heater_jacket_rvalue', false)
    arg.setDisplayName('Water Heater: Jacket R-value')
    arg.setDescription("The jacket R-value of water heater. Doesn't apply to #{HPXML::WaterHeaterTypeTankless} or #{HPXML::WaterHeaterTypeCombiTankless}.")
    arg.setUnits('h-ft^2-R/Btu')
    args << arg

    arg = OpenStudio::Measure::OSArgument::makeStringArgument('water_heater_setpoint_temperature', true)
    arg.setDisplayName('Water Heater: Setpoint Temperature')
    arg.setDescription('The setpoint temperature of water heater.')
    arg.setUnits('deg-F')
    arg.setDefaultValue(Constants.Auto)
    args << arg

    arg = OpenStudio::Measure::OSArgument::makeIntegerArgument('water_heater_num_units_served', true)
    arg.setDisplayName('Water Heater: Number of Units Served')
    arg.setDescription("Number of dwelling units served (directly or indirectly) by the water heater. Must be 1 if #{HPXML::ResidentialTypeSFD}. Used to apportion water heater tank losses to the unit.")
    arg.setUnits('#')
    arg.setDefaultValue(1)
    args << arg

    arg = OpenStudio::Measure::OSArgument::makeBoolArgument('water_heater_uses_desuperheater', false)
    arg.setDisplayName('Water Heater: Uses Desuperheater')
    arg.setDescription("Requires that the dwelling unit has a #{HPXML::HVACTypeHeatPumpAirToAir}, #{HPXML::HVACTypeHeatPumpMiniSplit}, or #{HPXML::HVACTypeHeatPumpGroundToAir} heat pump or a #{HPXML::HVACTypeCentralAirConditioner} or #{HPXML::HVACTypeMiniSplitAirConditioner} air conditioner.")
    args << arg

    hot_water_distribution_system_type_choices = OpenStudio::StringVector.new
    hot_water_distribution_system_type_choices << HPXML::DHWDistTypeStandard
    hot_water_distribution_system_type_choices << HPXML::DHWDistTypeRecirc

    arg = OpenStudio::Measure::OSArgument::makeChoiceArgument('hot_water_distribution_system_type', hot_water_distribution_system_type_choices, true)
    arg.setDisplayName('Hot Water Distribution: System Type')
    arg.setDescription('The type of the hot water distribution system.')
    arg.setDefaultValue(HPXML::DHWDistTypeStandard)
    args << arg

    arg = OpenStudio::Measure::OSArgument::makeStringArgument('hot_water_distribution_standard_piping_length', true)
    arg.setDisplayName('Hot Water Distribution: Standard Piping Length')
    arg.setUnits('ft')
    arg.setDescription("If the distribution system is #{HPXML::DHWDistTypeStandard}, the length of the piping. A value of '#{Constants.Auto}' will use a default.")
    arg.setDefaultValue(Constants.Auto)
    args << arg

    recirculation_control_type_choices = OpenStudio::StringVector.new
    recirculation_control_type_choices << HPXML::DHWRecirControlTypeNone
    recirculation_control_type_choices << HPXML::DHWRecirControlTypeTimer
    recirculation_control_type_choices << HPXML::DHWRecirControlTypeTemperature
    recirculation_control_type_choices << HPXML::DHWRecirControlTypeSensor
    recirculation_control_type_choices << HPXML::DHWRecirControlTypeManual

    arg = OpenStudio::Measure::OSArgument::makeChoiceArgument('hot_water_distribution_recirc_control_type', recirculation_control_type_choices, true)
    arg.setDisplayName('Hot Water Distribution: Recirculation Control Type')
    arg.setDescription("If the distribution system is #{HPXML::DHWDistTypeRecirc}, the type of hot water recirculation control, if any.")
    arg.setDefaultValue(HPXML::DHWRecirControlTypeNone)
    args << arg

    arg = OpenStudio::Measure::OSArgument::makeStringArgument('hot_water_distribution_recirc_piping_length', true)
    arg.setDisplayName('Hot Water Distribution: Recirculation Piping Length')
    arg.setUnits('ft')
    arg.setDescription("If the distribution system is #{HPXML::DHWDistTypeRecirc}, the length of the recirculation piping.")
    arg.setDefaultValue(Constants.Auto)
    args << arg

    arg = OpenStudio::Measure::OSArgument::makeStringArgument('hot_water_distribution_recirc_branch_piping_length', true)
    arg.setDisplayName('Hot Water Distribution: Recirculation Branch Piping Length')
    arg.setUnits('ft')
    arg.setDescription("If the distribution system is #{HPXML::DHWDistTypeRecirc}, the length of the recirculation branch piping.")
    arg.setDefaultValue(Constants.Auto)
    args << arg

    arg = OpenStudio::Measure::OSArgument::makeStringArgument('hot_water_distribution_recirc_pump_power', true)
    arg.setDisplayName('Hot Water Distribution: Recirculation Pump Power')
    arg.setUnits('W')
    arg.setDescription("If the distribution system is #{HPXML::DHWDistTypeRecirc}, the recirculation pump power.")
    arg.setDefaultValue(Constants.Auto)
    args << arg

    arg = OpenStudio::Measure::OSArgument::makeStringArgument('hot_water_distribution_pipe_r', true)
    arg.setDisplayName('Hot Water Distribution: Pipe Insulation Nominal R-Value')
    arg.setUnits('h-ft^2-R/Btu')
    arg.setDescription('Nominal R-value of the pipe insulation.')
    arg.setDefaultValue(Constants.Auto)
    args << arg

    dwhr_facilities_connected_choices = OpenStudio::StringVector.new
    dwhr_facilities_connected_choices << 'none'
    dwhr_facilities_connected_choices << HPXML::DWHRFacilitiesConnectedOne
    dwhr_facilities_connected_choices << HPXML::DWHRFacilitiesConnectedAll

    arg = OpenStudio::Measure::OSArgument::makeChoiceArgument('dwhr_facilities_connected', dwhr_facilities_connected_choices, true)
    arg.setDisplayName('Drain Water Heat Recovery: Facilities Connected')
    arg.setDescription("Which facilities are connected for the drain water heat recovery. Use 'none' if there is no drain water heat recovery system.")
    arg.setDefaultValue('none')
    args << arg

    arg = OpenStudio::Measure::OSArgument::makeBoolArgument('dwhr_equal_flow', true)
    arg.setDisplayName('Drain Water Heat Recovery: Equal Flow')
    arg.setDescription('Whether the drain water heat recovery has equal flow.')
    arg.setDefaultValue(true)
    args << arg

    arg = OpenStudio::Measure::OSArgument::makeDoubleArgument('dwhr_efficiency', true)
    arg.setDisplayName('Drain Water Heat Recovery: Efficiency')
    arg.setUnits('Frac')
    arg.setDescription('The efficiency of the drain water heat recovery.')
    arg.setDefaultValue(0.55)
    args << arg

    arg = OpenStudio::Measure::OSArgument::makeBoolArgument('water_fixtures_shower_low_flow', true)
    arg.setDisplayName('Hot Water Fixtures: Is Shower Low Flow')
    arg.setDescription('Whether the shower fixture is low flow.')
    arg.setDefaultValue(false)
    args << arg

    arg = OpenStudio::Measure::OSArgument::makeBoolArgument('water_fixtures_sink_low_flow', true)
    arg.setDisplayName('Hot Water Fixtures: Is Sink Low Flow')
    arg.setDescription('Whether the sink fixture is low flow.')
    arg.setDefaultValue(false)
    args << arg

    arg = OpenStudio::Measure::OSArgument::makeDoubleArgument('water_fixtures_usage_multiplier', true)
    arg.setDisplayName('Hot Water Fixtures: Usage Multiplier')
    arg.setDescription('Multiplier on the hot water usage that can reflect, e.g., high/low usage occupants.')
    arg.setDefaultValue(1.0)
    args << arg

    solar_thermal_system_type_choices = OpenStudio::StringVector.new
    solar_thermal_system_type_choices << 'none'
    solar_thermal_system_type_choices << HPXML::SolarThermalSystemType

    solar_thermal_collector_loop_type_choices = OpenStudio::StringVector.new
    solar_thermal_collector_loop_type_choices << HPXML::SolarThermalLoopTypeDirect
    solar_thermal_collector_loop_type_choices << HPXML::SolarThermalLoopTypeIndirect
    solar_thermal_collector_loop_type_choices << HPXML::SolarThermalLoopTypeThermosyphon

    solar_thermal_collector_type_choices = OpenStudio::StringVector.new
    solar_thermal_collector_type_choices << HPXML::SolarThermalTypeEvacuatedTube
    solar_thermal_collector_type_choices << HPXML::SolarThermalTypeSingleGlazing
    solar_thermal_collector_type_choices << HPXML::SolarThermalTypeDoubleGlazing
    solar_thermal_collector_type_choices << HPXML::SolarThermalTypeICS

    arg = OpenStudio::Measure::OSArgument::makeChoiceArgument('solar_thermal_system_type', solar_thermal_system_type_choices, true)
    arg.setDisplayName('Solar Thermal: System Type')
    arg.setDescription("The type of solar thermal system. Use 'none' if there is no solar thermal system.")
    arg.setDefaultValue('none')
    args << arg

    arg = OpenStudio::Measure::OSArgument::makeDoubleArgument('solar_thermal_collector_area', true)
    arg.setDisplayName('Solar Thermal: Collector Area')
    arg.setUnits('ft^2')
    arg.setDescription('The collector area of the solar thermal system.')
    arg.setDefaultValue(40.0)
    args << arg

    arg = OpenStudio::Measure::OSArgument::makeChoiceArgument('solar_thermal_collector_loop_type', solar_thermal_collector_loop_type_choices, true)
    arg.setDisplayName('Solar Thermal: Collector Loop Type')
    arg.setDescription('The collector loop type of the solar thermal system.')
    arg.setDefaultValue(HPXML::SolarThermalLoopTypeDirect)
    args << arg

    arg = OpenStudio::Measure::OSArgument::makeChoiceArgument('solar_thermal_collector_type', solar_thermal_collector_type_choices, true)
    arg.setDisplayName('Solar Thermal: Collector Type')
    arg.setDescription('The collector type of the solar thermal system.')
    arg.setDefaultValue(HPXML::SolarThermalTypeEvacuatedTube)
    args << arg

    arg = OpenStudio::Measure::OSArgument::makeDoubleArgument('solar_thermal_collector_azimuth', true)
    arg.setDisplayName('Solar Thermal: Collector Azimuth')
    arg.setUnits('degrees')
    arg.setDescription('The collector azimuth of the solar thermal system. Azimuth is measured clockwise from north (e.g., North=0, East=90, South=180, West=270).')
    arg.setDefaultValue(180)
    args << arg

    arg = OpenStudio::Measure::OSArgument::makeStringArgument('solar_thermal_collector_tilt', true)
    arg.setDisplayName('Solar Thermal: Collector Tilt')
    arg.setUnits('degrees')
    arg.setDescription('The collector tilt of the solar thermal system. Can also enter, e.g., RoofPitch, RoofPitch+20, Latitude, Latitude-15, etc.')
    arg.setDefaultValue('RoofPitch')
    args << arg

    arg = OpenStudio::Measure::OSArgument::makeDoubleArgument('solar_thermal_collector_rated_optical_efficiency', true)
    arg.setDisplayName('Solar Thermal: Collector Rated Optical Efficiency')
    arg.setUnits('Frac')
    arg.setDescription('The collector rated optical efficiency of the solar thermal system.')
    arg.setDefaultValue(0.5)
    args << arg

    arg = OpenStudio::Measure::OSArgument::makeDoubleArgument('solar_thermal_collector_rated_thermal_losses', true)
    arg.setDisplayName('Solar Thermal: Collector Rated Thermal Losses')
    arg.setUnits('Frac')
    arg.setDescription('The collector rated thermal losses of the solar thermal system.')
    arg.setDefaultValue(0.2799)
    args << arg

    arg = OpenStudio::Measure::OSArgument::makeStringArgument('solar_thermal_storage_volume', true)
    arg.setDisplayName('Solar Thermal: Storage Volume')
    arg.setUnits('Frac')
    arg.setDescription('The storage volume of the solar thermal system.')
    arg.setDefaultValue(Constants.Auto)
    args << arg

    arg = OpenStudio::Measure::OSArgument::makeDoubleArgument('solar_thermal_solar_fraction', true)
    arg.setDisplayName('Solar Thermal: Solar Fraction')
    arg.setUnits('Frac')
    arg.setDescription('The solar fraction of the solar thermal system. If provided, overrides all other solar thermal inputs.')
    arg.setDefaultValue(0)
    args << arg

    pv_system_module_type_choices = OpenStudio::StringVector.new
    pv_system_module_type_choices << 'none'
    pv_system_module_type_choices << Constants.Auto
    pv_system_module_type_choices << HPXML::PVModuleTypeStandard
    pv_system_module_type_choices << HPXML::PVModuleTypePremium
    pv_system_module_type_choices << HPXML::PVModuleTypeThinFilm

    pv_system_location_choices = OpenStudio::StringVector.new
    pv_system_location_choices << Constants.Auto
    pv_system_location_choices << HPXML::LocationRoof
    pv_system_location_choices << HPXML::LocationGround

    pv_system_tracking_choices = OpenStudio::StringVector.new
    pv_system_tracking_choices << Constants.Auto
    pv_system_tracking_choices << HPXML::PVTrackingTypeFixed
    pv_system_tracking_choices << HPXML::PVTrackingType1Axis
    pv_system_tracking_choices << HPXML::PVTrackingType1AxisBacktracked
    pv_system_tracking_choices << HPXML::PVTrackingType2Axis

    arg = OpenStudio::Measure::OSArgument::makeChoiceArgument('pv_system_module_type', pv_system_module_type_choices, true)
    arg.setDisplayName('PV System: Module Type')
    arg.setDescription("Module type of the PV system. Use 'none' if there is no PV system.")
    arg.setDefaultValue('none')
    args << arg

    arg = OpenStudio::Measure::OSArgument::makeChoiceArgument('pv_system_location', pv_system_location_choices, true)
    arg.setDisplayName('PV System: Location')
    arg.setDescription('Location of the PV system.')
    arg.setDefaultValue(Constants.Auto)
    args << arg

    arg = OpenStudio::Measure::OSArgument::makeChoiceArgument('pv_system_tracking', pv_system_tracking_choices, true)
    arg.setDisplayName('PV System: Tracking')
    arg.setDescription('Tracking of the PV system.')
    arg.setDefaultValue(Constants.Auto)
    args << arg

    arg = OpenStudio::Measure::OSArgument::makeDoubleArgument('pv_system_array_azimuth', true)
    arg.setDisplayName('PV System: Array Azimuth')
    arg.setUnits('degrees')
    arg.setDescription('Array azimuth of the PV system. Azimuth is measured clockwise from north (e.g., North=0, East=90, South=180, West=270).')
    arg.setDefaultValue(180)
    args << arg

    arg = OpenStudio::Measure::OSArgument::makeStringArgument('pv_system_array_tilt', true)
    arg.setDisplayName('PV System: Array Tilt')
    arg.setUnits('degrees')
    arg.setDescription('Array tilt of the PV system. Can also enter, e.g., RoofPitch, RoofPitch+20, Latitude, Latitude-15, etc.')
    arg.setDefaultValue('RoofPitch')
    args << arg

    arg = OpenStudio::Measure::OSArgument::makeDoubleArgument('pv_system_max_power_output', true)
    arg.setDisplayName('PV System: Maximum Power Output')
    arg.setUnits('W')
    arg.setDescription('Maximum power output of the PV system. For a shared system, this is the total building maximum power output.')
    arg.setDefaultValue(4000)
    args << arg

    arg = OpenStudio::Measure::OSArgument::makeDoubleArgument('pv_system_inverter_efficiency', false)
    arg.setDisplayName('PV System: Inverter Efficiency')
    arg.setUnits('Frac')
    arg.setDescription('Inverter efficiency of the PV system. If there are two PV systems, this will apply to both.')
    args << arg

    arg = OpenStudio::Measure::OSArgument::makeDoubleArgument('pv_system_system_losses_fraction', false)
    arg.setDisplayName('PV System: System Losses Fraction')
    arg.setUnits('Frac')
    arg.setDescription('System losses fraction of the PV system. If there are two PV systems, this will apply to both.')
    args << arg

    arg = OpenStudio::Measure::OSArgument::makeIntegerArgument('pv_system_num_bedrooms_served', true)
    arg.setDisplayName('PV System: Number of Bedrooms Served')
    arg.setDescription("Number of bedrooms served by PV system. Ignored if #{HPXML::ResidentialTypeSFD}. Used to apportion PV generation to the unit of a SFA/MF building. If there are two PV systems, this will apply to both.")
    arg.setUnits('#')
    arg.setDefaultValue(3)
    args << arg

    arg = OpenStudio::Measure::OSArgument::makeChoiceArgument('pv_system_2_module_type', pv_system_module_type_choices, true)
    arg.setDisplayName('PV System 2: Module Type')
    arg.setDescription("Module type of the second PV system. Use 'none' if there is no PV system 2.")
    arg.setDefaultValue('none')
    args << arg

    arg = OpenStudio::Measure::OSArgument::makeChoiceArgument('pv_system_2_location', pv_system_location_choices, true)
    arg.setDisplayName('PV System 2: Location')
    arg.setDescription('Location of the second PV system.')
    arg.setDefaultValue(Constants.Auto)
    args << arg

    arg = OpenStudio::Measure::OSArgument::makeChoiceArgument('pv_system_2_tracking', pv_system_tracking_choices, true)
    arg.setDisplayName('PV System 2: Tracking')
    arg.setDescription('Tracking of the second PV system.')
    arg.setDefaultValue(Constants.Auto)
    args << arg

    arg = OpenStudio::Measure::OSArgument::makeDoubleArgument('pv_system_2_array_azimuth', true)
    arg.setDisplayName('PV System 2: Array Azimuth')
    arg.setUnits('degrees')
    arg.setDescription('Array azimuth of the second PV system. Azimuth is measured clockwise from north (e.g., North=0, East=90, South=180, West=270).')
    arg.setDefaultValue(180)
    args << arg

    arg = OpenStudio::Measure::OSArgument::makeStringArgument('pv_system_2_array_tilt', true)
    arg.setDisplayName('PV System 2: Array Tilt')
    arg.setUnits('degrees')
    arg.setDescription('Array tilt of the second PV system. Can also enter, e.g., RoofPitch, RoofPitch+20, Latitude, Latitude-15, etc.')
    arg.setDefaultValue('RoofPitch')
    args << arg

    arg = OpenStudio::Measure::OSArgument::makeDoubleArgument('pv_system_2_max_power_output', true)
    arg.setDisplayName('PV System 2: Maximum Power Output')
    arg.setUnits('W')
    arg.setDescription('Maximum power output of the second PV system. For a shared system, this is the total building maximum power output.')
    arg.setDefaultValue(4000)
    args << arg

    battery_location_choices = OpenStudio::StringVector.new
    battery_location_choices << Constants.Auto
    battery_location_choices << 'none'
    battery_location_choices << HPXML::LocationLivingSpace
    battery_location_choices << HPXML::LocationBasementConditioned
    battery_location_choices << HPXML::LocationBasementUnconditioned
    battery_location_choices << HPXML::LocationCrawlspaceVented
    battery_location_choices << HPXML::LocationCrawlspaceUnvented
    battery_location_choices << HPXML::LocationCrawlspaceConditioned
    battery_location_choices << HPXML::LocationAtticVented
    battery_location_choices << HPXML::LocationAtticUnvented
    battery_location_choices << HPXML::LocationGarage
    battery_location_choices << HPXML::LocationOutside

    arg = OpenStudio::Measure::OSArgument::makeChoiceArgument('battery_location', battery_location_choices, true)
    arg.setDisplayName('Battery: Location')
    arg.setDescription('The space type for the lithium ion battery location.')
    arg.setDefaultValue('none')
    args << arg

    arg = OpenStudio::Measure::OSArgument::makeStringArgument('battery_power', true)
    arg.setDisplayName('Battery: Rated Power Output')
    arg.setDescription('The rated power output of the lithium ion battery.')
    arg.setUnits('W')
    arg.setDefaultValue(Constants.Auto)
    args << arg

    arg = OpenStudio::Measure::OSArgument::makeStringArgument('battery_capacity', true)
    arg.setDisplayName('Battery: Nominal Capacity')
    arg.setDescription('The nominal capacity of the lithium ion battery.')
    arg.setUnits('kWh')
    arg.setDefaultValue(Constants.Auto)
    args << arg

    arg = OpenStudio::Measure::OSArgument::makeStringArgument('battery_usable_capacity', true)
    arg.setDisplayName('Battery: Usable Capacity')
    arg.setDescription('The usable capacity of the lithium ion battery.')
    arg.setUnits('kWh')
    arg.setDefaultValue(Constants.Auto)
    args << arg

    arg = OpenStudio::Measure::OSArgument::makeBoolArgument('lighting_present', false)
    arg.setDisplayName('Lighting: Present')
    arg.setDescription('Whether there is lighting energy use.')
    arg.setDefaultValue(true)
    args << arg

    arg = OpenStudio::Measure::OSArgument::makeDoubleArgument('lighting_interior_fraction_cfl', true)
    arg.setDisplayName('Lighting: Interior Fraction CFL')
    arg.setDescription('Fraction of all lamps (interior) that are compact fluorescent. Lighting not specified as CFL, LFL, or LED is assumed to be incandescent.')
    arg.setDefaultValue(0.1)
    args << arg

    arg = OpenStudio::Measure::OSArgument::makeDoubleArgument('lighting_interior_fraction_lfl', true)
    arg.setDisplayName('Lighting: Interior Fraction LFL')
    arg.setDescription('Fraction of all lamps (interior) that are linear fluorescent. Lighting not specified as CFL, LFL, or LED is assumed to be incandescent.')
    arg.setDefaultValue(0.0)
    args << arg

    arg = OpenStudio::Measure::OSArgument::makeDoubleArgument('lighting_interior_fraction_led', true)
    arg.setDisplayName('Lighting: Interior Fraction LED')
    arg.setDescription('Fraction of all lamps (interior) that are light emitting diodes. Lighting not specified as CFL, LFL, or LED is assumed to be incandescent.')
    arg.setDefaultValue(0.0)
    args << arg

    arg = OpenStudio::Measure::OSArgument::makeDoubleArgument('lighting_interior_usage_multiplier', true)
    arg.setDisplayName('Lighting: Interior Usage Multiplier')
    arg.setDescription('Multiplier on the lighting energy usage (interior) that can reflect, e.g., high/low usage occupants.')
    arg.setDefaultValue(1.0)
    args << arg

    arg = OpenStudio::Measure::OSArgument::makeDoubleArgument('lighting_exterior_fraction_cfl', true)
    arg.setDisplayName('Lighting: Exterior Fraction CFL')
    arg.setDescription('Fraction of all lamps (exterior) that are compact fluorescent. Lighting not specified as CFL, LFL, or LED is assumed to be incandescent.')
    arg.setDefaultValue(0.0)
    args << arg

    arg = OpenStudio::Measure::OSArgument::makeDoubleArgument('lighting_exterior_fraction_lfl', true)
    arg.setDisplayName('Lighting: Exterior Fraction LFL')
    arg.setDescription('Fraction of all lamps (exterior) that are linear fluorescent. Lighting not specified as CFL, LFL, or LED is assumed to be incandescent.')
    arg.setDefaultValue(0.0)
    args << arg

    arg = OpenStudio::Measure::OSArgument::makeDoubleArgument('lighting_exterior_fraction_led', true)
    arg.setDisplayName('Lighting: Exterior Fraction LED')
    arg.setDescription('Fraction of all lamps (exterior) that are light emitting diodes. Lighting not specified as CFL, LFL, or LED is assumed to be incandescent.')
    arg.setDefaultValue(0.0)
    args << arg

    arg = OpenStudio::Measure::OSArgument::makeDoubleArgument('lighting_exterior_usage_multiplier', true)
    arg.setDisplayName('Lighting: Exterior Usage Multiplier')
    arg.setDescription('Multiplier on the lighting energy usage (exterior) that can reflect, e.g., high/low usage occupants.')
    arg.setDefaultValue(1.0)
    args << arg

    arg = OpenStudio::Measure::OSArgument::makeDoubleArgument('lighting_garage_fraction_cfl', true)
    arg.setDisplayName('Lighting: Garage Fraction CFL')
    arg.setDescription('Fraction of all lamps (garage) that are compact fluorescent. Lighting not specified as CFL, LFL, or LED is assumed to be incandescent.')
    arg.setDefaultValue(0.0)
    args << arg

    arg = OpenStudio::Measure::OSArgument::makeDoubleArgument('lighting_garage_fraction_lfl', true)
    arg.setDisplayName('Lighting: Garage Fraction LFL')
    arg.setDescription('Fraction of all lamps (garage) that are linear fluorescent. Lighting not specified as CFL, LFL, or LED is assumed to be incandescent.')
    arg.setDefaultValue(0.0)
    args << arg

    arg = OpenStudio::Measure::OSArgument::makeDoubleArgument('lighting_garage_fraction_led', true)
    arg.setDisplayName('Lighting: Garage Fraction LED')
    arg.setDescription('Fraction of all lamps (garage) that are light emitting diodes. Lighting not specified as CFL, LFL, or LED is assumed to be incandescent.')
    arg.setDefaultValue(0.0)
    args << arg

    arg = OpenStudio::Measure::OSArgument::makeDoubleArgument('lighting_garage_usage_multiplier', true)
    arg.setDisplayName('Lighting: Garage Usage Multiplier')
    arg.setDescription('Multiplier on the lighting energy usage (garage) that can reflect, e.g., high/low usage occupants.')
    arg.setDefaultValue(1.0)
    args << arg

    arg = OpenStudio::Measure::OSArgument::makeBoolArgument('holiday_lighting_present', true)
    arg.setDisplayName('Holiday Lighting: Present')
    arg.setDescription('Whether there is holiday lighting.')
    arg.setDefaultValue(false)
    args << arg

    arg = OpenStudio::Measure::OSArgument::makeStringArgument('holiday_lighting_daily_kwh', true)
    arg.setDisplayName('Holiday Lighting: Daily Consumption')
    arg.setUnits('kWh/day')
    arg.setDescription('The daily energy consumption for holiday lighting (exterior).')
    arg.setDefaultValue(Constants.Auto)
    args << arg

    arg = OpenStudio::Measure::OSArgument::makeStringArgument('holiday_lighting_period', false)
    arg.setDisplayName('Holiday Lighting: Period')
    arg.setDescription('Enter a date like "Nov 25 - Jan 5".')
    args << arg

    dehumidifier_type_choices = OpenStudio::StringVector.new
    dehumidifier_type_choices << 'none'
    dehumidifier_type_choices << HPXML::DehumidifierTypePortable
    dehumidifier_type_choices << HPXML::DehumidifierTypeWholeHome

    dehumidifier_efficiency_type_choices = OpenStudio::StringVector.new
    dehumidifier_efficiency_type_choices << 'EnergyFactor'
    dehumidifier_efficiency_type_choices << 'IntegratedEnergyFactor'

    arg = OpenStudio::Measure::OSArgument::makeChoiceArgument('dehumidifier_type', dehumidifier_type_choices, true)
    arg.setDisplayName('Dehumidifier: Type')
    arg.setDescription('The type of dehumidifier.')
    arg.setDefaultValue('none')
    args << arg

    arg = OpenStudio::Measure::OSArgument::makeChoiceArgument('dehumidifier_efficiency_type', dehumidifier_efficiency_type_choices, true)
    arg.setDisplayName('Dehumidifier: Efficiency Type')
    arg.setDescription('The efficiency type of dehumidifier.')
    arg.setDefaultValue('IntegratedEnergyFactor')
    args << arg

    arg = OpenStudio::Measure::OSArgument::makeDoubleArgument('dehumidifier_efficiency', true)
    arg.setDisplayName('Dehumidifier: Efficiency')
    arg.setUnits('liters/kWh')
    arg.setDescription('The efficiency of the dehumidifier.')
    arg.setDefaultValue(1.5)
    args << arg

    arg = OpenStudio::Measure::OSArgument::makeDoubleArgument('dehumidifier_capacity', true)
    arg.setDisplayName('Dehumidifier: Capacity')
    arg.setDescription('The capacity (water removal rate) of the dehumidifier.')
    arg.setUnits('pint/day')
    arg.setDefaultValue(40)
    args << arg

    arg = OpenStudio::Measure::OSArgument::makeDoubleArgument('dehumidifier_rh_setpoint', true)
    arg.setDisplayName('Dehumidifier: Relative Humidity Setpoint')
    arg.setDescription('The relative humidity setpoint of the dehumidifier.')
    arg.setUnits('Frac')
    arg.setDefaultValue(0.5)
    args << arg

    arg = OpenStudio::Measure::OSArgument::makeDoubleArgument('dehumidifier_fraction_dehumidification_load_served', true)
    arg.setDisplayName('Dehumidifier: Fraction Dehumidification Load Served')
    arg.setDescription('The dehumidification load served fraction of the dehumidifier.')
    arg.setUnits('Frac')
    arg.setDefaultValue(1)
    args << arg

    appliance_location_choices = OpenStudio::StringVector.new
    appliance_location_choices << Constants.Auto
    appliance_location_choices << 'none'
    appliance_location_choices << HPXML::LocationLivingSpace
    appliance_location_choices << HPXML::LocationBasementConditioned
    appliance_location_choices << HPXML::LocationBasementUnconditioned
    appliance_location_choices << HPXML::LocationGarage
    appliance_location_choices << HPXML::LocationOtherHousingUnit
    appliance_location_choices << HPXML::LocationOtherHeatedSpace
    appliance_location_choices << HPXML::LocationOtherMultifamilyBufferSpace
    appliance_location_choices << HPXML::LocationOtherNonFreezingSpace

    clothes_washer_efficiency_type_choices = OpenStudio::StringVector.new
    clothes_washer_efficiency_type_choices << 'ModifiedEnergyFactor'
    clothes_washer_efficiency_type_choices << 'IntegratedModifiedEnergyFactor'

    arg = OpenStudio::Measure::OSArgument::makeChoiceArgument('clothes_washer_location', appliance_location_choices, true)
    arg.setDisplayName('Clothes Washer: Location')
    arg.setDescription('The space type for the clothes washer location.')
    arg.setDefaultValue(Constants.Auto)
    args << arg

    arg = OpenStudio::Measure::OSArgument::makeChoiceArgument('clothes_washer_efficiency_type', clothes_washer_efficiency_type_choices, true)
    arg.setDisplayName('Clothes Washer: Efficiency Type')
    arg.setDescription('The efficiency type of the clothes washer.')
    arg.setDefaultValue('IntegratedModifiedEnergyFactor')
    args << arg

    arg = OpenStudio::Measure::OSArgument::makeStringArgument('clothes_washer_efficiency', true)
    arg.setDisplayName('Clothes Washer: Efficiency')
    arg.setUnits('ft^3/kWh-cyc')
    arg.setDescription('The efficiency of the clothes washer.')
    arg.setDefaultValue(Constants.Auto)
    args << arg

    arg = OpenStudio::Measure::OSArgument::makeStringArgument('clothes_washer_rated_annual_kwh', true)
    arg.setDisplayName('Clothes Washer: Rated Annual Consumption')
    arg.setUnits('kWh/yr')
    arg.setDescription('The annual energy consumed by the clothes washer, as rated, obtained from the EnergyGuide label. This includes both the appliance electricity consumption and the energy required for water heating.')
    arg.setDefaultValue(Constants.Auto)
    args << arg

    arg = OpenStudio::Measure::OSArgument::makeStringArgument('clothes_washer_label_electric_rate', true)
    arg.setDisplayName('Clothes Washer: Label Electric Rate')
    arg.setUnits('$/kWh')
    arg.setDescription('The annual energy consumed by the clothes washer, as rated, obtained from the EnergyGuide label. This includes both the appliance electricity consumption and the energy required for water heating.')
    arg.setDefaultValue(Constants.Auto)
    args << arg

    arg = OpenStudio::Measure::OSArgument::makeStringArgument('clothes_washer_label_gas_rate', true)
    arg.setDisplayName('Clothes Washer: Label Gas Rate')
    arg.setUnits('$/therm')
    arg.setDescription('The annual energy consumed by the clothes washer, as rated, obtained from the EnergyGuide label. This includes both the appliance electricity consumption and the energy required for water heating.')
    arg.setDefaultValue(Constants.Auto)
    args << arg

    arg = OpenStudio::Measure::OSArgument::makeStringArgument('clothes_washer_label_annual_gas_cost', true)
    arg.setDisplayName('Clothes Washer: Label Annual Cost with Gas DHW')
    arg.setUnits('$')
    arg.setDescription('The annual cost of using the system under test conditions. Input is obtained from the EnergyGuide label.')
    arg.setDefaultValue(Constants.Auto)
    args << arg

    arg = OpenStudio::Measure::OSArgument::makeStringArgument('clothes_washer_label_usage', true)
    arg.setDisplayName('Clothes Washer: Label Usage')
    arg.setUnits('cyc/wk')
    arg.setDescription('The clothes washer loads per week.')
    arg.setDefaultValue(Constants.Auto)
    args << arg

    arg = OpenStudio::Measure::OSArgument::makeStringArgument('clothes_washer_capacity', true)
    arg.setDisplayName('Clothes Washer: Drum Volume')
    arg.setUnits('ft^3')
    arg.setDescription("Volume of the washer drum. Obtained from the EnergyStar website or the manufacturer's literature.")
    arg.setDefaultValue(Constants.Auto)
    args << arg

    arg = OpenStudio::Measure::OSArgument::makeDoubleArgument('clothes_washer_usage_multiplier', true)
    arg.setDisplayName('Clothes Washer: Usage Multiplier')
    arg.setDescription('Multiplier on the clothes washer energy and hot water usage that can reflect, e.g., high/low usage occupants.')
    arg.setDefaultValue(1.0)
    args << arg

    arg = OpenStudio::Measure::OSArgument::makeChoiceArgument('clothes_dryer_location', appliance_location_choices, true)
    arg.setDisplayName('Clothes Dryer: Location')
    arg.setDescription('The space type for the clothes dryer location.')
    arg.setDefaultValue(Constants.Auto)
    args << arg

    clothes_dryer_fuel_choices = OpenStudio::StringVector.new
    clothes_dryer_fuel_choices << HPXML::FuelTypeElectricity
    clothes_dryer_fuel_choices << HPXML::FuelTypeNaturalGas
    clothes_dryer_fuel_choices << HPXML::FuelTypeOil
    clothes_dryer_fuel_choices << HPXML::FuelTypePropane
    clothes_dryer_fuel_choices << HPXML::FuelTypeWoodCord
    clothes_dryer_fuel_choices << HPXML::FuelTypeCoal

    clothes_dryer_efficiency_type_choices = OpenStudio::StringVector.new
    clothes_dryer_efficiency_type_choices << 'EnergyFactor'
    clothes_dryer_efficiency_type_choices << 'CombinedEnergyFactor'

    arg = OpenStudio::Measure::OSArgument::makeChoiceArgument('clothes_dryer_fuel_type', clothes_dryer_fuel_choices, true)
    arg.setDisplayName('Clothes Dryer: Fuel Type')
    arg.setDescription('Type of fuel used by the clothes dryer.')
    arg.setDefaultValue(HPXML::FuelTypeNaturalGas)
    args << arg

    arg = OpenStudio::Measure::OSArgument::makeChoiceArgument('clothes_dryer_efficiency_type', clothes_dryer_efficiency_type_choices, true)
    arg.setDisplayName('Clothes Dryer: Efficiency Type')
    arg.setDescription('The efficiency type of the clothes dryer.')
    arg.setDefaultValue('CombinedEnergyFactor')
    args << arg

    arg = OpenStudio::Measure::OSArgument::makeStringArgument('clothes_dryer_efficiency', true)
    arg.setDisplayName('Clothes Dryer: Efficiency')
    arg.setUnits('lb/kWh')
    arg.setDescription('The efficiency of the clothes dryer.')
    arg.setDefaultValue(Constants.Auto)
    args << arg

    arg = OpenStudio::Measure::OSArgument::makeStringArgument('clothes_dryer_vented_flow_rate', true)
    arg.setDisplayName('Clothes Dryer: Vented Flow Rate')
    arg.setDescription('The exhaust flow rate of the vented clothes dryer.')
    arg.setUnits('CFM')
    arg.setDefaultValue(Constants.Auto)
    args << arg

    arg = OpenStudio::Measure::OSArgument::makeDoubleArgument('clothes_dryer_usage_multiplier', true)
    arg.setDisplayName('Clothes Dryer: Usage Multiplier')
    arg.setDescription('Multiplier on the clothes dryer energy usage that can reflect, e.g., high/low usage occupants.')
    arg.setDefaultValue(1.0)
    args << arg

    arg = OpenStudio::Measure::OSArgument::makeChoiceArgument('dishwasher_location', appliance_location_choices, true)
    arg.setDisplayName('Dishwasher: Location')
    arg.setDescription('The space type for the dishwasher location.')
    arg.setDefaultValue(Constants.Auto)
    args << arg

    dishwasher_efficiency_type_choices = OpenStudio::StringVector.new
    dishwasher_efficiency_type_choices << 'RatedAnnualkWh'
    dishwasher_efficiency_type_choices << 'EnergyFactor'

    arg = OpenStudio::Measure::OSArgument::makeChoiceArgument('dishwasher_efficiency_type', dishwasher_efficiency_type_choices, true)
    arg.setDisplayName('Dishwasher: Efficiency Type')
    arg.setDescription('The efficiency type of dishwasher.')
    arg.setDefaultValue('RatedAnnualkWh')
    args << arg

    arg = OpenStudio::Measure::OSArgument::makeStringArgument('dishwasher_efficiency', true)
    arg.setDisplayName('Dishwasher: Efficiency')
    arg.setUnits('RatedAnnualkWh or EnergyFactor')
    arg.setDescription('The efficiency of the dishwasher.')
    arg.setDefaultValue(Constants.Auto)
    args << arg

    arg = OpenStudio::Measure::OSArgument::makeStringArgument('dishwasher_label_electric_rate', true)
    arg.setDisplayName('Dishwasher: Label Electric Rate')
    arg.setUnits('$/kWh')
    arg.setDescription('The label electric rate of the dishwasher.')
    arg.setDefaultValue(Constants.Auto)
    args << arg

    arg = OpenStudio::Measure::OSArgument::makeStringArgument('dishwasher_label_gas_rate', true)
    arg.setDisplayName('Dishwasher: Label Gas Rate')
    arg.setUnits('$/therm')
    arg.setDescription('The label gas rate of the dishwasher.')
    arg.setDefaultValue(Constants.Auto)
    args << arg

    arg = OpenStudio::Measure::OSArgument::makeStringArgument('dishwasher_label_annual_gas_cost', true)
    arg.setDisplayName('Dishwasher: Label Annual Gas Cost')
    arg.setUnits('$')
    arg.setDescription('The label annual gas cost of the dishwasher.')
    arg.setDefaultValue(Constants.Auto)
    args << arg

    arg = OpenStudio::Measure::OSArgument::makeStringArgument('dishwasher_label_usage', true)
    arg.setDisplayName('Dishwasher: Label Usage')
    arg.setUnits('cyc/wk')
    arg.setDescription('The dishwasher loads per week.')
    arg.setDefaultValue(Constants.Auto)
    args << arg

    arg = OpenStudio::Measure::OSArgument::makeStringArgument('dishwasher_place_setting_capacity', true)
    arg.setDisplayName('Dishwasher: Number of Place Settings')
    arg.setUnits('#')
    arg.setDescription("The number of place settings for the unit. Data obtained from manufacturer's literature.")
    arg.setDefaultValue(Constants.Auto)
    args << arg

    arg = OpenStudio::Measure::OSArgument::makeDoubleArgument('dishwasher_usage_multiplier', true)
    arg.setDisplayName('Dishwasher: Usage Multiplier')
    arg.setDescription('Multiplier on the dishwasher energy usage that can reflect, e.g., high/low usage occupants.')
    arg.setDefaultValue(1.0)
    args << arg

    arg = OpenStudio::Measure::OSArgument::makeChoiceArgument('refrigerator_location', appliance_location_choices, true)
    arg.setDisplayName('Refrigerator: Location')
    arg.setDescription('The space type for the refrigerator location.')
    arg.setDefaultValue(Constants.Auto)
    args << arg

    arg = OpenStudio::Measure::OSArgument::makeStringArgument('refrigerator_rated_annual_kwh', true)
    arg.setDisplayName('Refrigerator: Rated Annual Consumption')
    arg.setUnits('kWh/yr')
    arg.setDescription('The EnergyGuide rated annual energy consumption for a refrigerator.')
    arg.setDefaultValue(Constants.Auto)
    args << arg

    arg = OpenStudio::Measure::OSArgument::makeDoubleArgument('refrigerator_usage_multiplier', true)
    arg.setDisplayName('Refrigerator: Usage Multiplier')
    arg.setDescription('Multiplier on the refrigerator energy usage that can reflect, e.g., high/low usage occupants.')
    arg.setDefaultValue(1.0)
    args << arg

    arg = OpenStudio::Measure::OSArgument::makeChoiceArgument('extra_refrigerator_location', appliance_location_choices, true)
    arg.setDisplayName('Extra Refrigerator: Location')
    arg.setDescription('The space type for the extra refrigerator location.')
    arg.setDefaultValue('none')
    args << arg

    arg = OpenStudio::Measure::OSArgument::makeStringArgument('extra_refrigerator_rated_annual_kwh', true)
    arg.setDisplayName('Extra Refrigerator: Rated Annual Consumption')
    arg.setUnits('kWh/yr')
    arg.setDescription('The EnergyGuide rated annual energy consumption for an extra rrefrigerator.')
    arg.setDefaultValue(Constants.Auto)
    args << arg

    arg = OpenStudio::Measure::OSArgument::makeDoubleArgument('extra_refrigerator_usage_multiplier', true)
    arg.setDisplayName('Extra Refrigerator: Usage Multiplier')
    arg.setDescription('Multiplier on the extra refrigerator energy usage that can reflect, e.g., high/low usage occupants.')
    arg.setDefaultValue(1.0)
    args << arg

    arg = OpenStudio::Measure::OSArgument::makeChoiceArgument('freezer_location', appliance_location_choices, true)
    arg.setDisplayName('Freezer: Location')
    arg.setDescription('The space type for the freezer location.')
    arg.setDefaultValue('none')
    args << arg

    arg = OpenStudio::Measure::OSArgument::makeStringArgument('freezer_rated_annual_kwh', true)
    arg.setDisplayName('Freezer: Rated Annual Consumption')
    arg.setUnits('kWh/yr')
    arg.setDescription('The EnergyGuide rated annual energy consumption for a freezer.')
    arg.setDefaultValue(Constants.Auto)
    args << arg

    arg = OpenStudio::Measure::OSArgument::makeDoubleArgument('freezer_usage_multiplier', true)
    arg.setDisplayName('Freezer: Usage Multiplier')
    arg.setDescription('Multiplier on the freezer energy usage that can reflect, e.g., high/low usage occupants.')
    arg.setDefaultValue(1.0)
    args << arg

    cooking_range_oven_fuel_choices = OpenStudio::StringVector.new
    cooking_range_oven_fuel_choices << HPXML::FuelTypeElectricity
    cooking_range_oven_fuel_choices << HPXML::FuelTypeNaturalGas
    cooking_range_oven_fuel_choices << HPXML::FuelTypeOil
    cooking_range_oven_fuel_choices << HPXML::FuelTypePropane
    cooking_range_oven_fuel_choices << HPXML::FuelTypeWoodCord
    cooking_range_oven_fuel_choices << HPXML::FuelTypeCoal

    arg = OpenStudio::Measure::OSArgument::makeChoiceArgument('cooking_range_oven_location', appliance_location_choices, true)
    arg.setDisplayName('Cooking Range/Oven: Location')
    arg.setDescription('The space type for the cooking range/oven location.')
    arg.setDefaultValue(Constants.Auto)
    args << arg

    arg = OpenStudio::Measure::OSArgument::makeChoiceArgument('cooking_range_oven_fuel_type', cooking_range_oven_fuel_choices, true)
    arg.setDisplayName('Cooking Range/Oven: Fuel Type')
    arg.setDescription('Type of fuel used by the cooking range/oven.')
    arg.setDefaultValue(HPXML::FuelTypeNaturalGas)
    args << arg

    arg = OpenStudio::Measure::OSArgument::makeBoolArgument('cooking_range_oven_is_induction', false)
    arg.setDisplayName('Cooking Range/Oven: Is Induction')
    arg.setDescription('Whether the cooking range is induction.')
    args << arg

    arg = OpenStudio::Measure::OSArgument::makeBoolArgument('cooking_range_oven_is_convection', false)
    arg.setDisplayName('Cooking Range/Oven: Is Convection')
    arg.setDescription('Whether the oven is convection.')
    args << arg

    arg = OpenStudio::Measure::OSArgument::makeDoubleArgument('cooking_range_oven_usage_multiplier', true)
    arg.setDisplayName('Cooking Range/Oven: Usage Multiplier')
    arg.setDescription('Multiplier on the cooking range/oven energy usage that can reflect, e.g., high/low usage occupants.')
    arg.setDefaultValue(1.0)
    args << arg

    arg = OpenStudio::Measure::OSArgument::makeBoolArgument('ceiling_fan_present', true)
    arg.setDisplayName('Ceiling Fan: Present')
    arg.setDescription('Whether there is are any ceiling fans.')
    arg.setDefaultValue(true)
    args << arg

    arg = OpenStudio::Measure::OSArgument::makeStringArgument('ceiling_fan_efficiency', true)
    arg.setDisplayName('Ceiling Fan: Efficiency')
    arg.setUnits('CFM/W')
    arg.setDescription('The efficiency rating of the ceiling fan(s) at medium speed.')
    arg.setDefaultValue(Constants.Auto)
    args << arg

    arg = OpenStudio::Measure::OSArgument::makeStringArgument('ceiling_fan_quantity', true)
    arg.setDisplayName('Ceiling Fan: Quantity')
    arg.setUnits('#')
    arg.setDescription('Total number of ceiling fans.')
    arg.setDefaultValue(Constants.Auto)
    args << arg

    arg = OpenStudio::Measure::OSArgument::makeDoubleArgument('ceiling_fan_cooling_setpoint_temp_offset', true)
    arg.setDisplayName('Ceiling Fan: Cooling Setpoint Temperature Offset')
    arg.setUnits('deg-F')
    arg.setDescription('The setpoint temperature offset during cooling season for the ceiling fan(s). Only applies if ceiling fan quantity is greater than zero.')
    arg.setDefaultValue(0.0)
    args << arg

    arg = OpenStudio::Measure::OSArgument::makeBoolArgument('misc_plug_loads_television_present', true)
    arg.setDisplayName('Misc Plug Loads: Television Present')
    arg.setDescription('Whether there are televisions.')
    arg.setDefaultValue(true)
    args << arg

    arg = OpenStudio::Measure::OSArgument::makeStringArgument('misc_plug_loads_television_annual_kwh', true)
    arg.setDisplayName('Misc Plug Loads: Television Annual kWh')
    arg.setDescription('The annual energy consumption of the television plug loads.')
    arg.setUnits('kWh/yr')
    arg.setDefaultValue(Constants.Auto)
    args << arg

    arg = OpenStudio::Measure::OSArgument::makeDoubleArgument('misc_plug_loads_television_usage_multiplier', true)
    arg.setDisplayName('Misc Plug Loads: Television Usage Multiplier')
    arg.setDescription('Multiplier on the television energy usage that can reflect, e.g., high/low usage occupants.')
    arg.setDefaultValue(1.0)
    args << arg

    arg = OpenStudio::Measure::OSArgument::makeStringArgument('misc_plug_loads_other_annual_kwh', true)
    arg.setDisplayName('Misc Plug Loads: Other Annual kWh')
    arg.setDescription('The annual energy consumption of the other residual plug loads.')
    arg.setUnits('kWh/yr')
    arg.setDefaultValue(Constants.Auto)
    args << arg

    arg = OpenStudio::Measure::OSArgument::makeStringArgument('misc_plug_loads_other_frac_sensible', true)
    arg.setDisplayName('Misc Plug Loads: Other Sensible Fraction')
    arg.setDescription("Fraction of other residual plug loads' internal gains that are sensible.")
    arg.setUnits('Frac')
    arg.setDefaultValue(Constants.Auto)
    args << arg

    arg = OpenStudio::Measure::OSArgument::makeStringArgument('misc_plug_loads_other_frac_latent', true)
    arg.setDisplayName('Misc Plug Loads: Other Latent Fraction')
    arg.setDescription("Fraction of other residual plug loads' internal gains that are latent.")
    arg.setUnits('Frac')
    arg.setDefaultValue(Constants.Auto)
    args << arg

    arg = OpenStudio::Measure::OSArgument::makeDoubleArgument('misc_plug_loads_other_usage_multiplier', true)
    arg.setDisplayName('Misc Plug Loads: Other Usage Multiplier')
    arg.setDescription('Multiplier on the other energy usage that can reflect, e.g., high/low usage occupants.')
    arg.setDefaultValue(1.0)
    args << arg

    arg = OpenStudio::Measure::OSArgument::makeBoolArgument('misc_plug_loads_well_pump_present', true)
    arg.setDisplayName('Misc Plug Loads: Well Pump Present')
    arg.setDescription('Whether there is a well pump.')
    arg.setDefaultValue(false)
    args << arg

    arg = OpenStudio::Measure::OSArgument::makeStringArgument('misc_plug_loads_well_pump_annual_kwh', true)
    arg.setDisplayName('Misc Plug Loads: Well Pump Annual kWh')
    arg.setDescription('The annual energy consumption of the well pump plug loads.')
    arg.setUnits('kWh/yr')
    arg.setDefaultValue(Constants.Auto)
    args << arg

    arg = OpenStudio::Measure::OSArgument::makeDoubleArgument('misc_plug_loads_well_pump_usage_multiplier', true)
    arg.setDisplayName('Misc Plug Loads: Well Pump Usage Multiplier')
    arg.setDescription('Multiplier on the well pump energy usage that can reflect, e.g., high/low usage occupants.')
    arg.setDefaultValue(1.0)
    args << arg

    arg = OpenStudio::Measure::OSArgument::makeBoolArgument('misc_plug_loads_vehicle_present', true)
    arg.setDisplayName('Misc Plug Loads: Vehicle Present')
    arg.setDescription('Whether there is an electric vehicle.')
    arg.setDefaultValue(false)
    args << arg

    arg = OpenStudio::Measure::OSArgument::makeStringArgument('misc_plug_loads_vehicle_annual_kwh', true)
    arg.setDisplayName('Misc Plug Loads: Vehicle Annual kWh')
    arg.setDescription('The annual energy consumption of the electric vehicle plug loads.')
    arg.setUnits('kWh/yr')
    arg.setDefaultValue(Constants.Auto)
    args << arg

    arg = OpenStudio::Measure::OSArgument::makeDoubleArgument('misc_plug_loads_vehicle_usage_multiplier', true)
    arg.setDisplayName('Misc Plug Loads: Vehicle Usage Multiplier')
    arg.setDescription('Multiplier on the electric vehicle energy usage that can reflect, e.g., high/low usage occupants.')
    arg.setDefaultValue(1.0)
    args << arg

    misc_fuel_loads_fuel_choices = OpenStudio::StringVector.new
    misc_fuel_loads_fuel_choices << HPXML::FuelTypeNaturalGas
    misc_fuel_loads_fuel_choices << HPXML::FuelTypeOil
    misc_fuel_loads_fuel_choices << HPXML::FuelTypePropane
    misc_fuel_loads_fuel_choices << HPXML::FuelTypeWoodCord
    misc_fuel_loads_fuel_choices << HPXML::FuelTypeWoodPellets

    misc_fuel_loads_location_choices = OpenStudio::StringVector.new
    misc_fuel_loads_location_choices << Constants.Auto
    misc_fuel_loads_location_choices << HPXML::LocationInterior
    misc_fuel_loads_location_choices << HPXML::LocationExterior

    arg = OpenStudio::Measure::OSArgument::makeBoolArgument('misc_fuel_loads_grill_present', true)
    arg.setDisplayName('Misc Fuel Loads: Grill Present')
    arg.setDescription('Whether there is a fuel loads grill.')
    arg.setDefaultValue(false)
    args << arg

    arg = OpenStudio::Measure::OSArgument::makeChoiceArgument('misc_fuel_loads_grill_fuel_type', misc_fuel_loads_fuel_choices, true)
    arg.setDisplayName('Misc Fuel Loads: Grill Fuel Type')
    arg.setDescription('The fuel type of the fuel loads grill.')
    arg.setDefaultValue(HPXML::FuelTypeNaturalGas)
    args << arg

    arg = OpenStudio::Measure::OSArgument::makeStringArgument('misc_fuel_loads_grill_annual_therm', true)
    arg.setDisplayName('Misc Fuel Loads: Grill Annual therm')
    arg.setDescription('The annual energy consumption of the fuel loads grill.')
    arg.setUnits('therm/yr')
    arg.setDefaultValue(Constants.Auto)
    args << arg

    arg = OpenStudio::Measure::OSArgument::makeDoubleArgument('misc_fuel_loads_grill_usage_multiplier', true)
    arg.setDisplayName('Misc Fuel Loads: Grill Usage Multiplier')
    arg.setDescription('Multiplier on the fuel loads grill energy usage that can reflect, e.g., high/low usage occupants.')
    arg.setDefaultValue(0.0)
    args << arg

    arg = OpenStudio::Measure::OSArgument::makeBoolArgument('misc_fuel_loads_lighting_present', true)
    arg.setDisplayName('Misc Fuel Loads: Lighting Present')
    arg.setDescription('Whether there is fuel loads lighting.')
    arg.setDefaultValue(false)
    args << arg

    arg = OpenStudio::Measure::OSArgument::makeChoiceArgument('misc_fuel_loads_lighting_fuel_type', misc_fuel_loads_fuel_choices, true)
    arg.setDisplayName('Misc Fuel Loads: Lighting Fuel Type')
    arg.setDescription('The fuel type of the fuel loads lighting.')
    arg.setDefaultValue(HPXML::FuelTypeNaturalGas)
    args << arg

    arg = OpenStudio::Measure::OSArgument::makeStringArgument('misc_fuel_loads_lighting_annual_therm', true)
    arg.setDisplayName('Misc Fuel Loads: Lighting Annual therm')
    arg.setDescription('The annual energy consumption of the fuel loads lighting.')
    arg.setUnits('therm/yr')
    arg.setDefaultValue(Constants.Auto)
    args << arg

    arg = OpenStudio::Measure::OSArgument::makeDoubleArgument('misc_fuel_loads_lighting_usage_multiplier', true)
    arg.setDisplayName('Misc Fuel Loads: Lighting Usage Multiplier')
    arg.setDescription('Multiplier on the fuel loads lighting energy usage that can reflect, e.g., high/low usage occupants.')
    arg.setDefaultValue(0.0)
    args << arg

    arg = OpenStudio::Measure::OSArgument::makeBoolArgument('misc_fuel_loads_fireplace_present', true)
    arg.setDisplayName('Misc Fuel Loads: Fireplace Present')
    arg.setDescription('Whether there is fuel loads fireplace.')
    arg.setDefaultValue(false)
    args << arg

    arg = OpenStudio::Measure::OSArgument::makeChoiceArgument('misc_fuel_loads_fireplace_fuel_type', misc_fuel_loads_fuel_choices, true)
    arg.setDisplayName('Misc Fuel Loads: Fireplace Fuel Type')
    arg.setDescription('The fuel type of the fuel loads fireplace.')
    arg.setDefaultValue(HPXML::FuelTypeNaturalGas)
    args << arg

    arg = OpenStudio::Measure::OSArgument::makeStringArgument('misc_fuel_loads_fireplace_annual_therm', true)
    arg.setDisplayName('Misc Fuel Loads: Fireplace Annual therm')
    arg.setDescription('The annual energy consumption of the fuel loads fireplace.')
    arg.setUnits('therm/yr')
    arg.setDefaultValue(Constants.Auto)
    args << arg

    arg = OpenStudio::Measure::OSArgument::makeStringArgument('misc_fuel_loads_fireplace_frac_sensible', true)
    arg.setDisplayName('Misc Fuel Loads: Fireplace Sensible Fraction')
    arg.setDescription("Fraction of fireplace residual fuel loads' internal gains that are sensible.")
    arg.setUnits('Frac')
    arg.setDefaultValue(Constants.Auto)
    args << arg

    arg = OpenStudio::Measure::OSArgument::makeStringArgument('misc_fuel_loads_fireplace_frac_latent', true)
    arg.setDisplayName('Misc Fuel Loads: Fireplace Latent Fraction')
    arg.setDescription("Fraction of fireplace residual fuel loads' internal gains that are latent.")
    arg.setUnits('Frac')
    arg.setDefaultValue(Constants.Auto)
    args << arg

    arg = OpenStudio::Measure::OSArgument::makeDoubleArgument('misc_fuel_loads_fireplace_usage_multiplier', true)
    arg.setDisplayName('Misc Fuel Loads: Fireplace Usage Multiplier')
    arg.setDescription('Multiplier on the fuel loads fireplace energy usage that can reflect, e.g., high/low usage occupants.')
    arg.setDefaultValue(0.0)
    args << arg

    heater_type_choices = OpenStudio::StringVector.new
    heater_type_choices << HPXML::TypeNone
    heater_type_choices << HPXML::HeaterTypeElectricResistance
    heater_type_choices << HPXML::HeaterTypeGas
    heater_type_choices << HPXML::HeaterTypeHeatPump

    arg = OpenStudio::Measure::OSArgument::makeBoolArgument('pool_present', true)
    arg.setDisplayName('Pool: Present')
    arg.setDescription('Whether there is a pool.')
    arg.setDefaultValue(false)
    args << arg

    arg = OpenStudio::Measure::OSArgument::makeStringArgument('pool_pump_annual_kwh', true)
    arg.setDisplayName('Pool: Pump Annual kWh')
    arg.setDescription('The annual energy consumption of the pool pump.')
    arg.setUnits('kWh/yr')
    arg.setDefaultValue(Constants.Auto)
    args << arg

    arg = OpenStudio::Measure::OSArgument::makeDoubleArgument('pool_pump_usage_multiplier', true)
    arg.setDisplayName('Pool: Pump Usage Multiplier')
    arg.setDescription('Multiplier on the pool pump energy usage that can reflect, e.g., high/low usage occupants.')
    arg.setDefaultValue(1.0)
    args << arg

    arg = OpenStudio::Measure::OSArgument::makeChoiceArgument('pool_heater_type', heater_type_choices, true)
    arg.setDisplayName('Pool: Heater Type')
    arg.setDescription("The type of pool heater. Use 'none' if there is no pool heater.")
    arg.setDefaultValue(HPXML::TypeNone)
    args << arg

    arg = OpenStudio::Measure::OSArgument::makeStringArgument('pool_heater_annual_kwh', true)
    arg.setDisplayName('Pool: Heater Annual kWh')
    arg.setDescription("The annual energy consumption of the #{HPXML::HeaterTypeElectricResistance} pool heater.")
    arg.setUnits('kWh/yr')
    arg.setDefaultValue(Constants.Auto)
    args << arg

    arg = OpenStudio::Measure::OSArgument::makeStringArgument('pool_heater_annual_therm', true)
    arg.setDisplayName('Pool: Heater Annual therm')
    arg.setDescription("The annual energy consumption of the #{HPXML::HeaterTypeGas} pool heater.")
    arg.setUnits('therm/yr')
    arg.setDefaultValue(Constants.Auto)
    args << arg

    arg = OpenStudio::Measure::OSArgument::makeDoubleArgument('pool_heater_usage_multiplier', true)
    arg.setDisplayName('Pool: Heater Usage Multiplier')
    arg.setDescription('Multiplier on the pool heater energy usage that can reflect, e.g., high/low usage occupants.')
    arg.setDefaultValue(1.0)
    args << arg

    arg = OpenStudio::Measure::OSArgument::makeBoolArgument('hot_tub_present', true)
    arg.setDisplayName('Hot Tub: Present')
    arg.setDescription('Whether there is a hot tub.')
    arg.setDefaultValue(false)
    args << arg

    arg = OpenStudio::Measure::OSArgument::makeStringArgument('hot_tub_pump_annual_kwh', true)
    arg.setDisplayName('Hot Tub: Pump Annual kWh')
    arg.setDescription('The annual energy consumption of the hot tub pump.')
    arg.setUnits('kWh/yr')
    arg.setDefaultValue(Constants.Auto)
    args << arg

    arg = OpenStudio::Measure::OSArgument::makeDoubleArgument('hot_tub_pump_usage_multiplier', true)
    arg.setDisplayName('Hot Tub: Pump Usage Multiplier')
    arg.setDescription('Multiplier on the hot tub pump energy usage that can reflect, e.g., high/low usage occupants.')
    arg.setDefaultValue(1.0)
    args << arg

    arg = OpenStudio::Measure::OSArgument::makeChoiceArgument('hot_tub_heater_type', heater_type_choices, true)
    arg.setDisplayName('Hot Tub: Heater Type')
    arg.setDescription("The type of hot tub heater. Use 'none' if there is no hot tub heater.")
    arg.setDefaultValue(HPXML::TypeNone)
    args << arg

    arg = OpenStudio::Measure::OSArgument::makeStringArgument('hot_tub_heater_annual_kwh', true)
    arg.setDisplayName('Hot Tub: Heater Annual kWh')
    arg.setDescription("The annual energy consumption of the #{HPXML::HeaterTypeElectricResistance} hot tub heater.")
    arg.setUnits('kWh/yr')
    arg.setDefaultValue(Constants.Auto)
    args << arg

    arg = OpenStudio::Measure::OSArgument::makeStringArgument('hot_tub_heater_annual_therm', true)
    arg.setDisplayName('Hot Tub: Heater Annual therm')
    arg.setDescription("The annual energy consumption of the #{HPXML::HeaterTypeGas} hot tub heater.")
    arg.setUnits('therm/yr')
    arg.setDefaultValue(Constants.Auto)
    args << arg

    arg = OpenStudio::Measure::OSArgument::makeDoubleArgument('hot_tub_heater_usage_multiplier', true)
    arg.setDisplayName('Hot Tub: Heater Usage Multiplier')
    arg.setDescription('Multiplier on the hot tub heater energy usage that can reflect, e.g., high/low usage occupants.')
    arg.setDefaultValue(1.0)
    args << arg

    arg = OpenStudio::Measure::OSArgument.makeStringArgument('emissions_scenario_names', false)
    arg.setDisplayName('Emissions: Scenario Names')
    arg.setDescription('Names of emissions scenarios. If multiple scenarios, use a comma-separated list.')
    args << arg

    arg = OpenStudio::Measure::OSArgument.makeStringArgument('emissions_types', false)
    arg.setDisplayName('Emissions: Types')
    arg.setDescription('Types of emissions (e.g., CO2e, NOx, etc.). If multiple scenarios, use a comma-separated list.')
    args << arg

    arg = OpenStudio::Measure::OSArgument.makeStringArgument('emissions_electricity_units', false)
    arg.setDisplayName('Emissions: Electricity Units')
    arg.setDescription('Electricity emissions factors units. If multiple scenarios, use a comma-separated list. Only lb/MWh and kg/MWh are allowed.')
    args << arg

    arg = OpenStudio::Measure::OSArgument.makeStringArgument('emissions_electricity_values_or_filepaths', false)
    arg.setDisplayName('Emissions: Electricity Values or File Paths')
    arg.setDescription('Electricity emissions factors values, specified as either an annual factor or an absolute/relative path to a file with hourly factors. If multiple scenarios, use a comma-separated list.')
    args << arg

    arg = OpenStudio::Measure::OSArgument.makeStringArgument('emissions_electricity_number_of_header_rows', false)
    arg.setDisplayName('Emissions: Electricity Files Number of Header Rows')
    arg.setDescription('The number of header rows in the electricity emissions factor file. Only applies when an electricity filepath is used. If multiple scenarios, use a comma-separated list.')
    args << arg

    arg = OpenStudio::Measure::OSArgument.makeStringArgument('emissions_electricity_column_numbers', false)
    arg.setDisplayName('Emissions: Electricity Files Column Numbers')
    arg.setDescription('The column number in the electricity emissions factor file. Only applies when an electricity filepath is used. If multiple scenarios, use a comma-separated list.')
    args << arg

    arg = OpenStudio::Measure::OSArgument.makeStringArgument('emissions_fossil_fuel_units', false)
    arg.setDisplayName('Emissions: Fossil Fuel Units')
    arg.setDescription('Fossil fuel emissions factors units. If multiple scenarios, use a comma-separated list. Only lb/MBtu and kg/MBtu are allowed.')
    args << arg

    Constants.FossilFuels.each do |fossil_fuel|
      underscore_case = OpenStudio::toUnderscoreCase(fossil_fuel)
      all_caps_case = fossil_fuel.split(' ').map(&:capitalize).join(' ')
      cap_case = fossil_fuel.capitalize

      arg = OpenStudio::Measure::OSArgument.makeStringArgument("emissions_#{underscore_case}_values", false)
      arg.setDisplayName("Emissions: #{all_caps_case} Values")
      arg.setDescription("#{cap_case} emissions factors values, specified as an annual factor. If multiple scenarios, use a comma-separated list.")
      args << arg
    end

    arg = OpenStudio::Measure::OSArgument.makeStringArgument('additional_properties', false)
    arg.setDisplayName('Additional Properties')
    arg.setDescription("Additional properties specified as key-value pairs (i.e., key=value). If multiple additional properties, use a |-separated list. For example, 'LowIncome=false|Remodeled|Description=2-story home in Denver'. These properties will be stored in the HPXML file under /HPXML/SoftwareInfo/extension/AdditionalProperties.")
    args << arg

    arg = OpenStudio::Measure::OSArgument::makeBoolArgument('apply_defaults', false)
    arg.setDisplayName('Apply Default Values?')
    arg.setDescription('If true, applies OS-HPXML default values to the HPXML output file.')
    arg.setDefaultValue(false)
    args << arg

    arg = OpenStudio::Measure::OSArgument::makeBoolArgument('apply_validation', false)
    arg.setDisplayName('Apply Validation?')
    arg.setDescription('If true, validates the HPXML output file. Set to false for faster performance. Note that validation is not needed if the HPXML file will be validated downstream (e.g., via the HPXMLtoOpenStudio measure).')
    arg.setDefaultValue(false)
    args << arg

    return args
  end

  # define what happens when the measure is run
  def run(model, runner, user_arguments)
    super(model, runner, user_arguments)

    # use the built-in error checking
    if !runner.validateUserArguments(arguments(model), user_arguments)
      return false
    end

    Geometry.tear_down_model(model, runner)

    Version.check_openstudio_version()

    # assign the user inputs to variables
    args = get_argument_values(runner, arguments(model), user_arguments)
    args = Hash[args.collect { |k, v| [k.to_sym, v] }]

    # Argument error checks
    warnings, errors = validate_arguments(args)
    unless warnings.empty?
      warnings.each do |warning|
        runner.registerWarning(warning)
      end
    end
    unless errors.empty?
      errors.each do |error|
        runner.registerError(error)
      end
      return false
    end

    # Create EpwFile object
    epw_path = args[:weather_station_epw_filepath]
    if not File.exist? epw_path
      epw_path = File.join(File.expand_path(File.join(File.dirname(__FILE__), '..', 'weather')), epw_path) # a filename was entered for weather_station_epw_filepath
    end
    if not File.exist? epw_path
      runner.registerError("Could not find EPW file at '#{epw_path}'.")
      return false
    end
    epw_file = OpenStudio::EpwFile.new(epw_path)

    # Create HPXML file
    hpxml_doc = HPXMLFile.create(runner, model, args, epw_file)
    if not hpxml_doc
      runner.registerError('Unsuccessful creation of HPXML file.')
      return false
    end

    hpxml_path = args[:hpxml_path]
    unless (Pathname.new hpxml_path).absolute?
      hpxml_path = File.expand_path(File.join(File.dirname(__FILE__), hpxml_path))
    end

    # Check for invalid HPXML file
    if args[:apply_validation].is_initialized && args[:apply_validation].get
      if not validate_hpxml(runner, hpxml_path, hpxml_doc)
        return false
      end
    end

    XMLHelper.write_file(hpxml_doc, hpxml_path)
    runner.registerInfo("Wrote file: #{hpxml_path}")

    # Uncomment for debugging purposes
    # File.write(hpxml_path.gsub('.xml', '.osm'), model.to_s)

    return true
  end

  def validate_arguments(args)
    warnings = argument_warnings(args)
    errors = argument_errors(args)

    return warnings, errors
  end

  def argument_warnings(args)
    warnings = []

    warning = ([HPXML::WaterHeaterTypeHeatPump].include?(args[:water_heater_type]) && (args[:water_heater_fuel_type] != HPXML::FuelTypeElectricity))
    warnings << 'Cannot model a heat pump water heater with non-electric fuel type.' if warning

    warning = [HPXML::FoundationTypeSlab, HPXML::FoundationTypeAboveApartment].include?(args[:geometry_foundation_type]) && (args[:geometry_foundation_height] > 0)
    warnings << "Foundation type of '#{args[:geometry_foundation_type]}' cannot have a non-zero height. Assuming height is zero." if warning

    warning = (args[:geometry_foundation_type] == HPXML::FoundationTypeSlab) && (args[:geometry_foundation_height_above_grade] > 0)
    warnings << 'Specified a slab foundation type with a non-zero height above grade.' if warning

    warning = (args[:heating_system_2_type] != 'none') && (args[:heating_system_2_fraction_heat_load_served] >= 0.5) && (args[:heating_system_2_fraction_heat_load_served] < 1.0)
    warnings << 'The fraction of heat load served by the second heating system is greater than or equal to 50%.' if warning

    warning = [HPXML::FoundationTypeCrawlspaceVented, HPXML::FoundationTypeCrawlspaceUnvented, HPXML::FoundationTypeBasementUnconditioned].include?(args[:geometry_foundation_type]) && ((args[:foundation_wall_insulation_r] > 0) || args[:foundation_wall_assembly_r].is_initialized) && (args[:floor_over_foundation_assembly_r] > 2.1)
    warnings << 'Home with unconditioned basement/crawlspace foundation type has both foundation wall insulation and floor insulation.' if warning

    warning = [HPXML::AtticTypeVented, HPXML::AtticTypeUnvented].include?(args[:geometry_attic_type]) && (args[:ceiling_assembly_r] > 2.1) && (args[:roof_assembly_r] > 2.3)
    warnings << 'Home with unconditioned attic type has both ceiling insulation and roof insulation.' if warning

    warning = (args[:geometry_foundation_type] == HPXML::FoundationTypeBasementConditioned) && (args[:floor_over_foundation_assembly_r] > 2.1)
    warnings << 'Home with conditioned basement has floor insulation.' if warning

    warning = (args[:geometry_attic_type] == HPXML::AtticTypeConditioned) && (args[:ceiling_assembly_r] > 2.1)
    warnings << 'Home with conditioned attic has ceiling insulation.' if warning

    if args[:misc_plug_loads_television_annual_kwh] != Constants.Auto
      warning = (args[:misc_plug_loads_television_annual_kwh].to_f == 0.0 && args[:misc_plug_loads_television_usage_multiplier] != 0.0)
      warnings << 'Specified a non-zero usage multiplier for zero television plug loads.' if warning
    end

    if args[:misc_plug_loads_other_annual_kwh] != Constants.Auto
      warning = (args[:misc_plug_loads_other_annual_kwh].to_f == 0.0 && args[:misc_plug_loads_other_usage_multiplier] != 0.0)
      warnings << 'Specified a non-zero usage multiplier for zero other plug loads.' if warning
    end

    if args[:misc_plug_loads_well_pump_annual_kwh] != Constants.Auto
      warning = (args[:misc_plug_loads_well_pump_annual_kwh].to_f == 0.0 && args[:misc_plug_loads_well_pump_usage_multiplier] != 0.0)
      warnings << 'Specified a non-zero usage multiplier for zero well pump plug loads.' if warning
    end

    if args[:misc_plug_loads_vehicle_annual_kwh] != Constants.Auto
      warning = (args[:misc_plug_loads_vehicle_annual_kwh].to_f && args[:misc_plug_loads_vehicle_usage_multiplier] != 0.0)
      warnings << 'Specified a non-zero usage multiplier for zero vehicle plug loads.' if warning
    end

    warning = (!args[:misc_fuel_loads_grill_present] && args[:misc_fuel_loads_grill_usage_multiplier] != 0.0) || (!args[:misc_fuel_loads_lighting_present] && args[:misc_fuel_loads_lighting_usage_multiplier] != 0.0) || (!args[:misc_fuel_loads_fireplace_present] && args[:misc_fuel_loads_fireplace_usage_multiplier] != 0.0)
    warnings << 'Specified a non-zero usage multiplier for a fuel load that is zero.' if warning

    return warnings
  end

  def argument_errors(args)
    errors = []

    error = (args[:heating_system_type] != 'none') && (args[:heat_pump_type] != 'none') && (args[:heating_system_fraction_heat_load_served] > 0) && (args[:heat_pump_fraction_heat_load_served] > 0)
    errors << 'Multiple central heating systems are not currently supported.' if error

    error = (args[:cooling_system_type] != 'none') && (args[:heat_pump_type] != 'none') && (args[:cooling_system_fraction_cool_load_served] > 0) && (args[:heat_pump_fraction_cool_load_served] > 0)
    errors << 'Multiple central cooling systems are not currently supported.' if error

    if args[:geometry_unit_num_bathrooms] != Constants.Auto
      error = (Float(args[:geometry_unit_num_bathrooms]) % 1 != 0)
      errors << 'Number of bathrooms must be an integer.' if error
    end

    if args[:ceiling_fan_quantity] != Constants.Auto
      error = (Float(args[:ceiling_fan_quantity]) % 1 != 0)
      errors << 'Quantity of ceiling fans must be an integer.' if error
    end

    error = ![HPXML::FoundationTypeSlab, HPXML::FoundationTypeAboveApartment].include?(args[:geometry_foundation_type]) && (args[:geometry_foundation_height] == 0)
    errors << "Foundation type of '#{args[:geometry_foundation_type]}' cannot have a height of zero." if error

    error = (args[:geometry_unit_type] == HPXML::ResidentialTypeApartment) && ([HPXML::FoundationTypeBasementConditioned, HPXML::FoundationTypeCrawlspaceConditioned].include? args[:geometry_foundation_type])
    errors << 'Conditioned basement/crawlspace foundation type for apartment units is not currently supported.' if error

    error = ((args[:ducts_supply_location] == Constants.Auto) && (args[:ducts_supply_surface_area] != Constants.Auto)) || ((args[:ducts_supply_location] != Constants.Auto) && (args[:ducts_supply_surface_area] == Constants.Auto)) || ((args[:ducts_return_location] == Constants.Auto) && (args[:ducts_return_surface_area] != Constants.Auto)) || ((args[:ducts_return_location] != Constants.Auto) && (args[:ducts_return_surface_area] == Constants.Auto))
    errors << 'Duct location and surface area not both auto or not both specified.' if error

    error = (args[:heating_system_2_type] != 'none') && (args[:heating_system_2_fraction_heat_load_served] == 1.0)
    errors << 'The fraction of heat load served by the second heating system is 100%.' if error

    error = (args[:heating_system_type] == 'none') && (args[:heat_pump_type] == 'none') && (args[:heating_system_2_type] != 'none')
    errors << 'A second heating system was specified without a primary heating system.' if error

    error = [HPXML::ResidentialTypeSFA, HPXML::ResidentialTypeApartment].include?(args[:geometry_unit_type]) && !args[:geometry_building_num_units].is_initialized
    errors << 'Did not specify the number of units in the building for single-family attached or apartment units.' if error

    error = (args[:geometry_unit_type] == HPXML::ResidentialTypeApartment) && (args[:geometry_unit_num_floors_above_grade] > 1)
    errors << 'Apartment units can only have one above-grade floor.' if error

    error = (args[:geometry_unit_type] == HPXML::ResidentialTypeSFD) && (args[:geometry_unit_left_wall_is_adiabatic] || args[:geometry_unit_right_wall_is_adiabatic] || args[:geometry_unit_front_wall_is_adiabatic] || args[:geometry_unit_back_wall_is_adiabatic] || (args[:geometry_attic_type] == HPXML::AtticTypeBelowApartment) || (args[:geometry_foundation_type] == HPXML::FoundationTypeAboveApartment))
    errors << 'No adiabatic surfaces can be applied to single-family detached homes.' if error

    error = (args[:geometry_unit_type] == HPXML::ResidentialTypeApartment) && (args[:geometry_attic_type] == HPXML::AtticTypeConditioned)
    errors << 'Conditioned attic type for apartment units is not currently supported.' if error

    error = (args[:geometry_unit_num_floors_above_grade] == 1 && args[:geometry_attic_type] == HPXML::AtticTypeConditioned)
    errors << 'Units with a conditioned attic must have at least two above-grade floors.' if error

    error = ((args[:water_heater_type] == HPXML::WaterHeaterTypeCombiStorage) || (args[:water_heater_type] == HPXML::WaterHeaterTypeCombiTankless)) && (args[:heating_system_type] != HPXML::HVACTypeBoiler)
    errors << 'Must specify a boiler when modeling an indirect water heater type.' if error

    error = (args[:geometry_unit_num_bedrooms] <= 0)
    errors << 'Number of bedrooms must be greater than zero.' if error

    error = [HPXML::ResidentialTypeSFD].include?(args[:geometry_unit_type]) && args[:heating_system_type].include?('Shared')
    errors << 'Specified a shared system for a single-family detached unit.' if error

    error = args[:geometry_rim_joist_height].is_initialized && !args[:rim_joist_assembly_r].is_initialized
    errors << 'Specified a rim joist height but no rim joist assembly R-value.' if error

    error = args[:rim_joist_assembly_r].is_initialized && !args[:geometry_rim_joist_height].is_initialized
    errors << 'Specified a rim joist assembly R-value but no rim joist height.' if error

    emissions_args_initialized = [args[:emissions_scenario_names].is_initialized,
                                  args[:emissions_types].is_initialized,
                                  args[:emissions_electricity_units].is_initialized,
                                  args[:emissions_electricity_values_or_filepaths].is_initialized]
    error = (emissions_args_initialized.uniq.size != 1)
    errors << 'Did not specify all required emissions arguments.' if error

    Constants.FossilFuels.each do |fossil_fuel|
      underscore_case = OpenStudio::toUnderscoreCase(fossil_fuel)

      if args["emissions_#{underscore_case}_values".to_sym].is_initialized
        error = !args[:emissions_fossil_fuel_units].is_initialized
        errors << "Did not specify fossil fuel emissions units for #{fossil_fuel} emissions values." if error
      end
    end

    if emissions_args_initialized.uniq.size == 1 && emissions_args_initialized.uniq[0]
      emissions_scenario_lengths = [args[:emissions_scenario_names].get.count(','),
                                    args[:emissions_types].get.count(','),
                                    args[:emissions_electricity_units].get.count(','),
                                    args[:emissions_electricity_values_or_filepaths].get.count(',')]

      emissions_scenario_lengths += [args[:emissions_electricity_number_of_header_rows].get.count(',')] if args[:emissions_electricity_number_of_header_rows].is_initialized
      emissions_scenario_lengths += [args[:emissions_electricity_column_numbers].get.count(',')] if args[:emissions_electricity_column_numbers].is_initialized

      Constants.FossilFuels.each do |fossil_fuel|
        underscore_case = OpenStudio::toUnderscoreCase(fossil_fuel)

        emissions_scenario_lengths += [args["emissions_#{underscore_case}_values".to_sym].get.count(',')] if args["emissions_#{underscore_case}_values".to_sym].is_initialized
      end

      error = (emissions_scenario_lengths.uniq.size != 1)
      errors << 'One or more emissions arguments does not have enough comma-separated elements specified.' if error
    end

    error = (args[:geometry_unit_aspect_ratio] <= 0)
    errors << 'Aspect ratio must be greater than zero.' if error

    error = (args[:geometry_foundation_height] < 0)
    errors << 'Foundation height cannot be negative.' if error

    error = (args[:geometry_unit_num_floors_above_grade] > 6)
    errors << 'Number of above-grade floors must be six or less.' if error

    error = (args[:geometry_garage_protrusion] < 0) || (args[:geometry_garage_protrusion] > 1)
    errors << 'Garage protrusion fraction must be between zero and one.' if error

    error = (args[:geometry_unit_left_wall_is_adiabatic] && args[:geometry_unit_right_wall_is_adiabatic] && args[:geometry_unit_front_wall_is_adiabatic] && args[:geometry_unit_back_wall_is_adiabatic])
    errors << 'At least one wall must be set to non-adiabatic.' if error

    error = (args[:geometry_unit_type] == HPXML::ResidentialTypeSFA) && (args[:geometry_foundation_type] == HPXML::FoundationTypeAboveApartment)
    errors << 'Single-family attached units cannot be above another unit.' if error

    error = (args[:geometry_unit_type] == HPXML::ResidentialTypeSFA) && (args[:geometry_attic_type] == HPXML::AtticTypeBelowApartment)
    errors << 'Single-family attached units cannot be below another unit.' if error

    error = (args[:geometry_garage_protrusion] > 0) && (args[:geometry_roof_type] == 'hip') && (args[:geometry_garage_width] * args[:geometry_garage_depth] > 0)
    errors << 'Cannot handle protruding garage and hip roof.' if error

    error = (args[:geometry_garage_protrusion] > 0) && (args[:geometry_unit_aspect_ratio] < 1) && (args[:geometry_garage_width] * args[:geometry_garage_depth] > 0) && (args[:geometry_roof_type] == 'gable')
    errors << 'Cannot handle protruding garage and attic ridge running from front to back.' if error

    error = (args[:geometry_foundation_type] == HPXML::FoundationTypeAmbient) && (args[:geometry_garage_width] * args[:geometry_garage_depth] > 0)
    errors << 'Cannot handle garages with an ambient foundation type.' if error

    error = (args[:door_area] < 0)
    errors << 'Door area cannot be negative.' if error

    error = (args[:window_aspect_ratio] <= 0)
    errors << 'Window aspect ratio must be greater than zero.' if error

    return errors
  end

  def validate_hpxml(runner, hpxml_path, hpxml_doc)
    schemas_dir = File.join(File.dirname(__FILE__), '../HPXMLtoOpenStudio/resources/hpxml_schema')
    schematron_dir = File.join(File.dirname(__FILE__), '../HPXMLtoOpenStudio/resources/hpxml_schematron')

    is_valid = true

    # Validate input HPXML against schema
    XMLHelper.validate(hpxml_doc.to_xml, File.join(schemas_dir, 'HPXML.xsd'), runner).each do |error|
      runner.registerError("#{hpxml_path}: #{error}")
      is_valid = false
    end

    # Validate input HPXML against schematron docs
    stron_paths = [File.join(schematron_dir, 'HPXMLvalidator.xml'),
                   File.join(schematron_dir, 'EPvalidator.xml')]
    errors, warnings = Validator.run_validators(hpxml_doc, stron_paths)
    errors.each do |error|
      runner.registerError("#{hpxml_path}: #{error}")
      is_valid = false
    end
    warnings.each do |warning|
      runner.registerWarning("#{warning}")
    end

    return is_valid
  end
end

class HPXMLFile
  def self.create(runner, model, args, epw_file)
    success = create_geometry_envelope(runner, model, args)
    return false if not success

    @surface_ids = {}

    # Sorting of objects to make the measure deterministic
    sorted_surfaces = model.getSurfaces.sort_by { |s| s.additionalProperties.getFeatureAsInteger('Index').get }
    sorted_subsurfaces = model.getSubSurfaces.sort_by { |ss| ss.additionalProperties.getFeatureAsInteger('Index').get }

    hpxml = HPXML.new

    set_header(hpxml, runner, args)
    set_site(hpxml, runner, args)
    set_neighbor_buildings(hpxml, runner, args)
    set_building_occupancy(hpxml, runner, args)
    set_building_construction(hpxml, runner, args)
    set_climate_and_risk_zones(hpxml, runner, args, epw_file)
    set_air_infiltration_measurements(hpxml, runner, args)
    set_roofs(hpxml, runner, model, args, sorted_surfaces)
    set_rim_joists(hpxml, runner, model, args, sorted_surfaces)
    set_walls(hpxml, runner, model, args, sorted_surfaces)
    set_foundation_walls(hpxml, runner, model, args, sorted_surfaces)
    set_frame_floors(hpxml, runner, model, args, sorted_surfaces)
    set_slabs(hpxml, runner, model, args, sorted_surfaces)
    set_windows(hpxml, runner, model, args, sorted_subsurfaces)
    set_skylights(hpxml, runner, model, args, sorted_subsurfaces)
    set_doors(hpxml, runner, model, args, sorted_subsurfaces)
    set_attics(hpxml, runner, model, args)
    set_foundations(hpxml, runner, model, args)
    set_heating_systems(hpxml, runner, args)
    set_cooling_systems(hpxml, runner, args)
    set_heat_pumps(hpxml, runner, args)
    set_secondary_heating_systems(hpxml, runner, args)
    set_hvac_distribution(hpxml, runner, args)
    set_hvac_control(hpxml, runner, args)
    set_ventilation_fans(hpxml, runner, args)
    set_water_heating_systems(hpxml, runner, args)
    set_hot_water_distribution(hpxml, runner, args)
    set_water_fixtures(hpxml, runner, args)
    set_solar_thermal(hpxml, runner, args, epw_file)
    set_pv_systems(hpxml, runner, args, epw_file)
    set_battery(hpxml, runner, args)
    set_lighting(hpxml, runner, args)
    set_dehumidifier(hpxml, runner, args)
    set_clothes_washer(hpxml, runner, args)
    set_clothes_dryer(hpxml, runner, args)
    set_dishwasher(hpxml, runner, args)
    set_refrigerator(hpxml, runner, args)
    set_extra_refrigerator(hpxml, runner, args)
    set_freezer(hpxml, runner, args)
    set_cooking_range_oven(hpxml, runner, args)
    set_ceiling_fans(hpxml, runner, args)
    set_misc_plug_loads_television(hpxml, runner, args)
    set_misc_plug_loads_other(hpxml, runner, args)
    set_misc_plug_loads_vehicle(hpxml, runner, args)
    set_misc_plug_loads_well_pump(hpxml, runner, args)
    set_misc_fuel_loads_grill(hpxml, runner, args)
    set_misc_fuel_loads_lighting(hpxml, runner, args)
    set_misc_fuel_loads_fireplace(hpxml, runner, args)
    set_pool(hpxml, runner, args)
    set_hot_tub(hpxml, runner, args)

    # Collapse surfaces so that we don't get, e.g., individual windows
    # or the front wall split because of the door. Exclude foundation walls
    # from the list so we get all 4 foundation walls.
    hpxml.collapse_enclosure_surfaces([:roofs, :walls, :rim_joists, :frame_floors,
                                       :slabs, :windows, :skylights, :doors])

    # After surfaces are collapsed, round all areas
    (hpxml.roofs +
     hpxml.rim_joists +
     hpxml.walls +
     hpxml.foundation_walls +
     hpxml.frame_floors +
     hpxml.slabs +
     hpxml.windows +
     hpxml.skylights +
     hpxml.doors).each do |s|
      s.area = s.area.round(1)
    end

    # Check for errors in the HPXML object
    if args[:apply_validation].is_initialized && args[:apply_validation].get
      errors = hpxml.check_for_errors()
      if errors.size > 0
        fail "ERROR: Invalid HPXML object produced.\n#{errors}"
      end
    end

    if args[:apply_defaults].is_initialized && args[:apply_defaults].get
      eri_version = Constants.ERIVersions[-1]
      OpenStudio::Model::WeatherFile.setWeatherFile(model, epw_file)
      weather = WeatherProcess.new(model, runner)
      HPXMLDefaults.apply(hpxml, eri_version, weather, epw_file: epw_file)
    end

    hpxml_doc = hpxml.to_oga()

    return hpxml_doc
  end

  def self.create_geometry_envelope(runner, model, args)
    args[:geometry_roof_pitch] = { '1:12' => 1.0 / 12.0,
                                   '2:12' => 2.0 / 12.0,
                                   '3:12' => 3.0 / 12.0,
                                   '4:12' => 4.0 / 12.0,
                                   '5:12' => 5.0 / 12.0,
                                   '6:12' => 6.0 / 12.0,
                                   '7:12' => 7.0 / 12.0,
                                   '8:12' => 8.0 / 12.0,
                                   '9:12' => 9.0 / 12.0,
                                   '10:12' => 10.0 / 12.0,
                                   '11:12' => 11.0 / 12.0,
                                   '12:12' => 12.0 / 12.0 }[args[:geometry_roof_pitch]]

    if args[:geometry_rim_joist_height].is_initialized
      args[:geometry_rim_joist_height] = args[:geometry_rim_joist_height].get / 12.0
    else
      args[:geometry_rim_joist_height] = 0.0
    end

    if args[:geometry_foundation_type] == HPXML::FoundationTypeSlab
      args[:geometry_foundation_height] = 0.0
      args[:geometry_foundation_height_above_grade] = 0.0
      args[:geometry_rim_joist_height] = 0.0
    elsif args[:geometry_foundation_type] == HPXML::FoundationTypeAmbient
      args[:geometry_rim_joist_height] = 0.0
    end

    if model.getSpaces.size > 0
      runner.registerError('Starting model is not empty.')
      return false
    end

    if args[:geometry_unit_type] == HPXML::ResidentialTypeSFD
      success = Geometry.create_single_family_detached(runner: runner, model: model, **args)
    elsif args[:geometry_unit_type] == HPXML::ResidentialTypeSFA
      success = Geometry.create_single_family_attached(runner: runner, model: model, **args)
    elsif args[:geometry_unit_type] == HPXML::ResidentialTypeApartment
      success = Geometry.create_apartment(runner: runner, model: model, **args)
    end
    return false if not success

    success = Geometry.create_doors(runner: runner, model: model, **args)
    return false if not success

    success = Geometry.create_windows_and_skylights(runner: runner, model: model, **args)
    return false if not success

    return true
  end

  def self.set_header(hpxml, runner, args)
    hpxml.header.xml_type = 'HPXML'
    hpxml.header.xml_generated_by = 'BuildResidentialHPXML'
    hpxml.header.transaction = 'create'

<<<<<<< HEAD
    hpxml.header.occupancy_calculation_type = args[:occupancy_calculation_type]
=======
    if args[:schedules_filepaths].is_initialized
      hpxml.header.schedules_filepaths = args[:schedules_filepaths].get.split(',').map(&:strip)
    end

>>>>>>> 574b3894
    if args[:software_info_program_used].is_initialized
      hpxml.header.software_program_used = args[:software_info_program_used].get
    end

    if args[:software_info_program_version].is_initialized
      hpxml.header.software_program_version = args[:software_info_program_version].get
    end

    if args[:simulation_control_timestep].is_initialized
      hpxml.header.timestep = args[:simulation_control_timestep].get
    end

    if args[:simulation_control_run_period].is_initialized
      begin_month, begin_day, end_month, end_day = Schedule.parse_date_range(args[:simulation_control_run_period].get)
      hpxml.header.sim_begin_month = begin_month
      hpxml.header.sim_begin_day = begin_day
      hpxml.header.sim_end_month = end_month
      hpxml.header.sim_end_day = end_day
    end

    if args[:simulation_control_run_period_calendar_year].is_initialized
      hpxml.header.sim_calendar_year = args[:simulation_control_run_period_calendar_year].get
    end

    if args[:simulation_control_daylight_saving_enabled].is_initialized
      hpxml.header.dst_enabled = args[:simulation_control_daylight_saving_enabled].get
    end
    if args[:simulation_control_daylight_saving_period].is_initialized
      begin_month, begin_day, end_month, end_day = Schedule.parse_date_range(args[:simulation_control_daylight_saving_period].get)
      hpxml.header.dst_begin_month = begin_month
      hpxml.header.dst_begin_day = begin_day
      hpxml.header.dst_end_month = end_month
      hpxml.header.dst_end_day = end_day
    end

    hpxml.header.building_id = 'MyBuilding'
    hpxml.header.event_type = 'proposed workscope'

    if args[:site_zip_code].is_initialized
      hpxml.header.zip_code = args[:site_zip_code].get
    end

    if args[:site_state_code].is_initialized
      hpxml.header.state_code = args[:site_state_code].get
    end

    if args[:site_time_zone_utc_offset].is_initialized
      hpxml.header.time_zone_utc_offset = args[:site_time_zone_utc_offset].get
    end

    if args[:emissions_scenario_names].is_initialized
      emissions_scenario_names = args[:emissions_scenario_names].get.split(',').map(&:strip)
      emissions_types = args[:emissions_types].get.split(',').map(&:strip)
      emissions_electricity_units = args[:emissions_electricity_units].get.split(',').map(&:strip)
      emissions_electricity_values_or_filepaths = args[:emissions_electricity_values_or_filepaths].get.split(',').map(&:strip)

      if args[:emissions_electricity_number_of_header_rows].is_initialized
        emissions_electricity_number_of_header_rows = args[:emissions_electricity_number_of_header_rows].get.split(',').map(&:strip)
      else
        emissions_electricity_number_of_header_rows = [nil] * emissions_scenario_names.size
      end
      if args[:emissions_electricity_column_numbers].is_initialized
        emissions_electricity_column_numbers = args[:emissions_electricity_column_numbers].get.split(',').map(&:strip)
      else
        emissions_electricity_column_numbers = [nil] * emissions_scenario_names.size
      end
      if args[:emissions_fossil_fuel_units].is_initialized
        fuel_units = args[:emissions_fossil_fuel_units].get.split(',').map(&:strip)
      else
        fuel_units = [nil] * emissions_scenario_names.size
      end

      fuel_values = {}
      Constants.FossilFuels.each do |fossil_fuel|
        underscore_case = OpenStudio::toUnderscoreCase(fossil_fuel)

        if args["emissions_#{underscore_case}_values".to_sym].is_initialized
          fuel_values[fossil_fuel] = args["emissions_#{underscore_case}_values".to_sym].get.split(',').map(&:strip)
        else
          fuel_values[fossil_fuel] = [nil] * emissions_scenario_names.size
        end
      end

      emissions_scenarios = emissions_scenario_names.zip(emissions_types,
                                                         emissions_electricity_units,
                                                         emissions_electricity_values_or_filepaths,
                                                         emissions_electricity_number_of_header_rows,
                                                         emissions_electricity_column_numbers,
                                                         fuel_units,
                                                         fuel_values[HPXML::FuelTypeNaturalGas],
                                                         fuel_values[HPXML::FuelTypePropane],
                                                         fuel_values[HPXML::FuelTypeOil],
                                                         fuel_values[HPXML::FuelTypeCoal],
                                                         fuel_values[HPXML::FuelTypeWoodCord],
                                                         fuel_values[HPXML::FuelTypeWoodPellets])
      emissions_scenarios.each do |emissions_scenario|
        name, emissions_type, elec_units, elec_value_or_schedule_filepath, elec_num_headers, elec_column_num, fuel_units, natural_gas_value, propane_value, fuel_oil_value, coal_value, wood_value, wood_pellets_value = emissions_scenario
        elec_value = Float(elec_value_or_schedule_filepath) rescue nil
        if elec_value.nil?
          elec_schedule_filepath = elec_value_or_schedule_filepath
          elec_num_headers = Integer(elec_num_headers) rescue nil
          elec_column_num = Integer(elec_column_num) rescue nil
        end
        natural_gas_value = Float(natural_gas_value) rescue nil
        propane_value = Float(propane_value) rescue nil
        fuel_oil_value = Float(fuel_oil_value) rescue nil
        coal_value = Float(coal_value) rescue nil
        wood_value = Float(wood_value) rescue nil
        wood_pellets_value = Float(wood_pellets_value) rescue nil

        hpxml.header.emissions_scenarios.add(name: name,
                                             emissions_type: emissions_type,
                                             elec_units: elec_units,
                                             elec_value: elec_value,
                                             elec_schedule_filepath: elec_schedule_filepath,
                                             elec_schedule_number_of_header_rows: elec_num_headers,
                                             elec_schedule_column_number: elec_column_num,
                                             natural_gas_units: fuel_units,
                                             natural_gas_value: natural_gas_value,
                                             propane_units: fuel_units,
                                             propane_value: propane_value,
                                             fuel_oil_units: fuel_units,
                                             fuel_oil_value: fuel_oil_value,
                                             coal_units: fuel_units,
                                             coal_value: coal_value,
                                             wood_units: fuel_units,
                                             wood_value: wood_value,
                                             wood_pellets_units: fuel_units,
                                             wood_pellets_value: wood_pellets_value)
      end
    end

    if args[:additional_properties].is_initialized
      extension_properties = {}
      additional_properties = args[:additional_properties].get.split('|').map(&:strip)
      additional_properties.each do |additional_property|
        key, value = additional_property.split('=').map(&:strip)
        extension_properties[key] = value
      end
      hpxml.header.extension_properties = extension_properties
    end
  end

  def self.set_site(hpxml, runner, args)
    if args[:site_shielding_of_home] != Constants.Auto
      shielding_of_home = args[:site_shielding_of_home]
    end

    if args[:site_type].is_initialized
      hpxml.site.site_type = args[:site_type].get
    end

    adb_walls = [args[:geometry_unit_left_wall_is_adiabatic], args[:geometry_unit_right_wall_is_adiabatic], args[:geometry_unit_front_wall_is_adiabatic], args[:geometry_unit_back_wall_is_adiabatic]]
    n_walls_attached = adb_walls.count(true)

    if [HPXML::ResidentialTypeSFA, HPXML::ResidentialTypeApartment].include? args[:geometry_unit_type]
      if n_walls_attached == 3
        hpxml.site.surroundings = HPXML::SurroundingsThreeSides
      elsif n_walls_attached == 2
        hpxml.site.surroundings = HPXML::SurroundingsTwoSides
      elsif n_walls_attached == 1
        hpxml.site.surroundings = HPXML::SurroundingsOneSide
      else
        hpxml.site.surroundings = HPXML::SurroundingsStandAlone
      end
      if args[:geometry_attic_type] == HPXML::AtticTypeBelowApartment
        if args[:geometry_foundation_type] == HPXML::FoundationTypeAboveApartment
          hpxml.site.vertical_surroundings = HPXML::VerticalSurroundingsAboveAndBelow
        else
          hpxml.site.vertical_surroundings = HPXML::VerticalSurroundingsAbove
        end
      else
        if args[:geometry_foundation_type] == HPXML::FoundationTypeAboveApartment
          hpxml.site.vertical_surroundings = HPXML::VerticalSurroundingsBelow
        else
          hpxml.site.vertical_surroundings = HPXML::VerticalSurroundingsNoAboveOrBelow
        end
      end
    elsif [HPXML::ResidentialTypeSFD].include? args[:geometry_unit_type]
      hpxml.site.surroundings = HPXML::SurroundingsStandAlone
      hpxml.site.vertical_surroundings = HPXML::VerticalSurroundingsNoAboveOrBelow
    end

    hpxml.site.azimuth_of_front_of_home = args[:geometry_unit_orientation]
    hpxml.site.shielding_of_home = shielding_of_home
  end

  def self.set_neighbor_buildings(hpxml, runner, args)
    nbr_map = { Constants.FacadeFront => [args[:neighbor_front_distance], args[:neighbor_front_height]],
                Constants.FacadeBack => [args[:neighbor_back_distance], args[:neighbor_back_height]],
                Constants.FacadeLeft => [args[:neighbor_left_distance], args[:neighbor_left_height]],
                Constants.FacadeRight => [args[:neighbor_right_distance], args[:neighbor_right_height]] }

    nbr_map.each do |facade, data|
      distance, neighbor_height = data
      next if distance == 0

      azimuth = Geometry.get_azimuth_from_facade(facade: facade, orientation: args[:geometry_unit_orientation])

      if (distance > 0) && (neighbor_height != Constants.Auto)
        height = Float(neighbor_height)
      end

      hpxml.neighbor_buildings.add(azimuth: azimuth,
                                   distance: distance,
                                   height: height)
    end
  end

  def self.set_building_occupancy(hpxml, runner, args)
    if args[:geometry_unit_num_occupants] != Constants.Auto
      hpxml.building_occupancy.number_of_residents = Float(args[:geometry_unit_num_occupants])
    end
  end

  def self.set_building_construction(hpxml, runner, args)
    if args[:geometry_unit_type] == HPXML::ResidentialTypeApartment
      args[:geometry_unit_num_floors_above_grade] = 1
    end
    number_of_conditioned_floors_above_grade = args[:geometry_unit_num_floors_above_grade]
    number_of_conditioned_floors = number_of_conditioned_floors_above_grade
    if args[:geometry_foundation_type] == HPXML::FoundationTypeBasementConditioned
      number_of_conditioned_floors += 1
    end

    if args[:geometry_unit_num_bathrooms] != Constants.Auto
      number_of_bathrooms = Integer(args[:geometry_unit_num_bathrooms])
    end

    conditioned_building_volume = args[:geometry_unit_cfa] * args[:geometry_average_ceiling_height]

    hpxml.building_construction.number_of_conditioned_floors = number_of_conditioned_floors
    hpxml.building_construction.number_of_conditioned_floors_above_grade = number_of_conditioned_floors_above_grade
    hpxml.building_construction.number_of_bedrooms = args[:geometry_unit_num_bedrooms]
    hpxml.building_construction.number_of_bathrooms = number_of_bathrooms
    hpxml.building_construction.conditioned_floor_area = args[:geometry_unit_cfa]
    hpxml.building_construction.conditioned_building_volume = conditioned_building_volume
    hpxml.building_construction.average_ceiling_height = args[:geometry_average_ceiling_height]
    hpxml.building_construction.residential_facility_type = args[:geometry_unit_type]

    if args[:year_built].is_initialized
      hpxml.building_construction.year_built = args[:year_built].get
    end
    if args[:geometry_has_flue_or_chimney] != Constants.Auto
      hpxml.building_construction.has_flue_or_chimney = args[:geometry_has_flue_or_chimney]
    end
  end

  def self.set_climate_and_risk_zones(hpxml, runner, args, epw_file)
    hpxml.climate_and_risk_zones.weather_station_id = 'WeatherStation'

    if args[:site_iecc_zone].is_initialized
      hpxml.climate_and_risk_zones.iecc_zone = args[:site_iecc_zone].get
      hpxml.climate_and_risk_zones.iecc_year = 2006
    end

    weather_station_name = File.basename(args[:weather_station_epw_filepath]).gsub('.epw', '')
    hpxml.climate_and_risk_zones.weather_station_name = weather_station_name
    hpxml.climate_and_risk_zones.weather_station_epw_filepath = args[:weather_station_epw_filepath]
  end

  def self.set_air_infiltration_measurements(hpxml, runner, args)
    if args[:air_leakage_units] == HPXML::UnitsACH
      house_pressure = args[:air_leakage_house_pressure]
      unit_of_measure = HPXML::UnitsACH
    elsif args[:air_leakage_units] == HPXML::UnitsCFM
      house_pressure = args[:air_leakage_house_pressure]
      unit_of_measure = HPXML::UnitsCFM
    elsif args[:air_leakage_units] == HPXML::UnitsACHNatural
      house_pressure = nil
      unit_of_measure = HPXML::UnitsACHNatural
    end
    infiltration_volume = hpxml.building_construction.conditioned_building_volume

    hpxml.air_infiltration_measurements.add(id: "AirInfiltrationMeasurement#{hpxml.air_infiltration_measurements.size + 1}",
                                            house_pressure: house_pressure,
                                            unit_of_measure: unit_of_measure,
                                            air_leakage: args[:air_leakage_value],
                                            infiltration_volume: infiltration_volume)
  end

  def self.set_roofs(hpxml, runner, model, args, sorted_surfaces)
    args[:geometry_roof_pitch] *= 12.0
    if (args[:geometry_attic_type] == HPXML::AtticTypeFlatRoof) || (args[:geometry_attic_type] == HPXML::AtticTypeBelowApartment)
      args[:geometry_roof_pitch] = 0.0
    end

    sorted_surfaces.each do |surface|
      next unless ['Outdoors'].include? surface.outsideBoundaryCondition
      next if surface.surfaceType != 'RoofCeiling'

      interior_adjacent_to = Geometry.get_adjacent_to(surface: surface)
      next if [HPXML::LocationOtherHousingUnit].include? interior_adjacent_to

      if args[:roof_material_type].is_initialized
        roof_type = args[:roof_material_type].get
      end

      if args[:roof_color] != Constants.Auto
        roof_color = args[:roof_color]
      end

      radiant_barrier = args[:roof_radiant_barrier]
      if args[:roof_radiant_barrier]
        radiant_barrier_grade = args[:roof_radiant_barrier_grade]
      end

      if args[:geometry_attic_type] == HPXML::AtticTypeFlatRoof
        azimuth = nil
      else
        azimuth = Geometry.get_surface_azimuth(surface: surface, orientation: args[:geometry_unit_orientation])
      end

      hpxml.roofs.add(id: "Roof#{hpxml.roofs.size + 1}",
                      interior_adjacent_to: Geometry.get_adjacent_to(surface: surface),
                      azimuth: azimuth,
                      area: UnitConversions.convert(surface.grossArea, 'm^2', 'ft^2'),
                      roof_type: roof_type,
                      roof_color: roof_color,
                      pitch: args[:geometry_roof_pitch],
                      radiant_barrier: radiant_barrier,
                      radiant_barrier_grade: radiant_barrier_grade,
                      insulation_assembly_r_value: args[:roof_assembly_r])
      @surface_ids[surface.name.to_s] = hpxml.roofs[-1].id
    end
  end

  def self.set_rim_joists(hpxml, runner, model, args, sorted_surfaces)
    sorted_surfaces.each do |surface|
      next if surface.surfaceType != 'Wall'
      next unless ['Outdoors', 'Adiabatic'].include? surface.outsideBoundaryCondition
      next unless Geometry.surface_is_rim_joist(surface, args[:geometry_rim_joist_height])

      interior_adjacent_to = Geometry.get_adjacent_to(surface: surface)
      next unless [HPXML::LocationBasementConditioned,
                   HPXML::LocationBasementUnconditioned,
                   HPXML::LocationCrawlspaceUnvented,
                   HPXML::LocationCrawlspaceVented,
                   HPXML::LocationCrawlspaceConditioned].include? interior_adjacent_to

      exterior_adjacent_to = HPXML::LocationOutside
      if surface.outsideBoundaryCondition == 'Adiabatic' # can be adjacent to foundation space
        adjacent_surface = Geometry.get_adiabatic_adjacent_surface(model: model, surface: surface)
        if adjacent_surface.nil? # adjacent to a space that is not explicitly in the model
          unless [HPXML::ResidentialTypeSFD].include?(args[:geometry_unit_type])
            exterior_adjacent_to = interior_adjacent_to
            if exterior_adjacent_to == HPXML::LocationLivingSpace # living adjacent to living
              exterior_adjacent_to = HPXML::LocationOtherHousingUnit
            end
          end
        else # adjacent to a space that is explicitly in the model
          exterior_adjacent_to = Geometry.get_adjacent_to(surface: adjacent_surface)
        end
      end

      if exterior_adjacent_to == HPXML::LocationOutside && args[:wall_siding_type].is_initialized
        siding = args[:wall_siding_type].get
      end

      if args[:wall_color] != Constants.Auto
        color = args[:wall_color]
      end

      if interior_adjacent_to == exterior_adjacent_to
        insulation_assembly_r_value = 4.0 # Uninsulated
      else
        insulation_assembly_r_value = args[:rim_joist_assembly_r].get
      end

      azimuth = Geometry.get_surface_azimuth(surface: surface, orientation: args[:geometry_unit_orientation])

      hpxml.rim_joists.add(id: "RimJoist#{hpxml.rim_joists.size + 1}",
                           exterior_adjacent_to: exterior_adjacent_to,
                           interior_adjacent_to: interior_adjacent_to,
                           azimuth: azimuth,
                           area: UnitConversions.convert(surface.grossArea, 'm^2', 'ft^2'),
                           siding: siding,
                           color: color,
                           insulation_assembly_r_value: insulation_assembly_r_value)
      @surface_ids[surface.name.to_s] = hpxml.rim_joists[-1].id
    end
  end

  def self.set_walls(hpxml, runner, model, args, sorted_surfaces)
    sorted_surfaces.each do |surface|
      next if surface.surfaceType != 'Wall'
      next if Geometry.surface_is_rim_joist(surface, args[:geometry_rim_joist_height])

      interior_adjacent_to = Geometry.get_adjacent_to(surface: surface)
      next unless [HPXML::LocationLivingSpace, HPXML::LocationAtticUnvented, HPXML::LocationAtticVented, HPXML::LocationGarage].include? interior_adjacent_to

      exterior_adjacent_to = HPXML::LocationOutside
      if surface.adjacentSurface.is_initialized
        exterior_adjacent_to = Geometry.get_adjacent_to(surface: surface.adjacentSurface.get)
      elsif surface.outsideBoundaryCondition == 'Adiabatic' # can be adjacent to living space, attic
        adjacent_surface = Geometry.get_adiabatic_adjacent_surface(model: model, surface: surface)
        if adjacent_surface.nil? # adjacent to a space that is not explicitly in the model
          exterior_adjacent_to = interior_adjacent_to
          if exterior_adjacent_to == HPXML::LocationLivingSpace # living adjacent to living
            exterior_adjacent_to = HPXML::LocationOtherHousingUnit
          end
        else # adjacent to a space that is explicitly in the model
          exterior_adjacent_to = Geometry.get_adjacent_to(surface: adjacent_surface)
        end
      end

      next if exterior_adjacent_to == HPXML::LocationLivingSpace # already captured these surfaces

      attic_locations = [HPXML::LocationAtticUnconditioned, HPXML::LocationAtticUnvented, HPXML::LocationAtticVented]
      attic_wall_type = nil
      if (attic_locations.include? interior_adjacent_to) && (exterior_adjacent_to == HPXML::LocationOutside)
        attic_wall_type = HPXML::AtticWallTypeGable
      end

      wall_type = args[:wall_type]
      if attic_locations.include? interior_adjacent_to
        wall_type = HPXML::WallTypeWoodStud
      end

      if exterior_adjacent_to == HPXML::LocationOutside && args[:wall_siding_type].is_initialized
        if (attic_locations.include? interior_adjacent_to) && (args[:wall_siding_type].get == HPXML::SidingTypeNone)
          siding = nil
        else
          siding = args[:wall_siding_type].get
        end
      end

      if args[:wall_color] != Constants.Auto
        color = args[:wall_color]
      end

      azimuth = Geometry.get_surface_azimuth(surface: surface, orientation: args[:geometry_unit_orientation])

      hpxml.walls.add(id: "Wall#{hpxml.walls.size + 1}",
                      exterior_adjacent_to: exterior_adjacent_to,
                      interior_adjacent_to: interior_adjacent_to,
                      azimuth: azimuth,
                      wall_type: wall_type,
                      attic_wall_type: attic_wall_type,
                      siding: siding,
                      color: color,
                      area: UnitConversions.convert(surface.grossArea, 'm^2', 'ft^2'))
      @surface_ids[surface.name.to_s] = hpxml.walls[-1].id

      is_uncond_attic_roof_insulated = false
      if attic_locations.include? interior_adjacent_to
        hpxml.roofs.each do |roof|
          next unless (roof.interior_adjacent_to == interior_adjacent_to) && (roof.insulation_assembly_r_value > 4.0)

          is_uncond_attic_roof_insulated = true
        end
      end

      if hpxml.walls[-1].is_thermal_boundary || is_uncond_attic_roof_insulated # Assume wall is insulated if roof is insulated
        hpxml.walls[-1].insulation_assembly_r_value = args[:wall_assembly_r]
      else
        hpxml.walls[-1].insulation_assembly_r_value = 4.0 # Uninsulated
      end
    end
  end

  def self.set_foundation_walls(hpxml, runner, model, args, sorted_surfaces)
    sorted_surfaces.each do |surface|
      next if surface.surfaceType != 'Wall'
      next unless ['Foundation', 'Adiabatic'].include? surface.outsideBoundaryCondition
      next if Geometry.surface_is_rim_joist(surface, args[:geometry_rim_joist_height])

      interior_adjacent_to = Geometry.get_adjacent_to(surface: surface)
      next unless [HPXML::LocationBasementConditioned,
                   HPXML::LocationBasementUnconditioned,
                   HPXML::LocationCrawlspaceUnvented,
                   HPXML::LocationCrawlspaceVented,
                   HPXML::LocationCrawlspaceConditioned].include? interior_adjacent_to

      exterior_adjacent_to = HPXML::LocationGround
      if surface.outsideBoundaryCondition == 'Adiabatic' # can be adjacent to foundation space
        adjacent_surface = Geometry.get_adiabatic_adjacent_surface(model: model, surface: surface)
        if adjacent_surface.nil? # adjacent to a space that is not explicitly in the model
          unless [HPXML::ResidentialTypeSFD].include?(args[:geometry_unit_type])
            exterior_adjacent_to = interior_adjacent_to
            if exterior_adjacent_to == HPXML::LocationLivingSpace # living adjacent to living
              exterior_adjacent_to = HPXML::LocationOtherHousingUnit
            end
          end
        else # adjacent to a space that is explicitly in the model
          exterior_adjacent_to = Geometry.get_adjacent_to(surface: adjacent_surface)
        end
      end

      foundation_wall_insulation_location = 'exterior' # default
      if args[:foundation_wall_insulation_location].is_initialized
        foundation_wall_insulation_location = args[:foundation_wall_insulation_location].get
      end

      if args[:foundation_wall_assembly_r].is_initialized && (args[:foundation_wall_assembly_r].get > 0)
        insulation_assembly_r_value = args[:foundation_wall_assembly_r].get
      else
        insulation_interior_r_value = 0
        insulation_exterior_r_value = 0
        if interior_adjacent_to == exterior_adjacent_to # E.g., don't insulate wall between basement and neighbor basement
          # nop
        elsif foundation_wall_insulation_location == 'interior'
          insulation_interior_r_value = args[:foundation_wall_insulation_r]
          if insulation_interior_r_value > 0
            if args[:foundation_wall_insulation_distance_to_top] != Constants.Auto
              insulation_interior_distance_to_top = Float(args[:foundation_wall_insulation_distance_to_top])
            end
            if args[:foundation_wall_insulation_distance_to_bottom] != Constants.Auto
              insulation_interior_distance_to_bottom = Float(args[:foundation_wall_insulation_distance_to_bottom])
            end
          end
        elsif foundation_wall_insulation_location == 'exterior'
          insulation_exterior_r_value = args[:foundation_wall_insulation_r]
          if insulation_exterior_r_value > 0
            if args[:foundation_wall_insulation_distance_to_top] != Constants.Auto
              insulation_exterior_distance_to_top = Float(args[:foundation_wall_insulation_distance_to_top])
            end
            if args[:foundation_wall_insulation_distance_to_bottom] != Constants.Auto
              insulation_exterior_distance_to_bottom = Float(args[:foundation_wall_insulation_distance_to_bottom])
            end
          end
        end
      end

      if args[:foundation_wall_thickness] != Constants.Auto
        thickness = Float(args[:foundation_wall_thickness])
      end

      if args[:foundation_wall_type] != Constants.Auto
        type = args[:foundation_wall_type]
      end

      azimuth = Geometry.get_surface_azimuth(surface: surface, orientation: args[:geometry_unit_orientation])

      hpxml.foundation_walls.add(id: "FoundationWall#{hpxml.foundation_walls.size + 1}",
                                 exterior_adjacent_to: exterior_adjacent_to,
                                 interior_adjacent_to: interior_adjacent_to,
                                 type: type,
                                 azimuth: azimuth,
                                 height: args[:geometry_foundation_height],
                                 area: UnitConversions.convert(surface.grossArea, 'm^2', 'ft^2'),
                                 thickness: thickness,
                                 depth_below_grade: args[:geometry_foundation_height] - args[:geometry_foundation_height_above_grade],
                                 insulation_assembly_r_value: insulation_assembly_r_value,
                                 insulation_interior_r_value: insulation_interior_r_value,
                                 insulation_interior_distance_to_top: insulation_interior_distance_to_top,
                                 insulation_interior_distance_to_bottom: insulation_interior_distance_to_bottom,
                                 insulation_exterior_r_value: insulation_exterior_r_value,
                                 insulation_exterior_distance_to_top: insulation_exterior_distance_to_top,
                                 insulation_exterior_distance_to_bottom: insulation_exterior_distance_to_bottom)
      @surface_ids[surface.name.to_s] = hpxml.foundation_walls[-1].id
    end
  end

  def self.set_frame_floors(hpxml, runner, model, args, sorted_surfaces)
    if [HPXML::FoundationTypeBasementConditioned,
        HPXML::FoundationTypeCrawlspaceConditioned].include?(args[:geometry_foundation_type]) && (args[:floor_over_foundation_assembly_r] > 2.1)
      args[:floor_over_foundation_assembly_r] = 2.1 # Uninsulated
    end

    if [HPXML::AtticTypeConditioned].include?(args[:geometry_attic_type]) && (args[:ceiling_assembly_r] > 2.1)
      args[:ceiling_assembly_r] = 2.1 # Uninsulated
    end

    sorted_surfaces.each do |surface|
      next if surface.outsideBoundaryCondition == 'Foundation'
      next unless ['Floor', 'RoofCeiling'].include? surface.surfaceType

      interior_adjacent_to = Geometry.get_adjacent_to(surface: surface)
      next unless [HPXML::LocationLivingSpace, HPXML::LocationGarage].include? interior_adjacent_to

      exterior_adjacent_to = HPXML::LocationOutside
      if surface.adjacentSurface.is_initialized
        exterior_adjacent_to = Geometry.get_adjacent_to(surface: surface.adjacentSurface.get)
      elsif surface.outsideBoundaryCondition == 'Adiabatic'
        exterior_adjacent_to = HPXML::LocationOtherHousingUnit
        if surface.surfaceType == 'Floor'
          other_space_above_or_below = HPXML::FrameFloorOtherSpaceBelow
        elsif surface.surfaceType == 'RoofCeiling'
          other_space_above_or_below = HPXML::FrameFloorOtherSpaceAbove
        end
      end

      next if interior_adjacent_to == exterior_adjacent_to
      next if (surface.surfaceType == 'RoofCeiling') && (exterior_adjacent_to == HPXML::LocationOutside)
      next if [HPXML::LocationLivingSpace,
               HPXML::LocationBasementConditioned,
               HPXML::LocationCrawlspaceConditioned].include? exterior_adjacent_to

      hpxml.frame_floors.add(id: "FrameFloor#{hpxml.frame_floors.size + 1}",
                             exterior_adjacent_to: exterior_adjacent_to,
                             interior_adjacent_to: interior_adjacent_to,
                             area: UnitConversions.convert(surface.grossArea, 'm^2', 'ft^2'),
                             other_space_above_or_below: other_space_above_or_below)
      @surface_ids[surface.name.to_s] = hpxml.frame_floors[-1].id

      if hpxml.frame_floors[-1].is_thermal_boundary
        if [HPXML::LocationAtticUnvented, HPXML::LocationAtticVented].include? exterior_adjacent_to
          hpxml.frame_floors[-1].insulation_assembly_r_value = args[:ceiling_assembly_r]
        elsif [HPXML::LocationGarage].include? exterior_adjacent_to
          hpxml.frame_floors[-1].insulation_assembly_r_value = args[:floor_over_garage_assembly_r]
        else
          hpxml.frame_floors[-1].insulation_assembly_r_value = args[:floor_over_foundation_assembly_r]
        end
      else
        hpxml.frame_floors[-1].insulation_assembly_r_value = 2.1 # Uninsulated
      end
    end
  end

  def self.set_slabs(hpxml, runner, model, args, sorted_surfaces)
    sorted_surfaces.each do |surface|
      next unless ['Foundation'].include? surface.outsideBoundaryCondition
      next if surface.surfaceType != 'Floor'

      interior_adjacent_to = Geometry.get_adjacent_to(surface: surface)
      next if [HPXML::LocationOutside, HPXML::LocationOtherHousingUnit].include? interior_adjacent_to

      has_foundation_walls = false
      if [HPXML::LocationCrawlspaceVented,
          HPXML::LocationCrawlspaceUnvented,
          HPXML::LocationCrawlspaceConditioned,
          HPXML::LocationBasementUnconditioned,
          HPXML::LocationBasementConditioned].include? interior_adjacent_to
        has_foundation_walls = true
      end
      exposed_perimeter = Geometry.calculate_exposed_perimeter(model, [surface], has_foundation_walls).round(1)
      next if exposed_perimeter == 0

      if [HPXML::LocationCrawlspaceVented,
          HPXML::LocationCrawlspaceUnvented,
          HPXML::LocationCrawlspaceConditioned,
          HPXML::LocationBasementUnconditioned,
          HPXML::LocationBasementConditioned].include? interior_adjacent_to
        exposed_perimeter -= Geometry.get_unexposed_garage_perimeter(**args)
      end

      if [HPXML::LocationLivingSpace, HPXML::LocationGarage].include? interior_adjacent_to
        depth_below_grade = 0
      end

      if args[:slab_under_width] == 999
        under_slab_insulation_spans_entire_slab = true
      else
        under_slab_insulation_width = args[:slab_under_width]
      end

      if args[:slab_thickness] != Constants.Auto
        thickness = Float(args[:slab_thickness])
      end

      if args[:slab_carpet_fraction] != Constants.Auto
        carpet_fraction = Float(args[:slab_carpet_fraction])
      end

      if args[:slab_carpet_r] != Constants.Auto
        carpet_r_value = Float(args[:slab_carpet_r])
      end

      hpxml.slabs.add(id: "Slab#{hpxml.slabs.size + 1}",
                      interior_adjacent_to: interior_adjacent_to,
                      area: UnitConversions.convert(surface.grossArea, 'm^2', 'ft^2'),
                      thickness: thickness,
                      exposed_perimeter: exposed_perimeter,
                      perimeter_insulation_depth: args[:slab_perimeter_depth],
                      under_slab_insulation_width: under_slab_insulation_width,
                      perimeter_insulation_r_value: args[:slab_perimeter_insulation_r],
                      under_slab_insulation_r_value: args[:slab_under_insulation_r],
                      under_slab_insulation_spans_entire_slab: under_slab_insulation_spans_entire_slab,
                      depth_below_grade: depth_below_grade,
                      carpet_fraction: carpet_fraction,
                      carpet_r_value: carpet_r_value)
      @surface_ids[surface.name.to_s] = hpxml.slabs[-1].id

      next unless interior_adjacent_to == HPXML::LocationCrawlspaceConditioned

      # Increase Conditioned Building Volume & Infiltration Volume
      conditioned_crawlspace_volume = hpxml.slabs[-1].area * args[:geometry_foundation_height]
      hpxml.building_construction.conditioned_building_volume += conditioned_crawlspace_volume
      hpxml.air_infiltration_measurements[0].infiltration_volume += conditioned_crawlspace_volume
    end
  end

  def self.set_windows(hpxml, runner, model, args, sorted_subsurfaces)
    sorted_subsurfaces.each do |sub_surface|
      next if sub_surface.subSurfaceType != 'FixedWindow'

      surface = sub_surface.surface.get

      sub_surface_height = Geometry.get_surface_height(sub_surface)
      sub_surface_facade = Geometry.get_facade_for_surface(sub_surface)

      if (sub_surface_facade == Constants.FacadeFront) && ((args[:overhangs_front_depth] > 0) || args[:overhangs_front_distance_to_top_of_window] > 0)
        overhangs_depth = args[:overhangs_front_depth]
        overhangs_distance_to_top_of_window = args[:overhangs_front_distance_to_top_of_window]
        overhangs_distance_to_bottom_of_window = args[:overhangs_front_distance_to_bottom_of_window]
      elsif (sub_surface_facade == Constants.FacadeBack) && ((args[:overhangs_back_depth] > 0) || args[:overhangs_back_distance_to_top_of_window] > 0)
        overhangs_depth = args[:overhangs_back_depth]
        overhangs_distance_to_top_of_window = args[:overhangs_back_distance_to_top_of_window]
        overhangs_distance_to_bottom_of_window = args[:overhangs_back_distance_to_bottom_of_window]
      elsif (sub_surface_facade == Constants.FacadeLeft) && ((args[:overhangs_left_depth] > 0) || args[:overhangs_left_distance_to_top_of_window] > 0)
        overhangs_depth = args[:overhangs_left_depth]
        overhangs_distance_to_top_of_window = args[:overhangs_left_distance_to_top_of_window]
        overhangs_distance_to_bottom_of_window = args[:overhangs_left_distance_to_bottom_of_window]
      elsif (sub_surface_facade == Constants.FacadeRight) && ((args[:overhangs_right_depth] > 0) || args[:overhangs_right_distance_to_top_of_window] > 0)
        overhangs_depth = args[:overhangs_right_depth]
        overhangs_distance_to_top_of_window = args[:overhangs_right_distance_to_top_of_window]
        overhangs_distance_to_bottom_of_window = args[:overhangs_right_distance_to_bottom_of_window]
      elsif args[:geometry_eaves_depth] > 0
        # Get max z coordinate of eaves
        eaves_z = args[:geometry_average_ceiling_height] * args[:geometry_unit_num_floors_above_grade] + args[:geometry_rim_joist_height]
        if args[:geometry_attic_type] == HPXML::AtticTypeConditioned
          eaves_z += Geometry.get_conditioned_attic_height(model.getSpaces)
        end
        if args[:geometry_foundation_type] == HPXML::FoundationTypeAmbient
          eaves_z += args[:geometry_foundation_height]
        end

        # Get max z coordinate of this window
        sub_surface_z = Geometry.getSurfaceZValues([sub_surface]).max + UnitConversions.convert(sub_surface.space.get.zOrigin, 'm', 'ft')

        overhangs_depth = args[:geometry_eaves_depth]
        overhangs_distance_to_top_of_window = eaves_z - sub_surface_z # difference between max z coordinates of eaves and this window
        overhangs_distance_to_bottom_of_window = (overhangs_distance_to_top_of_window + sub_surface_height).round(1)
      end

      azimuth = Geometry.get_azimuth_from_facade(facade: sub_surface_facade, orientation: args[:geometry_unit_orientation])

      if args[:window_interior_shading_winter].is_initialized
        interior_shading_factor_winter = args[:window_interior_shading_winter].get
      end

      if args[:window_interior_shading_summer].is_initialized
        interior_shading_factor_summer = args[:window_interior_shading_summer].get
      end

      if args[:window_exterior_shading_winter].is_initialized
        exterior_shading_factor_winter = args[:window_exterior_shading_winter].get
      end

      if args[:window_exterior_shading_summer].is_initialized
        exterior_shading_factor_summer = args[:window_exterior_shading_summer].get
      end

      if args[:window_fraction_operable].is_initialized
        fraction_operable = args[:window_fraction_operable].get
      end

      if args[:window_storm_type].is_initialized
        window_storm_type = args[:window_storm_type].get
      end

      wall_idref = @surface_ids[surface.name.to_s]
      next if wall_idref.nil?

      hpxml.windows.add(id: "Window#{hpxml.windows.size + 1}",
                        area: UnitConversions.convert(sub_surface.grossArea, 'm^2', 'ft^2'),
                        azimuth: azimuth,
                        ufactor: args[:window_ufactor],
                        shgc: args[:window_shgc],
                        storm_type: window_storm_type,
                        overhangs_depth: overhangs_depth,
                        overhangs_distance_to_top_of_window: overhangs_distance_to_top_of_window,
                        overhangs_distance_to_bottom_of_window: overhangs_distance_to_bottom_of_window,
                        interior_shading_factor_winter: interior_shading_factor_winter,
                        interior_shading_factor_summer: interior_shading_factor_summer,
                        exterior_shading_factor_winter: exterior_shading_factor_winter,
                        exterior_shading_factor_summer: exterior_shading_factor_summer,
                        fraction_operable: fraction_operable,
                        wall_idref: wall_idref)
    end
  end

  def self.set_skylights(hpxml, runner, model, args, sorted_subsurfaces)
    sorted_subsurfaces.each do |sub_surface|
      next if sub_surface.subSurfaceType != 'Skylight'

      surface = sub_surface.surface.get

      sub_surface_facade = Geometry.get_facade_for_surface(sub_surface)
      azimuth = Geometry.get_azimuth_from_facade(facade: sub_surface_facade, orientation: args[:geometry_unit_orientation])

      if args[:skylight_storm_type].is_initialized
        skylight_storm_type = args[:skylight_storm_type].get
      end

      roof_idref = @surface_ids[surface.name.to_s]
      next if roof_idref.nil?

      hpxml.skylights.add(id: "Skylight#{hpxml.skylights.size + 1}",
                          area: UnitConversions.convert(sub_surface.grossArea, 'm^2', 'ft^2'),
                          azimuth: azimuth,
                          ufactor: args[:skylight_ufactor],
                          shgc: args[:skylight_shgc],
                          storm_type: skylight_storm_type,
                          roof_idref: roof_idref)
    end
  end

  def self.set_doors(hpxml, runner, model, args, sorted_subsurfaces)
    sorted_subsurfaces.each do |sub_surface|
      next if sub_surface.subSurfaceType != 'Door'

      surface = sub_surface.surface.get

      interior_adjacent_to = Geometry.get_adjacent_to(surface: surface)

      adjacent_surface = surface
      if [HPXML::LocationOtherHousingUnit].include?(interior_adjacent_to)
        adjacent_surface = Geometry.get_adiabatic_adjacent_surface(model: model, surface: surface)
        next if adjacent_surface.nil?
      end

      sub_surface_facade = Geometry.get_facade_for_surface(sub_surface)

      wall_idref = @surface_ids[surface.name.to_s]
      next if wall_idref.nil?

      hpxml.doors.add(id: "Door#{hpxml.doors.size + 1}",
                      wall_idref: wall_idref,
                      area: UnitConversions.convert(sub_surface.grossArea, 'm^2', 'ft^2'),
                      azimuth: args[:geometry_unit_orientation],
                      r_value: args[:door_rvalue])
    end
  end

  def self.set_attics(hpxml, runner, model, args)
    surf_ids = { 'roofs' => { 'surfaces' => hpxml.roofs, 'ids' => [] },
                 'walls' => { 'surfaces' => hpxml.walls, 'ids' => [] },
                 'frame_floors' => { 'surfaces' => hpxml.frame_floors, 'ids' => [] } }

    attic_locations = [HPXML::LocationAtticUnconditioned, HPXML::LocationAtticUnvented, HPXML::LocationAtticVented]
    surf_ids.each do |surf_type, surf_hash|
      surf_hash['surfaces'].each do |surface|
        next if (not attic_locations.include? surface.interior_adjacent_to) &&
                (not attic_locations.include? surface.exterior_adjacent_to)

        surf_hash['ids'] << surface.id
      end
    end

    # Add attached roofs for cathedral ceiling
    living_space = HPXML::LocationLivingSpace
    surf_ids['roofs']['surfaces'].each do |surface|
      next if (living_space != surface.interior_adjacent_to) &&
              (living_space != surface.exterior_adjacent_to)

      surf_ids['roofs']['ids'] << surface.id
    end

    hpxml.attics.add(id: "Attic#{hpxml.attics.size + 1}",
                     attic_type: args[:geometry_attic_type],
                     attached_to_roof_idrefs: surf_ids['roofs']['ids'],
                     attached_to_wall_idrefs: surf_ids['walls']['ids'],
                     attached_to_frame_floor_idrefs: surf_ids['frame_floors']['ids'])
  end

  def self.set_foundations(hpxml, runner, model, args)
    surf_ids = { 'slabs' => { 'surfaces' => hpxml.slabs, 'ids' => [] },
                 'frame_floors' => { 'surfaces' => hpxml.frame_floors, 'ids' => [] },
                 'foundation_walls' => { 'surfaces' => hpxml.foundation_walls, 'ids' => [] },
                 'walls' => { 'surfaces' => hpxml.walls, 'ids' => [] },
                 'rim_joists' => { 'surfaces' => hpxml.rim_joists, 'ids' => [] }, }

    foundation_locations = [HPXML::LocationBasementConditioned,
                            HPXML::LocationBasementUnconditioned,
                            HPXML::LocationCrawlspaceUnvented,
                            HPXML::LocationCrawlspaceVented,
                            HPXML::LocationCrawlspaceConditioned]

    surf_ids.each do |surf_type, surf_hash|
      surf_hash['surfaces'].each do |surface|
        next unless (foundation_locations.include? surface.interior_adjacent_to) ||
                    (foundation_locations.include? surface.exterior_adjacent_to) ||
                    (surf_type == 'slabs' && surface.interior_adjacent_to == HPXML::LocationLivingSpace) ||
                    (surf_type == 'frame_floors' && surface.exterior_adjacent_to == HPXML::LocationOutside)

        surf_hash['ids'] << surface.id
      end
    end

    hpxml.foundations.add(id: "Foundation#{hpxml.foundations.size + 1}",
                          foundation_type: args[:geometry_foundation_type],
                          attached_to_slab_idrefs: surf_ids['slabs']['ids'],
                          attached_to_frame_floor_idrefs: surf_ids['frame_floors']['ids'],
                          attached_to_foundation_wall_idrefs: surf_ids['foundation_walls']['ids'],
                          attached_to_wall_idrefs: surf_ids['walls']['ids'],
                          attached_to_rim_joist_idrefs: surf_ids['rim_joists']['ids'])
  end

  def self.set_heating_systems(hpxml, runner, args)
    heating_system_type = args[:heating_system_type]

    return if heating_system_type == 'none'

    if args[:heating_system_heating_capacity] != Constants.Auto
      heating_capacity = Float(args[:heating_system_heating_capacity])
    end

    if [HPXML::HVACTypeElectricResistance, HPXML::HVACTypePTACHeating].include? heating_system_type
      heating_system_fuel = HPXML::FuelTypeElectricity
    else
      heating_system_fuel = args[:heating_system_fuel]
    end

    if [HPXML::HVACTypeFurnace,
        HPXML::HVACTypeWallFurnace,
        HPXML::HVACTypeFloorFurnace].include?(heating_system_type) || heating_system_type.include?(HPXML::HVACTypeBoiler)
      heating_efficiency_afue = args[:heating_system_heating_efficiency]
    elsif [HPXML::HVACTypeElectricResistance,
           HPXML::HVACTypeStove,
           HPXML::HVACTypePortableHeater,
           HPXML::HVACTypeFireplace,
           HPXML::HVACTypeFixedHeater,
           HPXML::HVACTypePTACHeating].include?(heating_system_type)
      heating_efficiency_percent = args[:heating_system_heating_efficiency]
    end

    if args[:heating_system_airflow_defect_ratio].is_initialized
      if [HPXML::HVACTypeFurnace].include? heating_system_type
        airflow_defect_ratio = args[:heating_system_airflow_defect_ratio].get
      end
    end

    fraction_heat_load_served = args[:heating_system_fraction_heat_load_served]

    if heating_system_type.include?('Shared')
      is_shared_system = true
      number_of_units_served = args[:geometry_building_num_units].get
      heating_capacity = nil
    end

    if heating_system_type.include?(HPXML::HVACTypeBoiler)
      heating_system_type = HPXML::HVACTypeBoiler
    end

    hpxml.heating_systems.add(id: "HeatingSystem#{hpxml.heating_systems.size + 1}",
                              heating_system_type: heating_system_type,
                              heating_system_fuel: heating_system_fuel,
                              heating_capacity: heating_capacity,
                              fraction_heat_load_served: fraction_heat_load_served,
                              heating_efficiency_afue: heating_efficiency_afue,
                              heating_efficiency_percent: heating_efficiency_percent,
                              airflow_defect_ratio: airflow_defect_ratio,
                              is_shared_system: is_shared_system,
                              number_of_units_served: number_of_units_served,
                              primary_system: true)
  end

  def self.set_cooling_systems(hpxml, runner, args)
    cooling_system_type = args[:cooling_system_type]

    return if cooling_system_type == 'none'

    if args[:cooling_system_cooling_capacity] != Constants.Auto
      cooling_capacity = Float(args[:cooling_system_cooling_capacity])
    end

    if args[:cooling_system_cooling_compressor_type].is_initialized
      if cooling_system_type == HPXML::HVACTypeCentralAirConditioner
        compressor_type = args[:cooling_system_cooling_compressor_type].get
      end
    end

    if args[:cooling_system_cooling_sensible_heat_fraction].is_initialized
      if cooling_system_type != HPXML::HVACTypeEvaporativeCooler
        cooling_shr = args[:cooling_system_cooling_sensible_heat_fraction].get
      end
    end

    if cooling_system_type != HPXML::HVACTypeEvaporativeCooler
      if args[:cooling_system_cooling_efficiency_type] == HPXML::UnitsSEER
        cooling_efficiency_seer = args[:cooling_system_cooling_efficiency]
      elsif args[:cooling_system_cooling_efficiency_type] == HPXML::UnitsEER
        cooling_efficiency_eer = args[:cooling_system_cooling_efficiency]
      elsif args[:cooling_system_cooling_efficiency_type] == HPXML::UnitsCEER
        cooling_efficiency_ceer = args[:cooling_system_cooling_efficiency]
      end
    end

    if args[:cooling_system_airflow_defect_ratio].is_initialized
      if [HPXML::HVACTypeCentralAirConditioner].include?(cooling_system_type) || ([HPXML::HVACTypeMiniSplitAirConditioner].include?(cooling_system_type) && (args[:cooling_system_is_ducted]))
        airflow_defect_ratio = args[:cooling_system_airflow_defect_ratio].get
      end
    end

    if args[:cooling_system_charge_defect_ratio].is_initialized
      if [HPXML::HVACTypeCentralAirConditioner, HPXML::HVACTypeMiniSplitAirConditioner].include?(cooling_system_type)
        charge_defect_ratio = args[:cooling_system_charge_defect_ratio].get
      end
    end

    hpxml.cooling_systems.add(id: "CoolingSystem#{hpxml.cooling_systems.size + 1}",
                              cooling_system_type: cooling_system_type,
                              cooling_system_fuel: HPXML::FuelTypeElectricity,
                              cooling_capacity: cooling_capacity,
                              fraction_cool_load_served: args[:cooling_system_fraction_cool_load_served],
                              compressor_type: compressor_type,
                              cooling_shr: cooling_shr,
                              cooling_efficiency_seer: cooling_efficiency_seer,
                              cooling_efficiency_eer: cooling_efficiency_eer,
                              cooling_efficiency_ceer: cooling_efficiency_ceer,
                              airflow_defect_ratio: airflow_defect_ratio,
                              charge_defect_ratio: charge_defect_ratio,
                              primary_system: true)
  end

  def self.set_heat_pumps(hpxml, runner, args)
    heat_pump_type = args[:heat_pump_type]

    return if heat_pump_type == 'none'

    if args[:heat_pump_heating_capacity] == Constants.Auto
      hpxml.header.heat_pump_sizing_methodology = HPXML::HeatPumpSizingACCA
    elsif args[:heat_pump_heating_capacity] == Constants.AutoHERSForHP
      hpxml.header.heat_pump_sizing_methodology = HPXML::HeatPumpSizingHERS
    elsif args[:heat_pump_heating_capacity] == Constants.AutoMaxLoadForHP
      hpxml.header.heat_pump_sizing_methodology = HPXML::HeatPumpSizingMaxLoad
    else
      heating_capacity = Float(args[:heat_pump_heating_capacity])
    end

    if [HPXML::HVACTypeHeatPumpAirToAir, HPXML::HVACTypeHeatPumpMiniSplit].include? heat_pump_type
      if args[:heat_pump_heating_capacity_17_f] != Constants.Auto
        heating_capacity_17F = Float(args[:heat_pump_heating_capacity_17_f])
      end
    end

    if args[:heat_pump_backup_type] == HPXML::HeatPumpBackupTypeIntegrated
      backup_type = args[:heat_pump_backup_type]
      backup_heating_fuel = args[:heat_pump_backup_fuel]

      if args[:heat_pump_backup_heating_capacity] != Constants.Auto
        backup_heating_capacity = Float(args[:heat_pump_backup_heating_capacity])
      end

      if backup_heating_fuel == HPXML::FuelTypeElectricity
        backup_heating_efficiency_percent = args[:heat_pump_backup_heating_efficiency]
      else
        backup_heating_efficiency_afue = args[:heat_pump_backup_heating_efficiency]
      end
    elsif args[:heat_pump_backup_type] == HPXML::HeatPumpBackupTypeSeparate
      if args[:heating_system_2_type] == 'none'
        fail "Heat pump backup type specified as '#{args[:heat_pump_backup_type]}' but no heating system provided."
      end

      backup_type = args[:heat_pump_backup_type]
      backup_system_idref = "HeatingSystem#{hpxml.heating_systems.size + 1}"
    end

    if args[:heat_pump_backup_type] != 'none'
      if args[:heat_pump_backup_heating_switchover_temp].is_initialized
        if [HPXML::HVACTypeHeatPumpAirToAir, HPXML::HVACTypeHeatPumpMiniSplit].include? heat_pump_type
          backup_heating_switchover_temp = args[:heat_pump_backup_heating_switchover_temp].get
        end
      end
    end

    if args[:heat_pump_cooling_capacity] != Constants.Auto
      cooling_capacity = Float(args[:heat_pump_cooling_capacity])
    end

    if args[:heat_pump_cooling_compressor_type].is_initialized
      if [HPXML::HVACTypeHeatPumpAirToAir].include? heat_pump_type
        compressor_type = args[:heat_pump_cooling_compressor_type].get
      end
    end

    if args[:heat_pump_cooling_sensible_heat_fraction].is_initialized
      cooling_shr = args[:heat_pump_cooling_sensible_heat_fraction].get
    end

    if args[:heat_pump_heating_efficiency_type] == HPXML::UnitsHSPF
      heating_efficiency_hspf = args[:heat_pump_heating_efficiency]
    elsif args[:heat_pump_heating_efficiency_type] == HPXML::UnitsCOP
      heating_efficiency_cop = args[:heat_pump_heating_efficiency]
    end

    if args[:heat_pump_cooling_efficiency_type] == HPXML::UnitsSEER
      cooling_efficiency_seer = args[:heat_pump_cooling_efficiency]
    elsif args[:heat_pump_cooling_efficiency_type] == HPXML::UnitsEER
      cooling_efficiency_eer = args[:heat_pump_cooling_efficiency]
    end

    if args[:heat_pump_airflow_defect_ratio].is_initialized
      if [HPXML::HVACTypeHeatPumpAirToAir, HPXML::HVACTypeHeatPumpGroundToAir].include?(heat_pump_type) || ([HPXML::HVACTypeHeatPumpMiniSplit].include?(heat_pump_type) && (args[:heat_pump_is_ducted]))
        airflow_defect_ratio = args[:heat_pump_airflow_defect_ratio].get
      end
    end

    if args[:heat_pump_charge_defect_ratio].is_initialized
      charge_defect_ratio = args[:heat_pump_charge_defect_ratio].get
    end

    fraction_heat_load_served = args[:heat_pump_fraction_heat_load_served]
    fraction_cool_load_served = args[:heat_pump_fraction_cool_load_served]

    if fraction_heat_load_served > 0
      primary_heating_system = true
    end

    if fraction_cool_load_served > 0
      primary_cooling_system = true
    end

    hpxml.heat_pumps.add(id: "HeatPump#{hpxml.heat_pumps.size + 1}",
                         heat_pump_type: heat_pump_type,
                         heat_pump_fuel: HPXML::FuelTypeElectricity,
                         heating_capacity: heating_capacity,
                         heating_capacity_17F: heating_capacity_17F,
                         compressor_type: compressor_type,
                         cooling_shr: cooling_shr,
                         cooling_capacity: cooling_capacity,
                         fraction_heat_load_served: fraction_heat_load_served,
                         fraction_cool_load_served: fraction_cool_load_served,
                         backup_type: backup_type,
                         backup_system_idref: backup_system_idref,
                         backup_heating_fuel: backup_heating_fuel,
                         backup_heating_capacity: backup_heating_capacity,
                         backup_heating_efficiency_afue: backup_heating_efficiency_afue,
                         backup_heating_efficiency_percent: backup_heating_efficiency_percent,
                         backup_heating_switchover_temp: backup_heating_switchover_temp,
                         heating_efficiency_hspf: heating_efficiency_hspf,
                         cooling_efficiency_seer: cooling_efficiency_seer,
                         heating_efficiency_cop: heating_efficiency_cop,
                         cooling_efficiency_eer: cooling_efficiency_eer,
                         airflow_defect_ratio: airflow_defect_ratio,
                         charge_defect_ratio: charge_defect_ratio,
                         primary_heating_system: primary_heating_system,
                         primary_cooling_system: primary_cooling_system)
  end

  def self.set_secondary_heating_systems(hpxml, runner, args)
    heating_system_type = args[:heating_system_2_type]
    heating_system_is_heatpump_backup = (args[:heat_pump_type] != 'none' && args[:heat_pump_backup_type] == HPXML::HeatPumpBackupTypeSeparate)

    return if heating_system_type == 'none' && (not heating_system_is_heatpump_backup)

    if args[:heating_system_2_heating_capacity] != Constants.Auto
      heating_capacity = Float(args[:heating_system_2_heating_capacity])
    end

    if args[:heating_system_2_fuel] == HPXML::HVACTypeElectricResistance
      heating_system_fuel = HPXML::FuelTypeElectricity
    else
      heating_system_fuel = args[:heating_system_2_fuel]
    end

    if [HPXML::HVACTypeFurnace, HPXML::HVACTypeWallFurnace, HPXML::HVACTypeFloorFurnace].include?(heating_system_type) || heating_system_type.include?(HPXML::HVACTypeBoiler)
      heating_efficiency_afue = args[:heating_system_2_heating_efficiency]
    elsif [HPXML::HVACTypeElectricResistance, HPXML::HVACTypeStove, HPXML::HVACTypePortableHeater, HPXML::HVACTypeFireplace].include?(heating_system_type)
      heating_efficiency_percent = args[:heating_system_2_heating_efficiency]
    end

    if heating_system_type.include?(HPXML::HVACTypeBoiler)
      heating_system_type = HPXML::HVACTypeBoiler
    end

    if not heating_system_is_heatpump_backup
      fraction_heat_load_served = args[:heating_system_2_fraction_heat_load_served]
    end

    hpxml.heating_systems.add(id: "HeatingSystem#{hpxml.heating_systems.size + 1}",
                              heating_system_type: heating_system_type,
                              heating_system_fuel: heating_system_fuel,
                              heating_capacity: heating_capacity,
                              fraction_heat_load_served: fraction_heat_load_served,
                              heating_efficiency_afue: heating_efficiency_afue,
                              heating_efficiency_percent: heating_efficiency_percent)
  end

  def self.set_hvac_distribution(hpxml, runner, args)
    # HydronicDistribution?
    hpxml.heating_systems.each do |heating_system|
      next unless [heating_system.heating_system_type].include?(HPXML::HVACTypeBoiler)
      next if args[:heating_system_type].include?('Fan Coil')

      hpxml.hvac_distributions.add(id: "HVACDistribution#{hpxml.hvac_distributions.size + 1}",
                                   distribution_system_type: HPXML::HVACDistributionTypeHydronic,
                                   hydronic_type: HPXML::HydronicTypeBaseboard)
      heating_system.distribution_system_idref = hpxml.hvac_distributions[-1].id
    end

    # AirDistribution?
    air_distribution_systems = []
    hpxml.heating_systems.each do |heating_system|
      if [HPXML::HVACTypeFurnace].include?(heating_system.heating_system_type)
        air_distribution_systems << heating_system
      end
    end
    hpxml.cooling_systems.each do |cooling_system|
      if [HPXML::HVACTypeCentralAirConditioner].include?(cooling_system.cooling_system_type)
        air_distribution_systems << cooling_system
      elsif [HPXML::HVACTypeEvaporativeCooler, HPXML::HVACTypeMiniSplitAirConditioner].include?(cooling_system.cooling_system_type) && args[:cooling_system_is_ducted]
        air_distribution_systems << cooling_system
      end
    end
    hpxml.heat_pumps.each do |heat_pump|
      if [HPXML::HVACTypeHeatPumpAirToAir, HPXML::HVACTypeHeatPumpGroundToAir].include? heat_pump.heat_pump_type
        air_distribution_systems << heat_pump
      elsif [HPXML::HVACTypeHeatPumpMiniSplit].include?(heat_pump.heat_pump_type)
        if args[:heat_pump_is_ducted].is_initialized
          air_distribution_systems << heat_pump if args[:heat_pump_is_ducted].get
        end
      end
    end

    # FanCoil?
    fan_coil_distribution_systems = []
    hpxml.heating_systems.each do |heating_system|
      if args[:heating_system_type].include?('Fan Coil')
        fan_coil_distribution_systems << heating_system
      end
    end

    return if air_distribution_systems.size == 0 && fan_coil_distribution_systems.size == 0

    if args[:ducts_number_of_return_registers].is_initialized
      if args[:ducts_number_of_return_registers].get != Constants.Auto
        number_of_return_registers = Integer(args[:ducts_number_of_return_registers].get)
      end
    end

    if [HPXML::HVACTypeEvaporativeCooler].include?(args[:cooling_system_type]) && hpxml.heating_systems.size == 0 && hpxml.heat_pumps.size == 0
      number_of_return_registers = nil
      if args[:cooling_system_is_ducted]
        number_of_return_registers = 0
      end
    end

    if air_distribution_systems.size > 0
      hpxml.hvac_distributions.add(id: "HVACDistribution#{hpxml.hvac_distributions.size + 1}",
                                   distribution_system_type: HPXML::HVACDistributionTypeAir,
                                   air_type: HPXML::AirTypeRegularVelocity,
                                   number_of_return_registers: number_of_return_registers)
      air_distribution_systems.each do |hvac_system|
        hvac_system.distribution_system_idref = hpxml.hvac_distributions[-1].id
      end
      set_duct_leakages(args, hpxml.hvac_distributions[-1])
      set_ducts(args, hpxml.hvac_distributions[-1])
    end

    if fan_coil_distribution_systems.size > 0
      hpxml.hvac_distributions.add(id: "HVACDistribution#{hpxml.hvac_distributions.size + 1}",
                                   distribution_system_type: HPXML::HVACDistributionTypeAir,
                                   air_type: HPXML::AirTypeFanCoil)
      fan_coil_distribution_systems.each do |hvac_system|
        hvac_system.distribution_system_idref = hpxml.hvac_distributions[-1].id
      end
    end
  end

  def self.set_duct_leakages(args, hvac_distribution)
    hvac_distribution.duct_leakage_measurements.add(duct_type: HPXML::DuctTypeSupply,
                                                    duct_leakage_units: args[:ducts_leakage_units],
                                                    duct_leakage_value: args[:ducts_supply_leakage_to_outside_value],
                                                    duct_leakage_total_or_to_outside: HPXML::DuctLeakageToOutside)

    hvac_distribution.duct_leakage_measurements.add(duct_type: HPXML::DuctTypeReturn,
                                                    duct_leakage_units: args[:ducts_leakage_units],
                                                    duct_leakage_value: args[:ducts_return_leakage_to_outside_value],
                                                    duct_leakage_total_or_to_outside: HPXML::DuctLeakageToOutside)
  end

  def self.set_ducts(args, hvac_distribution)
    if args[:ducts_supply_location] != Constants.Auto
      ducts_supply_location = args[:ducts_supply_location]
    end

    if args[:ducts_return_location] != Constants.Auto
      ducts_return_location = args[:ducts_return_location]
    end

    if args[:ducts_supply_surface_area] != Constants.Auto
      ducts_supply_surface_area = Float(args[:ducts_supply_surface_area])
    end

    if args[:ducts_return_surface_area] != Constants.Auto
      ducts_return_surface_area = Float(args[:ducts_return_surface_area])
    end

    hvac_distribution.ducts.add(duct_type: HPXML::DuctTypeSupply,
                                duct_insulation_r_value: args[:ducts_supply_insulation_r],
                                duct_location: ducts_supply_location,
                                duct_surface_area: ducts_supply_surface_area)

    if not ([HPXML::HVACTypeEvaporativeCooler].include?(args[:cooling_system_type]) && args[:cooling_system_is_ducted])
      hvac_distribution.ducts.add(duct_type: HPXML::DuctTypeReturn,
                                  duct_insulation_r_value: args[:ducts_return_insulation_r],
                                  duct_location: ducts_return_location,
                                  duct_surface_area: ducts_return_surface_area)
    end

    # If duct surface areas are defaulted, set CFA served
    if hvac_distribution.ducts.select { |d| d.duct_surface_area.nil? }.size > 0
      hvac_distribution.conditioned_floor_area_served = args[:geometry_unit_cfa]
    end
  end

  def self.set_hvac_control(hpxml, runner, args)
    return if (args[:heating_system_type] == 'none') && (args[:cooling_system_type] == 'none') && (args[:heat_pump_type] == 'none')

    # Heating
    if hpxml.total_fraction_heat_load_served > 0

      if args[:hvac_control_heating_weekday_setpoint] == args[:hvac_control_heating_weekend_setpoint] && !args[:hvac_control_heating_weekday_setpoint].include?(',')
        heating_setpoint_temp = args[:hvac_control_heating_weekday_setpoint]
      else
        weekday_heating_setpoints = args[:hvac_control_heating_weekday_setpoint]
        weekend_heating_setpoints = args[:hvac_control_heating_weekend_setpoint]
      end

      if args[:hvac_control_heating_season_period].is_initialized
        begin_month, begin_day, end_month, end_day = Schedule.parse_date_range(args[:hvac_control_heating_season_period].get)
        seasons_heating_begin_month = begin_month
        seasons_heating_begin_day = begin_day
        seasons_heating_end_month = end_month
        seasons_heating_end_day = end_day
      end

    end

    # Cooling
    if hpxml.total_fraction_cool_load_served > 0

      if args[:hvac_control_cooling_weekday_setpoint] == args[:hvac_control_cooling_weekend_setpoint] && !args[:hvac_control_cooling_weekday_setpoint].include?(',')
        cooling_setpoint_temp = args[:hvac_control_cooling_weekday_setpoint]
      else
        weekday_cooling_setpoints = args[:hvac_control_cooling_weekday_setpoint]
        weekend_cooling_setpoints = args[:hvac_control_cooling_weekend_setpoint]
      end

      if args[:ceiling_fan_quantity] != Constants.Auto
        ceiling_fan_quantity = Integer(args[:ceiling_fan_quantity])
      end

      if (args[:ceiling_fan_cooling_setpoint_temp_offset] > 0) && (ceiling_fan_quantity.nil? || ceiling_fan_quantity > 0)
        ceiling_fan_cooling_setpoint_temp_offset = args[:ceiling_fan_cooling_setpoint_temp_offset]
      end

      if args[:hvac_control_cooling_season_period].is_initialized
        begin_month, begin_day, end_month, end_day = Schedule.parse_date_range(args[:hvac_control_cooling_season_period].get)
        seasons_cooling_begin_month = begin_month
        seasons_cooling_begin_day = begin_day
        seasons_cooling_end_month = end_month
        seasons_cooling_end_day = end_day
      end

    end

    hpxml.hvac_controls.add(id: "HVACControl#{hpxml.hvac_controls.size + 1}",
                            heating_setpoint_temp: heating_setpoint_temp,
                            cooling_setpoint_temp: cooling_setpoint_temp,
                            weekday_heating_setpoints: weekday_heating_setpoints,
                            weekend_heating_setpoints: weekend_heating_setpoints,
                            weekday_cooling_setpoints: weekday_cooling_setpoints,
                            weekend_cooling_setpoints: weekend_cooling_setpoints,
                            ceiling_fan_cooling_setpoint_temp_offset: ceiling_fan_cooling_setpoint_temp_offset,
                            seasons_heating_begin_month: seasons_heating_begin_month,
                            seasons_heating_begin_day: seasons_heating_begin_day,
                            seasons_heating_end_month: seasons_heating_end_month,
                            seasons_heating_end_day: seasons_heating_end_day,
                            seasons_cooling_begin_month: seasons_cooling_begin_month,
                            seasons_cooling_begin_day: seasons_cooling_begin_day,
                            seasons_cooling_end_month: seasons_cooling_end_month,
                            seasons_cooling_end_day: seasons_cooling_end_day)
  end

  def self.set_ventilation_fans(hpxml, runner, args)
    if args[:mech_vent_fan_type] != 'none'

      if [HPXML::MechVentTypeERV].include?(args[:mech_vent_fan_type])
        if args[:mech_vent_recovery_efficiency_type] == 'Unadjusted'
          total_recovery_efficiency = args[:mech_vent_total_recovery_efficiency]
          sensible_recovery_efficiency = args[:mech_vent_sensible_recovery_efficiency]
        elsif args[:mech_vent_recovery_efficiency_type] == 'Adjusted'
          total_recovery_efficiency_adjusted = args[:mech_vent_total_recovery_efficiency]
          sensible_recovery_efficiency_adjusted = args[:mech_vent_sensible_recovery_efficiency]
        end
      elsif [HPXML::MechVentTypeHRV].include?(args[:mech_vent_fan_type])
        if args[:mech_vent_recovery_efficiency_type] == 'Unadjusted'
          sensible_recovery_efficiency = args[:mech_vent_sensible_recovery_efficiency]
        elsif args[:mech_vent_recovery_efficiency_type] == 'Adjusted'
          sensible_recovery_efficiency_adjusted = args[:mech_vent_sensible_recovery_efficiency]
        end
      end

      distribution_system_idref = nil
      if args[:mech_vent_fan_type] == HPXML::MechVentTypeCFIS
        hpxml.hvac_distributions.each do |hvac_distribution|
          next unless hvac_distribution.distribution_system_type == HPXML::HVACDistributionTypeAir
          next if hvac_distribution.air_type != HPXML::AirTypeRegularVelocity

          distribution_system_idref = hvac_distribution.id
        end
      end

      if args[:mech_vent_num_units_served] > 1
        is_shared_system = true
        in_unit_flow_rate = Float(args[:mech_vent_flow_rate]) / args[:mech_vent_num_units_served].to_f
        fraction_recirculation = args[:mech_vent_shared_frac_recirculation].get
        if args[:mech_vent_shared_preheating_fuel].is_initialized && args[:mech_vent_shared_preheating_efficiency].is_initialized && args[:mech_vent_shared_preheating_fraction_heat_load_served].is_initialized
          preheating_fuel = args[:mech_vent_shared_preheating_fuel].get
          preheating_efficiency_cop = args[:mech_vent_shared_preheating_efficiency].get
          preheating_fraction_load_served = args[:mech_vent_shared_preheating_fraction_heat_load_served].get
        end
        if args[:mech_vent_shared_precooling_fuel].is_initialized && args[:mech_vent_shared_precooling_efficiency].is_initialized && args[:mech_vent_shared_precooling_fraction_cool_load_served].is_initialized
          precooling_fuel = args[:mech_vent_shared_precooling_fuel].get
          precooling_efficiency_cop = args[:mech_vent_shared_precooling_efficiency].get
          precooling_fraction_load_served = args[:mech_vent_shared_precooling_fraction_cool_load_served].get
        end
      end

      if args[:mech_vent_hours_in_operation] != Constants.Auto
        hours_in_operation = Float(args[:mech_vent_hours_in_operation])
      end

      if args[:mech_vent_fan_power] != Constants.Auto
        fan_power = Float(args[:mech_vent_fan_power])
      end

      if args[:mech_vent_flow_rate] != Constants.Auto
        rated_flow_rate = Float(args[:mech_vent_flow_rate])
      end

      hpxml.ventilation_fans.add(id: "VentilationFan#{hpxml.ventilation_fans.size + 1}",
                                 fan_type: args[:mech_vent_fan_type],
                                 rated_flow_rate: rated_flow_rate,
                                 hours_in_operation: hours_in_operation,
                                 used_for_whole_building_ventilation: true,
                                 total_recovery_efficiency: total_recovery_efficiency,
                                 total_recovery_efficiency_adjusted: total_recovery_efficiency_adjusted,
                                 sensible_recovery_efficiency: sensible_recovery_efficiency,
                                 sensible_recovery_efficiency_adjusted: sensible_recovery_efficiency_adjusted,
                                 fan_power: fan_power,
                                 distribution_system_idref: distribution_system_idref,
                                 is_shared_system: is_shared_system,
                                 in_unit_flow_rate: in_unit_flow_rate,
                                 fraction_recirculation: fraction_recirculation,
                                 preheating_fuel: preheating_fuel,
                                 preheating_efficiency_cop: preheating_efficiency_cop,
                                 preheating_fraction_load_served: preheating_fraction_load_served,
                                 precooling_fuel: precooling_fuel,
                                 precooling_efficiency_cop: precooling_efficiency_cop,
                                 precooling_fraction_load_served: precooling_fraction_load_served)
    end

    if args[:mech_vent_2_fan_type] != 'none'

      if [HPXML::MechVentTypeERV].include?(args[:mech_vent_2_fan_type])

        if args[:mech_vent_2_recovery_efficiency_type] == 'Unadjusted'
          total_recovery_efficiency = args[:mech_vent_2_total_recovery_efficiency]
          sensible_recovery_efficiency = args[:mech_vent_2_sensible_recovery_efficiency]
        elsif args[:mech_vent_2_recovery_efficiency_type] == 'Adjusted'
          total_recovery_efficiency_adjusted = args[:mech_vent_2_total_recovery_efficiency]
          sensible_recovery_efficiency_adjusted = args[:mech_vent_2_sensible_recovery_efficiency]
        end
      elsif [HPXML::MechVentTypeHRV].include?(args[:mech_vent_2_fan_type])
        if args[:mech_vent_2_recovery_efficiency_type] == 'Unadjusted'
          sensible_recovery_efficiency = args[:mech_vent_2_sensible_recovery_efficiency]
        elsif args[:mech_vent_2_recovery_efficiency_type] == 'Adjusted'
          sensible_recovery_efficiency_adjusted = args[:mech_vent_2_sensible_recovery_efficiency]
        end
      end

      if args[:mech_vent_2_hours_in_operation] != Constants.Auto
        hours_in_operation = Float(args[:mech_vent_2_hours_in_operation])
      end

      if args[:mech_vent_2_fan_power] != Constants.Auto
        fan_power = Float(args[:mech_vent_2_fan_power])
      end

      hpxml.ventilation_fans.add(id: "VentilationFan#{hpxml.ventilation_fans.size + 1}",
                                 fan_type: args[:mech_vent_2_fan_type],
                                 rated_flow_rate: args[:mech_vent_2_flow_rate],
                                 hours_in_operation: hours_in_operation,
                                 used_for_whole_building_ventilation: true,
                                 total_recovery_efficiency: total_recovery_efficiency,
                                 total_recovery_efficiency_adjusted: total_recovery_efficiency_adjusted,
                                 sensible_recovery_efficiency: sensible_recovery_efficiency,
                                 sensible_recovery_efficiency_adjusted: sensible_recovery_efficiency_adjusted,
                                 fan_power: fan_power)
    end

    if (args[:kitchen_fans_quantity] == Constants.Auto) || (args[:kitchen_fans_quantity].to_i > 0)
      if args[:kitchen_fans_flow_rate].is_initialized
        if args[:kitchen_fans_flow_rate].get != Constants.Auto
          rated_flow_rate = Float(args[:kitchen_fans_flow_rate].get)
        end
      end

      if args[:kitchen_fans_power].is_initialized
        if args[:kitchen_fans_power].get != Constants.Auto
          fan_power = Float(args[:kitchen_fans_power].get)
        end
      end

      if args[:kitchen_fans_hours_in_operation].is_initialized
        if args[:kitchen_fans_hours_in_operation].get != Constants.Auto
          hours_in_operation = Float(args[:kitchen_fans_hours_in_operation].get)
        end
      end

      if args[:kitchen_fans_start_hour].is_initialized
        if args[:kitchen_fans_start_hour].get != Constants.Auto
          start_hour = Integer(args[:kitchen_fans_start_hour].get)
        end
      end

      if args[:kitchen_fans_quantity] != Constants.Auto
        quantity = Integer(args[:kitchen_fans_quantity])
      end

      hpxml.ventilation_fans.add(id: "VentilationFan#{hpxml.ventilation_fans.size + 1}",
                                 rated_flow_rate: rated_flow_rate,
                                 used_for_local_ventilation: true,
                                 hours_in_operation: hours_in_operation,
                                 fan_location: HPXML::LocationKitchen,
                                 fan_power: fan_power,
                                 start_hour: start_hour,
                                 quantity: quantity)
    end

    if (args[:bathroom_fans_quantity] == Constants.Auto) || (args[:bathroom_fans_quantity].to_i > 0)
      if args[:bathroom_fans_flow_rate].is_initialized
        if args[:bathroom_fans_flow_rate].get != Constants.Auto
          rated_flow_rate = Float(args[:bathroom_fans_flow_rate].get)
        end
      end

      if args[:bathroom_fans_power].is_initialized
        if args[:bathroom_fans_power].get != Constants.Auto
          fan_power = Float(args[:bathroom_fans_power].get)
        end
      end

      if args[:bathroom_fans_hours_in_operation].is_initialized
        if args[:bathroom_fans_hours_in_operation].get != Constants.Auto
          hours_in_operation = Float(args[:bathroom_fans_hours_in_operation].get)
        end
      end

      if args[:bathroom_fans_start_hour].is_initialized
        if args[:bathroom_fans_start_hour].get != Constants.Auto
          start_hour = Integer(args[:bathroom_fans_start_hour].get)
        end
      end

      if args[:bathroom_fans_quantity] != Constants.Auto
        quantity = Integer(args[:bathroom_fans_quantity])
      end

      hpxml.ventilation_fans.add(id: "VentilationFan#{hpxml.ventilation_fans.size + 1}",
                                 rated_flow_rate: rated_flow_rate,
                                 used_for_local_ventilation: true,
                                 hours_in_operation: hours_in_operation,
                                 fan_location: HPXML::LocationBath,
                                 fan_power: fan_power,
                                 start_hour: start_hour,
                                 quantity: quantity)
    end

    if args[:whole_house_fan_present]
      if args[:whole_house_fan_flow_rate].is_initialized
        if args[:whole_house_fan_flow_rate].get != Constants.Auto
          rated_flow_rate = Float(args[:whole_house_fan_flow_rate].get)
        end
      end

      if args[:whole_house_fan_power].is_initialized
        if args[:whole_house_fan_power].get != Constants.Auto
          fan_power = Float(args[:whole_house_fan_power].get)
        end
      end

      hpxml.ventilation_fans.add(id: "VentilationFan#{hpxml.ventilation_fans.size + 1}",
                                 rated_flow_rate: rated_flow_rate,
                                 used_for_seasonal_cooling_load_reduction: true,
                                 fan_power: fan_power)
    end
  end

  def self.set_water_heating_systems(hpxml, runner, args)
    water_heater_type = args[:water_heater_type]
    return if water_heater_type == 'none'

    if water_heater_type != HPXML::WaterHeaterTypeHeatPump
      fuel_type = args[:water_heater_fuel_type]
    else
      fuel_type = HPXML::FuelTypeElectricity
    end

    if args[:water_heater_location] != Constants.Auto
      location = args[:water_heater_location]
    end

    if args[:water_heater_tank_volume] != Constants.Auto
      tank_volume = Float(args[:water_heater_tank_volume])
    end

    if args[:water_heater_setpoint_temperature] != Constants.Auto
      temperature = Float(args[:water_heater_setpoint_temperature])
    end

    if not [HPXML::WaterHeaterTypeCombiStorage, HPXML::WaterHeaterTypeCombiTankless].include? water_heater_type
      if args[:water_heater_efficiency_type] == 'EnergyFactor'
        energy_factor = args[:water_heater_efficiency]
      elsif args[:water_heater_efficiency_type] == 'UniformEnergyFactor'
        uniform_energy_factor = args[:water_heater_efficiency]
        if water_heater_type != HPXML::WaterHeaterTypeTankless
          usage_bin = args[:water_heater_usage_bin].get if args[:water_heater_usage_bin].is_initialized
        end
      end
    end

    if (fuel_type != HPXML::FuelTypeElectricity) && (water_heater_type == HPXML::WaterHeaterTypeStorage)
      if args[:water_heater_recovery_efficiency] != Constants.Auto
        recovery_efficiency = Float(args[:water_heater_recovery_efficiency])
      end
    end

    if [HPXML::WaterHeaterTypeTankless, HPXML::WaterHeaterTypeCombiTankless].include? water_heater_type
      tank_volume = nil
    end

    if [HPXML::WaterHeaterTypeTankless].include? water_heater_type
      heating_capacity = nil
      recovery_efficiency = nil
    elsif [HPXML::WaterHeaterTypeCombiTankless, HPXML::WaterHeaterTypeCombiStorage].include? water_heater_type
      fuel_type = nil
      heating_capacity = nil
      energy_factor = nil
      if hpxml.heating_systems.size > 0
        related_hvac_idref = hpxml.heating_systems[0].id
      end
    end

    if [HPXML::WaterHeaterTypeCombiTankless, HPXML::WaterHeaterTypeCombiStorage].include? water_heater_type
      if args[:water_heater_standby_loss].is_initialized
        if args[:water_heater_standby_loss].get > 0
          standby_loss = args[:water_heater_standby_loss].get
        end
      end
    end

    if not [HPXML::WaterHeaterTypeTankless, HPXML::WaterHeaterTypeCombiTankless].include? water_heater_type
      if args[:water_heater_jacket_rvalue].is_initialized
        if args[:water_heater_jacket_rvalue].get > 0
          jacket_r_value = args[:water_heater_jacket_rvalue].get
        end
      end
    end

    if args[:water_heater_num_units_served] > 1
      is_shared_system = true
      number_of_units_served = args[:water_heater_num_units_served]
    end
    if args[:water_heater_uses_desuperheater].is_initialized
      uses_desuperheater = args[:water_heater_uses_desuperheater].get
      if uses_desuperheater
        related_hvac_idref = nil
        hpxml.cooling_systems.each do |cooling_system|
          next unless [HPXML::HVACTypeCentralAirConditioner,
                       HPXML::HVACTypeMiniSplitAirConditioner].include? cooling_system.cooling_system_type

          related_hvac_idref = cooling_system.id
        end
        hpxml.heat_pumps.each do |heat_pump|
          next unless [HPXML::HVACTypeHeatPumpAirToAir,
                       HPXML::HVACTypeHeatPumpMiniSplit,
                       HPXML::HVACTypeHeatPumpGroundToAir].include? heat_pump.heat_pump_type

          related_hvac_idref = heat_pump.id
        end
      end
    end

    if [HPXML::WaterHeaterTypeStorage].include? water_heater_type
      if args[:water_heater_heating_capacity] != Constants.Auto
        heating_capacity = Float(args[:water_heater_heating_capacity])
      end
    end

    hpxml.water_heating_systems.add(id: "WaterHeatingSystem#{hpxml.water_heating_systems.size + 1}",
                                    water_heater_type: water_heater_type,
                                    fuel_type: fuel_type,
                                    location: location,
                                    tank_volume: tank_volume,
                                    fraction_dhw_load_served: 1.0,
                                    energy_factor: energy_factor,
                                    uniform_energy_factor: uniform_energy_factor,
                                    usage_bin: usage_bin,
                                    recovery_efficiency: recovery_efficiency,
                                    uses_desuperheater: uses_desuperheater,
                                    related_hvac_idref: related_hvac_idref,
                                    standby_loss: standby_loss,
                                    jacket_r_value: jacket_r_value,
                                    temperature: temperature,
                                    heating_capacity: heating_capacity,
                                    is_shared_system: is_shared_system,
                                    number_of_units_served: number_of_units_served)
  end

  def self.set_hot_water_distribution(hpxml, runner, args)
    return if args[:water_heater_type] == 'none'

    if args[:dwhr_facilities_connected] != 'none'
      dwhr_facilities_connected = args[:dwhr_facilities_connected]
      dwhr_equal_flow = args[:dwhr_equal_flow]
      dwhr_efficiency = args[:dwhr_efficiency]
    end

    if args[:hot_water_distribution_system_type] == HPXML::DHWDistTypeStandard
      if args[:hot_water_distribution_standard_piping_length] != Constants.Auto
        standard_piping_length = Float(args[:hot_water_distribution_standard_piping_length])
      end
    else
      recirculation_control_type = args[:hot_water_distribution_recirc_control_type]

      if args[:hot_water_distribution_recirc_piping_length] != Constants.Auto
        recirculation_piping_length = Float(args[:hot_water_distribution_recirc_piping_length])
      end

      if args[:hot_water_distribution_recirc_branch_piping_length] != Constants.Auto
        recirculation_branch_piping_length = Float(args[:hot_water_distribution_recirc_branch_piping_length])
      end

      if args[:hot_water_distribution_recirc_pump_power] != Constants.Auto
        recirculation_pump_power = Float(args[:hot_water_distribution_recirc_pump_power])
      end
    end

    if args[:hot_water_distribution_pipe_r] != Constants.Auto
      pipe_r_value = Float(args[:hot_water_distribution_pipe_r])
    end

    hpxml.hot_water_distributions.add(id: "HotWaterDistribution#{hpxml.hot_water_distributions.size + 1}",
                                      system_type: args[:hot_water_distribution_system_type],
                                      standard_piping_length: standard_piping_length,
                                      recirculation_control_type: recirculation_control_type,
                                      recirculation_piping_length: recirculation_piping_length,
                                      recirculation_branch_piping_length: recirculation_branch_piping_length,
                                      recirculation_pump_power: recirculation_pump_power,
                                      pipe_r_value: pipe_r_value,
                                      dwhr_facilities_connected: dwhr_facilities_connected,
                                      dwhr_equal_flow: dwhr_equal_flow,
                                      dwhr_efficiency: dwhr_efficiency)
  end

  def self.set_water_fixtures(hpxml, runer, args)
    return if args[:water_heater_type] == 'none'

    hpxml.water_fixtures.add(id: "WaterFixture#{hpxml.water_fixtures.size + 1}",
                             water_fixture_type: HPXML::WaterFixtureTypeShowerhead,
                             low_flow: args[:water_fixtures_shower_low_flow])

    hpxml.water_fixtures.add(id: "WaterFixture#{hpxml.water_fixtures.size + 1}",
                             water_fixture_type: HPXML::WaterFixtureTypeFaucet,
                             low_flow: args[:water_fixtures_sink_low_flow])

    if args[:water_fixtures_usage_multiplier] != 1.0
      hpxml.water_heating.water_fixtures_usage_multiplier = args[:water_fixtures_usage_multiplier]
    end
  end

  def self.set_solar_thermal(hpxml, runner, args, epw_file)
    return if args[:solar_thermal_system_type] == 'none'

    if args[:solar_thermal_solar_fraction] > 0
      solar_fraction = args[:solar_thermal_solar_fraction]
    else
      collector_area = args[:solar_thermal_collector_area]
      collector_loop_type = args[:solar_thermal_collector_loop_type]
      collector_type = args[:solar_thermal_collector_type]
      collector_azimuth = args[:solar_thermal_collector_azimuth]
      collector_tilt = Geometry.get_absolute_tilt(args[:solar_thermal_collector_tilt], args[:geometry_roof_pitch], epw_file)
      collector_frta = args[:solar_thermal_collector_rated_optical_efficiency]
      collector_frul = args[:solar_thermal_collector_rated_thermal_losses]

      if args[:solar_thermal_storage_volume] != Constants.Auto
        storage_volume = Float(args[:solar_thermal_storage_volume])
      end
    end

    if hpxml.water_heating_systems.size == 0
      fail 'Solar thermal system specified but no water heater found.'
    end

    hpxml.solar_thermal_systems.add(id: "SolarThermalSystem#{hpxml.solar_thermal_systems.size + 1}",
                                    system_type: args[:solar_thermal_system_type],
                                    collector_area: collector_area,
                                    collector_loop_type: collector_loop_type,
                                    collector_type: collector_type,
                                    collector_azimuth: collector_azimuth,
                                    collector_tilt: collector_tilt,
                                    collector_frta: collector_frta,
                                    collector_frul: collector_frul,
                                    storage_volume: storage_volume,
                                    water_heating_system_idref: hpxml.water_heating_systems[0].id,
                                    solar_fraction: solar_fraction)
  end

  def self.set_pv_systems(hpxml, runner, args, epw_file)
    [args[:pv_system_module_type], args[:pv_system_2_module_type]].each_with_index do |pv_system_module_type, i|
      next if pv_system_module_type == 'none'

      if [args[:pv_system_module_type], args[:pv_system_2_module_type]][i] != Constants.Auto
        module_type = [args[:pv_system_module_type], args[:pv_system_2_module_type]][i]
      end

      if [args[:pv_system_location], args[:pv_system_2_location]][i] != Constants.Auto
        location = [args[:pv_system_location], args[:pv_system_2_location]][i]
      end

      if [args[:pv_system_tracking], args[:pv_system_2_tracking]][i] != Constants.Auto
        tracking = [args[:pv_system_tracking], args[:pv_system_2_tracking]][i]
      end

      max_power_output = [args[:pv_system_max_power_output], args[:pv_system_2_max_power_output]][i]

      if args[:pv_system_inverter_efficiency].is_initialized
        inverter_efficiency = args[:pv_system_inverter_efficiency].get
      end

      if args[:pv_system_system_losses_fraction].is_initialized
        system_losses_fraction = args[:pv_system_system_losses_fraction].get
      end

      if [HPXML::ResidentialTypeSFA, HPXML::ResidentialTypeApartment].include? args[:geometry_unit_type]
        if args[:pv_system_num_bedrooms_served] > args[:geometry_unit_num_bedrooms]
          is_shared_system = true
          number_of_bedrooms_served = args[:pv_system_num_bedrooms_served]
        end
      end

      hpxml.pv_systems.add(id: "PVSystem#{hpxml.pv_systems.size + 1}",
                           location: location,
                           module_type: module_type,
                           tracking: tracking,
                           array_azimuth: [args[:pv_system_array_azimuth], args[:pv_system_2_array_azimuth]][i],
                           array_tilt: Geometry.get_absolute_tilt([args[:pv_system_array_tilt], args[:pv_system_2_array_tilt]][i], args[:geometry_roof_pitch], epw_file),
                           max_power_output: max_power_output,
                           inverter_efficiency: inverter_efficiency,
                           system_losses_fraction: system_losses_fraction,
                           is_shared_system: is_shared_system,
                           number_of_bedrooms_served: number_of_bedrooms_served)
    end
  end

  def self.set_battery(hpxml, runner, args)
    return if args[:battery_location] == 'none'

    if args[:battery_location] != Constants.Auto
      location = args[:battery_location]
    end

    if args[:battery_power] != Constants.Auto
      rated_power_output = Float(args[:battery_power])
    end

    if args[:battery_capacity] != Constants.Auto
      nominal_capacity_kwh = Float(args[:battery_capacity])
    end

    if args[:battery_usable_capacity] != Constants.Auto
      usable_capacity_kwh = Float(args[:battery_usable_capacity])
    end

    hpxml.batteries.add(id: "Battery#{hpxml.batteries.size + 1}",
                        type: HPXML::BatteryTypeLithiumIon,
                        location: location,
                        rated_power_output: rated_power_output,
                        nominal_capacity_kwh: nominal_capacity_kwh,
                        usable_capacity_kwh: usable_capacity_kwh)
  end

  def self.set_lighting(hpxml, runner, args)
    return if args[:lighting_present].is_initialized && (not args[:lighting_present].get)

    hpxml.lighting_groups.add(id: "LightingGroup#{hpxml.lighting_groups.size + 1}",
                              location: HPXML::LocationInterior,
                              fraction_of_units_in_location: args[:lighting_interior_fraction_cfl],
                              lighting_type: HPXML::LightingTypeCFL)
    hpxml.lighting_groups.add(id: "LightingGroup#{hpxml.lighting_groups.size + 1}",
                              location: HPXML::LocationExterior,
                              fraction_of_units_in_location: args[:lighting_exterior_fraction_cfl],
                              lighting_type: HPXML::LightingTypeCFL)
    hpxml.lighting_groups.add(id: "LightingGroup#{hpxml.lighting_groups.size + 1}",
                              location: HPXML::LocationGarage,
                              fraction_of_units_in_location: args[:lighting_garage_fraction_cfl],
                              lighting_type: HPXML::LightingTypeCFL)
    hpxml.lighting_groups.add(id: "LightingGroup#{hpxml.lighting_groups.size + 1}",
                              location: HPXML::LocationInterior,
                              fraction_of_units_in_location: args[:lighting_interior_fraction_lfl],
                              lighting_type: HPXML::LightingTypeLFL)
    hpxml.lighting_groups.add(id: "LightingGroup#{hpxml.lighting_groups.size + 1}",
                              location: HPXML::LocationExterior,
                              fraction_of_units_in_location: args[:lighting_exterior_fraction_lfl],
                              lighting_type: HPXML::LightingTypeLFL)
    hpxml.lighting_groups.add(id: "LightingGroup#{hpxml.lighting_groups.size + 1}",
                              location: HPXML::LocationGarage,
                              fraction_of_units_in_location: args[:lighting_garage_fraction_lfl],
                              lighting_type: HPXML::LightingTypeLFL)
    hpxml.lighting_groups.add(id: "LightingGroup#{hpxml.lighting_groups.size + 1}",
                              location: HPXML::LocationInterior,
                              fraction_of_units_in_location: args[:lighting_interior_fraction_led],
                              lighting_type: HPXML::LightingTypeLED)
    hpxml.lighting_groups.add(id: "LightingGroup#{hpxml.lighting_groups.size + 1}",
                              location: HPXML::LocationExterior,
                              fraction_of_units_in_location: args[:lighting_exterior_fraction_led],
                              lighting_type: HPXML::LightingTypeLED)
    hpxml.lighting_groups.add(id: "LightingGroup#{hpxml.lighting_groups.size + 1}",
                              location: HPXML::LocationGarage,
                              fraction_of_units_in_location: args[:lighting_garage_fraction_led],
                              lighting_type: HPXML::LightingTypeLED)

    if args[:lighting_interior_usage_multiplier] != 1.0
      hpxml.lighting.interior_usage_multiplier = args[:lighting_interior_usage_multiplier]
    end

    if args[:lighting_exterior_usage_multiplier] != 1.0
      hpxml.lighting.exterior_usage_multiplier = args[:lighting_exterior_usage_multiplier]
    end

    if args[:lighting_garage_usage_multiplier] != 1.0
      hpxml.lighting.garage_usage_multiplier = args[:lighting_garage_usage_multiplier]
    end

    return unless args[:holiday_lighting_present]

    hpxml.lighting.holiday_exists = true

    if args[:holiday_lighting_daily_kwh] != Constants.Auto
      hpxml.lighting.holiday_kwh_per_day = Float(args[:holiday_lighting_daily_kwh])
    end

    if args[:holiday_lighting_period].is_initialized
      begin_month, begin_day, end_month, end_day = Schedule.parse_date_range(args[:holiday_lighting_period].get)
      hpxml.lighting.holiday_period_begin_month = begin_month
      hpxml.lighting.holiday_period_begin_day = begin_day
      hpxml.lighting.holiday_period_end_month = end_month
      hpxml.lighting.holiday_period_end_day = end_day
    end
  end

  def self.set_dehumidifier(hpxml, runner, args)
    return if args[:dehumidifier_type] == 'none'

    if args[:dehumidifier_efficiency_type] == 'EnergyFactor'
      energy_factor = args[:dehumidifier_efficiency]
    elsif args[:dehumidifier_efficiency_type] == 'IntegratedEnergyFactor'
      integrated_energy_factor = args[:dehumidifier_efficiency]
    end

    hpxml.dehumidifiers.add(id: "Dehumidifier#{hpxml.dehumidifiers.size + 1}",
                            type: args[:dehumidifier_type],
                            capacity: args[:dehumidifier_capacity],
                            energy_factor: energy_factor,
                            integrated_energy_factor: integrated_energy_factor,
                            rh_setpoint: args[:dehumidifier_rh_setpoint],
                            fraction_served: args[:dehumidifier_fraction_dehumidification_load_served],
                            location: HPXML::LocationLivingSpace)
  end

  def self.set_clothes_washer(hpxml, runner, args)
    if args[:water_heater_type] == 'none'
      args[:clothes_washer_location] = 'none'
    end

    return if args[:clothes_washer_location] == 'none'

    if args[:clothes_washer_rated_annual_kwh] != Constants.Auto
      rated_annual_kwh = Float(args[:clothes_washer_rated_annual_kwh])
      return if Float(rated_annual_kwh) == 0
    end

    if args[:clothes_washer_location] != Constants.Auto
      location = args[:clothes_washer_location]
    end

    if args[:clothes_washer_efficiency] != Constants.Auto
      if args[:clothes_washer_efficiency_type] == 'ModifiedEnergyFactor'
        modified_energy_factor = Float(args[:clothes_washer_efficiency])
      elsif args[:clothes_washer_efficiency_type] == 'IntegratedModifiedEnergyFactor'
        integrated_modified_energy_factor = Float(args[:clothes_washer_efficiency])
      end
    end

    if args[:clothes_washer_label_electric_rate] != Constants.Auto
      label_electric_rate = Float(args[:clothes_washer_label_electric_rate])
    end

    if args[:clothes_washer_label_gas_rate] != Constants.Auto
      label_gas_rate = Float(args[:clothes_washer_label_gas_rate])
    end

    if args[:clothes_washer_label_annual_gas_cost] != Constants.Auto
      label_annual_gas_cost = Float(args[:clothes_washer_label_annual_gas_cost])
    end

    if args[:clothes_washer_label_usage] != Constants.Auto
      label_usage = Float(args[:clothes_washer_label_usage])
    end

    if args[:clothes_washer_capacity] != Constants.Auto
      capacity = Float(args[:clothes_washer_capacity])
    end

    if args[:clothes_washer_usage_multiplier] != 1.0
      usage_multiplier = Float(args[:clothes_washer_usage_multiplier])
    end

    hpxml.clothes_washers.add(id: "ClothesWasher#{hpxml.clothes_washers.size + 1}",
                              location: location,
                              modified_energy_factor: modified_energy_factor,
                              integrated_modified_energy_factor: integrated_modified_energy_factor,
                              rated_annual_kwh: rated_annual_kwh,
                              label_electric_rate: label_electric_rate,
                              label_gas_rate: label_gas_rate,
                              label_annual_gas_cost: label_annual_gas_cost,
                              label_usage: label_usage,
                              capacity: capacity,
                              usage_multiplier: usage_multiplier)
  end

  def self.set_clothes_dryer(hpxml, runner, args)
    return if args[:clothes_washer_location] == 'none'
    return if args[:clothes_dryer_location] == 'none'

    if args[:clothes_dryer_efficiency] != Constants.Auto
      if args[:clothes_dryer_efficiency_type] == 'EnergyFactor'
        energy_factor = Float(args[:clothes_dryer_efficiency])
      elsif args[:clothes_dryer_efficiency_type] == 'CombinedEnergyFactor'
        combined_energy_factor = Float(args[:clothes_dryer_efficiency])
      end
    end

    if args[:clothes_dryer_location] != Constants.Auto
      location = args[:clothes_dryer_location]
    end

    if args[:clothes_dryer_vented_flow_rate] != Constants.Auto
      is_vented = false
      if Float(args[:clothes_dryer_vented_flow_rate]) > 0
        is_vented = true
        vented_flow_rate = Float(args[:clothes_dryer_vented_flow_rate])
      end
    end

    if args[:clothes_dryer_usage_multiplier] != 1.0
      usage_multiplier = args[:clothes_dryer_usage_multiplier]
    end

    hpxml.clothes_dryers.add(id: "ClothesDryer#{hpxml.clothes_dryers.size + 1}",
                             location: location,
                             fuel_type: args[:clothes_dryer_fuel_type],
                             energy_factor: energy_factor,
                             combined_energy_factor: combined_energy_factor,
                             is_vented: is_vented,
                             vented_flow_rate: vented_flow_rate,
                             usage_multiplier: usage_multiplier)
  end

  def self.set_dishwasher(hpxml, runner, args)
    return if args[:dishwasher_location] == 'none'

    if args[:dishwasher_location] != Constants.Auto
      location = args[:dishwasher_location]
    end

    if args[:dishwasher_efficiency_type] == 'RatedAnnualkWh'
      if args[:dishwasher_efficiency] != Constants.Auto
        rated_annual_kwh = Float(args[:dishwasher_efficiency])
        return if Float(rated_annual_kwh) == 0
      end
    elsif args[:dishwasher_efficiency_type] == 'EnergyFactor'
      energy_factor = Float(args[:dishwasher_efficiency])
    end

    if args[:dishwasher_label_electric_rate] != Constants.Auto
      label_electric_rate = Float(args[:dishwasher_label_electric_rate])
    end

    if args[:dishwasher_label_gas_rate] != Constants.Auto
      label_gas_rate = Float(args[:dishwasher_label_gas_rate])
    end

    if args[:dishwasher_label_annual_gas_cost] != Constants.Auto
      label_annual_gas_cost = Float(args[:dishwasher_label_annual_gas_cost])
    end

    if args[:dishwasher_label_usage] != Constants.Auto
      label_usage = Float(args[:dishwasher_label_usage])
    end

    if args[:dishwasher_place_setting_capacity] != Constants.Auto
      place_setting_capacity = Float(args[:dishwasher_place_setting_capacity])
    end

    if args[:dishwasher_usage_multiplier] != 1.0
      usage_multiplier = args[:dishwasher_usage_multiplier]
    end

    hpxml.dishwashers.add(id: "Dishwasher#{hpxml.dishwashers.size + 1}",
                          location: location,
                          rated_annual_kwh: rated_annual_kwh,
                          energy_factor: energy_factor,
                          label_electric_rate: label_electric_rate,
                          label_gas_rate: label_gas_rate,
                          label_annual_gas_cost: label_annual_gas_cost,
                          label_usage: label_usage,
                          place_setting_capacity: place_setting_capacity,
                          usage_multiplier: usage_multiplier)
  end

  def self.set_refrigerator(hpxml, runner, args)
    return if args[:refrigerator_location] == 'none'

    if args[:refrigerator_rated_annual_kwh] != Constants.Auto
      rated_annual_kwh = Float(args[:refrigerator_rated_annual_kwh])
      return if Float(rated_annual_kwh) == 0
    end

    if args[:refrigerator_location] != Constants.Auto
      location = args[:refrigerator_location]
    end

    if args[:refrigerator_usage_multiplier] != 1.0
      usage_multiplier = args[:refrigerator_usage_multiplier]
    end

    hpxml.refrigerators.add(id: "Refrigerator#{hpxml.refrigerators.size + 1}",
                            location: location,
                            rated_annual_kwh: rated_annual_kwh,
                            primary_indicator: true,
                            usage_multiplier: usage_multiplier)
  end

  def self.set_extra_refrigerator(hpxml, runner, args)
    return if args[:extra_refrigerator_location] == 'none'

    if args[:extra_refrigerator_rated_annual_kwh] != Constants.Auto
      rated_annual_kwh = Float(args[:extra_refrigerator_rated_annual_kwh])
      return if Float(rated_annual_kwh) == 0
    end

    if args[:extra_refrigerator_location] != Constants.Auto
      location = args[:extra_refrigerator_location]
    end

    if args[:extra_refrigerator_usage_multiplier] != 1.0
      usage_multiplier = args[:extra_refrigerator_usage_multiplier]
    end

    hpxml.refrigerators.add(id: "Refrigerator#{hpxml.refrigerators.size + 1}",
                            location: location,
                            rated_annual_kwh: rated_annual_kwh,
                            primary_indicator: false,
                            usage_multiplier: usage_multiplier)
  end

  def self.set_freezer(hpxml, runner, args)
    return if args[:freezer_location] == 'none'

    if args[:freezer_rated_annual_kwh] != Constants.Auto
      rated_annual_kwh = Float(args[:freezer_rated_annual_kwh])
      return if Float(rated_annual_kwh) == 0
    end

    if args[:freezer_location] != Constants.Auto
      location = args[:freezer_location]
    end

    if args[:freezer_usage_multiplier] != 1.0
      usage_multiplier = args[:freezer_usage_multiplier]
    end

    hpxml.freezers.add(id: "Freezer#{hpxml.freezers.size + 1}",
                       location: location,
                       rated_annual_kwh: rated_annual_kwh,
                       usage_multiplier: usage_multiplier)
  end

  def self.set_cooking_range_oven(hpxml, runner, args)
    return if args[:cooking_range_oven_location] == 'none'

    if args[:cooking_range_oven_location] != Constants.Auto
      location = args[:cooking_range_oven_location]
    end

    if args[:cooking_range_oven_is_induction].is_initialized
      is_induction = args[:cooking_range_oven_is_induction].get
    end

    if args[:cooking_range_oven_usage_multiplier] != 1.0
      usage_multiplier = args[:cooking_range_oven_usage_multiplier]
    end

    hpxml.cooking_ranges.add(id: "CookingRange#{hpxml.cooking_ranges.size + 1}",
                             location: location,
                             fuel_type: args[:cooking_range_oven_fuel_type],
                             is_induction: is_induction,
                             usage_multiplier: usage_multiplier)

    if args[:cooking_range_oven_is_convection].is_initialized
      is_convection = args[:cooking_range_oven_is_convection].get
    end

    hpxml.ovens.add(id: "Oven#{hpxml.ovens.size + 1}",
                    is_convection: is_convection)
  end

  def self.set_ceiling_fans(hpxml, runner, args)
    return unless args[:ceiling_fan_present]

    if args[:ceiling_fan_efficiency] != Constants.Auto
      efficiency = Float(args[:ceiling_fan_efficiency])
    end

    if args[:ceiling_fan_quantity] != Constants.Auto
      quantity = Integer(args[:ceiling_fan_quantity])
    end

    hpxml.ceiling_fans.add(id: "CeilingFan#{hpxml.ceiling_fans.size + 1}",
                           efficiency: efficiency,
                           quantity: quantity)
  end

  def self.set_misc_plug_loads_television(hpxml, runner, args)
    return unless args[:misc_plug_loads_television_present]

    if args[:misc_plug_loads_television_annual_kwh] != Constants.Auto
      kWh_per_year = Float(args[:misc_plug_loads_television_annual_kwh])
    end

    if args[:misc_plug_loads_television_usage_multiplier] != 1.0
      usage_multiplier = args[:misc_plug_loads_television_usage_multiplier]
    end

    hpxml.plug_loads.add(id: "PlugLoad#{hpxml.plug_loads.size + 1}",
                         plug_load_type: HPXML::PlugLoadTypeTelevision,
                         kWh_per_year: kWh_per_year,
                         usage_multiplier: usage_multiplier)
  end

  def self.set_misc_plug_loads_other(hpxml, runner, args)
    if args[:misc_plug_loads_other_annual_kwh] != Constants.Auto
      kWh_per_year = Float(args[:misc_plug_loads_other_annual_kwh])
    end

    if args[:misc_plug_loads_other_frac_sensible] != Constants.Auto
      frac_sensible = Float(args[:misc_plug_loads_other_frac_sensible])
    end

    if args[:misc_plug_loads_other_frac_latent] != Constants.Auto
      frac_latent = Float(args[:misc_plug_loads_other_frac_latent])
    end

    if args[:misc_plug_loads_other_usage_multiplier] != 1.0
      usage_multiplier = args[:misc_plug_loads_other_usage_multiplier]
    end

    hpxml.plug_loads.add(id: "PlugLoad#{hpxml.plug_loads.size + 1}",
                         plug_load_type: HPXML::PlugLoadTypeOther,
                         kWh_per_year: kWh_per_year,
                         frac_sensible: frac_sensible,
                         frac_latent: frac_latent,
                         usage_multiplier: usage_multiplier)
  end

  def self.set_misc_plug_loads_well_pump(hpxml, runner, args)
    return unless args[:misc_plug_loads_well_pump_present]

    if args[:misc_plug_loads_well_pump_annual_kwh] != Constants.Auto
      kWh_per_year = Float(args[:misc_plug_loads_well_pump_annual_kwh])
    end

    if args[:misc_plug_loads_well_pump_usage_multiplier] != 1.0
      usage_multiplier = args[:misc_plug_loads_well_pump_usage_multiplier]
    end

    hpxml.plug_loads.add(id: "PlugLoad#{hpxml.plug_loads.size + 1}",
                         plug_load_type: HPXML::PlugLoadTypeWellPump,
                         kWh_per_year: kWh_per_year,
                         usage_multiplier: usage_multiplier)
  end

  def self.set_misc_plug_loads_vehicle(hpxml, runner, args)
    return unless args[:misc_plug_loads_vehicle_present]

    if args[:misc_plug_loads_vehicle_annual_kwh] != Constants.Auto
      kWh_per_year = Float(args[:misc_plug_loads_vehicle_annual_kwh])
    end

    if args[:misc_plug_loads_vehicle_usage_multiplier] != 1.0
      usage_multiplier = args[:misc_plug_loads_vehicle_usage_multiplier]
    end

    hpxml.plug_loads.add(id: "PlugLoad#{hpxml.plug_loads.size + 1}",
                         plug_load_type: HPXML::PlugLoadTypeElectricVehicleCharging,
                         kWh_per_year: kWh_per_year,
                         usage_multiplier: usage_multiplier)
  end

  def self.set_misc_fuel_loads_grill(hpxml, runner, args)
    if args[:misc_fuel_loads_grill_present]
      if args[:misc_fuel_loads_grill_annual_therm] != Constants.Auto
        therm_per_year = Float(args[:misc_fuel_loads_grill_annual_therm])
      end

      if args[:misc_fuel_loads_grill_usage_multiplier] != 1.0
        usage_multiplier = args[:misc_fuel_loads_grill_usage_multiplier]
      end

      hpxml.fuel_loads.add(id: "FuelLoad#{hpxml.fuel_loads.size + 1}",
                           fuel_load_type: HPXML::FuelLoadTypeGrill,
                           fuel_type: args[:misc_fuel_loads_grill_fuel_type],
                           therm_per_year: therm_per_year,
                           usage_multiplier: usage_multiplier)
    end
  end

  def self.set_misc_fuel_loads_lighting(hpxml, runner, args)
    if args[:misc_fuel_loads_lighting_present]
      if args[:misc_fuel_loads_lighting_annual_therm] != Constants.Auto
        therm_per_year = Float(args[:misc_fuel_loads_lighting_annual_therm])
      end

      if args[:misc_fuel_loads_lighting_usage_multiplier] != 1.0
        usage_multiplier = args[:misc_fuel_loads_lighting_usage_multiplier]
      end

      hpxml.fuel_loads.add(id: "FuelLoad#{hpxml.fuel_loads.size + 1}",
                           fuel_load_type: HPXML::FuelLoadTypeLighting,
                           fuel_type: args[:misc_fuel_loads_lighting_fuel_type],
                           therm_per_year: therm_per_year,
                           usage_multiplier: usage_multiplier)
    end
  end

  def self.set_misc_fuel_loads_fireplace(hpxml, runner, args)
    if args[:misc_fuel_loads_fireplace_present]
      if args[:misc_fuel_loads_fireplace_annual_therm] != Constants.Auto
        therm_per_year = Float(args[:misc_fuel_loads_fireplace_annual_therm])
      end

      if args[:misc_fuel_loads_fireplace_frac_sensible] != Constants.Auto
        frac_sensible = Float(args[:misc_fuel_loads_fireplace_frac_sensible])
      end

      if args[:misc_fuel_loads_fireplace_frac_latent] != Constants.Auto
        frac_latent = Float(args[:misc_fuel_loads_fireplace_frac_latent])
      end

      if args[:misc_fuel_loads_fireplace_usage_multiplier] != 1.0
        usage_multiplier = args[:misc_fuel_loads_fireplace_usage_multiplier]
      end

      hpxml.fuel_loads.add(id: "FuelLoad#{hpxml.fuel_loads.size + 1}",
                           fuel_load_type: HPXML::FuelLoadTypeFireplace,
                           fuel_type: args[:misc_fuel_loads_fireplace_fuel_type],
                           therm_per_year: therm_per_year,
                           frac_sensible: frac_sensible,
                           frac_latent: frac_latent,
                           usage_multiplier: usage_multiplier)
    end
  end

  def self.set_pool(hpxml, runner, args)
    return unless args[:pool_present]

    if args[:pool_pump_annual_kwh] != Constants.Auto
      pump_kwh_per_year = Float(args[:pool_pump_annual_kwh])
    end

    if args[:pool_pump_usage_multiplier] != 1.0
      pump_usage_multiplier = args[:pool_pump_usage_multiplier]
    end

    pool_heater_type = args[:pool_heater_type]

    if [HPXML::HeaterTypeElectricResistance, HPXML::HeaterTypeHeatPump].include?(pool_heater_type)
      if args[:pool_heater_annual_kwh] != Constants.Auto
        heater_load_units = 'kWh/year'
        heater_load_value = Float(args[:pool_heater_annual_kwh])
      end
    end

    if [HPXML::HeaterTypeGas].include?(pool_heater_type)
      if args[:pool_heater_annual_therm] != Constants.Auto
        heater_load_units = 'therm/year'
        heater_load_value = Float(args[:pool_heater_annual_therm])
      end
    end

    if args[:pool_heater_usage_multiplier] != 1.0
      heater_usage_multiplier = args[:pool_heater_usage_multiplier]
    end

    hpxml.pools.add(id: "Pool#{hpxml.pools.size + 1}",
                    type: HPXML::TypeUnknown,
                    pump_type: HPXML::TypeUnknown,
                    pump_kwh_per_year: pump_kwh_per_year,
                    pump_usage_multiplier: pump_usage_multiplier,
                    heater_type: pool_heater_type,
                    heater_load_units: heater_load_units,
                    heater_load_value: heater_load_value,
                    heater_usage_multiplier: heater_usage_multiplier)
  end

  def self.set_hot_tub(hpxml, runner, args)
    return unless args[:hot_tub_present]

    if args[:hot_tub_pump_annual_kwh] != Constants.Auto
      pump_kwh_per_year = Float(args[:hot_tub_pump_annual_kwh])
    end

    if args[:hot_tub_pump_usage_multiplier] != 1.0
      pump_usage_multiplier = args[:hot_tub_pump_usage_multiplier]
    end

    hot_tub_heater_type = args[:hot_tub_heater_type]

    if [HPXML::HeaterTypeElectricResistance, HPXML::HeaterTypeHeatPump].include?(hot_tub_heater_type)
      if args[:hot_tub_heater_annual_kwh] != Constants.Auto
        heater_load_units = 'kWh/year'
        heater_load_value = Float(args[:hot_tub_heater_annual_kwh])
      end
    end

    if [HPXML::HeaterTypeGas].include?(hot_tub_heater_type)
      if args[:hot_tub_heater_annual_therm] != Constants.Auto
        heater_load_units = 'therm/year'
        heater_load_value = Float(args[:hot_tub_heater_annual_therm])
      end
    end

    if args[:hot_tub_heater_usage_multiplier] != 1.0
      heater_usage_multiplier = args[:hot_tub_heater_usage_multiplier]
    end

    hpxml.hot_tubs.add(id: "HotTub#{hpxml.hot_tubs.size + 1}",
                       type: HPXML::TypeUnknown,
                       pump_type: HPXML::TypeUnknown,
                       pump_kwh_per_year: pump_kwh_per_year,
                       pump_usage_multiplier: pump_usage_multiplier,
                       heater_type: hot_tub_heater_type,
                       heater_load_units: heater_load_units,
                       heater_load_value: heater_load_value,
                       heater_usage_multiplier: heater_usage_multiplier)
  end
end

# register the measure to be used by the application
BuildResidentialHPXML.new.registerWithApplication<|MERGE_RESOLUTION|>--- conflicted
+++ resolved
@@ -60,7 +60,16 @@
     arg.setDescription('Absolute/relative path of the HPXML file.')
     args << arg
 
-<<<<<<< HEAD
+    arg = OpenStudio::Measure::OSArgument.makeStringArgument('software_info_program_used', false)
+    arg.setDisplayName('Software Info: Program Used')
+    arg.setDescription('The name of the software program used.')
+    args << arg
+
+    arg = OpenStudio::Measure::OSArgument.makeStringArgument('software_info_program_version', false)
+    arg.setDisplayName('Software Info: Program Version')
+    arg.setDescription('The version of the software program used.')
+    args << arg
+
     occupancy_calculation_type_choices = OpenStudio::StringVector.new
     occupancy_calculation_type_choices << HPXML::OccupancyCalculationTypeAsset
     occupancy_calculation_type_choices << HPXML::OccupancyCalculationTypeOperational
@@ -68,21 +77,11 @@
     arg = OpenStudio::Measure::OSArgument.makeChoiceArgument('occupancy_calculation_type', occupancy_calculation_type_choices, true)
     arg.setDisplayName('Occupancy Calculation Type')
     arg.setDescription("The type of occupancy calculation type. If '#{HPXML::OccupancyCalculationTypeAsset}' is chosen, usages of plug loads, appliances, hot water, etc. are based on number of bedrooms or conditioned floor area. If '#{HPXML::OccupancyCalculationTypeOperational}' is chosen, these usages are adjusted based on the number of occupants.")
-=======
+    args << arg
+
     arg = OpenStudio::Measure::OSArgument.makeStringArgument('schedules_filepaths', false)
     arg.setDisplayName('Schedules: CSV File Paths')
-    arg.setDescription('Absolute/relative paths of csv files containing user-specified schedules. If multiple files, use a comma-separated list.')
->>>>>>> 574b3894
-    args << arg
-
-    arg = OpenStudio::Measure::OSArgument.makeStringArgument('software_info_program_used', false)
-    arg.setDisplayName('Software Info: Program Used')
-    arg.setDescription('The name of the software program used.')
-    args << arg
-
-    arg = OpenStudio::Measure::OSArgument.makeStringArgument('software_info_program_version', false)
-    arg.setDisplayName('Software Info: Program Version')
-    arg.setDescription('The version of the software program used.')
+    arg.setDescription('Absolute/relative paths of csv files containing user-specified detailed schedules. If multiple files, use a comma-separated list.')
     args << arg
 
     arg = OpenStudio::Measure::OSArgument::makeIntegerArgument('simulation_control_timestep', false)
@@ -3434,14 +3433,11 @@
     hpxml.header.xml_generated_by = 'BuildResidentialHPXML'
     hpxml.header.transaction = 'create'
 
-<<<<<<< HEAD
     hpxml.header.occupancy_calculation_type = args[:occupancy_calculation_type]
-=======
     if args[:schedules_filepaths].is_initialized
       hpxml.header.schedules_filepaths = args[:schedules_filepaths].get.split(',').map(&:strip)
     end
 
->>>>>>> 574b3894
     if args[:software_info_program_used].is_initialized
       hpxml.header.software_program_used = args[:software_info_program_used].get
     end
