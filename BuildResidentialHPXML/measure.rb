--- conflicted
+++ resolved
@@ -1077,17 +1077,16 @@
     arg.setDefaultValue(false)
     args << arg
 
-<<<<<<< HEAD
+    arg = OpenStudio::Measure::OSArgument::makeDoubleArgument('cooling_system_fan_power_watts_per_cfm', false)
+    arg.setDisplayName('Cooling System: Fan Power')
+    arg.setDescription("Blower fan power. Applies to #{HPXML::HVACTypeCentralAirConditioner}, #{HPXML::HVACTypeEvaporativeCooler}, and #{HPXML::HVACTypeMiniSplitAirConditioner}.")
+    arg.setUnits('W/CFM')
+    args << arg
+
     arg = OpenStudio::Measure::OSArgument::makeBoolArgument('cooling_system_is_shared_system', true)
     arg.setDisplayName('Cooling System: Is Shared System')
     arg.setDescription('Whether the cooling system is a shared system. If true, assumed to serve all the units in the building. This is valid only for a chiller.')
     arg.setDefaultValue(false)
-=======
-    arg = OpenStudio::Measure::OSArgument::makeDoubleArgument('cooling_system_fan_power_watts_per_cfm', false)
-    arg.setDisplayName('Cooling System: Fan Power')
-    arg.setDescription("Blower fan power. Applies to #{HPXML::HVACTypeCentralAirConditioner}, #{HPXML::HVACTypeEvaporativeCooler}, and #{HPXML::HVACTypeMiniSplitAirConditioner}.")
-    arg.setUnits('W/CFM')
->>>>>>> 961be9cc
     args << arg
 
     heat_pump_type_choices = OpenStudio::StringVector.new
@@ -1226,7 +1225,6 @@
     arg.setDisplayName('Heat Pump: Fan Power')
     arg.setDescription('Blower fan power.')
     arg.setUnits('W/CFM')
-<<<<<<< HEAD
     args << arg
 
     arg = OpenStudio::Measure::OSArgument::makeBoolArgument('heat_pump_is_shared_system', true)
@@ -1286,8 +1284,6 @@
     arg.setDisplayName('Shared HVAC: Heat Pump Loop Power')
     arg.setDescription('The pumping power serving a shared ground-to-air heat pump.')
     arg.setUnits('W')
-=======
->>>>>>> 961be9cc
     args << arg
 
     arg = OpenStudio::Measure::OSArgument::makeDoubleArgument('setpoint_heating_temp', true)
@@ -3243,11 +3239,8 @@
              cooling_system_cooling_capacity: runner.getStringArgumentValue('cooling_system_cooling_capacity', user_arguments),
              cooling_system_fraction_cool_load_served: runner.getDoubleArgumentValue('cooling_system_fraction_cool_load_served', user_arguments),
              cooling_system_is_ducted: runner.getBoolArgumentValue('cooling_system_is_ducted', user_arguments),
-<<<<<<< HEAD
+             cooling_system_fan_power_watts_per_cfm: runner.getOptionalDoubleArgumentValue('cooling_system_fan_power_watts_per_cfm', user_arguments),
              cooling_system_is_shared_system: runner.getBoolArgumentValue('cooling_system_is_shared_system', user_arguments),
-=======
-             cooling_system_fan_power_watts_per_cfm: runner.getOptionalDoubleArgumentValue('cooling_system_fan_power_watts_per_cfm', user_arguments),
->>>>>>> 961be9cc
              heat_pump_type: runner.getStringArgumentValue('heat_pump_type', user_arguments),
              heat_pump_heating_efficiency_hspf: runner.getDoubleArgumentValue('heat_pump_heating_efficiency_hspf', user_arguments),
              heat_pump_heating_efficiency_cop: runner.getDoubleArgumentValue('heat_pump_heating_efficiency_cop', user_arguments),
@@ -3265,9 +3258,8 @@
              heat_pump_backup_heating_capacity: runner.getStringArgumentValue('heat_pump_backup_heating_capacity', user_arguments),
              heat_pump_backup_heating_switchover_temp: runner.getOptionalDoubleArgumentValue('heat_pump_backup_heating_switchover_temp', user_arguments),
              heat_pump_mini_split_is_ducted: runner.getOptionalStringArgumentValue('heat_pump_mini_split_is_ducted', user_arguments),
-<<<<<<< HEAD
-             heat_pump_ground_to_air_pump_power: runner.getOptionalDoubleArgumentValue('heat_pump_ground_to_air_pump_power', user_arguments),
-             heat_pump_ground_to_air_fan_power: runner.getOptionalDoubleArgumentValue('heat_pump_ground_to_air_fan_power', user_arguments),
+             heat_pump_pump_power_watts_per_ton: runner.getOptionalDoubleArgumentValue('heat_pump_pump_power_watts_per_ton', user_arguments),
+             heat_pump_fan_power_watts_per_cfm: runner.getOptionalDoubleArgumentValue('heat_pump_fan_power_watts_per_cfm', user_arguments),
              heat_pump_is_shared_system: runner.getBoolArgumentValue('heat_pump_is_shared_system', user_arguments),
              shared_hvac_heating_loop_power: runner.getOptionalDoubleArgumentValue('shared_hvac_heating_loop_power', user_arguments),
              shared_hvac_heating_fan_coil_power: runner.getOptionalDoubleArgumentValue('shared_hvac_heating_fan_coil_power', user_arguments),
@@ -3278,10 +3270,6 @@
              shared_hvac_cooling_water_loop_heat_pump_cooling_efficiency: runner.getOptionalDoubleArgumentValue('shared_hvac_cooling_water_loop_heat_pump_cooling_efficiency', user_arguments),
              shared_hvac_fan_coil_is_ducted: runner.getOptionalStringArgumentValue('shared_hvac_fan_coil_is_ducted', user_arguments),
              shared_hvac_heat_pump_shared_loop_power: runner.getOptionalDoubleArgumentValue('shared_hvac_heat_pump_shared_loop_power', user_arguments),
-=======
-             heat_pump_pump_power_watts_per_ton: runner.getOptionalDoubleArgumentValue('heat_pump_pump_power_watts_per_ton', user_arguments),
-             heat_pump_fan_power_watts_per_cfm: runner.getOptionalDoubleArgumentValue('heat_pump_fan_power_watts_per_cfm', user_arguments),
->>>>>>> 961be9cc
              setpoint_heating_temp: runner.getDoubleArgumentValue('setpoint_heating_temp', user_arguments),
              setpoint_heating_setback_temp: runner.getDoubleArgumentValue('setpoint_heating_setback_temp', user_arguments),
              setpoint_heating_setback_hours_per_week: runner.getDoubleArgumentValue('setpoint_heating_setback_hours_per_week', user_arguments),
@@ -4377,7 +4365,16 @@
       heating_efficiency_percent = args[:heating_system_heating_efficiency]
     end
 
-<<<<<<< HEAD
+    if [HPXML::HVACTypeFurnace].include? heating_system_type
+      if args[:heating_system_fan_power_watts_per_cfm].is_initialized
+        fan_watts_per_cfm = args[:heating_system_fan_power_watts_per_cfm].get
+      end
+    elsif [HPXML::HVACTypeWallFurnace, HPXML::HVACTypeFloorFurnace, HPXML::HVACTypeStove, HPXML::HVACTypePortableHeater, HPXML::HVACTypeFireplace, HPXML::HVACTypeFixedHeater].include? heating_system_type
+      if args[:heating_system_fan_power_watts].is_initialized
+        fan_watts = args[:heating_system_fan_power_watts].get
+      end
+    end
+
     if args[:heating_system_is_shared_system]
       is_shared_system = args[:heating_system_is_shared_system]
       number_of_units_served = args[:geometry_building_num_units].get
@@ -4387,15 +4384,6 @@
       end
       if args[:shared_hvac_heating_water_loop_heat_pump_heating_efficiency].is_initialized
         wlhp_heating_efficiency_cop = args[:shared_hvac_heating_water_loop_heat_pump_heating_efficiency].get
-=======
-    if [HPXML::HVACTypeFurnace].include? heating_system_type
-      if args[:heating_system_fan_power_watts_per_cfm].is_initialized
-        fan_watts_per_cfm = args[:heating_system_fan_power_watts_per_cfm].get
-      end
-    elsif [HPXML::HVACTypeWallFurnace, HPXML::HVACTypeFloorFurnace, HPXML::HVACTypeStove, HPXML::HVACTypePortableHeater, HPXML::HVACTypeFireplace, HPXML::HVACTypeFixedHeater].include? heating_system_type
-      if args[:heating_system_fan_power_watts].is_initialized
-        fan_watts = args[:heating_system_fan_power_watts].get
->>>>>>> 961be9cc
       end
     end
 
@@ -4407,16 +4395,13 @@
                               electric_auxiliary_energy: electric_auxiliary_energy,
                               heating_efficiency_afue: heating_efficiency_afue,
                               heating_efficiency_percent: heating_efficiency_percent,
-<<<<<<< HEAD
+                              fan_watts_per_cfm: fan_watts_per_cfm,
+                              fan_watts: fan_watts,
                               is_shared_system: is_shared_system,
                               number_of_units_served: number_of_units_served,
                               shared_loop_watts: shared_loop_watts,
                               fan_coil_watts: fan_coil_watts,
                               wlhp_heating_efficiency_cop: wlhp_heating_efficiency_cop)
-=======
-                              fan_watts_per_cfm: fan_watts_per_cfm,
-                              fan_watts: fan_watts)
->>>>>>> 961be9cc
 
     heating_system_type_2 = args[:heating_system_type_2]
 
@@ -4518,7 +4503,7 @@
                               cooling_shr: cooling_shr,
                               cooling_efficiency_seer: cooling_efficiency_seer,
                               cooling_efficiency_eer: cooling_efficiency_eer,
-<<<<<<< HEAD
+                              fan_watts_per_cfm: fan_watts_per_cfm,
                               cooling_efficiency_kw_per_ton: cooling_efficiency_kw_per_ton,
                               is_shared_system: is_shared_system,
                               number_of_units_served: number_of_units_served,
@@ -4526,9 +4511,6 @@
                               fan_coil_watts: fan_coil_watts,
                               wlhp_cooling_capacity: wlhp_cooling_capacity,
                               wlhp_cooling_efficiency_eer: wlhp_cooling_efficiency_eer)
-=======
-                              fan_watts_per_cfm: fan_watts_per_cfm)
->>>>>>> 961be9cc
   end
 
   def self.set_heat_pumps(hpxml, runner, args)
