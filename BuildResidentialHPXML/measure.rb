# frozen_string_literal: true

# Require all gems up front; this is much faster than multiple resource
# files lazy loading as needed, as it prevents multiple lookups for the
# same gem.
require 'openstudio'
require 'pathname'
require 'csv'
require 'oga'
Dir["#{File.dirname(__FILE__)}/resources/*.rb"].each do |resource_file|
  require resource_file
end
Dir["#{File.dirname(__FILE__)}/../HPXMLtoOpenStudio/resources/*.rb"].each do |resource_file|
  next if resource_file.include? 'minitest_helper.rb'

  require resource_file
end

# start the measure
class BuildResidentialHPXML < OpenStudio::Measure::ModelMeasure
  # human readable name
  def name
    return 'HPXML Builder'
  end

  # human readable description
  def description
    return 'Builds a residential HPXML file.'
  end

  # human readable description of modeling approach
  def modeler_description
    return "The measure handles geometry by 1) translating high-level geometry inputs (conditioned floor area, number of stories, etc.) to 3D closed-form geometry in an OpenStudio model and then 2) mapping the OpenStudio surfaces to HPXML surfaces (using surface type, boundary condition, area, orientation, etc.). Like surfaces are collapsed into a single surface with aggregate surface area. Note: OS-HPXML default values can be found in the documentation or can be seen by using the 'apply_defaults' argument."
  end

  # Define the arguments that the user will input.
  #
  # @param model [OpenStudio::Model::Model] OpenStudio Model object
  # @return [OpenStudio::Measure::OSArgumentVector] an OpenStudio::Measure::OSArgumentVector object
  def arguments(model) # rubocop:disable Lint/UnusedMethodArgument
    docs_base_url = "https://openstudio-hpxml.readthedocs.io/en/v#{Version::OS_HPXML_Version}/workflow_inputs.html"

    args = OpenStudio::Measure::OSArgumentVector.new

    arg = OpenStudio::Measure::OSArgument.makeStringArgument('hpxml_path', true)
    arg.setDisplayName('HPXML File Path')
    arg.setDescription('Absolute/relative path of the HPXML file.')
    args << arg

    arg = OpenStudio::Measure::OSArgument.makeStringArgument('existing_hpxml_path', false)
    arg.setDisplayName('Existing HPXML File Path')
    arg.setDescription('Absolute/relative path of the existing HPXML file. If not provided, a new HPXML file with one Building element is created. If provided, a new Building element will be appended to this HPXML file (e.g., to create a multifamily HPXML file describing multiple dwelling units).')
    args << arg

    arg = OpenStudio::Measure::OSArgument::makeBoolArgument('whole_sfa_or_mf_building_sim', false)
    arg.setDisplayName('Whole SFA/MF Building Simulation?')
    arg.setDescription('If the HPXML file represents a single family-attached/multifamily building with multiple dwelling units defined, specifies whether to run the HPXML file as a single whole building model.')
    args << arg

    arg = OpenStudio::Measure::OSArgument.makeStringArgument('software_info_program_used', false)
    arg.setDisplayName('Software Info: Program Used')
    arg.setDescription('The name of the software program used.')
    args << arg

    arg = OpenStudio::Measure::OSArgument.makeStringArgument('software_info_program_version', false)
    arg.setDisplayName('Software Info: Program Version')
    arg.setDescription('The version of the software program used.')
    args << arg

    arg = OpenStudio::Measure::OSArgument.makeStringArgument('schedules_filepaths', false)
    arg.setDisplayName('Schedules: CSV File Paths')
    arg.setDescription('Absolute/relative paths of csv files containing user-specified detailed schedules. If multiple files, use a comma-separated list.')
    args << arg

    arg = OpenStudio::Measure::OSArgument.makeStringArgument('schedules_vacancy_periods', false)
    arg.setDisplayName('Schedules: Vacancy Periods')
    arg.setDescription('Specifies the vacancy periods. Enter a date like "Dec 15 - Jan 15". Optionally, can enter hour of the day like "Dec 15 2 - Jan 15 20" (start hour can be 0 through 23 and end hour can be 1 through 24). If multiple periods, use a comma-separated list.')
    args << arg

    arg = OpenStudio::Measure::OSArgument.makeStringArgument('schedules_power_outage_periods', false)
    arg.setDisplayName('Schedules: Power Outage Periods')
    arg.setDescription('Specifies the power outage periods. Enter a date like "Dec 15 - Jan 15". Optionally, can enter hour of the day like "Dec 15 2 - Jan 15 20" (start hour can be 0 through 23 and end hour can be 1 through 24). If multiple periods, use a comma-separated list.')
    args << arg

    arg = OpenStudio::Measure::OSArgument.makeStringArgument('schedules_power_outage_periods_window_natvent_availability', false)
    arg.setDisplayName('Schedules: Power Outage Periods Window Natural Ventilation Availability')
    arg.setDescription("The availability of the natural ventilation schedule during the power outage periods. Valid choices are '#{[HPXML::ScheduleRegular, HPXML::ScheduleAvailable, HPXML::ScheduleUnavailable].join("', '")}'. If multiple periods, use a comma-separated list.")
    args << arg

    arg = OpenStudio::Measure::OSArgument::makeIntegerArgument('simulation_control_timestep', false)
    arg.setDisplayName('Simulation Control: Timestep')
    arg.setUnits('min')
    arg.setDescription("Value must be a divisor of 60. If not provided, the OS-HPXML default (see <a href='#{docs_base_url}#hpxml-simulation-control'>HPXML Simulation Control</a>) is used.")
    args << arg

    arg = OpenStudio::Measure::OSArgument::makeStringArgument('simulation_control_run_period', false)
    arg.setDisplayName('Simulation Control: Run Period')
    arg.setDescription("Enter a date like 'Jan 1 - Dec 31'. If not provided, the OS-HPXML default (see <a href='#{docs_base_url}#hpxml-simulation-control'>HPXML Simulation Control</a>) is used.")
    args << arg

    arg = OpenStudio::Measure::OSArgument::makeIntegerArgument('simulation_control_run_period_calendar_year', false)
    arg.setDisplayName('Simulation Control: Run Period Calendar Year')
    arg.setUnits('year')
    arg.setDescription("This numeric field should contain the calendar year that determines the start day of week. If you are running simulations using AMY weather files, the value entered for calendar year will not be used; it will be overridden by the actual year found in the AMY weather file. If not provided, the OS-HPXML default (see <a href='#{docs_base_url}#hpxml-simulation-control'>HPXML Simulation Control</a>) is used.")
    args << arg

    arg = OpenStudio::Measure::OSArgument::makeBoolArgument('simulation_control_daylight_saving_enabled', false)
    arg.setDisplayName('Simulation Control: Daylight Saving Enabled')
    arg.setDescription("Whether to use daylight saving. If not provided, the OS-HPXML default (see <a href='#{docs_base_url}#hpxml-building-site'>HPXML Building Site</a>) is used.")
    args << arg

    arg = OpenStudio::Measure::OSArgument::makeStringArgument('simulation_control_daylight_saving_period', false)
    arg.setDisplayName('Simulation Control: Daylight Saving Period')
    arg.setDescription("Enter a date like 'Mar 15 - Dec 15'. If not provided, the OS-HPXML default (see <a href='#{docs_base_url}#hpxml-building-site'>HPXML Building Site</a>) is used.")
    args << arg

    arg = OpenStudio::Measure::OSArgument::makeStringArgument('simulation_control_temperature_capacitance_multiplier', false)
    arg.setDisplayName('Simulation Control: Temperature Capacitance Multiplier')
    arg.setDescription("Affects the transient calculation of indoor air temperatures. If not provided, the OS-HPXML default (see <a href='#{docs_base_url}#hpxml-simulation-control'>HPXML Simulation Control</a>) is used.")
    args << arg

    defrost_model_type_choices = OpenStudio::StringVector.new
    defrost_model_type_choices << HPXML::AdvancedResearchDefrostModelTypeStandard
    defrost_model_type_choices << HPXML::AdvancedResearchDefrostModelTypeAdvanced
    arg = OpenStudio::Measure::OSArgument::makeChoiceArgument('simulation_control_defrost_model_type', defrost_model_type_choices, false)
    arg.setDisplayName('Simulation Control: Defrost Model Type')
    arg.setDescription("Research feature to select the type of defrost model. Use #{HPXML::AdvancedResearchDefrostModelTypeStandard} for default E+ defrost setting. Use #{HPXML::AdvancedResearchDefrostModelTypeAdvanced} for an improved model that better accounts for load and energy use during defrost; using #{HPXML::AdvancedResearchDefrostModelTypeAdvanced} may impact simulation runtime. If not provided, the OS-HPXML default (see <a href='#{docs_base_url}#hpxml-simulation-control'>HPXML Simulation Control</a>) is used.")
    args << arg

    site_type_choices = OpenStudio::StringVector.new
    site_type_choices << HPXML::SiteTypeSuburban
    site_type_choices << HPXML::SiteTypeUrban
    site_type_choices << HPXML::SiteTypeRural

    arg = OpenStudio::Measure::OSArgument::makeChoiceArgument('site_type', site_type_choices, false)
    arg.setDisplayName('Site: Type')
    arg.setDescription("The type of site. If not provided, the OS-HPXML default (see <a href='#{docs_base_url}#hpxml-site'>HPXML Site</a>) is used.")
    args << arg

    site_shielding_of_home_choices = OpenStudio::StringVector.new
    site_shielding_of_home_choices << HPXML::ShieldingExposed
    site_shielding_of_home_choices << HPXML::ShieldingNormal
    site_shielding_of_home_choices << HPXML::ShieldingWellShielded

    arg = OpenStudio::Measure::OSArgument::makeChoiceArgument('site_shielding_of_home', site_shielding_of_home_choices, false)
    arg.setDisplayName('Site: Shielding of Home')
    arg.setDescription("Presence of nearby buildings, trees, obstructions for infiltration model. If not provided, the OS-HPXML default (see <a href='#{docs_base_url}#hpxml-site'>HPXML Site</a>) is used.")
    args << arg

    site_soil_and_moisture_type_choices = OpenStudio::StringVector.new
    Constants.SoilTypes.each do |soil_type|
      Constants.MoistureTypes.each do |moisture_type|
        site_soil_and_moisture_type_choices << "#{soil_type}, #{moisture_type}"
      end
    end

    arg = OpenStudio::Measure::OSArgument::makeChoiceArgument('site_soil_and_moisture_type', site_soil_and_moisture_type_choices, false)
    arg.setDisplayName('Site: Soil and Moisture Type')
    arg.setDescription("Type of soil and moisture. This is used to inform ground conductivity and diffusivity. If not provided, the OS-HPXML default (see <a href='#{docs_base_url}#hpxml-site'>HPXML Site</a>) is used.")
    args << arg

    arg = OpenStudio::Measure::OSArgument.makeDoubleArgument('site_ground_conductivity', false)
    arg.setDisplayName('Site: Ground Conductivity')
    arg.setDescription('Conductivity of the ground soil. If provided, overrides the previous site and moisture type input.')
    arg.setUnits('Btu/hr-ft-F')
    args << arg

    arg = OpenStudio::Measure::OSArgument.makeDoubleArgument('site_ground_diffusivity', false)
    arg.setDisplayName('Site: Ground Diffusivity')
    arg.setDescription('Diffusivity of the ground soil. If provided, overrides the previous site and moisture type input.')
    arg.setUnits('ft^2/hr')
    args << arg

    site_iecc_zone_choices = OpenStudio::StringVector.new
    Constants.IECCZones.each do |iz|
      site_iecc_zone_choices << iz
    end

    arg = OpenStudio::Measure::OSArgument.makeChoiceArgument('site_iecc_zone', site_iecc_zone_choices, false)
    arg.setDisplayName('Site: IECC Zone')
    arg.setDescription('IECC zone of the home address.')
    args << arg

    arg = OpenStudio::Measure::OSArgument.makeStringArgument('site_city', false)
    arg.setDisplayName('Site: City')
    arg.setDescription('City/municipality of the home address.')
    args << arg

    site_state_code_choices = OpenStudio::StringVector.new
    Constants.StateCodesMap.keys.each do |sc|
      site_state_code_choices << sc
    end

    arg = OpenStudio::Measure::OSArgument.makeChoiceArgument('site_state_code', site_state_code_choices, false)
    arg.setDisplayName('Site: State Code')
    arg.setDescription("State code of the home address. If not provided, the OS-HPXML default (see <a href='#{docs_base_url}#hpxml-site'>HPXML Site</a>) is used.")
    args << arg

    arg = OpenStudio::Measure::OSArgument.makeStringArgument('site_zip_code', false)
    arg.setDisplayName('Site: Zip Code')
    arg.setDescription('Zip code of the home address.')
    args << arg

    arg = OpenStudio::Measure::OSArgument.makeDoubleArgument('site_time_zone_utc_offset', false)
    arg.setDisplayName('Site: Time Zone UTC Offset')
    arg.setDescription("Time zone UTC offset of the home address. Must be between -12 and 14. If not provided, the OS-HPXML default (see <a href='#{docs_base_url}#hpxml-site'>HPXML Site</a>) is used.")
    arg.setUnits('hr')
    args << arg

    arg = OpenStudio::Measure::OSArgument.makeDoubleArgument('site_elevation', false)
    arg.setDisplayName('Site: Elevation')
    arg.setDescription("Elevation of the home address. If not provided, the OS-HPXML default (see <a href='#{docs_base_url}#hpxml-site'>HPXML Site</a>) is used.")
    arg.setUnits('ft')
    args << arg

    arg = OpenStudio::Measure::OSArgument.makeDoubleArgument('site_latitude', false)
    arg.setDisplayName('Site: Latitude')
    arg.setDescription("Latitude of the home address. Must be between -90 and 90. Use negative values for southern hemisphere. If not provided, the OS-HPXML default (see <a href='#{docs_base_url}#hpxml-site'>HPXML Site</a>) is used.")
    arg.setUnits('deg')
    args << arg

    arg = OpenStudio::Measure::OSArgument.makeDoubleArgument('site_longitude', false)
    arg.setDisplayName('Site: Longitude')
    arg.setDescription("Longitude of the home address. Must be between -180 and 180. Use negative values for the western hemisphere. If not provided, the OS-HPXML default (see <a href='#{docs_base_url}#hpxml-site'>HPXML Site</a>) is used.")
    arg.setUnits('deg')
    args << arg

    arg = OpenStudio::Measure::OSArgument.makeStringArgument('weather_station_epw_filepath', true)
    arg.setDisplayName('Weather Station: EnergyPlus Weather (EPW) Filepath')
    arg.setDescription('Path of the EPW file.')
    arg.setDefaultValue('USA_CO_Denver.Intl.AP.725650_TMY3.epw')
    args << arg

    arg = OpenStudio::Measure::OSArgument.makeIntegerArgument('year_built', false)
    arg.setDisplayName('Building Construction: Year Built')
    arg.setDescription('The year the building was built.')
    args << arg

    unit_type_choices = OpenStudio::StringVector.new
    unit_type_choices << HPXML::ResidentialTypeSFD
    unit_type_choices << HPXML::ResidentialTypeSFA
    unit_type_choices << HPXML::ResidentialTypeApartment
    unit_type_choices << HPXML::ResidentialTypeManufactured

    arg = OpenStudio::Measure::OSArgument::makeIntegerArgument('unit_multiplier', false)
    arg.setDisplayName('Building Construction: Unit Multiplier')
    arg.setDescription('The number of similar dwelling units. EnergyPlus simulation results will be multiplied this value. If not provided, defaults to 1.')
    args << arg

    arg = OpenStudio::Measure::OSArgument::makeChoiceArgument('geometry_unit_type', unit_type_choices, true)
    arg.setDisplayName('Geometry: Unit Type')
    arg.setDescription("The type of dwelling unit. Use #{HPXML::ResidentialTypeSFA} for a dwelling unit with 1 or more stories, attached units to one or both sides, and no units above/below. Use #{HPXML::ResidentialTypeApartment} for a dwelling unit with 1 story, attached units to one, two, or three sides, and units above and/or below.")
    arg.setDefaultValue(HPXML::ResidentialTypeSFD)
    args << arg

    level_choices = OpenStudio::StringVector.new
    level_choices << 'Bottom'
    level_choices << 'Middle'
    level_choices << 'Top'

    arg = OpenStudio::Measure::OSArgument::makeBoolArgument('geometry_unit_left_wall_is_adiabatic', false)
    arg.setDisplayName('Geometry: Unit Left Wall Is Adiabatic')
    arg.setDescription('Presence of an adiabatic left wall.')
    arg.setDefaultValue(false)
    args << arg

    arg = OpenStudio::Measure::OSArgument::makeBoolArgument('geometry_unit_right_wall_is_adiabatic', false)
    arg.setDisplayName('Geometry: Unit Right Wall Is Adiabatic')
    arg.setDescription('Presence of an adiabatic right wall.')
    arg.setDefaultValue(false)
    args << arg

    arg = OpenStudio::Measure::OSArgument::makeBoolArgument('geometry_unit_front_wall_is_adiabatic', false)
    arg.setDisplayName('Geometry: Unit Front Wall Is Adiabatic')
    arg.setDescription('Presence of an adiabatic front wall, for example, the unit is adjacent to a conditioned corridor.')
    arg.setDefaultValue(false)
    args << arg

    arg = OpenStudio::Measure::OSArgument::makeBoolArgument('geometry_unit_back_wall_is_adiabatic', false)
    arg.setDisplayName('Geometry: Unit Back Wall Is Adiabatic')
    arg.setDescription('Presence of an adiabatic back wall.')
    arg.setDefaultValue(false)
    args << arg

    arg = OpenStudio::Measure::OSArgument::makeIntegerArgument('geometry_unit_num_floors_above_grade', true)
    arg.setDisplayName('Geometry: Unit Number of Floors Above Grade')
    arg.setUnits('#')
    arg.setDescription("The number of floors above grade in the unit. Attic type #{HPXML::AtticTypeConditioned} is included. Assumed to be 1 for #{HPXML::ResidentialTypeApartment}s.")
    arg.setDefaultValue(2)
    args << arg

    arg = OpenStudio::Measure::OSArgument::makeDoubleArgument('geometry_unit_cfa', true)
    arg.setDisplayName('Geometry: Unit Conditioned Floor Area')
    arg.setUnits('ft^2')
    arg.setDescription("The total floor area of the unit's conditioned space (including any conditioned basement floor area).")
    arg.setDefaultValue(2000.0)
    args << arg

    arg = OpenStudio::Measure::OSArgument::makeDoubleArgument('geometry_unit_aspect_ratio', true)
    arg.setDisplayName('Geometry: Unit Aspect Ratio')
    arg.setUnits('Frac')
    arg.setDescription('The ratio of front/back wall length to left/right wall length for the unit, excluding any protruding garage wall area.')
    arg.setDefaultValue(2.0)
    args << arg

    arg = OpenStudio::Measure::OSArgument::makeDoubleArgument('geometry_unit_orientation', true)
    arg.setDisplayName('Geometry: Unit Orientation')
    arg.setUnits('degrees')
    arg.setDescription("The unit's orientation is measured clockwise from north (e.g., North=0, East=90, South=180, West=270).")
    arg.setDefaultValue(180.0)
    args << arg

    arg = OpenStudio::Measure::OSArgument::makeIntegerArgument('geometry_unit_num_bedrooms', true)
    arg.setDisplayName('Geometry: Unit Number of Bedrooms')
    arg.setUnits('#')
    arg.setDescription('The number of bedrooms in the unit.')
    arg.setDefaultValue(3)
    args << arg

    arg = OpenStudio::Measure::OSArgument::makeIntegerArgument('geometry_unit_num_bathrooms', false)
    arg.setDisplayName('Geometry: Unit Number of Bathrooms')
    arg.setUnits('#')
    arg.setDescription("The number of bathrooms in the unit. If not provided, the OS-HPXML default (see <a href='#{docs_base_url}#hpxml-building-construction'>HPXML Building Construction</a>) is used.")
    args << arg

    arg = OpenStudio::Measure::OSArgument::makeDoubleArgument('geometry_unit_num_occupants', false)
    arg.setDisplayName('Geometry: Unit Number of Occupants')
    arg.setUnits('#')
    arg.setDescription('The number of occupants in the unit. If not provided, an *asset* calculation is performed assuming standard occupancy, in which various end use defaults (e.g., plug loads, appliances, and hot water usage) are calculated based on Number of Bedrooms and Conditioned Floor Area per ANSI/RESNET/ICC 301-2019. If provided, an *operational* calculation is instead performed in which the end use defaults are adjusted using the relationship between Number of Bedrooms and Number of Occupants from RECS 2015.')
    args << arg

    arg = OpenStudio::Measure::OSArgument::makeIntegerArgument('geometry_building_num_units', false)
    arg.setDisplayName('Geometry: Building Number of Units')
    arg.setUnits('#')
    arg.setDescription("The number of units in the building. Required for #{HPXML::ResidentialTypeSFA} and #{HPXML::ResidentialTypeApartment}s.")
    args << arg

    arg = OpenStudio::Measure::OSArgument::makeDoubleArgument('geometry_average_ceiling_height', true)
    arg.setDisplayName('Geometry: Average Ceiling Height')
    arg.setUnits('ft')
    arg.setDescription('Average distance from the floor to the ceiling.')
    arg.setDefaultValue(8.0)
    args << arg

    arg = OpenStudio::Measure::OSArgument::makeDoubleArgument('geometry_garage_width', true)
    arg.setDisplayName('Geometry: Garage Width')
    arg.setUnits('ft')
    arg.setDescription("The width of the garage. Enter zero for no garage. Only applies to #{HPXML::ResidentialTypeSFD} units.")
    arg.setDefaultValue(0.0)
    args << arg

    arg = OpenStudio::Measure::OSArgument::makeDoubleArgument('geometry_garage_depth', true)
    arg.setDisplayName('Geometry: Garage Depth')
    arg.setUnits('ft')
    arg.setDescription("The depth of the garage. Only applies to #{HPXML::ResidentialTypeSFD} units.")
    arg.setDefaultValue(20.0)
    args << arg

    arg = OpenStudio::Measure::OSArgument::makeDoubleArgument('geometry_garage_protrusion', true)
    arg.setDisplayName('Geometry: Garage Protrusion')
    arg.setUnits('Frac')
    arg.setDescription("The fraction of the garage that is protruding from the conditioned space. Only applies to #{HPXML::ResidentialTypeSFD} units.")
    arg.setDefaultValue(0.0)
    args << arg

    garage_position_choices = OpenStudio::StringVector.new
    garage_position_choices << 'Right'
    garage_position_choices << 'Left'

    arg = OpenStudio::Measure::OSArgument::makeChoiceArgument('geometry_garage_position', garage_position_choices, true)
    arg.setDisplayName('Geometry: Garage Position')
    arg.setDescription("The position of the garage. Only applies to #{HPXML::ResidentialTypeSFD} units.")
    arg.setDefaultValue('Right')
    args << arg

    foundation_type_choices = OpenStudio::StringVector.new
    foundation_type_choices << HPXML::FoundationTypeSlab
    foundation_type_choices << HPXML::FoundationTypeCrawlspaceVented
    foundation_type_choices << HPXML::FoundationTypeCrawlspaceUnvented
    foundation_type_choices << HPXML::FoundationTypeCrawlspaceConditioned
    foundation_type_choices << HPXML::FoundationTypeBasementUnconditioned
    foundation_type_choices << HPXML::FoundationTypeBasementConditioned
    foundation_type_choices << HPXML::FoundationTypeAmbient
    foundation_type_choices << HPXML::FoundationTypeAboveApartment # I.e., adiabatic
    foundation_type_choices << "#{HPXML::FoundationTypeBellyAndWing}WithSkirt"
    foundation_type_choices << "#{HPXML::FoundationTypeBellyAndWing}NoSkirt"

    arg = OpenStudio::Measure::OSArgument::makeChoiceArgument('geometry_foundation_type', foundation_type_choices, true)
    arg.setDisplayName('Geometry: Foundation Type')
    arg.setDescription("The foundation type of the building. Foundation types #{HPXML::FoundationTypeBasementConditioned} and #{HPXML::FoundationTypeCrawlspaceConditioned} are not allowed for #{HPXML::ResidentialTypeApartment}s.")
    arg.setDefaultValue(HPXML::FoundationTypeSlab)
    args << arg

    arg = OpenStudio::Measure::OSArgument::makeDoubleArgument('geometry_foundation_height', true)
    arg.setDisplayName('Geometry: Foundation Height')
    arg.setUnits('ft')
    arg.setDescription('The height of the foundation (e.g., 3ft for crawlspace, 8ft for basement). Only applies to basements/crawlspaces.')
    arg.setDefaultValue(0.0)
    args << arg

    arg = OpenStudio::Measure::OSArgument::makeDoubleArgument('geometry_foundation_height_above_grade', true)
    arg.setDisplayName('Geometry: Foundation Height Above Grade')
    arg.setUnits('ft')
    arg.setDescription('The depth above grade of the foundation wall. Only applies to basements/crawlspaces.')
    arg.setDefaultValue(0.0)
    args << arg

    arg = OpenStudio::Measure::OSArgument::makeDoubleArgument('geometry_rim_joist_height', false)
    arg.setDisplayName('Geometry: Rim Joist Height')
    arg.setUnits('in')
    arg.setDescription('The height of the rim joists. Only applies to basements/crawlspaces.')
    args << arg

    attic_type_choices = OpenStudio::StringVector.new
    attic_type_choices << HPXML::AtticTypeFlatRoof
    attic_type_choices << HPXML::AtticTypeVented
    attic_type_choices << HPXML::AtticTypeUnvented
    attic_type_choices << HPXML::AtticTypeConditioned
    attic_type_choices << HPXML::AtticTypeBelowApartment # I.e., adiabatic

    arg = OpenStudio::Measure::OSArgument::makeChoiceArgument('geometry_attic_type', attic_type_choices, true)
    arg.setDisplayName('Geometry: Attic Type')
    arg.setDescription("The attic type of the building. Attic type #{HPXML::AtticTypeConditioned} is not allowed for #{HPXML::ResidentialTypeApartment}s.")
    arg.setDefaultValue(HPXML::AtticTypeVented)
    args << arg

    roof_type_choices = OpenStudio::StringVector.new
    roof_type_choices << 'gable'
    roof_type_choices << 'hip'

    arg = OpenStudio::Measure::OSArgument::makeChoiceArgument('geometry_roof_type', roof_type_choices, true)
    arg.setDisplayName('Geometry: Roof Type')
    arg.setDescription('The roof type of the building. Ignored if the building has a flat roof.')
    arg.setDefaultValue('gable')
    args << arg

    roof_pitch_choices = OpenStudio::StringVector.new
    roof_pitch_choices << '1:12'
    roof_pitch_choices << '2:12'
    roof_pitch_choices << '3:12'
    roof_pitch_choices << '4:12'
    roof_pitch_choices << '5:12'
    roof_pitch_choices << '6:12'
    roof_pitch_choices << '7:12'
    roof_pitch_choices << '8:12'
    roof_pitch_choices << '9:12'
    roof_pitch_choices << '10:12'
    roof_pitch_choices << '11:12'
    roof_pitch_choices << '12:12'

    arg = OpenStudio::Measure::OSArgument::makeChoiceArgument('geometry_roof_pitch', roof_pitch_choices, true)
    arg.setDisplayName('Geometry: Roof Pitch')
    arg.setDescription('The roof pitch of the attic. Ignored if the building has a flat roof.')
    arg.setDefaultValue('6:12')
    args << arg

    arg = OpenStudio::Measure::OSArgument::makeDoubleArgument('geometry_eaves_depth', true)
    arg.setDisplayName('Geometry: Eaves Depth')
    arg.setUnits('ft')
    arg.setDescription('The eaves depth of the roof.')
    arg.setDefaultValue(2.0)
    args << arg

    arg = OpenStudio::Measure::OSArgument::makeDoubleArgument('neighbor_front_distance', true)
    arg.setDisplayName('Neighbor: Front Distance')
    arg.setUnits('ft')
    arg.setDescription('The distance between the unit and the neighboring building to the front (not including eaves). A value of zero indicates no neighbors. Used for shading.')
    arg.setDefaultValue(0.0)
    args << arg

    arg = OpenStudio::Measure::OSArgument::makeDoubleArgument('neighbor_back_distance', true)
    arg.setDisplayName('Neighbor: Back Distance')
    arg.setUnits('ft')
    arg.setDescription('The distance between the unit and the neighboring building to the back (not including eaves). A value of zero indicates no neighbors. Used for shading.')
    arg.setDefaultValue(0.0)
    args << arg

    arg = OpenStudio::Measure::OSArgument::makeDoubleArgument('neighbor_left_distance', true)
    arg.setDisplayName('Neighbor: Left Distance')
    arg.setUnits('ft')
    arg.setDescription('The distance between the unit and the neighboring building to the left (not including eaves). A value of zero indicates no neighbors. Used for shading.')
    arg.setDefaultValue(10.0)
    args << arg

    arg = OpenStudio::Measure::OSArgument::makeDoubleArgument('neighbor_right_distance', true)
    arg.setDisplayName('Neighbor: Right Distance')
    arg.setUnits('ft')
    arg.setDescription('The distance between the unit and the neighboring building to the right (not including eaves). A value of zero indicates no neighbors. Used for shading.')
    arg.setDefaultValue(10.0)
    args << arg

    arg = OpenStudio::Measure::OSArgument::makeDoubleArgument('neighbor_front_height', false)
    arg.setDisplayName('Neighbor: Front Height')
    arg.setUnits('ft')
    arg.setDescription("The height of the neighboring building to the front. If not provided, the OS-HPXML default (see <a href='#{docs_base_url}#hpxml-site'>HPXML Site</a>) is used.")
    args << arg

    arg = OpenStudio::Measure::OSArgument::makeDoubleArgument('neighbor_back_height', false)
    arg.setDisplayName('Neighbor: Back Height')
    arg.setUnits('ft')
    arg.setDescription("The height of the neighboring building to the back. If not provided, the OS-HPXML default (see <a href='#{docs_base_url}#hpxml-site'>HPXML Site</a>) is used.")
    args << arg

    arg = OpenStudio::Measure::OSArgument::makeDoubleArgument('neighbor_left_height', false)
    arg.setDisplayName('Neighbor: Left Height')
    arg.setUnits('ft')
    arg.setDescription("The height of the neighboring building to the left. If not provided, the OS-HPXML default (see <a href='#{docs_base_url}#hpxml-site'>HPXML Site</a>) is used.")
    args << arg

    arg = OpenStudio::Measure::OSArgument::makeDoubleArgument('neighbor_right_height', false)
    arg.setDisplayName('Neighbor: Right Height')
    arg.setUnits('ft')
    arg.setDescription("The height of the neighboring building to the right. If not provided, the OS-HPXML default (see <a href='#{docs_base_url}#hpxml-site'>HPXML Site</a>) is used.")
    args << arg

    arg = OpenStudio::Measure::OSArgument::makeDoubleArgument('floor_over_foundation_assembly_r', true)
    arg.setDisplayName('Floor: Over Foundation Assembly R-value')
    arg.setUnits('h-ft^2-R/Btu')
    arg.setDescription('Assembly R-value for the floor over the foundation. Ignored if the building has a slab-on-grade foundation.')
    arg.setDefaultValue(28.1)
    args << arg

    arg = OpenStudio::Measure::OSArgument::makeDoubleArgument('floor_over_garage_assembly_r', true)
    arg.setDisplayName('Floor: Over Garage Assembly R-value')
    arg.setUnits('h-ft^2-R/Btu')
    arg.setDescription('Assembly R-value for the floor over the garage. Ignored unless the building has a garage under conditioned space.')
    arg.setDefaultValue(28.1)
    args << arg

    floor_type_choices = OpenStudio::StringVector.new
    floor_type_choices << HPXML::FloorTypeWoodFrame
    floor_type_choices << HPXML::FloorTypeSIP
    floor_type_choices << HPXML::FloorTypeConcrete
    floor_type_choices << HPXML::FloorTypeSteelFrame

    arg = OpenStudio::Measure::OSArgument::makeChoiceArgument('floor_type', floor_type_choices, true)
    arg.setDisplayName('Floor: Type')
    arg.setDescription('The type of floors.')
    arg.setDefaultValue(HPXML::FloorTypeWoodFrame)
    args << arg

    foundation_wall_type_choices = OpenStudio::StringVector.new
    foundation_wall_type_choices << HPXML::FoundationWallTypeSolidConcrete
    foundation_wall_type_choices << HPXML::FoundationWallTypeConcreteBlock
    foundation_wall_type_choices << HPXML::FoundationWallTypeConcreteBlockFoamCore
    foundation_wall_type_choices << HPXML::FoundationWallTypeConcreteBlockPerliteCore
    foundation_wall_type_choices << HPXML::FoundationWallTypeConcreteBlockVermiculiteCore
    foundation_wall_type_choices << HPXML::FoundationWallTypeConcreteBlockSolidCore
    foundation_wall_type_choices << HPXML::FoundationWallTypeDoubleBrick
    foundation_wall_type_choices << HPXML::FoundationWallTypeWood

    arg = OpenStudio::Measure::OSArgument::makeChoiceArgument('foundation_wall_type', foundation_wall_type_choices, false)
    arg.setDisplayName('Foundation Wall: Type')
    arg.setDescription("The material type of the foundation wall. If not provided, the OS-HPXML default (see <a href='#{docs_base_url}#hpxml-foundation-walls'>HPXML Foundation Walls</a>) is used.")
    args << arg

    arg = OpenStudio::Measure::OSArgument::makeDoubleArgument('foundation_wall_thickness', false)
    arg.setDisplayName('Foundation Wall: Thickness')
    arg.setUnits('in')
    arg.setDescription("The thickness of the foundation wall. If not provided, the OS-HPXML default (see <a href='#{docs_base_url}#hpxml-foundation-walls'>HPXML Foundation Walls</a>) is used.")
    args << arg

    arg = OpenStudio::Measure::OSArgument::makeDoubleArgument('foundation_wall_insulation_r', true)
    arg.setDisplayName('Foundation Wall: Insulation Nominal R-value')
    arg.setUnits('h-ft^2-R/Btu')
    arg.setDescription('Nominal R-value for the foundation wall insulation. Only applies to basements/crawlspaces.')
    arg.setDefaultValue(0)
    args << arg

    wall_ins_location_choices = OpenStudio::StringVector.new
    wall_ins_location_choices << 'interior'
    wall_ins_location_choices << 'exterior'

    arg = OpenStudio::Measure::OSArgument::makeChoiceArgument('foundation_wall_insulation_location', wall_ins_location_choices, false)
    arg.setDisplayName('Foundation Wall: Insulation Location')
    arg.setUnits('ft')
    arg.setDescription('Whether the insulation is on the interior or exterior of the foundation wall. Only applies to basements/crawlspaces.')
    arg.setDefaultValue('exterior')
    args << arg

    arg = OpenStudio::Measure::OSArgument::makeDoubleArgument('foundation_wall_insulation_distance_to_top', false)
    arg.setDisplayName('Foundation Wall: Insulation Distance To Top')
    arg.setUnits('ft')
    arg.setDescription("The distance from the top of the foundation wall to the top of the foundation wall insulation. Only applies to basements/crawlspaces. If not provided, the OS-HPXML default (see <a href='#{docs_base_url}#hpxml-foundation-walls'>HPXML Foundation Walls</a>) is used.")
    args << arg

    arg = OpenStudio::Measure::OSArgument::makeDoubleArgument('foundation_wall_insulation_distance_to_bottom', false)
    arg.setDisplayName('Foundation Wall: Insulation Distance To Bottom')
    arg.setUnits('ft')
    arg.setDescription("The distance from the top of the foundation wall to the bottom of the foundation wall insulation. Only applies to basements/crawlspaces. If not provided, the OS-HPXML default (see <a href='#{docs_base_url}#hpxml-foundation-walls'>HPXML Foundation Walls</a>) is used.")
    args << arg

    arg = OpenStudio::Measure::OSArgument::makeDoubleArgument('foundation_wall_assembly_r', false)
    arg.setDisplayName('Foundation Wall: Assembly R-value')
    arg.setUnits('h-ft^2-R/Btu')
    arg.setDescription('Assembly R-value for the foundation walls. Only applies to basements/crawlspaces. If provided, overrides the previous foundation wall insulation inputs. If not provided, it is ignored.')
    args << arg

    arg = OpenStudio::Measure::OSArgument::makeDoubleArgument('rim_joist_assembly_r', false)
    arg.setDisplayName('Rim Joist: Assembly R-value')
    arg.setUnits('h-ft^2-R/Btu')
    arg.setDescription('Assembly R-value for the rim joists. Only applies to basements/crawlspaces. Required if a rim joist height is provided.')
    args << arg

    arg = OpenStudio::Measure::OSArgument::makeDoubleArgument('slab_perimeter_insulation_r', true)
    arg.setDisplayName('Slab: Perimeter Insulation Nominal R-value')
    arg.setUnits('h-ft^2-R/Btu')
    arg.setDescription('Nominal R-value of the vertical slab perimeter insulation. Applies to slab-on-grade foundations and basement/crawlspace floors.')
    arg.setDefaultValue(0)
    args << arg

    arg = OpenStudio::Measure::OSArgument::makeDoubleArgument('slab_perimeter_depth', true)
    arg.setDisplayName('Slab: Perimeter Insulation Depth')
    arg.setUnits('ft')
    arg.setDescription('Depth from grade to bottom of vertical slab perimeter insulation. Applies to slab-on-grade foundations and basement/crawlspace floors.')
    arg.setDefaultValue(0)
    args << arg

    arg = OpenStudio::Measure::OSArgument::makeDoubleArgument('slab_under_insulation_r', true)
    arg.setDisplayName('Slab: Under Slab Insulation Nominal R-value')
    arg.setUnits('h-ft^2-R/Btu')
    arg.setDescription('Nominal R-value of the horizontal under slab insulation. Applies to slab-on-grade foundations and basement/crawlspace floors.')
    arg.setDefaultValue(0)
    args << arg

    arg = OpenStudio::Measure::OSArgument::makeDoubleArgument('slab_under_width', true)
    arg.setDisplayName('Slab: Under Slab Insulation Width')
    arg.setUnits('ft')
    arg.setDescription('Width from slab edge inward of horizontal under-slab insulation. Enter 999 to specify that the under slab insulation spans the entire slab. Applies to slab-on-grade foundations and basement/crawlspace floors.')
    arg.setDefaultValue(0)
    args << arg

    arg = OpenStudio::Measure::OSArgument::makeDoubleArgument('slab_thickness', false)
    arg.setDisplayName('Slab: Thickness')
    arg.setUnits('in')
    arg.setDescription("The thickness of the slab. Zero can be entered if there is a dirt floor instead of a slab. If not provided, the OS-HPXML default (see <a href='#{docs_base_url}#hpxml-slabs'>HPXML Slabs</a>) is used.")
    args << arg

    arg = OpenStudio::Measure::OSArgument::makeDoubleArgument('slab_carpet_fraction', false)
    arg.setDisplayName('Slab: Carpet Fraction')
    arg.setUnits('Frac')
    arg.setDescription("Fraction of the slab floor area that is carpeted. If not provided, the OS-HPXML default (see <a href='#{docs_base_url}#hpxml-slabs'>HPXML Slabs</a>) is used.")
    args << arg

    arg = OpenStudio::Measure::OSArgument::makeDoubleArgument('slab_carpet_r', false)
    arg.setDisplayName('Slab: Carpet R-value')
    arg.setUnits('h-ft^2-R/Btu')
    arg.setDescription("R-value of the slab carpet. If not provided, the OS-HPXML default (see <a href='#{docs_base_url}#hpxml-slabs'>HPXML Slabs</a>) is used.")
    args << arg

    arg = OpenStudio::Measure::OSArgument::makeDoubleArgument('ceiling_assembly_r', true)
    arg.setDisplayName('Ceiling: Assembly R-value')
    arg.setUnits('h-ft^2-R/Btu')
    arg.setDescription('Assembly R-value for the ceiling (attic floor).')
    arg.setDefaultValue(31.6)
    args << arg

    roof_material_type_choices = OpenStudio::StringVector.new
    roof_material_type_choices << HPXML::RoofTypeAsphaltShingles
    roof_material_type_choices << HPXML::RoofTypeConcrete
    roof_material_type_choices << HPXML::RoofTypeCool
    roof_material_type_choices << HPXML::RoofTypeClayTile
    roof_material_type_choices << HPXML::RoofTypeEPS
    roof_material_type_choices << HPXML::RoofTypeMetal
    roof_material_type_choices << HPXML::RoofTypePlasticRubber
    roof_material_type_choices << HPXML::RoofTypeShingles
    roof_material_type_choices << HPXML::RoofTypeWoodShingles

    arg = OpenStudio::Measure::OSArgument::makeChoiceArgument('roof_material_type', roof_material_type_choices, false)
    arg.setDisplayName('Roof: Material Type')
    arg.setDescription("The material type of the roof. If not provided, the OS-HPXML default (see <a href='#{docs_base_url}#hpxml-roofs'>HPXML Roofs</a>) is used.")
    args << arg

    color_choices = OpenStudio::StringVector.new
    color_choices << HPXML::ColorDark
    color_choices << HPXML::ColorLight
    color_choices << HPXML::ColorMedium
    color_choices << HPXML::ColorMediumDark
    color_choices << HPXML::ColorReflective

    arg = OpenStudio::Measure::OSArgument::makeChoiceArgument('roof_color', color_choices, false)
    arg.setDisplayName('Roof: Color')
    arg.setDescription("The color of the roof. If not provided, the OS-HPXML default (see <a href='#{docs_base_url}#hpxml-roofs'>HPXML Roofs</a>) is used.")
    args << arg

    arg = OpenStudio::Measure::OSArgument::makeDoubleArgument('roof_assembly_r', true)
    arg.setDisplayName('Roof: Assembly R-value')
    arg.setUnits('h-ft^2-R/Btu')
    arg.setDescription('Assembly R-value of the roof.')
    arg.setDefaultValue(2.3)
    args << arg

    radiant_barrier_attic_location_choices = OpenStudio::StringVector.new
    radiant_barrier_attic_location_choices << 'none'
    radiant_barrier_attic_location_choices << HPXML::RadiantBarrierLocationAtticRoofOnly
    radiant_barrier_attic_location_choices << HPXML::RadiantBarrierLocationAtticRoofAndGableWalls
    radiant_barrier_attic_location_choices << HPXML::RadiantBarrierLocationAtticFloor

    arg = OpenStudio::Measure::OSArgument::makeChoiceArgument('radiant_barrier_attic_location', radiant_barrier_attic_location_choices, false)
    arg.setDisplayName('Attic: Radiant Barrier Location')
    arg.setDescription('The location of the radiant barrier in the attic.')
    args << arg

    radiant_barrier_grade_choices = OpenStudio::StringVector.new
    radiant_barrier_grade_choices << '1'
    radiant_barrier_grade_choices << '2'
    radiant_barrier_grade_choices << '3'

    arg = OpenStudio::Measure::OSArgument::makeChoiceArgument('radiant_barrier_grade', radiant_barrier_grade_choices, false)
    arg.setDisplayName('Attic: Radiant Barrier Grade')
    arg.setDescription("The grade of the radiant barrier in the attic. If not provided, the OS-HPXML default (see <a href='#{docs_base_url}#hpxml-roofs'>HPXML Roofs</a>) is used.")
    args << arg

    wall_type_choices = OpenStudio::StringVector.new
    wall_type_choices << HPXML::WallTypeWoodStud
    wall_type_choices << HPXML::WallTypeCMU
    wall_type_choices << HPXML::WallTypeDoubleWoodStud
    wall_type_choices << HPXML::WallTypeICF
    wall_type_choices << HPXML::WallTypeLog
    wall_type_choices << HPXML::WallTypeSIP
    wall_type_choices << HPXML::WallTypeConcrete
    wall_type_choices << HPXML::WallTypeSteelStud
    wall_type_choices << HPXML::WallTypeStone
    wall_type_choices << HPXML::WallTypeStrawBale
    wall_type_choices << HPXML::WallTypeBrick

    arg = OpenStudio::Measure::OSArgument::makeChoiceArgument('wall_type', wall_type_choices, true)
    arg.setDisplayName('Wall: Type')
    arg.setDescription('The type of walls.')
    arg.setDefaultValue(HPXML::WallTypeWoodStud)
    args << arg

    wall_siding_type_choices = OpenStudio::StringVector.new
    wall_siding_type_choices << HPXML::SidingTypeAluminum
    wall_siding_type_choices << HPXML::SidingTypeAsbestos
    wall_siding_type_choices << HPXML::SidingTypeBrick
    wall_siding_type_choices << HPXML::SidingTypeCompositeShingle
    wall_siding_type_choices << HPXML::SidingTypeFiberCement
    wall_siding_type_choices << HPXML::SidingTypeMasonite
    wall_siding_type_choices << HPXML::SidingTypeNone
    wall_siding_type_choices << HPXML::SidingTypeStucco
    wall_siding_type_choices << HPXML::SidingTypeSyntheticStucco
    wall_siding_type_choices << HPXML::SidingTypeVinyl
    wall_siding_type_choices << HPXML::SidingTypeWood

    arg = OpenStudio::Measure::OSArgument::makeChoiceArgument('wall_siding_type', wall_siding_type_choices, false)
    arg.setDisplayName('Wall: Siding Type')
    arg.setDescription("The siding type of the walls. Also applies to rim joists. If not provided, the OS-HPXML default (see <a href='#{docs_base_url}#hpxml-walls'>HPXML Walls</a>) is used.")
    args << arg

    arg = OpenStudio::Measure::OSArgument::makeChoiceArgument('wall_color', color_choices, false)
    arg.setDisplayName('Wall: Color')
    arg.setDescription("The color of the walls. Also applies to rim joists. If not provided, the OS-HPXML default (see <a href='#{docs_base_url}#hpxml-walls'>HPXML Walls</a>) is used.")
    args << arg

    arg = OpenStudio::Measure::OSArgument::makeDoubleArgument('wall_assembly_r', true)
    arg.setDisplayName('Wall: Assembly R-value')
    arg.setUnits('h-ft^2-R/Btu')
    arg.setDescription('Assembly R-value of the walls.')
    arg.setDefaultValue(11.9)
    args << arg

    arg = OpenStudio::Measure::OSArgument::makeDoubleArgument('window_front_wwr', true)
    arg.setDisplayName('Windows: Front Window-to-Wall Ratio')
    arg.setUnits('Frac')
    arg.setDescription("The ratio of window area to wall area for the unit's front facade. Enter 0 if specifying Front Window Area instead.")
    arg.setDefaultValue(0.18)
    args << arg

    arg = OpenStudio::Measure::OSArgument::makeDoubleArgument('window_back_wwr', true)
    arg.setDisplayName('Windows: Back Window-to-Wall Ratio')
    arg.setUnits('Frac')
    arg.setDescription("The ratio of window area to wall area for the unit's back facade. Enter 0 if specifying Back Window Area instead.")
    arg.setDefaultValue(0.18)
    args << arg

    arg = OpenStudio::Measure::OSArgument::makeDoubleArgument('window_left_wwr', true)
    arg.setDisplayName('Windows: Left Window-to-Wall Ratio')
    arg.setUnits('Frac')
    arg.setDescription("The ratio of window area to wall area for the unit's left facade (when viewed from the front). Enter 0 if specifying Left Window Area instead.")
    arg.setDefaultValue(0.18)
    args << arg

    arg = OpenStudio::Measure::OSArgument::makeDoubleArgument('window_right_wwr', true)
    arg.setDisplayName('Windows: Right Window-to-Wall Ratio')
    arg.setUnits('Frac')
    arg.setDescription("The ratio of window area to wall area for the unit's right facade (when viewed from the front). Enter 0 if specifying Right Window Area instead.")
    arg.setDefaultValue(0.18)
    args << arg

    arg = OpenStudio::Measure::OSArgument::makeDoubleArgument('window_area_front', true)
    arg.setDisplayName('Windows: Front Window Area')
    arg.setUnits('ft^2')
    arg.setDescription("The amount of window area on the unit's front facade. Enter 0 if specifying Front Window-to-Wall Ratio instead.")
    arg.setDefaultValue(0)
    args << arg

    arg = OpenStudio::Measure::OSArgument::makeDoubleArgument('window_area_back', true)
    arg.setDisplayName('Windows: Back Window Area')
    arg.setUnits('ft^2')
    arg.setDescription("The amount of window area on the unit's back facade. Enter 0 if specifying Back Window-to-Wall Ratio instead.")
    arg.setDefaultValue(0)
    args << arg

    arg = OpenStudio::Measure::OSArgument::makeDoubleArgument('window_area_left', true)
    arg.setDisplayName('Windows: Left Window Area')
    arg.setUnits('ft^2')
    arg.setDescription("The amount of window area on the unit's left facade (when viewed from the front). Enter 0 if specifying Left Window-to-Wall Ratio instead.")
    arg.setDefaultValue(0)
    args << arg

    arg = OpenStudio::Measure::OSArgument::makeDoubleArgument('window_area_right', true)
    arg.setDisplayName('Windows: Right Window Area')
    arg.setUnits('ft^2')
    arg.setDescription("The amount of window area on the unit's right facade (when viewed from the front). Enter 0 if specifying Right Window-to-Wall Ratio instead.")
    arg.setDefaultValue(0)
    args << arg

    arg = OpenStudio::Measure::OSArgument::makeDoubleArgument('window_aspect_ratio', true)
    arg.setDisplayName('Windows: Aspect Ratio')
    arg.setUnits('Frac')
    arg.setDescription('Ratio of window height to width.')
    arg.setDefaultValue(1.333)
    args << arg

    arg = OpenStudio::Measure::OSArgument::makeDoubleArgument('window_fraction_operable', false)
    arg.setDisplayName('Windows: Fraction Operable')
    arg.setUnits('Frac')
    arg.setDescription("Fraction of windows that are operable. If not provided, the OS-HPXML default (see <a href='#{docs_base_url}#hpxml-windows'>HPXML Windows</a>) is used.")
    args << arg

    arg = OpenStudio::Measure::OSArgument::makeIntegerArgument('window_natvent_availability', false)
    arg.setDisplayName('Windows: Natural Ventilation Availability')
    arg.setUnits('Days/week')
    arg.setDescription("For operable windows, the number of days/week that windows can be opened by occupants for natural ventilation. If not provided, the OS-HPXML default (see <a href='#{docs_base_url}#hpxml-windows'>HPXML Windows</a>) is used.")
    args << arg

    arg = OpenStudio::Measure::OSArgument::makeDoubleArgument('window_ufactor', true)
    arg.setDisplayName('Windows: U-Factor')
    arg.setUnits('Btu/hr-ft^2-R')
    arg.setDescription('Full-assembly NFRC U-factor.')
    arg.setDefaultValue(0.37)
    args << arg

    arg = OpenStudio::Measure::OSArgument::makeDoubleArgument('window_shgc', true)
    arg.setDisplayName('Windows: SHGC')
    arg.setDescription('Full-assembly NFRC solar heat gain coefficient.')
    arg.setDefaultValue(0.3)
    args << arg

    arg = OpenStudio::Measure::OSArgument::makeDoubleArgument('window_interior_shading_winter', false)
    arg.setDisplayName('Windows: Winter Interior Shading')
    arg.setUnits('Frac')
    arg.setDescription("Interior shading coefficient for the winter season. 1.0 indicates no reduction in solar gain, 0.85 indicates 15% reduction, etc. If not provided, the OS-HPXML default (see <a href='#{docs_base_url}#hpxml-windows'>HPXML Windows</a>) is used.")
    args << arg

    arg = OpenStudio::Measure::OSArgument::makeDoubleArgument('window_interior_shading_summer', false)
    arg.setDisplayName('Windows: Summer Interior Shading')
    arg.setUnits('Frac')
    arg.setDescription("Interior shading coefficient for the summer season. 1.0 indicates no reduction in solar gain, 0.85 indicates 15% reduction, etc. If not provided, the OS-HPXML default (see <a href='#{docs_base_url}#hpxml-windows'>HPXML Windows</a>) is used.")
    args << arg

    arg = OpenStudio::Measure::OSArgument::makeDoubleArgument('window_exterior_shading_winter', false)
    arg.setDisplayName('Windows: Winter Exterior Shading')
    arg.setUnits('Frac')
    arg.setDescription("Exterior shading coefficient for the winter season. 1.0 indicates no reduction in solar gain, 0.85 indicates 15% reduction, etc. If not provided, the OS-HPXML default (see <a href='#{docs_base_url}#hpxml-windows'>HPXML Windows</a>) is used.")
    args << arg

    arg = OpenStudio::Measure::OSArgument::makeDoubleArgument('window_exterior_shading_summer', false)
    arg.setDisplayName('Windows: Summer Exterior Shading')
    arg.setUnits('Frac')
    arg.setDescription("Exterior shading coefficient for the summer season. 1.0 indicates no reduction in solar gain, 0.85 indicates 15% reduction, etc. If not provided, the OS-HPXML default (see <a href='#{docs_base_url}#hpxml-windows'>HPXML Windows</a>) is used.")
    args << arg

    arg = OpenStudio::Measure::OSArgument::makeStringArgument('window_shading_summer_season', false)
    arg.setDisplayName('Windows: Shading Summer Season')
    arg.setDescription("Enter a date like 'May 1 - Sep 30'. Defines the summer season for purposes of shading coefficients; the rest of the year is assumed to be winter. If not provided, the OS-HPXML default (see <a href='#{docs_base_url}#hpxml-windows'>HPXML Windows</a>) is used.")
    args << arg

    storm_window_type_choices = OpenStudio::StringVector.new
    storm_window_type_choices << HPXML::WindowGlassTypeClear
    storm_window_type_choices << HPXML::WindowGlassTypeLowE

    arg = OpenStudio::Measure::OSArgument::makeChoiceArgument('window_storm_type', storm_window_type_choices, false)
    arg.setDisplayName('Windows: Storm Type')
    arg.setDescription('The type of storm, if present. If not provided, assumes there is no storm.')
    args << arg

    arg = OpenStudio::Measure::OSArgument::makeDoubleArgument('overhangs_front_depth', true)
    arg.setDisplayName('Overhangs: Front Depth')
    arg.setUnits('ft')
    arg.setDescription('The depth of overhangs for windows for the front facade.')
    arg.setDefaultValue(0)
    args << arg

    arg = OpenStudio::Measure::OSArgument::makeDoubleArgument('overhangs_front_distance_to_top_of_window', true)
    arg.setDisplayName('Overhangs: Front Distance to Top of Window')
    arg.setUnits('ft')
    arg.setDescription('The overhangs distance to the top of window for the front facade.')
    arg.setDefaultValue(0)
    args << arg

    arg = OpenStudio::Measure::OSArgument::makeDoubleArgument('overhangs_front_distance_to_bottom_of_window', true)
    arg.setDisplayName('Overhangs: Front Distance to Bottom of Window')
    arg.setUnits('ft')
    arg.setDescription('The overhangs distance to the bottom of window for the front facade.')
    arg.setDefaultValue(4)
    args << arg

    arg = OpenStudio::Measure::OSArgument::makeDoubleArgument('overhangs_back_depth', true)
    arg.setDisplayName('Overhangs: Back Depth')
    arg.setUnits('ft')
    arg.setDescription('The depth of overhangs for windows for the back facade.')
    arg.setDefaultValue(0)
    args << arg

    arg = OpenStudio::Measure::OSArgument::makeDoubleArgument('overhangs_back_distance_to_top_of_window', true)
    arg.setDisplayName('Overhangs: Back Distance to Top of Window')
    arg.setUnits('ft')
    arg.setDescription('The overhangs distance to the top of window for the back facade.')
    arg.setDefaultValue(0)
    args << arg

    arg = OpenStudio::Measure::OSArgument::makeDoubleArgument('overhangs_back_distance_to_bottom_of_window', true)
    arg.setDisplayName('Overhangs: Back Distance to Bottom of Window')
    arg.setUnits('ft')
    arg.setDescription('The overhangs distance to the bottom of window for the back facade.')
    arg.setDefaultValue(4)
    args << arg

    arg = OpenStudio::Measure::OSArgument::makeDoubleArgument('overhangs_left_depth', true)
    arg.setDisplayName('Overhangs: Left Depth')
    arg.setUnits('ft')
    arg.setDescription('The depth of overhangs for windows for the left facade.')
    arg.setDefaultValue(0)
    args << arg

    arg = OpenStudio::Measure::OSArgument::makeDoubleArgument('overhangs_left_distance_to_top_of_window', true)
    arg.setDisplayName('Overhangs: Left Distance to Top of Window')
    arg.setUnits('ft')
    arg.setDescription('The overhangs distance to the top of window for the left facade.')
    arg.setDefaultValue(0)
    args << arg

    arg = OpenStudio::Measure::OSArgument::makeDoubleArgument('overhangs_left_distance_to_bottom_of_window', true)
    arg.setDisplayName('Overhangs: Left Distance to Bottom of Window')
    arg.setUnits('ft')
    arg.setDescription('The overhangs distance to the bottom of window for the left facade.')
    arg.setDefaultValue(4)
    args << arg

    arg = OpenStudio::Measure::OSArgument::makeDoubleArgument('overhangs_right_depth', true)
    arg.setDisplayName('Overhangs: Right Depth')
    arg.setUnits('ft')
    arg.setDescription('The depth of overhangs for windows for the right facade.')
    arg.setDefaultValue(0)
    args << arg

    arg = OpenStudio::Measure::OSArgument::makeDoubleArgument('overhangs_right_distance_to_top_of_window', true)
    arg.setDisplayName('Overhangs: Right Distance to Top of Window')
    arg.setUnits('ft')
    arg.setDescription('The overhangs distance to the top of window for the right facade.')
    arg.setDefaultValue(0)
    args << arg

    arg = OpenStudio::Measure::OSArgument::makeDoubleArgument('overhangs_right_distance_to_bottom_of_window', true)
    arg.setDisplayName('Overhangs: Right Distance to Bottom of Window')
    arg.setUnits('ft')
    arg.setDescription('The overhangs distance to the bottom of window for the right facade.')
    arg.setDefaultValue(4)
    args << arg

    arg = OpenStudio::Measure::OSArgument::makeDoubleArgument('skylight_area_front', true)
    arg.setDisplayName('Skylights: Front Roof Area')
    arg.setUnits('ft^2')
    arg.setDescription("The amount of skylight area on the unit's front conditioned roof facade.")
    arg.setDefaultValue(0)
    args << arg

    arg = OpenStudio::Measure::OSArgument::makeDoubleArgument('skylight_area_back', true)
    arg.setDisplayName('Skylights: Back Roof Area')
    arg.setUnits('ft^2')
    arg.setDescription("The amount of skylight area on the unit's back conditioned roof facade.")
    arg.setDefaultValue(0)
    args << arg

    arg = OpenStudio::Measure::OSArgument::makeDoubleArgument('skylight_area_left', true)
    arg.setDisplayName('Skylights: Left Roof Area')
    arg.setUnits('ft^2')
    arg.setDescription("The amount of skylight area on the unit's left conditioned roof facade (when viewed from the front).")
    arg.setDefaultValue(0)
    args << arg

    arg = OpenStudio::Measure::OSArgument::makeDoubleArgument('skylight_area_right', true)
    arg.setDisplayName('Skylights: Right Roof Area')
    arg.setUnits('ft^2')
    arg.setDescription("The amount of skylight area on the unit's right conditioned roof facade (when viewed from the front).")
    arg.setDefaultValue(0)
    args << arg

    arg = OpenStudio::Measure::OSArgument::makeDoubleArgument('skylight_ufactor', true)
    arg.setDisplayName('Skylights: U-Factor')
    arg.setUnits('Btu/hr-ft^2-R')
    arg.setDescription('Full-assembly NFRC U-factor.')
    arg.setDefaultValue(0.33)
    args << arg

    skylight_shgc = OpenStudio::Measure::OSArgument::makeDoubleArgument('skylight_shgc', true)
    skylight_shgc.setDisplayName('Skylights: SHGC')
    skylight_shgc.setDescription('Full-assembly NFRC solar heat gain coefficient.')
    skylight_shgc.setDefaultValue(0.45)
    args << skylight_shgc

    arg = OpenStudio::Measure::OSArgument::makeChoiceArgument('skylight_storm_type', storm_window_type_choices, false)
    arg.setDisplayName('Skylights: Storm Type')
    arg.setDescription('The type of storm, if present. If not provided, assumes there is no storm.')
    args << arg

    arg = OpenStudio::Measure::OSArgument::makeDoubleArgument('door_area', true)
    arg.setDisplayName('Doors: Area')
    arg.setUnits('ft^2')
    arg.setDescription('The area of the opaque door(s).')
    arg.setDefaultValue(20.0)
    args << arg

    arg = OpenStudio::Measure::OSArgument::makeDoubleArgument('door_rvalue', true)
    arg.setDisplayName('Doors: R-value')
    arg.setUnits('h-ft^2-R/Btu')
    arg.setDescription('R-value of the opaque door(s).')
    arg.setDefaultValue(4.4)
    args << arg

    air_leakage_units_choices = OpenStudio::StringVector.new
    air_leakage_units_choices << HPXML::UnitsACH
    air_leakage_units_choices << HPXML::UnitsCFM
    air_leakage_units_choices << HPXML::UnitsACHNatural
    air_leakage_units_choices << HPXML::UnitsCFMNatural
    air_leakage_units_choices << HPXML::UnitsELA

    arg = OpenStudio::Measure::OSArgument::makeChoiceArgument('air_leakage_units', air_leakage_units_choices, true)
    arg.setDisplayName('Air Leakage: Units')
    arg.setDescription('The unit of measure for the air leakage.')
    arg.setDefaultValue(HPXML::UnitsACH)
    args << arg

    arg = OpenStudio::Measure::OSArgument::makeDoubleArgument('air_leakage_house_pressure', true)
    arg.setDisplayName('Air Leakage: House Pressure')
    arg.setUnits('Pa')
    arg.setDescription("The house pressure relative to outside. Required when units are #{HPXML::UnitsACH} or #{HPXML::UnitsCFM}.")
    arg.setDefaultValue(50)
    args << arg

    arg = OpenStudio::Measure::OSArgument::makeDoubleArgument('air_leakage_value', true)
    arg.setDisplayName('Air Leakage: Value')
    arg.setDescription("Air exchange rate value. For '#{HPXML::UnitsELA}', provide value in sq. in.")
    arg.setDefaultValue(3)
    args << arg

    air_leakage_type_choices = OpenStudio::StringVector.new
    air_leakage_type_choices << HPXML::InfiltrationTypeUnitTotal
    air_leakage_type_choices << HPXML::InfiltrationTypeUnitExterior

    arg = OpenStudio::Measure::OSArgument::makeChoiceArgument('air_leakage_type', air_leakage_type_choices, false)
    arg.setDisplayName('Air Leakage: Type')
    arg.setDescription("Type of air leakage. If '#{HPXML::InfiltrationTypeUnitTotal}', represents the total infiltration to the unit as measured by a compartmentalization test, in which case the air leakage value will be adjusted by the ratio of exterior envelope surface area to total envelope surface area. Otherwise, if '#{HPXML::InfiltrationTypeUnitExterior}', represents the infiltration to the unit from outside only as measured by a guarded test. Required when unit type is #{HPXML::ResidentialTypeSFA} or #{HPXML::ResidentialTypeApartment}.")
    args << arg

    arg = OpenStudio::Measure::OSArgument::makeBoolArgument('air_leakage_has_flue_or_chimney_in_conditioned_space', false)
    arg.setDisplayName('Air Leakage: Has Flue or Chimney in Conditioned Space')
    arg.setDescription("Presence of flue or chimney with combustion air from conditioned space; used for infiltration model. If not provided, the OS-HPXML default (see <a href='#{docs_base_url}#flue-or-chimney'>Flue or Chimney</a>) is used.")
    args << arg

    heating_system_type_choices = OpenStudio::StringVector.new
    heating_system_type_choices << 'none'
    heating_system_type_choices << HPXML::HVACTypeFurnace
    heating_system_type_choices << HPXML::HVACTypeWallFurnace
    heating_system_type_choices << HPXML::HVACTypeFloorFurnace
    heating_system_type_choices << HPXML::HVACTypeBoiler
    heating_system_type_choices << HPXML::HVACTypeElectricResistance
    heating_system_type_choices << HPXML::HVACTypeStove
    heating_system_type_choices << HPXML::HVACTypeSpaceHeater
    heating_system_type_choices << HPXML::HVACTypeFireplace
    heating_system_type_choices << "Shared #{HPXML::HVACTypeBoiler} w/ Baseboard"
    heating_system_type_choices << "Shared #{HPXML::HVACTypeBoiler} w/ Ductless Fan Coil"

    heating_system_fuel_choices = OpenStudio::StringVector.new
    heating_system_fuel_choices << HPXML::FuelTypeElectricity
    heating_system_fuel_choices << HPXML::FuelTypeNaturalGas
    heating_system_fuel_choices << HPXML::FuelTypeOil
    heating_system_fuel_choices << HPXML::FuelTypePropane
    heating_system_fuel_choices << HPXML::FuelTypeWoodCord
    heating_system_fuel_choices << HPXML::FuelTypeWoodPellets
    heating_system_fuel_choices << HPXML::FuelTypeCoal

    cooling_system_type_choices = OpenStudio::StringVector.new
    cooling_system_type_choices << 'none'
    cooling_system_type_choices << HPXML::HVACTypeCentralAirConditioner
    cooling_system_type_choices << HPXML::HVACTypeRoomAirConditioner
    cooling_system_type_choices << HPXML::HVACTypeEvaporativeCooler
    cooling_system_type_choices << HPXML::HVACTypeMiniSplitAirConditioner
    cooling_system_type_choices << HPXML::HVACTypePTAC

    cooling_efficiency_type_choices = OpenStudio::StringVector.new
    cooling_efficiency_type_choices << HPXML::UnitsSEER
    cooling_efficiency_type_choices << HPXML::UnitsSEER2
    cooling_efficiency_type_choices << HPXML::UnitsEER
    cooling_efficiency_type_choices << HPXML::UnitsCEER

    compressor_type_choices = OpenStudio::StringVector.new
    compressor_type_choices << HPXML::HVACCompressorTypeSingleStage
    compressor_type_choices << HPXML::HVACCompressorTypeTwoStage
    compressor_type_choices << HPXML::HVACCompressorTypeVariableSpeed

    arg = OpenStudio::Measure::OSArgument::makeChoiceArgument('heating_system_type', heating_system_type_choices, true)
    arg.setDisplayName('Heating System: Type')
    arg.setDescription("The type of heating system. Use 'none' if there is no heating system or if there is a heat pump serving a heating load.")
    arg.setDefaultValue(HPXML::HVACTypeFurnace)
    args << arg

    arg = OpenStudio::Measure::OSArgument::makeChoiceArgument('heating_system_fuel', heating_system_fuel_choices, true)
    arg.setDisplayName('Heating System: Fuel Type')
    arg.setDescription("The fuel type of the heating system. Ignored for #{HPXML::HVACTypeElectricResistance}.")
    arg.setDefaultValue(HPXML::FuelTypeNaturalGas)
    args << arg

    arg = OpenStudio::Measure::OSArgument::makeDoubleArgument('heating_system_heating_efficiency', true)
    arg.setDisplayName('Heating System: Rated AFUE or Percent')
    arg.setUnits('Frac')
    arg.setDescription('The rated heating efficiency value of the heating system.')
    arg.setDefaultValue(0.78)
    args << arg

    arg = OpenStudio::Measure::OSArgument::makeDoubleArgument('heating_system_heating_capacity', false)
    arg.setDisplayName('Heating System: Heating Capacity')
    arg.setDescription("The output heating capacity of the heating system. If not provided, the OS-HPXML autosized default (see <a href='#{docs_base_url}#hpxml-heating-systems'>HPXML Heating Systems</a>) is used.")
    arg.setUnits('Btu/hr')
    args << arg

    arg = OpenStudio::Measure::OSArgument::makeDoubleArgument('heating_system_heating_autosizing_factor', false)
    arg.setDisplayName('Heating System: Heating Autosizing Factor')
    arg.setDescription('The capacity scaling factor applied to the auto-sizing methodology. If not provided, 1.0 is used.')
    args << arg

    arg = OpenStudio::Measure::OSArgument::makeDoubleArgument('heating_system_heating_autosizing_limit', false)
    arg.setDisplayName('Heating System: Heating Autosizing Limit')
    arg.setDescription('The maximum capacity limit applied to the auto-sizing methodology. If not provided, no limit is used.')
    arg.setUnits('Btu/hr')
    args << arg

    arg = OpenStudio::Measure::OSArgument::makeDoubleArgument('heating_system_fraction_heat_load_served', true)
    arg.setDisplayName('Heating System: Fraction Heat Load Served')
    arg.setDescription('The heating load served by the heating system.')
    arg.setUnits('Frac')
    arg.setDefaultValue(1)
    args << arg

    arg = OpenStudio::Measure::OSArgument::makeDoubleArgument('heating_system_pilot_light', false)
    arg.setDisplayName('Heating System: Pilot Light')
    arg.setDescription("The fuel usage of the pilot light. Applies only to #{HPXML::HVACTypeFurnace}, #{HPXML::HVACTypeWallFurnace}, #{HPXML::HVACTypeFloorFurnace}, #{HPXML::HVACTypeStove}, #{HPXML::HVACTypeBoiler}, and #{HPXML::HVACTypeFireplace} with non-electric fuel type. If not provided, assumes no pilot light.")
    arg.setUnits('Btuh')
    args << arg

    arg = OpenStudio::Measure::OSArgument::makeDoubleArgument('heating_system_airflow_defect_ratio', false)
    arg.setDisplayName('Heating System: Airflow Defect Ratio')
    arg.setDescription("The airflow defect ratio, defined as (InstalledAirflow - DesignAirflow) / DesignAirflow, of the heating system per ANSI/RESNET/ACCA Standard 310. A value of zero means no airflow defect. Applies only to #{HPXML::HVACTypeFurnace}. If not provided, assumes no defect.")
    arg.setUnits('Frac')
    args << arg

    arg = OpenStudio::Measure::OSArgument::makeChoiceArgument('cooling_system_type', cooling_system_type_choices, true)
    arg.setDisplayName('Cooling System: Type')
    arg.setDescription("The type of cooling system. Use 'none' if there is no cooling system or if there is a heat pump serving a cooling load.")
    arg.setDefaultValue(HPXML::HVACTypeCentralAirConditioner)
    args << arg

    arg = OpenStudio::Measure::OSArgument::makeChoiceArgument('cooling_system_cooling_efficiency_type', cooling_efficiency_type_choices, true)
    arg.setDisplayName('Cooling System: Efficiency Type')
    arg.setDescription("The efficiency type of the cooling system. System types #{HPXML::HVACTypeCentralAirConditioner} and #{HPXML::HVACTypeMiniSplitAirConditioner} use #{HPXML::UnitsSEER} or #{HPXML::UnitsSEER2}. System types #{HPXML::HVACTypeRoomAirConditioner} and #{HPXML::HVACTypePTAC} use #{HPXML::UnitsEER} or #{HPXML::UnitsCEER}. Ignored for system type #{HPXML::HVACTypeEvaporativeCooler}.")
    arg.setDefaultValue(HPXML::UnitsSEER)
    args << arg

    arg = OpenStudio::Measure::OSArgument::makeDoubleArgument('cooling_system_cooling_efficiency', true)
    arg.setDisplayName('Cooling System: Efficiency')
    arg.setDescription("The rated efficiency value of the cooling system. Ignored for #{HPXML::HVACTypeEvaporativeCooler}.")
    arg.setDefaultValue(13.0)
    args << arg

    arg = OpenStudio::Measure::OSArgument::makeChoiceArgument('cooling_system_cooling_compressor_type', compressor_type_choices, false)
    arg.setDisplayName('Cooling System: Cooling Compressor Type')
    arg.setDescription("The compressor type of the cooling system. Only applies to #{HPXML::HVACTypeCentralAirConditioner} and #{HPXML::HVACTypeMiniSplitAirConditioner}. If not provided, the OS-HPXML default (see <a href='#{docs_base_url}#central-air-conditioner'>Central Air Conditioner</a>, <a href='#{docs_base_url}#mini-split-air-conditioner'>Mini-Split Air Conditioner</a>) is used.")
    args << arg

    arg = OpenStudio::Measure::OSArgument::makeDoubleArgument('cooling_system_cooling_sensible_heat_fraction', false)
    arg.setDisplayName('Cooling System: Cooling Sensible Heat Fraction')
    arg.setDescription("The sensible heat fraction of the cooling system. Ignored for #{HPXML::HVACTypeEvaporativeCooler}. If not provided, the OS-HPXML default (see <a href='#{docs_base_url}#central-air-conditioner'>Central Air Conditioner</a>, <a href='#{docs_base_url}#room-air-conditioner'>Room Air Conditioner</a>, <a href='#{docs_base_url}#packaged-terminal-air-conditioner'>Packaged Terminal Air Conditioner</a>, <a href='#{docs_base_url}#mini-split-air-conditioner'>Mini-Split Air Conditioner</a>) is used.")
    arg.setUnits('Frac')
    args << arg

    arg = OpenStudio::Measure::OSArgument::makeDoubleArgument('cooling_system_cooling_capacity', false)
    arg.setDisplayName('Cooling System: Cooling Capacity')
    arg.setDescription("The output cooling capacity of the cooling system. If not provided, the OS-HPXML autosized default (see <a href='#{docs_base_url}#central-air-conditioner'>Central Air Conditioner</a>, <a href='#{docs_base_url}#room-air-conditioner'>Room Air Conditioner</a>, <a href='#{docs_base_url}#packaged-terminal-air-conditioner'>Packaged Terminal Air Conditioner</a>, <a href='#{docs_base_url}#evaporative-cooler'>Evaporative Cooler</a>, <a href='#{docs_base_url}#mini-split-air-conditioner'>Mini-Split Air Conditioner</a>) is used.")
    arg.setUnits('Btu/hr')
    args << arg

    arg = OpenStudio::Measure::OSArgument::makeDoubleArgument('cooling_system_cooling_autosizing_factor', false)
    arg.setDisplayName('Cooling System: Cooling Autosizing Factor')
    arg.setDescription('The capacity scaling factor applied to the auto-sizing methodology. If not provided, 1.0 is used.')
    args << arg

    arg = OpenStudio::Measure::OSArgument::makeDoubleArgument('cooling_system_cooling_autosizing_limit', false)
    arg.setDisplayName('Cooling System: Cooling Autosizing Limit')
    arg.setDescription('The maximum capacity limit applied to the auto-sizing methodology. If not provided, no limit is used.')
    arg.setUnits('Btu/hr')
    args << arg

    arg = OpenStudio::Measure::OSArgument::makeDoubleArgument('cooling_system_fraction_cool_load_served', true)
    arg.setDisplayName('Cooling System: Fraction Cool Load Served')
    arg.setDescription('The cooling load served by the cooling system.')
    arg.setUnits('Frac')
    arg.setDefaultValue(1)
    args << arg

    arg = OpenStudio::Measure::OSArgument::makeBoolArgument('cooling_system_is_ducted', false)
    arg.setDisplayName('Cooling System: Is Ducted')
    arg.setDescription("Whether the cooling system is ducted or not. Only used for #{HPXML::HVACTypeMiniSplitAirConditioner} and #{HPXML::HVACTypeEvaporativeCooler}. It's assumed that #{HPXML::HVACTypeCentralAirConditioner} is ducted, and #{HPXML::HVACTypeRoomAirConditioner} and #{HPXML::HVACTypePTAC} are not ducted.")
    arg.setDefaultValue(false)
    args << arg

    arg = OpenStudio::Measure::OSArgument::makeDoubleArgument('cooling_system_airflow_defect_ratio', false)
    arg.setDisplayName('Cooling System: Airflow Defect Ratio')
    arg.setDescription("The airflow defect ratio, defined as (InstalledAirflow - DesignAirflow) / DesignAirflow, of the cooling system per ANSI/RESNET/ACCA Standard 310. A value of zero means no airflow defect. Applies only to #{HPXML::HVACTypeCentralAirConditioner} and ducted #{HPXML::HVACTypeMiniSplitAirConditioner}. If not provided, assumes no defect.")
    arg.setUnits('Frac')
    args << arg

    arg = OpenStudio::Measure::OSArgument::makeDoubleArgument('cooling_system_charge_defect_ratio', false)
    arg.setDisplayName('Cooling System: Charge Defect Ratio')
    arg.setDescription("The refrigerant charge defect ratio, defined as (InstalledCharge - DesignCharge) / DesignCharge, of the cooling system per ANSI/RESNET/ACCA Standard 310. A value of zero means no refrigerant charge defect. Applies only to #{HPXML::HVACTypeCentralAirConditioner} and #{HPXML::HVACTypeMiniSplitAirConditioner}. If not provided, assumes no defect.")
    arg.setUnits('Frac')
    args << arg

    arg = OpenStudio::Measure::OSArgument::makeDoubleArgument('cooling_system_crankcase_heater_watts', false)
    arg.setDisplayName('Cooling System: Crankcase Heater Power Watts')
    arg.setDescription("Cooling system crankcase heater power consumption in Watts. Applies only to #{HPXML::HVACTypeCentralAirConditioner}, #{HPXML::HVACTypeRoomAirConditioner}, #{HPXML::HVACTypePTAC} and #{HPXML::HVACTypeMiniSplitAirConditioner}. If not provided, the OS-HPXML default (see <a href='#{docs_base_url}#central-air-conditioner'>Central Air Conditioner</a>, <a href='#{docs_base_url}#room-air-conditioner'>Room Air Conditioner</a>, <a href='#{docs_base_url}#packaged-terminal-air-conditioner'>Packaged Terminal Air Conditioner</a>, <a href='#{docs_base_url}#mini-split-air-conditioner'>Mini-Split Air Conditioner</a>) is used.")
    arg.setUnits('W')
    args << arg

    arg = OpenStudio::Measure::OSArgument::makeChoiceArgument('cooling_system_integrated_heating_system_fuel', heating_system_fuel_choices, false)
    arg.setDisplayName('Cooling System: Integrated Heating System Fuel Type')
    arg.setDescription("The fuel type of the heating system integrated into cooling system. Only used for #{HPXML::HVACTypePTAC} and #{HPXML::HVACTypeRoomAirConditioner}.")
    args << arg

    arg = OpenStudio::Measure::OSArgument::makeDoubleArgument('cooling_system_integrated_heating_system_efficiency_percent', false)
    arg.setDisplayName('Cooling System: Integrated Heating System Efficiency')
    arg.setUnits('Frac')
    arg.setDescription("The rated heating efficiency value of the heating system integrated into cooling system. Only used for #{HPXML::HVACTypePTAC} and #{HPXML::HVACTypeRoomAirConditioner}.")
    args << arg

    arg = OpenStudio::Measure::OSArgument::makeDoubleArgument('cooling_system_integrated_heating_system_capacity', false)
    arg.setDisplayName('Cooling System: Integrated Heating System Heating Capacity')
    arg.setDescription("The output heating capacity of the heating system integrated into cooling system. If not provided, the OS-HPXML autosized default (see <a href='#{docs_base_url}#room-air-conditioner'>Room Air Conditioner</a>, <a href='#{docs_base_url}#packaged-terminal-air-conditioner'>Packaged Terminal Air Conditioner</a>) is used. Only used for #{HPXML::HVACTypeRoomAirConditioner} and #{HPXML::HVACTypePTAC}.")
    arg.setUnits('Btu/hr')
    args << arg

    arg = OpenStudio::Measure::OSArgument::makeDoubleArgument('cooling_system_integrated_heating_system_fraction_heat_load_served', false)
    arg.setDisplayName('Cooling System: Integrated Heating System Fraction Heat Load Served')
    arg.setDescription("The heating load served by the heating system integrated into cooling system. Only used for #{HPXML::HVACTypePTAC} and #{HPXML::HVACTypeRoomAirConditioner}.")
    arg.setUnits('Frac')
    args << arg

    heat_pump_type_choices = OpenStudio::StringVector.new
    heat_pump_type_choices << 'none'
    heat_pump_type_choices << HPXML::HVACTypeHeatPumpAirToAir
    heat_pump_type_choices << HPXML::HVACTypeHeatPumpMiniSplit
    heat_pump_type_choices << HPXML::HVACTypeHeatPumpGroundToAir
    heat_pump_type_choices << HPXML::HVACTypeHeatPumpPTHP
    heat_pump_type_choices << HPXML::HVACTypeHeatPumpRoom

    heat_pump_heating_efficiency_type_choices = OpenStudio::StringVector.new
    heat_pump_heating_efficiency_type_choices << HPXML::UnitsHSPF
    heat_pump_heating_efficiency_type_choices << HPXML::UnitsHSPF2
    heat_pump_heating_efficiency_type_choices << HPXML::UnitsCOP

    heat_pump_backup_type_choices = OpenStudio::StringVector.new
    heat_pump_backup_type_choices << 'none'
    heat_pump_backup_type_choices << HPXML::HeatPumpBackupTypeIntegrated
    heat_pump_backup_type_choices << HPXML::HeatPumpBackupTypeSeparate

    heat_pump_backup_fuel_choices = OpenStudio::StringVector.new
    heat_pump_backup_fuel_choices << HPXML::FuelTypeElectricity
    heat_pump_backup_fuel_choices << HPXML::FuelTypeNaturalGas
    heat_pump_backup_fuel_choices << HPXML::FuelTypeOil
    heat_pump_backup_fuel_choices << HPXML::FuelTypePropane

    heat_pump_sizing_choices = OpenStudio::StringVector.new
    heat_pump_sizing_choices << HPXML::HeatPumpSizingACCA
    heat_pump_sizing_choices << HPXML::HeatPumpSizingHERS
    heat_pump_sizing_choices << HPXML::HeatPumpSizingMaxLoad

    heat_pump_backup_sizing_choices = OpenStudio::StringVector.new
    heat_pump_backup_sizing_choices << HPXML::HeatPumpBackupSizingEmergency
    heat_pump_backup_sizing_choices << HPXML::HeatPumpBackupSizingSupplemental

    arg = OpenStudio::Measure::OSArgument::makeChoiceArgument('heat_pump_type', heat_pump_type_choices, true)
    arg.setDisplayName('Heat Pump: Type')
    arg.setDescription("The type of heat pump. Use 'none' if there is no heat pump.")
    arg.setDefaultValue('none')
    args << arg

    arg = OpenStudio::Measure::OSArgument::makeChoiceArgument('heat_pump_heating_efficiency_type', heat_pump_heating_efficiency_type_choices, true)
    arg.setDisplayName('Heat Pump: Heating Efficiency Type')
    arg.setDescription("The heating efficiency type of heat pump. System types #{HPXML::HVACTypeHeatPumpAirToAir} and #{HPXML::HVACTypeHeatPumpMiniSplit} use #{HPXML::UnitsHSPF} or #{HPXML::UnitsHSPF2}. System types #{HPXML::HVACTypeHeatPumpGroundToAir}, #{HPXML::HVACTypeHeatPumpPTHP} and #{HPXML::HVACTypeHeatPumpRoom} use #{HPXML::UnitsCOP}.")
    arg.setDefaultValue(HPXML::UnitsHSPF)
    args << arg

    arg = OpenStudio::Measure::OSArgument::makeDoubleArgument('heat_pump_heating_efficiency', true)
    arg.setDisplayName('Heat Pump: Heating Efficiency')
    arg.setDescription('The rated heating efficiency value of the heat pump.')
    arg.setDefaultValue(7.7)
    args << arg

    arg = OpenStudio::Measure::OSArgument::makeChoiceArgument('heat_pump_cooling_efficiency_type', cooling_efficiency_type_choices, true)
    arg.setDisplayName('Heat Pump: Cooling Efficiency Type')
    arg.setDescription("The cooling efficiency type of heat pump. System types #{HPXML::HVACTypeHeatPumpAirToAir} and #{HPXML::HVACTypeHeatPumpMiniSplit} use #{HPXML::UnitsSEER} or #{HPXML::UnitsSEER2}. System types #{HPXML::HVACTypeHeatPumpGroundToAir}, #{HPXML::HVACTypeHeatPumpPTHP} and #{HPXML::HVACTypeHeatPumpRoom} use #{HPXML::UnitsEER}.")
    arg.setDefaultValue(HPXML::UnitsSEER)
    args << arg

    arg = OpenStudio::Measure::OSArgument::makeDoubleArgument('heat_pump_cooling_efficiency', true)
    arg.setDisplayName('Heat Pump: Cooling Efficiency')
    arg.setDescription('The rated cooling efficiency value of the heat pump.')
    arg.setDefaultValue(13.0)
    args << arg

    arg = OpenStudio::Measure::OSArgument::makeChoiceArgument('heat_pump_cooling_compressor_type', compressor_type_choices, false)
    arg.setDisplayName('Heat Pump: Cooling Compressor Type')
    arg.setDescription("The compressor type of the heat pump. Only applies to #{HPXML::HVACTypeHeatPumpAirToAir} and #{HPXML::HVACTypeHeatPumpMiniSplit}. If not provided, the OS-HPXML default (see <a href='#{docs_base_url}#air-to-air-heat-pump'>Air-to-Air Heat Pump</a>, <a href='#{docs_base_url}#mini-split-heat-pump'>Mini-Split Heat Pump</a>) is used.")
    args << arg

    arg = OpenStudio::Measure::OSArgument::makeDoubleArgument('heat_pump_cooling_sensible_heat_fraction', false)
    arg.setDisplayName('Heat Pump: Cooling Sensible Heat Fraction')
    arg.setDescription("The sensible heat fraction of the heat pump. If not provided, the OS-HPXML default (see <a href='#{docs_base_url}#air-to-air-heat-pump'>Air-to-Air Heat Pump</a>, <a href='#{docs_base_url}#mini-split-heat-pump'>Mini-Split Heat Pump</a>, <a href='#{docs_base_url}#packaged-terminal-heat-pump'>Packaged Terminal Heat Pump</a>, <a href='#{docs_base_url}#room-air-conditioner-w-reverse-cycle'>Room Air Conditioner w/ Reverse Cycle</a>, <a href='#{docs_base_url}#ground-to-air-heat-pump'>Ground-to-Air Heat Pump</a>) is used.")
    arg.setUnits('Frac')
    args << arg

    arg = OpenStudio::Measure::OSArgument::makeDoubleArgument('heat_pump_heating_capacity', false)
    arg.setDisplayName('Heat Pump: Heating Capacity')
    arg.setDescription("The output heating capacity of the heat pump. If not provided, the OS-HPXML autosized default (see <a href='#{docs_base_url}#air-to-air-heat-pump'>Air-to-Air Heat Pump</a>, <a href='#{docs_base_url}#mini-split-heat-pump'>Mini-Split Heat Pump</a>, <a href='#{docs_base_url}#packaged-terminal-heat-pump'>Packaged Terminal Heat Pump</a>, <a href='#{docs_base_url}#room-air-conditioner-w-reverse-cycle'>Room Air Conditioner w/ Reverse Cycle</a>, <a href='#{docs_base_url}#ground-to-air-heat-pump'>Ground-to-Air Heat Pump</a>) is used.")
    arg.setUnits('Btu/hr')
    args << arg

    arg = OpenStudio::Measure::OSArgument::makeDoubleArgument('heat_pump_heating_autosizing_factor', false)
    arg.setDisplayName('Heat Pump: Heating Autosizing Factor')
    arg.setDescription('The capacity scaling factor applied to the auto-sizing methodology. If not provided, 1.0 is used.')
    args << arg

    arg = OpenStudio::Measure::OSArgument::makeDoubleArgument('heat_pump_heating_autosizing_limit', false)
    arg.setDisplayName('Heat Pump: Heating Autosizing Limit')
    arg.setDescription('The maximum capacity limit applied to the auto-sizing methodology. If not provided, no limit is used.')
    arg.setUnits('Btu/hr')
    args << arg

    arg = OpenStudio::Measure::OSArgument::makeDoubleArgument('heat_pump_heating_capacity_retention_fraction', false)
    arg.setDisplayName('Heat Pump: Heating Capacity Retention Fraction')
    arg.setDescription("The output heating capacity of the heat pump at a user-specified temperature (e.g., 17F or 5F) divided by the above nominal heating capacity. Applies to all heat pump types except #{HPXML::HVACTypeHeatPumpGroundToAir}. If not provided, the OS-HPXML default (see <a href='#{docs_base_url}#air-to-air-heat-pump'>Air-to-Air Heat Pump</a>, <a href='#{docs_base_url}#mini-split-heat-pump'>Mini-Split Heat Pump</a>, <a href='#{docs_base_url}#packaged-terminal-heat-pump'>Packaged Terminal Heat Pump</a>, <a href='#{docs_base_url}#room-air-conditioner-w-reverse-cycle'>Room Air Conditioner w/ Reverse Cycle</a>) is used.")
    arg.setUnits('Frac')
    args << arg

    arg = OpenStudio::Measure::OSArgument::makeDoubleArgument('heat_pump_heating_capacity_retention_temp', false)
    arg.setDisplayName('Heat Pump: Heating Capacity Retention Temperature')
    arg.setDescription("The user-specified temperature (e.g., 17F or 5F) for the above heating capacity retention fraction. Applies to all heat pump types except #{HPXML::HVACTypeHeatPumpGroundToAir}. Required if the Heating Capacity Retention Fraction is provided.")
    arg.setUnits('deg-F')
    args << arg

    arg = OpenStudio::Measure::OSArgument::makeDoubleArgument('heat_pump_cooling_capacity', false)
    arg.setDisplayName('Heat Pump: Cooling Capacity')
    arg.setDescription("The output cooling capacity of the heat pump. If not provided, the OS-HPXML autosized default (see <a href='#{docs_base_url}#air-to-air-heat-pump'>Air-to-Air Heat Pump</a>, <a href='#{docs_base_url}#mini-split-heat-pump'>Mini-Split Heat Pump</a>, <a href='#{docs_base_url}#packaged-terminal-heat-pump'>Packaged Terminal Heat Pump</a>, <a href='#{docs_base_url}#room-air-conditioner-w-reverse-cycle'>Room Air Conditioner w/ Reverse Cycle</a>, <a href='#{docs_base_url}#ground-to-air-heat-pump'>Ground-to-Air Heat Pump</a>) is used.")
    arg.setUnits('Btu/hr')
    args << arg

    arg = OpenStudio::Measure::OSArgument::makeDoubleArgument('heat_pump_cooling_autosizing_factor', false)
    arg.setDisplayName('Heat Pump: Cooling Autosizing Factor')
    arg.setDescription('The capacity scaling factor applied to the auto-sizing methodology. If not provided, 1.0 is used.')
    args << arg

    arg = OpenStudio::Measure::OSArgument::makeDoubleArgument('heat_pump_cooling_autosizing_limit', false)
    arg.setDisplayName('Heat Pump: Cooling Autosizing Limit')
    arg.setDescription('The maximum capacity limit applied to the auto-sizing methodology. If not provided, no limit is used.')
    arg.setUnits('Btu/hr')
    args << arg

    arg = OpenStudio::Measure::OSArgument::makeDoubleArgument('heat_pump_fraction_heat_load_served', true)
    arg.setDisplayName('Heat Pump: Fraction Heat Load Served')
    arg.setDescription('The heating load served by the heat pump.')
    arg.setUnits('Frac')
    arg.setDefaultValue(1)
    args << arg

    arg = OpenStudio::Measure::OSArgument::makeDoubleArgument('heat_pump_fraction_cool_load_served', true)
    arg.setDisplayName('Heat Pump: Fraction Cool Load Served')
    arg.setDescription('The cooling load served by the heat pump.')
    arg.setUnits('Frac')
    arg.setDefaultValue(1)
    args << arg

    arg = OpenStudio::Measure::OSArgument::makeDoubleArgument('heat_pump_compressor_lockout_temp', false)
    arg.setDisplayName('Heat Pump: Compressor Lockout Temperature')
    arg.setDescription("The temperature below which the heat pump compressor is disabled. If both this and Backup Heating Lockout Temperature are provided and use the same value, it essentially defines a switchover temperature (for, e.g., a dual-fuel heat pump). Applies to all heat pump types other than #{HPXML::HVACTypeHeatPumpGroundToAir}. If not provided, the OS-HPXML default (see <a href='#{docs_base_url}#air-to-air-heat-pump'>Air-to-Air Heat Pump</a>, <a href='#{docs_base_url}#mini-split-heat-pump'>Mini-Split Heat Pump</a>, <a href='#{docs_base_url}#packaged-terminal-heat-pump'>Packaged Terminal Heat Pump</a>, <a href='#{docs_base_url}#room-air-conditioner-w-reverse-cycle'>Room Air Conditioner w/ Reverse Cycle</a>) is used.")
    arg.setUnits('deg-F')
    args << arg

    arg = OpenStudio::Measure::OSArgument::makeChoiceArgument('heat_pump_backup_type', heat_pump_backup_type_choices, true)
    arg.setDisplayName('Heat Pump: Backup Type')
    arg.setDescription("The backup type of the heat pump. If '#{HPXML::HeatPumpBackupTypeIntegrated}', represents e.g. built-in electric strip heat or dual-fuel integrated furnace. If '#{HPXML::HeatPumpBackupTypeSeparate}', represents e.g. electric baseboard or boiler based on the Heating System 2 specified below. Use 'none' if there is no backup heating.")
    arg.setDefaultValue(HPXML::HeatPumpBackupTypeIntegrated)
    args << arg

    arg = OpenStudio::Measure::OSArgument::makeDoubleArgument('heat_pump_backup_heating_autosizing_factor', false)
    arg.setDisplayName('Heat Pump: Backup Heating Autosizing Factor')
    arg.setDescription("The capacity scaling factor applied to the auto-sizing methodology if Backup Type is '#{HPXML::HeatPumpBackupTypeIntegrated}'. If not provided, 1.0 is used. If Backup Type is '#{HPXML::HeatPumpBackupTypeSeparate}', use Heating System 2: Heating Autosizing Factor.")
    args << arg

    arg = OpenStudio::Measure::OSArgument::makeDoubleArgument('heat_pump_backup_heating_autosizing_limit', false)
    arg.setDisplayName('Heat Pump: Backup Heating Autosizing Limit')
    arg.setDescription("The maximum capacity limit applied to the auto-sizing methodology if Backup Type is '#{HPXML::HeatPumpBackupTypeIntegrated}'. If not provided, no limit is used. If Backup Type is '#{HPXML::HeatPumpBackupTypeSeparate}', use Heating System 2: Heating Autosizing Limit.")
    arg.setUnits('Btu/hr')
    args << arg

    arg = OpenStudio::Measure::OSArgument::makeChoiceArgument('heat_pump_backup_fuel', heat_pump_backup_fuel_choices, true)
    arg.setDisplayName('Heat Pump: Backup Fuel Type')
    arg.setDescription("The backup fuel type of the heat pump. Only applies if Backup Type is '#{HPXML::HeatPumpBackupTypeIntegrated}'.")
    arg.setDefaultValue(HPXML::FuelTypeElectricity)
    args << arg

    arg = OpenStudio::Measure::OSArgument::makeDoubleArgument('heat_pump_backup_heating_efficiency', true)
    arg.setDisplayName('Heat Pump: Backup Rated Efficiency')
    arg.setDescription("The backup rated efficiency value of the heat pump. Percent for electricity fuel type. AFUE otherwise. Only applies if Backup Type is '#{HPXML::HeatPumpBackupTypeIntegrated}'.")
    arg.setDefaultValue(1)
    args << arg

    arg = OpenStudio::Measure::OSArgument::makeDoubleArgument('heat_pump_backup_heating_capacity', false)
    arg.setDisplayName('Heat Pump: Backup Heating Capacity')
    arg.setDescription("The backup output heating capacity of the heat pump. If not provided, the OS-HPXML autosized default (see <a href='#{docs_base_url}#backup'>Backup</a>) is used. Only applies if Backup Type is '#{HPXML::HeatPumpBackupTypeIntegrated}'.")
    arg.setUnits('Btu/hr')
    args << arg

    arg = OpenStudio::Measure::OSArgument::makeDoubleArgument('heat_pump_backup_heating_lockout_temp', false)
    arg.setDisplayName('Heat Pump: Backup Heating Lockout Temperature')
    arg.setDescription("The temperature above which the heat pump backup system is disabled. If both this and Compressor Lockout Temperature are provided and use the same value, it essentially defines a switchover temperature (for, e.g., a dual-fuel heat pump). Applies for both Backup Type of '#{HPXML::HeatPumpBackupTypeIntegrated}' and '#{HPXML::HeatPumpBackupTypeSeparate}'. If not provided, the OS-HPXML default (see <a href='#{docs_base_url}#backup'>Backup</a>) is used.")
    arg.setUnits('deg-F')
    args << arg

    arg = OpenStudio::Measure::OSArgument::makeChoiceArgument('heat_pump_sizing_methodology', heat_pump_sizing_choices, false)
    arg.setDisplayName('Heat Pump: Sizing Methodology')
    arg.setDescription("The auto-sizing methodology to use when the heat pump capacity is not provided. If not provided, the OS-HPXML default (see <a href='#{docs_base_url}#hpxml-hvac-sizing-control'>HPXML HVAC Sizing Control</a>) is used.")
    args << arg

    arg = OpenStudio::Measure::OSArgument::makeChoiceArgument('heat_pump_backup_sizing_methodology', heat_pump_backup_sizing_choices, false)
    arg.setDisplayName('Heat Pump: Backup Sizing Methodology')
    arg.setDescription("The auto-sizing methodology to use when the heat pump backup capacity is not provided. If not provided, the OS-HPXML default (see <a href='#{docs_base_url}#hpxml-hvac-sizing-control'>HPXML HVAC Sizing Control</a>) is used.")
    args << arg

    arg = OpenStudio::Measure::OSArgument::makeBoolArgument('heat_pump_is_ducted', false)
    arg.setDisplayName('Heat Pump: Is Ducted')
    arg.setDescription("Whether the heat pump is ducted or not. Only used for #{HPXML::HVACTypeHeatPumpMiniSplit}. It's assumed that #{HPXML::HVACTypeHeatPumpAirToAir} and #{HPXML::HVACTypeHeatPumpGroundToAir} are ducted, and #{HPXML::HVACTypeHeatPumpPTHP} and #{HPXML::HVACTypeHeatPumpRoom} are not ducted. If not provided, assumes not ducted.")
    args << arg

    arg = OpenStudio::Measure::OSArgument::makeDoubleArgument('heat_pump_airflow_defect_ratio', false)
    arg.setDisplayName('Heat Pump: Airflow Defect Ratio')
    arg.setDescription("The airflow defect ratio, defined as (InstalledAirflow - DesignAirflow) / DesignAirflow, of the heat pump per ANSI/RESNET/ACCA Standard 310. A value of zero means no airflow defect. Applies only to #{HPXML::HVACTypeHeatPumpAirToAir}, ducted #{HPXML::HVACTypeHeatPumpMiniSplit}, and #{HPXML::HVACTypeHeatPumpGroundToAir}. If not provided, assumes no defect.")
    arg.setUnits('Frac')
    args << arg

    arg = OpenStudio::Measure::OSArgument::makeDoubleArgument('heat_pump_charge_defect_ratio', false)
    arg.setDisplayName('Heat Pump: Charge Defect Ratio')
    arg.setDescription('The refrigerant charge defect ratio, defined as (InstalledCharge - DesignCharge) / DesignCharge, of the heat pump per ANSI/RESNET/ACCA Standard 310. A value of zero means no refrigerant charge defect. Applies to all heat pump types. If not provided, assumes no defect.')
    arg.setUnits('Frac')
    args << arg

    arg = OpenStudio::Measure::OSArgument::makeDoubleArgument('heat_pump_crankcase_heater_watts', false)
    arg.setDisplayName('Heat Pump: Crankcase Heater Power Watts')
    arg.setDescription("Heat Pump crankcase heater power consumption in Watts. Applies only to #{HPXML::HVACTypeHeatPumpAirToAir}, #{HPXML::HVACTypeHeatPumpMiniSplit}, #{HPXML::HVACTypeHeatPumpPTHP} and #{HPXML::HVACTypeHeatPumpRoom}. If not provided, the OS-HPXML default (see <a href='#{docs_base_url}#air-to-air-heat-pump'>Air-to-Air Heat Pump</a>, <a href='#{docs_base_url}#mini-split-heat-pump'>Mini-Split Heat Pump</a>, <a href='#{docs_base_url}#packaged-terminal-heat-pump'>Packaged Terminal Heat Pump</a>, <a href='#{docs_base_url}#room-air-conditioner-w-reverse-cycle'>Room Air Conditioner w/ Reverse Cycle</a>) is used.")
    arg.setUnits('W')
    args << arg

    perf_data_capacity_type_choices = OpenStudio::StringVector.new
    perf_data_capacity_type_choices << 'Absolute capacities'
    perf_data_capacity_type_choices << 'Normalized capacity fractions'

    arg = OpenStudio::Measure::OSArgument.makeChoiceArgument('hvac_perf_data_capacity_type', perf_data_capacity_type_choices, false)
    arg.setDisplayName('HVAC Detailed Performance Data: Capacity Type')
    arg.setDescription('Type of capacity values for detailed performance data if available. Applies only to variable-speed air-source HVAC systems (central air conditioners, mini-split air conditioners, air-to-air heat pumps, and mini-split heat pumps).')
    arg.setUnits('Absolute capacities')
    args << arg

    arg = OpenStudio::Measure::OSArgument.makeStringArgument('hvac_perf_data_heating_outdoor_temperatures', false)
    arg.setDisplayName('HVAC Detailed Performance Data: Heating Outdoor Temperatures')
    arg.setDescription('Outdoor temperatures of heating detailed performance data if available. Applies only to variable-speed air-source HVAC systems (central air conditioners, mini-split air conditioners, air-to-air heat pumps, and mini-split heat pumps). One of the outdoor temperatures must be 47 deg-F. At least two performance data points are required using a comma-separated list.')
    arg.setUnits('deg-F')
    args << arg

    arg = OpenStudio::Measure::OSArgument.makeStringArgument('hvac_perf_data_heating_min_speed_capacities', false)
    arg.setDisplayName('HVAC Detailed Performance Data: Heating Minimum Speed Capacities')
    arg.setDescription('Minimum speed capacities of heating detailed performance data if available. Applies only to variable-speed air-source HVAC systems (central air conditioners, mini-split air conditioners, air-to-air heat pumps, and mini-split heat pumps). At least two performance data points are required using a comma-separated list.')
    arg.setUnits('Btu/hr or Frac')
    args << arg

    arg = OpenStudio::Measure::OSArgument.makeStringArgument('hvac_perf_data_heating_max_speed_capacities', false)
    arg.setDisplayName('HVAC Detailed Performance Data: Heating Maximum Speed Capacities')
    arg.setDescription('Maximum speed capacities of heating detailed performance data if available. Applies only to variable-speed air-source HVAC systems (central air conditioners, mini-split air conditioners, air-to-air heat pumps, and mini-split heat pumps). At least two performance data points are required using a comma-separated list.')
    arg.setUnits('Btu/hr or Frac')
    args << arg

    arg = OpenStudio::Measure::OSArgument.makeStringArgument('hvac_perf_data_heating_min_speed_cops', false)
    arg.setDisplayName('HVAC Detailed Performance Data: Heating Minimum Speed COPs')
    arg.setDescription('Minimum speed efficiency COP values of heating detailed performance data if available. Applies only to variable-speed air-source HVAC systems (central air conditioners, mini-split air conditioners, air-to-air heat pumps, and mini-split heat pumps). At least two performance data points are required using a comma-separated list.')
    arg.setUnits('W/W')
    args << arg

    arg = OpenStudio::Measure::OSArgument.makeStringArgument('hvac_perf_data_heating_max_speed_cops', false)
    arg.setDisplayName('HVAC Detailed Performance Data: Heating Maximum Speed COPs')
    arg.setDescription('Maximum speed efficiency COP values of heating detailed performance data if available. Applies only to variable-speed air-source HVAC systems (central air conditioners, mini-split air conditioners, air-to-air heat pumps, and mini-split heat pumps). At least two performance data points are required using a comma-separated list.')
    arg.setUnits('W/W')
    args << arg

    arg = OpenStudio::Measure::OSArgument.makeStringArgument('hvac_perf_data_cooling_outdoor_temperatures', false)
    arg.setDisplayName('HVAC Detailed Performance Data: Cooling Outdoor Temperatures')
    arg.setDescription('Outdoor temperatures of cooling detailed performance data if available. Applies only to variable-speed air-source HVAC systems (central air conditioners, mini-split air conditioners, air-to-air heat pumps, and mini-split heat pumps). One of the outdoor temperatures must be 95 deg-F. At least two performance data points are required using a comma-separated list.')
    arg.setUnits('deg-F')
    args << arg

    arg = OpenStudio::Measure::OSArgument.makeStringArgument('hvac_perf_data_cooling_min_speed_capacities', false)
    arg.setDisplayName('HVAC Detailed Performance Data: Cooling Minimum Speed Capacities')
    arg.setDescription('Minimum speed capacities of cooling detailed performance data if available. Applies only to variable-speed air-source HVAC systems (central air conditioners, mini-split air conditioners, air-to-air heat pumps, and mini-split heat pumps). At least two performance data points are required using a comma-separated list.')
    arg.setUnits('Btu/hr or Frac')
    args << arg

    arg = OpenStudio::Measure::OSArgument.makeStringArgument('hvac_perf_data_cooling_max_speed_capacities', false)
    arg.setDisplayName('HVAC Detailed Performance Data: Cooling Maximum Speed Capacities')
    arg.setDescription('Maximum speed capacities of cooling detailed performance data if available. Applies only to variable-speed air-source HVAC systems (central air conditioners, mini-split air conditioners, air-to-air heat pumps, and mini-split heat pumps). At least two performance data points are required using a comma-separated list.')
    arg.setUnits('Btu/hr or Frac')
    args << arg

    arg = OpenStudio::Measure::OSArgument.makeStringArgument('hvac_perf_data_cooling_min_speed_cops', false)
    arg.setDisplayName('HVAC Detailed Performance Data: Cooling Minimum Speed COPs')
    arg.setDescription('Minimum speed efficiency COP values of cooling detailed performance data if available. Applies only to variable-speed air-source HVAC systems (central air conditioners, mini-split air conditioners, air-to-air heat pumps, and mini-split heat pumps). At least two performance data points are required using a comma-separated list.')
    arg.setUnits('W/W')
    args << arg

    arg = OpenStudio::Measure::OSArgument.makeStringArgument('hvac_perf_data_cooling_max_speed_cops', false)
    arg.setDisplayName('HVAC Detailed Performance Data: Cooling Maximum Speed COPs')
    arg.setDescription('Maximum speed efficiency COP values of cooling detailed performance data if available. Applies only to variable-speed air-source HVAC systems (central air conditioners, mini-split air conditioners, air-to-air heat pumps, and mini-split heat pumps). At least two performance data points are required using a comma-separated list.')
    arg.setUnits('W/W')
    args << arg

    geothermal_loop_configuration_choices = OpenStudio::StringVector.new
    geothermal_loop_configuration_choices << 'none'
    # geothermal_loop_configuration_choices << HPXML::GeothermalLoopLoopConfigurationDiagonal
    # geothermal_loop_configuration_choices << HPXML::GeothermalLoopLoopConfigurationHorizontal
    # geothermal_loop_configuration_choices << HPXML::GeothermalLoopLoopConfigurationOther
    geothermal_loop_configuration_choices << HPXML::GeothermalLoopLoopConfigurationVertical

    arg = OpenStudio::Measure::OSArgument::makeChoiceArgument('geothermal_loop_configuration', geothermal_loop_configuration_choices, false)
    arg.setDisplayName('Geothermal Loop: Configuration')
    arg.setDescription("Configuration of the geothermal loop. Only applies to #{HPXML::HVACTypeHeatPumpGroundToAir} heat pump type. If not provided, the OS-HPXML default (see <a href='#{docs_base_url}#ground-to-air-heat-pump'>Ground-to-Air Heat Pump</a>) is used.")
    args << arg

    geothermal_loop_borefield_configuration_choices = OpenStudio::StringVector.new
    valid_bore_configs = HVACSizing.valid_bore_configs
    valid_bore_configs.keys.each do |valid_bore_config|
      geothermal_loop_borefield_configuration_choices << valid_bore_config
    end

    arg = OpenStudio::Measure::OSArgument::makeChoiceArgument('geothermal_loop_borefield_configuration', geothermal_loop_borefield_configuration_choices, false)
    arg.setDisplayName('Geothermal Loop: Borefield Configuration')
    arg.setDescription("Borefield configuration of the geothermal loop. Only applies to #{HPXML::HVACTypeHeatPumpGroundToAir} heat pump type. If not provided, the OS-HPXML default (see <a href='#{docs_base_url}#hpxml-geothermal-loops'>HPXML Geothermal Loops</a>) is used.")
    args << arg

    arg = OpenStudio::Measure::OSArgument::makeDoubleArgument('geothermal_loop_loop_flow', false)
    arg.setDisplayName('Geothermal Loop: Loop Flow')
    arg.setDescription("Water flow rate through the geothermal loop. Only applies to #{HPXML::HVACTypeHeatPumpGroundToAir} heat pump type. If not provided, the OS-HPXML autosized default (see <a href='#{docs_base_url}#hpxml-geothermal-loops'>HPXML Geothermal Loops</a>) is used.")
    arg.setUnits('gpm')
    args << arg

    arg = OpenStudio::Measure::OSArgument::makeIntegerArgument('geothermal_loop_boreholes_count', false)
    arg.setDisplayName('Geothermal Loop: Boreholes Count')
    arg.setDescription("Number of boreholes. Only applies to #{HPXML::HVACTypeHeatPumpGroundToAir} heat pump type. If not provided, the OS-HPXML autosized default (see <a href='#{docs_base_url}#hpxml-geothermal-loops'>HPXML Geothermal Loops</a>) is used.")
    arg.setUnits('#')
    args << arg

    arg = OpenStudio::Measure::OSArgument::makeDoubleArgument('geothermal_loop_boreholes_length', false)
    arg.setDisplayName('Geothermal Loop: Boreholes Length')
    arg.setDescription("Average length of each borehole (vertical). Only applies to #{HPXML::HVACTypeHeatPumpGroundToAir} heat pump type. If not provided, the OS-HPXML autosized default (see <a href='#{docs_base_url}#hpxml-geothermal-loops'>HPXML Geothermal Loops</a>) is used.")
    arg.setUnits('ft')
    args << arg

    arg = OpenStudio::Measure::OSArgument::makeDoubleArgument('geothermal_loop_boreholes_spacing', false)
    arg.setDisplayName('Geothermal Loop: Boreholes Spacing')
    arg.setDescription("Distance between bores. Only applies to #{HPXML::HVACTypeHeatPumpGroundToAir} heat pump type. If not provided, the OS-HPXML default (see <a href='#{docs_base_url}#hpxml-geothermal-loops'>HPXML Geothermal Loops</a>) is used.")
    arg.setUnits('ft')
    args << arg

    arg = OpenStudio::Measure::OSArgument::makeDoubleArgument('geothermal_loop_boreholes_diameter', false)
    arg.setDisplayName('Geothermal Loop: Boreholes Diameter')
    arg.setDescription("Diameter of bores. Only applies to #{HPXML::HVACTypeHeatPumpGroundToAir} heat pump type. If not provided, the OS-HPXML default (see <a href='#{docs_base_url}#hpxml-geothermal-loops'>HPXML Geothermal Loops</a>) is used.")
    arg.setUnits('in')
    args << arg

    geothermal_loop_grout_or_pipe_type_choices = OpenStudio::StringVector.new
    geothermal_loop_grout_or_pipe_type_choices << HPXML::GeothermalLoopGroutOrPipeTypeStandard
    geothermal_loop_grout_or_pipe_type_choices << HPXML::GeothermalLoopGroutOrPipeTypeThermallyEnhanced

    arg = OpenStudio::Measure::OSArgument::makeChoiceArgument('geothermal_loop_grout_type', geothermal_loop_grout_or_pipe_type_choices, false)
    arg.setDisplayName('Geothermal Loop: Grout Type')
    arg.setDescription("Grout type of the geothermal loop. Only applies to #{HPXML::HVACTypeHeatPumpGroundToAir} heat pump type. If not provided, the OS-HPXML default (see <a href='#{docs_base_url}#hpxml-geothermal-loops'>HPXML Geothermal Loops</a>) is used.")
    args << arg

    arg = OpenStudio::Measure::OSArgument::makeChoiceArgument('geothermal_loop_pipe_type', geothermal_loop_grout_or_pipe_type_choices, false)
    arg.setDisplayName('Geothermal Loop: Pipe Type')
    arg.setDescription("Pipe type of the geothermal loop. Only applies to #{HPXML::HVACTypeHeatPumpGroundToAir} heat pump type. If not provided, the OS-HPXML default (see <a href='#{docs_base_url}#hpxml-geothermal-loops'>HPXML Geothermal Loops</a>) is used.")
    args << arg

    geothermal_loop_pipe_diameter_choices = OpenStudio::StringVector.new
    geothermal_loop_pipe_diameter_choices << '3/4" pipe'
    geothermal_loop_pipe_diameter_choices << '1" pipe'
    geothermal_loop_pipe_diameter_choices << '1-1/4" pipe'

    arg = OpenStudio::Measure::OSArgument::makeChoiceArgument('geothermal_loop_pipe_diameter', geothermal_loop_pipe_diameter_choices, false)
    arg.setDisplayName('Geothermal Loop: Pipe Diameter')
    arg.setDescription("Pipe diameter of the geothermal loop. Only applies to #{HPXML::HVACTypeHeatPumpGroundToAir} heat pump type. If not provided, the OS-HPXML default (see <a href='#{docs_base_url}#hpxml-geothermal-loops'>HPXML Geothermal Loops</a>) is used.")
    arg.setUnits('in')
    args << arg

    heating_system_2_type_choices = OpenStudio::StringVector.new
    heating_system_2_type_choices << 'none'
    heating_system_2_type_choices << HPXML::HVACTypeFurnace
    heating_system_2_type_choices << HPXML::HVACTypeWallFurnace
    heating_system_2_type_choices << HPXML::HVACTypeFloorFurnace
    heating_system_2_type_choices << HPXML::HVACTypeBoiler
    heating_system_2_type_choices << HPXML::HVACTypeElectricResistance
    heating_system_2_type_choices << HPXML::HVACTypeStove
    heating_system_2_type_choices << HPXML::HVACTypeSpaceHeater
    heating_system_2_type_choices << HPXML::HVACTypeFireplace

    arg = OpenStudio::Measure::OSArgument::makeChoiceArgument('heating_system_2_type', heating_system_2_type_choices, true)
    arg.setDisplayName('Heating System 2: Type')
    arg.setDescription('The type of the second heating system.')
    arg.setDefaultValue('none')
    args << arg

    arg = OpenStudio::Measure::OSArgument::makeChoiceArgument('heating_system_2_fuel', heating_system_fuel_choices, true)
    arg.setDisplayName('Heating System 2: Fuel Type')
    arg.setDescription("The fuel type of the second heating system. Ignored for #{HPXML::HVACTypeElectricResistance}.")
    arg.setDefaultValue(HPXML::FuelTypeElectricity)
    args << arg

    arg = OpenStudio::Measure::OSArgument::makeDoubleArgument('heating_system_2_heating_efficiency', true)
    arg.setDisplayName('Heating System 2: Rated AFUE or Percent')
    arg.setUnits('Frac')
    arg.setDescription('The rated heating efficiency value of the second heating system.')
    arg.setDefaultValue(1.0)
    args << arg

    arg = OpenStudio::Measure::OSArgument::makeDoubleArgument('heating_system_2_heating_capacity', false)
    arg.setDisplayName('Heating System 2: Heating Capacity')
    arg.setDescription("The output heating capacity of the second heating system. If not provided, the OS-HPXML autosized default (see <a href='#{docs_base_url}#hpxml-heating-systems'>HPXML Heating Systems</a>) is used.")
    arg.setUnits('Btu/hr')
    args << arg

    arg = OpenStudio::Measure::OSArgument::makeDoubleArgument('heating_system_2_heating_autosizing_factor', false)
    arg.setDisplayName('Heating System 2: Heating Autosizing Factor')
    arg.setDescription('The capacity scaling factor applied to the auto-sizing methodology. If not provided, 1.0 is used.')
    args << arg

    arg = OpenStudio::Measure::OSArgument::makeDoubleArgument('heating_system_2_heating_autosizing_limit', false)
    arg.setDisplayName('Heating System 2: Heating Autosizing Limit')
    arg.setDescription('The maximum capacity limit applied to the auto-sizing methodology. If not provided, no limit is used.')
    arg.setUnits('Btu/hr')
    args << arg

    arg = OpenStudio::Measure::OSArgument::makeDoubleArgument('heating_system_2_fraction_heat_load_served', true)
    arg.setDisplayName('Heating System 2: Fraction Heat Load Served')
    arg.setDescription('The heat load served fraction of the second heating system. Ignored if this heating system serves as a backup system for a heat pump.')
    arg.setUnits('Frac')
    arg.setDefaultValue(0.25)
    args << arg

    arg = OpenStudio::Measure::OSArgument::makeStringArgument('hvac_control_heating_weekday_setpoint', false)
    arg.setDisplayName('HVAC Control: Heating Weekday Setpoint Schedule')
    arg.setDescription('Specify the constant or 24-hour comma-separated weekday heating setpoint schedule. Required unless a detailed CSV schedule is provided.')
    arg.setUnits('deg-F')
    args << arg

    arg = OpenStudio::Measure::OSArgument::makeStringArgument('hvac_control_heating_weekend_setpoint', false)
    arg.setDisplayName('HVAC Control: Heating Weekend Setpoint Schedule')
    arg.setDescription('Specify the constant or 24-hour comma-separated weekend heating setpoint schedule. Required unless a detailed CSV schedule is provided.')
    arg.setUnits('deg-F')
    args << arg

    arg = OpenStudio::Measure::OSArgument::makeStringArgument('hvac_control_cooling_weekday_setpoint', false)
    arg.setDisplayName('HVAC Control: Cooling Weekday Setpoint Schedule')
    arg.setDescription('Specify the constant or 24-hour comma-separated weekday cooling setpoint schedule. Required unless a detailed CSV schedule is provided.')
    arg.setUnits('deg-F')
    args << arg

    arg = OpenStudio::Measure::OSArgument::makeStringArgument('hvac_control_cooling_weekend_setpoint', false)
    arg.setDisplayName('HVAC Control: Cooling Weekend Setpoint Schedule')
    arg.setDescription('Specify the constant or 24-hour comma-separated weekend cooling setpoint schedule. Required unless a detailed CSV schedule is provided.')
    arg.setUnits('deg-F')
    args << arg

    arg = OpenStudio::Measure::OSArgument::makeStringArgument('hvac_control_heating_season_period', false)
    arg.setDisplayName('HVAC Control: Heating Season Period')
    arg.setDescription("Enter a date like 'Nov 1 - Jun 30'. If not provided, the OS-HPXML default (see <a href='#{docs_base_url}#hpxml-hvac-control'>HPXML HVAC Control</a>) is used. Can also provide '#{HPXML::BuildingAmerica}' to use automatic seasons from the Building America House Simulation Protocols.")
    args << arg

    arg = OpenStudio::Measure::OSArgument::makeStringArgument('hvac_control_cooling_season_period', false)
    arg.setDisplayName('HVAC Control: Cooling Season Period')
    arg.setDescription("Enter a date like 'Jun 1 - Oct 31'. If not provided, the OS-HPXML default (see <a href='#{docs_base_url}#hpxml-hvac-control'>HPXML HVAC Control</a>) is used. Can also provide '#{HPXML::BuildingAmerica}' to use automatic seasons from the Building America House Simulation Protocols.")
    args << arg

    arg = OpenStudio::Measure::OSArgument::makeDoubleArgument('hvac_blower_fan_watts_per_cfm', false)
    arg.setDisplayName('HVAC Blower: Fan Efficiency')
    arg.setDescription("The blower fan efficiency at maximum fan speed. Applies only to split (not packaged) systems (i.e., applies to ducted systems as well as ductless #{HPXML::HVACTypeHeatPumpMiniSplit} systems). If not provided, the OS-HPXML default (see <a href='#{docs_base_url}#hpxml-heating-systems'>HPXML Heating Systems</a>, <a href='#{docs_base_url}#hpxml-cooling-systems'>HPXML Cooling Systems</a>, <a href='#{docs_base_url}#hpxml-heat-pumps'>HPXML Heat Pumps</a>) is used.")
    arg.setUnits('W/CFM')
    args << arg

    duct_leakage_units_choices = OpenStudio::StringVector.new
    duct_leakage_units_choices << HPXML::UnitsCFM25
    duct_leakage_units_choices << HPXML::UnitsCFM50
    duct_leakage_units_choices << HPXML::UnitsPercent

    duct_location_choices = OpenStudio::StringVector.new
    duct_location_choices << HPXML::LocationConditionedSpace
    duct_location_choices << HPXML::LocationBasementConditioned
    duct_location_choices << HPXML::LocationBasementUnconditioned
    duct_location_choices << HPXML::LocationCrawlspace
    duct_location_choices << HPXML::LocationCrawlspaceVented
    duct_location_choices << HPXML::LocationCrawlspaceUnvented
    duct_location_choices << HPXML::LocationCrawlspaceConditioned
    duct_location_choices << HPXML::LocationAttic
    duct_location_choices << HPXML::LocationAtticVented
    duct_location_choices << HPXML::LocationAtticUnvented
    duct_location_choices << HPXML::LocationGarage
    duct_location_choices << HPXML::LocationExteriorWall
    duct_location_choices << HPXML::LocationUnderSlab
    duct_location_choices << HPXML::LocationRoofDeck
    duct_location_choices << HPXML::LocationOutside
    duct_location_choices << HPXML::LocationOtherHousingUnit
    duct_location_choices << HPXML::LocationOtherHeatedSpace
    duct_location_choices << HPXML::LocationOtherMultifamilyBufferSpace
    duct_location_choices << HPXML::LocationOtherNonFreezingSpace
    duct_location_choices << HPXML::LocationManufacturedHomeBelly

    arg = OpenStudio::Measure::OSArgument::makeChoiceArgument('ducts_leakage_units', duct_leakage_units_choices, true)
    arg.setDisplayName('Ducts: Leakage Units')
    arg.setDescription('The leakage units of the ducts.')
    arg.setDefaultValue(HPXML::UnitsPercent)
    args << arg

    arg = OpenStudio::Measure::OSArgument::makeDoubleArgument('ducts_supply_leakage_to_outside_value', true)
    arg.setDisplayName('Ducts: Supply Leakage to Outside Value')
    arg.setDescription('The leakage value to outside for the supply ducts.')
    arg.setDefaultValue(0.1)
    args << arg

    arg = OpenStudio::Measure::OSArgument::makeChoiceArgument('ducts_supply_location', duct_location_choices, false)
    arg.setDisplayName('Ducts: Supply Location')
    arg.setDescription("The location of the supply ducts. If not provided, the OS-HPXML default (see <a href='#{docs_base_url}#air-distribution'>Air Distribution</a>) is used.")
    args << arg

    arg = OpenStudio::Measure::OSArgument::makeDoubleArgument('ducts_supply_insulation_r', true)
    arg.setDisplayName('Ducts: Supply Insulation R-Value')
    arg.setDescription('The nominal insulation r-value of the supply ducts excluding air films. Use 0 for uninsulated ducts.')
    arg.setUnits('h-ft^2-R/Btu')
    arg.setDefaultValue(0)
    args << arg

    duct_buried_level_choices = OpenStudio::StringVector.new
    duct_buried_level_choices << HPXML::DuctBuriedInsulationNone
    duct_buried_level_choices << HPXML::DuctBuriedInsulationPartial
    duct_buried_level_choices << HPXML::DuctBuriedInsulationFull
    duct_buried_level_choices << HPXML::DuctBuriedInsulationDeep

    arg = OpenStudio::Measure::OSArgument::makeChoiceArgument('ducts_supply_buried_insulation_level', duct_buried_level_choices, false)
    arg.setDisplayName('Ducts: Supply Buried Insulation Level')
    arg.setDescription('Whether the supply ducts are buried in, e.g., attic loose-fill insulation. Partially buried ducts have insulation that does not cover the top of the ducts. Fully buried ducts have insulation that just covers the top of the ducts. Deeply buried ducts have insulation that continues above the top of the ducts.')
    args << arg

    arg = OpenStudio::Measure::OSArgument::makeDoubleArgument('ducts_supply_surface_area', false)
    arg.setDisplayName('Ducts: Supply Surface Area')
    arg.setDescription("The supply ducts surface area in the given location. If neither Surface Area nor Area Fraction provided, the OS-HPXML default (see <a href='#{docs_base_url}#air-distribution'>Air Distribution</a>) is used.")
    arg.setUnits('ft^2')
    args << arg

    arg = OpenStudio::Measure::OSArgument::makeDoubleArgument('ducts_supply_surface_area_fraction', false)
    arg.setDisplayName('Ducts: Supply Area Fraction')
    arg.setDescription("The fraction of supply ducts surface area in the given location. Only used if Surface Area is not provided. If the fraction is less than 1, the remaining duct area is assumed to be in conditioned space. If neither Surface Area nor Area Fraction provided, the OS-HPXML default (see <a href='#{docs_base_url}#air-distribution'>Air Distribution</a>) is used.")
    arg.setUnits('frac')
    args << arg

    arg = OpenStudio::Measure::OSArgument::makeDoubleArgument('ducts_supply_fraction_rectangular', false)
    arg.setDisplayName('Ducts: Supply Fraction Rectangular')
    arg.setDescription("The fraction of supply ducts that are rectangular (as opposed to round); this affects the duct effective R-value used for modeling. If not provided, the OS-HPXML default (see <a href='#{docs_base_url}#air-distribution'>Air Distribution</a>) is used.")
    arg.setUnits('frac')
    args << arg

    arg = OpenStudio::Measure::OSArgument::makeDoubleArgument('ducts_return_leakage_to_outside_value', true)
    arg.setDisplayName('Ducts: Return Leakage to Outside Value')
    arg.setDescription('The leakage value to outside for the return ducts.')
    arg.setDefaultValue(0.1)
    args << arg

    arg = OpenStudio::Measure::OSArgument::makeChoiceArgument('ducts_return_location', duct_location_choices, false)
    arg.setDisplayName('Ducts: Return Location')
    arg.setDescription("The location of the return ducts. If not provided, the OS-HPXML default (see <a href='#{docs_base_url}#air-distribution'>Air Distribution</a>) is used.")
    args << arg

    arg = OpenStudio::Measure::OSArgument::makeDoubleArgument('ducts_return_insulation_r', true)
    arg.setDisplayName('Ducts: Return Insulation R-Value')
    arg.setDescription('The nominal insulation r-value of the return ducts excluding air films. Use 0 for uninsulated ducts.')
    arg.setUnits('h-ft^2-R/Btu')
    arg.setDefaultValue(0)
    args << arg

    arg = OpenStudio::Measure::OSArgument::makeChoiceArgument('ducts_return_buried_insulation_level', duct_buried_level_choices, false)
    arg.setDisplayName('Ducts: Return Buried Insulation Level')
    arg.setDescription('Whether the return ducts are buried in, e.g., attic loose-fill insulation. Partially buried ducts have insulation that does not cover the top of the ducts. Fully buried ducts have insulation that just covers the top of the ducts. Deeply buried ducts have insulation that continues above the top of the ducts.')
    args << arg

    arg = OpenStudio::Measure::OSArgument::makeDoubleArgument('ducts_return_surface_area', false)
    arg.setDisplayName('Ducts: Return Surface Area')
    arg.setDescription("The return ducts surface area in the given location. If neither Surface Area nor Area Fraction provided, the OS-HPXML default (see <a href='#{docs_base_url}#air-distribution'>Air Distribution</a>) is used.")
    arg.setUnits('ft^2')
    args << arg

    arg = OpenStudio::Measure::OSArgument::makeDoubleArgument('ducts_return_surface_area_fraction', false)
    arg.setDisplayName('Ducts: Return Area Fraction')
    arg.setDescription("The fraction of return ducts surface area in the given location. Only used if Surface Area is not provided. If the fraction is less than 1, the remaining duct area is assumed to be in conditioned space. If neither Surface Area nor Area Fraction provided, the OS-HPXML default (see <a href='#{docs_base_url}#air-distribution'>Air Distribution</a>) is used.")
    arg.setUnits('frac')
    args << arg

    arg = OpenStudio::Measure::OSArgument::makeIntegerArgument('ducts_number_of_return_registers', false)
    arg.setDisplayName('Ducts: Number of Return Registers')
    arg.setDescription("The number of return registers of the ducts. Only used to calculate default return duct surface area. If not provided, the OS-HPXML default (see <a href='#{docs_base_url}#air-distribution'>Air Distribution</a>) is used.")
    arg.setUnits('#')
    args << arg

    arg = OpenStudio::Measure::OSArgument::makeDoubleArgument('ducts_return_fraction_rectangular', false)
    arg.setDisplayName('Ducts: Return Fraction Rectangular')
    arg.setDescription("The fraction of return ducts that are rectangular (as opposed to round); this affects the duct effective R-value used for modeling. If not provided, the OS-HPXML default (see <a href='#{docs_base_url}#air-distribution'>Air Distribution</a>) is used.")
    arg.setUnits('frac')
    args << arg

    mech_vent_fan_type_choices = OpenStudio::StringVector.new
    mech_vent_fan_type_choices << 'none'
    mech_vent_fan_type_choices << HPXML::MechVentTypeExhaust
    mech_vent_fan_type_choices << HPXML::MechVentTypeSupply
    mech_vent_fan_type_choices << HPXML::MechVentTypeERV
    mech_vent_fan_type_choices << HPXML::MechVentTypeHRV
    mech_vent_fan_type_choices << HPXML::MechVentTypeBalanced
    mech_vent_fan_type_choices << HPXML::MechVentTypeCFIS

    mech_vent_recovery_efficiency_type_choices = OpenStudio::StringVector.new
    mech_vent_recovery_efficiency_type_choices << 'Unadjusted'
    mech_vent_recovery_efficiency_type_choices << 'Adjusted'

    arg = OpenStudio::Measure::OSArgument::makeChoiceArgument('mech_vent_fan_type', mech_vent_fan_type_choices, true)
    arg.setDisplayName('Mechanical Ventilation: Fan Type')
    arg.setDescription("The type of the mechanical ventilation. Use 'none' if there is no mechanical ventilation system.")
    arg.setDefaultValue('none')
    args << arg

    arg = OpenStudio::Measure::OSArgument::makeDoubleArgument('mech_vent_flow_rate', false)
    arg.setDisplayName('Mechanical Ventilation: Flow Rate')
    arg.setDescription("The flow rate of the mechanical ventilation. If not provided, the OS-HPXML default (see <a href='#{docs_base_url}#hpxml-mechanical-ventilation-fans'>HPXML Mechanical Ventilation Fans</a>) is used.")
    arg.setUnits('CFM')
    args << arg

    arg = OpenStudio::Measure::OSArgument::makeDoubleArgument('mech_vent_hours_in_operation', false)
    arg.setDisplayName('Mechanical Ventilation: Hours In Operation')
    arg.setDescription("The hours in operation of the mechanical ventilation. If not provided, the OS-HPXML default (see <a href='#{docs_base_url}#hpxml-mechanical-ventilation-fans'>HPXML Mechanical Ventilation Fans</a>) is used.")
    arg.setUnits('hrs/day')
    args << arg

    arg = OpenStudio::Measure::OSArgument::makeChoiceArgument('mech_vent_recovery_efficiency_type', mech_vent_recovery_efficiency_type_choices, true)
    arg.setDisplayName('Mechanical Ventilation: Total Recovery Efficiency Type')
    arg.setDescription('The total recovery efficiency type of the mechanical ventilation.')
    arg.setDefaultValue('Unadjusted')
    args << arg

    arg = OpenStudio::Measure::OSArgument::makeDoubleArgument('mech_vent_total_recovery_efficiency', true)
    arg.setDisplayName('Mechanical Ventilation: Total Recovery Efficiency')
    arg.setDescription("The Unadjusted or Adjusted total recovery efficiency of the mechanical ventilation. Applies to #{HPXML::MechVentTypeERV}.")
    arg.setUnits('Frac')
    arg.setDefaultValue(0.48)
    args << arg

    arg = OpenStudio::Measure::OSArgument::makeDoubleArgument('mech_vent_sensible_recovery_efficiency', true)
    arg.setDisplayName('Mechanical Ventilation: Sensible Recovery Efficiency')
    arg.setDescription("The Unadjusted or Adjusted sensible recovery efficiency of the mechanical ventilation. Applies to #{HPXML::MechVentTypeERV} and #{HPXML::MechVentTypeHRV}.")
    arg.setUnits('Frac')
    arg.setDefaultValue(0.72)
    args << arg

    arg = OpenStudio::Measure::OSArgument::makeDoubleArgument('mech_vent_fan_power', false)
    arg.setDisplayName('Mechanical Ventilation: Fan Power')
    arg.setDescription("The fan power of the mechanical ventilation. If not provided, the OS-HPXML default (see <a href='#{docs_base_url}#hpxml-mechanical-ventilation-fans'>HPXML Mechanical Ventilation Fans</a>) is used.")
    arg.setUnits('W')
    args << arg

    arg = OpenStudio::Measure::OSArgument::makeIntegerArgument('mech_vent_num_units_served', true)
    arg.setDisplayName('Mechanical Ventilation: Number of Units Served')
    arg.setDescription("Number of dwelling units served by the mechanical ventilation system. Must be 1 if #{HPXML::ResidentialTypeSFD}. Used to apportion flow rate and fan power to the unit.")
    arg.setUnits('#')
    arg.setDefaultValue(1)
    args << arg

    arg = OpenStudio::Measure::OSArgument::makeDoubleArgument('mech_vent_shared_frac_recirculation', false)
    arg.setDisplayName('Shared Mechanical Ventilation: Fraction Recirculation')
    arg.setDescription('Fraction of the total supply air that is recirculated, with the remainder assumed to be outdoor air. The value must be 0 for exhaust only systems. Required for a shared mechanical ventilation system.')
    arg.setUnits('Frac')
    args << arg

    arg = OpenStudio::Measure::OSArgument::makeChoiceArgument('mech_vent_shared_preheating_fuel', heating_system_fuel_choices, false)
    arg.setDisplayName('Shared Mechanical Ventilation: Preheating Fuel')
    arg.setDescription('Fuel type of the preconditioning heating equipment. Only used for a shared mechanical ventilation system. If not provided, assumes no preheating.')
    args << arg

    arg = OpenStudio::Measure::OSArgument::makeDoubleArgument('mech_vent_shared_preheating_efficiency', false)
    arg.setDisplayName('Shared Mechanical Ventilation: Preheating Efficiency')
    arg.setDescription('Efficiency of the preconditioning heating equipment. Only used for a shared mechanical ventilation system. If not provided, assumes no preheating.')
    arg.setUnits('COP')
    args << arg

    arg = OpenStudio::Measure::OSArgument::makeDoubleArgument('mech_vent_shared_preheating_fraction_heat_load_served', false)
    arg.setDisplayName('Shared Mechanical Ventilation: Preheating Fraction Ventilation Heat Load Served')
    arg.setDescription('Fraction of heating load introduced by the shared ventilation system that is met by the preconditioning heating equipment. If not provided, assumes no preheating.')
    arg.setUnits('Frac')
    args << arg

    cooling_system_fuel_choices = OpenStudio::StringVector.new
    cooling_system_fuel_choices << HPXML::FuelTypeElectricity

    arg = OpenStudio::Measure::OSArgument::makeChoiceArgument('mech_vent_shared_precooling_fuel', cooling_system_fuel_choices, false)
    arg.setDisplayName('Shared Mechanical Ventilation: Precooling Fuel')
    arg.setDescription('Fuel type of the preconditioning cooling equipment. Only used for a shared mechanical ventilation system. If not provided, assumes no precooling.')
    args << arg

    arg = OpenStudio::Measure::OSArgument::makeDoubleArgument('mech_vent_shared_precooling_efficiency', false)
    arg.setDisplayName('Shared Mechanical Ventilation: Precooling Efficiency')
    arg.setDescription('Efficiency of the preconditioning cooling equipment. Only used for a shared mechanical ventilation system. If not provided, assumes no precooling.')
    arg.setUnits('COP')
    args << arg

    arg = OpenStudio::Measure::OSArgument::makeDoubleArgument('mech_vent_shared_precooling_fraction_cool_load_served', false)
    arg.setDisplayName('Shared Mechanical Ventilation: Precooling Fraction Ventilation Cool Load Served')
    arg.setDescription('Fraction of cooling load introduced by the shared ventilation system that is met by the preconditioning cooling equipment. If not provided, assumes no precooling.')
    arg.setUnits('Frac')
    args << arg

    mech_vent_2_fan_type_choices = OpenStudio::StringVector.new
    mech_vent_2_fan_type_choices << 'none'
    mech_vent_2_fan_type_choices << HPXML::MechVentTypeExhaust
    mech_vent_2_fan_type_choices << HPXML::MechVentTypeSupply
    mech_vent_2_fan_type_choices << HPXML::MechVentTypeERV
    mech_vent_2_fan_type_choices << HPXML::MechVentTypeHRV
    mech_vent_2_fan_type_choices << HPXML::MechVentTypeBalanced

    arg = OpenStudio::Measure::OSArgument::makeChoiceArgument('mech_vent_2_fan_type', mech_vent_2_fan_type_choices, true)
    arg.setDisplayName('Mechanical Ventilation 2: Fan Type')
    arg.setDescription("The type of the second mechanical ventilation. Use 'none' if there is no second mechanical ventilation system.")
    arg.setDefaultValue('none')
    args << arg

    arg = OpenStudio::Measure::OSArgument::makeDoubleArgument('mech_vent_2_flow_rate', true)
    arg.setDisplayName('Mechanical Ventilation 2: Flow Rate')
    arg.setDescription('The flow rate of the second mechanical ventilation.')
    arg.setUnits('CFM')
    arg.setDefaultValue(110)
    args << arg

    arg = OpenStudio::Measure::OSArgument::makeDoubleArgument('mech_vent_2_hours_in_operation', true)
    arg.setDisplayName('Mechanical Ventilation 2: Hours In Operation')
    arg.setDescription('The hours in operation of the second mechanical ventilation.')
    arg.setUnits('hrs/day')
    arg.setDefaultValue(24)
    args << arg

    arg = OpenStudio::Measure::OSArgument::makeChoiceArgument('mech_vent_2_recovery_efficiency_type', mech_vent_recovery_efficiency_type_choices, true)
    arg.setDisplayName('Mechanical Ventilation 2: Total Recovery Efficiency Type')
    arg.setDescription('The total recovery efficiency type of the second mechanical ventilation.')
    arg.setDefaultValue('Unadjusted')
    args << arg

    arg = OpenStudio::Measure::OSArgument::makeDoubleArgument('mech_vent_2_total_recovery_efficiency', true)
    arg.setDisplayName('Mechanical Ventilation 2: Total Recovery Efficiency')
    arg.setDescription("The Unadjusted or Adjusted total recovery efficiency of the second mechanical ventilation. Applies to #{HPXML::MechVentTypeERV}.")
    arg.setUnits('Frac')
    arg.setDefaultValue(0.48)
    args << arg

    arg = OpenStudio::Measure::OSArgument::makeDoubleArgument('mech_vent_2_sensible_recovery_efficiency', true)
    arg.setDisplayName('Mechanical Ventilation 2: Sensible Recovery Efficiency')
    arg.setDescription("The Unadjusted or Adjusted sensible recovery efficiency of the second mechanical ventilation. Applies to #{HPXML::MechVentTypeERV} and #{HPXML::MechVentTypeHRV}.")
    arg.setUnits('Frac')
    arg.setDefaultValue(0.72)
    args << arg

    arg = OpenStudio::Measure::OSArgument::makeDoubleArgument('mech_vent_2_fan_power', true)
    arg.setDisplayName('Mechanical Ventilation 2: Fan Power')
    arg.setDescription('The fan power of the second mechanical ventilation.')
    arg.setUnits('W')
    arg.setDefaultValue(30)
    args << arg

    arg = OpenStudio::Measure::OSArgument::makeIntegerArgument('kitchen_fans_quantity', false)
    arg.setDisplayName('Kitchen Fans: Quantity')
    arg.setDescription("The quantity of the kitchen fans. If not provided, the OS-HPXML default (see <a href='#{docs_base_url}#hpxml-local-ventilation-fans'>HPXML Local Ventilation Fans</a>) is used.")
    arg.setUnits('#')
    args << arg

    arg = OpenStudio::Measure::OSArgument::makeDoubleArgument('kitchen_fans_flow_rate', false)
    arg.setDisplayName('Kitchen Fans: Flow Rate')
    arg.setDescription("The flow rate of the kitchen fan. If not provided, the OS-HPXML default (see <a href='#{docs_base_url}#hpxml-local-ventilation-fans'>HPXML Local Ventilation Fans</a>) is used.")
    arg.setUnits('CFM')
    args << arg

    arg = OpenStudio::Measure::OSArgument::makeDoubleArgument('kitchen_fans_hours_in_operation', false)
    arg.setDisplayName('Kitchen Fans: Hours In Operation')
    arg.setDescription("The hours in operation of the kitchen fan. If not provided, the OS-HPXML default (see <a href='#{docs_base_url}#hpxml-local-ventilation-fans'>HPXML Local Ventilation Fans</a>) is used.")
    arg.setUnits('hrs/day')
    args << arg

    arg = OpenStudio::Measure::OSArgument::makeDoubleArgument('kitchen_fans_power', false)
    arg.setDisplayName('Kitchen Fans: Fan Power')
    arg.setDescription("The fan power of the kitchen fan. If not provided, the OS-HPXML default (see <a href='#{docs_base_url}#hpxml-local-ventilation-fans'>HPXML Local Ventilation Fans</a>) is used.")
    arg.setUnits('W')
    args << arg

    arg = OpenStudio::Measure::OSArgument::makeIntegerArgument('kitchen_fans_start_hour', false)
    arg.setDisplayName('Kitchen Fans: Start Hour')
    arg.setDescription("The start hour of the kitchen fan. If not provided, the OS-HPXML default (see <a href='#{docs_base_url}#hpxml-local-ventilation-fans'>HPXML Local Ventilation Fans</a>) is used.")
    arg.setUnits('hr')
    args << arg

    arg = OpenStudio::Measure::OSArgument::makeIntegerArgument('bathroom_fans_quantity', false)
    arg.setDisplayName('Bathroom Fans: Quantity')
    arg.setDescription("The quantity of the bathroom fans. If not provided, the OS-HPXML default (see <a href='#{docs_base_url}#hpxml-local-ventilation-fans'>HPXML Local Ventilation Fans</a>) is used.")
    arg.setUnits('#')
    args << arg

    arg = OpenStudio::Measure::OSArgument::makeDoubleArgument('bathroom_fans_flow_rate', false)
    arg.setDisplayName('Bathroom Fans: Flow Rate')
    arg.setDescription("The flow rate of the bathroom fans. If not provided, the OS-HPXML default (see <a href='#{docs_base_url}#hpxml-local-ventilation-fans'>HPXML Local Ventilation Fans</a>) is used.")
    arg.setUnits('CFM')
    args << arg

    arg = OpenStudio::Measure::OSArgument::makeDoubleArgument('bathroom_fans_hours_in_operation', false)
    arg.setDisplayName('Bathroom Fans: Hours In Operation')
    arg.setDescription("The hours in operation of the bathroom fans. If not provided, the OS-HPXML default (see <a href='#{docs_base_url}#hpxml-local-ventilation-fans'>HPXML Local Ventilation Fans</a>) is used.")
    arg.setUnits('hrs/day')
    args << arg

    arg = OpenStudio::Measure::OSArgument::makeDoubleArgument('bathroom_fans_power', false)
    arg.setDisplayName('Bathroom Fans: Fan Power')
    arg.setDescription("The fan power of the bathroom fans. If not provided, the OS-HPXML default (see <a href='#{docs_base_url}#hpxml-local-ventilation-fans'>HPXML Local Ventilation Fans</a>) is used.")
    arg.setUnits('W')
    args << arg

    arg = OpenStudio::Measure::OSArgument::makeIntegerArgument('bathroom_fans_start_hour', false)
    arg.setDisplayName('Bathroom Fans: Start Hour')
    arg.setDescription("The start hour of the bathroom fans. If not provided, the OS-HPXML default (see <a href='#{docs_base_url}#hpxml-local-ventilation-fans'>HPXML Local Ventilation Fans</a>) is used.")
    arg.setUnits('hr')
    args << arg

    arg = OpenStudio::Measure::OSArgument::makeBoolArgument('whole_house_fan_present', true)
    arg.setDisplayName('Whole House Fan: Present')
    arg.setDescription('Whether there is a whole house fan.')
    arg.setDefaultValue(false)
    args << arg

    arg = OpenStudio::Measure::OSArgument::makeDoubleArgument('whole_house_fan_flow_rate', false)
    arg.setDisplayName('Whole House Fan: Flow Rate')
    arg.setDescription("The flow rate of the whole house fan. If not provided, the OS-HPXML default (see <a href='#{docs_base_url}#hpxml-whole-house-fans'>HPXML Whole House Fans</a>) is used.")
    arg.setUnits('CFM')
    args << arg

    arg = OpenStudio::Measure::OSArgument::makeDoubleArgument('whole_house_fan_power', false)
    arg.setDisplayName('Whole House Fan: Fan Power')
    arg.setDescription("The fan power of the whole house fan. If not provided, the OS-HPXML default (see <a href='#{docs_base_url}#hpxml-whole-house-fans'>HPXML Whole House Fans</a>) is used.")
    arg.setUnits('W')
    args << arg

    water_heater_type_choices = OpenStudio::StringVector.new
    water_heater_type_choices << 'none'
    water_heater_type_choices << HPXML::WaterHeaterTypeStorage
    water_heater_type_choices << HPXML::WaterHeaterTypeTankless
    water_heater_type_choices << HPXML::WaterHeaterTypeHeatPump
    water_heater_type_choices << HPXML::WaterHeaterTypeCombiStorage
    water_heater_type_choices << HPXML::WaterHeaterTypeCombiTankless

    water_heater_fuel_choices = OpenStudio::StringVector.new
    water_heater_fuel_choices << HPXML::FuelTypeElectricity
    water_heater_fuel_choices << HPXML::FuelTypeNaturalGas
    water_heater_fuel_choices << HPXML::FuelTypeOil
    water_heater_fuel_choices << HPXML::FuelTypePropane
    water_heater_fuel_choices << HPXML::FuelTypeWoodCord
    water_heater_fuel_choices << HPXML::FuelTypeCoal

    water_heater_location_choices = OpenStudio::StringVector.new
    water_heater_location_choices << HPXML::LocationConditionedSpace
    water_heater_location_choices << HPXML::LocationBasementConditioned
    water_heater_location_choices << HPXML::LocationBasementUnconditioned
    water_heater_location_choices << HPXML::LocationGarage
    water_heater_location_choices << HPXML::LocationAttic
    water_heater_location_choices << HPXML::LocationAtticVented
    water_heater_location_choices << HPXML::LocationAtticUnvented
    water_heater_location_choices << HPXML::LocationCrawlspace
    water_heater_location_choices << HPXML::LocationCrawlspaceVented
    water_heater_location_choices << HPXML::LocationCrawlspaceUnvented
    water_heater_location_choices << HPXML::LocationCrawlspaceConditioned
    water_heater_location_choices << HPXML::LocationOtherExterior
    water_heater_location_choices << HPXML::LocationOtherHousingUnit
    water_heater_location_choices << HPXML::LocationOtherHeatedSpace
    water_heater_location_choices << HPXML::LocationOtherMultifamilyBufferSpace
    water_heater_location_choices << HPXML::LocationOtherNonFreezingSpace

    water_heater_efficiency_type_choices = OpenStudio::StringVector.new
    water_heater_efficiency_type_choices << 'EnergyFactor'
    water_heater_efficiency_type_choices << 'UniformEnergyFactor'

    water_heater_usage_bin_choices = OpenStudio::StringVector.new
    water_heater_usage_bin_choices << HPXML::WaterHeaterUsageBinVerySmall
    water_heater_usage_bin_choices << HPXML::WaterHeaterUsageBinLow
    water_heater_usage_bin_choices << HPXML::WaterHeaterUsageBinMedium
    water_heater_usage_bin_choices << HPXML::WaterHeaterUsageBinHigh

    arg = OpenStudio::Measure::OSArgument::makeChoiceArgument('water_heater_type', water_heater_type_choices, true)
    arg.setDisplayName('Water Heater: Type')
    arg.setDescription("The type of water heater. Use 'none' if there is no water heater.")
    arg.setDefaultValue(HPXML::WaterHeaterTypeStorage)
    args << arg

    arg = OpenStudio::Measure::OSArgument::makeChoiceArgument('water_heater_fuel_type', water_heater_fuel_choices, true)
    arg.setDisplayName('Water Heater: Fuel Type')
    arg.setDescription("The fuel type of water heater. Ignored for #{HPXML::WaterHeaterTypeHeatPump}.")
    arg.setDefaultValue(HPXML::FuelTypeNaturalGas)
    args << arg

    arg = OpenStudio::Measure::OSArgument::makeChoiceArgument('water_heater_location', water_heater_location_choices, false)
    arg.setDisplayName('Water Heater: Location')
    arg.setDescription("The location of water heater. If not provided, the OS-HPXML default (see <a href='#{docs_base_url}#hpxml-water-heating-systems'>HPXML Water Heating Systems</a>) is used.")
    args << arg

    arg = OpenStudio::Measure::OSArgument::makeDoubleArgument('water_heater_tank_volume', false)
    arg.setDisplayName('Water Heater: Tank Volume')
    arg.setDescription("Nominal volume of water heater tank. Only applies to #{HPXML::WaterHeaterTypeStorage}, #{HPXML::WaterHeaterTypeHeatPump}, and #{HPXML::WaterHeaterTypeCombiStorage}. If not provided, the OS-HPXML default (see <a href='#{docs_base_url}#conventional-storage'>Conventional Storage</a>, <a href='#{docs_base_url}#heat-pump'>Heat Pump</a>, <a href='#{docs_base_url}#combi-boiler-w-storage'>Combi Boiler w/ Storage</a>) is used.")
    arg.setUnits('gal')
    args << arg

    arg = OpenStudio::Measure::OSArgument::makeChoiceArgument('water_heater_efficiency_type', water_heater_efficiency_type_choices, true)
    arg.setDisplayName('Water Heater: Efficiency Type')
    arg.setDescription('The efficiency type of water heater. Does not apply to space-heating boilers.')
    arg.setDefaultValue('EnergyFactor')
    args << arg

    arg = OpenStudio::Measure::OSArgument::makeDoubleArgument('water_heater_efficiency', true)
    arg.setDisplayName('Water Heater: Efficiency')
    arg.setDescription('Rated Energy Factor or Uniform Energy Factor. Does not apply to space-heating boilers.')
    arg.setDefaultValue(0.67)
    args << arg

    arg = OpenStudio::Measure::OSArgument::makeChoiceArgument('water_heater_usage_bin', water_heater_usage_bin_choices, false)
    arg.setDisplayName('Water Heater: Usage Bin')
    arg.setDescription("The usage of the water heater. Only applies if Efficiency Type is UniformEnergyFactor and Type is not #{HPXML::WaterHeaterTypeTankless}. Does not apply to space-heating boilers. If not provided, the OS-HPXML default (see <a href='#{docs_base_url}#conventional-storage'>Conventional Storage</a>, <a href='#{docs_base_url}#heat-pump'>Heat Pump</a>) is used.")
    args << arg

    arg = OpenStudio::Measure::OSArgument::makeDoubleArgument('water_heater_recovery_efficiency', false)
    arg.setDisplayName('Water Heater: Recovery Efficiency')
    arg.setDescription("Ratio of energy delivered to water heater to the energy content of the fuel consumed by the water heater. Only used for non-electric storage water heaters. If not provided, the OS-HPXML default (see <a href='#{docs_base_url}#conventional-storage'>Conventional Storage</a>) is used.")
    arg.setUnits('Frac')
    args << arg

    arg = OpenStudio::Measure::OSArgument::makeDoubleArgument('water_heater_heating_capacity', false)
    arg.setDisplayName('Water Heater: Heating Capacity')
    arg.setDescription("Heating capacity. Only applies to #{HPXML::WaterHeaterTypeStorage}. If not provided, the OS-HPXML default (see <a href='#{docs_base_url}#conventional-storage'>Conventional Storage</a>) is used.")
    arg.setUnits('Btu/hr')
    args << arg

    arg = OpenStudio::Measure::OSArgument::makeDoubleArgument('water_heater_standby_loss', false)
    arg.setDisplayName('Water Heater: Standby Loss')
    arg.setDescription("The standby loss of water heater. Only applies to space-heating boilers. If not provided, the OS-HPXML default (see <a href='#{docs_base_url}#combi-boiler-w-storage'>Combi Boiler w/ Storage</a>) is used.")
    arg.setUnits('deg-F/hr')
    args << arg

    arg = OpenStudio::Measure::OSArgument::makeDoubleArgument('water_heater_jacket_rvalue', false)
    arg.setDisplayName('Water Heater: Jacket R-value')
    arg.setDescription("The jacket R-value of water heater. Doesn't apply to #{HPXML::WaterHeaterTypeTankless} or #{HPXML::WaterHeaterTypeCombiTankless}. If not provided, defaults to no jacket insulation.")
    arg.setUnits('h-ft^2-R/Btu')
    args << arg

    arg = OpenStudio::Measure::OSArgument::makeDoubleArgument('water_heater_setpoint_temperature', false)
    arg.setDisplayName('Water Heater: Setpoint Temperature')
    arg.setDescription("The setpoint temperature of water heater. If not provided, the OS-HPXML default (see <a href='#{docs_base_url}#hpxml-water-heating-systems'>HPXML Water Heating Systems</a>) is used.")
    arg.setUnits('deg-F')
    args << arg

    arg = OpenStudio::Measure::OSArgument::makeIntegerArgument('water_heater_num_bedrooms_served', false)
    arg.setDisplayName('Water Heater: Number of Bedrooms Served')
    arg.setDescription("Number of bedrooms served (directly or indirectly) by the water heater. Only needed if #{HPXML::ResidentialTypeSFA} or #{HPXML::ResidentialTypeApartment} and it is a shared water heater serving multiple dwelling units. Used to apportion water heater tank losses to the unit.")
    arg.setUnits('#')
    args << arg

    arg = OpenStudio::Measure::OSArgument::makeBoolArgument('water_heater_uses_desuperheater', false)
    arg.setDisplayName('Water Heater: Uses Desuperheater')
    arg.setDescription("Requires that the dwelling unit has a #{HPXML::HVACTypeHeatPumpAirToAir}, #{HPXML::HVACTypeHeatPumpMiniSplit}, or #{HPXML::HVACTypeHeatPumpGroundToAir} heat pump or a #{HPXML::HVACTypeCentralAirConditioner} or #{HPXML::HVACTypeMiniSplitAirConditioner} air conditioner. If not provided, assumes no desuperheater.")
    args << arg

    water_heater_tank_model_type_choices = OpenStudio::StringVector.new
    water_heater_tank_model_type_choices << HPXML::WaterHeaterTankModelTypeMixed
    water_heater_tank_model_type_choices << HPXML::WaterHeaterTankModelTypeStratified

    arg = OpenStudio::Measure::OSArgument::makeChoiceArgument('water_heater_tank_model_type', water_heater_tank_model_type_choices, false)
    arg.setDisplayName('Water Heater: Tank Type')
    arg.setDescription("Type of tank model to use. The '#{HPXML::WaterHeaterTankModelTypeStratified}' tank generally provide more accurate results, but may significantly increase run time. Applies only to #{HPXML::WaterHeaterTypeStorage}. If not provided, the OS-HPXML default (see <a href='#{docs_base_url}#conventional-storage'>Conventional Storage</a>) is used.")
    args << arg

    water_heater_operating_mode_choices = OpenStudio::StringVector.new
    water_heater_operating_mode_choices << HPXML::WaterHeaterOperatingModeHybridAuto
    water_heater_operating_mode_choices << HPXML::WaterHeaterOperatingModeHeatPumpOnly

    arg = OpenStudio::Measure::OSArgument::makeChoiceArgument('water_heater_operating_mode', water_heater_operating_mode_choices, false)
    arg.setDisplayName('Water Heater: Operating Mode')
    arg.setDescription("The water heater operating mode. The '#{HPXML::WaterHeaterOperatingModeHeatPumpOnly}' option only uses the heat pump, while '#{HPXML::WaterHeaterOperatingModeHybridAuto}' allows the backup electric resistance to come on in high demand situations. This is ignored if a scheduled operating mode type is selected. Applies only to #{HPXML::WaterHeaterTypeHeatPump}. If not provided, the OS-HPXML default (see <a href='#{docs_base_url}#heat-pump'>Heat Pump</a>) is used.")
    args << arg

    hot_water_distribution_system_type_choices = OpenStudio::StringVector.new
    hot_water_distribution_system_type_choices << HPXML::DHWDistTypeStandard
    hot_water_distribution_system_type_choices << HPXML::DHWDistTypeRecirc

    arg = OpenStudio::Measure::OSArgument::makeChoiceArgument('hot_water_distribution_system_type', hot_water_distribution_system_type_choices, true)
    arg.setDisplayName('Hot Water Distribution: System Type')
    arg.setDescription('The type of the hot water distribution system.')
    arg.setDefaultValue(HPXML::DHWDistTypeStandard)
    args << arg

    arg = OpenStudio::Measure::OSArgument::makeDoubleArgument('hot_water_distribution_standard_piping_length', false)
    arg.setDisplayName('Hot Water Distribution: Standard Piping Length')
    arg.setUnits('ft')
    arg.setDescription("If the distribution system is #{HPXML::DHWDistTypeStandard}, the length of the piping. If not provided, the OS-HPXML default (see <a href='#{docs_base_url}#standard'>Standard</a>) is used.")
    args << arg

    recirculation_control_type_choices = OpenStudio::StringVector.new
    recirculation_control_type_choices << HPXML::DHWRecircControlTypeNone
    recirculation_control_type_choices << HPXML::DHWRecircControlTypeTimer
    recirculation_control_type_choices << HPXML::DHWRecircControlTypeTemperature
    recirculation_control_type_choices << HPXML::DHWRecircControlTypeSensor
    recirculation_control_type_choices << HPXML::DHWRecircControlTypeManual

    arg = OpenStudio::Measure::OSArgument::makeChoiceArgument('hot_water_distribution_recirc_control_type', recirculation_control_type_choices, false)
    arg.setDisplayName('Hot Water Distribution: Recirculation Control Type')
    arg.setDescription("If the distribution system is #{HPXML::DHWDistTypeRecirc}, the type of hot water recirculation control, if any.")
    arg.setDefaultValue(HPXML::DHWRecircControlTypeNone)
    args << arg

    arg = OpenStudio::Measure::OSArgument::makeDoubleArgument('hot_water_distribution_recirc_piping_length', false)
    arg.setDisplayName('Hot Water Distribution: Recirculation Piping Length')
    arg.setUnits('ft')
    arg.setDescription("If the distribution system is #{HPXML::DHWDistTypeRecirc}, the length of the recirculation piping. If not provided, the OS-HPXML default (see <a href='#{docs_base_url}#recirculation-in-unit'>Recirculation (In-Unit)</a>) is used.")
    args << arg

    arg = OpenStudio::Measure::OSArgument::makeDoubleArgument('hot_water_distribution_recirc_branch_piping_length', false)
    arg.setDisplayName('Hot Water Distribution: Recirculation Branch Piping Length')
    arg.setUnits('ft')
    arg.setDescription("If the distribution system is #{HPXML::DHWDistTypeRecirc}, the length of the recirculation branch piping. If not provided, the OS-HPXML default (see <a href='#{docs_base_url}#recirculation-in-unit'>Recirculation (In-Unit)</a>) is used.")
    args << arg

    arg = OpenStudio::Measure::OSArgument::makeDoubleArgument('hot_water_distribution_recirc_pump_power', false)
    arg.setDisplayName('Hot Water Distribution: Recirculation Pump Power')
    arg.setUnits('W')
    arg.setDescription("If the distribution system is #{HPXML::DHWDistTypeRecirc}, the recirculation pump power. If not provided, the OS-HPXML default (see <a href='#{docs_base_url}#recirculation-in-unit'>Recirculation (In-Unit)</a>) is used.")
    args << arg

    arg = OpenStudio::Measure::OSArgument::makeDoubleArgument('hot_water_distribution_pipe_r', false)
    arg.setDisplayName('Hot Water Distribution: Pipe Insulation Nominal R-Value')
    arg.setUnits('h-ft^2-R/Btu')
    arg.setDescription("Nominal R-value of the pipe insulation. If not provided, the OS-HPXML default (see <a href='#{docs_base_url}#hpxml-hot-water-distribution'>HPXML Hot Water Distribution</a>) is used.")
    args << arg

    dwhr_facilities_connected_choices = OpenStudio::StringVector.new
    dwhr_facilities_connected_choices << 'none'
    dwhr_facilities_connected_choices << HPXML::DWHRFacilitiesConnectedOne
    dwhr_facilities_connected_choices << HPXML::DWHRFacilitiesConnectedAll

    arg = OpenStudio::Measure::OSArgument::makeChoiceArgument('dwhr_facilities_connected', dwhr_facilities_connected_choices, true)
    arg.setDisplayName('Drain Water Heat Recovery: Facilities Connected')
    arg.setDescription("Which facilities are connected for the drain water heat recovery. Use 'none' if there is no drain water heat recovery system.")
    arg.setDefaultValue('none')
    args << arg

    arg = OpenStudio::Measure::OSArgument::makeBoolArgument('dwhr_equal_flow', false)
    arg.setDisplayName('Drain Water Heat Recovery: Equal Flow')
    arg.setDescription('Whether the drain water heat recovery has equal flow.')
    arg.setDefaultValue(true)
    args << arg

    arg = OpenStudio::Measure::OSArgument::makeDoubleArgument('dwhr_efficiency', false)
    arg.setDisplayName('Drain Water Heat Recovery: Efficiency')
    arg.setUnits('Frac')
    arg.setDescription('The efficiency of the drain water heat recovery.')
    arg.setDefaultValue(0.55)
    args << arg

    arg = OpenStudio::Measure::OSArgument::makeBoolArgument('water_fixtures_shower_low_flow', true)
    arg.setDisplayName('Hot Water Fixtures: Is Shower Low Flow')
    arg.setDescription('Whether the shower fixture is low flow.')
    arg.setDefaultValue(false)
    args << arg

    arg = OpenStudio::Measure::OSArgument::makeBoolArgument('water_fixtures_sink_low_flow', true)
    arg.setDisplayName('Hot Water Fixtures: Is Sink Low Flow')
    arg.setDescription('Whether the sink fixture is low flow.')
    arg.setDefaultValue(false)
    args << arg

    arg = OpenStudio::Measure::OSArgument::makeDoubleArgument('water_fixtures_usage_multiplier', false)
    arg.setDisplayName('Hot Water Fixtures: Usage Multiplier')
    arg.setDescription("Multiplier on the hot water usage that can reflect, e.g., high/low usage occupants. If not provided, the OS-HPXML default (see <a href='#{docs_base_url}#hpxml-water-fixtures'>HPXML Water Fixtures</a>) is used.")
    args << arg

    arg = OpenStudio::Measure::OSArgument::makeDoubleArgument('general_water_use_usage_multiplier', false)
    arg.setDisplayName('General Water Use: Usage Multiplier')
    arg.setDescription("Multiplier on internal gains from general water use (floor mopping, shower evaporation, water films on showers, tubs & sinks surfaces, plant watering, etc.) that can reflect, e.g., high/low usage occupants. If not provided, the OS-HPXML default (see <a href='#{docs_base_url}#hpxml-building-occupancy'>HPXML Building Occupancy</a>) is used.")
    args << arg

    solar_thermal_system_type_choices = OpenStudio::StringVector.new
    solar_thermal_system_type_choices << 'none'
    solar_thermal_system_type_choices << HPXML::SolarThermalSystemType

    solar_thermal_collector_loop_type_choices = OpenStudio::StringVector.new
    solar_thermal_collector_loop_type_choices << HPXML::SolarThermalLoopTypeDirect
    solar_thermal_collector_loop_type_choices << HPXML::SolarThermalLoopTypeIndirect
    solar_thermal_collector_loop_type_choices << HPXML::SolarThermalLoopTypeThermosyphon

    solar_thermal_collector_type_choices = OpenStudio::StringVector.new
    solar_thermal_collector_type_choices << HPXML::SolarThermalTypeEvacuatedTube
    solar_thermal_collector_type_choices << HPXML::SolarThermalTypeSingleGlazing
    solar_thermal_collector_type_choices << HPXML::SolarThermalTypeDoubleGlazing
    solar_thermal_collector_type_choices << HPXML::SolarThermalTypeICS

    arg = OpenStudio::Measure::OSArgument::makeChoiceArgument('solar_thermal_system_type', solar_thermal_system_type_choices, true)
    arg.setDisplayName('Solar Thermal: System Type')
    arg.setDescription("The type of solar thermal system. Use 'none' if there is no solar thermal system.")
    arg.setDefaultValue('none')
    args << arg

    arg = OpenStudio::Measure::OSArgument::makeDoubleArgument('solar_thermal_collector_area', true)
    arg.setDisplayName('Solar Thermal: Collector Area')
    arg.setUnits('ft^2')
    arg.setDescription('The collector area of the solar thermal system.')
    arg.setDefaultValue(40.0)
    args << arg

    arg = OpenStudio::Measure::OSArgument::makeChoiceArgument('solar_thermal_collector_loop_type', solar_thermal_collector_loop_type_choices, true)
    arg.setDisplayName('Solar Thermal: Collector Loop Type')
    arg.setDescription('The collector loop type of the solar thermal system.')
    arg.setDefaultValue(HPXML::SolarThermalLoopTypeDirect)
    args << arg

    arg = OpenStudio::Measure::OSArgument::makeChoiceArgument('solar_thermal_collector_type', solar_thermal_collector_type_choices, true)
    arg.setDisplayName('Solar Thermal: Collector Type')
    arg.setDescription('The collector type of the solar thermal system.')
    arg.setDefaultValue(HPXML::SolarThermalTypeEvacuatedTube)
    args << arg

    arg = OpenStudio::Measure::OSArgument::makeDoubleArgument('solar_thermal_collector_azimuth', true)
    arg.setDisplayName('Solar Thermal: Collector Azimuth')
    arg.setUnits('degrees')
    arg.setDescription('The collector azimuth of the solar thermal system. Azimuth is measured clockwise from north (e.g., North=0, East=90, South=180, West=270).')
    arg.setDefaultValue(180)
    args << arg

    arg = OpenStudio::Measure::OSArgument::makeStringArgument('solar_thermal_collector_tilt', true)
    arg.setDisplayName('Solar Thermal: Collector Tilt')
    arg.setUnits('degrees')
    arg.setDescription('The collector tilt of the solar thermal system. Can also enter, e.g., RoofPitch, RoofPitch+20, Latitude, Latitude-15, etc.')
    arg.setDefaultValue('RoofPitch')
    args << arg

    arg = OpenStudio::Measure::OSArgument::makeDoubleArgument('solar_thermal_collector_rated_optical_efficiency', true)
    arg.setDisplayName('Solar Thermal: Collector Rated Optical Efficiency')
    arg.setUnits('Frac')
    arg.setDescription('The collector rated optical efficiency of the solar thermal system.')
    arg.setDefaultValue(0.5)
    args << arg

    arg = OpenStudio::Measure::OSArgument::makeDoubleArgument('solar_thermal_collector_rated_thermal_losses', true)
    arg.setDisplayName('Solar Thermal: Collector Rated Thermal Losses')
    arg.setUnits('Btu/hr-ft^2-R')
    arg.setDescription('The collector rated thermal losses of the solar thermal system.')
    arg.setDefaultValue(0.2799)
    args << arg

    arg = OpenStudio::Measure::OSArgument::makeDoubleArgument('solar_thermal_storage_volume', false)
    arg.setDisplayName('Solar Thermal: Storage Volume')
    arg.setUnits('gal')
    arg.setDescription("The storage volume of the solar thermal system. If not provided, the OS-HPXML default (see <a href='#{docs_base_url}#detailed-inputs'>Detailed Inputs</a>) is used.")
    args << arg

    arg = OpenStudio::Measure::OSArgument::makeDoubleArgument('solar_thermal_solar_fraction', true)
    arg.setDisplayName('Solar Thermal: Solar Fraction')
    arg.setUnits('Frac')
    arg.setDescription('The solar fraction of the solar thermal system. If provided, overrides all other solar thermal inputs.')
    arg.setDefaultValue(0)
    args << arg

    pv_system_module_type_choices = OpenStudio::StringVector.new
    pv_system_module_type_choices << HPXML::PVModuleTypeStandard
    pv_system_module_type_choices << HPXML::PVModuleTypePremium
    pv_system_module_type_choices << HPXML::PVModuleTypeThinFilm

    pv_system_location_choices = OpenStudio::StringVector.new
    pv_system_location_choices << HPXML::LocationRoof
    pv_system_location_choices << HPXML::LocationGround

    pv_system_tracking_choices = OpenStudio::StringVector.new
    pv_system_tracking_choices << HPXML::PVTrackingTypeFixed
    pv_system_tracking_choices << HPXML::PVTrackingType1Axis
    pv_system_tracking_choices << HPXML::PVTrackingType1AxisBacktracked
    pv_system_tracking_choices << HPXML::PVTrackingType2Axis

    arg = OpenStudio::Measure::OSArgument::makeBoolArgument('pv_system_present', true)
    arg.setDisplayName('PV System: Present')
    arg.setDescription('Whether there is a PV system present.')
    arg.setDefaultValue(false)
    args << arg

    arg = OpenStudio::Measure::OSArgument::makeChoiceArgument('pv_system_module_type', pv_system_module_type_choices, false)
    arg.setDisplayName('PV System: Module Type')
    arg.setDescription("Module type of the PV system. If not provided, the OS-HPXML default (see <a href='#{docs_base_url}#hpxml-photovoltaics'>HPXML Photovoltaics</a>) is used.")
    args << arg

    arg = OpenStudio::Measure::OSArgument::makeChoiceArgument('pv_system_location', pv_system_location_choices, false)
    arg.setDisplayName('PV System: Location')
    arg.setDescription("Location of the PV system. If not provided, the OS-HPXML default (see <a href='#{docs_base_url}#hpxml-photovoltaics'>HPXML Photovoltaics</a>) is used.")
    args << arg

    arg = OpenStudio::Measure::OSArgument::makeChoiceArgument('pv_system_tracking', pv_system_tracking_choices, false)
    arg.setDisplayName('PV System: Tracking')
    arg.setDescription("Type of tracking for the PV system. If not provided, the OS-HPXML default (see <a href='#{docs_base_url}#hpxml-photovoltaics'>HPXML Photovoltaics</a>) is used.")
    args << arg

    arg = OpenStudio::Measure::OSArgument::makeDoubleArgument('pv_system_array_azimuth', true)
    arg.setDisplayName('PV System: Array Azimuth')
    arg.setUnits('degrees')
    arg.setDescription('Array azimuth of the PV system. Azimuth is measured clockwise from north (e.g., North=0, East=90, South=180, West=270).')
    arg.setDefaultValue(180)
    args << arg

    arg = OpenStudio::Measure::OSArgument::makeStringArgument('pv_system_array_tilt', true)
    arg.setDisplayName('PV System: Array Tilt')
    arg.setUnits('degrees')
    arg.setDescription('Array tilt of the PV system. Can also enter, e.g., RoofPitch, RoofPitch+20, Latitude, Latitude-15, etc.')
    arg.setDefaultValue('RoofPitch')
    args << arg

    arg = OpenStudio::Measure::OSArgument::makeDoubleArgument('pv_system_max_power_output', true)
    arg.setDisplayName('PV System: Maximum Power Output')
    arg.setUnits('W')
    arg.setDescription('Maximum power output of the PV system. For a shared system, this is the total building maximum power output.')
    arg.setDefaultValue(4000)
    args << arg

    arg = OpenStudio::Measure::OSArgument::makeDoubleArgument('pv_system_inverter_efficiency', false)
    arg.setDisplayName('PV System: Inverter Efficiency')
    arg.setUnits('Frac')
    arg.setDescription("Inverter efficiency of the PV system. If there are two PV systems, this will apply to both. If not provided, the OS-HPXML default (see <a href='#{docs_base_url}#hpxml-photovoltaics'>HPXML Photovoltaics</a>) is used.")
    args << arg

    arg = OpenStudio::Measure::OSArgument::makeDoubleArgument('pv_system_system_losses_fraction', false)
    arg.setDisplayName('PV System: System Losses Fraction')
    arg.setUnits('Frac')
    arg.setDescription("System losses fraction of the PV system. If there are two PV systems, this will apply to both. If not provided, the OS-HPXML default (see <a href='#{docs_base_url}#hpxml-photovoltaics'>HPXML Photovoltaics</a>) is used.")
    args << arg

    arg = OpenStudio::Measure::OSArgument::makeIntegerArgument('pv_system_num_bedrooms_served', false)
    arg.setDisplayName('PV System: Number of Bedrooms Served')
    arg.setDescription("Number of bedrooms served by PV system. Only needed if #{HPXML::ResidentialTypeSFA} or #{HPXML::ResidentialTypeApartment} and it is a shared PV system serving multiple dwelling units. Used to apportion PV generation to the unit of a SFA/MF building. If there are two PV systems, this will apply to both.")
    arg.setUnits('#')
    args << arg

    arg = OpenStudio::Measure::OSArgument::makeBoolArgument('pv_system_2_present', true)
    arg.setDisplayName('PV System 2: Present')
    arg.setDescription('Whether there is a second PV system present.')
    arg.setDefaultValue(false)
    args << arg

    arg = OpenStudio::Measure::OSArgument::makeChoiceArgument('pv_system_2_module_type', pv_system_module_type_choices, false)
    arg.setDisplayName('PV System 2: Module Type')
    arg.setDescription("Module type of the second PV system. If not provided, the OS-HPXML default (see <a href='#{docs_base_url}#hpxml-photovoltaics'>HPXML Photovoltaics</a>) is used.")
    args << arg

    arg = OpenStudio::Measure::OSArgument::makeChoiceArgument('pv_system_2_location', pv_system_location_choices, false)
    arg.setDisplayName('PV System 2: Location')
    arg.setDescription("Location of the second PV system. If not provided, the OS-HPXML default (see <a href='#{docs_base_url}#hpxml-photovoltaics'>HPXML Photovoltaics</a>) is used.")
    args << arg

    arg = OpenStudio::Measure::OSArgument::makeChoiceArgument('pv_system_2_tracking', pv_system_tracking_choices, false)
    arg.setDisplayName('PV System 2: Tracking')
    arg.setDescription("Type of tracking for the second PV system. If not provided, the OS-HPXML default (see <a href='#{docs_base_url}#hpxml-photovoltaics'>HPXML Photovoltaics</a>) is used.")
    args << arg

    arg = OpenStudio::Measure::OSArgument::makeDoubleArgument('pv_system_2_array_azimuth', true)
    arg.setDisplayName('PV System 2: Array Azimuth')
    arg.setUnits('degrees')
    arg.setDescription('Array azimuth of the second PV system. Azimuth is measured clockwise from north (e.g., North=0, East=90, South=180, West=270).')
    arg.setDefaultValue(180)
    args << arg

    arg = OpenStudio::Measure::OSArgument::makeStringArgument('pv_system_2_array_tilt', true)
    arg.setDisplayName('PV System 2: Array Tilt')
    arg.setUnits('degrees')
    arg.setDescription('Array tilt of the second PV system. Can also enter, e.g., RoofPitch, RoofPitch+20, Latitude, Latitude-15, etc.')
    arg.setDefaultValue('RoofPitch')
    args << arg

    arg = OpenStudio::Measure::OSArgument::makeDoubleArgument('pv_system_2_max_power_output', true)
    arg.setDisplayName('PV System 2: Maximum Power Output')
    arg.setUnits('W')
    arg.setDescription('Maximum power output of the second PV system. For a shared system, this is the total building maximum power output.')
    arg.setDefaultValue(4000)
    args << arg

    battery_location_choices = OpenStudio::StringVector.new
    battery_location_choices << HPXML::LocationConditionedSpace
    battery_location_choices << HPXML::LocationBasementConditioned
    battery_location_choices << HPXML::LocationBasementUnconditioned
    battery_location_choices << HPXML::LocationCrawlspace
    battery_location_choices << HPXML::LocationCrawlspaceVented
    battery_location_choices << HPXML::LocationCrawlspaceUnvented
    battery_location_choices << HPXML::LocationCrawlspaceConditioned
    battery_location_choices << HPXML::LocationAttic
    battery_location_choices << HPXML::LocationAtticVented
    battery_location_choices << HPXML::LocationAtticUnvented
    battery_location_choices << HPXML::LocationGarage
    battery_location_choices << HPXML::LocationOutside

    arg = OpenStudio::Measure::OSArgument::makeBoolArgument('battery_present', true)
    arg.setDisplayName('Battery: Present')
    arg.setDescription('Whether there is a lithium ion battery present.')
    arg.setDefaultValue(false)
    args << arg

    arg = OpenStudio::Measure::OSArgument::makeChoiceArgument('battery_location', battery_location_choices, false)
    arg.setDisplayName('Battery: Location')
    arg.setDescription("The space type for the lithium ion battery location. If not provided, the OS-HPXML default (see <a href='#{docs_base_url}#hpxml-batteries'>HPXML Batteries</a>) is used.")
    args << arg

    arg = OpenStudio::Measure::OSArgument::makeDoubleArgument('battery_power', false)
    arg.setDisplayName('Battery: Rated Power Output')
    arg.setDescription("The rated power output of the lithium ion battery. If not provided, the OS-HPXML default (see <a href='#{docs_base_url}#hpxml-batteries'>HPXML Batteries</a>) is used.")
    arg.setUnits('W')
    args << arg

    arg = OpenStudio::Measure::OSArgument::makeDoubleArgument('battery_capacity', false)
    arg.setDisplayName('Battery: Nominal Capacity')
    arg.setDescription("The nominal capacity of the lithium ion battery. If not provided, the OS-HPXML default (see <a href='#{docs_base_url}#hpxml-batteries'>HPXML Batteries</a>) is used.")
    arg.setUnits('kWh')
    args << arg

    arg = OpenStudio::Measure::OSArgument::makeDoubleArgument('battery_usable_capacity', false)
    arg.setDisplayName('Battery: Usable Capacity')
    arg.setDescription("The usable capacity of the lithium ion battery. If not provided, the OS-HPXML default (see <a href='#{docs_base_url}#hpxml-batteries'>HPXML Batteries</a>) is used.")
    arg.setUnits('kWh')
    args << arg

    arg = OpenStudio::Measure::OSArgument::makeDoubleArgument('battery_round_trip_efficiency', false)
    arg.setDisplayName('Battery: Round Trip Efficiency')
    arg.setDescription("The round trip efficiency of the lithium ion battery. If not provided, the OS-HPXML default (see <a href='#{docs_base_url}#hpxml-batteries'>HPXML Batteries</a>) is used.")
    arg.setUnits('Frac')
    args << arg

    arg = OpenStudio::Measure::OSArgument::makeBoolArgument('ev_present', false)
    arg.setDisplayName('Electric Vehicle: Present')
    arg.setDescription('Whether there is an electric vehicle battery present.')
    arg.setDefaultValue(false)
    args << arg

    arg = OpenStudio::Measure::OSArgument::makeDoubleArgument('ev_battery_discharge_power', false)
    arg.setDisplayName('Electric Vehicle: Rated Battery Power Output')
    arg.setDescription('The rated power output of the EV battery. If not provided, the OS-HPXML default is used.')
    arg.setUnits('W')
    args << arg

    arg = OpenStudio::Measure::OSArgument::makeDoubleArgument('ev_battery_capacity', false)
    arg.setDisplayName('Electric Vehicle: Nominal Battery Capacity')
    arg.setDescription('The nominal capacity of the EV battery. If not provided, the OS-HPXML default is used.')
    arg.setUnits('kWh')
    args << arg

    arg = OpenStudio::Measure::OSArgument::makeDoubleArgument('ev_battery_usable_capacity', false)
    arg.setDisplayName('Electric Vehicle: Usable Battery Capacity')
    arg.setDescription('The usable capacity of the EV battery. If not provided, the OS-HPXML default is used.')
    arg.setUnits('kWh')
    args << arg

    arg = OpenStudio::Measure::OSArgument::makeBoolArgument('ev_charger_present', false)
    arg.setDisplayName('Electric Vehicle Charger: Present')
    arg.setDescription('Whether there is an electric vehicle charger present.')
    arg.setDefaultValue(false)
    args << arg

    arg = OpenStudio::Measure::OSArgument::makeDoubleArgument('ev_charger_power', false)
    arg.setDisplayName('Electric Vehicle Charger: Rated Charger Power Output')
    arg.setDescription('The rated power output of the EV charger. If not provided, the OS-HPXML default is used.')
    arg.setUnits('W')
    args << arg

    ev_charger_location_choices = OpenStudio::StringVector.new
    ev_charger_location_choices << HPXML::LocationGarage
    ev_charger_location_choices << HPXML::LocationOutside

    arg = OpenStudio::Measure::OSArgument::makeChoiceArgument('ev_charger_location', ev_charger_location_choices, false)
    arg.setDisplayName('Electric Vehicle Charger: Location')
    arg.setDescription('The space type for the EV charger. If not provided, the OS-HPXML default is used.')
    args << arg

    arg = OpenStudio::Measure::OSArgument::makeIntegerArgument('battery_num_bedrooms_served', false)
    arg.setDisplayName('Battery: Number of Bedrooms Served')
    arg.setDescription("Number of bedrooms served by the lithium ion battery. Only needed if #{HPXML::ResidentialTypeSFA} or #{HPXML::ResidentialTypeApartment} and it is a shared battery serving multiple dwelling units. Used to apportion battery charging/discharging to the unit of a SFA/MF building.")
    arg.setUnits('#')
    args << arg

    arg = OpenStudio::Measure::OSArgument::makeBoolArgument('lighting_present', true)
    arg.setDisplayName('Lighting: Present')
    arg.setDescription('Whether there is lighting energy use.')
    arg.setDefaultValue(true)
    args << arg

    arg = OpenStudio::Measure::OSArgument::makeDoubleArgument('lighting_interior_fraction_cfl', true)
    arg.setDisplayName('Lighting: Interior Fraction CFL')
    arg.setDescription('Fraction of all lamps (interior) that are compact fluorescent. Lighting not specified as CFL, LFL, or LED is assumed to be incandescent.')
    arg.setDefaultValue(0.1)
    args << arg

    arg = OpenStudio::Measure::OSArgument::makeDoubleArgument('lighting_interior_fraction_lfl', true)
    arg.setDisplayName('Lighting: Interior Fraction LFL')
    arg.setDescription('Fraction of all lamps (interior) that are linear fluorescent. Lighting not specified as CFL, LFL, or LED is assumed to be incandescent.')
    arg.setDefaultValue(0.0)
    args << arg

    arg = OpenStudio::Measure::OSArgument::makeDoubleArgument('lighting_interior_fraction_led', true)
    arg.setDisplayName('Lighting: Interior Fraction LED')
    arg.setDescription('Fraction of all lamps (interior) that are light emitting diodes. Lighting not specified as CFL, LFL, or LED is assumed to be incandescent.')
    arg.setDefaultValue(0.0)
    args << arg

    arg = OpenStudio::Measure::OSArgument::makeDoubleArgument('lighting_interior_usage_multiplier', false)
    arg.setDisplayName('Lighting: Interior Usage Multiplier')
    arg.setDescription("Multiplier on the lighting energy usage (interior) that can reflect, e.g., high/low usage occupants. If not provided, the OS-HPXML default (see <a href='#{docs_base_url}#hpxml-lighting'>HPXML Lighting</a>) is used.")
    args << arg

    arg = OpenStudio::Measure::OSArgument::makeDoubleArgument('lighting_exterior_fraction_cfl', true)
    arg.setDisplayName('Lighting: Exterior Fraction CFL')
    arg.setDescription('Fraction of all lamps (exterior) that are compact fluorescent. Lighting not specified as CFL, LFL, or LED is assumed to be incandescent.')
    arg.setDefaultValue(0.0)
    args << arg

    arg = OpenStudio::Measure::OSArgument::makeDoubleArgument('lighting_exterior_fraction_lfl', true)
    arg.setDisplayName('Lighting: Exterior Fraction LFL')
    arg.setDescription('Fraction of all lamps (exterior) that are linear fluorescent. Lighting not specified as CFL, LFL, or LED is assumed to be incandescent.')
    arg.setDefaultValue(0.0)
    args << arg

    arg = OpenStudio::Measure::OSArgument::makeDoubleArgument('lighting_exterior_fraction_led', true)
    arg.setDisplayName('Lighting: Exterior Fraction LED')
    arg.setDescription('Fraction of all lamps (exterior) that are light emitting diodes. Lighting not specified as CFL, LFL, or LED is assumed to be incandescent.')
    arg.setDefaultValue(0.0)
    args << arg

    arg = OpenStudio::Measure::OSArgument::makeDoubleArgument('lighting_exterior_usage_multiplier', false)
    arg.setDisplayName('Lighting: Exterior Usage Multiplier')
    arg.setDescription("Multiplier on the lighting energy usage (exterior) that can reflect, e.g., high/low usage occupants. If not provided, the OS-HPXML default (see <a href='#{docs_base_url}#hpxml-lighting'>HPXML Lighting</a>) is used.")
    args << arg

    arg = OpenStudio::Measure::OSArgument::makeDoubleArgument('lighting_garage_fraction_cfl', true)
    arg.setDisplayName('Lighting: Garage Fraction CFL')
    arg.setDescription('Fraction of all lamps (garage) that are compact fluorescent. Lighting not specified as CFL, LFL, or LED is assumed to be incandescent.')
    arg.setDefaultValue(0.0)
    args << arg

    arg = OpenStudio::Measure::OSArgument::makeDoubleArgument('lighting_garage_fraction_lfl', true)
    arg.setDisplayName('Lighting: Garage Fraction LFL')
    arg.setDescription('Fraction of all lamps (garage) that are linear fluorescent. Lighting not specified as CFL, LFL, or LED is assumed to be incandescent.')
    arg.setDefaultValue(0.0)
    args << arg

    arg = OpenStudio::Measure::OSArgument::makeDoubleArgument('lighting_garage_fraction_led', true)
    arg.setDisplayName('Lighting: Garage Fraction LED')
    arg.setDescription('Fraction of all lamps (garage) that are light emitting diodes. Lighting not specified as CFL, LFL, or LED is assumed to be incandescent.')
    arg.setDefaultValue(0.0)
    args << arg

    arg = OpenStudio::Measure::OSArgument::makeDoubleArgument('lighting_garage_usage_multiplier', false)
    arg.setDisplayName('Lighting: Garage Usage Multiplier')
    arg.setDescription("Multiplier on the lighting energy usage (garage) that can reflect, e.g., high/low usage occupants. If not provided, the OS-HPXML default (see <a href='#{docs_base_url}#hpxml-lighting'>HPXML Lighting</a>) is used.")
    args << arg

    arg = OpenStudio::Measure::OSArgument::makeBoolArgument('holiday_lighting_present', true)
    arg.setDisplayName('Holiday Lighting: Present')
    arg.setDescription('Whether there is holiday lighting.')
    arg.setDefaultValue(false)
    args << arg

    arg = OpenStudio::Measure::OSArgument::makeDoubleArgument('holiday_lighting_daily_kwh', false)
    arg.setDisplayName('Holiday Lighting: Daily Consumption')
    arg.setUnits('kWh/day')
    arg.setDescription("The daily energy consumption for holiday lighting (exterior). If not provided, the OS-HPXML default (see <a href='#{docs_base_url}#hpxml-lighting'>HPXML Lighting</a>) is used.")
    args << arg

    arg = OpenStudio::Measure::OSArgument::makeStringArgument('holiday_lighting_period', false)
    arg.setDisplayName('Holiday Lighting: Period')
    arg.setDescription("Enter a date like 'Nov 25 - Jan 5'. If not provided, the OS-HPXML default (see <a href='#{docs_base_url}#hpxml-lighting'>HPXML Lighting</a>) is used.")
    args << arg

    dehumidifier_type_choices = OpenStudio::StringVector.new
    dehumidifier_type_choices << 'none'
    dehumidifier_type_choices << HPXML::DehumidifierTypePortable
    dehumidifier_type_choices << HPXML::DehumidifierTypeWholeHome

    dehumidifier_efficiency_type_choices = OpenStudio::StringVector.new
    dehumidifier_efficiency_type_choices << 'EnergyFactor'
    dehumidifier_efficiency_type_choices << 'IntegratedEnergyFactor'

    arg = OpenStudio::Measure::OSArgument::makeChoiceArgument('dehumidifier_type', dehumidifier_type_choices, true)
    arg.setDisplayName('Dehumidifier: Type')
    arg.setDescription('The type of dehumidifier.')
    arg.setDefaultValue('none')
    args << arg

    arg = OpenStudio::Measure::OSArgument::makeChoiceArgument('dehumidifier_efficiency_type', dehumidifier_efficiency_type_choices, true)
    arg.setDisplayName('Dehumidifier: Efficiency Type')
    arg.setDescription('The efficiency type of dehumidifier.')
    arg.setDefaultValue('IntegratedEnergyFactor')
    args << arg

    arg = OpenStudio::Measure::OSArgument::makeDoubleArgument('dehumidifier_efficiency', true)
    arg.setDisplayName('Dehumidifier: Efficiency')
    arg.setUnits('liters/kWh')
    arg.setDescription('The efficiency of the dehumidifier.')
    arg.setDefaultValue(1.5)
    args << arg

    arg = OpenStudio::Measure::OSArgument::makeDoubleArgument('dehumidifier_capacity', true)
    arg.setDisplayName('Dehumidifier: Capacity')
    arg.setDescription('The capacity (water removal rate) of the dehumidifier.')
    arg.setUnits('pint/day')
    arg.setDefaultValue(40)
    args << arg

    arg = OpenStudio::Measure::OSArgument::makeDoubleArgument('dehumidifier_rh_setpoint', true)
    arg.setDisplayName('Dehumidifier: Relative Humidity Setpoint')
    arg.setDescription('The relative humidity setpoint of the dehumidifier.')
    arg.setUnits('Frac')
    arg.setDefaultValue(0.5)
    args << arg

    arg = OpenStudio::Measure::OSArgument::makeDoubleArgument('dehumidifier_fraction_dehumidification_load_served', true)
    arg.setDisplayName('Dehumidifier: Fraction Dehumidification Load Served')
    arg.setDescription('The dehumidification load served fraction of the dehumidifier.')
    arg.setUnits('Frac')
    arg.setDefaultValue(1)
    args << arg

    appliance_location_choices = OpenStudio::StringVector.new
    appliance_location_choices << HPXML::LocationConditionedSpace
    appliance_location_choices << HPXML::LocationBasementConditioned
    appliance_location_choices << HPXML::LocationBasementUnconditioned
    appliance_location_choices << HPXML::LocationGarage
    appliance_location_choices << HPXML::LocationOtherHousingUnit
    appliance_location_choices << HPXML::LocationOtherHeatedSpace
    appliance_location_choices << HPXML::LocationOtherMultifamilyBufferSpace
    appliance_location_choices << HPXML::LocationOtherNonFreezingSpace

    clothes_washer_efficiency_type_choices = OpenStudio::StringVector.new
    clothes_washer_efficiency_type_choices << 'ModifiedEnergyFactor'
    clothes_washer_efficiency_type_choices << 'IntegratedModifiedEnergyFactor'

    arg = OpenStudio::Measure::OSArgument::makeBoolArgument('clothes_washer_present', true)
    arg.setDisplayName('Clothes Washer: Present')
    arg.setDescription('Whether there is a clothes washer present.')
    arg.setDefaultValue(true)
    args << arg

    arg = OpenStudio::Measure::OSArgument::makeChoiceArgument('clothes_washer_location', appliance_location_choices, false)
    arg.setDisplayName('Clothes Washer: Location')
    arg.setDescription("The space type for the clothes washer location. If not provided, the OS-HPXML default (see <a href='#{docs_base_url}#hpxml-clothes-washer'>HPXML Clothes Washer</a>) is used.")
    args << arg

    arg = OpenStudio::Measure::OSArgument::makeChoiceArgument('clothes_washer_efficiency_type', clothes_washer_efficiency_type_choices, true)
    arg.setDisplayName('Clothes Washer: Efficiency Type')
    arg.setDescription('The efficiency type of the clothes washer.')
    arg.setDefaultValue('IntegratedModifiedEnergyFactor')
    args << arg

    arg = OpenStudio::Measure::OSArgument::makeDoubleArgument('clothes_washer_efficiency', false)
    arg.setDisplayName('Clothes Washer: Efficiency')
    arg.setUnits('ft^3/kWh-cyc')
    arg.setDescription("The efficiency of the clothes washer. If not provided, the OS-HPXML default (see <a href='#{docs_base_url}#hpxml-clothes-washer'>HPXML Clothes Washer</a>) is used.")
    args << arg

    arg = OpenStudio::Measure::OSArgument::makeDoubleArgument('clothes_washer_rated_annual_kwh', false)
    arg.setDisplayName('Clothes Washer: Rated Annual Consumption')
    arg.setUnits('kWh/yr')
    arg.setDescription("The annual energy consumed by the clothes washer, as rated, obtained from the EnergyGuide label. This includes both the appliance electricity consumption and the energy required for water heating. If not provided, the OS-HPXML default (see <a href='#{docs_base_url}#hpxml-clothes-washer'>HPXML Clothes Washer</a>) is used.")
    args << arg

    arg = OpenStudio::Measure::OSArgument::makeDoubleArgument('clothes_washer_label_electric_rate', false)
    arg.setDisplayName('Clothes Washer: Label Electric Rate')
    arg.setUnits('$/kWh')
    arg.setDescription("The annual energy consumed by the clothes washer, as rated, obtained from the EnergyGuide label. This includes both the appliance electricity consumption and the energy required for water heating. If not provided, the OS-HPXML default (see <a href='#{docs_base_url}#hpxml-clothes-washer'>HPXML Clothes Washer</a>) is used.")
    args << arg

    arg = OpenStudio::Measure::OSArgument::makeDoubleArgument('clothes_washer_label_gas_rate', false)
    arg.setDisplayName('Clothes Washer: Label Gas Rate')
    arg.setUnits('$/therm')
    arg.setDescription("The annual energy consumed by the clothes washer, as rated, obtained from the EnergyGuide label. This includes both the appliance electricity consumption and the energy required for water heating. If not provided, the OS-HPXML default (see <a href='#{docs_base_url}#hpxml-clothes-washer'>HPXML Clothes Washer</a>) is used.")
    args << arg

    arg = OpenStudio::Measure::OSArgument::makeDoubleArgument('clothes_washer_label_annual_gas_cost', false)
    arg.setDisplayName('Clothes Washer: Label Annual Cost with Gas DHW')
    arg.setUnits('$')
    arg.setDescription("The annual cost of using the system under test conditions. Input is obtained from the EnergyGuide label. If not provided, the OS-HPXML default (see <a href='#{docs_base_url}#hpxml-clothes-washer'>HPXML Clothes Washer</a>) is used.")
    args << arg

    arg = OpenStudio::Measure::OSArgument::makeDoubleArgument('clothes_washer_label_usage', false)
    arg.setDisplayName('Clothes Washer: Label Usage')
    arg.setUnits('cyc/wk')
    arg.setDescription("The clothes washer loads per week. If not provided, the OS-HPXML default (see <a href='#{docs_base_url}#hpxml-clothes-washer'>HPXML Clothes Washer</a>) is used.")
    args << arg

    arg = OpenStudio::Measure::OSArgument::makeDoubleArgument('clothes_washer_capacity', false)
    arg.setDisplayName('Clothes Washer: Drum Volume')
    arg.setUnits('ft^3')
    arg.setDescription("Volume of the washer drum. Obtained from the EnergyStar website or the manufacturer's literature. If not provided, the OS-HPXML default (see <a href='#{docs_base_url}#hpxml-clothes-washer'>HPXML Clothes Washer</a>) is used.")
    args << arg

    arg = OpenStudio::Measure::OSArgument::makeDoubleArgument('clothes_washer_usage_multiplier', false)
    arg.setDisplayName('Clothes Washer: Usage Multiplier')
    arg.setDescription("Multiplier on the clothes washer energy and hot water usage that can reflect, e.g., high/low usage occupants. If not provided, the OS-HPXML default (see <a href='#{docs_base_url}#hpxml-clothes-washer'>HPXML Clothes Washer</a>) is used.")
    args << arg

    arg = OpenStudio::Measure::OSArgument::makeBoolArgument('clothes_dryer_present', true)
    arg.setDisplayName('Clothes Dryer: Present')
    arg.setDescription('Whether there is a clothes dryer present.')
    arg.setDefaultValue(true)
    args << arg

    arg = OpenStudio::Measure::OSArgument::makeChoiceArgument('clothes_dryer_location', appliance_location_choices, false)
    arg.setDisplayName('Clothes Dryer: Location')
    arg.setDescription("The space type for the clothes dryer location. If not provided, the OS-HPXML default (see <a href='#{docs_base_url}#hpxml-clothes-dryer'>HPXML Clothes Dryer</a>) is used.")
    args << arg

    clothes_dryer_fuel_choices = OpenStudio::StringVector.new
    clothes_dryer_fuel_choices << HPXML::FuelTypeElectricity
    clothes_dryer_fuel_choices << HPXML::FuelTypeNaturalGas
    clothes_dryer_fuel_choices << HPXML::FuelTypeOil
    clothes_dryer_fuel_choices << HPXML::FuelTypePropane
    clothes_dryer_fuel_choices << HPXML::FuelTypeWoodCord
    clothes_dryer_fuel_choices << HPXML::FuelTypeCoal

    clothes_dryer_efficiency_type_choices = OpenStudio::StringVector.new
    clothes_dryer_efficiency_type_choices << 'EnergyFactor'
    clothes_dryer_efficiency_type_choices << 'CombinedEnergyFactor'

    arg = OpenStudio::Measure::OSArgument::makeChoiceArgument('clothes_dryer_fuel_type', clothes_dryer_fuel_choices, true)
    arg.setDisplayName('Clothes Dryer: Fuel Type')
    arg.setDescription('Type of fuel used by the clothes dryer.')
    arg.setDefaultValue(HPXML::FuelTypeNaturalGas)
    args << arg

    arg = OpenStudio::Measure::OSArgument::makeChoiceArgument('clothes_dryer_efficiency_type', clothes_dryer_efficiency_type_choices, true)
    arg.setDisplayName('Clothes Dryer: Efficiency Type')
    arg.setDescription('The efficiency type of the clothes dryer.')
    arg.setDefaultValue('CombinedEnergyFactor')
    args << arg

    arg = OpenStudio::Measure::OSArgument::makeDoubleArgument('clothes_dryer_efficiency', false)
    arg.setDisplayName('Clothes Dryer: Efficiency')
    arg.setUnits('lb/kWh')
    arg.setDescription("The efficiency of the clothes dryer. If not provided, the OS-HPXML default (see <a href='#{docs_base_url}#hpxml-clothes-dryer'>HPXML Clothes Dryer</a>) is used.")
    args << arg

    arg = OpenStudio::Measure::OSArgument::makeDoubleArgument('clothes_dryer_vented_flow_rate', false)
    arg.setDisplayName('Clothes Dryer: Vented Flow Rate')
    arg.setDescription("The exhaust flow rate of the vented clothes dryer. If not provided, the OS-HPXML default (see <a href='#{docs_base_url}#hpxml-clothes-dryer'>HPXML Clothes Dryer</a>) is used.")
    arg.setUnits('CFM')
    args << arg

    arg = OpenStudio::Measure::OSArgument::makeDoubleArgument('clothes_dryer_usage_multiplier', false)
    arg.setDisplayName('Clothes Dryer: Usage Multiplier')
    arg.setDescription("Multiplier on the clothes dryer energy usage that can reflect, e.g., high/low usage occupants. If not provided, the OS-HPXML default (see <a href='#{docs_base_url}#hpxml-clothes-dryer'>HPXML Clothes Dryer</a>) is used.")
    args << arg

    arg = OpenStudio::Measure::OSArgument::makeBoolArgument('dishwasher_present', true)
    arg.setDisplayName('Dishwasher: Present')
    arg.setDescription('Whether there is a dishwasher present.')
    arg.setDefaultValue(true)
    args << arg

    arg = OpenStudio::Measure::OSArgument::makeChoiceArgument('dishwasher_location', appliance_location_choices, false)
    arg.setDisplayName('Dishwasher: Location')
    arg.setDescription("The space type for the dishwasher location. If not provided, the OS-HPXML default (see <a href='#{docs_base_url}#hpxml-dishwasher'>HPXML Dishwasher</a>) is used.")
    args << arg

    dishwasher_efficiency_type_choices = OpenStudio::StringVector.new
    dishwasher_efficiency_type_choices << 'RatedAnnualkWh'
    dishwasher_efficiency_type_choices << 'EnergyFactor'

    arg = OpenStudio::Measure::OSArgument::makeChoiceArgument('dishwasher_efficiency_type', dishwasher_efficiency_type_choices, true)
    arg.setDisplayName('Dishwasher: Efficiency Type')
    arg.setDescription('The efficiency type of dishwasher.')
    arg.setDefaultValue('RatedAnnualkWh')
    args << arg

    arg = OpenStudio::Measure::OSArgument::makeDoubleArgument('dishwasher_efficiency', false)
    arg.setDisplayName('Dishwasher: Efficiency')
    arg.setUnits('RatedAnnualkWh or EnergyFactor')
    arg.setDescription("The efficiency of the dishwasher. If not provided, the OS-HPXML default (see <a href='#{docs_base_url}#hpxml-dishwasher'>HPXML Dishwasher</a>) is used.")
    args << arg

    arg = OpenStudio::Measure::OSArgument::makeDoubleArgument('dishwasher_label_electric_rate', false)
    arg.setDisplayName('Dishwasher: Label Electric Rate')
    arg.setUnits('$/kWh')
    arg.setDescription("The label electric rate of the dishwasher. If not provided, the OS-HPXML default (see <a href='#{docs_base_url}#hpxml-dishwasher'>HPXML Dishwasher</a>) is used.")
    args << arg

    arg = OpenStudio::Measure::OSArgument::makeDoubleArgument('dishwasher_label_gas_rate', false)
    arg.setDisplayName('Dishwasher: Label Gas Rate')
    arg.setUnits('$/therm')
    arg.setDescription("The label gas rate of the dishwasher. If not provided, the OS-HPXML default (see <a href='#{docs_base_url}#hpxml-dishwasher'>HPXML Dishwasher</a>) is used.")
    args << arg

    arg = OpenStudio::Measure::OSArgument::makeDoubleArgument('dishwasher_label_annual_gas_cost', false)
    arg.setDisplayName('Dishwasher: Label Annual Gas Cost')
    arg.setUnits('$')
    arg.setDescription("The label annual gas cost of the dishwasher. If not provided, the OS-HPXML default (see <a href='#{docs_base_url}#hpxml-dishwasher'>HPXML Dishwasher</a>) is used.")
    args << arg

    arg = OpenStudio::Measure::OSArgument::makeDoubleArgument('dishwasher_label_usage', false)
    arg.setDisplayName('Dishwasher: Label Usage')
    arg.setUnits('cyc/wk')
    arg.setDescription("The dishwasher loads per week. If not provided, the OS-HPXML default (see <a href='#{docs_base_url}#hpxml-dishwasher'>HPXML Dishwasher</a>) is used.")
    args << arg

    arg = OpenStudio::Measure::OSArgument::makeIntegerArgument('dishwasher_place_setting_capacity', false)
    arg.setDisplayName('Dishwasher: Number of Place Settings')
    arg.setUnits('#')
    arg.setDescription("The number of place settings for the unit. Data obtained from manufacturer's literature. If not provided, the OS-HPXML default (see <a href='#{docs_base_url}#hpxml-dishwasher'>HPXML Dishwasher</a>) is used.")
    args << arg

    arg = OpenStudio::Measure::OSArgument::makeDoubleArgument('dishwasher_usage_multiplier', false)
    arg.setDisplayName('Dishwasher: Usage Multiplier')
    arg.setDescription("Multiplier on the dishwasher energy usage that can reflect, e.g., high/low usage occupants. If not provided, the OS-HPXML default (see <a href='#{docs_base_url}#hpxml-dishwasher'>HPXML Dishwasher</a>) is used.")
    args << arg

    arg = OpenStudio::Measure::OSArgument::makeBoolArgument('refrigerator_present', true)
    arg.setDisplayName('Refrigerator: Present')
    arg.setDescription('Whether there is a refrigerator present.')
    arg.setDefaultValue(true)
    args << arg

    arg = OpenStudio::Measure::OSArgument::makeChoiceArgument('refrigerator_location', appliance_location_choices, false)
    arg.setDisplayName('Refrigerator: Location')
    arg.setDescription("The space type for the refrigerator location. If not provided, the OS-HPXML default (see <a href='#{docs_base_url}#hpxml-refrigerators'>HPXML Refrigerators</a>) is used.")
    args << arg

    arg = OpenStudio::Measure::OSArgument::makeDoubleArgument('refrigerator_rated_annual_kwh', false)
    arg.setDisplayName('Refrigerator: Rated Annual Consumption')
    arg.setUnits('kWh/yr')
    arg.setDescription("The EnergyGuide rated annual energy consumption for a refrigerator. If not provided, the OS-HPXML default (see <a href='#{docs_base_url}#hpxml-refrigerators'>HPXML Refrigerators</a>) is used.")
    args << arg

    arg = OpenStudio::Measure::OSArgument::makeDoubleArgument('refrigerator_usage_multiplier', false)
    arg.setDisplayName('Refrigerator: Usage Multiplier')
    arg.setDescription("Multiplier on the refrigerator energy usage that can reflect, e.g., high/low usage occupants. If not provided, the OS-HPXML default (see <a href='#{docs_base_url}#hpxml-refrigerators'>HPXML Refrigerators</a>) is used.")
    args << arg

    arg = OpenStudio::Measure::OSArgument::makeBoolArgument('extra_refrigerator_present', true)
    arg.setDisplayName('Extra Refrigerator: Present')
    arg.setDescription('Whether there is an extra refrigerator present.')
    arg.setDefaultValue(false)
    args << arg

    arg = OpenStudio::Measure::OSArgument::makeChoiceArgument('extra_refrigerator_location', appliance_location_choices, false)
    arg.setDisplayName('Extra Refrigerator: Location')
    arg.setDescription("The space type for the extra refrigerator location. If not provided, the OS-HPXML default (see <a href='#{docs_base_url}#hpxml-refrigerators'>HPXML Refrigerators</a>) is used.")
    args << arg

    arg = OpenStudio::Measure::OSArgument::makeDoubleArgument('extra_refrigerator_rated_annual_kwh', false)
    arg.setDisplayName('Extra Refrigerator: Rated Annual Consumption')
    arg.setUnits('kWh/yr')
    arg.setDescription("The EnergyGuide rated annual energy consumption for an extra rrefrigerator. If not provided, the OS-HPXML default (see <a href='#{docs_base_url}#hpxml-refrigerators'>HPXML Refrigerators</a>) is used.")
    args << arg

    arg = OpenStudio::Measure::OSArgument::makeDoubleArgument('extra_refrigerator_usage_multiplier', false)
    arg.setDisplayName('Extra Refrigerator: Usage Multiplier')
    arg.setDescription("Multiplier on the extra refrigerator energy usage that can reflect, e.g., high/low usage occupants. If not provided, the OS-HPXML default (see <a href='#{docs_base_url}#hpxml-refrigerators'>HPXML Refrigerators</a>) is used.")
    args << arg

    arg = OpenStudio::Measure::OSArgument::makeBoolArgument('freezer_present', true)
    arg.setDisplayName('Freezer: Present')
    arg.setDescription('Whether there is a freezer present.')
    arg.setDefaultValue(false)
    args << arg

    arg = OpenStudio::Measure::OSArgument::makeChoiceArgument('freezer_location', appliance_location_choices, false)
    arg.setDisplayName('Freezer: Location')
    arg.setDescription("The space type for the freezer location. If not provided, the OS-HPXML default (see <a href='#{docs_base_url}#hpxml-freezers'>HPXML Freezers</a>) is used.")
    args << arg

    arg = OpenStudio::Measure::OSArgument::makeDoubleArgument('freezer_rated_annual_kwh', false)
    arg.setDisplayName('Freezer: Rated Annual Consumption')
    arg.setUnits('kWh/yr')
    arg.setDescription("The EnergyGuide rated annual energy consumption for a freezer. If not provided, the OS-HPXML default (see <a href='#{docs_base_url}#hpxml-freezers'>HPXML Freezers</a>) is used.")
    args << arg

    arg = OpenStudio::Measure::OSArgument::makeDoubleArgument('freezer_usage_multiplier', false)
    arg.setDisplayName('Freezer: Usage Multiplier')
    arg.setDescription("Multiplier on the freezer energy usage that can reflect, e.g., high/low usage occupants. If not provided, the OS-HPXML default (see <a href='#{docs_base_url}#hpxml-freezers'>HPXML Freezers</a>) is used.")
    args << arg

    cooking_range_oven_fuel_choices = OpenStudio::StringVector.new
    cooking_range_oven_fuel_choices << HPXML::FuelTypeElectricity
    cooking_range_oven_fuel_choices << HPXML::FuelTypeNaturalGas
    cooking_range_oven_fuel_choices << HPXML::FuelTypeOil
    cooking_range_oven_fuel_choices << HPXML::FuelTypePropane
    cooking_range_oven_fuel_choices << HPXML::FuelTypeWoodCord
    cooking_range_oven_fuel_choices << HPXML::FuelTypeCoal

    arg = OpenStudio::Measure::OSArgument::makeBoolArgument('cooking_range_oven_present', true)
    arg.setDisplayName('Cooking Range/Oven: Present')
    arg.setDescription('Whether there is a cooking range/oven present.')
    arg.setDefaultValue(true)
    args << arg

    arg = OpenStudio::Measure::OSArgument::makeChoiceArgument('cooking_range_oven_location', appliance_location_choices, false)
    arg.setDisplayName('Cooking Range/Oven: Location')
    arg.setDescription("The space type for the cooking range/oven location. If not provided, the OS-HPXML default (see <a href='#{docs_base_url}#hpxml-cooking-range-oven'>HPXML Cooking Range/Oven</a>) is used.")
    args << arg

    arg = OpenStudio::Measure::OSArgument::makeChoiceArgument('cooking_range_oven_fuel_type', cooking_range_oven_fuel_choices, true)
    arg.setDisplayName('Cooking Range/Oven: Fuel Type')
    arg.setDescription('Type of fuel used by the cooking range/oven.')
    arg.setDefaultValue(HPXML::FuelTypeNaturalGas)
    args << arg

    arg = OpenStudio::Measure::OSArgument::makeBoolArgument('cooking_range_oven_is_induction', false)
    arg.setDisplayName('Cooking Range/Oven: Is Induction')
    arg.setDescription("Whether the cooking range is induction. If not provided, the OS-HPXML default (see <a href='#{docs_base_url}#hpxml-cooking-range-oven'>HPXML Cooking Range/Oven</a>) is used.")
    args << arg

    arg = OpenStudio::Measure::OSArgument::makeBoolArgument('cooking_range_oven_is_convection', false)
    arg.setDisplayName('Cooking Range/Oven: Is Convection')
    arg.setDescription("Whether the oven is convection. If not provided, the OS-HPXML default (see <a href='#{docs_base_url}#hpxml-cooking-range-oven'>HPXML Cooking Range/Oven</a>) is used.")
    args << arg

    arg = OpenStudio::Measure::OSArgument::makeDoubleArgument('cooking_range_oven_usage_multiplier', false)
    arg.setDisplayName('Cooking Range/Oven: Usage Multiplier')
    arg.setDescription("Multiplier on the cooking range/oven energy usage that can reflect, e.g., high/low usage occupants. If not provided, the OS-HPXML default (see <a href='#{docs_base_url}#hpxml-cooking-range-oven'>HPXML Cooking Range/Oven</a>) is used.")
    args << arg

    arg = OpenStudio::Measure::OSArgument::makeBoolArgument('ceiling_fan_present', true)
    arg.setDisplayName('Ceiling Fan: Present')
    arg.setDescription('Whether there are any ceiling fans.')
    arg.setDefaultValue(true)
    args << arg

    arg = OpenStudio::Measure::OSArgument::makeDoubleArgument('ceiling_fan_label_energy_use', false)
    arg.setDisplayName('Ceiling Fan: Label Energy Use')
    arg.setUnits('W')
    arg.setDescription("The label average energy use of the ceiling fan(s). If neither Efficiency nor Label Energy Use provided, the OS-HPXML default (see <a href='#{docs_base_url}#hpxml-ceiling-fans'>HPXML Ceiling Fans</a>) is used.")
    args << arg

    arg = OpenStudio::Measure::OSArgument::makeDoubleArgument('ceiling_fan_efficiency', false)
    arg.setDisplayName('Ceiling Fan: Efficiency')
    arg.setUnits('CFM/W')
    arg.setDescription("The efficiency rating of the ceiling fan(s) at medium speed. Only used if Label Energy Use not provided. If neither Efficiency nor Label Energy Use provided, the OS-HPXML default (see <a href='#{docs_base_url}#hpxml-ceiling-fans'>HPXML Ceiling Fans</a>) is used.")
    args << arg

    arg = OpenStudio::Measure::OSArgument::makeIntegerArgument('ceiling_fan_quantity', false)
    arg.setDisplayName('Ceiling Fan: Quantity')
    arg.setUnits('#')
    arg.setDescription("Total number of ceiling fans. If not provided, the OS-HPXML default (see <a href='#{docs_base_url}#hpxml-ceiling-fans'>HPXML Ceiling Fans</a>) is used.")
    args << arg

    arg = OpenStudio::Measure::OSArgument::makeDoubleArgument('ceiling_fan_cooling_setpoint_temp_offset', false)
    arg.setDisplayName('Ceiling Fan: Cooling Setpoint Temperature Offset')
    arg.setUnits('deg-F')
    arg.setDescription("The cooling setpoint temperature offset during months when the ceiling fans are operating. Only applies if ceiling fan quantity is greater than zero. If not provided, the OS-HPXML default (see <a href='#{docs_base_url}#hpxml-ceiling-fans'>HPXML Ceiling Fans</a>) is used.")
    args << arg

    arg = OpenStudio::Measure::OSArgument::makeBoolArgument('misc_plug_loads_television_present', true)
    arg.setDisplayName('Misc Plug Loads: Television Present')
    arg.setDescription('Whether there are televisions.')
    arg.setDefaultValue(true)
    args << arg

    arg = OpenStudio::Measure::OSArgument::makeDoubleArgument('misc_plug_loads_television_annual_kwh', false)
    arg.setDisplayName('Misc Plug Loads: Television Annual kWh')
    arg.setDescription("The annual energy consumption of the television plug loads. If not provided, the OS-HPXML default (see <a href='#{docs_base_url}#hpxml-plug-loads'>HPXML Plug Loads</a>) is used.")
    arg.setUnits('kWh/yr')
    args << arg

    arg = OpenStudio::Measure::OSArgument::makeDoubleArgument('misc_plug_loads_television_usage_multiplier', false)
    arg.setDisplayName('Misc Plug Loads: Television Usage Multiplier')
    arg.setDescription("Multiplier on the television energy usage that can reflect, e.g., high/low usage occupants. If not provided, the OS-HPXML default (see <a href='#{docs_base_url}#hpxml-plug-loads'>HPXML Plug Loads</a>) is used.")
    args << arg

    arg = OpenStudio::Measure::OSArgument::makeDoubleArgument('misc_plug_loads_other_annual_kwh', false)
    arg.setDisplayName('Misc Plug Loads: Other Annual kWh')
    arg.setDescription("The annual energy consumption of the other residual plug loads. If not provided, the OS-HPXML default (see <a href='#{docs_base_url}#hpxml-plug-loads'>HPXML Plug Loads</a>) is used.")
    arg.setUnits('kWh/yr')
    args << arg

    arg = OpenStudio::Measure::OSArgument::makeDoubleArgument('misc_plug_loads_other_frac_sensible', false)
    arg.setDisplayName('Misc Plug Loads: Other Sensible Fraction')
    arg.setDescription("Fraction of other residual plug loads' internal gains that are sensible. If not provided, the OS-HPXML default (see <a href='#{docs_base_url}#hpxml-plug-loads'>HPXML Plug Loads</a>) is used.")
    arg.setUnits('Frac')
    args << arg

    arg = OpenStudio::Measure::OSArgument::makeDoubleArgument('misc_plug_loads_other_frac_latent', false)
    arg.setDisplayName('Misc Plug Loads: Other Latent Fraction')
    arg.setDescription("Fraction of other residual plug loads' internal gains that are latent. If not provided, the OS-HPXML default (see <a href='#{docs_base_url}#hpxml-plug-loads'>HPXML Plug Loads</a>) is used.")
    arg.setUnits('Frac')
    args << arg

    arg = OpenStudio::Measure::OSArgument::makeDoubleArgument('misc_plug_loads_other_usage_multiplier', false)
    arg.setDisplayName('Misc Plug Loads: Other Usage Multiplier')
    arg.setDescription("Multiplier on the other energy usage that can reflect, e.g., high/low usage occupants. If not provided, the OS-HPXML default (see <a href='#{docs_base_url}#hpxml-plug-loads'>HPXML Plug Loads</a>) is used.")
    args << arg

    arg = OpenStudio::Measure::OSArgument::makeBoolArgument('misc_plug_loads_well_pump_present', true)
    arg.setDisplayName('Misc Plug Loads: Well Pump Present')
    arg.setDescription('Whether there is a well pump.')
    arg.setDefaultValue(false)
    args << arg

    arg = OpenStudio::Measure::OSArgument::makeDoubleArgument('misc_plug_loads_well_pump_annual_kwh', false)
    arg.setDisplayName('Misc Plug Loads: Well Pump Annual kWh')
    arg.setDescription("The annual energy consumption of the well pump plug loads. If not provided, the OS-HPXML default (see <a href='#{docs_base_url}#hpxml-plug-loads'>HPXML Plug Loads</a>) is used.")
    arg.setUnits('kWh/yr')
    args << arg

    arg = OpenStudio::Measure::OSArgument::makeDoubleArgument('misc_plug_loads_well_pump_usage_multiplier', false)
    arg.setDisplayName('Misc Plug Loads: Well Pump Usage Multiplier')
    arg.setDescription("Multiplier on the well pump energy usage that can reflect, e.g., high/low usage occupants. If not provided, the OS-HPXML default (see <a href='#{docs_base_url}#hpxml-plug-loads'>HPXML Plug Loads</a>) is used.")
    args << arg

    arg = OpenStudio::Measure::OSArgument::makeBoolArgument('misc_plug_loads_vehicle_present', true)
    arg.setDisplayName('Misc Plug Loads: Vehicle Present')
    arg.setDescription('Whether there is an electric vehicle.')
    arg.setDefaultValue(false)
    args << arg

    arg = OpenStudio::Measure::OSArgument::makeDoubleArgument('misc_plug_loads_vehicle_annual_kwh', false)
    arg.setDisplayName('Misc Plug Loads: Vehicle Annual kWh')
    arg.setDescription("The annual energy consumption of the electric vehicle plug loads. If not provided, the OS-HPXML default (see <a href='#{docs_base_url}#hpxml-plug-loads'>HPXML Plug Loads</a>) is used.")
    arg.setUnits('kWh/yr')
    args << arg

    arg = OpenStudio::Measure::OSArgument::makeDoubleArgument('misc_plug_loads_vehicle_usage_multiplier', false)
    arg.setDisplayName('Misc Plug Loads: Vehicle Usage Multiplier')
    arg.setDescription("Multiplier on the electric vehicle energy usage that can reflect, e.g., high/low usage occupants. If not provided, the OS-HPXML default (see <a href='#{docs_base_url}#hpxml-plug-loads'>HPXML Plug Loads</a>) is used.")
    args << arg

    misc_fuel_loads_fuel_choices = OpenStudio::StringVector.new
    misc_fuel_loads_fuel_choices << HPXML::FuelTypeNaturalGas
    misc_fuel_loads_fuel_choices << HPXML::FuelTypeOil
    misc_fuel_loads_fuel_choices << HPXML::FuelTypePropane
    misc_fuel_loads_fuel_choices << HPXML::FuelTypeWoodCord
    misc_fuel_loads_fuel_choices << HPXML::FuelTypeWoodPellets

    arg = OpenStudio::Measure::OSArgument::makeBoolArgument('misc_fuel_loads_grill_present', true)
    arg.setDisplayName('Misc Fuel Loads: Grill Present')
    arg.setDescription('Whether there is a fuel loads grill.')
    arg.setDefaultValue(false)
    args << arg

    arg = OpenStudio::Measure::OSArgument::makeChoiceArgument('misc_fuel_loads_grill_fuel_type', misc_fuel_loads_fuel_choices, true)
    arg.setDisplayName('Misc Fuel Loads: Grill Fuel Type')
    arg.setDescription('The fuel type of the fuel loads grill.')
    arg.setDefaultValue(HPXML::FuelTypeNaturalGas)
    args << arg

    arg = OpenStudio::Measure::OSArgument::makeDoubleArgument('misc_fuel_loads_grill_annual_therm', false)
    arg.setDisplayName('Misc Fuel Loads: Grill Annual therm')
    arg.setDescription("The annual energy consumption of the fuel loads grill. If not provided, the OS-HPXML default (see <a href='#{docs_base_url}#hpxml-fuel-loads'>HPXML Fuel Loads</a>) is used.")
    arg.setUnits('therm/yr')
    args << arg

    arg = OpenStudio::Measure::OSArgument::makeDoubleArgument('misc_fuel_loads_grill_usage_multiplier', false)
    arg.setDisplayName('Misc Fuel Loads: Grill Usage Multiplier')
    arg.setDescription("Multiplier on the fuel loads grill energy usage that can reflect, e.g., high/low usage occupants. If not provided, the OS-HPXML default (see <a href='#{docs_base_url}#hpxml-fuel-loads'>HPXML Fuel Loads</a>) is used.")
    args << arg

    arg = OpenStudio::Measure::OSArgument::makeBoolArgument('misc_fuel_loads_lighting_present', true)
    arg.setDisplayName('Misc Fuel Loads: Lighting Present')
    arg.setDescription('Whether there is fuel loads lighting.')
    arg.setDefaultValue(false)
    args << arg

    arg = OpenStudio::Measure::OSArgument::makeChoiceArgument('misc_fuel_loads_lighting_fuel_type', misc_fuel_loads_fuel_choices, true)
    arg.setDisplayName('Misc Fuel Loads: Lighting Fuel Type')
    arg.setDescription('The fuel type of the fuel loads lighting.')
    arg.setDefaultValue(HPXML::FuelTypeNaturalGas)
    args << arg

    arg = OpenStudio::Measure::OSArgument::makeDoubleArgument('misc_fuel_loads_lighting_annual_therm', false)
    arg.setDisplayName('Misc Fuel Loads: Lighting Annual therm')
    arg.setDescription("The annual energy consumption of the fuel loads lighting. If not provided, the OS-HPXML default (see <a href='#{docs_base_url}#hpxml-fuel-loads'>HPXML Fuel Loads</a>)is used.")
    arg.setUnits('therm/yr')
    args << arg

    arg = OpenStudio::Measure::OSArgument::makeDoubleArgument('misc_fuel_loads_lighting_usage_multiplier', false)
    arg.setDisplayName('Misc Fuel Loads: Lighting Usage Multiplier')
    arg.setDescription("Multiplier on the fuel loads lighting energy usage that can reflect, e.g., high/low usage occupants. If not provided, the OS-HPXML default (see <a href='#{docs_base_url}#hpxml-fuel-loads'>HPXML Fuel Loads</a>) is used.")
    args << arg

    arg = OpenStudio::Measure::OSArgument::makeBoolArgument('misc_fuel_loads_fireplace_present', true)
    arg.setDisplayName('Misc Fuel Loads: Fireplace Present')
    arg.setDescription('Whether there is fuel loads fireplace.')
    arg.setDefaultValue(false)
    args << arg

    arg = OpenStudio::Measure::OSArgument::makeChoiceArgument('misc_fuel_loads_fireplace_fuel_type', misc_fuel_loads_fuel_choices, true)
    arg.setDisplayName('Misc Fuel Loads: Fireplace Fuel Type')
    arg.setDescription('The fuel type of the fuel loads fireplace.')
    arg.setDefaultValue(HPXML::FuelTypeNaturalGas)
    args << arg

    arg = OpenStudio::Measure::OSArgument::makeDoubleArgument('misc_fuel_loads_fireplace_annual_therm', false)
    arg.setDisplayName('Misc Fuel Loads: Fireplace Annual therm')
    arg.setDescription("The annual energy consumption of the fuel loads fireplace. If not provided, the OS-HPXML default (see <a href='#{docs_base_url}#hpxml-fuel-loads'>HPXML Fuel Loads</a>) is used.")
    arg.setUnits('therm/yr')
    args << arg

    arg = OpenStudio::Measure::OSArgument::makeDoubleArgument('misc_fuel_loads_fireplace_frac_sensible', false)
    arg.setDisplayName('Misc Fuel Loads: Fireplace Sensible Fraction')
    arg.setDescription("Fraction of fireplace residual fuel loads' internal gains that are sensible. If not provided, the OS-HPXML default (see <a href='#{docs_base_url}#hpxml-fuel-loads'>HPXML Fuel Loads</a>) is used.")
    arg.setUnits('Frac')
    args << arg

    arg = OpenStudio::Measure::OSArgument::makeDoubleArgument('misc_fuel_loads_fireplace_frac_latent', false)
    arg.setDisplayName('Misc Fuel Loads: Fireplace Latent Fraction')
    arg.setDescription("Fraction of fireplace residual fuel loads' internal gains that are latent. If not provided, the OS-HPXML default (see <a href='#{docs_base_url}#hpxml-fuel-loads'>HPXML Fuel Loads</a>) is used.")
    arg.setUnits('Frac')
    args << arg

    arg = OpenStudio::Measure::OSArgument::makeDoubleArgument('misc_fuel_loads_fireplace_usage_multiplier', false)
    arg.setDisplayName('Misc Fuel Loads: Fireplace Usage Multiplier')
    arg.setDescription("Multiplier on the fuel loads fireplace energy usage that can reflect, e.g., high/low usage occupants. If not provided, the OS-HPXML default (see <a href='#{docs_base_url}#hpxml-fuel-loads'>HPXML Fuel Loads</a>) is used.")
    args << arg

    heater_type_choices = OpenStudio::StringVector.new
    heater_type_choices << HPXML::TypeNone
    heater_type_choices << HPXML::HeaterTypeElectricResistance
    heater_type_choices << HPXML::HeaterTypeGas
    heater_type_choices << HPXML::HeaterTypeHeatPump

    arg = OpenStudio::Measure::OSArgument::makeBoolArgument('pool_present', true)
    arg.setDisplayName('Pool: Present')
    arg.setDescription('Whether there is a pool.')
    arg.setDefaultValue(false)
    args << arg

    arg = OpenStudio::Measure::OSArgument::makeDoubleArgument('pool_pump_annual_kwh', false)
    arg.setDisplayName('Pool: Pump Annual kWh')
    arg.setDescription("The annual energy consumption of the pool pump. If not provided, the OS-HPXML default (see <a href='#{docs_base_url}#pool-pump'>Pool Pump</a>) is used.")
    arg.setUnits('kWh/yr')
    args << arg

    arg = OpenStudio::Measure::OSArgument::makeDoubleArgument('pool_pump_usage_multiplier', false)
    arg.setDisplayName('Pool: Pump Usage Multiplier')
    arg.setDescription("Multiplier on the pool pump energy usage that can reflect, e.g., high/low usage occupants. If not provided, the OS-HPXML default (see <a href='#{docs_base_url}#pool-pump'>Pool Pump</a>) is used.")
    args << arg

    arg = OpenStudio::Measure::OSArgument::makeChoiceArgument('pool_heater_type', heater_type_choices, true)
    arg.setDisplayName('Pool: Heater Type')
    arg.setDescription("The type of pool heater. Use '#{HPXML::TypeNone}' if there is no pool heater.")
    arg.setDefaultValue(HPXML::TypeNone)
    args << arg

    arg = OpenStudio::Measure::OSArgument::makeDoubleArgument('pool_heater_annual_kwh', false)
    arg.setDisplayName('Pool: Heater Annual kWh')
    arg.setDescription("The annual energy consumption of the #{HPXML::HeaterTypeElectricResistance} pool heater. If not provided, the OS-HPXML default (see <a href='#{docs_base_url}#pool-heater'>Pool Heater</a>) is used.")
    arg.setUnits('kWh/yr')
    args << arg

    arg = OpenStudio::Measure::OSArgument::makeDoubleArgument('pool_heater_annual_therm', false)
    arg.setDisplayName('Pool: Heater Annual therm')
    arg.setDescription("The annual energy consumption of the #{HPXML::HeaterTypeGas} pool heater. If not provided, the OS-HPXML default (see <a href='#{docs_base_url}#pool-heater'>Pool Heater</a>) is used.")
    arg.setUnits('therm/yr')
    args << arg

    arg = OpenStudio::Measure::OSArgument::makeDoubleArgument('pool_heater_usage_multiplier', false)
    arg.setDisplayName('Pool: Heater Usage Multiplier')
    arg.setDescription("Multiplier on the pool heater energy usage that can reflect, e.g., high/low usage occupants. If not provided, the OS-HPXML default (see <a href='#{docs_base_url}#pool-heater'>Pool Heater</a>) is used.")
    args << arg

    arg = OpenStudio::Measure::OSArgument::makeBoolArgument('permanent_spa_present', true)
    arg.setDisplayName('Permanent Spa: Present')
    arg.setDescription('Whether there is a permanent spa.')
    arg.setDefaultValue(false)
    args << arg

    arg = OpenStudio::Measure::OSArgument::makeDoubleArgument('permanent_spa_pump_annual_kwh', false)
    arg.setDisplayName('Permanent Spa: Pump Annual kWh')
    arg.setDescription("The annual energy consumption of the permanent spa pump. If not provided, the OS-HPXML default (see <a href='#{docs_base_url}#permanent-spa-pump'>Permanent Spa Pump</a>) is used.")
    arg.setUnits('kWh/yr')
    args << arg

    arg = OpenStudio::Measure::OSArgument::makeDoubleArgument('permanent_spa_pump_usage_multiplier', false)
    arg.setDisplayName('Permanent Spa: Pump Usage Multiplier')
    arg.setDescription("Multiplier on the permanent spa pump energy usage that can reflect, e.g., high/low usage occupants. If not provided, the OS-HPXML default (see <a href='#{docs_base_url}#permanent-spa-pump'>Permanent Spa Pump</a>) is used.")
    args << arg

    arg = OpenStudio::Measure::OSArgument::makeChoiceArgument('permanent_spa_heater_type', heater_type_choices, true)
    arg.setDisplayName('Permanent Spa: Heater Type')
    arg.setDescription("The type of permanent spa heater. Use '#{HPXML::TypeNone}' if there is no permanent spa heater.")
    arg.setDefaultValue(HPXML::TypeNone)
    args << arg

    arg = OpenStudio::Measure::OSArgument::makeDoubleArgument('permanent_spa_heater_annual_kwh', false)
    arg.setDisplayName('Permanent Spa: Heater Annual kWh')
    arg.setDescription("The annual energy consumption of the #{HPXML::HeaterTypeElectricResistance} permanent spa heater. If not provided, the OS-HPXML default (see <a href='#{docs_base_url}#permanent-spa-heater'>Permanent Spa Heater</a>) is used.")
    arg.setUnits('kWh/yr')
    args << arg

    arg = OpenStudio::Measure::OSArgument::makeDoubleArgument('permanent_spa_heater_annual_therm', false)
    arg.setDisplayName('Permanent Spa: Heater Annual therm')
    arg.setDescription("The annual energy consumption of the #{HPXML::HeaterTypeGas} permanent spa heater. If not provided, the OS-HPXML default (see <a href='#{docs_base_url}#permanent-spa-heater'>Permanent Spa Heater</a>) is used.")
    arg.setUnits('therm/yr')
    args << arg

    arg = OpenStudio::Measure::OSArgument::makeDoubleArgument('permanent_spa_heater_usage_multiplier', false)
    arg.setDisplayName('Permanent Spa: Heater Usage Multiplier')
    arg.setDescription("Multiplier on the permanent spa heater energy usage that can reflect, e.g., high/low usage occupants. If not provided, the OS-HPXML default (see <a href='#{docs_base_url}#permanent-spa-heater'>Permanent Spa Heater</a>) is used.")
    args << arg

    arg = OpenStudio::Measure::OSArgument.makeStringArgument('emissions_scenario_names', false)
    arg.setDisplayName('Emissions: Scenario Names')
    arg.setDescription('Names of emissions scenarios. If multiple scenarios, use a comma-separated list. If not provided, no emissions scenarios are calculated.')
    args << arg

    arg = OpenStudio::Measure::OSArgument.makeStringArgument('emissions_types', false)
    arg.setDisplayName('Emissions: Types')
    arg.setDescription('Types of emissions (e.g., CO2e, NOx, etc.). If multiple scenarios, use a comma-separated list.')
    args << arg

    arg = OpenStudio::Measure::OSArgument.makeStringArgument('emissions_electricity_units', false)
    arg.setDisplayName('Emissions: Electricity Units')
    arg.setDescription('Electricity emissions factors units. If multiple scenarios, use a comma-separated list. Only lb/MWh and kg/MWh are allowed.')
    args << arg

    arg = OpenStudio::Measure::OSArgument.makeStringArgument('emissions_electricity_values_or_filepaths', false)
    arg.setDisplayName('Emissions: Electricity Values or File Paths')
    arg.setDescription('Electricity emissions factors values, specified as either an annual factor or an absolute/relative path to a file with hourly factors. If multiple scenarios, use a comma-separated list.')
    args << arg

    arg = OpenStudio::Measure::OSArgument.makeStringArgument('emissions_electricity_number_of_header_rows', false)
    arg.setDisplayName('Emissions: Electricity Files Number of Header Rows')
    arg.setDescription('The number of header rows in the electricity emissions factor file. Only applies when an electricity filepath is used. If multiple scenarios, use a comma-separated list.')
    args << arg

    arg = OpenStudio::Measure::OSArgument.makeStringArgument('emissions_electricity_column_numbers', false)
    arg.setDisplayName('Emissions: Electricity Files Column Numbers')
    arg.setDescription('The column number in the electricity emissions factor file. Only applies when an electricity filepath is used. If multiple scenarios, use a comma-separated list.')
    args << arg

    arg = OpenStudio::Measure::OSArgument.makeStringArgument('emissions_fossil_fuel_units', false)
    arg.setDisplayName('Emissions: Fossil Fuel Units')
    arg.setDescription('Fossil fuel emissions factors units. If multiple scenarios, use a comma-separated list. Only lb/MBtu and kg/MBtu are allowed.')
    args << arg

    Constants.FossilFuels.each do |fossil_fuel|
      underscore_case = OpenStudio::toUnderscoreCase(fossil_fuel)
      all_caps_case = fossil_fuel.split(' ').map(&:capitalize).join(' ')
      cap_case = fossil_fuel.capitalize

      arg = OpenStudio::Measure::OSArgument.makeStringArgument("emissions_#{underscore_case}_values", false)
      arg.setDisplayName("Emissions: #{all_caps_case} Values")
      arg.setDescription("#{cap_case} emissions factors values, specified as an annual factor. If multiple scenarios, use a comma-separated list.")
      args << arg
    end

    arg = OpenStudio::Measure::OSArgument.makeStringArgument('utility_bill_scenario_names', false)
    arg.setDisplayName('Utility Bills: Scenario Names')
    arg.setDescription('Names of utility bill scenarios. If multiple scenarios, use a comma-separated list. If not provided, no utility bills scenarios are calculated.')
    args << arg

    arg = OpenStudio::Measure::OSArgument.makeStringArgument('utility_bill_electricity_filepaths', false)
    arg.setDisplayName('Utility Bills: Electricity File Paths')
    arg.setDescription('Electricity tariff file specified as an absolute/relative path to a file with utility rate structure information. Tariff file must be formatted to OpenEI API version 7. If multiple scenarios, use a comma-separated list.')
    args << arg

    ([HPXML::FuelTypeElectricity] + Constants.FossilFuels).each do |fuel|
      underscore_case = OpenStudio::toUnderscoreCase(fuel)
      all_caps_case = fuel.split(' ').map(&:capitalize).join(' ')
      cap_case = fuel.capitalize

      arg = OpenStudio::Measure::OSArgument.makeStringArgument("utility_bill_#{underscore_case}_fixed_charges", false)
      arg.setDisplayName("Utility Bills: #{all_caps_case} Fixed Charges")
      arg.setDescription("#{cap_case} utility bill monthly fixed charges. If multiple scenarios, use a comma-separated list.")
      args << arg
    end

    ([HPXML::FuelTypeElectricity] + Constants.FossilFuels).each do |fuel|
      underscore_case = OpenStudio::toUnderscoreCase(fuel)
      all_caps_case = fuel.split(' ').map(&:capitalize).join(' ')
      cap_case = fuel.capitalize

      arg = OpenStudio::Measure::OSArgument.makeStringArgument("utility_bill_#{underscore_case}_marginal_rates", false)
      arg.setDisplayName("Utility Bills: #{all_caps_case} Marginal Rates")
      arg.setDescription("#{cap_case} utility bill marginal rates. If multiple scenarios, use a comma-separated list.")
      args << arg
    end

    arg = OpenStudio::Measure::OSArgument.makeStringArgument('utility_bill_pv_compensation_types', false)
    arg.setDisplayName('Utility Bills: PV Compensation Types')
    arg.setDescription('Utility bill PV compensation types. If multiple scenarios, use a comma-separated list.')
    args << arg

    arg = OpenStudio::Measure::OSArgument.makeStringArgument('utility_bill_pv_net_metering_annual_excess_sellback_rate_types', false)
    arg.setDisplayName('Utility Bills: PV Net Metering Annual Excess Sellback Rate Types')
    arg.setDescription("Utility bill PV net metering annual excess sellback rate types. Only applies if the PV compensation type is '#{HPXML::PVCompensationTypeNetMetering}'. If multiple scenarios, use a comma-separated list.")
    args << arg

    arg = OpenStudio::Measure::OSArgument.makeStringArgument('utility_bill_pv_net_metering_annual_excess_sellback_rates', false)
    arg.setDisplayName('Utility Bills: PV Net Metering Annual Excess Sellback Rates')
    arg.setDescription("Utility bill PV net metering annual excess sellback rates. Only applies if the PV compensation type is '#{HPXML::PVCompensationTypeNetMetering}' and the PV annual excess sellback rate type is '#{HPXML::PVAnnualExcessSellbackRateTypeUserSpecified}'. If multiple scenarios, use a comma-separated list.")
    args << arg

    arg = OpenStudio::Measure::OSArgument.makeStringArgument('utility_bill_pv_feed_in_tariff_rates', false)
    arg.setDisplayName('Utility Bills: PV Feed-In Tariff Rates')
    arg.setDescription("Utility bill PV annual full/gross feed-in tariff rates. Only applies if the PV compensation type is '#{HPXML::PVCompensationTypeFeedInTariff}'. If multiple scenarios, use a comma-separated list.")
    args << arg

    arg = OpenStudio::Measure::OSArgument.makeStringArgument('utility_bill_pv_monthly_grid_connection_fee_units', false)
    arg.setDisplayName('Utility Bills: PV Monthly Grid Connection Fee Units')
    arg.setDescription('Utility bill PV monthly grid connection fee units. If multiple scenarios, use a comma-separated list.')
    args << arg

    arg = OpenStudio::Measure::OSArgument.makeStringArgument('utility_bill_pv_monthly_grid_connection_fees', false)
    arg.setDisplayName('Utility Bills: PV Monthly Grid Connection Fees')
    arg.setDescription('Utility bill PV monthly grid connection fees. If multiple scenarios, use a comma-separated list.')
    args << arg

    arg = OpenStudio::Measure::OSArgument.makeStringArgument('additional_properties', false)
    arg.setDisplayName('Additional Properties')
    arg.setDescription("Additional properties specified as key-value pairs (i.e., key=value). If multiple additional properties, use a |-separated list. For example, 'LowIncome=false|Remodeled|Description=2-story home in Denver'. These properties will be stored in the HPXML file under /HPXML/SoftwareInfo/extension/AdditionalProperties.")
    args << arg

    arg = OpenStudio::Measure::OSArgument::makeBoolArgument('combine_like_surfaces', false)
    arg.setDisplayName('Combine like surfaces?')
    arg.setDescription('If true, combines like surfaces to simplify the HPXML file generated.')
    arg.setDefaultValue(false)
    args << arg

    arg = OpenStudio::Measure::OSArgument::makeBoolArgument('apply_defaults', false)
    arg.setDisplayName('Apply Default Values?')
    arg.setDescription('If true, applies OS-HPXML default values to the HPXML output file. Setting to true will also force validation of the HPXML output file before applying OS-HPXML default values.')
    arg.setDefaultValue(false)
    args << arg

    arg = OpenStudio::Measure::OSArgument::makeBoolArgument('apply_validation', false)
    arg.setDisplayName('Apply Validation?')
    arg.setDescription('If true, validates the HPXML output file. Set to false for faster performance. Note that validation is not needed if the HPXML file will be validated downstream (e.g., via the HPXMLtoOpenStudio measure).')
    arg.setDefaultValue(false)
    args << arg

    return args
  end

  # Define what happens when the measure is run.
  #
  # @param model [OpenStudio::Model::Model] OpenStudio Model object
  # @param runner [OpenStudio::Measure::OSRunner] OpenStudio Runner object
  # @param user_arguments [OpenStudio::Measure::OSArgumentMap] OpenStudio measure arguments
  # @return [Boolean] TODO
  def run(model, runner, user_arguments)
    super(model, runner, user_arguments)

    # use the built-in error checking
    if !runner.validateUserArguments(arguments(model), user_arguments)
      return false
    end

    Geometry.tear_down_model(model: model, runner: runner)

    Version.check_openstudio_version()

    args = runner.getArgumentValues(arguments(model), user_arguments)

    # Argument error checks
    warnings, errors = validate_arguments(args)
    unless warnings.empty?
      warnings.each do |warning|
        runner.registerWarning(warning)
      end
    end
    unless errors.empty?
      errors.each do |error|
        runner.registerError(error)
      end
      return false
    end

    # Create EpwFile object
    epw_path = args[:weather_station_epw_filepath]
    if not File.exist? epw_path
      epw_path = File.join(File.expand_path(File.join(File.dirname(__FILE__), '..', 'weather')), epw_path) # a filename was entered for weather_station_epw_filepath
    end
    if not File.exist? epw_path
      runner.registerError("Could not find EPW file at '#{epw_path}'.")
      return false
    end

    # Create HPXML file
    hpxml_path = args[:hpxml_path]
    unless (Pathname.new hpxml_path).absolute?
      hpxml_path = File.expand_path(hpxml_path)
    end

    # Existing HPXML File
    if not args[:existing_hpxml_path].nil?
      existing_hpxml_path = args[:existing_hpxml_path]
      unless (Pathname.new existing_hpxml_path).absolute?
        existing_hpxml_path = File.expand_path(existing_hpxml_path)
      end
    end

    hpxml_doc = HPXMLFile.create(runner, model, args, epw_path, hpxml_path, existing_hpxml_path)
    if not hpxml_doc
      runner.registerError('Unsuccessful creation of HPXML file.')
      return false
    end

    runner.registerInfo("Wrote file: #{hpxml_path}")

    # Uncomment for debugging purposes
    # File.write(hpxml_path.gsub('.xml', '.osm'), model.to_s)

    return true
  end

  # Issue warnings or errors for certain combinations of argument values.
  #
  # @param args [Hash] Map of :argument_name => value
  # @return [Array<String>, Array<String>] arrays of warnings and errors
  def validate_arguments(args)
    warnings = argument_warnings(args)
    errors = argument_errors(args)

    return warnings, errors
  end

  # Collection of warning checks on combinations of user argument values.
  # Warnings are registered to the runner, but do not exit the measure.
  #
  # @param args [Hash] Map of :argument_name => value
  # @return [Array<String>] array of warnings
  def argument_warnings(args)
    warnings = []

    max_uninsulated_floor_rvalue = 6.0
    max_uninsulated_ceiling_rvalue = 3.0
    max_uninsulated_roof_rvalue = 3.0

    warning = ([HPXML::WaterHeaterTypeHeatPump].include?(args[:water_heater_type]) && (args[:water_heater_fuel_type] != HPXML::FuelTypeElectricity))
    warnings << 'Cannot model a heat pump water heater with non-electric fuel type.' if warning

    warning = [HPXML::FoundationTypeSlab, HPXML::FoundationTypeAboveApartment].include?(args[:geometry_foundation_type]) && (args[:geometry_foundation_height] > 0)
    warnings << "Foundation type of '#{args[:geometry_foundation_type]}' cannot have a non-zero height. Assuming height is zero." if warning

    warning = (args[:geometry_foundation_type] == HPXML::FoundationTypeSlab) && (args[:geometry_foundation_height_above_grade] > 0)
    warnings << 'Specified a slab foundation type with a non-zero height above grade.' if warning

    warning = [HPXML::FoundationTypeCrawlspaceVented, HPXML::FoundationTypeCrawlspaceUnvented, HPXML::FoundationTypeBasementUnconditioned].include?(args[:geometry_foundation_type]) && ((args[:foundation_wall_insulation_r] > 0) || !args[:foundation_wall_assembly_r].nil?) && (args[:floor_over_foundation_assembly_r] > max_uninsulated_floor_rvalue)
    warnings << 'Home with unconditioned basement/crawlspace foundation type has both foundation wall insulation and floor insulation.' if warning

    warning = [HPXML::AtticTypeVented, HPXML::AtticTypeUnvented].include?(args[:geometry_attic_type]) && (args[:ceiling_assembly_r] > max_uninsulated_ceiling_rvalue) && (args[:roof_assembly_r] > max_uninsulated_roof_rvalue)
    warnings << 'Home with unconditioned attic type has both ceiling insulation and roof insulation.' if warning

    warning = (args[:geometry_foundation_type] == HPXML::FoundationTypeBasementConditioned) && (args[:floor_over_foundation_assembly_r] > max_uninsulated_floor_rvalue)
    warnings << 'Home with conditioned basement has floor insulation.' if warning

    warning = (args[:geometry_attic_type] == HPXML::AtticTypeConditioned) && (args[:ceiling_assembly_r] > max_uninsulated_ceiling_rvalue)
    warnings << 'Home with conditioned attic has ceiling insulation.' if warning

    warning = (args[:heat_pump_type] != HPXML::HVACTypeHeatPumpGroundToAir) && (!args[:geothermal_loop_configuration].nil? && args[:geothermal_loop_configuration] != 'none')
    warnings << 'Specified an attached geothermal loop but home has no ground source heat pump.' if warning

    return warnings
  end

  # Collection of error checks on combinations of user argument values.
  # Errors are registered to the runner, and exit the measure.
  #
  # @param args [Hash] Map of :argument_name => value
  # @return [Array<String>] array of errors
  def argument_errors(args)
    errors = []

    error = (args[:heating_system_type] != 'none') && (args[:heat_pump_type] != 'none') && (args[:heating_system_fraction_heat_load_served] > 0) && (args[:heat_pump_fraction_heat_load_served] > 0)
    errors << 'Multiple central heating systems are not currently supported.' if error

    error = (args[:cooling_system_type] != 'none') && (args[:heat_pump_type] != 'none') && (args[:cooling_system_fraction_cool_load_served] > 0) && (args[:heat_pump_fraction_cool_load_served] > 0)
    errors << 'Multiple central cooling systems are not currently supported.' if error

    error = ![HPXML::FoundationTypeSlab, HPXML::FoundationTypeAboveApartment].include?(args[:geometry_foundation_type]) && (args[:geometry_foundation_height] == 0)
    errors << "Foundation type of '#{args[:geometry_foundation_type]}' cannot have a height of zero." if error

    error = (args[:geometry_unit_type] == HPXML::ResidentialTypeApartment) && ([HPXML::FoundationTypeBasementConditioned, HPXML::FoundationTypeCrawlspaceConditioned].include? args[:geometry_foundation_type])
    errors << 'Conditioned basement/crawlspace foundation type for apartment units is not currently supported.' if error

    error = (args[:heating_system_type] == 'none') && (args[:heat_pump_type] == 'none') && (args[:heating_system_2_type] != 'none')
    errors << 'A second heating system was specified without a primary heating system.' if error

    if ((args[:heat_pump_backup_type] == HPXML::HeatPumpBackupTypeSeparate) && (args[:heating_system_2_type] == HPXML::HVACTypeFurnace)) # separate ducted backup
      if [HPXML::HVACTypeHeatPumpAirToAir, HPXML::HVACTypeHeatPumpGroundToAir].include?(args[:heat_pump_type]) ||
         ((args[:heat_pump_type] == HPXML::HVACTypeHeatPumpMiniSplit) && args[:heat_pump_is_ducted]) # ducted heat pump
        errors << "A ducted heat pump with '#{HPXML::HeatPumpBackupTypeSeparate}' ducted backup is not supported."
      end
    end

    error = [HPXML::ResidentialTypeSFA, HPXML::ResidentialTypeApartment].include?(args[:geometry_unit_type]) && args[:geometry_building_num_units].nil?
    errors << 'Did not specify the number of units in the building for single-family attached or apartment units.' if error

    error = (args[:geometry_unit_type] == HPXML::ResidentialTypeApartment) && (args[:geometry_unit_num_floors_above_grade] > 1)
    errors << 'Apartment units can only have one above-grade floor.' if error

    error = (args[:geometry_unit_type] == HPXML::ResidentialTypeSFD) && (args[:geometry_unit_left_wall_is_adiabatic] || args[:geometry_unit_right_wall_is_adiabatic] || args[:geometry_unit_front_wall_is_adiabatic] || args[:geometry_unit_back_wall_is_adiabatic] || (args[:geometry_attic_type] == HPXML::AtticTypeBelowApartment) || (args[:geometry_foundation_type] == HPXML::FoundationTypeAboveApartment))
    errors << 'No adiabatic surfaces can be applied to single-family detached homes.' if error

    error = (args[:geometry_unit_type] == HPXML::ResidentialTypeApartment) && (args[:geometry_attic_type] == HPXML::AtticTypeConditioned)
    errors << 'Conditioned attic type for apartment units is not currently supported.' if error

    error = (args[:geometry_unit_num_floors_above_grade] == 1 && args[:geometry_attic_type] == HPXML::AtticTypeConditioned)
    errors << 'Units with a conditioned attic must have at least two above-grade floors.' if error

    error = ((args[:water_heater_type] == HPXML::WaterHeaterTypeCombiStorage) || (args[:water_heater_type] == HPXML::WaterHeaterTypeCombiTankless)) && (args[:heating_system_type] != HPXML::HVACTypeBoiler)
    errors << 'Must specify a boiler when modeling an indirect water heater type.' if error

    error = [HPXML::ResidentialTypeSFD].include?(args[:geometry_unit_type]) && args[:heating_system_type].include?('Shared')
    errors << 'Specified a shared system for a single-family detached unit.' if error

    error = !args[:geometry_rim_joist_height].nil? && args[:rim_joist_assembly_r].nil?
    errors << 'Specified a rim joist height but no rim joist assembly R-value.' if error

    error = !args[:rim_joist_assembly_r].nil? && args[:geometry_rim_joist_height].nil?
    errors << 'Specified a rim joist assembly R-value but no rim joist height.' if error

    if !args[:schedules_power_outage_periods].nil? && !args[:schedules_power_outage_periods_window_natvent_availability].nil?
      schedules_power_outage_periods_lengths = [args[:schedules_power_outage_periods].count(','),
                                                args[:schedules_power_outage_periods_window_natvent_availability].count(',')]

      error = (schedules_power_outage_periods_lengths.uniq.size != 1)
      errors << 'One power outage periods schedule argument does not have enough comma-separated elements specified.' if error
    end

    if !args[:schedules_power_outage_periods_window_natvent_availability].nil?
      natvent_availabilities = args[:schedules_power_outage_periods_window_natvent_availability].split(',').map(&:strip)
      natvent_availabilities.each do |natvent_availability|
        error = ![HPXML::ScheduleRegular, HPXML::ScheduleAvailable, HPXML::ScheduleUnavailable].include?(natvent_availability)
        errors << "Window natural ventilation availability '#{natvent_availability}' during a power outage is invalid." if error
      end
    end

    hvac_perf_data_heating_args_initialized = [!args[:hvac_perf_data_heating_outdoor_temperatures].nil?,
                                               !args[:hvac_perf_data_heating_min_speed_capacities].nil?,
                                               !args[:hvac_perf_data_heating_max_speed_capacities].nil?,
                                               !args[:hvac_perf_data_heating_min_speed_cops].nil?,
                                               !args[:hvac_perf_data_heating_max_speed_cops].nil?]
    error = (hvac_perf_data_heating_args_initialized.uniq.size != 1)
    errors << 'Did not specify all required heating detailed performance data arguments.' if error

    if hvac_perf_data_heating_args_initialized.uniq.size == 1 && hvac_perf_data_heating_args_initialized.uniq[0]
      heating_data_points_lengths = [args[:hvac_perf_data_heating_outdoor_temperatures].count(','),
                                     args[:hvac_perf_data_heating_min_speed_capacities].count(','),
                                     args[:hvac_perf_data_heating_max_speed_capacities].count(','),
                                     args[:hvac_perf_data_heating_min_speed_cops].count(','),
                                     args[:hvac_perf_data_heating_max_speed_cops].count(',')]

      error = (heating_data_points_lengths.uniq.size != 1)
      errors << 'One or more detailed heating performance data arguments does not have enough comma-separated elements specified.' if error
    end

    hvac_perf_data_cooling_args_initialized = [!args[:hvac_perf_data_cooling_outdoor_temperatures].nil?,
                                               !args[:hvac_perf_data_cooling_min_speed_capacities].nil?,
                                               !args[:hvac_perf_data_cooling_max_speed_capacities].nil?,
                                               !args[:hvac_perf_data_cooling_min_speed_cops].nil?,
                                               !args[:hvac_perf_data_cooling_max_speed_cops].nil?]
    error = (hvac_perf_data_cooling_args_initialized.uniq.size != 1)
    errors << 'Did not specify all required cooling detailed performance data arguments.' if error

    if hvac_perf_data_cooling_args_initialized.uniq.size == 1 && hvac_perf_data_cooling_args_initialized.uniq[0]
      cooling_data_points_lengths = [args[:hvac_perf_data_cooling_outdoor_temperatures].count(','),
                                     args[:hvac_perf_data_cooling_min_speed_capacities].count(','),
                                     args[:hvac_perf_data_cooling_max_speed_capacities].count(','),
                                     args[:hvac_perf_data_cooling_min_speed_cops].count(','),
                                     args[:hvac_perf_data_cooling_max_speed_cops].count(',')]

      error = (cooling_data_points_lengths.uniq.size != 1)
      errors << 'One or more detailed cooling performance data arguments does not have enough comma-separated elements specified.' if error
    end

    emissions_args_initialized = [!args[:emissions_scenario_names].nil?,
                                  !args[:emissions_types].nil?,
                                  !args[:emissions_electricity_units].nil?,
                                  !args[:emissions_electricity_values_or_filepaths].nil?]
    error = (emissions_args_initialized.uniq.size != 1)
    errors << 'Did not specify all required emissions arguments.' if error

    Constants.FossilFuels.each do |fossil_fuel|
      underscore_case = OpenStudio::toUnderscoreCase(fossil_fuel)

      if !args["emissions_#{underscore_case}_values".to_sym].nil?
        error = args[:emissions_fossil_fuel_units].nil?
        errors << "Did not specify fossil fuel emissions units for #{fossil_fuel} emissions values." if error
      end
    end

    if emissions_args_initialized.uniq.size == 1 && emissions_args_initialized.uniq[0]
      emissions_scenario_lengths = [args[:emissions_scenario_names].count(','),
                                    args[:emissions_types].count(','),
                                    args[:emissions_electricity_units].count(','),
                                    args[:emissions_electricity_values_or_filepaths].count(',')]

      emissions_scenario_lengths += [args[:emissions_electricity_number_of_header_rows].count(',')] unless args[:emissions_electricity_number_of_header_rows].nil?
      emissions_scenario_lengths += [args[:emissions_electricity_column_numbers].count(',')] unless args[:emissions_electricity_column_numbers].nil?

      Constants.FossilFuels.each do |fossil_fuel|
        underscore_case = OpenStudio::toUnderscoreCase(fossil_fuel)

        emissions_scenario_lengths += [args["emissions_#{underscore_case}_values".to_sym].count(',')] unless args["emissions_#{underscore_case}_values".to_sym].nil?
      end

      error = (emissions_scenario_lengths.uniq.size != 1)
      errors << 'One or more emissions arguments does not have enough comma-separated elements specified.' if error
    end

    bills_args_initialized = [!args[:utility_bill_scenario_names].nil?]
    if bills_args_initialized.uniq[0]
      bills_scenario_lengths = [args[:utility_bill_scenario_names].count(',')]
      ([HPXML::FuelTypeElectricity] + Constants.FossilFuels).each do |fuel|
        underscore_case = OpenStudio::toUnderscoreCase(fuel)

        bills_scenario_lengths += [args["utility_bill_#{underscore_case}_fixed_charges".to_sym].count(',')] unless args["utility_bill_#{underscore_case}_fixed_charges".to_sym].nil?
        bills_scenario_lengths += [args["utility_bill_#{underscore_case}_marginal_rates".to_sym].count(',')] unless args["utility_bill_#{underscore_case}_marginal_rates".to_sym].nil?
      end

      error = (bills_scenario_lengths.uniq.size != 1)
      errors << 'One or more utility bill arguments does not have enough comma-separated elements specified.' if error
    end

    error = (args[:geometry_unit_aspect_ratio] <= 0)
    errors << 'Aspect ratio must be greater than zero.' if error

    error = (args[:geometry_foundation_height] < 0)
    errors << 'Foundation height cannot be negative.' if error

    error = (args[:geometry_unit_num_floors_above_grade] > 6)
    errors << 'Number of above-grade floors must be six or less.' if error

    error = (args[:geometry_garage_protrusion] < 0) || (args[:geometry_garage_protrusion] > 1)
    errors << 'Garage protrusion fraction must be between zero and one.' if error

    error = (args[:geometry_unit_left_wall_is_adiabatic] && args[:geometry_unit_right_wall_is_adiabatic] && args[:geometry_unit_front_wall_is_adiabatic] && args[:geometry_unit_back_wall_is_adiabatic])
    errors << 'At least one wall must be set to non-adiabatic.' if error

    error = (args[:geometry_unit_type] == HPXML::ResidentialTypeSFA) && (args[:geometry_foundation_type] == HPXML::FoundationTypeAboveApartment)
    errors << 'Single-family attached units cannot be above another unit.' if error

    error = (args[:geometry_unit_type] == HPXML::ResidentialTypeSFA) && (args[:geometry_attic_type] == HPXML::AtticTypeBelowApartment)
    errors << 'Single-family attached units cannot be below another unit.' if error

    error = (args[:geometry_garage_protrusion] > 0) && (args[:geometry_roof_type] == 'hip') && (args[:geometry_garage_width] * args[:geometry_garage_depth] > 0)
    errors << 'Cannot handle protruding garage and hip roof.' if error

    error = (args[:geometry_garage_protrusion] > 0) && (args[:geometry_unit_aspect_ratio] < 1) && (args[:geometry_garage_width] * args[:geometry_garage_depth] > 0) && (args[:geometry_roof_type] == 'gable')
    errors << 'Cannot handle protruding garage and attic ridge running from front to back.' if error

    error = (args[:geometry_foundation_type] == HPXML::FoundationTypeAmbient) && (args[:geometry_garage_width] * args[:geometry_garage_depth] > 0)
    errors << 'Cannot handle garages with an ambient foundation type.' if error

    error = (args[:door_area] < 0)
    errors << 'Door area cannot be negative.' if error

    error = (args[:window_aspect_ratio] <= 0)
    errors << 'Window aspect ratio must be greater than zero.' if error

    return errors
  end
end

# collection of methods for creating the HPXML file and setting properties based on user arguments
class HPXMLFile
  # create the closed-form geometry, and then call individual set_xxx methods
  def self.create(runner, model, args, epw_path, hpxml_path, existing_hpxml_path)
    epw_file = OpenStudio::EpwFile.new(epw_path)
    if (args[:hvac_control_heating_season_period].to_s == HPXML::BuildingAmerica) || (args[:hvac_control_cooling_season_period].to_s == HPXML::BuildingAmerica) || (args[:apply_defaults])
      weather = WeatherProcess.new(epw_path: epw_path, runner: nil)
    end

    success = create_geometry_envelope(runner, model, args)
    return false if not success

    @surface_ids = {}

    # Sorting of objects to make the measure deterministic
    sorted_surfaces = model.getSurfaces.sort_by { |s| s.additionalProperties.getFeatureAsInteger('Index').get }
    sorted_subsurfaces = model.getSubSurfaces.sort_by { |ss| ss.additionalProperties.getFeatureAsInteger('Index').get }

    hpxml = HPXML.new(hpxml_path: existing_hpxml_path)

    if not set_header(runner, hpxml, args)
      return false
    end

    hpxml_bldg = add_building(hpxml, args)
    set_site(hpxml_bldg, args)
    set_neighbor_buildings(hpxml_bldg, args)
    set_building_occupancy(hpxml_bldg, args)
    set_building_construction(hpxml_bldg, args)
    set_building_header(hpxml_bldg, args)
    set_climate_and_risk_zones(hpxml_bldg, args)
    set_air_infiltration_measurements(hpxml_bldg, args)
    set_roofs(hpxml_bldg, args, sorted_surfaces)
    set_rim_joists(hpxml_bldg, model, args, sorted_surfaces)
    set_walls(hpxml_bldg, model, args, sorted_surfaces)
    set_foundation_walls(hpxml_bldg, model, args, sorted_surfaces)
    set_floors(hpxml_bldg, args, sorted_surfaces)
    set_slabs(hpxml_bldg, model, args, sorted_surfaces)
    set_windows(hpxml_bldg, model, args, sorted_subsurfaces)
    set_skylights(hpxml_bldg, args, sorted_subsurfaces)
    set_doors(hpxml_bldg, model, args, sorted_subsurfaces)
    set_attics(hpxml_bldg, args)
    set_foundations(hpxml_bldg, args)
    set_heating_systems(hpxml_bldg, args)
    set_cooling_systems(hpxml_bldg, args)
    set_heat_pumps(hpxml_bldg, args)
    set_geothermal_loop(hpxml_bldg, args)
    set_secondary_heating_systems(hpxml_bldg, args)
    set_hvac_distribution(hpxml_bldg, args)
    set_hvac_blower(hpxml_bldg, args)
    set_hvac_control(hpxml, hpxml_bldg, args, epw_file, weather)
    set_ventilation_fans(hpxml_bldg, args)
    set_water_heating_systems(hpxml_bldg, args)
    set_hot_water_distribution(hpxml_bldg, args)
    set_water_fixtures(hpxml_bldg, args)
    set_solar_thermal(hpxml_bldg, args, epw_file)
    set_pv_systems(hpxml_bldg, args, epw_file)
    set_battery(hpxml_bldg, args)
    set_electric_vehicle(hpxml_bldg, args)
    set_lighting(hpxml_bldg, args)
    set_dehumidifier(hpxml_bldg, args)
    set_clothes_washer(hpxml_bldg, args)
    set_clothes_dryer(hpxml_bldg, args)
    set_dishwasher(hpxml_bldg, args)
    set_refrigerator(hpxml_bldg, args)
    set_extra_refrigerator(hpxml_bldg, args)
    set_freezer(hpxml_bldg, args)
    set_cooking_range_oven(hpxml_bldg, args)
    set_ceiling_fans(hpxml_bldg, args)
    set_misc_plug_loads_television(hpxml_bldg, args)
    set_misc_plug_loads_other(hpxml_bldg, args)
    set_misc_plug_loads_vehicle(hpxml_bldg, args)
    set_misc_plug_loads_well_pump(hpxml_bldg, args)
    set_misc_fuel_loads_grill(hpxml_bldg, args)
    set_misc_fuel_loads_lighting(hpxml_bldg, args)
    set_misc_fuel_loads_fireplace(hpxml_bldg, args)
    set_pool(hpxml_bldg, args)
    set_permanent_spa(hpxml_bldg, args)
    collapse_surfaces(hpxml_bldg, args)
    renumber_hpxml_ids(hpxml_bldg)

    hpxml_doc = hpxml.to_doc()
    hpxml.set_unique_hpxml_ids(hpxml_doc, true) if hpxml.buildings.size > 1
    XMLHelper.write_file(hpxml_doc, hpxml_path)

    if args[:apply_defaults]
      # Always check for invalid HPXML file before applying defaults
      if not validate_hpxml(runner, hpxml, hpxml_doc, hpxml_path)
        return false
      end

      eri_version = Constants.ERIVersions[-1]
      HPXMLDefaults.apply(runner, hpxml, hpxml_bldg, eri_version, weather, epw_file: epw_file)
      hpxml_doc = hpxml.to_doc()
      hpxml.set_unique_hpxml_ids(hpxml_doc, true) if hpxml.buildings.size > 1
      XMLHelper.write_file(hpxml_doc, hpxml_path)
    end

    if args[:apply_validation]
      # Optionally check for invalid HPXML file (with or without defaults applied)
      if not validate_hpxml(runner, hpxml, hpxml_doc, hpxml_path)
        return false
      end
    end

    return hpxml_doc
  end

  # check for errors in hpxml, and validate hpxml_doc against hpxml_path
  def self.validate_hpxml(runner, hpxml, hpxml_doc, hpxml_path)
    # Check for errors in the HPXML object
    errors = []
    hpxml.buildings.each do |hpxml_bldg|
      errors += hpxml_bldg.check_for_errors()
    end
    if errors.size > 0
      fail "ERROR: Invalid HPXML object produced.\n#{errors}"
    end

    is_valid = true

    # Validate input HPXML against schema
    schema_path = File.join(File.dirname(__FILE__), '..', 'HPXMLtoOpenStudio', 'resources', 'hpxml_schema', 'HPXML.xsd')
    schema_validator = XMLValidator.get_schema_validator(schema_path)
    xsd_errors, xsd_warnings = XMLValidator.validate_against_schema(hpxml_path, schema_validator)

    # Validate input HPXML against schematron docs
    schematron_path = File.join(File.dirname(__FILE__), '..', 'HPXMLtoOpenStudio', 'resources', 'hpxml_schematron', 'EPvalidator.xml')
    schematron_validator = XMLValidator.get_schematron_validator(schematron_path)
    sct_errors, sct_warnings = XMLValidator.validate_against_schematron(hpxml_path, schematron_validator, hpxml_doc)

    # Handle errors/warnings
    (xsd_errors + sct_errors).each do |error|
      runner.registerError("#{hpxml_path}: #{error}")
      is_valid = false
    end
    (xsd_warnings + sct_warnings).each do |warning|
      runner.registerWarning("#{hpxml_path}: #{warning}")
    end

    return is_valid
  end

  # create 3D geometry (surface, subsurfaces) for a given unit type
  def self.create_geometry_envelope(runner, model, args)
    args[:geometry_roof_pitch] = { '1:12' => 1.0 / 12.0,
                                   '2:12' => 2.0 / 12.0,
                                   '3:12' => 3.0 / 12.0,
                                   '4:12' => 4.0 / 12.0,
                                   '5:12' => 5.0 / 12.0,
                                   '6:12' => 6.0 / 12.0,
                                   '7:12' => 7.0 / 12.0,
                                   '8:12' => 8.0 / 12.0,
                                   '9:12' => 9.0 / 12.0,
                                   '10:12' => 10.0 / 12.0,
                                   '11:12' => 11.0 / 12.0,
                                   '12:12' => 12.0 / 12.0 }[args[:geometry_roof_pitch]]

    args[:geometry_rim_joist_height] = args[:geometry_rim_joist_height].to_f / 12.0

    if args[:geometry_foundation_type] == HPXML::FoundationTypeSlab
      args[:geometry_foundation_height] = 0.0
      args[:geometry_foundation_height_above_grade] = 0.0
      args[:geometry_rim_joist_height] = 0.0
    elsif (args[:geometry_foundation_type] == HPXML::FoundationTypeAmbient) || args[:geometry_foundation_type].start_with?(HPXML::FoundationTypeBellyAndWing)
      args[:geometry_rim_joist_height] = 0.0
    end

    if model.getSpaces.size > 0
      runner.registerError('Starting model is not empty.')
      return false
    end

    if args[:geometry_unit_type] == HPXML::ResidentialTypeSFD
      success = Geometry.create_single_family_detached(runner: runner, model: model, **args)
    elsif args[:geometry_unit_type] == HPXML::ResidentialTypeSFA
      success = Geometry.create_single_family_attached(model: model, **args)
    elsif args[:geometry_unit_type] == HPXML::ResidentialTypeApartment
      success = Geometry.create_apartment(model: model, **args)
    elsif args[:geometry_unit_type] == HPXML::ResidentialTypeManufactured
      success = Geometry.create_single_family_detached(runner: runner, model: model, **args)
    end
    return false if not success

    success = Geometry.create_doors(runner: runner, model: model, **args)
    return false if not success

    success = Geometry.create_windows_and_skylights(runner: runner, model: model, **args)
    return false if not success

    return true
  end

  # check if unavailable period exists for given begin/end times
  def self.unavailable_period_exists(hpxml, column_name, begin_month, begin_day, begin_hour, end_month, end_day, end_hour, natvent_availability = nil)
    natvent_availability = HPXML::ScheduleUnavailable if natvent_availability.nil?

    hpxml.header.unavailable_periods.each do |unavailable_period|
      begin_hour = 0 if begin_hour.nil?
      end_hour = 24 if end_hour.nil?

      next unless (unavailable_period.column_name == column_name) &&
                  (unavailable_period.begin_month == begin_month) &&
                  (unavailable_period.begin_day == begin_day) &&
                  (unavailable_period.begin_hour == begin_hour) &&
                  (unavailable_period.end_month == end_month) &&
                  (unavailable_period.end_day == end_day) &&
                  (unavailable_period.end_hour == end_hour) &&
                  (unavailable_period.natvent_availability == natvent_availability)

      return true
    end
    return false
  end

  # Set header properties, including:
  # - vacancy periods
  # - power outage periods
  # - software info program
  # - simulation control
  # - emissions scenarios
  # - utility bill scenarios
  #
  # @param runner [OpenStudio::Measure::OSRunner] OpenStudio Runner object
  # @param hpxml [HPXML] HPXML object
  # @param args [Hash] Map of :argument_name => value
  # @return [Boolean] TODO
  def self.set_header(runner, hpxml, args)
    errors = []

    hpxml.header.xml_type = 'HPXML'
    hpxml.header.xml_generated_by = 'BuildResidentialHPXML'
    hpxml.header.transaction = 'create'
    hpxml.header.whole_sfa_or_mf_building_sim = args[:whole_sfa_or_mf_building_sim]

    if not args[:schedules_vacancy_periods].nil?
      schedules_vacancy_periods = args[:schedules_vacancy_periods].split(',').map(&:strip)
      schedules_vacancy_periods.each do |schedules_vacancy_period|
        begin_month, begin_day, begin_hour, end_month, end_day, end_hour = Schedule.parse_date_time_range(schedules_vacancy_period)

        if not unavailable_period_exists(hpxml, 'Vacancy', begin_month, begin_day, begin_hour, end_month, end_day, end_hour)
          hpxml.header.unavailable_periods.add(column_name: 'Vacancy', begin_month: begin_month, begin_day: begin_day, begin_hour: begin_hour, end_month: end_month, end_day: end_day, end_hour: end_hour, natvent_availability: HPXML::ScheduleUnavailable)
        end
      end
    end

    if not args[:schedules_power_outage_periods].nil?
      schedules_power_outage_periods = args[:schedules_power_outage_periods].split(',').map(&:strip)

      natvent_availabilities = []
      if not args[:schedules_power_outage_periods_window_natvent_availability].nil?
        natvent_availabilities = args[:schedules_power_outage_periods_window_natvent_availability].split(',').map(&:strip)
      end

      schedules_power_outage_periods = schedules_power_outage_periods.zip(natvent_availabilities)
      schedules_power_outage_periods.each do |schedules_power_outage_period|
        outage_period, natvent_availability = schedules_power_outage_period
        begin_month, begin_day, begin_hour, end_month, end_day, end_hour = Schedule.parse_date_time_range(outage_period)

        if not unavailable_period_exists(hpxml, 'Power Outage', begin_month, begin_day, begin_hour, end_month, end_day, end_hour, natvent_availability)
          hpxml.header.unavailable_periods.add(column_name: 'Power Outage', begin_month: begin_month, begin_day: begin_day, begin_hour: begin_hour, end_month: end_month, end_day: end_day, end_hour: end_hour, natvent_availability: natvent_availability)
        end
      end
    end

    if not args[:software_info_program_used].nil?
      if (not hpxml.header.software_program_used.nil?) && (hpxml.header.software_program_used != args[:software_info_program_used])
        errors << "'Software Info: Program Used' cannot vary across dwelling units."
      end
      hpxml.header.software_program_used = args[:software_info_program_used]
    end
    if not args[:software_info_program_version].nil?
      if (not hpxml.header.software_program_version.nil?) && (hpxml.header.software_program_version != args[:software_info_program_version])
        errors << "'Software Info: Program Version' cannot vary across dwelling units."
      end
      hpxml.header.software_program_version = args[:software_info_program_version]
    end

    if not args[:simulation_control_timestep].nil?
      if (not hpxml.header.timestep.nil?) && (hpxml.header.timestep != args[:simulation_control_timestep])
        errors << "'Simulation Control: Timestep' cannot vary across dwelling units."
      end
      hpxml.header.timestep = args[:simulation_control_timestep]
    end

    if not args[:simulation_control_run_period].nil?
      begin_month, begin_day, _begin_hour, end_month, end_day, _end_hour = Schedule.parse_date_time_range(args[:simulation_control_run_period])
      if (!hpxml.header.sim_begin_month.nil? && (hpxml.header.sim_begin_month != begin_month)) ||
         (!hpxml.header.sim_begin_day.nil? && (hpxml.header.sim_begin_day != begin_day)) ||
         (!hpxml.header.sim_end_month.nil? && (hpxml.header.sim_end_month != end_month)) ||
         (!hpxml.header.sim_end_day.nil? && (hpxml.header.sim_end_day != end_day))
        errors << "'Simulation Control: Run Period' cannot vary across dwelling units."
      end
      hpxml.header.sim_begin_month = begin_month
      hpxml.header.sim_begin_day = begin_day
      hpxml.header.sim_end_month = end_month
      hpxml.header.sim_end_day = end_day
    end

    if not args[:simulation_control_run_period_calendar_year].nil?
      if (not hpxml.header.sim_calendar_year.nil?) && (hpxml.header.sim_calendar_year != Integer(args[:simulation_control_run_period_calendar_year]))
        errors << "'Simulation Control: Run Period Calendar Year' cannot vary across dwelling units."
      end
      hpxml.header.sim_calendar_year = args[:simulation_control_run_period_calendar_year]
    end

    if not args[:simulation_control_temperature_capacitance_multiplier].nil?
      if (not hpxml.header.temperature_capacitance_multiplier.nil?) && (hpxml.header.temperature_capacitance_multiplier != Float(args[:simulation_control_temperature_capacitance_multiplier]))
        errors << "'Simulation Control: Temperature Capacitance Multiplier' cannot vary across dwelling units."
      end
      hpxml.header.temperature_capacitance_multiplier = args[:simulation_control_temperature_capacitance_multiplier]
    end

    if not args[:simulation_control_defrost_model_type].nil?
      if (not hpxml.header.defrost_model_type.nil?) && (hpxml.header.defrost_model_type != args[:simulation_control_defrost_model_type])
        errors << "'Simulation Control: Defrost Model Type' cannot vary across dwelling units."
      end
      hpxml.header.defrost_model_type = args[:simulation_control_defrost_model_type]
    end

    if not args[:emissions_scenario_names].nil?
      emissions_scenario_names = args[:emissions_scenario_names].split(',').map(&:strip)
      emissions_types = args[:emissions_types].split(',').map(&:strip)
      emissions_electricity_units = args[:emissions_electricity_units].split(',').map(&:strip)
      emissions_electricity_values_or_filepaths = args[:emissions_electricity_values_or_filepaths].split(',').map(&:strip)

      if not args[:emissions_electricity_number_of_header_rows].nil?
        emissions_electricity_number_of_header_rows = args[:emissions_electricity_number_of_header_rows].split(',').map(&:strip)
      else
        emissions_electricity_number_of_header_rows = [nil] * emissions_scenario_names.size
      end
      if not args[:emissions_electricity_column_numbers].nil?
        emissions_electricity_column_numbers = args[:emissions_electricity_column_numbers].split(',').map(&:strip)
      else
        emissions_electricity_column_numbers = [nil] * emissions_scenario_names.size
      end
      if not args[:emissions_fossil_fuel_units].nil?
        fuel_units = args[:emissions_fossil_fuel_units].split(',').map(&:strip)
      else
        fuel_units = [nil] * emissions_scenario_names.size
      end

      fuel_values = {}
      Constants.FossilFuels.each do |fossil_fuel|
        underscore_case = OpenStudio::toUnderscoreCase(fossil_fuel)

        if not args["emissions_#{underscore_case}_values".to_sym].nil?
          fuel_values[fossil_fuel] = args["emissions_#{underscore_case}_values".to_sym].split(',').map(&:strip)
        else
          fuel_values[fossil_fuel] = [nil] * emissions_scenario_names.size
        end
      end

      emissions_scenarios = emissions_scenario_names.zip(emissions_types,
                                                         emissions_electricity_units,
                                                         emissions_electricity_values_or_filepaths,
                                                         emissions_electricity_number_of_header_rows,
                                                         emissions_electricity_column_numbers,
                                                         fuel_units,
                                                         fuel_values[HPXML::FuelTypeNaturalGas],
                                                         fuel_values[HPXML::FuelTypePropane],
                                                         fuel_values[HPXML::FuelTypeOil],
                                                         fuel_values[HPXML::FuelTypeCoal],
                                                         fuel_values[HPXML::FuelTypeWoodCord],
                                                         fuel_values[HPXML::FuelTypeWoodPellets])
      emissions_scenarios.each do |emissions_scenario|
        name, emissions_type, elec_units, elec_value_or_schedule_filepath, elec_num_headers, elec_column_num, fuel_units, natural_gas_value, propane_value, fuel_oil_value, coal_value, wood_value, wood_pellets_value = emissions_scenario

        elec_value = Float(elec_value_or_schedule_filepath) rescue nil
        if elec_value.nil?
          elec_schedule_filepath = elec_value_or_schedule_filepath
          elec_num_headers = Integer(elec_num_headers) rescue nil
          elec_column_num = Integer(elec_column_num) rescue nil
        end
        natural_gas_value = Float(natural_gas_value) rescue nil
        propane_value = Float(propane_value) rescue nil
        fuel_oil_value = Float(fuel_oil_value) rescue nil
        coal_value = Float(coal_value) rescue nil
        wood_value = Float(wood_value) rescue nil
        wood_pellets_value = Float(wood_pellets_value) rescue nil

        emissions_scenario_exists = false
        hpxml.header.emissions_scenarios.each do |es|
          if (es.name != name) || (es.emissions_type != emissions_type)
            next
          end

          if (es.emissions_type != emissions_type) ||
             (!elec_units.nil? && es.elec_units != elec_units) ||
             (!elec_value.nil? && es.elec_value != elec_value) ||
             (!elec_schedule_filepath.nil? && es.elec_schedule_filepath != elec_schedule_filepath) ||
             (!elec_num_headers.nil? && es.elec_schedule_number_of_header_rows != elec_num_headers) ||
             (!elec_column_num.nil? && es.elec_schedule_column_number != elec_column_num) ||
             (!es.natural_gas_units.nil? && !fuel_units.nil? && es.natural_gas_units != fuel_units) ||
             (!natural_gas_value.nil? && es.natural_gas_value != natural_gas_value) ||
             (!es.propane_units.nil? && !fuel_units.nil? && es.propane_units != fuel_units) ||
             (!propane_value.nil? && es.propane_value != propane_value) ||
             (!es.fuel_oil_units.nil? && !fuel_units.nil? && es.fuel_oil_units != fuel_units) ||
             (!fuel_oil_value.nil? && es.fuel_oil_value != fuel_oil_value) ||
             (!es.coal_units.nil? && !fuel_units.nil? && es.coal_units != fuel_units) ||
             (!coal_value.nil? && es.coal_value != coal_value) ||
             (!es.wood_units.nil? && !fuel_units.nil? && es.wood_units != fuel_units) ||
             (!wood_value.nil? && es.wood_value != wood_value) ||
             (!es.wood_pellets_units.nil? && !fuel_units.nil? && es.wood_pellets_units != fuel_units) ||
             (!wood_pellets_value.nil? && es.wood_pellets_value != wood_pellets_value)
            errors << "HPXML header already includes an emissions scenario named '#{name}' with type '#{emissions_type}'."
          else
            emissions_scenario_exists = true
          end
        end

        next if emissions_scenario_exists

        hpxml.header.emissions_scenarios.add(name: name,
                                             emissions_type: emissions_type,
                                             elec_units: elec_units,
                                             elec_value: elec_value,
                                             elec_schedule_filepath: elec_schedule_filepath,
                                             elec_schedule_number_of_header_rows: elec_num_headers,
                                             elec_schedule_column_number: elec_column_num,
                                             natural_gas_units: fuel_units,
                                             natural_gas_value: natural_gas_value,
                                             propane_units: fuel_units,
                                             propane_value: propane_value,
                                             fuel_oil_units: fuel_units,
                                             fuel_oil_value: fuel_oil_value,
                                             coal_units: fuel_units,
                                             coal_value: coal_value,
                                             wood_units: fuel_units,
                                             wood_value: wood_value,
                                             wood_pellets_units: fuel_units,
                                             wood_pellets_value: wood_pellets_value)
      end
    end

    if not args[:utility_bill_scenario_names].nil?
      bills_scenario_names = args[:utility_bill_scenario_names].split(',').map(&:strip)

      if not args[:utility_bill_electricity_filepaths].nil?
        bills_electricity_filepaths = args[:utility_bill_electricity_filepaths].split(',').map(&:strip)
      else
        bills_electricity_filepaths = [nil] * bills_scenario_names.size
      end

      fixed_charges = {}
      ([HPXML::FuelTypeElectricity] + Constants.FossilFuels).each do |fuel|
        underscore_case = OpenStudio::toUnderscoreCase(fuel)

        if not args["utility_bill_#{underscore_case}_fixed_charges".to_sym].nil?
          fixed_charges[fuel] = args["utility_bill_#{underscore_case}_fixed_charges".to_sym].split(',').map(&:strip)
        else
          fixed_charges[fuel] = [nil] * bills_scenario_names.size
        end
      end

      marginal_rates = {}
      ([HPXML::FuelTypeElectricity] + Constants.FossilFuels).each do |fuel|
        underscore_case = OpenStudio::toUnderscoreCase(fuel)

        if not args["utility_bill_#{underscore_case}_marginal_rates".to_sym].nil?
          marginal_rates[fuel] = args["utility_bill_#{underscore_case}_marginal_rates".to_sym].split(',').map(&:strip)
        else
          marginal_rates[fuel] = [nil] * bills_scenario_names.size
        end
      end

      if not args[:utility_bill_pv_compensation_types].nil?
        bills_pv_compensation_types = args[:utility_bill_pv_compensation_types].split(',').map(&:strip)
      else
        bills_pv_compensation_types = [nil] * bills_scenario_names.size
      end

      if not args[:utility_bill_pv_net_metering_annual_excess_sellback_rate_types].nil?
        bills_pv_net_metering_annual_excess_sellback_rate_types = args[:utility_bill_pv_net_metering_annual_excess_sellback_rate_types].split(',').map(&:strip)
      else
        bills_pv_net_metering_annual_excess_sellback_rate_types = [nil] * bills_scenario_names.size
      end

      if not args[:utility_bill_pv_net_metering_annual_excess_sellback_rates].nil?
        bills_pv_net_metering_annual_excess_sellback_rates = args[:utility_bill_pv_net_metering_annual_excess_sellback_rates].split(',').map(&:strip)
      else
        bills_pv_net_metering_annual_excess_sellback_rates = [nil] * bills_scenario_names.size
      end

      if not args[:utility_bill_pv_feed_in_tariff_rates].nil?
        bills_pv_feed_in_tariff_rates = args[:utility_bill_pv_feed_in_tariff_rates].split(',').map(&:strip)
      else
        bills_pv_feed_in_tariff_rates = [nil] * bills_scenario_names.size
      end

      if not args[:utility_bill_pv_monthly_grid_connection_fee_units].nil?
        bills_pv_monthly_grid_connection_fee_units = args[:utility_bill_pv_monthly_grid_connection_fee_units].split(',').map(&:strip)
      else
        bills_pv_monthly_grid_connection_fee_units = [nil] * bills_scenario_names.size
      end

      if not args[:utility_bill_pv_monthly_grid_connection_fees].nil?
        bills_pv_monthly_grid_connection_fees = args[:utility_bill_pv_monthly_grid_connection_fees].split(',').map(&:strip)
      else
        bills_pv_monthly_grid_connection_fees = [nil] * bills_scenario_names.size
      end

      bills_scenarios = bills_scenario_names.zip(bills_electricity_filepaths,
                                                 fixed_charges[HPXML::FuelTypeElectricity],
                                                 fixed_charges[HPXML::FuelTypeNaturalGas],
                                                 fixed_charges[HPXML::FuelTypePropane],
                                                 fixed_charges[HPXML::FuelTypeOil],
                                                 fixed_charges[HPXML::FuelTypeCoal],
                                                 fixed_charges[HPXML::FuelTypeWoodCord],
                                                 fixed_charges[HPXML::FuelTypeWoodPellets],
                                                 marginal_rates[HPXML::FuelTypeElectricity],
                                                 marginal_rates[HPXML::FuelTypeNaturalGas],
                                                 marginal_rates[HPXML::FuelTypePropane],
                                                 marginal_rates[HPXML::FuelTypeOil],
                                                 marginal_rates[HPXML::FuelTypeCoal],
                                                 marginal_rates[HPXML::FuelTypeWoodCord],
                                                 marginal_rates[HPXML::FuelTypeWoodPellets],
                                                 bills_pv_compensation_types,
                                                 bills_pv_net_metering_annual_excess_sellback_rate_types,
                                                 bills_pv_net_metering_annual_excess_sellback_rates,
                                                 bills_pv_feed_in_tariff_rates,
                                                 bills_pv_monthly_grid_connection_fee_units,
                                                 bills_pv_monthly_grid_connection_fees)

      bills_scenarios.each do |bills_scenario|
        name, elec_tariff_filepath, elec_fixed_charge, natural_gas_fixed_charge, propane_fixed_charge, fuel_oil_fixed_charge, coal_fixed_charge, wood_fixed_charge, wood_pellets_fixed_charge, elec_marginal_rate, natural_gas_marginal_rate, propane_marginal_rate, fuel_oil_marginal_rate, coal_marginal_rate, wood_marginal_rate, wood_pellets_marginal_rate, pv_compensation_type, pv_net_metering_annual_excess_sellback_rate_type, pv_net_metering_annual_excess_sellback_rate, pv_feed_in_tariff_rate, pv_monthly_grid_connection_fee_unit, pv_monthly_grid_connection_fee = bills_scenario

        elec_tariff_filepath = (elec_tariff_filepath.to_s.include?('.') ? elec_tariff_filepath : nil)
        elec_fixed_charge = Float(elec_fixed_charge) rescue nil
        natural_gas_fixed_charge = Float(natural_gas_fixed_charge) rescue nil
        propane_fixed_charge = Float(propane_fixed_charge) rescue nil
        fuel_oil_fixed_charge = Float(fuel_oil_fixed_charge) rescue nil
        coal_fixed_charge = Float(coal_fixed_charge) rescue nil
        wood_fixed_charge = Float(wood_fixed_charge) rescue nil
        wood_pellets_fixed_charge = Float(wood_pellets_fixed_charge) rescue nil
        elec_marginal_rate = Float(elec_marginal_rate) rescue nil
        natural_gas_marginal_rate = Float(natural_gas_marginal_rate) rescue nil
        propane_marginal_rate = Float(propane_marginal_rate) rescue nil
        fuel_oil_marginal_rate = Float(fuel_oil_marginal_rate) rescue nil
        coal_marginal_rate = Float(coal_marginal_rate) rescue nil
        wood_marginal_rate = Float(wood_marginal_rate) rescue nil
        wood_pellets_marginal_rate = Float(wood_pellets_marginal_rate) rescue nil

        if pv_compensation_type == HPXML::PVCompensationTypeNetMetering
          if pv_net_metering_annual_excess_sellback_rate_type == HPXML::PVAnnualExcessSellbackRateTypeUserSpecified
            pv_net_metering_annual_excess_sellback_rate = Float(pv_net_metering_annual_excess_sellback_rate) rescue nil
          else
            pv_net_metering_annual_excess_sellback_rate = nil
          end
          pv_feed_in_tariff_rate = nil
        elsif pv_compensation_type == HPXML::PVCompensationTypeFeedInTariff
          pv_feed_in_tariff_rate = Float(pv_feed_in_tariff_rate) rescue nil
          pv_net_metering_annual_excess_sellback_rate_type = nil
          pv_net_metering_annual_excess_sellback_rate = nil
        end

        if pv_monthly_grid_connection_fee_unit == HPXML::UnitsDollarsPerkW
          pv_monthly_grid_connection_fee_dollars_per_kw = Float(pv_monthly_grid_connection_fee) rescue nil
        elsif pv_monthly_grid_connection_fee_unit == HPXML::UnitsDollars
          pv_monthly_grid_connection_fee_dollars = Float(pv_monthly_grid_connection_fee) rescue nil
        end

        utility_bill_scenario_exists = false
        hpxml.header.utility_bill_scenarios.each do |ubs|
          next if ubs.name != name

          if (!elec_tariff_filepath.nil? && ubs.elec_tariff_filepath != elec_tariff_filepath) ||
             (!elec_fixed_charge.nil? && ubs.elec_fixed_charge != elec_fixed_charge) ||
             (!natural_gas_fixed_charge.nil? && ubs.natural_gas_fixed_charge != natural_gas_fixed_charge) ||
             (!propane_fixed_charge.nil? && ubs.propane_fixed_charge != propane_fixed_charge) ||
             (!fuel_oil_fixed_charge.nil? && ubs.fuel_oil_fixed_charge != fuel_oil_fixed_charge) ||
             (!coal_fixed_charge.nil? && ubs.coal_fixed_charge != coal_fixed_charge) ||
             (!wood_fixed_charge.nil? && ubs.wood_fixed_charge != wood_fixed_charge) ||
             (!wood_pellets_fixed_charge.nil? && ubs.wood_pellets_fixed_charge != wood_pellets_fixed_charge) ||
             (!elec_marginal_rate.nil? && ubs.elec_marginal_rate != elec_marginal_rate) ||
             (!natural_gas_marginal_rate.nil? && ubs.natural_gas_marginal_rate != natural_gas_marginal_rate) ||
             (!propane_marginal_rate.nil? && ubs.propane_marginal_rate != propane_marginal_rate) ||
             (!fuel_oil_marginal_rate.nil? && ubs.fuel_oil_marginal_rate != fuel_oil_marginal_rate) ||
             (!coal_marginal_rate.nil? && ubs.coal_marginal_rate != coal_marginal_rate) ||
             (!wood_marginal_rate.nil? && ubs.wood_marginal_rate != wood_marginal_rate) ||
             (!wood_pellets_marginal_rate.nil? && ubs.wood_pellets_marginal_rate != wood_pellets_marginal_rate) ||
             (!pv_compensation_type.nil? && ubs.pv_compensation_type != pv_compensation_type) ||
             (!pv_net_metering_annual_excess_sellback_rate_type.nil? && ubs.pv_net_metering_annual_excess_sellback_rate_type != pv_net_metering_annual_excess_sellback_rate_type) ||
             (!pv_net_metering_annual_excess_sellback_rate.nil? && ubs.pv_net_metering_annual_excess_sellback_rate != pv_net_metering_annual_excess_sellback_rate) ||
             (!pv_feed_in_tariff_rate.nil? && ubs.pv_feed_in_tariff_rate != pv_feed_in_tariff_rate) ||
             (!pv_monthly_grid_connection_fee_dollars_per_kw.nil? && ubs.pv_monthly_grid_connection_fee_dollars_per_kw != pv_monthly_grid_connection_fee_dollars_per_kw) ||
             (!pv_monthly_grid_connection_fee_dollars.nil? && ubs.pv_monthly_grid_connection_fee_dollars != pv_monthly_grid_connection_fee_dollars)
            errors << "HPXML header already includes a utility bill scenario named '#{name}'."
          else
            utility_bill_scenario_exists = true
          end
        end

        next if utility_bill_scenario_exists

        hpxml.header.utility_bill_scenarios.add(name: name,
                                                elec_tariff_filepath: elec_tariff_filepath,
                                                elec_fixed_charge: elec_fixed_charge,
                                                natural_gas_fixed_charge: natural_gas_fixed_charge,
                                                propane_fixed_charge: propane_fixed_charge,
                                                fuel_oil_fixed_charge: fuel_oil_fixed_charge,
                                                coal_fixed_charge: coal_fixed_charge,
                                                wood_fixed_charge: wood_fixed_charge,
                                                wood_pellets_fixed_charge: wood_pellets_fixed_charge,
                                                elec_marginal_rate: elec_marginal_rate,
                                                natural_gas_marginal_rate: natural_gas_marginal_rate,
                                                propane_marginal_rate: propane_marginal_rate,
                                                fuel_oil_marginal_rate: fuel_oil_marginal_rate,
                                                coal_marginal_rate: coal_marginal_rate,
                                                wood_marginal_rate: wood_marginal_rate,
                                                wood_pellets_marginal_rate: wood_pellets_marginal_rate,
                                                pv_compensation_type: pv_compensation_type,
                                                pv_net_metering_annual_excess_sellback_rate_type: pv_net_metering_annual_excess_sellback_rate_type,
                                                pv_net_metering_annual_excess_sellback_rate: pv_net_metering_annual_excess_sellback_rate,
                                                pv_feed_in_tariff_rate: pv_feed_in_tariff_rate,
                                                pv_monthly_grid_connection_fee_dollars_per_kw: pv_monthly_grid_connection_fee_dollars_per_kw,
                                                pv_monthly_grid_connection_fee_dollars: pv_monthly_grid_connection_fee_dollars)
      end
    end

    errors.each do |error|
      runner.registerError(error)
    end
    return errors.empty?
  end

  # Add a building (i.e., unit), along with site properties, to the HPXML file.
  # Return the building so we can then set more properties on it.
  #
  # @param hpxml [HPXML] HPXML object
  # @param args [Hash] Map of :argument_name => value
  # @return [HPXML::Building] HPXML Building object representing an individual dwelling unit
  def self.add_building(hpxml, args)
    if not args[:simulation_control_daylight_saving_period].nil?
      begin_month, begin_day, _begin_hour, end_month, end_day, _end_hour = Schedule.parse_date_time_range(args[:simulation_control_daylight_saving_period])
      dst_begin_month = begin_month
      dst_begin_day = begin_day
      dst_end_month = end_month
      dst_end_day = end_day
    end

    hpxml.buildings.add(building_id: 'MyBuilding',
                        site_id: 'SiteID',
                        event_type: 'proposed workscope',
                        city: args[:site_city],
                        state_code: args[:site_state_code],
                        zip_code: args[:site_zip_code],
                        time_zone_utc_offset: args[:site_time_zone_utc_offset],
                        elevation: args[:site_elevation],
                        latitude: args[:site_latitude],
                        longitude: args[:site_longitude],
                        dst_enabled: args[:simulation_control_daylight_saving_enabled],
                        dst_begin_month: dst_begin_month,
                        dst_begin_day: dst_begin_day,
                        dst_end_month: dst_end_month,
                        dst_end_day: dst_end_day)

    return hpxml.buildings[-1]
  end

  # Set site properties, including:
  # - shielding
  # - ground/soil
  # - surroundings
  # - orientation
  #
  # @param hpxml_bldg [HPXML::Building] HPXML Building object representing an individual dwelling unit
  # @param args [Hash] Map of :argument_name => value
  def self.set_site(hpxml_bldg, args)
    hpxml_bldg.site.shielding_of_home = args[:site_shielding_of_home]
    hpxml_bldg.site.ground_conductivity = args[:site_ground_conductivity]
    hpxml_bldg.site.ground_diffusivity = args[:site_ground_diffusivity]

    if not args[:site_soil_and_moisture_type].nil?
      soil_type, moisture_type = args[:site_soil_and_moisture_type].split(', ')
      hpxml_bldg.site.soil_type = soil_type
      hpxml_bldg.site.moisture_type = moisture_type
    end

    hpxml_bldg.site.site_type = args[:site_type]

    adb_walls = [args[:geometry_unit_left_wall_is_adiabatic], args[:geometry_unit_right_wall_is_adiabatic], args[:geometry_unit_front_wall_is_adiabatic], args[:geometry_unit_back_wall_is_adiabatic]]
    n_walls_attached = adb_walls.count(true)

    if [HPXML::ResidentialTypeSFA, HPXML::ResidentialTypeApartment].include? args[:geometry_unit_type]
      if n_walls_attached == 3
        hpxml_bldg.site.surroundings = HPXML::SurroundingsThreeSides
      elsif n_walls_attached == 2
        hpxml_bldg.site.surroundings = HPXML::SurroundingsTwoSides
      elsif n_walls_attached == 1
        hpxml_bldg.site.surroundings = HPXML::SurroundingsOneSide
      else
        hpxml_bldg.site.surroundings = HPXML::SurroundingsStandAlone
      end
      if args[:geometry_attic_type] == HPXML::AtticTypeBelowApartment
        if args[:geometry_foundation_type] == HPXML::FoundationTypeAboveApartment
          hpxml_bldg.site.vertical_surroundings = HPXML::VerticalSurroundingsAboveAndBelow
        else
          hpxml_bldg.site.vertical_surroundings = HPXML::VerticalSurroundingsAbove
        end
      else
        if args[:geometry_foundation_type] == HPXML::FoundationTypeAboveApartment
          hpxml_bldg.site.vertical_surroundings = HPXML::VerticalSurroundingsBelow
        else
          hpxml_bldg.site.vertical_surroundings = HPXML::VerticalSurroundingsNoAboveOrBelow
        end
      end
    elsif [HPXML::ResidentialTypeSFD, HPXML::ResidentialTypeManufactured].include? args[:geometry_unit_type]
      hpxml_bldg.site.surroundings = HPXML::SurroundingsStandAlone
      hpxml_bldg.site.vertical_surroundings = HPXML::VerticalSurroundingsNoAboveOrBelow
    end

    hpxml_bldg.site.azimuth_of_front_of_home = args[:geometry_unit_orientation]
  end

  # Set neighboring buildings, including:
  # - facade
  # - distance
  # - height
  #
  # @param hpxml_bldg [HPXML::Building] HPXML Building object representing an individual dwelling unit
  # @param args [Hash] Map of :argument_name => value
  def self.set_neighbor_buildings(hpxml_bldg, args)
    nbr_map = { Constants.FacadeFront => [args[:neighbor_front_distance], args[:neighbor_front_height]],
                Constants.FacadeBack => [args[:neighbor_back_distance], args[:neighbor_back_height]],
                Constants.FacadeLeft => [args[:neighbor_left_distance], args[:neighbor_left_height]],
                Constants.FacadeRight => [args[:neighbor_right_distance], args[:neighbor_right_height]] }

    nbr_map.each do |facade, data|
      distance, neighbor_height = data
      next if distance == 0

      azimuth = Geometry.get_azimuth_from_facade(facade: facade, orientation: args[:geometry_unit_orientation])

      if (distance > 0) && (not neighbor_height.nil?)
        height = neighbor_height
      end

      hpxml_bldg.neighbor_buildings.add(azimuth: azimuth,
                                        distance: distance,
                                        height: height)
    end
  end

  # Set building occupancy properties, including:
  # - number of occupants
  # - general water use usage multiplier
  #
  # @param hpxml_bldg [HPXML::Building] HPXML Building object representing an individual dwelling unit
  # @param args [Hash] Map of :argument_name => value
  def self.set_building_occupancy(hpxml_bldg, args)
    hpxml_bldg.building_occupancy.number_of_residents = args[:geometry_unit_num_occupants]
    hpxml_bldg.building_occupancy.general_water_use_usage_multiplier = args[:general_water_use_usage_multiplier]
  end

  # Set building construction properties, including:
  # - number of conditioned floors
  # - number of beds/baths
  # - conditioned floor area / building volume
  # - ceiling height
  # - unit type
  # - number of dwelling units in the building
  # - year built
  # - dwelling unit multipliers
  #
  # @param hpxml_bldg [HPXML::Building] HPXML Building object representing an individual dwelling unit
  # @param args [Hash] Map of :argument_name => value
  def self.set_building_construction(hpxml_bldg, args)
    if args[:geometry_unit_type] == HPXML::ResidentialTypeApartment
      args[:geometry_unit_num_floors_above_grade] = 1
    end
    number_of_conditioned_floors_above_grade = args[:geometry_unit_num_floors_above_grade]
    number_of_conditioned_floors = number_of_conditioned_floors_above_grade
    if args[:geometry_foundation_type] == HPXML::FoundationTypeBasementConditioned
      number_of_conditioned_floors += 1
    end

    hpxml_bldg.building_construction.number_of_conditioned_floors = number_of_conditioned_floors
    hpxml_bldg.building_construction.number_of_conditioned_floors_above_grade = number_of_conditioned_floors_above_grade
    hpxml_bldg.building_construction.number_of_bedrooms = args[:geometry_unit_num_bedrooms]
    hpxml_bldg.building_construction.number_of_bathrooms = args[:geometry_unit_num_bathrooms]
    hpxml_bldg.building_construction.conditioned_floor_area = args[:geometry_unit_cfa]
    hpxml_bldg.building_construction.conditioned_building_volume = args[:geometry_unit_cfa] * args[:geometry_average_ceiling_height]
    hpxml_bldg.building_construction.average_ceiling_height = args[:geometry_average_ceiling_height]
    hpxml_bldg.building_construction.residential_facility_type = args[:geometry_unit_type]
    hpxml_bldg.building_construction.number_of_units_in_building = args[:geometry_building_num_units]
    hpxml_bldg.building_construction.year_built = args[:year_built]
    hpxml_bldg.building_construction.number_of_units = args[:unit_multiplier]
  end

  # Set building header properties, including:
  # - detailed schedule filepaths
  # - heat pump sizing methodologies
  # - natural ventilation availability
  # - summer shading season
  # - user-specified additional properties
  #
  # @param hpxml_bldg [HPXML::Building] HPXML Building object representing an individual dwelling unit
  # @param args [Hash] Map of :argument_name => value
  def self.set_building_header(hpxml_bldg, args)
    if not args[:schedules_filepaths].nil?
      hpxml_bldg.header.schedules_filepaths = args[:schedules_filepaths].split(',').map(&:strip)
    end
    hpxml_bldg.header.heat_pump_sizing_methodology = args[:heat_pump_sizing_methodology]
    hpxml_bldg.header.heat_pump_backup_sizing_methodology = args[:heat_pump_backup_sizing_methodology]
    hpxml_bldg.header.natvent_days_per_week = args[:window_natvent_availability]

    if not args[:window_shading_summer_season].nil?
      begin_month, begin_day, _begin_hour, end_month, end_day, _end_hour = Schedule.parse_date_time_range(args[:window_shading_summer_season])
      hpxml_bldg.header.shading_summer_begin_month = begin_month
      hpxml_bldg.header.shading_summer_begin_day = begin_day
      hpxml_bldg.header.shading_summer_end_month = end_month
      hpxml_bldg.header.shading_summer_end_day = end_day
    end

    if not args[:additional_properties].nil?
      extension_properties = {}
      args[:additional_properties].split('|').map(&:strip).each do |additional_property|
        key, value = additional_property.split('=').map(&:strip)
        extension_properties[key] = value
      end
      hpxml_bldg.header.extension_properties = extension_properties
    end
  end

  # Set climate and risk zones properties, including:
  # - 2006 IECC zone
  # - weather station name / EPW filepath
  #
  # @param hpxml_bldg [HPXML::Building] HPXML Building object representing an individual dwelling unit
  # @param args [Hash] Map of :argument_name => value
  def self.set_climate_and_risk_zones(hpxml_bldg, args)
    hpxml_bldg.climate_and_risk_zones.weather_station_id = 'WeatherStation'

    if not args[:site_iecc_zone].nil?
      hpxml_bldg.climate_and_risk_zones.climate_zone_ieccs.add(zone: args[:site_iecc_zone],
                                                               year: 2006)
    end

    weather_station_name = File.basename(args[:weather_station_epw_filepath]).gsub('.epw', '')
    hpxml_bldg.climate_and_risk_zones.weather_station_name = weather_station_name
    hpxml_bldg.climate_and_risk_zones.weather_station_epw_filepath = args[:weather_station_epw_filepath]
  end

  # Set air infiltration measurements properties, including:
  # - infiltration type
  # - unit of measure
  # - leakage value
  # - presence of flue or chimney in conditioned space
  #
  # @param hpxml_bldg [HPXML::Building] HPXML Building object representing an individual dwelling unit
  # @param args [Hash] Map of :argument_name => value
  def self.set_air_infiltration_measurements(hpxml_bldg, args)
    if args[:air_leakage_units] == HPXML::UnitsELA
      effective_leakage_area = args[:air_leakage_value]
    else
      unit_of_measure = args[:air_leakage_units]
      air_leakage = args[:air_leakage_value]
      if [HPXML::UnitsACH, HPXML::UnitsCFM].include? args[:air_leakage_units]
        house_pressure = args[:air_leakage_house_pressure]
      end
    end
    if not args[:air_leakage_type].nil?
      if [HPXML::ResidentialTypeSFA, HPXML::ResidentialTypeApartment].include? args[:geometry_unit_type]
        air_leakage_type = args[:air_leakage_type]
      end
    end
    infiltration_volume = hpxml_bldg.building_construction.conditioned_building_volume

    hpxml_bldg.air_infiltration_measurements.add(id: "AirInfiltrationMeasurement#{hpxml_bldg.air_infiltration_measurements.size + 1}",
                                                 house_pressure: house_pressure,
                                                 unit_of_measure: unit_of_measure,
                                                 air_leakage: air_leakage,
                                                 effective_leakage_area: effective_leakage_area,
                                                 infiltration_volume: infiltration_volume,
                                                 infiltration_type: air_leakage_type)

    hpxml_bldg.air_infiltration.has_flue_or_chimney_in_conditioned_space = args[:air_leakage_has_flue_or_chimney_in_conditioned_space]
  end

  # Set roofs properties, including:
  # - adjacent space
  # - orientation
  # - gross area
  # - material type and color
  # - pitch
  # - assembly R-value
  # - presence and grade of radiant barrier
  #
  # @param hpxml_bldg [HPXML::Building] HPXML Building object representing an individual dwelling unit
  # @param args [Hash] Map of :argument_name => value
  # @param sorted_surfaces [TODO] TODO
  def self.set_roofs(hpxml_bldg, args, sorted_surfaces)
    args[:geometry_roof_pitch] *= 12.0
    if (args[:geometry_attic_type] == HPXML::AtticTypeFlatRoof) || (args[:geometry_attic_type] == HPXML::AtticTypeBelowApartment)
      args[:geometry_roof_pitch] = 0.0
    end

    sorted_surfaces.each do |surface|
      next unless ['Outdoors'].include? surface.outsideBoundaryCondition
      next if surface.surfaceType != 'RoofCeiling'

      interior_adjacent_to = Geometry.get_adjacent_to(surface: surface)
      next if [HPXML::LocationOtherHousingUnit].include? interior_adjacent_to

      if args[:geometry_attic_type] == HPXML::AtticTypeFlatRoof
        azimuth = nil
      else
        azimuth = Geometry.get_surface_azimuth(surface: surface, orientation: args[:geometry_unit_orientation])
      end

      hpxml_bldg.roofs.add(id: "Roof#{hpxml_bldg.roofs.size + 1}",
                           interior_adjacent_to: Geometry.get_adjacent_to(surface: surface),
                           azimuth: azimuth,
                           area: UnitConversions.convert(surface.grossArea, 'm^2', 'ft^2'),
                           roof_type: args[:roof_material_type],
                           roof_color: args[:roof_color],
                           pitch: args[:geometry_roof_pitch],
                           insulation_assembly_r_value: args[:roof_assembly_r])
      @surface_ids[surface.name.to_s] = hpxml_bldg.roofs[-1].id

      next unless [HPXML::RadiantBarrierLocationAtticRoofOnly, HPXML::RadiantBarrierLocationAtticRoofAndGableWalls].include?(args[:radiant_barrier_attic_location].to_s)
      next unless [HPXML::LocationAtticUnvented, HPXML::LocationAtticVented].include?(hpxml_bldg.roofs[-1].interior_adjacent_to)

      hpxml_bldg.roofs[-1].radiant_barrier = true
      hpxml_bldg.roofs[-1].radiant_barrier_grade = args[:radiant_barrier_grade]
    end
  end

  # Set rim joists properties, including:
  # - adjacent spaces
  # - orientation
  # - gross area
  # - siding type and color
  # - assembly R-value
  #
  # @param hpxml_bldg [HPXML::Building] HPXML Building object representing an individual dwelling unit
  # @param model [OpenStudio::Model::Model] OpenStudio Model object
  # @param args [Hash] Map of :argument_name => value
  # @param sorted_surfaces [TODO] TODO
  def self.set_rim_joists(hpxml_bldg, model, args, sorted_surfaces)
    sorted_surfaces.each do |surface|
      next if surface.surfaceType != 'Wall'
      next unless ['Outdoors', 'Adiabatic'].include? surface.outsideBoundaryCondition
      next unless Geometry.surface_is_rim_joist(surface: surface, height: args[:geometry_rim_joist_height])

      interior_adjacent_to = Geometry.get_adjacent_to(surface: surface)
      next unless [HPXML::LocationBasementConditioned,
                   HPXML::LocationBasementUnconditioned,
                   HPXML::LocationCrawlspaceUnvented,
                   HPXML::LocationCrawlspaceVented,
                   HPXML::LocationCrawlspaceConditioned].include? interior_adjacent_to

      exterior_adjacent_to = HPXML::LocationOutside
      if surface.outsideBoundaryCondition == 'Adiabatic' # can be adjacent to foundation space
        adjacent_surface = Geometry.get_adiabatic_adjacent_surface(model: model, surface: surface)
        if adjacent_surface.nil? # adjacent to a space that is not explicitly in the model
          unless [HPXML::ResidentialTypeSFD].include?(args[:geometry_unit_type])
            exterior_adjacent_to = interior_adjacent_to
            if exterior_adjacent_to == HPXML::LocationConditionedSpace # conditioned space adjacent to conditioned space
              exterior_adjacent_to = HPXML::LocationOtherHousingUnit
            end
          end
        else # adjacent to a space that is explicitly in the model
          exterior_adjacent_to = Geometry.get_adjacent_to(surface: adjacent_surface)
        end
      end

      if exterior_adjacent_to == HPXML::LocationOutside
        siding = args[:wall_siding_type]
      end

      if interior_adjacent_to == exterior_adjacent_to
        insulation_assembly_r_value = 4.0 # Uninsulated
      else
        insulation_assembly_r_value = args[:rim_joist_assembly_r]
      end

      azimuth = Geometry.get_surface_azimuth(surface: surface, orientation: args[:geometry_unit_orientation])

      hpxml_bldg.rim_joists.add(id: "RimJoist#{hpxml_bldg.rim_joists.size + 1}",
                                exterior_adjacent_to: exterior_adjacent_to,
                                interior_adjacent_to: interior_adjacent_to,
                                azimuth: azimuth,
                                area: UnitConversions.convert(surface.grossArea, 'm^2', 'ft^2'),
                                siding: siding,
                                color: args[:wall_color],
                                insulation_assembly_r_value: insulation_assembly_r_value)
      @surface_ids[surface.name.to_s] = hpxml_bldg.rim_joists[-1].id
    end
  end

  # Set walls properties, including:
  # - adjacent spaces
  # - orientation
  # - assembly type and R-value
  # - presence and grade of attic wall radiant barrier
  #
  # @param hpxml_bldg [HPXML::Building] HPXML Building object representing an individual dwelling unit
  # @param model [OpenStudio::Model::Model] OpenStudio Model object
  # @param args [Hash] Map of :argument_name => value
  # @param sorted_surfaces [TODO] TODO
  def self.set_walls(hpxml_bldg, model, args, sorted_surfaces)
    sorted_surfaces.each do |surface|
      next if surface.surfaceType != 'Wall'
      next if Geometry.surface_is_rim_joist(surface: surface, height: args[:geometry_rim_joist_height])

      interior_adjacent_to = Geometry.get_adjacent_to(surface: surface)
      next unless [HPXML::LocationConditionedSpace, HPXML::LocationAtticUnvented, HPXML::LocationAtticVented, HPXML::LocationGarage].include? interior_adjacent_to

      exterior_adjacent_to = HPXML::LocationOutside
      if surface.adjacentSurface.is_initialized
        exterior_adjacent_to = Geometry.get_adjacent_to(surface: surface.adjacentSurface.get)
      elsif surface.outsideBoundaryCondition == 'Adiabatic' # can be adjacent to conditioned space, attic
        adjacent_surface = Geometry.get_adiabatic_adjacent_surface(model: model, surface: surface)
        if adjacent_surface.nil? # adjacent to a space that is not explicitly in the model
          exterior_adjacent_to = interior_adjacent_to
          if exterior_adjacent_to == HPXML::LocationConditionedSpace # conditioned space adjacent to conditioned space
            exterior_adjacent_to = HPXML::LocationOtherHousingUnit
          end
        else # adjacent to a space that is explicitly in the model
          exterior_adjacent_to = Geometry.get_adjacent_to(surface: adjacent_surface)
        end
      end

      next if exterior_adjacent_to == HPXML::LocationConditionedSpace # already captured these surfaces

      attic_locations = [HPXML::LocationAtticUnconditioned, HPXML::LocationAtticUnvented, HPXML::LocationAtticVented]
      attic_wall_type = nil
      if (attic_locations.include? interior_adjacent_to) && (exterior_adjacent_to == HPXML::LocationOutside)
        attic_wall_type = HPXML::AtticWallTypeGable
      end

      wall_type = args[:wall_type]
      if attic_locations.include? interior_adjacent_to
        wall_type = HPXML::WallTypeWoodStud
      end

      if exterior_adjacent_to == HPXML::LocationOutside && (not args[:wall_siding_type].nil?)
        if (attic_locations.include? interior_adjacent_to) && (args[:wall_siding_type] == HPXML::SidingTypeNone)
          siding = nil
        else
          siding = args[:wall_siding_type]
        end
      end

      azimuth = Geometry.get_surface_azimuth(surface: surface, orientation: args[:geometry_unit_orientation])

      hpxml_bldg.walls.add(id: "Wall#{hpxml_bldg.walls.size + 1}",
                           exterior_adjacent_to: exterior_adjacent_to,
                           interior_adjacent_to: interior_adjacent_to,
                           azimuth: azimuth,
                           wall_type: wall_type,
                           attic_wall_type: attic_wall_type,
                           siding: siding,
                           color: args[:wall_color],
                           area: UnitConversions.convert(surface.grossArea, 'm^2', 'ft^2'))
      @surface_ids[surface.name.to_s] = hpxml_bldg.walls[-1].id

      is_uncond_attic_roof_insulated = false
      if attic_locations.include? interior_adjacent_to
        hpxml_bldg.roofs.each do |roof|
          next unless (roof.interior_adjacent_to == interior_adjacent_to) && (roof.insulation_assembly_r_value > 4.0)

          is_uncond_attic_roof_insulated = true
        end
      end

      if hpxml_bldg.walls[-1].is_thermal_boundary || is_uncond_attic_roof_insulated # Assume wall is insulated if roof is insulated
        hpxml_bldg.walls[-1].insulation_assembly_r_value = args[:wall_assembly_r]
      else
        hpxml_bldg.walls[-1].insulation_assembly_r_value = 4.0 # Uninsulated
      end

      next unless hpxml_bldg.walls[-1].attic_wall_type == HPXML::AtticWallTypeGable && args[:radiant_barrier_attic_location].to_s == HPXML::RadiantBarrierLocationAtticRoofAndGableWalls
      next unless [HPXML::LocationAtticUnvented, HPXML::LocationAtticVented].include?(hpxml_bldg.walls[-1].interior_adjacent_to)

      hpxml_bldg.walls[-1].radiant_barrier = true
      hpxml_bldg.walls[-1].radiant_barrier_grade = args[:radiant_barrier_grade]
    end
  end

  # Set foundation walls properties, including:
  # - adjacent spaces
  # - orientation
  # - gross area
  # - height above and below grade
  # - thickness
  # - assembly type and R-value
  # - other insulation
  #
  # @param hpxml_bldg [HPXML::Building] HPXML Building object representing an individual dwelling unit
  # @param model [OpenStudio::Model::Model] OpenStudio Model object
  # @param args [Hash] Map of :argument_name => value
  # @param sorted_surfaces [TODO] TODO
  def self.set_foundation_walls(hpxml_bldg, model, args, sorted_surfaces)
    sorted_surfaces.each do |surface|
      next if surface.surfaceType != 'Wall'
      next unless ['Foundation', 'Adiabatic'].include? surface.outsideBoundaryCondition
      next if Geometry.surface_is_rim_joist(surface: surface, height: args[:geometry_rim_joist_height])

      interior_adjacent_to = Geometry.get_adjacent_to(surface: surface)
      next unless [HPXML::LocationBasementConditioned,
                   HPXML::LocationBasementUnconditioned,
                   HPXML::LocationCrawlspaceUnvented,
                   HPXML::LocationCrawlspaceVented,
                   HPXML::LocationCrawlspaceConditioned].include? interior_adjacent_to

      exterior_adjacent_to = HPXML::LocationGround
      if surface.outsideBoundaryCondition == 'Adiabatic' # can be adjacent to foundation space
        adjacent_surface = Geometry.get_adiabatic_adjacent_surface(model: model, surface: surface)
        if adjacent_surface.nil? # adjacent to a space that is not explicitly in the model
          unless [HPXML::ResidentialTypeSFD].include?(args[:geometry_unit_type])
            exterior_adjacent_to = interior_adjacent_to
            if exterior_adjacent_to == HPXML::LocationConditionedSpace # conditioned space adjacent to conditioned space
              exterior_adjacent_to = HPXML::LocationOtherHousingUnit
            end
          end
        else # adjacent to a space that is explicitly in the model
          exterior_adjacent_to = Geometry.get_adjacent_to(surface: adjacent_surface)
        end
      end

      foundation_wall_insulation_location = 'exterior' # default
      if not args[:foundation_wall_insulation_location].nil?
        foundation_wall_insulation_location = args[:foundation_wall_insulation_location]
      end

      if args[:foundation_wall_assembly_r].to_f > 0
        insulation_assembly_r_value = args[:foundation_wall_assembly_r]
      else
        insulation_interior_r_value = 0
        insulation_exterior_r_value = 0
        if interior_adjacent_to == exterior_adjacent_to # E.g., don't insulate wall between basement and neighbor basement
          # nop
        elsif foundation_wall_insulation_location == 'interior'
          insulation_interior_r_value = args[:foundation_wall_insulation_r]
          if insulation_interior_r_value > 0
            insulation_interior_distance_to_top = args[:foundation_wall_insulation_distance_to_top]
            insulation_interior_distance_to_bottom = args[:foundation_wall_insulation_distance_to_bottom]
          end
        elsif foundation_wall_insulation_location == 'exterior'
          insulation_exterior_r_value = args[:foundation_wall_insulation_r]
          if insulation_exterior_r_value > 0
            insulation_exterior_distance_to_top = args[:foundation_wall_insulation_distance_to_top]
            insulation_exterior_distance_to_bottom = args[:foundation_wall_insulation_distance_to_bottom]
          end
        end
      end

      azimuth = Geometry.get_surface_azimuth(surface: surface, orientation: args[:geometry_unit_orientation])

      hpxml_bldg.foundation_walls.add(id: "FoundationWall#{hpxml_bldg.foundation_walls.size + 1}",
                                      exterior_adjacent_to: exterior_adjacent_to,
                                      interior_adjacent_to: interior_adjacent_to,
                                      type: args[:foundation_wall_type],
                                      azimuth: azimuth,
                                      height: args[:geometry_foundation_height],
                                      area: UnitConversions.convert(surface.grossArea, 'm^2', 'ft^2'),
                                      thickness: args[:foundation_wall_thickness],
                                      depth_below_grade: args[:geometry_foundation_height] - args[:geometry_foundation_height_above_grade],
                                      insulation_assembly_r_value: insulation_assembly_r_value,
                                      insulation_interior_r_value: insulation_interior_r_value,
                                      insulation_interior_distance_to_top: insulation_interior_distance_to_top,
                                      insulation_interior_distance_to_bottom: insulation_interior_distance_to_bottom,
                                      insulation_exterior_r_value: insulation_exterior_r_value,
                                      insulation_exterior_distance_to_top: insulation_exterior_distance_to_top,
                                      insulation_exterior_distance_to_bottom: insulation_exterior_distance_to_bottom)
      @surface_ids[surface.name.to_s] = hpxml_bldg.foundation_walls[-1].id
    end
  end

  # Set the floors properties, including:
  # - adjacent spaces
  # - gross area
  # - assembly type and R-value
  # - presence and grade of attic floor radiant barrier
  #
  # @param hpxml_bldg [HPXML::Building] HPXML Building object representing an individual dwelling unit
  # @param args [Hash] Map of :argument_name => value
  # @param sorted_surfaces [TODO] TODO
  def self.set_floors(hpxml_bldg, args, sorted_surfaces)
    if [HPXML::FoundationTypeBasementConditioned,
        HPXML::FoundationTypeCrawlspaceConditioned].include?(args[:geometry_foundation_type]) && (args[:floor_over_foundation_assembly_r] > 2.1)
      args[:floor_over_foundation_assembly_r] = 2.1 # Uninsulated
    end

    if [HPXML::AtticTypeConditioned].include?(args[:geometry_attic_type]) && (args[:ceiling_assembly_r] > 2.1)
      args[:ceiling_assembly_r] = 2.1 # Uninsulated
    end

    sorted_surfaces.each do |surface|
      next if surface.outsideBoundaryCondition == 'Foundation'
      next unless ['Floor', 'RoofCeiling'].include? surface.surfaceType

      interior_adjacent_to = Geometry.get_adjacent_to(surface: surface)
      next unless [HPXML::LocationConditionedSpace, HPXML::LocationGarage].include? interior_adjacent_to

      exterior_adjacent_to = HPXML::LocationOutside
      if surface.adjacentSurface.is_initialized
        exterior_adjacent_to = Geometry.get_adjacent_to(surface: surface.adjacentSurface.get)
      elsif surface.outsideBoundaryCondition == 'Adiabatic'
        exterior_adjacent_to = HPXML::LocationOtherHousingUnit
        if surface.surfaceType == 'Floor'
          floor_or_ceiling = HPXML::FloorOrCeilingFloor
        elsif surface.surfaceType == 'RoofCeiling'
          floor_or_ceiling = HPXML::FloorOrCeilingCeiling
        end
      end

      next if interior_adjacent_to == exterior_adjacent_to
      next if (surface.surfaceType == 'RoofCeiling') && (exterior_adjacent_to == HPXML::LocationOutside)
      next if [HPXML::LocationConditionedSpace,
               HPXML::LocationBasementConditioned,
               HPXML::LocationCrawlspaceConditioned].include? exterior_adjacent_to

      hpxml_bldg.floors.add(id: "Floor#{hpxml_bldg.floors.size + 1}",
                            exterior_adjacent_to: exterior_adjacent_to,
                            interior_adjacent_to: interior_adjacent_to,
                            floor_type: args[:floor_type],
                            area: UnitConversions.convert(surface.grossArea, 'm^2', 'ft^2'),
                            floor_or_ceiling: floor_or_ceiling)
      if hpxml_bldg.floors[-1].floor_or_ceiling.nil?
        if hpxml_bldg.floors[-1].is_floor
          hpxml_bldg.floors[-1].floor_or_ceiling = HPXML::FloorOrCeilingFloor
        elsif hpxml_bldg.floors[-1].is_ceiling
          hpxml_bldg.floors[-1].floor_or_ceiling = HPXML::FloorOrCeilingCeiling
        end
      end
      @surface_ids[surface.name.to_s] = hpxml_bldg.floors[-1].id

      if hpxml_bldg.floors[-1].is_thermal_boundary
        if [HPXML::LocationAtticUnvented, HPXML::LocationAtticVented].include? exterior_adjacent_to
          hpxml_bldg.floors[-1].insulation_assembly_r_value = args[:ceiling_assembly_r]
        elsif [HPXML::LocationGarage].include? exterior_adjacent_to
          hpxml_bldg.floors[-1].insulation_assembly_r_value = args[:floor_over_garage_assembly_r]
        else
          hpxml_bldg.floors[-1].insulation_assembly_r_value = args[:floor_over_foundation_assembly_r]
        end
      else
        hpxml_bldg.floors[-1].insulation_assembly_r_value = 2.1 # Uninsulated
      end

      next unless args[:radiant_barrier_attic_location].to_s == HPXML::RadiantBarrierLocationAtticFloor
      next unless [HPXML::LocationAtticUnvented, HPXML::LocationAtticVented].include?(hpxml_bldg.floors[-1].exterior_adjacent_to) && hpxml_bldg.floors[-1].interior_adjacent_to == HPXML::LocationConditionedSpace

      hpxml_bldg.floors[-1].radiant_barrier = true
      hpxml_bldg.floors[-1].radiant_barrier_grade = args[:radiant_barrier_grade]
    end
  end

  # Set the slabs properties, including:
  # - adjacent space
  # - gross area
  # - thickness
  # - exposed perimeter
  # - perimeter or under-slab insulation dimensions and R-value
  # - carpet fraction and R-value
  #
  # @param hpxml_bldg [HPXML::Building] HPXML Building object representing an individual dwelling unit
  # @param model [OpenStudio::Model::Model] OpenStudio Model object
  # @param args [Hash] Map of :argument_name => value
  # @param sorted_surfaces [TODO] TODO
  def self.set_slabs(hpxml_bldg, model, args, sorted_surfaces)
    sorted_surfaces.each do |surface|
      next unless ['Foundation'].include? surface.outsideBoundaryCondition
      next if surface.surfaceType != 'Floor'

      interior_adjacent_to = Geometry.get_adjacent_to(surface: surface)
      next if [HPXML::LocationOutside, HPXML::LocationOtherHousingUnit].include? interior_adjacent_to

      has_foundation_walls = false
      if [HPXML::LocationCrawlspaceVented,
          HPXML::LocationCrawlspaceUnvented,
          HPXML::LocationCrawlspaceConditioned,
          HPXML::LocationBasementUnconditioned,
          HPXML::LocationBasementConditioned].include? interior_adjacent_to
        has_foundation_walls = true
      end
      exposed_perimeter = Geometry.calculate_exposed_perimeter(model: model, ground_floor_surfaces: [surface], has_foundation_walls: has_foundation_walls).round(1)
      next if exposed_perimeter == 0

      if [HPXML::LocationCrawlspaceVented,
          HPXML::LocationCrawlspaceUnvented,
          HPXML::LocationCrawlspaceConditioned,
          HPXML::LocationBasementUnconditioned,
          HPXML::LocationBasementConditioned].include? interior_adjacent_to
        exposed_perimeter -= Geometry.get_unexposed_garage_perimeter(**args)
      end

      if args[:slab_under_width] >= 999
        under_slab_insulation_spans_entire_slab = true
      else
        under_slab_insulation_width = args[:slab_under_width]
      end

      hpxml_bldg.slabs.add(id: "Slab#{hpxml_bldg.slabs.size + 1}",
                           interior_adjacent_to: interior_adjacent_to,
                           area: UnitConversions.convert(surface.grossArea, 'm^2', 'ft^2'),
                           thickness: args[:slab_thickness],
                           exposed_perimeter: exposed_perimeter,
                           perimeter_insulation_depth: args[:slab_perimeter_depth],
                           under_slab_insulation_width: under_slab_insulation_width,
                           perimeter_insulation_r_value: args[:slab_perimeter_insulation_r],
                           under_slab_insulation_r_value: args[:slab_under_insulation_r],
                           under_slab_insulation_spans_entire_slab: under_slab_insulation_spans_entire_slab,
                           carpet_fraction: args[:slab_carpet_fraction],
                           carpet_r_value: args[:slab_carpet_r])
      @surface_ids[surface.name.to_s] = hpxml_bldg.slabs[-1].id

      next unless interior_adjacent_to == HPXML::LocationCrawlspaceConditioned

      # Increase Conditioned Building Volume & Infiltration Volume
      conditioned_crawlspace_volume = hpxml_bldg.slabs[-1].area * args[:geometry_foundation_height]
      hpxml_bldg.building_construction.conditioned_building_volume += conditioned_crawlspace_volume
      hpxml_bldg.air_infiltration_measurements[0].infiltration_volume += conditioned_crawlspace_volume
    end
  end

  # Set the windows properties, including:
  # - gross area
  # - orientation
  # - U-Factor and SHGC
  # - storm type
  # - winter and summer interior and exterior shading fractions
  # - operable fraction
  # - overhangs location and depth
  # - attached walls
  #
  # @param hpxml_bldg [HPXML::Building] HPXML Building object representing an individual dwelling unit
  # @param model [OpenStudio::Model::Model] OpenStudio Model object
  # @param args [Hash] Map of :argument_name => value
  # @param sorted_surfaces [TODO] TODO
  def self.set_windows(hpxml_bldg, model, args, sorted_subsurfaces)
    sorted_subsurfaces.each do |sub_surface|
      next if sub_surface.subSurfaceType != 'FixedWindow'

      surface = sub_surface.surface.get

      sub_surface_height = Geometry.get_surface_height(surface: sub_surface)
      sub_surface_facade = Geometry.get_facade_for_surface(surface: sub_surface)

      if (sub_surface_facade == Constants.FacadeFront) && ((args[:overhangs_front_depth] > 0) || args[:overhangs_front_distance_to_top_of_window] > 0)
        overhangs_depth = args[:overhangs_front_depth]
        overhangs_distance_to_top_of_window = args[:overhangs_front_distance_to_top_of_window]
        overhangs_distance_to_bottom_of_window = args[:overhangs_front_distance_to_bottom_of_window]
      elsif (sub_surface_facade == Constants.FacadeBack) && ((args[:overhangs_back_depth] > 0) || args[:overhangs_back_distance_to_top_of_window] > 0)
        overhangs_depth = args[:overhangs_back_depth]
        overhangs_distance_to_top_of_window = args[:overhangs_back_distance_to_top_of_window]
        overhangs_distance_to_bottom_of_window = args[:overhangs_back_distance_to_bottom_of_window]
      elsif (sub_surface_facade == Constants.FacadeLeft) && ((args[:overhangs_left_depth] > 0) || args[:overhangs_left_distance_to_top_of_window] > 0)
        overhangs_depth = args[:overhangs_left_depth]
        overhangs_distance_to_top_of_window = args[:overhangs_left_distance_to_top_of_window]
        overhangs_distance_to_bottom_of_window = args[:overhangs_left_distance_to_bottom_of_window]
      elsif (sub_surface_facade == Constants.FacadeRight) && ((args[:overhangs_right_depth] > 0) || args[:overhangs_right_distance_to_top_of_window] > 0)
        overhangs_depth = args[:overhangs_right_depth]
        overhangs_distance_to_top_of_window = args[:overhangs_right_distance_to_top_of_window]
        overhangs_distance_to_bottom_of_window = args[:overhangs_right_distance_to_bottom_of_window]
      elsif args[:geometry_eaves_depth] > 0
        # Get max z coordinate of eaves
        eaves_z = args[:geometry_average_ceiling_height] * args[:geometry_unit_num_floors_above_grade] + args[:geometry_rim_joist_height]
        if args[:geometry_attic_type] == HPXML::AtticTypeConditioned
          eaves_z += Geometry.get_conditioned_attic_height(spaces: model.getSpaces)
        end
        if args[:geometry_foundation_type] == HPXML::FoundationTypeAmbient
          eaves_z += args[:geometry_foundation_height]
        end

        # Get max z coordinate of this window
        sub_surface_z = Geometry.get_surface_z_values(surfaceArray: [sub_surface]).max + UnitConversions.convert(sub_surface.space.get.zOrigin, 'm', 'ft')

        overhangs_depth = args[:geometry_eaves_depth]
        overhangs_distance_to_top_of_window = eaves_z - sub_surface_z # difference between max z coordinates of eaves and this window
        overhangs_distance_to_bottom_of_window = (overhangs_distance_to_top_of_window + sub_surface_height).round(1)
      end

      azimuth = Geometry.get_azimuth_from_facade(facade: sub_surface_facade, orientation: args[:geometry_unit_orientation])

      wall_idref = @surface_ids[surface.name.to_s]
      next if wall_idref.nil?

      hpxml_bldg.windows.add(id: "Window#{hpxml_bldg.windows.size + 1}",
                             area: UnitConversions.convert(sub_surface.grossArea, 'm^2', 'ft^2'),
                             azimuth: azimuth,
                             ufactor: args[:window_ufactor],
                             shgc: args[:window_shgc],
                             storm_type: args[:window_storm_type],
                             overhangs_depth: overhangs_depth,
                             overhangs_distance_to_top_of_window: overhangs_distance_to_top_of_window,
                             overhangs_distance_to_bottom_of_window: overhangs_distance_to_bottom_of_window,
                             interior_shading_factor_winter: args[:window_interior_shading_winter],
                             interior_shading_factor_summer: args[:window_interior_shading_summer],
                             exterior_shading_factor_winter: args[:window_exterior_shading_winter],
                             exterior_shading_factor_summer: args[:window_exterior_shading_summer],
                             fraction_operable: args[:window_fraction_operable],
                             attached_to_wall_idref: wall_idref)
    end
  end

  # Set the skylights properties, including:
  # - gross area
  # - orientation
  # - U-Factor and SHGC
  # - storm type
  # - attached roofs
  #
  # @param hpxml_bldg [HPXML::Building] HPXML Building object representing an individual dwelling unit
  # @param args [Hash] Map of :argument_name => value
  # @param sorted_subsurfaces [TODO] TODO
  def self.set_skylights(hpxml_bldg, args, sorted_subsurfaces)
    sorted_subsurfaces.each do |sub_surface|
      next if sub_surface.subSurfaceType != 'Skylight'

      surface = sub_surface.surface.get

      sub_surface_facade = Geometry.get_facade_for_surface(surface: sub_surface)
      azimuth = Geometry.get_azimuth_from_facade(facade: sub_surface_facade, orientation: args[:geometry_unit_orientation])

      roof_idref = @surface_ids[surface.name.to_s]
      next if roof_idref.nil?

      roof = hpxml_bldg.roofs.find { |roof| roof.id == roof_idref }
      if roof.interior_adjacent_to != HPXML::LocationConditionedSpace
        # This is the roof of an attic, so the skylight must have a shaft; attach it to the attic floor as well.
        floor = hpxml_bldg.floors.find { |floor| floor.interior_adjacent_to == HPXML::LocationConditionedSpace && floor.exterior_adjacent_to == roof.interior_adjacent_to }
        floor_idref = floor.id
      end

      hpxml_bldg.skylights.add(id: "Skylight#{hpxml_bldg.skylights.size + 1}",
                               area: UnitConversions.convert(sub_surface.grossArea, 'm^2', 'ft^2'),
                               azimuth: azimuth,
                               ufactor: args[:skylight_ufactor],
                               shgc: args[:skylight_shgc],
                               storm_type: args[:skylight_storm_type],
                               attached_to_roof_idref: roof_idref,
                               attached_to_floor_idref: floor_idref)
    end
  end

  # Set the doors properties, including:
  # - gross area
  # - orientation
  # - R-value
  # - attached walls
  #
  # @param hpxml_bldg [HPXML::Building] HPXML Building object representing an individual dwelling unit
  # @param model [OpenStudio::Model::Model] OpenStudio Model object
  # @param args [Hash] Map of :argument_name => value
  # @param sorted_subsurfaces [TODO] TODO
  def self.set_doors(hpxml_bldg, model, args, sorted_subsurfaces)
    sorted_subsurfaces.each do |sub_surface|
      next if sub_surface.subSurfaceType != 'Door'

      surface = sub_surface.surface.get

      interior_adjacent_to = Geometry.get_adjacent_to(surface: surface)

      if [HPXML::LocationOtherHousingUnit].include?(interior_adjacent_to)
        adjacent_surface = Geometry.get_adiabatic_adjacent_surface(model: model, surface: surface)
        next if adjacent_surface.nil?
      end

      wall_idref = @surface_ids[surface.name.to_s]
      next if wall_idref.nil?

      hpxml_bldg.doors.add(id: "Door#{hpxml_bldg.doors.size + 1}",
                           attached_to_wall_idref: wall_idref,
                           area: UnitConversions.convert(sub_surface.grossArea, 'm^2', 'ft^2'),
                           azimuth: args[:geometry_unit_orientation],
                           r_value: args[:door_rvalue])
    end
  end

  # Set the attics properties, including:
  # - type
  # - attached roofs, walls, and floors
  #
  # @param hpxml_bldg [HPXML::Building] HPXML Building object representing an individual dwelling unit
  # @param args [Hash] Map of :argument_name => value
  def self.set_attics(hpxml_bldg, args)
    surf_ids = { 'roofs' => { 'surfaces' => hpxml_bldg.roofs, 'ids' => [] },
                 'walls' => { 'surfaces' => hpxml_bldg.walls, 'ids' => [] },
                 'floors' => { 'surfaces' => hpxml_bldg.floors, 'ids' => [] } }

    attic_locations = [HPXML::LocationAtticUnconditioned, HPXML::LocationAtticUnvented, HPXML::LocationAtticVented]
    surf_ids.values.each do |surf_hash|
      surf_hash['surfaces'].each do |surface|
        next if (not attic_locations.include? surface.interior_adjacent_to) &&
                (not attic_locations.include? surface.exterior_adjacent_to)

        surf_hash['ids'] << surface.id
      end
    end

    # Add attached roofs for cathedral ceiling
    conditioned_space = HPXML::LocationConditionedSpace
    surf_ids['roofs']['surfaces'].each do |surface|
      next if (conditioned_space != surface.interior_adjacent_to) &&
              (conditioned_space != surface.exterior_adjacent_to)

      surf_ids['roofs']['ids'] << surface.id
    end

    hpxml_bldg.attics.add(id: "Attic#{hpxml_bldg.attics.size + 1}",
                          attic_type: args[:geometry_attic_type],
                          attached_to_roof_idrefs: surf_ids['roofs']['ids'],
                          attached_to_wall_idrefs: surf_ids['walls']['ids'],
                          attached_to_floor_idrefs: surf_ids['floors']['ids'])
  end

  # Set the foundations properties, including:
  # - type
  # - attached slabs, floors, foundation walls, walls, and rim joists
  #
  # @param hpxml_bldg [HPXML::Building] HPXML Building object representing an individual dwelling unit
  # @param args [Hash] Map of :argument_name => value
  def self.set_foundations(hpxml_bldg, args)
    surf_ids = { 'slabs' => { 'surfaces' => hpxml_bldg.slabs, 'ids' => [] },
                 'floors' => { 'surfaces' => hpxml_bldg.floors, 'ids' => [] },
                 'foundation_walls' => { 'surfaces' => hpxml_bldg.foundation_walls, 'ids' => [] },
                 'walls' => { 'surfaces' => hpxml_bldg.walls, 'ids' => [] },
                 'rim_joists' => { 'surfaces' => hpxml_bldg.rim_joists, 'ids' => [] }, }

    foundation_locations = [HPXML::LocationBasementConditioned,
                            HPXML::LocationBasementUnconditioned,
                            HPXML::LocationCrawlspaceUnvented,
                            HPXML::LocationCrawlspaceVented,
                            HPXML::LocationCrawlspaceConditioned]

    surf_ids.each do |surf_type, surf_hash|
      surf_hash['surfaces'].each do |surface|
        next unless (foundation_locations.include? surface.interior_adjacent_to) ||
                    (foundation_locations.include? surface.exterior_adjacent_to) ||
                    (surf_type == 'slabs' && surface.interior_adjacent_to == HPXML::LocationConditionedSpace) ||
                    (surf_type == 'floors' && [HPXML::LocationOutside, HPXML::LocationManufacturedHomeUnderBelly].include?(surface.exterior_adjacent_to))

        surf_hash['ids'] << surface.id
      end
    end

    if args[:geometry_foundation_type].start_with?(HPXML::FoundationTypeBellyAndWing)
      foundation_type = HPXML::FoundationTypeBellyAndWing
      if args[:geometry_foundation_type].end_with?('WithSkirt')
        belly_wing_skirt_present = true
      elsif args[:geometry_foundation_type].end_with?('NoSkirt')
        belly_wing_skirt_present = false
      else
        fail 'Unepected belly and wing foundation type.'
      end
    else
      foundation_type = args[:geometry_foundation_type]
    end

    hpxml_bldg.foundations.add(id: "Foundation#{hpxml_bldg.foundations.size + 1}",
                               foundation_type: foundation_type,
                               attached_to_slab_idrefs: surf_ids['slabs']['ids'],
                               attached_to_floor_idrefs: surf_ids['floors']['ids'],
                               attached_to_foundation_wall_idrefs: surf_ids['foundation_walls']['ids'],
                               attached_to_wall_idrefs: surf_ids['walls']['ids'],
                               attached_to_rim_joist_idrefs: surf_ids['rim_joists']['ids'],
                               belly_wing_skirt_present: belly_wing_skirt_present)
  end

  # Set the primary heating systems properties, including:
  # - type
  # - fuel
  # - capacity
  # - efficiency
  # - heat load served
  # - presence and burn rate of pilot light
  # - number of dwelling units served
  #
  # @param hpxml_bldg [HPXML::Building] HPXML Building object representing an individual dwelling unit
  # @param args [Hash] Map of :argument_name => value
  def self.set_heating_systems(hpxml_bldg, args)
    heating_system_type = args[:heating_system_type]

    return if heating_system_type == 'none'

    if [HPXML::HVACTypeElectricResistance].include? heating_system_type
      args[:heating_system_fuel] = HPXML::FuelTypeElectricity
    end

    if [HPXML::HVACTypeFurnace,
        HPXML::HVACTypeWallFurnace,
        HPXML::HVACTypeFloorFurnace].include?(heating_system_type) || heating_system_type.include?(HPXML::HVACTypeBoiler)
      heating_efficiency_afue = args[:heating_system_heating_efficiency]
    elsif [HPXML::HVACTypeElectricResistance,
           HPXML::HVACTypeStove,
           HPXML::HVACTypeSpaceHeater,
           HPXML::HVACTypeFireplace].include?(heating_system_type)
      heating_efficiency_percent = args[:heating_system_heating_efficiency]
    end

    if [HPXML::HVACTypeFurnace].include? heating_system_type
      airflow_defect_ratio = args[:heating_system_airflow_defect_ratio]
    end

    if args[:heating_system_fuel] != HPXML::FuelTypeElectricity
      pilot_light_btuh = args[:heating_system_pilot_light].to_f
      if pilot_light_btuh > 0
        pilot_light = true
      end
    end

    fraction_heat_load_served = args[:heating_system_fraction_heat_load_served]

    if heating_system_type.include?('Shared')
      is_shared_system = true
      number_of_units_served = args[:geometry_building_num_units]
      args[:heating_system_heating_capacity] = nil
    end

    if heating_system_type.include?(HPXML::HVACTypeBoiler)
      heating_system_type = HPXML::HVACTypeBoiler
    end

    hpxml_bldg.heating_systems.add(id: "HeatingSystem#{hpxml_bldg.heating_systems.size + 1}",
                                   heating_system_type: heating_system_type,
                                   heating_system_fuel: args[:heating_system_fuel],
                                   heating_capacity: args[:heating_system_heating_capacity],
                                   heating_autosizing_factor: args[:heating_system_heating_autosizing_factor],
                                   heating_autosizing_limit: args[:heating_system_heating_autosizing_limit],
                                   fraction_heat_load_served: fraction_heat_load_served,
                                   heating_efficiency_afue: heating_efficiency_afue,
                                   heating_efficiency_percent: heating_efficiency_percent,
                                   airflow_defect_ratio: airflow_defect_ratio,
                                   pilot_light: pilot_light,
                                   pilot_light_btuh: pilot_light_btuh,
                                   is_shared_system: is_shared_system,
                                   number_of_units_served: number_of_units_served,
                                   primary_system: true)
  end

  # Set the primary cooling systems properties, including:
  # - type
  # - fuel
  # - capacity
  # - efficiency
  # - cool load served
  # - compressor speeds
  # - crankcase heater power
  # - integrated heating system type, fuel, efficiency, and heat load served
  # - detailed performance data
  #
  # @param hpxml_bldg [HPXML::Building] HPXML Building object representing an individual dwelling unit
  # @param args [Hash] Map of :argument_name => value
  def self.set_cooling_systems(hpxml_bldg, args)
    cooling_system_type = args[:cooling_system_type]

    return if cooling_system_type == 'none'

    if [HPXML::HVACTypeCentralAirConditioner, HPXML::HVACTypeMiniSplitAirConditioner].include? cooling_system_type
      compressor_type = args[:cooling_system_cooling_compressor_type]
    end

    if cooling_system_type != HPXML::HVACTypeEvaporativeCooler
      cooling_shr = args[:cooling_system_cooling_sensible_heat_fraction]
    end

    if cooling_system_type != HPXML::HVACTypeEvaporativeCooler
      if args[:cooling_system_cooling_efficiency_type] == HPXML::UnitsSEER
        cooling_efficiency_seer = args[:cooling_system_cooling_efficiency]
      elsif args[:cooling_system_cooling_efficiency_type] == HPXML::UnitsSEER2
        cooling_efficiency_seer2 = args[:cooling_system_cooling_efficiency]
      elsif args[:cooling_system_cooling_efficiency_type] == HPXML::UnitsEER
        cooling_efficiency_eer = args[:cooling_system_cooling_efficiency]
      elsif args[:cooling_system_cooling_efficiency_type] == HPXML::UnitsCEER
        cooling_efficiency_ceer = args[:cooling_system_cooling_efficiency]
      end
    end

    if [HPXML::HVACTypeCentralAirConditioner].include?(cooling_system_type) || ([HPXML::HVACTypeMiniSplitAirConditioner].include?(cooling_system_type) && (args[:cooling_system_is_ducted]))
      airflow_defect_ratio = args[:cooling_system_airflow_defect_ratio]
    end

    if [HPXML::HVACTypeCentralAirConditioner, HPXML::HVACTypeMiniSplitAirConditioner].include?(cooling_system_type)
      charge_defect_ratio = args[:cooling_system_charge_defect_ratio]
    end

    if [HPXML::HVACTypeCentralAirConditioner, HPXML::HVACTypeMiniSplitAirConditioner, HPXML::HVACTypeRoomAirConditioner, HPXML::HVACTypePTAC].include?(cooling_system_type)
      cooling_system_crankcase_heater_watts = args[:cooling_system_crankcase_heater_watts]
    end

    if [HPXML::HVACTypePTAC, HPXML::HVACTypeRoomAirConditioner].include?(cooling_system_type)
      integrated_heating_system_fuel = args[:cooling_system_integrated_heating_system_fuel]
      integrated_heating_system_fraction_heat_load_served = args[:cooling_system_integrated_heating_system_fraction_heat_load_served]
      integrated_heating_system_capacity = args[:cooling_system_integrated_heating_system_capacity]
      integrated_heating_system_efficiency_percent = args[:cooling_system_integrated_heating_system_efficiency_percent]
    end

    hpxml_bldg.cooling_systems.add(id: "CoolingSystem#{hpxml_bldg.cooling_systems.size + 1}",
                                   cooling_system_type: cooling_system_type,
                                   cooling_system_fuel: HPXML::FuelTypeElectricity,
                                   cooling_capacity: args[:cooling_system_cooling_capacity],
                                   cooling_autosizing_factor: args[:cooling_system_cooling_autosizing_factor],
                                   cooling_autosizing_limit: args[:cooling_system_cooling_autosizing_limit],
                                   fraction_cool_load_served: args[:cooling_system_fraction_cool_load_served],
                                   compressor_type: compressor_type,
                                   cooling_shr: cooling_shr,
                                   cooling_efficiency_seer: cooling_efficiency_seer,
                                   cooling_efficiency_seer2: cooling_efficiency_seer2,
                                   cooling_efficiency_eer: cooling_efficiency_eer,
                                   cooling_efficiency_ceer: cooling_efficiency_ceer,
                                   airflow_defect_ratio: airflow_defect_ratio,
                                   charge_defect_ratio: charge_defect_ratio,
                                   crankcase_heater_watts: cooling_system_crankcase_heater_watts,
                                   primary_system: true,
                                   integrated_heating_system_fuel: integrated_heating_system_fuel,
                                   integrated_heating_system_capacity: integrated_heating_system_capacity,
                                   integrated_heating_system_efficiency_percent: integrated_heating_system_efficiency_percent,
                                   integrated_heating_system_fraction_heat_load_served: integrated_heating_system_fraction_heat_load_served)

    if (not args[:hvac_perf_data_cooling_outdoor_temperatures].nil?) && [HPXML::HVACTypeCentralAirConditioner, HPXML::HVACTypeMiniSplitAirConditioner].include?(cooling_system_type) && compressor_type == HPXML::HVACCompressorTypeVariableSpeed
      hvac_perf_data_capacity_type = args[:hvac_perf_data_capacity_type]
      hvac_perf_data_cooling_outdoor_temperatures = args[:hvac_perf_data_cooling_outdoor_temperatures].split(',').map(&:strip)
      hvac_perf_data_cooling_min_speed_capacities = args[:hvac_perf_data_cooling_min_speed_capacities].split(',').map(&:strip)
      hvac_perf_data_cooling_max_speed_capacities = args[:hvac_perf_data_cooling_max_speed_capacities].split(',').map(&:strip)
      hvac_perf_data_cooling_min_speed_cops = args[:hvac_perf_data_cooling_min_speed_cops].split(',').map(&:strip)
      hvac_perf_data_cooling_max_speed_cops = args[:hvac_perf_data_cooling_max_speed_cops].split(',').map(&:strip)

      clg_perf_data = hpxml_bldg.cooling_systems[0].cooling_detailed_performance_data
      cooling_perf_data_data_points = hvac_perf_data_cooling_outdoor_temperatures.zip(hvac_perf_data_cooling_min_speed_capacities,
                                                                                      hvac_perf_data_cooling_max_speed_capacities,
                                                                                      hvac_perf_data_cooling_min_speed_cops,
                                                                                      hvac_perf_data_cooling_max_speed_cops)
      cooling_perf_data_data_points.each do |cooling_perf_data_data_point|
        outdoor_temperature, min_speed_cap_or_frac, max_speed_cap_or_frac, min_speed_cop, max_speed_cop = cooling_perf_data_data_point

        if hvac_perf_data_capacity_type == 'Absolute capacities'
          min_speed_capacity = Float(min_speed_cap_or_frac)
          max_speed_capacity = Float(max_speed_cap_or_frac)
        elsif hvac_perf_data_capacity_type == 'Normalized capacity fractions'
          min_speed_capacity_fraction_of_nominal = Float(min_speed_cap_or_frac)
          max_speed_capacity_fraction_of_nominal = Float(max_speed_cap_or_frac)
        end

        clg_perf_data.add(outdoor_temperature: Float(outdoor_temperature),
                          capacity: min_speed_capacity,
                          capacity_fraction_of_nominal: min_speed_capacity_fraction_of_nominal,
                          capacity_description: HPXML::CapacityDescriptionMinimum,
                          efficiency_cop: Float(min_speed_cop))
        clg_perf_data.add(outdoor_temperature: Float(outdoor_temperature),
                          capacity: max_speed_capacity,
                          capacity_fraction_of_nominal: max_speed_capacity_fraction_of_nominal,
                          capacity_description: HPXML::CapacityDescriptionMaximum,
                          efficiency_cop: Float(max_speed_cop))
      end
    end
  end

  # Set the primary heat pumps properties, including:
  # - type
  # - fuel
  # - heating and cooling capacities
  # - heating capacity retention fraction and temperature
  # - heating and cooling efficiencies
  # - heat and cool loads served
  # - compressor speeds and lockout temperature
  # - backup heating fuel, capacity, efficiency, and switchover/lockout temperatures
  # - crankcase heater power
  # - detailed performance data
  #
  # @param hpxml_bldg [HPXML::Building] HPXML Building object representing an individual dwelling unit
  # @param args [Hash] Map of :argument_name => value
  def self.set_heat_pumps(hpxml_bldg, args)
    heat_pump_type = args[:heat_pump_type]

    return if heat_pump_type == 'none'

    if args[:heat_pump_backup_type] == HPXML::HeatPumpBackupTypeIntegrated
      backup_type = args[:heat_pump_backup_type]
      backup_heating_fuel = args[:heat_pump_backup_fuel]
      backup_heating_capacity = args[:heat_pump_backup_heating_capacity]

      if backup_heating_fuel == HPXML::FuelTypeElectricity
        backup_heating_efficiency_percent = args[:heat_pump_backup_heating_efficiency]
      else
        backup_heating_efficiency_afue = args[:heat_pump_backup_heating_efficiency]
      end
    elsif args[:heat_pump_backup_type] == HPXML::HeatPumpBackupTypeSeparate
      if args[:heating_system_2_type] == 'none'
        fail "Heat pump backup type specified as '#{args[:heat_pump_backup_type]}' but no heating system provided."
      end

      backup_type = args[:heat_pump_backup_type]
      backup_system_idref = "HeatingSystem#{hpxml_bldg.heating_systems.size + 1}"
    end

    if backup_heating_fuel != HPXML::FuelTypeElectricity
      if (not args[:heat_pump_compressor_lockout_temp].nil?) && (not args[:heat_pump_backup_heating_lockout_temp].nil?) && args[:heat_pump_compressor_lockout_temp] == args[:heat_pump_backup_heating_lockout_temp]
        # Translate to HPXML as switchover temperature instead
        backup_heating_switchover_temp = args[:heat_pump_compressor_lockout_temp]
        args[:heat_pump_compressor_lockout_temp] = nil
        args[:heat_pump_backup_heating_lockout_temp] = nil
      end
    end

    if [HPXML::HVACTypeHeatPumpAirToAir, HPXML::HVACTypeHeatPumpMiniSplit].include? heat_pump_type
      compressor_type = args[:heat_pump_cooling_compressor_type]
    end

    if args[:heat_pump_heating_efficiency_type] == HPXML::UnitsHSPF
      heating_efficiency_hspf = args[:heat_pump_heating_efficiency]
    elsif args[:heat_pump_heating_efficiency_type] == HPXML::UnitsHSPF2
      heating_efficiency_hspf2 = args[:heat_pump_heating_efficiency]
    elsif args[:heat_pump_heating_efficiency_type] == HPXML::UnitsCOP
      heating_efficiency_cop = args[:heat_pump_heating_efficiency]
    end

    if args[:heat_pump_cooling_efficiency_type] == HPXML::UnitsSEER
      cooling_efficiency_seer = args[:heat_pump_cooling_efficiency]
    elsif args[:heat_pump_cooling_efficiency_type] == HPXML::UnitsSEER2
      cooling_efficiency_seer2 = args[:heat_pump_cooling_efficiency]
    elsif args[:heat_pump_cooling_efficiency_type] == HPXML::UnitsEER
      cooling_efficiency_eer = args[:heat_pump_cooling_efficiency]
    end

    if [HPXML::HVACTypeHeatPumpAirToAir, HPXML::HVACTypeHeatPumpGroundToAir].include?(heat_pump_type) || ([HPXML::HVACTypeHeatPumpMiniSplit].include?(heat_pump_type) && (args[:heat_pump_is_ducted]))
      airflow_defect_ratio = args[:heat_pump_airflow_defect_ratio]
    end

    if [HPXML::HVACTypeHeatPumpAirToAir, HPXML::HVACTypeHeatPumpMiniSplit, HPXML::HVACTypeHeatPumpPTHP, HPXML::HVACTypeHeatPumpRoom].include?(heat_pump_type)
      heat_pump_crankcase_heater_watts = args[:heat_pump_crankcase_heater_watts]
    end

    hpxml_bldg.heat_pumps.add(id: "HeatPump#{hpxml_bldg.heat_pumps.size + 1}",
                              heat_pump_type: heat_pump_type,
                              heat_pump_fuel: HPXML::FuelTypeElectricity,
                              heating_capacity: args[:heat_pump_heating_capacity],
                              heating_autosizing_factor: args[:heat_pump_heating_autosizing_factor],
                              heating_autosizing_limit: args[:heat_pump_heating_autosizing_limit],
                              backup_heating_autosizing_factor: args[:heat_pump_backup_heating_autosizing_factor],
                              backup_heating_autosizing_limit: args[:heat_pump_backup_heating_autosizing_limit],
                              heating_capacity_retention_fraction: args[:heat_pump_heating_capacity_retention_fraction],
                              heating_capacity_retention_temp: args[:heat_pump_heating_capacity_retention_temp],
                              compressor_type: compressor_type,
                              compressor_lockout_temp: args[:heat_pump_compressor_lockout_temp],
                              cooling_shr: args[:heat_pump_cooling_sensible_heat_fraction],
                              cooling_capacity: args[:heat_pump_cooling_capacity],
                              cooling_autosizing_factor: args[:heat_pump_cooling_autosizing_factor],
                              cooling_autosizing_limit: args[:heat_pump_cooling_autosizing_limit],
                              fraction_heat_load_served: args[:heat_pump_fraction_heat_load_served],
                              fraction_cool_load_served: args[:heat_pump_fraction_cool_load_served],
                              backup_type: backup_type,
                              backup_system_idref: backup_system_idref,
                              backup_heating_fuel: backup_heating_fuel,
                              backup_heating_capacity: backup_heating_capacity,
                              backup_heating_efficiency_afue: backup_heating_efficiency_afue,
                              backup_heating_efficiency_percent: backup_heating_efficiency_percent,
                              backup_heating_switchover_temp: backup_heating_switchover_temp,
                              backup_heating_lockout_temp: args[:heat_pump_backup_heating_lockout_temp],
                              heating_efficiency_hspf: heating_efficiency_hspf,
                              heating_efficiency_hspf2: heating_efficiency_hspf2,
                              cooling_efficiency_seer: cooling_efficiency_seer,
                              cooling_efficiency_seer2: cooling_efficiency_seer2,
                              heating_efficiency_cop: heating_efficiency_cop,
                              cooling_efficiency_eer: cooling_efficiency_eer,
                              airflow_defect_ratio: airflow_defect_ratio,
                              charge_defect_ratio: args[:heat_pump_charge_defect_ratio],
                              crankcase_heater_watts: heat_pump_crankcase_heater_watts,
                              primary_heating_system: args[:heat_pump_fraction_heat_load_served] > 0,
                              primary_cooling_system: args[:heat_pump_fraction_cool_load_served] > 0)

    if [HPXML::HVACTypeHeatPumpAirToAir, HPXML::HVACTypeHeatPumpMiniSplit].include?(heat_pump_type) && compressor_type == HPXML::HVACCompressorTypeVariableSpeed
      if not args[:hvac_perf_data_heating_outdoor_temperatures].nil?
        hvac_perf_data_capacity_type = args[:hvac_perf_data_capacity_type]
        hvac_perf_data_heating_outdoor_temperatures = args[:hvac_perf_data_heating_outdoor_temperatures].split(',').map(&:strip)
        hvac_perf_data_heating_min_speed_capacities = args[:hvac_perf_data_heating_min_speed_capacities].split(',').map(&:strip)
        hvac_perf_data_heating_max_speed_capacities = args[:hvac_perf_data_heating_max_speed_capacities].split(',').map(&:strip)
        hvac_perf_data_heating_min_speed_cops = args[:hvac_perf_data_heating_min_speed_cops].split(',').map(&:strip)
        hvac_perf_data_heating_max_speed_cops = args[:hvac_perf_data_heating_max_speed_cops].split(',').map(&:strip)

        htg_perf_data = hpxml_bldg.heat_pumps[0].heating_detailed_performance_data
        heating_perf_data_data_points = hvac_perf_data_heating_outdoor_temperatures.zip(hvac_perf_data_heating_min_speed_capacities,
                                                                                        hvac_perf_data_heating_max_speed_capacities,
                                                                                        hvac_perf_data_heating_min_speed_cops,
                                                                                        hvac_perf_data_heating_max_speed_cops)
        heating_perf_data_data_points.each do |heating_perf_data_data_point|
          outdoor_temperature, min_speed_cap_or_frac, max_speed_cap_or_frac, min_speed_cop, max_speed_cop = heating_perf_data_data_point

          if hvac_perf_data_capacity_type == 'Absolute capacities'
            min_speed_capacity = Float(min_speed_cap_or_frac)
            max_speed_capacity = Float(max_speed_cap_or_frac)
          elsif hvac_perf_data_capacity_type == 'Normalized capacity fractions'
            min_speed_capacity_fraction_of_nominal = Float(min_speed_cap_or_frac)
            max_speed_capacity_fraction_of_nominal = Float(max_speed_cap_or_frac)
          end

          htg_perf_data.add(outdoor_temperature: Float(outdoor_temperature),
                            capacity: min_speed_capacity,
                            capacity_fraction_of_nominal: min_speed_capacity_fraction_of_nominal,
                            capacity_description: HPXML::CapacityDescriptionMinimum,
                            efficiency_cop: Float(min_speed_cop))
          htg_perf_data.add(outdoor_temperature: Float(outdoor_temperature),
                            capacity: max_speed_capacity,
                            capacity_fraction_of_nominal: max_speed_capacity_fraction_of_nominal,
                            capacity_description: HPXML::CapacityDescriptionMaximum,
                            efficiency_cop: Float(max_speed_cop))
        end
      end

      if not args[:hvac_perf_data_cooling_outdoor_temperatures].nil?
        hvac_perf_data_capacity_type = args[:hvac_perf_data_capacity_type]
        hvac_perf_data_cooling_outdoor_temperatures = args[:hvac_perf_data_cooling_outdoor_temperatures].split(',').map(&:strip)
        hvac_perf_data_cooling_min_speed_capacities = args[:hvac_perf_data_cooling_min_speed_capacities].split(',').map(&:strip)
        hvac_perf_data_cooling_max_speed_capacities = args[:hvac_perf_data_cooling_max_speed_capacities].split(',').map(&:strip)
        hvac_perf_data_cooling_min_speed_cops = args[:hvac_perf_data_cooling_min_speed_cops].split(',').map(&:strip)
        hvac_perf_data_cooling_max_speed_cops = args[:hvac_perf_data_cooling_max_speed_cops].split(',').map(&:strip)

        clg_perf_data = hpxml_bldg.heat_pumps[0].cooling_detailed_performance_data
        cooling_perf_data_data_points = hvac_perf_data_cooling_outdoor_temperatures.zip(hvac_perf_data_cooling_min_speed_capacities,
                                                                                        hvac_perf_data_cooling_max_speed_capacities,
                                                                                        hvac_perf_data_cooling_min_speed_cops,
                                                                                        hvac_perf_data_cooling_max_speed_cops)
        cooling_perf_data_data_points.each do |cooling_perf_data_data_point|
          outdoor_temperature, min_speed_cap_or_frac, max_speed_cap_or_frac, min_speed_cop, max_speed_cop = cooling_perf_data_data_point

          if hvac_perf_data_capacity_type == 'Absolute capacities'
            min_speed_capacity = Float(min_speed_cap_or_frac)
            max_speed_capacity = Float(max_speed_cap_or_frac)
          elsif hvac_perf_data_capacity_type == 'Normalized capacity fractions'
            min_speed_capacity_fraction_of_nominal = Float(min_speed_cap_or_frac)
            max_speed_capacity_fraction_of_nominal = Float(max_speed_cap_or_frac)
          end

          clg_perf_data.add(outdoor_temperature: Float(outdoor_temperature),
                            capacity: min_speed_capacity,
                            capacity_fraction_of_nominal: min_speed_capacity_fraction_of_nominal,
                            capacity_description: HPXML::CapacityDescriptionMinimum,
                            efficiency_cop: Float(min_speed_cop))
          clg_perf_data.add(outdoor_temperature: Float(outdoor_temperature),
                            capacity: max_speed_capacity,
                            capacity_fraction_of_nominal: max_speed_capacity_fraction_of_nominal,
                            capacity_description: HPXML::CapacityDescriptionMaximum,
                            efficiency_cop: Float(max_speed_cop))
        end
      end
    end
  end

  # Set the geothermal loop properties, including:
  # - loop configuration
  # - water flow rate
  # - borefield configuration
  # - number of boreholes
  # - average borehole length
  # - borehole spacing and diameter
  # - grout type
  # - pipe type and diameter
  #
  # @param hpxml_bldg [HPXML::Building] HPXML Building object representing an individual dwelling unit
  # @param args [Hash] Map of :argument_name => value
  def self.set_geothermal_loop(hpxml_bldg, args)
    return if hpxml_bldg.heat_pumps.select { |hp| hp.heat_pump_type == HPXML::HVACTypeHeatPumpGroundToAir }.size == 0
    return if args[:geothermal_loop_configuration].nil? || args[:geothermal_loop_configuration] == 'none'

    if not args[:geothermal_loop_pipe_diameter].nil?
      pipe_diameter = args[:geothermal_loop_pipe_diameter]
      if pipe_diameter == '3/4" pipe'
        pipe_diameter = 0.75
      elsif pipe_diameter == '1" pipe'
        pipe_diameter = 1.0
      elsif pipe_diameter == '1-1/4" pipe'
        pipe_diameter = 1.25
      end
    end

    hpxml_bldg.geothermal_loops.add(id: "GeothermalLoop#{hpxml_bldg.geothermal_loops.size + 1}",
                                    loop_configuration: args[:geothermal_loop_configuration],
                                    loop_flow: args[:geothermal_loop_loop_flow],
                                    bore_config: args[:geothermal_loop_borefield_configuration],
                                    num_bore_holes: args[:geothermal_loop_boreholes_count],
                                    bore_length: args[:geothermal_loop_boreholes_length],
                                    bore_spacing: args[:geothermal_loop_boreholes_spacing],
                                    bore_diameter: args[:geothermal_loop_boreholes_diameter],
                                    grout_type: args[:geothermal_loop_grout_type],
                                    pipe_type: args[:geothermal_loop_pipe_type],
                                    pipe_diameter: pipe_diameter)
    hpxml_bldg.heat_pumps[-1].geothermal_loop_idref = hpxml_bldg.geothermal_loops[-1].id
  end

  # Set the secondary heating system properties, including:
  # - type
  # - fuel
  # - capacity
  # - efficiency
  # - heat load served
  #
  # @param hpxml_bldg [HPXML::Building] HPXML Building object representing an individual dwelling unit
  # @param args [Hash] Map of :argument_name => value
  def self.set_secondary_heating_systems(hpxml_bldg, args)
    heating_system_type = args[:heating_system_2_type]
    heating_system_is_heatpump_backup = (args[:heat_pump_type] != 'none' && args[:heat_pump_backup_type] == HPXML::HeatPumpBackupTypeSeparate)

    return if heating_system_type == 'none' && (not heating_system_is_heatpump_backup)

    if args[:heating_system_2_fuel] == HPXML::HVACTypeElectricResistance
      args[:heating_system_2_fuel] = HPXML::FuelTypeElectricity
    end

    if [HPXML::HVACTypeFurnace, HPXML::HVACTypeWallFurnace, HPXML::HVACTypeFloorFurnace].include?(heating_system_type) || heating_system_type.include?(HPXML::HVACTypeBoiler)
      heating_efficiency_afue = args[:heating_system_2_heating_efficiency]
    elsif [HPXML::HVACTypeElectricResistance, HPXML::HVACTypeStove, HPXML::HVACTypeSpaceHeater, HPXML::HVACTypeFireplace].include?(heating_system_type)
      heating_efficiency_percent = args[:heating_system_2_heating_efficiency]
    end

    if heating_system_type.include?(HPXML::HVACTypeBoiler)
      heating_system_type = HPXML::HVACTypeBoiler
    end

    if not heating_system_is_heatpump_backup
      fraction_heat_load_served = args[:heating_system_2_fraction_heat_load_served]
    end

    hpxml_bldg.heating_systems.add(id: "HeatingSystem#{hpxml_bldg.heating_systems.size + 1}",
                                   heating_system_type: heating_system_type,
                                   heating_system_fuel: args[:heating_system_2_fuel],
                                   heating_capacity: args[:heating_system_2_heating_capacity],
                                   heating_autosizing_factor: args[:heating_system_2_heating_autosizing_factor],
                                   heating_autosizing_limit: args[:heating_system_2_heating_autosizing_limit],
                                   fraction_heat_load_served: fraction_heat_load_served,
                                   heating_efficiency_afue: heating_efficiency_afue,
                                   heating_efficiency_percent: heating_efficiency_percent)
  end

  # Set the HVAC distribution properties, including:
  # - system type
  # - number of return registers
  # - presence of ducts
  #
  # @param hpxml_bldg [HPXML::Building] HPXML Building object representing an individual dwelling unit
  # @param args [Hash] Map of :argument_name => value
  def self.set_hvac_distribution(hpxml_bldg, args)
    # HydronicDistribution?
    hpxml_bldg.heating_systems.each do |heating_system|
      next unless [heating_system.heating_system_type].include?(HPXML::HVACTypeBoiler)
      next if args[:heating_system_type].include?('Fan Coil')

      hpxml_bldg.hvac_distributions.add(id: "HVACDistribution#{hpxml_bldg.hvac_distributions.size + 1}",
                                        distribution_system_type: HPXML::HVACDistributionTypeHydronic,
                                        hydronic_type: HPXML::HydronicTypeBaseboard)
      heating_system.distribution_system_idref = hpxml_bldg.hvac_distributions[-1].id
    end

    # AirDistribution?
    air_distribution_systems = []
    hpxml_bldg.heating_systems.each do |heating_system|
      if [HPXML::HVACTypeFurnace].include?(heating_system.heating_system_type)
        air_distribution_systems << heating_system
      end
    end
    hpxml_bldg.cooling_systems.each do |cooling_system|
      if [HPXML::HVACTypeCentralAirConditioner].include?(cooling_system.cooling_system_type)
        air_distribution_systems << cooling_system
      elsif [HPXML::HVACTypeEvaporativeCooler, HPXML::HVACTypeMiniSplitAirConditioner].include?(cooling_system.cooling_system_type) && args[:cooling_system_is_ducted]
        air_distribution_systems << cooling_system
      end
    end
    hpxml_bldg.heat_pumps.each do |heat_pump|
      if [HPXML::HVACTypeHeatPumpAirToAir, HPXML::HVACTypeHeatPumpGroundToAir].include? heat_pump.heat_pump_type
        air_distribution_systems << heat_pump
      elsif [HPXML::HVACTypeHeatPumpMiniSplit].include?(heat_pump.heat_pump_type)
        if args[:heat_pump_is_ducted]
          air_distribution_systems << heat_pump if args[:heat_pump_is_ducted]
        end
      end
    end

    # FanCoil?
    fan_coil_distribution_systems = []
    hpxml_bldg.heating_systems.each do |heating_system|
      next unless heating_system.primary_system

      if args[:heating_system_type].include?('Fan Coil')
        fan_coil_distribution_systems << heating_system
      end
    end

    return if air_distribution_systems.size == 0 && fan_coil_distribution_systems.size == 0

    if [HPXML::HVACTypeEvaporativeCooler].include?(args[:cooling_system_type]) && hpxml_bldg.heating_systems.size == 0 && hpxml_bldg.heat_pumps.size == 0
      args[:ducts_number_of_return_registers] = nil
      if args[:cooling_system_is_ducted]
        args[:ducts_number_of_return_registers] = 0
      end
    end

    if air_distribution_systems.size > 0
      hpxml_bldg.hvac_distributions.add(id: "HVACDistribution#{hpxml_bldg.hvac_distributions.size + 1}",
                                        distribution_system_type: HPXML::HVACDistributionTypeAir,
                                        air_type: HPXML::AirTypeRegularVelocity,
                                        number_of_return_registers: args[:ducts_number_of_return_registers])
      air_distribution_systems.each do |hvac_system|
        hvac_system.distribution_system_idref = hpxml_bldg.hvac_distributions[-1].id
      end
      set_duct_leakages(args, hpxml_bldg.hvac_distributions[-1])
      set_ducts(hpxml_bldg, args, hpxml_bldg.hvac_distributions[-1])
    end

    if fan_coil_distribution_systems.size > 0
      hpxml_bldg.hvac_distributions.add(id: "HVACDistribution#{hpxml_bldg.hvac_distributions.size + 1}",
                                        distribution_system_type: HPXML::HVACDistributionTypeAir,
                                        air_type: HPXML::AirTypeFanCoil)
      fan_coil_distribution_systems.each do |hvac_system|
        hvac_system.distribution_system_idref = hpxml_bldg.hvac_distributions[-1].id
      end
    end
  end

  # Set the HVAC blower properties, including:
  # - fan W/cfm
  #
  # @param hpxml_bldg [HPXML::Building] HPXML Building object representing an individual dwelling unit
  # @param args [Hash] Map of :argument_name => value
  def self.set_hvac_blower(hpxml_bldg, args)
    # Blower fan W/cfm
    hpxml_bldg.hvac_systems.each do |hvac_system|
      next unless (!hvac_system.distribution_system.nil? && hvac_system.distribution_system.distribution_system_type == HPXML::HVACDistributionTypeAir) || (hvac_system.is_a?(HPXML::HeatPump) && [HPXML::HVACTypeHeatPumpMiniSplit].include?(hvac_system.heat_pump_type))

      fan_watts_per_cfm = args[:hvac_blower_fan_watts_per_cfm]

      if hvac_system.is_a?(HPXML::HeatingSystem)
        if [HPXML::HVACTypeFurnace].include?(hvac_system.heating_system_type)
          hvac_system.fan_watts_per_cfm = fan_watts_per_cfm
        end
      elsif hvac_system.is_a?(HPXML::CoolingSystem)
        if [HPXML::HVACTypeCentralAirConditioner, HPXML::HVACTypeMiniSplitAirConditioner].include?(hvac_system.cooling_system_type)
          hvac_system.fan_watts_per_cfm = fan_watts_per_cfm
        end
      elsif hvac_system.is_a?(HPXML::HeatPump)
        if [HPXML::HVACTypeHeatPumpAirToAir, HPXML::HVACTypeHeatPumpMiniSplit, HPXML::HVACTypeHeatPumpGroundToAir].include?(hvac_system.heat_pump_type)
          hvac_system.fan_watts_per_cfm = fan_watts_per_cfm
        end
      end
    end
  end

  # Set the duct leakages properties, including:
  # - type
  # - leakage type, units, and value
  #
  # @param hpxml_bldg [HPXML::Building] HPXML Building object representing an individual dwelling unit
  # @param args [Hash] Map of :argument_name => value
  def self.set_duct_leakages(args, hvac_distribution)
    hvac_distribution.duct_leakage_measurements.add(duct_type: HPXML::DuctTypeSupply,
                                                    duct_leakage_units: args[:ducts_leakage_units],
                                                    duct_leakage_value: args[:ducts_supply_leakage_to_outside_value],
                                                    duct_leakage_total_or_to_outside: HPXML::DuctLeakageToOutside)

    hvac_distribution.duct_leakage_measurements.add(duct_type: HPXML::DuctTypeReturn,
                                                    duct_leakage_units: args[:ducts_leakage_units],
                                                    duct_leakage_value: args[:ducts_return_leakage_to_outside_value],
                                                    duct_leakage_total_or_to_outside: HPXML::DuctLeakageToOutside)
  end

  # Get the specific HPXML location based on general location and foundation/attic type
  #
  # @param location [TODO] TODO
  # @param foundation_type [TODO] TODO
  # @param attic_type [TODO] TODO
  def self.get_location(location, foundation_type, attic_type)
    return if location.nil?

    if location == HPXML::LocationCrawlspace
      if foundation_type == HPXML::FoundationTypeCrawlspaceUnvented
        return HPXML::LocationCrawlspaceUnvented
      elsif foundation_type == HPXML::FoundationTypeCrawlspaceVented
        return HPXML::LocationCrawlspaceVented
      elsif foundation_type == HPXML::FoundationTypeCrawlspaceConditioned
        return HPXML::LocationCrawlspaceConditioned
      else
        fail "Specified '#{location}' but foundation type is '#{foundation_type}'."
      end
    elsif location == HPXML::LocationAttic
      if attic_type == HPXML::AtticTypeUnvented
        return HPXML::LocationAtticUnvented
      elsif attic_type == HPXML::AtticTypeVented
        return HPXML::LocationAtticVented
      elsif attic_type == HPXML::AtticTypeConditioned
        return HPXML::LocationConditionedSpace
      else
        fail "Specified '#{location}' but attic type is '#{attic_type}'."
      end
    end
    return location
  end

  # Set the ducts properties, including:
  # - type
  # - insulation R-value
  # - location
  # - surface area
  #
  # @param hpxml_bldg [HPXML::Building] HPXML Building object representing an individual dwelling unit
  # @param args [Hash] Map of :argument_name => value
  # @param hvac_distribution [TODO] TODO
  def self.set_ducts(hpxml_bldg, args, hvac_distribution)
    ducts_supply_location = get_location(args[:ducts_supply_location], hpxml_bldg.foundations[-1].foundation_type, hpxml_bldg.attics[-1].attic_type)
    ducts_return_location = get_location(args[:ducts_return_location], hpxml_bldg.foundations[-1].foundation_type, hpxml_bldg.attics[-1].attic_type)

    if not args[:ducts_supply_fraction_rectangular].nil?
      ducts_supply_fraction_rectangular = args[:ducts_supply_fraction_rectangular]
      if ducts_supply_fraction_rectangular == 0
        ducts_supply_fraction_rectangular = nil
        ducts_supply_shape = HPXML::DuctShapeRound
      elsif ducts_supply_fraction_rectangular == 1
        ducts_supply_shape = HPXML::DuctShapeRectangular
        ducts_supply_fraction_rectangular = nil
      end
    end

    if (not ducts_supply_location.nil?) && args[:ducts_supply_surface_area].nil? && args[:ducts_supply_surface_area_fraction].nil?
      # Supply duct location without any area inputs provided; set area fraction
      if ducts_supply_location == HPXML::LocationConditionedSpace
        args[:ducts_supply_surface_area_fraction] = 1.0
      else
        args[:ducts_supply_surface_area_fraction] = HVAC.get_default_duct_fraction_outside_conditioned_space(args[:geometry_unit_num_floors_above_grade])
      end
    end

    if (not ducts_return_location.nil?) && args[:ducts_return_surface_area].nil? && args[:ducts_return_surface_area_fraction].nil?
      # Return duct location without any area inputs provided; set area fraction
      if ducts_return_location == HPXML::LocationConditionedSpace
        args[:ducts_return_surface_area_fraction] = 1.0
      else
        args[:ducts_return_surface_area_fraction] = HVAC.get_default_duct_fraction_outside_conditioned_space(args[:geometry_unit_num_floors_above_grade])
      end
    end

    if not args[:ducts_return_fraction_rectangular].nil?
      ducts_return_fraction_rectangular = args[:ducts_return_fraction_rectangular]
      if ducts_return_fraction_rectangular == 0
        ducts_return_fraction_rectangular = nil
        ducts_return_shape = HPXML::DuctShapeRound
      elsif ducts_return_fraction_rectangular == 1
        ducts_return_shape = HPXML::DuctShapeRectangular
        ducts_return_fraction_rectangular = nil
      end
    end

    hvac_distribution.ducts.add(id: "Ducts#{hvac_distribution.ducts.size + 1}",
                                duct_type: HPXML::DuctTypeSupply,
                                duct_insulation_r_value: args[:ducts_supply_insulation_r],
                                duct_buried_insulation_level: args[:ducts_supply_buried_insulation_level],
                                duct_location: ducts_supply_location,
                                duct_surface_area: args[:ducts_supply_surface_area],
                                duct_fraction_area: args[:ducts_supply_surface_area_fraction],
                                duct_shape: ducts_supply_shape,
                                duct_fraction_rectangular: ducts_supply_fraction_rectangular)

    if not ([HPXML::HVACTypeEvaporativeCooler].include?(args[:cooling_system_type]) && args[:cooling_system_is_ducted])
      hvac_distribution.ducts.add(id: "Ducts#{hvac_distribution.ducts.size + 1}",
                                  duct_type: HPXML::DuctTypeReturn,
                                  duct_insulation_r_value: args[:ducts_return_insulation_r],
                                  duct_buried_insulation_level: args[:ducts_return_buried_insulation_level],
                                  duct_location: ducts_return_location,
                                  duct_surface_area: args[:ducts_return_surface_area],
                                  duct_fraction_area: args[:ducts_return_surface_area_fraction],
                                  duct_shape: ducts_return_shape,
                                  duct_fraction_rectangular: ducts_return_fraction_rectangular)
    end

    if (not args[:ducts_supply_surface_area_fraction].nil?) && (args[:ducts_supply_surface_area_fraction] < 1)
      # OS-HPXML needs duct fractions to sum to 1; add remaining ducts in conditioned space.
      hvac_distribution.ducts.add(id: "Ducts#{hvac_distribution.ducts.size + 1}",
                                  duct_type: HPXML::DuctTypeSupply,
                                  duct_insulation_r_value: 0.0,
                                  duct_location: HPXML::LocationConditionedSpace,
                                  duct_fraction_area: 1.0 - args[:ducts_supply_surface_area_fraction])
    end

    if not hvac_distribution.ducts.find { |d| d.duct_type == HPXML::DuctTypeReturn }.nil?
      if (not args[:ducts_return_surface_area_fraction].nil?) && (args[:ducts_return_surface_area_fraction] < 1)
        # OS-HPXML needs duct fractions to sum to 1; add remaining ducts in conditioned space.
        hvac_distribution.ducts.add(id: "Ducts#{hvac_distribution.ducts.size + 1}",
                                    duct_type: HPXML::DuctTypeReturn,
                                    duct_insulation_r_value: 0.0,
                                    duct_location: HPXML::LocationConditionedSpace,
                                    duct_fraction_area: 1.0 - args[:ducts_return_surface_area_fraction])
      end
    end

    # If duct surface areas are defaulted, set CFA served
    if hvac_distribution.ducts.select { |d| d.duct_surface_area.nil? }.size > 0
      max_fraction_load_served = 0.0
      hvac_distribution.hvac_systems.each do |hvac_system|
        if hvac_system.respond_to?(:fraction_heat_load_served)
          if hvac_system.is_a?(HPXML::HeatingSystem) && hvac_system.is_heat_pump_backup_system
            # HP backup system, use HP fraction heat load served
            fraction_heat_load_served = hvac_system.primary_heat_pump.fraction_heat_load_served
          else
            fraction_heat_load_served = hvac_system.fraction_heat_load_served
          end
          max_fraction_load_served = [max_fraction_load_served, fraction_heat_load_served].max
        end
        if hvac_system.respond_to?(:fraction_cool_load_served)
          max_fraction_load_served = [max_fraction_load_served, hvac_system.fraction_cool_load_served].max
        end
      end
      hvac_distribution.conditioned_floor_area_served = args[:geometry_unit_cfa] * max_fraction_load_served
    end
  end

  # Set the HVAC control properties, including:
  # - simple heating and cooling setpoint temperatures
  # - hourly heating and cooling setpoint temperatures
  # - heating and cooling seasons
  # - cooling setpoint temperature offset
  #
  # @param hpxml [HPXML] HPXML object
  # @param hpxml_bldg [HPXML::Building] HPXML Building object representing an individual dwelling unit
  # @param args [Hash] Map of :argument_name => value
  # @param epw_file [OpenStudio::EpwFile] TODO
  # @param weather [WeatherProcess] Weather object
  def self.set_hvac_control(hpxml, hpxml_bldg, args, epw_file, weather)
    return if (args[:heating_system_type] == 'none') && (args[:cooling_system_type] == 'none') && (args[:heat_pump_type] == 'none')

    latitude = HPXMLDefaults.get_default_latitude(args[:site_latitude], epw_file)

    # Heating
    if hpxml_bldg.total_fraction_heat_load_served > 0

      if (not args[:hvac_control_heating_weekday_setpoint].nil?) && (not args[:hvac_control_heating_weekend_setpoint].nil?)
        if args[:hvac_control_heating_weekday_setpoint] == args[:hvac_control_heating_weekend_setpoint] && !args[:hvac_control_heating_weekday_setpoint].include?(',')
          heating_setpoint_temp = Float(args[:hvac_control_heating_weekday_setpoint])
        else
          weekday_heating_setpoints = args[:hvac_control_heating_weekday_setpoint]
          weekend_heating_setpoints = args[:hvac_control_heating_weekend_setpoint]
        end
      end

      if not args[:hvac_control_heating_season_period].nil?
        hvac_control_heating_season_period = args[:hvac_control_heating_season_period]
        if hvac_control_heating_season_period == HPXML::BuildingAmerica
          heating_months, _cooling_months = HVAC.get_default_heating_and_cooling_seasons(weather, latitude)
          sim_calendar_year = Location.get_sim_calendar_year(hpxml.header.sim_calendar_year, epw_file)
          begin_month, begin_day, end_month, end_day = Schedule.get_begin_and_end_dates_from_monthly_array(heating_months, sim_calendar_year)
        else
          begin_month, begin_day, _begin_hour, end_month, end_day, _end_hour = Schedule.parse_date_time_range(hvac_control_heating_season_period)
        end
        seasons_heating_begin_month = begin_month
        seasons_heating_begin_day = begin_day
        seasons_heating_end_month = end_month
        seasons_heating_end_day = end_day
      end

    end

    # Cooling
    if hpxml_bldg.total_fraction_cool_load_served > 0

      if (not args[:hvac_control_cooling_weekday_setpoint].nil?) && (not args[:hvac_control_cooling_weekend_setpoint].nil?)
        if args[:hvac_control_cooling_weekday_setpoint] == args[:hvac_control_cooling_weekend_setpoint] && !args[:hvac_control_cooling_weekday_setpoint].include?(',')
          cooling_setpoint_temp = Float(args[:hvac_control_cooling_weekday_setpoint])
        else
          weekday_cooling_setpoints = args[:hvac_control_cooling_weekday_setpoint]
          weekend_cooling_setpoints = args[:hvac_control_cooling_weekend_setpoint]
        end
      end

      if not args[:hvac_control_cooling_season_period].nil?
        hvac_control_cooling_season_period = args[:hvac_control_cooling_season_period]
        if hvac_control_cooling_season_period == HPXML::BuildingAmerica
          _heating_months, cooling_months = HVAC.get_default_heating_and_cooling_seasons(weather, latitude)
          sim_calendar_year = Location.get_sim_calendar_year(hpxml.header.sim_calendar_year, epw_file)
          begin_month, begin_day, end_month, end_day = Schedule.get_begin_and_end_dates_from_monthly_array(cooling_months, sim_calendar_year)
        else
          begin_month, begin_day, _begin_hour, end_month, end_day, _end_hour = Schedule.parse_date_time_range(hvac_control_cooling_season_period)
        end
        seasons_cooling_begin_month = begin_month
        seasons_cooling_begin_day = begin_day
        seasons_cooling_end_month = end_month
        seasons_cooling_end_day = end_day
      end

    end

    hpxml_bldg.hvac_controls.add(id: "HVACControl#{hpxml_bldg.hvac_controls.size + 1}",
                                 heating_setpoint_temp: heating_setpoint_temp,
                                 cooling_setpoint_temp: cooling_setpoint_temp,
                                 weekday_heating_setpoints: weekday_heating_setpoints,
                                 weekend_heating_setpoints: weekend_heating_setpoints,
                                 weekday_cooling_setpoints: weekday_cooling_setpoints,
                                 weekend_cooling_setpoints: weekend_cooling_setpoints,
                                 ceiling_fan_cooling_setpoint_temp_offset: args[:ceiling_fan_cooling_setpoint_temp_offset],
                                 seasons_heating_begin_month: seasons_heating_begin_month,
                                 seasons_heating_begin_day: seasons_heating_begin_day,
                                 seasons_heating_end_month: seasons_heating_end_month,
                                 seasons_heating_end_day: seasons_heating_end_day,
                                 seasons_cooling_begin_month: seasons_cooling_begin_month,
                                 seasons_cooling_begin_day: seasons_cooling_begin_day,
                                 seasons_cooling_end_month: seasons_cooling_end_month,
                                 seasons_cooling_end_day: seasons_cooling_end_day)
  end

  # Set the ventilation fans properties, including:
  # - mechanical ventilation
  #   - fan type
  #   - flow rate
  #   - hours in operation
  #   - efficiency type and value
  #   - fan power
  #   - number of dwelling units served
  #   - shared system recirculation, preheating/precooling efficiencies
  #   - presence of a second system
  # - local ventilation
  #   - kitchen fans quantity, hours in operation, power, start hour
  #   - bathroom fans quantity, hours in operation, power, start hour
  # - whole house fan
  #   - flow rate
  #   - fan power
  #
  # @param hpxml_bldg [HPXML::Building] HPXML Building object representing an individual dwelling unit
  # @param args [Hash] Map of :argument_name => value
  def self.set_ventilation_fans(hpxml_bldg, args)
    if args[:mech_vent_fan_type] != 'none'

      if [HPXML::MechVentTypeERV].include?(args[:mech_vent_fan_type])
        if args[:mech_vent_recovery_efficiency_type] == 'Unadjusted'
          total_recovery_efficiency = args[:mech_vent_total_recovery_efficiency]
          sensible_recovery_efficiency = args[:mech_vent_sensible_recovery_efficiency]
        elsif args[:mech_vent_recovery_efficiency_type] == 'Adjusted'
          total_recovery_efficiency_adjusted = args[:mech_vent_total_recovery_efficiency]
          sensible_recovery_efficiency_adjusted = args[:mech_vent_sensible_recovery_efficiency]
        end
      elsif [HPXML::MechVentTypeHRV].include?(args[:mech_vent_fan_type])
        if args[:mech_vent_recovery_efficiency_type] == 'Unadjusted'
          sensible_recovery_efficiency = args[:mech_vent_sensible_recovery_efficiency]
        elsif args[:mech_vent_recovery_efficiency_type] == 'Adjusted'
          sensible_recovery_efficiency_adjusted = args[:mech_vent_sensible_recovery_efficiency]
        end
      end

      distribution_system_idref = nil
      if args[:mech_vent_fan_type] == HPXML::MechVentTypeCFIS
        hpxml_bldg.hvac_distributions.each do |hvac_distribution|
          next unless hvac_distribution.distribution_system_type == HPXML::HVACDistributionTypeAir
          next if hvac_distribution.air_type != HPXML::AirTypeRegularVelocity

          distribution_system_idref = hvac_distribution.id
        end
        cfis_addtl_runtime_operating_mode = HPXML::CFISModeAirHandler
      end

      if args[:mech_vent_num_units_served] > 1
        is_shared_system = true
        in_unit_flow_rate = args[:mech_vent_flow_rate] / args[:mech_vent_num_units_served].to_f
        fraction_recirculation = args[:mech_vent_shared_frac_recirculation]
        preheating_fuel = args[:mech_vent_shared_preheating_fuel]
        preheating_efficiency_cop = args[:mech_vent_shared_preheating_efficiency]
        preheating_fraction_load_served = args[:mech_vent_shared_preheating_fraction_heat_load_served]
        precooling_fuel = args[:mech_vent_shared_precooling_fuel]
        precooling_efficiency_cop = args[:mech_vent_shared_precooling_efficiency]
        precooling_fraction_load_served = args[:mech_vent_shared_precooling_fraction_cool_load_served]
      end

      hpxml_bldg.ventilation_fans.add(id: "VentilationFan#{hpxml_bldg.ventilation_fans.size + 1}",
                                      fan_type: args[:mech_vent_fan_type],
                                      cfis_addtl_runtime_operating_mode: cfis_addtl_runtime_operating_mode,
                                      rated_flow_rate: args[:mech_vent_flow_rate],
                                      hours_in_operation: args[:mech_vent_hours_in_operation],
                                      used_for_whole_building_ventilation: true,
                                      total_recovery_efficiency: total_recovery_efficiency,
                                      total_recovery_efficiency_adjusted: total_recovery_efficiency_adjusted,
                                      sensible_recovery_efficiency: sensible_recovery_efficiency,
                                      sensible_recovery_efficiency_adjusted: sensible_recovery_efficiency_adjusted,
                                      fan_power: args[:mech_vent_fan_power],
                                      distribution_system_idref: distribution_system_idref,
                                      is_shared_system: is_shared_system,
                                      in_unit_flow_rate: in_unit_flow_rate,
                                      fraction_recirculation: fraction_recirculation,
                                      preheating_fuel: preheating_fuel,
                                      preheating_efficiency_cop: preheating_efficiency_cop,
                                      preheating_fraction_load_served: preheating_fraction_load_served,
                                      precooling_fuel: precooling_fuel,
                                      precooling_efficiency_cop: precooling_efficiency_cop,
                                      precooling_fraction_load_served: precooling_fraction_load_served)
    end

    if args[:mech_vent_2_fan_type] != 'none'

      if [HPXML::MechVentTypeERV].include?(args[:mech_vent_2_fan_type])

        if args[:mech_vent_2_recovery_efficiency_type] == 'Unadjusted'
          total_recovery_efficiency = args[:mech_vent_2_total_recovery_efficiency]
          sensible_recovery_efficiency = args[:mech_vent_2_sensible_recovery_efficiency]
        elsif args[:mech_vent_2_recovery_efficiency_type] == 'Adjusted'
          total_recovery_efficiency_adjusted = args[:mech_vent_2_total_recovery_efficiency]
          sensible_recovery_efficiency_adjusted = args[:mech_vent_2_sensible_recovery_efficiency]
        end
      elsif [HPXML::MechVentTypeHRV].include?(args[:mech_vent_2_fan_type])
        if args[:mech_vent_2_recovery_efficiency_type] == 'Unadjusted'
          sensible_recovery_efficiency = args[:mech_vent_2_sensible_recovery_efficiency]
        elsif args[:mech_vent_2_recovery_efficiency_type] == 'Adjusted'
          sensible_recovery_efficiency_adjusted = args[:mech_vent_2_sensible_recovery_efficiency]
        end
      end

      hpxml_bldg.ventilation_fans.add(id: "VentilationFan#{hpxml_bldg.ventilation_fans.size + 1}",
                                      fan_type: args[:mech_vent_2_fan_type],
                                      rated_flow_rate: args[:mech_vent_2_flow_rate],
                                      hours_in_operation: args[:mech_vent_2_hours_in_operation],
                                      used_for_whole_building_ventilation: true,
                                      total_recovery_efficiency: total_recovery_efficiency,
                                      total_recovery_efficiency_adjusted: total_recovery_efficiency_adjusted,
                                      sensible_recovery_efficiency: sensible_recovery_efficiency,
                                      sensible_recovery_efficiency_adjusted: sensible_recovery_efficiency_adjusted,
                                      fan_power: args[:mech_vent_2_fan_power])
    end

    if args[:kitchen_fans_quantity].nil? || (args[:kitchen_fans_quantity] > 0)
      hpxml_bldg.ventilation_fans.add(id: "VentilationFan#{hpxml_bldg.ventilation_fans.size + 1}",
                                      rated_flow_rate: args[:kitchen_fans_flow_rate],
                                      used_for_local_ventilation: true,
                                      hours_in_operation: args[:kitchen_fans_hours_in_operation],
                                      fan_location: HPXML::LocationKitchen,
                                      fan_power: args[:kitchen_fans_power],
                                      start_hour: args[:kitchen_fans_start_hour],
                                      count: args[:kitchen_fans_quantity])
    end

    if args[:bathroom_fans_quantity].nil? || (args[:bathroom_fans_quantity] > 0)
      hpxml_bldg.ventilation_fans.add(id: "VentilationFan#{hpxml_bldg.ventilation_fans.size + 1}",
                                      rated_flow_rate: args[:bathroom_fans_flow_rate],
                                      used_for_local_ventilation: true,
                                      hours_in_operation: args[:bathroom_fans_hours_in_operation],
                                      fan_location: HPXML::LocationBath,
                                      fan_power: args[:bathroom_fans_power],
                                      start_hour: args[:bathroom_fans_start_hour],
                                      count: args[:bathroom_fans_quantity])
    end

    if args[:whole_house_fan_present]
      hpxml_bldg.ventilation_fans.add(id: "VentilationFan#{hpxml_bldg.ventilation_fans.size + 1}",
                                      rated_flow_rate: args[:whole_house_fan_flow_rate],
                                      used_for_seasonal_cooling_load_reduction: true,
                                      fan_power: args[:whole_house_fan_power])
    end
  end

  # Set the water heating systems properties, including:
  # - type
  # - fuel
  # - capacity
  # - location
  # - tank volume
  # - efficiencies
  # - jacket R-value
  # - setpoint temperature
  # - standby loss units and value
  # - presence of desuperheater
  # - number of bedrooms served
  #
  # @param hpxml_bldg [HPXML::Building] HPXML Building object representing an individual dwelling unit
  # @param args [Hash] Map of :argument_name => value
  def self.set_water_heating_systems(hpxml_bldg, args)
    water_heater_type = args[:water_heater_type]
    return if water_heater_type == 'none'

    if water_heater_type == HPXML::WaterHeaterTypeHeatPump
      args[:water_heater_fuel_type] = HPXML::FuelTypeElectricity
    end

    location = get_location(args[:water_heater_location], hpxml_bldg.foundations[-1].foundation_type, hpxml_bldg.attics[-1].attic_type)

    if not [HPXML::WaterHeaterTypeCombiStorage, HPXML::WaterHeaterTypeCombiTankless].include? water_heater_type
      if args[:water_heater_efficiency_type] == 'EnergyFactor'
        energy_factor = args[:water_heater_efficiency]
      elsif args[:water_heater_efficiency_type] == 'UniformEnergyFactor'
        uniform_energy_factor = args[:water_heater_efficiency]
        if water_heater_type != HPXML::WaterHeaterTypeTankless
          usage_bin = args[:water_heater_usage_bin]
        end
      end
    end

    if (args[:water_heater_fuel_type] != HPXML::FuelTypeElectricity) && (water_heater_type == HPXML::WaterHeaterTypeStorage)
      recovery_efficiency = args[:water_heater_recovery_efficiency]
    end

    if [HPXML::WaterHeaterTypeTankless, HPXML::WaterHeaterTypeCombiTankless].include? water_heater_type
      args[:water_heater_tank_volume] = nil
    end

    if [HPXML::WaterHeaterTypeTankless].include? water_heater_type
      heating_capacity = nil
      recovery_efficiency = nil
    elsif [HPXML::WaterHeaterTypeCombiTankless, HPXML::WaterHeaterTypeCombiStorage].include? water_heater_type
      args[:water_heater_fuel_type] = nil
      heating_capacity = nil
      energy_factor = nil
      if hpxml_bldg.heating_systems.size > 0
        related_hvac_idref = hpxml_bldg.heating_systems[0].id
      end
    end

    if [HPXML::WaterHeaterTypeCombiTankless, HPXML::WaterHeaterTypeCombiStorage].include? water_heater_type
      if args[:water_heater_standby_loss].to_f > 0
        standby_loss_units = HPXML::UnitsDegFPerHour
        standby_loss_value = args[:water_heater_standby_loss]
      end
    end

    if not [HPXML::WaterHeaterTypeTankless, HPXML::WaterHeaterTypeCombiTankless].include? water_heater_type
      if args[:water_heater_jacket_rvalue].to_f > 0
        jacket_r_value = args[:water_heater_jacket_rvalue]
      end
    end

    if [HPXML::ResidentialTypeSFA, HPXML::ResidentialTypeApartment].include? args[:geometry_unit_type]
      if args[:water_heater_num_bedrooms_served].to_f > args[:geometry_unit_num_bedrooms]
        is_shared_system = true
        number_of_bedrooms_served = args[:water_heater_num_bedrooms_served]
      end
    end

    uses_desuperheater = args[:water_heater_uses_desuperheater]
    if uses_desuperheater
      related_hvac_idref = nil
      hpxml_bldg.cooling_systems.each do |cooling_system|
        next unless [HPXML::HVACTypeCentralAirConditioner,
                     HPXML::HVACTypeMiniSplitAirConditioner].include? cooling_system.cooling_system_type

        related_hvac_idref = cooling_system.id
      end
      hpxml_bldg.heat_pumps.each do |heat_pump|
        next unless [HPXML::HVACTypeHeatPumpAirToAir,
                     HPXML::HVACTypeHeatPumpMiniSplit,
                     HPXML::HVACTypeHeatPumpGroundToAir].include? heat_pump.heat_pump_type

        related_hvac_idref = heat_pump.id
      end
    end

    if [HPXML::WaterHeaterTypeStorage].include? water_heater_type
      heating_capacity = args[:water_heater_heating_capacity]
      tank_model_type = args[:water_heater_tank_model_type]
    elsif [HPXML::WaterHeaterTypeHeatPump].include? water_heater_type
      operating_mode = args[:water_heater_operating_mode]
    end

    hpxml_bldg.water_heating_systems.add(id: "WaterHeatingSystem#{hpxml_bldg.water_heating_systems.size + 1}",
                                         water_heater_type: water_heater_type,
                                         fuel_type: args[:water_heater_fuel_type],
                                         location: location,
                                         tank_volume: args[:water_heater_tank_volume],
                                         fraction_dhw_load_served: 1.0,
                                         energy_factor: energy_factor,
                                         uniform_energy_factor: uniform_energy_factor,
                                         usage_bin: usage_bin,
                                         recovery_efficiency: recovery_efficiency,
                                         uses_desuperheater: uses_desuperheater,
                                         related_hvac_idref: related_hvac_idref,
                                         standby_loss_units: standby_loss_units,
                                         standby_loss_value: standby_loss_value,
                                         jacket_r_value: jacket_r_value,
                                         temperature: args[:water_heater_setpoint_temperature],
                                         heating_capacity: heating_capacity,
                                         is_shared_system: is_shared_system,
                                         number_of_bedrooms_served: number_of_bedrooms_served,
                                         tank_model_type: tank_model_type,
                                         operating_mode: operating_mode)
  end

  # Set the hot water distribution properties, including:
  # - system type
  # - pipe lengths and insulation R-value
  # - recirculation control type and pump power
  # - drain water heat recovery facilities connected, flow configuration, efficiency
  #
  # @param hpxml_bldg [HPXML::Building] HPXML Building object representing an individual dwelling unit
  # @param args [Hash] Map of :argument_name => value
  def self.set_hot_water_distribution(hpxml_bldg, args)
    return if args[:water_heater_type] == 'none'

    if args[:dwhr_facilities_connected] != 'none'
      dwhr_facilities_connected = args[:dwhr_facilities_connected]
      dwhr_equal_flow = args[:dwhr_equal_flow]
      dwhr_efficiency = args[:dwhr_efficiency]
    end

    if args[:hot_water_distribution_system_type] == HPXML::DHWDistTypeStandard
      standard_piping_length = args[:hot_water_distribution_standard_piping_length]
    else
      recirculation_control_type = args[:hot_water_distribution_recirc_control_type]
      recirculation_piping_length = args[:hot_water_distribution_recirc_piping_length]
      recirculation_branch_piping_length = args[:hot_water_distribution_recirc_branch_piping_length]
      recirculation_pump_power = args[:hot_water_distribution_recirc_pump_power]
    end

    hpxml_bldg.hot_water_distributions.add(id: "HotWaterDistribution#{hpxml_bldg.hot_water_distributions.size + 1}",
                                           system_type: args[:hot_water_distribution_system_type],
                                           standard_piping_length: standard_piping_length,
                                           recirculation_control_type: recirculation_control_type,
                                           recirculation_piping_length: recirculation_piping_length,
                                           recirculation_branch_piping_length: recirculation_branch_piping_length,
                                           recirculation_pump_power: recirculation_pump_power,
                                           pipe_r_value: args[:hot_water_distribution_pipe_r],
                                           dwhr_facilities_connected: dwhr_facilities_connected,
                                           dwhr_equal_flow: dwhr_equal_flow,
                                           dwhr_efficiency: dwhr_efficiency)
  end

  # Set the water fixtures properties, including:
  # - showerhead low flow
  # - faucet/sink low flow
  #
  # @param hpxml_bldg [HPXML::Building] HPXML Building object representing an individual dwelling unit
  # @param args [Hash] Map of :argument_name => value
  def self.set_water_fixtures(hpxml_bldg, args)
    return if args[:water_heater_type] == 'none'

    hpxml_bldg.water_fixtures.add(id: "WaterFixture#{hpxml_bldg.water_fixtures.size + 1}",
                                  water_fixture_type: HPXML::WaterFixtureTypeShowerhead,
                                  low_flow: args[:water_fixtures_shower_low_flow])

    hpxml_bldg.water_fixtures.add(id: "WaterFixture#{hpxml_bldg.water_fixtures.size + 1}",
                                  water_fixture_type: HPXML::WaterFixtureTypeFaucet,
                                  low_flow: args[:water_fixtures_sink_low_flow])

    hpxml_bldg.water_heating.water_fixtures_usage_multiplier = args[:water_fixtures_usage_multiplier]
  end

  # Set the solar thermal properties, including:
  # - system type
  # - collector area, loop type, orientation, tilt, optical efficiency, and thermal losses
  # - storage volume
  # - solar fraction
  #
  # @param hpxml_bldg [HPXML::Building] HPXML Building object representing an individual dwelling unit
  # @param args [Hash] Map of :argument_name => value
  # @param epw_file [OpenStudio::EpwFile] TODO
  def self.set_solar_thermal(hpxml_bldg, args, epw_file)
    return if args[:solar_thermal_system_type] == 'none'

    if args[:solar_thermal_solar_fraction] > 0
      solar_fraction = args[:solar_thermal_solar_fraction]
    else
      collector_area = args[:solar_thermal_collector_area]
      collector_loop_type = args[:solar_thermal_collector_loop_type]
      collector_type = args[:solar_thermal_collector_type]
      collector_azimuth = args[:solar_thermal_collector_azimuth]
      latitude = HPXMLDefaults.get_default_latitude(args[:site_latitude], epw_file)
      collector_tilt = Geometry.get_absolute_tilt(tilt_str: args[:solar_thermal_collector_tilt], roof_pitch: args[:geometry_roof_pitch], latitude: latitude)
      collector_frta = args[:solar_thermal_collector_rated_optical_efficiency]
      collector_frul = args[:solar_thermal_collector_rated_thermal_losses]
      storage_volume = args[:solar_thermal_storage_volume]
    end

    if hpxml_bldg.water_heating_systems.size == 0
      fail 'Solar thermal system specified but no water heater found.'
    end

    hpxml_bldg.solar_thermal_systems.add(id: "SolarThermalSystem#{hpxml_bldg.solar_thermal_systems.size + 1}",
                                         system_type: args[:solar_thermal_system_type],
                                         collector_area: collector_area,
                                         collector_loop_type: collector_loop_type,
                                         collector_type: collector_type,
                                         collector_azimuth: collector_azimuth,
                                         collector_tilt: collector_tilt,
                                         collector_frta: collector_frta,
                                         collector_frul: collector_frul,
                                         storage_volume: storage_volume,
                                         water_heating_system_idref: hpxml_bldg.water_heating_systems[0].id,
                                         solar_fraction: solar_fraction)
  end

  # Set the PV systems properties, including:
  # - module type
  # - roof or ground location
  # - tracking type
  # - array orientation and tilt
  # - power output
  # - inverter efficiency
  # - losses fraction
  # - number of bedrooms served
  # - presence of a second system
  #
  # @param hpxml_bldg [HPXML::Building] HPXML Building object representing an individual dwelling unit
  # @param args [Hash] Map of :argument_name => value
  # @param epw_file [OpenStudio::EpwFile] TODO
  def self.set_pv_systems(hpxml_bldg, args, epw_file)
    return unless args[:pv_system_present]

    if [HPXML::ResidentialTypeSFA, HPXML::ResidentialTypeApartment].include? args[:geometry_unit_type]
      if args[:pv_system_num_bedrooms_served].to_f > args[:geometry_unit_num_bedrooms]
        is_shared_system = true
        number_of_bedrooms_served = args[:pv_system_num_bedrooms_served]
      end
    end

    latitude = HPXMLDefaults.get_default_latitude(args[:site_latitude], epw_file)

    hpxml_bldg.pv_systems.add(id: "PVSystem#{hpxml_bldg.pv_systems.size + 1}",
                              location: args[:pv_system_location],
                              module_type: args[:pv_system_module_type],
                              tracking: args[:pv_system_tracking],
                              array_azimuth: args[:pv_system_array_azimuth],
                              array_tilt: Geometry.get_absolute_tilt(tilt_str: args[:pv_system_array_tilt], roof_pitch: args[:geometry_roof_pitch], latitude: latitude),
                              max_power_output: args[:pv_system_max_power_output],
                              system_losses_fraction: args[:pv_system_system_losses_fraction],
                              is_shared_system: is_shared_system,
                              number_of_bedrooms_served: number_of_bedrooms_served)

    if args[:pv_system_2_present]
      hpxml_bldg.pv_systems.add(id: "PVSystem#{hpxml_bldg.pv_systems.size + 1}",
                                location: args[:pv_system_2_location],
                                module_type: args[:pv_system_2_module_type],
                                tracking: args[:pv_system_2_tracking],
                                array_azimuth: args[:pv_system_2_array_azimuth],
                                array_tilt: Geometry.get_absolute_tilt(tilt_str: args[:pv_system_2_array_tilt], roof_pitch: args[:geometry_roof_pitch], latitude: latitude),
                                max_power_output: args[:pv_system_2_max_power_output],
                                system_losses_fraction: args[:pv_system_system_losses_fraction],
                                is_shared_system: is_shared_system,
                                number_of_bedrooms_served: number_of_bedrooms_served)
    end

    # Add inverter efficiency; assume a single inverter even if multiple PV arrays
    hpxml_bldg.inverters.add(id: "Inverter#{hpxml_bldg.inverters.size + 1}",
                             inverter_efficiency: args[:pv_system_inverter_efficiency])
    hpxml_bldg.pv_systems.each do |pv_system|
      pv_system.inverter_idref = hpxml_bldg.inverters[-1].id
    end
  end

  # Set the battery properties, including:
  # - location
  # - power output
  # - nominal and usable capacity
  # - round-trip efficiency
  # - number of bedrooms served
  #
  # @param hpxml_bldg [HPXML::Building] HPXML Building object representing an individual dwelling unit
  # @param args [Hash] Map of :argument_name => value
  def self.set_battery(hpxml_bldg, args)
    return unless args[:battery_present]

    location = get_location(args[:battery_location], hpxml_bldg.foundations[-1].foundation_type, hpxml_bldg.attics[-1].attic_type)

    if [HPXML::ResidentialTypeSFA, HPXML::ResidentialTypeApartment].include? args[:geometry_unit_type]
      if args[:battery_num_bedrooms_served].to_f > args[:geometry_unit_num_bedrooms]
        is_shared_system = true
        number_of_bedrooms_served = args[:battery_num_bedrooms_served]
      end
    end

    hpxml_bldg.batteries.add(id: "Battery#{hpxml_bldg.batteries.size + 1}",
                             type: HPXML::BatteryTypeLithiumIon,
                             location: location,
                             rated_power_output: args[:battery_power],
                             nominal_capacity_kwh: args[:battery_capacity],
                             usable_capacity_kwh: args[:battery_usable_capacity],
                             round_trip_efficiency: args[:battery_round_trip_efficiency],
                             is_shared_system: is_shared_system,
                             number_of_bedrooms_served: number_of_bedrooms_served)
  end

<<<<<<< HEAD
  def self.set_electric_vehicle(hpxml_bldg, args)
    if args[:ev_present].is_initialized && args[:ev_present].get != true
      return
    end

    location = get_location('outside', hpxml_bldg.foundations[-1].foundation_type, hpxml_bldg.attics[-1].attic_type)

    if args[:ev_battery_discharge_power].is_initialized
      rated_power_output = args[:ev_battery_discharge_power].get
    end

    if args[:ev_battery_capacity].is_initialized
      nominal_capacity_kwh = args[:ev_battery_capacity].get
    end

    if args[:ev_battery_usable_capacity].is_initialized
      usable_capacity_kwh = args[:ev_battery_usable_capacity].get
    end

    if args[:ev_charger_present].is_initialized
      ev_charger_present = args[:ev_charger_present].get
    else
      ev_charger_present = false
    end

    if args[:ev_charger_power].is_initialized
      ev_charger_power = args[:ev_charger_power].get
    end

    if args[:ev_charger_location].is_initialized
      location = get_location(args[:ev_charger_location].get, hpxml_bldg.foundations[-1].foundation_type, hpxml_bldg.attics[-1].attic_type)
    end

    charger_id = nil
    if ev_charger_present
      charger_id = "EVCharger#{hpxml_bldg.ev_chargers.size + 1}"
      hpxml_bldg.ev_chargers.add(id: charger_id,
                                 location: location,
                                 charging_power: ev_charger_power)
    end

    ev_ct = hpxml_bldg.vehicles.count { |vehicle| vehicle.id.include?('ElectricVehicle') }
    hpxml_bldg.vehicles.add(id: "ElectricVehicle#{ev_ct + 1}",
                            type: HPXML::BatteryTypeLithiumIon,
                            rated_power_output: rated_power_output,
                            nominal_capacity_kwh: nominal_capacity_kwh,
                            usable_capacity_kwh: usable_capacity_kwh,
                            ev_charger_idref: charger_id)
  end

=======
  # Set the lighting properties, including:
  # - interior/exterior/garage fraction of lamps that are LFL/CFL/LED
  # - interior/exterior/garage usage multipliers
  # - holiday lighting daily energy and period
  #
  # @param hpxml_bldg [HPXML::Building] HPXML Building object representing an individual dwelling unit
  # @param args [Hash] Map of :argument_name => value
>>>>>>> 76c953dd
  def self.set_lighting(hpxml_bldg, args)
    if args[:lighting_present]
      has_garage = (args[:geometry_garage_width] * args[:geometry_garage_depth] > 0)

      # Interior
      interior_usage_multiplier = args[:lighting_interior_usage_multiplier]
      if interior_usage_multiplier.nil? || interior_usage_multiplier.to_f > 0
        hpxml_bldg.lighting_groups.add(id: "LightingGroup#{hpxml_bldg.lighting_groups.size + 1}",
                                       location: HPXML::LocationInterior,
                                       fraction_of_units_in_location: args[:lighting_interior_fraction_cfl],
                                       lighting_type: HPXML::LightingTypeCFL)
        hpxml_bldg.lighting_groups.add(id: "LightingGroup#{hpxml_bldg.lighting_groups.size + 1}",
                                       location: HPXML::LocationInterior,
                                       fraction_of_units_in_location: args[:lighting_interior_fraction_lfl],
                                       lighting_type: HPXML::LightingTypeLFL)
        hpxml_bldg.lighting_groups.add(id: "LightingGroup#{hpxml_bldg.lighting_groups.size + 1}",
                                       location: HPXML::LocationInterior,
                                       fraction_of_units_in_location: args[:lighting_interior_fraction_led],
                                       lighting_type: HPXML::LightingTypeLED)
        hpxml_bldg.lighting.interior_usage_multiplier = interior_usage_multiplier
      end

      # Exterior
      exterior_usage_multiplier = args[:lighting_exterior_usage_multiplier]
      if exterior_usage_multiplier.nil? || exterior_usage_multiplier.to_f > 0
        hpxml_bldg.lighting_groups.add(id: "LightingGroup#{hpxml_bldg.lighting_groups.size + 1}",
                                       location: HPXML::LocationExterior,
                                       fraction_of_units_in_location: args[:lighting_exterior_fraction_cfl],
                                       lighting_type: HPXML::LightingTypeCFL)
        hpxml_bldg.lighting_groups.add(id: "LightingGroup#{hpxml_bldg.lighting_groups.size + 1}",
                                       location: HPXML::LocationExterior,
                                       fraction_of_units_in_location: args[:lighting_exterior_fraction_lfl],
                                       lighting_type: HPXML::LightingTypeLFL)
        hpxml_bldg.lighting_groups.add(id: "LightingGroup#{hpxml_bldg.lighting_groups.size + 1}",
                                       location: HPXML::LocationExterior,
                                       fraction_of_units_in_location: args[:lighting_exterior_fraction_led],
                                       lighting_type: HPXML::LightingTypeLED)
        hpxml_bldg.lighting.exterior_usage_multiplier = exterior_usage_multiplier
      end

      # Garage
      if has_garage
        garage_usage_multiplier = args[:lighting_garage_usage_multiplier]
        if garage_usage_multiplier.nil? || garage_usage_multiplier.to_f > 0
          hpxml_bldg.lighting_groups.add(id: "LightingGroup#{hpxml_bldg.lighting_groups.size + 1}",
                                         location: HPXML::LocationGarage,
                                         fraction_of_units_in_location: args[:lighting_garage_fraction_cfl],
                                         lighting_type: HPXML::LightingTypeCFL)
          hpxml_bldg.lighting_groups.add(id: "LightingGroup#{hpxml_bldg.lighting_groups.size + 1}",
                                         location: HPXML::LocationGarage,
                                         fraction_of_units_in_location: args[:lighting_garage_fraction_lfl],
                                         lighting_type: HPXML::LightingTypeLFL)
          hpxml_bldg.lighting_groups.add(id: "LightingGroup#{hpxml_bldg.lighting_groups.size + 1}",
                                         location: HPXML::LocationGarage,
                                         fraction_of_units_in_location: args[:lighting_garage_fraction_led],
                                         lighting_type: HPXML::LightingTypeLED)
          hpxml_bldg.lighting.garage_usage_multiplier = garage_usage_multiplier
        end
      end
    end

    return unless args[:holiday_lighting_present]

    hpxml_bldg.lighting.holiday_exists = true
    hpxml_bldg.lighting.holiday_kwh_per_day = args[:holiday_lighting_daily_kwh]

    if not args[:holiday_lighting_period].nil?
      begin_month, begin_day, _begin_hour, end_month, end_day, _end_hour = Schedule.parse_date_time_range(args[:holiday_lighting_period])
      hpxml_bldg.lighting.holiday_period_begin_month = begin_month
      hpxml_bldg.lighting.holiday_period_begin_day = begin_day
      hpxml_bldg.lighting.holiday_period_end_month = end_month
      hpxml_bldg.lighting.holiday_period_end_day = end_day
    end
  end

  # Set the dehumidifier properties, including:
  # - type
  # - efficiency
  # - capacity
  # - relative humidity setpoint
  # - dehumidification load served
  #
  # @param hpxml_bldg [HPXML::Building] HPXML Building object representing an individual dwelling unit
  # @param args [Hash] Map of :argument_name => value
  def self.set_dehumidifier(hpxml_bldg, args)
    return if args[:dehumidifier_type] == 'none'

    if args[:dehumidifier_efficiency_type] == 'EnergyFactor'
      energy_factor = args[:dehumidifier_efficiency]
    elsif args[:dehumidifier_efficiency_type] == 'IntegratedEnergyFactor'
      integrated_energy_factor = args[:dehumidifier_efficiency]
    end

    hpxml_bldg.dehumidifiers.add(id: "Dehumidifier#{hpxml_bldg.dehumidifiers.size + 1}",
                                 type: args[:dehumidifier_type],
                                 capacity: args[:dehumidifier_capacity],
                                 energy_factor: energy_factor,
                                 integrated_energy_factor: integrated_energy_factor,
                                 rh_setpoint: args[:dehumidifier_rh_setpoint],
                                 fraction_served: args[:dehumidifier_fraction_dehumidification_load_served],
                                 location: HPXML::LocationConditionedSpace)
  end

  # Set the clothes washer properties, including:
  # - location
  # - efficiency
  # - capacity
  # - annual consumption
  # - label electric rate
  # - label gas rate and annual cost
  # - usage multiplier
  #
  # @param hpxml_bldg [HPXML::Building] HPXML Building object representing an individual dwelling unit
  # @param args [Hash] Map of :argument_name => value
  def self.set_clothes_washer(hpxml_bldg, args)
    return if args[:water_heater_type] == 'none'
    return unless args[:clothes_washer_present]

    if args[:clothes_washer_efficiency_type] == 'ModifiedEnergyFactor'
      modified_energy_factor = args[:clothes_washer_efficiency]
    elsif args[:clothes_washer_efficiency_type] == 'IntegratedModifiedEnergyFactor'
      integrated_modified_energy_factor = args[:clothes_washer_efficiency]
    end

    hpxml_bldg.clothes_washers.add(id: "ClothesWasher#{hpxml_bldg.clothes_washers.size + 1}",
                                   location: args[:clothes_washer_location],
                                   modified_energy_factor: modified_energy_factor,
                                   integrated_modified_energy_factor: integrated_modified_energy_factor,
                                   rated_annual_kwh: args[:clothes_washer_rated_annual_kwh],
                                   label_electric_rate: args[:clothes_washer_label_electric_rate],
                                   label_gas_rate: args[:clothes_washer_label_gas_rate],
                                   label_annual_gas_cost: args[:clothes_washer_label_annual_gas_cost],
                                   label_usage: args[:clothes_washer_label_usage],
                                   capacity: args[:clothes_washer_capacity],
                                   usage_multiplier: args[:clothes_washer_usage_multiplier])
  end

  # Set the clothes dryer properties, including:
  # - location
  # - fuel
  # - efficiency
  # - exhaust flow rate
  # - usage multiplier
  #
  # @param hpxml_bldg [HPXML::Building] HPXML Building object representing an individual dwelling unit
  # @param args [Hash] Map of :argument_name => value
  def self.set_clothes_dryer(hpxml_bldg, args)
    return if args[:water_heater_type] == 'none'
    return unless args[:clothes_washer_present]
    return unless args[:clothes_dryer_present]

    if args[:clothes_dryer_efficiency_type] == 'EnergyFactor'
      energy_factor = args[:clothes_dryer_efficiency]
    elsif args[:clothes_dryer_efficiency_type] == 'CombinedEnergyFactor'
      combined_energy_factor = args[:clothes_dryer_efficiency]
    end

    if not args[:clothes_dryer_vented_flow_rate].nil?
      is_vented = false
      if args[:clothes_dryer_vented_flow_rate] > 0
        is_vented = true
        vented_flow_rate = args[:clothes_dryer_vented_flow_rate]
      end
    end

    hpxml_bldg.clothes_dryers.add(id: "ClothesDryer#{hpxml_bldg.clothes_dryers.size + 1}",
                                  location: args[:clothes_dryer_location],
                                  fuel_type: args[:clothes_dryer_fuel_type],
                                  energy_factor: energy_factor,
                                  combined_energy_factor: combined_energy_factor,
                                  is_vented: is_vented,
                                  vented_flow_rate: vented_flow_rate,
                                  usage_multiplier: args[:clothes_dryer_usage_multiplier])
  end

  # Set the dishwasher properties, including:
  # - location
  # - efficiency type and value
  # - label electric rate
  # - label gas rate and annual cost
  # - loads per week
  # - number of place settings
  # - usage multiplier
  #
  # @param hpxml_bldg [HPXML::Building] HPXML Building object representing an individual dwelling unit
  # @param args [Hash] Map of :argument_name => value
  def self.set_dishwasher(hpxml_bldg, args)
    return if args[:water_heater_type] == 'none'
    return unless args[:dishwasher_present]

    if args[:dishwasher_efficiency_type] == 'RatedAnnualkWh'
      rated_annual_kwh = args[:dishwasher_efficiency]
    elsif args[:dishwasher_efficiency_type] == 'EnergyFactor'
      energy_factor = args[:dishwasher_efficiency]
    end

    hpxml_bldg.dishwashers.add(id: "Dishwasher#{hpxml_bldg.dishwashers.size + 1}",
                               location: args[:dishwasher_location],
                               rated_annual_kwh: rated_annual_kwh,
                               energy_factor: energy_factor,
                               label_electric_rate: args[:dishwasher_label_electric_rate],
                               label_gas_rate: args[:dishwasher_label_gas_rate],
                               label_annual_gas_cost: args[:dishwasher_label_annual_gas_cost],
                               label_usage: args[:dishwasher_label_usage],
                               place_setting_capacity: args[:dishwasher_place_setting_capacity],
                               usage_multiplier: args[:dishwasher_usage_multiplier])
  end

  # Set the primary refrigerator properties, including:
  # - location
  # - annual consumption
  # - usage multiplier
  #
  # @param hpxml_bldg [HPXML::Building] HPXML Building object representing an individual dwelling unit
  # @param args [Hash] Map of :argument_name => value
  def self.set_refrigerator(hpxml_bldg, args)
    return unless args[:refrigerator_present]

    hpxml_bldg.refrigerators.add(id: "Refrigerator#{hpxml_bldg.refrigerators.size + 1}",
                                 location: args[:refrigerator_location],
                                 rated_annual_kwh: args[:refrigerator_rated_annual_kwh],
                                 usage_multiplier: args[:refrigerator_usage_multiplier])
  end

  # Set the extra refrigerator properties, including:
  # - location
  # - annual consumption
  # - usage multiplier
  #
  # @param hpxml_bldg [HPXML::Building] HPXML Building object representing an individual dwelling unit
  # @param args [Hash] Map of :argument_name => value
  def self.set_extra_refrigerator(hpxml_bldg, args)
    return unless args[:extra_refrigerator_present]

    hpxml_bldg.refrigerators.add(id: "Refrigerator#{hpxml_bldg.refrigerators.size + 1}",
                                 location: args[:extra_refrigerator_location],
                                 rated_annual_kwh: args[:extra_refrigerator_rated_annual_kwh],
                                 usage_multiplier: args[:extra_refrigerator_usage_multiplier],
                                 primary_indicator: false)
    hpxml_bldg.refrigerators[0].primary_indicator = true
  end

  # Set the freezer properties, including:
  # - location
  # - annual consumption
  # - usage multiplier
  #
  # @param hpxml_bldg [HPXML::Building] HPXML Building object representing an individual dwelling unit
  # @param args [Hash] Map of :argument_name => value
  def self.set_freezer(hpxml_bldg, args)
    return unless args[:freezer_present]

    hpxml_bldg.freezers.add(id: "Freezer#{hpxml_bldg.freezers.size + 1}",
                            location: args[:freezer_location],
                            rated_annual_kwh: args[:freezer_rated_annual_kwh],
                            usage_multiplier: args[:freezer_usage_multiplier])
  end

  # Set the cooking range/oven properties, including:
  # - location
  # - whether induction or convection
  # - usage multiplier
  #
  # @param hpxml_bldg [HPXML::Building] HPXML Building object representing an individual dwelling unit
  # @param args [Hash] Map of :argument_name => value
  def self.set_cooking_range_oven(hpxml_bldg, args)
    return unless args[:cooking_range_oven_present]

    hpxml_bldg.cooking_ranges.add(id: "CookingRange#{hpxml_bldg.cooking_ranges.size + 1}",
                                  location: args[:cooking_range_oven_location],
                                  fuel_type: args[:cooking_range_oven_fuel_type],
                                  is_induction: args[:cooking_range_oven_is_induction],
                                  usage_multiplier: args[:cooking_range_oven_usage_multiplier])

    hpxml_bldg.ovens.add(id: "Oven#{hpxml_bldg.ovens.size + 1}",
                         is_convection: args[:cooking_range_oven_is_convection])
  end

  # Set the ceiling fans properties, including:
  # - label energy use
  # - efficiency
  # - quantity
  #
  # @param hpxml_bldg [HPXML::Building] HPXML Building object representing an individual dwelling unit
  # @param args [Hash] Map of :argument_name => value
  def self.set_ceiling_fans(hpxml_bldg, args)
    return unless args[:ceiling_fan_present]

    hpxml_bldg.ceiling_fans.add(id: "CeilingFan#{hpxml_bldg.ceiling_fans.size + 1}",
                                efficiency: args[:ceiling_fan_efficiency],
                                label_energy_use: args[:ceiling_fan_label_energy_use],
                                count: args[:ceiling_fan_quantity])
  end

  # Set the miscellaneous television plug loads properties, including:
  # - annual consumption
  # - usage multiplier
  #
  # @param hpxml_bldg [HPXML::Building] HPXML Building object representing an individual dwelling unit
  # @param args [Hash] Map of :argument_name => value
  def self.set_misc_plug_loads_television(hpxml_bldg, args)
    return unless args[:misc_plug_loads_television_present]

    hpxml_bldg.plug_loads.add(id: "PlugLoad#{hpxml_bldg.plug_loads.size + 1}",
                              plug_load_type: HPXML::PlugLoadTypeTelevision,
                              kwh_per_year: args[:misc_plug_loads_television_annual_kwh],
                              usage_multiplier: args[:misc_plug_loads_television_usage_multiplier])
  end

  # Set the miscellaneous other plug loads properties, including:
  # - annual consumption
  # - sensible and latent fractions
  # - usage multiplier
  #
  # @param hpxml_bldg [HPXML::Building] HPXML Building object representing an individual dwelling unit
  # @param args [Hash] Map of :argument_name => value
  def self.set_misc_plug_loads_other(hpxml_bldg, args)
    hpxml_bldg.plug_loads.add(id: "PlugLoad#{hpxml_bldg.plug_loads.size + 1}",
                              plug_load_type: HPXML::PlugLoadTypeOther,
                              kwh_per_year: args[:misc_plug_loads_other_annual_kwh],
                              frac_sensible: args[:misc_plug_loads_other_frac_sensible],
                              frac_latent: args[:misc_plug_loads_other_frac_latent],
                              usage_multiplier: args[:misc_plug_loads_other_usage_multiplier])
  end

  # Set the miscellaneous well pump plug loads properties, including:
  # - annual consumption
  # - usage multiplier
  #
  # @param hpxml_bldg [HPXML::Building] HPXML Building object representing an individual dwelling unit
  # @param args [Hash] Map of :argument_name => value
  def self.set_misc_plug_loads_well_pump(hpxml_bldg, args)
    return unless args[:misc_plug_loads_well_pump_present]

    hpxml_bldg.plug_loads.add(id: "PlugLoad#{hpxml_bldg.plug_loads.size + 1}",
                              plug_load_type: HPXML::PlugLoadTypeWellPump,
                              kwh_per_year: args[:misc_plug_loads_well_pump_annual_kwh],
                              usage_multiplier: args[:misc_plug_loads_well_pump_usage_multiplier])
  end

  # Set the miscellaneous vehicle plug loads properties, including:
  # - annual consumption
  # - usage multiplier
  #
  # @param hpxml_bldg [HPXML::Building] HPXML Building object representing an individual dwelling unit
  # @param args [Hash] Map of :argument_name => value
  def self.set_misc_plug_loads_vehicle(hpxml_bldg, args)
    return unless args[:misc_plug_loads_vehicle_present]

    hpxml_bldg.plug_loads.add(id: "PlugLoad#{hpxml_bldg.plug_loads.size + 1}",
                              plug_load_type: HPXML::PlugLoadTypeElectricVehicleCharging,
                              kwh_per_year: args[:misc_plug_loads_vehicle_annual_kwh],
                              usage_multiplier: args[:misc_plug_loads_vehicle_usage_multiplier])
  end

  # Set the miscellaneous grill fuel loads properties, including:
  # - fuel
  # - annual consumption
  # - usage multiplier
  #
  # @param hpxml_bldg [HPXML::Building] HPXML Building object representing an individual dwelling unit
  # @param args [Hash] Map of :argument_name => value
  def self.set_misc_fuel_loads_grill(hpxml_bldg, args)
    return unless args[:misc_fuel_loads_grill_present]

    hpxml_bldg.fuel_loads.add(id: "FuelLoad#{hpxml_bldg.fuel_loads.size + 1}",
                              fuel_load_type: HPXML::FuelLoadTypeGrill,
                              fuel_type: args[:misc_fuel_loads_grill_fuel_type],
                              therm_per_year: args[:misc_fuel_loads_grill_annual_therm],
                              usage_multiplier: args[:misc_fuel_loads_grill_usage_multiplier])
  end

  # Set the miscellaneous lighting fuel loads properties, including:
  # - fuel
  # - annual consumption
  # - usage multiplier
  #
  # @param hpxml_bldg [HPXML::Building] HPXML Building object representing an individual dwelling unit
  # @param args [Hash] Map of :argument_name => value
  def self.set_misc_fuel_loads_lighting(hpxml_bldg, args)
    return unless args[:misc_fuel_loads_lighting_present]

    hpxml_bldg.fuel_loads.add(id: "FuelLoad#{hpxml_bldg.fuel_loads.size + 1}",
                              fuel_load_type: HPXML::FuelLoadTypeLighting,
                              fuel_type: args[:misc_fuel_loads_lighting_fuel_type],
                              therm_per_year: args[:misc_fuel_loads_lighting_annual_therm],
                              usage_multiplier: args[:misc_fuel_loads_lighting_usage_multiplier])
  end

  # Set the miscellaneous fireplace fuel loads properties, including:
  # - fuel
  # - annual consumption
  # - sensible and latent fractions
  # - usage multiplier
  #
  # @param hpxml_bldg [HPXML::Building] HPXML Building object representing an individual dwelling unit
  # @param args [Hash] Map of :argument_name => value
  def self.set_misc_fuel_loads_fireplace(hpxml_bldg, args)
    return unless args[:misc_fuel_loads_fireplace_present]

    hpxml_bldg.fuel_loads.add(id: "FuelLoad#{hpxml_bldg.fuel_loads.size + 1}",
                              fuel_load_type: HPXML::FuelLoadTypeFireplace,
                              fuel_type: args[:misc_fuel_loads_fireplace_fuel_type],
                              therm_per_year: args[:misc_fuel_loads_fireplace_annual_therm],
                              frac_sensible: args[:misc_fuel_loads_fireplace_frac_sensible],
                              frac_latent: args[:misc_fuel_loads_fireplace_frac_latent],
                              usage_multiplier: args[:misc_fuel_loads_fireplace_usage_multiplier])
  end

  # Set the pool prooperties, including:
  # - pump annual consumption
  # - pump usage multiplier
  # - heater type
  # - heater annual consumption
  # - heater usage multiplier
  #
  # @param hpxml_bldg [HPXML::Building] HPXML Building object representing an individual dwelling unit
  # @param args [Hash] Map of :argument_name => value
  def self.set_pool(hpxml_bldg, args)
    return unless args[:pool_present]

    if [HPXML::HeaterTypeElectricResistance, HPXML::HeaterTypeHeatPump].include?(args[:pool_heater_type])
      if not args[:pool_heater_annual_kwh].nil?
        heater_load_units = HPXML::UnitsKwhPerYear
        heater_load_value = args[:pool_heater_annual_kwh]
      end
    end

    if [HPXML::HeaterTypeGas].include?(args[:pool_heater_type])
      if not args[:pool_heater_annual_therm].nil?
        heater_load_units = HPXML::UnitsThermPerYear
        heater_load_value = args[:pool_heater_annual_therm]
      end
    end

    hpxml_bldg.pools.add(id: "Pool#{hpxml_bldg.pools.size + 1}",
                         type: HPXML::TypeUnknown,
                         pump_type: HPXML::TypeUnknown,
                         pump_kwh_per_year: args[:pool_pump_annual_kwh],
                         pump_usage_multiplier: args[:pool_pump_usage_multiplier],
                         heater_type: args[:pool_heater_type],
                         heater_load_units: heater_load_units,
                         heater_load_value: heater_load_value,
                         heater_usage_multiplier: args[:pool_heater_usage_multiplier])
  end

  # Set the permanent spa prooperties, including:
  # - pump annual consumption
  # - pump usage multiplier
  # - heater type
  # - heater annual consumption
  # - heater usage multiplier
  #
  # @param hpxml_bldg [HPXML::Building] HPXML Building object representing an individual dwelling unit
  # @param args [Hash] Map of :argument_name => value
  def self.set_permanent_spa(hpxml_bldg, args)
    return unless args[:permanent_spa_present]

    if [HPXML::HeaterTypeElectricResistance, HPXML::HeaterTypeHeatPump].include?(args[:permanent_spa_heater_type])
      if not args[:permanent_spa_heater_annual_kwh].nil?
        heater_load_units = HPXML::UnitsKwhPerYear
        heater_load_value = args[:permanent_spa_heater_annual_kwh]
      end
    end

    if [HPXML::HeaterTypeGas].include?(args[:permanent_spa_heater_type])
      if not args[:permanent_spa_heater_annual_therm].nil?
        heater_load_units = HPXML::UnitsThermPerYear
        heater_load_value = args[:permanent_spa_heater_annual_therm]
      end
    end

    hpxml_bldg.permanent_spas.add(id: "PermanentSpa#{hpxml_bldg.permanent_spas.size + 1}",
                                  type: HPXML::TypeUnknown,
                                  pump_type: HPXML::TypeUnknown,
                                  pump_kwh_per_year: args[:permanent_spa_pump_annual_kwh],
                                  pump_usage_multiplier: args[:permanent_spa_pump_usage_multiplier],
                                  heater_type: args[:permanent_spa_heater_type],
                                  heater_load_units: heater_load_units,
                                  heater_load_value: heater_load_value,
                                  heater_usage_multiplier: args[:permanent_spa_heater_usage_multiplier])
  end

  # Combine surfaces to simplify the HPXML file.
  #
  # @param hpxml_bldg [HPXML::Building] HPXML Building object representing an individual dwelling unit
  # @param args [Hash] Map of :argument_name => value
  def self.collapse_surfaces(hpxml_bldg, args)
    if args[:combine_like_surfaces]
      # Collapse some surfaces whose azimuth is a minor effect to simplify HPXMLs.
      (hpxml_bldg.roofs + hpxml_bldg.rim_joists + hpxml_bldg.walls + hpxml_bldg.foundation_walls).each do |surface|
        surface.azimuth = nil
      end
      hpxml_bldg.collapse_enclosure_surfaces()
    else
      # Collapse surfaces so that we don't get, e.g., individual windows
      # or the front wall split because of the door. Exclude foundation walls
      # from the list so we get all 4 foundation walls.
      hpxml_bldg.collapse_enclosure_surfaces([:roofs, :walls, :rim_joists, :floors,
                                              :slabs, :windows, :skylights, :doors])
    end

    # After surfaces are collapsed, round all areas
    (hpxml_bldg.surfaces + hpxml_bldg.subsurfaces).each do |s|
      s.area = s.area.round(1)
    end
  end

  # Sfter having collapsed some surfaces, renumber SystemIdentifier ids and AttachedToXXX idrefs.
  #
  # @param hpxml_bldg [HPXML::Building] HPXML Building object representing an individual dwelling unit
  def self.renumber_hpxml_ids(hpxml_bldg)
    # Renumber surfaces
    indexes = {}
    (hpxml_bldg.surfaces + hpxml_bldg.subsurfaces).each do |surf|
      surf_name = surf.class.to_s.gsub('HPXML::', '')
      indexes[surf_name] = 0 if indexes[surf_name].nil?
      indexes[surf_name] += 1
      (hpxml_bldg.attics + hpxml_bldg.foundations).each do |attic_or_fnd|
        if attic_or_fnd.respond_to?(:attached_to_roof_idrefs) && !attic_or_fnd.attached_to_roof_idrefs.nil? && !attic_or_fnd.attached_to_roof_idrefs.delete(surf.id).nil?
          attic_or_fnd.attached_to_roof_idrefs << "#{surf_name}#{indexes[surf_name]}"
        end
        if attic_or_fnd.respond_to?(:attached_to_wall_idrefs) && !attic_or_fnd.attached_to_wall_idrefs.nil? && !attic_or_fnd.attached_to_wall_idrefs.delete(surf.id).nil?
          attic_or_fnd.attached_to_wall_idrefs << "#{surf_name}#{indexes[surf_name]}"
        end
        if attic_or_fnd.respond_to?(:attached_to_rim_joist_idrefs) && !attic_or_fnd.attached_to_rim_joist_idrefs.nil? && !attic_or_fnd.attached_to_rim_joist_idrefs.delete(surf.id).nil?
          attic_or_fnd.attached_to_rim_joist_idrefs << "#{surf_name}#{indexes[surf_name]}"
        end
        if attic_or_fnd.respond_to?(:attached_to_floor_idrefs) && !attic_or_fnd.attached_to_floor_idrefs.nil? && !attic_or_fnd.attached_to_floor_idrefs.delete(surf.id).nil?
          attic_or_fnd.attached_to_floor_idrefs << "#{surf_name}#{indexes[surf_name]}"
        end
        if attic_or_fnd.respond_to?(:attached_to_slab_idrefs) && !attic_or_fnd.attached_to_slab_idrefs.nil? && !attic_or_fnd.attached_to_slab_idrefs.delete(surf.id).nil?
          attic_or_fnd.attached_to_slab_idrefs << "#{surf_name}#{indexes[surf_name]}"
        end
        if attic_or_fnd.respond_to?(:attached_to_foundation_wall_idrefs) && !attic_or_fnd.attached_to_foundation_wall_idrefs.nil? && !attic_or_fnd.attached_to_foundation_wall_idrefs.delete(surf.id).nil?
          attic_or_fnd.attached_to_foundation_wall_idrefs << "#{surf_name}#{indexes[surf_name]}"
        end
      end
      (hpxml_bldg.windows + hpxml_bldg.doors).each do |subsurf|
        if subsurf.respond_to?(:attached_to_wall_idref) && (subsurf.attached_to_wall_idref == surf.id)
          subsurf.attached_to_wall_idref = "#{surf_name}#{indexes[surf_name]}"
        end
      end
      hpxml_bldg.skylights.each do |subsurf|
        if subsurf.respond_to?(:attached_to_roof_idref) && (subsurf.attached_to_roof_idref == surf.id)
          subsurf.attached_to_roof_idref = "#{surf_name}#{indexes[surf_name]}"
        end
      end
      surf.id = "#{surf_name}#{indexes[surf_name]}"
      if surf.respond_to? :insulation_id
        surf.insulation_id = "#{surf_name}#{indexes[surf_name]}Insulation"
      end
      if surf.respond_to? :perimeter_insulation_id
        surf.perimeter_insulation_id = "#{surf_name}#{indexes[surf_name]}PerimeterInsulation"
      end
      if surf.respond_to? :under_slab_insulation_id
        surf.under_slab_insulation_id = "#{surf_name}#{indexes[surf_name]}UnderSlabInsulation"
      end
    end
  end
end

# register the measure to be used by the application
BuildResidentialHPXML.new.registerWithApplication<|MERGE_RESOLUTION|>--- conflicted
+++ resolved
@@ -6660,7 +6660,6 @@
                              number_of_bedrooms_served: number_of_bedrooms_served)
   end
 
-<<<<<<< HEAD
   def self.set_electric_vehicle(hpxml_bldg, args)
     if args[:ev_present].is_initialized && args[:ev_present].get != true
       return
@@ -6711,7 +6710,6 @@
                             ev_charger_idref: charger_id)
   end
 
-=======
   # Set the lighting properties, including:
   # - interior/exterior/garage fraction of lamps that are LFL/CFL/LED
   # - interior/exterior/garage usage multipliers
@@ -6719,7 +6717,6 @@
   #
   # @param hpxml_bldg [HPXML::Building] HPXML Building object representing an individual dwelling unit
   # @param args [Hash] Map of :argument_name => value
->>>>>>> 76c953dd
   def self.set_lighting(hpxml_bldg, args)
     if args[:lighting_present]
       has_garage = (args[:geometry_garage_width] * args[:geometry_garage_depth] > 0)
