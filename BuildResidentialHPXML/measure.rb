# frozen_string_literal: true

# Require all gems up front; this is much faster than multiple resource
# files lazy loading as needed, as it prevents multiple lookups for the
# same gem.
require 'openstudio'
require 'pathname'
require 'csv'
require 'oga'
Dir["#{File.dirname(__FILE__)}/resources/*.rb"].each do |resource_file|
  require resource_file
end
Dir["#{File.dirname(__FILE__)}/../HPXMLtoOpenStudio/resources/*.rb"].each do |resource_file|
  next if resource_file.include? 'minitest_helper.rb'

  require resource_file
end

# start the measure
class BuildResidentialHPXML < OpenStudio::Measure::ModelMeasure
  # human readable name
  def name
    return 'HPXML Builder'
  end

  # human readable description
  def description
    return 'Builds a residential HPXML file.'
  end

  # human readable description of modeling approach
  def modeler_description
    return "The measure handles geometry by 1) translating high-level geometry inputs (conditioned floor area, number of stories, etc.) to 3D closed-form geometry in an OpenStudio model and then 2) mapping the OpenStudio surfaces to HPXML surfaces (using surface type, boundary condition, area, orientation, etc.). Like surfaces are collapsed into a single surface with aggregate surface area. Note: OS-HPXML default values can be found in the documentation or can be seen by using the 'apply_defaults' argument."
  end

  # define the arguments that the user will input
  def arguments(model) # rubocop:disable Lint/UnusedMethodArgument
    docs_base_url = "https://openstudio-hpxml.readthedocs.io/en/v#{Version::OS_HPXML_Version}/workflow_inputs.html"

    args = OpenStudio::Measure::OSArgumentVector.new

    arg = OpenStudio::Measure::OSArgument.makeStringArgument('hpxml_path', true)
    arg.setDisplayName('HPXML File Path')
    arg.setDescription('Absolute/relative path of the HPXML file.')
    args << arg

    arg = OpenStudio::Measure::OSArgument.makeStringArgument('existing_hpxml_path', false)
    arg.setDisplayName('Existing HPXML File Path')
    arg.setDescription('Absolute/relative path of the existing HPXML file. If not provided, a new HPXML file with one Building element is created. If provided, a new Building element will be appended to this HPXML file (e.g., to create a multifamily HPXML file describing multiple dwelling units).')
    args << arg

    arg = OpenStudio::Measure::OSArgument::makeBoolArgument('whole_sfa_or_mf_building_sim', false)
    arg.setDisplayName('Whole SFA/MF Building Simulation?')
    arg.setDescription('If the HPXML file represents a single family-attached/multifamily building with multiple dwelling units defined, specifies whether to run the HPXML file as a single whole building model.')
    args << arg

    arg = OpenStudio::Measure::OSArgument.makeStringArgument('software_info_program_used', false)
    arg.setDisplayName('Software Info: Program Used')
    arg.setDescription('The name of the software program used.')
    args << arg

    arg = OpenStudio::Measure::OSArgument.makeStringArgument('software_info_program_version', false)
    arg.setDisplayName('Software Info: Program Version')
    arg.setDescription('The version of the software program used.')
    args << arg

    arg = OpenStudio::Measure::OSArgument.makeStringArgument('schedules_filepaths', false)
    arg.setDisplayName('Schedules: CSV File Paths')
    arg.setDescription('Absolute/relative paths of csv files containing user-specified detailed schedules. If multiple files, use a comma-separated list.')
    args << arg

    arg = OpenStudio::Measure::OSArgument.makeStringArgument('schedules_vacancy_periods', false)
    arg.setDisplayName('Schedules: Vacancy Periods')
    arg.setDescription('Specifies the vacancy periods. Enter a date like "Dec 15 - Jan 15". Optionally, can enter hour of the day like "Dec 15 2 - Jan 15 20" (start hour can be 0 through 23 and end hour can be 1 through 24). If multiple periods, use a comma-separated list.')
    args << arg

    arg = OpenStudio::Measure::OSArgument.makeStringArgument('schedules_power_outage_periods', false)
    arg.setDisplayName('Schedules: Power Outage Periods')
    arg.setDescription('Specifies the power outage periods. Enter a date like "Dec 15 - Jan 15". Optionally, can enter hour of the day like "Dec 15 2 - Jan 15 20" (start hour can be 0 through 23 and end hour can be 1 through 24). If multiple periods, use a comma-separated list.')
    args << arg

    arg = OpenStudio::Measure::OSArgument.makeStringArgument('schedules_power_outage_periods_window_natvent_availability', false)
    arg.setDisplayName('Schedules: Power Outage Periods Window Natural Ventilation Availability')
    arg.setDescription("The availability of the natural ventilation schedule during the power outage periods. Valid choices are '#{[HPXML::ScheduleRegular, HPXML::ScheduleAvailable, HPXML::ScheduleUnavailable].join("', '")}'. If multiple periods, use a comma-separated list.")
    args << arg

    arg = OpenStudio::Measure::OSArgument::makeIntegerArgument('simulation_control_timestep', false)
    arg.setDisplayName('Simulation Control: Timestep')
    arg.setUnits('min')
    arg.setDescription("Value must be a divisor of 60. If not provided, the OS-HPXML default (see <a href='#{docs_base_url}#hpxml-simulation-control'>HPXML Simulation Control</a>) is used.")
    args << arg

    arg = OpenStudio::Measure::OSArgument::makeStringArgument('simulation_control_run_period', false)
    arg.setDisplayName('Simulation Control: Run Period')
    arg.setDescription("Enter a date like 'Jan 1 - Dec 31'. If not provided, the OS-HPXML default (see <a href='#{docs_base_url}#hpxml-simulation-control'>HPXML Simulation Control</a>) is used.")
    args << arg

    arg = OpenStudio::Measure::OSArgument::makeIntegerArgument('simulation_control_run_period_calendar_year', false)
    arg.setDisplayName('Simulation Control: Run Period Calendar Year')
    arg.setUnits('year')
    arg.setDescription("This numeric field should contain the calendar year that determines the start day of week. If you are running simulations using AMY weather files, the value entered for calendar year will not be used; it will be overridden by the actual year found in the AMY weather file. If not provided, the OS-HPXML default (see <a href='#{docs_base_url}#hpxml-simulation-control'>HPXML Simulation Control</a>) is used.")
    args << arg

    arg = OpenStudio::Measure::OSArgument::makeBoolArgument('simulation_control_daylight_saving_enabled', false)
    arg.setDisplayName('Simulation Control: Daylight Saving Enabled')
    arg.setDescription("Whether to use daylight saving. If not provided, the OS-HPXML default (see <a href='#{docs_base_url}#hpxml-building-site'>HPXML Building Site</a>) is used.")
    args << arg

    arg = OpenStudio::Measure::OSArgument::makeStringArgument('simulation_control_daylight_saving_period', false)
    arg.setDisplayName('Simulation Control: Daylight Saving Period')
    arg.setDescription("Enter a date like 'Mar 15 - Dec 15'. If not provided, the OS-HPXML default (see <a href='#{docs_base_url}#hpxml-building-site'>HPXML Building Site</a>) is used.")
    args << arg

    arg = OpenStudio::Measure::OSArgument::makeStringArgument('simulation_control_temperature_capacitance_multiplier', false)
    arg.setDisplayName('Simulation Control: Temperature Capacitance Multiplier')
    arg.setDescription("Affects the transient calculation of indoor air temperatures. If not provided, the OS-HPXML default (see <a href='#{docs_base_url}#hpxml-simulation-control'>HPXML Simulation Control</a>) is used.")
    args << arg

    site_type_choices = OpenStudio::StringVector.new
    site_type_choices << HPXML::SiteTypeSuburban
    site_type_choices << HPXML::SiteTypeUrban
    site_type_choices << HPXML::SiteTypeRural

    arg = OpenStudio::Measure::OSArgument::makeChoiceArgument('site_type', site_type_choices, false)
    arg.setDisplayName('Site: Type')
    arg.setDescription("The type of site. If not provided, the OS-HPXML default (see <a href='#{docs_base_url}#hpxml-site'>HPXML Site</a>) is used.")
    args << arg

    site_shielding_of_home_choices = OpenStudio::StringVector.new
    site_shielding_of_home_choices << HPXML::ShieldingExposed
    site_shielding_of_home_choices << HPXML::ShieldingNormal
    site_shielding_of_home_choices << HPXML::ShieldingWellShielded

    arg = OpenStudio::Measure::OSArgument::makeChoiceArgument('site_shielding_of_home', site_shielding_of_home_choices, false)
    arg.setDisplayName('Site: Shielding of Home')
    arg.setDescription("Presence of nearby buildings, trees, obstructions for infiltration model. If not provided, the OS-HPXML default (see <a href='#{docs_base_url}#hpxml-site'>HPXML Site</a>) is used.")
    args << arg

    site_soil_and_moisture_type_choices = OpenStudio::StringVector.new
    Constants.SoilTypes.each do |soil_type|
      Constants.MoistureTypes.each do |moisture_type|
        site_soil_and_moisture_type_choices << "#{soil_type}, #{moisture_type}"
      end
    end

    arg = OpenStudio::Measure::OSArgument::makeChoiceArgument('site_soil_and_moisture_type', site_soil_and_moisture_type_choices, false)
    arg.setDisplayName('Site: Soil and Moisture Type')
    arg.setDescription("Type of soil and moisture. This is used to inform ground conductivity and diffusivity. If not provided, the OS-HPXML default (see <a href='#{docs_base_url}#hpxml-site'>HPXML Site</a>) is used.")
    args << arg

    arg = OpenStudio::Measure::OSArgument.makeDoubleArgument('site_ground_conductivity', false)
    arg.setDisplayName('Site: Ground Conductivity')
    arg.setDescription('Conductivity of the ground soil. If provided, overrides the previous site and moisture type input.')
    arg.setUnits('Btu/hr-ft-F')
    args << arg

    arg = OpenStudio::Measure::OSArgument.makeDoubleArgument('site_ground_diffusivity', false)
    arg.setDisplayName('Site: Ground Diffusivity')
    arg.setDescription('Diffusivity of the ground soil. If provided, overrides the previous site and moisture type input.')
    arg.setUnits('ft^2/hr')
    args << arg

    site_iecc_zone_choices = OpenStudio::StringVector.new
    Constants.IECCZones.each do |iz|
      site_iecc_zone_choices << iz
    end

    arg = OpenStudio::Measure::OSArgument.makeChoiceArgument('site_iecc_zone', site_iecc_zone_choices, false)
    arg.setDisplayName('Site: IECC Zone')
    arg.setDescription('IECC zone of the home address.')
    args << arg

    arg = OpenStudio::Measure::OSArgument.makeStringArgument('site_city', false)
    arg.setDisplayName('Site: City')
    arg.setDescription('City/municipality of the home address.')
    args << arg

    site_state_code_choices = OpenStudio::StringVector.new
    Constants.StateCodesMap.keys.each do |sc|
      site_state_code_choices << sc
    end

    arg = OpenStudio::Measure::OSArgument.makeChoiceArgument('site_state_code', site_state_code_choices, false)
    arg.setDisplayName('Site: State Code')
    arg.setDescription("State code of the home address. If not provided, the OS-HPXML default (see <a href='#{docs_base_url}#hpxml-site'>HPXML Site</a>) is used.")
    args << arg

    arg = OpenStudio::Measure::OSArgument.makeStringArgument('site_zip_code', false)
    arg.setDisplayName('Site: Zip Code')
    arg.setDescription('Zip code of the home address.')
    args << arg

    arg = OpenStudio::Measure::OSArgument.makeDoubleArgument('site_time_zone_utc_offset', false)
    arg.setDisplayName('Site: Time Zone UTC Offset')
    arg.setDescription("Time zone UTC offset of the home address. Must be between -12 and 14. If not provided, the OS-HPXML default (see <a href='#{docs_base_url}#hpxml-site'>HPXML Site</a>) is used.")
    arg.setUnits('hr')
    args << arg

    arg = OpenStudio::Measure::OSArgument.makeDoubleArgument('site_elevation', false)
    arg.setDisplayName('Site: Elevation')
    arg.setDescription("Elevation of the home address. If not provided, the OS-HPXML default (see <a href='#{docs_base_url}#hpxml-site'>HPXML Site</a>) is used.")
    arg.setUnits('ft')
    args << arg

    arg = OpenStudio::Measure::OSArgument.makeDoubleArgument('site_latitude', false)
    arg.setDisplayName('Site: Latitude')
    arg.setDescription("Latitude of the home address. Must be between -90 and 90. Use negative values for southern hemisphere. If not provided, the OS-HPXML default (see <a href='#{docs_base_url}#hpxml-site'>HPXML Site</a>) is used.")
    arg.setUnits('deg')
    args << arg

    arg = OpenStudio::Measure::OSArgument.makeDoubleArgument('site_longitude', false)
    arg.setDisplayName('Site: Longitude')
    arg.setDescription("Longitude of the home address. Must be between -180 and 180. Use negative values for the western hemisphere. If not provided, the OS-HPXML default (see <a href='#{docs_base_url}#hpxml-site'>HPXML Site</a>) is used.")
    arg.setUnits('deg')
    args << arg

    arg = OpenStudio::Measure::OSArgument.makeStringArgument('weather_station_epw_filepath', true)
    arg.setDisplayName('Weather Station: EnergyPlus Weather (EPW) Filepath')
    arg.setDescription('Path of the EPW file.')
    arg.setDefaultValue('USA_CO_Denver.Intl.AP.725650_TMY3.epw')
    args << arg

    arg = OpenStudio::Measure::OSArgument.makeIntegerArgument('year_built', false)
    arg.setDisplayName('Building Construction: Year Built')
    arg.setDescription('The year the building was built.')
    args << arg

    unit_type_choices = OpenStudio::StringVector.new
    unit_type_choices << HPXML::ResidentialTypeSFD
    unit_type_choices << HPXML::ResidentialTypeSFA
    unit_type_choices << HPXML::ResidentialTypeApartment
    unit_type_choices << HPXML::ResidentialTypeManufactured

    arg = OpenStudio::Measure::OSArgument::makeIntegerArgument('unit_multiplier', false)
    arg.setDisplayName('Building Construction: Unit Multiplier')
    arg.setDescription('The number of similar dwelling units. EnergyPlus simulation results will be multiplied this value. If not provided, defaults to 1.')
    args << arg

    arg = OpenStudio::Measure::OSArgument::makeChoiceArgument('geometry_unit_type', unit_type_choices, true)
    arg.setDisplayName('Geometry: Unit Type')
    arg.setDescription("The type of dwelling unit. Use #{HPXML::ResidentialTypeSFA} for a dwelling unit with 1 or more stories, attached units to one or both sides, and no units above/below. Use #{HPXML::ResidentialTypeApartment} for a dwelling unit with 1 story, attached units to one, two, or three sides, and units above and/or below.")
    arg.setDefaultValue(HPXML::ResidentialTypeSFD)
    args << arg

    level_choices = OpenStudio::StringVector.new
    level_choices << 'Bottom'
    level_choices << 'Middle'
    level_choices << 'Top'

    arg = OpenStudio::Measure::OSArgument::makeBoolArgument('geometry_unit_left_wall_is_adiabatic', false)
    arg.setDisplayName('Geometry: Unit Left Wall Is Adiabatic')
    arg.setDescription('Presence of an adiabatic left wall.')
    arg.setDefaultValue(false)
    args << arg

    arg = OpenStudio::Measure::OSArgument::makeBoolArgument('geometry_unit_right_wall_is_adiabatic', false)
    arg.setDisplayName('Geometry: Unit Right Wall Is Adiabatic')
    arg.setDescription('Presence of an adiabatic right wall.')
    arg.setDefaultValue(false)
    args << arg

    arg = OpenStudio::Measure::OSArgument::makeBoolArgument('geometry_unit_front_wall_is_adiabatic', false)
    arg.setDisplayName('Geometry: Unit Front Wall Is Adiabatic')
    arg.setDescription('Presence of an adiabatic front wall, for example, the unit is adjacent to a conditioned corridor.')
    arg.setDefaultValue(false)
    args << arg

    arg = OpenStudio::Measure::OSArgument::makeBoolArgument('geometry_unit_back_wall_is_adiabatic', false)
    arg.setDisplayName('Geometry: Unit Back Wall Is Adiabatic')
    arg.setDescription('Presence of an adiabatic back wall.')
    arg.setDefaultValue(false)
    args << arg

    arg = OpenStudio::Measure::OSArgument::makeIntegerArgument('geometry_unit_num_floors_above_grade', true)
    arg.setDisplayName('Geometry: Unit Number of Floors Above Grade')
    arg.setUnits('#')
    arg.setDescription("The number of floors above grade in the unit. Attic type #{HPXML::AtticTypeConditioned} is included. Assumed to be 1 for #{HPXML::ResidentialTypeApartment}s.")
    arg.setDefaultValue(2)
    args << arg

    arg = OpenStudio::Measure::OSArgument::makeDoubleArgument('geometry_unit_cfa', true)
    arg.setDisplayName('Geometry: Unit Conditioned Floor Area')
    arg.setUnits('ft^2')
    arg.setDescription("The total floor area of the unit's conditioned space (including any conditioned basement floor area).")
    arg.setDefaultValue(2000.0)
    args << arg

    arg = OpenStudio::Measure::OSArgument::makeDoubleArgument('geometry_unit_aspect_ratio', true)
    arg.setDisplayName('Geometry: Unit Aspect Ratio')
    arg.setUnits('Frac')
    arg.setDescription('The ratio of front/back wall length to left/right wall length for the unit, excluding any protruding garage wall area.')
    arg.setDefaultValue(2.0)
    args << arg

    arg = OpenStudio::Measure::OSArgument::makeDoubleArgument('geometry_unit_orientation', true)
    arg.setDisplayName('Geometry: Unit Orientation')
    arg.setUnits('degrees')
    arg.setDescription("The unit's orientation is measured clockwise from north (e.g., North=0, East=90, South=180, West=270).")
    arg.setDefaultValue(180.0)
    args << arg

    arg = OpenStudio::Measure::OSArgument::makeIntegerArgument('geometry_unit_num_bedrooms', true)
    arg.setDisplayName('Geometry: Unit Number of Bedrooms')
    arg.setUnits('#')
    arg.setDescription('The number of bedrooms in the unit.')
    arg.setDefaultValue(3)
    args << arg

    arg = OpenStudio::Measure::OSArgument::makeIntegerArgument('geometry_unit_num_bathrooms', false)
    arg.setDisplayName('Geometry: Unit Number of Bathrooms')
    arg.setUnits('#')
    arg.setDescription("The number of bathrooms in the unit. If not provided, the OS-HPXML default (see <a href='#{docs_base_url}#hpxml-building-construction'>HPXML Building Construction</a>) is used.")
    args << arg

    arg = OpenStudio::Measure::OSArgument::makeDoubleArgument('geometry_unit_num_occupants', false)
    arg.setDisplayName('Geometry: Unit Number of Occupants')
    arg.setUnits('#')
    arg.setDescription('The number of occupants in the unit. If not provided, an *asset* calculation is performed assuming standard occupancy, in which various end use defaults (e.g., plug loads, appliances, and hot water usage) are calculated based on Number of Bedrooms and Conditioned Floor Area per ANSI/RESNET/ICC 301-2019. If provided, an *operational* calculation is instead performed in which the end use defaults are adjusted using the relationship between Number of Bedrooms and Number of Occupants from RECS 2015.')
    args << arg

    arg = OpenStudio::Measure::OSArgument::makeIntegerArgument('geometry_building_num_units', false)
    arg.setDisplayName('Geometry: Building Number of Units')
    arg.setUnits('#')
    arg.setDescription("The number of units in the building. Required for #{HPXML::ResidentialTypeSFA} and #{HPXML::ResidentialTypeApartment}s.")
    args << arg

    arg = OpenStudio::Measure::OSArgument::makeDoubleArgument('geometry_average_ceiling_height', true)
    arg.setDisplayName('Geometry: Average Ceiling Height')
    arg.setUnits('ft')
    arg.setDescription('Average distance from the floor to the ceiling.')
    arg.setDefaultValue(8.0)
    args << arg

    arg = OpenStudio::Measure::OSArgument::makeDoubleArgument('geometry_garage_width', true)
    arg.setDisplayName('Geometry: Garage Width')
    arg.setUnits('ft')
    arg.setDescription("The width of the garage. Enter zero for no garage. Only applies to #{HPXML::ResidentialTypeSFD} units.")
    arg.setDefaultValue(0.0)
    args << arg

    arg = OpenStudio::Measure::OSArgument::makeDoubleArgument('geometry_garage_depth', true)
    arg.setDisplayName('Geometry: Garage Depth')
    arg.setUnits('ft')
    arg.setDescription("The depth of the garage. Only applies to #{HPXML::ResidentialTypeSFD} units.")
    arg.setDefaultValue(20.0)
    args << arg

    arg = OpenStudio::Measure::OSArgument::makeDoubleArgument('geometry_garage_protrusion', true)
    arg.setDisplayName('Geometry: Garage Protrusion')
    arg.setUnits('Frac')
    arg.setDescription("The fraction of the garage that is protruding from the conditioned space. Only applies to #{HPXML::ResidentialTypeSFD} units.")
    arg.setDefaultValue(0.0)
    args << arg

    garage_position_choices = OpenStudio::StringVector.new
    garage_position_choices << 'Right'
    garage_position_choices << 'Left'

    arg = OpenStudio::Measure::OSArgument::makeChoiceArgument('geometry_garage_position', garage_position_choices, true)
    arg.setDisplayName('Geometry: Garage Position')
    arg.setDescription("The position of the garage. Only applies to #{HPXML::ResidentialTypeSFD} units.")
    arg.setDefaultValue('Right')
    args << arg

    foundation_type_choices = OpenStudio::StringVector.new
    foundation_type_choices << HPXML::FoundationTypeSlab
    foundation_type_choices << HPXML::FoundationTypeCrawlspaceVented
    foundation_type_choices << HPXML::FoundationTypeCrawlspaceUnvented
    foundation_type_choices << HPXML::FoundationTypeCrawlspaceConditioned
    foundation_type_choices << HPXML::FoundationTypeBasementUnconditioned
    foundation_type_choices << HPXML::FoundationTypeBasementConditioned
    foundation_type_choices << HPXML::FoundationTypeAmbient
    foundation_type_choices << HPXML::FoundationTypeAboveApartment # I.e., adiabatic
    foundation_type_choices << "#{HPXML::FoundationTypeBellyAndWing}WithSkirt"
    foundation_type_choices << "#{HPXML::FoundationTypeBellyAndWing}NoSkirt"

    arg = OpenStudio::Measure::OSArgument::makeChoiceArgument('geometry_foundation_type', foundation_type_choices, true)
    arg.setDisplayName('Geometry: Foundation Type')
    arg.setDescription("The foundation type of the building. Foundation types #{HPXML::FoundationTypeBasementConditioned} and #{HPXML::FoundationTypeCrawlspaceConditioned} are not allowed for #{HPXML::ResidentialTypeApartment}s.")
    arg.setDefaultValue(HPXML::FoundationTypeSlab)
    args << arg

    arg = OpenStudio::Measure::OSArgument::makeDoubleArgument('geometry_foundation_height', true)
    arg.setDisplayName('Geometry: Foundation Height')
    arg.setUnits('ft')
    arg.setDescription('The height of the foundation (e.g., 3ft for crawlspace, 8ft for basement). Only applies to basements/crawlspaces.')
    arg.setDefaultValue(0.0)
    args << arg

    arg = OpenStudio::Measure::OSArgument::makeDoubleArgument('geometry_foundation_height_above_grade', true)
    arg.setDisplayName('Geometry: Foundation Height Above Grade')
    arg.setUnits('ft')
    arg.setDescription('The depth above grade of the foundation wall. Only applies to basements/crawlspaces.')
    arg.setDefaultValue(0.0)
    args << arg

    arg = OpenStudio::Measure::OSArgument::makeDoubleArgument('geometry_rim_joist_height', false)
    arg.setDisplayName('Geometry: Rim Joist Height')
    arg.setUnits('in')
    arg.setDescription('The height of the rim joists. Only applies to basements/crawlspaces.')
    args << arg

    attic_type_choices = OpenStudio::StringVector.new
    attic_type_choices << HPXML::AtticTypeFlatRoof
    attic_type_choices << HPXML::AtticTypeVented
    attic_type_choices << HPXML::AtticTypeUnvented
    attic_type_choices << HPXML::AtticTypeConditioned
    attic_type_choices << HPXML::AtticTypeBelowApartment # I.e., adiabatic

    arg = OpenStudio::Measure::OSArgument::makeChoiceArgument('geometry_attic_type', attic_type_choices, true)
    arg.setDisplayName('Geometry: Attic Type')
    arg.setDescription("The attic type of the building. Attic type #{HPXML::AtticTypeConditioned} is not allowed for #{HPXML::ResidentialTypeApartment}s.")
    arg.setDefaultValue(HPXML::AtticTypeVented)
    args << arg

    roof_type_choices = OpenStudio::StringVector.new
    roof_type_choices << 'gable'
    roof_type_choices << 'hip'

    arg = OpenStudio::Measure::OSArgument::makeChoiceArgument('geometry_roof_type', roof_type_choices, true)
    arg.setDisplayName('Geometry: Roof Type')
    arg.setDescription('The roof type of the building. Ignored if the building has a flat roof.')
    arg.setDefaultValue('gable')
    args << arg

    roof_pitch_choices = OpenStudio::StringVector.new
    roof_pitch_choices << '1:12'
    roof_pitch_choices << '2:12'
    roof_pitch_choices << '3:12'
    roof_pitch_choices << '4:12'
    roof_pitch_choices << '5:12'
    roof_pitch_choices << '6:12'
    roof_pitch_choices << '7:12'
    roof_pitch_choices << '8:12'
    roof_pitch_choices << '9:12'
    roof_pitch_choices << '10:12'
    roof_pitch_choices << '11:12'
    roof_pitch_choices << '12:12'

    arg = OpenStudio::Measure::OSArgument::makeChoiceArgument('geometry_roof_pitch', roof_pitch_choices, true)
    arg.setDisplayName('Geometry: Roof Pitch')
    arg.setDescription('The roof pitch of the attic. Ignored if the building has a flat roof.')
    arg.setDefaultValue('6:12')
    args << arg

    arg = OpenStudio::Measure::OSArgument::makeDoubleArgument('geometry_eaves_depth', true)
    arg.setDisplayName('Geometry: Eaves Depth')
    arg.setUnits('ft')
    arg.setDescription('The eaves depth of the roof.')
    arg.setDefaultValue(2.0)
    args << arg

    arg = OpenStudio::Measure::OSArgument::makeDoubleArgument('neighbor_front_distance', true)
    arg.setDisplayName('Neighbor: Front Distance')
    arg.setUnits('ft')
    arg.setDescription('The distance between the unit and the neighboring building to the front (not including eaves). A value of zero indicates no neighbors. Used for shading.')
    arg.setDefaultValue(0.0)
    args << arg

    arg = OpenStudio::Measure::OSArgument::makeDoubleArgument('neighbor_back_distance', true)
    arg.setDisplayName('Neighbor: Back Distance')
    arg.setUnits('ft')
    arg.setDescription('The distance between the unit and the neighboring building to the back (not including eaves). A value of zero indicates no neighbors. Used for shading.')
    arg.setDefaultValue(0.0)
    args << arg

    arg = OpenStudio::Measure::OSArgument::makeDoubleArgument('neighbor_left_distance', true)
    arg.setDisplayName('Neighbor: Left Distance')
    arg.setUnits('ft')
    arg.setDescription('The distance between the unit and the neighboring building to the left (not including eaves). A value of zero indicates no neighbors. Used for shading.')
    arg.setDefaultValue(10.0)
    args << arg

    arg = OpenStudio::Measure::OSArgument::makeDoubleArgument('neighbor_right_distance', true)
    arg.setDisplayName('Neighbor: Right Distance')
    arg.setUnits('ft')
    arg.setDescription('The distance between the unit and the neighboring building to the right (not including eaves). A value of zero indicates no neighbors. Used for shading.')
    arg.setDefaultValue(10.0)
    args << arg

    arg = OpenStudio::Measure::OSArgument::makeDoubleArgument('neighbor_front_height', false)
    arg.setDisplayName('Neighbor: Front Height')
    arg.setUnits('ft')
    arg.setDescription("The height of the neighboring building to the front. If not provided, the OS-HPXML default (see <a href='#{docs_base_url}#hpxml-site'>HPXML Site</a>) is used.")
    args << arg

    arg = OpenStudio::Measure::OSArgument::makeDoubleArgument('neighbor_back_height', false)
    arg.setDisplayName('Neighbor: Back Height')
    arg.setUnits('ft')
    arg.setDescription("The height of the neighboring building to the back. If not provided, the OS-HPXML default (see <a href='#{docs_base_url}#hpxml-site'>HPXML Site</a>) is used.")
    args << arg

    arg = OpenStudio::Measure::OSArgument::makeDoubleArgument('neighbor_left_height', false)
    arg.setDisplayName('Neighbor: Left Height')
    arg.setUnits('ft')
    arg.setDescription("The height of the neighboring building to the left. If not provided, the OS-HPXML default (see <a href='#{docs_base_url}#hpxml-site'>HPXML Site</a>) is used.")
    args << arg

    arg = OpenStudio::Measure::OSArgument::makeDoubleArgument('neighbor_right_height', false)
    arg.setDisplayName('Neighbor: Right Height')
    arg.setUnits('ft')
    arg.setDescription("The height of the neighboring building to the right. If not provided, the OS-HPXML default (see <a href='#{docs_base_url}#hpxml-site'>HPXML Site</a>) is used.")
    args << arg

    arg = OpenStudio::Measure::OSArgument::makeDoubleArgument('floor_over_foundation_assembly_r', true)
    arg.setDisplayName('Floor: Over Foundation Assembly R-value')
    arg.setUnits('h-ft^2-R/Btu')
    arg.setDescription('Assembly R-value for the floor over the foundation. Ignored if the building has a slab-on-grade foundation.')
    arg.setDefaultValue(28.1)
    args << arg

    arg = OpenStudio::Measure::OSArgument::makeDoubleArgument('floor_over_garage_assembly_r', true)
    arg.setDisplayName('Floor: Over Garage Assembly R-value')
    arg.setUnits('h-ft^2-R/Btu')
    arg.setDescription('Assembly R-value for the floor over the garage. Ignored unless the building has a garage under conditioned space.')
    arg.setDefaultValue(28.1)
    args << arg

    floor_type_choices = OpenStudio::StringVector.new
    floor_type_choices << HPXML::FloorTypeWoodFrame
    floor_type_choices << HPXML::FloorTypeSIP
    floor_type_choices << HPXML::FloorTypeConcrete
    floor_type_choices << HPXML::FloorTypeSteelFrame

    arg = OpenStudio::Measure::OSArgument::makeChoiceArgument('floor_type', floor_type_choices, true)
    arg.setDisplayName('Floor: Type')
    arg.setDescription('The type of floors.')
    arg.setDefaultValue(HPXML::FloorTypeWoodFrame)
    args << arg

    foundation_wall_type_choices = OpenStudio::StringVector.new
    foundation_wall_type_choices << HPXML::FoundationWallTypeSolidConcrete
    foundation_wall_type_choices << HPXML::FoundationWallTypeConcreteBlock
    foundation_wall_type_choices << HPXML::FoundationWallTypeConcreteBlockFoamCore
    foundation_wall_type_choices << HPXML::FoundationWallTypeConcreteBlockPerliteCore
    foundation_wall_type_choices << HPXML::FoundationWallTypeConcreteBlockVermiculiteCore
    foundation_wall_type_choices << HPXML::FoundationWallTypeConcreteBlockSolidCore
    foundation_wall_type_choices << HPXML::FoundationWallTypeDoubleBrick
    foundation_wall_type_choices << HPXML::FoundationWallTypeWood

    arg = OpenStudio::Measure::OSArgument::makeChoiceArgument('foundation_wall_type', foundation_wall_type_choices, false)
    arg.setDisplayName('Foundation Wall: Type')
    arg.setDescription("The material type of the foundation wall. If not provided, the OS-HPXML default (see <a href='#{docs_base_url}#hpxml-foundation-walls'>HPXML Foundation Walls</a>) is used.")
    args << arg

    arg = OpenStudio::Measure::OSArgument::makeDoubleArgument('foundation_wall_thickness', false)
    arg.setDisplayName('Foundation Wall: Thickness')
    arg.setUnits('in')
    arg.setDescription("The thickness of the foundation wall. If not provided, the OS-HPXML default (see <a href='#{docs_base_url}#hpxml-foundation-walls'>HPXML Foundation Walls</a>) is used.")
    args << arg

    arg = OpenStudio::Measure::OSArgument::makeDoubleArgument('foundation_wall_insulation_r', true)
    arg.setDisplayName('Foundation Wall: Insulation Nominal R-value')
    arg.setUnits('h-ft^2-R/Btu')
    arg.setDescription('Nominal R-value for the foundation wall insulation. Only applies to basements/crawlspaces.')
    arg.setDefaultValue(0)
    args << arg

    wall_ins_location_choices = OpenStudio::StringVector.new
    wall_ins_location_choices << 'interior'
    wall_ins_location_choices << 'exterior'

    arg = OpenStudio::Measure::OSArgument::makeChoiceArgument('foundation_wall_insulation_location', wall_ins_location_choices, false)
    arg.setDisplayName('Foundation Wall: Insulation Location')
    arg.setUnits('ft')
    arg.setDescription('Whether the insulation is on the interior or exterior of the foundation wall. Only applies to basements/crawlspaces.')
    arg.setDefaultValue('exterior')
    args << arg

    arg = OpenStudio::Measure::OSArgument::makeDoubleArgument('foundation_wall_insulation_distance_to_top', false)
    arg.setDisplayName('Foundation Wall: Insulation Distance To Top')
    arg.setUnits('ft')
    arg.setDescription("The distance from the top of the foundation wall to the top of the foundation wall insulation. Only applies to basements/crawlspaces. If not provided, the OS-HPXML default (see <a href='#{docs_base_url}#hpxml-foundation-walls'>HPXML Foundation Walls</a>) is used.")
    args << arg

    arg = OpenStudio::Measure::OSArgument::makeDoubleArgument('foundation_wall_insulation_distance_to_bottom', false)
    arg.setDisplayName('Foundation Wall: Insulation Distance To Bottom')
    arg.setUnits('ft')
    arg.setDescription("The distance from the top of the foundation wall to the bottom of the foundation wall insulation. Only applies to basements/crawlspaces. If not provided, the OS-HPXML default (see <a href='#{docs_base_url}#hpxml-foundation-walls'>HPXML Foundation Walls</a>) is used.")
    args << arg

    arg = OpenStudio::Measure::OSArgument::makeDoubleArgument('foundation_wall_assembly_r', false)
    arg.setDisplayName('Foundation Wall: Assembly R-value')
    arg.setUnits('h-ft^2-R/Btu')
    arg.setDescription('Assembly R-value for the foundation walls. Only applies to basements/crawlspaces. If provided, overrides the previous foundation wall insulation inputs. If not provided, it is ignored.')
    args << arg

    arg = OpenStudio::Measure::OSArgument::makeDoubleArgument('rim_joist_assembly_r', false)
    arg.setDisplayName('Rim Joist: Assembly R-value')
    arg.setUnits('h-ft^2-R/Btu')
    arg.setDescription('Assembly R-value for the rim joists. Only applies to basements/crawlspaces. Required if a rim joist height is provided.')
    args << arg

    arg = OpenStudio::Measure::OSArgument::makeDoubleArgument('slab_perimeter_insulation_r', true)
    arg.setDisplayName('Slab: Perimeter Insulation Nominal R-value')
    arg.setUnits('h-ft^2-R/Btu')
    arg.setDescription('Nominal R-value of the vertical slab perimeter insulation. Applies to slab-on-grade foundations and basement/crawlspace floors.')
    arg.setDefaultValue(0)
    args << arg

    arg = OpenStudio::Measure::OSArgument::makeDoubleArgument('slab_perimeter_depth', true)
    arg.setDisplayName('Slab: Perimeter Insulation Depth')
    arg.setUnits('ft')
    arg.setDescription('Depth from grade to bottom of vertical slab perimeter insulation. Applies to slab-on-grade foundations and basement/crawlspace floors.')
    arg.setDefaultValue(0)
    args << arg

    arg = OpenStudio::Measure::OSArgument::makeDoubleArgument('slab_under_insulation_r', true)
    arg.setDisplayName('Slab: Under Slab Insulation Nominal R-value')
    arg.setUnits('h-ft^2-R/Btu')
    arg.setDescription('Nominal R-value of the horizontal under slab insulation. Applies to slab-on-grade foundations and basement/crawlspace floors.')
    arg.setDefaultValue(0)
    args << arg

    arg = OpenStudio::Measure::OSArgument::makeDoubleArgument('slab_under_width', true)
    arg.setDisplayName('Slab: Under Slab Insulation Width')
    arg.setUnits('ft')
    arg.setDescription('Width from slab edge inward of horizontal under-slab insulation. Enter 999 to specify that the under slab insulation spans the entire slab. Applies to slab-on-grade foundations and basement/crawlspace floors.')
    arg.setDefaultValue(0)
    args << arg

    arg = OpenStudio::Measure::OSArgument::makeDoubleArgument('slab_thickness', false)
    arg.setDisplayName('Slab: Thickness')
    arg.setUnits('in')
    arg.setDescription("The thickness of the slab. Zero can be entered if there is a dirt floor instead of a slab. If not provided, the OS-HPXML default (see <a href='#{docs_base_url}#hpxml-slabs'>HPXML Slabs</a>) is used.")
    args << arg

    arg = OpenStudio::Measure::OSArgument::makeDoubleArgument('slab_carpet_fraction', false)
    arg.setDisplayName('Slab: Carpet Fraction')
    arg.setUnits('Frac')
    arg.setDescription("Fraction of the slab floor area that is carpeted. If not provided, the OS-HPXML default (see <a href='#{docs_base_url}#hpxml-slabs'>HPXML Slabs</a>) is used.")
    args << arg

    arg = OpenStudio::Measure::OSArgument::makeDoubleArgument('slab_carpet_r', false)
    arg.setDisplayName('Slab: Carpet R-value')
    arg.setUnits('h-ft^2-R/Btu')
    arg.setDescription("R-value of the slab carpet. If not provided, the OS-HPXML default (see <a href='#{docs_base_url}#hpxml-slabs'>HPXML Slabs</a>) is used.")
    args << arg

    arg = OpenStudio::Measure::OSArgument::makeDoubleArgument('ceiling_assembly_r', true)
    arg.setDisplayName('Ceiling: Assembly R-value')
    arg.setUnits('h-ft^2-R/Btu')
    arg.setDescription('Assembly R-value for the ceiling (attic floor).')
    arg.setDefaultValue(31.6)
    args << arg

    roof_material_type_choices = OpenStudio::StringVector.new
    roof_material_type_choices << HPXML::RoofTypeAsphaltShingles
    roof_material_type_choices << HPXML::RoofTypeConcrete
    roof_material_type_choices << HPXML::RoofTypeCool
    roof_material_type_choices << HPXML::RoofTypeClayTile
    roof_material_type_choices << HPXML::RoofTypeEPS
    roof_material_type_choices << HPXML::RoofTypeMetal
    roof_material_type_choices << HPXML::RoofTypePlasticRubber
    roof_material_type_choices << HPXML::RoofTypeShingles
    roof_material_type_choices << HPXML::RoofTypeWoodShingles

    arg = OpenStudio::Measure::OSArgument::makeChoiceArgument('roof_material_type', roof_material_type_choices, false)
    arg.setDisplayName('Roof: Material Type')
    arg.setDescription("The material type of the roof. If not provided, the OS-HPXML default (see <a href='#{docs_base_url}#hpxml-roofs'>HPXML Roofs</a>) is used.")
    args << arg

    color_choices = OpenStudio::StringVector.new
    color_choices << HPXML::ColorDark
    color_choices << HPXML::ColorLight
    color_choices << HPXML::ColorMedium
    color_choices << HPXML::ColorMediumDark
    color_choices << HPXML::ColorReflective

    arg = OpenStudio::Measure::OSArgument::makeChoiceArgument('roof_color', color_choices, false)
    arg.setDisplayName('Roof: Color')
    arg.setDescription("The color of the roof. If not provided, the OS-HPXML default (see <a href='#{docs_base_url}#hpxml-roofs'>HPXML Roofs</a>) is used.")
    args << arg

    arg = OpenStudio::Measure::OSArgument::makeDoubleArgument('roof_assembly_r', true)
    arg.setDisplayName('Roof: Assembly R-value')
    arg.setUnits('h-ft^2-R/Btu')
    arg.setDescription('Assembly R-value of the roof.')
    arg.setDefaultValue(2.3)
    args << arg

    radiant_barrier_attic_location_choices = OpenStudio::StringVector.new
    radiant_barrier_attic_location_choices << 'none'
    radiant_barrier_attic_location_choices << HPXML::RadiantBarrierLocationAtticRoofOnly
    radiant_barrier_attic_location_choices << HPXML::RadiantBarrierLocationAtticRoofAndGableWalls
    radiant_barrier_attic_location_choices << HPXML::RadiantBarrierLocationAtticFloor

    arg = OpenStudio::Measure::OSArgument::makeChoiceArgument('radiant_barrier_attic_location', radiant_barrier_attic_location_choices, false)
    arg.setDisplayName('Attic: Radiant Barrier Location')
    arg.setDescription('The location of the radiant barrier in the attic.')
    args << arg

    radiant_barrier_grade_choices = OpenStudio::StringVector.new
    radiant_barrier_grade_choices << '1'
    radiant_barrier_grade_choices << '2'
    radiant_barrier_grade_choices << '3'

    arg = OpenStudio::Measure::OSArgument::makeChoiceArgument('radiant_barrier_grade', radiant_barrier_grade_choices, false)
    arg.setDisplayName('Attic: Radiant Barrier Grade')
    arg.setDescription("The grade of the radiant barrier in the attic. If not provided, the OS-HPXML default (see <a href='#{docs_base_url}#hpxml-roofs'>HPXML Roofs</a>) is used.")
    args << arg

    wall_type_choices = OpenStudio::StringVector.new
    wall_type_choices << HPXML::WallTypeWoodStud
    wall_type_choices << HPXML::WallTypeCMU
    wall_type_choices << HPXML::WallTypeDoubleWoodStud
    wall_type_choices << HPXML::WallTypeICF
    wall_type_choices << HPXML::WallTypeLog
    wall_type_choices << HPXML::WallTypeSIP
    wall_type_choices << HPXML::WallTypeConcrete
    wall_type_choices << HPXML::WallTypeSteelStud
    wall_type_choices << HPXML::WallTypeStone
    wall_type_choices << HPXML::WallTypeStrawBale
    wall_type_choices << HPXML::WallTypeBrick

    arg = OpenStudio::Measure::OSArgument::makeChoiceArgument('wall_type', wall_type_choices, true)
    arg.setDisplayName('Wall: Type')
    arg.setDescription('The type of walls.')
    arg.setDefaultValue(HPXML::WallTypeWoodStud)
    args << arg

    wall_siding_type_choices = OpenStudio::StringVector.new
    wall_siding_type_choices << HPXML::SidingTypeAluminum
    wall_siding_type_choices << HPXML::SidingTypeAsbestos
    wall_siding_type_choices << HPXML::SidingTypeBrick
    wall_siding_type_choices << HPXML::SidingTypeCompositeShingle
    wall_siding_type_choices << HPXML::SidingTypeFiberCement
    wall_siding_type_choices << HPXML::SidingTypeMasonite
    wall_siding_type_choices << HPXML::SidingTypeNone
    wall_siding_type_choices << HPXML::SidingTypeStucco
    wall_siding_type_choices << HPXML::SidingTypeSyntheticStucco
    wall_siding_type_choices << HPXML::SidingTypeVinyl
    wall_siding_type_choices << HPXML::SidingTypeWood

    arg = OpenStudio::Measure::OSArgument::makeChoiceArgument('wall_siding_type', wall_siding_type_choices, false)
    arg.setDisplayName('Wall: Siding Type')
    arg.setDescription("The siding type of the walls. Also applies to rim joists. If not provided, the OS-HPXML default (see <a href='#{docs_base_url}#hpxml-walls'>HPXML Walls</a>) is used.")
    args << arg

    arg = OpenStudio::Measure::OSArgument::makeChoiceArgument('wall_color', color_choices, false)
    arg.setDisplayName('Wall: Color')
    arg.setDescription("The color of the walls. Also applies to rim joists. If not provided, the OS-HPXML default (see <a href='#{docs_base_url}#hpxml-walls'>HPXML Walls</a>) is used.")
    args << arg

    arg = OpenStudio::Measure::OSArgument::makeDoubleArgument('wall_assembly_r', true)
    arg.setDisplayName('Wall: Assembly R-value')
    arg.setUnits('h-ft^2-R/Btu')
    arg.setDescription('Assembly R-value of the walls.')
    arg.setDefaultValue(11.9)
    args << arg

    arg = OpenStudio::Measure::OSArgument::makeDoubleArgument('window_front_wwr', true)
    arg.setDisplayName('Windows: Front Window-to-Wall Ratio')
    arg.setUnits('Frac')
    arg.setDescription("The ratio of window area to wall area for the unit's front facade. Enter 0 if specifying Front Window Area instead.")
    arg.setDefaultValue(0.18)
    args << arg

    arg = OpenStudio::Measure::OSArgument::makeDoubleArgument('window_back_wwr', true)
    arg.setDisplayName('Windows: Back Window-to-Wall Ratio')
    arg.setUnits('Frac')
    arg.setDescription("The ratio of window area to wall area for the unit's back facade. Enter 0 if specifying Back Window Area instead.")
    arg.setDefaultValue(0.18)
    args << arg

    arg = OpenStudio::Measure::OSArgument::makeDoubleArgument('window_left_wwr', true)
    arg.setDisplayName('Windows: Left Window-to-Wall Ratio')
    arg.setUnits('Frac')
    arg.setDescription("The ratio of window area to wall area for the unit's left facade (when viewed from the front). Enter 0 if specifying Left Window Area instead.")
    arg.setDefaultValue(0.18)
    args << arg

    arg = OpenStudio::Measure::OSArgument::makeDoubleArgument('window_right_wwr', true)
    arg.setDisplayName('Windows: Right Window-to-Wall Ratio')
    arg.setUnits('Frac')
    arg.setDescription("The ratio of window area to wall area for the unit's right facade (when viewed from the front). Enter 0 if specifying Right Window Area instead.")
    arg.setDefaultValue(0.18)
    args << arg

    arg = OpenStudio::Measure::OSArgument::makeDoubleArgument('window_area_front', true)
    arg.setDisplayName('Windows: Front Window Area')
    arg.setUnits('ft^2')
    arg.setDescription("The amount of window area on the unit's front facade. Enter 0 if specifying Front Window-to-Wall Ratio instead.")
    arg.setDefaultValue(0)
    args << arg

    arg = OpenStudio::Measure::OSArgument::makeDoubleArgument('window_area_back', true)
    arg.setDisplayName('Windows: Back Window Area')
    arg.setUnits('ft^2')
    arg.setDescription("The amount of window area on the unit's back facade. Enter 0 if specifying Back Window-to-Wall Ratio instead.")
    arg.setDefaultValue(0)
    args << arg

    arg = OpenStudio::Measure::OSArgument::makeDoubleArgument('window_area_left', true)
    arg.setDisplayName('Windows: Left Window Area')
    arg.setUnits('ft^2')
    arg.setDescription("The amount of window area on the unit's left facade (when viewed from the front). Enter 0 if specifying Left Window-to-Wall Ratio instead.")
    arg.setDefaultValue(0)
    args << arg

    arg = OpenStudio::Measure::OSArgument::makeDoubleArgument('window_area_right', true)
    arg.setDisplayName('Windows: Right Window Area')
    arg.setUnits('ft^2')
    arg.setDescription("The amount of window area on the unit's right facade (when viewed from the front). Enter 0 if specifying Right Window-to-Wall Ratio instead.")
    arg.setDefaultValue(0)
    args << arg

    arg = OpenStudio::Measure::OSArgument::makeDoubleArgument('window_aspect_ratio', true)
    arg.setDisplayName('Windows: Aspect Ratio')
    arg.setUnits('Frac')
    arg.setDescription('Ratio of window height to width.')
    arg.setDefaultValue(1.333)
    args << arg

    arg = OpenStudio::Measure::OSArgument::makeDoubleArgument('window_fraction_operable', false)
    arg.setDisplayName('Windows: Fraction Operable')
    arg.setUnits('Frac')
    arg.setDescription("Fraction of windows that are operable. If not provided, the OS-HPXML default (see <a href='#{docs_base_url}#hpxml-windows'>HPXML Windows</a>) is used.")
    args << arg

    arg = OpenStudio::Measure::OSArgument::makeIntegerArgument('window_natvent_availability', false)
    arg.setDisplayName('Windows: Natural Ventilation Availability')
    arg.setUnits('Days/week')
    arg.setDescription("For operable windows, the number of days/week that windows can be opened by occupants for natural ventilation. If not provided, the OS-HPXML default (see <a href='#{docs_base_url}#hpxml-windows'>HPXML Windows</a>) is used.")
    args << arg

    arg = OpenStudio::Measure::OSArgument::makeDoubleArgument('window_ufactor', true)
    arg.setDisplayName('Windows: U-Factor')
    arg.setUnits('Btu/hr-ft^2-R')
    arg.setDescription('Full-assembly NFRC U-factor.')
    arg.setDefaultValue(0.37)
    args << arg

    arg = OpenStudio::Measure::OSArgument::makeDoubleArgument('window_shgc', true)
    arg.setDisplayName('Windows: SHGC')
    arg.setDescription('Full-assembly NFRC solar heat gain coefficient.')
    arg.setDefaultValue(0.3)
    args << arg

    arg = OpenStudio::Measure::OSArgument::makeDoubleArgument('window_interior_shading_winter', false)
    arg.setDisplayName('Windows: Winter Interior Shading')
    arg.setUnits('Frac')
    arg.setDescription("Interior shading coefficient for the winter season. 1.0 indicates no reduction in solar gain, 0.85 indicates 15% reduction, etc. If not provided, the OS-HPXML default (see <a href='#{docs_base_url}#hpxml-windows'>HPXML Windows</a>) is used.")
    args << arg

    arg = OpenStudio::Measure::OSArgument::makeDoubleArgument('window_interior_shading_summer', false)
    arg.setDisplayName('Windows: Summer Interior Shading')
    arg.setUnits('Frac')
    arg.setDescription("Interior shading coefficient for the summer season. 1.0 indicates no reduction in solar gain, 0.85 indicates 15% reduction, etc. If not provided, the OS-HPXML default (see <a href='#{docs_base_url}#hpxml-windows'>HPXML Windows</a>) is used.")
    args << arg

    arg = OpenStudio::Measure::OSArgument::makeDoubleArgument('window_exterior_shading_winter', false)
    arg.setDisplayName('Windows: Winter Exterior Shading')
    arg.setUnits('Frac')
    arg.setDescription("Exterior shading coefficient for the winter season. 1.0 indicates no reduction in solar gain, 0.85 indicates 15% reduction, etc. If not provided, the OS-HPXML default (see <a href='#{docs_base_url}#hpxml-windows'>HPXML Windows</a>) is used.")
    args << arg

    arg = OpenStudio::Measure::OSArgument::makeDoubleArgument('window_exterior_shading_summer', false)
    arg.setDisplayName('Windows: Summer Exterior Shading')
    arg.setUnits('Frac')
    arg.setDescription("Exterior shading coefficient for the summer season. 1.0 indicates no reduction in solar gain, 0.85 indicates 15% reduction, etc. If not provided, the OS-HPXML default (see <a href='#{docs_base_url}#hpxml-windows'>HPXML Windows</a>) is used.")
    args << arg

    arg = OpenStudio::Measure::OSArgument::makeStringArgument('window_shading_summer_season', false)
    arg.setDisplayName('Windows: Shading Summer Season')
    arg.setDescription("Enter a date like 'May 1 - Sep 30'. Defines the summer season for purposes of shading coefficients; the rest of the year is assumed to be winter. If not provided, the OS-HPXML default (see <a href='#{docs_base_url}#hpxml-windows'>HPXML Windows</a>) is used.")
    args << arg

    storm_window_type_choices = OpenStudio::StringVector.new
    storm_window_type_choices << HPXML::WindowGlassTypeClear
    storm_window_type_choices << HPXML::WindowGlassTypeLowE

    arg = OpenStudio::Measure::OSArgument::makeChoiceArgument('window_storm_type', storm_window_type_choices, false)
    arg.setDisplayName('Windows: Storm Type')
    arg.setDescription('The type of storm, if present. If not provided, assumes there is no storm.')
    args << arg

    arg = OpenStudio::Measure::OSArgument::makeDoubleArgument('overhangs_front_depth', true)
    arg.setDisplayName('Overhangs: Front Depth')
    arg.setUnits('ft')
    arg.setDescription('The depth of overhangs for windows for the front facade.')
    arg.setDefaultValue(0)
    args << arg

    arg = OpenStudio::Measure::OSArgument::makeDoubleArgument('overhangs_front_distance_to_top_of_window', true)
    arg.setDisplayName('Overhangs: Front Distance to Top of Window')
    arg.setUnits('ft')
    arg.setDescription('The overhangs distance to the top of window for the front facade.')
    arg.setDefaultValue(0)
    args << arg

    arg = OpenStudio::Measure::OSArgument::makeDoubleArgument('overhangs_front_distance_to_bottom_of_window', true)
    arg.setDisplayName('Overhangs: Front Distance to Bottom of Window')
    arg.setUnits('ft')
    arg.setDescription('The overhangs distance to the bottom of window for the front facade.')
    arg.setDefaultValue(4)
    args << arg

    arg = OpenStudio::Measure::OSArgument::makeDoubleArgument('overhangs_back_depth', true)
    arg.setDisplayName('Overhangs: Back Depth')
    arg.setUnits('ft')
    arg.setDescription('The depth of overhangs for windows for the back facade.')
    arg.setDefaultValue(0)
    args << arg

    arg = OpenStudio::Measure::OSArgument::makeDoubleArgument('overhangs_back_distance_to_top_of_window', true)
    arg.setDisplayName('Overhangs: Back Distance to Top of Window')
    arg.setUnits('ft')
    arg.setDescription('The overhangs distance to the top of window for the back facade.')
    arg.setDefaultValue(0)
    args << arg

    arg = OpenStudio::Measure::OSArgument::makeDoubleArgument('overhangs_back_distance_to_bottom_of_window', true)
    arg.setDisplayName('Overhangs: Back Distance to Bottom of Window')
    arg.setUnits('ft')
    arg.setDescription('The overhangs distance to the bottom of window for the back facade.')
    arg.setDefaultValue(4)
    args << arg

    arg = OpenStudio::Measure::OSArgument::makeDoubleArgument('overhangs_left_depth', true)
    arg.setDisplayName('Overhangs: Left Depth')
    arg.setUnits('ft')
    arg.setDescription('The depth of overhangs for windows for the left facade.')
    arg.setDefaultValue(0)
    args << arg

    arg = OpenStudio::Measure::OSArgument::makeDoubleArgument('overhangs_left_distance_to_top_of_window', true)
    arg.setDisplayName('Overhangs: Left Distance to Top of Window')
    arg.setUnits('ft')
    arg.setDescription('The overhangs distance to the top of window for the left facade.')
    arg.setDefaultValue(0)
    args << arg

    arg = OpenStudio::Measure::OSArgument::makeDoubleArgument('overhangs_left_distance_to_bottom_of_window', true)
    arg.setDisplayName('Overhangs: Left Distance to Bottom of Window')
    arg.setUnits('ft')
    arg.setDescription('The overhangs distance to the bottom of window for the left facade.')
    arg.setDefaultValue(4)
    args << arg

    arg = OpenStudio::Measure::OSArgument::makeDoubleArgument('overhangs_right_depth', true)
    arg.setDisplayName('Overhangs: Right Depth')
    arg.setUnits('ft')
    arg.setDescription('The depth of overhangs for windows for the right facade.')
    arg.setDefaultValue(0)
    args << arg

    arg = OpenStudio::Measure::OSArgument::makeDoubleArgument('overhangs_right_distance_to_top_of_window', true)
    arg.setDisplayName('Overhangs: Right Distance to Top of Window')
    arg.setUnits('ft')
    arg.setDescription('The overhangs distance to the top of window for the right facade.')
    arg.setDefaultValue(0)
    args << arg

    arg = OpenStudio::Measure::OSArgument::makeDoubleArgument('overhangs_right_distance_to_bottom_of_window', true)
    arg.setDisplayName('Overhangs: Right Distance to Bottom of Window')
    arg.setUnits('ft')
    arg.setDescription('The overhangs distance to the bottom of window for the right facade.')
    arg.setDefaultValue(4)
    args << arg

    arg = OpenStudio::Measure::OSArgument::makeDoubleArgument('skylight_area_front', true)
    arg.setDisplayName('Skylights: Front Roof Area')
    arg.setUnits('ft^2')
    arg.setDescription("The amount of skylight area on the unit's front conditioned roof facade.")
    arg.setDefaultValue(0)
    args << arg

    arg = OpenStudio::Measure::OSArgument::makeDoubleArgument('skylight_area_back', true)
    arg.setDisplayName('Skylights: Back Roof Area')
    arg.setUnits('ft^2')
    arg.setDescription("The amount of skylight area on the unit's back conditioned roof facade.")
    arg.setDefaultValue(0)
    args << arg

    arg = OpenStudio::Measure::OSArgument::makeDoubleArgument('skylight_area_left', true)
    arg.setDisplayName('Skylights: Left Roof Area')
    arg.setUnits('ft^2')
    arg.setDescription("The amount of skylight area on the unit's left conditioned roof facade (when viewed from the front).")
    arg.setDefaultValue(0)
    args << arg

    arg = OpenStudio::Measure::OSArgument::makeDoubleArgument('skylight_area_right', true)
    arg.setDisplayName('Skylights: Right Roof Area')
    arg.setUnits('ft^2')
    arg.setDescription("The amount of skylight area on the unit's right conditioned roof facade (when viewed from the front).")
    arg.setDefaultValue(0)
    args << arg

    arg = OpenStudio::Measure::OSArgument::makeDoubleArgument('skylight_ufactor', true)
    arg.setDisplayName('Skylights: U-Factor')
    arg.setUnits('Btu/hr-ft^2-R')
    arg.setDescription('Full-assembly NFRC U-factor.')
    arg.setDefaultValue(0.33)
    args << arg

    skylight_shgc = OpenStudio::Measure::OSArgument::makeDoubleArgument('skylight_shgc', true)
    skylight_shgc.setDisplayName('Skylights: SHGC')
    skylight_shgc.setDescription('Full-assembly NFRC solar heat gain coefficient.')
    skylight_shgc.setDefaultValue(0.45)
    args << skylight_shgc

    arg = OpenStudio::Measure::OSArgument::makeChoiceArgument('skylight_storm_type', storm_window_type_choices, false)
    arg.setDisplayName('Skylights: Storm Type')
    arg.setDescription('The type of storm, if present. If not provided, assumes there is no storm.')
    args << arg

    arg = OpenStudio::Measure::OSArgument::makeDoubleArgument('door_area', true)
    arg.setDisplayName('Doors: Area')
    arg.setUnits('ft^2')
    arg.setDescription('The area of the opaque door(s).')
    arg.setDefaultValue(20.0)
    args << arg

    arg = OpenStudio::Measure::OSArgument::makeDoubleArgument('door_rvalue', true)
    arg.setDisplayName('Doors: R-value')
    arg.setUnits('h-ft^2-R/Btu')
    arg.setDescription('R-value of the opaque door(s).')
    arg.setDefaultValue(4.4)
    args << arg

    air_leakage_units_choices = OpenStudio::StringVector.new
    air_leakage_units_choices << HPXML::UnitsACH
    air_leakage_units_choices << HPXML::UnitsCFM
    air_leakage_units_choices << HPXML::UnitsACHNatural
    air_leakage_units_choices << HPXML::UnitsCFMNatural
    air_leakage_units_choices << HPXML::UnitsELA

    arg = OpenStudio::Measure::OSArgument::makeChoiceArgument('air_leakage_units', air_leakage_units_choices, true)
    arg.setDisplayName('Air Leakage: Units')
    arg.setDescription('The unit of measure for the air leakage.')
    arg.setDefaultValue(HPXML::UnitsACH)
    args << arg

    arg = OpenStudio::Measure::OSArgument::makeDoubleArgument('air_leakage_house_pressure', true)
    arg.setDisplayName('Air Leakage: House Pressure')
    arg.setUnits('Pa')
    arg.setDescription("The house pressure relative to outside. Required when units are #{HPXML::UnitsACH} or #{HPXML::UnitsCFM}.")
    arg.setDefaultValue(50)
    args << arg

    arg = OpenStudio::Measure::OSArgument::makeDoubleArgument('air_leakage_value', true)
    arg.setDisplayName('Air Leakage: Value')
    arg.setDescription("Air exchange rate value. For '#{HPXML::UnitsELA}', provide value in sq. in.")
    arg.setDefaultValue(3)
    args << arg

    air_leakage_type_choices = OpenStudio::StringVector.new
    air_leakage_type_choices << HPXML::InfiltrationTypeUnitTotal
    air_leakage_type_choices << HPXML::InfiltrationTypeUnitExterior

    arg = OpenStudio::Measure::OSArgument::makeChoiceArgument('air_leakage_type', air_leakage_type_choices, false)
    arg.setDisplayName('Air Leakage: Type')
    arg.setDescription("Type of air leakage. If '#{HPXML::InfiltrationTypeUnitTotal}', represents the total infiltration to the unit as measured by a compartmentalization test, in which case the air leakage value will be adjusted by the ratio of exterior envelope surface area to total envelope surface area. Otherwise, if '#{HPXML::InfiltrationTypeUnitExterior}', represents the infiltration to the unit from outside only as measured by a guarded test. Required when unit type is #{HPXML::ResidentialTypeSFA} or #{HPXML::ResidentialTypeApartment}.")
    args << arg

    arg = OpenStudio::Measure::OSArgument::makeBoolArgument('air_leakage_has_flue_or_chimney_in_conditioned_space', false)
    arg.setDisplayName('Air Leakage: Has Flue or Chimney in Conditioned Space')
    arg.setDescription("Presence of flue or chimney with combustion air from conditioned space; used for infiltration model. If not provided, the OS-HPXML default (see <a href='#{docs_base_url}#flue-or-chimney'>Flue or Chimney</a>) is used.")
    args << arg

    heating_system_type_choices = OpenStudio::StringVector.new
    heating_system_type_choices << 'none'
    heating_system_type_choices << HPXML::HVACTypeFurnace
    heating_system_type_choices << HPXML::HVACTypeWallFurnace
    heating_system_type_choices << HPXML::HVACTypeFloorFurnace
    heating_system_type_choices << HPXML::HVACTypeBoiler
    heating_system_type_choices << HPXML::HVACTypeElectricResistance
    heating_system_type_choices << HPXML::HVACTypeStove
    heating_system_type_choices << HPXML::HVACTypeSpaceHeater
    heating_system_type_choices << HPXML::HVACTypeFireplace
    heating_system_type_choices << "Shared #{HPXML::HVACTypeBoiler} w/ Baseboard"
    heating_system_type_choices << "Shared #{HPXML::HVACTypeBoiler} w/ Ductless Fan Coil"

    heating_system_fuel_choices = OpenStudio::StringVector.new
    heating_system_fuel_choices << HPXML::FuelTypeElectricity
    heating_system_fuel_choices << HPXML::FuelTypeNaturalGas
    heating_system_fuel_choices << HPXML::FuelTypeOil
    heating_system_fuel_choices << HPXML::FuelTypePropane
    heating_system_fuel_choices << HPXML::FuelTypeWoodCord
    heating_system_fuel_choices << HPXML::FuelTypeWoodPellets
    heating_system_fuel_choices << HPXML::FuelTypeCoal

    cooling_system_type_choices = OpenStudio::StringVector.new
    cooling_system_type_choices << 'none'
    cooling_system_type_choices << HPXML::HVACTypeCentralAirConditioner
    cooling_system_type_choices << HPXML::HVACTypeRoomAirConditioner
    cooling_system_type_choices << HPXML::HVACTypeEvaporativeCooler
    cooling_system_type_choices << HPXML::HVACTypeMiniSplitAirConditioner
    cooling_system_type_choices << HPXML::HVACTypePTAC

    cooling_efficiency_type_choices = OpenStudio::StringVector.new
    cooling_efficiency_type_choices << HPXML::UnitsSEER
    cooling_efficiency_type_choices << HPXML::UnitsSEER2
    cooling_efficiency_type_choices << HPXML::UnitsEER
    cooling_efficiency_type_choices << HPXML::UnitsCEER

    compressor_type_choices = OpenStudio::StringVector.new
    compressor_type_choices << HPXML::HVACCompressorTypeSingleStage
    compressor_type_choices << HPXML::HVACCompressorTypeTwoStage
    compressor_type_choices << HPXML::HVACCompressorTypeVariableSpeed

    arg = OpenStudio::Measure::OSArgument::makeChoiceArgument('heating_system_type', heating_system_type_choices, true)
    arg.setDisplayName('Heating System: Type')
    arg.setDescription("The type of heating system. Use 'none' if there is no heating system or if there is a heat pump serving a heating load.")
    arg.setDefaultValue(HPXML::HVACTypeFurnace)
    args << arg

    arg = OpenStudio::Measure::OSArgument::makeChoiceArgument('heating_system_fuel', heating_system_fuel_choices, true)
    arg.setDisplayName('Heating System: Fuel Type')
    arg.setDescription("The fuel type of the heating system. Ignored for #{HPXML::HVACTypeElectricResistance}.")
    arg.setDefaultValue(HPXML::FuelTypeNaturalGas)
    args << arg

    arg = OpenStudio::Measure::OSArgument::makeDoubleArgument('heating_system_heating_efficiency', true)
    arg.setDisplayName('Heating System: Rated AFUE or Percent')
    arg.setUnits('Frac')
    arg.setDescription('The rated heating efficiency value of the heating system.')
    arg.setDefaultValue(0.78)
    args << arg

    arg = OpenStudio::Measure::OSArgument::makeDoubleArgument('heating_system_heating_capacity', false)
    arg.setDisplayName('Heating System: Heating Capacity')
    arg.setDescription("The output heating capacity of the heating system. If not provided, the OS-HPXML autosized default (see <a href='#{docs_base_url}#hpxml-heating-systems'>HPXML Heating Systems</a>) is used.")
    arg.setUnits('Btu/hr')
    args << arg

    arg = OpenStudio::Measure::OSArgument::makeDoubleArgument('heating_system_heating_autosizing_factor', false)
    arg.setDisplayName('Heating System: Heating Autosizing Factor')
    arg.setDescription('The capacity scaling factor applied to the auto-sizing methodology. If not provided, 1.0 is used.')
    args << arg

    arg = OpenStudio::Measure::OSArgument::makeDoubleArgument('heating_system_heating_autosizing_limit', false)
    arg.setDisplayName('Heating System: Heating Autosizing Limit')
    arg.setDescription('The maximum capacity limit applied to the auto-sizing methodology. If not provided, no limit is used.')
    arg.setUnits('Btu/hr')
    args << arg

    arg = OpenStudio::Measure::OSArgument::makeDoubleArgument('heating_system_fraction_heat_load_served', true)
    arg.setDisplayName('Heating System: Fraction Heat Load Served')
    arg.setDescription('The heating load served by the heating system.')
    arg.setUnits('Frac')
    arg.setDefaultValue(1)
    args << arg

    arg = OpenStudio::Measure::OSArgument::makeDoubleArgument('heating_system_pilot_light', false)
    arg.setDisplayName('Heating System: Pilot Light')
    arg.setDescription("The fuel usage of the pilot light. Applies only to #{HPXML::HVACTypeFurnace}, #{HPXML::HVACTypeWallFurnace}, #{HPXML::HVACTypeFloorFurnace}, #{HPXML::HVACTypeStove}, #{HPXML::HVACTypeBoiler}, and #{HPXML::HVACTypeFireplace} with non-electric fuel type. If not provided, assumes no pilot light.")
    arg.setUnits('Btuh')
    args << arg

    arg = OpenStudio::Measure::OSArgument::makeDoubleArgument('heating_system_airflow_defect_ratio', false)
    arg.setDisplayName('Heating System: Airflow Defect Ratio')
    arg.setDescription("The airflow defect ratio, defined as (InstalledAirflow - DesignAirflow) / DesignAirflow, of the heating system per ANSI/RESNET/ACCA Standard 310. A value of zero means no airflow defect. Applies only to #{HPXML::HVACTypeFurnace}. If not provided, assumes no defect.")
    arg.setUnits('Frac')
    args << arg

    arg = OpenStudio::Measure::OSArgument::makeChoiceArgument('cooling_system_type', cooling_system_type_choices, true)
    arg.setDisplayName('Cooling System: Type')
    arg.setDescription("The type of cooling system. Use 'none' if there is no cooling system or if there is a heat pump serving a cooling load.")
    arg.setDefaultValue(HPXML::HVACTypeCentralAirConditioner)
    args << arg

    arg = OpenStudio::Measure::OSArgument::makeChoiceArgument('cooling_system_cooling_efficiency_type', cooling_efficiency_type_choices, true)
    arg.setDisplayName('Cooling System: Efficiency Type')
    arg.setDescription("The efficiency type of the cooling system. System types #{HPXML::HVACTypeCentralAirConditioner} and #{HPXML::HVACTypeMiniSplitAirConditioner} use #{HPXML::UnitsSEER} or #{HPXML::UnitsSEER2}. System types #{HPXML::HVACTypeRoomAirConditioner} and #{HPXML::HVACTypePTAC} use #{HPXML::UnitsEER} or #{HPXML::UnitsCEER}. Ignored for system type #{HPXML::HVACTypeEvaporativeCooler}.")
    arg.setDefaultValue(HPXML::UnitsSEER)
    args << arg

    arg = OpenStudio::Measure::OSArgument::makeDoubleArgument('cooling_system_cooling_efficiency', true)
    arg.setDisplayName('Cooling System: Efficiency')
    arg.setDescription("The rated efficiency value of the cooling system. Ignored for #{HPXML::HVACTypeEvaporativeCooler}.")
    arg.setDefaultValue(13.0)
    args << arg

    arg = OpenStudio::Measure::OSArgument::makeChoiceArgument('cooling_system_cooling_compressor_type', compressor_type_choices, false)
    arg.setDisplayName('Cooling System: Cooling Compressor Type')
    arg.setDescription("The compressor type of the cooling system. Only applies to #{HPXML::HVACTypeCentralAirConditioner} and #{HPXML::HVACTypeMiniSplitAirConditioner}. If not provided, the OS-HPXML default (see <a href='#{docs_base_url}#central-air-conditioner'>Central Air Conditioner</a>, <a href='#{docs_base_url}#mini-split-air-conditioner'>Mini-Split Air Conditioner</a>) is used.")
    args << arg

    arg = OpenStudio::Measure::OSArgument::makeDoubleArgument('cooling_system_cooling_sensible_heat_fraction', false)
    arg.setDisplayName('Cooling System: Cooling Sensible Heat Fraction')
    arg.setDescription("The sensible heat fraction of the cooling system. Ignored for #{HPXML::HVACTypeEvaporativeCooler}. If not provided, the OS-HPXML default (see <a href='#{docs_base_url}#central-air-conditioner'>Central Air Conditioner</a>, <a href='#{docs_base_url}#room-air-conditioner'>Room Air Conditioner</a>, <a href='#{docs_base_url}#packaged-terminal-air-conditioner'>Packaged Terminal Air Conditioner</a>, <a href='#{docs_base_url}#mini-split-air-conditioner'>Mini-Split Air Conditioner</a>) is used.")
    arg.setUnits('Frac')
    args << arg

    arg = OpenStudio::Measure::OSArgument::makeDoubleArgument('cooling_system_cooling_capacity', false)
    arg.setDisplayName('Cooling System: Cooling Capacity')
    arg.setDescription("The output cooling capacity of the cooling system. If not provided, the OS-HPXML autosized default (see <a href='#{docs_base_url}#central-air-conditioner'>Central Air Conditioner</a>, <a href='#{docs_base_url}#room-air-conditioner'>Room Air Conditioner</a>, <a href='#{docs_base_url}#packaged-terminal-air-conditioner'>Packaged Terminal Air Conditioner</a>, <a href='#{docs_base_url}#evaporative-cooler'>Evaporative Cooler</a>, <a href='#{docs_base_url}#mini-split-air-conditioner'>Mini-Split Air Conditioner</a>) is used.")
    arg.setUnits('Btu/hr')
    args << arg

    arg = OpenStudio::Measure::OSArgument::makeDoubleArgument('cooling_system_cooling_autosizing_factor', false)
    arg.setDisplayName('Cooling System: Cooling Autosizing Factor')
    arg.setDescription('The capacity scaling factor applied to the auto-sizing methodology. If not provided, 1.0 is used.')
    args << arg

    arg = OpenStudio::Measure::OSArgument::makeDoubleArgument('cooling_system_cooling_autosizing_limit', false)
    arg.setDisplayName('Cooling System: Cooling Autosizing Limit')
    arg.setDescription('The maximum capacity limit applied to the auto-sizing methodology. If not provided, no limit is used.')
    arg.setUnits('Btu/hr')
    args << arg

    arg = OpenStudio::Measure::OSArgument::makeDoubleArgument('cooling_system_fraction_cool_load_served', true)
    arg.setDisplayName('Cooling System: Fraction Cool Load Served')
    arg.setDescription('The cooling load served by the cooling system.')
    arg.setUnits('Frac')
    arg.setDefaultValue(1)
    args << arg

    arg = OpenStudio::Measure::OSArgument::makeBoolArgument('cooling_system_is_ducted', false)
    arg.setDisplayName('Cooling System: Is Ducted')
    arg.setDescription("Whether the cooling system is ducted or not. Only used for #{HPXML::HVACTypeMiniSplitAirConditioner} and #{HPXML::HVACTypeEvaporativeCooler}. It's assumed that #{HPXML::HVACTypeCentralAirConditioner} is ducted, and #{HPXML::HVACTypeRoomAirConditioner} and #{HPXML::HVACTypePTAC} are not ducted.")
    arg.setDefaultValue(false)
    args << arg

    arg = OpenStudio::Measure::OSArgument::makeDoubleArgument('cooling_system_airflow_defect_ratio', false)
    arg.setDisplayName('Cooling System: Airflow Defect Ratio')
    arg.setDescription("The airflow defect ratio, defined as (InstalledAirflow - DesignAirflow) / DesignAirflow, of the cooling system per ANSI/RESNET/ACCA Standard 310. A value of zero means no airflow defect. Applies only to #{HPXML::HVACTypeCentralAirConditioner} and ducted #{HPXML::HVACTypeMiniSplitAirConditioner}. If not provided, assumes no defect.")
    arg.setUnits('Frac')
    args << arg

    arg = OpenStudio::Measure::OSArgument::makeDoubleArgument('cooling_system_charge_defect_ratio', false)
    arg.setDisplayName('Cooling System: Charge Defect Ratio')
    arg.setDescription("The refrigerant charge defect ratio, defined as (InstalledCharge - DesignCharge) / DesignCharge, of the cooling system per ANSI/RESNET/ACCA Standard 310. A value of zero means no refrigerant charge defect. Applies only to #{HPXML::HVACTypeCentralAirConditioner} and #{HPXML::HVACTypeMiniSplitAirConditioner}. If not provided, assumes no defect.")
    arg.setUnits('Frac')
    args << arg

    arg = OpenStudio::Measure::OSArgument::makeDoubleArgument('cooling_system_crankcase_heater_watts', false)
    arg.setDisplayName('Cooling System: Crankcase Heater Power Watts')
    arg.setDescription("Cooling system crankcase heater power consumption in Watts. Applies only to #{HPXML::HVACTypeCentralAirConditioner}, #{HPXML::HVACTypeRoomAirConditioner}, #{HPXML::HVACTypePTAC} and #{HPXML::HVACTypeMiniSplitAirConditioner}. If not provided, the OS-HPXML default (see <a href='#{docs_base_url}#central-air-conditioner'>Central Air Conditioner</a>, <a href='#{docs_base_url}#room-air-conditioner'>Room Air Conditioner</a>, <a href='#{docs_base_url}#packaged-terminal-air-conditioner'>Packaged Terminal Air Conditioner</a>, <a href='#{docs_base_url}#mini-split-air-conditioner'>Mini-Split Air Conditioner</a>) is used.")
    arg.setUnits('W')
    args << arg

    arg = OpenStudio::Measure::OSArgument::makeChoiceArgument('cooling_system_integrated_heating_system_fuel', heating_system_fuel_choices, false)
    arg.setDisplayName('Cooling System: Integrated Heating System Fuel Type')
    arg.setDescription("The fuel type of the heating system integrated into cooling system. Only used for #{HPXML::HVACTypePTAC} and #{HPXML::HVACTypeRoomAirConditioner}.")
    args << arg

    arg = OpenStudio::Measure::OSArgument::makeDoubleArgument('cooling_system_integrated_heating_system_efficiency_percent', false)
    arg.setDisplayName('Cooling System: Integrated Heating System Efficiency')
    arg.setUnits('Frac')
    arg.setDescription("The rated heating efficiency value of the heating system integrated into cooling system. Only used for #{HPXML::HVACTypePTAC} and #{HPXML::HVACTypeRoomAirConditioner}.")
    args << arg

    arg = OpenStudio::Measure::OSArgument::makeDoubleArgument('cooling_system_integrated_heating_system_capacity', false)
    arg.setDisplayName('Cooling System: Integrated Heating System Heating Capacity')
    arg.setDescription("The output heating capacity of the heating system integrated into cooling system. If not provided, the OS-HPXML autosized default (see <a href='#{docs_base_url}#room-air-conditioner'>Room Air Conditioner</a>, <a href='#{docs_base_url}#packaged-terminal-air-conditioner'>Packaged Terminal Air Conditioner</a>) is used. Only used for #{HPXML::HVACTypeRoomAirConditioner} and #{HPXML::HVACTypePTAC}.")
    arg.setUnits('Btu/hr')
    args << arg

    arg = OpenStudio::Measure::OSArgument::makeDoubleArgument('cooling_system_integrated_heating_system_fraction_heat_load_served', false)
    arg.setDisplayName('Cooling System: Integrated Heating System Fraction Heat Load Served')
    arg.setDescription("The heating load served by the heating system integrated into cooling system. Only used for #{HPXML::HVACTypePTAC} and #{HPXML::HVACTypeRoomAirConditioner}.")
    arg.setUnits('Frac')
    args << arg

    heat_pump_type_choices = OpenStudio::StringVector.new
    heat_pump_type_choices << 'none'
    heat_pump_type_choices << HPXML::HVACTypeHeatPumpAirToAir
    heat_pump_type_choices << HPXML::HVACTypeHeatPumpMiniSplit
    heat_pump_type_choices << HPXML::HVACTypeHeatPumpGroundToAir
    heat_pump_type_choices << HPXML::HVACTypeHeatPumpPTHP
    heat_pump_type_choices << HPXML::HVACTypeHeatPumpRoom

    heat_pump_heating_efficiency_type_choices = OpenStudio::StringVector.new
    heat_pump_heating_efficiency_type_choices << HPXML::UnitsHSPF
    heat_pump_heating_efficiency_type_choices << HPXML::UnitsHSPF2
    heat_pump_heating_efficiency_type_choices << HPXML::UnitsCOP

    heat_pump_backup_type_choices = OpenStudio::StringVector.new
    heat_pump_backup_type_choices << 'none'
    heat_pump_backup_type_choices << HPXML::HeatPumpBackupTypeIntegrated
    heat_pump_backup_type_choices << HPXML::HeatPumpBackupTypeSeparate

    heat_pump_backup_fuel_choices = OpenStudio::StringVector.new
    heat_pump_backup_fuel_choices << HPXML::FuelTypeElectricity
    heat_pump_backup_fuel_choices << HPXML::FuelTypeNaturalGas
    heat_pump_backup_fuel_choices << HPXML::FuelTypeOil
    heat_pump_backup_fuel_choices << HPXML::FuelTypePropane

    heat_pump_sizing_choices = OpenStudio::StringVector.new
    heat_pump_sizing_choices << HPXML::HeatPumpSizingACCA
    heat_pump_sizing_choices << HPXML::HeatPumpSizingHERS
    heat_pump_sizing_choices << HPXML::HeatPumpSizingMaxLoad

    heat_pump_backup_sizing_choices = OpenStudio::StringVector.new
    heat_pump_backup_sizing_choices << HPXML::HeatPumpBackupSizingEmergency
    heat_pump_backup_sizing_choices << HPXML::HeatPumpBackupSizingSupplemental

    arg = OpenStudio::Measure::OSArgument::makeChoiceArgument('heat_pump_type', heat_pump_type_choices, true)
    arg.setDisplayName('Heat Pump: Type')
    arg.setDescription("The type of heat pump. Use 'none' if there is no heat pump.")
    arg.setDefaultValue('none')
    args << arg

    arg = OpenStudio::Measure::OSArgument::makeChoiceArgument('heat_pump_heating_efficiency_type', heat_pump_heating_efficiency_type_choices, true)
    arg.setDisplayName('Heat Pump: Heating Efficiency Type')
    arg.setDescription("The heating efficiency type of heat pump. System types #{HPXML::HVACTypeHeatPumpAirToAir} and #{HPXML::HVACTypeHeatPumpMiniSplit} use #{HPXML::UnitsHSPF} or #{HPXML::UnitsHSPF2}. System types #{HPXML::HVACTypeHeatPumpGroundToAir}, #{HPXML::HVACTypeHeatPumpPTHP} and #{HPXML::HVACTypeHeatPumpRoom} use #{HPXML::UnitsCOP}.")
    arg.setDefaultValue(HPXML::UnitsHSPF)
    args << arg

    arg = OpenStudio::Measure::OSArgument::makeDoubleArgument('heat_pump_heating_efficiency', true)
    arg.setDisplayName('Heat Pump: Heating Efficiency')
    arg.setDescription('The rated heating efficiency value of the heat pump.')
    arg.setDefaultValue(7.7)
    args << arg

    arg = OpenStudio::Measure::OSArgument::makeChoiceArgument('heat_pump_cooling_efficiency_type', cooling_efficiency_type_choices, true)
    arg.setDisplayName('Heat Pump: Cooling Efficiency Type')
    arg.setDescription("The cooling efficiency type of heat pump. System types #{HPXML::HVACTypeHeatPumpAirToAir} and #{HPXML::HVACTypeHeatPumpMiniSplit} use #{HPXML::UnitsSEER} or #{HPXML::UnitsSEER2}. System types #{HPXML::HVACTypeHeatPumpGroundToAir}, #{HPXML::HVACTypeHeatPumpPTHP} and #{HPXML::HVACTypeHeatPumpRoom} use #{HPXML::UnitsEER}.")
    arg.setDefaultValue(HPXML::UnitsSEER)
    args << arg

    arg = OpenStudio::Measure::OSArgument::makeDoubleArgument('heat_pump_cooling_efficiency', true)
    arg.setDisplayName('Heat Pump: Cooling Efficiency')
    arg.setDescription('The rated cooling efficiency value of the heat pump.')
    arg.setDefaultValue(13.0)
    args << arg

    arg = OpenStudio::Measure::OSArgument::makeChoiceArgument('heat_pump_cooling_compressor_type', compressor_type_choices, false)
    arg.setDisplayName('Heat Pump: Cooling Compressor Type')
    arg.setDescription("The compressor type of the heat pump. Only applies to #{HPXML::HVACTypeHeatPumpAirToAir} and #{HPXML::HVACTypeHeatPumpMiniSplit}. If not provided, the OS-HPXML default (see <a href='#{docs_base_url}#air-to-air-heat-pump'>Air-to-Air Heat Pump</a>, <a href='#{docs_base_url}#mini-split-heat-pump'>Mini-Split Heat Pump</a>) is used.")
    args << arg

    arg = OpenStudio::Measure::OSArgument::makeDoubleArgument('heat_pump_cooling_sensible_heat_fraction', false)
    arg.setDisplayName('Heat Pump: Cooling Sensible Heat Fraction')
    arg.setDescription("The sensible heat fraction of the heat pump. If not provided, the OS-HPXML default (see <a href='#{docs_base_url}#air-to-air-heat-pump'>Air-to-Air Heat Pump</a>, <a href='#{docs_base_url}#mini-split-heat-pump'>Mini-Split Heat Pump</a>, <a href='#{docs_base_url}#packaged-terminal-heat-pump'>Packaged Terminal Heat Pump</a>, <a href='#{docs_base_url}#room-air-conditioner-w-reverse-cycle'>Room Air Conditioner w/ Reverse Cycle</a>, <a href='#{docs_base_url}#ground-to-air-heat-pump'>Ground-to-Air Heat Pump</a>) is used.")
    arg.setUnits('Frac')
    args << arg

    arg = OpenStudio::Measure::OSArgument::makeDoubleArgument('heat_pump_heating_capacity', false)
    arg.setDisplayName('Heat Pump: Heating Capacity')
    arg.setDescription("The output heating capacity of the heat pump. If not provided, the OS-HPXML autosized default (see <a href='#{docs_base_url}#air-to-air-heat-pump'>Air-to-Air Heat Pump</a>, <a href='#{docs_base_url}#mini-split-heat-pump'>Mini-Split Heat Pump</a>, <a href='#{docs_base_url}#packaged-terminal-heat-pump'>Packaged Terminal Heat Pump</a>, <a href='#{docs_base_url}#room-air-conditioner-w-reverse-cycle'>Room Air Conditioner w/ Reverse Cycle</a>, <a href='#{docs_base_url}#ground-to-air-heat-pump'>Ground-to-Air Heat Pump</a>) is used.")
    arg.setUnits('Btu/hr')
    args << arg

    arg = OpenStudio::Measure::OSArgument::makeDoubleArgument('heat_pump_heating_autosizing_factor', false)
    arg.setDisplayName('Heat Pump: Heating Autosizing Factor')
    arg.setDescription('The capacity scaling factor applied to the auto-sizing methodology. If not provided, 1.0 is used.')
    args << arg

    arg = OpenStudio::Measure::OSArgument::makeDoubleArgument('heat_pump_heating_autosizing_limit', false)
    arg.setDisplayName('Heat Pump: Heating Autosizing Limit')
    arg.setDescription('The maximum capacity limit applied to the auto-sizing methodology. If not provided, no limit is used.')
    arg.setUnits('Btu/hr')
    args << arg

    arg = OpenStudio::Measure::OSArgument::makeDoubleArgument('heat_pump_heating_capacity_retention_fraction', false)
    arg.setDisplayName('Heat Pump: Heating Capacity Retention Fraction')
    arg.setDescription("The output heating capacity of the heat pump at a user-specified temperature (e.g., 17F or 5F) divided by the above nominal heating capacity. Applies to all heat pump types except #{HPXML::HVACTypeHeatPumpGroundToAir}. If not provided, the OS-HPXML default (see <a href='#{docs_base_url}#air-to-air-heat-pump'>Air-to-Air Heat Pump</a>, <a href='#{docs_base_url}#mini-split-heat-pump'>Mini-Split Heat Pump</a>, <a href='#{docs_base_url}#packaged-terminal-heat-pump'>Packaged Terminal Heat Pump</a>, <a href='#{docs_base_url}#room-air-conditioner-w-reverse-cycle'>Room Air Conditioner w/ Reverse Cycle</a>) is used.")
    arg.setUnits('Frac')
    args << arg

    arg = OpenStudio::Measure::OSArgument::makeDoubleArgument('heat_pump_heating_capacity_retention_temp', false)
    arg.setDisplayName('Heat Pump: Heating Capacity Retention Temperature')
    arg.setDescription("The user-specified temperature (e.g., 17F or 5F) for the above heating capacity retention fraction. Applies to all heat pump types except #{HPXML::HVACTypeHeatPumpGroundToAir}. Required if the Heating Capacity Retention Fraction is provided.")
    arg.setUnits('deg-F')
    args << arg

    arg = OpenStudio::Measure::OSArgument::makeDoubleArgument('heat_pump_cooling_capacity', false)
    arg.setDisplayName('Heat Pump: Cooling Capacity')
    arg.setDescription("The output cooling capacity of the heat pump. If not provided, the OS-HPXML autosized default (see <a href='#{docs_base_url}#air-to-air-heat-pump'>Air-to-Air Heat Pump</a>, <a href='#{docs_base_url}#mini-split-heat-pump'>Mini-Split Heat Pump</a>, <a href='#{docs_base_url}#packaged-terminal-heat-pump'>Packaged Terminal Heat Pump</a>, <a href='#{docs_base_url}#room-air-conditioner-w-reverse-cycle'>Room Air Conditioner w/ Reverse Cycle</a>, <a href='#{docs_base_url}#ground-to-air-heat-pump'>Ground-to-Air Heat Pump</a>) is used.")
    arg.setUnits('Btu/hr')
    args << arg

    arg = OpenStudio::Measure::OSArgument::makeDoubleArgument('heat_pump_cooling_autosizing_factor', false)
    arg.setDisplayName('Heat Pump: Cooling Autosizing Factor')
    arg.setDescription('The capacity scaling factor applied to the auto-sizing methodology. If not provided, 1.0 is used.')
    args << arg

    arg = OpenStudio::Measure::OSArgument::makeDoubleArgument('heat_pump_cooling_autosizing_limit', false)
    arg.setDisplayName('Heat Pump: Cooling Autosizing Limit')
    arg.setDescription('The maximum capacity limit applied to the auto-sizing methodology. If not provided, no limit is used.')
    arg.setUnits('Btu/hr')
    args << arg

    arg = OpenStudio::Measure::OSArgument::makeDoubleArgument('heat_pump_fraction_heat_load_served', true)
    arg.setDisplayName('Heat Pump: Fraction Heat Load Served')
    arg.setDescription('The heating load served by the heat pump.')
    arg.setUnits('Frac')
    arg.setDefaultValue(1)
    args << arg

    arg = OpenStudio::Measure::OSArgument::makeDoubleArgument('heat_pump_fraction_cool_load_served', true)
    arg.setDisplayName('Heat Pump: Fraction Cool Load Served')
    arg.setDescription('The cooling load served by the heat pump.')
    arg.setUnits('Frac')
    arg.setDefaultValue(1)
    args << arg

    arg = OpenStudio::Measure::OSArgument::makeDoubleArgument('heat_pump_compressor_lockout_temp', false)
    arg.setDisplayName('Heat Pump: Compressor Lockout Temperature')
    arg.setDescription("The temperature below which the heat pump compressor is disabled. If both this and Backup Heating Lockout Temperature are provided and use the same value, it essentially defines a switchover temperature (for, e.g., a dual-fuel heat pump). Applies to all heat pump types other than #{HPXML::HVACTypeHeatPumpGroundToAir}. If not provided, the OS-HPXML default (see <a href='#{docs_base_url}#air-to-air-heat-pump'>Air-to-Air Heat Pump</a>, <a href='#{docs_base_url}#mini-split-heat-pump'>Mini-Split Heat Pump</a>, <a href='#{docs_base_url}#packaged-terminal-heat-pump'>Packaged Terminal Heat Pump</a>, <a href='#{docs_base_url}#room-air-conditioner-w-reverse-cycle'>Room Air Conditioner w/ Reverse Cycle</a>) is used.")
    arg.setUnits('deg-F')
    args << arg

    arg = OpenStudio::Measure::OSArgument::makeChoiceArgument('heat_pump_backup_type', heat_pump_backup_type_choices, true)
    arg.setDisplayName('Heat Pump: Backup Type')
    arg.setDescription("The backup type of the heat pump. If '#{HPXML::HeatPumpBackupTypeIntegrated}', represents e.g. built-in electric strip heat or dual-fuel integrated furnace. If '#{HPXML::HeatPumpBackupTypeSeparate}', represents e.g. electric baseboard or boiler based on the Heating System 2 specified below. Use 'none' if there is no backup heating.")
    arg.setDefaultValue(HPXML::HeatPumpBackupTypeIntegrated)
    args << arg

    arg = OpenStudio::Measure::OSArgument::makeDoubleArgument('heat_pump_backup_heating_autosizing_factor', false)
    arg.setDisplayName('Heat Pump: Backup Heating Autosizing Factor')
    arg.setDescription("The capacity scaling factor applied to the auto-sizing methodology if Backup Type is '#{HPXML::HeatPumpBackupTypeIntegrated}'. If not provided, 1.0 is used. If Backup Type is '#{HPXML::HeatPumpBackupTypeSeparate}', use Heating System 2: Heating Autosizing Factor.")
    args << arg

    arg = OpenStudio::Measure::OSArgument::makeDoubleArgument('heat_pump_backup_heating_autosizing_limit', false)
    arg.setDisplayName('Heat Pump: Backup Heating Autosizing Limit')
    arg.setDescription("The maximum capacity limit applied to the auto-sizing methodology if Backup Type is '#{HPXML::HeatPumpBackupTypeIntegrated}'. If not provided, no limit is used. If Backup Type is '#{HPXML::HeatPumpBackupTypeSeparate}', use Heating System 2: Heating Autosizing Limit.")
    arg.setUnits('Btu/hr')
    args << arg

    arg = OpenStudio::Measure::OSArgument::makeChoiceArgument('heat_pump_backup_fuel', heat_pump_backup_fuel_choices, true)
    arg.setDisplayName('Heat Pump: Backup Fuel Type')
    arg.setDescription("The backup fuel type of the heat pump. Only applies if Backup Type is '#{HPXML::HeatPumpBackupTypeIntegrated}'.")
    arg.setDefaultValue(HPXML::FuelTypeElectricity)
    args << arg

    arg = OpenStudio::Measure::OSArgument::makeDoubleArgument('heat_pump_backup_heating_efficiency', true)
    arg.setDisplayName('Heat Pump: Backup Rated Efficiency')
    arg.setDescription("The backup rated efficiency value of the heat pump. Percent for electricity fuel type. AFUE otherwise. Only applies if Backup Type is '#{HPXML::HeatPumpBackupTypeIntegrated}'.")
    arg.setDefaultValue(1)
    args << arg

    arg = OpenStudio::Measure::OSArgument::makeDoubleArgument('heat_pump_backup_heating_capacity', false)
    arg.setDisplayName('Heat Pump: Backup Heating Capacity')
    arg.setDescription("The backup output heating capacity of the heat pump. If not provided, the OS-HPXML autosized default (see <a href='#{docs_base_url}#backup'>Backup</a>) is used. Only applies if Backup Type is '#{HPXML::HeatPumpBackupTypeIntegrated}'.")
    arg.setUnits('Btu/hr')
    args << arg

    arg = OpenStudio::Measure::OSArgument::makeDoubleArgument('heat_pump_backup_heating_lockout_temp', false)
    arg.setDisplayName('Heat Pump: Backup Heating Lockout Temperature')
    arg.setDescription("The temperature above which the heat pump backup system is disabled. If both this and Compressor Lockout Temperature are provided and use the same value, it essentially defines a switchover temperature (for, e.g., a dual-fuel heat pump). Applies for both Backup Type of '#{HPXML::HeatPumpBackupTypeIntegrated}' and '#{HPXML::HeatPumpBackupTypeSeparate}'. If not provided, the OS-HPXML default (see <a href='#{docs_base_url}#backup'>Backup</a>) is used.")
    arg.setUnits('deg-F')
    args << arg

    arg = OpenStudio::Measure::OSArgument::makeChoiceArgument('heat_pump_sizing_methodology', heat_pump_sizing_choices, false)
    arg.setDisplayName('Heat Pump: Sizing Methodology')
    arg.setDescription("The auto-sizing methodology to use when the heat pump capacity is not provided. If not provided, the OS-HPXML default (see <a href='#{docs_base_url}#hpxml-hvac-sizing-control'>HPXML HVAC Sizing Control</a>) is used.")
    args << arg

    arg = OpenStudio::Measure::OSArgument::makeChoiceArgument('heat_pump_backup_sizing_methodology', heat_pump_backup_sizing_choices, false)
    arg.setDisplayName('Heat Pump: Backup Sizing Methodology')
    arg.setDescription("The auto-sizing methodology to use when the heat pump backup capacity is not provided. If not provided, the OS-HPXML default (see <a href='#{docs_base_url}#hpxml-hvac-sizing-control'>HPXML HVAC Sizing Control</a>) is used.")
    args << arg

    arg = OpenStudio::Measure::OSArgument::makeBoolArgument('heat_pump_is_ducted', false)
    arg.setDisplayName('Heat Pump: Is Ducted')
    arg.setDescription("Whether the heat pump is ducted or not. Only used for #{HPXML::HVACTypeHeatPumpMiniSplit}. It's assumed that #{HPXML::HVACTypeHeatPumpAirToAir} and #{HPXML::HVACTypeHeatPumpGroundToAir} are ducted, and #{HPXML::HVACTypeHeatPumpPTHP} and #{HPXML::HVACTypeHeatPumpRoom} are not ducted. If not provided, assumes not ducted.")
    args << arg

    arg = OpenStudio::Measure::OSArgument::makeDoubleArgument('heat_pump_airflow_defect_ratio', false)
    arg.setDisplayName('Heat Pump: Airflow Defect Ratio')
    arg.setDescription("The airflow defect ratio, defined as (InstalledAirflow - DesignAirflow) / DesignAirflow, of the heat pump per ANSI/RESNET/ACCA Standard 310. A value of zero means no airflow defect. Applies only to #{HPXML::HVACTypeHeatPumpAirToAir}, ducted #{HPXML::HVACTypeHeatPumpMiniSplit}, and #{HPXML::HVACTypeHeatPumpGroundToAir}. If not provided, assumes no defect.")
    arg.setUnits('Frac')
    args << arg

    arg = OpenStudio::Measure::OSArgument::makeDoubleArgument('heat_pump_charge_defect_ratio', false)
    arg.setDisplayName('Heat Pump: Charge Defect Ratio')
    arg.setDescription('The refrigerant charge defect ratio, defined as (InstalledCharge - DesignCharge) / DesignCharge, of the heat pump per ANSI/RESNET/ACCA Standard 310. A value of zero means no refrigerant charge defect. Applies to all heat pump types. If not provided, assumes no defect.')
    arg.setUnits('Frac')
    args << arg

    arg = OpenStudio::Measure::OSArgument::makeDoubleArgument('heat_pump_crankcase_heater_watts', false)
    arg.setDisplayName('Heat Pump: Crankcase Heater Power Watts')
    arg.setDescription("Heat Pump crankcase heater power consumption in Watts. Applies only to #{HPXML::HVACTypeHeatPumpAirToAir}, #{HPXML::HVACTypeHeatPumpMiniSplit}, #{HPXML::HVACTypeHeatPumpPTHP} and #{HPXML::HVACTypeHeatPumpRoom}. If not provided, the OS-HPXML default (see <a href='#{docs_base_url}#air-to-air-heat-pump'>Air-to-Air Heat Pump</a>, <a href='#{docs_base_url}#mini-split-heat-pump'>Mini-Split Heat Pump</a>, <a href='#{docs_base_url}#packaged-terminal-heat-pump'>Packaged Terminal Heat Pump</a>, <a href='#{docs_base_url}#room-air-conditioner-w-reverse-cycle'>Room Air Conditioner w/ Reverse Cycle</a>) is used.")
    arg.setUnits('W')
    args << arg

    perf_data_capacity_type_choices = OpenStudio::StringVector.new
    perf_data_capacity_type_choices << 'Absolute capacities'
    perf_data_capacity_type_choices << 'Normalized capacity fractions'

    arg = OpenStudio::Measure::OSArgument.makeChoiceArgument('hvac_perf_data_capacity_type', perf_data_capacity_type_choices, false)
    arg.setDisplayName('HVAC Detailed Performance Data: Capacity Type')
    arg.setDescription('Type of capacity values for detailed performance data if available. Applies only to variable-speed air-source HVAC systems (central air conditioners, mini-split air conditioners, air-to-air heat pumps, and mini-split heat pumps).')
    arg.setUnits('Absolute capacities')
    args << arg

    arg = OpenStudio::Measure::OSArgument.makeStringArgument('hvac_perf_data_heating_outdoor_temperatures', false)
    arg.setDisplayName('HVAC Detailed Performance Data: Heating Outdoor Temperatures')
    arg.setDescription('Outdoor temperatures of heating detailed performance data if available. Applies only to variable-speed air-source HVAC systems (central air conditioners, mini-split air conditioners, air-to-air heat pumps, and mini-split heat pumps). One of the outdoor temperatures must be 47 deg-F. At least two performance data points are required using a comma-separated list.')
    arg.setUnits('deg-F')
    args << arg

    arg = OpenStudio::Measure::OSArgument.makeStringArgument('hvac_perf_data_heating_min_speed_capacities', false)
    arg.setDisplayName('HVAC Detailed Performance Data: Heating Minimum Speed Capacities')
    arg.setDescription('Minimum speed capacities of heating detailed performance data if available. Applies only to variable-speed air-source HVAC systems (central air conditioners, mini-split air conditioners, air-to-air heat pumps, and mini-split heat pumps). At least two performance data points are required using a comma-separated list.')
    arg.setUnits('Btu/hr or Frac')
    args << arg

    arg = OpenStudio::Measure::OSArgument.makeStringArgument('hvac_perf_data_heating_max_speed_capacities', false)
    arg.setDisplayName('HVAC Detailed Performance Data: Heating Maximum Speed Capacities')
    arg.setDescription('Maximum speed capacities of heating detailed performance data if available. Applies only to variable-speed air-source HVAC systems (central air conditioners, mini-split air conditioners, air-to-air heat pumps, and mini-split heat pumps). At least two performance data points are required using a comma-separated list.')
    arg.setUnits('Btu/hr or Frac')
    args << arg

    arg = OpenStudio::Measure::OSArgument.makeStringArgument('hvac_perf_data_heating_min_speed_cops', false)
    arg.setDisplayName('HVAC Detailed Performance Data: Heating Minimum Speed COPs')
    arg.setDescription('Minimum speed efficiency COP values of heating detailed performance data if available. Applies only to variable-speed air-source HVAC systems (central air conditioners, mini-split air conditioners, air-to-air heat pumps, and mini-split heat pumps). At least two performance data points are required using a comma-separated list.')
    arg.setUnits('W/W')
    args << arg

    arg = OpenStudio::Measure::OSArgument.makeStringArgument('hvac_perf_data_heating_max_speed_cops', false)
    arg.setDisplayName('HVAC Detailed Performance Data: Heating Maximum Speed COPs')
    arg.setDescription('Maximum speed efficiency COP values of heating detailed performance data if available. Applies only to variable-speed air-source HVAC systems (central air conditioners, mini-split air conditioners, air-to-air heat pumps, and mini-split heat pumps). At least two performance data points are required using a comma-separated list.')
    arg.setUnits('W/W')
    args << arg

    arg = OpenStudio::Measure::OSArgument.makeStringArgument('hvac_perf_data_cooling_outdoor_temperatures', false)
    arg.setDisplayName('HVAC Detailed Performance Data: Cooling Outdoor Temperatures')
    arg.setDescription('Outdoor temperatures of cooling detailed performance data if available. Applies only to variable-speed air-source HVAC systems (central air conditioners, mini-split air conditioners, air-to-air heat pumps, and mini-split heat pumps). One of the outdoor temperatures must be 95 deg-F. At least two performance data points are required using a comma-separated list.')
    arg.setUnits('deg-F')
    args << arg

    arg = OpenStudio::Measure::OSArgument.makeStringArgument('hvac_perf_data_cooling_min_speed_capacities', false)
    arg.setDisplayName('HVAC Detailed Performance Data: Cooling Minimum Speed Capacities')
    arg.setDescription('Minimum speed capacities of cooling detailed performance data if available. Applies only to variable-speed air-source HVAC systems (central air conditioners, mini-split air conditioners, air-to-air heat pumps, and mini-split heat pumps). At least two performance data points are required using a comma-separated list.')
    arg.setUnits('Btu/hr or Frac')
    args << arg

    arg = OpenStudio::Measure::OSArgument.makeStringArgument('hvac_perf_data_cooling_max_speed_capacities', false)
    arg.setDisplayName('HVAC Detailed Performance Data: Cooling Maximum Speed Capacities')
    arg.setDescription('Maximum speed capacities of cooling detailed performance data if available. Applies only to variable-speed air-source HVAC systems (central air conditioners, mini-split air conditioners, air-to-air heat pumps, and mini-split heat pumps). At least two performance data points are required using a comma-separated list.')
    arg.setUnits('Btu/hr or Frac')
    args << arg

    arg = OpenStudio::Measure::OSArgument.makeStringArgument('hvac_perf_data_cooling_min_speed_cops', false)
    arg.setDisplayName('HVAC Detailed Performance Data: Cooling Minimum Speed COPs')
    arg.setDescription('Minimum speed efficiency COP values of cooling detailed performance data if available. Applies only to variable-speed air-source HVAC systems (central air conditioners, mini-split air conditioners, air-to-air heat pumps, and mini-split heat pumps). At least two performance data points are required using a comma-separated list.')
    arg.setUnits('W/W')
    args << arg

    arg = OpenStudio::Measure::OSArgument.makeStringArgument('hvac_perf_data_cooling_max_speed_cops', false)
    arg.setDisplayName('HVAC Detailed Performance Data: Cooling Maximum Speed COPs')
    arg.setDescription('Maximum speed efficiency COP values of cooling detailed performance data if available. Applies only to variable-speed air-source HVAC systems (central air conditioners, mini-split air conditioners, air-to-air heat pumps, and mini-split heat pumps). At least two performance data points are required using a comma-separated list.')
    arg.setUnits('W/W')
    args << arg

    geothermal_loop_configuration_choices = OpenStudio::StringVector.new
    geothermal_loop_configuration_choices << 'none'
    # geothermal_loop_configuration_choices << HPXML::GeothermalLoopLoopConfigurationDiagonal
    # geothermal_loop_configuration_choices << HPXML::GeothermalLoopLoopConfigurationHorizontal
    # geothermal_loop_configuration_choices << HPXML::GeothermalLoopLoopConfigurationOther
    geothermal_loop_configuration_choices << HPXML::GeothermalLoopLoopConfigurationVertical

    arg = OpenStudio::Measure::OSArgument::makeChoiceArgument('geothermal_loop_configuration', geothermal_loop_configuration_choices, false)
    arg.setDisplayName('Geothermal Loop: Configuration')
    arg.setDescription("Configuration of the geothermal loop. Only applies to #{HPXML::HVACTypeHeatPumpGroundToAir} heat pump type. If not provided, the OS-HPXML default (see <a href='#{docs_base_url}#ground-to-air-heat-pump'>Ground-to-Air Heat Pump</a>) is used.")
    args << arg

    geothermal_loop_borefield_configuration_choices = OpenStudio::StringVector.new
    valid_bore_configs = HVACSizing.valid_bore_configs
    valid_bore_configs.keys.each do |valid_bore_config|
      geothermal_loop_borefield_configuration_choices << valid_bore_config
    end

    arg = OpenStudio::Measure::OSArgument::makeChoiceArgument('geothermal_loop_borefield_configuration', geothermal_loop_borefield_configuration_choices, false)
    arg.setDisplayName('Geothermal Loop: Borefield Configuration')
    arg.setDescription("Borefield configuration of the geothermal loop. Only applies to #{HPXML::HVACTypeHeatPumpGroundToAir} heat pump type. If not provided, the OS-HPXML default (see <a href='#{docs_base_url}#hpxml-geothermal-loops'>HPXML Geothermal Loops</a>) is used.")
    args << arg

    arg = OpenStudio::Measure::OSArgument::makeDoubleArgument('geothermal_loop_loop_flow', false)
    arg.setDisplayName('Geothermal Loop: Loop Flow')
    arg.setDescription("Water flow rate through the geothermal loop. Only applies to #{HPXML::HVACTypeHeatPumpGroundToAir} heat pump type. If not provided, the OS-HPXML autosized default (see <a href='#{docs_base_url}#hpxml-geothermal-loops'>HPXML Geothermal Loops</a>) is used.")
    arg.setUnits('gpm')
    args << arg

    arg = OpenStudio::Measure::OSArgument::makeIntegerArgument('geothermal_loop_boreholes_count', false)
    arg.setDisplayName('Geothermal Loop: Boreholes Count')
    arg.setDescription("Number of boreholes. Only applies to #{HPXML::HVACTypeHeatPumpGroundToAir} heat pump type. If not provided, the OS-HPXML autosized default (see <a href='#{docs_base_url}#hpxml-geothermal-loops'>HPXML Geothermal Loops</a>) is used.")
    arg.setUnits('#')
    args << arg

    arg = OpenStudio::Measure::OSArgument::makeDoubleArgument('geothermal_loop_boreholes_length', false)
    arg.setDisplayName('Geothermal Loop: Boreholes Length')
    arg.setDescription("Average length of each borehole (vertical). Only applies to #{HPXML::HVACTypeHeatPumpGroundToAir} heat pump type. If not provided, the OS-HPXML autosized default (see <a href='#{docs_base_url}#hpxml-geothermal-loops'>HPXML Geothermal Loops</a>) is used.")
    arg.setUnits('ft')
    args << arg

    arg = OpenStudio::Measure::OSArgument::makeDoubleArgument('geothermal_loop_boreholes_spacing', false)
    arg.setDisplayName('Geothermal Loop: Boreholes Spacing')
    arg.setDescription("Distance between bores. Only applies to #{HPXML::HVACTypeHeatPumpGroundToAir} heat pump type. If not provided, the OS-HPXML default (see <a href='#{docs_base_url}#hpxml-geothermal-loops'>HPXML Geothermal Loops</a>) is used.")
    arg.setUnits('ft')
    args << arg

    arg = OpenStudio::Measure::OSArgument::makeDoubleArgument('geothermal_loop_boreholes_diameter', false)
    arg.setDisplayName('Geothermal Loop: Boreholes Diameter')
    arg.setDescription("Diameter of bores. Only applies to #{HPXML::HVACTypeHeatPumpGroundToAir} heat pump type. If not provided, the OS-HPXML default (see <a href='#{docs_base_url}#hpxml-geothermal-loops'>HPXML Geothermal Loops</a>) is used.")
    arg.setUnits('in')
    args << arg

    geothermal_loop_grout_or_pipe_type_choices = OpenStudio::StringVector.new
    geothermal_loop_grout_or_pipe_type_choices << HPXML::GeothermalLoopGroutOrPipeTypeStandard
    geothermal_loop_grout_or_pipe_type_choices << HPXML::GeothermalLoopGroutOrPipeTypeThermallyEnhanced

    arg = OpenStudio::Measure::OSArgument::makeChoiceArgument('geothermal_loop_grout_type', geothermal_loop_grout_or_pipe_type_choices, false)
    arg.setDisplayName('Geothermal Loop: Grout Type')
    arg.setDescription("Grout type of the geothermal loop. Only applies to #{HPXML::HVACTypeHeatPumpGroundToAir} heat pump type. If not provided, the OS-HPXML default (see <a href='#{docs_base_url}#hpxml-geothermal-loops'>HPXML Geothermal Loops</a>) is used.")
    args << arg

    arg = OpenStudio::Measure::OSArgument::makeChoiceArgument('geothermal_loop_pipe_type', geothermal_loop_grout_or_pipe_type_choices, false)
    arg.setDisplayName('Geothermal Loop: Pipe Type')
    arg.setDescription("Pipe type of the geothermal loop. Only applies to #{HPXML::HVACTypeHeatPumpGroundToAir} heat pump type. If not provided, the OS-HPXML default (see <a href='#{docs_base_url}#hpxml-geothermal-loops'>HPXML Geothermal Loops</a>) is used.")
    args << arg

    geothermal_loop_pipe_diameter_choices = OpenStudio::StringVector.new
    geothermal_loop_pipe_diameter_choices << '3/4" pipe'
    geothermal_loop_pipe_diameter_choices << '1" pipe'
    geothermal_loop_pipe_diameter_choices << '1-1/4" pipe'

    arg = OpenStudio::Measure::OSArgument::makeChoiceArgument('geothermal_loop_pipe_diameter', geothermal_loop_pipe_diameter_choices, false)
    arg.setDisplayName('Geothermal Loop: Pipe Diameter')
    arg.setDescription("Pipe diameter of the geothermal loop. Only applies to #{HPXML::HVACTypeHeatPumpGroundToAir} heat pump type. If not provided, the OS-HPXML default (see <a href='#{docs_base_url}#hpxml-geothermal-loops'>HPXML Geothermal Loops</a>) is used.")
    arg.setUnits('in')
    args << arg

    heating_system_2_type_choices = OpenStudio::StringVector.new
    heating_system_2_type_choices << 'none'
    heating_system_2_type_choices << HPXML::HVACTypeFurnace
    heating_system_2_type_choices << HPXML::HVACTypeWallFurnace
    heating_system_2_type_choices << HPXML::HVACTypeFloorFurnace
    heating_system_2_type_choices << HPXML::HVACTypeBoiler
    heating_system_2_type_choices << HPXML::HVACTypeElectricResistance
    heating_system_2_type_choices << HPXML::HVACTypeStove
    heating_system_2_type_choices << HPXML::HVACTypeSpaceHeater
    heating_system_2_type_choices << HPXML::HVACTypeFireplace

    arg = OpenStudio::Measure::OSArgument::makeChoiceArgument('heating_system_2_type', heating_system_2_type_choices, true)
    arg.setDisplayName('Heating System 2: Type')
    arg.setDescription('The type of the second heating system.')
    arg.setDefaultValue('none')
    args << arg

    arg = OpenStudio::Measure::OSArgument::makeChoiceArgument('heating_system_2_fuel', heating_system_fuel_choices, true)
    arg.setDisplayName('Heating System 2: Fuel Type')
    arg.setDescription("The fuel type of the second heating system. Ignored for #{HPXML::HVACTypeElectricResistance}.")
    arg.setDefaultValue(HPXML::FuelTypeElectricity)
    args << arg

    arg = OpenStudio::Measure::OSArgument::makeDoubleArgument('heating_system_2_heating_efficiency', true)
    arg.setDisplayName('Heating System 2: Rated AFUE or Percent')
    arg.setUnits('Frac')
    arg.setDescription('The rated heating efficiency value of the second heating system.')
    arg.setDefaultValue(1.0)
    args << arg

    arg = OpenStudio::Measure::OSArgument::makeDoubleArgument('heating_system_2_heating_capacity', false)
    arg.setDisplayName('Heating System 2: Heating Capacity')
    arg.setDescription("The output heating capacity of the second heating system. If not provided, the OS-HPXML autosized default (see <a href='#{docs_base_url}#hpxml-heating-systems'>HPXML Heating Systems</a>) is used.")
    arg.setUnits('Btu/hr')
    args << arg

    arg = OpenStudio::Measure::OSArgument::makeDoubleArgument('heating_system_2_heating_autosizing_factor', false)
    arg.setDisplayName('Heating System 2: Heating Autosizing Factor')
    arg.setDescription('The capacity scaling factor applied to the auto-sizing methodology. If not provided, 1.0 is used.')
    args << arg

    arg = OpenStudio::Measure::OSArgument::makeDoubleArgument('heating_system_2_heating_autosizing_limit', false)
    arg.setDisplayName('Heating System 2: Heating Autosizing Limit')
    arg.setDescription('The maximum capacity limit applied to the auto-sizing methodology. If not provided, no limit is used.')
    arg.setUnits('Btu/hr')
    args << arg

    arg = OpenStudio::Measure::OSArgument::makeDoubleArgument('heating_system_2_fraction_heat_load_served', true)
    arg.setDisplayName('Heating System 2: Fraction Heat Load Served')
    arg.setDescription('The heat load served fraction of the second heating system. Ignored if this heating system serves as a backup system for a heat pump.')
    arg.setUnits('Frac')
    arg.setDefaultValue(0.25)
    args << arg

    arg = OpenStudio::Measure::OSArgument::makeStringArgument('hvac_control_heating_weekday_setpoint', false)
    arg.setDisplayName('HVAC Control: Heating Weekday Setpoint Schedule')
    arg.setDescription('Specify the constant or 24-hour comma-separated weekday heating setpoint schedule. Required unless a detailed CSV schedule is provided.')
    arg.setUnits('deg-F')
    args << arg

    arg = OpenStudio::Measure::OSArgument::makeStringArgument('hvac_control_heating_weekend_setpoint', false)
    arg.setDisplayName('HVAC Control: Heating Weekend Setpoint Schedule')
    arg.setDescription('Specify the constant or 24-hour comma-separated weekend heating setpoint schedule. Required unless a detailed CSV schedule is provided.')
    arg.setUnits('deg-F')
    args << arg

    arg = OpenStudio::Measure::OSArgument::makeStringArgument('hvac_control_cooling_weekday_setpoint', false)
    arg.setDisplayName('HVAC Control: Cooling Weekday Setpoint Schedule')
    arg.setDescription('Specify the constant or 24-hour comma-separated weekday cooling setpoint schedule. Required unless a detailed CSV schedule is provided.')
    arg.setUnits('deg-F')
    args << arg

    arg = OpenStudio::Measure::OSArgument::makeStringArgument('hvac_control_cooling_weekend_setpoint', false)
    arg.setDisplayName('HVAC Control: Cooling Weekend Setpoint Schedule')
    arg.setDescription('Specify the constant or 24-hour comma-separated weekend cooling setpoint schedule. Required unless a detailed CSV schedule is provided.')
    arg.setUnits('deg-F')
    args << arg

    arg = OpenStudio::Measure::OSArgument::makeStringArgument('hvac_control_heating_season_period', false)
    arg.setDisplayName('HVAC Control: Heating Season Period')
    arg.setDescription("Enter a date like 'Nov 1 - Jun 30'. If not provided, the OS-HPXML default (see <a href='#{docs_base_url}#hpxml-hvac-control'>HPXML HVAC Control</a>) is used. Can also provide '#{HPXML::BuildingAmerica}' to use automatic seasons from the Building America House Simulation Protocols.")
    args << arg

    arg = OpenStudio::Measure::OSArgument::makeStringArgument('hvac_control_cooling_season_period', false)
    arg.setDisplayName('HVAC Control: Cooling Season Period')
    arg.setDescription("Enter a date like 'Jun 1 - Oct 31'. If not provided, the OS-HPXML default (see <a href='#{docs_base_url}#hpxml-hvac-control'>HPXML HVAC Control</a>) is used. Can also provide '#{HPXML::BuildingAmerica}' to use automatic seasons from the Building America House Simulation Protocols.")
    args << arg

    arg = OpenStudio::Measure::OSArgument::makeDoubleArgument('hvac_blower_fan_watts_per_cfm', false)
    arg.setDisplayName('HVAC Blower: Fan Efficiency')
    arg.setDescription("The blower fan efficiency at maximum fan speed. Applies only to split (not packaged) systems (i.e., applies to ducted systems as well as ductless #{HPXML::HVACTypeHeatPumpMiniSplit} systems). If not provided, the OS-HPXML default (see <a href='#{docs_base_url}#hpxml-heating-systems'>HPXML Heating Systems</a>, <a href='#{docs_base_url}#hpxml-cooling-systems'>HPXML Cooling Systems</a>, <a href='#{docs_base_url}#hpxml-heat-pumps'>HPXML Heat Pumps</a>) is used.")
    arg.setUnits('W/CFM')
    args << arg

    duct_leakage_units_choices = OpenStudio::StringVector.new
    duct_leakage_units_choices << HPXML::UnitsCFM25
    duct_leakage_units_choices << HPXML::UnitsCFM50
    duct_leakage_units_choices << HPXML::UnitsPercent

    duct_location_choices = OpenStudio::StringVector.new
    duct_location_choices << HPXML::LocationConditionedSpace
    duct_location_choices << HPXML::LocationBasementConditioned
    duct_location_choices << HPXML::LocationBasementUnconditioned
    duct_location_choices << HPXML::LocationCrawlspace
    duct_location_choices << HPXML::LocationCrawlspaceVented
    duct_location_choices << HPXML::LocationCrawlspaceUnvented
    duct_location_choices << HPXML::LocationCrawlspaceConditioned
    duct_location_choices << HPXML::LocationAttic
    duct_location_choices << HPXML::LocationAtticVented
    duct_location_choices << HPXML::LocationAtticUnvented
    duct_location_choices << HPXML::LocationGarage
    duct_location_choices << HPXML::LocationExteriorWall
    duct_location_choices << HPXML::LocationUnderSlab
    duct_location_choices << HPXML::LocationRoofDeck
    duct_location_choices << HPXML::LocationOutside
    duct_location_choices << HPXML::LocationOtherHousingUnit
    duct_location_choices << HPXML::LocationOtherHeatedSpace
    duct_location_choices << HPXML::LocationOtherMultifamilyBufferSpace
    duct_location_choices << HPXML::LocationOtherNonFreezingSpace
    duct_location_choices << HPXML::LocationManufacturedHomeBelly

    arg = OpenStudio::Measure::OSArgument::makeChoiceArgument('ducts_leakage_units', duct_leakage_units_choices, true)
    arg.setDisplayName('Ducts: Leakage Units')
    arg.setDescription('The leakage units of the ducts.')
    arg.setDefaultValue(HPXML::UnitsPercent)
    args << arg

    arg = OpenStudio::Measure::OSArgument::makeDoubleArgument('ducts_supply_leakage_to_outside_value', true)
    arg.setDisplayName('Ducts: Supply Leakage to Outside Value')
    arg.setDescription('The leakage value to outside for the supply ducts.')
    arg.setDefaultValue(0.1)
    args << arg

    arg = OpenStudio::Measure::OSArgument::makeChoiceArgument('ducts_supply_location', duct_location_choices, false)
    arg.setDisplayName('Ducts: Supply Location')
    arg.setDescription("The location of the supply ducts. If not provided, the OS-HPXML default (see <a href='#{docs_base_url}#air-distribution'>Air Distribution</a>) is used.")
    args << arg

    arg = OpenStudio::Measure::OSArgument::makeDoubleArgument('ducts_supply_insulation_r', true)
    arg.setDisplayName('Ducts: Supply Insulation R-Value')
    arg.setDescription('The nominal insulation r-value of the supply ducts excluding air films. Use 0 for uninsulated ducts.')
    arg.setUnits('h-ft^2-R/Btu')
    arg.setDefaultValue(0)
    args << arg

    duct_buried_level_choices = OpenStudio::StringVector.new
    duct_buried_level_choices << HPXML::DuctBuriedInsulationNone
    duct_buried_level_choices << HPXML::DuctBuriedInsulationPartial
    duct_buried_level_choices << HPXML::DuctBuriedInsulationFull
    duct_buried_level_choices << HPXML::DuctBuriedInsulationDeep

    arg = OpenStudio::Measure::OSArgument::makeChoiceArgument('ducts_supply_buried_insulation_level', duct_buried_level_choices, false)
    arg.setDisplayName('Ducts: Supply Buried Insulation Level')
    arg.setDescription('Whether the supply ducts are buried in, e.g., attic loose-fill insulation. Partially buried ducts have insulation that does not cover the top of the ducts. Fully buried ducts have insulation that just covers the top of the ducts. Deeply buried ducts have insulation that continues above the top of the ducts.')
    args << arg

    arg = OpenStudio::Measure::OSArgument::makeDoubleArgument('ducts_supply_surface_area', false)
    arg.setDisplayName('Ducts: Supply Surface Area')
    arg.setDescription("The supply ducts surface area in the given location. If neither Surface Area nor Area Fraction provided, the OS-HPXML default (see <a href='#{docs_base_url}#air-distribution'>Air Distribution</a>) is used.")
    arg.setUnits('ft^2')
    args << arg

    arg = OpenStudio::Measure::OSArgument::makeDoubleArgument('ducts_supply_surface_area_fraction', false)
    arg.setDisplayName('Ducts: Supply Area Fraction')
    arg.setDescription("The fraction of supply ducts surface area in the given location. Only used if Surface Area is not provided. If the fraction is less than 1, the remaining duct area is assumed to be in conditioned space. If neither Surface Area nor Area Fraction provided, the OS-HPXML default (see <a href='#{docs_base_url}#air-distribution'>Air Distribution</a>) is used.")
    arg.setUnits('frac')
    args << arg

    arg = OpenStudio::Measure::OSArgument::makeDoubleArgument('ducts_supply_fraction_rectangular', false)
    arg.setDisplayName('Ducts: Supply Fraction Rectangular')
    arg.setDescription("The fraction of supply ducts that are rectangular (as opposed to round); this affects the duct effective R-value used for modeling. If not provided, the OS-HPXML default (see <a href='#{docs_base_url}#air-distribution'>Air Distribution</a>) is used.")
    arg.setUnits('frac')
    args << arg

    arg = OpenStudio::Measure::OSArgument::makeDoubleArgument('ducts_return_leakage_to_outside_value', true)
    arg.setDisplayName('Ducts: Return Leakage to Outside Value')
    arg.setDescription('The leakage value to outside for the return ducts.')
    arg.setDefaultValue(0.1)
    args << arg

    arg = OpenStudio::Measure::OSArgument::makeChoiceArgument('ducts_return_location', duct_location_choices, false)
    arg.setDisplayName('Ducts: Return Location')
    arg.setDescription("The location of the return ducts. If not provided, the OS-HPXML default (see <a href='#{docs_base_url}#air-distribution'>Air Distribution</a>) is used.")
    args << arg

    arg = OpenStudio::Measure::OSArgument::makeDoubleArgument('ducts_return_insulation_r', true)
    arg.setDisplayName('Ducts: Return Insulation R-Value')
    arg.setDescription('The nominal insulation r-value of the return ducts excluding air films. Use 0 for uninsulated ducts.')
    arg.setUnits('h-ft^2-R/Btu')
    arg.setDefaultValue(0)
    args << arg

    arg = OpenStudio::Measure::OSArgument::makeChoiceArgument('ducts_return_buried_insulation_level', duct_buried_level_choices, false)
    arg.setDisplayName('Ducts: Return Buried Insulation Level')
    arg.setDescription('Whether the return ducts are buried in, e.g., attic loose-fill insulation. Partially buried ducts have insulation that does not cover the top of the ducts. Fully buried ducts have insulation that just covers the top of the ducts. Deeply buried ducts have insulation that continues above the top of the ducts.')
    args << arg

    arg = OpenStudio::Measure::OSArgument::makeDoubleArgument('ducts_return_surface_area', false)
    arg.setDisplayName('Ducts: Return Surface Area')
    arg.setDescription("The return ducts surface area in the given location. If neither Surface Area nor Area Fraction provided, the OS-HPXML default (see <a href='#{docs_base_url}#air-distribution'>Air Distribution</a>) is used.")
    arg.setUnits('ft^2')
    args << arg

    arg = OpenStudio::Measure::OSArgument::makeDoubleArgument('ducts_return_surface_area_fraction', false)
    arg.setDisplayName('Ducts: Return Area Fraction')
    arg.setDescription("The fraction of return ducts surface area in the given location. Only used if Surface Area is not provided. If the fraction is less than 1, the remaining duct area is assumed to be in conditioned space. If neither Surface Area nor Area Fraction provided, the OS-HPXML default (see <a href='#{docs_base_url}#air-distribution'>Air Distribution</a>) is used.")
    arg.setUnits('frac')
    args << arg

    arg = OpenStudio::Measure::OSArgument::makeIntegerArgument('ducts_number_of_return_registers', false)
    arg.setDisplayName('Ducts: Number of Return Registers')
    arg.setDescription("The number of return registers of the ducts. Only used to calculate default return duct surface area. If not provided, the OS-HPXML default (see <a href='#{docs_base_url}#air-distribution'>Air Distribution</a>) is used.")
    arg.setUnits('#')
    args << arg

    arg = OpenStudio::Measure::OSArgument::makeDoubleArgument('ducts_return_fraction_rectangular', false)
    arg.setDisplayName('Ducts: Return Fraction Rectangular')
    arg.setDescription("The fraction of return ducts that are rectangular (as opposed to round); this affects the duct effective R-value used for modeling. If not provided, the OS-HPXML default (see <a href='#{docs_base_url}#air-distribution'>Air Distribution</a>) is used.")
    arg.setUnits('frac')
    args << arg

    mech_vent_fan_type_choices = OpenStudio::StringVector.new
    mech_vent_fan_type_choices << 'none'
    mech_vent_fan_type_choices << HPXML::MechVentTypeExhaust
    mech_vent_fan_type_choices << HPXML::MechVentTypeSupply
    mech_vent_fan_type_choices << HPXML::MechVentTypeERV
    mech_vent_fan_type_choices << HPXML::MechVentTypeHRV
    mech_vent_fan_type_choices << HPXML::MechVentTypeBalanced
    mech_vent_fan_type_choices << HPXML::MechVentTypeCFIS

    mech_vent_recovery_efficiency_type_choices = OpenStudio::StringVector.new
    mech_vent_recovery_efficiency_type_choices << 'Unadjusted'
    mech_vent_recovery_efficiency_type_choices << 'Adjusted'

    arg = OpenStudio::Measure::OSArgument::makeChoiceArgument('mech_vent_fan_type', mech_vent_fan_type_choices, true)
    arg.setDisplayName('Mechanical Ventilation: Fan Type')
    arg.setDescription("The type of the mechanical ventilation. Use 'none' if there is no mechanical ventilation system.")
    arg.setDefaultValue('none')
    args << arg

    arg = OpenStudio::Measure::OSArgument::makeDoubleArgument('mech_vent_flow_rate', false)
    arg.setDisplayName('Mechanical Ventilation: Flow Rate')
    arg.setDescription("The flow rate of the mechanical ventilation. If not provided, the OS-HPXML default (see <a href='#{docs_base_url}#hpxml-mechanical-ventilation-fans'>HPXML Mechanical Ventilation Fans</a>) is used.")
    arg.setUnits('CFM')
    args << arg

    arg = OpenStudio::Measure::OSArgument::makeDoubleArgument('mech_vent_hours_in_operation', false)
    arg.setDisplayName('Mechanical Ventilation: Hours In Operation')
    arg.setDescription("The hours in operation of the mechanical ventilation. If not provided, the OS-HPXML default (see <a href='#{docs_base_url}#hpxml-mechanical-ventilation-fans'>HPXML Mechanical Ventilation Fans</a>) is used.")
    arg.setUnits('hrs/day')
    args << arg

    arg = OpenStudio::Measure::OSArgument::makeChoiceArgument('mech_vent_recovery_efficiency_type', mech_vent_recovery_efficiency_type_choices, true)
    arg.setDisplayName('Mechanical Ventilation: Total Recovery Efficiency Type')
    arg.setDescription('The total recovery efficiency type of the mechanical ventilation.')
    arg.setDefaultValue('Unadjusted')
    args << arg

    arg = OpenStudio::Measure::OSArgument::makeDoubleArgument('mech_vent_total_recovery_efficiency', true)
    arg.setDisplayName('Mechanical Ventilation: Total Recovery Efficiency')
    arg.setDescription("The Unadjusted or Adjusted total recovery efficiency of the mechanical ventilation. Applies to #{HPXML::MechVentTypeERV}.")
    arg.setUnits('Frac')
    arg.setDefaultValue(0.48)
    args << arg

    arg = OpenStudio::Measure::OSArgument::makeDoubleArgument('mech_vent_sensible_recovery_efficiency', true)
    arg.setDisplayName('Mechanical Ventilation: Sensible Recovery Efficiency')
    arg.setDescription("The Unadjusted or Adjusted sensible recovery efficiency of the mechanical ventilation. Applies to #{HPXML::MechVentTypeERV} and #{HPXML::MechVentTypeHRV}.")
    arg.setUnits('Frac')
    arg.setDefaultValue(0.72)
    args << arg

    arg = OpenStudio::Measure::OSArgument::makeDoubleArgument('mech_vent_fan_power', false)
    arg.setDisplayName('Mechanical Ventilation: Fan Power')
    arg.setDescription("The fan power of the mechanical ventilation. If not provided, the OS-HPXML default (see <a href='#{docs_base_url}#hpxml-mechanical-ventilation-fans'>HPXML Mechanical Ventilation Fans</a>) is used.")
    arg.setUnits('W')
    args << arg

    arg = OpenStudio::Measure::OSArgument::makeIntegerArgument('mech_vent_num_units_served', true)
    arg.setDisplayName('Mechanical Ventilation: Number of Units Served')
    arg.setDescription("Number of dwelling units served by the mechanical ventilation system. Must be 1 if #{HPXML::ResidentialTypeSFD}. Used to apportion flow rate and fan power to the unit.")
    arg.setUnits('#')
    arg.setDefaultValue(1)
    args << arg

    arg = OpenStudio::Measure::OSArgument::makeDoubleArgument('mech_vent_shared_frac_recirculation', false)
    arg.setDisplayName('Shared Mechanical Ventilation: Fraction Recirculation')
    arg.setDescription('Fraction of the total supply air that is recirculated, with the remainder assumed to be outdoor air. The value must be 0 for exhaust only systems. Required for a shared mechanical ventilation system.')
    arg.setUnits('Frac')
    args << arg

    arg = OpenStudio::Measure::OSArgument::makeChoiceArgument('mech_vent_shared_preheating_fuel', heating_system_fuel_choices, false)
    arg.setDisplayName('Shared Mechanical Ventilation: Preheating Fuel')
    arg.setDescription('Fuel type of the preconditioning heating equipment. Only used for a shared mechanical ventilation system. If not provided, assumes no preheating.')
    args << arg

    arg = OpenStudio::Measure::OSArgument::makeDoubleArgument('mech_vent_shared_preheating_efficiency', false)
    arg.setDisplayName('Shared Mechanical Ventilation: Preheating Efficiency')
    arg.setDescription('Efficiency of the preconditioning heating equipment. Only used for a shared mechanical ventilation system. If not provided, assumes no preheating.')
    arg.setUnits('COP')
    args << arg

    arg = OpenStudio::Measure::OSArgument::makeDoubleArgument('mech_vent_shared_preheating_fraction_heat_load_served', false)
    arg.setDisplayName('Shared Mechanical Ventilation: Preheating Fraction Ventilation Heat Load Served')
    arg.setDescription('Fraction of heating load introduced by the shared ventilation system that is met by the preconditioning heating equipment. If not provided, assumes no preheating.')
    arg.setUnits('Frac')
    args << arg

    cooling_system_fuel_choices = OpenStudio::StringVector.new
    cooling_system_fuel_choices << HPXML::FuelTypeElectricity

    arg = OpenStudio::Measure::OSArgument::makeChoiceArgument('mech_vent_shared_precooling_fuel', cooling_system_fuel_choices, false)
    arg.setDisplayName('Shared Mechanical Ventilation: Precooling Fuel')
    arg.setDescription('Fuel type of the preconditioning cooling equipment. Only used for a shared mechanical ventilation system. If not provided, assumes no precooling.')
    args << arg

    arg = OpenStudio::Measure::OSArgument::makeDoubleArgument('mech_vent_shared_precooling_efficiency', false)
    arg.setDisplayName('Shared Mechanical Ventilation: Precooling Efficiency')
    arg.setDescription('Efficiency of the preconditioning cooling equipment. Only used for a shared mechanical ventilation system. If not provided, assumes no precooling.')
    arg.setUnits('COP')
    args << arg

    arg = OpenStudio::Measure::OSArgument::makeDoubleArgument('mech_vent_shared_precooling_fraction_cool_load_served', false)
    arg.setDisplayName('Shared Mechanical Ventilation: Precooling Fraction Ventilation Cool Load Served')
    arg.setDescription('Fraction of cooling load introduced by the shared ventilation system that is met by the preconditioning cooling equipment. If not provided, assumes no precooling.')
    arg.setUnits('Frac')
    args << arg

    mech_vent_2_fan_type_choices = OpenStudio::StringVector.new
    mech_vent_2_fan_type_choices << 'none'
    mech_vent_2_fan_type_choices << HPXML::MechVentTypeExhaust
    mech_vent_2_fan_type_choices << HPXML::MechVentTypeSupply
    mech_vent_2_fan_type_choices << HPXML::MechVentTypeERV
    mech_vent_2_fan_type_choices << HPXML::MechVentTypeHRV
    mech_vent_2_fan_type_choices << HPXML::MechVentTypeBalanced

    arg = OpenStudio::Measure::OSArgument::makeChoiceArgument('mech_vent_2_fan_type', mech_vent_2_fan_type_choices, true)
    arg.setDisplayName('Mechanical Ventilation 2: Fan Type')
    arg.setDescription("The type of the second mechanical ventilation. Use 'none' if there is no second mechanical ventilation system.")
    arg.setDefaultValue('none')
    args << arg

    arg = OpenStudio::Measure::OSArgument::makeDoubleArgument('mech_vent_2_flow_rate', true)
    arg.setDisplayName('Mechanical Ventilation 2: Flow Rate')
    arg.setDescription('The flow rate of the second mechanical ventilation.')
    arg.setUnits('CFM')
    arg.setDefaultValue(110)
    args << arg

    arg = OpenStudio::Measure::OSArgument::makeDoubleArgument('mech_vent_2_hours_in_operation', true)
    arg.setDisplayName('Mechanical Ventilation 2: Hours In Operation')
    arg.setDescription('The hours in operation of the second mechanical ventilation.')
    arg.setUnits('hrs/day')
    arg.setDefaultValue(24)
    args << arg

    arg = OpenStudio::Measure::OSArgument::makeChoiceArgument('mech_vent_2_recovery_efficiency_type', mech_vent_recovery_efficiency_type_choices, true)
    arg.setDisplayName('Mechanical Ventilation 2: Total Recovery Efficiency Type')
    arg.setDescription('The total recovery efficiency type of the second mechanical ventilation.')
    arg.setDefaultValue('Unadjusted')
    args << arg

    arg = OpenStudio::Measure::OSArgument::makeDoubleArgument('mech_vent_2_total_recovery_efficiency', true)
    arg.setDisplayName('Mechanical Ventilation 2: Total Recovery Efficiency')
    arg.setDescription("The Unadjusted or Adjusted total recovery efficiency of the second mechanical ventilation. Applies to #{HPXML::MechVentTypeERV}.")
    arg.setUnits('Frac')
    arg.setDefaultValue(0.48)
    args << arg

    arg = OpenStudio::Measure::OSArgument::makeDoubleArgument('mech_vent_2_sensible_recovery_efficiency', true)
    arg.setDisplayName('Mechanical Ventilation 2: Sensible Recovery Efficiency')
    arg.setDescription("The Unadjusted or Adjusted sensible recovery efficiency of the second mechanical ventilation. Applies to #{HPXML::MechVentTypeERV} and #{HPXML::MechVentTypeHRV}.")
    arg.setUnits('Frac')
    arg.setDefaultValue(0.72)
    args << arg

    arg = OpenStudio::Measure::OSArgument::makeDoubleArgument('mech_vent_2_fan_power', true)
    arg.setDisplayName('Mechanical Ventilation 2: Fan Power')
    arg.setDescription('The fan power of the second mechanical ventilation.')
    arg.setUnits('W')
    arg.setDefaultValue(30)
    args << arg

    arg = OpenStudio::Measure::OSArgument::makeIntegerArgument('kitchen_fans_quantity', false)
    arg.setDisplayName('Kitchen Fans: Quantity')
    arg.setDescription("The quantity of the kitchen fans. If not provided, the OS-HPXML default (see <a href='#{docs_base_url}#hpxml-local-ventilation-fans'>HPXML Local Ventilation Fans</a>) is used.")
    arg.setUnits('#')
    args << arg

    arg = OpenStudio::Measure::OSArgument::makeDoubleArgument('kitchen_fans_flow_rate', false)
    arg.setDisplayName('Kitchen Fans: Flow Rate')
    arg.setDescription("The flow rate of the kitchen fan. If not provided, the OS-HPXML default (see <a href='#{docs_base_url}#hpxml-local-ventilation-fans'>HPXML Local Ventilation Fans</a>) is used.")
    arg.setUnits('CFM')
    args << arg

    arg = OpenStudio::Measure::OSArgument::makeDoubleArgument('kitchen_fans_hours_in_operation', false)
    arg.setDisplayName('Kitchen Fans: Hours In Operation')
    arg.setDescription("The hours in operation of the kitchen fan. If not provided, the OS-HPXML default (see <a href='#{docs_base_url}#hpxml-local-ventilation-fans'>HPXML Local Ventilation Fans</a>) is used.")
    arg.setUnits('hrs/day')
    args << arg

    arg = OpenStudio::Measure::OSArgument::makeDoubleArgument('kitchen_fans_power', false)
    arg.setDisplayName('Kitchen Fans: Fan Power')
    arg.setDescription("The fan power of the kitchen fan. If not provided, the OS-HPXML default (see <a href='#{docs_base_url}#hpxml-local-ventilation-fans'>HPXML Local Ventilation Fans</a>) is used.")
    arg.setUnits('W')
    args << arg

    arg = OpenStudio::Measure::OSArgument::makeIntegerArgument('kitchen_fans_start_hour', false)
    arg.setDisplayName('Kitchen Fans: Start Hour')
    arg.setDescription("The start hour of the kitchen fan. If not provided, the OS-HPXML default (see <a href='#{docs_base_url}#hpxml-local-ventilation-fans'>HPXML Local Ventilation Fans</a>) is used.")
    arg.setUnits('hr')
    args << arg

    arg = OpenStudio::Measure::OSArgument::makeIntegerArgument('bathroom_fans_quantity', false)
    arg.setDisplayName('Bathroom Fans: Quantity')
    arg.setDescription("The quantity of the bathroom fans. If not provided, the OS-HPXML default (see <a href='#{docs_base_url}#hpxml-local-ventilation-fans'>HPXML Local Ventilation Fans</a>) is used.")
    arg.setUnits('#')
    args << arg

    arg = OpenStudio::Measure::OSArgument::makeDoubleArgument('bathroom_fans_flow_rate', false)
    arg.setDisplayName('Bathroom Fans: Flow Rate')
    arg.setDescription("The flow rate of the bathroom fans. If not provided, the OS-HPXML default (see <a href='#{docs_base_url}#hpxml-local-ventilation-fans'>HPXML Local Ventilation Fans</a>) is used.")
    arg.setUnits('CFM')
    args << arg

    arg = OpenStudio::Measure::OSArgument::makeDoubleArgument('bathroom_fans_hours_in_operation', false)
    arg.setDisplayName('Bathroom Fans: Hours In Operation')
    arg.setDescription("The hours in operation of the bathroom fans. If not provided, the OS-HPXML default (see <a href='#{docs_base_url}#hpxml-local-ventilation-fans'>HPXML Local Ventilation Fans</a>) is used.")
    arg.setUnits('hrs/day')
    args << arg

    arg = OpenStudio::Measure::OSArgument::makeDoubleArgument('bathroom_fans_power', false)
    arg.setDisplayName('Bathroom Fans: Fan Power')
    arg.setDescription("The fan power of the bathroom fans. If not provided, the OS-HPXML default (see <a href='#{docs_base_url}#hpxml-local-ventilation-fans'>HPXML Local Ventilation Fans</a>) is used.")
    arg.setUnits('W')
    args << arg

    arg = OpenStudio::Measure::OSArgument::makeIntegerArgument('bathroom_fans_start_hour', false)
    arg.setDisplayName('Bathroom Fans: Start Hour')
    arg.setDescription("The start hour of the bathroom fans. If not provided, the OS-HPXML default (see <a href='#{docs_base_url}#hpxml-local-ventilation-fans'>HPXML Local Ventilation Fans</a>) is used.")
    arg.setUnits('hr')
    args << arg

    arg = OpenStudio::Measure::OSArgument::makeBoolArgument('whole_house_fan_present', true)
    arg.setDisplayName('Whole House Fan: Present')
    arg.setDescription('Whether there is a whole house fan.')
    arg.setDefaultValue(false)
    args << arg

    arg = OpenStudio::Measure::OSArgument::makeDoubleArgument('whole_house_fan_flow_rate', false)
    arg.setDisplayName('Whole House Fan: Flow Rate')
    arg.setDescription("The flow rate of the whole house fan. If not provided, the OS-HPXML default (see <a href='#{docs_base_url}#hpxml-whole-house-fans'>HPXML Whole House Fans</a>) is used.")
    arg.setUnits('CFM')
    args << arg

    arg = OpenStudio::Measure::OSArgument::makeDoubleArgument('whole_house_fan_power', false)
    arg.setDisplayName('Whole House Fan: Fan Power')
    arg.setDescription("The fan power of the whole house fan. If not provided, the OS-HPXML default (see <a href='#{docs_base_url}#hpxml-whole-house-fans'>HPXML Whole House Fans</a>) is used.")
    arg.setUnits('W')
    args << arg

    water_heater_type_choices = OpenStudio::StringVector.new
    water_heater_type_choices << 'none'
    water_heater_type_choices << HPXML::WaterHeaterTypeStorage
    water_heater_type_choices << HPXML::WaterHeaterTypeTankless
    water_heater_type_choices << HPXML::WaterHeaterTypeHeatPump
    water_heater_type_choices << HPXML::WaterHeaterTypeCombiStorage
    water_heater_type_choices << HPXML::WaterHeaterTypeCombiTankless

    water_heater_fuel_choices = OpenStudio::StringVector.new
    water_heater_fuel_choices << HPXML::FuelTypeElectricity
    water_heater_fuel_choices << HPXML::FuelTypeNaturalGas
    water_heater_fuel_choices << HPXML::FuelTypeOil
    water_heater_fuel_choices << HPXML::FuelTypePropane
    water_heater_fuel_choices << HPXML::FuelTypeWoodCord
    water_heater_fuel_choices << HPXML::FuelTypeCoal

    water_heater_location_choices = OpenStudio::StringVector.new
    water_heater_location_choices << HPXML::LocationConditionedSpace
    water_heater_location_choices << HPXML::LocationBasementConditioned
    water_heater_location_choices << HPXML::LocationBasementUnconditioned
    water_heater_location_choices << HPXML::LocationGarage
    water_heater_location_choices << HPXML::LocationAttic
    water_heater_location_choices << HPXML::LocationAtticVented
    water_heater_location_choices << HPXML::LocationAtticUnvented
    water_heater_location_choices << HPXML::LocationCrawlspace
    water_heater_location_choices << HPXML::LocationCrawlspaceVented
    water_heater_location_choices << HPXML::LocationCrawlspaceUnvented
    water_heater_location_choices << HPXML::LocationCrawlspaceConditioned
    water_heater_location_choices << HPXML::LocationOtherExterior
    water_heater_location_choices << HPXML::LocationOtherHousingUnit
    water_heater_location_choices << HPXML::LocationOtherHeatedSpace
    water_heater_location_choices << HPXML::LocationOtherMultifamilyBufferSpace
    water_heater_location_choices << HPXML::LocationOtherNonFreezingSpace

    water_heater_efficiency_type_choices = OpenStudio::StringVector.new
    water_heater_efficiency_type_choices << 'EnergyFactor'
    water_heater_efficiency_type_choices << 'UniformEnergyFactor'

    water_heater_usage_bin_choices = OpenStudio::StringVector.new
    water_heater_usage_bin_choices << HPXML::WaterHeaterUsageBinVerySmall
    water_heater_usage_bin_choices << HPXML::WaterHeaterUsageBinLow
    water_heater_usage_bin_choices << HPXML::WaterHeaterUsageBinMedium
    water_heater_usage_bin_choices << HPXML::WaterHeaterUsageBinHigh

    arg = OpenStudio::Measure::OSArgument::makeChoiceArgument('water_heater_type', water_heater_type_choices, true)
    arg.setDisplayName('Water Heater: Type')
    arg.setDescription("The type of water heater. Use 'none' if there is no water heater.")
    arg.setDefaultValue(HPXML::WaterHeaterTypeStorage)
    args << arg

    arg = OpenStudio::Measure::OSArgument::makeChoiceArgument('water_heater_fuel_type', water_heater_fuel_choices, true)
    arg.setDisplayName('Water Heater: Fuel Type')
    arg.setDescription("The fuel type of water heater. Ignored for #{HPXML::WaterHeaterTypeHeatPump}.")
    arg.setDefaultValue(HPXML::FuelTypeNaturalGas)
    args << arg

    arg = OpenStudio::Measure::OSArgument::makeChoiceArgument('water_heater_location', water_heater_location_choices, false)
    arg.setDisplayName('Water Heater: Location')
    arg.setDescription("The location of water heater. If not provided, the OS-HPXML default (see <a href='#{docs_base_url}#hpxml-water-heating-systems'>HPXML Water Heating Systems</a>) is used.")
    args << arg

    arg = OpenStudio::Measure::OSArgument::makeDoubleArgument('water_heater_tank_volume', false)
    arg.setDisplayName('Water Heater: Tank Volume')
    arg.setDescription("Nominal volume of water heater tank. Only applies to #{HPXML::WaterHeaterTypeStorage}, #{HPXML::WaterHeaterTypeHeatPump}, and #{HPXML::WaterHeaterTypeCombiStorage}. If not provided, the OS-HPXML default (see <a href='#{docs_base_url}#conventional-storage'>Conventional Storage</a>, <a href='#{docs_base_url}#heat-pump'>Heat Pump</a>, <a href='#{docs_base_url}#combi-boiler-w-storage'>Combi Boiler w/ Storage</a>) is used.")
    arg.setUnits('gal')
    args << arg

    arg = OpenStudio::Measure::OSArgument::makeChoiceArgument('water_heater_efficiency_type', water_heater_efficiency_type_choices, true)
    arg.setDisplayName('Water Heater: Efficiency Type')
    arg.setDescription('The efficiency type of water heater. Does not apply to space-heating boilers.')
    arg.setDefaultValue('EnergyFactor')
    args << arg

    arg = OpenStudio::Measure::OSArgument::makeDoubleArgument('water_heater_efficiency', true)
    arg.setDisplayName('Water Heater: Efficiency')
    arg.setDescription('Rated Energy Factor or Uniform Energy Factor. Does not apply to space-heating boilers.')
    arg.setDefaultValue(0.67)
    args << arg

    arg = OpenStudio::Measure::OSArgument::makeChoiceArgument('water_heater_usage_bin', water_heater_usage_bin_choices, false)
    arg.setDisplayName('Water Heater: Usage Bin')
    arg.setDescription("The usage of the water heater. Only applies if Efficiency Type is UniformEnergyFactor and Type is not #{HPXML::WaterHeaterTypeTankless}. Does not apply to space-heating boilers. If not provided, the OS-HPXML default (see <a href='#{docs_base_url}#conventional-storage'>Conventional Storage</a>, <a href='#{docs_base_url}#heat-pump'>Heat Pump</a>) is used.")
    args << arg

    arg = OpenStudio::Measure::OSArgument::makeDoubleArgument('water_heater_recovery_efficiency', false)
    arg.setDisplayName('Water Heater: Recovery Efficiency')
    arg.setDescription("Ratio of energy delivered to water heater to the energy content of the fuel consumed by the water heater. Only used for non-electric storage water heaters. If not provided, the OS-HPXML default (see <a href='#{docs_base_url}#conventional-storage'>Conventional Storage</a>) is used.")
    arg.setUnits('Frac')
    args << arg

    arg = OpenStudio::Measure::OSArgument::makeDoubleArgument('water_heater_heating_capacity', false)
    arg.setDisplayName('Water Heater: Heating Capacity')
    arg.setDescription("Heating capacity. Only applies to #{HPXML::WaterHeaterTypeStorage}. If not provided, the OS-HPXML default (see <a href='#{docs_base_url}#conventional-storage'>Conventional Storage</a>) is used.")
    arg.setUnits('Btu/hr')
    args << arg

    arg = OpenStudio::Measure::OSArgument::makeDoubleArgument('water_heater_standby_loss', false)
    arg.setDisplayName('Water Heater: Standby Loss')
    arg.setDescription("The standby loss of water heater. Only applies to space-heating boilers. If not provided, the OS-HPXML default (see <a href='#{docs_base_url}#combi-boiler-w-storage'>Combi Boiler w/ Storage</a>) is used.")
    arg.setUnits('deg-F/hr')
    args << arg

    arg = OpenStudio::Measure::OSArgument::makeDoubleArgument('water_heater_jacket_rvalue', false)
    arg.setDisplayName('Water Heater: Jacket R-value')
    arg.setDescription("The jacket R-value of water heater. Doesn't apply to #{HPXML::WaterHeaterTypeTankless} or #{HPXML::WaterHeaterTypeCombiTankless}. If not provided, defaults to no jacket insulation.")
    arg.setUnits('h-ft^2-R/Btu')
    args << arg

    arg = OpenStudio::Measure::OSArgument::makeDoubleArgument('water_heater_setpoint_temperature', false)
    arg.setDisplayName('Water Heater: Setpoint Temperature')
    arg.setDescription("The setpoint temperature of water heater. If not provided, the OS-HPXML default (see <a href='#{docs_base_url}#hpxml-water-heating-systems'>HPXML Water Heating Systems</a>) is used.")
    arg.setUnits('deg-F')
    args << arg

    arg = OpenStudio::Measure::OSArgument::makeIntegerArgument('water_heater_num_bedrooms_served', false)
    arg.setDisplayName('Water Heater: Number of Bedrooms Served')
    arg.setDescription("Number of bedrooms served (directly or indirectly) by the water heater. Only needed if #{HPXML::ResidentialTypeSFA} or #{HPXML::ResidentialTypeApartment} and it is a shared water heater serving multiple dwelling units. Used to apportion water heater tank losses to the unit.")
    arg.setUnits('#')
    args << arg

    arg = OpenStudio::Measure::OSArgument::makeBoolArgument('water_heater_uses_desuperheater', false)
    arg.setDisplayName('Water Heater: Uses Desuperheater')
    arg.setDescription("Requires that the dwelling unit has a #{HPXML::HVACTypeHeatPumpAirToAir}, #{HPXML::HVACTypeHeatPumpMiniSplit}, or #{HPXML::HVACTypeHeatPumpGroundToAir} heat pump or a #{HPXML::HVACTypeCentralAirConditioner} or #{HPXML::HVACTypeMiniSplitAirConditioner} air conditioner. If not provided, assumes no desuperheater.")
    args << arg

    water_heater_tank_model_type_choices = OpenStudio::StringVector.new
    water_heater_tank_model_type_choices << HPXML::WaterHeaterTankModelTypeMixed
    water_heater_tank_model_type_choices << HPXML::WaterHeaterTankModelTypeStratified

    arg = OpenStudio::Measure::OSArgument::makeChoiceArgument('water_heater_tank_model_type', water_heater_tank_model_type_choices, false)
    arg.setDisplayName('Water Heater: Tank Type')
    arg.setDescription("Type of tank model to use. The '#{HPXML::WaterHeaterTankModelTypeStratified}' tank generally provide more accurate results, but may significantly increase run time. Applies only to #{HPXML::WaterHeaterTypeStorage}. If not provided, the OS-HPXML default (see <a href='#{docs_base_url}#conventional-storage'>Conventional Storage</a>) is used.")
    args << arg

    water_heater_operating_mode_choices = OpenStudio::StringVector.new
    water_heater_operating_mode_choices << HPXML::WaterHeaterOperatingModeHybridAuto
    water_heater_operating_mode_choices << HPXML::WaterHeaterOperatingModeHeatPumpOnly

    arg = OpenStudio::Measure::OSArgument::makeChoiceArgument('water_heater_operating_mode', water_heater_operating_mode_choices, false)
    arg.setDisplayName('Water Heater: Operating Mode')
    arg.setDescription("The water heater operating mode. The '#{HPXML::WaterHeaterOperatingModeHeatPumpOnly}' option only uses the heat pump, while '#{HPXML::WaterHeaterOperatingModeHybridAuto}' allows the backup electric resistance to come on in high demand situations. This is ignored if a scheduled operating mode type is selected. Applies only to #{HPXML::WaterHeaterTypeHeatPump}. If not provided, the OS-HPXML default (see <a href='#{docs_base_url}#heat-pump'>Heat Pump</a>) is used.")
    args << arg

    hot_water_distribution_system_type_choices = OpenStudio::StringVector.new
    hot_water_distribution_system_type_choices << HPXML::DHWDistTypeStandard
    hot_water_distribution_system_type_choices << HPXML::DHWDistTypeRecirc

    arg = OpenStudio::Measure::OSArgument::makeChoiceArgument('hot_water_distribution_system_type', hot_water_distribution_system_type_choices, true)
    arg.setDisplayName('Hot Water Distribution: System Type')
    arg.setDescription('The type of the hot water distribution system.')
    arg.setDefaultValue(HPXML::DHWDistTypeStandard)
    args << arg

    arg = OpenStudio::Measure::OSArgument::makeDoubleArgument('hot_water_distribution_standard_piping_length', false)
    arg.setDisplayName('Hot Water Distribution: Standard Piping Length')
    arg.setUnits('ft')
    arg.setDescription("If the distribution system is #{HPXML::DHWDistTypeStandard}, the length of the piping. If not provided, the OS-HPXML default (see <a href='#{docs_base_url}#standard'>Standard</a>) is used.")
    args << arg

    recirculation_control_type_choices = OpenStudio::StringVector.new
    recirculation_control_type_choices << HPXML::DHWRecircControlTypeNone
    recirculation_control_type_choices << HPXML::DHWRecircControlTypeTimer
    recirculation_control_type_choices << HPXML::DHWRecircControlTypeTemperature
    recirculation_control_type_choices << HPXML::DHWRecircControlTypeSensor
    recirculation_control_type_choices << HPXML::DHWRecircControlTypeManual

    arg = OpenStudio::Measure::OSArgument::makeChoiceArgument('hot_water_distribution_recirc_control_type', recirculation_control_type_choices, false)
    arg.setDisplayName('Hot Water Distribution: Recirculation Control Type')
    arg.setDescription("If the distribution system is #{HPXML::DHWDistTypeRecirc}, the type of hot water recirculation control, if any.")
    arg.setDefaultValue(HPXML::DHWRecircControlTypeNone)
    args << arg

    arg = OpenStudio::Measure::OSArgument::makeDoubleArgument('hot_water_distribution_recirc_piping_length', false)
    arg.setDisplayName('Hot Water Distribution: Recirculation Piping Length')
    arg.setUnits('ft')
    arg.setDescription("If the distribution system is #{HPXML::DHWDistTypeRecirc}, the length of the recirculation piping. If not provided, the OS-HPXML default (see <a href='#{docs_base_url}#recirculation-in-unit'>Recirculation (In-Unit)</a>) is used.")
    args << arg

    arg = OpenStudio::Measure::OSArgument::makeDoubleArgument('hot_water_distribution_recirc_branch_piping_length', false)
    arg.setDisplayName('Hot Water Distribution: Recirculation Branch Piping Length')
    arg.setUnits('ft')
    arg.setDescription("If the distribution system is #{HPXML::DHWDistTypeRecirc}, the length of the recirculation branch piping. If not provided, the OS-HPXML default (see <a href='#{docs_base_url}#recirculation-in-unit'>Recirculation (In-Unit)</a>) is used.")
    args << arg

    arg = OpenStudio::Measure::OSArgument::makeDoubleArgument('hot_water_distribution_recirc_pump_power', false)
    arg.setDisplayName('Hot Water Distribution: Recirculation Pump Power')
    arg.setUnits('W')
    arg.setDescription("If the distribution system is #{HPXML::DHWDistTypeRecirc}, the recirculation pump power. If not provided, the OS-HPXML default (see <a href='#{docs_base_url}#recirculation-in-unit'>Recirculation (In-Unit)</a>) is used.")
    args << arg

    arg = OpenStudio::Measure::OSArgument::makeDoubleArgument('hot_water_distribution_pipe_r', false)
    arg.setDisplayName('Hot Water Distribution: Pipe Insulation Nominal R-Value')
    arg.setUnits('h-ft^2-R/Btu')
    arg.setDescription("Nominal R-value of the pipe insulation. If not provided, the OS-HPXML default (see <a href='#{docs_base_url}#hpxml-hot-water-distribution'>HPXML Hot Water Distribution</a>) is used.")
    args << arg

    dwhr_facilities_connected_choices = OpenStudio::StringVector.new
    dwhr_facilities_connected_choices << 'none'
    dwhr_facilities_connected_choices << HPXML::DWHRFacilitiesConnectedOne
    dwhr_facilities_connected_choices << HPXML::DWHRFacilitiesConnectedAll

    arg = OpenStudio::Measure::OSArgument::makeChoiceArgument('dwhr_facilities_connected', dwhr_facilities_connected_choices, true)
    arg.setDisplayName('Drain Water Heat Recovery: Facilities Connected')
    arg.setDescription("Which facilities are connected for the drain water heat recovery. Use 'none' if there is no drain water heat recovery system.")
    arg.setDefaultValue('none')
    args << arg

    arg = OpenStudio::Measure::OSArgument::makeBoolArgument('dwhr_equal_flow', false)
    arg.setDisplayName('Drain Water Heat Recovery: Equal Flow')
    arg.setDescription('Whether the drain water heat recovery has equal flow.')
    arg.setDefaultValue(true)
    args << arg

    arg = OpenStudio::Measure::OSArgument::makeDoubleArgument('dwhr_efficiency', false)
    arg.setDisplayName('Drain Water Heat Recovery: Efficiency')
    arg.setUnits('Frac')
    arg.setDescription('The efficiency of the drain water heat recovery.')
    arg.setDefaultValue(0.55)
    args << arg

    arg = OpenStudio::Measure::OSArgument::makeBoolArgument('water_fixtures_shower_low_flow', true)
    arg.setDisplayName('Hot Water Fixtures: Is Shower Low Flow')
    arg.setDescription('Whether the shower fixture is low flow.')
    arg.setDefaultValue(false)
    args << arg

    arg = OpenStudio::Measure::OSArgument::makeBoolArgument('water_fixtures_sink_low_flow', true)
    arg.setDisplayName('Hot Water Fixtures: Is Sink Low Flow')
    arg.setDescription('Whether the sink fixture is low flow.')
    arg.setDefaultValue(false)
    args << arg

    arg = OpenStudio::Measure::OSArgument::makeDoubleArgument('water_fixtures_usage_multiplier', false)
    arg.setDisplayName('Hot Water Fixtures: Usage Multiplier')
    arg.setDescription("Multiplier on the hot water usage that can reflect, e.g., high/low usage occupants. If not provided, the OS-HPXML default (see <a href='#{docs_base_url}#hpxml-water-fixtures'>HPXML Water Fixtures</a>) is used.")
    args << arg

    arg = OpenStudio::Measure::OSArgument::makeDoubleArgument('general_water_use_usage_multiplier', false)
    arg.setDisplayName('General Water Use: Usage Multiplier')
    arg.setDescription("Multiplier on internal gains from general water use (floor mopping, shower evaporation, water films on showers, tubs & sinks surfaces, plant watering, etc.) that can reflect, e.g., high/low usage occupants. If not provided, the OS-HPXML default (see <a href='#{docs_base_url}#hpxml-building-occupancy'>HPXML Building Occupancy</a>) is used.")
    args << arg

    solar_thermal_system_type_choices = OpenStudio::StringVector.new
    solar_thermal_system_type_choices << 'none'
    solar_thermal_system_type_choices << HPXML::SolarThermalSystemType

    solar_thermal_collector_loop_type_choices = OpenStudio::StringVector.new
    solar_thermal_collector_loop_type_choices << HPXML::SolarThermalLoopTypeDirect
    solar_thermal_collector_loop_type_choices << HPXML::SolarThermalLoopTypeIndirect
    solar_thermal_collector_loop_type_choices << HPXML::SolarThermalLoopTypeThermosyphon

    solar_thermal_collector_type_choices = OpenStudio::StringVector.new
    solar_thermal_collector_type_choices << HPXML::SolarThermalTypeEvacuatedTube
    solar_thermal_collector_type_choices << HPXML::SolarThermalTypeSingleGlazing
    solar_thermal_collector_type_choices << HPXML::SolarThermalTypeDoubleGlazing
    solar_thermal_collector_type_choices << HPXML::SolarThermalTypeICS

    arg = OpenStudio::Measure::OSArgument::makeChoiceArgument('solar_thermal_system_type', solar_thermal_system_type_choices, true)
    arg.setDisplayName('Solar Thermal: System Type')
    arg.setDescription("The type of solar thermal system. Use 'none' if there is no solar thermal system.")
    arg.setDefaultValue('none')
    args << arg

    arg = OpenStudio::Measure::OSArgument::makeDoubleArgument('solar_thermal_collector_area', true)
    arg.setDisplayName('Solar Thermal: Collector Area')
    arg.setUnits('ft^2')
    arg.setDescription('The collector area of the solar thermal system.')
    arg.setDefaultValue(40.0)
    args << arg

    arg = OpenStudio::Measure::OSArgument::makeChoiceArgument('solar_thermal_collector_loop_type', solar_thermal_collector_loop_type_choices, true)
    arg.setDisplayName('Solar Thermal: Collector Loop Type')
    arg.setDescription('The collector loop type of the solar thermal system.')
    arg.setDefaultValue(HPXML::SolarThermalLoopTypeDirect)
    args << arg

    arg = OpenStudio::Measure::OSArgument::makeChoiceArgument('solar_thermal_collector_type', solar_thermal_collector_type_choices, true)
    arg.setDisplayName('Solar Thermal: Collector Type')
    arg.setDescription('The collector type of the solar thermal system.')
    arg.setDefaultValue(HPXML::SolarThermalTypeEvacuatedTube)
    args << arg

    arg = OpenStudio::Measure::OSArgument::makeDoubleArgument('solar_thermal_collector_azimuth', true)
    arg.setDisplayName('Solar Thermal: Collector Azimuth')
    arg.setUnits('degrees')
    arg.setDescription('The collector azimuth of the solar thermal system. Azimuth is measured clockwise from north (e.g., North=0, East=90, South=180, West=270).')
    arg.setDefaultValue(180)
    args << arg

    arg = OpenStudio::Measure::OSArgument::makeStringArgument('solar_thermal_collector_tilt', true)
    arg.setDisplayName('Solar Thermal: Collector Tilt')
    arg.setUnits('degrees')
    arg.setDescription('The collector tilt of the solar thermal system. Can also enter, e.g., RoofPitch, RoofPitch+20, Latitude, Latitude-15, etc.')
    arg.setDefaultValue('RoofPitch')
    args << arg

    arg = OpenStudio::Measure::OSArgument::makeDoubleArgument('solar_thermal_collector_rated_optical_efficiency', true)
    arg.setDisplayName('Solar Thermal: Collector Rated Optical Efficiency')
    arg.setUnits('Frac')
    arg.setDescription('The collector rated optical efficiency of the solar thermal system.')
    arg.setDefaultValue(0.5)
    args << arg

    arg = OpenStudio::Measure::OSArgument::makeDoubleArgument('solar_thermal_collector_rated_thermal_losses', true)
    arg.setDisplayName('Solar Thermal: Collector Rated Thermal Losses')
    arg.setUnits('Btu/hr-ft^2-R')
    arg.setDescription('The collector rated thermal losses of the solar thermal system.')
    arg.setDefaultValue(0.2799)
    args << arg

    arg = OpenStudio::Measure::OSArgument::makeDoubleArgument('solar_thermal_storage_volume', false)
    arg.setDisplayName('Solar Thermal: Storage Volume')
    arg.setUnits('gal')
    arg.setDescription("The storage volume of the solar thermal system. If not provided, the OS-HPXML default (see <a href='#{docs_base_url}#detailed-inputs'>Detailed Inputs</a>) is used.")
    args << arg

    arg = OpenStudio::Measure::OSArgument::makeDoubleArgument('solar_thermal_solar_fraction', true)
    arg.setDisplayName('Solar Thermal: Solar Fraction')
    arg.setUnits('Frac')
    arg.setDescription('The solar fraction of the solar thermal system. If provided, overrides all other solar thermal inputs.')
    arg.setDefaultValue(0)
    args << arg

    pv_system_module_type_choices = OpenStudio::StringVector.new
    pv_system_module_type_choices << HPXML::PVModuleTypeStandard
    pv_system_module_type_choices << HPXML::PVModuleTypePremium
    pv_system_module_type_choices << HPXML::PVModuleTypeThinFilm

    pv_system_location_choices = OpenStudio::StringVector.new
    pv_system_location_choices << HPXML::LocationRoof
    pv_system_location_choices << HPXML::LocationGround

    pv_system_tracking_choices = OpenStudio::StringVector.new
    pv_system_tracking_choices << HPXML::PVTrackingTypeFixed
    pv_system_tracking_choices << HPXML::PVTrackingType1Axis
    pv_system_tracking_choices << HPXML::PVTrackingType1AxisBacktracked
    pv_system_tracking_choices << HPXML::PVTrackingType2Axis

    arg = OpenStudio::Measure::OSArgument::makeBoolArgument('pv_system_present', true)
    arg.setDisplayName('PV System: Present')
    arg.setDescription('Whether there is a PV system present.')
    arg.setDefaultValue(false)
    args << arg

    arg = OpenStudio::Measure::OSArgument::makeChoiceArgument('pv_system_module_type', pv_system_module_type_choices, false)
    arg.setDisplayName('PV System: Module Type')
    arg.setDescription("Module type of the PV system. If not provided, the OS-HPXML default (see <a href='#{docs_base_url}#hpxml-photovoltaics'>HPXML Photovoltaics</a>) is used.")
    args << arg

    arg = OpenStudio::Measure::OSArgument::makeChoiceArgument('pv_system_location', pv_system_location_choices, false)
    arg.setDisplayName('PV System: Location')
    arg.setDescription("Location of the PV system. If not provided, the OS-HPXML default (see <a href='#{docs_base_url}#hpxml-photovoltaics'>HPXML Photovoltaics</a>) is used.")
    args << arg

    arg = OpenStudio::Measure::OSArgument::makeChoiceArgument('pv_system_tracking', pv_system_tracking_choices, false)
    arg.setDisplayName('PV System: Tracking')
    arg.setDescription("Type of tracking for the PV system. If not provided, the OS-HPXML default (see <a href='#{docs_base_url}#hpxml-photovoltaics'>HPXML Photovoltaics</a>) is used.")
    args << arg

    arg = OpenStudio::Measure::OSArgument::makeDoubleArgument('pv_system_array_azimuth', true)
    arg.setDisplayName('PV System: Array Azimuth')
    arg.setUnits('degrees')
    arg.setDescription('Array azimuth of the PV system. Azimuth is measured clockwise from north (e.g., North=0, East=90, South=180, West=270).')
    arg.setDefaultValue(180)
    args << arg

    arg = OpenStudio::Measure::OSArgument::makeStringArgument('pv_system_array_tilt', true)
    arg.setDisplayName('PV System: Array Tilt')
    arg.setUnits('degrees')
    arg.setDescription('Array tilt of the PV system. Can also enter, e.g., RoofPitch, RoofPitch+20, Latitude, Latitude-15, etc.')
    arg.setDefaultValue('RoofPitch')
    args << arg

    arg = OpenStudio::Measure::OSArgument::makeDoubleArgument('pv_system_max_power_output', true)
    arg.setDisplayName('PV System: Maximum Power Output')
    arg.setUnits('W')
    arg.setDescription('Maximum power output of the PV system. For a shared system, this is the total building maximum power output.')
    arg.setDefaultValue(4000)
    args << arg

    arg = OpenStudio::Measure::OSArgument::makeDoubleArgument('pv_system_inverter_efficiency', false)
    arg.setDisplayName('PV System: Inverter Efficiency')
    arg.setUnits('Frac')
    arg.setDescription("Inverter efficiency of the PV system. If there are two PV systems, this will apply to both. If not provided, the OS-HPXML default (see <a href='#{docs_base_url}#hpxml-photovoltaics'>HPXML Photovoltaics</a>) is used.")
    args << arg

    arg = OpenStudio::Measure::OSArgument::makeDoubleArgument('pv_system_system_losses_fraction', false)
    arg.setDisplayName('PV System: System Losses Fraction')
    arg.setUnits('Frac')
    arg.setDescription("System losses fraction of the PV system. If there are two PV systems, this will apply to both. If not provided, the OS-HPXML default (see <a href='#{docs_base_url}#hpxml-photovoltaics'>HPXML Photovoltaics</a>) is used.")
    args << arg

    arg = OpenStudio::Measure::OSArgument::makeIntegerArgument('pv_system_num_bedrooms_served', false)
    arg.setDisplayName('PV System: Number of Bedrooms Served')
    arg.setDescription("Number of bedrooms served by PV system. Only needed if #{HPXML::ResidentialTypeSFA} or #{HPXML::ResidentialTypeApartment} and it is a shared PV system serving multiple dwelling units. Used to apportion PV generation to the unit of a SFA/MF building. If there are two PV systems, this will apply to both.")
    arg.setUnits('#')
    args << arg

    arg = OpenStudio::Measure::OSArgument::makeBoolArgument('pv_system_2_present', true)
    arg.setDisplayName('PV System 2: Present')
    arg.setDescription('Whether there is a second PV system present.')
    arg.setDefaultValue(false)
    args << arg

    arg = OpenStudio::Measure::OSArgument::makeChoiceArgument('pv_system_2_module_type', pv_system_module_type_choices, false)
    arg.setDisplayName('PV System 2: Module Type')
    arg.setDescription("Module type of the second PV system. If not provided, the OS-HPXML default (see <a href='#{docs_base_url}#hpxml-photovoltaics'>HPXML Photovoltaics</a>) is used.")
    args << arg

    arg = OpenStudio::Measure::OSArgument::makeChoiceArgument('pv_system_2_location', pv_system_location_choices, false)
    arg.setDisplayName('PV System 2: Location')
    arg.setDescription("Location of the second PV system. If not provided, the OS-HPXML default (see <a href='#{docs_base_url}#hpxml-photovoltaics'>HPXML Photovoltaics</a>) is used.")
    args << arg

    arg = OpenStudio::Measure::OSArgument::makeChoiceArgument('pv_system_2_tracking', pv_system_tracking_choices, false)
    arg.setDisplayName('PV System 2: Tracking')
    arg.setDescription("Type of tracking for the second PV system. If not provided, the OS-HPXML default (see <a href='#{docs_base_url}#hpxml-photovoltaics'>HPXML Photovoltaics</a>) is used.")
    args << arg

    arg = OpenStudio::Measure::OSArgument::makeDoubleArgument('pv_system_2_array_azimuth', true)
    arg.setDisplayName('PV System 2: Array Azimuth')
    arg.setUnits('degrees')
    arg.setDescription('Array azimuth of the second PV system. Azimuth is measured clockwise from north (e.g., North=0, East=90, South=180, West=270).')
    arg.setDefaultValue(180)
    args << arg

    arg = OpenStudio::Measure::OSArgument::makeStringArgument('pv_system_2_array_tilt', true)
    arg.setDisplayName('PV System 2: Array Tilt')
    arg.setUnits('degrees')
    arg.setDescription('Array tilt of the second PV system. Can also enter, e.g., RoofPitch, RoofPitch+20, Latitude, Latitude-15, etc.')
    arg.setDefaultValue('RoofPitch')
    args << arg

    arg = OpenStudio::Measure::OSArgument::makeDoubleArgument('pv_system_2_max_power_output', true)
    arg.setDisplayName('PV System 2: Maximum Power Output')
    arg.setUnits('W')
    arg.setDescription('Maximum power output of the second PV system. For a shared system, this is the total building maximum power output.')
    arg.setDefaultValue(4000)
    args << arg

    battery_location_choices = OpenStudio::StringVector.new
    battery_location_choices << HPXML::LocationConditionedSpace
    battery_location_choices << HPXML::LocationBasementConditioned
    battery_location_choices << HPXML::LocationBasementUnconditioned
    battery_location_choices << HPXML::LocationCrawlspace
    battery_location_choices << HPXML::LocationCrawlspaceVented
    battery_location_choices << HPXML::LocationCrawlspaceUnvented
    battery_location_choices << HPXML::LocationCrawlspaceConditioned
    battery_location_choices << HPXML::LocationAttic
    battery_location_choices << HPXML::LocationAtticVented
    battery_location_choices << HPXML::LocationAtticUnvented
    battery_location_choices << HPXML::LocationGarage
    battery_location_choices << HPXML::LocationOutside

    arg = OpenStudio::Measure::OSArgument::makeBoolArgument('battery_present', true)
    arg.setDisplayName('Battery: Present')
    arg.setDescription('Whether there is a lithium ion battery present.')
    arg.setDefaultValue(false)
    args << arg

    arg = OpenStudio::Measure::OSArgument::makeChoiceArgument('battery_location', battery_location_choices, false)
    arg.setDisplayName('Battery: Location')
    arg.setDescription("The space type for the lithium ion battery location. If not provided, the OS-HPXML default (see <a href='#{docs_base_url}#hpxml-batteries'>HPXML Batteries</a>) is used.")
    args << arg

    arg = OpenStudio::Measure::OSArgument::makeDoubleArgument('battery_power', false)
    arg.setDisplayName('Battery: Rated Power Output')
    arg.setDescription("The rated power output of the lithium ion battery. If not provided, the OS-HPXML default (see <a href='#{docs_base_url}#hpxml-batteries'>HPXML Batteries</a>) is used.")
    arg.setUnits('W')
    args << arg

    arg = OpenStudio::Measure::OSArgument::makeDoubleArgument('battery_capacity', false)
    arg.setDisplayName('Battery: Nominal Capacity')
    arg.setDescription("The nominal capacity of the lithium ion battery. If not provided, the OS-HPXML default (see <a href='#{docs_base_url}#hpxml-batteries'>HPXML Batteries</a>) is used.")
    arg.setUnits('kWh')
    args << arg

    arg = OpenStudio::Measure::OSArgument::makeDoubleArgument('battery_usable_capacity', false)
    arg.setDisplayName('Battery: Usable Capacity')
    arg.setDescription("The usable capacity of the lithium ion battery. If not provided, the OS-HPXML default (see <a href='#{docs_base_url}#hpxml-batteries'>HPXML Batteries</a>) is used.")
    arg.setUnits('kWh')
    args << arg

    arg = OpenStudio::Measure::OSArgument::makeDoubleArgument('battery_round_trip_efficiency', false)
    arg.setDisplayName('Battery: Round Trip Efficiency')
    arg.setDescription("The round trip efficiency of the lithium ion battery. If not provided, the OS-HPXML default (see <a href='#{docs_base_url}#hpxml-batteries'>HPXML Batteries</a>) is used.")
    arg.setUnits('Frac')
    args << arg

    arg = OpenStudio::Measure::OSArgument::makeIntegerArgument('battery_num_bedrooms_served', false)
    arg.setDisplayName('Battery: Number of Bedrooms Served')
    arg.setDescription("Number of bedrooms served by the lithium ion battery. Only needed if #{HPXML::ResidentialTypeSFA} or #{HPXML::ResidentialTypeApartment} and it is a shared battery serving multiple dwelling units. Used to apportion battery charging/discharging to the unit of a SFA/MF building.")
    arg.setUnits('#')
    args << arg

    arg = OpenStudio::Measure::OSArgument::makeBoolArgument('lighting_present', true)
    arg.setDisplayName('Lighting: Present')
    arg.setDescription('Whether there is lighting energy use.')
    arg.setDefaultValue(true)
    args << arg

    arg = OpenStudio::Measure::OSArgument::makeDoubleArgument('lighting_interior_fraction_cfl', true)
    arg.setDisplayName('Lighting: Interior Fraction CFL')
    arg.setDescription('Fraction of all lamps (interior) that are compact fluorescent. Lighting not specified as CFL, LFL, or LED is assumed to be incandescent.')
    arg.setDefaultValue(0.1)
    args << arg

    arg = OpenStudio::Measure::OSArgument::makeDoubleArgument('lighting_interior_fraction_lfl', true)
    arg.setDisplayName('Lighting: Interior Fraction LFL')
    arg.setDescription('Fraction of all lamps (interior) that are linear fluorescent. Lighting not specified as CFL, LFL, or LED is assumed to be incandescent.')
    arg.setDefaultValue(0.0)
    args << arg

    arg = OpenStudio::Measure::OSArgument::makeDoubleArgument('lighting_interior_fraction_led', true)
    arg.setDisplayName('Lighting: Interior Fraction LED')
    arg.setDescription('Fraction of all lamps (interior) that are light emitting diodes. Lighting not specified as CFL, LFL, or LED is assumed to be incandescent.')
    arg.setDefaultValue(0.0)
    args << arg

    arg = OpenStudio::Measure::OSArgument::makeDoubleArgument('lighting_interior_usage_multiplier', false)
    arg.setDisplayName('Lighting: Interior Usage Multiplier')
    arg.setDescription("Multiplier on the lighting energy usage (interior) that can reflect, e.g., high/low usage occupants. If not provided, the OS-HPXML default (see <a href='#{docs_base_url}#hpxml-lighting'>HPXML Lighting</a>) is used.")
    args << arg

    arg = OpenStudio::Measure::OSArgument::makeDoubleArgument('lighting_exterior_fraction_cfl', true)
    arg.setDisplayName('Lighting: Exterior Fraction CFL')
    arg.setDescription('Fraction of all lamps (exterior) that are compact fluorescent. Lighting not specified as CFL, LFL, or LED is assumed to be incandescent.')
    arg.setDefaultValue(0.0)
    args << arg

    arg = OpenStudio::Measure::OSArgument::makeDoubleArgument('lighting_exterior_fraction_lfl', true)
    arg.setDisplayName('Lighting: Exterior Fraction LFL')
    arg.setDescription('Fraction of all lamps (exterior) that are linear fluorescent. Lighting not specified as CFL, LFL, or LED is assumed to be incandescent.')
    arg.setDefaultValue(0.0)
    args << arg

    arg = OpenStudio::Measure::OSArgument::makeDoubleArgument('lighting_exterior_fraction_led', true)
    arg.setDisplayName('Lighting: Exterior Fraction LED')
    arg.setDescription('Fraction of all lamps (exterior) that are light emitting diodes. Lighting not specified as CFL, LFL, or LED is assumed to be incandescent.')
    arg.setDefaultValue(0.0)
    args << arg

    arg = OpenStudio::Measure::OSArgument::makeDoubleArgument('lighting_exterior_usage_multiplier', false)
    arg.setDisplayName('Lighting: Exterior Usage Multiplier')
    arg.setDescription("Multiplier on the lighting energy usage (exterior) that can reflect, e.g., high/low usage occupants. If not provided, the OS-HPXML default (see <a href='#{docs_base_url}#hpxml-lighting'>HPXML Lighting</a>) is used.")
    args << arg

    arg = OpenStudio::Measure::OSArgument::makeDoubleArgument('lighting_garage_fraction_cfl', true)
    arg.setDisplayName('Lighting: Garage Fraction CFL')
    arg.setDescription('Fraction of all lamps (garage) that are compact fluorescent. Lighting not specified as CFL, LFL, or LED is assumed to be incandescent.')
    arg.setDefaultValue(0.0)
    args << arg

    arg = OpenStudio::Measure::OSArgument::makeDoubleArgument('lighting_garage_fraction_lfl', true)
    arg.setDisplayName('Lighting: Garage Fraction LFL')
    arg.setDescription('Fraction of all lamps (garage) that are linear fluorescent. Lighting not specified as CFL, LFL, or LED is assumed to be incandescent.')
    arg.setDefaultValue(0.0)
    args << arg

    arg = OpenStudio::Measure::OSArgument::makeDoubleArgument('lighting_garage_fraction_led', true)
    arg.setDisplayName('Lighting: Garage Fraction LED')
    arg.setDescription('Fraction of all lamps (garage) that are light emitting diodes. Lighting not specified as CFL, LFL, or LED is assumed to be incandescent.')
    arg.setDefaultValue(0.0)
    args << arg

    arg = OpenStudio::Measure::OSArgument::makeDoubleArgument('lighting_garage_usage_multiplier', false)
    arg.setDisplayName('Lighting: Garage Usage Multiplier')
    arg.setDescription("Multiplier on the lighting energy usage (garage) that can reflect, e.g., high/low usage occupants. If not provided, the OS-HPXML default (see <a href='#{docs_base_url}#hpxml-lighting'>HPXML Lighting</a>) is used.")
    args << arg

    arg = OpenStudio::Measure::OSArgument::makeBoolArgument('holiday_lighting_present', true)
    arg.setDisplayName('Holiday Lighting: Present')
    arg.setDescription('Whether there is holiday lighting.')
    arg.setDefaultValue(false)
    args << arg

    arg = OpenStudio::Measure::OSArgument::makeDoubleArgument('holiday_lighting_daily_kwh', false)
    arg.setDisplayName('Holiday Lighting: Daily Consumption')
    arg.setUnits('kWh/day')
    arg.setDescription("The daily energy consumption for holiday lighting (exterior). If not provided, the OS-HPXML default (see <a href='#{docs_base_url}#hpxml-lighting'>HPXML Lighting</a>) is used.")
    args << arg

    arg = OpenStudio::Measure::OSArgument::makeStringArgument('holiday_lighting_period', false)
    arg.setDisplayName('Holiday Lighting: Period')
    arg.setDescription("Enter a date like 'Nov 25 - Jan 5'. If not provided, the OS-HPXML default (see <a href='#{docs_base_url}#hpxml-lighting'>HPXML Lighting</a>) is used.")
    args << arg

    dehumidifier_type_choices = OpenStudio::StringVector.new
    dehumidifier_type_choices << 'none'
    dehumidifier_type_choices << HPXML::DehumidifierTypePortable
    dehumidifier_type_choices << HPXML::DehumidifierTypeWholeHome

    dehumidifier_efficiency_type_choices = OpenStudio::StringVector.new
    dehumidifier_efficiency_type_choices << 'EnergyFactor'
    dehumidifier_efficiency_type_choices << 'IntegratedEnergyFactor'

    arg = OpenStudio::Measure::OSArgument::makeChoiceArgument('dehumidifier_type', dehumidifier_type_choices, true)
    arg.setDisplayName('Dehumidifier: Type')
    arg.setDescription('The type of dehumidifier.')
    arg.setDefaultValue('none')
    args << arg

    arg = OpenStudio::Measure::OSArgument::makeChoiceArgument('dehumidifier_efficiency_type', dehumidifier_efficiency_type_choices, true)
    arg.setDisplayName('Dehumidifier: Efficiency Type')
    arg.setDescription('The efficiency type of dehumidifier.')
    arg.setDefaultValue('IntegratedEnergyFactor')
    args << arg

    arg = OpenStudio::Measure::OSArgument::makeDoubleArgument('dehumidifier_efficiency', true)
    arg.setDisplayName('Dehumidifier: Efficiency')
    arg.setUnits('liters/kWh')
    arg.setDescription('The efficiency of the dehumidifier.')
    arg.setDefaultValue(1.5)
    args << arg

    arg = OpenStudio::Measure::OSArgument::makeDoubleArgument('dehumidifier_capacity', true)
    arg.setDisplayName('Dehumidifier: Capacity')
    arg.setDescription('The capacity (water removal rate) of the dehumidifier.')
    arg.setUnits('pint/day')
    arg.setDefaultValue(40)
    args << arg

    arg = OpenStudio::Measure::OSArgument::makeDoubleArgument('dehumidifier_rh_setpoint', true)
    arg.setDisplayName('Dehumidifier: Relative Humidity Setpoint')
    arg.setDescription('The relative humidity setpoint of the dehumidifier.')
    arg.setUnits('Frac')
    arg.setDefaultValue(0.5)
    args << arg

    arg = OpenStudio::Measure::OSArgument::makeDoubleArgument('dehumidifier_fraction_dehumidification_load_served', true)
    arg.setDisplayName('Dehumidifier: Fraction Dehumidification Load Served')
    arg.setDescription('The dehumidification load served fraction of the dehumidifier.')
    arg.setUnits('Frac')
    arg.setDefaultValue(1)
    args << arg

    appliance_location_choices = OpenStudio::StringVector.new
    appliance_location_choices << HPXML::LocationConditionedSpace
    appliance_location_choices << HPXML::LocationBasementConditioned
    appliance_location_choices << HPXML::LocationBasementUnconditioned
    appliance_location_choices << HPXML::LocationGarage
    appliance_location_choices << HPXML::LocationOtherHousingUnit
    appliance_location_choices << HPXML::LocationOtherHeatedSpace
    appliance_location_choices << HPXML::LocationOtherMultifamilyBufferSpace
    appliance_location_choices << HPXML::LocationOtherNonFreezingSpace

    clothes_washer_efficiency_type_choices = OpenStudio::StringVector.new
    clothes_washer_efficiency_type_choices << 'ModifiedEnergyFactor'
    clothes_washer_efficiency_type_choices << 'IntegratedModifiedEnergyFactor'

    arg = OpenStudio::Measure::OSArgument::makeBoolArgument('clothes_washer_present', true)
    arg.setDisplayName('Clothes Washer: Present')
    arg.setDescription('Whether there is a clothes washer present.')
    arg.setDefaultValue(true)
    args << arg

    arg = OpenStudio::Measure::OSArgument::makeChoiceArgument('clothes_washer_location', appliance_location_choices, false)
    arg.setDisplayName('Clothes Washer: Location')
    arg.setDescription("The space type for the clothes washer location. If not provided, the OS-HPXML default (see <a href='#{docs_base_url}#hpxml-clothes-washer'>HPXML Clothes Washer</a>) is used.")
    args << arg

    arg = OpenStudio::Measure::OSArgument::makeChoiceArgument('clothes_washer_efficiency_type', clothes_washer_efficiency_type_choices, true)
    arg.setDisplayName('Clothes Washer: Efficiency Type')
    arg.setDescription('The efficiency type of the clothes washer.')
    arg.setDefaultValue('IntegratedModifiedEnergyFactor')
    args << arg

    arg = OpenStudio::Measure::OSArgument::makeDoubleArgument('clothes_washer_efficiency', false)
    arg.setDisplayName('Clothes Washer: Efficiency')
    arg.setUnits('ft^3/kWh-cyc')
    arg.setDescription("The efficiency of the clothes washer. If not provided, the OS-HPXML default (see <a href='#{docs_base_url}#hpxml-clothes-washer'>HPXML Clothes Washer</a>) is used.")
    args << arg

    arg = OpenStudio::Measure::OSArgument::makeDoubleArgument('clothes_washer_rated_annual_kwh', false)
    arg.setDisplayName('Clothes Washer: Rated Annual Consumption')
    arg.setUnits('kWh/yr')
    arg.setDescription("The annual energy consumed by the clothes washer, as rated, obtained from the EnergyGuide label. This includes both the appliance electricity consumption and the energy required for water heating. If not provided, the OS-HPXML default (see <a href='#{docs_base_url}#hpxml-clothes-washer'>HPXML Clothes Washer</a>) is used.")
    args << arg

    arg = OpenStudio::Measure::OSArgument::makeDoubleArgument('clothes_washer_label_electric_rate', false)
    arg.setDisplayName('Clothes Washer: Label Electric Rate')
    arg.setUnits('$/kWh')
    arg.setDescription("The annual energy consumed by the clothes washer, as rated, obtained from the EnergyGuide label. This includes both the appliance electricity consumption and the energy required for water heating. If not provided, the OS-HPXML default (see <a href='#{docs_base_url}#hpxml-clothes-washer'>HPXML Clothes Washer</a>) is used.")
    args << arg

    arg = OpenStudio::Measure::OSArgument::makeDoubleArgument('clothes_washer_label_gas_rate', false)
    arg.setDisplayName('Clothes Washer: Label Gas Rate')
    arg.setUnits('$/therm')
    arg.setDescription("The annual energy consumed by the clothes washer, as rated, obtained from the EnergyGuide label. This includes both the appliance electricity consumption and the energy required for water heating. If not provided, the OS-HPXML default (see <a href='#{docs_base_url}#hpxml-clothes-washer'>HPXML Clothes Washer</a>) is used.")
    args << arg

    arg = OpenStudio::Measure::OSArgument::makeDoubleArgument('clothes_washer_label_annual_gas_cost', false)
    arg.setDisplayName('Clothes Washer: Label Annual Cost with Gas DHW')
    arg.setUnits('$')
    arg.setDescription("The annual cost of using the system under test conditions. Input is obtained from the EnergyGuide label. If not provided, the OS-HPXML default (see <a href='#{docs_base_url}#hpxml-clothes-washer'>HPXML Clothes Washer</a>) is used.")
    args << arg

    arg = OpenStudio::Measure::OSArgument::makeDoubleArgument('clothes_washer_label_usage', false)
    arg.setDisplayName('Clothes Washer: Label Usage')
    arg.setUnits('cyc/wk')
    arg.setDescription("The clothes washer loads per week. If not provided, the OS-HPXML default (see <a href='#{docs_base_url}#hpxml-clothes-washer'>HPXML Clothes Washer</a>) is used.")
    args << arg

    arg = OpenStudio::Measure::OSArgument::makeDoubleArgument('clothes_washer_capacity', false)
    arg.setDisplayName('Clothes Washer: Drum Volume')
    arg.setUnits('ft^3')
    arg.setDescription("Volume of the washer drum. Obtained from the EnergyStar website or the manufacturer's literature. If not provided, the OS-HPXML default (see <a href='#{docs_base_url}#hpxml-clothes-washer'>HPXML Clothes Washer</a>) is used.")
    args << arg

    arg = OpenStudio::Measure::OSArgument::makeDoubleArgument('clothes_washer_usage_multiplier', false)
    arg.setDisplayName('Clothes Washer: Usage Multiplier')
    arg.setDescription("Multiplier on the clothes washer energy and hot water usage that can reflect, e.g., high/low usage occupants. If not provided, the OS-HPXML default (see <a href='#{docs_base_url}#hpxml-clothes-washer'>HPXML Clothes Washer</a>) is used.")
    args << arg

    arg = OpenStudio::Measure::OSArgument::makeBoolArgument('clothes_dryer_present', true)
    arg.setDisplayName('Clothes Dryer: Present')
    arg.setDescription('Whether there is a clothes dryer present.')
    arg.setDefaultValue(true)
    args << arg

    arg = OpenStudio::Measure::OSArgument::makeChoiceArgument('clothes_dryer_location', appliance_location_choices, false)
    arg.setDisplayName('Clothes Dryer: Location')
    arg.setDescription("The space type for the clothes dryer location. If not provided, the OS-HPXML default (see <a href='#{docs_base_url}#hpxml-clothes-dryer'>HPXML Clothes Dryer</a>) is used.")
    args << arg

    clothes_dryer_fuel_choices = OpenStudio::StringVector.new
    clothes_dryer_fuel_choices << HPXML::FuelTypeElectricity
    clothes_dryer_fuel_choices << HPXML::FuelTypeNaturalGas
    clothes_dryer_fuel_choices << HPXML::FuelTypeOil
    clothes_dryer_fuel_choices << HPXML::FuelTypePropane
    clothes_dryer_fuel_choices << HPXML::FuelTypeWoodCord
    clothes_dryer_fuel_choices << HPXML::FuelTypeCoal

    clothes_dryer_efficiency_type_choices = OpenStudio::StringVector.new
    clothes_dryer_efficiency_type_choices << 'EnergyFactor'
    clothes_dryer_efficiency_type_choices << 'CombinedEnergyFactor'

    arg = OpenStudio::Measure::OSArgument::makeChoiceArgument('clothes_dryer_fuel_type', clothes_dryer_fuel_choices, true)
    arg.setDisplayName('Clothes Dryer: Fuel Type')
    arg.setDescription('Type of fuel used by the clothes dryer.')
    arg.setDefaultValue(HPXML::FuelTypeNaturalGas)
    args << arg

    arg = OpenStudio::Measure::OSArgument::makeChoiceArgument('clothes_dryer_efficiency_type', clothes_dryer_efficiency_type_choices, true)
    arg.setDisplayName('Clothes Dryer: Efficiency Type')
    arg.setDescription('The efficiency type of the clothes dryer.')
    arg.setDefaultValue('CombinedEnergyFactor')
    args << arg

    arg = OpenStudio::Measure::OSArgument::makeDoubleArgument('clothes_dryer_efficiency', false)
    arg.setDisplayName('Clothes Dryer: Efficiency')
    arg.setUnits('lb/kWh')
    arg.setDescription("The efficiency of the clothes dryer. If not provided, the OS-HPXML default (see <a href='#{docs_base_url}#hpxml-clothes-dryer'>HPXML Clothes Dryer</a>) is used.")
    args << arg

    arg = OpenStudio::Measure::OSArgument::makeDoubleArgument('clothes_dryer_vented_flow_rate', false)
    arg.setDisplayName('Clothes Dryer: Vented Flow Rate')
    arg.setDescription("The exhaust flow rate of the vented clothes dryer. If not provided, the OS-HPXML default (see <a href='#{docs_base_url}#hpxml-clothes-dryer'>HPXML Clothes Dryer</a>) is used.")
    arg.setUnits('CFM')
    args << arg

    arg = OpenStudio::Measure::OSArgument::makeDoubleArgument('clothes_dryer_usage_multiplier', false)
    arg.setDisplayName('Clothes Dryer: Usage Multiplier')
    arg.setDescription("Multiplier on the clothes dryer energy usage that can reflect, e.g., high/low usage occupants. If not provided, the OS-HPXML default (see <a href='#{docs_base_url}#hpxml-clothes-dryer'>HPXML Clothes Dryer</a>) is used.")
    args << arg

    arg = OpenStudio::Measure::OSArgument::makeBoolArgument('dishwasher_present', true)
    arg.setDisplayName('Dishwasher: Present')
    arg.setDescription('Whether there is a dishwasher present.')
    arg.setDefaultValue(true)
    args << arg

    arg = OpenStudio::Measure::OSArgument::makeChoiceArgument('dishwasher_location', appliance_location_choices, false)
    arg.setDisplayName('Dishwasher: Location')
    arg.setDescription("The space type for the dishwasher location. If not provided, the OS-HPXML default (see <a href='#{docs_base_url}#hpxml-dishwasher'>HPXML Dishwasher</a>) is used.")
    args << arg

    dishwasher_efficiency_type_choices = OpenStudio::StringVector.new
    dishwasher_efficiency_type_choices << 'RatedAnnualkWh'
    dishwasher_efficiency_type_choices << 'EnergyFactor'

    arg = OpenStudio::Measure::OSArgument::makeChoiceArgument('dishwasher_efficiency_type', dishwasher_efficiency_type_choices, true)
    arg.setDisplayName('Dishwasher: Efficiency Type')
    arg.setDescription('The efficiency type of dishwasher.')
    arg.setDefaultValue('RatedAnnualkWh')
    args << arg

    arg = OpenStudio::Measure::OSArgument::makeDoubleArgument('dishwasher_efficiency', false)
    arg.setDisplayName('Dishwasher: Efficiency')
    arg.setUnits('RatedAnnualkWh or EnergyFactor')
    arg.setDescription("The efficiency of the dishwasher. If not provided, the OS-HPXML default (see <a href='#{docs_base_url}#hpxml-dishwasher'>HPXML Dishwasher</a>) is used.")
    args << arg

    arg = OpenStudio::Measure::OSArgument::makeDoubleArgument('dishwasher_label_electric_rate', false)
    arg.setDisplayName('Dishwasher: Label Electric Rate')
    arg.setUnits('$/kWh')
    arg.setDescription("The label electric rate of the dishwasher. If not provided, the OS-HPXML default (see <a href='#{docs_base_url}#hpxml-dishwasher'>HPXML Dishwasher</a>) is used.")
    args << arg

    arg = OpenStudio::Measure::OSArgument::makeDoubleArgument('dishwasher_label_gas_rate', false)
    arg.setDisplayName('Dishwasher: Label Gas Rate')
    arg.setUnits('$/therm')
    arg.setDescription("The label gas rate of the dishwasher. If not provided, the OS-HPXML default (see <a href='#{docs_base_url}#hpxml-dishwasher'>HPXML Dishwasher</a>) is used.")
    args << arg

    arg = OpenStudio::Measure::OSArgument::makeDoubleArgument('dishwasher_label_annual_gas_cost', false)
    arg.setDisplayName('Dishwasher: Label Annual Gas Cost')
    arg.setUnits('$')
    arg.setDescription("The label annual gas cost of the dishwasher. If not provided, the OS-HPXML default (see <a href='#{docs_base_url}#hpxml-dishwasher'>HPXML Dishwasher</a>) is used.")
    args << arg

    arg = OpenStudio::Measure::OSArgument::makeDoubleArgument('dishwasher_label_usage', false)
    arg.setDisplayName('Dishwasher: Label Usage')
    arg.setUnits('cyc/wk')
    arg.setDescription("The dishwasher loads per week. If not provided, the OS-HPXML default (see <a href='#{docs_base_url}#hpxml-dishwasher'>HPXML Dishwasher</a>) is used.")
    args << arg

    arg = OpenStudio::Measure::OSArgument::makeIntegerArgument('dishwasher_place_setting_capacity', false)
    arg.setDisplayName('Dishwasher: Number of Place Settings')
    arg.setUnits('#')
    arg.setDescription("The number of place settings for the unit. Data obtained from manufacturer's literature. If not provided, the OS-HPXML default (see <a href='#{docs_base_url}#hpxml-dishwasher'>HPXML Dishwasher</a>) is used.")
    args << arg

    arg = OpenStudio::Measure::OSArgument::makeDoubleArgument('dishwasher_usage_multiplier', false)
    arg.setDisplayName('Dishwasher: Usage Multiplier')
    arg.setDescription("Multiplier on the dishwasher energy usage that can reflect, e.g., high/low usage occupants. If not provided, the OS-HPXML default (see <a href='#{docs_base_url}#hpxml-dishwasher'>HPXML Dishwasher</a>) is used.")
    args << arg

    arg = OpenStudio::Measure::OSArgument::makeBoolArgument('refrigerator_present', true)
    arg.setDisplayName('Refrigerator: Present')
    arg.setDescription('Whether there is a refrigerator present.')
    arg.setDefaultValue(true)
    args << arg

    arg = OpenStudio::Measure::OSArgument::makeChoiceArgument('refrigerator_location', appliance_location_choices, false)
    arg.setDisplayName('Refrigerator: Location')
    arg.setDescription("The space type for the refrigerator location. If not provided, the OS-HPXML default (see <a href='#{docs_base_url}#hpxml-refrigerators'>HPXML Refrigerators</a>) is used.")
    args << arg

    arg = OpenStudio::Measure::OSArgument::makeDoubleArgument('refrigerator_rated_annual_kwh', false)
    arg.setDisplayName('Refrigerator: Rated Annual Consumption')
    arg.setUnits('kWh/yr')
    arg.setDescription("The EnergyGuide rated annual energy consumption for a refrigerator. If not provided, the OS-HPXML default (see <a href='#{docs_base_url}#hpxml-refrigerators'>HPXML Refrigerators</a>) is used.")
    args << arg

    arg = OpenStudio::Measure::OSArgument::makeDoubleArgument('refrigerator_usage_multiplier', false)
    arg.setDisplayName('Refrigerator: Usage Multiplier')
    arg.setDescription("Multiplier on the refrigerator energy usage that can reflect, e.g., high/low usage occupants. If not provided, the OS-HPXML default (see <a href='#{docs_base_url}#hpxml-refrigerators'>HPXML Refrigerators</a>) is used.")
    args << arg

    arg = OpenStudio::Measure::OSArgument::makeBoolArgument('extra_refrigerator_present', true)
    arg.setDisplayName('Extra Refrigerator: Present')
    arg.setDescription('Whether there is an extra refrigerator present.')
    arg.setDefaultValue(false)
    args << arg

    arg = OpenStudio::Measure::OSArgument::makeChoiceArgument('extra_refrigerator_location', appliance_location_choices, false)
    arg.setDisplayName('Extra Refrigerator: Location')
    arg.setDescription("The space type for the extra refrigerator location. If not provided, the OS-HPXML default (see <a href='#{docs_base_url}#hpxml-refrigerators'>HPXML Refrigerators</a>) is used.")
    args << arg

    arg = OpenStudio::Measure::OSArgument::makeDoubleArgument('extra_refrigerator_rated_annual_kwh', false)
    arg.setDisplayName('Extra Refrigerator: Rated Annual Consumption')
    arg.setUnits('kWh/yr')
    arg.setDescription("The EnergyGuide rated annual energy consumption for an extra rrefrigerator. If not provided, the OS-HPXML default (see <a href='#{docs_base_url}#hpxml-refrigerators'>HPXML Refrigerators</a>) is used.")
    args << arg

    arg = OpenStudio::Measure::OSArgument::makeDoubleArgument('extra_refrigerator_usage_multiplier', false)
    arg.setDisplayName('Extra Refrigerator: Usage Multiplier')
    arg.setDescription("Multiplier on the extra refrigerator energy usage that can reflect, e.g., high/low usage occupants. If not provided, the OS-HPXML default (see <a href='#{docs_base_url}#hpxml-refrigerators'>HPXML Refrigerators</a>) is used.")
    args << arg

    arg = OpenStudio::Measure::OSArgument::makeBoolArgument('freezer_present', true)
    arg.setDisplayName('Freezer: Present')
    arg.setDescription('Whether there is a freezer present.')
    arg.setDefaultValue(false)
    args << arg

    arg = OpenStudio::Measure::OSArgument::makeChoiceArgument('freezer_location', appliance_location_choices, false)
    arg.setDisplayName('Freezer: Location')
    arg.setDescription("The space type for the freezer location. If not provided, the OS-HPXML default (see <a href='#{docs_base_url}#hpxml-freezers'>HPXML Freezers</a>) is used.")
    args << arg

    arg = OpenStudio::Measure::OSArgument::makeDoubleArgument('freezer_rated_annual_kwh', false)
    arg.setDisplayName('Freezer: Rated Annual Consumption')
    arg.setUnits('kWh/yr')
    arg.setDescription("The EnergyGuide rated annual energy consumption for a freezer. If not provided, the OS-HPXML default (see <a href='#{docs_base_url}#hpxml-freezers'>HPXML Freezers</a>) is used.")
    args << arg

    arg = OpenStudio::Measure::OSArgument::makeDoubleArgument('freezer_usage_multiplier', false)
    arg.setDisplayName('Freezer: Usage Multiplier')
    arg.setDescription("Multiplier on the freezer energy usage that can reflect, e.g., high/low usage occupants. If not provided, the OS-HPXML default (see <a href='#{docs_base_url}#hpxml-freezers'>HPXML Freezers</a>) is used.")
    args << arg

    cooking_range_oven_fuel_choices = OpenStudio::StringVector.new
    cooking_range_oven_fuel_choices << HPXML::FuelTypeElectricity
    cooking_range_oven_fuel_choices << HPXML::FuelTypeNaturalGas
    cooking_range_oven_fuel_choices << HPXML::FuelTypeOil
    cooking_range_oven_fuel_choices << HPXML::FuelTypePropane
    cooking_range_oven_fuel_choices << HPXML::FuelTypeWoodCord
    cooking_range_oven_fuel_choices << HPXML::FuelTypeCoal

    arg = OpenStudio::Measure::OSArgument::makeBoolArgument('cooking_range_oven_present', true)
    arg.setDisplayName('Cooking Range/Oven: Present')
    arg.setDescription('Whether there is a cooking range/oven present.')
    arg.setDefaultValue(true)
    args << arg

    arg = OpenStudio::Measure::OSArgument::makeChoiceArgument('cooking_range_oven_location', appliance_location_choices, false)
    arg.setDisplayName('Cooking Range/Oven: Location')
    arg.setDescription("The space type for the cooking range/oven location. If not provided, the OS-HPXML default (see <a href='#{docs_base_url}#hpxml-cooking-range-oven'>HPXML Cooking Range/Oven</a>) is used.")
    args << arg

    arg = OpenStudio::Measure::OSArgument::makeChoiceArgument('cooking_range_oven_fuel_type', cooking_range_oven_fuel_choices, true)
    arg.setDisplayName('Cooking Range/Oven: Fuel Type')
    arg.setDescription('Type of fuel used by the cooking range/oven.')
    arg.setDefaultValue(HPXML::FuelTypeNaturalGas)
    args << arg

    arg = OpenStudio::Measure::OSArgument::makeBoolArgument('cooking_range_oven_is_induction', false)
    arg.setDisplayName('Cooking Range/Oven: Is Induction')
    arg.setDescription("Whether the cooking range is induction. If not provided, the OS-HPXML default (see <a href='#{docs_base_url}#hpxml-cooking-range-oven'>HPXML Cooking Range/Oven</a>) is used.")
    args << arg

    arg = OpenStudio::Measure::OSArgument::makeBoolArgument('cooking_range_oven_is_convection', false)
    arg.setDisplayName('Cooking Range/Oven: Is Convection')
    arg.setDescription("Whether the oven is convection. If not provided, the OS-HPXML default (see <a href='#{docs_base_url}#hpxml-cooking-range-oven'>HPXML Cooking Range/Oven</a>) is used.")
    args << arg

    arg = OpenStudio::Measure::OSArgument::makeDoubleArgument('cooking_range_oven_usage_multiplier', false)
    arg.setDisplayName('Cooking Range/Oven: Usage Multiplier')
    arg.setDescription("Multiplier on the cooking range/oven energy usage that can reflect, e.g., high/low usage occupants. If not provided, the OS-HPXML default (see <a href='#{docs_base_url}#hpxml-cooking-range-oven'>HPXML Cooking Range/Oven</a>) is used.")
    args << arg

    arg = OpenStudio::Measure::OSArgument::makeBoolArgument('ceiling_fan_present', true)
    arg.setDisplayName('Ceiling Fan: Present')
    arg.setDescription('Whether there are any ceiling fans.')
    arg.setDefaultValue(true)
    args << arg

    arg = OpenStudio::Measure::OSArgument::makeDoubleArgument('ceiling_fan_label_energy_use', false)
    arg.setDisplayName('Ceiling Fan: Label Energy Use')
    arg.setUnits('W')
    arg.setDescription("The label average energy use of the ceiling fan(s). If neither Efficiency nor Label Energy Use provided, the OS-HPXML default (see <a href='#{docs_base_url}#hpxml-ceiling-fans'>HPXML Ceiling Fans</a>) is used.")
    args << arg

    arg = OpenStudio::Measure::OSArgument::makeDoubleArgument('ceiling_fan_efficiency', false)
    arg.setDisplayName('Ceiling Fan: Efficiency')
    arg.setUnits('CFM/W')
    arg.setDescription("The efficiency rating of the ceiling fan(s) at medium speed. Only used if Label Energy Use not provided. If neither Efficiency nor Label Energy Use provided, the OS-HPXML default (see <a href='#{docs_base_url}#hpxml-ceiling-fans'>HPXML Ceiling Fans</a>) is used.")
    args << arg

    arg = OpenStudio::Measure::OSArgument::makeIntegerArgument('ceiling_fan_quantity', false)
    arg.setDisplayName('Ceiling Fan: Quantity')
    arg.setUnits('#')
    arg.setDescription("Total number of ceiling fans. If not provided, the OS-HPXML default (see <a href='#{docs_base_url}#hpxml-ceiling-fans'>HPXML Ceiling Fans</a>) is used.")
    args << arg

    arg = OpenStudio::Measure::OSArgument::makeDoubleArgument('ceiling_fan_cooling_setpoint_temp_offset', false)
    arg.setDisplayName('Ceiling Fan: Cooling Setpoint Temperature Offset')
    arg.setUnits('deg-F')
    arg.setDescription("The cooling setpoint temperature offset during months when the ceiling fans are operating. Only applies if ceiling fan quantity is greater than zero. If not provided, the OS-HPXML default (see <a href='#{docs_base_url}#hpxml-ceiling-fans'>HPXML Ceiling Fans</a>) is used.")
    args << arg

    arg = OpenStudio::Measure::OSArgument::makeBoolArgument('misc_plug_loads_television_present', true)
    arg.setDisplayName('Misc Plug Loads: Television Present')
    arg.setDescription('Whether there are televisions.')
    arg.setDefaultValue(true)
    args << arg

    arg = OpenStudio::Measure::OSArgument::makeDoubleArgument('misc_plug_loads_television_annual_kwh', false)
    arg.setDisplayName('Misc Plug Loads: Television Annual kWh')
    arg.setDescription("The annual energy consumption of the television plug loads. If not provided, the OS-HPXML default (see <a href='#{docs_base_url}#hpxml-plug-loads'>HPXML Plug Loads</a>) is used.")
    arg.setUnits('kWh/yr')
    args << arg

    arg = OpenStudio::Measure::OSArgument::makeDoubleArgument('misc_plug_loads_television_usage_multiplier', false)
    arg.setDisplayName('Misc Plug Loads: Television Usage Multiplier')
    arg.setDescription("Multiplier on the television energy usage that can reflect, e.g., high/low usage occupants. If not provided, the OS-HPXML default (see <a href='#{docs_base_url}#hpxml-plug-loads'>HPXML Plug Loads</a>) is used.")
    args << arg

    arg = OpenStudio::Measure::OSArgument::makeDoubleArgument('misc_plug_loads_other_annual_kwh', false)
    arg.setDisplayName('Misc Plug Loads: Other Annual kWh')
    arg.setDescription("The annual energy consumption of the other residual plug loads. If not provided, the OS-HPXML default (see <a href='#{docs_base_url}#hpxml-plug-loads'>HPXML Plug Loads</a>) is used.")
    arg.setUnits('kWh/yr')
    args << arg

    arg = OpenStudio::Measure::OSArgument::makeDoubleArgument('misc_plug_loads_other_frac_sensible', false)
    arg.setDisplayName('Misc Plug Loads: Other Sensible Fraction')
    arg.setDescription("Fraction of other residual plug loads' internal gains that are sensible. If not provided, the OS-HPXML default (see <a href='#{docs_base_url}#hpxml-plug-loads'>HPXML Plug Loads</a>) is used.")
    arg.setUnits('Frac')
    args << arg

    arg = OpenStudio::Measure::OSArgument::makeDoubleArgument('misc_plug_loads_other_frac_latent', false)
    arg.setDisplayName('Misc Plug Loads: Other Latent Fraction')
    arg.setDescription("Fraction of other residual plug loads' internal gains that are latent. If not provided, the OS-HPXML default (see <a href='#{docs_base_url}#hpxml-plug-loads'>HPXML Plug Loads</a>) is used.")
    arg.setUnits('Frac')
    args << arg

    arg = OpenStudio::Measure::OSArgument::makeDoubleArgument('misc_plug_loads_other_usage_multiplier', false)
    arg.setDisplayName('Misc Plug Loads: Other Usage Multiplier')
    arg.setDescription("Multiplier on the other energy usage that can reflect, e.g., high/low usage occupants. If not provided, the OS-HPXML default (see <a href='#{docs_base_url}#hpxml-plug-loads'>HPXML Plug Loads</a>) is used.")
    args << arg

    arg = OpenStudio::Measure::OSArgument::makeBoolArgument('misc_plug_loads_well_pump_present', true)
    arg.setDisplayName('Misc Plug Loads: Well Pump Present')
    arg.setDescription('Whether there is a well pump.')
    arg.setDefaultValue(false)
    args << arg

    arg = OpenStudio::Measure::OSArgument::makeDoubleArgument('misc_plug_loads_well_pump_annual_kwh', false)
    arg.setDisplayName('Misc Plug Loads: Well Pump Annual kWh')
    arg.setDescription("The annual energy consumption of the well pump plug loads. If not provided, the OS-HPXML default (see <a href='#{docs_base_url}#hpxml-plug-loads'>HPXML Plug Loads</a>) is used.")
    arg.setUnits('kWh/yr')
    args << arg

    arg = OpenStudio::Measure::OSArgument::makeDoubleArgument('misc_plug_loads_well_pump_usage_multiplier', false)
    arg.setDisplayName('Misc Plug Loads: Well Pump Usage Multiplier')
    arg.setDescription("Multiplier on the well pump energy usage that can reflect, e.g., high/low usage occupants. If not provided, the OS-HPXML default (see <a href='#{docs_base_url}#hpxml-plug-loads'>HPXML Plug Loads</a>) is used.")
    args << arg

    arg = OpenStudio::Measure::OSArgument::makeBoolArgument('misc_plug_loads_vehicle_present', true)
    arg.setDisplayName('Misc Plug Loads: Vehicle Present')
    arg.setDescription('Whether there is an electric vehicle.')
    arg.setDefaultValue(false)
    args << arg

    arg = OpenStudio::Measure::OSArgument::makeDoubleArgument('misc_plug_loads_vehicle_annual_kwh', false)
    arg.setDisplayName('Misc Plug Loads: Vehicle Annual kWh')
    arg.setDescription("The annual energy consumption of the electric vehicle plug loads. If not provided, the OS-HPXML default (see <a href='#{docs_base_url}#hpxml-plug-loads'>HPXML Plug Loads</a>) is used.")
    arg.setUnits('kWh/yr')
    args << arg

    arg = OpenStudio::Measure::OSArgument::makeDoubleArgument('misc_plug_loads_vehicle_usage_multiplier', false)
    arg.setDisplayName('Misc Plug Loads: Vehicle Usage Multiplier')
    arg.setDescription("Multiplier on the electric vehicle energy usage that can reflect, e.g., high/low usage occupants. If not provided, the OS-HPXML default (see <a href='#{docs_base_url}#hpxml-plug-loads'>HPXML Plug Loads</a>) is used.")
    args << arg

    misc_fuel_loads_fuel_choices = OpenStudio::StringVector.new
    misc_fuel_loads_fuel_choices << HPXML::FuelTypeNaturalGas
    misc_fuel_loads_fuel_choices << HPXML::FuelTypeOil
    misc_fuel_loads_fuel_choices << HPXML::FuelTypePropane
    misc_fuel_loads_fuel_choices << HPXML::FuelTypeWoodCord
    misc_fuel_loads_fuel_choices << HPXML::FuelTypeWoodPellets

    arg = OpenStudio::Measure::OSArgument::makeBoolArgument('misc_fuel_loads_grill_present', true)
    arg.setDisplayName('Misc Fuel Loads: Grill Present')
    arg.setDescription('Whether there is a fuel loads grill.')
    arg.setDefaultValue(false)
    args << arg

    arg = OpenStudio::Measure::OSArgument::makeChoiceArgument('misc_fuel_loads_grill_fuel_type', misc_fuel_loads_fuel_choices, true)
    arg.setDisplayName('Misc Fuel Loads: Grill Fuel Type')
    arg.setDescription('The fuel type of the fuel loads grill.')
    arg.setDefaultValue(HPXML::FuelTypeNaturalGas)
    args << arg

    arg = OpenStudio::Measure::OSArgument::makeDoubleArgument('misc_fuel_loads_grill_annual_therm', false)
    arg.setDisplayName('Misc Fuel Loads: Grill Annual therm')
    arg.setDescription("The annual energy consumption of the fuel loads grill. If not provided, the OS-HPXML default (see <a href='#{docs_base_url}#hpxml-fuel-loads'>HPXML Fuel Loads</a>) is used.")
    arg.setUnits('therm/yr')
    args << arg

    arg = OpenStudio::Measure::OSArgument::makeDoubleArgument('misc_fuel_loads_grill_usage_multiplier', false)
    arg.setDisplayName('Misc Fuel Loads: Grill Usage Multiplier')
    arg.setDescription("Multiplier on the fuel loads grill energy usage that can reflect, e.g., high/low usage occupants. If not provided, the OS-HPXML default (see <a href='#{docs_base_url}#hpxml-fuel-loads'>HPXML Fuel Loads</a>) is used.")
    args << arg

    arg = OpenStudio::Measure::OSArgument::makeBoolArgument('misc_fuel_loads_lighting_present', true)
    arg.setDisplayName('Misc Fuel Loads: Lighting Present')
    arg.setDescription('Whether there is fuel loads lighting.')
    arg.setDefaultValue(false)
    args << arg

    arg = OpenStudio::Measure::OSArgument::makeChoiceArgument('misc_fuel_loads_lighting_fuel_type', misc_fuel_loads_fuel_choices, true)
    arg.setDisplayName('Misc Fuel Loads: Lighting Fuel Type')
    arg.setDescription('The fuel type of the fuel loads lighting.')
    arg.setDefaultValue(HPXML::FuelTypeNaturalGas)
    args << arg

    arg = OpenStudio::Measure::OSArgument::makeDoubleArgument('misc_fuel_loads_lighting_annual_therm', false)
    arg.setDisplayName('Misc Fuel Loads: Lighting Annual therm')
    arg.setDescription("The annual energy consumption of the fuel loads lighting. If not provided, the OS-HPXML default (see <a href='#{docs_base_url}#hpxml-fuel-loads'>HPXML Fuel Loads</a>)is used.")
    arg.setUnits('therm/yr')
    args << arg

    arg = OpenStudio::Measure::OSArgument::makeDoubleArgument('misc_fuel_loads_lighting_usage_multiplier', false)
    arg.setDisplayName('Misc Fuel Loads: Lighting Usage Multiplier')
    arg.setDescription("Multiplier on the fuel loads lighting energy usage that can reflect, e.g., high/low usage occupants. If not provided, the OS-HPXML default (see <a href='#{docs_base_url}#hpxml-fuel-loads'>HPXML Fuel Loads</a>) is used.")
    args << arg

    arg = OpenStudio::Measure::OSArgument::makeBoolArgument('misc_fuel_loads_fireplace_present', true)
    arg.setDisplayName('Misc Fuel Loads: Fireplace Present')
    arg.setDescription('Whether there is fuel loads fireplace.')
    arg.setDefaultValue(false)
    args << arg

    arg = OpenStudio::Measure::OSArgument::makeChoiceArgument('misc_fuel_loads_fireplace_fuel_type', misc_fuel_loads_fuel_choices, true)
    arg.setDisplayName('Misc Fuel Loads: Fireplace Fuel Type')
    arg.setDescription('The fuel type of the fuel loads fireplace.')
    arg.setDefaultValue(HPXML::FuelTypeNaturalGas)
    args << arg

    arg = OpenStudio::Measure::OSArgument::makeDoubleArgument('misc_fuel_loads_fireplace_annual_therm', false)
    arg.setDisplayName('Misc Fuel Loads: Fireplace Annual therm')
    arg.setDescription("The annual energy consumption of the fuel loads fireplace. If not provided, the OS-HPXML default (see <a href='#{docs_base_url}#hpxml-fuel-loads'>HPXML Fuel Loads</a>) is used.")
    arg.setUnits('therm/yr')
    args << arg

    arg = OpenStudio::Measure::OSArgument::makeDoubleArgument('misc_fuel_loads_fireplace_frac_sensible', false)
    arg.setDisplayName('Misc Fuel Loads: Fireplace Sensible Fraction')
    arg.setDescription("Fraction of fireplace residual fuel loads' internal gains that are sensible. If not provided, the OS-HPXML default (see <a href='#{docs_base_url}#hpxml-fuel-loads'>HPXML Fuel Loads</a>) is used.")
    arg.setUnits('Frac')
    args << arg

    arg = OpenStudio::Measure::OSArgument::makeDoubleArgument('misc_fuel_loads_fireplace_frac_latent', false)
    arg.setDisplayName('Misc Fuel Loads: Fireplace Latent Fraction')
    arg.setDescription("Fraction of fireplace residual fuel loads' internal gains that are latent. If not provided, the OS-HPXML default (see <a href='#{docs_base_url}#hpxml-fuel-loads'>HPXML Fuel Loads</a>) is used.")
    arg.setUnits('Frac')
    args << arg

    arg = OpenStudio::Measure::OSArgument::makeDoubleArgument('misc_fuel_loads_fireplace_usage_multiplier', false)
    arg.setDisplayName('Misc Fuel Loads: Fireplace Usage Multiplier')
    arg.setDescription("Multiplier on the fuel loads fireplace energy usage that can reflect, e.g., high/low usage occupants. If not provided, the OS-HPXML default (see <a href='#{docs_base_url}#hpxml-fuel-loads'>HPXML Fuel Loads</a>) is used.")
    args << arg

    heater_type_choices = OpenStudio::StringVector.new
    heater_type_choices << HPXML::TypeNone
    heater_type_choices << HPXML::HeaterTypeElectricResistance
    heater_type_choices << HPXML::HeaterTypeGas
    heater_type_choices << HPXML::HeaterTypeHeatPump

    arg = OpenStudio::Measure::OSArgument::makeBoolArgument('pool_present', true)
    arg.setDisplayName('Pool: Present')
    arg.setDescription('Whether there is a pool.')
    arg.setDefaultValue(false)
    args << arg

    arg = OpenStudio::Measure::OSArgument::makeDoubleArgument('pool_pump_annual_kwh', false)
    arg.setDisplayName('Pool: Pump Annual kWh')
    arg.setDescription("The annual energy consumption of the pool pump. If not provided, the OS-HPXML default (see <a href='#{docs_base_url}#pool-pump'>Pool Pump</a>) is used.")
    arg.setUnits('kWh/yr')
    args << arg

    arg = OpenStudio::Measure::OSArgument::makeDoubleArgument('pool_pump_usage_multiplier', false)
    arg.setDisplayName('Pool: Pump Usage Multiplier')
    arg.setDescription("Multiplier on the pool pump energy usage that can reflect, e.g., high/low usage occupants. If not provided, the OS-HPXML default (see <a href='#{docs_base_url}#pool-pump'>Pool Pump</a>) is used.")
    args << arg

    arg = OpenStudio::Measure::OSArgument::makeChoiceArgument('pool_heater_type', heater_type_choices, true)
    arg.setDisplayName('Pool: Heater Type')
    arg.setDescription("The type of pool heater. Use '#{HPXML::TypeNone}' if there is no pool heater.")
    arg.setDefaultValue(HPXML::TypeNone)
    args << arg

    arg = OpenStudio::Measure::OSArgument::makeDoubleArgument('pool_heater_annual_kwh', false)
    arg.setDisplayName('Pool: Heater Annual kWh')
    arg.setDescription("The annual energy consumption of the #{HPXML::HeaterTypeElectricResistance} pool heater. If not provided, the OS-HPXML default (see <a href='#{docs_base_url}#pool-heater'>Pool Heater</a>) is used.")
    arg.setUnits('kWh/yr')
    args << arg

    arg = OpenStudio::Measure::OSArgument::makeDoubleArgument('pool_heater_annual_therm', false)
    arg.setDisplayName('Pool: Heater Annual therm')
    arg.setDescription("The annual energy consumption of the #{HPXML::HeaterTypeGas} pool heater. If not provided, the OS-HPXML default (see <a href='#{docs_base_url}#pool-heater'>Pool Heater</a>) is used.")
    arg.setUnits('therm/yr')
    args << arg

    arg = OpenStudio::Measure::OSArgument::makeDoubleArgument('pool_heater_usage_multiplier', false)
    arg.setDisplayName('Pool: Heater Usage Multiplier')
    arg.setDescription("Multiplier on the pool heater energy usage that can reflect, e.g., high/low usage occupants. If not provided, the OS-HPXML default (see <a href='#{docs_base_url}#pool-heater'>Pool Heater</a>) is used.")
    args << arg

    arg = OpenStudio::Measure::OSArgument::makeBoolArgument('permanent_spa_present', true)
    arg.setDisplayName('Permanent Spa: Present')
    arg.setDescription('Whether there is a permanent spa.')
    arg.setDefaultValue(false)
    args << arg

    arg = OpenStudio::Measure::OSArgument::makeDoubleArgument('permanent_spa_pump_annual_kwh', false)
    arg.setDisplayName('Permanent Spa: Pump Annual kWh')
    arg.setDescription("The annual energy consumption of the permanent spa pump. If not provided, the OS-HPXML default (see <a href='#{docs_base_url}#permanent-spa-pump'>Permanent Spa Pump</a>) is used.")
    arg.setUnits('kWh/yr')
    args << arg

    arg = OpenStudio::Measure::OSArgument::makeDoubleArgument('permanent_spa_pump_usage_multiplier', false)
    arg.setDisplayName('Permanent Spa: Pump Usage Multiplier')
    arg.setDescription("Multiplier on the permanent spa pump energy usage that can reflect, e.g., high/low usage occupants. If not provided, the OS-HPXML default (see <a href='#{docs_base_url}#permanent-spa-pump'>Permanent Spa Pump</a>) is used.")
    args << arg

    arg = OpenStudio::Measure::OSArgument::makeChoiceArgument('permanent_spa_heater_type', heater_type_choices, true)
    arg.setDisplayName('Permanent Spa: Heater Type')
    arg.setDescription("The type of permanent spa heater. Use '#{HPXML::TypeNone}' if there is no permanent spa heater.")
    arg.setDefaultValue(HPXML::TypeNone)
    args << arg

    arg = OpenStudio::Measure::OSArgument::makeDoubleArgument('permanent_spa_heater_annual_kwh', false)
    arg.setDisplayName('Permanent Spa: Heater Annual kWh')
    arg.setDescription("The annual energy consumption of the #{HPXML::HeaterTypeElectricResistance} permanent spa heater. If not provided, the OS-HPXML default (see <a href='#{docs_base_url}#permanent-spa-heater'>Permanent Spa Heater</a>) is used.")
    arg.setUnits('kWh/yr')
    args << arg

    arg = OpenStudio::Measure::OSArgument::makeDoubleArgument('permanent_spa_heater_annual_therm', false)
    arg.setDisplayName('Permanent Spa: Heater Annual therm')
    arg.setDescription("The annual energy consumption of the #{HPXML::HeaterTypeGas} permanent spa heater. If not provided, the OS-HPXML default (see <a href='#{docs_base_url}#permanent-spa-heater'>Permanent Spa Heater</a>) is used.")
    arg.setUnits('therm/yr')
    args << arg

    arg = OpenStudio::Measure::OSArgument::makeDoubleArgument('permanent_spa_heater_usage_multiplier', false)
    arg.setDisplayName('Permanent Spa: Heater Usage Multiplier')
    arg.setDescription("Multiplier on the permanent spa heater energy usage that can reflect, e.g., high/low usage occupants. If not provided, the OS-HPXML default (see <a href='#{docs_base_url}#permanent-spa-heater'>Permanent Spa Heater</a>) is used.")
    args << arg

    arg = OpenStudio::Measure::OSArgument.makeStringArgument('emissions_scenario_names', false)
    arg.setDisplayName('Emissions: Scenario Names')
    arg.setDescription('Names of emissions scenarios. If multiple scenarios, use a comma-separated list. If not provided, no emissions scenarios are calculated.')
    args << arg

    arg = OpenStudio::Measure::OSArgument.makeStringArgument('emissions_types', false)
    arg.setDisplayName('Emissions: Types')
    arg.setDescription('Types of emissions (e.g., CO2e, NOx, etc.). If multiple scenarios, use a comma-separated list.')
    args << arg

    arg = OpenStudio::Measure::OSArgument.makeStringArgument('emissions_electricity_units', false)
    arg.setDisplayName('Emissions: Electricity Units')
    arg.setDescription('Electricity emissions factors units. If multiple scenarios, use a comma-separated list. Only lb/MWh and kg/MWh are allowed.')
    args << arg

    arg = OpenStudio::Measure::OSArgument.makeStringArgument('emissions_electricity_values_or_filepaths', false)
    arg.setDisplayName('Emissions: Electricity Values or File Paths')
    arg.setDescription('Electricity emissions factors values, specified as either an annual factor or an absolute/relative path to a file with hourly factors. If multiple scenarios, use a comma-separated list.')
    args << arg

    arg = OpenStudio::Measure::OSArgument.makeStringArgument('emissions_electricity_number_of_header_rows', false)
    arg.setDisplayName('Emissions: Electricity Files Number of Header Rows')
    arg.setDescription('The number of header rows in the electricity emissions factor file. Only applies when an electricity filepath is used. If multiple scenarios, use a comma-separated list.')
    args << arg

    arg = OpenStudio::Measure::OSArgument.makeStringArgument('emissions_electricity_column_numbers', false)
    arg.setDisplayName('Emissions: Electricity Files Column Numbers')
    arg.setDescription('The column number in the electricity emissions factor file. Only applies when an electricity filepath is used. If multiple scenarios, use a comma-separated list.')
    args << arg

    arg = OpenStudio::Measure::OSArgument.makeStringArgument('emissions_fossil_fuel_units', false)
    arg.setDisplayName('Emissions: Fossil Fuel Units')
    arg.setDescription('Fossil fuel emissions factors units. If multiple scenarios, use a comma-separated list. Only lb/MBtu and kg/MBtu are allowed.')
    args << arg

    Constants.FossilFuels.each do |fossil_fuel|
      underscore_case = OpenStudio::toUnderscoreCase(fossil_fuel)
      all_caps_case = fossil_fuel.split(' ').map(&:capitalize).join(' ')
      cap_case = fossil_fuel.capitalize

      arg = OpenStudio::Measure::OSArgument.makeStringArgument("emissions_#{underscore_case}_values", false)
      arg.setDisplayName("Emissions: #{all_caps_case} Values")
      arg.setDescription("#{cap_case} emissions factors values, specified as an annual factor. If multiple scenarios, use a comma-separated list.")
      args << arg
    end

    arg = OpenStudio::Measure::OSArgument.makeStringArgument('utility_bill_scenario_names', false)
    arg.setDisplayName('Utility Bills: Scenario Names')
    arg.setDescription('Names of utility bill scenarios. If multiple scenarios, use a comma-separated list. If not provided, no utility bills scenarios are calculated.')
    args << arg

    arg = OpenStudio::Measure::OSArgument.makeStringArgument('utility_bill_electricity_filepaths', false)
    arg.setDisplayName('Utility Bills: Electricity File Paths')
    arg.setDescription('Electricity tariff file specified as an absolute/relative path to a file with utility rate structure information. Tariff file must be formatted to OpenEI API version 7. If multiple scenarios, use a comma-separated list.')
    args << arg

    ([HPXML::FuelTypeElectricity] + Constants.FossilFuels).each do |fuel|
      underscore_case = OpenStudio::toUnderscoreCase(fuel)
      all_caps_case = fuel.split(' ').map(&:capitalize).join(' ')
      cap_case = fuel.capitalize

      arg = OpenStudio::Measure::OSArgument.makeStringArgument("utility_bill_#{underscore_case}_fixed_charges", false)
      arg.setDisplayName("Utility Bills: #{all_caps_case} Fixed Charges")
      arg.setDescription("#{cap_case} utility bill monthly fixed charges. If multiple scenarios, use a comma-separated list.")
      args << arg
    end

    ([HPXML::FuelTypeElectricity] + Constants.FossilFuels).each do |fuel|
      underscore_case = OpenStudio::toUnderscoreCase(fuel)
      all_caps_case = fuel.split(' ').map(&:capitalize).join(' ')
      cap_case = fuel.capitalize

      arg = OpenStudio::Measure::OSArgument.makeStringArgument("utility_bill_#{underscore_case}_marginal_rates", false)
      arg.setDisplayName("Utility Bills: #{all_caps_case} Marginal Rates")
      arg.setDescription("#{cap_case} utility bill marginal rates. If multiple scenarios, use a comma-separated list.")
      args << arg
    end

    arg = OpenStudio::Measure::OSArgument.makeStringArgument('utility_bill_pv_compensation_types', false)
    arg.setDisplayName('Utility Bills: PV Compensation Types')
    arg.setDescription('Utility bill PV compensation types. If multiple scenarios, use a comma-separated list.')
    args << arg

    arg = OpenStudio::Measure::OSArgument.makeStringArgument('utility_bill_pv_net_metering_annual_excess_sellback_rate_types', false)
    arg.setDisplayName('Utility Bills: PV Net Metering Annual Excess Sellback Rate Types')
    arg.setDescription("Utility bill PV net metering annual excess sellback rate types. Only applies if the PV compensation type is '#{HPXML::PVCompensationTypeNetMetering}'. If multiple scenarios, use a comma-separated list.")
    args << arg

    arg = OpenStudio::Measure::OSArgument.makeStringArgument('utility_bill_pv_net_metering_annual_excess_sellback_rates', false)
    arg.setDisplayName('Utility Bills: PV Net Metering Annual Excess Sellback Rates')
    arg.setDescription("Utility bill PV net metering annual excess sellback rates. Only applies if the PV compensation type is '#{HPXML::PVCompensationTypeNetMetering}' and the PV annual excess sellback rate type is '#{HPXML::PVAnnualExcessSellbackRateTypeUserSpecified}'. If multiple scenarios, use a comma-separated list.")
    args << arg

    arg = OpenStudio::Measure::OSArgument.makeStringArgument('utility_bill_pv_feed_in_tariff_rates', false)
    arg.setDisplayName('Utility Bills: PV Feed-In Tariff Rates')
    arg.setDescription("Utility bill PV annual full/gross feed-in tariff rates. Only applies if the PV compensation type is '#{HPXML::PVCompensationTypeFeedInTariff}'. If multiple scenarios, use a comma-separated list.")
    args << arg

    arg = OpenStudio::Measure::OSArgument.makeStringArgument('utility_bill_pv_monthly_grid_connection_fee_units', false)
    arg.setDisplayName('Utility Bills: PV Monthly Grid Connection Fee Units')
    arg.setDescription('Utility bill PV monthly grid connection fee units. If multiple scenarios, use a comma-separated list.')
    args << arg

    arg = OpenStudio::Measure::OSArgument.makeStringArgument('utility_bill_pv_monthly_grid_connection_fees', false)
    arg.setDisplayName('Utility Bills: PV Monthly Grid Connection Fees')
    arg.setDescription('Utility bill PV monthly grid connection fees. If multiple scenarios, use a comma-separated list.')
    args << arg

    arg = OpenStudio::Measure::OSArgument.makeStringArgument('additional_properties', false)
    arg.setDisplayName('Additional Properties')
    arg.setDescription("Additional properties specified as key-value pairs (i.e., key=value). If multiple additional properties, use a |-separated list. For example, 'LowIncome=false|Remodeled|Description=2-story home in Denver'. These properties will be stored in the HPXML file under /HPXML/SoftwareInfo/extension/AdditionalProperties.")
    args << arg

    arg = OpenStudio::Measure::OSArgument::makeBoolArgument('combine_like_surfaces', false)
    arg.setDisplayName('Combine like surfaces?')
    arg.setDescription('If true, combines like surfaces to simplify the HPXML file generated.')
    arg.setDefaultValue(false)
    args << arg

    arg = OpenStudio::Measure::OSArgument::makeBoolArgument('apply_defaults', false)
    arg.setDisplayName('Apply Default Values?')
    arg.setDescription('If true, applies OS-HPXML default values to the HPXML output file. Setting to true will also force validation of the HPXML output file before applying OS-HPXML default values.')
    arg.setDefaultValue(false)
    args << arg

    arg = OpenStudio::Measure::OSArgument::makeBoolArgument('apply_validation', false)
    arg.setDisplayName('Apply Validation?')
    arg.setDescription('If true, validates the HPXML output file. Set to false for faster performance. Note that validation is not needed if the HPXML file will be validated downstream (e.g., via the HPXMLtoOpenStudio measure).')
    arg.setDefaultValue(false)
    args << arg

    return args
  end

  # define what happens when the measure is run
  def run(model, runner, user_arguments)
    super(model, runner, user_arguments)

    # use the built-in error checking
    if !runner.validateUserArguments(arguments(model), user_arguments)
      return false
    end

    Geometry.tear_down_model(model, runner)

    Version.check_openstudio_version()

    args = runner.getArgumentValues(arguments(model), user_arguments)

    # Argument error checks
    warnings, errors = validate_arguments(args)
    unless warnings.empty?
      warnings.each do |warning|
        runner.registerWarning(warning)
      end
    end
    unless errors.empty?
      errors.each do |error|
        runner.registerError(error)
      end
      return false
    end

    # Create EpwFile object
    epw_path = args[:weather_station_epw_filepath]
    if not File.exist? epw_path
      epw_path = File.join(File.expand_path(File.join(File.dirname(__FILE__), '..', 'weather')), epw_path) # a filename was entered for weather_station_epw_filepath
    end
    if not File.exist? epw_path
      runner.registerError("Could not find EPW file at '#{epw_path}'.")
      return false
    end

    # Create HPXML file
    hpxml_path = args[:hpxml_path]
    unless (Pathname.new hpxml_path).absolute?
      hpxml_path = File.expand_path(hpxml_path)
    end

    # Existing HPXML File
    if not args[:existing_hpxml_path].nil?
      existing_hpxml_path = args[:existing_hpxml_path]
      unless (Pathname.new existing_hpxml_path).absolute?
        existing_hpxml_path = File.expand_path(existing_hpxml_path)
      end
    end

    hpxml_doc = HPXMLFile.create(runner, model, args, epw_path, hpxml_path, existing_hpxml_path)
    if not hpxml_doc
      runner.registerError('Unsuccessful creation of HPXML file.')
      return false
    end

    runner.registerInfo("Wrote file: #{hpxml_path}")

    # Uncomment for debugging purposes
    # File.write(hpxml_path.gsub('.xml', '.osm'), model.to_s)

    return true
  end

  def validate_arguments(args)
    warnings = argument_warnings(args)
    errors = argument_errors(args)

    return warnings, errors
  end

  def argument_warnings(args)
    warnings = []

    max_uninsulated_floor_rvalue = 6.0
    max_uninsulated_ceiling_rvalue = 3.0
    max_uninsulated_roof_rvalue = 3.0

    warning = ([HPXML::WaterHeaterTypeHeatPump].include?(args[:water_heater_type]) && (args[:water_heater_fuel_type] != HPXML::FuelTypeElectricity))
    warnings << 'Cannot model a heat pump water heater with non-electric fuel type.' if warning

    warning = [HPXML::FoundationTypeSlab, HPXML::FoundationTypeAboveApartment].include?(args[:geometry_foundation_type]) && (args[:geometry_foundation_height] > 0)
    warnings << "Foundation type of '#{args[:geometry_foundation_type]}' cannot have a non-zero height. Assuming height is zero." if warning

    warning = (args[:geometry_foundation_type] == HPXML::FoundationTypeSlab) && (args[:geometry_foundation_height_above_grade] > 0)
    warnings << 'Specified a slab foundation type with a non-zero height above grade.' if warning

    warning = [HPXML::FoundationTypeCrawlspaceVented, HPXML::FoundationTypeCrawlspaceUnvented, HPXML::FoundationTypeBasementUnconditioned].include?(args[:geometry_foundation_type]) && ((args[:foundation_wall_insulation_r] > 0) || !args[:foundation_wall_assembly_r].nil?) && (args[:floor_over_foundation_assembly_r] > max_uninsulated_floor_rvalue)
    warnings << 'Home with unconditioned basement/crawlspace foundation type has both foundation wall insulation and floor insulation.' if warning

    warning = [HPXML::AtticTypeVented, HPXML::AtticTypeUnvented].include?(args[:geometry_attic_type]) && (args[:ceiling_assembly_r] > max_uninsulated_ceiling_rvalue) && (args[:roof_assembly_r] > max_uninsulated_roof_rvalue)
    warnings << 'Home with unconditioned attic type has both ceiling insulation and roof insulation.' if warning

    warning = (args[:geometry_foundation_type] == HPXML::FoundationTypeBasementConditioned) && (args[:floor_over_foundation_assembly_r] > max_uninsulated_floor_rvalue)
    warnings << 'Home with conditioned basement has floor insulation.' if warning

    warning = (args[:geometry_attic_type] == HPXML::AtticTypeConditioned) && (args[:ceiling_assembly_r] > max_uninsulated_ceiling_rvalue)
    warnings << 'Home with conditioned attic has ceiling insulation.' if warning

    warning = (args[:heat_pump_type] != HPXML::HVACTypeHeatPumpGroundToAir) && (!args[:geothermal_loop_configuration].nil? && args[:geothermal_loop_configuration] != 'none')
    warnings << 'Specified an attached geothermal loop but home has no ground source heat pump.' if warning

    return warnings
  end

  def argument_errors(args)
    errors = []

    error = (args[:heating_system_type] != 'none') && (args[:heat_pump_type] != 'none') && (args[:heating_system_fraction_heat_load_served] > 0) && (args[:heat_pump_fraction_heat_load_served] > 0)
    errors << 'Multiple central heating systems are not currently supported.' if error

    error = (args[:cooling_system_type] != 'none') && (args[:heat_pump_type] != 'none') && (args[:cooling_system_fraction_cool_load_served] > 0) && (args[:heat_pump_fraction_cool_load_served] > 0)
    errors << 'Multiple central cooling systems are not currently supported.' if error

    error = ![HPXML::FoundationTypeSlab, HPXML::FoundationTypeAboveApartment].include?(args[:geometry_foundation_type]) && (args[:geometry_foundation_height] == 0)
    errors << "Foundation type of '#{args[:geometry_foundation_type]}' cannot have a height of zero." if error

    error = (args[:geometry_unit_type] == HPXML::ResidentialTypeApartment) && ([HPXML::FoundationTypeBasementConditioned, HPXML::FoundationTypeCrawlspaceConditioned].include? args[:geometry_foundation_type])
    errors << 'Conditioned basement/crawlspace foundation type for apartment units is not currently supported.' if error

    error = (args[:heating_system_type] == 'none') && (args[:heat_pump_type] == 'none') && (args[:heating_system_2_type] != 'none')
    errors << 'A second heating system was specified without a primary heating system.' if error

    if ((args[:heat_pump_backup_type] == HPXML::HeatPumpBackupTypeSeparate) && (args[:heating_system_2_type] == HPXML::HVACTypeFurnace)) # separate ducted backup
      if [HPXML::HVACTypeHeatPumpAirToAir, HPXML::HVACTypeHeatPumpGroundToAir].include?(args[:heat_pump_type]) ||
         ((args[:heat_pump_type] == HPXML::HVACTypeHeatPumpMiniSplit) && args[:heat_pump_is_ducted]) # ducted heat pump
        errors << "A ducted heat pump with '#{HPXML::HeatPumpBackupTypeSeparate}' ducted backup is not supported."
      end
    end

    error = [HPXML::ResidentialTypeSFA, HPXML::ResidentialTypeApartment].include?(args[:geometry_unit_type]) && args[:geometry_building_num_units].nil?
    errors << 'Did not specify the number of units in the building for single-family attached or apartment units.' if error

    error = (args[:geometry_unit_type] == HPXML::ResidentialTypeApartment) && (args[:geometry_unit_num_floors_above_grade] > 1)
    errors << 'Apartment units can only have one above-grade floor.' if error

    error = (args[:geometry_unit_type] == HPXML::ResidentialTypeSFD) && (args[:geometry_unit_left_wall_is_adiabatic] || args[:geometry_unit_right_wall_is_adiabatic] || args[:geometry_unit_front_wall_is_adiabatic] || args[:geometry_unit_back_wall_is_adiabatic] || (args[:geometry_attic_type] == HPXML::AtticTypeBelowApartment) || (args[:geometry_foundation_type] == HPXML::FoundationTypeAboveApartment))
    errors << 'No adiabatic surfaces can be applied to single-family detached homes.' if error

    error = (args[:geometry_unit_type] == HPXML::ResidentialTypeApartment) && (args[:geometry_attic_type] == HPXML::AtticTypeConditioned)
    errors << 'Conditioned attic type for apartment units is not currently supported.' if error

    error = (args[:geometry_unit_num_floors_above_grade] == 1 && args[:geometry_attic_type] == HPXML::AtticTypeConditioned)
    errors << 'Units with a conditioned attic must have at least two above-grade floors.' if error

    error = ((args[:water_heater_type] == HPXML::WaterHeaterTypeCombiStorage) || (args[:water_heater_type] == HPXML::WaterHeaterTypeCombiTankless)) && (args[:heating_system_type] != HPXML::HVACTypeBoiler)
    errors << 'Must specify a boiler when modeling an indirect water heater type.' if error

    error = [HPXML::ResidentialTypeSFD].include?(args[:geometry_unit_type]) && args[:heating_system_type].include?('Shared')
    errors << 'Specified a shared system for a single-family detached unit.' if error

    error = !args[:geometry_rim_joist_height].nil? && args[:rim_joist_assembly_r].nil?
    errors << 'Specified a rim joist height but no rim joist assembly R-value.' if error

    error = !args[:rim_joist_assembly_r].nil? && args[:geometry_rim_joist_height].nil?
    errors << 'Specified a rim joist assembly R-value but no rim joist height.' if error

    if !args[:schedules_power_outage_periods].nil? && !args[:schedules_power_outage_periods_window_natvent_availability].nil?
      schedules_power_outage_periods_lengths = [args[:schedules_power_outage_periods].count(','),
                                                args[:schedules_power_outage_periods_window_natvent_availability].count(',')]

      error = (schedules_power_outage_periods_lengths.uniq.size != 1)
      errors << 'One power outage periods schedule argument does not have enough comma-separated elements specified.' if error
    end

    if !args[:schedules_power_outage_periods_window_natvent_availability].nil?
      natvent_availabilities = args[:schedules_power_outage_periods_window_natvent_availability].split(',').map(&:strip)
      natvent_availabilities.each do |natvent_availability|
        error = ![HPXML::ScheduleRegular, HPXML::ScheduleAvailable, HPXML::ScheduleUnavailable].include?(natvent_availability)
        errors << "Window natural ventilation availability '#{natvent_availability}' during a power outage is invalid." if error
      end
    end

    hvac_perf_data_heating_args_initialized = [!args[:hvac_perf_data_heating_outdoor_temperatures].nil?,
                                               !args[:hvac_perf_data_heating_min_speed_capacities].nil?,
                                               !args[:hvac_perf_data_heating_max_speed_capacities].nil?,
                                               !args[:hvac_perf_data_heating_min_speed_cops].nil?,
                                               !args[:hvac_perf_data_heating_max_speed_cops].nil?]
    error = (hvac_perf_data_heating_args_initialized.uniq.size != 1)
    errors << 'Did not specify all required heating detailed performance data arguments.' if error

    if hvac_perf_data_heating_args_initialized.uniq.size == 1 && hvac_perf_data_heating_args_initialized.uniq[0]
      heating_data_points_lengths = [args[:hvac_perf_data_heating_outdoor_temperatures].count(','),
                                     args[:hvac_perf_data_heating_min_speed_capacities].count(','),
                                     args[:hvac_perf_data_heating_max_speed_capacities].count(','),
                                     args[:hvac_perf_data_heating_min_speed_cops].count(','),
                                     args[:hvac_perf_data_heating_max_speed_cops].count(',')]

      error = (heating_data_points_lengths.uniq.size != 1)
      errors << 'One or more detailed heating performance data arguments does not have enough comma-separated elements specified.' if error
    end

    hvac_perf_data_cooling_args_initialized = [!args[:hvac_perf_data_cooling_outdoor_temperatures].nil?,
                                               !args[:hvac_perf_data_cooling_min_speed_capacities].nil?,
                                               !args[:hvac_perf_data_cooling_max_speed_capacities].nil?,
                                               !args[:hvac_perf_data_cooling_min_speed_cops].nil?,
                                               !args[:hvac_perf_data_cooling_max_speed_cops].nil?]
    error = (hvac_perf_data_cooling_args_initialized.uniq.size != 1)
    errors << 'Did not specify all required cooling detailed performance data arguments.' if error

    if hvac_perf_data_cooling_args_initialized.uniq.size == 1 && hvac_perf_data_cooling_args_initialized.uniq[0]
      cooling_data_points_lengths = [args[:hvac_perf_data_cooling_outdoor_temperatures].count(','),
                                     args[:hvac_perf_data_cooling_min_speed_capacities].count(','),
                                     args[:hvac_perf_data_cooling_max_speed_capacities].count(','),
                                     args[:hvac_perf_data_cooling_min_speed_cops].count(','),
                                     args[:hvac_perf_data_cooling_max_speed_cops].count(',')]

      error = (cooling_data_points_lengths.uniq.size != 1)
      errors << 'One or more detailed cooling performance data arguments does not have enough comma-separated elements specified.' if error
    end

    emissions_args_initialized = [!args[:emissions_scenario_names].nil?,
                                  !args[:emissions_types].nil?,
                                  !args[:emissions_electricity_units].nil?,
                                  !args[:emissions_electricity_values_or_filepaths].nil?]
    error = (emissions_args_initialized.uniq.size != 1)
    errors << 'Did not specify all required emissions arguments.' if error

    Constants.FossilFuels.each do |fossil_fuel|
      underscore_case = OpenStudio::toUnderscoreCase(fossil_fuel)

      if !args["emissions_#{underscore_case}_values".to_sym].nil?
        error = args[:emissions_fossil_fuel_units].nil?
        errors << "Did not specify fossil fuel emissions units for #{fossil_fuel} emissions values." if error
      end
    end

    if emissions_args_initialized.uniq.size == 1 && emissions_args_initialized.uniq[0]
      emissions_scenario_lengths = [args[:emissions_scenario_names].count(','),
                                    args[:emissions_types].count(','),
                                    args[:emissions_electricity_units].count(','),
                                    args[:emissions_electricity_values_or_filepaths].count(',')]

      emissions_scenario_lengths += [args[:emissions_electricity_number_of_header_rows].count(',')] unless args[:emissions_electricity_number_of_header_rows].nil?
      emissions_scenario_lengths += [args[:emissions_electricity_column_numbers].count(',')] unless args[:emissions_electricity_column_numbers].nil?

      Constants.FossilFuels.each do |fossil_fuel|
        underscore_case = OpenStudio::toUnderscoreCase(fossil_fuel)

        emissions_scenario_lengths += [args["emissions_#{underscore_case}_values".to_sym].count(',')] unless args["emissions_#{underscore_case}_values".to_sym].nil?
      end

      error = (emissions_scenario_lengths.uniq.size != 1)
      errors << 'One or more emissions arguments does not have enough comma-separated elements specified.' if error
    end

    bills_args_initialized = [!args[:utility_bill_scenario_names].nil?]
    if bills_args_initialized.uniq[0]
      bills_scenario_lengths = [args[:utility_bill_scenario_names].count(',')]
      ([HPXML::FuelTypeElectricity] + Constants.FossilFuels).each do |fuel|
        underscore_case = OpenStudio::toUnderscoreCase(fuel)

        bills_scenario_lengths += [args["utility_bill_#{underscore_case}_fixed_charges".to_sym].count(',')] unless args["utility_bill_#{underscore_case}_fixed_charges".to_sym].nil?
        bills_scenario_lengths += [args["utility_bill_#{underscore_case}_marginal_rates".to_sym].count(',')] unless args["utility_bill_#{underscore_case}_marginal_rates".to_sym].nil?
      end

      error = (bills_scenario_lengths.uniq.size != 1)
      errors << 'One or more utility bill arguments does not have enough comma-separated elements specified.' if error
    end

    error = (args[:geometry_unit_aspect_ratio] <= 0)
    errors << 'Aspect ratio must be greater than zero.' if error

    error = (args[:geometry_foundation_height] < 0)
    errors << 'Foundation height cannot be negative.' if error

    error = (args[:geometry_unit_num_floors_above_grade] > 6)
    errors << 'Number of above-grade floors must be six or less.' if error

    error = (args[:geometry_garage_protrusion] < 0) || (args[:geometry_garage_protrusion] > 1)
    errors << 'Garage protrusion fraction must be between zero and one.' if error

    error = (args[:geometry_unit_left_wall_is_adiabatic] && args[:geometry_unit_right_wall_is_adiabatic] && args[:geometry_unit_front_wall_is_adiabatic] && args[:geometry_unit_back_wall_is_adiabatic])
    errors << 'At least one wall must be set to non-adiabatic.' if error

    error = (args[:geometry_unit_type] == HPXML::ResidentialTypeSFA) && (args[:geometry_foundation_type] == HPXML::FoundationTypeAboveApartment)
    errors << 'Single-family attached units cannot be above another unit.' if error

    error = (args[:geometry_unit_type] == HPXML::ResidentialTypeSFA) && (args[:geometry_attic_type] == HPXML::AtticTypeBelowApartment)
    errors << 'Single-family attached units cannot be below another unit.' if error

    error = (args[:geometry_garage_protrusion] > 0) && (args[:geometry_roof_type] == 'hip') && (args[:geometry_garage_width] * args[:geometry_garage_depth] > 0)
    errors << 'Cannot handle protruding garage and hip roof.' if error

    error = (args[:geometry_garage_protrusion] > 0) && (args[:geometry_unit_aspect_ratio] < 1) && (args[:geometry_garage_width] * args[:geometry_garage_depth] > 0) && (args[:geometry_roof_type] == 'gable')
    errors << 'Cannot handle protruding garage and attic ridge running from front to back.' if error

    error = (args[:geometry_foundation_type] == HPXML::FoundationTypeAmbient) && (args[:geometry_garage_width] * args[:geometry_garage_depth] > 0)
    errors << 'Cannot handle garages with an ambient foundation type.' if error

    error = (args[:door_area] < 0)
    errors << 'Door area cannot be negative.' if error

    error = (args[:window_aspect_ratio] <= 0)
    errors << 'Window aspect ratio must be greater than zero.' if error

    return errors
  end
end

class HPXMLFile
  def self.create(runner, model, args, epw_path, hpxml_path, existing_hpxml_path)
    epw_file = OpenStudio::EpwFile.new(epw_path)
    if (args[:hvac_control_heating_season_period].to_s == HPXML::BuildingAmerica) || (args[:hvac_control_cooling_season_period].to_s == HPXML::BuildingAmerica) || (args[:apply_defaults])
      weather = WeatherProcess.new(epw_path: epw_path, runner: nil)
    end

    success = create_geometry_envelope(runner, model, args)
    return false if not success

    @surface_ids = {}

    # Sorting of objects to make the measure deterministic
    sorted_surfaces = model.getSurfaces.sort_by { |s| s.additionalProperties.getFeatureAsInteger('Index').get }
    sorted_subsurfaces = model.getSubSurfaces.sort_by { |ss| ss.additionalProperties.getFeatureAsInteger('Index').get }

    hpxml = HPXML.new(hpxml_path: existing_hpxml_path)

    if not set_header(runner, hpxml, args)
      return false
    end

    hpxml_bldg = add_building(hpxml, args)
    set_site(hpxml_bldg, args)
    set_neighbor_buildings(hpxml_bldg, args)
    set_building_occupancy(hpxml_bldg, args)
    set_building_construction(hpxml_bldg, args)
    set_building_header(hpxml_bldg, args)
    set_climate_and_risk_zones(hpxml_bldg, args)
    set_air_infiltration_measurements(hpxml_bldg, args)
    set_roofs(hpxml_bldg, args, sorted_surfaces)
    set_rim_joists(hpxml_bldg, model, args, sorted_surfaces)
    set_walls(hpxml_bldg, model, args, sorted_surfaces)
    set_foundation_walls(hpxml_bldg, model, args, sorted_surfaces)
    set_floors(hpxml_bldg, args, sorted_surfaces)
    set_slabs(hpxml_bldg, model, args, sorted_surfaces)
    set_windows(hpxml_bldg, model, args, sorted_subsurfaces)
    set_skylights(hpxml_bldg, args, sorted_subsurfaces)
    set_doors(hpxml_bldg, model, args, sorted_subsurfaces)
    set_attics(hpxml_bldg, args)
    set_foundations(hpxml_bldg, args)
    set_heating_systems(hpxml_bldg, args)
    set_cooling_systems(hpxml_bldg, args)
    set_heat_pumps(hpxml_bldg, args)
    set_geothermal_loop(hpxml_bldg, args)
    set_secondary_heating_systems(hpxml_bldg, args)
    set_hvac_distribution(hpxml_bldg, args)
    set_hvac_blower(hpxml_bldg, args)
    set_hvac_control(hpxml, hpxml_bldg, args, epw_file, weather)
    set_ventilation_fans(hpxml_bldg, args)
    set_water_heating_systems(hpxml_bldg, args)
    set_hot_water_distribution(hpxml_bldg, args)
    set_water_fixtures(hpxml_bldg, args)
    set_solar_thermal(hpxml_bldg, args, epw_file)
    set_pv_systems(hpxml_bldg, args, epw_file)
    set_battery(hpxml_bldg, args)
    set_lighting(hpxml_bldg, args)
    set_dehumidifier(hpxml_bldg, args)
    set_clothes_washer(hpxml_bldg, args)
    set_clothes_dryer(hpxml_bldg, args)
    set_dishwasher(hpxml_bldg, args)
    set_refrigerator(hpxml_bldg, args)
    set_extra_refrigerator(hpxml_bldg, args)
    set_freezer(hpxml_bldg, args)
    set_cooking_range_oven(hpxml_bldg, args)
    set_ceiling_fans(hpxml_bldg, args)
    set_misc_plug_loads_television(hpxml_bldg, args)
    set_misc_plug_loads_other(hpxml_bldg, args)
    set_misc_plug_loads_vehicle(hpxml_bldg, args)
    set_misc_plug_loads_well_pump(hpxml_bldg, args)
    set_misc_fuel_loads_grill(hpxml_bldg, args)
    set_misc_fuel_loads_lighting(hpxml_bldg, args)
    set_misc_fuel_loads_fireplace(hpxml_bldg, args)
    set_pool(hpxml_bldg, args)
    set_permanent_spa(hpxml_bldg, args)
    collapse_surfaces(hpxml_bldg, args)
    renumber_hpxml_ids(hpxml_bldg)

    hpxml_doc = hpxml.to_doc()
    hpxml.set_unique_hpxml_ids(hpxml_doc, true) if hpxml.buildings.size > 1
    XMLHelper.write_file(hpxml_doc, hpxml_path)

    if args[:apply_defaults]
      # Always check for invalid HPXML file before applying defaults
      if not validate_hpxml(runner, hpxml, hpxml_doc, hpxml_path)
        return false
      end

      eri_version = Constants.ERIVersions[-1]
      HPXMLDefaults.apply(runner, hpxml, hpxml_bldg, eri_version, weather, epw_file: epw_file)
      hpxml_doc = hpxml.to_doc()
      hpxml.set_unique_hpxml_ids(hpxml_doc, true) if hpxml.buildings.size > 1
      XMLHelper.write_file(hpxml_doc, hpxml_path)
    end

    if args[:apply_validation]
      # Optionally check for invalid HPXML file (with or without defaults applied)
      if not validate_hpxml(runner, hpxml, hpxml_doc, hpxml_path)
        return false
      end
    end

    return hpxml_doc
  end

  def self.validate_hpxml(runner, hpxml, hpxml_doc, hpxml_path)
    # Check for errors in the HPXML object
    errors = []
    hpxml.buildings.each do |hpxml_bldg|
      errors += hpxml_bldg.check_for_errors()
    end
    if errors.size > 0
      fail "ERROR: Invalid HPXML object produced.\n#{errors}"
    end

    is_valid = true

    # Validate input HPXML against schema
    schema_path = File.join(File.dirname(__FILE__), '..', 'HPXMLtoOpenStudio', 'resources', 'hpxml_schema', 'HPXML.xsd')
    schema_validator = XMLValidator.get_schema_validator(schema_path)
    xsd_errors, xsd_warnings = XMLValidator.validate_against_schema(hpxml_path, schema_validator)

    # Validate input HPXML against schematron docs
    schematron_path = File.join(File.dirname(__FILE__), '..', 'HPXMLtoOpenStudio', 'resources', 'hpxml_schematron', 'EPvalidator.xml')
    schematron_validator = XMLValidator.get_schematron_validator(schematron_path)
    sct_errors, sct_warnings = XMLValidator.validate_against_schematron(hpxml_path, schematron_validator, hpxml_doc)

    # Handle errors/warnings
    (xsd_errors + sct_errors).each do |error|
      runner.registerError("#{hpxml_path}: #{error}")
      is_valid = false
    end
    (xsd_warnings + sct_warnings).each do |warning|
      runner.registerWarning("#{hpxml_path}: #{warning}")
    end

    return is_valid
  end

  def self.create_geometry_envelope(runner, model, args)
    args[:geometry_roof_pitch] = { '1:12' => 1.0 / 12.0,
                                   '2:12' => 2.0 / 12.0,
                                   '3:12' => 3.0 / 12.0,
                                   '4:12' => 4.0 / 12.0,
                                   '5:12' => 5.0 / 12.0,
                                   '6:12' => 6.0 / 12.0,
                                   '7:12' => 7.0 / 12.0,
                                   '8:12' => 8.0 / 12.0,
                                   '9:12' => 9.0 / 12.0,
                                   '10:12' => 10.0 / 12.0,
                                   '11:12' => 11.0 / 12.0,
                                   '12:12' => 12.0 / 12.0 }[args[:geometry_roof_pitch]]

    args[:geometry_rim_joist_height] = args[:geometry_rim_joist_height].to_f / 12.0

    if args[:geometry_foundation_type] == HPXML::FoundationTypeSlab
      args[:geometry_foundation_height] = 0.0
      args[:geometry_foundation_height_above_grade] = 0.0
      args[:geometry_rim_joist_height] = 0.0
    elsif (args[:geometry_foundation_type] == HPXML::FoundationTypeAmbient) || args[:geometry_foundation_type].start_with?(HPXML::FoundationTypeBellyAndWing)
      args[:geometry_rim_joist_height] = 0.0
    end

    if model.getSpaces.size > 0
      runner.registerError('Starting model is not empty.')
      return false
    end

    if args[:geometry_unit_type] == HPXML::ResidentialTypeSFD
      success = Geometry.create_single_family_detached(runner: runner, model: model, **args)
    elsif args[:geometry_unit_type] == HPXML::ResidentialTypeSFA
      success = Geometry.create_single_family_attached(model: model, **args)
    elsif args[:geometry_unit_type] == HPXML::ResidentialTypeApartment
      success = Geometry.create_apartment(model: model, **args)
    elsif args[:geometry_unit_type] == HPXML::ResidentialTypeManufactured
      success = Geometry.create_single_family_detached(runner: runner, model: model, **args)
    end
    return false if not success

    success = Geometry.create_doors(runner: runner, model: model, **args)
    return false if not success

    success = Geometry.create_windows_and_skylights(runner: runner, model: model, **args)
    return false if not success

    return true
  end

  def self.unavailable_period_exists(hpxml, column_name, begin_month, begin_day, begin_hour, end_month, end_day, end_hour, natvent_availability = nil)
    natvent_availability = HPXML::ScheduleUnavailable if natvent_availability.nil?

    hpxml.header.unavailable_periods.each do |unavailable_period|
      begin_hour = 0 if begin_hour.nil?
      end_hour = 24 if end_hour.nil?

      next unless (unavailable_period.column_name == column_name) &&
                  (unavailable_period.begin_month == begin_month) &&
                  (unavailable_period.begin_day == begin_day) &&
                  (unavailable_period.begin_hour == begin_hour) &&
                  (unavailable_period.end_month == end_month) &&
                  (unavailable_period.end_day == end_day) &&
                  (unavailable_period.end_hour == end_hour) &&
                  (unavailable_period.natvent_availability == natvent_availability)

      return true
    end
    return false
  end

  def self.set_header(runner, hpxml, args)
    errors = []

    hpxml.header.xml_type = 'HPXML'
    hpxml.header.xml_generated_by = 'BuildResidentialHPXML'
    hpxml.header.transaction = 'create'
    hpxml.header.whole_sfa_or_mf_building_sim = args[:whole_sfa_or_mf_building_sim]

    if not args[:schedules_vacancy_periods].nil?
      schedules_vacancy_periods = args[:schedules_vacancy_periods].split(',').map(&:strip)
      schedules_vacancy_periods.each do |schedules_vacancy_period|
        begin_month, begin_day, begin_hour, end_month, end_day, end_hour = Schedule.parse_date_time_range(schedules_vacancy_period)

        if not unavailable_period_exists(hpxml, 'Vacancy', begin_month, begin_day, begin_hour, end_month, end_day, end_hour)
          hpxml.header.unavailable_periods.add(column_name: 'Vacancy', begin_month: begin_month, begin_day: begin_day, begin_hour: begin_hour, end_month: end_month, end_day: end_day, end_hour: end_hour, natvent_availability: HPXML::ScheduleUnavailable)
        end
      end
    end

    if not args[:schedules_power_outage_periods].nil?
      schedules_power_outage_periods = args[:schedules_power_outage_periods].split(',').map(&:strip)

      natvent_availabilities = []
      if not args[:schedules_power_outage_periods_window_natvent_availability].nil?
        natvent_availabilities = args[:schedules_power_outage_periods_window_natvent_availability].split(',').map(&:strip)
      end

      schedules_power_outage_periods = schedules_power_outage_periods.zip(natvent_availabilities)
      schedules_power_outage_periods.each do |schedules_power_outage_period|
        outage_period, natvent_availability = schedules_power_outage_period
        begin_month, begin_day, begin_hour, end_month, end_day, end_hour = Schedule.parse_date_time_range(outage_period)

        if not unavailable_period_exists(hpxml, 'Power Outage', begin_month, begin_day, begin_hour, end_month, end_day, end_hour, natvent_availability)
          hpxml.header.unavailable_periods.add(column_name: 'Power Outage', begin_month: begin_month, begin_day: begin_day, begin_hour: begin_hour, end_month: end_month, end_day: end_day, end_hour: end_hour, natvent_availability: natvent_availability)
        end
      end
    end

    if not args[:software_info_program_used].nil?
      if (not hpxml.header.software_program_used.nil?) && (hpxml.header.software_program_used != args[:software_info_program_used])
        errors << "'Software Info: Program Used' cannot vary across dwelling units."
      end
      hpxml.header.software_program_used = args[:software_info_program_used]
    end
    if not args[:software_info_program_version].nil?
      if (not hpxml.header.software_program_version.nil?) && (hpxml.header.software_program_version != args[:software_info_program_version])
        errors << "'Software Info: Program Version' cannot vary across dwelling units."
      end
      hpxml.header.software_program_version = args[:software_info_program_version]
    end

    if not args[:simulation_control_timestep].nil?
      if (not hpxml.header.timestep.nil?) && (hpxml.header.timestep != args[:simulation_control_timestep])
        errors << "'Simulation Control: Timestep' cannot vary across dwelling units."
      end
      hpxml.header.timestep = args[:simulation_control_timestep]
    end

    if not args[:simulation_control_run_period].nil?
      begin_month, begin_day, _begin_hour, end_month, end_day, _end_hour = Schedule.parse_date_time_range(args[:simulation_control_run_period])
      if (!hpxml.header.sim_begin_month.nil? && (hpxml.header.sim_begin_month != begin_month)) ||
         (!hpxml.header.sim_begin_day.nil? && (hpxml.header.sim_begin_day != begin_day)) ||
         (!hpxml.header.sim_end_month.nil? && (hpxml.header.sim_end_month != end_month)) ||
         (!hpxml.header.sim_end_day.nil? && (hpxml.header.sim_end_day != end_day))
        errors << "'Simulation Control: Run Period' cannot vary across dwelling units."
      end
      hpxml.header.sim_begin_month = begin_month
      hpxml.header.sim_begin_day = begin_day
      hpxml.header.sim_end_month = end_month
      hpxml.header.sim_end_day = end_day
    end

    if not args[:simulation_control_run_period_calendar_year].nil?
      if (not hpxml.header.sim_calendar_year.nil?) && (hpxml.header.sim_calendar_year != Integer(args[:simulation_control_run_period_calendar_year]))
        errors << "'Simulation Control: Run Period Calendar Year' cannot vary across dwelling units."
      end
      hpxml.header.sim_calendar_year = args[:simulation_control_run_period_calendar_year]
    end

    if not args[:simulation_control_temperature_capacitance_multiplier].nil?
      if (not hpxml.header.temperature_capacitance_multiplier.nil?) && (hpxml.header.temperature_capacitance_multiplier != Float(args[:simulation_control_temperature_capacitance_multiplier]))
        errors << "'Simulation Control: Temperature Capacitance Multiplier' cannot vary across dwelling units."
      end
      hpxml.header.temperature_capacitance_multiplier = args[:simulation_control_temperature_capacitance_multiplier]
    end

    if not args[:emissions_scenario_names].nil?
      emissions_scenario_names = args[:emissions_scenario_names].split(',').map(&:strip)
      emissions_types = args[:emissions_types].split(',').map(&:strip)
      emissions_electricity_units = args[:emissions_electricity_units].split(',').map(&:strip)
      emissions_electricity_values_or_filepaths = args[:emissions_electricity_values_or_filepaths].split(',').map(&:strip)

      if not args[:emissions_electricity_number_of_header_rows].nil?
        emissions_electricity_number_of_header_rows = args[:emissions_electricity_number_of_header_rows].split(',').map(&:strip)
      else
        emissions_electricity_number_of_header_rows = [nil] * emissions_scenario_names.size
      end
      if not args[:emissions_electricity_column_numbers].nil?
        emissions_electricity_column_numbers = args[:emissions_electricity_column_numbers].split(',').map(&:strip)
      else
        emissions_electricity_column_numbers = [nil] * emissions_scenario_names.size
      end
      if not args[:emissions_fossil_fuel_units].nil?
        fuel_units = args[:emissions_fossil_fuel_units].split(',').map(&:strip)
      else
        fuel_units = [nil] * emissions_scenario_names.size
      end

      fuel_values = {}
      Constants.FossilFuels.each do |fossil_fuel|
        underscore_case = OpenStudio::toUnderscoreCase(fossil_fuel)

        if not args["emissions_#{underscore_case}_values".to_sym].nil?
          fuel_values[fossil_fuel] = args["emissions_#{underscore_case}_values".to_sym].split(',').map(&:strip)
        else
          fuel_values[fossil_fuel] = [nil] * emissions_scenario_names.size
        end
      end

      emissions_scenarios = emissions_scenario_names.zip(emissions_types,
                                                         emissions_electricity_units,
                                                         emissions_electricity_values_or_filepaths,
                                                         emissions_electricity_number_of_header_rows,
                                                         emissions_electricity_column_numbers,
                                                         fuel_units,
                                                         fuel_values[HPXML::FuelTypeNaturalGas],
                                                         fuel_values[HPXML::FuelTypePropane],
                                                         fuel_values[HPXML::FuelTypeOil],
                                                         fuel_values[HPXML::FuelTypeCoal],
                                                         fuel_values[HPXML::FuelTypeWoodCord],
                                                         fuel_values[HPXML::FuelTypeWoodPellets])
      emissions_scenarios.each do |emissions_scenario|
        name, emissions_type, elec_units, elec_value_or_schedule_filepath, elec_num_headers, elec_column_num, fuel_units, natural_gas_value, propane_value, fuel_oil_value, coal_value, wood_value, wood_pellets_value = emissions_scenario

        elec_value = Float(elec_value_or_schedule_filepath) rescue nil
        if elec_value.nil?
          elec_schedule_filepath = elec_value_or_schedule_filepath
          elec_num_headers = Integer(elec_num_headers) rescue nil
          elec_column_num = Integer(elec_column_num) rescue nil
        end
        natural_gas_value = Float(natural_gas_value) rescue nil
        propane_value = Float(propane_value) rescue nil
        fuel_oil_value = Float(fuel_oil_value) rescue nil
        coal_value = Float(coal_value) rescue nil
        wood_value = Float(wood_value) rescue nil
        wood_pellets_value = Float(wood_pellets_value) rescue nil

        emissions_scenario_exists = false
        hpxml.header.emissions_scenarios.each do |es|
          if (es.name != name) || (es.emissions_type != emissions_type)
            next
          end

          if (es.emissions_type != emissions_type) ||
             (!elec_units.nil? && es.elec_units != elec_units) ||
             (!elec_value.nil? && es.elec_value != elec_value) ||
             (!elec_schedule_filepath.nil? && es.elec_schedule_filepath != elec_schedule_filepath) ||
             (!elec_num_headers.nil? && es.elec_schedule_number_of_header_rows != elec_num_headers) ||
             (!elec_column_num.nil? && es.elec_schedule_column_number != elec_column_num) ||
             (!es.natural_gas_units.nil? && !fuel_units.nil? && es.natural_gas_units != fuel_units) ||
             (!natural_gas_value.nil? && es.natural_gas_value != natural_gas_value) ||
             (!es.propane_units.nil? && !fuel_units.nil? && es.propane_units != fuel_units) ||
             (!propane_value.nil? && es.propane_value != propane_value) ||
             (!es.fuel_oil_units.nil? && !fuel_units.nil? && es.fuel_oil_units != fuel_units) ||
             (!fuel_oil_value.nil? && es.fuel_oil_value != fuel_oil_value) ||
             (!es.coal_units.nil? && !fuel_units.nil? && es.coal_units != fuel_units) ||
             (!coal_value.nil? && es.coal_value != coal_value) ||
             (!es.wood_units.nil? && !fuel_units.nil? && es.wood_units != fuel_units) ||
             (!wood_value.nil? && es.wood_value != wood_value) ||
             (!es.wood_pellets_units.nil? && !fuel_units.nil? && es.wood_pellets_units != fuel_units) ||
             (!wood_pellets_value.nil? && es.wood_pellets_value != wood_pellets_value)
            errors << "HPXML header already includes an emissions scenario named '#{name}' with type '#{emissions_type}'."
          else
            emissions_scenario_exists = true
          end
        end

        next if emissions_scenario_exists

        hpxml.header.emissions_scenarios.add(name: name,
                                             emissions_type: emissions_type,
                                             elec_units: elec_units,
                                             elec_value: elec_value,
                                             elec_schedule_filepath: elec_schedule_filepath,
                                             elec_schedule_number_of_header_rows: elec_num_headers,
                                             elec_schedule_column_number: elec_column_num,
                                             natural_gas_units: fuel_units,
                                             natural_gas_value: natural_gas_value,
                                             propane_units: fuel_units,
                                             propane_value: propane_value,
                                             fuel_oil_units: fuel_units,
                                             fuel_oil_value: fuel_oil_value,
                                             coal_units: fuel_units,
                                             coal_value: coal_value,
                                             wood_units: fuel_units,
                                             wood_value: wood_value,
                                             wood_pellets_units: fuel_units,
                                             wood_pellets_value: wood_pellets_value)
      end
    end

    if not args[:utility_bill_scenario_names].nil?
      bills_scenario_names = args[:utility_bill_scenario_names].split(',').map(&:strip)

      if not args[:utility_bill_electricity_filepaths].nil?
        bills_electricity_filepaths = args[:utility_bill_electricity_filepaths].split(',').map(&:strip)
      else
        bills_electricity_filepaths = [nil] * bills_scenario_names.size
      end

      fixed_charges = {}
      ([HPXML::FuelTypeElectricity] + Constants.FossilFuels).each do |fuel|
        underscore_case = OpenStudio::toUnderscoreCase(fuel)

        if not args["utility_bill_#{underscore_case}_fixed_charges".to_sym].nil?
          fixed_charges[fuel] = args["utility_bill_#{underscore_case}_fixed_charges".to_sym].split(',').map(&:strip)
        else
          fixed_charges[fuel] = [nil] * bills_scenario_names.size
        end
      end

      marginal_rates = {}
      ([HPXML::FuelTypeElectricity] + Constants.FossilFuels).each do |fuel|
        underscore_case = OpenStudio::toUnderscoreCase(fuel)

        if not args["utility_bill_#{underscore_case}_marginal_rates".to_sym].nil?
          marginal_rates[fuel] = args["utility_bill_#{underscore_case}_marginal_rates".to_sym].split(',').map(&:strip)
        else
          marginal_rates[fuel] = [nil] * bills_scenario_names.size
        end
      end

      if not args[:utility_bill_pv_compensation_types].nil?
        bills_pv_compensation_types = args[:utility_bill_pv_compensation_types].split(',').map(&:strip)
      else
        bills_pv_compensation_types = [nil] * bills_scenario_names.size
      end

      if not args[:utility_bill_pv_net_metering_annual_excess_sellback_rate_types].nil?
        bills_pv_net_metering_annual_excess_sellback_rate_types = args[:utility_bill_pv_net_metering_annual_excess_sellback_rate_types].split(',').map(&:strip)
      else
        bills_pv_net_metering_annual_excess_sellback_rate_types = [nil] * bills_scenario_names.size
      end

      if not args[:utility_bill_pv_net_metering_annual_excess_sellback_rates].nil?
        bills_pv_net_metering_annual_excess_sellback_rates = args[:utility_bill_pv_net_metering_annual_excess_sellback_rates].split(',').map(&:strip)
      else
        bills_pv_net_metering_annual_excess_sellback_rates = [nil] * bills_scenario_names.size
      end

      if not args[:utility_bill_pv_feed_in_tariff_rates].nil?
        bills_pv_feed_in_tariff_rates = args[:utility_bill_pv_feed_in_tariff_rates].split(',').map(&:strip)
      else
        bills_pv_feed_in_tariff_rates = [nil] * bills_scenario_names.size
      end

      if not args[:utility_bill_pv_monthly_grid_connection_fee_units].nil?
        bills_pv_monthly_grid_connection_fee_units = args[:utility_bill_pv_monthly_grid_connection_fee_units].split(',').map(&:strip)
      else
        bills_pv_monthly_grid_connection_fee_units = [nil] * bills_scenario_names.size
      end

      if not args[:utility_bill_pv_monthly_grid_connection_fees].nil?
        bills_pv_monthly_grid_connection_fees = args[:utility_bill_pv_monthly_grid_connection_fees].split(',').map(&:strip)
      else
        bills_pv_monthly_grid_connection_fees = [nil] * bills_scenario_names.size
      end

      bills_scenarios = bills_scenario_names.zip(bills_electricity_filepaths,
                                                 fixed_charges[HPXML::FuelTypeElectricity],
                                                 fixed_charges[HPXML::FuelTypeNaturalGas],
                                                 fixed_charges[HPXML::FuelTypePropane],
                                                 fixed_charges[HPXML::FuelTypeOil],
                                                 fixed_charges[HPXML::FuelTypeCoal],
                                                 fixed_charges[HPXML::FuelTypeWoodCord],
                                                 fixed_charges[HPXML::FuelTypeWoodPellets],
                                                 marginal_rates[HPXML::FuelTypeElectricity],
                                                 marginal_rates[HPXML::FuelTypeNaturalGas],
                                                 marginal_rates[HPXML::FuelTypePropane],
                                                 marginal_rates[HPXML::FuelTypeOil],
                                                 marginal_rates[HPXML::FuelTypeCoal],
                                                 marginal_rates[HPXML::FuelTypeWoodCord],
                                                 marginal_rates[HPXML::FuelTypeWoodPellets],
                                                 bills_pv_compensation_types,
                                                 bills_pv_net_metering_annual_excess_sellback_rate_types,
                                                 bills_pv_net_metering_annual_excess_sellback_rates,
                                                 bills_pv_feed_in_tariff_rates,
                                                 bills_pv_monthly_grid_connection_fee_units,
                                                 bills_pv_monthly_grid_connection_fees)

      bills_scenarios.each do |bills_scenario|
        name, elec_tariff_filepath, elec_fixed_charge, natural_gas_fixed_charge, propane_fixed_charge, fuel_oil_fixed_charge, coal_fixed_charge, wood_fixed_charge, wood_pellets_fixed_charge, elec_marginal_rate, natural_gas_marginal_rate, propane_marginal_rate, fuel_oil_marginal_rate, coal_marginal_rate, wood_marginal_rate, wood_pellets_marginal_rate, pv_compensation_type, pv_net_metering_annual_excess_sellback_rate_type, pv_net_metering_annual_excess_sellback_rate, pv_feed_in_tariff_rate, pv_monthly_grid_connection_fee_unit, pv_monthly_grid_connection_fee = bills_scenario

        elec_tariff_filepath = (elec_tariff_filepath.to_s.include?('.') ? elec_tariff_filepath : nil)
        elec_fixed_charge = Float(elec_fixed_charge) rescue nil
        natural_gas_fixed_charge = Float(natural_gas_fixed_charge) rescue nil
        propane_fixed_charge = Float(propane_fixed_charge) rescue nil
        fuel_oil_fixed_charge = Float(fuel_oil_fixed_charge) rescue nil
        coal_fixed_charge = Float(coal_fixed_charge) rescue nil
        wood_fixed_charge = Float(wood_fixed_charge) rescue nil
        wood_pellets_fixed_charge = Float(wood_pellets_fixed_charge) rescue nil
        elec_marginal_rate = Float(elec_marginal_rate) rescue nil
        natural_gas_marginal_rate = Float(natural_gas_marginal_rate) rescue nil
        propane_marginal_rate = Float(propane_marginal_rate) rescue nil
        fuel_oil_marginal_rate = Float(fuel_oil_marginal_rate) rescue nil
        coal_marginal_rate = Float(coal_marginal_rate) rescue nil
        wood_marginal_rate = Float(wood_marginal_rate) rescue nil
        wood_pellets_marginal_rate = Float(wood_pellets_marginal_rate) rescue nil

        if pv_compensation_type == HPXML::PVCompensationTypeNetMetering
          if pv_net_metering_annual_excess_sellback_rate_type == HPXML::PVAnnualExcessSellbackRateTypeUserSpecified
            pv_net_metering_annual_excess_sellback_rate = Float(pv_net_metering_annual_excess_sellback_rate) rescue nil
          else
            pv_net_metering_annual_excess_sellback_rate = nil
          end
          pv_feed_in_tariff_rate = nil
        elsif pv_compensation_type == HPXML::PVCompensationTypeFeedInTariff
          pv_feed_in_tariff_rate = Float(pv_feed_in_tariff_rate) rescue nil
          pv_net_metering_annual_excess_sellback_rate_type = nil
          pv_net_metering_annual_excess_sellback_rate = nil
        end

        if pv_monthly_grid_connection_fee_unit == HPXML::UnitsDollarsPerkW
          pv_monthly_grid_connection_fee_dollars_per_kw = Float(pv_monthly_grid_connection_fee) rescue nil
        elsif pv_monthly_grid_connection_fee_unit == HPXML::UnitsDollars
          pv_monthly_grid_connection_fee_dollars = Float(pv_monthly_grid_connection_fee) rescue nil
        end

        utility_bill_scenario_exists = false
        hpxml.header.utility_bill_scenarios.each do |ubs|
          next if ubs.name != name

          if (!elec_tariff_filepath.nil? && ubs.elec_tariff_filepath != elec_tariff_filepath) ||
             (!elec_fixed_charge.nil? && ubs.elec_fixed_charge != elec_fixed_charge) ||
             (!natural_gas_fixed_charge.nil? && ubs.natural_gas_fixed_charge != natural_gas_fixed_charge) ||
             (!propane_fixed_charge.nil? && ubs.propane_fixed_charge != propane_fixed_charge) ||
             (!fuel_oil_fixed_charge.nil? && ubs.fuel_oil_fixed_charge != fuel_oil_fixed_charge) ||
             (!coal_fixed_charge.nil? && ubs.coal_fixed_charge != coal_fixed_charge) ||
             (!wood_fixed_charge.nil? && ubs.wood_fixed_charge != wood_fixed_charge) ||
             (!wood_pellets_fixed_charge.nil? && ubs.wood_pellets_fixed_charge != wood_pellets_fixed_charge) ||
             (!elec_marginal_rate.nil? && ubs.elec_marginal_rate != elec_marginal_rate) ||
             (!natural_gas_marginal_rate.nil? && ubs.natural_gas_marginal_rate != natural_gas_marginal_rate) ||
             (!propane_marginal_rate.nil? && ubs.propane_marginal_rate != propane_marginal_rate) ||
             (!fuel_oil_marginal_rate.nil? && ubs.fuel_oil_marginal_rate != fuel_oil_marginal_rate) ||
             (!coal_marginal_rate.nil? && ubs.coal_marginal_rate != coal_marginal_rate) ||
             (!wood_marginal_rate.nil? && ubs.wood_marginal_rate != wood_marginal_rate) ||
             (!wood_pellets_marginal_rate.nil? && ubs.wood_pellets_marginal_rate != wood_pellets_marginal_rate) ||
             (!pv_compensation_type.nil? && ubs.pv_compensation_type != pv_compensation_type) ||
             (!pv_net_metering_annual_excess_sellback_rate_type.nil? && ubs.pv_net_metering_annual_excess_sellback_rate_type != pv_net_metering_annual_excess_sellback_rate_type) ||
             (!pv_net_metering_annual_excess_sellback_rate.nil? && ubs.pv_net_metering_annual_excess_sellback_rate != pv_net_metering_annual_excess_sellback_rate) ||
             (!pv_feed_in_tariff_rate.nil? && ubs.pv_feed_in_tariff_rate != pv_feed_in_tariff_rate) ||
             (!pv_monthly_grid_connection_fee_dollars_per_kw.nil? && ubs.pv_monthly_grid_connection_fee_dollars_per_kw != pv_monthly_grid_connection_fee_dollars_per_kw) ||
             (!pv_monthly_grid_connection_fee_dollars.nil? && ubs.pv_monthly_grid_connection_fee_dollars != pv_monthly_grid_connection_fee_dollars)
            errors << "HPXML header already includes a utility bill scenario named '#{name}'."
          else
            utility_bill_scenario_exists = true
          end
        end

        next if utility_bill_scenario_exists

        hpxml.header.utility_bill_scenarios.add(name: name,
                                                elec_tariff_filepath: elec_tariff_filepath,
                                                elec_fixed_charge: elec_fixed_charge,
                                                natural_gas_fixed_charge: natural_gas_fixed_charge,
                                                propane_fixed_charge: propane_fixed_charge,
                                                fuel_oil_fixed_charge: fuel_oil_fixed_charge,
                                                coal_fixed_charge: coal_fixed_charge,
                                                wood_fixed_charge: wood_fixed_charge,
                                                wood_pellets_fixed_charge: wood_pellets_fixed_charge,
                                                elec_marginal_rate: elec_marginal_rate,
                                                natural_gas_marginal_rate: natural_gas_marginal_rate,
                                                propane_marginal_rate: propane_marginal_rate,
                                                fuel_oil_marginal_rate: fuel_oil_marginal_rate,
                                                coal_marginal_rate: coal_marginal_rate,
                                                wood_marginal_rate: wood_marginal_rate,
                                                wood_pellets_marginal_rate: wood_pellets_marginal_rate,
                                                pv_compensation_type: pv_compensation_type,
                                                pv_net_metering_annual_excess_sellback_rate_type: pv_net_metering_annual_excess_sellback_rate_type,
                                                pv_net_metering_annual_excess_sellback_rate: pv_net_metering_annual_excess_sellback_rate,
                                                pv_feed_in_tariff_rate: pv_feed_in_tariff_rate,
                                                pv_monthly_grid_connection_fee_dollars_per_kw: pv_monthly_grid_connection_fee_dollars_per_kw,
                                                pv_monthly_grid_connection_fee_dollars: pv_monthly_grid_connection_fee_dollars)
      end
    end

    errors.each do |error|
      runner.registerError(error)
    end
    return errors.empty?
  end

  def self.add_building(hpxml, args)
    if not args[:simulation_control_daylight_saving_period].nil?
      begin_month, begin_day, _begin_hour, end_month, end_day, _end_hour = Schedule.parse_date_time_range(args[:simulation_control_daylight_saving_period])
      dst_begin_month = begin_month
      dst_begin_day = begin_day
      dst_end_month = end_month
      dst_end_day = end_day
    end

    hpxml.buildings.add(building_id: 'MyBuilding',
                        site_id: 'SiteID',
                        event_type: 'proposed workscope',
                        city: args[:site_city],
                        state_code: args[:site_state_code],
                        zip_code: args[:site_zip_code],
                        time_zone_utc_offset: args[:site_time_zone_utc_offset],
                        elevation: args[:site_elevation],
                        latitude: args[:site_latitude],
                        longitude: args[:site_longitude],
                        dst_enabled: args[:simulation_control_daylight_saving_enabled],
                        dst_begin_month: dst_begin_month,
                        dst_begin_day: dst_begin_day,
                        dst_end_month: dst_end_month,
                        dst_end_day: dst_end_day)

    return hpxml.buildings[-1]
  end

  def self.set_site(hpxml_bldg, args)
    hpxml_bldg.site.shielding_of_home = args[:site_shielding_of_home]
    hpxml_bldg.site.ground_conductivity = args[:site_ground_conductivity]
    hpxml_bldg.site.ground_diffusivity = args[:site_ground_diffusivity]

    if not args[:site_soil_and_moisture_type].nil?
      soil_type, moisture_type = args[:site_soil_and_moisture_type].split(', ')
      hpxml_bldg.site.soil_type = soil_type
      hpxml_bldg.site.moisture_type = moisture_type
    end

    hpxml_bldg.site.site_type = args[:site_type]

    adb_walls = [args[:geometry_unit_left_wall_is_adiabatic], args[:geometry_unit_right_wall_is_adiabatic], args[:geometry_unit_front_wall_is_adiabatic], args[:geometry_unit_back_wall_is_adiabatic]]
    n_walls_attached = adb_walls.count(true)

    if [HPXML::ResidentialTypeSFA, HPXML::ResidentialTypeApartment].include? args[:geometry_unit_type]
      if n_walls_attached == 3
        hpxml_bldg.site.surroundings = HPXML::SurroundingsThreeSides
      elsif n_walls_attached == 2
        hpxml_bldg.site.surroundings = HPXML::SurroundingsTwoSides
      elsif n_walls_attached == 1
        hpxml_bldg.site.surroundings = HPXML::SurroundingsOneSide
      else
        hpxml_bldg.site.surroundings = HPXML::SurroundingsStandAlone
      end
      if args[:geometry_attic_type] == HPXML::AtticTypeBelowApartment
        if args[:geometry_foundation_type] == HPXML::FoundationTypeAboveApartment
          hpxml_bldg.site.vertical_surroundings = HPXML::VerticalSurroundingsAboveAndBelow
        else
          hpxml_bldg.site.vertical_surroundings = HPXML::VerticalSurroundingsAbove
        end
      else
        if args[:geometry_foundation_type] == HPXML::FoundationTypeAboveApartment
          hpxml_bldg.site.vertical_surroundings = HPXML::VerticalSurroundingsBelow
        else
          hpxml_bldg.site.vertical_surroundings = HPXML::VerticalSurroundingsNoAboveOrBelow
        end
      end
    elsif [HPXML::ResidentialTypeSFD, HPXML::ResidentialTypeManufactured].include? args[:geometry_unit_type]
      hpxml_bldg.site.surroundings = HPXML::SurroundingsStandAlone
      hpxml_bldg.site.vertical_surroundings = HPXML::VerticalSurroundingsNoAboveOrBelow
    end

    hpxml_bldg.site.azimuth_of_front_of_home = args[:geometry_unit_orientation]
  end

  def self.set_neighbor_buildings(hpxml_bldg, args)
    nbr_map = { Constants.FacadeFront => [args[:neighbor_front_distance], args[:neighbor_front_height]],
                Constants.FacadeBack => [args[:neighbor_back_distance], args[:neighbor_back_height]],
                Constants.FacadeLeft => [args[:neighbor_left_distance], args[:neighbor_left_height]],
                Constants.FacadeRight => [args[:neighbor_right_distance], args[:neighbor_right_height]] }

    nbr_map.each do |facade, data|
      distance, neighbor_height = data
      next if distance == 0

      azimuth = Geometry.get_azimuth_from_facade(facade: facade, orientation: args[:geometry_unit_orientation])

      if (distance > 0) && (not neighbor_height.nil?)
        height = neighbor_height
      end

      hpxml_bldg.neighbor_buildings.add(azimuth: azimuth,
                                        distance: distance,
                                        height: height)
    end
  end

  def self.set_building_occupancy(hpxml_bldg, args)
    hpxml_bldg.building_occupancy.number_of_residents = args[:geometry_unit_num_occupants]
    hpxml_bldg.building_occupancy.general_water_use_usage_multiplier = args[:general_water_use_usage_multiplier]
  end

  def self.set_building_construction(hpxml_bldg, args)
    if args[:geometry_unit_type] == HPXML::ResidentialTypeApartment
      args[:geometry_unit_num_floors_above_grade] = 1
    end
    number_of_conditioned_floors_above_grade = args[:geometry_unit_num_floors_above_grade]
    number_of_conditioned_floors = number_of_conditioned_floors_above_grade
    if args[:geometry_foundation_type] == HPXML::FoundationTypeBasementConditioned
      number_of_conditioned_floors += 1
    end

    hpxml_bldg.building_construction.number_of_conditioned_floors = number_of_conditioned_floors
    hpxml_bldg.building_construction.number_of_conditioned_floors_above_grade = number_of_conditioned_floors_above_grade
    hpxml_bldg.building_construction.number_of_bedrooms = args[:geometry_unit_num_bedrooms]
    hpxml_bldg.building_construction.number_of_bathrooms = args[:geometry_unit_num_bathrooms]
    hpxml_bldg.building_construction.conditioned_floor_area = args[:geometry_unit_cfa]
    hpxml_bldg.building_construction.conditioned_building_volume = args[:geometry_unit_cfa] * args[:geometry_average_ceiling_height]
    hpxml_bldg.building_construction.average_ceiling_height = args[:geometry_average_ceiling_height]
    hpxml_bldg.building_construction.residential_facility_type = args[:geometry_unit_type]
    hpxml_bldg.building_construction.number_of_units_in_building = args[:geometry_building_num_units]
    hpxml_bldg.building_construction.year_built = args[:year_built]
    hpxml_bldg.building_construction.number_of_units = args[:unit_multiplier]
  end

  def self.set_building_header(hpxml_bldg, args)
    if not args[:schedules_filepaths].nil?
      hpxml_bldg.header.schedules_filepaths = args[:schedules_filepaths].split(',').map(&:strip)
    end
    hpxml_bldg.header.heat_pump_sizing_methodology = args[:heat_pump_sizing_methodology]
    hpxml_bldg.header.heat_pump_backup_sizing_methodology = args[:heat_pump_backup_sizing_methodology]
    hpxml_bldg.header.natvent_days_per_week = args[:window_natvent_availability]

    if not args[:window_shading_summer_season].nil?
      begin_month, begin_day, _begin_hour, end_month, end_day, _end_hour = Schedule.parse_date_time_range(args[:window_shading_summer_season])
      hpxml_bldg.header.shading_summer_begin_month = begin_month
      hpxml_bldg.header.shading_summer_begin_day = begin_day
      hpxml_bldg.header.shading_summer_end_month = end_month
      hpxml_bldg.header.shading_summer_end_day = end_day
    end

    if not args[:additional_properties].nil?
      extension_properties = {}
      args[:additional_properties].split('|').map(&:strip).each do |additional_property|
        key, value = additional_property.split('=').map(&:strip)
        extension_properties[key] = value
      end
      hpxml_bldg.header.extension_properties = extension_properties
    end
  end

  def self.set_climate_and_risk_zones(hpxml_bldg, args)
    hpxml_bldg.climate_and_risk_zones.weather_station_id = 'WeatherStation'

    if not args[:site_iecc_zone].nil?
      hpxml_bldg.climate_and_risk_zones.climate_zone_ieccs.add(zone: args[:site_iecc_zone],
                                                               year: 2006)
    end

    weather_station_name = File.basename(args[:weather_station_epw_filepath]).gsub('.epw', '')
    hpxml_bldg.climate_and_risk_zones.weather_station_name = weather_station_name
    hpxml_bldg.climate_and_risk_zones.weather_station_epw_filepath = args[:weather_station_epw_filepath]
  end

  def self.set_air_infiltration_measurements(hpxml_bldg, args)
    if args[:air_leakage_units] == HPXML::UnitsELA
      effective_leakage_area = args[:air_leakage_value]
    else
      unit_of_measure = args[:air_leakage_units]
      air_leakage = args[:air_leakage_value]
      if [HPXML::UnitsACH, HPXML::UnitsCFM].include? args[:air_leakage_units]
        house_pressure = args[:air_leakage_house_pressure]
      end
    end
    if not args[:air_leakage_type].nil?
      if [HPXML::ResidentialTypeSFA, HPXML::ResidentialTypeApartment].include? args[:geometry_unit_type]
        air_leakage_type = args[:air_leakage_type]
      end
    end
    infiltration_volume = hpxml_bldg.building_construction.conditioned_building_volume

    hpxml_bldg.air_infiltration_measurements.add(id: "AirInfiltrationMeasurement#{hpxml_bldg.air_infiltration_measurements.size + 1}",
                                                 house_pressure: house_pressure,
                                                 unit_of_measure: unit_of_measure,
                                                 air_leakage: air_leakage,
                                                 effective_leakage_area: effective_leakage_area,
                                                 infiltration_volume: infiltration_volume,
                                                 infiltration_type: air_leakage_type)

    hpxml_bldg.air_infiltration.has_flue_or_chimney_in_conditioned_space = args[:air_leakage_has_flue_or_chimney_in_conditioned_space]
  end

  def self.set_roofs(hpxml_bldg, args, sorted_surfaces)
    args[:geometry_roof_pitch] *= 12.0
    if (args[:geometry_attic_type] == HPXML::AtticTypeFlatRoof) || (args[:geometry_attic_type] == HPXML::AtticTypeBelowApartment)
      args[:geometry_roof_pitch] = 0.0
    end

    sorted_surfaces.each do |surface|
      next unless ['Outdoors'].include? surface.outsideBoundaryCondition
      next if surface.surfaceType != 'RoofCeiling'

      interior_adjacent_to = Geometry.get_adjacent_to(surface: surface)
      next if [HPXML::LocationOtherHousingUnit].include? interior_adjacent_to

      if args[:geometry_attic_type] == HPXML::AtticTypeFlatRoof
        azimuth = nil
      else
        azimuth = Geometry.get_surface_azimuth(surface: surface, orientation: args[:geometry_unit_orientation])
      end

      hpxml_bldg.roofs.add(id: "Roof#{hpxml_bldg.roofs.size + 1}",
                           interior_adjacent_to: Geometry.get_adjacent_to(surface: surface),
                           azimuth: azimuth,
                           area: UnitConversions.convert(surface.grossArea, 'm^2', 'ft^2'),
                           roof_type: args[:roof_material_type],
                           roof_color: args[:roof_color],
                           pitch: args[:geometry_roof_pitch],
                           insulation_assembly_r_value: args[:roof_assembly_r])
      @surface_ids[surface.name.to_s] = hpxml_bldg.roofs[-1].id

      next unless [HPXML::RadiantBarrierLocationAtticRoofOnly, HPXML::RadiantBarrierLocationAtticRoofAndGableWalls].include?(args[:radiant_barrier_attic_location].to_s)
      next unless [HPXML::LocationAtticUnvented, HPXML::LocationAtticVented].include?(hpxml_bldg.roofs[-1].interior_adjacent_to)

      hpxml_bldg.roofs[-1].radiant_barrier = true
      hpxml_bldg.roofs[-1].radiant_barrier_grade = args[:radiant_barrier_grade]
    end
  end

  def self.set_rim_joists(hpxml_bldg, model, args, sorted_surfaces)
    sorted_surfaces.each do |surface|
      next if surface.surfaceType != 'Wall'
      next unless ['Outdoors', 'Adiabatic'].include? surface.outsideBoundaryCondition
      next unless Geometry.surface_is_rim_joist(surface, args[:geometry_rim_joist_height])

      interior_adjacent_to = Geometry.get_adjacent_to(surface: surface)
      next unless [HPXML::LocationBasementConditioned,
                   HPXML::LocationBasementUnconditioned,
                   HPXML::LocationCrawlspaceUnvented,
                   HPXML::LocationCrawlspaceVented,
                   HPXML::LocationCrawlspaceConditioned].include? interior_adjacent_to

      exterior_adjacent_to = HPXML::LocationOutside
      if surface.outsideBoundaryCondition == 'Adiabatic' # can be adjacent to foundation space
        adjacent_surface = Geometry.get_adiabatic_adjacent_surface(model: model, surface: surface)
        if adjacent_surface.nil? # adjacent to a space that is not explicitly in the model
          unless [HPXML::ResidentialTypeSFD].include?(args[:geometry_unit_type])
            exterior_adjacent_to = interior_adjacent_to
            if exterior_adjacent_to == HPXML::LocationConditionedSpace # conditioned space adjacent to conditioned space
              exterior_adjacent_to = HPXML::LocationOtherHousingUnit
            end
          end
        else # adjacent to a space that is explicitly in the model
          exterior_adjacent_to = Geometry.get_adjacent_to(surface: adjacent_surface)
        end
      end

      if exterior_adjacent_to == HPXML::LocationOutside
        siding = args[:wall_siding_type]
      end

      if interior_adjacent_to == exterior_adjacent_to
        insulation_assembly_r_value = 4.0 # Uninsulated
      else
        insulation_assembly_r_value = args[:rim_joist_assembly_r]
      end

      azimuth = Geometry.get_surface_azimuth(surface: surface, orientation: args[:geometry_unit_orientation])

      hpxml_bldg.rim_joists.add(id: "RimJoist#{hpxml_bldg.rim_joists.size + 1}",
                                exterior_adjacent_to: exterior_adjacent_to,
                                interior_adjacent_to: interior_adjacent_to,
                                azimuth: azimuth,
                                area: UnitConversions.convert(surface.grossArea, 'm^2', 'ft^2'),
                                siding: siding,
                                color: args[:wall_color],
                                insulation_assembly_r_value: insulation_assembly_r_value)
      @surface_ids[surface.name.to_s] = hpxml_bldg.rim_joists[-1].id
    end
  end

  def self.set_walls(hpxml_bldg, model, args, sorted_surfaces)
    sorted_surfaces.each do |surface|
      next if surface.surfaceType != 'Wall'
      next if Geometry.surface_is_rim_joist(surface, args[:geometry_rim_joist_height])

      interior_adjacent_to = Geometry.get_adjacent_to(surface: surface)
      next unless [HPXML::LocationConditionedSpace, HPXML::LocationAtticUnvented, HPXML::LocationAtticVented, HPXML::LocationGarage].include? interior_adjacent_to

      exterior_adjacent_to = HPXML::LocationOutside
      if surface.adjacentSurface.is_initialized
        exterior_adjacent_to = Geometry.get_adjacent_to(surface: surface.adjacentSurface.get)
      elsif surface.outsideBoundaryCondition == 'Adiabatic' # can be adjacent to conditioned space, attic
        adjacent_surface = Geometry.get_adiabatic_adjacent_surface(model: model, surface: surface)
        if adjacent_surface.nil? # adjacent to a space that is not explicitly in the model
          exterior_adjacent_to = interior_adjacent_to
          if exterior_adjacent_to == HPXML::LocationConditionedSpace # conditioned space adjacent to conditioned space
            exterior_adjacent_to = HPXML::LocationOtherHousingUnit
          end
        else # adjacent to a space that is explicitly in the model
          exterior_adjacent_to = Geometry.get_adjacent_to(surface: adjacent_surface)
        end
      end

      next if exterior_adjacent_to == HPXML::LocationConditionedSpace # already captured these surfaces

      attic_locations = [HPXML::LocationAtticUnconditioned, HPXML::LocationAtticUnvented, HPXML::LocationAtticVented]
      attic_wall_type = nil
      if (attic_locations.include? interior_adjacent_to) && (exterior_adjacent_to == HPXML::LocationOutside)
        attic_wall_type = HPXML::AtticWallTypeGable
      end

      wall_type = args[:wall_type]
      if attic_locations.include? interior_adjacent_to
        wall_type = HPXML::WallTypeWoodStud
      end

      if exterior_adjacent_to == HPXML::LocationOutside && (not args[:wall_siding_type].nil?)
        if (attic_locations.include? interior_adjacent_to) && (args[:wall_siding_type] == HPXML::SidingTypeNone)
          siding = nil
        else
          siding = args[:wall_siding_type]
        end
      end

      azimuth = Geometry.get_surface_azimuth(surface: surface, orientation: args[:geometry_unit_orientation])

      hpxml_bldg.walls.add(id: "Wall#{hpxml_bldg.walls.size + 1}",
                           exterior_adjacent_to: exterior_adjacent_to,
                           interior_adjacent_to: interior_adjacent_to,
                           azimuth: azimuth,
                           wall_type: wall_type,
                           attic_wall_type: attic_wall_type,
                           siding: siding,
                           color: args[:wall_color],
                           area: UnitConversions.convert(surface.grossArea, 'm^2', 'ft^2'))
      @surface_ids[surface.name.to_s] = hpxml_bldg.walls[-1].id

      is_uncond_attic_roof_insulated = false
      if attic_locations.include? interior_adjacent_to
        hpxml_bldg.roofs.each do |roof|
          next unless (roof.interior_adjacent_to == interior_adjacent_to) && (roof.insulation_assembly_r_value > 4.0)

          is_uncond_attic_roof_insulated = true
        end
      end

      if hpxml_bldg.walls[-1].is_thermal_boundary || is_uncond_attic_roof_insulated # Assume wall is insulated if roof is insulated
        hpxml_bldg.walls[-1].insulation_assembly_r_value = args[:wall_assembly_r]
      else
        hpxml_bldg.walls[-1].insulation_assembly_r_value = 4.0 # Uninsulated
      end

      next unless hpxml_bldg.walls[-1].attic_wall_type == HPXML::AtticWallTypeGable && args[:radiant_barrier_attic_location].to_s == HPXML::RadiantBarrierLocationAtticRoofAndGableWalls
      next unless [HPXML::LocationAtticUnvented, HPXML::LocationAtticVented].include?(hpxml_bldg.walls[-1].interior_adjacent_to)

      hpxml_bldg.walls[-1].radiant_barrier = true
      hpxml_bldg.walls[-1].radiant_barrier_grade = args[:radiant_barrier_grade]
    end
  end

  def self.set_foundation_walls(hpxml_bldg, model, args, sorted_surfaces)
    sorted_surfaces.each do |surface|
      next if surface.surfaceType != 'Wall'
      next unless ['Foundation', 'Adiabatic'].include? surface.outsideBoundaryCondition
      next if Geometry.surface_is_rim_joist(surface, args[:geometry_rim_joist_height])

      interior_adjacent_to = Geometry.get_adjacent_to(surface: surface)
      next unless [HPXML::LocationBasementConditioned,
                   HPXML::LocationBasementUnconditioned,
                   HPXML::LocationCrawlspaceUnvented,
                   HPXML::LocationCrawlspaceVented,
                   HPXML::LocationCrawlspaceConditioned].include? interior_adjacent_to

      exterior_adjacent_to = HPXML::LocationGround
      if surface.outsideBoundaryCondition == 'Adiabatic' # can be adjacent to foundation space
        adjacent_surface = Geometry.get_adiabatic_adjacent_surface(model: model, surface: surface)
        if adjacent_surface.nil? # adjacent to a space that is not explicitly in the model
          unless [HPXML::ResidentialTypeSFD].include?(args[:geometry_unit_type])
            exterior_adjacent_to = interior_adjacent_to
            if exterior_adjacent_to == HPXML::LocationConditionedSpace # conditioned space adjacent to conditioned space
              exterior_adjacent_to = HPXML::LocationOtherHousingUnit
            end
          end
        else # adjacent to a space that is explicitly in the model
          exterior_adjacent_to = Geometry.get_adjacent_to(surface: adjacent_surface)
        end
      end

      foundation_wall_insulation_location = 'exterior' # default
      if not args[:foundation_wall_insulation_location].nil?
        foundation_wall_insulation_location = args[:foundation_wall_insulation_location]
      end

      if args[:foundation_wall_assembly_r].to_f > 0
        insulation_assembly_r_value = args[:foundation_wall_assembly_r]
      else
        insulation_interior_r_value = 0
        insulation_exterior_r_value = 0
        if interior_adjacent_to == exterior_adjacent_to # E.g., don't insulate wall between basement and neighbor basement
          # nop
        elsif foundation_wall_insulation_location == 'interior'
          insulation_interior_r_value = args[:foundation_wall_insulation_r]
          if insulation_interior_r_value > 0
            insulation_interior_distance_to_top = args[:foundation_wall_insulation_distance_to_top]
            insulation_interior_distance_to_bottom = args[:foundation_wall_insulation_distance_to_bottom]
          end
        elsif foundation_wall_insulation_location == 'exterior'
          insulation_exterior_r_value = args[:foundation_wall_insulation_r]
          if insulation_exterior_r_value > 0
            insulation_exterior_distance_to_top = args[:foundation_wall_insulation_distance_to_top]
            insulation_exterior_distance_to_bottom = args[:foundation_wall_insulation_distance_to_bottom]
          end
        end
      end

      azimuth = Geometry.get_surface_azimuth(surface: surface, orientation: args[:geometry_unit_orientation])

      hpxml_bldg.foundation_walls.add(id: "FoundationWall#{hpxml_bldg.foundation_walls.size + 1}",
                                      exterior_adjacent_to: exterior_adjacent_to,
                                      interior_adjacent_to: interior_adjacent_to,
                                      type: args[:foundation_wall_type],
                                      azimuth: azimuth,
                                      height: args[:geometry_foundation_height],
                                      area: UnitConversions.convert(surface.grossArea, 'm^2', 'ft^2'),
                                      thickness: args[:foundation_wall_thickness],
                                      depth_below_grade: args[:geometry_foundation_height] - args[:geometry_foundation_height_above_grade],
                                      insulation_assembly_r_value: insulation_assembly_r_value,
                                      insulation_interior_r_value: insulation_interior_r_value,
                                      insulation_interior_distance_to_top: insulation_interior_distance_to_top,
                                      insulation_interior_distance_to_bottom: insulation_interior_distance_to_bottom,
                                      insulation_exterior_r_value: insulation_exterior_r_value,
                                      insulation_exterior_distance_to_top: insulation_exterior_distance_to_top,
                                      insulation_exterior_distance_to_bottom: insulation_exterior_distance_to_bottom)
      @surface_ids[surface.name.to_s] = hpxml_bldg.foundation_walls[-1].id
    end
  end

  def self.set_floors(hpxml_bldg, args, sorted_surfaces)
    if [HPXML::FoundationTypeBasementConditioned,
        HPXML::FoundationTypeCrawlspaceConditioned].include?(args[:geometry_foundation_type]) && (args[:floor_over_foundation_assembly_r] > 2.1)
      args[:floor_over_foundation_assembly_r] = 2.1 # Uninsulated
    end

    if [HPXML::AtticTypeConditioned].include?(args[:geometry_attic_type]) && (args[:ceiling_assembly_r] > 2.1)
      args[:ceiling_assembly_r] = 2.1 # Uninsulated
    end

    sorted_surfaces.each do |surface|
      next if surface.outsideBoundaryCondition == 'Foundation'
      next unless ['Floor', 'RoofCeiling'].include? surface.surfaceType

      interior_adjacent_to = Geometry.get_adjacent_to(surface: surface)
      next unless [HPXML::LocationConditionedSpace, HPXML::LocationGarage].include? interior_adjacent_to

      exterior_adjacent_to = HPXML::LocationOutside
      if surface.adjacentSurface.is_initialized
        exterior_adjacent_to = Geometry.get_adjacent_to(surface: surface.adjacentSurface.get)
      elsif surface.outsideBoundaryCondition == 'Adiabatic'
        exterior_adjacent_to = HPXML::LocationOtherHousingUnit
        if surface.surfaceType == 'Floor'
          floor_or_ceiling = HPXML::FloorOrCeilingFloor
        elsif surface.surfaceType == 'RoofCeiling'
          floor_or_ceiling = HPXML::FloorOrCeilingCeiling
        end
      end

      next if interior_adjacent_to == exterior_adjacent_to
      next if (surface.surfaceType == 'RoofCeiling') && (exterior_adjacent_to == HPXML::LocationOutside)
      next if [HPXML::LocationConditionedSpace,
               HPXML::LocationBasementConditioned,
               HPXML::LocationCrawlspaceConditioned].include? exterior_adjacent_to

      hpxml_bldg.floors.add(id: "Floor#{hpxml_bldg.floors.size + 1}",
                            exterior_adjacent_to: exterior_adjacent_to,
                            interior_adjacent_to: interior_adjacent_to,
                            floor_type: args[:floor_type],
                            area: UnitConversions.convert(surface.grossArea, 'm^2', 'ft^2'),
                            floor_or_ceiling: floor_or_ceiling)
      if hpxml_bldg.floors[-1].floor_or_ceiling.nil?
        if hpxml_bldg.floors[-1].is_floor
          hpxml_bldg.floors[-1].floor_or_ceiling = HPXML::FloorOrCeilingFloor
        elsif hpxml_bldg.floors[-1].is_ceiling
          hpxml_bldg.floors[-1].floor_or_ceiling = HPXML::FloorOrCeilingCeiling
        end
      end
      @surface_ids[surface.name.to_s] = hpxml_bldg.floors[-1].id

      if hpxml_bldg.floors[-1].is_thermal_boundary
        if [HPXML::LocationAtticUnvented, HPXML::LocationAtticVented].include? exterior_adjacent_to
          hpxml_bldg.floors[-1].insulation_assembly_r_value = args[:ceiling_assembly_r]
        elsif [HPXML::LocationGarage].include? exterior_adjacent_to
          hpxml_bldg.floors[-1].insulation_assembly_r_value = args[:floor_over_garage_assembly_r]
        else
          hpxml_bldg.floors[-1].insulation_assembly_r_value = args[:floor_over_foundation_assembly_r]
        end
      else
        hpxml_bldg.floors[-1].insulation_assembly_r_value = 2.1 # Uninsulated
      end

      next unless args[:radiant_barrier_attic_location].to_s == HPXML::RadiantBarrierLocationAtticFloor
      next unless [HPXML::LocationAtticUnvented, HPXML::LocationAtticVented].include?(hpxml_bldg.floors[-1].exterior_adjacent_to) && hpxml_bldg.floors[-1].interior_adjacent_to == HPXML::LocationConditionedSpace

      hpxml_bldg.floors[-1].radiant_barrier = true
      hpxml_bldg.floors[-1].radiant_barrier_grade = args[:radiant_barrier_grade]
    end
  end

  def self.set_slabs(hpxml_bldg, model, args, sorted_surfaces)
    sorted_surfaces.each do |surface|
      next unless ['Foundation'].include? surface.outsideBoundaryCondition
      next if surface.surfaceType != 'Floor'

      interior_adjacent_to = Geometry.get_adjacent_to(surface: surface)
      next if [HPXML::LocationOutside, HPXML::LocationOtherHousingUnit].include? interior_adjacent_to

      has_foundation_walls = false
      if [HPXML::LocationCrawlspaceVented,
          HPXML::LocationCrawlspaceUnvented,
          HPXML::LocationCrawlspaceConditioned,
          HPXML::LocationBasementUnconditioned,
          HPXML::LocationBasementConditioned].include? interior_adjacent_to
        has_foundation_walls = true
      end
      exposed_perimeter = Geometry.calculate_exposed_perimeter(model, [surface], has_foundation_walls).round(1)
      next if exposed_perimeter == 0

      if [HPXML::LocationCrawlspaceVented,
          HPXML::LocationCrawlspaceUnvented,
          HPXML::LocationCrawlspaceConditioned,
          HPXML::LocationBasementUnconditioned,
          HPXML::LocationBasementConditioned].include? interior_adjacent_to
        exposed_perimeter -= Geometry.get_unexposed_garage_perimeter(**args)
      end

      if args[:slab_under_width] >= 999
        under_slab_insulation_spans_entire_slab = true
      else
        under_slab_insulation_width = args[:slab_under_width]
      end

      hpxml_bldg.slabs.add(id: "Slab#{hpxml_bldg.slabs.size + 1}",
                           interior_adjacent_to: interior_adjacent_to,
                           area: UnitConversions.convert(surface.grossArea, 'm^2', 'ft^2'),
                           thickness: args[:slab_thickness],
                           exposed_perimeter: exposed_perimeter,
                           perimeter_insulation_depth: args[:slab_perimeter_depth],
                           under_slab_insulation_width: under_slab_insulation_width,
                           perimeter_insulation_r_value: args[:slab_perimeter_insulation_r],
                           under_slab_insulation_r_value: args[:slab_under_insulation_r],
                           under_slab_insulation_spans_entire_slab: under_slab_insulation_spans_entire_slab,
                           carpet_fraction: args[:slab_carpet_fraction],
                           carpet_r_value: args[:slab_carpet_r])
      @surface_ids[surface.name.to_s] = hpxml_bldg.slabs[-1].id

      next unless interior_adjacent_to == HPXML::LocationCrawlspaceConditioned

      # Increase Conditioned Building Volume & Infiltration Volume
      conditioned_crawlspace_volume = hpxml_bldg.slabs[-1].area * args[:geometry_foundation_height]
      hpxml_bldg.building_construction.conditioned_building_volume += conditioned_crawlspace_volume
      hpxml_bldg.air_infiltration_measurements[0].infiltration_volume += conditioned_crawlspace_volume
    end
  end

  def self.set_windows(hpxml_bldg, model, args, sorted_subsurfaces)
    sorted_subsurfaces.each do |sub_surface|
      next if sub_surface.subSurfaceType != 'FixedWindow'

      surface = sub_surface.surface.get

      sub_surface_height = Geometry.get_surface_height(sub_surface)
      sub_surface_facade = Geometry.get_facade_for_surface(sub_surface)

      if (sub_surface_facade == Constants.FacadeFront) && ((args[:overhangs_front_depth] > 0) || args[:overhangs_front_distance_to_top_of_window] > 0)
        overhangs_depth = args[:overhangs_front_depth]
        overhangs_distance_to_top_of_window = args[:overhangs_front_distance_to_top_of_window]
        overhangs_distance_to_bottom_of_window = args[:overhangs_front_distance_to_bottom_of_window]
      elsif (sub_surface_facade == Constants.FacadeBack) && ((args[:overhangs_back_depth] > 0) || args[:overhangs_back_distance_to_top_of_window] > 0)
        overhangs_depth = args[:overhangs_back_depth]
        overhangs_distance_to_top_of_window = args[:overhangs_back_distance_to_top_of_window]
        overhangs_distance_to_bottom_of_window = args[:overhangs_back_distance_to_bottom_of_window]
      elsif (sub_surface_facade == Constants.FacadeLeft) && ((args[:overhangs_left_depth] > 0) || args[:overhangs_left_distance_to_top_of_window] > 0)
        overhangs_depth = args[:overhangs_left_depth]
        overhangs_distance_to_top_of_window = args[:overhangs_left_distance_to_top_of_window]
        overhangs_distance_to_bottom_of_window = args[:overhangs_left_distance_to_bottom_of_window]
      elsif (sub_surface_facade == Constants.FacadeRight) && ((args[:overhangs_right_depth] > 0) || args[:overhangs_right_distance_to_top_of_window] > 0)
        overhangs_depth = args[:overhangs_right_depth]
        overhangs_distance_to_top_of_window = args[:overhangs_right_distance_to_top_of_window]
        overhangs_distance_to_bottom_of_window = args[:overhangs_right_distance_to_bottom_of_window]
      elsif args[:geometry_eaves_depth] > 0
        # Get max z coordinate of eaves
        eaves_z = args[:geometry_average_ceiling_height] * args[:geometry_unit_num_floors_above_grade] + args[:geometry_rim_joist_height]
        if args[:geometry_attic_type] == HPXML::AtticTypeConditioned
          eaves_z += Geometry.get_conditioned_attic_height(model.getSpaces)
        end
        if args[:geometry_foundation_type] == HPXML::FoundationTypeAmbient
          eaves_z += args[:geometry_foundation_height]
        end

        # Get max z coordinate of this window
        sub_surface_z = Geometry.get_surface_z_values([sub_surface]).max + UnitConversions.convert(sub_surface.space.get.zOrigin, 'm', 'ft')

        overhangs_depth = args[:geometry_eaves_depth]
        overhangs_distance_to_top_of_window = eaves_z - sub_surface_z # difference between max z coordinates of eaves and this window
        overhangs_distance_to_bottom_of_window = (overhangs_distance_to_top_of_window + sub_surface_height).round(1)
      end

      azimuth = Geometry.get_azimuth_from_facade(facade: sub_surface_facade, orientation: args[:geometry_unit_orientation])

      wall_idref = @surface_ids[surface.name.to_s]
      next if wall_idref.nil?

      hpxml_bldg.windows.add(id: "Window#{hpxml_bldg.windows.size + 1}",
                             area: UnitConversions.convert(sub_surface.grossArea, 'm^2', 'ft^2'),
                             azimuth: azimuth,
                             ufactor: args[:window_ufactor],
                             shgc: args[:window_shgc],
                             storm_type: args[:window_storm_type],
                             overhangs_depth: overhangs_depth,
                             overhangs_distance_to_top_of_window: overhangs_distance_to_top_of_window,
                             overhangs_distance_to_bottom_of_window: overhangs_distance_to_bottom_of_window,
                             interior_shading_factor_winter: args[:window_interior_shading_winter],
                             interior_shading_factor_summer: args[:window_interior_shading_summer],
                             exterior_shading_factor_winter: args[:window_exterior_shading_winter],
                             exterior_shading_factor_summer: args[:window_exterior_shading_summer],
                             fraction_operable: args[:window_fraction_operable],
                             wall_idref: wall_idref)
    end
  end

  def self.set_skylights(hpxml_bldg, args, sorted_subsurfaces)
    sorted_subsurfaces.each do |sub_surface|
      next if sub_surface.subSurfaceType != 'Skylight'

      surface = sub_surface.surface.get

      sub_surface_facade = Geometry.get_facade_for_surface(sub_surface)
      azimuth = Geometry.get_azimuth_from_facade(facade: sub_surface_facade, orientation: args[:geometry_unit_orientation])

      roof_idref = @surface_ids[surface.name.to_s]
      next if roof_idref.nil?

      roof = hpxml_bldg.roofs.find { |roof| roof.id == roof_idref }
      if roof.interior_adjacent_to != HPXML::LocationConditionedSpace
        # This is the roof of an attic, so the skylight must have a shaft; attach it to the attic floor as well.
        floor = hpxml_bldg.floors.find { |floor| floor.interior_adjacent_to == HPXML::LocationConditionedSpace && floor.exterior_adjacent_to == roof.interior_adjacent_to }
        floor_idref = floor.id
      end

      hpxml_bldg.skylights.add(id: "Skylight#{hpxml_bldg.skylights.size + 1}",
                               area: UnitConversions.convert(sub_surface.grossArea, 'm^2', 'ft^2'),
                               azimuth: azimuth,
                               ufactor: args[:skylight_ufactor],
                               shgc: args[:skylight_shgc],
<<<<<<< HEAD
                               storm_type: skylight_storm_type,
                               roof_idref: roof_idref,
                               floor_idref: floor_idref)
=======
                               storm_type: args[:skylight_storm_type],
                               roof_idref: roof_idref)
>>>>>>> 520cb582
    end
  end

  def self.set_doors(hpxml_bldg, model, args, sorted_subsurfaces)
    sorted_subsurfaces.each do |sub_surface|
      next if sub_surface.subSurfaceType != 'Door'

      surface = sub_surface.surface.get

      interior_adjacent_to = Geometry.get_adjacent_to(surface: surface)

      if [HPXML::LocationOtherHousingUnit].include?(interior_adjacent_to)
        adjacent_surface = Geometry.get_adiabatic_adjacent_surface(model: model, surface: surface)
        next if adjacent_surface.nil?
      end

      wall_idref = @surface_ids[surface.name.to_s]
      next if wall_idref.nil?

      hpxml_bldg.doors.add(id: "Door#{hpxml_bldg.doors.size + 1}",
                           wall_idref: wall_idref,
                           area: UnitConversions.convert(sub_surface.grossArea, 'm^2', 'ft^2'),
                           azimuth: args[:geometry_unit_orientation],
                           r_value: args[:door_rvalue])
    end
  end

  def self.set_attics(hpxml_bldg, args)
    surf_ids = { 'roofs' => { 'surfaces' => hpxml_bldg.roofs, 'ids' => [] },
                 'walls' => { 'surfaces' => hpxml_bldg.walls, 'ids' => [] },
                 'floors' => { 'surfaces' => hpxml_bldg.floors, 'ids' => [] } }

    attic_locations = [HPXML::LocationAtticUnconditioned, HPXML::LocationAtticUnvented, HPXML::LocationAtticVented]
    surf_ids.values.each do |surf_hash|
      surf_hash['surfaces'].each do |surface|
        next if (not attic_locations.include? surface.interior_adjacent_to) &&
                (not attic_locations.include? surface.exterior_adjacent_to)

        surf_hash['ids'] << surface.id
      end
    end

    # Add attached roofs for cathedral ceiling
    conditioned_space = HPXML::LocationConditionedSpace
    surf_ids['roofs']['surfaces'].each do |surface|
      next if (conditioned_space != surface.interior_adjacent_to) &&
              (conditioned_space != surface.exterior_adjacent_to)

      surf_ids['roofs']['ids'] << surface.id
    end

    hpxml_bldg.attics.add(id: "Attic#{hpxml_bldg.attics.size + 1}",
                          attic_type: args[:geometry_attic_type],
                          attached_to_roof_idrefs: surf_ids['roofs']['ids'],
                          attached_to_wall_idrefs: surf_ids['walls']['ids'],
                          attached_to_floor_idrefs: surf_ids['floors']['ids'])
  end

  def self.set_foundations(hpxml_bldg, args)
    surf_ids = { 'slabs' => { 'surfaces' => hpxml_bldg.slabs, 'ids' => [] },
                 'floors' => { 'surfaces' => hpxml_bldg.floors, 'ids' => [] },
                 'foundation_walls' => { 'surfaces' => hpxml_bldg.foundation_walls, 'ids' => [] },
                 'walls' => { 'surfaces' => hpxml_bldg.walls, 'ids' => [] },
                 'rim_joists' => { 'surfaces' => hpxml_bldg.rim_joists, 'ids' => [] }, }

    foundation_locations = [HPXML::LocationBasementConditioned,
                            HPXML::LocationBasementUnconditioned,
                            HPXML::LocationCrawlspaceUnvented,
                            HPXML::LocationCrawlspaceVented,
                            HPXML::LocationCrawlspaceConditioned]

    surf_ids.each do |surf_type, surf_hash|
      surf_hash['surfaces'].each do |surface|
        next unless (foundation_locations.include? surface.interior_adjacent_to) ||
                    (foundation_locations.include? surface.exterior_adjacent_to) ||
                    (surf_type == 'slabs' && surface.interior_adjacent_to == HPXML::LocationConditionedSpace) ||
                    (surf_type == 'floors' && [HPXML::LocationOutside, HPXML::LocationManufacturedHomeUnderBelly].include?(surface.exterior_adjacent_to))

        surf_hash['ids'] << surface.id
      end
    end

    if args[:geometry_foundation_type].start_with?(HPXML::FoundationTypeBellyAndWing)
      foundation_type = HPXML::FoundationTypeBellyAndWing
      if args[:geometry_foundation_type].end_with?('WithSkirt')
        belly_wing_skirt_present = true
      elsif args[:geometry_foundation_type].end_with?('NoSkirt')
        belly_wing_skirt_present = false
      else
        fail 'Unepected belly and wing foundation type.'
      end
    else
      foundation_type = args[:geometry_foundation_type]
    end

    hpxml_bldg.foundations.add(id: "Foundation#{hpxml_bldg.foundations.size + 1}",
                               foundation_type: foundation_type,
                               attached_to_slab_idrefs: surf_ids['slabs']['ids'],
                               attached_to_floor_idrefs: surf_ids['floors']['ids'],
                               attached_to_foundation_wall_idrefs: surf_ids['foundation_walls']['ids'],
                               attached_to_wall_idrefs: surf_ids['walls']['ids'],
                               attached_to_rim_joist_idrefs: surf_ids['rim_joists']['ids'],
                               belly_wing_skirt_present: belly_wing_skirt_present)
  end

  def self.set_heating_systems(hpxml_bldg, args)
    heating_system_type = args[:heating_system_type]

    return if heating_system_type == 'none'

    if [HPXML::HVACTypeElectricResistance].include? heating_system_type
      args[:heating_system_fuel] = HPXML::FuelTypeElectricity
    end

    if [HPXML::HVACTypeFurnace,
        HPXML::HVACTypeWallFurnace,
        HPXML::HVACTypeFloorFurnace].include?(heating_system_type) || heating_system_type.include?(HPXML::HVACTypeBoiler)
      heating_efficiency_afue = args[:heating_system_heating_efficiency]
    elsif [HPXML::HVACTypeElectricResistance,
           HPXML::HVACTypeStove,
           HPXML::HVACTypeSpaceHeater,
           HPXML::HVACTypeFireplace].include?(heating_system_type)
      heating_efficiency_percent = args[:heating_system_heating_efficiency]
    end

    if [HPXML::HVACTypeFurnace].include? heating_system_type
      airflow_defect_ratio = args[:heating_system_airflow_defect_ratio]
    end

    if args[:heating_system_fuel] != HPXML::FuelTypeElectricity
      pilot_light_btuh = args[:heating_system_pilot_light].to_f
      if pilot_light_btuh > 0
        pilot_light = true
      end
    end

    fraction_heat_load_served = args[:heating_system_fraction_heat_load_served]

    if heating_system_type.include?('Shared')
      is_shared_system = true
      number_of_units_served = args[:geometry_building_num_units]
      args[:heating_system_heating_capacity] = nil
    end

    if heating_system_type.include?(HPXML::HVACTypeBoiler)
      heating_system_type = HPXML::HVACTypeBoiler
    end

    hpxml_bldg.heating_systems.add(id: "HeatingSystem#{hpxml_bldg.heating_systems.size + 1}",
                                   heating_system_type: heating_system_type,
                                   heating_system_fuel: args[:heating_system_fuel],
                                   heating_capacity: args[:heating_system_heating_capacity],
                                   heating_autosizing_factor: args[:heating_system_heating_autosizing_factor],
                                   heating_autosizing_limit: args[:heating_system_heating_autosizing_limit],
                                   fraction_heat_load_served: fraction_heat_load_served,
                                   heating_efficiency_afue: heating_efficiency_afue,
                                   heating_efficiency_percent: heating_efficiency_percent,
                                   airflow_defect_ratio: airflow_defect_ratio,
                                   pilot_light: pilot_light,
                                   pilot_light_btuh: pilot_light_btuh,
                                   is_shared_system: is_shared_system,
                                   number_of_units_served: number_of_units_served,
                                   primary_system: true)
  end

  def self.set_cooling_systems(hpxml_bldg, args)
    cooling_system_type = args[:cooling_system_type]

    return if cooling_system_type == 'none'

    if [HPXML::HVACTypeCentralAirConditioner, HPXML::HVACTypeMiniSplitAirConditioner].include? cooling_system_type
      compressor_type = args[:cooling_system_cooling_compressor_type]
    end

    if cooling_system_type != HPXML::HVACTypeEvaporativeCooler
      cooling_shr = args[:cooling_system_cooling_sensible_heat_fraction]
    end

    if cooling_system_type != HPXML::HVACTypeEvaporativeCooler
      if args[:cooling_system_cooling_efficiency_type] == HPXML::UnitsSEER
        cooling_efficiency_seer = args[:cooling_system_cooling_efficiency]
      elsif args[:cooling_system_cooling_efficiency_type] == HPXML::UnitsSEER2
        cooling_efficiency_seer2 = args[:cooling_system_cooling_efficiency]
      elsif args[:cooling_system_cooling_efficiency_type] == HPXML::UnitsEER
        cooling_efficiency_eer = args[:cooling_system_cooling_efficiency]
      elsif args[:cooling_system_cooling_efficiency_type] == HPXML::UnitsCEER
        cooling_efficiency_ceer = args[:cooling_system_cooling_efficiency]
      end
    end

    if [HPXML::HVACTypeCentralAirConditioner].include?(cooling_system_type) || ([HPXML::HVACTypeMiniSplitAirConditioner].include?(cooling_system_type) && (args[:cooling_system_is_ducted]))
      airflow_defect_ratio = args[:cooling_system_airflow_defect_ratio]
    end

    if [HPXML::HVACTypeCentralAirConditioner, HPXML::HVACTypeMiniSplitAirConditioner].include?(cooling_system_type)
      charge_defect_ratio = args[:cooling_system_charge_defect_ratio]
    end

    if [HPXML::HVACTypeCentralAirConditioner, HPXML::HVACTypeMiniSplitAirConditioner, HPXML::HVACTypeRoomAirConditioner, HPXML::HVACTypePTAC].include?(cooling_system_type)
      cooling_system_crankcase_heater_watts = args[:cooling_system_crankcase_heater_watts]
    end

    if [HPXML::HVACTypePTAC, HPXML::HVACTypeRoomAirConditioner].include?(cooling_system_type)
      integrated_heating_system_fuel = args[:cooling_system_integrated_heating_system_fuel]
      integrated_heating_system_fraction_heat_load_served = args[:cooling_system_integrated_heating_system_fraction_heat_load_served]
      integrated_heating_system_capacity = args[:cooling_system_integrated_heating_system_capacity]
      integrated_heating_system_efficiency_percent = args[:cooling_system_integrated_heating_system_efficiency_percent]
    end

    hpxml_bldg.cooling_systems.add(id: "CoolingSystem#{hpxml_bldg.cooling_systems.size + 1}",
                                   cooling_system_type: cooling_system_type,
                                   cooling_system_fuel: HPXML::FuelTypeElectricity,
                                   cooling_capacity: args[:cooling_system_cooling_capacity],
                                   cooling_autosizing_factor: args[:cooling_system_cooling_autosizing_factor],
                                   cooling_autosizing_limit: args[:cooling_system_cooling_autosizing_limit],
                                   fraction_cool_load_served: args[:cooling_system_fraction_cool_load_served],
                                   compressor_type: compressor_type,
                                   cooling_shr: cooling_shr,
                                   cooling_efficiency_seer: cooling_efficiency_seer,
                                   cooling_efficiency_seer2: cooling_efficiency_seer2,
                                   cooling_efficiency_eer: cooling_efficiency_eer,
                                   cooling_efficiency_ceer: cooling_efficiency_ceer,
                                   airflow_defect_ratio: airflow_defect_ratio,
                                   charge_defect_ratio: charge_defect_ratio,
                                   crankcase_heater_watts: cooling_system_crankcase_heater_watts,
                                   primary_system: true,
                                   integrated_heating_system_fuel: integrated_heating_system_fuel,
                                   integrated_heating_system_capacity: integrated_heating_system_capacity,
                                   integrated_heating_system_efficiency_percent: integrated_heating_system_efficiency_percent,
                                   integrated_heating_system_fraction_heat_load_served: integrated_heating_system_fraction_heat_load_served)

    if (not args[:hvac_perf_data_cooling_outdoor_temperatures].nil?) && [HPXML::HVACTypeCentralAirConditioner, HPXML::HVACTypeMiniSplitAirConditioner].include?(cooling_system_type) && compressor_type == HPXML::HVACCompressorTypeVariableSpeed
      hvac_perf_data_capacity_type = args[:hvac_perf_data_capacity_type]
      hvac_perf_data_cooling_outdoor_temperatures = args[:hvac_perf_data_cooling_outdoor_temperatures].split(',').map(&:strip)
      hvac_perf_data_cooling_min_speed_capacities = args[:hvac_perf_data_cooling_min_speed_capacities].split(',').map(&:strip)
      hvac_perf_data_cooling_max_speed_capacities = args[:hvac_perf_data_cooling_max_speed_capacities].split(',').map(&:strip)
      hvac_perf_data_cooling_min_speed_cops = args[:hvac_perf_data_cooling_min_speed_cops].split(',').map(&:strip)
      hvac_perf_data_cooling_max_speed_cops = args[:hvac_perf_data_cooling_max_speed_cops].split(',').map(&:strip)

      clg_perf_data = hpxml_bldg.cooling_systems[0].cooling_detailed_performance_data
      cooling_perf_data_data_points = hvac_perf_data_cooling_outdoor_temperatures.zip(hvac_perf_data_cooling_min_speed_capacities,
                                                                                      hvac_perf_data_cooling_max_speed_capacities,
                                                                                      hvac_perf_data_cooling_min_speed_cops,
                                                                                      hvac_perf_data_cooling_max_speed_cops)
      cooling_perf_data_data_points.each do |cooling_perf_data_data_point|
        outdoor_temperature, min_speed_cap_or_frac, max_speed_cap_or_frac, min_speed_cop, max_speed_cop = cooling_perf_data_data_point

        if hvac_perf_data_capacity_type == 'Absolute capacities'
          min_speed_capacity = Float(min_speed_cap_or_frac)
          max_speed_capacity = Float(max_speed_cap_or_frac)
        elsif hvac_perf_data_capacity_type == 'Normalized capacity fractions'
          min_speed_capacity_fraction_of_nominal = Float(min_speed_cap_or_frac)
          max_speed_capacity_fraction_of_nominal = Float(max_speed_cap_or_frac)
        end

        clg_perf_data.add(outdoor_temperature: Float(outdoor_temperature),
                          capacity: min_speed_capacity,
                          capacity_fraction_of_nominal: min_speed_capacity_fraction_of_nominal,
                          capacity_description: HPXML::CapacityDescriptionMinimum,
                          efficiency_cop: Float(min_speed_cop))
        clg_perf_data.add(outdoor_temperature: Float(outdoor_temperature),
                          capacity: max_speed_capacity,
                          capacity_fraction_of_nominal: max_speed_capacity_fraction_of_nominal,
                          capacity_description: HPXML::CapacityDescriptionMaximum,
                          efficiency_cop: Float(max_speed_cop))
      end
    end
  end

  def self.set_heat_pumps(hpxml_bldg, args)
    heat_pump_type = args[:heat_pump_type]

    return if heat_pump_type == 'none'

    if args[:heat_pump_backup_type] == HPXML::HeatPumpBackupTypeIntegrated
      backup_type = args[:heat_pump_backup_type]
      backup_heating_fuel = args[:heat_pump_backup_fuel]
      backup_heating_capacity = args[:heat_pump_backup_heating_capacity]

      if backup_heating_fuel == HPXML::FuelTypeElectricity
        backup_heating_efficiency_percent = args[:heat_pump_backup_heating_efficiency]
      else
        backup_heating_efficiency_afue = args[:heat_pump_backup_heating_efficiency]
      end
    elsif args[:heat_pump_backup_type] == HPXML::HeatPumpBackupTypeSeparate
      if args[:heating_system_2_type] == 'none'
        fail "Heat pump backup type specified as '#{args[:heat_pump_backup_type]}' but no heating system provided."
      end

      backup_type = args[:heat_pump_backup_type]
      backup_system_idref = "HeatingSystem#{hpxml_bldg.heating_systems.size + 1}"
    end

    if backup_heating_fuel != HPXML::FuelTypeElectricity
      if (not args[:heat_pump_compressor_lockout_temp].nil?) && (not args[:heat_pump_backup_heating_lockout_temp].nil?) && args[:heat_pump_compressor_lockout_temp] == args[:heat_pump_backup_heating_lockout_temp]
        # Translate to HPXML as switchover temperature instead
        backup_heating_switchover_temp = args[:heat_pump_compressor_lockout_temp]
        args[:heat_pump_compressor_lockout_temp] = nil
        args[:heat_pump_backup_heating_lockout_temp] = nil
      end
    end

    if [HPXML::HVACTypeHeatPumpAirToAir, HPXML::HVACTypeHeatPumpMiniSplit].include? heat_pump_type
      compressor_type = args[:heat_pump_cooling_compressor_type]
    end

    if args[:heat_pump_heating_efficiency_type] == HPXML::UnitsHSPF
      heating_efficiency_hspf = args[:heat_pump_heating_efficiency]
    elsif args[:heat_pump_heating_efficiency_type] == HPXML::UnitsHSPF2
      heating_efficiency_hspf2 = args[:heat_pump_heating_efficiency]
    elsif args[:heat_pump_heating_efficiency_type] == HPXML::UnitsCOP
      heating_efficiency_cop = args[:heat_pump_heating_efficiency]
    end

    if args[:heat_pump_cooling_efficiency_type] == HPXML::UnitsSEER
      cooling_efficiency_seer = args[:heat_pump_cooling_efficiency]
    elsif args[:heat_pump_cooling_efficiency_type] == HPXML::UnitsSEER2
      cooling_efficiency_seer2 = args[:heat_pump_cooling_efficiency]
    elsif args[:heat_pump_cooling_efficiency_type] == HPXML::UnitsEER
      cooling_efficiency_eer = args[:heat_pump_cooling_efficiency]
    end

    if [HPXML::HVACTypeHeatPumpAirToAir, HPXML::HVACTypeHeatPumpGroundToAir].include?(heat_pump_type) || ([HPXML::HVACTypeHeatPumpMiniSplit].include?(heat_pump_type) && (args[:heat_pump_is_ducted]))
      airflow_defect_ratio = args[:heat_pump_airflow_defect_ratio]
    end

    if [HPXML::HVACTypeHeatPumpAirToAir, HPXML::HVACTypeHeatPumpMiniSplit, HPXML::HVACTypeHeatPumpPTHP, HPXML::HVACTypeHeatPumpRoom].include?(heat_pump_type)
      heat_pump_crankcase_heater_watts = args[:heat_pump_crankcase_heater_watts]
    end

    hpxml_bldg.heat_pumps.add(id: "HeatPump#{hpxml_bldg.heat_pumps.size + 1}",
                              heat_pump_type: heat_pump_type,
                              heat_pump_fuel: HPXML::FuelTypeElectricity,
                              heating_capacity: args[:heat_pump_heating_capacity],
                              heating_autosizing_factor: args[:heat_pump_heating_autosizing_factor],
                              heating_autosizing_limit: args[:heat_pump_heating_autosizing_limit],
                              backup_heating_autosizing_factor: args[:heat_pump_backup_heating_autosizing_factor],
                              backup_heating_autosizing_limit: args[:heat_pump_backup_heating_autosizing_limit],
                              heating_capacity_retention_fraction: args[:heat_pump_heating_capacity_retention_fraction],
                              heating_capacity_retention_temp: args[:heat_pump_heating_capacity_retention_temp],
                              compressor_type: compressor_type,
                              compressor_lockout_temp: args[:heat_pump_compressor_lockout_temp],
                              cooling_shr: args[:heat_pump_cooling_sensible_heat_fraction],
                              cooling_capacity: args[:heat_pump_cooling_capacity],
                              cooling_autosizing_factor: args[:heat_pump_cooling_autosizing_factor],
                              cooling_autosizing_limit: args[:heat_pump_cooling_autosizing_limit],
                              fraction_heat_load_served: args[:heat_pump_fraction_heat_load_served],
                              fraction_cool_load_served: args[:heat_pump_fraction_cool_load_served],
                              backup_type: backup_type,
                              backup_system_idref: backup_system_idref,
                              backup_heating_fuel: backup_heating_fuel,
                              backup_heating_capacity: backup_heating_capacity,
                              backup_heating_efficiency_afue: backup_heating_efficiency_afue,
                              backup_heating_efficiency_percent: backup_heating_efficiency_percent,
                              backup_heating_switchover_temp: backup_heating_switchover_temp,
                              backup_heating_lockout_temp: args[:heat_pump_backup_heating_lockout_temp],
                              heating_efficiency_hspf: heating_efficiency_hspf,
                              heating_efficiency_hspf2: heating_efficiency_hspf2,
                              cooling_efficiency_seer: cooling_efficiency_seer,
                              cooling_efficiency_seer2: cooling_efficiency_seer2,
                              heating_efficiency_cop: heating_efficiency_cop,
                              cooling_efficiency_eer: cooling_efficiency_eer,
                              airflow_defect_ratio: airflow_defect_ratio,
                              charge_defect_ratio: args[:heat_pump_charge_defect_ratio],
                              crankcase_heater_watts: heat_pump_crankcase_heater_watts,
                              primary_heating_system: args[:heat_pump_fraction_heat_load_served] > 0,
                              primary_cooling_system: args[:heat_pump_fraction_cool_load_served] > 0)

    if [HPXML::HVACTypeHeatPumpAirToAir, HPXML::HVACTypeHeatPumpMiniSplit].include?(heat_pump_type) && compressor_type == HPXML::HVACCompressorTypeVariableSpeed
      if not args[:hvac_perf_data_heating_outdoor_temperatures].nil?
        hvac_perf_data_capacity_type = args[:hvac_perf_data_capacity_type]
        hvac_perf_data_heating_outdoor_temperatures = args[:hvac_perf_data_heating_outdoor_temperatures].split(',').map(&:strip)
        hvac_perf_data_heating_min_speed_capacities = args[:hvac_perf_data_heating_min_speed_capacities].split(',').map(&:strip)
        hvac_perf_data_heating_max_speed_capacities = args[:hvac_perf_data_heating_max_speed_capacities].split(',').map(&:strip)
        hvac_perf_data_heating_min_speed_cops = args[:hvac_perf_data_heating_min_speed_cops].split(',').map(&:strip)
        hvac_perf_data_heating_max_speed_cops = args[:hvac_perf_data_heating_max_speed_cops].split(',').map(&:strip)

        htg_perf_data = hpxml_bldg.heat_pumps[0].heating_detailed_performance_data
        heating_perf_data_data_points = hvac_perf_data_heating_outdoor_temperatures.zip(hvac_perf_data_heating_min_speed_capacities,
                                                                                        hvac_perf_data_heating_max_speed_capacities,
                                                                                        hvac_perf_data_heating_min_speed_cops,
                                                                                        hvac_perf_data_heating_max_speed_cops)
        heating_perf_data_data_points.each do |heating_perf_data_data_point|
          outdoor_temperature, min_speed_cap_or_frac, max_speed_cap_or_frac, min_speed_cop, max_speed_cop = heating_perf_data_data_point

          if hvac_perf_data_capacity_type == 'Absolute capacities'
            min_speed_capacity = Float(min_speed_cap_or_frac)
            max_speed_capacity = Float(max_speed_cap_or_frac)
          elsif hvac_perf_data_capacity_type == 'Normalized capacity fractions'
            min_speed_capacity_fraction_of_nominal = Float(min_speed_cap_or_frac)
            max_speed_capacity_fraction_of_nominal = Float(max_speed_cap_or_frac)
          end

          htg_perf_data.add(outdoor_temperature: Float(outdoor_temperature),
                            capacity: min_speed_capacity,
                            capacity_fraction_of_nominal: min_speed_capacity_fraction_of_nominal,
                            capacity_description: HPXML::CapacityDescriptionMinimum,
                            efficiency_cop: Float(min_speed_cop))
          htg_perf_data.add(outdoor_temperature: Float(outdoor_temperature),
                            capacity: max_speed_capacity,
                            capacity_fraction_of_nominal: max_speed_capacity_fraction_of_nominal,
                            capacity_description: HPXML::CapacityDescriptionMaximum,
                            efficiency_cop: Float(max_speed_cop))
        end
      end

      if not args[:hvac_perf_data_cooling_outdoor_temperatures].nil?
        hvac_perf_data_capacity_type = args[:hvac_perf_data_capacity_type]
        hvac_perf_data_cooling_outdoor_temperatures = args[:hvac_perf_data_cooling_outdoor_temperatures].split(',').map(&:strip)
        hvac_perf_data_cooling_min_speed_capacities = args[:hvac_perf_data_cooling_min_speed_capacities].split(',').map(&:strip)
        hvac_perf_data_cooling_max_speed_capacities = args[:hvac_perf_data_cooling_max_speed_capacities].split(',').map(&:strip)
        hvac_perf_data_cooling_min_speed_cops = args[:hvac_perf_data_cooling_min_speed_cops].split(',').map(&:strip)
        hvac_perf_data_cooling_max_speed_cops = args[:hvac_perf_data_cooling_max_speed_cops].split(',').map(&:strip)

        clg_perf_data = hpxml_bldg.heat_pumps[0].cooling_detailed_performance_data
        cooling_perf_data_data_points = hvac_perf_data_cooling_outdoor_temperatures.zip(hvac_perf_data_cooling_min_speed_capacities,
                                                                                        hvac_perf_data_cooling_max_speed_capacities,
                                                                                        hvac_perf_data_cooling_min_speed_cops,
                                                                                        hvac_perf_data_cooling_max_speed_cops)
        cooling_perf_data_data_points.each do |cooling_perf_data_data_point|
          outdoor_temperature, min_speed_cap_or_frac, max_speed_cap_or_frac, min_speed_cop, max_speed_cop = cooling_perf_data_data_point

          if hvac_perf_data_capacity_type == 'Absolute capacities'
            min_speed_capacity = Float(min_speed_cap_or_frac)
            max_speed_capacity = Float(max_speed_cap_or_frac)
          elsif hvac_perf_data_capacity_type == 'Normalized capacity fractions'
            min_speed_capacity_fraction_of_nominal = Float(min_speed_cap_or_frac)
            max_speed_capacity_fraction_of_nominal = Float(max_speed_cap_or_frac)
          end

          clg_perf_data.add(outdoor_temperature: Float(outdoor_temperature),
                            capacity: min_speed_capacity,
                            capacity_fraction_of_nominal: min_speed_capacity_fraction_of_nominal,
                            capacity_description: HPXML::CapacityDescriptionMinimum,
                            efficiency_cop: Float(min_speed_cop))
          clg_perf_data.add(outdoor_temperature: Float(outdoor_temperature),
                            capacity: max_speed_capacity,
                            capacity_fraction_of_nominal: max_speed_capacity_fraction_of_nominal,
                            capacity_description: HPXML::CapacityDescriptionMaximum,
                            efficiency_cop: Float(max_speed_cop))
        end
      end
    end
  end

  def self.set_geothermal_loop(hpxml_bldg, args)
    return if hpxml_bldg.heat_pumps.select { |hp| hp.heat_pump_type == HPXML::HVACTypeHeatPumpGroundToAir }.size == 0
    return if args[:geothermal_loop_configuration].nil? || args[:geothermal_loop_configuration] == 'none'

    if not args[:geothermal_loop_pipe_diameter].nil?
      pipe_diameter = args[:geothermal_loop_pipe_diameter]
      if pipe_diameter == '3/4" pipe'
        pipe_diameter = 0.75
      elsif pipe_diameter == '1" pipe'
        pipe_diameter = 1.0
      elsif pipe_diameter == '1-1/4" pipe'
        pipe_diameter = 1.25
      end
    end

    hpxml_bldg.geothermal_loops.add(id: "GeothermalLoop#{hpxml_bldg.geothermal_loops.size + 1}",
                                    loop_configuration: args[:geothermal_loop_configuration],
                                    loop_flow: args[:geothermal_loop_loop_flow],
                                    bore_config: args[:geothermal_loop_borefield_configuration],
                                    num_bore_holes: args[:geothermal_loop_boreholes_count],
                                    bore_length: args[:geothermal_loop_boreholes_length],
                                    bore_spacing: args[:geothermal_loop_boreholes_spacing],
                                    bore_diameter: args[:geothermal_loop_boreholes_diameter],
                                    grout_type: args[:geothermal_loop_grout_type],
                                    pipe_type: args[:geothermal_loop_pipe_type],
                                    pipe_diameter: pipe_diameter)
    hpxml_bldg.heat_pumps[-1].geothermal_loop_idref = hpxml_bldg.geothermal_loops[-1].id
  end

  def self.set_secondary_heating_systems(hpxml_bldg, args)
    heating_system_type = args[:heating_system_2_type]
    heating_system_is_heatpump_backup = (args[:heat_pump_type] != 'none' && args[:heat_pump_backup_type] == HPXML::HeatPumpBackupTypeSeparate)

    return if heating_system_type == 'none' && (not heating_system_is_heatpump_backup)

    if args[:heating_system_2_fuel] == HPXML::HVACTypeElectricResistance
      args[:heating_system_2_fuel] = HPXML::FuelTypeElectricity
    end

    if [HPXML::HVACTypeFurnace, HPXML::HVACTypeWallFurnace, HPXML::HVACTypeFloorFurnace].include?(heating_system_type) || heating_system_type.include?(HPXML::HVACTypeBoiler)
      heating_efficiency_afue = args[:heating_system_2_heating_efficiency]
    elsif [HPXML::HVACTypeElectricResistance, HPXML::HVACTypeStove, HPXML::HVACTypeSpaceHeater, HPXML::HVACTypeFireplace].include?(heating_system_type)
      heating_efficiency_percent = args[:heating_system_2_heating_efficiency]
    end

    if heating_system_type.include?(HPXML::HVACTypeBoiler)
      heating_system_type = HPXML::HVACTypeBoiler
    end

    if not heating_system_is_heatpump_backup
      fraction_heat_load_served = args[:heating_system_2_fraction_heat_load_served]
    end

    hpxml_bldg.heating_systems.add(id: "HeatingSystem#{hpxml_bldg.heating_systems.size + 1}",
                                   heating_system_type: heating_system_type,
                                   heating_system_fuel: args[:heating_system_2_fuel],
                                   heating_capacity: args[:heating_system_2_heating_capacity],
                                   heating_autosizing_factor: args[:heating_system_2_heating_autosizing_factor],
                                   heating_autosizing_limit: args[:heating_system_2_heating_autosizing_limit],
                                   fraction_heat_load_served: fraction_heat_load_served,
                                   heating_efficiency_afue: heating_efficiency_afue,
                                   heating_efficiency_percent: heating_efficiency_percent)
  end

  def self.set_hvac_distribution(hpxml_bldg, args)
    # HydronicDistribution?
    hpxml_bldg.heating_systems.each do |heating_system|
      next unless [heating_system.heating_system_type].include?(HPXML::HVACTypeBoiler)
      next if args[:heating_system_type].include?('Fan Coil')

      hpxml_bldg.hvac_distributions.add(id: "HVACDistribution#{hpxml_bldg.hvac_distributions.size + 1}",
                                        distribution_system_type: HPXML::HVACDistributionTypeHydronic,
                                        hydronic_type: HPXML::HydronicTypeBaseboard)
      heating_system.distribution_system_idref = hpxml_bldg.hvac_distributions[-1].id
    end

    # AirDistribution?
    air_distribution_systems = []
    hpxml_bldg.heating_systems.each do |heating_system|
      if [HPXML::HVACTypeFurnace].include?(heating_system.heating_system_type)
        air_distribution_systems << heating_system
      end
    end
    hpxml_bldg.cooling_systems.each do |cooling_system|
      if [HPXML::HVACTypeCentralAirConditioner].include?(cooling_system.cooling_system_type)
        air_distribution_systems << cooling_system
      elsif [HPXML::HVACTypeEvaporativeCooler, HPXML::HVACTypeMiniSplitAirConditioner].include?(cooling_system.cooling_system_type) && args[:cooling_system_is_ducted]
        air_distribution_systems << cooling_system
      end
    end
    hpxml_bldg.heat_pumps.each do |heat_pump|
      if [HPXML::HVACTypeHeatPumpAirToAir, HPXML::HVACTypeHeatPumpGroundToAir].include? heat_pump.heat_pump_type
        air_distribution_systems << heat_pump
      elsif [HPXML::HVACTypeHeatPumpMiniSplit].include?(heat_pump.heat_pump_type)
        if args[:heat_pump_is_ducted]
          air_distribution_systems << heat_pump if args[:heat_pump_is_ducted]
        end
      end
    end

    # FanCoil?
    fan_coil_distribution_systems = []
    hpxml_bldg.heating_systems.each do |heating_system|
      next unless heating_system.primary_system

      if args[:heating_system_type].include?('Fan Coil')
        fan_coil_distribution_systems << heating_system
      end
    end

    return if air_distribution_systems.size == 0 && fan_coil_distribution_systems.size == 0

    if [HPXML::HVACTypeEvaporativeCooler].include?(args[:cooling_system_type]) && hpxml_bldg.heating_systems.size == 0 && hpxml_bldg.heat_pumps.size == 0
      args[:ducts_number_of_return_registers] = nil
      if args[:cooling_system_is_ducted]
        args[:ducts_number_of_return_registers] = 0
      end
    end

    if air_distribution_systems.size > 0
      hpxml_bldg.hvac_distributions.add(id: "HVACDistribution#{hpxml_bldg.hvac_distributions.size + 1}",
                                        distribution_system_type: HPXML::HVACDistributionTypeAir,
                                        air_type: HPXML::AirTypeRegularVelocity,
                                        number_of_return_registers: args[:ducts_number_of_return_registers])
      air_distribution_systems.each do |hvac_system|
        hvac_system.distribution_system_idref = hpxml_bldg.hvac_distributions[-1].id
      end
      set_duct_leakages(args, hpxml_bldg.hvac_distributions[-1])
      set_ducts(hpxml_bldg, args, hpxml_bldg.hvac_distributions[-1])
    end

    if fan_coil_distribution_systems.size > 0
      hpxml_bldg.hvac_distributions.add(id: "HVACDistribution#{hpxml_bldg.hvac_distributions.size + 1}",
                                        distribution_system_type: HPXML::HVACDistributionTypeAir,
                                        air_type: HPXML::AirTypeFanCoil)
      fan_coil_distribution_systems.each do |hvac_system|
        hvac_system.distribution_system_idref = hpxml_bldg.hvac_distributions[-1].id
      end
    end
  end

  def self.set_hvac_blower(hpxml_bldg, args)
    # Blower fan W/cfm
    hpxml_bldg.hvac_systems.each do |hvac_system|
      next unless (!hvac_system.distribution_system.nil? && hvac_system.distribution_system.distribution_system_type == HPXML::HVACDistributionTypeAir) || (hvac_system.is_a?(HPXML::HeatPump) && [HPXML::HVACTypeHeatPumpMiniSplit].include?(hvac_system.heat_pump_type))

      fan_watts_per_cfm = args[:hvac_blower_fan_watts_per_cfm]

      if hvac_system.is_a?(HPXML::HeatingSystem)
        if [HPXML::HVACTypeFurnace].include?(hvac_system.heating_system_type)
          hvac_system.fan_watts_per_cfm = fan_watts_per_cfm
        end
      elsif hvac_system.is_a?(HPXML::CoolingSystem)
        if [HPXML::HVACTypeCentralAirConditioner, HPXML::HVACTypeMiniSplitAirConditioner].include?(hvac_system.cooling_system_type)
          hvac_system.fan_watts_per_cfm = fan_watts_per_cfm
        end
      elsif hvac_system.is_a?(HPXML::HeatPump)
        if [HPXML::HVACTypeHeatPumpAirToAir, HPXML::HVACTypeHeatPumpMiniSplit, HPXML::HVACTypeHeatPumpGroundToAir].include?(hvac_system.heat_pump_type)
          hvac_system.fan_watts_per_cfm = fan_watts_per_cfm
        end
      end
    end
  end

  def self.set_duct_leakages(args, hvac_distribution)
    hvac_distribution.duct_leakage_measurements.add(duct_type: HPXML::DuctTypeSupply,
                                                    duct_leakage_units: args[:ducts_leakage_units],
                                                    duct_leakage_value: args[:ducts_supply_leakage_to_outside_value],
                                                    duct_leakage_total_or_to_outside: HPXML::DuctLeakageToOutside)

    hvac_distribution.duct_leakage_measurements.add(duct_type: HPXML::DuctTypeReturn,
                                                    duct_leakage_units: args[:ducts_leakage_units],
                                                    duct_leakage_value: args[:ducts_return_leakage_to_outside_value],
                                                    duct_leakage_total_or_to_outside: HPXML::DuctLeakageToOutside)
  end

  def self.get_location(location, foundation_type, attic_type)
    return if location.nil?

    if location == HPXML::LocationCrawlspace
      if foundation_type == HPXML::FoundationTypeCrawlspaceUnvented
        return HPXML::LocationCrawlspaceUnvented
      elsif foundation_type == HPXML::FoundationTypeCrawlspaceVented
        return HPXML::LocationCrawlspaceVented
      elsif foundation_type == HPXML::FoundationTypeCrawlspaceConditioned
        return HPXML::LocationCrawlspaceConditioned
      else
        fail "Specified '#{location}' but foundation type is '#{foundation_type}'."
      end
    elsif location == HPXML::LocationAttic
      if attic_type == HPXML::AtticTypeUnvented
        return HPXML::LocationAtticUnvented
      elsif attic_type == HPXML::AtticTypeVented
        return HPXML::LocationAtticVented
      elsif attic_type == HPXML::AtticTypeConditioned
        return HPXML::LocationConditionedSpace
      else
        fail "Specified '#{location}' but attic type is '#{attic_type}'."
      end
    end
    return location
  end

  def self.set_ducts(hpxml_bldg, args, hvac_distribution)
    ducts_supply_location = get_location(args[:ducts_supply_location], hpxml_bldg.foundations[-1].foundation_type, hpxml_bldg.attics[-1].attic_type)
    ducts_return_location = get_location(args[:ducts_return_location], hpxml_bldg.foundations[-1].foundation_type, hpxml_bldg.attics[-1].attic_type)

    if not args[:ducts_supply_fraction_rectangular].nil?
      ducts_supply_fraction_rectangular = args[:ducts_supply_fraction_rectangular]
      if ducts_supply_fraction_rectangular == 0
        ducts_supply_fraction_rectangular = nil
        ducts_supply_shape = HPXML::DuctShapeRound
      elsif ducts_supply_fraction_rectangular == 1
        ducts_supply_shape = HPXML::DuctShapeRectangular
        ducts_supply_fraction_rectangular = nil
      end
    end

    if (not ducts_supply_location.nil?) && args[:ducts_supply_surface_area].nil? && args[:ducts_supply_surface_area_fraction].nil?
      # Supply duct location without any area inputs provided; set area fraction
      if ducts_supply_location == HPXML::LocationConditionedSpace
        args[:ducts_supply_surface_area_fraction] = 1.0
      else
        args[:ducts_supply_surface_area_fraction] = HVAC.get_default_duct_fraction_outside_conditioned_space(args[:geometry_unit_num_floors_above_grade])
      end
    end

    if (not ducts_return_location.nil?) && args[:ducts_return_surface_area].nil? && args[:ducts_return_surface_area_fraction].nil?
      # Return duct location without any area inputs provided; set area fraction
      if ducts_return_location == HPXML::LocationConditionedSpace
        args[:ducts_return_surface_area_fraction] = 1.0
      else
        args[:ducts_return_surface_area_fraction] = HVAC.get_default_duct_fraction_outside_conditioned_space(args[:geometry_unit_num_floors_above_grade])
      end
    end

    if not args[:ducts_return_fraction_rectangular].nil?
      ducts_return_fraction_rectangular = args[:ducts_return_fraction_rectangular]
      if ducts_return_fraction_rectangular == 0
        ducts_return_fraction_rectangular = nil
        ducts_return_shape = HPXML::DuctShapeRound
      elsif ducts_return_fraction_rectangular == 1
        ducts_return_shape = HPXML::DuctShapeRectangular
        ducts_return_fraction_rectangular = nil
      end
    end

    hvac_distribution.ducts.add(id: "Ducts#{hvac_distribution.ducts.size + 1}",
                                duct_type: HPXML::DuctTypeSupply,
                                duct_insulation_r_value: args[:ducts_supply_insulation_r],
                                duct_buried_insulation_level: args[:ducts_supply_buried_insulation_level],
                                duct_location: ducts_supply_location,
                                duct_surface_area: args[:ducts_supply_surface_area],
                                duct_fraction_area: args[:ducts_supply_surface_area_fraction],
                                duct_shape: ducts_supply_shape,
                                duct_fraction_rectangular: ducts_supply_fraction_rectangular)

    if not ([HPXML::HVACTypeEvaporativeCooler].include?(args[:cooling_system_type]) && args[:cooling_system_is_ducted])
      hvac_distribution.ducts.add(id: "Ducts#{hvac_distribution.ducts.size + 1}",
                                  duct_type: HPXML::DuctTypeReturn,
                                  duct_insulation_r_value: args[:ducts_return_insulation_r],
                                  duct_buried_insulation_level: args[:ducts_return_buried_insulation_level],
                                  duct_location: ducts_return_location,
                                  duct_surface_area: args[:ducts_return_surface_area],
                                  duct_fraction_area: args[:ducts_return_surface_area_fraction],
                                  duct_shape: ducts_return_shape,
                                  duct_fraction_rectangular: ducts_return_fraction_rectangular)
    end

    if (not args[:ducts_supply_surface_area_fraction].nil?) && (args[:ducts_supply_surface_area_fraction] < 1)
      # OS-HPXML needs duct fractions to sum to 1; add remaining ducts in conditioned space.
      hvac_distribution.ducts.add(id: "Ducts#{hvac_distribution.ducts.size + 1}",
                                  duct_type: HPXML::DuctTypeSupply,
                                  duct_insulation_r_value: 0.0,
                                  duct_location: HPXML::LocationConditionedSpace,
                                  duct_fraction_area: 1.0 - args[:ducts_supply_surface_area_fraction])
    end

    if not hvac_distribution.ducts.find { |d| d.duct_type == HPXML::DuctTypeReturn }.nil?
      if (not args[:ducts_return_surface_area_fraction].nil?) && (args[:ducts_return_surface_area_fraction] < 1)
        # OS-HPXML needs duct fractions to sum to 1; add remaining ducts in conditioned space.
        hvac_distribution.ducts.add(id: "Ducts#{hvac_distribution.ducts.size + 1}",
                                    duct_type: HPXML::DuctTypeReturn,
                                    duct_insulation_r_value: 0.0,
                                    duct_location: HPXML::LocationConditionedSpace,
                                    duct_fraction_area: 1.0 - args[:ducts_return_surface_area_fraction])
      end
    end

    # If duct surface areas are defaulted, set CFA served
    if hvac_distribution.ducts.select { |d| d.duct_surface_area.nil? }.size > 0
      max_fraction_load_served = 0.0
      hvac_distribution.hvac_systems.each do |hvac_system|
        if hvac_system.respond_to?(:fraction_heat_load_served)
          if hvac_system.is_a?(HPXML::HeatingSystem) && hvac_system.is_heat_pump_backup_system
            # HP backup system, use HP fraction heat load served
            fraction_heat_load_served = hvac_system.primary_heat_pump.fraction_heat_load_served
          else
            fraction_heat_load_served = hvac_system.fraction_heat_load_served
          end
          max_fraction_load_served = [max_fraction_load_served, fraction_heat_load_served].max
        end
        if hvac_system.respond_to?(:fraction_cool_load_served)
          max_fraction_load_served = [max_fraction_load_served, hvac_system.fraction_cool_load_served].max
        end
      end
      hvac_distribution.conditioned_floor_area_served = args[:geometry_unit_cfa] * max_fraction_load_served
    end
  end

  def self.set_hvac_control(hpxml, hpxml_bldg, args, epw_file, weather)
    return if (args[:heating_system_type] == 'none') && (args[:cooling_system_type] == 'none') && (args[:heat_pump_type] == 'none')

    latitude = HPXMLDefaults.get_default_latitude(args[:site_latitude], epw_file)

    # Heating
    if hpxml_bldg.total_fraction_heat_load_served > 0

      if (not args[:hvac_control_heating_weekday_setpoint].nil?) && (not args[:hvac_control_heating_weekend_setpoint].nil?)
        if args[:hvac_control_heating_weekday_setpoint] == args[:hvac_control_heating_weekend_setpoint] && !args[:hvac_control_heating_weekday_setpoint].include?(',')
          heating_setpoint_temp = Float(args[:hvac_control_heating_weekday_setpoint])
        else
          weekday_heating_setpoints = args[:hvac_control_heating_weekday_setpoint]
          weekend_heating_setpoints = args[:hvac_control_heating_weekend_setpoint]
        end
      end

      if not args[:hvac_control_heating_season_period].nil?
        hvac_control_heating_season_period = args[:hvac_control_heating_season_period]
        if hvac_control_heating_season_period == HPXML::BuildingAmerica
          heating_months, _cooling_months = HVAC.get_default_heating_and_cooling_seasons(weather, latitude)
          sim_calendar_year = Location.get_sim_calendar_year(hpxml.header.sim_calendar_year, epw_file)
          begin_month, begin_day, end_month, end_day = Schedule.get_begin_and_end_dates_from_monthly_array(heating_months, sim_calendar_year)
        else
          begin_month, begin_day, _begin_hour, end_month, end_day, _end_hour = Schedule.parse_date_time_range(hvac_control_heating_season_period)
        end
        seasons_heating_begin_month = begin_month
        seasons_heating_begin_day = begin_day
        seasons_heating_end_month = end_month
        seasons_heating_end_day = end_day
      end

    end

    # Cooling
    if hpxml_bldg.total_fraction_cool_load_served > 0

      if (not args[:hvac_control_cooling_weekday_setpoint].nil?) && (not args[:hvac_control_cooling_weekend_setpoint].nil?)
        if args[:hvac_control_cooling_weekday_setpoint] == args[:hvac_control_cooling_weekend_setpoint] && !args[:hvac_control_cooling_weekday_setpoint].include?(',')
          cooling_setpoint_temp = Float(args[:hvac_control_cooling_weekday_setpoint])
        else
          weekday_cooling_setpoints = args[:hvac_control_cooling_weekday_setpoint]
          weekend_cooling_setpoints = args[:hvac_control_cooling_weekend_setpoint]
        end
      end

      if not args[:hvac_control_cooling_season_period].nil?
        hvac_control_cooling_season_period = args[:hvac_control_cooling_season_period]
        if hvac_control_cooling_season_period == HPXML::BuildingAmerica
          _heating_months, cooling_months = HVAC.get_default_heating_and_cooling_seasons(weather, latitude)
          sim_calendar_year = Location.get_sim_calendar_year(hpxml.header.sim_calendar_year, epw_file)
          begin_month, begin_day, end_month, end_day = Schedule.get_begin_and_end_dates_from_monthly_array(cooling_months, sim_calendar_year)
        else
          begin_month, begin_day, _begin_hour, end_month, end_day, _end_hour = Schedule.parse_date_time_range(hvac_control_cooling_season_period)
        end
        seasons_cooling_begin_month = begin_month
        seasons_cooling_begin_day = begin_day
        seasons_cooling_end_month = end_month
        seasons_cooling_end_day = end_day
      end

    end

    hpxml_bldg.hvac_controls.add(id: "HVACControl#{hpxml_bldg.hvac_controls.size + 1}",
                                 heating_setpoint_temp: heating_setpoint_temp,
                                 cooling_setpoint_temp: cooling_setpoint_temp,
                                 weekday_heating_setpoints: weekday_heating_setpoints,
                                 weekend_heating_setpoints: weekend_heating_setpoints,
                                 weekday_cooling_setpoints: weekday_cooling_setpoints,
                                 weekend_cooling_setpoints: weekend_cooling_setpoints,
                                 ceiling_fan_cooling_setpoint_temp_offset: args[:ceiling_fan_cooling_setpoint_temp_offset],
                                 seasons_heating_begin_month: seasons_heating_begin_month,
                                 seasons_heating_begin_day: seasons_heating_begin_day,
                                 seasons_heating_end_month: seasons_heating_end_month,
                                 seasons_heating_end_day: seasons_heating_end_day,
                                 seasons_cooling_begin_month: seasons_cooling_begin_month,
                                 seasons_cooling_begin_day: seasons_cooling_begin_day,
                                 seasons_cooling_end_month: seasons_cooling_end_month,
                                 seasons_cooling_end_day: seasons_cooling_end_day)
  end

  def self.set_ventilation_fans(hpxml_bldg, args)
    if args[:mech_vent_fan_type] != 'none'

      if [HPXML::MechVentTypeERV].include?(args[:mech_vent_fan_type])
        if args[:mech_vent_recovery_efficiency_type] == 'Unadjusted'
          total_recovery_efficiency = args[:mech_vent_total_recovery_efficiency]
          sensible_recovery_efficiency = args[:mech_vent_sensible_recovery_efficiency]
        elsif args[:mech_vent_recovery_efficiency_type] == 'Adjusted'
          total_recovery_efficiency_adjusted = args[:mech_vent_total_recovery_efficiency]
          sensible_recovery_efficiency_adjusted = args[:mech_vent_sensible_recovery_efficiency]
        end
      elsif [HPXML::MechVentTypeHRV].include?(args[:mech_vent_fan_type])
        if args[:mech_vent_recovery_efficiency_type] == 'Unadjusted'
          sensible_recovery_efficiency = args[:mech_vent_sensible_recovery_efficiency]
        elsif args[:mech_vent_recovery_efficiency_type] == 'Adjusted'
          sensible_recovery_efficiency_adjusted = args[:mech_vent_sensible_recovery_efficiency]
        end
      end

      distribution_system_idref = nil
      if args[:mech_vent_fan_type] == HPXML::MechVentTypeCFIS
        hpxml_bldg.hvac_distributions.each do |hvac_distribution|
          next unless hvac_distribution.distribution_system_type == HPXML::HVACDistributionTypeAir
          next if hvac_distribution.air_type != HPXML::AirTypeRegularVelocity

          distribution_system_idref = hvac_distribution.id
        end
        cfis_addtl_runtime_operating_mode = HPXML::CFISModeAirHandler
      end

      if args[:mech_vent_num_units_served] > 1
        is_shared_system = true
        in_unit_flow_rate = args[:mech_vent_flow_rate] / args[:mech_vent_num_units_served].to_f
        fraction_recirculation = args[:mech_vent_shared_frac_recirculation]
        preheating_fuel = args[:mech_vent_shared_preheating_fuel]
        preheating_efficiency_cop = args[:mech_vent_shared_preheating_efficiency]
        preheating_fraction_load_served = args[:mech_vent_shared_preheating_fraction_heat_load_served]
        precooling_fuel = args[:mech_vent_shared_precooling_fuel]
        precooling_efficiency_cop = args[:mech_vent_shared_precooling_efficiency]
        precooling_fraction_load_served = args[:mech_vent_shared_precooling_fraction_cool_load_served]
      end

      hpxml_bldg.ventilation_fans.add(id: "VentilationFan#{hpxml_bldg.ventilation_fans.size + 1}",
                                      fan_type: args[:mech_vent_fan_type],
                                      cfis_addtl_runtime_operating_mode: cfis_addtl_runtime_operating_mode,
                                      rated_flow_rate: args[:mech_vent_flow_rate],
                                      hours_in_operation: args[:mech_vent_hours_in_operation],
                                      used_for_whole_building_ventilation: true,
                                      total_recovery_efficiency: total_recovery_efficiency,
                                      total_recovery_efficiency_adjusted: total_recovery_efficiency_adjusted,
                                      sensible_recovery_efficiency: sensible_recovery_efficiency,
                                      sensible_recovery_efficiency_adjusted: sensible_recovery_efficiency_adjusted,
                                      fan_power: args[:mech_vent_fan_power],
                                      distribution_system_idref: distribution_system_idref,
                                      is_shared_system: is_shared_system,
                                      in_unit_flow_rate: in_unit_flow_rate,
                                      fraction_recirculation: fraction_recirculation,
                                      preheating_fuel: preheating_fuel,
                                      preheating_efficiency_cop: preheating_efficiency_cop,
                                      preheating_fraction_load_served: preheating_fraction_load_served,
                                      precooling_fuel: precooling_fuel,
                                      precooling_efficiency_cop: precooling_efficiency_cop,
                                      precooling_fraction_load_served: precooling_fraction_load_served)
    end

    if args[:mech_vent_2_fan_type] != 'none'

      if [HPXML::MechVentTypeERV].include?(args[:mech_vent_2_fan_type])

        if args[:mech_vent_2_recovery_efficiency_type] == 'Unadjusted'
          total_recovery_efficiency = args[:mech_vent_2_total_recovery_efficiency]
          sensible_recovery_efficiency = args[:mech_vent_2_sensible_recovery_efficiency]
        elsif args[:mech_vent_2_recovery_efficiency_type] == 'Adjusted'
          total_recovery_efficiency_adjusted = args[:mech_vent_2_total_recovery_efficiency]
          sensible_recovery_efficiency_adjusted = args[:mech_vent_2_sensible_recovery_efficiency]
        end
      elsif [HPXML::MechVentTypeHRV].include?(args[:mech_vent_2_fan_type])
        if args[:mech_vent_2_recovery_efficiency_type] == 'Unadjusted'
          sensible_recovery_efficiency = args[:mech_vent_2_sensible_recovery_efficiency]
        elsif args[:mech_vent_2_recovery_efficiency_type] == 'Adjusted'
          sensible_recovery_efficiency_adjusted = args[:mech_vent_2_sensible_recovery_efficiency]
        end
      end

      hpxml_bldg.ventilation_fans.add(id: "VentilationFan#{hpxml_bldg.ventilation_fans.size + 1}",
                                      fan_type: args[:mech_vent_2_fan_type],
                                      rated_flow_rate: args[:mech_vent_2_flow_rate],
                                      hours_in_operation: args[:mech_vent_2_hours_in_operation],
                                      used_for_whole_building_ventilation: true,
                                      total_recovery_efficiency: total_recovery_efficiency,
                                      total_recovery_efficiency_adjusted: total_recovery_efficiency_adjusted,
                                      sensible_recovery_efficiency: sensible_recovery_efficiency,
                                      sensible_recovery_efficiency_adjusted: sensible_recovery_efficiency_adjusted,
                                      fan_power: args[:mech_vent_2_fan_power])
    end

    if args[:kitchen_fans_quantity].nil? || (args[:kitchen_fans_quantity] > 0)
      hpxml_bldg.ventilation_fans.add(id: "VentilationFan#{hpxml_bldg.ventilation_fans.size + 1}",
                                      rated_flow_rate: args[:kitchen_fans_flow_rate],
                                      used_for_local_ventilation: true,
                                      hours_in_operation: args[:kitchen_fans_hours_in_operation],
                                      fan_location: HPXML::LocationKitchen,
                                      fan_power: args[:kitchen_fans_power],
                                      start_hour: args[:kitchen_fans_start_hour],
                                      count: args[:kitchen_fans_quantity])
    end

    if args[:bathroom_fans_quantity].nil? || (args[:bathroom_fans_quantity] > 0)
      hpxml_bldg.ventilation_fans.add(id: "VentilationFan#{hpxml_bldg.ventilation_fans.size + 1}",
                                      rated_flow_rate: args[:bathroom_fans_flow_rate],
                                      used_for_local_ventilation: true,
                                      hours_in_operation: args[:bathroom_fans_hours_in_operation],
                                      fan_location: HPXML::LocationBath,
                                      fan_power: args[:bathroom_fans_power],
                                      start_hour: args[:bathroom_fans_start_hour],
                                      count: args[:bathroom_fans_quantity])
    end

    if args[:whole_house_fan_present]
      hpxml_bldg.ventilation_fans.add(id: "VentilationFan#{hpxml_bldg.ventilation_fans.size + 1}",
                                      rated_flow_rate: args[:whole_house_fan_flow_rate],
                                      used_for_seasonal_cooling_load_reduction: true,
                                      fan_power: args[:whole_house_fan_power])
    end
  end

  def self.set_water_heating_systems(hpxml_bldg, args)
    water_heater_type = args[:water_heater_type]
    return if water_heater_type == 'none'

    if water_heater_type == HPXML::WaterHeaterTypeHeatPump
      args[:water_heater_fuel_type] = HPXML::FuelTypeElectricity
    end

    location = get_location(args[:water_heater_location], hpxml_bldg.foundations[-1].foundation_type, hpxml_bldg.attics[-1].attic_type)

    if not [HPXML::WaterHeaterTypeCombiStorage, HPXML::WaterHeaterTypeCombiTankless].include? water_heater_type
      if args[:water_heater_efficiency_type] == 'EnergyFactor'
        energy_factor = args[:water_heater_efficiency]
      elsif args[:water_heater_efficiency_type] == 'UniformEnergyFactor'
        uniform_energy_factor = args[:water_heater_efficiency]
        if water_heater_type != HPXML::WaterHeaterTypeTankless
          usage_bin = args[:water_heater_usage_bin]
        end
      end
    end

    if (args[:water_heater_fuel_type] != HPXML::FuelTypeElectricity) && (water_heater_type == HPXML::WaterHeaterTypeStorage)
      recovery_efficiency = args[:water_heater_recovery_efficiency]
    end

    if [HPXML::WaterHeaterTypeTankless, HPXML::WaterHeaterTypeCombiTankless].include? water_heater_type
      args[:water_heater_tank_volume] = nil
    end

    if [HPXML::WaterHeaterTypeTankless].include? water_heater_type
      heating_capacity = nil
      recovery_efficiency = nil
    elsif [HPXML::WaterHeaterTypeCombiTankless, HPXML::WaterHeaterTypeCombiStorage].include? water_heater_type
      args[:water_heater_fuel_type] = nil
      heating_capacity = nil
      energy_factor = nil
      if hpxml_bldg.heating_systems.size > 0
        related_hvac_idref = hpxml_bldg.heating_systems[0].id
      end
    end

    if [HPXML::WaterHeaterTypeCombiTankless, HPXML::WaterHeaterTypeCombiStorage].include? water_heater_type
      if args[:water_heater_standby_loss].to_f > 0
        standby_loss_units = HPXML::UnitsDegFPerHour
        standby_loss_value = args[:water_heater_standby_loss]
      end
    end

    if not [HPXML::WaterHeaterTypeTankless, HPXML::WaterHeaterTypeCombiTankless].include? water_heater_type
      if args[:water_heater_jacket_rvalue].to_f > 0
        jacket_r_value = args[:water_heater_jacket_rvalue]
      end
    end

    if [HPXML::ResidentialTypeSFA, HPXML::ResidentialTypeApartment].include? args[:geometry_unit_type]
      if args[:water_heater_num_bedrooms_served].to_f > args[:geometry_unit_num_bedrooms]
        is_shared_system = true
        number_of_bedrooms_served = args[:water_heater_num_bedrooms_served]
      end
    end

    uses_desuperheater = args[:water_heater_uses_desuperheater]
    if uses_desuperheater
      related_hvac_idref = nil
      hpxml_bldg.cooling_systems.each do |cooling_system|
        next unless [HPXML::HVACTypeCentralAirConditioner,
                     HPXML::HVACTypeMiniSplitAirConditioner].include? cooling_system.cooling_system_type

        related_hvac_idref = cooling_system.id
      end
      hpxml_bldg.heat_pumps.each do |heat_pump|
        next unless [HPXML::HVACTypeHeatPumpAirToAir,
                     HPXML::HVACTypeHeatPumpMiniSplit,
                     HPXML::HVACTypeHeatPumpGroundToAir].include? heat_pump.heat_pump_type

        related_hvac_idref = heat_pump.id
      end
    end

    if [HPXML::WaterHeaterTypeStorage].include? water_heater_type
      heating_capacity = args[:water_heater_heating_capacity]
      tank_model_type = args[:water_heater_tank_model_type]
    elsif [HPXML::WaterHeaterTypeHeatPump].include? water_heater_type
      operating_mode = args[:water_heater_operating_mode]
    end

    hpxml_bldg.water_heating_systems.add(id: "WaterHeatingSystem#{hpxml_bldg.water_heating_systems.size + 1}",
                                         water_heater_type: water_heater_type,
                                         fuel_type: args[:water_heater_fuel_type],
                                         location: location,
                                         tank_volume: args[:water_heater_tank_volume],
                                         fraction_dhw_load_served: 1.0,
                                         energy_factor: energy_factor,
                                         uniform_energy_factor: uniform_energy_factor,
                                         usage_bin: usage_bin,
                                         recovery_efficiency: recovery_efficiency,
                                         uses_desuperheater: uses_desuperheater,
                                         related_hvac_idref: related_hvac_idref,
                                         standby_loss_units: standby_loss_units,
                                         standby_loss_value: standby_loss_value,
                                         jacket_r_value: jacket_r_value,
                                         temperature: args[:water_heater_setpoint_temperature],
                                         heating_capacity: heating_capacity,
                                         is_shared_system: is_shared_system,
                                         number_of_bedrooms_served: number_of_bedrooms_served,
                                         tank_model_type: tank_model_type,
                                         operating_mode: operating_mode)
  end

  def self.set_hot_water_distribution(hpxml_bldg, args)
    return if args[:water_heater_type] == 'none'

    if args[:dwhr_facilities_connected] != 'none'
      dwhr_facilities_connected = args[:dwhr_facilities_connected]
      dwhr_equal_flow = args[:dwhr_equal_flow]
      dwhr_efficiency = args[:dwhr_efficiency]
    end

    if args[:hot_water_distribution_system_type] == HPXML::DHWDistTypeStandard
      standard_piping_length = args[:hot_water_distribution_standard_piping_length]
    else
      recirculation_control_type = args[:hot_water_distribution_recirc_control_type]
      recirculation_piping_length = args[:hot_water_distribution_recirc_piping_length]
      recirculation_branch_piping_length = args[:hot_water_distribution_recirc_branch_piping_length]
      recirculation_pump_power = args[:hot_water_distribution_recirc_pump_power]
    end

    hpxml_bldg.hot_water_distributions.add(id: "HotWaterDistribution#{hpxml_bldg.hot_water_distributions.size + 1}",
                                           system_type: args[:hot_water_distribution_system_type],
                                           standard_piping_length: standard_piping_length,
                                           recirculation_control_type: recirculation_control_type,
                                           recirculation_piping_length: recirculation_piping_length,
                                           recirculation_branch_piping_length: recirculation_branch_piping_length,
                                           recirculation_pump_power: recirculation_pump_power,
                                           pipe_r_value: args[:hot_water_distribution_pipe_r],
                                           dwhr_facilities_connected: dwhr_facilities_connected,
                                           dwhr_equal_flow: dwhr_equal_flow,
                                           dwhr_efficiency: dwhr_efficiency)
  end

  def self.set_water_fixtures(hpxml_bldg, args)
    return if args[:water_heater_type] == 'none'

    hpxml_bldg.water_fixtures.add(id: "WaterFixture#{hpxml_bldg.water_fixtures.size + 1}",
                                  water_fixture_type: HPXML::WaterFixtureTypeShowerhead,
                                  low_flow: args[:water_fixtures_shower_low_flow])

    hpxml_bldg.water_fixtures.add(id: "WaterFixture#{hpxml_bldg.water_fixtures.size + 1}",
                                  water_fixture_type: HPXML::WaterFixtureTypeFaucet,
                                  low_flow: args[:water_fixtures_sink_low_flow])

    hpxml_bldg.water_heating.water_fixtures_usage_multiplier = args[:water_fixtures_usage_multiplier]
  end

  def self.set_solar_thermal(hpxml_bldg, args, epw_file)
    return if args[:solar_thermal_system_type] == 'none'

    if args[:solar_thermal_solar_fraction] > 0
      solar_fraction = args[:solar_thermal_solar_fraction]
    else
      collector_area = args[:solar_thermal_collector_area]
      collector_loop_type = args[:solar_thermal_collector_loop_type]
      collector_type = args[:solar_thermal_collector_type]
      collector_azimuth = args[:solar_thermal_collector_azimuth]
      latitude = HPXMLDefaults.get_default_latitude(args[:site_latitude], epw_file)
      collector_tilt = Geometry.get_absolute_tilt(args[:solar_thermal_collector_tilt], args[:geometry_roof_pitch], latitude)
      collector_frta = args[:solar_thermal_collector_rated_optical_efficiency]
      collector_frul = args[:solar_thermal_collector_rated_thermal_losses]
      storage_volume = args[:solar_thermal_storage_volume]
    end

    if hpxml_bldg.water_heating_systems.size == 0
      fail 'Solar thermal system specified but no water heater found.'
    end

    hpxml_bldg.solar_thermal_systems.add(id: "SolarThermalSystem#{hpxml_bldg.solar_thermal_systems.size + 1}",
                                         system_type: args[:solar_thermal_system_type],
                                         collector_area: collector_area,
                                         collector_loop_type: collector_loop_type,
                                         collector_type: collector_type,
                                         collector_azimuth: collector_azimuth,
                                         collector_tilt: collector_tilt,
                                         collector_frta: collector_frta,
                                         collector_frul: collector_frul,
                                         storage_volume: storage_volume,
                                         water_heating_system_idref: hpxml_bldg.water_heating_systems[0].id,
                                         solar_fraction: solar_fraction)
  end

  def self.set_pv_systems(hpxml_bldg, args, epw_file)
    return unless args[:pv_system_present]

    if [HPXML::ResidentialTypeSFA, HPXML::ResidentialTypeApartment].include? args[:geometry_unit_type]
      if args[:pv_system_num_bedrooms_served].to_f > args[:geometry_unit_num_bedrooms]
        is_shared_system = true
        number_of_bedrooms_served = args[:pv_system_num_bedrooms_served]
      end
    end

    latitude = HPXMLDefaults.get_default_latitude(args[:site_latitude], epw_file)

    hpxml_bldg.pv_systems.add(id: "PVSystem#{hpxml_bldg.pv_systems.size + 1}",
                              location: args[:pv_system_location],
                              module_type: args[:pv_system_module_type],
                              tracking: args[:pv_system_tracking],
                              array_azimuth: args[:pv_system_array_azimuth],
                              array_tilt: Geometry.get_absolute_tilt(args[:pv_system_array_tilt], args[:geometry_roof_pitch], latitude),
                              max_power_output: args[:pv_system_max_power_output],
                              system_losses_fraction: args[:pv_system_system_losses_fraction],
                              is_shared_system: is_shared_system,
                              number_of_bedrooms_served: number_of_bedrooms_served)

    if args[:pv_system_2_present]
      hpxml_bldg.pv_systems.add(id: "PVSystem#{hpxml_bldg.pv_systems.size + 1}",
                                location: args[:pv_system_2_location],
                                module_type: args[:pv_system_2_module_type],
                                tracking: args[:pv_system_2_tracking],
                                array_azimuth: args[:pv_system_2_array_azimuth],
                                array_tilt: Geometry.get_absolute_tilt(args[:pv_system_2_array_tilt], args[:geometry_roof_pitch], latitude),
                                max_power_output: args[:pv_system_2_max_power_output],
                                system_losses_fraction: args[:pv_system_system_losses_fraction],
                                is_shared_system: is_shared_system,
                                number_of_bedrooms_served: number_of_bedrooms_served)
    end

    # Add inverter efficiency; assume a single inverter even if multiple PV arrays
    hpxml_bldg.inverters.add(id: "Inverter#{hpxml_bldg.inverters.size + 1}",
                             inverter_efficiency: args[:pv_system_inverter_efficiency])
    hpxml_bldg.pv_systems.each do |pv_system|
      pv_system.inverter_idref = hpxml_bldg.inverters[-1].id
    end
  end

  def self.set_battery(hpxml_bldg, args)
    return unless args[:battery_present]

    location = get_location(args[:battery_location], hpxml_bldg.foundations[-1].foundation_type, hpxml_bldg.attics[-1].attic_type)

    if [HPXML::ResidentialTypeSFA, HPXML::ResidentialTypeApartment].include? args[:geometry_unit_type]
      if args[:battery_num_bedrooms_served].to_f > args[:geometry_unit_num_bedrooms]
        is_shared_system = true
        number_of_bedrooms_served = args[:battery_num_bedrooms_served]
      end
    end

    hpxml_bldg.batteries.add(id: "Battery#{hpxml_bldg.batteries.size + 1}",
                             type: HPXML::BatteryTypeLithiumIon,
                             location: location,
                             rated_power_output: args[:battery_power],
                             nominal_capacity_kwh: args[:battery_capacity],
                             usable_capacity_kwh: args[:battery_usable_capacity],
                             round_trip_efficiency: args[:battery_round_trip_efficiency],
                             is_shared_system: is_shared_system,
                             number_of_bedrooms_served: number_of_bedrooms_served)
  end

  def self.set_lighting(hpxml_bldg, args)
    if args[:lighting_present]
      has_garage = (args[:geometry_garage_width] * args[:geometry_garage_depth] > 0)

      # Interior
      interior_usage_multiplier = args[:lighting_interior_usage_multiplier]
      if interior_usage_multiplier.nil? || interior_usage_multiplier.to_f > 0
        hpxml_bldg.lighting_groups.add(id: "LightingGroup#{hpxml_bldg.lighting_groups.size + 1}",
                                       location: HPXML::LocationInterior,
                                       fraction_of_units_in_location: args[:lighting_interior_fraction_cfl],
                                       lighting_type: HPXML::LightingTypeCFL)
        hpxml_bldg.lighting_groups.add(id: "LightingGroup#{hpxml_bldg.lighting_groups.size + 1}",
                                       location: HPXML::LocationInterior,
                                       fraction_of_units_in_location: args[:lighting_interior_fraction_lfl],
                                       lighting_type: HPXML::LightingTypeLFL)
        hpxml_bldg.lighting_groups.add(id: "LightingGroup#{hpxml_bldg.lighting_groups.size + 1}",
                                       location: HPXML::LocationInterior,
                                       fraction_of_units_in_location: args[:lighting_interior_fraction_led],
                                       lighting_type: HPXML::LightingTypeLED)
        hpxml_bldg.lighting.interior_usage_multiplier = interior_usage_multiplier
      end

      # Exterior
      exterior_usage_multiplier = args[:lighting_exterior_usage_multiplier]
      if exterior_usage_multiplier.nil? || exterior_usage_multiplier.to_f > 0
        hpxml_bldg.lighting_groups.add(id: "LightingGroup#{hpxml_bldg.lighting_groups.size + 1}",
                                       location: HPXML::LocationExterior,
                                       fraction_of_units_in_location: args[:lighting_exterior_fraction_cfl],
                                       lighting_type: HPXML::LightingTypeCFL)
        hpxml_bldg.lighting_groups.add(id: "LightingGroup#{hpxml_bldg.lighting_groups.size + 1}",
                                       location: HPXML::LocationExterior,
                                       fraction_of_units_in_location: args[:lighting_exterior_fraction_lfl],
                                       lighting_type: HPXML::LightingTypeLFL)
        hpxml_bldg.lighting_groups.add(id: "LightingGroup#{hpxml_bldg.lighting_groups.size + 1}",
                                       location: HPXML::LocationExterior,
                                       fraction_of_units_in_location: args[:lighting_exterior_fraction_led],
                                       lighting_type: HPXML::LightingTypeLED)
        hpxml_bldg.lighting.exterior_usage_multiplier = exterior_usage_multiplier
      end

      # Garage
      if has_garage
        garage_usage_multiplier = args[:lighting_garage_usage_multiplier]
        if garage_usage_multiplier.nil? || garage_usage_multiplier.to_f > 0
          hpxml_bldg.lighting_groups.add(id: "LightingGroup#{hpxml_bldg.lighting_groups.size + 1}",
                                         location: HPXML::LocationGarage,
                                         fraction_of_units_in_location: args[:lighting_garage_fraction_cfl],
                                         lighting_type: HPXML::LightingTypeCFL)
          hpxml_bldg.lighting_groups.add(id: "LightingGroup#{hpxml_bldg.lighting_groups.size + 1}",
                                         location: HPXML::LocationGarage,
                                         fraction_of_units_in_location: args[:lighting_garage_fraction_lfl],
                                         lighting_type: HPXML::LightingTypeLFL)
          hpxml_bldg.lighting_groups.add(id: "LightingGroup#{hpxml_bldg.lighting_groups.size + 1}",
                                         location: HPXML::LocationGarage,
                                         fraction_of_units_in_location: args[:lighting_garage_fraction_led],
                                         lighting_type: HPXML::LightingTypeLED)
          hpxml_bldg.lighting.garage_usage_multiplier = garage_usage_multiplier
        end
      end
    end

    return unless args[:holiday_lighting_present]

    hpxml_bldg.lighting.holiday_exists = true
    hpxml_bldg.lighting.holiday_kwh_per_day = args[:holiday_lighting_daily_kwh]

    if not args[:holiday_lighting_period].nil?
      begin_month, begin_day, _begin_hour, end_month, end_day, _end_hour = Schedule.parse_date_time_range(args[:holiday_lighting_period])
      hpxml_bldg.lighting.holiday_period_begin_month = begin_month
      hpxml_bldg.lighting.holiday_period_begin_day = begin_day
      hpxml_bldg.lighting.holiday_period_end_month = end_month
      hpxml_bldg.lighting.holiday_period_end_day = end_day
    end
  end

  def self.set_dehumidifier(hpxml_bldg, args)
    return if args[:dehumidifier_type] == 'none'

    if args[:dehumidifier_efficiency_type] == 'EnergyFactor'
      energy_factor = args[:dehumidifier_efficiency]
    elsif args[:dehumidifier_efficiency_type] == 'IntegratedEnergyFactor'
      integrated_energy_factor = args[:dehumidifier_efficiency]
    end

    hpxml_bldg.dehumidifiers.add(id: "Dehumidifier#{hpxml_bldg.dehumidifiers.size + 1}",
                                 type: args[:dehumidifier_type],
                                 capacity: args[:dehumidifier_capacity],
                                 energy_factor: energy_factor,
                                 integrated_energy_factor: integrated_energy_factor,
                                 rh_setpoint: args[:dehumidifier_rh_setpoint],
                                 fraction_served: args[:dehumidifier_fraction_dehumidification_load_served],
                                 location: HPXML::LocationConditionedSpace)
  end

  def self.set_clothes_washer(hpxml_bldg, args)
    return if args[:water_heater_type] == 'none'
    return unless args[:clothes_washer_present]

    if args[:clothes_washer_efficiency_type] == 'ModifiedEnergyFactor'
      modified_energy_factor = args[:clothes_washer_efficiency]
    elsif args[:clothes_washer_efficiency_type] == 'IntegratedModifiedEnergyFactor'
      integrated_modified_energy_factor = args[:clothes_washer_efficiency]
    end

    hpxml_bldg.clothes_washers.add(id: "ClothesWasher#{hpxml_bldg.clothes_washers.size + 1}",
                                   location: args[:clothes_washer_location],
                                   modified_energy_factor: modified_energy_factor,
                                   integrated_modified_energy_factor: integrated_modified_energy_factor,
                                   rated_annual_kwh: args[:clothes_washer_rated_annual_kwh],
                                   label_electric_rate: args[:clothes_washer_label_electric_rate],
                                   label_gas_rate: args[:clothes_washer_label_gas_rate],
                                   label_annual_gas_cost: args[:clothes_washer_label_annual_gas_cost],
                                   label_usage: args[:clothes_washer_label_usage],
                                   capacity: args[:clothes_washer_capacity],
                                   usage_multiplier: args[:clothes_washer_usage_multiplier])
  end

  def self.set_clothes_dryer(hpxml_bldg, args)
    return if args[:water_heater_type] == 'none'
    return unless args[:clothes_washer_present]
    return unless args[:clothes_dryer_present]

    if args[:clothes_dryer_efficiency_type] == 'EnergyFactor'
      energy_factor = args[:clothes_dryer_efficiency]
    elsif args[:clothes_dryer_efficiency_type] == 'CombinedEnergyFactor'
      combined_energy_factor = args[:clothes_dryer_efficiency]
    end

    if not args[:clothes_dryer_vented_flow_rate].nil?
      is_vented = false
      if args[:clothes_dryer_vented_flow_rate] > 0
        is_vented = true
        vented_flow_rate = args[:clothes_dryer_vented_flow_rate]
      end
    end

    hpxml_bldg.clothes_dryers.add(id: "ClothesDryer#{hpxml_bldg.clothes_dryers.size + 1}",
                                  location: args[:clothes_dryer_location],
                                  fuel_type: args[:clothes_dryer_fuel_type],
                                  energy_factor: energy_factor,
                                  combined_energy_factor: combined_energy_factor,
                                  is_vented: is_vented,
                                  vented_flow_rate: vented_flow_rate,
                                  usage_multiplier: args[:clothes_dryer_usage_multiplier])
  end

  def self.set_dishwasher(hpxml_bldg, args)
    return if args[:water_heater_type] == 'none'
    return unless args[:dishwasher_present]

    if args[:dishwasher_efficiency_type] == 'RatedAnnualkWh'
      rated_annual_kwh = args[:dishwasher_efficiency]
    elsif args[:dishwasher_efficiency_type] == 'EnergyFactor'
      energy_factor = args[:dishwasher_efficiency]
    end

    hpxml_bldg.dishwashers.add(id: "Dishwasher#{hpxml_bldg.dishwashers.size + 1}",
                               location: args[:dishwasher_location],
                               rated_annual_kwh: rated_annual_kwh,
                               energy_factor: energy_factor,
                               label_electric_rate: args[:dishwasher_label_electric_rate],
                               label_gas_rate: args[:dishwasher_label_gas_rate],
                               label_annual_gas_cost: args[:dishwasher_label_annual_gas_cost],
                               label_usage: args[:dishwasher_label_usage],
                               place_setting_capacity: args[:dishwasher_place_setting_capacity],
                               usage_multiplier: args[:dishwasher_usage_multiplier])
  end

  def self.set_refrigerator(hpxml_bldg, args)
    return unless args[:refrigerator_present]

    hpxml_bldg.refrigerators.add(id: "Refrigerator#{hpxml_bldg.refrigerators.size + 1}",
                                 location: args[:refrigerator_location],
                                 rated_annual_kwh: args[:refrigerator_rated_annual_kwh],
                                 usage_multiplier: args[:refrigerator_usage_multiplier])
  end

  def self.set_extra_refrigerator(hpxml_bldg, args)
    return unless args[:extra_refrigerator_present]

    hpxml_bldg.refrigerators.add(id: "Refrigerator#{hpxml_bldg.refrigerators.size + 1}",
                                 location: args[:extra_refrigerator_location],
                                 rated_annual_kwh: args[:extra_refrigerator_rated_annual_kwh],
                                 usage_multiplier: args[:extra_refrigerator_usage_multiplier],
                                 primary_indicator: false)
    hpxml_bldg.refrigerators[0].primary_indicator = true
  end

  def self.set_freezer(hpxml_bldg, args)
    return unless args[:freezer_present]

    hpxml_bldg.freezers.add(id: "Freezer#{hpxml_bldg.freezers.size + 1}",
                            location: args[:freezer_location],
                            rated_annual_kwh: args[:freezer_rated_annual_kwh],
                            usage_multiplier: args[:freezer_usage_multiplier])
  end

  def self.set_cooking_range_oven(hpxml_bldg, args)
    return unless args[:cooking_range_oven_present]

    hpxml_bldg.cooking_ranges.add(id: "CookingRange#{hpxml_bldg.cooking_ranges.size + 1}",
                                  location: args[:cooking_range_oven_location],
                                  fuel_type: args[:cooking_range_oven_fuel_type],
                                  is_induction: args[:cooking_range_oven_is_induction],
                                  usage_multiplier: args[:cooking_range_oven_usage_multiplier])

    hpxml_bldg.ovens.add(id: "Oven#{hpxml_bldg.ovens.size + 1}",
                         is_convection: args[:cooking_range_oven_is_convection])
  end

  def self.set_ceiling_fans(hpxml_bldg, args)
    return unless args[:ceiling_fan_present]

    hpxml_bldg.ceiling_fans.add(id: "CeilingFan#{hpxml_bldg.ceiling_fans.size + 1}",
                                efficiency: args[:ceiling_fan_efficiency],
                                label_energy_use: args[:ceiling_fan_label_energy_use],
                                count: args[:ceiling_fan_quantity])
  end

  def self.set_misc_plug_loads_television(hpxml_bldg, args)
    return unless args[:misc_plug_loads_television_present]

    hpxml_bldg.plug_loads.add(id: "PlugLoad#{hpxml_bldg.plug_loads.size + 1}",
                              plug_load_type: HPXML::PlugLoadTypeTelevision,
                              kwh_per_year: args[:misc_plug_loads_television_annual_kwh],
                              usage_multiplier: args[:misc_plug_loads_television_usage_multiplier])
  end

  def self.set_misc_plug_loads_other(hpxml_bldg, args)
    hpxml_bldg.plug_loads.add(id: "PlugLoad#{hpxml_bldg.plug_loads.size + 1}",
                              plug_load_type: HPXML::PlugLoadTypeOther,
                              kwh_per_year: args[:misc_plug_loads_other_annual_kwh],
                              frac_sensible: args[:misc_plug_loads_other_frac_sensible],
                              frac_latent: args[:misc_plug_loads_other_frac_latent],
                              usage_multiplier: args[:misc_plug_loads_other_usage_multiplier])
  end

  def self.set_misc_plug_loads_well_pump(hpxml_bldg, args)
    return unless args[:misc_plug_loads_well_pump_present]

    hpxml_bldg.plug_loads.add(id: "PlugLoad#{hpxml_bldg.plug_loads.size + 1}",
                              plug_load_type: HPXML::PlugLoadTypeWellPump,
                              kwh_per_year: args[:misc_plug_loads_well_pump_annual_kwh],
                              usage_multiplier: args[:misc_plug_loads_well_pump_usage_multiplier])
  end

  def self.set_misc_plug_loads_vehicle(hpxml_bldg, args)
    return unless args[:misc_plug_loads_vehicle_present]

    hpxml_bldg.plug_loads.add(id: "PlugLoad#{hpxml_bldg.plug_loads.size + 1}",
                              plug_load_type: HPXML::PlugLoadTypeElectricVehicleCharging,
                              kwh_per_year: args[:misc_plug_loads_vehicle_annual_kwh],
                              usage_multiplier: args[:misc_plug_loads_vehicle_usage_multiplier])
  end

  def self.set_misc_fuel_loads_grill(hpxml_bldg, args)
    return unless args[:misc_fuel_loads_grill_present]

    hpxml_bldg.fuel_loads.add(id: "FuelLoad#{hpxml_bldg.fuel_loads.size + 1}",
                              fuel_load_type: HPXML::FuelLoadTypeGrill,
                              fuel_type: args[:misc_fuel_loads_grill_fuel_type],
                              therm_per_year: args[:misc_fuel_loads_grill_annual_therm],
                              usage_multiplier: args[:misc_fuel_loads_grill_usage_multiplier])
  end

  def self.set_misc_fuel_loads_lighting(hpxml_bldg, args)
    return unless args[:misc_fuel_loads_lighting_present]

    hpxml_bldg.fuel_loads.add(id: "FuelLoad#{hpxml_bldg.fuel_loads.size + 1}",
                              fuel_load_type: HPXML::FuelLoadTypeLighting,
                              fuel_type: args[:misc_fuel_loads_lighting_fuel_type],
                              therm_per_year: args[:misc_fuel_loads_lighting_annual_therm],
                              usage_multiplier: args[:misc_fuel_loads_lighting_usage_multiplier])
  end

  def self.set_misc_fuel_loads_fireplace(hpxml_bldg, args)
    return unless args[:misc_fuel_loads_fireplace_present]

    hpxml_bldg.fuel_loads.add(id: "FuelLoad#{hpxml_bldg.fuel_loads.size + 1}",
                              fuel_load_type: HPXML::FuelLoadTypeFireplace,
                              fuel_type: args[:misc_fuel_loads_fireplace_fuel_type],
                              therm_per_year: args[:misc_fuel_loads_fireplace_annual_therm],
                              frac_sensible: args[:misc_fuel_loads_fireplace_frac_sensible],
                              frac_latent: args[:misc_fuel_loads_fireplace_frac_latent],
                              usage_multiplier: args[:misc_fuel_loads_fireplace_usage_multiplier])
  end

  def self.set_pool(hpxml_bldg, args)
    return unless args[:pool_present]

    if [HPXML::HeaterTypeElectricResistance, HPXML::HeaterTypeHeatPump].include?(args[:pool_heater_type])
      if not args[:pool_heater_annual_kwh].nil?
        heater_load_units = HPXML::UnitsKwhPerYear
        heater_load_value = args[:pool_heater_annual_kwh]
      end
    end

    if [HPXML::HeaterTypeGas].include?(args[:pool_heater_type])
      if not args[:pool_heater_annual_therm].nil?
        heater_load_units = HPXML::UnitsThermPerYear
        heater_load_value = args[:pool_heater_annual_therm]
      end
    end

    hpxml_bldg.pools.add(id: "Pool#{hpxml_bldg.pools.size + 1}",
                         type: HPXML::TypeUnknown,
                         pump_type: HPXML::TypeUnknown,
                         pump_kwh_per_year: args[:pool_pump_annual_kwh],
                         pump_usage_multiplier: args[:pool_pump_usage_multiplier],
                         heater_type: args[:pool_heater_type],
                         heater_load_units: heater_load_units,
                         heater_load_value: heater_load_value,
                         heater_usage_multiplier: args[:pool_heater_usage_multiplier])
  end

  def self.set_permanent_spa(hpxml_bldg, args)
    return unless args[:permanent_spa_present]

    if [HPXML::HeaterTypeElectricResistance, HPXML::HeaterTypeHeatPump].include?(args[:permanent_spa_heater_type])
      if not args[:permanent_spa_heater_annual_kwh].nil?
        heater_load_units = HPXML::UnitsKwhPerYear
        heater_load_value = args[:permanent_spa_heater_annual_kwh]
      end
    end

    if [HPXML::HeaterTypeGas].include?(args[:permanent_spa_heater_type])
      if not args[:permanent_spa_heater_annual_therm].nil?
        heater_load_units = HPXML::UnitsThermPerYear
        heater_load_value = args[:permanent_spa_heater_annual_therm]
      end
    end

    hpxml_bldg.permanent_spas.add(id: "PermanentSpa#{hpxml_bldg.permanent_spas.size + 1}",
                                  type: HPXML::TypeUnknown,
                                  pump_type: HPXML::TypeUnknown,
                                  pump_kwh_per_year: args[:permanent_spa_pump_annual_kwh],
                                  pump_usage_multiplier: args[:permanent_spa_pump_usage_multiplier],
                                  heater_type: args[:permanent_spa_heater_type],
                                  heater_load_units: heater_load_units,
                                  heater_load_value: heater_load_value,
                                  heater_usage_multiplier: args[:permanent_spa_heater_usage_multiplier])
  end

  def self.collapse_surfaces(hpxml_bldg, args)
    if args[:combine_like_surfaces]
      # Collapse some surfaces whose azimuth is a minor effect to simplify HPXMLs.
      (hpxml_bldg.roofs + hpxml_bldg.rim_joists + hpxml_bldg.walls + hpxml_bldg.foundation_walls).each do |surface|
        surface.azimuth = nil
      end
      hpxml_bldg.collapse_enclosure_surfaces()
    else
      # Collapse surfaces so that we don't get, e.g., individual windows
      # or the front wall split because of the door. Exclude foundation walls
      # from the list so we get all 4 foundation walls.
      hpxml_bldg.collapse_enclosure_surfaces([:roofs, :walls, :rim_joists, :floors,
                                              :slabs, :windows, :skylights, :doors])
    end

    # After surfaces are collapsed, round all areas
    (hpxml_bldg.surfaces + hpxml_bldg.subsurfaces).each do |s|
      s.area = s.area.round(1)
    end
  end

  def self.renumber_hpxml_ids(hpxml_bldg)
    # Renumber surfaces
    indexes = {}
    (hpxml_bldg.surfaces + hpxml_bldg.subsurfaces).each do |surf|
      surf_name = surf.class.to_s.gsub('HPXML::', '')
      indexes[surf_name] = 0 if indexes[surf_name].nil?
      indexes[surf_name] += 1
      (hpxml_bldg.attics + hpxml_bldg.foundations).each do |attic_or_fnd|
        if attic_or_fnd.respond_to?(:attached_to_roof_idrefs) && !attic_or_fnd.attached_to_roof_idrefs.nil? && !attic_or_fnd.attached_to_roof_idrefs.delete(surf.id).nil?
          attic_or_fnd.attached_to_roof_idrefs << "#{surf_name}#{indexes[surf_name]}"
        end
        if attic_or_fnd.respond_to?(:attached_to_wall_idrefs) && !attic_or_fnd.attached_to_wall_idrefs.nil? && !attic_or_fnd.attached_to_wall_idrefs.delete(surf.id).nil?
          attic_or_fnd.attached_to_wall_idrefs << "#{surf_name}#{indexes[surf_name]}"
        end
        if attic_or_fnd.respond_to?(:attached_to_rim_joist_idrefs) && !attic_or_fnd.attached_to_rim_joist_idrefs.nil? && !attic_or_fnd.attached_to_rim_joist_idrefs.delete(surf.id).nil?
          attic_or_fnd.attached_to_rim_joist_idrefs << "#{surf_name}#{indexes[surf_name]}"
        end
        if attic_or_fnd.respond_to?(:attached_to_floor_idrefs) && !attic_or_fnd.attached_to_floor_idrefs.nil? && !attic_or_fnd.attached_to_floor_idrefs.delete(surf.id).nil?
          attic_or_fnd.attached_to_floor_idrefs << "#{surf_name}#{indexes[surf_name]}"
        end
        if attic_or_fnd.respond_to?(:attached_to_slab_idrefs) && !attic_or_fnd.attached_to_slab_idrefs.nil? && !attic_or_fnd.attached_to_slab_idrefs.delete(surf.id).nil?
          attic_or_fnd.attached_to_slab_idrefs << "#{surf_name}#{indexes[surf_name]}"
        end
        if attic_or_fnd.respond_to?(:attached_to_foundation_wall_idrefs) && !attic_or_fnd.attached_to_foundation_wall_idrefs.nil? && !attic_or_fnd.attached_to_foundation_wall_idrefs.delete(surf.id).nil?
          attic_or_fnd.attached_to_foundation_wall_idrefs << "#{surf_name}#{indexes[surf_name]}"
        end
      end
      (hpxml_bldg.windows + hpxml_bldg.doors).each do |subsurf|
        if subsurf.respond_to?(:wall_idref) && (subsurf.wall_idref == surf.id)
          subsurf.wall_idref = "#{surf_name}#{indexes[surf_name]}"
        end
      end
      hpxml_bldg.skylights.each do |subsurf|
        if subsurf.respond_to?(:roof_idref) && (subsurf.roof_idref == surf.id)
          subsurf.roof_idref = "#{surf_name}#{indexes[surf_name]}"
        end
      end
      surf.id = "#{surf_name}#{indexes[surf_name]}"
      if surf.respond_to? :insulation_id
        surf.insulation_id = "#{surf_name}#{indexes[surf_name]}Insulation"
      end
      if surf.respond_to? :perimeter_insulation_id
        surf.perimeter_insulation_id = "#{surf_name}#{indexes[surf_name]}PerimeterInsulation"
      end
      if surf.respond_to? :under_slab_insulation_id
        surf.under_slab_insulation_id = "#{surf_name}#{indexes[surf_name]}UnderSlabInsulation"
      end
    end
  end
end

# register the measure to be used by the application
BuildResidentialHPXML.new.registerWithApplication<|MERGE_RESOLUTION|>--- conflicted
+++ resolved
@@ -4982,14 +4982,9 @@
                                azimuth: azimuth,
                                ufactor: args[:skylight_ufactor],
                                shgc: args[:skylight_shgc],
-<<<<<<< HEAD
-                               storm_type: skylight_storm_type,
+                               storm_type: args[:skylight_storm_type,
                                roof_idref: roof_idref,
                                floor_idref: floor_idref)
-=======
-                               storm_type: args[:skylight_storm_type],
-                               roof_idref: roof_idref)
->>>>>>> 520cb582
     end
   end
 
