--- conflicted
+++ resolved
@@ -122,11 +122,11 @@
     arg.setDefaultValue('USA_CO_Denver.Intl.AP.725650_TMY3.epw')
     args << arg
 
-<<<<<<< HEAD
     arg = OpenStudio::Measure::OSArgument.makeStringArgument('zip_code', false)
     arg.setDisplayName('Zip Code')
     arg.setDescription('Zip code - used for informational purposes only')
-=======
+    args << arg
+
     site_state_code_choices = OpenStudio::StringVector.new
     ['AK', 'AL', 'AR', 'AZ', 'CA', 'CO', 'CT', 'DC', 'DE', 'FL', 'GA',
      'HI', 'IA', 'ID', 'IL', 'IN', 'KS', 'KY', 'LA', 'MA', 'MD', 'ME',
@@ -139,7 +139,6 @@
     arg = OpenStudio::Measure::OSArgument.makeChoiceArgument('site_state_code', site_state_code_choices, false)
     arg.setDisplayName('Site: State Code')
     arg.setDescription('State code of the home address. If not provided, uses the EPW weather file state code.')
->>>>>>> 6a433866
     args << arg
 
     site_type_choices = OpenStudio::StringVector.new
@@ -2004,7 +2003,7 @@
 
     arg = OpenStudio::Measure::OSArgument::makeIntegerArgument('year_modules_manufactured', false)
     arg.setDisplayName('Photovoltaics: Year Modules Manufactored')
-    arg.setDescription("Year the PV modules were manufactored")
+    arg.setDescription('Year the PV modules were manufactored')
     arg.setUnits('year')
     args << arg
 
@@ -3319,14 +3318,10 @@
     end
 
     hpxml.header.building_id = 'MyBuilding'
-<<<<<<< HEAD
-    hpxml.header.state_code = epw_file.stateProvinceRegion
     if args[:zip_code].is_initialized
       hpxml.header.zip_code = args[:zip_code]
     end
-=======
     hpxml.header.state_code = args[:site_state_code]
->>>>>>> 6a433866
     hpxml.header.event_type = 'proposed workscope'
     hpxml.header.schedules_filepath = args[:schedules_path]
   end
