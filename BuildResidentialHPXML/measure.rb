--- conflicted
+++ resolved
@@ -5249,18 +5249,6 @@
       end
     end
 
-<<<<<<< HEAD
-=======
-    if [HPXML::WaterHeaterTypeCombiTankless, HPXML::WaterHeaterTypeCombiStorage].include? water_heater_type
-      if args[:water_heater_standby_loss].is_initialized
-        if args[:water_heater_standby_loss].get > 0
-          standby_loss_units = HPXML::UnitsDegFPerHour
-          standby_loss_value = args[:water_heater_standby_loss].get
-        end
-      end
-    end
-
->>>>>>> d34db690
     if not [HPXML::WaterHeaterTypeTankless, HPXML::WaterHeaterTypeCombiTankless].include? water_heater_type
       if args[:water_heater_jacket_rvalue].is_initialized
         if args[:water_heater_jacket_rvalue].get > 0
