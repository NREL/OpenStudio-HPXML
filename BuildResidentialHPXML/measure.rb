# frozen_string_literal: true

# Require all gems up front; this is much faster than multiple resource
# files lazy loading as needed, as it prevents multiple lookups for the
# same gem.
require 'openstudio'
require 'pathname'
require 'csv'
require 'oga'
Dir["#{File.dirname(__FILE__)}/resources/*.rb"].each do |resource_file|
  require resource_file
end
Dir["#{File.dirname(__FILE__)}/../HPXMLtoOpenStudio/resources/*.rb"].each do |resource_file|
  next if resource_file.include? 'minitest_helper.rb'

  require resource_file
end

# start the measure
class BuildResidentialHPXML < OpenStudio::Measure::ModelMeasure
  # human readable name
  def name
    return 'HPXML Builder'
  end

  # human readable description
  def description
    return 'Builds a residential HPXML file.'
  end

  # human readable description of modeling approach
  def modeler_description
    return "The measure handles geometry by 1) translating high-level geometry inputs (conditioned floor area, number of stories, etc.) to 3D closed-form geometry in an OpenStudio model and then 2) mapping the OpenStudio surfaces to HPXML surfaces (using surface type, boundary condition, area, orientation, etc.). Like surfaces are collapsed into a single surface with aggregate surface area. Note: OS-HPXML default values can be found in the documentation or can be seen by using the 'apply_defaults' argument."
  end

  # Define the arguments that the user will input.
  #
  # @param model [OpenStudio::Model::Model] OpenStudio Model object
  # @return [OpenStudio::Measure::OSArgumentVector] an OpenStudio::Measure::OSArgumentVector object
  def arguments(model) # rubocop:disable Lint/UnusedMethodArgument
    docs_base_url = "https://openstudio-hpxml.readthedocs.io/en/v#{Version::OS_HPXML_Version}/workflow_inputs.html"

    args = OpenStudio::Measure::OSArgumentVector.new

    arg = OpenStudio::Measure::OSArgument.makeStringArgument('hpxml_path', true)
    arg.setDisplayName('HPXML File Path')
    arg.setDescription('Absolute/relative path of the HPXML file.')
    args << arg

    arg = OpenStudio::Measure::OSArgument.makeStringArgument('existing_hpxml_path', false)
    arg.setDisplayName('Existing HPXML File Path')
    arg.setDescription('Absolute/relative path of the existing HPXML file. If not provided, a new HPXML file with one Building element is created. If provided, a new Building element will be appended to this HPXML file (e.g., to create a multifamily HPXML file describing multiple dwelling units).')
    args << arg

    arg = OpenStudio::Measure::OSArgument::makeBoolArgument('whole_sfa_or_mf_building_sim', false)
    arg.setDisplayName('Whole SFA/MF Building Simulation?')
    arg.setDescription('If the HPXML file represents a single family-attached/multifamily building with multiple dwelling units defined, specifies whether to run the HPXML file as a single whole building model.')
    args << arg

    arg = OpenStudio::Measure::OSArgument.makeStringArgument('software_info_program_used', false)
    arg.setDisplayName('Software Info: Program Used')
    arg.setDescription('The name of the software program used.')
    args << arg

    arg = OpenStudio::Measure::OSArgument.makeStringArgument('software_info_program_version', false)
    arg.setDisplayName('Software Info: Program Version')
    arg.setDescription('The version of the software program used.')
    args << arg

    arg = OpenStudio::Measure::OSArgument.makeStringArgument('schedules_filepaths', false)
    arg.setDisplayName('Schedules: CSV File Paths')
    arg.setDescription('Absolute/relative paths of csv files containing user-specified detailed schedules. If multiple files, use a comma-separated list.')
    args << arg

    arg = OpenStudio::Measure::OSArgument.makeStringArgument('schedules_unavailable_period_types', false)
    arg.setDisplayName('Schedules: Unavailable Period Types')
    arg.setDescription("Specifies the unavailable period types. Possible types are column names defined in unavailable_periods.csv: #{Schedule.unavailable_period_types.join(', ')}. If multiple periods, use a comma-separated list.")
    args << arg

    arg = OpenStudio::Measure::OSArgument.makeStringArgument('schedules_unavailable_period_dates', false)
    arg.setDisplayName('Schedules: Unavailable Period Dates')
    arg.setDescription('Specifies the unavailable period date ranges. Enter a date range like "Dec 15 - Jan 15". Optionally, can enter hour of the day like "Dec 15 2 - Jan 15 20" (start hour can be 0 through 23 and end hour can be 1 through 24). If multiple periods, use a comma-separated list.')
    args << arg

    arg = OpenStudio::Measure::OSArgument.makeStringArgument('schedules_unavailable_period_window_natvent_availabilities', false)
    arg.setDisplayName('Schedules: Unavailable Period Window Natural Ventilation Availabilities')
    arg.setDescription("The availability of the natural ventilation schedule during unavailable periods. Valid choices are: #{[HPXML::ScheduleRegular, HPXML::ScheduleAvailable, HPXML::ScheduleUnavailable].join(', ')}. If multiple periods, use a comma-separated list. If not provided, the OS-HPXML default (see <a href='#{docs_base_url}#hpxml-unavailable-periods'>HPXML Unavailable Periods</a>) is used.")
    args << arg

    arg = OpenStudio::Measure::OSArgument::makeIntegerArgument('simulation_control_timestep', false)
    arg.setDisplayName('Simulation Control: Timestep')
    arg.setUnits('min')
    arg.setDescription("Value must be a divisor of 60. If not provided, the OS-HPXML default (see <a href='#{docs_base_url}#hpxml-simulation-control'>HPXML Simulation Control</a>) is used.")
    args << arg

    arg = OpenStudio::Measure::OSArgument::makeStringArgument('simulation_control_run_period', false)
    arg.setDisplayName('Simulation Control: Run Period')
    arg.setDescription("Enter a date range like 'Jan 1 - Dec 31'. If not provided, the OS-HPXML default (see <a href='#{docs_base_url}#hpxml-simulation-control'>HPXML Simulation Control</a>) is used.")
    args << arg

    arg = OpenStudio::Measure::OSArgument::makeIntegerArgument('simulation_control_run_period_calendar_year', false)
    arg.setDisplayName('Simulation Control: Run Period Calendar Year')
    arg.setUnits('year')
    arg.setDescription("This numeric field should contain the calendar year that determines the start day of week. If you are running simulations using AMY weather files, the value entered for calendar year will not be used; it will be overridden by the actual year found in the AMY weather file. If not provided, the OS-HPXML default (see <a href='#{docs_base_url}#hpxml-simulation-control'>HPXML Simulation Control</a>) is used.")
    args << arg

    arg = OpenStudio::Measure::OSArgument::makeBoolArgument('simulation_control_daylight_saving_enabled', false)
    arg.setDisplayName('Simulation Control: Daylight Saving Enabled')
    arg.setDescription("Whether to use daylight saving. If not provided, the OS-HPXML default (see <a href='#{docs_base_url}#hpxml-building-site'>HPXML Building Site</a>) is used.")
    args << arg

    arg = OpenStudio::Measure::OSArgument::makeStringArgument('simulation_control_daylight_saving_period', false)
    arg.setDisplayName('Simulation Control: Daylight Saving Period')
    arg.setDescription("Enter a date range like 'Mar 15 - Dec 15'. If not provided, the OS-HPXML default (see <a href='#{docs_base_url}#hpxml-building-site'>HPXML Building Site</a>) is used.")
    args << arg

    arg = OpenStudio::Measure::OSArgument::makeDoubleArgument('simulation_control_temperature_capacitance_multiplier', false)
    arg.setDisplayName('Simulation Control: Temperature Capacitance Multiplier')
    arg.setDescription("Affects the transient calculation of indoor air temperatures. If not provided, the OS-HPXML default (see <a href='#{docs_base_url}#hpxml-simulation-control'>HPXML Simulation Control</a>) is used.")
    args << arg

    defrost_model_type_choices = OpenStudio::StringVector.new
    defrost_model_type_choices << HPXML::AdvancedResearchDefrostModelTypeStandard
    defrost_model_type_choices << HPXML::AdvancedResearchDefrostModelTypeAdvanced

    arg = OpenStudio::Measure::OSArgument::makeChoiceArgument('simulation_control_defrost_model_type', defrost_model_type_choices, false)
    arg.setDisplayName('Simulation Control: Defrost Model Type')
    arg.setDescription("Research feature to select the type of defrost model. Use #{HPXML::AdvancedResearchDefrostModelTypeStandard} for default E+ defrost setting. Use #{HPXML::AdvancedResearchDefrostModelTypeAdvanced} for an improved model that better accounts for load and energy use during defrost; using #{HPXML::AdvancedResearchDefrostModelTypeAdvanced} may impact simulation runtime. If not provided, the OS-HPXML default (see <a href='#{docs_base_url}#hpxml-simulation-control'>HPXML Simulation Control</a>) is used.")
    args << arg

    ground_to_air_heat_pump_model_type_choices = OpenStudio::StringVector.new
    ground_to_air_heat_pump_model_type_choices << HPXML::AdvancedResearchGroundToAirHeatPumpModelTypeStandard
    ground_to_air_heat_pump_model_type_choices << HPXML::AdvancedResearchGroundToAirHeatPumpModelTypeExperimental
    arg = OpenStudio::Measure::OSArgument::makeChoiceArgument('simulation_control_ground_to_air_heat_pump_model_type', ground_to_air_heat_pump_model_type_choices, false)
    arg.setDisplayName('Simulation Control: Ground-to-Air Heat Pump Model Type')
    arg.setDescription("Research feature to select the type of ground-to-air heat pump model. Use #{HPXML::AdvancedResearchGroundToAirHeatPumpModelTypeStandard} for standard ground-to-air heat pump modeling. Use #{HPXML::AdvancedResearchGroundToAirHeatPumpModelTypeExperimental} for an improved model that better accounts for coil staging. If not provided, the OS-HPXML default (see <a href='#{docs_base_url}#hpxml-simulation-control'>HPXML Simulation Control</a>) is used.")
    args << arg

    arg = OpenStudio::Measure::OSArgument::makeDoubleArgument('simulation_control_onoff_thermostat_deadband', false)
    arg.setDisplayName('Simulation Control: HVAC On-Off Thermostat Deadband')
    arg.setDescription('Research feature to model on-off thermostat deadband and start-up degradation for single or two speed AC/ASHP systems, and realistic time-based staging for two speed AC/ASHP systems. Currently only supported with 1 min timestep.')
    arg.setUnits('deg-F')
    args << arg

    arg = OpenStudio::Measure::OSArgument::makeDoubleArgument('simulation_control_heat_pump_backup_heating_capacity_increment', false)
    arg.setDisplayName('Simulation Control: Heat Pump Backup Heating Capacity Increment')
    arg.setDescription("Research feature to model capacity increment of multi-stage heat pump backup systems with time-based staging. Only applies to air-source heat pumps where Backup Type is '#{HPXML::HeatPumpBackupTypeIntegrated}' and Backup Fuel Type is '#{HPXML::FuelTypeElectricity}'. Currently only supported with 1 min timestep.")
    arg.setUnits('Btu/hr')
    args << arg

    site_type_choices = OpenStudio::StringVector.new
    site_type_choices << HPXML::SiteTypeSuburban
    site_type_choices << HPXML::SiteTypeUrban
    site_type_choices << HPXML::SiteTypeRural

    arg = OpenStudio::Measure::OSArgument::makeChoiceArgument('site_type', site_type_choices, false)
    arg.setDisplayName('Site: Type')
    arg.setDescription("The type of site. If not provided, the OS-HPXML default (see <a href='#{docs_base_url}#hpxml-site'>HPXML Site</a>) is used.")
    args << arg

    site_shielding_of_home_choices = OpenStudio::StringVector.new
    site_shielding_of_home_choices << HPXML::ShieldingExposed
    site_shielding_of_home_choices << HPXML::ShieldingNormal
    site_shielding_of_home_choices << HPXML::ShieldingWellShielded

    arg = OpenStudio::Measure::OSArgument::makeChoiceArgument('site_shielding_of_home', site_shielding_of_home_choices, false)
    arg.setDisplayName('Site: Shielding of Home')
    arg.setDescription("Presence of nearby buildings, trees, obstructions for infiltration model. If not provided, the OS-HPXML default (see <a href='#{docs_base_url}#hpxml-site'>HPXML Site</a>) is used.")
    args << arg

    soil_types = [HPXML::SiteSoilTypeClay,
                  HPXML::SiteSoilTypeGravel,
                  HPXML::SiteSoilTypeLoam,
                  HPXML::SiteSoilTypeSand,
                  HPXML::SiteSoilTypeSilt,
                  HPXML::SiteSoilTypeUnknown]

    moisture_types = [HPXML::SiteSoilMoistureTypeDry,
                      HPXML::SiteSoilMoistureTypeMixed,
                      HPXML::SiteSoilMoistureTypeWet]

    site_soil_and_moisture_type_choices = OpenStudio::StringVector.new
    soil_types.each do |soil_type|
      moisture_types.each do |moisture_type|
        site_soil_and_moisture_type_choices << "#{soil_type}, #{moisture_type}"
      end
    end

    arg = OpenStudio::Measure::OSArgument::makeChoiceArgument('site_soil_and_moisture_type', site_soil_and_moisture_type_choices, false)
    arg.setDisplayName('Site: Soil and Moisture Type')
    arg.setDescription("Type of soil and moisture. This is used to inform ground conductivity and diffusivity. If not provided, the OS-HPXML default (see <a href='#{docs_base_url}#hpxml-site'>HPXML Site</a>) is used.")
    args << arg

    arg = OpenStudio::Measure::OSArgument.makeDoubleArgument('site_ground_conductivity', false)
    arg.setDisplayName('Site: Ground Conductivity')
    arg.setDescription('Conductivity of the ground soil. If provided, overrides the previous site and moisture type input.')
    arg.setUnits('Btu/hr-ft-F')
    args << arg

    arg = OpenStudio::Measure::OSArgument.makeDoubleArgument('site_ground_diffusivity', false)
    arg.setDisplayName('Site: Ground Diffusivity')
    arg.setDescription('Diffusivity of the ground soil. If provided, overrides the previous site and moisture type input.')
    arg.setUnits('ft^2/hr')
    args << arg

    site_iecc_zone_choices = OpenStudio::StringVector.new
    Constants::IECCZones.each do |iz|
      site_iecc_zone_choices << iz
    end

    arg = OpenStudio::Measure::OSArgument.makeChoiceArgument('site_iecc_zone', site_iecc_zone_choices, false)
    arg.setDisplayName('Site: IECC Zone')
    arg.setDescription('IECC zone of the home address.')
    args << arg

    arg = OpenStudio::Measure::OSArgument.makeStringArgument('site_city', false)
    arg.setDisplayName('Site: City')
    arg.setDescription('City/municipality of the home address.')
    args << arg

    site_state_code_choices = OpenStudio::StringVector.new
    Constants::StateCodesMap.keys.each do |sc|
      site_state_code_choices << sc
    end

    arg = OpenStudio::Measure::OSArgument.makeChoiceArgument('site_state_code', site_state_code_choices, false)
    arg.setDisplayName('Site: State Code')
    arg.setDescription("State code of the home address. If not provided, the OS-HPXML default (see <a href='#{docs_base_url}#hpxml-site'>HPXML Site</a>) is used.")
    args << arg

    arg = OpenStudio::Measure::OSArgument.makeStringArgument('site_zip_code', false)
    arg.setDisplayName('Site: Zip Code')
    arg.setDescription('Zip code of the home address. Either this or the Weather Station: EnergyPlus Weather (EPW) Filepath input below must be provided.')
    args << arg

    arg = OpenStudio::Measure::OSArgument.makeDoubleArgument('site_time_zone_utc_offset', false)
    arg.setDisplayName('Site: Time Zone UTC Offset')
    arg.setDescription("Time zone UTC offset of the home address. Must be between -12 and 14. If not provided, the OS-HPXML default (see <a href='#{docs_base_url}#hpxml-site'>HPXML Site</a>) is used.")
    arg.setUnits('hr')
    args << arg

    arg = OpenStudio::Measure::OSArgument.makeDoubleArgument('site_elevation', false)
    arg.setDisplayName('Site: Elevation')
    arg.setDescription("Elevation of the home address. If not provided, the OS-HPXML default (see <a href='#{docs_base_url}#hpxml-site'>HPXML Site</a>) is used.")
    arg.setUnits('ft')
    args << arg

    arg = OpenStudio::Measure::OSArgument.makeDoubleArgument('site_latitude', false)
    arg.setDisplayName('Site: Latitude')
    arg.setDescription("Latitude of the home address. Must be between -90 and 90. Use negative values for southern hemisphere. If not provided, the OS-HPXML default (see <a href='#{docs_base_url}#hpxml-site'>HPXML Site</a>) is used.")
    arg.setUnits('deg')
    args << arg

    arg = OpenStudio::Measure::OSArgument.makeDoubleArgument('site_longitude', false)
    arg.setDisplayName('Site: Longitude')
    arg.setDescription("Longitude of the home address. Must be between -180 and 180. Use negative values for the western hemisphere. If not provided, the OS-HPXML default (see <a href='#{docs_base_url}#hpxml-site'>HPXML Site</a>) is used.")
    arg.setUnits('deg')
    args << arg

    arg = OpenStudio::Measure::OSArgument.makeStringArgument('weather_station_epw_filepath', false)
    arg.setDisplayName('Weather Station: EnergyPlus Weather (EPW) Filepath')
    arg.setDescription('Path of the EPW file. Either this or the Site: Zip Code input above must be provided.')
    args << arg

    arg = OpenStudio::Measure::OSArgument.makeIntegerArgument('year_built', false)
    arg.setDisplayName('Building Construction: Year Built')
    arg.setDescription('The year the building was built.')
    args << arg

    unit_type_choices = OpenStudio::StringVector.new
    unit_type_choices << HPXML::ResidentialTypeSFD
    unit_type_choices << HPXML::ResidentialTypeSFA
    unit_type_choices << HPXML::ResidentialTypeApartment
    unit_type_choices << HPXML::ResidentialTypeManufactured

    arg = OpenStudio::Measure::OSArgument::makeIntegerArgument('unit_multiplier', false)
    arg.setDisplayName('Building Construction: Unit Multiplier')
    arg.setDescription('The number of similar dwelling units. EnergyPlus simulation results will be multiplied this value. If not provided, defaults to 1.')
    args << arg

    arg = OpenStudio::Measure::OSArgument::makeChoiceArgument('geometry_unit_type', unit_type_choices, true)
    arg.setDisplayName('Geometry: Unit Type')
    arg.setDescription("The type of dwelling unit. Use #{HPXML::ResidentialTypeSFA} for a dwelling unit with 1 or more stories, attached units to one or both sides, and no units above/below. Use #{HPXML::ResidentialTypeApartment} for a dwelling unit with 1 story, attached units to one, two, or three sides, and units above and/or below.")
    arg.setDefaultValue(HPXML::ResidentialTypeSFD)
    args << arg

    arg = OpenStudio::Measure::OSArgument::makeBoolArgument('geometry_unit_left_wall_is_adiabatic', false)
    arg.setDisplayName('Geometry: Unit Left Wall Is Adiabatic')
    arg.setDescription('Presence of an adiabatic left wall.')
    arg.setDefaultValue(false)
    args << arg

    arg = OpenStudio::Measure::OSArgument::makeBoolArgument('geometry_unit_right_wall_is_adiabatic', false)
    arg.setDisplayName('Geometry: Unit Right Wall Is Adiabatic')
    arg.setDescription('Presence of an adiabatic right wall.')
    arg.setDefaultValue(false)
    args << arg

    arg = OpenStudio::Measure::OSArgument::makeBoolArgument('geometry_unit_front_wall_is_adiabatic', false)
    arg.setDisplayName('Geometry: Unit Front Wall Is Adiabatic')
    arg.setDescription('Presence of an adiabatic front wall, for example, the unit is adjacent to a conditioned corridor.')
    arg.setDefaultValue(false)
    args << arg

    arg = OpenStudio::Measure::OSArgument::makeBoolArgument('geometry_unit_back_wall_is_adiabatic', false)
    arg.setDisplayName('Geometry: Unit Back Wall Is Adiabatic')
    arg.setDescription('Presence of an adiabatic back wall.')
    arg.setDefaultValue(false)
    args << arg

    arg = OpenStudio::Measure::OSArgument::makeIntegerArgument('geometry_unit_num_floors_above_grade', true)
    arg.setDisplayName('Geometry: Unit Number of Floors Above Grade')
    arg.setUnits('#')
    arg.setDescription("The number of floors above grade in the unit. Attic type #{HPXML::AtticTypeConditioned} is included. Assumed to be 1 for #{HPXML::ResidentialTypeApartment}s.")
    arg.setDefaultValue(2)
    args << arg

    arg = OpenStudio::Measure::OSArgument::makeDoubleArgument('geometry_unit_cfa', true)
    arg.setDisplayName('Geometry: Unit Conditioned Floor Area')
    arg.setUnits('ft^2')
    arg.setDescription("The total floor area of the unit's conditioned space (including any conditioned basement floor area).")
    arg.setDefaultValue(2000.0)
    args << arg

    arg = OpenStudio::Measure::OSArgument::makeDoubleArgument('geometry_unit_aspect_ratio', true)
    arg.setDisplayName('Geometry: Unit Aspect Ratio')
    arg.setUnits('Frac')
    arg.setDescription('The ratio of front/back wall length to left/right wall length for the unit, excluding any protruding garage wall area.')
    arg.setDefaultValue(2.0)
    args << arg

    arg = OpenStudio::Measure::OSArgument::makeDoubleArgument('geometry_unit_orientation', true)
    arg.setDisplayName('Geometry: Unit Orientation')
    arg.setUnits('degrees')
    arg.setDescription("The unit's orientation is measured clockwise from north (e.g., North=0, East=90, South=180, West=270).")
    arg.setDefaultValue(180.0)
    args << arg

    arg = OpenStudio::Measure::OSArgument::makeIntegerArgument('geometry_unit_num_bedrooms', true)
    arg.setDisplayName('Geometry: Unit Number of Bedrooms')
    arg.setUnits('#')
    arg.setDescription('The number of bedrooms in the unit.')
    arg.setDefaultValue(3)
    args << arg

    arg = OpenStudio::Measure::OSArgument::makeIntegerArgument('geometry_unit_num_bathrooms', false)
    arg.setDisplayName('Geometry: Unit Number of Bathrooms')
    arg.setUnits('#')
    arg.setDescription("The number of bathrooms in the unit. If not provided, the OS-HPXML default (see <a href='#{docs_base_url}#hpxml-building-construction'>HPXML Building Construction</a>) is used.")
    args << arg

    arg = OpenStudio::Measure::OSArgument::makeDoubleArgument('geometry_unit_num_occupants', false)
    arg.setDisplayName('Geometry: Unit Number of Occupants')
    arg.setUnits('#')
    arg.setDescription('The number of occupants in the unit. If not provided, an *asset* calculation is performed assuming standard occupancy, in which various end use defaults (e.g., plug loads, appliances, and hot water usage) are calculated based on Number of Bedrooms and Conditioned Floor Area per ANSI/RESNET/ICC 301. If provided, an *operational* calculation is instead performed in which the end use defaults to reflect real-world data (where possible).')
    args << arg

    arg = OpenStudio::Measure::OSArgument::makeIntegerArgument('geometry_building_num_units', false)
    arg.setDisplayName('Geometry: Building Number of Units')
    arg.setUnits('#')
    arg.setDescription("The number of units in the building. Required for #{HPXML::ResidentialTypeSFA} and #{HPXML::ResidentialTypeApartment}s.")
    args << arg

    arg = OpenStudio::Measure::OSArgument::makeDoubleArgument('geometry_average_ceiling_height', true)
    arg.setDisplayName('Geometry: Average Ceiling Height')
    arg.setUnits('ft')
    arg.setDescription('Average distance from the floor to the ceiling.')
    arg.setDefaultValue(8.0)
    args << arg

    arg = OpenStudio::Measure::OSArgument::makeDoubleArgument('geometry_unit_height_above_grade', false)
    arg.setDisplayName('Geometry: Unit Height Above Grade')
    arg.setUnits('ft')
    arg.setDescription("Describes the above-grade height of apartment units on upper floors or homes above ambient or belly-and-wing foundations. It is defined as the height of the lowest conditioned floor above grade and is used to calculate the wind speed for the infiltration model. If not provided, the OS-HPXML default (see <a href='#{docs_base_url}#hpxml-building-construction'>HPXML Building Construction</a>) is used.")
    args << arg

    arg = OpenStudio::Measure::OSArgument::makeDoubleArgument('geometry_garage_width', true)
    arg.setDisplayName('Geometry: Garage Width')
    arg.setUnits('ft')
    arg.setDescription("The width of the garage. Enter zero for no garage. Only applies to #{HPXML::ResidentialTypeSFD} units.")
    arg.setDefaultValue(0.0)
    args << arg

    arg = OpenStudio::Measure::OSArgument::makeDoubleArgument('geometry_garage_depth', true)
    arg.setDisplayName('Geometry: Garage Depth')
    arg.setUnits('ft')
    arg.setDescription("The depth of the garage. Only applies to #{HPXML::ResidentialTypeSFD} units.")
    arg.setDefaultValue(20.0)
    args << arg

    arg = OpenStudio::Measure::OSArgument::makeDoubleArgument('geometry_garage_protrusion', true)
    arg.setDisplayName('Geometry: Garage Protrusion')
    arg.setUnits('Frac')
    arg.setDescription("The fraction of the garage that is protruding from the conditioned space. Only applies to #{HPXML::ResidentialTypeSFD} units.")
    arg.setDefaultValue(0.0)
    args << arg

    garage_position_choices = OpenStudio::StringVector.new
    garage_position_choices << Constants::PositionRight
    garage_position_choices << Constants::PositionLeft

    arg = OpenStudio::Measure::OSArgument::makeChoiceArgument('geometry_garage_position', garage_position_choices, true)
    arg.setDisplayName('Geometry: Garage Position')
    arg.setDescription("The position of the garage. Only applies to #{HPXML::ResidentialTypeSFD} units.")
    arg.setDefaultValue(Constants::PositionRight)
    args << arg

    foundation_type_choices = OpenStudio::StringVector.new
    foundation_type_choices << HPXML::FoundationTypeSlab
    foundation_type_choices << HPXML::FoundationTypeCrawlspaceVented
    foundation_type_choices << HPXML::FoundationTypeCrawlspaceUnvented
    foundation_type_choices << HPXML::FoundationTypeCrawlspaceConditioned
    foundation_type_choices << HPXML::FoundationTypeBasementUnconditioned
    foundation_type_choices << HPXML::FoundationTypeBasementConditioned
    foundation_type_choices << HPXML::FoundationTypeAmbient
    foundation_type_choices << HPXML::FoundationTypeAboveApartment # I.e., adiabatic
    foundation_type_choices << "#{HPXML::FoundationTypeBellyAndWing}WithSkirt"
    foundation_type_choices << "#{HPXML::FoundationTypeBellyAndWing}NoSkirt"

    arg = OpenStudio::Measure::OSArgument::makeChoiceArgument('geometry_foundation_type', foundation_type_choices, true)
    arg.setDisplayName('Geometry: Foundation Type')
    arg.setDescription("The foundation type of the building. Foundation types #{HPXML::FoundationTypeBasementConditioned} and #{HPXML::FoundationTypeCrawlspaceConditioned} are not allowed for #{HPXML::ResidentialTypeApartment}s.")
    arg.setDefaultValue(HPXML::FoundationTypeSlab)
    args << arg

    arg = OpenStudio::Measure::OSArgument::makeDoubleArgument('geometry_foundation_height', true)
    arg.setDisplayName('Geometry: Foundation Height')
    arg.setUnits('ft')
    arg.setDescription('The height of the foundation (e.g., 3ft for crawlspace, 8ft for basement). Only applies to basements/crawlspaces.')
    arg.setDefaultValue(0.0)
    args << arg

    arg = OpenStudio::Measure::OSArgument::makeDoubleArgument('geometry_foundation_height_above_grade', true)
    arg.setDisplayName('Geometry: Foundation Height Above Grade')
    arg.setUnits('ft')
    arg.setDescription('The depth above grade of the foundation wall. Only applies to basements/crawlspaces.')
    arg.setDefaultValue(0.0)
    args << arg

    arg = OpenStudio::Measure::OSArgument::makeDoubleArgument('geometry_rim_joist_height', false)
    arg.setDisplayName('Geometry: Rim Joist Height')
    arg.setUnits('in')
    arg.setDescription('The height of the rim joists. Only applies to basements/crawlspaces.')
    args << arg

    attic_type_choices = OpenStudio::StringVector.new
    attic_type_choices << HPXML::AtticTypeFlatRoof
    attic_type_choices << HPXML::AtticTypeVented
    attic_type_choices << HPXML::AtticTypeUnvented
    attic_type_choices << HPXML::AtticTypeConditioned
    attic_type_choices << HPXML::AtticTypeBelowApartment # I.e., adiabatic

    arg = OpenStudio::Measure::OSArgument::makeChoiceArgument('geometry_attic_type', attic_type_choices, true)
    arg.setDisplayName('Geometry: Attic Type')
    arg.setDescription("The attic type of the building. Attic type #{HPXML::AtticTypeConditioned} is not allowed for #{HPXML::ResidentialTypeApartment}s.")
    arg.setDefaultValue(HPXML::AtticTypeVented)
    args << arg

    roof_type_choices = OpenStudio::StringVector.new
    roof_type_choices << Constants::RoofTypeGable
    roof_type_choices << Constants::RoofTypeHip

    arg = OpenStudio::Measure::OSArgument::makeChoiceArgument('geometry_roof_type', roof_type_choices, true)
    arg.setDisplayName('Geometry: Roof Type')
    arg.setDescription('The roof type of the building. Ignored if the building has a flat roof.')
    arg.setDefaultValue(Constants::RoofTypeGable)
    args << arg

    roof_pitch_choices = OpenStudio::StringVector.new
    roof_pitch_choices << '1:12'
    roof_pitch_choices << '2:12'
    roof_pitch_choices << '3:12'
    roof_pitch_choices << '4:12'
    roof_pitch_choices << '5:12'
    roof_pitch_choices << '6:12'
    roof_pitch_choices << '7:12'
    roof_pitch_choices << '8:12'
    roof_pitch_choices << '9:12'
    roof_pitch_choices << '10:12'
    roof_pitch_choices << '11:12'
    roof_pitch_choices << '12:12'

    arg = OpenStudio::Measure::OSArgument::makeChoiceArgument('geometry_roof_pitch', roof_pitch_choices, true)
    arg.setDisplayName('Geometry: Roof Pitch')
    arg.setDescription('The roof pitch of the attic. Ignored if the building has a flat roof.')
    arg.setDefaultValue('6:12')
    args << arg

    arg = OpenStudio::Measure::OSArgument::makeDoubleArgument('geometry_eaves_depth', true)
    arg.setDisplayName('Geometry: Eaves Depth')
    arg.setUnits('ft')
    arg.setDescription('The eaves depth of the roof.')
    arg.setDefaultValue(2.0)
    args << arg

    arg = OpenStudio::Measure::OSArgument::makeDoubleArgument('neighbor_front_distance', true)
    arg.setDisplayName('Neighbor: Front Distance')
    arg.setUnits('ft')
    arg.setDescription('The distance between the unit and the neighboring building to the front (not including eaves). A value of zero indicates no neighbors. Used for shading.')
    arg.setDefaultValue(0.0)
    args << arg

    arg = OpenStudio::Measure::OSArgument::makeDoubleArgument('neighbor_back_distance', true)
    arg.setDisplayName('Neighbor: Back Distance')
    arg.setUnits('ft')
    arg.setDescription('The distance between the unit and the neighboring building to the back (not including eaves). A value of zero indicates no neighbors. Used for shading.')
    arg.setDefaultValue(0.0)
    args << arg

    arg = OpenStudio::Measure::OSArgument::makeDoubleArgument('neighbor_left_distance', true)
    arg.setDisplayName('Neighbor: Left Distance')
    arg.setUnits('ft')
    arg.setDescription('The distance between the unit and the neighboring building to the left (not including eaves). A value of zero indicates no neighbors. Used for shading.')
    arg.setDefaultValue(10.0)
    args << arg

    arg = OpenStudio::Measure::OSArgument::makeDoubleArgument('neighbor_right_distance', true)
    arg.setDisplayName('Neighbor: Right Distance')
    arg.setUnits('ft')
    arg.setDescription('The distance between the unit and the neighboring building to the right (not including eaves). A value of zero indicates no neighbors. Used for shading.')
    arg.setDefaultValue(10.0)
    args << arg

    arg = OpenStudio::Measure::OSArgument::makeDoubleArgument('neighbor_front_height', false)
    arg.setDisplayName('Neighbor: Front Height')
    arg.setUnits('ft')
    arg.setDescription("The height of the neighboring building to the front. If not provided, the OS-HPXML default (see <a href='#{docs_base_url}#hpxml-neighbor-buildings'>HPXML Neighbor Building</a>) is used.")
    args << arg

    arg = OpenStudio::Measure::OSArgument::makeDoubleArgument('neighbor_back_height', false)
    arg.setDisplayName('Neighbor: Back Height')
    arg.setUnits('ft')
    arg.setDescription("The height of the neighboring building to the back. If not provided, the OS-HPXML default (see <a href='#{docs_base_url}#hpxml-neighbor-buildings'>HPXML Neighbor Building</a>) is used.")
    args << arg

    arg = OpenStudio::Measure::OSArgument::makeDoubleArgument('neighbor_left_height', false)
    arg.setDisplayName('Neighbor: Left Height')
    arg.setUnits('ft')
    arg.setDescription("The height of the neighboring building to the left. If not provided, the OS-HPXML default (see <a href='#{docs_base_url}#hpxml-neighbor-buildings'>HPXML Neighbor Building</a>) is used.")
    args << arg

    arg = OpenStudio::Measure::OSArgument::makeDoubleArgument('neighbor_right_height', false)
    arg.setDisplayName('Neighbor: Right Height')
    arg.setUnits('ft')
    arg.setDescription("The height of the neighboring building to the right. If not provided, the OS-HPXML default (see <a href='#{docs_base_url}#hpxml-neighbor-buildings'>HPXML Neighbor Building</a>) is used.")
    args << arg

    arg = OpenStudio::Measure::OSArgument::makeDoubleArgument('floor_over_foundation_assembly_r', true)
    arg.setDisplayName('Floor: Over Foundation Assembly R-value')
    arg.setUnits('h-ft^2-R/Btu')
    arg.setDescription('Assembly R-value for the floor over the foundation. Ignored if the building has a slab-on-grade foundation.')
    arg.setDefaultValue(28.1)
    args << arg

    arg = OpenStudio::Measure::OSArgument::makeDoubleArgument('floor_over_garage_assembly_r', true)
    arg.setDisplayName('Floor: Over Garage Assembly R-value')
    arg.setUnits('h-ft^2-R/Btu')
    arg.setDescription('Assembly R-value for the floor over the garage. Ignored unless the building has a garage under conditioned space.')
    arg.setDefaultValue(28.1)
    args << arg

    floor_type_choices = OpenStudio::StringVector.new
    floor_type_choices << HPXML::FloorTypeWoodFrame
    floor_type_choices << HPXML::FloorTypeSIP
    floor_type_choices << HPXML::FloorTypeConcrete
    floor_type_choices << HPXML::FloorTypeSteelFrame

    arg = OpenStudio::Measure::OSArgument::makeChoiceArgument('floor_type', floor_type_choices, true)
    arg.setDisplayName('Floor: Type')
    arg.setDescription('The type of floors.')
    arg.setDefaultValue(HPXML::FloorTypeWoodFrame)
    args << arg

    foundation_wall_type_choices = OpenStudio::StringVector.new
    foundation_wall_type_choices << HPXML::FoundationWallTypeSolidConcrete
    foundation_wall_type_choices << HPXML::FoundationWallTypeConcreteBlock
    foundation_wall_type_choices << HPXML::FoundationWallTypeConcreteBlockFoamCore
    foundation_wall_type_choices << HPXML::FoundationWallTypeConcreteBlockPerliteCore
    foundation_wall_type_choices << HPXML::FoundationWallTypeConcreteBlockVermiculiteCore
    foundation_wall_type_choices << HPXML::FoundationWallTypeConcreteBlockSolidCore
    foundation_wall_type_choices << HPXML::FoundationWallTypeDoubleBrick
    foundation_wall_type_choices << HPXML::FoundationWallTypeWood

    arg = OpenStudio::Measure::OSArgument::makeChoiceArgument('foundation_wall_type', foundation_wall_type_choices, false)
    arg.setDisplayName('Foundation Wall: Type')
    arg.setDescription("The material type of the foundation wall. If not provided, the OS-HPXML default (see <a href='#{docs_base_url}#hpxml-foundation-walls'>HPXML Foundation Walls</a>) is used.")
    args << arg

    arg = OpenStudio::Measure::OSArgument::makeDoubleArgument('foundation_wall_thickness', false)
    arg.setDisplayName('Foundation Wall: Thickness')
    arg.setUnits('in')
    arg.setDescription("The thickness of the foundation wall. If not provided, the OS-HPXML default (see <a href='#{docs_base_url}#hpxml-foundation-walls'>HPXML Foundation Walls</a>) is used.")
    args << arg

    arg = OpenStudio::Measure::OSArgument::makeDoubleArgument('foundation_wall_insulation_r', true)
    arg.setDisplayName('Foundation Wall: Insulation Nominal R-value')
    arg.setUnits('h-ft^2-R/Btu')
    arg.setDescription('Nominal R-value for the foundation wall insulation. Only applies to basements/crawlspaces.')
    arg.setDefaultValue(0)
    args << arg

    wall_ins_location_choices = OpenStudio::StringVector.new
    wall_ins_location_choices << Constants::LocationInterior
    wall_ins_location_choices << Constants::LocationExterior

    arg = OpenStudio::Measure::OSArgument::makeChoiceArgument('foundation_wall_insulation_location', wall_ins_location_choices, false)
    arg.setDisplayName('Foundation Wall: Insulation Location')
    arg.setUnits('ft')
    arg.setDescription('Whether the insulation is on the interior or exterior of the foundation wall. Only applies to basements/crawlspaces.')
    arg.setDefaultValue(Constants::LocationExterior)
    args << arg

    arg = OpenStudio::Measure::OSArgument::makeDoubleArgument('foundation_wall_insulation_distance_to_top', false)
    arg.setDisplayName('Foundation Wall: Insulation Distance To Top')
    arg.setUnits('ft')
    arg.setDescription("The distance from the top of the foundation wall to the top of the foundation wall insulation. Only applies to basements/crawlspaces. If not provided, the OS-HPXML default (see <a href='#{docs_base_url}#hpxml-foundation-walls'>HPXML Foundation Walls</a>) is used.")
    args << arg

    arg = OpenStudio::Measure::OSArgument::makeDoubleArgument('foundation_wall_insulation_distance_to_bottom', false)
    arg.setDisplayName('Foundation Wall: Insulation Distance To Bottom')
    arg.setUnits('ft')
    arg.setDescription("The distance from the top of the foundation wall to the bottom of the foundation wall insulation. Only applies to basements/crawlspaces. If not provided, the OS-HPXML default (see <a href='#{docs_base_url}#hpxml-foundation-walls'>HPXML Foundation Walls</a>) is used.")
    args << arg

    arg = OpenStudio::Measure::OSArgument::makeDoubleArgument('foundation_wall_assembly_r', false)
    arg.setDisplayName('Foundation Wall: Assembly R-value')
    arg.setUnits('h-ft^2-R/Btu')
    arg.setDescription('Assembly R-value for the foundation walls. Only applies to basements/crawlspaces. If provided, overrides the previous foundation wall insulation inputs. If not provided, it is ignored.')
    args << arg

    arg = OpenStudio::Measure::OSArgument::makeDoubleArgument('rim_joist_assembly_r', false)
    arg.setDisplayName('Rim Joist: Assembly R-value')
    arg.setUnits('h-ft^2-R/Btu')
    arg.setDescription('Assembly R-value for the rim joists. Only applies to basements/crawlspaces. Required if a rim joist height is provided.')
    args << arg

    arg = OpenStudio::Measure::OSArgument::makeDoubleArgument('slab_perimeter_insulation_r', true)
    arg.setDisplayName('Slab: Perimeter Insulation Nominal R-value')
    arg.setUnits('h-ft^2-R/Btu')
    arg.setDescription('Nominal R-value of the vertical slab perimeter insulation. Applies to slab-on-grade foundations and basement/crawlspace floors.')
    arg.setDefaultValue(0)
    args << arg

    arg = OpenStudio::Measure::OSArgument::makeDoubleArgument('slab_perimeter_insulation_depth', true)
    arg.setDisplayName('Slab: Perimeter Insulation Depth')
    arg.setUnits('ft')
    arg.setDescription('Depth from grade to bottom of vertical slab perimeter insulation. Applies to slab-on-grade foundations and basement/crawlspace floors.')
    arg.setDefaultValue(0)
    args << arg

    arg = OpenStudio::Measure::OSArgument::makeDoubleArgument('slab_exterior_horizontal_insulation_r', false)
    arg.setDisplayName('Slab: Exterior Horizontal Insulation Nominal R-value')
    arg.setUnits('h-ft^2-R/Btu')
    arg.setDescription('Nominal R-value of the slab exterior horizontal insulation. Applies to slab-on-grade foundations and basement/crawlspace floors.')
    args << arg

    arg = OpenStudio::Measure::OSArgument::makeDoubleArgument('slab_exterior_horizontal_insulation_width', false)
    arg.setDisplayName('Slab: Exterior Horizontal Insulation Width')
    arg.setUnits('ft')
    arg.setDescription('Width of the slab exterior horizontal insulation measured from the exterior surface of the vertical slab perimeter insulation. Applies to slab-on-grade foundations and basement/crawlspace floors.')
    args << arg

    arg = OpenStudio::Measure::OSArgument::makeDoubleArgument('slab_exterior_horizontal_insulation_depth_below_grade', false)
    arg.setDisplayName('Slab: Exterior Horizontal Insulation Depth Below Grade')
    arg.setUnits('ft')
    arg.setDescription('Depth of the slab exterior horizontal insulation measured from the top surface of the slab exterior horizontal insulation. Applies to slab-on-grade foundations and basement/crawlspace floors.')
    args << arg

    arg = OpenStudio::Measure::OSArgument::makeDoubleArgument('slab_under_insulation_r', true)
    arg.setDisplayName('Slab: Under Slab Insulation Nominal R-value')
    arg.setUnits('h-ft^2-R/Btu')
    arg.setDescription('Nominal R-value of the horizontal under slab insulation. Applies to slab-on-grade foundations and basement/crawlspace floors.')
    arg.setDefaultValue(0)
    args << arg

    arg = OpenStudio::Measure::OSArgument::makeDoubleArgument('slab_under_insulation_width', true)
    arg.setDisplayName('Slab: Under Slab Insulation Width')
    arg.setUnits('ft')
    arg.setDescription('Width from slab edge inward of horizontal under-slab insulation. Enter 999 to specify that the under slab insulation spans the entire slab. Applies to slab-on-grade foundations and basement/crawlspace floors.')
    arg.setDefaultValue(0)
    args << arg

    arg = OpenStudio::Measure::OSArgument::makeDoubleArgument('slab_thickness', false)
    arg.setDisplayName('Slab: Thickness')
    arg.setUnits('in')
    arg.setDescription("The thickness of the slab. Zero can be entered if there is a dirt floor instead of a slab. If not provided, the OS-HPXML default (see <a href='#{docs_base_url}#hpxml-slabs'>HPXML Slabs</a>) is used.")
    args << arg

    arg = OpenStudio::Measure::OSArgument::makeDoubleArgument('slab_carpet_fraction', false)
    arg.setDisplayName('Slab: Carpet Fraction')
    arg.setUnits('Frac')
    arg.setDescription("Fraction of the slab floor area that is carpeted. If not provided, the OS-HPXML default (see <a href='#{docs_base_url}#hpxml-slabs'>HPXML Slabs</a>) is used.")
    args << arg

    arg = OpenStudio::Measure::OSArgument::makeDoubleArgument('slab_carpet_r', false)
    arg.setDisplayName('Slab: Carpet R-value')
    arg.setUnits('h-ft^2-R/Btu')
    arg.setDescription("R-value of the slab carpet. If not provided, the OS-HPXML default (see <a href='#{docs_base_url}#hpxml-slabs'>HPXML Slabs</a>) is used.")
    args << arg

    arg = OpenStudio::Measure::OSArgument::makeDoubleArgument('ceiling_assembly_r', true)
    arg.setDisplayName('Ceiling: Assembly R-value')
    arg.setUnits('h-ft^2-R/Btu')
    arg.setDescription('Assembly R-value for the ceiling (attic floor).')
    arg.setDefaultValue(31.6)
    args << arg

    roof_material_type_choices = OpenStudio::StringVector.new
    roof_material_type_choices << HPXML::RoofTypeAsphaltShingles
    roof_material_type_choices << HPXML::RoofTypeConcrete
    roof_material_type_choices << HPXML::RoofTypeCool
    roof_material_type_choices << HPXML::RoofTypeClayTile
    roof_material_type_choices << HPXML::RoofTypeEPS
    roof_material_type_choices << HPXML::RoofTypeMetal
    roof_material_type_choices << HPXML::RoofTypePlasticRubber
    roof_material_type_choices << HPXML::RoofTypeShingles
    roof_material_type_choices << HPXML::RoofTypeWoodShingles

    arg = OpenStudio::Measure::OSArgument::makeChoiceArgument('roof_material_type', roof_material_type_choices, false)
    arg.setDisplayName('Roof: Material Type')
    arg.setDescription("The material type of the roof. If not provided, the OS-HPXML default (see <a href='#{docs_base_url}#hpxml-roofs'>HPXML Roofs</a>) is used.")
    args << arg

    color_choices = OpenStudio::StringVector.new
    color_choices << HPXML::ColorDark
    color_choices << HPXML::ColorLight
    color_choices << HPXML::ColorMedium
    color_choices << HPXML::ColorMediumDark
    color_choices << HPXML::ColorReflective

    arg = OpenStudio::Measure::OSArgument::makeChoiceArgument('roof_color', color_choices, false)
    arg.setDisplayName('Roof: Color')
    arg.setDescription("The color of the roof. If not provided, the OS-HPXML default (see <a href='#{docs_base_url}#hpxml-roofs'>HPXML Roofs</a>) is used.")
    args << arg

    arg = OpenStudio::Measure::OSArgument::makeDoubleArgument('roof_assembly_r', true)
    arg.setDisplayName('Roof: Assembly R-value')
    arg.setUnits('h-ft^2-R/Btu')
    arg.setDescription('Assembly R-value of the roof.')
    arg.setDefaultValue(2.3)
    args << arg

    radiant_barrier_attic_location_choices = OpenStudio::StringVector.new
    radiant_barrier_attic_location_choices << Constants::None
    radiant_barrier_attic_location_choices << HPXML::RadiantBarrierLocationAtticRoofOnly
    radiant_barrier_attic_location_choices << HPXML::RadiantBarrierLocationAtticRoofAndGableWalls
    radiant_barrier_attic_location_choices << HPXML::RadiantBarrierLocationAtticFloor

    arg = OpenStudio::Measure::OSArgument::makeChoiceArgument('radiant_barrier_attic_location', radiant_barrier_attic_location_choices, false)
    arg.setDisplayName('Attic: Radiant Barrier Location')
    arg.setDescription('The location of the radiant barrier in the attic.')
    args << arg

    radiant_barrier_grade_choices = OpenStudio::StringVector.new
    radiant_barrier_grade_choices << '1'
    radiant_barrier_grade_choices << '2'
    radiant_barrier_grade_choices << '3'

    arg = OpenStudio::Measure::OSArgument::makeChoiceArgument('radiant_barrier_grade', radiant_barrier_grade_choices, false)
    arg.setDisplayName('Attic: Radiant Barrier Grade')
    arg.setDescription("The grade of the radiant barrier in the attic. If not provided, the OS-HPXML default (see <a href='#{docs_base_url}#hpxml-roofs'>HPXML Roofs</a>) is used.")
    args << arg

    wall_type_choices = OpenStudio::StringVector.new
    wall_type_choices << HPXML::WallTypeWoodStud
    wall_type_choices << HPXML::WallTypeCMU
    wall_type_choices << HPXML::WallTypeDoubleWoodStud
    wall_type_choices << HPXML::WallTypeICF
    wall_type_choices << HPXML::WallTypeLog
    wall_type_choices << HPXML::WallTypeSIP
    wall_type_choices << HPXML::WallTypeConcrete
    wall_type_choices << HPXML::WallTypeSteelStud
    wall_type_choices << HPXML::WallTypeStone
    wall_type_choices << HPXML::WallTypeStrawBale
    wall_type_choices << HPXML::WallTypeBrick

    arg = OpenStudio::Measure::OSArgument::makeChoiceArgument('wall_type', wall_type_choices, true)
    arg.setDisplayName('Wall: Type')
    arg.setDescription('The type of walls.')
    arg.setDefaultValue(HPXML::WallTypeWoodStud)
    args << arg

    wall_siding_type_choices = OpenStudio::StringVector.new
    wall_siding_type_choices << HPXML::SidingTypeAluminum
    wall_siding_type_choices << HPXML::SidingTypeAsbestos
    wall_siding_type_choices << HPXML::SidingTypeBrick
    wall_siding_type_choices << HPXML::SidingTypeCompositeShingle
    wall_siding_type_choices << HPXML::SidingTypeFiberCement
    wall_siding_type_choices << HPXML::SidingTypeMasonite
    wall_siding_type_choices << HPXML::SidingTypeNone
    wall_siding_type_choices << HPXML::SidingTypeStucco
    wall_siding_type_choices << HPXML::SidingTypeSyntheticStucco
    wall_siding_type_choices << HPXML::SidingTypeVinyl
    wall_siding_type_choices << HPXML::SidingTypeWood

    arg = OpenStudio::Measure::OSArgument::makeChoiceArgument('wall_siding_type', wall_siding_type_choices, false)
    arg.setDisplayName('Wall: Siding Type')
    arg.setDescription("The siding type of the walls. Also applies to rim joists. If not provided, the OS-HPXML default (see <a href='#{docs_base_url}#hpxml-walls'>HPXML Walls</a>) is used.")
    args << arg

    arg = OpenStudio::Measure::OSArgument::makeChoiceArgument('wall_color', color_choices, false)
    arg.setDisplayName('Wall: Color')
    arg.setDescription("The color of the walls. Also applies to rim joists. If not provided, the OS-HPXML default (see <a href='#{docs_base_url}#hpxml-walls'>HPXML Walls</a>) is used.")
    args << arg

    arg = OpenStudio::Measure::OSArgument::makeDoubleArgument('wall_assembly_r', true)
    arg.setDisplayName('Wall: Assembly R-value')
    arg.setUnits('h-ft^2-R/Btu')
    arg.setDescription('Assembly R-value of the walls.')
    arg.setDefaultValue(11.9)
    args << arg

    arg = OpenStudio::Measure::OSArgument::makeDoubleArgument('window_front_wwr', true)
    arg.setDisplayName('Windows: Front Window-to-Wall Ratio')
    arg.setUnits('Frac')
    arg.setDescription("The ratio of window area to wall area for the unit's front facade. Enter 0 if specifying Front Window Area instead. If the front wall is adiabatic, the value will be ignored.")
    arg.setDefaultValue(0.18)
    args << arg

    arg = OpenStudio::Measure::OSArgument::makeDoubleArgument('window_back_wwr', true)
    arg.setDisplayName('Windows: Back Window-to-Wall Ratio')
    arg.setUnits('Frac')
    arg.setDescription("The ratio of window area to wall area for the unit's back facade. Enter 0 if specifying Back Window Area instead. If the back wall is adiabatic, the value will be ignored.")
    arg.setDefaultValue(0.18)
    args << arg

    arg = OpenStudio::Measure::OSArgument::makeDoubleArgument('window_left_wwr', true)
    arg.setDisplayName('Windows: Left Window-to-Wall Ratio')
    arg.setUnits('Frac')
    arg.setDescription("The ratio of window area to wall area for the unit's left facade (when viewed from the front). Enter 0 if specifying Left Window Area instead. If the left wall is adiabatic, the value will be ignored.")
    arg.setDefaultValue(0.18)
    args << arg

    arg = OpenStudio::Measure::OSArgument::makeDoubleArgument('window_right_wwr', true)
    arg.setDisplayName('Windows: Right Window-to-Wall Ratio')
    arg.setUnits('Frac')
    arg.setDescription("The ratio of window area to wall area for the unit's right facade (when viewed from the front). Enter 0 if specifying Right Window Area instead. If the right wall is adiabatic, the value will be ignored.")
    arg.setDefaultValue(0.18)
    args << arg

    arg = OpenStudio::Measure::OSArgument::makeDoubleArgument('window_area_front', true)
    arg.setDisplayName('Windows: Front Window Area')
    arg.setUnits('ft^2')
    arg.setDescription("The amount of window area on the unit's front facade. Enter 0 if specifying Front Window-to-Wall Ratio instead. If the front wall is adiabatic, the value will be ignored.")
    arg.setDefaultValue(0)
    args << arg

    arg = OpenStudio::Measure::OSArgument::makeDoubleArgument('window_area_back', true)
    arg.setDisplayName('Windows: Back Window Area')
    arg.setUnits('ft^2')
    arg.setDescription("The amount of window area on the unit's back facade. Enter 0 if specifying Back Window-to-Wall Ratio instead. If the back wall is adiabatic, the value will be ignored.")
    arg.setDefaultValue(0)
    args << arg

    arg = OpenStudio::Measure::OSArgument::makeDoubleArgument('window_area_left', true)
    arg.setDisplayName('Windows: Left Window Area')
    arg.setUnits('ft^2')
    arg.setDescription("The amount of window area on the unit's left facade (when viewed from the front). Enter 0 if specifying Left Window-to-Wall Ratio instead. If the left wall is adiabatic, the value will be ignored.")
    arg.setDefaultValue(0)
    args << arg

    arg = OpenStudio::Measure::OSArgument::makeDoubleArgument('window_area_right', true)
    arg.setDisplayName('Windows: Right Window Area')
    arg.setUnits('ft^2')
    arg.setDescription("The amount of window area on the unit's right facade (when viewed from the front). Enter 0 if specifying Right Window-to-Wall Ratio instead. If the right wall is adiabatic, the value will be ignored.")
    arg.setDefaultValue(0)
    args << arg

    arg = OpenStudio::Measure::OSArgument::makeDoubleArgument('window_aspect_ratio', true)
    arg.setDisplayName('Windows: Aspect Ratio')
    arg.setUnits('Frac')
    arg.setDescription('Ratio of window height to width.')
    arg.setDefaultValue(1.333)
    args << arg

    arg = OpenStudio::Measure::OSArgument::makeDoubleArgument('window_fraction_operable', false)
    arg.setDisplayName('Windows: Fraction Operable')
    arg.setUnits('Frac')
    arg.setDescription("Fraction of windows that are operable. If not provided, the OS-HPXML default (see <a href='#{docs_base_url}#hpxml-windows'>HPXML Windows</a>) is used.")
    args << arg

    arg = OpenStudio::Measure::OSArgument::makeIntegerArgument('window_natvent_availability', false)
    arg.setDisplayName('Windows: Natural Ventilation Availability')
    arg.setUnits('Days/week')
    arg.setDescription("For operable windows, the number of days/week that windows can be opened by occupants for natural ventilation. If not provided, the OS-HPXML default (see <a href='#{docs_base_url}#hpxml-windows'>HPXML Windows</a>) is used.")
    args << arg

    arg = OpenStudio::Measure::OSArgument::makeDoubleArgument('window_ufactor', true)
    arg.setDisplayName('Windows: U-Factor')
    arg.setUnits('Btu/hr-ft^2-R')
    arg.setDescription('Full-assembly NFRC U-factor.')
    arg.setDefaultValue(0.37)
    args << arg

    arg = OpenStudio::Measure::OSArgument::makeDoubleArgument('window_shgc', true)
    arg.setDisplayName('Windows: SHGC')
    arg.setDescription('Full-assembly NFRC solar heat gain coefficient.')
    arg.setDefaultValue(0.3)
    args << arg

    window_interior_shading_type_choices = OpenStudio::StringVector.new
    window_interior_shading_type_choices << HPXML::InteriorShadingTypeLightCurtains
    window_interior_shading_type_choices << HPXML::InteriorShadingTypeLightShades
    window_interior_shading_type_choices << HPXML::InteriorShadingTypeLightBlinds
    window_interior_shading_type_choices << HPXML::InteriorShadingTypeMediumCurtains
    window_interior_shading_type_choices << HPXML::InteriorShadingTypeMediumShades
    window_interior_shading_type_choices << HPXML::InteriorShadingTypeMediumBlinds
    window_interior_shading_type_choices << HPXML::InteriorShadingTypeDarkCurtains
    window_interior_shading_type_choices << HPXML::InteriorShadingTypeDarkShades
    window_interior_shading_type_choices << HPXML::InteriorShadingTypeDarkBlinds
    window_interior_shading_type_choices << HPXML::InteriorShadingTypeNone
    # Not adding inputs for other because that can be anything

    arg = OpenStudio::Measure::OSArgument::makeChoiceArgument('window_interior_shading_type', window_interior_shading_type_choices, false)
    arg.setDisplayName('Windows: Interior Shading Type')
    arg.setDescription("Type of window interior shading. Summer/winter shading coefficients can be provided below instead. If neither is provided, the OS-HPXML default (see <a href='#{docs_base_url}#hpxml-interior-shading'>HPXML Interior Shading</a>) is used.")
    args << arg

    arg = OpenStudio::Measure::OSArgument::makeDoubleArgument('window_interior_shading_winter', false)
    arg.setDisplayName('Windows: Winter Interior Shading Coefficient')
    arg.setUnits('Frac')
    arg.setDescription("Interior shading coefficient for the winter season, which if provided overrides the shading type input. 1.0 indicates no reduction in solar gain, 0.85 indicates 15% reduction, etc. If not provided, the OS-HPXML default (see <a href='#{docs_base_url}#hpxml-interior-shading'>HPXML Interior Shading</a>) is used.")
    args << arg

    arg = OpenStudio::Measure::OSArgument::makeDoubleArgument('window_interior_shading_summer', false)
    arg.setDisplayName('Windows: Summer Interior Shading Coefficient')
    arg.setUnits('Frac')
    arg.setDescription("Interior shading coefficient for the summer season, which if provided overrides the shading type input. 1.0 indicates no reduction in solar gain, 0.85 indicates 15% reduction, etc. If not provided, the OS-HPXML default (see <a href='#{docs_base_url}#hpxml-interior-shading'>HPXML Interior Shading</a>) is used.")
    args << arg

    window_exterior_shading_type_choices = OpenStudio::StringVector.new
    window_exterior_shading_type_choices << HPXML::ExteriorShadingTypeSolarFilm
    window_exterior_shading_type_choices << HPXML::ExteriorShadingTypeSolarScreens
    window_exterior_shading_type_choices << HPXML::ExteriorShadingTypeNone
    # Not adding inputs for trees since that is more specific to select windows, whereas this will apply to every window
    # Not adding inputs for overhangs/neighbors because there are other inputs to describe those (and in more detail)
    # Not adding inputs for other because that can be anything

    arg = OpenStudio::Measure::OSArgument::makeChoiceArgument('window_exterior_shading_type', window_exterior_shading_type_choices, false)
    arg.setDisplayName('Windows: Exterior Shading Type')
    arg.setDescription("Type of window exterior shading. Summer/winter shading coefficients can be provided below instead. If neither is provided, the OS-HPXML default (see <a href='#{docs_base_url}#hpxml-exterior-shading'>HPXML Exterior Shading</a>) is used.")
    args << arg

    arg = OpenStudio::Measure::OSArgument::makeDoubleArgument('window_exterior_shading_winter', false)
    arg.setDisplayName('Windows: Winter Exterior Shading Coefficient')
    arg.setUnits('Frac')
    arg.setDescription("Exterior shading coefficient for the winter season, which if provided overrides the shading type input. 1.0 indicates no reduction in solar gain, 0.85 indicates 15% reduction, etc. If not provided, the OS-HPXML default (see <a href='#{docs_base_url}#hpxml-exterior-shading'>HPXML Exterior Shading</a>) is used.")
    args << arg

    arg = OpenStudio::Measure::OSArgument::makeDoubleArgument('window_exterior_shading_summer', false)
    arg.setDisplayName('Windows: Summer Exterior Shading Coefficient')
    arg.setUnits('Frac')
    arg.setDescription("Exterior shading coefficient for the summer season, which if provided overrides the shading type input. 1.0 indicates no reduction in solar gain, 0.85 indicates 15% reduction, etc. If not provided, the OS-HPXML default (see <a href='#{docs_base_url}#hpxml-exterior-shading'>HPXML Exterior Shading</a>) is used.")
    args << arg

    arg = OpenStudio::Measure::OSArgument::makeStringArgument('window_shading_summer_season', false)
    arg.setDisplayName('Windows: Shading Summer Season')
    arg.setDescription("Enter a date range like 'May 1 - Sep 30'. Defines the summer season for purposes of shading coefficients; the rest of the year is assumed to be winter. If not provided, the OS-HPXML default (see <a href='#{docs_base_url}#hpxml-windows'>HPXML Windows</a>) is used.")
    args << arg

    window_insect_screen_choices = OpenStudio::StringVector.new
    window_insect_screen_choices << Constants::None
    window_insect_screen_choices << HPXML::LocationExterior
    window_insect_screen_choices << HPXML::LocationInterior

    arg = OpenStudio::Measure::OSArgument::makeChoiceArgument('window_insect_screens', window_insect_screen_choices, false)
    arg.setDisplayName('Windows: Insect Screens')
    arg.setDescription('The type of insect screens, if present. If not provided, assumes there are no insect screens.')
    args << arg

    storm_window_type_choices = OpenStudio::StringVector.new
    storm_window_type_choices << HPXML::WindowGlassTypeClear
    storm_window_type_choices << HPXML::WindowGlassTypeLowE

    arg = OpenStudio::Measure::OSArgument::makeChoiceArgument('window_storm_type', storm_window_type_choices, false)
    arg.setDisplayName('Windows: Storm Type')
    arg.setDescription('The type of storm, if present. If not provided, assumes there is no storm.')
    args << arg

    arg = OpenStudio::Measure::OSArgument::makeDoubleArgument('overhangs_front_depth', true)
    arg.setDisplayName('Overhangs: Front Depth')
    arg.setUnits('ft')
    arg.setDescription('The depth of overhangs for windows for the front facade.')
    arg.setDefaultValue(0)
    args << arg

    arg = OpenStudio::Measure::OSArgument::makeDoubleArgument('overhangs_front_distance_to_top_of_window', true)
    arg.setDisplayName('Overhangs: Front Distance to Top of Window')
    arg.setUnits('ft')
    arg.setDescription('The overhangs distance to the top of window for the front facade.')
    arg.setDefaultValue(0)
    args << arg

    arg = OpenStudio::Measure::OSArgument::makeDoubleArgument('overhangs_front_distance_to_bottom_of_window', true)
    arg.setDisplayName('Overhangs: Front Distance to Bottom of Window')
    arg.setUnits('ft')
    arg.setDescription('The overhangs distance to the bottom of window for the front facade.')
    arg.setDefaultValue(4)
    args << arg

    arg = OpenStudio::Measure::OSArgument::makeDoubleArgument('overhangs_back_depth', true)
    arg.setDisplayName('Overhangs: Back Depth')
    arg.setUnits('ft')
    arg.setDescription('The depth of overhangs for windows for the back facade.')
    arg.setDefaultValue(0)
    args << arg

    arg = OpenStudio::Measure::OSArgument::makeDoubleArgument('overhangs_back_distance_to_top_of_window', true)
    arg.setDisplayName('Overhangs: Back Distance to Top of Window')
    arg.setUnits('ft')
    arg.setDescription('The overhangs distance to the top of window for the back facade.')
    arg.setDefaultValue(0)
    args << arg

    arg = OpenStudio::Measure::OSArgument::makeDoubleArgument('overhangs_back_distance_to_bottom_of_window', true)
    arg.setDisplayName('Overhangs: Back Distance to Bottom of Window')
    arg.setUnits('ft')
    arg.setDescription('The overhangs distance to the bottom of window for the back facade.')
    arg.setDefaultValue(4)
    args << arg

    arg = OpenStudio::Measure::OSArgument::makeDoubleArgument('overhangs_left_depth', true)
    arg.setDisplayName('Overhangs: Left Depth')
    arg.setUnits('ft')
    arg.setDescription('The depth of overhangs for windows for the left facade.')
    arg.setDefaultValue(0)
    args << arg

    arg = OpenStudio::Measure::OSArgument::makeDoubleArgument('overhangs_left_distance_to_top_of_window', true)
    arg.setDisplayName('Overhangs: Left Distance to Top of Window')
    arg.setUnits('ft')
    arg.setDescription('The overhangs distance to the top of window for the left facade.')
    arg.setDefaultValue(0)
    args << arg

    arg = OpenStudio::Measure::OSArgument::makeDoubleArgument('overhangs_left_distance_to_bottom_of_window', true)
    arg.setDisplayName('Overhangs: Left Distance to Bottom of Window')
    arg.setUnits('ft')
    arg.setDescription('The overhangs distance to the bottom of window for the left facade.')
    arg.setDefaultValue(4)
    args << arg

    arg = OpenStudio::Measure::OSArgument::makeDoubleArgument('overhangs_right_depth', true)
    arg.setDisplayName('Overhangs: Right Depth')
    arg.setUnits('ft')
    arg.setDescription('The depth of overhangs for windows for the right facade.')
    arg.setDefaultValue(0)
    args << arg

    arg = OpenStudio::Measure::OSArgument::makeDoubleArgument('overhangs_right_distance_to_top_of_window', true)
    arg.setDisplayName('Overhangs: Right Distance to Top of Window')
    arg.setUnits('ft')
    arg.setDescription('The overhangs distance to the top of window for the right facade.')
    arg.setDefaultValue(0)
    args << arg

    arg = OpenStudio::Measure::OSArgument::makeDoubleArgument('overhangs_right_distance_to_bottom_of_window', true)
    arg.setDisplayName('Overhangs: Right Distance to Bottom of Window')
    arg.setUnits('ft')
    arg.setDescription('The overhangs distance to the bottom of window for the right facade.')
    arg.setDefaultValue(4)
    args << arg

    arg = OpenStudio::Measure::OSArgument::makeDoubleArgument('skylight_area_front', true)
    arg.setDisplayName('Skylights: Front Roof Area')
    arg.setUnits('ft^2')
    arg.setDescription("The amount of skylight area on the unit's front conditioned roof facade.")
    arg.setDefaultValue(0)
    args << arg

    arg = OpenStudio::Measure::OSArgument::makeDoubleArgument('skylight_area_back', true)
    arg.setDisplayName('Skylights: Back Roof Area')
    arg.setUnits('ft^2')
    arg.setDescription("The amount of skylight area on the unit's back conditioned roof facade.")
    arg.setDefaultValue(0)
    args << arg

    arg = OpenStudio::Measure::OSArgument::makeDoubleArgument('skylight_area_left', true)
    arg.setDisplayName('Skylights: Left Roof Area')
    arg.setUnits('ft^2')
    arg.setDescription("The amount of skylight area on the unit's left conditioned roof facade (when viewed from the front).")
    arg.setDefaultValue(0)
    args << arg

    arg = OpenStudio::Measure::OSArgument::makeDoubleArgument('skylight_area_right', true)
    arg.setDisplayName('Skylights: Right Roof Area')
    arg.setUnits('ft^2')
    arg.setDescription("The amount of skylight area on the unit's right conditioned roof facade (when viewed from the front).")
    arg.setDefaultValue(0)
    args << arg

    arg = OpenStudio::Measure::OSArgument::makeDoubleArgument('skylight_ufactor', true)
    arg.setDisplayName('Skylights: U-Factor')
    arg.setUnits('Btu/hr-ft^2-R')
    arg.setDescription('Full-assembly NFRC U-factor.')
    arg.setDefaultValue(0.33)
    args << arg

    skylight_shgc = OpenStudio::Measure::OSArgument::makeDoubleArgument('skylight_shgc', true)
    skylight_shgc.setDisplayName('Skylights: SHGC')
    skylight_shgc.setDescription('Full-assembly NFRC solar heat gain coefficient.')
    skylight_shgc.setDefaultValue(0.45)
    args << skylight_shgc

    arg = OpenStudio::Measure::OSArgument::makeChoiceArgument('skylight_storm_type', storm_window_type_choices, false)
    arg.setDisplayName('Skylights: Storm Type')
    arg.setDescription('The type of storm, if present. If not provided, assumes there is no storm.')
    args << arg

    arg = OpenStudio::Measure::OSArgument::makeDoubleArgument('door_area', true)
    arg.setDisplayName('Doors: Area')
    arg.setUnits('ft^2')
    arg.setDescription('The area of the opaque door(s).')
    arg.setDefaultValue(20.0)
    args << arg

    arg = OpenStudio::Measure::OSArgument::makeDoubleArgument('door_rvalue', true)
    arg.setDisplayName('Doors: R-value')
    arg.setUnits('h-ft^2-R/Btu')
    arg.setDescription('R-value of the opaque door(s).')
    arg.setDefaultValue(4.4)
    args << arg

    air_leakage_leakiness_description_choices = OpenStudio::StringVector.new
    air_leakage_leakiness_description_choices << HPXML::LeakinessVeryTight
    air_leakage_leakiness_description_choices << HPXML::LeakinessTight
    air_leakage_leakiness_description_choices << HPXML::LeakinessAverage
    air_leakage_leakiness_description_choices << HPXML::LeakinessLeaky
    air_leakage_leakiness_description_choices << HPXML::LeakinessVeryLeaky

    arg = OpenStudio::Measure::OSArgument::makeChoiceArgument('air_leakage_leakiness_description', air_leakage_leakiness_description_choices, false)
    arg.setDisplayName('Air Leakage: Leakiness Description')
    arg.setDescription('Qualitative description of infiltration. If provided, the Year Built of the home is required. Either provide this input or provide a numeric air leakage value below.')
    arg.setDefaultValue(HPXML::LeakinessAverage)
    args << arg

    air_leakage_units_choices = OpenStudio::StringVector.new
    air_leakage_units_choices << HPXML::UnitsACH
    air_leakage_units_choices << HPXML::UnitsCFM
    air_leakage_units_choices << HPXML::UnitsACHNatural
    air_leakage_units_choices << HPXML::UnitsCFMNatural
    air_leakage_units_choices << HPXML::UnitsELA

    arg = OpenStudio::Measure::OSArgument::makeChoiceArgument('air_leakage_units', air_leakage_units_choices, false)
    arg.setDisplayName('Air Leakage: Units')
    arg.setDescription('The unit of measure for the air leakage if providing a numeric air leakage value.')
    args << arg

    arg = OpenStudio::Measure::OSArgument::makeDoubleArgument('air_leakage_house_pressure', false)
    arg.setDisplayName('Air Leakage: House Pressure')
    arg.setUnits('Pa')
    arg.setDescription("The house pressure relative to outside if providing a numeric air leakage value. Required when units are #{HPXML::UnitsACH} or #{HPXML::UnitsCFM}.")
    args << arg

    arg = OpenStudio::Measure::OSArgument::makeDoubleArgument('air_leakage_value', false)
    arg.setDisplayName('Air Leakage: Value')
    arg.setDescription("Numeric air leakage value. For '#{HPXML::UnitsELA}', provide value in sq. in. If provided, overrides Leakiness Description input.")
    args << arg

    air_leakage_type_choices = OpenStudio::StringVector.new
    air_leakage_type_choices << HPXML::InfiltrationTypeUnitTotal
    air_leakage_type_choices << HPXML::InfiltrationTypeUnitExterior

    arg = OpenStudio::Measure::OSArgument::makeChoiceArgument('air_leakage_type', air_leakage_type_choices, false)
    arg.setDisplayName('Air Leakage: Type')
    arg.setDescription("Type of air leakage if providing a numeric air leakage value. If '#{HPXML::InfiltrationTypeUnitTotal}', represents the total infiltration to the unit as measured by a compartmentalization test, in which case the air leakage value will be adjusted by the ratio of exterior envelope surface area to total envelope surface area. Otherwise, if '#{HPXML::InfiltrationTypeUnitExterior}', represents the infiltration to the unit from outside only as measured by a guarded test. Required when unit type is #{HPXML::ResidentialTypeSFA} or #{HPXML::ResidentialTypeApartment}.")
    args << arg

    arg = OpenStudio::Measure::OSArgument::makeBoolArgument('air_leakage_has_flue_or_chimney_in_conditioned_space', false)
    arg.setDisplayName('Air Leakage: Has Flue or Chimney in Conditioned Space')
    arg.setDescription("Presence of flue or chimney with combustion air from conditioned space; used for infiltration model. If not provided, the OS-HPXML default (see <a href='#{docs_base_url}#flue-or-chimney'>Flue or Chimney</a>) is used.")
    args << arg

    heating_system_type_choices = OpenStudio::StringVector.new
    heating_system_type_choices << Constants::None
    heating_system_type_choices << HPXML::HVACTypeFurnace
    heating_system_type_choices << HPXML::HVACTypeWallFurnace
    heating_system_type_choices << HPXML::HVACTypeFloorFurnace
    heating_system_type_choices << HPXML::HVACTypeBoiler
    heating_system_type_choices << HPXML::HVACTypeElectricResistance
    heating_system_type_choices << HPXML::HVACTypeStove
    heating_system_type_choices << HPXML::HVACTypeSpaceHeater
    heating_system_type_choices << HPXML::HVACTypeFireplace
    heating_system_type_choices << "Shared #{HPXML::HVACTypeBoiler} w/ Baseboard"
    heating_system_type_choices << "Shared #{HPXML::HVACTypeBoiler} w/ Ductless Fan Coil"

    heating_system_fuel_choices = OpenStudio::StringVector.new
    heating_system_fuel_choices << HPXML::FuelTypeElectricity
    heating_system_fuel_choices << HPXML::FuelTypeNaturalGas
    heating_system_fuel_choices << HPXML::FuelTypeOil
    heating_system_fuel_choices << HPXML::FuelTypePropane
    heating_system_fuel_choices << HPXML::FuelTypeWoodCord
    heating_system_fuel_choices << HPXML::FuelTypeWoodPellets
    heating_system_fuel_choices << HPXML::FuelTypeCoal

    cooling_system_type_choices = OpenStudio::StringVector.new
    cooling_system_type_choices << Constants::None
    cooling_system_type_choices << HPXML::HVACTypeCentralAirConditioner
    cooling_system_type_choices << HPXML::HVACTypeRoomAirConditioner
    cooling_system_type_choices << HPXML::HVACTypeEvaporativeCooler
    cooling_system_type_choices << HPXML::HVACTypeMiniSplitAirConditioner
    cooling_system_type_choices << HPXML::HVACTypePTAC

    cooling_efficiency_type_choices = OpenStudio::StringVector.new
    cooling_efficiency_type_choices << HPXML::UnitsSEER
    cooling_efficiency_type_choices << HPXML::UnitsSEER2
    cooling_efficiency_type_choices << HPXML::UnitsEER
    cooling_efficiency_type_choices << HPXML::UnitsCEER

    compressor_type_choices = OpenStudio::StringVector.new
    compressor_type_choices << HPXML::HVACCompressorTypeSingleStage
    compressor_type_choices << HPXML::HVACCompressorTypeTwoStage
    compressor_type_choices << HPXML::HVACCompressorTypeVariableSpeed

    arg = OpenStudio::Measure::OSArgument::makeChoiceArgument('heating_system_type', heating_system_type_choices, true)
    arg.setDisplayName('Heating System: Type')
    arg.setDescription("The type of heating system. Use '#{Constants::None}' if there is no heating system or if there is a heat pump serving a heating load.")
    arg.setDefaultValue(HPXML::HVACTypeFurnace)
    args << arg

    arg = OpenStudio::Measure::OSArgument::makeChoiceArgument('heating_system_fuel', heating_system_fuel_choices, true)
    arg.setDisplayName('Heating System: Fuel Type')
    arg.setDescription("The fuel type of the heating system. Ignored for #{HPXML::HVACTypeElectricResistance}.")
    arg.setDefaultValue(HPXML::FuelTypeNaturalGas)
    args << arg

    arg = OpenStudio::Measure::OSArgument::makeDoubleArgument('heating_system_heating_efficiency', true)
    arg.setDisplayName('Heating System: Rated AFUE or Percent')
    arg.setUnits('Frac')
    arg.setDescription('The rated heating efficiency value of the heating system.')
    arg.setDefaultValue(0.78)
    args << arg

    arg = OpenStudio::Measure::OSArgument::makeDoubleArgument('heating_system_heating_capacity', false)
    arg.setDisplayName('Heating System: Heating Capacity')
    arg.setDescription("The output heating capacity of the heating system. If not provided, the OS-HPXML autosized default (see <a href='#{docs_base_url}#hpxml-heating-systems'>HPXML Heating Systems</a>) is used.")
    arg.setUnits('Btu/hr')
    args << arg

    arg = OpenStudio::Measure::OSArgument::makeDoubleArgument('heating_system_heating_autosizing_factor', false)
    arg.setDisplayName('Heating System: Heating Autosizing Factor')
    arg.setDescription('The capacity scaling factor applied to the auto-sizing methodology. If not provided, 1.0 is used.')
    args << arg

    arg = OpenStudio::Measure::OSArgument::makeDoubleArgument('heating_system_heating_autosizing_limit', false)
    arg.setDisplayName('Heating System: Heating Autosizing Limit')
    arg.setDescription('The maximum capacity limit applied to the auto-sizing methodology. If not provided, no limit is used.')
    arg.setUnits('Btu/hr')
    args << arg

    arg = OpenStudio::Measure::OSArgument::makeDoubleArgument('heating_system_fraction_heat_load_served', true)
    arg.setDisplayName('Heating System: Fraction Heat Load Served')
    arg.setDescription('The heating load served by the heating system.')
    arg.setUnits('Frac')
    arg.setDefaultValue(1)
    args << arg

    arg = OpenStudio::Measure::OSArgument::makeDoubleArgument('heating_system_pilot_light', false)
    arg.setDisplayName('Heating System: Pilot Light')
    arg.setDescription("The fuel usage of the pilot light. Applies only to #{HPXML::HVACTypeFurnace}, #{HPXML::HVACTypeWallFurnace}, #{HPXML::HVACTypeFloorFurnace}, #{HPXML::HVACTypeStove}, #{HPXML::HVACTypeBoiler}, and #{HPXML::HVACTypeFireplace} with non-electric fuel type. If not provided, assumes no pilot light.")
    arg.setUnits('Btuh')
    args << arg

    arg = OpenStudio::Measure::OSArgument::makeDoubleArgument('heating_system_airflow_defect_ratio', false)
    arg.setDisplayName('Heating System: Airflow Defect Ratio')
    arg.setDescription("The airflow defect ratio, defined as (InstalledAirflow - DesignAirflow) / DesignAirflow, of the heating system per ANSI/RESNET/ACCA Standard 310. A value of zero means no airflow defect. Applies only to #{HPXML::HVACTypeFurnace}. If not provided, assumes no defect.")
    arg.setUnits('Frac')
    args << arg

    arg = OpenStudio::Measure::OSArgument::makeChoiceArgument('cooling_system_type', cooling_system_type_choices, true)
    arg.setDisplayName('Cooling System: Type')
    arg.setDescription("The type of cooling system. Use '#{Constants::None}' if there is no cooling system or if there is a heat pump serving a cooling load.")
    arg.setDefaultValue(HPXML::HVACTypeCentralAirConditioner)
    args << arg

    arg = OpenStudio::Measure::OSArgument::makeChoiceArgument('cooling_system_cooling_efficiency_type', cooling_efficiency_type_choices, true)
    arg.setDisplayName('Cooling System: Efficiency Type')
    arg.setDescription("The efficiency type of the cooling system. System types #{HPXML::HVACTypeCentralAirConditioner} and #{HPXML::HVACTypeMiniSplitAirConditioner} use #{HPXML::UnitsSEER} or #{HPXML::UnitsSEER2}. System types #{HPXML::HVACTypeRoomAirConditioner} and #{HPXML::HVACTypePTAC} use #{HPXML::UnitsEER} or #{HPXML::UnitsCEER}. Ignored for system type #{HPXML::HVACTypeEvaporativeCooler}.")
    arg.setDefaultValue(HPXML::UnitsSEER)
    args << arg

    arg = OpenStudio::Measure::OSArgument::makeDoubleArgument('cooling_system_cooling_efficiency', true)
    arg.setDisplayName('Cooling System: Efficiency')
    arg.setDescription("The rated efficiency value of the cooling system. Ignored for #{HPXML::HVACTypeEvaporativeCooler}.")
    arg.setDefaultValue(13.0)
    args << arg

    arg = OpenStudio::Measure::OSArgument::makeChoiceArgument('cooling_system_cooling_compressor_type', compressor_type_choices, false)
    arg.setDisplayName('Cooling System: Cooling Compressor Type')
    arg.setDescription("The compressor type of the cooling system. Only applies to #{HPXML::HVACTypeCentralAirConditioner} and #{HPXML::HVACTypeMiniSplitAirConditioner}.")
    args << arg

    arg = OpenStudio::Measure::OSArgument::makeDoubleArgument('cooling_system_cooling_sensible_heat_fraction', false)
    arg.setDisplayName('Cooling System: Cooling Sensible Heat Fraction')
    arg.setDescription("The sensible heat fraction of the cooling system. Ignored for #{HPXML::HVACTypeEvaporativeCooler}. If not provided, the OS-HPXML default (see <a href='#{docs_base_url}#central-air-conditioner'>Central Air Conditioner</a>, <a href='#{docs_base_url}#room-air-conditioner'>Room Air Conditioner</a>, <a href='#{docs_base_url}#packaged-terminal-air-conditioner'>Packaged Terminal Air Conditioner</a>, <a href='#{docs_base_url}#mini-split-air-conditioner'>Mini-Split Air Conditioner</a>) is used.")
    arg.setUnits('Frac')
    args << arg

    arg = OpenStudio::Measure::OSArgument::makeDoubleArgument('cooling_system_cooling_capacity', false)
    arg.setDisplayName('Cooling System: Cooling Capacity')
    arg.setDescription("The output cooling capacity of the cooling system. If not provided, the OS-HPXML autosized default (see <a href='#{docs_base_url}#central-air-conditioner'>Central Air Conditioner</a>, <a href='#{docs_base_url}#room-air-conditioner'>Room Air Conditioner</a>, <a href='#{docs_base_url}#packaged-terminal-air-conditioner'>Packaged Terminal Air Conditioner</a>, <a href='#{docs_base_url}#evaporative-cooler'>Evaporative Cooler</a>, <a href='#{docs_base_url}#mini-split-air-conditioner'>Mini-Split Air Conditioner</a>) is used.")
    arg.setUnits('Btu/hr')
    args << arg

    arg = OpenStudio::Measure::OSArgument::makeDoubleArgument('cooling_system_cooling_autosizing_factor', false)
    arg.setDisplayName('Cooling System: Cooling Autosizing Factor')
    arg.setDescription('The capacity scaling factor applied to the auto-sizing methodology. If not provided, 1.0 is used.')
    args << arg

    arg = OpenStudio::Measure::OSArgument::makeDoubleArgument('cooling_system_cooling_autosizing_limit', false)
    arg.setDisplayName('Cooling System: Cooling Autosizing Limit')
    arg.setDescription('The maximum capacity limit applied to the auto-sizing methodology. If not provided, no limit is used.')
    arg.setUnits('Btu/hr')
    args << arg

    arg = OpenStudio::Measure::OSArgument::makeDoubleArgument('cooling_system_fraction_cool_load_served', true)
    arg.setDisplayName('Cooling System: Fraction Cool Load Served')
    arg.setDescription('The cooling load served by the cooling system.')
    arg.setUnits('Frac')
    arg.setDefaultValue(1)
    args << arg

    arg = OpenStudio::Measure::OSArgument::makeBoolArgument('cooling_system_is_ducted', false)
    arg.setDisplayName('Cooling System: Is Ducted')
    arg.setDescription("Whether the cooling system is ducted or not. Only used for #{HPXML::HVACTypeMiniSplitAirConditioner} and #{HPXML::HVACTypeEvaporativeCooler}. It's assumed that #{HPXML::HVACTypeCentralAirConditioner} is ducted, and #{HPXML::HVACTypeRoomAirConditioner} and #{HPXML::HVACTypePTAC} are not ducted.")
    arg.setDefaultValue(false)
    args << arg

    arg = OpenStudio::Measure::OSArgument::makeDoubleArgument('cooling_system_airflow_defect_ratio', false)
    arg.setDisplayName('Cooling System: Airflow Defect Ratio')
    arg.setDescription("The airflow defect ratio, defined as (InstalledAirflow - DesignAirflow) / DesignAirflow, of the cooling system per ANSI/RESNET/ACCA Standard 310. A value of zero means no airflow defect. Applies only to #{HPXML::HVACTypeCentralAirConditioner} and ducted #{HPXML::HVACTypeMiniSplitAirConditioner}. If not provided, assumes no defect.")
    arg.setUnits('Frac')
    args << arg

    arg = OpenStudio::Measure::OSArgument::makeDoubleArgument('cooling_system_charge_defect_ratio', false)
    arg.setDisplayName('Cooling System: Charge Defect Ratio')
    arg.setDescription("The refrigerant charge defect ratio, defined as (InstalledCharge - DesignCharge) / DesignCharge, of the cooling system per ANSI/RESNET/ACCA Standard 310. A value of zero means no refrigerant charge defect. Applies only to #{HPXML::HVACTypeCentralAirConditioner} and #{HPXML::HVACTypeMiniSplitAirConditioner}. If not provided, assumes no defect.")
    arg.setUnits('Frac')
    args << arg

    arg = OpenStudio::Measure::OSArgument::makeDoubleArgument('cooling_system_crankcase_heater_watts', false)
    arg.setDisplayName('Cooling System: Crankcase Heater Power Watts')
    arg.setDescription("Cooling system crankcase heater power consumption in Watts. Applies only to #{HPXML::HVACTypeCentralAirConditioner}, #{HPXML::HVACTypeRoomAirConditioner}, #{HPXML::HVACTypePTAC} and #{HPXML::HVACTypeMiniSplitAirConditioner}. If not provided, the OS-HPXML default (see <a href='#{docs_base_url}#central-air-conditioner'>Central Air Conditioner</a>, <a href='#{docs_base_url}#room-air-conditioner'>Room Air Conditioner</a>, <a href='#{docs_base_url}#packaged-terminal-air-conditioner'>Packaged Terminal Air Conditioner</a>, <a href='#{docs_base_url}#mini-split-air-conditioner'>Mini-Split Air Conditioner</a>) is used.")
    arg.setUnits('W')
    args << arg

    arg = OpenStudio::Measure::OSArgument::makeChoiceArgument('cooling_system_integrated_heating_system_fuel', heating_system_fuel_choices, false)
    arg.setDisplayName('Cooling System: Integrated Heating System Fuel Type')
    arg.setDescription("The fuel type of the heating system integrated into cooling system. Only used for #{HPXML::HVACTypePTAC} and #{HPXML::HVACTypeRoomAirConditioner}.")
    args << arg

    arg = OpenStudio::Measure::OSArgument::makeDoubleArgument('cooling_system_integrated_heating_system_efficiency_percent', false)
    arg.setDisplayName('Cooling System: Integrated Heating System Efficiency')
    arg.setUnits('Frac')
    arg.setDescription("The rated heating efficiency value of the heating system integrated into cooling system. Only used for #{HPXML::HVACTypePTAC} and #{HPXML::HVACTypeRoomAirConditioner}.")
    args << arg

    arg = OpenStudio::Measure::OSArgument::makeDoubleArgument('cooling_system_integrated_heating_system_capacity', false)
    arg.setDisplayName('Cooling System: Integrated Heating System Heating Capacity')
    arg.setDescription("The output heating capacity of the heating system integrated into cooling system. If not provided, the OS-HPXML autosized default (see <a href='#{docs_base_url}#room-air-conditioner'>Room Air Conditioner</a>, <a href='#{docs_base_url}#packaged-terminal-air-conditioner'>Packaged Terminal Air Conditioner</a>) is used. Only used for #{HPXML::HVACTypeRoomAirConditioner} and #{HPXML::HVACTypePTAC}.")
    arg.setUnits('Btu/hr')
    args << arg

    arg = OpenStudio::Measure::OSArgument::makeDoubleArgument('cooling_system_integrated_heating_system_fraction_heat_load_served', false)
    arg.setDisplayName('Cooling System: Integrated Heating System Fraction Heat Load Served')
    arg.setDescription("The heating load served by the heating system integrated into cooling system. Only used for #{HPXML::HVACTypePTAC} and #{HPXML::HVACTypeRoomAirConditioner}.")
    arg.setUnits('Frac')
    args << arg

    heat_pump_type_choices = OpenStudio::StringVector.new
    heat_pump_type_choices << Constants::None
    heat_pump_type_choices << HPXML::HVACTypeHeatPumpAirToAir
    heat_pump_type_choices << HPXML::HVACTypeHeatPumpMiniSplit
    heat_pump_type_choices << HPXML::HVACTypeHeatPumpGroundToAir
    heat_pump_type_choices << HPXML::HVACTypeHeatPumpPTHP
    heat_pump_type_choices << HPXML::HVACTypeHeatPumpRoom

    heat_pump_heating_efficiency_type_choices = OpenStudio::StringVector.new
    heat_pump_heating_efficiency_type_choices << HPXML::UnitsHSPF
    heat_pump_heating_efficiency_type_choices << HPXML::UnitsHSPF2
    heat_pump_heating_efficiency_type_choices << HPXML::UnitsCOP

    heat_pump_backup_type_choices = OpenStudio::StringVector.new
    heat_pump_backup_type_choices << Constants::None
    heat_pump_backup_type_choices << HPXML::HeatPumpBackupTypeIntegrated
    heat_pump_backup_type_choices << HPXML::HeatPumpBackupTypeSeparate

    heat_pump_backup_fuel_choices = OpenStudio::StringVector.new
    heat_pump_backup_fuel_choices << HPXML::FuelTypeElectricity
    heat_pump_backup_fuel_choices << HPXML::FuelTypeNaturalGas
    heat_pump_backup_fuel_choices << HPXML::FuelTypeOil
    heat_pump_backup_fuel_choices << HPXML::FuelTypePropane

    heat_pump_sizing_choices = OpenStudio::StringVector.new
    heat_pump_sizing_choices << HPXML::HeatPumpSizingACCA
    heat_pump_sizing_choices << HPXML::HeatPumpSizingHERS
    heat_pump_sizing_choices << HPXML::HeatPumpSizingMaxLoad

    heat_pump_backup_sizing_choices = OpenStudio::StringVector.new
    heat_pump_backup_sizing_choices << HPXML::HeatPumpBackupSizingEmergency
    heat_pump_backup_sizing_choices << HPXML::HeatPumpBackupSizingSupplemental

    arg = OpenStudio::Measure::OSArgument::makeChoiceArgument('heat_pump_type', heat_pump_type_choices, true)
    arg.setDisplayName('Heat Pump: Type')
    arg.setDescription("The type of heat pump. Use '#{Constants::None}' if there is no heat pump.")
    arg.setDefaultValue(Constants::None)
    args << arg

    arg = OpenStudio::Measure::OSArgument::makeChoiceArgument('heat_pump_heating_efficiency_type', heat_pump_heating_efficiency_type_choices, true)
    arg.setDisplayName('Heat Pump: Heating Efficiency Type')
    arg.setDescription("The heating efficiency type of heat pump. System types #{HPXML::HVACTypeHeatPumpAirToAir} and #{HPXML::HVACTypeHeatPumpMiniSplit} use #{HPXML::UnitsHSPF} or #{HPXML::UnitsHSPF2}. System types #{HPXML::HVACTypeHeatPumpGroundToAir}, #{HPXML::HVACTypeHeatPumpPTHP} and #{HPXML::HVACTypeHeatPumpRoom} use #{HPXML::UnitsCOP}.")
    arg.setDefaultValue(HPXML::UnitsHSPF)
    args << arg

    arg = OpenStudio::Measure::OSArgument::makeDoubleArgument('heat_pump_heating_efficiency', true)
    arg.setDisplayName('Heat Pump: Heating Efficiency')
    arg.setDescription('The rated heating efficiency value of the heat pump.')
    arg.setDefaultValue(7.7)
    args << arg

    arg = OpenStudio::Measure::OSArgument::makeChoiceArgument('heat_pump_cooling_efficiency_type', cooling_efficiency_type_choices, true)
    arg.setDisplayName('Heat Pump: Cooling Efficiency Type')
    arg.setDescription("The cooling efficiency type of heat pump. System types #{HPXML::HVACTypeHeatPumpAirToAir} and #{HPXML::HVACTypeHeatPumpMiniSplit} use #{HPXML::UnitsSEER} or #{HPXML::UnitsSEER2}. System types #{HPXML::HVACTypeHeatPumpGroundToAir}, #{HPXML::HVACTypeHeatPumpPTHP} and #{HPXML::HVACTypeHeatPumpRoom} use #{HPXML::UnitsEER}.")
    arg.setDefaultValue(HPXML::UnitsSEER)
    args << arg

    arg = OpenStudio::Measure::OSArgument::makeDoubleArgument('heat_pump_cooling_efficiency', true)
    arg.setDisplayName('Heat Pump: Cooling Efficiency')
    arg.setDescription('The rated cooling efficiency value of the heat pump.')
    arg.setDefaultValue(13.0)
    args << arg

    arg = OpenStudio::Measure::OSArgument::makeChoiceArgument('heat_pump_cooling_compressor_type', compressor_type_choices, false)
    arg.setDisplayName('Heat Pump: Cooling Compressor Type')
    arg.setDescription("The compressor type of the heat pump. Only applies to #{HPXML::HVACTypeHeatPumpAirToAir}, #{HPXML::HVACTypeHeatPumpMiniSplit} and #{HPXML::HVACTypeHeatPumpGroundToAir}.")
    args << arg

    arg = OpenStudio::Measure::OSArgument::makeDoubleArgument('heat_pump_cooling_sensible_heat_fraction', false)
    arg.setDisplayName('Heat Pump: Cooling Sensible Heat Fraction')
    arg.setDescription("The sensible heat fraction of the heat pump. If not provided, the OS-HPXML default (see <a href='#{docs_base_url}#air-to-air-heat-pump'>Air-to-Air Heat Pump</a>, <a href='#{docs_base_url}#mini-split-heat-pump'>Mini-Split Heat Pump</a>, <a href='#{docs_base_url}#packaged-terminal-heat-pump'>Packaged Terminal Heat Pump</a>, <a href='#{docs_base_url}#room-air-conditioner-w-reverse-cycle'>Room Air Conditioner w/ Reverse Cycle</a>, <a href='#{docs_base_url}#ground-to-air-heat-pump'>Ground-to-Air Heat Pump</a>) is used.")
    arg.setUnits('Frac')
    args << arg

    arg = OpenStudio::Measure::OSArgument::makeDoubleArgument('heat_pump_heating_capacity', false)
    arg.setDisplayName('Heat Pump: Heating Capacity')
    arg.setDescription("The output heating capacity of the heat pump. If not provided, the OS-HPXML autosized default (see <a href='#{docs_base_url}#air-to-air-heat-pump'>Air-to-Air Heat Pump</a>, <a href='#{docs_base_url}#mini-split-heat-pump'>Mini-Split Heat Pump</a>, <a href='#{docs_base_url}#packaged-terminal-heat-pump'>Packaged Terminal Heat Pump</a>, <a href='#{docs_base_url}#room-air-conditioner-w-reverse-cycle'>Room Air Conditioner w/ Reverse Cycle</a>, <a href='#{docs_base_url}#ground-to-air-heat-pump'>Ground-to-Air Heat Pump</a>) is used.")
    arg.setUnits('Btu/hr')
    args << arg

    arg = OpenStudio::Measure::OSArgument::makeDoubleArgument('heat_pump_heating_autosizing_factor', false)
    arg.setDisplayName('Heat Pump: Heating Autosizing Factor')
    arg.setDescription('The capacity scaling factor applied to the auto-sizing methodology. If not provided, 1.0 is used.')
    args << arg

    arg = OpenStudio::Measure::OSArgument::makeDoubleArgument('heat_pump_heating_autosizing_limit', false)
    arg.setDisplayName('Heat Pump: Heating Autosizing Limit')
    arg.setDescription('The maximum capacity limit applied to the auto-sizing methodology. If not provided, no limit is used.')
    arg.setUnits('Btu/hr')
    args << arg

    arg = OpenStudio::Measure::OSArgument::makeDoubleArgument('heat_pump_heating_capacity_retention_fraction', false)
    arg.setDisplayName('Heat Pump: Heating Capacity Retention Fraction')
    arg.setDescription("The output heating capacity of the heat pump at a user-specified temperature (e.g., 17F or 5F) divided by the above nominal heating capacity. Applies to all heat pump types except #{HPXML::HVACTypeHeatPumpGroundToAir}. If not provided, the OS-HPXML default (see <a href='#{docs_base_url}#air-to-air-heat-pump'>Air-to-Air Heat Pump</a>, <a href='#{docs_base_url}#mini-split-heat-pump'>Mini-Split Heat Pump</a>, <a href='#{docs_base_url}#packaged-terminal-heat-pump'>Packaged Terminal Heat Pump</a>, <a href='#{docs_base_url}#room-air-conditioner-w-reverse-cycle'>Room Air Conditioner w/ Reverse Cycle</a>) is used.")
    arg.setUnits('Frac')
    args << arg

    arg = OpenStudio::Measure::OSArgument::makeDoubleArgument('heat_pump_heating_capacity_retention_temp', false)
    arg.setDisplayName('Heat Pump: Heating Capacity Retention Temperature')
    arg.setDescription("The user-specified temperature (e.g., 17F or 5F) for the above heating capacity retention fraction. Applies to all heat pump types except #{HPXML::HVACTypeHeatPumpGroundToAir}. Required if the Heating Capacity Retention Fraction is provided.")
    arg.setUnits('F')
    args << arg

    arg = OpenStudio::Measure::OSArgument::makeDoubleArgument('heat_pump_cooling_capacity', false)
    arg.setDisplayName('Heat Pump: Cooling Capacity')
    arg.setDescription("The output cooling capacity of the heat pump. If not provided, the OS-HPXML autosized default (see <a href='#{docs_base_url}#air-to-air-heat-pump'>Air-to-Air Heat Pump</a>, <a href='#{docs_base_url}#mini-split-heat-pump'>Mini-Split Heat Pump</a>, <a href='#{docs_base_url}#packaged-terminal-heat-pump'>Packaged Terminal Heat Pump</a>, <a href='#{docs_base_url}#room-air-conditioner-w-reverse-cycle'>Room Air Conditioner w/ Reverse Cycle</a>, <a href='#{docs_base_url}#ground-to-air-heat-pump'>Ground-to-Air Heat Pump</a>) is used.")
    arg.setUnits('Btu/hr')
    args << arg

    arg = OpenStudio::Measure::OSArgument::makeDoubleArgument('heat_pump_cooling_autosizing_factor', false)
    arg.setDisplayName('Heat Pump: Cooling Autosizing Factor')
    arg.setDescription('The capacity scaling factor applied to the auto-sizing methodology. If not provided, 1.0 is used.')
    args << arg

    arg = OpenStudio::Measure::OSArgument::makeDoubleArgument('heat_pump_cooling_autosizing_limit', false)
    arg.setDisplayName('Heat Pump: Cooling Autosizing Limit')
    arg.setDescription('The maximum capacity limit applied to the auto-sizing methodology. If not provided, no limit is used.')
    arg.setUnits('Btu/hr')
    args << arg

    arg = OpenStudio::Measure::OSArgument::makeDoubleArgument('heat_pump_fraction_heat_load_served', true)
    arg.setDisplayName('Heat Pump: Fraction Heat Load Served')
    arg.setDescription('The heating load served by the heat pump.')
    arg.setUnits('Frac')
    arg.setDefaultValue(1)
    args << arg

    arg = OpenStudio::Measure::OSArgument::makeDoubleArgument('heat_pump_fraction_cool_load_served', true)
    arg.setDisplayName('Heat Pump: Fraction Cool Load Served')
    arg.setDescription('The cooling load served by the heat pump.')
    arg.setUnits('Frac')
    arg.setDefaultValue(1)
    args << arg

    arg = OpenStudio::Measure::OSArgument::makeDoubleArgument('heat_pump_compressor_lockout_temp', false)
    arg.setDisplayName('Heat Pump: Compressor Lockout Temperature')
    arg.setDescription("The temperature below which the heat pump compressor is disabled. If both this and Backup Heating Lockout Temperature are provided and use the same value, it essentially defines a switchover temperature (for, e.g., a dual-fuel heat pump). Applies to all heat pump types other than #{HPXML::HVACTypeHeatPumpGroundToAir}. If not provided, the OS-HPXML default (see <a href='#{docs_base_url}#air-to-air-heat-pump'>Air-to-Air Heat Pump</a>, <a href='#{docs_base_url}#mini-split-heat-pump'>Mini-Split Heat Pump</a>, <a href='#{docs_base_url}#packaged-terminal-heat-pump'>Packaged Terminal Heat Pump</a>, <a href='#{docs_base_url}#room-air-conditioner-w-reverse-cycle'>Room Air Conditioner w/ Reverse Cycle</a>) is used.")
    arg.setUnits('F')
    args << arg

    arg = OpenStudio::Measure::OSArgument::makeChoiceArgument('heat_pump_backup_type', heat_pump_backup_type_choices, true)
    arg.setDisplayName('Heat Pump: Backup Type')
    arg.setDescription("The backup type of the heat pump. If '#{HPXML::HeatPumpBackupTypeIntegrated}', represents e.g. built-in electric strip heat or dual-fuel integrated furnace. If '#{HPXML::HeatPumpBackupTypeSeparate}', represents e.g. electric baseboard or boiler based on the Heating System 2 specified below. Use '#{Constants::None}' if there is no backup heating.")
    arg.setDefaultValue(HPXML::HeatPumpBackupTypeIntegrated)
    args << arg

    arg = OpenStudio::Measure::OSArgument::makeDoubleArgument('heat_pump_backup_heating_autosizing_factor', false)
    arg.setDisplayName('Heat Pump: Backup Heating Autosizing Factor')
    arg.setDescription("The capacity scaling factor applied to the auto-sizing methodology if Backup Type is '#{HPXML::HeatPumpBackupTypeIntegrated}'. If not provided, 1.0 is used. If Backup Type is '#{HPXML::HeatPumpBackupTypeSeparate}', use Heating System 2: Heating Autosizing Factor.")
    args << arg

    arg = OpenStudio::Measure::OSArgument::makeDoubleArgument('heat_pump_backup_heating_autosizing_limit', false)
    arg.setDisplayName('Heat Pump: Backup Heating Autosizing Limit')
    arg.setDescription("The maximum capacity limit applied to the auto-sizing methodology if Backup Type is '#{HPXML::HeatPumpBackupTypeIntegrated}'. If not provided, no limit is used. If Backup Type is '#{HPXML::HeatPumpBackupTypeSeparate}', use Heating System 2: Heating Autosizing Limit.")
    arg.setUnits('Btu/hr')
    args << arg

    arg = OpenStudio::Measure::OSArgument::makeChoiceArgument('heat_pump_backup_fuel', heat_pump_backup_fuel_choices, true)
    arg.setDisplayName('Heat Pump: Backup Fuel Type')
    arg.setDescription("The backup fuel type of the heat pump. Only applies if Backup Type is '#{HPXML::HeatPumpBackupTypeIntegrated}'.")
    arg.setDefaultValue(HPXML::FuelTypeElectricity)
    args << arg

    arg = OpenStudio::Measure::OSArgument::makeDoubleArgument('heat_pump_backup_heating_efficiency', true)
    arg.setDisplayName('Heat Pump: Backup Rated Efficiency')
    arg.setDescription("The backup rated efficiency value of the heat pump. Percent for electricity fuel type. AFUE otherwise. Only applies if Backup Type is '#{HPXML::HeatPumpBackupTypeIntegrated}'.")
    arg.setDefaultValue(1)
    args << arg

    arg = OpenStudio::Measure::OSArgument::makeDoubleArgument('heat_pump_backup_heating_capacity', false)
    arg.setDisplayName('Heat Pump: Backup Heating Capacity')
    arg.setDescription("The backup output heating capacity of the heat pump. If not provided, the OS-HPXML autosized default (see <a href='#{docs_base_url}#backup'>Backup</a>) is used. Only applies if Backup Type is '#{HPXML::HeatPumpBackupTypeIntegrated}'.")
    arg.setUnits('Btu/hr')
    args << arg

    arg = OpenStudio::Measure::OSArgument::makeDoubleArgument('heat_pump_backup_heating_lockout_temp', false)
    arg.setDisplayName('Heat Pump: Backup Heating Lockout Temperature')
    arg.setDescription("The temperature above which the heat pump backup system is disabled. If both this and Compressor Lockout Temperature are provided and use the same value, it essentially defines a switchover temperature (for, e.g., a dual-fuel heat pump). Applies for both Backup Type of '#{HPXML::HeatPumpBackupTypeIntegrated}' and '#{HPXML::HeatPumpBackupTypeSeparate}'. If not provided, the OS-HPXML default (see <a href='#{docs_base_url}#backup'>Backup</a>) is used.")
    arg.setUnits('F')
    args << arg

    arg = OpenStudio::Measure::OSArgument::makeChoiceArgument('heat_pump_sizing_methodology', heat_pump_sizing_choices, false)
    arg.setDisplayName('Heat Pump: Sizing Methodology')
    arg.setDescription("The auto-sizing methodology to use when the heat pump capacity is not provided. If not provided, the OS-HPXML default (see <a href='#{docs_base_url}#hpxml-hvac-sizing-control'>HPXML HVAC Sizing Control</a>) is used.")
    args << arg

    arg = OpenStudio::Measure::OSArgument::makeChoiceArgument('heat_pump_backup_sizing_methodology', heat_pump_backup_sizing_choices, false)
    arg.setDisplayName('Heat Pump: Backup Sizing Methodology')
    arg.setDescription("The auto-sizing methodology to use when the heat pump backup capacity is not provided. If not provided, the OS-HPXML default (see <a href='#{docs_base_url}#hpxml-hvac-sizing-control'>HPXML HVAC Sizing Control</a>) is used.")
    args << arg

    arg = OpenStudio::Measure::OSArgument::makeBoolArgument('heat_pump_is_ducted', false)
    arg.setDisplayName('Heat Pump: Is Ducted')
    arg.setDescription("Whether the heat pump is ducted or not. Only used for #{HPXML::HVACTypeHeatPumpMiniSplit}. It's assumed that #{HPXML::HVACTypeHeatPumpAirToAir} and #{HPXML::HVACTypeHeatPumpGroundToAir} are ducted, and #{HPXML::HVACTypeHeatPumpPTHP} and #{HPXML::HVACTypeHeatPumpRoom} are not ducted. If not provided, assumes not ducted.")
    args << arg

    arg = OpenStudio::Measure::OSArgument::makeDoubleArgument('heat_pump_airflow_defect_ratio', false)
    arg.setDisplayName('Heat Pump: Airflow Defect Ratio')
    arg.setDescription("The airflow defect ratio, defined as (InstalledAirflow - DesignAirflow) / DesignAirflow, of the heat pump per ANSI/RESNET/ACCA Standard 310. A value of zero means no airflow defect. Applies only to #{HPXML::HVACTypeHeatPumpAirToAir}, ducted #{HPXML::HVACTypeHeatPumpMiniSplit}, and #{HPXML::HVACTypeHeatPumpGroundToAir}. If not provided, assumes no defect.")
    arg.setUnits('Frac')
    args << arg

    arg = OpenStudio::Measure::OSArgument::makeDoubleArgument('heat_pump_charge_defect_ratio', false)
    arg.setDisplayName('Heat Pump: Charge Defect Ratio')
    arg.setDescription('The refrigerant charge defect ratio, defined as (InstalledCharge - DesignCharge) / DesignCharge, of the heat pump per ANSI/RESNET/ACCA Standard 310. A value of zero means no refrigerant charge defect. Applies to all heat pump types. If not provided, assumes no defect.')
    arg.setUnits('Frac')
    args << arg

    arg = OpenStudio::Measure::OSArgument::makeDoubleArgument('heat_pump_crankcase_heater_watts', false)
    arg.setDisplayName('Heat Pump: Crankcase Heater Power Watts')
    arg.setDescription("Heat Pump crankcase heater power consumption in Watts. Applies only to #{HPXML::HVACTypeHeatPumpAirToAir}, #{HPXML::HVACTypeHeatPumpMiniSplit}, #{HPXML::HVACTypeHeatPumpPTHP} and #{HPXML::HVACTypeHeatPumpRoom}. If not provided, the OS-HPXML default (see <a href='#{docs_base_url}#air-to-air-heat-pump'>Air-to-Air Heat Pump</a>, <a href='#{docs_base_url}#mini-split-heat-pump'>Mini-Split Heat Pump</a>, <a href='#{docs_base_url}#packaged-terminal-heat-pump'>Packaged Terminal Heat Pump</a>, <a href='#{docs_base_url}#room-air-conditioner-w-reverse-cycle'>Room Air Conditioner w/ Reverse Cycle</a>) is used.")
    arg.setUnits('W')
    args << arg

    perf_data_capacity_type_choices = OpenStudio::StringVector.new
    perf_data_capacity_type_choices << 'Absolute capacities'
    perf_data_capacity_type_choices << 'Normalized capacity fractions'

    arg = OpenStudio::Measure::OSArgument.makeChoiceArgument('hvac_perf_data_capacity_type', perf_data_capacity_type_choices, false)
    arg.setDisplayName('HVAC Detailed Performance Data: Capacity Type')
    arg.setDescription('Type of capacity values for detailed performance data if available. Applies only to variable-speed air-source HVAC systems (central air conditioners, mini-split air conditioners, air-to-air heat pumps, and mini-split heat pumps).')
    arg.setUnits('Absolute capacities')
    args << arg

    arg = OpenStudio::Measure::OSArgument.makeStringArgument('hvac_perf_data_heating_outdoor_temperatures', false)
    arg.setDisplayName('HVAC Detailed Performance Data: Heating Outdoor Temperatures')
    arg.setDescription('Outdoor temperatures of heating detailed performance data if available. Applies only to variable-speed air-source HVAC systems (central air conditioners, mini-split air conditioners, air-to-air heat pumps, and mini-split heat pumps). One of the outdoor temperatures must be 47 F. At least two performance data points are required using a comma-separated list.')
    arg.setUnits('F')
    args << arg

    arg = OpenStudio::Measure::OSArgument.makeStringArgument('hvac_perf_data_heating_min_speed_capacities', false)
    arg.setDisplayName('HVAC Detailed Performance Data: Heating Minimum Speed Capacities')
    arg.setDescription('Minimum speed capacities of heating detailed performance data if available. Applies only to variable-speed air-source HVAC systems (central air conditioners, mini-split air conditioners, air-to-air heat pumps, and mini-split heat pumps). At least two performance data points are required using a comma-separated list.')
    arg.setUnits('Btu/hr or Frac')
    args << arg

    arg = OpenStudio::Measure::OSArgument.makeStringArgument('hvac_perf_data_heating_max_speed_capacities', false)
    arg.setDisplayName('HVAC Detailed Performance Data: Heating Maximum Speed Capacities')
    arg.setDescription('Maximum speed capacities of heating detailed performance data if available. Applies only to variable-speed air-source HVAC systems (central air conditioners, mini-split air conditioners, air-to-air heat pumps, and mini-split heat pumps). At least two performance data points are required using a comma-separated list.')
    arg.setUnits('Btu/hr or Frac')
    args << arg

    arg = OpenStudio::Measure::OSArgument.makeStringArgument('hvac_perf_data_heating_min_speed_cops', false)
    arg.setDisplayName('HVAC Detailed Performance Data: Heating Minimum Speed COPs')
    arg.setDescription('Minimum speed efficiency COP values of heating detailed performance data if available. Applies only to variable-speed air-source HVAC systems (central air conditioners, mini-split air conditioners, air-to-air heat pumps, and mini-split heat pumps). At least two performance data points are required using a comma-separated list.')
    arg.setUnits('W/W')
    args << arg

    arg = OpenStudio::Measure::OSArgument.makeStringArgument('hvac_perf_data_heating_max_speed_cops', false)
    arg.setDisplayName('HVAC Detailed Performance Data: Heating Maximum Speed COPs')
    arg.setDescription('Maximum speed efficiency COP values of heating detailed performance data if available. Applies only to variable-speed air-source HVAC systems (central air conditioners, mini-split air conditioners, air-to-air heat pumps, and mini-split heat pumps). At least two performance data points are required using a comma-separated list.')
    arg.setUnits('W/W')
    args << arg

    arg = OpenStudio::Measure::OSArgument.makeStringArgument('hvac_perf_data_cooling_outdoor_temperatures', false)
    arg.setDisplayName('HVAC Detailed Performance Data: Cooling Outdoor Temperatures')
    arg.setDescription('Outdoor temperatures of cooling detailed performance data if available. Applies only to variable-speed air-source HVAC systems (central air conditioners, mini-split air conditioners, air-to-air heat pumps, and mini-split heat pumps). One of the outdoor temperatures must be 95 F. At least two performance data points are required using a comma-separated list.')
    arg.setUnits('F')
    args << arg

    arg = OpenStudio::Measure::OSArgument.makeStringArgument('hvac_perf_data_cooling_min_speed_capacities', false)
    arg.setDisplayName('HVAC Detailed Performance Data: Cooling Minimum Speed Capacities')
    arg.setDescription('Minimum speed capacities of cooling detailed performance data if available. Applies only to variable-speed air-source HVAC systems (central air conditioners, mini-split air conditioners, air-to-air heat pumps, and mini-split heat pumps). At least two performance data points are required using a comma-separated list.')
    arg.setUnits('Btu/hr or Frac')
    args << arg

    arg = OpenStudio::Measure::OSArgument.makeStringArgument('hvac_perf_data_cooling_max_speed_capacities', false)
    arg.setDisplayName('HVAC Detailed Performance Data: Cooling Maximum Speed Capacities')
    arg.setDescription('Maximum speed capacities of cooling detailed performance data if available. Applies only to variable-speed air-source HVAC systems (central air conditioners, mini-split air conditioners, air-to-air heat pumps, and mini-split heat pumps). At least two performance data points are required using a comma-separated list.')
    arg.setUnits('Btu/hr or Frac')
    args << arg

    arg = OpenStudio::Measure::OSArgument.makeStringArgument('hvac_perf_data_cooling_min_speed_cops', false)
    arg.setDisplayName('HVAC Detailed Performance Data: Cooling Minimum Speed COPs')
    arg.setDescription('Minimum speed efficiency COP values of cooling detailed performance data if available. Applies only to variable-speed air-source HVAC systems (central air conditioners, mini-split air conditioners, air-to-air heat pumps, and mini-split heat pumps). At least two performance data points are required using a comma-separated list.')
    arg.setUnits('W/W')
    args << arg

    arg = OpenStudio::Measure::OSArgument.makeStringArgument('hvac_perf_data_cooling_max_speed_cops', false)
    arg.setDisplayName('HVAC Detailed Performance Data: Cooling Maximum Speed COPs')
    arg.setDescription('Maximum speed efficiency COP values of cooling detailed performance data if available. Applies only to variable-speed air-source HVAC systems (central air conditioners, mini-split air conditioners, air-to-air heat pumps, and mini-split heat pumps). At least two performance data points are required using a comma-separated list.')
    arg.setUnits('W/W')
    args << arg

    geothermal_loop_configuration_choices = OpenStudio::StringVector.new
    geothermal_loop_configuration_choices << Constants::None
    # geothermal_loop_configuration_choices << HPXML::GeothermalLoopLoopConfigurationDiagonal
    # geothermal_loop_configuration_choices << HPXML::GeothermalLoopLoopConfigurationHorizontal
    # geothermal_loop_configuration_choices << HPXML::GeothermalLoopLoopConfigurationOther
    geothermal_loop_configuration_choices << HPXML::GeothermalLoopLoopConfigurationVertical

    arg = OpenStudio::Measure::OSArgument::makeChoiceArgument('geothermal_loop_configuration', geothermal_loop_configuration_choices, false)
    arg.setDisplayName('Geothermal Loop: Configuration')
    arg.setDescription("Configuration of the geothermal loop. Only applies to #{HPXML::HVACTypeHeatPumpGroundToAir} heat pump type. If not provided, the OS-HPXML default (see <a href='#{docs_base_url}#ground-to-air-heat-pump'>Ground-to-Air Heat Pump</a>) is used.")
    args << arg

    geothermal_loop_borefield_configuration_choices = OpenStudio::StringVector.new
    valid_bore_configs = HVACSizing.get_geothermal_loop_valid_configurations
    valid_bore_configs.keys.each do |valid_bore_config|
      geothermal_loop_borefield_configuration_choices << valid_bore_config
    end

    arg = OpenStudio::Measure::OSArgument::makeChoiceArgument('geothermal_loop_borefield_configuration', geothermal_loop_borefield_configuration_choices, false)
    arg.setDisplayName('Geothermal Loop: Borefield Configuration')
    arg.setDescription("Borefield configuration of the geothermal loop. Only applies to #{HPXML::HVACTypeHeatPumpGroundToAir} heat pump type. If not provided, the OS-HPXML default (see <a href='#{docs_base_url}#hpxml-geothermal-loops'>HPXML Geothermal Loops</a>) is used.")
    args << arg

    arg = OpenStudio::Measure::OSArgument::makeDoubleArgument('geothermal_loop_loop_flow', false)
    arg.setDisplayName('Geothermal Loop: Loop Flow')
    arg.setDescription("Water flow rate through the geothermal loop. Only applies to #{HPXML::HVACTypeHeatPumpGroundToAir} heat pump type. If not provided, the OS-HPXML autosized default (see <a href='#{docs_base_url}#hpxml-geothermal-loops'>HPXML Geothermal Loops</a>) is used.")
    arg.setUnits('gpm')
    args << arg

    arg = OpenStudio::Measure::OSArgument::makeIntegerArgument('geothermal_loop_boreholes_count', false)
    arg.setDisplayName('Geothermal Loop: Boreholes Count')
    arg.setDescription("Number of boreholes. Only applies to #{HPXML::HVACTypeHeatPumpGroundToAir} heat pump type. If not provided, the OS-HPXML autosized default (see <a href='#{docs_base_url}#hpxml-geothermal-loops'>HPXML Geothermal Loops</a>) is used.")
    arg.setUnits('#')
    args << arg

    arg = OpenStudio::Measure::OSArgument::makeDoubleArgument('geothermal_loop_boreholes_length', false)
    arg.setDisplayName('Geothermal Loop: Boreholes Length')
    arg.setDescription("Average length of each borehole (vertical). Only applies to #{HPXML::HVACTypeHeatPumpGroundToAir} heat pump type. If not provided, the OS-HPXML autosized default (see <a href='#{docs_base_url}#hpxml-geothermal-loops'>HPXML Geothermal Loops</a>) is used.")
    arg.setUnits('ft')
    args << arg

    arg = OpenStudio::Measure::OSArgument::makeDoubleArgument('geothermal_loop_boreholes_spacing', false)
    arg.setDisplayName('Geothermal Loop: Boreholes Spacing')
    arg.setDescription("Distance between bores. Only applies to #{HPXML::HVACTypeHeatPumpGroundToAir} heat pump type. If not provided, the OS-HPXML default (see <a href='#{docs_base_url}#hpxml-geothermal-loops'>HPXML Geothermal Loops</a>) is used.")
    arg.setUnits('ft')
    args << arg

    arg = OpenStudio::Measure::OSArgument::makeDoubleArgument('geothermal_loop_boreholes_diameter', false)
    arg.setDisplayName('Geothermal Loop: Boreholes Diameter')
    arg.setDescription("Diameter of bores. Only applies to #{HPXML::HVACTypeHeatPumpGroundToAir} heat pump type. If not provided, the OS-HPXML default (see <a href='#{docs_base_url}#hpxml-geothermal-loops'>HPXML Geothermal Loops</a>) is used.")
    arg.setUnits('in')
    args << arg

    geothermal_loop_grout_or_pipe_type_choices = OpenStudio::StringVector.new
    geothermal_loop_grout_or_pipe_type_choices << HPXML::GeothermalLoopGroutOrPipeTypeStandard
    geothermal_loop_grout_or_pipe_type_choices << HPXML::GeothermalLoopGroutOrPipeTypeThermallyEnhanced

    arg = OpenStudio::Measure::OSArgument::makeChoiceArgument('geothermal_loop_grout_type', geothermal_loop_grout_or_pipe_type_choices, false)
    arg.setDisplayName('Geothermal Loop: Grout Type')
    arg.setDescription("Grout type of the geothermal loop. Only applies to #{HPXML::HVACTypeHeatPumpGroundToAir} heat pump type. If not provided, the OS-HPXML default (see <a href='#{docs_base_url}#hpxml-geothermal-loops'>HPXML Geothermal Loops</a>) is used.")
    args << arg

    arg = OpenStudio::Measure::OSArgument::makeChoiceArgument('geothermal_loop_pipe_type', geothermal_loop_grout_or_pipe_type_choices, false)
    arg.setDisplayName('Geothermal Loop: Pipe Type')
    arg.setDescription("Pipe type of the geothermal loop. Only applies to #{HPXML::HVACTypeHeatPumpGroundToAir} heat pump type. If not provided, the OS-HPXML default (see <a href='#{docs_base_url}#hpxml-geothermal-loops'>HPXML Geothermal Loops</a>) is used.")
    args << arg

    geothermal_loop_pipe_diameter_choices = OpenStudio::StringVector.new
    geothermal_loop_pipe_diameter_choices << '3/4" pipe'
    geothermal_loop_pipe_diameter_choices << '1" pipe'
    geothermal_loop_pipe_diameter_choices << '1-1/4" pipe'

    arg = OpenStudio::Measure::OSArgument::makeChoiceArgument('geothermal_loop_pipe_diameter', geothermal_loop_pipe_diameter_choices, false)
    arg.setDisplayName('Geothermal Loop: Pipe Diameter')
    arg.setDescription("Pipe diameter of the geothermal loop. Only applies to #{HPXML::HVACTypeHeatPumpGroundToAir} heat pump type. If not provided, the OS-HPXML default (see <a href='#{docs_base_url}#hpxml-geothermal-loops'>HPXML Geothermal Loops</a>) is used.")
    arg.setUnits('in')
    args << arg

    heating_system_2_type_choices = OpenStudio::StringVector.new
    heating_system_2_type_choices << Constants::None
    heating_system_2_type_choices << HPXML::HVACTypeFurnace
    heating_system_2_type_choices << HPXML::HVACTypeWallFurnace
    heating_system_2_type_choices << HPXML::HVACTypeFloorFurnace
    heating_system_2_type_choices << HPXML::HVACTypeBoiler
    heating_system_2_type_choices << HPXML::HVACTypeElectricResistance
    heating_system_2_type_choices << HPXML::HVACTypeStove
    heating_system_2_type_choices << HPXML::HVACTypeSpaceHeater
    heating_system_2_type_choices << HPXML::HVACTypeFireplace

    arg = OpenStudio::Measure::OSArgument::makeChoiceArgument('heating_system_2_type', heating_system_2_type_choices, true)
    arg.setDisplayName('Heating System 2: Type')
    arg.setDescription("The type of the second heating system. If a heat pump is specified and the backup type is '#{HPXML::HeatPumpBackupTypeSeparate}', this heating system represents '#{HPXML::HeatPumpBackupTypeSeparate}' backup heating. For ducted heat pumps where the backup heating system is a '#{HPXML::HVACTypeFurnace}', the backup would typically be characterized as '#{HPXML::HeatPumpBackupTypeIntegrated}' in that the furnace and heat pump share the same distribution system and blower fan; a '#{HPXML::HVACTypeFurnace}' as '#{HPXML::HeatPumpBackupTypeSeparate}' backup to a ducted heat pump is not supported.")
    arg.setDefaultValue(Constants::None)
    args << arg

    arg = OpenStudio::Measure::OSArgument::makeChoiceArgument('heating_system_2_fuel', heating_system_fuel_choices, true)
    arg.setDisplayName('Heating System 2: Fuel Type')
    arg.setDescription("The fuel type of the second heating system. Ignored for #{HPXML::HVACTypeElectricResistance}.")
    arg.setDefaultValue(HPXML::FuelTypeElectricity)
    args << arg

    arg = OpenStudio::Measure::OSArgument::makeDoubleArgument('heating_system_2_heating_efficiency', true)
    arg.setDisplayName('Heating System 2: Rated AFUE or Percent')
    arg.setUnits('Frac')
    arg.setDescription('The rated heating efficiency value of the second heating system.')
    arg.setDefaultValue(1.0)
    args << arg

    arg = OpenStudio::Measure::OSArgument::makeDoubleArgument('heating_system_2_heating_capacity', false)
    arg.setDisplayName('Heating System 2: Heating Capacity')
    arg.setDescription("The output heating capacity of the second heating system. If not provided, the OS-HPXML autosized default (see <a href='#{docs_base_url}#hpxml-heating-systems'>HPXML Heating Systems</a>) is used.")
    arg.setUnits('Btu/hr')
    args << arg

    arg = OpenStudio::Measure::OSArgument::makeDoubleArgument('heating_system_2_heating_autosizing_factor', false)
    arg.setDisplayName('Heating System 2: Heating Autosizing Factor')
    arg.setDescription('The capacity scaling factor applied to the auto-sizing methodology. If not provided, 1.0 is used.')
    args << arg

    arg = OpenStudio::Measure::OSArgument::makeDoubleArgument('heating_system_2_heating_autosizing_limit', false)
    arg.setDisplayName('Heating System 2: Heating Autosizing Limit')
    arg.setDescription('The maximum capacity limit applied to the auto-sizing methodology. If not provided, no limit is used.')
    arg.setUnits('Btu/hr')
    args << arg

    arg = OpenStudio::Measure::OSArgument::makeDoubleArgument('heating_system_2_fraction_heat_load_served', true)
    arg.setDisplayName('Heating System 2: Fraction Heat Load Served')
    arg.setDescription('The heat load served fraction of the second heating system. Ignored if this heating system serves as a backup system for a heat pump.')
    arg.setUnits('Frac')
    arg.setDefaultValue(0.25)
    args << arg

    arg = OpenStudio::Measure::OSArgument::makeStringArgument('hvac_control_heating_weekday_setpoint', false)
    arg.setDisplayName('HVAC Control: Heating Weekday Setpoint Schedule')
    arg.setDescription('Specify the constant or 24-hour comma-separated weekday heating setpoint schedule. Required unless a detailed CSV schedule is provided.')
    arg.setUnits('F')
    args << arg

    arg = OpenStudio::Measure::OSArgument::makeStringArgument('hvac_control_heating_weekend_setpoint', false)
    arg.setDisplayName('HVAC Control: Heating Weekend Setpoint Schedule')
    arg.setDescription('Specify the constant or 24-hour comma-separated weekend heating setpoint schedule. Required unless a detailed CSV schedule is provided.')
    arg.setUnits('F')
    args << arg

    arg = OpenStudio::Measure::OSArgument::makeStringArgument('hvac_control_cooling_weekday_setpoint', false)
    arg.setDisplayName('HVAC Control: Cooling Weekday Setpoint Schedule')
    arg.setDescription('Specify the constant or 24-hour comma-separated weekday cooling setpoint schedule. Required unless a detailed CSV schedule is provided.')
    arg.setUnits('F')
    args << arg

    arg = OpenStudio::Measure::OSArgument::makeStringArgument('hvac_control_cooling_weekend_setpoint', false)
    arg.setDisplayName('HVAC Control: Cooling Weekend Setpoint Schedule')
    arg.setDescription('Specify the constant or 24-hour comma-separated weekend cooling setpoint schedule. Required unless a detailed CSV schedule is provided.')
    arg.setUnits('F')
    args << arg

    arg = OpenStudio::Measure::OSArgument::makeStringArgument('hvac_control_heating_season_period', false)
    arg.setDisplayName('HVAC Control: Heating Season Period')
    arg.setDescription("Enter a date range like 'Nov 1 - Jun 30'. If not provided, the OS-HPXML default (see <a href='#{docs_base_url}#hpxml-hvac-control'>HPXML HVAC Control</a>) is used. Can also provide '#{Constants::BuildingAmerica}' to use automatic seasons from the Building America House Simulation Protocols.")
    args << arg

    arg = OpenStudio::Measure::OSArgument::makeStringArgument('hvac_control_cooling_season_period', false)
    arg.setDisplayName('HVAC Control: Cooling Season Period')
    arg.setDescription("Enter a date range like 'Jun 1 - Oct 31'. If not provided, the OS-HPXML default (see <a href='#{docs_base_url}#hpxml-hvac-control'>HPXML HVAC Control</a>) is used. Can also provide '#{Constants::BuildingAmerica}' to use automatic seasons from the Building America House Simulation Protocols.")
    args << arg

    arg = OpenStudio::Measure::OSArgument::makeDoubleArgument('hvac_blower_fan_watts_per_cfm', false)
    arg.setDisplayName('HVAC Blower: Fan Efficiency')
    arg.setDescription("The blower fan efficiency at maximum fan speed. Applies only to split (not packaged) systems (i.e., applies to ducted systems as well as ductless #{HPXML::HVACTypeHeatPumpMiniSplit} systems). If not provided, the OS-HPXML default (see <a href='#{docs_base_url}#hpxml-heating-systems'>HPXML Heating Systems</a>, <a href='#{docs_base_url}#hpxml-cooling-systems'>HPXML Cooling Systems</a>, <a href='#{docs_base_url}#hpxml-heat-pumps'>HPXML Heat Pumps</a>) is used.")
    arg.setUnits('W/CFM')
    args << arg

    duct_leakage_units_choices = OpenStudio::StringVector.new
    duct_leakage_units_choices << HPXML::UnitsCFM25
    duct_leakage_units_choices << HPXML::UnitsCFM50
    duct_leakage_units_choices << HPXML::UnitsPercent

    duct_location_choices = OpenStudio::StringVector.new
    duct_location_choices << HPXML::LocationConditionedSpace
    duct_location_choices << HPXML::LocationBasementConditioned
    duct_location_choices << HPXML::LocationBasementUnconditioned
    duct_location_choices << HPXML::LocationCrawlspace
    duct_location_choices << HPXML::LocationCrawlspaceVented
    duct_location_choices << HPXML::LocationCrawlspaceUnvented
    duct_location_choices << HPXML::LocationCrawlspaceConditioned
    duct_location_choices << HPXML::LocationAttic
    duct_location_choices << HPXML::LocationAtticVented
    duct_location_choices << HPXML::LocationAtticUnvented
    duct_location_choices << HPXML::LocationGarage
    duct_location_choices << HPXML::LocationExteriorWall
    duct_location_choices << HPXML::LocationUnderSlab
    duct_location_choices << HPXML::LocationRoofDeck
    duct_location_choices << HPXML::LocationOutside
    duct_location_choices << HPXML::LocationOtherHousingUnit
    duct_location_choices << HPXML::LocationOtherHeatedSpace
    duct_location_choices << HPXML::LocationOtherMultifamilyBufferSpace
    duct_location_choices << HPXML::LocationOtherNonFreezingSpace
    duct_location_choices << HPXML::LocationManufacturedHomeBelly

    arg = OpenStudio::Measure::OSArgument::makeChoiceArgument('ducts_leakage_units', duct_leakage_units_choices, true)
    arg.setDisplayName('Ducts: Leakage Units')
    arg.setDescription('The leakage units of the ducts.')
    arg.setDefaultValue(HPXML::UnitsPercent)
    args << arg

    arg = OpenStudio::Measure::OSArgument::makeDoubleArgument('ducts_supply_leakage_to_outside_value', true)
    arg.setDisplayName('Ducts: Supply Leakage to Outside Value')
    arg.setDescription('The leakage value to outside for the supply ducts.')
    arg.setDefaultValue(0.1)
    args << arg

    arg = OpenStudio::Measure::OSArgument::makeChoiceArgument('ducts_supply_location', duct_location_choices, false)
    arg.setDisplayName('Ducts: Supply Location')
    arg.setDescription("The location of the supply ducts. If not provided, the OS-HPXML default (see <a href='#{docs_base_url}#air-distribution'>Air Distribution</a>) is used.")
    args << arg

    arg = OpenStudio::Measure::OSArgument::makeDoubleArgument('ducts_supply_insulation_r', true)
    arg.setDisplayName('Ducts: Supply Insulation R-Value')
    arg.setDescription('The nominal insulation r-value of the supply ducts excluding air films. Use 0 for uninsulated ducts.')
    arg.setUnits('h-ft^2-R/Btu')
    arg.setDefaultValue(0)
    args << arg

    duct_buried_level_choices = OpenStudio::StringVector.new
    duct_buried_level_choices << HPXML::DuctBuriedInsulationNone
    duct_buried_level_choices << HPXML::DuctBuriedInsulationPartial
    duct_buried_level_choices << HPXML::DuctBuriedInsulationFull
    duct_buried_level_choices << HPXML::DuctBuriedInsulationDeep

    arg = OpenStudio::Measure::OSArgument::makeChoiceArgument('ducts_supply_buried_insulation_level', duct_buried_level_choices, false)
    arg.setDisplayName('Ducts: Supply Buried Insulation Level')
    arg.setDescription('Whether the supply ducts are buried in, e.g., attic loose-fill insulation. Partially buried ducts have insulation that does not cover the top of the ducts. Fully buried ducts have insulation that just covers the top of the ducts. Deeply buried ducts have insulation that continues above the top of the ducts.')
    args << arg

    arg = OpenStudio::Measure::OSArgument::makeDoubleArgument('ducts_supply_surface_area', false)
    arg.setDisplayName('Ducts: Supply Surface Area')
    arg.setDescription("The supply ducts surface area in the given location. If neither Surface Area nor Area Fraction provided, the OS-HPXML default (see <a href='#{docs_base_url}#air-distribution'>Air Distribution</a>) is used.")
    arg.setUnits('ft^2')
    args << arg

    arg = OpenStudio::Measure::OSArgument::makeDoubleArgument('ducts_supply_surface_area_fraction', false)
    arg.setDisplayName('Ducts: Supply Area Fraction')
    arg.setDescription("The fraction of supply ducts surface area in the given location. Only used if Surface Area is not provided. If the fraction is less than 1, the remaining duct area is assumed to be in conditioned space. If neither Surface Area nor Area Fraction provided, the OS-HPXML default (see <a href='#{docs_base_url}#air-distribution'>Air Distribution</a>) is used.")
    arg.setUnits('frac')
    args << arg

    arg = OpenStudio::Measure::OSArgument::makeDoubleArgument('ducts_supply_fraction_rectangular', false)
    arg.setDisplayName('Ducts: Supply Fraction Rectangular')
    arg.setDescription("The fraction of supply ducts that are rectangular (as opposed to round); this affects the duct effective R-value used for modeling. If not provided, the OS-HPXML default (see <a href='#{docs_base_url}#air-distribution'>Air Distribution</a>) is used.")
    arg.setUnits('frac')
    args << arg

    arg = OpenStudio::Measure::OSArgument::makeDoubleArgument('ducts_return_leakage_to_outside_value', true)
    arg.setDisplayName('Ducts: Return Leakage to Outside Value')
    arg.setDescription('The leakage value to outside for the return ducts.')
    arg.setDefaultValue(0.1)
    args << arg

    arg = OpenStudio::Measure::OSArgument::makeChoiceArgument('ducts_return_location', duct_location_choices, false)
    arg.setDisplayName('Ducts: Return Location')
    arg.setDescription("The location of the return ducts. If not provided, the OS-HPXML default (see <a href='#{docs_base_url}#air-distribution'>Air Distribution</a>) is used.")
    args << arg

    arg = OpenStudio::Measure::OSArgument::makeDoubleArgument('ducts_return_insulation_r', true)
    arg.setDisplayName('Ducts: Return Insulation R-Value')
    arg.setDescription('The nominal insulation r-value of the return ducts excluding air films. Use 0 for uninsulated ducts.')
    arg.setUnits('h-ft^2-R/Btu')
    arg.setDefaultValue(0)
    args << arg

    arg = OpenStudio::Measure::OSArgument::makeChoiceArgument('ducts_return_buried_insulation_level', duct_buried_level_choices, false)
    arg.setDisplayName('Ducts: Return Buried Insulation Level')
    arg.setDescription('Whether the return ducts are buried in, e.g., attic loose-fill insulation. Partially buried ducts have insulation that does not cover the top of the ducts. Fully buried ducts have insulation that just covers the top of the ducts. Deeply buried ducts have insulation that continues above the top of the ducts.')
    args << arg

    arg = OpenStudio::Measure::OSArgument::makeDoubleArgument('ducts_return_surface_area', false)
    arg.setDisplayName('Ducts: Return Surface Area')
    arg.setDescription("The return ducts surface area in the given location. If neither Surface Area nor Area Fraction provided, the OS-HPXML default (see <a href='#{docs_base_url}#air-distribution'>Air Distribution</a>) is used.")
    arg.setUnits('ft^2')
    args << arg

    arg = OpenStudio::Measure::OSArgument::makeDoubleArgument('ducts_return_surface_area_fraction', false)
    arg.setDisplayName('Ducts: Return Area Fraction')
    arg.setDescription("The fraction of return ducts surface area in the given location. Only used if Surface Area is not provided. If the fraction is less than 1, the remaining duct area is assumed to be in conditioned space. If neither Surface Area nor Area Fraction provided, the OS-HPXML default (see <a href='#{docs_base_url}#air-distribution'>Air Distribution</a>) is used.")
    arg.setUnits('frac')
    args << arg

    arg = OpenStudio::Measure::OSArgument::makeIntegerArgument('ducts_number_of_return_registers', false)
    arg.setDisplayName('Ducts: Number of Return Registers')
    arg.setDescription("The number of return registers of the ducts. Only used to calculate default return duct surface area. If not provided, the OS-HPXML default (see <a href='#{docs_base_url}#air-distribution'>Air Distribution</a>) is used.")
    arg.setUnits('#')
    args << arg

    arg = OpenStudio::Measure::OSArgument::makeDoubleArgument('ducts_return_fraction_rectangular', false)
    arg.setDisplayName('Ducts: Return Fraction Rectangular')
    arg.setDescription("The fraction of return ducts that are rectangular (as opposed to round); this affects the duct effective R-value used for modeling. If not provided, the OS-HPXML default (see <a href='#{docs_base_url}#air-distribution'>Air Distribution</a>) is used.")
    arg.setUnits('frac')
    args << arg

    mech_vent_fan_type_choices = OpenStudio::StringVector.new
    mech_vent_fan_type_choices << Constants::None
    mech_vent_fan_type_choices << HPXML::MechVentTypeExhaust
    mech_vent_fan_type_choices << HPXML::MechVentTypeSupply
    mech_vent_fan_type_choices << HPXML::MechVentTypeERV
    mech_vent_fan_type_choices << HPXML::MechVentTypeHRV
    mech_vent_fan_type_choices << HPXML::MechVentTypeBalanced
    mech_vent_fan_type_choices << HPXML::MechVentTypeCFIS

    mech_vent_recovery_efficiency_type_choices = OpenStudio::StringVector.new
    mech_vent_recovery_efficiency_type_choices << 'Unadjusted'
    mech_vent_recovery_efficiency_type_choices << 'Adjusted'

    arg = OpenStudio::Measure::OSArgument::makeChoiceArgument('mech_vent_fan_type', mech_vent_fan_type_choices, true)
    arg.setDisplayName('Mechanical Ventilation: Fan Type')
    arg.setDescription("The type of the mechanical ventilation. Use '#{Constants::None}' if there is no mechanical ventilation system.")
    arg.setDefaultValue(Constants::None)
    args << arg

    arg = OpenStudio::Measure::OSArgument::makeDoubleArgument('mech_vent_flow_rate', false)
    arg.setDisplayName('Mechanical Ventilation: Flow Rate')
    arg.setDescription("The flow rate of the mechanical ventilation. If not provided, the OS-HPXML default (see <a href='#{docs_base_url}#hpxml-mechanical-ventilation-fans'>HPXML Mechanical Ventilation Fans</a>) is used.")
    arg.setUnits('CFM')
    args << arg

    arg = OpenStudio::Measure::OSArgument::makeDoubleArgument('mech_vent_hours_in_operation', false)
    arg.setDisplayName('Mechanical Ventilation: Hours In Operation')
    arg.setDescription("The hours in operation of the mechanical ventilation. If not provided, the OS-HPXML default (see <a href='#{docs_base_url}#hpxml-mechanical-ventilation-fans'>HPXML Mechanical Ventilation Fans</a>) is used.")
    arg.setUnits('hrs/day')
    args << arg

    arg = OpenStudio::Measure::OSArgument::makeChoiceArgument('mech_vent_recovery_efficiency_type', mech_vent_recovery_efficiency_type_choices, true)
    arg.setDisplayName('Mechanical Ventilation: Total Recovery Efficiency Type')
    arg.setDescription('The total recovery efficiency type of the mechanical ventilation.')
    arg.setDefaultValue('Unadjusted')
    args << arg

    arg = OpenStudio::Measure::OSArgument::makeDoubleArgument('mech_vent_total_recovery_efficiency', true)
    arg.setDisplayName('Mechanical Ventilation: Total Recovery Efficiency')
    arg.setDescription("The Unadjusted or Adjusted total recovery efficiency of the mechanical ventilation. Applies to #{HPXML::MechVentTypeERV}.")
    arg.setUnits('Frac')
    arg.setDefaultValue(0.48)
    args << arg

    arg = OpenStudio::Measure::OSArgument::makeDoubleArgument('mech_vent_sensible_recovery_efficiency', true)
    arg.setDisplayName('Mechanical Ventilation: Sensible Recovery Efficiency')
    arg.setDescription("The Unadjusted or Adjusted sensible recovery efficiency of the mechanical ventilation. Applies to #{HPXML::MechVentTypeERV} and #{HPXML::MechVentTypeHRV}.")
    arg.setUnits('Frac')
    arg.setDefaultValue(0.72)
    args << arg

    arg = OpenStudio::Measure::OSArgument::makeDoubleArgument('mech_vent_fan_power', false)
    arg.setDisplayName('Mechanical Ventilation: Fan Power')
    arg.setDescription("The fan power of the mechanical ventilation. If not provided, the OS-HPXML default (see <a href='#{docs_base_url}#hpxml-mechanical-ventilation-fans'>HPXML Mechanical Ventilation Fans</a>) is used.")
    arg.setUnits('W')
    args << arg

    arg = OpenStudio::Measure::OSArgument::makeIntegerArgument('mech_vent_num_units_served', true)
    arg.setDisplayName('Mechanical Ventilation: Number of Units Served')
    arg.setDescription("Number of dwelling units served by the mechanical ventilation system. Must be 1 if #{HPXML::ResidentialTypeSFD}. Used to apportion flow rate and fan power to the unit.")
    arg.setUnits('#')
    arg.setDefaultValue(1)
    args << arg

    arg = OpenStudio::Measure::OSArgument::makeDoubleArgument('mech_vent_shared_frac_recirculation', false)
    arg.setDisplayName('Shared Mechanical Ventilation: Fraction Recirculation')
    arg.setDescription('Fraction of the total supply air that is recirculated, with the remainder assumed to be outdoor air. The value must be 0 for exhaust only systems. Required for a shared mechanical ventilation system.')
    arg.setUnits('Frac')
    args << arg

    arg = OpenStudio::Measure::OSArgument::makeChoiceArgument('mech_vent_shared_preheating_fuel', heating_system_fuel_choices, false)
    arg.setDisplayName('Shared Mechanical Ventilation: Preheating Fuel')
    arg.setDescription('Fuel type of the preconditioning heating equipment. Only used for a shared mechanical ventilation system. If not provided, assumes no preheating.')
    args << arg

    arg = OpenStudio::Measure::OSArgument::makeDoubleArgument('mech_vent_shared_preheating_efficiency', false)
    arg.setDisplayName('Shared Mechanical Ventilation: Preheating Efficiency')
    arg.setDescription('Efficiency of the preconditioning heating equipment. Only used for a shared mechanical ventilation system. If not provided, assumes no preheating.')
    arg.setUnits('COP')
    args << arg

    arg = OpenStudio::Measure::OSArgument::makeDoubleArgument('mech_vent_shared_preheating_fraction_heat_load_served', false)
    arg.setDisplayName('Shared Mechanical Ventilation: Preheating Fraction Ventilation Heat Load Served')
    arg.setDescription('Fraction of heating load introduced by the shared ventilation system that is met by the preconditioning heating equipment. If not provided, assumes no preheating.')
    arg.setUnits('Frac')
    args << arg

    cooling_system_fuel_choices = OpenStudio::StringVector.new
    cooling_system_fuel_choices << HPXML::FuelTypeElectricity

    arg = OpenStudio::Measure::OSArgument::makeChoiceArgument('mech_vent_shared_precooling_fuel', cooling_system_fuel_choices, false)
    arg.setDisplayName('Shared Mechanical Ventilation: Precooling Fuel')
    arg.setDescription('Fuel type of the preconditioning cooling equipment. Only used for a shared mechanical ventilation system. If not provided, assumes no precooling.')
    args << arg

    arg = OpenStudio::Measure::OSArgument::makeDoubleArgument('mech_vent_shared_precooling_efficiency', false)
    arg.setDisplayName('Shared Mechanical Ventilation: Precooling Efficiency')
    arg.setDescription('Efficiency of the preconditioning cooling equipment. Only used for a shared mechanical ventilation system. If not provided, assumes no precooling.')
    arg.setUnits('COP')
    args << arg

    arg = OpenStudio::Measure::OSArgument::makeDoubleArgument('mech_vent_shared_precooling_fraction_cool_load_served', false)
    arg.setDisplayName('Shared Mechanical Ventilation: Precooling Fraction Ventilation Cool Load Served')
    arg.setDescription('Fraction of cooling load introduced by the shared ventilation system that is met by the preconditioning cooling equipment. If not provided, assumes no precooling.')
    arg.setUnits('Frac')
    args << arg

    mech_vent_2_fan_type_choices = OpenStudio::StringVector.new
    mech_vent_2_fan_type_choices << Constants::None
    mech_vent_2_fan_type_choices << HPXML::MechVentTypeExhaust
    mech_vent_2_fan_type_choices << HPXML::MechVentTypeSupply
    mech_vent_2_fan_type_choices << HPXML::MechVentTypeERV
    mech_vent_2_fan_type_choices << HPXML::MechVentTypeHRV
    mech_vent_2_fan_type_choices << HPXML::MechVentTypeBalanced

    arg = OpenStudio::Measure::OSArgument::makeChoiceArgument('mech_vent_2_fan_type', mech_vent_2_fan_type_choices, true)
    arg.setDisplayName('Mechanical Ventilation 2: Fan Type')
    arg.setDescription("The type of the second mechanical ventilation. Use '#{Constants::None}' if there is no second mechanical ventilation system.")
    arg.setDefaultValue(Constants::None)
    args << arg

    arg = OpenStudio::Measure::OSArgument::makeDoubleArgument('mech_vent_2_flow_rate', true)
    arg.setDisplayName('Mechanical Ventilation 2: Flow Rate')
    arg.setDescription('The flow rate of the second mechanical ventilation.')
    arg.setUnits('CFM')
    arg.setDefaultValue(110)
    args << arg

    arg = OpenStudio::Measure::OSArgument::makeDoubleArgument('mech_vent_2_hours_in_operation', true)
    arg.setDisplayName('Mechanical Ventilation 2: Hours In Operation')
    arg.setDescription('The hours in operation of the second mechanical ventilation.')
    arg.setUnits('hrs/day')
    arg.setDefaultValue(24)
    args << arg

    arg = OpenStudio::Measure::OSArgument::makeChoiceArgument('mech_vent_2_recovery_efficiency_type', mech_vent_recovery_efficiency_type_choices, true)
    arg.setDisplayName('Mechanical Ventilation 2: Total Recovery Efficiency Type')
    arg.setDescription('The total recovery efficiency type of the second mechanical ventilation.')
    arg.setDefaultValue('Unadjusted')
    args << arg

    arg = OpenStudio::Measure::OSArgument::makeDoubleArgument('mech_vent_2_total_recovery_efficiency', true)
    arg.setDisplayName('Mechanical Ventilation 2: Total Recovery Efficiency')
    arg.setDescription("The Unadjusted or Adjusted total recovery efficiency of the second mechanical ventilation. Applies to #{HPXML::MechVentTypeERV}.")
    arg.setUnits('Frac')
    arg.setDefaultValue(0.48)
    args << arg

    arg = OpenStudio::Measure::OSArgument::makeDoubleArgument('mech_vent_2_sensible_recovery_efficiency', true)
    arg.setDisplayName('Mechanical Ventilation 2: Sensible Recovery Efficiency')
    arg.setDescription("The Unadjusted or Adjusted sensible recovery efficiency of the second mechanical ventilation. Applies to #{HPXML::MechVentTypeERV} and #{HPXML::MechVentTypeHRV}.")
    arg.setUnits('Frac')
    arg.setDefaultValue(0.72)
    args << arg

    arg = OpenStudio::Measure::OSArgument::makeDoubleArgument('mech_vent_2_fan_power', true)
    arg.setDisplayName('Mechanical Ventilation 2: Fan Power')
    arg.setDescription('The fan power of the second mechanical ventilation.')
    arg.setUnits('W')
    arg.setDefaultValue(30)
    args << arg

    arg = OpenStudio::Measure::OSArgument::makeIntegerArgument('kitchen_fans_quantity', false)
    arg.setDisplayName('Kitchen Fans: Quantity')
    arg.setDescription("The quantity of the kitchen fans. If not provided, the OS-HPXML default (see <a href='#{docs_base_url}#hpxml-local-ventilation-fans'>HPXML Local Ventilation Fans</a>) is used.")
    arg.setUnits('#')
    args << arg

    arg = OpenStudio::Measure::OSArgument::makeDoubleArgument('kitchen_fans_flow_rate', false)
    arg.setDisplayName('Kitchen Fans: Flow Rate')
    arg.setDescription("The flow rate of the kitchen fan. If not provided, the OS-HPXML default (see <a href='#{docs_base_url}#hpxml-local-ventilation-fans'>HPXML Local Ventilation Fans</a>) is used.")
    arg.setUnits('CFM')
    args << arg

    arg = OpenStudio::Measure::OSArgument::makeDoubleArgument('kitchen_fans_hours_in_operation', false)
    arg.setDisplayName('Kitchen Fans: Hours In Operation')
    arg.setDescription("The hours in operation of the kitchen fan. If not provided, the OS-HPXML default (see <a href='#{docs_base_url}#hpxml-local-ventilation-fans'>HPXML Local Ventilation Fans</a>) is used.")
    arg.setUnits('hrs/day')
    args << arg

    arg = OpenStudio::Measure::OSArgument::makeDoubleArgument('kitchen_fans_power', false)
    arg.setDisplayName('Kitchen Fans: Fan Power')
    arg.setDescription("The fan power of the kitchen fan. If not provided, the OS-HPXML default (see <a href='#{docs_base_url}#hpxml-local-ventilation-fans'>HPXML Local Ventilation Fans</a>) is used.")
    arg.setUnits('W')
    args << arg

    arg = OpenStudio::Measure::OSArgument::makeIntegerArgument('kitchen_fans_start_hour', false)
    arg.setDisplayName('Kitchen Fans: Start Hour')
    arg.setDescription("The start hour of the kitchen fan. If not provided, the OS-HPXML default (see <a href='#{docs_base_url}#hpxml-local-ventilation-fans'>HPXML Local Ventilation Fans</a>) is used.")
    arg.setUnits('hr')
    args << arg

    arg = OpenStudio::Measure::OSArgument::makeIntegerArgument('bathroom_fans_quantity', false)
    arg.setDisplayName('Bathroom Fans: Quantity')
    arg.setDescription("The quantity of the bathroom fans. If not provided, the OS-HPXML default (see <a href='#{docs_base_url}#hpxml-local-ventilation-fans'>HPXML Local Ventilation Fans</a>) is used.")
    arg.setUnits('#')
    args << arg

    arg = OpenStudio::Measure::OSArgument::makeDoubleArgument('bathroom_fans_flow_rate', false)
    arg.setDisplayName('Bathroom Fans: Flow Rate')
    arg.setDescription("The flow rate of the bathroom fans. If not provided, the OS-HPXML default (see <a href='#{docs_base_url}#hpxml-local-ventilation-fans'>HPXML Local Ventilation Fans</a>) is used.")
    arg.setUnits('CFM')
    args << arg

    arg = OpenStudio::Measure::OSArgument::makeDoubleArgument('bathroom_fans_hours_in_operation', false)
    arg.setDisplayName('Bathroom Fans: Hours In Operation')
    arg.setDescription("The hours in operation of the bathroom fans. If not provided, the OS-HPXML default (see <a href='#{docs_base_url}#hpxml-local-ventilation-fans'>HPXML Local Ventilation Fans</a>) is used.")
    arg.setUnits('hrs/day')
    args << arg

    arg = OpenStudio::Measure::OSArgument::makeDoubleArgument('bathroom_fans_power', false)
    arg.setDisplayName('Bathroom Fans: Fan Power')
    arg.setDescription("The fan power of the bathroom fans. If not provided, the OS-HPXML default (see <a href='#{docs_base_url}#hpxml-local-ventilation-fans'>HPXML Local Ventilation Fans</a>) is used.")
    arg.setUnits('W')
    args << arg

    arg = OpenStudio::Measure::OSArgument::makeIntegerArgument('bathroom_fans_start_hour', false)
    arg.setDisplayName('Bathroom Fans: Start Hour')
    arg.setDescription("The start hour of the bathroom fans. If not provided, the OS-HPXML default (see <a href='#{docs_base_url}#hpxml-local-ventilation-fans'>HPXML Local Ventilation Fans</a>) is used.")
    arg.setUnits('hr')
    args << arg

    arg = OpenStudio::Measure::OSArgument::makeBoolArgument('whole_house_fan_present', true)
    arg.setDisplayName('Whole House Fan: Present')
    arg.setDescription('Whether there is a whole house fan.')
    arg.setDefaultValue(false)
    args << arg

    arg = OpenStudio::Measure::OSArgument::makeDoubleArgument('whole_house_fan_flow_rate', false)
    arg.setDisplayName('Whole House Fan: Flow Rate')
    arg.setDescription("The flow rate of the whole house fan. If not provided, the OS-HPXML default (see <a href='#{docs_base_url}#hpxml-whole-house-fans'>HPXML Whole House Fans</a>) is used.")
    arg.setUnits('CFM')
    args << arg

    arg = OpenStudio::Measure::OSArgument::makeDoubleArgument('whole_house_fan_power', false)
    arg.setDisplayName('Whole House Fan: Fan Power')
    arg.setDescription("The fan power of the whole house fan. If not provided, the OS-HPXML default (see <a href='#{docs_base_url}#hpxml-whole-house-fans'>HPXML Whole House Fans</a>) is used.")
    arg.setUnits('W')
    args << arg

    water_heater_type_choices = OpenStudio::StringVector.new
    water_heater_type_choices << Constants::None
    water_heater_type_choices << HPXML::WaterHeaterTypeStorage
    water_heater_type_choices << HPXML::WaterHeaterTypeTankless
    water_heater_type_choices << HPXML::WaterHeaterTypeHeatPump
    water_heater_type_choices << HPXML::WaterHeaterTypeCombiStorage
    water_heater_type_choices << HPXML::WaterHeaterTypeCombiTankless

    water_heater_fuel_choices = OpenStudio::StringVector.new
    water_heater_fuel_choices << HPXML::FuelTypeElectricity
    water_heater_fuel_choices << HPXML::FuelTypeNaturalGas
    water_heater_fuel_choices << HPXML::FuelTypeOil
    water_heater_fuel_choices << HPXML::FuelTypePropane
    water_heater_fuel_choices << HPXML::FuelTypeWoodCord
    water_heater_fuel_choices << HPXML::FuelTypeCoal

    water_heater_location_choices = OpenStudio::StringVector.new
    water_heater_location_choices << HPXML::LocationConditionedSpace
    water_heater_location_choices << HPXML::LocationBasementConditioned
    water_heater_location_choices << HPXML::LocationBasementUnconditioned
    water_heater_location_choices << HPXML::LocationGarage
    water_heater_location_choices << HPXML::LocationAttic
    water_heater_location_choices << HPXML::LocationAtticVented
    water_heater_location_choices << HPXML::LocationAtticUnvented
    water_heater_location_choices << HPXML::LocationCrawlspace
    water_heater_location_choices << HPXML::LocationCrawlspaceVented
    water_heater_location_choices << HPXML::LocationCrawlspaceUnvented
    water_heater_location_choices << HPXML::LocationCrawlspaceConditioned
    water_heater_location_choices << HPXML::LocationOtherExterior
    water_heater_location_choices << HPXML::LocationOtherHousingUnit
    water_heater_location_choices << HPXML::LocationOtherHeatedSpace
    water_heater_location_choices << HPXML::LocationOtherMultifamilyBufferSpace
    water_heater_location_choices << HPXML::LocationOtherNonFreezingSpace

    water_heater_efficiency_type_choices = OpenStudio::StringVector.new
    water_heater_efficiency_type_choices << 'EnergyFactor'
    water_heater_efficiency_type_choices << 'UniformEnergyFactor'

    water_heater_usage_bin_choices = OpenStudio::StringVector.new
    water_heater_usage_bin_choices << HPXML::WaterHeaterUsageBinVerySmall
    water_heater_usage_bin_choices << HPXML::WaterHeaterUsageBinLow
    water_heater_usage_bin_choices << HPXML::WaterHeaterUsageBinMedium
    water_heater_usage_bin_choices << HPXML::WaterHeaterUsageBinHigh

    arg = OpenStudio::Measure::OSArgument::makeChoiceArgument('water_heater_type', water_heater_type_choices, true)
    arg.setDisplayName('Water Heater: Type')
    arg.setDescription("The type of water heater. Use '#{Constants::None}' if there is no water heater.")
    arg.setDefaultValue(HPXML::WaterHeaterTypeStorage)
    args << arg

    arg = OpenStudio::Measure::OSArgument::makeChoiceArgument('water_heater_fuel_type', water_heater_fuel_choices, true)
    arg.setDisplayName('Water Heater: Fuel Type')
    arg.setDescription("The fuel type of water heater. Ignored for #{HPXML::WaterHeaterTypeHeatPump}.")
    arg.setDefaultValue(HPXML::FuelTypeNaturalGas)
    args << arg

    arg = OpenStudio::Measure::OSArgument::makeChoiceArgument('water_heater_location', water_heater_location_choices, false)
    arg.setDisplayName('Water Heater: Location')
    arg.setDescription("The location of water heater. If not provided, the OS-HPXML default (see <a href='#{docs_base_url}#hpxml-water-heating-systems'>HPXML Water Heating Systems</a>) is used.")
    args << arg

    arg = OpenStudio::Measure::OSArgument::makeDoubleArgument('water_heater_tank_volume', false)
    arg.setDisplayName('Water Heater: Tank Volume')
    arg.setDescription("Nominal volume of water heater tank. If not provided, the OS-HPXML default (see <a href='#{docs_base_url}#conventional-storage'>Conventional Storage</a>, <a href='#{docs_base_url}#heat-pump'>Heat Pump</a>, <a href='#{docs_base_url}#combi-boiler-w-storage'>Combi Boiler w/ Storage</a>) is used.")
    arg.setUnits('gal')
    args << arg

    arg = OpenStudio::Measure::OSArgument::makeChoiceArgument('water_heater_efficiency_type', water_heater_efficiency_type_choices, true)
    arg.setDisplayName('Water Heater: Efficiency Type')
    arg.setDescription('The efficiency type of water heater. Does not apply to space-heating boilers.')
    arg.setDefaultValue('EnergyFactor')
    args << arg

    arg = OpenStudio::Measure::OSArgument::makeDoubleArgument('water_heater_efficiency', true)
    arg.setDisplayName('Water Heater: Efficiency')
    arg.setDescription('Rated Energy Factor or Uniform Energy Factor. Does not apply to space-heating boilers.')
    arg.setDefaultValue(0.67)
    args << arg

    arg = OpenStudio::Measure::OSArgument::makeChoiceArgument('water_heater_usage_bin', water_heater_usage_bin_choices, false)
    arg.setDisplayName('Water Heater: Usage Bin')
    arg.setDescription("The usage of the water heater. Only applies if Efficiency Type is UniformEnergyFactor and Type is not #{HPXML::WaterHeaterTypeTankless}. Does not apply to space-heating boilers. If not provided, the OS-HPXML default (see <a href='#{docs_base_url}#conventional-storage'>Conventional Storage</a>, <a href='#{docs_base_url}#heat-pump'>Heat Pump</a>) is used.")
    args << arg

    arg = OpenStudio::Measure::OSArgument::makeDoubleArgument('water_heater_recovery_efficiency', false)
    arg.setDisplayName('Water Heater: Recovery Efficiency')
    arg.setDescription("Ratio of energy delivered to water heater to the energy content of the fuel consumed by the water heater. Only used for non-electric storage water heaters. If not provided, the OS-HPXML default (see <a href='#{docs_base_url}#conventional-storage'>Conventional Storage</a>) is used.")
    arg.setUnits('Frac')
    args << arg

    arg = OpenStudio::Measure::OSArgument::makeDoubleArgument('water_heater_heating_capacity', false)
    arg.setDisplayName('Water Heater: Heating Capacity')
    arg.setDescription("Heating capacity. Only applies to #{HPXML::WaterHeaterTypeStorage} and #{HPXML::WaterHeaterTypeHeatPump} (compressor). If not provided, the OS-HPXML default (see <a href='#{docs_base_url}#conventional-storage'>Conventional Storage</a>, <a href='#{docs_base_url}#heat-pump'>Heat Pump</a>) is used.")
    arg.setUnits('Btu/hr')
    args << arg

    arg = OpenStudio::Measure::OSArgument::makeDoubleArgument('water_heater_backup_heating_capacity', false)
    arg.setDisplayName('Water Heater: Backup Heating Capacity')
    arg.setDescription("Backup heating capacity for a #{HPXML::WaterHeaterTypeHeatPump}. If not provided, the OS-HPXML default (see <a href='#{docs_base_url}#heat-pump'>Heat Pump</a>) is used.")
    arg.setUnits('Btu/hr')
    args << arg

    arg = OpenStudio::Measure::OSArgument::makeDoubleArgument('water_heater_standby_loss', false)
    arg.setDisplayName('Water Heater: Standby Loss')
    arg.setDescription("The standby loss of water heater. Only applies to space-heating boilers. If not provided, the OS-HPXML default (see <a href='#{docs_base_url}#combi-boiler-w-storage'>Combi Boiler w/ Storage</a>) is used.")
    arg.setUnits('F/hr')
    args << arg

    arg = OpenStudio::Measure::OSArgument::makeDoubleArgument('water_heater_jacket_rvalue', false)
    arg.setDisplayName('Water Heater: Jacket R-value')
    arg.setDescription("The jacket R-value of water heater. Doesn't apply to #{HPXML::WaterHeaterTypeTankless} or #{HPXML::WaterHeaterTypeCombiTankless}. If not provided, defaults to no jacket insulation.")
    arg.setUnits('h-ft^2-R/Btu')
    args << arg

    arg = OpenStudio::Measure::OSArgument::makeDoubleArgument('water_heater_setpoint_temperature', false)
    arg.setDisplayName('Water Heater: Setpoint Temperature')
    arg.setDescription("The setpoint temperature of water heater. If not provided, the OS-HPXML default (see <a href='#{docs_base_url}#hpxml-water-heating-systems'>HPXML Water Heating Systems</a>) is used.")
    arg.setUnits('F')
    args << arg

    arg = OpenStudio::Measure::OSArgument::makeIntegerArgument('water_heater_num_bedrooms_served', false)
    arg.setDisplayName('Water Heater: Number of Bedrooms Served')
    arg.setDescription("Number of bedrooms served (directly or indirectly) by the water heater. Only needed if #{HPXML::ResidentialTypeSFA} or #{HPXML::ResidentialTypeApartment} and it is a shared water heater serving multiple dwelling units. Used to apportion water heater tank losses to the unit.")
    arg.setUnits('#')
    args << arg

    arg = OpenStudio::Measure::OSArgument::makeBoolArgument('water_heater_uses_desuperheater', false)
    arg.setDisplayName('Water Heater: Uses Desuperheater')
    arg.setDescription("Requires that the dwelling unit has a #{HPXML::HVACTypeHeatPumpAirToAir}, #{HPXML::HVACTypeHeatPumpMiniSplit}, or #{HPXML::HVACTypeHeatPumpGroundToAir} heat pump or a #{HPXML::HVACTypeCentralAirConditioner} or #{HPXML::HVACTypeMiniSplitAirConditioner} air conditioner. If not provided, assumes no desuperheater.")
    args << arg

    water_heater_tank_model_type_choices = OpenStudio::StringVector.new
    water_heater_tank_model_type_choices << HPXML::WaterHeaterTankModelTypeMixed
    water_heater_tank_model_type_choices << HPXML::WaterHeaterTankModelTypeStratified

    arg = OpenStudio::Measure::OSArgument::makeChoiceArgument('water_heater_tank_model_type', water_heater_tank_model_type_choices, false)
    arg.setDisplayName('Water Heater: Tank Type')
    arg.setDescription("Type of tank model to use. The '#{HPXML::WaterHeaterTankModelTypeStratified}' tank generally provide more accurate results, but may significantly increase run time. Applies only to #{HPXML::WaterHeaterTypeStorage}. If not provided, the OS-HPXML default (see <a href='#{docs_base_url}#conventional-storage'>Conventional Storage</a>) is used.")
    args << arg

    water_heater_operating_mode_choices = OpenStudio::StringVector.new
    water_heater_operating_mode_choices << HPXML::WaterHeaterOperatingModeHybridAuto
    water_heater_operating_mode_choices << HPXML::WaterHeaterOperatingModeHeatPumpOnly

    arg = OpenStudio::Measure::OSArgument::makeChoiceArgument('water_heater_operating_mode', water_heater_operating_mode_choices, false)
    arg.setDisplayName('Water Heater: Operating Mode')
    arg.setDescription("The water heater operating mode. The '#{HPXML::WaterHeaterOperatingModeHeatPumpOnly}' option only uses the heat pump, while '#{HPXML::WaterHeaterOperatingModeHybridAuto}' allows the backup electric resistance to come on in high demand situations. This is ignored if a scheduled operating mode type is selected. Applies only to #{HPXML::WaterHeaterTypeHeatPump}. If not provided, the OS-HPXML default (see <a href='#{docs_base_url}#heat-pump'>Heat Pump</a>) is used.")
    args << arg

    hot_water_distribution_system_type_choices = OpenStudio::StringVector.new
    hot_water_distribution_system_type_choices << HPXML::DHWDistTypeStandard
    hot_water_distribution_system_type_choices << HPXML::DHWDistTypeRecirc

    arg = OpenStudio::Measure::OSArgument::makeChoiceArgument('hot_water_distribution_system_type', hot_water_distribution_system_type_choices, true)
    arg.setDisplayName('Hot Water Distribution: System Type')
    arg.setDescription('The type of the hot water distribution system.')
    arg.setDefaultValue(HPXML::DHWDistTypeStandard)
    args << arg

    arg = OpenStudio::Measure::OSArgument::makeDoubleArgument('hot_water_distribution_standard_piping_length', false)
    arg.setDisplayName('Hot Water Distribution: Standard Piping Length')
    arg.setUnits('ft')
    arg.setDescription("If the distribution system is #{HPXML::DHWDistTypeStandard}, the length of the piping. If not provided, the OS-HPXML default (see <a href='#{docs_base_url}#standard'>Standard</a>) is used.")
    args << arg

    recirculation_control_type_choices = OpenStudio::StringVector.new
    recirculation_control_type_choices << HPXML::DHWRecircControlTypeNone
    recirculation_control_type_choices << HPXML::DHWRecircControlTypeTimer
    recirculation_control_type_choices << HPXML::DHWRecircControlTypeTemperature
    recirculation_control_type_choices << HPXML::DHWRecircControlTypeSensor
    recirculation_control_type_choices << HPXML::DHWRecircControlTypeManual

    arg = OpenStudio::Measure::OSArgument::makeChoiceArgument('hot_water_distribution_recirc_control_type', recirculation_control_type_choices, false)
    arg.setDisplayName('Hot Water Distribution: Recirculation Control Type')
    arg.setDescription("If the distribution system is #{HPXML::DHWDistTypeRecirc}, the type of hot water recirculation control, if any.")
    arg.setDefaultValue(HPXML::DHWRecircControlTypeNone)
    args << arg

    arg = OpenStudio::Measure::OSArgument::makeDoubleArgument('hot_water_distribution_recirc_piping_length', false)
    arg.setDisplayName('Hot Water Distribution: Recirculation Piping Length')
    arg.setUnits('ft')
    arg.setDescription("If the distribution system is #{HPXML::DHWDistTypeRecirc}, the length of the recirculation piping. If not provided, the OS-HPXML default (see <a href='#{docs_base_url}#recirculation-in-unit'>Recirculation (In-Unit)</a>) is used.")
    args << arg

    arg = OpenStudio::Measure::OSArgument::makeDoubleArgument('hot_water_distribution_recirc_branch_piping_length', false)
    arg.setDisplayName('Hot Water Distribution: Recirculation Branch Piping Length')
    arg.setUnits('ft')
    arg.setDescription("If the distribution system is #{HPXML::DHWDistTypeRecirc}, the length of the recirculation branch piping. If not provided, the OS-HPXML default (see <a href='#{docs_base_url}#recirculation-in-unit'>Recirculation (In-Unit)</a>) is used.")
    args << arg

    arg = OpenStudio::Measure::OSArgument::makeDoubleArgument('hot_water_distribution_recirc_pump_power', false)
    arg.setDisplayName('Hot Water Distribution: Recirculation Pump Power')
    arg.setUnits('W')
    arg.setDescription("If the distribution system is #{HPXML::DHWDistTypeRecirc}, the recirculation pump power. If not provided, the OS-HPXML default (see <a href='#{docs_base_url}#recirculation-in-unit'>Recirculation (In-Unit)</a>) is used.")
    args << arg

    arg = OpenStudio::Measure::OSArgument::makeDoubleArgument('hot_water_distribution_pipe_r', false)
    arg.setDisplayName('Hot Water Distribution: Pipe Insulation Nominal R-Value')
    arg.setUnits('h-ft^2-R/Btu')
    arg.setDescription("Nominal R-value of the pipe insulation. If not provided, the OS-HPXML default (see <a href='#{docs_base_url}#hpxml-hot-water-distribution'>HPXML Hot Water Distribution</a>) is used.")
    args << arg

    dwhr_facilities_connected_choices = OpenStudio::StringVector.new
    dwhr_facilities_connected_choices << Constants::None
    dwhr_facilities_connected_choices << HPXML::DWHRFacilitiesConnectedOne
    dwhr_facilities_connected_choices << HPXML::DWHRFacilitiesConnectedAll

    arg = OpenStudio::Measure::OSArgument::makeChoiceArgument('dwhr_facilities_connected', dwhr_facilities_connected_choices, true)
    arg.setDisplayName('Drain Water Heat Recovery: Facilities Connected')
    arg.setDescription("Which facilities are connected for the drain water heat recovery. Use '#{Constants::None}' if there is no drain water heat recovery system.")
    arg.setDefaultValue(Constants::None)
    args << arg

    arg = OpenStudio::Measure::OSArgument::makeBoolArgument('dwhr_equal_flow', false)
    arg.setDisplayName('Drain Water Heat Recovery: Equal Flow')
    arg.setDescription('Whether the drain water heat recovery has equal flow.')
    arg.setDefaultValue(true)
    args << arg

    arg = OpenStudio::Measure::OSArgument::makeDoubleArgument('dwhr_efficiency', false)
    arg.setDisplayName('Drain Water Heat Recovery: Efficiency')
    arg.setUnits('Frac')
    arg.setDescription('The efficiency of the drain water heat recovery.')
    arg.setDefaultValue(0.55)
    args << arg

    arg = OpenStudio::Measure::OSArgument::makeBoolArgument('water_fixtures_shower_low_flow', true)
    arg.setDisplayName('Hot Water Fixtures: Is Shower Low Flow')
    arg.setDescription('Whether the shower fixture is low flow.')
    arg.setDefaultValue(false)
    args << arg

    arg = OpenStudio::Measure::OSArgument::makeBoolArgument('water_fixtures_sink_low_flow', true)
    arg.setDisplayName('Hot Water Fixtures: Is Sink Low Flow')
    arg.setDescription('Whether the sink fixture is low flow.')
    arg.setDefaultValue(false)
    args << arg

    arg = OpenStudio::Measure::OSArgument::makeDoubleArgument('water_fixtures_usage_multiplier', false)
    arg.setDisplayName('Hot Water Fixtures: Usage Multiplier')
    arg.setDescription("Multiplier on the hot water usage that can reflect, e.g., high/low usage occupants. If not provided, the OS-HPXML default (see <a href='#{docs_base_url}#hpxml-water-fixtures'>HPXML Water Fixtures</a>) is used.")
    args << arg

    arg = OpenStudio::Measure::OSArgument::makeDoubleArgument('general_water_use_usage_multiplier', false)
    arg.setDisplayName('General Water Use: Usage Multiplier')
    arg.setDescription("Multiplier on internal gains from general water use (floor mopping, shower evaporation, water films on showers, tubs & sinks surfaces, plant watering, etc.) that can reflect, e.g., high/low usage occupants. If not provided, the OS-HPXML default (see <a href='#{docs_base_url}#hpxml-building-occupancy'>HPXML Building Occupancy</a>) is used.")
    args << arg

    solar_thermal_system_type_choices = OpenStudio::StringVector.new
    solar_thermal_system_type_choices << Constants::None
    solar_thermal_system_type_choices << HPXML::SolarThermalSystemTypeHotWater

    solar_thermal_collector_loop_type_choices = OpenStudio::StringVector.new
    solar_thermal_collector_loop_type_choices << HPXML::SolarThermalLoopTypeDirect
    solar_thermal_collector_loop_type_choices << HPXML::SolarThermalLoopTypeIndirect
    solar_thermal_collector_loop_type_choices << HPXML::SolarThermalLoopTypeThermosyphon

    solar_thermal_collector_type_choices = OpenStudio::StringVector.new
    solar_thermal_collector_type_choices << HPXML::SolarThermalCollectorTypeEvacuatedTube
    solar_thermal_collector_type_choices << HPXML::SolarThermalCollectorTypeSingleGlazing
    solar_thermal_collector_type_choices << HPXML::SolarThermalCollectorTypeDoubleGlazing
    solar_thermal_collector_type_choices << HPXML::SolarThermalCollectorTypeICS

    arg = OpenStudio::Measure::OSArgument::makeChoiceArgument('solar_thermal_system_type', solar_thermal_system_type_choices, true)
    arg.setDisplayName('Solar Thermal: System Type')
    arg.setDescription("The type of solar thermal system. Use '#{Constants::None}' if there is no solar thermal system.")
    arg.setDefaultValue(Constants::None)
    args << arg

    arg = OpenStudio::Measure::OSArgument::makeDoubleArgument('solar_thermal_collector_area', true)
    arg.setDisplayName('Solar Thermal: Collector Area')
    arg.setUnits('ft^2')
    arg.setDescription('The collector area of the solar thermal system.')
    arg.setDefaultValue(40.0)
    args << arg

    arg = OpenStudio::Measure::OSArgument::makeChoiceArgument('solar_thermal_collector_loop_type', solar_thermal_collector_loop_type_choices, true)
    arg.setDisplayName('Solar Thermal: Collector Loop Type')
    arg.setDescription('The collector loop type of the solar thermal system.')
    arg.setDefaultValue(HPXML::SolarThermalLoopTypeDirect)
    args << arg

    arg = OpenStudio::Measure::OSArgument::makeChoiceArgument('solar_thermal_collector_type', solar_thermal_collector_type_choices, true)
    arg.setDisplayName('Solar Thermal: Collector Type')
    arg.setDescription('The collector type of the solar thermal system.')
    arg.setDefaultValue(HPXML::SolarThermalCollectorTypeEvacuatedTube)
    args << arg

    arg = OpenStudio::Measure::OSArgument::makeDoubleArgument('solar_thermal_collector_azimuth', true)
    arg.setDisplayName('Solar Thermal: Collector Azimuth')
    arg.setUnits('degrees')
    arg.setDescription('The collector azimuth of the solar thermal system. Azimuth is measured clockwise from north (e.g., North=0, East=90, South=180, West=270).')
    arg.setDefaultValue(180)
    args << arg

    arg = OpenStudio::Measure::OSArgument::makeStringArgument('solar_thermal_collector_tilt', true)
    arg.setDisplayName('Solar Thermal: Collector Tilt')
    arg.setUnits('degrees')
    arg.setDescription('The collector tilt of the solar thermal system. Can also enter, e.g., RoofPitch, RoofPitch+20, Latitude, Latitude-15, etc.')
    arg.setDefaultValue('RoofPitch')
    args << arg

    arg = OpenStudio::Measure::OSArgument::makeDoubleArgument('solar_thermal_collector_rated_optical_efficiency', true)
    arg.setDisplayName('Solar Thermal: Collector Rated Optical Efficiency')
    arg.setUnits('Frac')
    arg.setDescription('The collector rated optical efficiency of the solar thermal system.')
    arg.setDefaultValue(0.5)
    args << arg

    arg = OpenStudio::Measure::OSArgument::makeDoubleArgument('solar_thermal_collector_rated_thermal_losses', true)
    arg.setDisplayName('Solar Thermal: Collector Rated Thermal Losses')
    arg.setUnits('Btu/hr-ft^2-R')
    arg.setDescription('The collector rated thermal losses of the solar thermal system.')
    arg.setDefaultValue(0.2799)
    args << arg

    arg = OpenStudio::Measure::OSArgument::makeDoubleArgument('solar_thermal_storage_volume', false)
    arg.setDisplayName('Solar Thermal: Storage Volume')
    arg.setUnits('gal')
    arg.setDescription("The storage volume of the solar thermal system. If not provided, the OS-HPXML default (see <a href='#{docs_base_url}#detailed-inputs'>Detailed Inputs</a>) is used.")
    args << arg

    arg = OpenStudio::Measure::OSArgument::makeDoubleArgument('solar_thermal_solar_fraction', true)
    arg.setDisplayName('Solar Thermal: Solar Fraction')
    arg.setUnits('Frac')
    arg.setDescription('The solar fraction of the solar thermal system. If provided, overrides all other solar thermal inputs.')
    arg.setDefaultValue(0)
    args << arg

    pv_system_module_type_choices = OpenStudio::StringVector.new
    pv_system_module_type_choices << HPXML::PVModuleTypeStandard
    pv_system_module_type_choices << HPXML::PVModuleTypePremium
    pv_system_module_type_choices << HPXML::PVModuleTypeThinFilm

    pv_system_location_choices = OpenStudio::StringVector.new
    pv_system_location_choices << HPXML::LocationRoof
    pv_system_location_choices << HPXML::LocationGround

    pv_system_tracking_choices = OpenStudio::StringVector.new
    pv_system_tracking_choices << HPXML::PVTrackingTypeFixed
    pv_system_tracking_choices << HPXML::PVTrackingType1Axis
    pv_system_tracking_choices << HPXML::PVTrackingType1AxisBacktracked
    pv_system_tracking_choices << HPXML::PVTrackingType2Axis

    arg = OpenStudio::Measure::OSArgument::makeBoolArgument('pv_system_present', true)
    arg.setDisplayName('PV System: Present')
    arg.setDescription('Whether there is a PV system present.')
    arg.setDefaultValue(false)
    args << arg

    arg = OpenStudio::Measure::OSArgument::makeChoiceArgument('pv_system_module_type', pv_system_module_type_choices, false)
    arg.setDisplayName('PV System: Module Type')
    arg.setDescription("Module type of the PV system. If not provided, the OS-HPXML default (see <a href='#{docs_base_url}#hpxml-photovoltaics'>HPXML Photovoltaics</a>) is used.")
    args << arg

    arg = OpenStudio::Measure::OSArgument::makeChoiceArgument('pv_system_location', pv_system_location_choices, false)
    arg.setDisplayName('PV System: Location')
    arg.setDescription("Location of the PV system. If not provided, the OS-HPXML default (see <a href='#{docs_base_url}#hpxml-photovoltaics'>HPXML Photovoltaics</a>) is used.")
    args << arg

    arg = OpenStudio::Measure::OSArgument::makeChoiceArgument('pv_system_tracking', pv_system_tracking_choices, false)
    arg.setDisplayName('PV System: Tracking')
    arg.setDescription("Type of tracking for the PV system. If not provided, the OS-HPXML default (see <a href='#{docs_base_url}#hpxml-photovoltaics'>HPXML Photovoltaics</a>) is used.")
    args << arg

    arg = OpenStudio::Measure::OSArgument::makeDoubleArgument('pv_system_array_azimuth', true)
    arg.setDisplayName('PV System: Array Azimuth')
    arg.setUnits('degrees')
    arg.setDescription('Array azimuth of the PV system. Azimuth is measured clockwise from north (e.g., North=0, East=90, South=180, West=270).')
    arg.setDefaultValue(180)
    args << arg

    arg = OpenStudio::Measure::OSArgument::makeStringArgument('pv_system_array_tilt', true)
    arg.setDisplayName('PV System: Array Tilt')
    arg.setUnits('degrees')
    arg.setDescription('Array tilt of the PV system. Can also enter, e.g., RoofPitch, RoofPitch+20, Latitude, Latitude-15, etc.')
    arg.setDefaultValue('RoofPitch')
    args << arg

    arg = OpenStudio::Measure::OSArgument::makeDoubleArgument('pv_system_max_power_output', true)
    arg.setDisplayName('PV System: Maximum Power Output')
    arg.setUnits('W')
    arg.setDescription('Maximum power output of the PV system. For a shared system, this is the total building maximum power output.')
    arg.setDefaultValue(4000)
    args << arg

    arg = OpenStudio::Measure::OSArgument::makeDoubleArgument('pv_system_inverter_efficiency', false)
    arg.setDisplayName('PV System: Inverter Efficiency')
    arg.setUnits('Frac')
    arg.setDescription("Inverter efficiency of the PV system. If there are two PV systems, this will apply to both. If not provided, the OS-HPXML default (see <a href='#{docs_base_url}#hpxml-photovoltaics'>HPXML Photovoltaics</a>) is used.")
    args << arg

    arg = OpenStudio::Measure::OSArgument::makeDoubleArgument('pv_system_system_losses_fraction', false)
    arg.setDisplayName('PV System: System Losses Fraction')
    arg.setUnits('Frac')
    arg.setDescription("System losses fraction of the PV system. If there are two PV systems, this will apply to both. If not provided, the OS-HPXML default (see <a href='#{docs_base_url}#hpxml-photovoltaics'>HPXML Photovoltaics</a>) is used.")
    args << arg

    arg = OpenStudio::Measure::OSArgument::makeIntegerArgument('pv_system_num_bedrooms_served', false)
    arg.setDisplayName('PV System: Number of Bedrooms Served')
    arg.setDescription("Number of bedrooms served by PV system. Only needed if #{HPXML::ResidentialTypeSFA} or #{HPXML::ResidentialTypeApartment} and it is a shared PV system serving multiple dwelling units. Used to apportion PV generation to the unit of a SFA/MF building. If there are two PV systems, this will apply to both.")
    arg.setUnits('#')
    args << arg

    arg = OpenStudio::Measure::OSArgument::makeBoolArgument('pv_system_2_present', true)
    arg.setDisplayName('PV System 2: Present')
    arg.setDescription('Whether there is a second PV system present.')
    arg.setDefaultValue(false)
    args << arg

    arg = OpenStudio::Measure::OSArgument::makeChoiceArgument('pv_system_2_module_type', pv_system_module_type_choices, false)
    arg.setDisplayName('PV System 2: Module Type')
    arg.setDescription("Module type of the second PV system. If not provided, the OS-HPXML default (see <a href='#{docs_base_url}#hpxml-photovoltaics'>HPXML Photovoltaics</a>) is used.")
    args << arg

    arg = OpenStudio::Measure::OSArgument::makeChoiceArgument('pv_system_2_location', pv_system_location_choices, false)
    arg.setDisplayName('PV System 2: Location')
    arg.setDescription("Location of the second PV system. If not provided, the OS-HPXML default (see <a href='#{docs_base_url}#hpxml-photovoltaics'>HPXML Photovoltaics</a>) is used.")
    args << arg

    arg = OpenStudio::Measure::OSArgument::makeChoiceArgument('pv_system_2_tracking', pv_system_tracking_choices, false)
    arg.setDisplayName('PV System 2: Tracking')
    arg.setDescription("Type of tracking for the second PV system. If not provided, the OS-HPXML default (see <a href='#{docs_base_url}#hpxml-photovoltaics'>HPXML Photovoltaics</a>) is used.")
    args << arg

    arg = OpenStudio::Measure::OSArgument::makeDoubleArgument('pv_system_2_array_azimuth', true)
    arg.setDisplayName('PV System 2: Array Azimuth')
    arg.setUnits('degrees')
    arg.setDescription('Array azimuth of the second PV system. Azimuth is measured clockwise from north (e.g., North=0, East=90, South=180, West=270).')
    arg.setDefaultValue(180)
    args << arg

    arg = OpenStudio::Measure::OSArgument::makeStringArgument('pv_system_2_array_tilt', true)
    arg.setDisplayName('PV System 2: Array Tilt')
    arg.setUnits('degrees')
    arg.setDescription('Array tilt of the second PV system. Can also enter, e.g., RoofPitch, RoofPitch+20, Latitude, Latitude-15, etc.')
    arg.setDefaultValue('RoofPitch')
    args << arg

    arg = OpenStudio::Measure::OSArgument::makeDoubleArgument('pv_system_2_max_power_output', true)
    arg.setDisplayName('PV System 2: Maximum Power Output')
    arg.setUnits('W')
    arg.setDescription('Maximum power output of the second PV system. For a shared system, this is the total building maximum power output.')
    arg.setDefaultValue(4000)
    args << arg

    arg = OpenStudio::Measure::OSArgument.makeStringArgument('electric_panel_service_feeders_load_calculation_types', false)
    arg.setDisplayName('Electric Panel: Service/Feeders Load Calculation Types')
    arg.setDescription("Types of electric panel service/feeder load calculations. Possible types are: #{HPXML::ElectricPanelLoadCalculationType2023ExistingDwellingLoadBased}, #{HPXML::ElectricPanelLoadCalculationType2023ExistingDwellingMeterBased}. If multiple types, use a comma-separated list. If not provided, no electric panel loads are calculated.")
    args << arg

    arg = OpenStudio::Measure::OSArgument::makeDoubleArgument('electric_panel_baseline_peak_electricity_power', false)
    arg.setDisplayName('Electric Panel: Peak Electricity Power')
    arg.setDescription("Specifies the baseline peak electricity. Used for #{HPXML::ElectricPanelLoadCalculationType2023ExistingDwellingMeterBased}.")
    arg.setUnits('W')
    args << arg

    electric_panel_voltage_choices = OpenStudio::StringVector.new
    electric_panel_voltage_choices << HPXML::ElectricPanelVoltage120
    electric_panel_voltage_choices << HPXML::ElectricPanelVoltage240

    arg = OpenStudio::Measure::OSArgument::makeChoiceArgument('electric_panel_service_voltage', electric_panel_voltage_choices, false)
    arg.setDisplayName('Electric Panel: Service Voltage')
    arg.setDescription("The service voltage of the electric panel. If not provided, the OS-HPXML default (see <a href='#{docs_base_url}#hpxml-electric-panels'>HPXML Electric Panels</a>) is used.")
    arg.setUnits('V')
    args << arg

    arg = OpenStudio::Measure::OSArgument::makeDoubleArgument('electric_panel_service_rating', false)
    arg.setDisplayName('Electric Panel: Service Rating')
    arg.setDescription("The service rating of the electric panel. If not provided, the OS-HPXML default (see <a href='#{docs_base_url}#hpxml-electric-panels'>HPXML Electric Panels</a>) is used.")
    arg.setUnits('A')
    args << arg

    electric_panel_breaker_spaces_type_choices = OpenStudio::StringVector.new
    electric_panel_breaker_spaces_type_choices << 'total'
    electric_panel_breaker_spaces_type_choices << 'headroom'

    arg = OpenStudio::Measure::OSArgument::makeChoiceArgument('electric_panel_breaker_spaces_type', electric_panel_breaker_spaces_type_choices, false)
    arg.setDisplayName('Electric Panel: Breaker Spaces Type')
    arg.setDescription("The breaker spaces specification type of the electric panel. If not provided, the OS-HPXML default (see <a href='#{docs_base_url}#hpxml-electric-panels'>HPXML Electric Panels</a>) is used.")
    args << arg

    arg = OpenStudio::Measure::OSArgument::makeIntegerArgument('electric_panel_breaker_spaces', false)
    arg.setDisplayName('Electric Panel: Breaker Spaces')
    arg.setDescription("The total, or unoccupied, number of breaker spaces on the electric panel. If not provided, the OS-HPXML default (see <a href='#{docs_base_url}#hpxml-electric-panels'>HPXML Electric Panels</a>) is used.")
    arg.setUnits('#')
    args << arg

    arg = OpenStudio::Measure::OSArgument::makeDoubleArgument('electric_panel_load_heating_system_power', false)
    arg.setDisplayName('Electric Panel: Heating System Power')
    arg.setDescription("Specifies the panel load heating system power. If not provided, the OS-HPXML default (see <a href='#{docs_base_url}#panel-loads'>Panel Loads</a>) is used.")
    arg.setUnits('W')
    args << arg

    arg = OpenStudio::Measure::OSArgument::makeBoolArgument('electric_panel_load_heating_system_addition', false)
    arg.setDisplayName('Electric Panel: Heating System Addition')
    arg.setDescription("Whether the heating system is a new panel load addition to an existing service panel. If not provided, the OS-HPXML default (see <a href='#{docs_base_url}#panel-loads'>Panel Loads</a>) is used.")
    args << arg

    arg = OpenStudio::Measure::OSArgument::makeDoubleArgument('electric_panel_load_cooling_system_power', false)
    arg.setDisplayName('Electric Panel: Cooling System Power')
    arg.setDescription("Specifies the panel load cooling system power. If not provided, the OS-HPXML default (see <a href='#{docs_base_url}#panel-loads'>Panel Loads</a>) is used.")
    arg.setUnits('W')
    args << arg

    arg = OpenStudio::Measure::OSArgument::makeBoolArgument('electric_panel_load_cooling_system_addition', false)
    arg.setDisplayName('Electric Panel: Cooling System Addition')
    arg.setDescription("Whether the cooling system is a new panel load addition to an existing service panel. If not provided, the OS-HPXML default (see <a href='#{docs_base_url}#panel-loads'>Panel Loads</a>) is used.")
    args << arg

    arg = OpenStudio::Measure::OSArgument::makeDoubleArgument('electric_panel_load_heat_pump_heating_power', false)
    arg.setDisplayName('Electric Panel: Heat Pump Heating Power')
    arg.setDescription("Specifies the panel load heating power. If not provided, the OS-HPXML default (see <a href='#{docs_base_url}#panel-loads'>Panel Loads</a>) is used.")
    arg.setUnits('W')
    args << arg

    arg = OpenStudio::Measure::OSArgument::makeDoubleArgument('electric_panel_load_heat_pump_cooling_power', false)
    arg.setDisplayName('Electric Panel: Heat Pump Cooling Power')
    arg.setDescription("Specifies the panel load heat pump cooling power. If not provided, the OS-HPXML default (see <a href='#{docs_base_url}#panel-loads'>Panel Loads</a>) is used.")
    arg.setUnits('W')
    args << arg

    arg = OpenStudio::Measure::OSArgument::makeChoiceArgument('electric_panel_load_heat_pump_voltage', electric_panel_voltage_choices, false)
    arg.setDisplayName('Electric Panel: Heat Pump Voltage')
    arg.setDescription("Specifies the panel load heat pump voltage. If not provided, the OS-HPXML default (see <a href='#{docs_base_url}#panel-loads'>Panel Loads</a>) is used.")
    arg.setUnits('V')
    args << arg

    arg = OpenStudio::Measure::OSArgument::makeBoolArgument('electric_panel_load_heat_pump_addition', false)
    arg.setDisplayName('Electric Panel: Heat Pump Addition')
    arg.setDescription("Whether the heat pump is a new panel load addition to an existing service panel. If not provided, the OS-HPXML default (see <a href='#{docs_base_url}#panel-loads'>Panel Loads</a>) is used.")
    args << arg

    arg = OpenStudio::Measure::OSArgument::makeDoubleArgument('electric_panel_load_heating_system_2_power', false)
    arg.setDisplayName('Electric Panel: Heating System 2 Power')
    arg.setDescription("Specifies the panel load second heating system power. If not provided, the OS-HPXML default (see <a href='#{docs_base_url}#panel-loads'>Panel Loads</a>) is used.")
    arg.setUnits('W')
    args << arg

    arg = OpenStudio::Measure::OSArgument::makeBoolArgument('electric_panel_load_heating_system_2_addition', false)
    arg.setDisplayName('Electric Panel: Heating System 2 Addition')
    arg.setDescription("Whether the second heating system is a new panel load addition to an existing service panel. If not provided, the OS-HPXML default (see <a href='#{docs_base_url}#panel-loads'>Panel Loads</a>) is used.")
    args << arg


    arg = OpenStudio::Measure::OSArgument::makeDoubleArgument('electric_panel_load_mech_vent_power', false)
    arg.setDisplayName('Electric Panel: Mechanical Ventilation Power')
    arg.setDescription("Specifies the panel load mechanical ventilation power. If not provided, the OS-HPXML default (see <a href='#{docs_base_url}#panel-loads'>Panel Loads</a>) is used.")
    arg.setUnits('W')
    args << arg

    arg = OpenStudio::Measure::OSArgument::makeBoolArgument('electric_panel_load_mech_vent_fan_addition', false)
    arg.setDisplayName('Electric Panel: Mechanical Ventilation Addition')
    arg.setDescription("Whether the mechanical ventilation is a new panel load addition to an existing service panel. If not provided, the OS-HPXML default (see <a href='#{docs_base_url}#panel-loads'>Panel Loads</a>) is used.")
    args << arg

    arg = OpenStudio::Measure::OSArgument::makeDoubleArgument('electric_panel_load_mech_vent_2_power', false)
    arg.setDisplayName('Electric Panel: Mechanical Ventilation 2 Power')
    arg.setDescription("Specifies the panel load second mechanical ventilation power. If not provided, the OS-HPXML default (see <a href='#{docs_base_url}#panel-loads'>Panel Loads</a>) is used.")
    arg.setUnits('W')
    args << arg

    arg = OpenStudio::Measure::OSArgument::makeBoolArgument('electric_panel_load_mech_vent_2_addition', false)
    arg.setDisplayName('Electric Panel: Mechanical Ventilation 2 Addition')
    arg.setDescription("Whether the second mechanical ventilation is a new panel load addition to an existing service panel. If not provided, the OS-HPXML default (see <a href='#{docs_base_url}#panel-loads'>Panel Loads</a>) is used.")
    args << arg

    arg = OpenStudio::Measure::OSArgument::makeDoubleArgument('electric_panel_load_whole_house_fan_power', false)
    arg.setDisplayName('Electric Panel: Whole House Fan Power')
    arg.setDescription("Specifies the panel load whole house fan power. If not provided, the OS-HPXML default (see <a href='#{docs_base_url}#panel-loads'>Panel Loads</a>) is used.")
    arg.setUnits('W')
    args << arg

    arg = OpenStudio::Measure::OSArgument::makeBoolArgument('electric_panel_load_whole_house_fan_addition', false)
    arg.setDisplayName('Electric Panel: Whole House Fan Addition')
    arg.setDescription("Whether the whole house fan is a new panel load addition to an existing service panel. If not provided, the OS-HPXML default (see <a href='#{docs_base_url}#panel-loads'>Panel Loads</a>) is used.")
    args << arg

    arg = OpenStudio::Measure::OSArgument::makeDoubleArgument('electric_panel_load_kitchen_fans_power', false)
    arg.setDisplayName('Electric Panel: Kitchen Fans Power')
    arg.setDescription("Specifies the panel load kitchen fans power. If not provided, the OS-HPXML default (see <a href='#{docs_base_url}#panel-loads'>Panel Loads</a>) is used.")
    arg.setUnits('W')
    args << arg

    arg = OpenStudio::Measure::OSArgument::makeBoolArgument('electric_panel_load_kitchen_fans_addition', false)
    arg.setDisplayName('Electric Panel: Kitchen Fans Addition')
    arg.setDescription("Whether the kitchen fans is a new panel load addition to an existing service panel. If not provided, the OS-HPXML default (see <a href='#{docs_base_url}#panel-loads'>Panel Loads</a>) is used.")
    args << arg

    arg = OpenStudio::Measure::OSArgument::makeDoubleArgument('electric_panel_load_bathroom_fans_power', false)
    arg.setDisplayName('Electric Panel: Bathroom Fans Power')
    arg.setDescription("Specifies the panel load bathroom fans power. If not provided, the OS-HPXML default (see <a href='#{docs_base_url}#panel-loads'>Panel Loads</a>) is used.")
    arg.setUnits('W')
    args << arg

    arg = OpenStudio::Measure::OSArgument::makeBoolArgument('electric_panel_load_bathroom_fans_addition', false)
    arg.setDisplayName('Electric Panel: Bathroom Fans Addition')
    arg.setDescription("Whether the bathroom fans is a new panel load addition to an existing service panel. If not provided, the OS-HPXML default (see <a href='#{docs_base_url}#panel-loads'>Panel Loads</a>) is used.")
    args << arg

    arg = OpenStudio::Measure::OSArgument::makeDoubleArgument('electric_panel_load_water_heater_power', false)
    arg.setDisplayName('Electric Panel: Water Heater Power')
    arg.setDescription("Specifies the panel load water heater power. Only applies to electric water heater. If not provided, the OS-HPXML default (see <a href='#{docs_base_url}#panel-loads'>Panel Loads</a>) is used.")
    arg.setUnits('W')
    args << arg

    arg = OpenStudio::Measure::OSArgument::makeChoiceArgument('electric_panel_load_water_heater_voltage', electric_panel_voltage_choices, false)
    arg.setDisplayName('Electric Panel: Water Heater Voltage')
    arg.setDescription("Specifies the panel load water heater voltage. Only applies to #{HPXML::WaterHeaterTypeHeatPump} (compressor). If not provided, the OS-HPXML default (see <a href='#{docs_base_url}#panel-loads'>Panel Loads</a>) is used.")
    arg.setUnits('V')
    args << arg

    arg = OpenStudio::Measure::OSArgument::makeBoolArgument('electric_panel_load_water_heater_addition', false)
    arg.setDisplayName('Electric Panel: Water Heater Addition')
    arg.setDescription("Whether the water heater is a new panel load addition to an existing service panel. If not provided, the OS-HPXML default (see <a href='#{docs_base_url}#panel-loads'>Panel Loads</a>) is used.")
    args << arg

    arg = OpenStudio::Measure::OSArgument::makeDoubleArgument('electric_panel_load_clothes_dryer_power', false)
    arg.setDisplayName('Electric Panel: Clothes Dryer Power')
    arg.setDescription("Specifies the panel load power. Only applies to electric clothes dryer. If not provided, the OS-HPXML default (see <a href='#{docs_base_url}#panel-loads'>Panel Loads</a>) is used.")
    arg.setUnits('W')
    args << arg

    arg = OpenStudio::Measure::OSArgument::makeChoiceArgument('electric_panel_load_clothes_dryer_voltage', electric_panel_voltage_choices, false)
    arg.setDisplayName('Electric Panel: Clothes Dryer Voltage')
    arg.setDescription("Specifies the panel load voltage. If not provided, the OS-HPXML default (see <a href='#{docs_base_url}#panel-loads'>Panel Loads</a>) is used.")
    arg.setUnits('V')
    args << arg

    arg = OpenStudio::Measure::OSArgument::makeBoolArgument('electric_panel_load_clothes_dryer_addition', false)
    arg.setDisplayName('Electric Panel: Clothes Dryer Addition')
    arg.setDescription("Whether the clothes dryer is a new panel load addition to an existing service panel. If not provided, the OS-HPXML default (see <a href='#{docs_base_url}#panel-loads'>Panel Loads</a>) is used.")
    args << arg

    arg = OpenStudio::Measure::OSArgument::makeDoubleArgument('electric_panel_load_dishwasher_power', false)
    arg.setDisplayName('Electric Panel: Dishwasher Power')
    arg.setDescription("Specifies the panel load dishwasher power. If not provided, the OS-HPXML default (see <a href='#{docs_base_url}#panel-loads'>Panel Loads</a>) is used.")
    arg.setUnits('W')
    args << arg

    arg = OpenStudio::Measure::OSArgument::makeBoolArgument('electric_panel_load_dishwasher_addition', false)
    arg.setDisplayName('Electric Panel: Dishwasher Addition')
    arg.setDescription("Whether the dishwasher is a new panel load addition to an existing service panel. If not provided, the OS-HPXML default (see <a href='#{docs_base_url}#panel-loads'>Panel Loads</a>) is used.")
    args << arg

    arg = OpenStudio::Measure::OSArgument::makeDoubleArgument('electric_panel_load_cooking_range_power', false)
    arg.setDisplayName('Electric Panel: Cooking Range/Oven Power')
    arg.setDescription("Specifies the panel load cooking range/oven power. Only applies to electric cooking range/oven. If not provided, the OS-HPXML default (see <a href='#{docs_base_url}#panel-loads'>Panel Loads</a>) is used.")
    arg.setUnits('W')
    args << arg

    arg = OpenStudio::Measure::OSArgument::makeChoiceArgument('electric_panel_load_cooking_range_voltage', electric_panel_voltage_choices, false)
    arg.setDisplayName('Electric Panel: Cooking Range/Oven Voltage')
    arg.setDescription("Specifies the panel load cooking range/oven voltage. If not provided, the OS-HPXML default (see <a href='#{docs_base_url}#panel-loads'>Panel Loads</a>) is used.")
    arg.setUnits('V')
    args << arg

    arg = OpenStudio::Measure::OSArgument::makeBoolArgument('electric_panel_load_cooking_range_addition', false)
    arg.setDisplayName('Electric Panel: Cooking Range/Oven Addition')
    arg.setDescription("Whether the cooking range is a new panel load addition to an existing service panel. If not provided, the OS-HPXML default (see <a href='#{docs_base_url}#panel-loads'>Panel Loads</a>) is used.")
    args << arg

    arg = OpenStudio::Measure::OSArgument::makeDoubleArgument('electric_panel_load_misc_plug_loads_well_pump_power', false)
    arg.setDisplayName('Electric Panel: Misc Plug Loads Well Pump Power')
    arg.setDescription("Specifies the panel load well pump power. If not provided, the OS-HPXML default (see <a href='#{docs_base_url}#panel-loads'>Panel Loads</a>) is used.")
    arg.setUnits('W')
    args << arg

    arg = OpenStudio::Measure::OSArgument::makeBoolArgument('electric_panel_load_misc_plug_loads_well_pump_addition', false)
    arg.setDisplayName('Electric Panel: Misc Plug Loads Well Pump Addition')
    arg.setDescription("Whether the well pump is a new panel load addition to an existing service panel. If not provided, the OS-HPXML default (see <a href='#{docs_base_url}#panel-loads'>Panel Loads</a>) is used.")
    args << arg

    arg = OpenStudio::Measure::OSArgument::makeDoubleArgument('electric_panel_load_misc_plug_loads_vehicle_power', false)
    arg.setDisplayName('Electric Panel: Misc Plug Loads Vehicle Power')
    arg.setDescription("Specifies the panel load electric vehicle power. If not provided, the OS-HPXML default (see <a href='#{docs_base_url}#panel-loads'>Panel Loads</a>) is used.")
    arg.setUnits('W')
    args << arg

    arg = OpenStudio::Measure::OSArgument::makeChoiceArgument('electric_panel_load_misc_plug_loads_vehicle_voltage', electric_panel_voltage_choices, false)
    arg.setDisplayName('Electric Panel: Misc Plug Loads Vehicle Voltage')
    arg.setDescription("Specifies the panel load electric vehicle voltage. If not provided, the OS-HPXML default (see <a href='#{docs_base_url}#panel-loads'>Panel Loads</a>) is used.")
    arg.setUnits('V')
    args << arg

    arg = OpenStudio::Measure::OSArgument::makeBoolArgument('electric_panel_load_misc_plug_loads_vehicle_addition', false)
    arg.setDisplayName('Electric Panel: Misc Plug Loads Vehicle Addition')
    arg.setDescription("Whether the electric vehicle is a new panel load addition to an existing service panel. If not provided, the OS-HPXML default (see <a href='#{docs_base_url}#panel-loads'>Panel Loads</a>) is used.")
    args << arg

    arg = OpenStudio::Measure::OSArgument::makeDoubleArgument('electric_panel_load_pool_pump_power', false)
    arg.setDisplayName('Electric Panel: Pool Pump Power')
    arg.setDescription("Specifies the panel load pool pump power. If not provided, the OS-HPXML default (see <a href='#{docs_base_url}#panel-loads'>Panel Loads</a>) is used.")
    arg.setUnits('W')
    args << arg

    arg = OpenStudio::Measure::OSArgument::makeBoolArgument('electric_panel_load_pool_pump_addition', false)
    arg.setDisplayName('Electric Panel: Pool Pump Addition')
    arg.setDescription("Whether the panel load pool pump is an addition. If not provided, the OS-HPXML default (see <a href='#{docs_base_url}#panel-loads'>Panel Loads</a>) is used.")
    arg.setDescription("Whether the pool pump is a new panel load addition to an existing service panel. If not provided, the OS-HPXML default (see <a href='#{docs_base_url}#panel-loads'>Panel Loads</a>) is used.")
    args << arg

    arg = OpenStudio::Measure::OSArgument::makeDoubleArgument('electric_panel_load_pool_heater_power', false)
    arg.setDisplayName('Electric Panel: Pool Heater Power')
    arg.setDescription("Specifies the panel load pool heater power. Only applies to electric pool heater. If not provided, the OS-HPXML default (see <a href='#{docs_base_url}#panel-loads'>Panel Loads</a>) is used.")
    arg.setUnits('W')
    args << arg

    arg = OpenStudio::Measure::OSArgument::makeBoolArgument('electric_panel_load_pool_heater_addition', false)
    arg.setDisplayName('Electric Panel: Pool Heater Addition')
    arg.setDescription("Whether the pool heater is a new panel load addition to an existing service panel. If not provided, the OS-HPXML default (see <a href='#{docs_base_url}#panel-loads'>Panel Loads</a>) is used.")
    args << arg

    arg = OpenStudio::Measure::OSArgument::makeDoubleArgument('electric_panel_load_permanent_spa_pump_power', false)
    arg.setDisplayName('Electric Panel: Permanent Spa Pump Power')
    arg.setDescription("Specifies the panel load permanent spa pump power. If not provided, the OS-HPXML default (see <a href='#{docs_base_url}#panel-loads'>Panel Loads</a>) is used.")
    arg.setUnits('W')
    args << arg

    arg = OpenStudio::Measure::OSArgument::makeBoolArgument('electric_panel_load_permanent_spa_pump_addition', false)
    arg.setDisplayName('Electric Panel: Permanent Spa Pump Addition')
    arg.setDescription("Whether the spa pump is a new panel load addition to an existing service panel. If not provided, the OS-HPXML default (see <a href='#{docs_base_url}#panel-loads'>Panel Loads</a>) is used.")
    args << arg

    arg = OpenStudio::Measure::OSArgument::makeDoubleArgument('electric_panel_load_permanent_spa_heater_power', false)
    arg.setDisplayName('Electric Panel: Permanent Spa Heater Power')
    arg.setDescription("Specifies the panel load permanent spa heater power. Only applies to electric permanent spa heater. If not provided, the OS-HPXML default (see <a href='#{docs_base_url}#panel-loads'>Panel Loads</a>) is used.")
    arg.setUnits('W')
    args << arg

    arg = OpenStudio::Measure::OSArgument::makeBoolArgument('electric_panel_load_permanent_spa_heater_addition', false)
    arg.setDisplayName('Electric Panel: Permanent Spa Heater Addition')
    arg.setDescription("Whether the spa heater is a new panel load addition to an existing service panel. If not provided, the OS-HPXML default (see <a href='#{docs_base_url}#panel-loads'>Panel Loads</a>) is used.")
    args << arg

    arg = OpenStudio::Measure::OSArgument::makeDoubleArgument('electric_panel_load_other_power', false)
    arg.setDisplayName('Electric Panel: Other Power')
    arg.setDescription("Specifies the panel load other power. This represents the total of all other electric loads that are fastened in place, permanently connected, or located on a specific circuit. For example, garbage disposal, built-in microwave. If not provided, the OS-HPXML default (see <a href='#{docs_base_url}#panel-loads'>Panel Loads</a>) is used.")
    arg.setUnits('W')
    args << arg

    arg = OpenStudio::Measure::OSArgument::makeBoolArgument('electric_panel_load_other_addition', false)
    arg.setDisplayName('Electric Panel: Other Addition')
    arg.setDescription("Whether the other load is a new panel load addition to an existing service panel. If not provided, the OS-HPXML default (see <a href='#{docs_base_url}#panel-loads'>Panel Loads</a>) is used.")
    args << arg

    battery_location_choices = OpenStudio::StringVector.new
    battery_location_choices << HPXML::LocationConditionedSpace
    battery_location_choices << HPXML::LocationBasementConditioned
    battery_location_choices << HPXML::LocationBasementUnconditioned
    battery_location_choices << HPXML::LocationCrawlspace
    battery_location_choices << HPXML::LocationCrawlspaceVented
    battery_location_choices << HPXML::LocationCrawlspaceUnvented
    battery_location_choices << HPXML::LocationCrawlspaceConditioned
    battery_location_choices << HPXML::LocationAttic
    battery_location_choices << HPXML::LocationAtticVented
    battery_location_choices << HPXML::LocationAtticUnvented
    battery_location_choices << HPXML::LocationGarage
    battery_location_choices << HPXML::LocationOutside

    arg = OpenStudio::Measure::OSArgument::makeBoolArgument('battery_present', true)
    arg.setDisplayName('Battery: Present')
    arg.setDescription('Whether there is a lithium ion battery present.')
    arg.setDefaultValue(false)
    args << arg

    arg = OpenStudio::Measure::OSArgument::makeChoiceArgument('battery_location', battery_location_choices, false)
    arg.setDisplayName('Battery: Location')
    arg.setDescription("The space type for the lithium ion battery location. If not provided, the OS-HPXML default (see <a href='#{docs_base_url}#hpxml-batteries'>HPXML Batteries</a>) is used.")
    args << arg

    arg = OpenStudio::Measure::OSArgument::makeDoubleArgument('battery_power', false)
    arg.setDisplayName('Battery: Rated Power Output')
    arg.setDescription("The rated power output of the lithium ion battery. If not provided, the OS-HPXML default (see <a href='#{docs_base_url}#hpxml-batteries'>HPXML Batteries</a>) is used.")
    arg.setUnits('W')
    args << arg

    arg = OpenStudio::Measure::OSArgument::makeDoubleArgument('battery_capacity', false)
    arg.setDisplayName('Battery: Nominal Capacity')
    arg.setDescription("The nominal capacity of the lithium ion battery. If not provided, the OS-HPXML default (see <a href='#{docs_base_url}#hpxml-batteries'>HPXML Batteries</a>) is used.")
    arg.setUnits('kWh')
    args << arg

    arg = OpenStudio::Measure::OSArgument::makeDoubleArgument('battery_usable_capacity', false)
    arg.setDisplayName('Battery: Usable Capacity')
    arg.setDescription("The usable capacity of the lithium ion battery. If not provided, the OS-HPXML default (see <a href='#{docs_base_url}#hpxml-batteries'>HPXML Batteries</a>) is used.")
    arg.setUnits('kWh')
    args << arg

    arg = OpenStudio::Measure::OSArgument::makeDoubleArgument('battery_round_trip_efficiency', false)
    arg.setDisplayName('Battery: Round Trip Efficiency')
    arg.setDescription("The round trip efficiency of the lithium ion battery. If not provided, the OS-HPXML default (see <a href='#{docs_base_url}#hpxml-batteries'>HPXML Batteries</a>) is used.")
    arg.setUnits('Frac')
    args << arg

    arg = OpenStudio::Measure::OSArgument::makeIntegerArgument('battery_num_bedrooms_served', false)
    arg.setDisplayName('Battery: Number of Bedrooms Served')
    arg.setDescription("Number of bedrooms served by the lithium ion battery. Only needed if #{HPXML::ResidentialTypeSFA} or #{HPXML::ResidentialTypeApartment} and it is a shared battery serving multiple dwelling units. Used to apportion battery charging/discharging to the unit of a SFA/MF building.")
    arg.setUnits('#')
    args << arg

    arg = OpenStudio::Measure::OSArgument::makeStringArgument('vehicle_type', false)
    arg.setDisplayName('Vehicle: Type')
    arg.setDescription('The type of vehicle present at the home.')
    arg.setDefaultValue(Constants::None)
    args << arg

    arg = OpenStudio::Measure::OSArgument::makeDoubleArgument('vehicle_battery_capacity', false)
    arg.setDisplayName('Vehicle: EV Battery Nominal Battery Capacity')
    arg.setDescription("The nominal capacity of the vehicle battery, only applies to electric vehicles. If not provided, the OS-HPXML default (see <a href='#{docs_base_url}#hpxml-vehicles'>HPXML Vehicles</a>) is used.")
    arg.setUnits('kWh')
    args << arg

    arg = OpenStudio::Measure::OSArgument::makeDoubleArgument('vehicle_battery_usable_capacity', false)
    arg.setDisplayName('Vehicle: EV Battery Usable Capacity')
    arg.setDescription("The usable capacity of the vehicle battery, only applies to electric vehicles. If not provided, the OS-HPXML default (see <a href='#{docs_base_url}#hpxml-vehicles'>HPXML Vehicles</a>) is used.")
    arg.setUnits('kWh')
    args << arg

    fuel_economy_units_choices = OpenStudio::StringVector.new
    fuel_economy_units_choices << HPXML::UnitsKwhPerMile
    fuel_economy_units_choices << HPXML::UnitsMilePerKwh
    fuel_economy_units_choices << HPXML::UnitsMPGe
    fuel_economy_units_choices << HPXML::UnitsMPG

    arg = OpenStudio::Measure::OSArgument::makeChoiceArgument('vehicle_fuel_economy_units', fuel_economy_units_choices, false)
    arg.setDisplayName('Vehicle: Combined Fuel Economy Units')
    arg.setDescription("The combined fuel economy units of the vehicle. Only '#{HPXML::UnitsKwhPerMile}', '#{HPXML::UnitsMilePerKwh}', or '#{HPXML::UnitsMPGe}' are allow for electric vehicles. If not provided, the OS-HPXML default (see <a href='#{docs_base_url}#hpxml-vehicles'>HPXML Vehicles</a>) is used.")
    args << arg

    arg = OpenStudio::Measure::OSArgument::makeDoubleArgument('vehicle_fuel_economy_combined', false)
    arg.setDisplayName('Vehicle: Combined Fuel Economy')
    arg.setDescription("The combined fuel economy of the vehicle. If not provided, the OS-HPXML default (see <a href='#{docs_base_url}#hpxml-vehicles'>HPXML Vehicles</a>) is used.")
    args << arg

    arg = OpenStudio::Measure::OSArgument::makeDoubleArgument('vehicle_miles_driven_per_year', false)
    arg.setDisplayName('Vehicle: Miles Driven Per Year')
    arg.setDescription("The annual miles the vehicle is driven. If not provided, the OS-HPXML default (see <a href='#{docs_base_url}#hpxml-vehicles'>HPXML Vehicles</a>) is used.")
    arg.setUnits('miles')
    args << arg

    arg = OpenStudio::Measure::OSArgument::makeDoubleArgument('vehicle_hours_driven_per_week', false)
    arg.setDisplayName('Vehicle: Hours Driven Per Week')
    arg.setDescription("The weekly hours the vehicle is driven. If not provided, the OS-HPXML default (see <a href='#{docs_base_url}#hpxml-vehicles'>HPXML Vehicles</a>) is used.")
    arg.setUnits('hours')
    args << arg

    arg = OpenStudio::Measure::OSArgument::makeDoubleArgument('vehicle_fraction_charged_home', false)
    arg.setDisplayName('Vehicle: Fraction Charged at Home')
    arg.setDescription("The fraction of charging energy provided by the at-home charger to the vehicle, only applies to electric vehicles. If not provided, the OS-HPXML default (see <a href='#{docs_base_url}#hpxml-vehicles'>HPXML Vehicles</a>) is used.")
    args << arg

    arg = OpenStudio::Measure::OSArgument::makeBoolArgument('ev_charger_present', false)
    arg.setDisplayName('Electric Vehicle Charger: Present')
    arg.setDescription('Whether there is an electric vehicle charger present.')
    arg.setDefaultValue(false)
    args << arg

    ev_charging_level_choices = OpenStudio::StringVector.new
    ev_charging_level_choices << '1'
    ev_charging_level_choices << '2'
    ev_charging_level_choices << '3'

    arg = OpenStudio::Measure::OSArgument::makeChoiceArgument('ev_charger_level', ev_charging_level_choices, false)
    arg.setDisplayName('Electric Vehicle Charger: Charging Level')
    arg.setDescription("The charging level of the EV charger. If not provided, the OS-HPXML default (see <a href='#{docs_base_url}#hpxml-electric-vehicle-chargers'>HPXML Electric Vehicle Chargers</a>) is used.")
    args << arg

    arg = OpenStudio::Measure::OSArgument::makeDoubleArgument('ev_charger_power', false)
    arg.setDisplayName('Electric Vehicle Charger: Rated Charging Power')
    arg.setDescription("The rated power output of the EV charger. If not provided, the OS-HPXML default (see <a href='#{docs_base_url}#hpxml-electric-vehicle-chargers'>HPXML Electric Vehicle Chargers</a>) is used.")
    arg.setUnits('W')
    args << arg

    arg = OpenStudio::Measure::OSArgument::makeBoolArgument('lighting_present', true)
    arg.setDisplayName('Lighting: Present')
    arg.setDescription('Whether there is lighting energy use.')
    arg.setDefaultValue(true)
    args << arg

    arg = OpenStudio::Measure::OSArgument::makeDoubleArgument('lighting_interior_fraction_cfl', true)
    arg.setDisplayName('Lighting: Interior Fraction CFL')
    arg.setDescription('Fraction of all lamps (interior) that are compact fluorescent. Lighting not specified as CFL, LFL, or LED is assumed to be incandescent.')
    arg.setDefaultValue(0.1)
    args << arg

    arg = OpenStudio::Measure::OSArgument::makeDoubleArgument('lighting_interior_fraction_lfl', true)
    arg.setDisplayName('Lighting: Interior Fraction LFL')
    arg.setDescription('Fraction of all lamps (interior) that are linear fluorescent. Lighting not specified as CFL, LFL, or LED is assumed to be incandescent.')
    arg.setDefaultValue(0.0)
    args << arg

    arg = OpenStudio::Measure::OSArgument::makeDoubleArgument('lighting_interior_fraction_led', true)
    arg.setDisplayName('Lighting: Interior Fraction LED')
    arg.setDescription('Fraction of all lamps (interior) that are light emitting diodes. Lighting not specified as CFL, LFL, or LED is assumed to be incandescent.')
    arg.setDefaultValue(0.0)
    args << arg

    arg = OpenStudio::Measure::OSArgument::makeDoubleArgument('lighting_interior_usage_multiplier', false)
    arg.setDisplayName('Lighting: Interior Usage Multiplier')
    arg.setDescription("Multiplier on the lighting energy usage (interior) that can reflect, e.g., high/low usage occupants. If not provided, the OS-HPXML default (see <a href='#{docs_base_url}#hpxml-lighting'>HPXML Lighting</a>) is used.")
    args << arg

    arg = OpenStudio::Measure::OSArgument::makeDoubleArgument('lighting_exterior_fraction_cfl', true)
    arg.setDisplayName('Lighting: Exterior Fraction CFL')
    arg.setDescription('Fraction of all lamps (exterior) that are compact fluorescent. Lighting not specified as CFL, LFL, or LED is assumed to be incandescent.')
    arg.setDefaultValue(0.0)
    args << arg

    arg = OpenStudio::Measure::OSArgument::makeDoubleArgument('lighting_exterior_fraction_lfl', true)
    arg.setDisplayName('Lighting: Exterior Fraction LFL')
    arg.setDescription('Fraction of all lamps (exterior) that are linear fluorescent. Lighting not specified as CFL, LFL, or LED is assumed to be incandescent.')
    arg.setDefaultValue(0.0)
    args << arg

    arg = OpenStudio::Measure::OSArgument::makeDoubleArgument('lighting_exterior_fraction_led', true)
    arg.setDisplayName('Lighting: Exterior Fraction LED')
    arg.setDescription('Fraction of all lamps (exterior) that are light emitting diodes. Lighting not specified as CFL, LFL, or LED is assumed to be incandescent.')
    arg.setDefaultValue(0.0)
    args << arg

    arg = OpenStudio::Measure::OSArgument::makeDoubleArgument('lighting_exterior_usage_multiplier', false)
    arg.setDisplayName('Lighting: Exterior Usage Multiplier')
    arg.setDescription("Multiplier on the lighting energy usage (exterior) that can reflect, e.g., high/low usage occupants. If not provided, the OS-HPXML default (see <a href='#{docs_base_url}#hpxml-lighting'>HPXML Lighting</a>) is used.")
    args << arg

    arg = OpenStudio::Measure::OSArgument::makeDoubleArgument('lighting_garage_fraction_cfl', true)
    arg.setDisplayName('Lighting: Garage Fraction CFL')
    arg.setDescription('Fraction of all lamps (garage) that are compact fluorescent. Lighting not specified as CFL, LFL, or LED is assumed to be incandescent.')
    arg.setDefaultValue(0.0)
    args << arg

    arg = OpenStudio::Measure::OSArgument::makeDoubleArgument('lighting_garage_fraction_lfl', true)
    arg.setDisplayName('Lighting: Garage Fraction LFL')
    arg.setDescription('Fraction of all lamps (garage) that are linear fluorescent. Lighting not specified as CFL, LFL, or LED is assumed to be incandescent.')
    arg.setDefaultValue(0.0)
    args << arg

    arg = OpenStudio::Measure::OSArgument::makeDoubleArgument('lighting_garage_fraction_led', true)
    arg.setDisplayName('Lighting: Garage Fraction LED')
    arg.setDescription('Fraction of all lamps (garage) that are light emitting diodes. Lighting not specified as CFL, LFL, or LED is assumed to be incandescent.')
    arg.setDefaultValue(0.0)
    args << arg

    arg = OpenStudio::Measure::OSArgument::makeDoubleArgument('lighting_garage_usage_multiplier', false)
    arg.setDisplayName('Lighting: Garage Usage Multiplier')
    arg.setDescription("Multiplier on the lighting energy usage (garage) that can reflect, e.g., high/low usage occupants. If not provided, the OS-HPXML default (see <a href='#{docs_base_url}#hpxml-lighting'>HPXML Lighting</a>) is used.")
    args << arg

    arg = OpenStudio::Measure::OSArgument::makeBoolArgument('holiday_lighting_present', true)
    arg.setDisplayName('Holiday Lighting: Present')
    arg.setDescription('Whether there is holiday lighting.')
    arg.setDefaultValue(false)
    args << arg

    arg = OpenStudio::Measure::OSArgument::makeDoubleArgument('holiday_lighting_daily_kwh', false)
    arg.setDisplayName('Holiday Lighting: Daily Consumption')
    arg.setUnits('kWh/day')
    arg.setDescription("The daily energy consumption for holiday lighting (exterior). If not provided, the OS-HPXML default (see <a href='#{docs_base_url}#hpxml-lighting'>HPXML Lighting</a>) is used.")
    args << arg

    arg = OpenStudio::Measure::OSArgument::makeStringArgument('holiday_lighting_period', false)
    arg.setDisplayName('Holiday Lighting: Period')
    arg.setDescription("Enter a date range like 'Nov 25 - Jan 5'. If not provided, the OS-HPXML default (see <a href='#{docs_base_url}#hpxml-lighting'>HPXML Lighting</a>) is used.")
    args << arg

    dehumidifier_type_choices = OpenStudio::StringVector.new
    dehumidifier_type_choices << Constants::None
    dehumidifier_type_choices << HPXML::DehumidifierTypePortable
    dehumidifier_type_choices << HPXML::DehumidifierTypeWholeHome

    dehumidifier_efficiency_type_choices = OpenStudio::StringVector.new
    dehumidifier_efficiency_type_choices << 'EnergyFactor'
    dehumidifier_efficiency_type_choices << 'IntegratedEnergyFactor'

    arg = OpenStudio::Measure::OSArgument::makeChoiceArgument('dehumidifier_type', dehumidifier_type_choices, true)
    arg.setDisplayName('Dehumidifier: Type')
    arg.setDescription('The type of dehumidifier.')
    arg.setDefaultValue(Constants::None)
    args << arg

    arg = OpenStudio::Measure::OSArgument::makeChoiceArgument('dehumidifier_efficiency_type', dehumidifier_efficiency_type_choices, true)
    arg.setDisplayName('Dehumidifier: Efficiency Type')
    arg.setDescription('The efficiency type of dehumidifier.')
    arg.setDefaultValue('IntegratedEnergyFactor')
    args << arg

    arg = OpenStudio::Measure::OSArgument::makeDoubleArgument('dehumidifier_efficiency', true)
    arg.setDisplayName('Dehumidifier: Efficiency')
    arg.setUnits('liters/kWh')
    arg.setDescription('The efficiency of the dehumidifier.')
    arg.setDefaultValue(1.5)
    args << arg

    arg = OpenStudio::Measure::OSArgument::makeDoubleArgument('dehumidifier_capacity', true)
    arg.setDisplayName('Dehumidifier: Capacity')
    arg.setDescription('The capacity (water removal rate) of the dehumidifier.')
    arg.setUnits('pint/day')
    arg.setDefaultValue(40)
    args << arg

    arg = OpenStudio::Measure::OSArgument::makeDoubleArgument('dehumidifier_rh_setpoint', true)
    arg.setDisplayName('Dehumidifier: Relative Humidity Setpoint')
    arg.setDescription('The relative humidity setpoint of the dehumidifier.')
    arg.setUnits('Frac')
    arg.setDefaultValue(0.5)
    args << arg

    arg = OpenStudio::Measure::OSArgument::makeDoubleArgument('dehumidifier_fraction_dehumidification_load_served', true)
    arg.setDisplayName('Dehumidifier: Fraction Dehumidification Load Served')
    arg.setDescription('The dehumidification load served fraction of the dehumidifier.')
    arg.setUnits('Frac')
    arg.setDefaultValue(1)
    args << arg

    appliance_location_choices = OpenStudio::StringVector.new
    appliance_location_choices << HPXML::LocationConditionedSpace
    appliance_location_choices << HPXML::LocationBasementConditioned
    appliance_location_choices << HPXML::LocationBasementUnconditioned
    appliance_location_choices << HPXML::LocationGarage
    appliance_location_choices << HPXML::LocationOtherHousingUnit
    appliance_location_choices << HPXML::LocationOtherHeatedSpace
    appliance_location_choices << HPXML::LocationOtherMultifamilyBufferSpace
    appliance_location_choices << HPXML::LocationOtherNonFreezingSpace

    clothes_washer_efficiency_type_choices = OpenStudio::StringVector.new
    clothes_washer_efficiency_type_choices << 'ModifiedEnergyFactor'
    clothes_washer_efficiency_type_choices << 'IntegratedModifiedEnergyFactor'

    arg = OpenStudio::Measure::OSArgument::makeBoolArgument('clothes_washer_present', true)
    arg.setDisplayName('Clothes Washer: Present')
    arg.setDescription('Whether there is a clothes washer present.')
    arg.setDefaultValue(true)
    args << arg

    arg = OpenStudio::Measure::OSArgument::makeChoiceArgument('clothes_washer_location', appliance_location_choices, false)
    arg.setDisplayName('Clothes Washer: Location')
    arg.setDescription("The space type for the clothes washer location. If not provided, the OS-HPXML default (see <a href='#{docs_base_url}#hpxml-clothes-washer'>HPXML Clothes Washer</a>) is used.")
    args << arg

    arg = OpenStudio::Measure::OSArgument::makeChoiceArgument('clothes_washer_efficiency_type', clothes_washer_efficiency_type_choices, true)
    arg.setDisplayName('Clothes Washer: Efficiency Type')
    arg.setDescription('The efficiency type of the clothes washer.')
    arg.setDefaultValue('IntegratedModifiedEnergyFactor')
    args << arg

    arg = OpenStudio::Measure::OSArgument::makeDoubleArgument('clothes_washer_efficiency', false)
    arg.setDisplayName('Clothes Washer: Efficiency')
    arg.setUnits('ft^3/kWh-cyc')
    arg.setDescription("The efficiency of the clothes washer. If not provided, the OS-HPXML default (see <a href='#{docs_base_url}#hpxml-clothes-washer'>HPXML Clothes Washer</a>) is used.")
    args << arg

    arg = OpenStudio::Measure::OSArgument::makeDoubleArgument('clothes_washer_rated_annual_kwh', false)
    arg.setDisplayName('Clothes Washer: Rated Annual Consumption')
    arg.setUnits('kWh/yr')
    arg.setDescription("The annual energy consumed by the clothes washer, as rated, obtained from the EnergyGuide label. This includes both the appliance electricity consumption and the energy required for water heating. If not provided, the OS-HPXML default (see <a href='#{docs_base_url}#hpxml-clothes-washer'>HPXML Clothes Washer</a>) is used.")
    args << arg

    arg = OpenStudio::Measure::OSArgument::makeDoubleArgument('clothes_washer_label_electric_rate', false)
    arg.setDisplayName('Clothes Washer: Label Electric Rate')
    arg.setUnits('$/kWh')
    arg.setDescription("The annual energy consumed by the clothes washer, as rated, obtained from the EnergyGuide label. This includes both the appliance electricity consumption and the energy required for water heating. If not provided, the OS-HPXML default (see <a href='#{docs_base_url}#hpxml-clothes-washer'>HPXML Clothes Washer</a>) is used.")
    args << arg

    arg = OpenStudio::Measure::OSArgument::makeDoubleArgument('clothes_washer_label_gas_rate', false)
    arg.setDisplayName('Clothes Washer: Label Gas Rate')
    arg.setUnits('$/therm')
    arg.setDescription("The annual energy consumed by the clothes washer, as rated, obtained from the EnergyGuide label. This includes both the appliance electricity consumption and the energy required for water heating. If not provided, the OS-HPXML default (see <a href='#{docs_base_url}#hpxml-clothes-washer'>HPXML Clothes Washer</a>) is used.")
    args << arg

    arg = OpenStudio::Measure::OSArgument::makeDoubleArgument('clothes_washer_label_annual_gas_cost', false)
    arg.setDisplayName('Clothes Washer: Label Annual Cost with Gas DHW')
    arg.setUnits('$')
    arg.setDescription("The annual cost of using the system under test conditions. Input is obtained from the EnergyGuide label. If not provided, the OS-HPXML default (see <a href='#{docs_base_url}#hpxml-clothes-washer'>HPXML Clothes Washer</a>) is used.")
    args << arg

    arg = OpenStudio::Measure::OSArgument::makeDoubleArgument('clothes_washer_label_usage', false)
    arg.setDisplayName('Clothes Washer: Label Usage')
    arg.setUnits('cyc/wk')
    arg.setDescription("The clothes washer loads per week. If not provided, the OS-HPXML default (see <a href='#{docs_base_url}#hpxml-clothes-washer'>HPXML Clothes Washer</a>) is used.")
    args << arg

    arg = OpenStudio::Measure::OSArgument::makeDoubleArgument('clothes_washer_capacity', false)
    arg.setDisplayName('Clothes Washer: Drum Volume')
    arg.setUnits('ft^3')
    arg.setDescription("Volume of the washer drum. Obtained from the EnergyStar website or the manufacturer's literature. If not provided, the OS-HPXML default (see <a href='#{docs_base_url}#hpxml-clothes-washer'>HPXML Clothes Washer</a>) is used.")
    args << arg

    arg = OpenStudio::Measure::OSArgument::makeDoubleArgument('clothes_washer_usage_multiplier', false)
    arg.setDisplayName('Clothes Washer: Usage Multiplier')
    arg.setDescription("Multiplier on the clothes washer energy and hot water usage that can reflect, e.g., high/low usage occupants. If not provided, the OS-HPXML default (see <a href='#{docs_base_url}#hpxml-clothes-washer'>HPXML Clothes Washer</a>) is used.")
    args << arg

    arg = OpenStudio::Measure::OSArgument::makeBoolArgument('clothes_dryer_present', true)
    arg.setDisplayName('Clothes Dryer: Present')
    arg.setDescription('Whether there is a clothes dryer present.')
    arg.setDefaultValue(true)
    args << arg

    arg = OpenStudio::Measure::OSArgument::makeChoiceArgument('clothes_dryer_location', appliance_location_choices, false)
    arg.setDisplayName('Clothes Dryer: Location')
    arg.setDescription("The space type for the clothes dryer location. If not provided, the OS-HPXML default (see <a href='#{docs_base_url}#hpxml-clothes-dryer'>HPXML Clothes Dryer</a>) is used.")
    args << arg

    clothes_dryer_fuel_choices = OpenStudio::StringVector.new
    clothes_dryer_fuel_choices << HPXML::FuelTypeElectricity
    clothes_dryer_fuel_choices << HPXML::FuelTypeNaturalGas
    clothes_dryer_fuel_choices << HPXML::FuelTypeOil
    clothes_dryer_fuel_choices << HPXML::FuelTypePropane
    clothes_dryer_fuel_choices << HPXML::FuelTypeWoodCord
    clothes_dryer_fuel_choices << HPXML::FuelTypeCoal

    clothes_dryer_efficiency_type_choices = OpenStudio::StringVector.new
    clothes_dryer_efficiency_type_choices << 'EnergyFactor'
    clothes_dryer_efficiency_type_choices << 'CombinedEnergyFactor'

    arg = OpenStudio::Measure::OSArgument::makeChoiceArgument('clothes_dryer_fuel_type', clothes_dryer_fuel_choices, true)
    arg.setDisplayName('Clothes Dryer: Fuel Type')
    arg.setDescription('Type of fuel used by the clothes dryer.')
    arg.setDefaultValue(HPXML::FuelTypeNaturalGas)
    args << arg

    arg = OpenStudio::Measure::OSArgument::makeChoiceArgument('clothes_dryer_efficiency_type', clothes_dryer_efficiency_type_choices, true)
    arg.setDisplayName('Clothes Dryer: Efficiency Type')
    arg.setDescription('The efficiency type of the clothes dryer.')
    arg.setDefaultValue('CombinedEnergyFactor')
    args << arg

    arg = OpenStudio::Measure::OSArgument::makeDoubleArgument('clothes_dryer_efficiency', false)
    arg.setDisplayName('Clothes Dryer: Efficiency')
    arg.setUnits('lb/kWh')
    arg.setDescription("The efficiency of the clothes dryer. If not provided, the OS-HPXML default (see <a href='#{docs_base_url}#hpxml-clothes-dryer'>HPXML Clothes Dryer</a>) is used.")
    args << arg

    arg = OpenStudio::Measure::OSArgument::makeDoubleArgument('clothes_dryer_vented_flow_rate', false)
    arg.setDisplayName('Clothes Dryer: Vented Flow Rate')
    arg.setDescription("The exhaust flow rate of the vented clothes dryer. If not provided, the OS-HPXML default (see <a href='#{docs_base_url}#hpxml-clothes-dryer'>HPXML Clothes Dryer</a>) is used.")
    arg.setUnits('CFM')
    args << arg

    arg = OpenStudio::Measure::OSArgument::makeDoubleArgument('clothes_dryer_usage_multiplier', false)
    arg.setDisplayName('Clothes Dryer: Usage Multiplier')
    arg.setDescription("Multiplier on the clothes dryer energy usage that can reflect, e.g., high/low usage occupants. If not provided, the OS-HPXML default (see <a href='#{docs_base_url}#hpxml-clothes-dryer'>HPXML Clothes Dryer</a>) is used.")
    args << arg

    arg = OpenStudio::Measure::OSArgument::makeBoolArgument('dishwasher_present', true)
    arg.setDisplayName('Dishwasher: Present')
    arg.setDescription('Whether there is a dishwasher present.')
    arg.setDefaultValue(true)
    args << arg

    arg = OpenStudio::Measure::OSArgument::makeChoiceArgument('dishwasher_location', appliance_location_choices, false)
    arg.setDisplayName('Dishwasher: Location')
    arg.setDescription("The space type for the dishwasher location. If not provided, the OS-HPXML default (see <a href='#{docs_base_url}#hpxml-dishwasher'>HPXML Dishwasher</a>) is used.")
    args << arg

    dishwasher_efficiency_type_choices = OpenStudio::StringVector.new
    dishwasher_efficiency_type_choices << 'RatedAnnualkWh'
    dishwasher_efficiency_type_choices << 'EnergyFactor'

    arg = OpenStudio::Measure::OSArgument::makeChoiceArgument('dishwasher_efficiency_type', dishwasher_efficiency_type_choices, true)
    arg.setDisplayName('Dishwasher: Efficiency Type')
    arg.setDescription('The efficiency type of dishwasher.')
    arg.setDefaultValue('RatedAnnualkWh')
    args << arg

    arg = OpenStudio::Measure::OSArgument::makeDoubleArgument('dishwasher_efficiency', false)
    arg.setDisplayName('Dishwasher: Efficiency')
    arg.setUnits('RatedAnnualkWh or EnergyFactor')
    arg.setDescription("The efficiency of the dishwasher. If not provided, the OS-HPXML default (see <a href='#{docs_base_url}#hpxml-dishwasher'>HPXML Dishwasher</a>) is used.")
    args << arg

    arg = OpenStudio::Measure::OSArgument::makeDoubleArgument('dishwasher_label_electric_rate', false)
    arg.setDisplayName('Dishwasher: Label Electric Rate')
    arg.setUnits('$/kWh')
    arg.setDescription("The label electric rate of the dishwasher. If not provided, the OS-HPXML default (see <a href='#{docs_base_url}#hpxml-dishwasher'>HPXML Dishwasher</a>) is used.")
    args << arg

    arg = OpenStudio::Measure::OSArgument::makeDoubleArgument('dishwasher_label_gas_rate', false)
    arg.setDisplayName('Dishwasher: Label Gas Rate')
    arg.setUnits('$/therm')
    arg.setDescription("The label gas rate of the dishwasher. If not provided, the OS-HPXML default (see <a href='#{docs_base_url}#hpxml-dishwasher'>HPXML Dishwasher</a>) is used.")
    args << arg

    arg = OpenStudio::Measure::OSArgument::makeDoubleArgument('dishwasher_label_annual_gas_cost', false)
    arg.setDisplayName('Dishwasher: Label Annual Gas Cost')
    arg.setUnits('$')
    arg.setDescription("The label annual gas cost of the dishwasher. If not provided, the OS-HPXML default (see <a href='#{docs_base_url}#hpxml-dishwasher'>HPXML Dishwasher</a>) is used.")
    args << arg

    arg = OpenStudio::Measure::OSArgument::makeDoubleArgument('dishwasher_label_usage', false)
    arg.setDisplayName('Dishwasher: Label Usage')
    arg.setUnits('cyc/wk')
    arg.setDescription("The dishwasher loads per week. If not provided, the OS-HPXML default (see <a href='#{docs_base_url}#hpxml-dishwasher'>HPXML Dishwasher</a>) is used.")
    args << arg

    arg = OpenStudio::Measure::OSArgument::makeIntegerArgument('dishwasher_place_setting_capacity', false)
    arg.setDisplayName('Dishwasher: Number of Place Settings')
    arg.setUnits('#')
    arg.setDescription("The number of place settings for the unit. Data obtained from manufacturer's literature. If not provided, the OS-HPXML default (see <a href='#{docs_base_url}#hpxml-dishwasher'>HPXML Dishwasher</a>) is used.")
    args << arg

    arg = OpenStudio::Measure::OSArgument::makeDoubleArgument('dishwasher_usage_multiplier', false)
    arg.setDisplayName('Dishwasher: Usage Multiplier')
    arg.setDescription("Multiplier on the dishwasher energy usage that can reflect, e.g., high/low usage occupants. If not provided, the OS-HPXML default (see <a href='#{docs_base_url}#hpxml-dishwasher'>HPXML Dishwasher</a>) is used.")
    args << arg

    arg = OpenStudio::Measure::OSArgument::makeBoolArgument('refrigerator_present', true)
    arg.setDisplayName('Refrigerator: Present')
    arg.setDescription('Whether there is a refrigerator present.')
    arg.setDefaultValue(true)
    args << arg

    arg = OpenStudio::Measure::OSArgument::makeChoiceArgument('refrigerator_location', appliance_location_choices, false)
    arg.setDisplayName('Refrigerator: Location')
    arg.setDescription("The space type for the refrigerator location. If not provided, the OS-HPXML default (see <a href='#{docs_base_url}#hpxml-refrigerators'>HPXML Refrigerators</a>) is used.")
    args << arg

    arg = OpenStudio::Measure::OSArgument::makeDoubleArgument('refrigerator_rated_annual_kwh', false)
    arg.setDisplayName('Refrigerator: Rated Annual Consumption')
    arg.setUnits('kWh/yr')
    arg.setDescription("The EnergyGuide rated annual energy consumption for a refrigerator. If not provided, the OS-HPXML default (see <a href='#{docs_base_url}#hpxml-refrigerators'>HPXML Refrigerators</a>) is used.")
    args << arg

    arg = OpenStudio::Measure::OSArgument::makeDoubleArgument('refrigerator_usage_multiplier', false)
    arg.setDisplayName('Refrigerator: Usage Multiplier')
    arg.setDescription("Multiplier on the refrigerator energy usage that can reflect, e.g., high/low usage occupants. If not provided, the OS-HPXML default (see <a href='#{docs_base_url}#hpxml-refrigerators'>HPXML Refrigerators</a>) is used.")
    args << arg

    arg = OpenStudio::Measure::OSArgument::makeBoolArgument('extra_refrigerator_present', true)
    arg.setDisplayName('Extra Refrigerator: Present')
    arg.setDescription('Whether there is an extra refrigerator present.')
    arg.setDefaultValue(false)
    args << arg

    arg = OpenStudio::Measure::OSArgument::makeChoiceArgument('extra_refrigerator_location', appliance_location_choices, false)
    arg.setDisplayName('Extra Refrigerator: Location')
    arg.setDescription("The space type for the extra refrigerator location. If not provided, the OS-HPXML default (see <a href='#{docs_base_url}#hpxml-refrigerators'>HPXML Refrigerators</a>) is used.")
    args << arg

    arg = OpenStudio::Measure::OSArgument::makeDoubleArgument('extra_refrigerator_rated_annual_kwh', false)
    arg.setDisplayName('Extra Refrigerator: Rated Annual Consumption')
    arg.setUnits('kWh/yr')
    arg.setDescription("The EnergyGuide rated annual energy consumption for an extra refrigerator. If not provided, the OS-HPXML default (see <a href='#{docs_base_url}#hpxml-refrigerators'>HPXML Refrigerators</a>) is used.")
    args << arg

    arg = OpenStudio::Measure::OSArgument::makeDoubleArgument('extra_refrigerator_usage_multiplier', false)
    arg.setDisplayName('Extra Refrigerator: Usage Multiplier')
    arg.setDescription("Multiplier on the extra refrigerator energy usage that can reflect, e.g., high/low usage occupants. If not provided, the OS-HPXML default (see <a href='#{docs_base_url}#hpxml-refrigerators'>HPXML Refrigerators</a>) is used.")
    args << arg

    arg = OpenStudio::Measure::OSArgument::makeBoolArgument('freezer_present', true)
    arg.setDisplayName('Freezer: Present')
    arg.setDescription('Whether there is a freezer present.')
    arg.setDefaultValue(false)
    args << arg

    arg = OpenStudio::Measure::OSArgument::makeChoiceArgument('freezer_location', appliance_location_choices, false)
    arg.setDisplayName('Freezer: Location')
    arg.setDescription("The space type for the freezer location. If not provided, the OS-HPXML default (see <a href='#{docs_base_url}#hpxml-freezers'>HPXML Freezers</a>) is used.")
    args << arg

    arg = OpenStudio::Measure::OSArgument::makeDoubleArgument('freezer_rated_annual_kwh', false)
    arg.setDisplayName('Freezer: Rated Annual Consumption')
    arg.setUnits('kWh/yr')
    arg.setDescription("The EnergyGuide rated annual energy consumption for a freezer. If not provided, the OS-HPXML default (see <a href='#{docs_base_url}#hpxml-freezers'>HPXML Freezers</a>) is used.")
    args << arg

    arg = OpenStudio::Measure::OSArgument::makeDoubleArgument('freezer_usage_multiplier', false)
    arg.setDisplayName('Freezer: Usage Multiplier')
    arg.setDescription("Multiplier on the freezer energy usage that can reflect, e.g., high/low usage occupants. If not provided, the OS-HPXML default (see <a href='#{docs_base_url}#hpxml-freezers'>HPXML Freezers</a>) is used.")
    args << arg

    cooking_range_oven_fuel_choices = OpenStudio::StringVector.new
    cooking_range_oven_fuel_choices << HPXML::FuelTypeElectricity
    cooking_range_oven_fuel_choices << HPXML::FuelTypeNaturalGas
    cooking_range_oven_fuel_choices << HPXML::FuelTypeOil
    cooking_range_oven_fuel_choices << HPXML::FuelTypePropane
    cooking_range_oven_fuel_choices << HPXML::FuelTypeWoodCord
    cooking_range_oven_fuel_choices << HPXML::FuelTypeCoal

    arg = OpenStudio::Measure::OSArgument::makeBoolArgument('cooking_range_oven_present', true)
    arg.setDisplayName('Cooking Range/Oven: Present')
    arg.setDescription('Whether there is a cooking range/oven present.')
    arg.setDefaultValue(true)
    args << arg

    arg = OpenStudio::Measure::OSArgument::makeChoiceArgument('cooking_range_oven_location', appliance_location_choices, false)
    arg.setDisplayName('Cooking Range/Oven: Location')
    arg.setDescription("The space type for the cooking range/oven location. If not provided, the OS-HPXML default (see <a href='#{docs_base_url}#hpxml-cooking-range-oven'>HPXML Cooking Range/Oven</a>) is used.")
    args << arg

    arg = OpenStudio::Measure::OSArgument::makeChoiceArgument('cooking_range_oven_fuel_type', cooking_range_oven_fuel_choices, true)
    arg.setDisplayName('Cooking Range/Oven: Fuel Type')
    arg.setDescription('Type of fuel used by the cooking range/oven.')
    arg.setDefaultValue(HPXML::FuelTypeNaturalGas)
    args << arg

    arg = OpenStudio::Measure::OSArgument::makeBoolArgument('cooking_range_oven_is_induction', false)
    arg.setDisplayName('Cooking Range/Oven: Is Induction')
    arg.setDescription("Whether the cooking range is induction. If not provided, the OS-HPXML default (see <a href='#{docs_base_url}#hpxml-cooking-range-oven'>HPXML Cooking Range/Oven</a>) is used.")
    args << arg

    arg = OpenStudio::Measure::OSArgument::makeBoolArgument('cooking_range_oven_is_convection', false)
    arg.setDisplayName('Cooking Range/Oven: Is Convection')
    arg.setDescription("Whether the oven is convection. If not provided, the OS-HPXML default (see <a href='#{docs_base_url}#hpxml-cooking-range-oven'>HPXML Cooking Range/Oven</a>) is used.")
    args << arg

    arg = OpenStudio::Measure::OSArgument::makeDoubleArgument('cooking_range_oven_usage_multiplier', false)
    arg.setDisplayName('Cooking Range/Oven: Usage Multiplier')
    arg.setDescription("Multiplier on the cooking range/oven energy usage that can reflect, e.g., high/low usage occupants. If not provided, the OS-HPXML default (see <a href='#{docs_base_url}#hpxml-cooking-range-oven'>HPXML Cooking Range/Oven</a>) is used.")
    args << arg

    arg = OpenStudio::Measure::OSArgument::makeBoolArgument('ceiling_fan_present', true)
    arg.setDisplayName('Ceiling Fan: Present')
    arg.setDescription('Whether there are any ceiling fans.')
    arg.setDefaultValue(true)
    args << arg

    arg = OpenStudio::Measure::OSArgument::makeDoubleArgument('ceiling_fan_label_energy_use', false)
    arg.setDisplayName('Ceiling Fan: Label Energy Use')
    arg.setUnits('W')
    arg.setDescription("The label average energy use of the ceiling fan(s). If neither Efficiency nor Label Energy Use provided, the OS-HPXML default (see <a href='#{docs_base_url}#hpxml-ceiling-fans'>HPXML Ceiling Fans</a>) is used.")
    args << arg

    arg = OpenStudio::Measure::OSArgument::makeDoubleArgument('ceiling_fan_efficiency', false)
    arg.setDisplayName('Ceiling Fan: Efficiency')
    arg.setUnits('CFM/W')
    arg.setDescription("The efficiency rating of the ceiling fan(s) at medium speed. Only used if Label Energy Use not provided. If neither Efficiency nor Label Energy Use provided, the OS-HPXML default (see <a href='#{docs_base_url}#hpxml-ceiling-fans'>HPXML Ceiling Fans</a>) is used.")
    args << arg

    arg = OpenStudio::Measure::OSArgument::makeIntegerArgument('ceiling_fan_quantity', false)
    arg.setDisplayName('Ceiling Fan: Quantity')
    arg.setUnits('#')
    arg.setDescription("Total number of ceiling fans. If not provided, the OS-HPXML default (see <a href='#{docs_base_url}#hpxml-ceiling-fans'>HPXML Ceiling Fans</a>) is used.")
    args << arg

    arg = OpenStudio::Measure::OSArgument::makeDoubleArgument('ceiling_fan_cooling_setpoint_temp_offset', false)
    arg.setDisplayName('Ceiling Fan: Cooling Setpoint Temperature Offset')
    arg.setUnits('F')
    arg.setDescription("The cooling setpoint temperature offset during months when the ceiling fans are operating. Only applies if ceiling fan quantity is greater than zero. If not provided, the OS-HPXML default (see <a href='#{docs_base_url}#hpxml-ceiling-fans'>HPXML Ceiling Fans</a>) is used.")
    args << arg

    arg = OpenStudio::Measure::OSArgument::makeBoolArgument('misc_plug_loads_television_present', true)
    arg.setDisplayName('Misc Plug Loads: Television Present')
    arg.setDescription('Whether there are televisions.')
    arg.setDefaultValue(true)
    args << arg

    arg = OpenStudio::Measure::OSArgument::makeDoubleArgument('misc_plug_loads_television_annual_kwh', false)
    arg.setDisplayName('Misc Plug Loads: Television Annual kWh')
    arg.setDescription("The annual energy consumption of the television plug loads. If not provided, the OS-HPXML default (see <a href='#{docs_base_url}#hpxml-plug-loads'>HPXML Plug Loads</a>) is used.")
    arg.setUnits('kWh/yr')
    args << arg

    arg = OpenStudio::Measure::OSArgument::makeDoubleArgument('misc_plug_loads_television_usage_multiplier', false)
    arg.setDisplayName('Misc Plug Loads: Television Usage Multiplier')
    arg.setDescription("Multiplier on the television energy usage that can reflect, e.g., high/low usage occupants. If not provided, the OS-HPXML default (see <a href='#{docs_base_url}#hpxml-plug-loads'>HPXML Plug Loads</a>) is used.")
    args << arg

    arg = OpenStudio::Measure::OSArgument::makeDoubleArgument('misc_plug_loads_other_annual_kwh', false)
    arg.setDisplayName('Misc Plug Loads: Other Annual kWh')
    arg.setDescription("The annual energy consumption of the other residual plug loads. If not provided, the OS-HPXML default (see <a href='#{docs_base_url}#hpxml-plug-loads'>HPXML Plug Loads</a>) is used.")
    arg.setUnits('kWh/yr')
    args << arg

    arg = OpenStudio::Measure::OSArgument::makeDoubleArgument('misc_plug_loads_other_frac_sensible', false)
    arg.setDisplayName('Misc Plug Loads: Other Sensible Fraction')
    arg.setDescription("Fraction of other residual plug loads' internal gains that are sensible. If not provided, the OS-HPXML default (see <a href='#{docs_base_url}#hpxml-plug-loads'>HPXML Plug Loads</a>) is used.")
    arg.setUnits('Frac')
    args << arg

    arg = OpenStudio::Measure::OSArgument::makeDoubleArgument('misc_plug_loads_other_frac_latent', false)
    arg.setDisplayName('Misc Plug Loads: Other Latent Fraction')
    arg.setDescription("Fraction of other residual plug loads' internal gains that are latent. If not provided, the OS-HPXML default (see <a href='#{docs_base_url}#hpxml-plug-loads'>HPXML Plug Loads</a>) is used.")
    arg.setUnits('Frac')
    args << arg

    arg = OpenStudio::Measure::OSArgument::makeDoubleArgument('misc_plug_loads_other_usage_multiplier', false)
    arg.setDisplayName('Misc Plug Loads: Other Usage Multiplier')
    arg.setDescription("Multiplier on the other energy usage that can reflect, e.g., high/low usage occupants. If not provided, the OS-HPXML default (see <a href='#{docs_base_url}#hpxml-plug-loads'>HPXML Plug Loads</a>) is used.")
    args << arg

    arg = OpenStudio::Measure::OSArgument::makeBoolArgument('misc_plug_loads_well_pump_present', true)
    arg.setDisplayName('Misc Plug Loads: Well Pump Present')
    arg.setDescription('Whether there is a well pump.')
    arg.setDefaultValue(false)
    args << arg

    arg = OpenStudio::Measure::OSArgument::makeDoubleArgument('misc_plug_loads_well_pump_annual_kwh', false)
    arg.setDisplayName('Misc Plug Loads: Well Pump Annual kWh')
    arg.setDescription("The annual energy consumption of the well pump plug loads. If not provided, the OS-HPXML default (see <a href='#{docs_base_url}#hpxml-plug-loads'>HPXML Plug Loads</a>) is used.")
    arg.setUnits('kWh/yr')
    args << arg

    arg = OpenStudio::Measure::OSArgument::makeDoubleArgument('misc_plug_loads_well_pump_usage_multiplier', false)
    arg.setDisplayName('Misc Plug Loads: Well Pump Usage Multiplier')
    arg.setDescription("Multiplier on the well pump energy usage that can reflect, e.g., high/low usage occupants. If not provided, the OS-HPXML default (see <a href='#{docs_base_url}#hpxml-plug-loads'>HPXML Plug Loads</a>) is used.")
    args << arg

    arg = OpenStudio::Measure::OSArgument::makeBoolArgument('misc_plug_loads_vehicle_present', true)
    arg.setDisplayName('Misc Plug Loads: Vehicle Present')
    arg.setDescription('Whether there is an electric vehicle.')
    arg.setDefaultValue(false)
    args << arg

    arg = OpenStudio::Measure::OSArgument::makeDoubleArgument('misc_plug_loads_vehicle_annual_kwh', false)
    arg.setDisplayName('Misc Plug Loads: Vehicle Annual kWh')
    arg.setDescription("The annual energy consumption of the electric vehicle plug loads. If not provided, the OS-HPXML default (see <a href='#{docs_base_url}#hpxml-plug-loads'>HPXML Plug Loads</a>) is used.")
    arg.setUnits('kWh/yr')
    args << arg

    arg = OpenStudio::Measure::OSArgument::makeDoubleArgument('misc_plug_loads_vehicle_usage_multiplier', false)
    arg.setDisplayName('Misc Plug Loads: Vehicle Usage Multiplier')
    arg.setDescription("Multiplier on the electric vehicle energy usage that can reflect, e.g., high/low usage occupants. If not provided, the OS-HPXML default (see <a href='#{docs_base_url}#hpxml-plug-loads'>HPXML Plug Loads</a>) is used.")
    args << arg

    misc_fuel_loads_fuel_choices = OpenStudio::StringVector.new
    misc_fuel_loads_fuel_choices << HPXML::FuelTypeNaturalGas
    misc_fuel_loads_fuel_choices << HPXML::FuelTypeOil
    misc_fuel_loads_fuel_choices << HPXML::FuelTypePropane
    misc_fuel_loads_fuel_choices << HPXML::FuelTypeWoodCord
    misc_fuel_loads_fuel_choices << HPXML::FuelTypeWoodPellets

    arg = OpenStudio::Measure::OSArgument::makeBoolArgument('misc_fuel_loads_grill_present', true)
    arg.setDisplayName('Misc Fuel Loads: Grill Present')
    arg.setDescription('Whether there is a fuel loads grill.')
    arg.setDefaultValue(false)
    args << arg

    arg = OpenStudio::Measure::OSArgument::makeChoiceArgument('misc_fuel_loads_grill_fuel_type', misc_fuel_loads_fuel_choices, true)
    arg.setDisplayName('Misc Fuel Loads: Grill Fuel Type')
    arg.setDescription('The fuel type of the fuel loads grill.')
    arg.setDefaultValue(HPXML::FuelTypeNaturalGas)
    args << arg

    arg = OpenStudio::Measure::OSArgument::makeDoubleArgument('misc_fuel_loads_grill_annual_therm', false)
    arg.setDisplayName('Misc Fuel Loads: Grill Annual therm')
    arg.setDescription("The annual energy consumption of the fuel loads grill. If not provided, the OS-HPXML default (see <a href='#{docs_base_url}#hpxml-fuel-loads'>HPXML Fuel Loads</a>) is used.")
    arg.setUnits('therm/yr')
    args << arg

    arg = OpenStudio::Measure::OSArgument::makeDoubleArgument('misc_fuel_loads_grill_usage_multiplier', false)
    arg.setDisplayName('Misc Fuel Loads: Grill Usage Multiplier')
    arg.setDescription("Multiplier on the fuel loads grill energy usage that can reflect, e.g., high/low usage occupants. If not provided, the OS-HPXML default (see <a href='#{docs_base_url}#hpxml-fuel-loads'>HPXML Fuel Loads</a>) is used.")
    args << arg

    arg = OpenStudio::Measure::OSArgument::makeBoolArgument('misc_fuel_loads_lighting_present', true)
    arg.setDisplayName('Misc Fuel Loads: Lighting Present')
    arg.setDescription('Whether there is fuel loads lighting.')
    arg.setDefaultValue(false)
    args << arg

    arg = OpenStudio::Measure::OSArgument::makeChoiceArgument('misc_fuel_loads_lighting_fuel_type', misc_fuel_loads_fuel_choices, true)
    arg.setDisplayName('Misc Fuel Loads: Lighting Fuel Type')
    arg.setDescription('The fuel type of the fuel loads lighting.')
    arg.setDefaultValue(HPXML::FuelTypeNaturalGas)
    args << arg

    arg = OpenStudio::Measure::OSArgument::makeDoubleArgument('misc_fuel_loads_lighting_annual_therm', false)
    arg.setDisplayName('Misc Fuel Loads: Lighting Annual therm')
    arg.setDescription("The annual energy consumption of the fuel loads lighting. If not provided, the OS-HPXML default (see <a href='#{docs_base_url}#hpxml-fuel-loads'>HPXML Fuel Loads</a>)is used.")
    arg.setUnits('therm/yr')
    args << arg

    arg = OpenStudio::Measure::OSArgument::makeDoubleArgument('misc_fuel_loads_lighting_usage_multiplier', false)
    arg.setDisplayName('Misc Fuel Loads: Lighting Usage Multiplier')
    arg.setDescription("Multiplier on the fuel loads lighting energy usage that can reflect, e.g., high/low usage occupants. If not provided, the OS-HPXML default (see <a href='#{docs_base_url}#hpxml-fuel-loads'>HPXML Fuel Loads</a>) is used.")
    args << arg

    arg = OpenStudio::Measure::OSArgument::makeBoolArgument('misc_fuel_loads_fireplace_present', true)
    arg.setDisplayName('Misc Fuel Loads: Fireplace Present')
    arg.setDescription('Whether there is fuel loads fireplace.')
    arg.setDefaultValue(false)
    args << arg

    arg = OpenStudio::Measure::OSArgument::makeChoiceArgument('misc_fuel_loads_fireplace_fuel_type', misc_fuel_loads_fuel_choices, true)
    arg.setDisplayName('Misc Fuel Loads: Fireplace Fuel Type')
    arg.setDescription('The fuel type of the fuel loads fireplace.')
    arg.setDefaultValue(HPXML::FuelTypeNaturalGas)
    args << arg

    arg = OpenStudio::Measure::OSArgument::makeDoubleArgument('misc_fuel_loads_fireplace_annual_therm', false)
    arg.setDisplayName('Misc Fuel Loads: Fireplace Annual therm')
    arg.setDescription("The annual energy consumption of the fuel loads fireplace. If not provided, the OS-HPXML default (see <a href='#{docs_base_url}#hpxml-fuel-loads'>HPXML Fuel Loads</a>) is used.")
    arg.setUnits('therm/yr')
    args << arg

    arg = OpenStudio::Measure::OSArgument::makeDoubleArgument('misc_fuel_loads_fireplace_frac_sensible', false)
    arg.setDisplayName('Misc Fuel Loads: Fireplace Sensible Fraction')
    arg.setDescription("Fraction of fireplace residual fuel loads' internal gains that are sensible. If not provided, the OS-HPXML default (see <a href='#{docs_base_url}#hpxml-fuel-loads'>HPXML Fuel Loads</a>) is used.")
    arg.setUnits('Frac')
    args << arg

    arg = OpenStudio::Measure::OSArgument::makeDoubleArgument('misc_fuel_loads_fireplace_frac_latent', false)
    arg.setDisplayName('Misc Fuel Loads: Fireplace Latent Fraction')
    arg.setDescription("Fraction of fireplace residual fuel loads' internal gains that are latent. If not provided, the OS-HPXML default (see <a href='#{docs_base_url}#hpxml-fuel-loads'>HPXML Fuel Loads</a>) is used.")
    arg.setUnits('Frac')
    args << arg

    arg = OpenStudio::Measure::OSArgument::makeDoubleArgument('misc_fuel_loads_fireplace_usage_multiplier', false)
    arg.setDisplayName('Misc Fuel Loads: Fireplace Usage Multiplier')
    arg.setDescription("Multiplier on the fuel loads fireplace energy usage that can reflect, e.g., high/low usage occupants. If not provided, the OS-HPXML default (see <a href='#{docs_base_url}#hpxml-fuel-loads'>HPXML Fuel Loads</a>) is used.")
    args << arg

    heater_type_choices = OpenStudio::StringVector.new
    heater_type_choices << HPXML::TypeNone
    heater_type_choices << HPXML::HeaterTypeElectricResistance
    heater_type_choices << HPXML::HeaterTypeGas
    heater_type_choices << HPXML::HeaterTypeHeatPump

    arg = OpenStudio::Measure::OSArgument::makeBoolArgument('pool_present', true)
    arg.setDisplayName('Pool: Present')
    arg.setDescription('Whether there is a pool.')
    arg.setDefaultValue(false)
    args << arg

    arg = OpenStudio::Measure::OSArgument::makeDoubleArgument('pool_pump_annual_kwh', false)
    arg.setDisplayName('Pool: Pump Annual kWh')
    arg.setDescription("The annual energy consumption of the pool pump. If not provided, the OS-HPXML default (see <a href='#{docs_base_url}#pool-pump'>Pool Pump</a>) is used.")
    arg.setUnits('kWh/yr')
    args << arg

    arg = OpenStudio::Measure::OSArgument::makeDoubleArgument('pool_pump_usage_multiplier', false)
    arg.setDisplayName('Pool: Pump Usage Multiplier')
    arg.setDescription("Multiplier on the pool pump energy usage that can reflect, e.g., high/low usage occupants. If not provided, the OS-HPXML default (see <a href='#{docs_base_url}#pool-pump'>Pool Pump</a>) is used.")
    args << arg

    arg = OpenStudio::Measure::OSArgument::makeChoiceArgument('pool_heater_type', heater_type_choices, true)
    arg.setDisplayName('Pool: Heater Type')
    arg.setDescription("The type of pool heater. Use '#{HPXML::TypeNone}' if there is no pool heater.")
    arg.setDefaultValue(HPXML::TypeNone)
    args << arg

    arg = OpenStudio::Measure::OSArgument::makeDoubleArgument('pool_heater_annual_kwh', false)
    arg.setDisplayName('Pool: Heater Annual kWh')
    arg.setDescription("The annual energy consumption of the #{HPXML::HeaterTypeElectricResistance} pool heater. If not provided, the OS-HPXML default (see <a href='#{docs_base_url}#pool-heater'>Pool Heater</a>) is used.")
    arg.setUnits('kWh/yr')
    args << arg

    arg = OpenStudio::Measure::OSArgument::makeDoubleArgument('pool_heater_annual_therm', false)
    arg.setDisplayName('Pool: Heater Annual therm')
    arg.setDescription("The annual energy consumption of the #{HPXML::HeaterTypeGas} pool heater. If not provided, the OS-HPXML default (see <a href='#{docs_base_url}#pool-heater'>Pool Heater</a>) is used.")
    arg.setUnits('therm/yr')
    args << arg

    arg = OpenStudio::Measure::OSArgument::makeDoubleArgument('pool_heater_usage_multiplier', false)
    arg.setDisplayName('Pool: Heater Usage Multiplier')
    arg.setDescription("Multiplier on the pool heater energy usage that can reflect, e.g., high/low usage occupants. If not provided, the OS-HPXML default (see <a href='#{docs_base_url}#pool-heater'>Pool Heater</a>) is used.")
    args << arg

    arg = OpenStudio::Measure::OSArgument::makeBoolArgument('permanent_spa_present', true)
    arg.setDisplayName('Permanent Spa: Present')
    arg.setDescription('Whether there is a permanent spa.')
    arg.setDefaultValue(false)
    args << arg

    arg = OpenStudio::Measure::OSArgument::makeDoubleArgument('permanent_spa_pump_annual_kwh', false)
    arg.setDisplayName('Permanent Spa: Pump Annual kWh')
    arg.setDescription("The annual energy consumption of the permanent spa pump. If not provided, the OS-HPXML default (see <a href='#{docs_base_url}#permanent-spa-pump'>Permanent Spa Pump</a>) is used.")
    arg.setUnits('kWh/yr')
    args << arg

    arg = OpenStudio::Measure::OSArgument::makeDoubleArgument('permanent_spa_pump_usage_multiplier', false)
    arg.setDisplayName('Permanent Spa: Pump Usage Multiplier')
    arg.setDescription("Multiplier on the permanent spa pump energy usage that can reflect, e.g., high/low usage occupants. If not provided, the OS-HPXML default (see <a href='#{docs_base_url}#permanent-spa-pump'>Permanent Spa Pump</a>) is used.")
    args << arg

    arg = OpenStudio::Measure::OSArgument::makeChoiceArgument('permanent_spa_heater_type', heater_type_choices, true)
    arg.setDisplayName('Permanent Spa: Heater Type')
    arg.setDescription("The type of permanent spa heater. Use '#{HPXML::TypeNone}' if there is no permanent spa heater.")
    arg.setDefaultValue(HPXML::TypeNone)
    args << arg

    arg = OpenStudio::Measure::OSArgument::makeDoubleArgument('permanent_spa_heater_annual_kwh', false)
    arg.setDisplayName('Permanent Spa: Heater Annual kWh')
    arg.setDescription("The annual energy consumption of the #{HPXML::HeaterTypeElectricResistance} permanent spa heater. If not provided, the OS-HPXML default (see <a href='#{docs_base_url}#permanent-spa-heater'>Permanent Spa Heater</a>) is used.")
    arg.setUnits('kWh/yr')
    args << arg

    arg = OpenStudio::Measure::OSArgument::makeDoubleArgument('permanent_spa_heater_annual_therm', false)
    arg.setDisplayName('Permanent Spa: Heater Annual therm')
    arg.setDescription("The annual energy consumption of the #{HPXML::HeaterTypeGas} permanent spa heater. If not provided, the OS-HPXML default (see <a href='#{docs_base_url}#permanent-spa-heater'>Permanent Spa Heater</a>) is used.")
    arg.setUnits('therm/yr')
    args << arg

    arg = OpenStudio::Measure::OSArgument::makeDoubleArgument('permanent_spa_heater_usage_multiplier', false)
    arg.setDisplayName('Permanent Spa: Heater Usage Multiplier')
    arg.setDescription("Multiplier on the permanent spa heater energy usage that can reflect, e.g., high/low usage occupants. If not provided, the OS-HPXML default (see <a href='#{docs_base_url}#permanent-spa-heater'>Permanent Spa Heater</a>) is used.")
    args << arg

    arg = OpenStudio::Measure::OSArgument.makeStringArgument('emissions_scenario_names', false)
    arg.setDisplayName('Emissions: Scenario Names')
    arg.setDescription('Names of emissions scenarios. If multiple scenarios, use a comma-separated list. If not provided, no emissions scenarios are calculated.')
    args << arg

    arg = OpenStudio::Measure::OSArgument.makeStringArgument('emissions_types', false)
    arg.setDisplayName('Emissions: Types')
    arg.setDescription('Types of emissions (e.g., CO2e, NOx, etc.). If multiple scenarios, use a comma-separated list.')
    args << arg

    arg = OpenStudio::Measure::OSArgument.makeStringArgument('emissions_electricity_units', false)
    arg.setDisplayName('Emissions: Electricity Units')
    arg.setDescription('Electricity emissions factors units. If multiple scenarios, use a comma-separated list. Only lb/MWh and kg/MWh are allowed.')
    args << arg

    arg = OpenStudio::Measure::OSArgument.makeStringArgument('emissions_electricity_values_or_filepaths', false)
    arg.setDisplayName('Emissions: Electricity Values or File Paths')
    arg.setDescription('Electricity emissions factors values, specified as either an annual factor or an absolute/relative path to a file with hourly factors. If multiple scenarios, use a comma-separated list.')
    args << arg

    arg = OpenStudio::Measure::OSArgument.makeStringArgument('emissions_electricity_number_of_header_rows', false)
    arg.setDisplayName('Emissions: Electricity Files Number of Header Rows')
    arg.setDescription('The number of header rows in the electricity emissions factor file. Only applies when an electricity filepath is used. If multiple scenarios, use a comma-separated list.')
    args << arg

    arg = OpenStudio::Measure::OSArgument.makeStringArgument('emissions_electricity_column_numbers', false)
    arg.setDisplayName('Emissions: Electricity Files Column Numbers')
    arg.setDescription('The column number in the electricity emissions factor file. Only applies when an electricity filepath is used. If multiple scenarios, use a comma-separated list.')
    args << arg

    arg = OpenStudio::Measure::OSArgument.makeStringArgument('emissions_fossil_fuel_units', false)
    arg.setDisplayName('Emissions: Fossil Fuel Units')
    arg.setDescription('Fossil fuel emissions factors units. If multiple scenarios, use a comma-separated list. Only lb/MBtu and kg/MBtu are allowed.')
    args << arg

    HPXML::fossil_fuels.each do |fossil_fuel|
      underscore_case = OpenStudio::toUnderscoreCase(fossil_fuel)
      all_caps_case = fossil_fuel.split(' ').map(&:capitalize).join(' ')
      cap_case = fossil_fuel.capitalize

      arg = OpenStudio::Measure::OSArgument.makeStringArgument("emissions_#{underscore_case}_values", false)
      arg.setDisplayName("Emissions: #{all_caps_case} Values")
      arg.setDescription("#{cap_case} emissions factors values, specified as an annual factor. If multiple scenarios, use a comma-separated list.")
      args << arg
    end

    arg = OpenStudio::Measure::OSArgument.makeStringArgument('utility_bill_scenario_names', false)
    arg.setDisplayName('Utility Bills: Scenario Names')
    arg.setDescription('Names of utility bill scenarios. If multiple scenarios, use a comma-separated list. If not provided, no utility bills scenarios are calculated.')
    args << arg

    arg = OpenStudio::Measure::OSArgument.makeStringArgument('utility_bill_electricity_filepaths', false)
    arg.setDisplayName('Utility Bills: Electricity File Paths')
    arg.setDescription('Electricity tariff file specified as an absolute/relative path to a file with utility rate structure information. Tariff file must be formatted to OpenEI API version 7. If multiple scenarios, use a comma-separated list.')
    args << arg

    HPXML::all_fuels.each do |fuel|
      underscore_case = OpenStudio::toUnderscoreCase(fuel)
      all_caps_case = fuel.split(' ').map(&:capitalize).join(' ')
      cap_case = fuel.capitalize

      arg = OpenStudio::Measure::OSArgument.makeStringArgument("utility_bill_#{underscore_case}_fixed_charges", false)
      arg.setDisplayName("Utility Bills: #{all_caps_case} Fixed Charges")
      arg.setDescription("#{cap_case} utility bill monthly fixed charges. If multiple scenarios, use a comma-separated list.")
      args << arg
    end

    HPXML::all_fuels.each do |fuel|
      underscore_case = OpenStudio::toUnderscoreCase(fuel)
      all_caps_case = fuel.split(' ').map(&:capitalize).join(' ')
      cap_case = fuel.capitalize

      arg = OpenStudio::Measure::OSArgument.makeStringArgument("utility_bill_#{underscore_case}_marginal_rates", false)
      arg.setDisplayName("Utility Bills: #{all_caps_case} Marginal Rates")
      arg.setDescription("#{cap_case} utility bill marginal rates. If multiple scenarios, use a comma-separated list.")
      args << arg
    end

    arg = OpenStudio::Measure::OSArgument.makeStringArgument('utility_bill_pv_compensation_types', false)
    arg.setDisplayName('Utility Bills: PV Compensation Types')
    arg.setDescription('Utility bill PV compensation types. If multiple scenarios, use a comma-separated list.')
    args << arg

    arg = OpenStudio::Measure::OSArgument.makeStringArgument('utility_bill_pv_net_metering_annual_excess_sellback_rate_types', false)
    arg.setDisplayName('Utility Bills: PV Net Metering Annual Excess Sellback Rate Types')
    arg.setDescription("Utility bill PV net metering annual excess sellback rate types. Only applies if the PV compensation type is '#{HPXML::PVCompensationTypeNetMetering}'. If multiple scenarios, use a comma-separated list.")
    args << arg

    arg = OpenStudio::Measure::OSArgument.makeStringArgument('utility_bill_pv_net_metering_annual_excess_sellback_rates', false)
    arg.setDisplayName('Utility Bills: PV Net Metering Annual Excess Sellback Rates')
    arg.setDescription("Utility bill PV net metering annual excess sellback rates. Only applies if the PV compensation type is '#{HPXML::PVCompensationTypeNetMetering}' and the PV annual excess sellback rate type is '#{HPXML::PVAnnualExcessSellbackRateTypeUserSpecified}'. If multiple scenarios, use a comma-separated list.")
    args << arg

    arg = OpenStudio::Measure::OSArgument.makeStringArgument('utility_bill_pv_feed_in_tariff_rates', false)
    arg.setDisplayName('Utility Bills: PV Feed-In Tariff Rates')
    arg.setDescription("Utility bill PV annual full/gross feed-in tariff rates. Only applies if the PV compensation type is '#{HPXML::PVCompensationTypeFeedInTariff}'. If multiple scenarios, use a comma-separated list.")
    args << arg

    arg = OpenStudio::Measure::OSArgument.makeStringArgument('utility_bill_pv_monthly_grid_connection_fee_units', false)
    arg.setDisplayName('Utility Bills: PV Monthly Grid Connection Fee Units')
    arg.setDescription('Utility bill PV monthly grid connection fee units. If multiple scenarios, use a comma-separated list.')
    args << arg

    arg = OpenStudio::Measure::OSArgument.makeStringArgument('utility_bill_pv_monthly_grid_connection_fees', false)
    arg.setDisplayName('Utility Bills: PV Monthly Grid Connection Fees')
    arg.setDescription('Utility bill PV monthly grid connection fees. If multiple scenarios, use a comma-separated list.')
    args << arg

    arg = OpenStudio::Measure::OSArgument.makeStringArgument('additional_properties', false)
    arg.setDisplayName('Additional Properties')
    arg.setDescription("Additional properties specified as key-value pairs (i.e., key=value). If multiple additional properties, use a |-separated list. For example, 'LowIncome=false|Remodeled|Description=2-story home in Denver'. These properties will be stored in the HPXML file under /HPXML/SoftwareInfo/extension/AdditionalProperties.")
    args << arg

    arg = OpenStudio::Measure::OSArgument::makeBoolArgument('combine_like_surfaces', false)
    arg.setDisplayName('Combine like surfaces?')
    arg.setDescription('If true, combines like surfaces to simplify the HPXML file generated.')
    arg.setDefaultValue(false)
    args << arg

    arg = OpenStudio::Measure::OSArgument::makeBoolArgument('apply_defaults', false)
    arg.setDisplayName('Apply Default Values?')
    arg.setDescription('If true, applies OS-HPXML default values to the HPXML output file. Setting to true will also force validation of the HPXML output file before applying OS-HPXML default values.')
    arg.setDefaultValue(false)
    args << arg

    arg = OpenStudio::Measure::OSArgument::makeBoolArgument('apply_validation', false)
    arg.setDisplayName('Apply Validation?')
    arg.setDescription('If true, validates the HPXML output file. Set to false for faster performance. Note that validation is not needed if the HPXML file will be validated downstream (e.g., via the HPXMLtoOpenStudio measure).')
    arg.setDefaultValue(false)
    args << arg

    return args
  end

  # Define what happens when the measure is run.
  #
  # @param model [OpenStudio::Model::Model] OpenStudio Model object
  # @param runner [OpenStudio::Measure::OSRunner] Object typically used to display warnings
  # @param user_arguments [OpenStudio::Measure::OSArgumentMap] OpenStudio measure arguments
  # @return [Boolean] true if successful
  def run(model, runner, user_arguments)
    super(model, runner, user_arguments)

    # use the built-in error checking
    if !runner.validateUserArguments(arguments(model), user_arguments)
      return false
    end

    Model.reset(runner, model)

    Version.check_openstudio_version()

    args = runner.getArgumentValues(arguments(model), user_arguments)

    # Argument error checks
    warnings, errors = validate_arguments(args)
    unless warnings.empty?
      warnings.each do |warning|
        runner.registerWarning(warning)
      end
    end
    unless errors.empty?
      errors.each do |error|
        runner.registerError(error)
      end
      return false
    end

    if args[:weather_station_epw_filepath].nil? && args[:site_zip_code].nil?
      runner.registerError('Either EPW filepath or site zip code is required.')
      return false
    end

    # Create HPXML file
    hpxml_path = args[:hpxml_path]
    unless (Pathname.new hpxml_path).absolute?
      hpxml_path = File.expand_path(hpxml_path)
    end

    # Existing HPXML File
    if not args[:existing_hpxml_path].nil?
      existing_hpxml_path = args[:existing_hpxml_path]
      unless (Pathname.new existing_hpxml_path).absolute?
        existing_hpxml_path = File.expand_path(existing_hpxml_path)
      end
    end

    hpxml_doc = HPXMLFile.create(runner, model, args, hpxml_path, existing_hpxml_path)
    if not hpxml_doc
      runner.registerError('Unsuccessful creation of HPXML file.')
      return false
    end

    runner.registerInfo("Wrote file: #{hpxml_path}")

    # Uncomment for debugging purposes
    # File.write(hpxml_path.gsub('.xml', '.osm'), model.to_s)

    return true
  end

  # Issue warnings or errors for certain combinations of argument values.
  #
  # @param args [Hash] Map of :argument_name => value
  # @return [Array<String>, Array<String>] arrays of warnings and errors
  def validate_arguments(args)
    warnings = argument_warnings(args)
    errors = argument_errors(args)

    return warnings, errors
  end

  # Collection of warning checks on combinations of user argument values.
  # Warnings are registered to the runner, but do not exit the measure.
  #
  # @param args [Hash] Map of :argument_name => value
  # @return [Array<String>] array of warnings
  def argument_warnings(args)
    warnings = []

    max_uninsulated_floor_rvalue = 6.0
    max_uninsulated_ceiling_rvalue = 3.0
    max_uninsulated_roof_rvalue = 3.0

    warning = ([HPXML::WaterHeaterTypeHeatPump].include?(args[:water_heater_type]) && (args[:water_heater_fuel_type] != HPXML::FuelTypeElectricity))
    warnings << 'Cannot model a heat pump water heater with non-electric fuel type.' if warning

    warning = [HPXML::FoundationTypeSlab, HPXML::FoundationTypeAboveApartment].include?(args[:geometry_foundation_type]) && (args[:geometry_foundation_height] > 0)
    warnings << "Foundation type of '#{args[:geometry_foundation_type]}' cannot have a non-zero height. Assuming height is zero." if warning

    warning = (args[:geometry_foundation_type] == HPXML::FoundationTypeSlab) && (args[:geometry_foundation_height_above_grade] > 0)
    warnings << 'Specified a slab foundation type with a non-zero height above grade.' if warning

    warning = [HPXML::FoundationTypeCrawlspaceVented, HPXML::FoundationTypeCrawlspaceUnvented, HPXML::FoundationTypeBasementUnconditioned].include?(args[:geometry_foundation_type]) && ((args[:foundation_wall_insulation_r] > 0) || !args[:foundation_wall_assembly_r].nil?) && (args[:floor_over_foundation_assembly_r] > max_uninsulated_floor_rvalue)
    warnings << 'Home with unconditioned basement/crawlspace foundation type has both foundation wall insulation and floor insulation.' if warning

    warning = [HPXML::AtticTypeVented, HPXML::AtticTypeUnvented].include?(args[:geometry_attic_type]) && (args[:ceiling_assembly_r] > max_uninsulated_ceiling_rvalue) && (args[:roof_assembly_r] > max_uninsulated_roof_rvalue)
    warnings << 'Home with unconditioned attic type has both ceiling insulation and roof insulation.' if warning

    warning = (args[:geometry_foundation_type] == HPXML::FoundationTypeBasementConditioned) && (args[:floor_over_foundation_assembly_r] > max_uninsulated_floor_rvalue)
    warnings << 'Home with conditioned basement has floor insulation.' if warning

    warning = (args[:geometry_attic_type] == HPXML::AtticTypeConditioned) && (args[:ceiling_assembly_r] > max_uninsulated_ceiling_rvalue)
    warnings << 'Home with conditioned attic has ceiling insulation.' if warning

    warning = (args[:heat_pump_type] != HPXML::HVACTypeHeatPumpGroundToAir) && (!args[:geothermal_loop_configuration].nil? && args[:geothermal_loop_configuration] != Constants::None)
    warnings << 'Specified an attached geothermal loop but home has no ground source heat pump.' if warning

    return warnings
  end

  # Collection of error checks on combinations of user argument values.
  # Errors are registered to the runner, and exit the measure.
  #
  # @param args [Hash] Map of :argument_name => value
  # @return [Array<String>] array of errors
  def argument_errors(args)
    errors = []

    error = (args[:heating_system_type] != Constants::None) && (args[:heat_pump_type] != Constants::None) && (args[:heating_system_fraction_heat_load_served] > 0) && (args[:heat_pump_fraction_heat_load_served] > 0)
    errors << 'Multiple central heating systems are not currently supported.' if error

    error = (args[:cooling_system_type] != Constants::None) && (args[:heat_pump_type] != Constants::None) && (args[:cooling_system_fraction_cool_load_served] > 0) && (args[:heat_pump_fraction_cool_load_served] > 0)
    errors << 'Multiple central cooling systems are not currently supported.' if error

    error = ![HPXML::FoundationTypeSlab, HPXML::FoundationTypeAboveApartment].include?(args[:geometry_foundation_type]) && (args[:geometry_foundation_height] == 0)
    errors << "Foundation type of '#{args[:geometry_foundation_type]}' cannot have a height of zero." if error

    error = (args[:geometry_unit_type] == HPXML::ResidentialTypeApartment) && ([HPXML::FoundationTypeBasementConditioned, HPXML::FoundationTypeCrawlspaceConditioned].include? args[:geometry_foundation_type])
    errors << 'Conditioned basement/crawlspace foundation type for apartment units is not currently supported.' if error

    error = (args[:heating_system_type] == Constants::None) && (args[:heat_pump_type] == Constants::None) && (args[:heating_system_2_type] != Constants::None)
    errors << 'A second heating system was specified without a primary heating system.' if error

    if ((args[:heat_pump_backup_type] == HPXML::HeatPumpBackupTypeSeparate) && (args[:heating_system_2_type] == HPXML::HVACTypeFurnace)) # separate ducted backup
      if [HPXML::HVACTypeHeatPumpAirToAir, HPXML::HVACTypeHeatPumpGroundToAir].include?(args[:heat_pump_type]) ||
         ((args[:heat_pump_type] == HPXML::HVACTypeHeatPumpMiniSplit) && args[:heat_pump_is_ducted]) # ducted heat pump
        errors << "A ducted heat pump with '#{HPXML::HeatPumpBackupTypeSeparate}' ducted backup is not supported."
      end
    end

    error = [HPXML::ResidentialTypeSFA, HPXML::ResidentialTypeApartment].include?(args[:geometry_unit_type]) && args[:geometry_building_num_units].nil?
    errors << 'Did not specify the number of units in the building for single-family attached or apartment units.' if error

    error = (args[:geometry_unit_type] == HPXML::ResidentialTypeApartment) && (args[:geometry_unit_num_floors_above_grade] > 1)
    errors << 'Apartment units can only have one above-grade floor.' if error

    error = (args[:geometry_unit_type] == HPXML::ResidentialTypeSFD) && (args[:geometry_unit_left_wall_is_adiabatic] || args[:geometry_unit_right_wall_is_adiabatic] || args[:geometry_unit_front_wall_is_adiabatic] || args[:geometry_unit_back_wall_is_adiabatic] || (args[:geometry_attic_type] == HPXML::AtticTypeBelowApartment) || (args[:geometry_foundation_type] == HPXML::FoundationTypeAboveApartment))
    errors << 'No adiabatic surfaces can be applied to single-family detached homes.' if error

    error = (args[:geometry_unit_type] == HPXML::ResidentialTypeApartment) && (args[:geometry_attic_type] == HPXML::AtticTypeConditioned)
    errors << 'Conditioned attic type for apartment units is not currently supported.' if error

    error = (args[:geometry_unit_num_floors_above_grade] == 1 && args[:geometry_attic_type] == HPXML::AtticTypeConditioned)
    errors << 'Units with a conditioned attic must have at least two above-grade floors.' if error

    error = [HPXML::WaterHeaterTypeCombiStorage, HPXML::WaterHeaterTypeCombiTankless].include?(args[:water_heater_type]) && !args[:heating_system_type].include?(HPXML::HVACTypeBoiler)
    errors << 'Must specify a boiler when modeling an indirect water heater type.' if error

    error = [HPXML::ResidentialTypeSFD].include?(args[:geometry_unit_type]) && args[:heating_system_type].include?('Shared')
    errors << 'Specified a shared system for a single-family detached unit.' if error

    error = !args[:geometry_rim_joist_height].nil? && args[:rim_joist_assembly_r].nil?
    errors << 'Specified a rim joist height but no rim joist assembly R-value.' if error

    error = !args[:rim_joist_assembly_r].nil? && args[:geometry_rim_joist_height].nil?
    errors << 'Specified a rim joist assembly R-value but no rim joist height.' if error

    schedules_unavailable_period_args_initialized = [!args[:schedules_unavailable_period_types].nil?,
                                                     !args[:schedules_unavailable_period_dates].nil?]
    error = (schedules_unavailable_period_args_initialized.uniq.size != 1)
    errors << 'Did not specify all required unavailable period arguments.' if error

    if schedules_unavailable_period_args_initialized.uniq.size == 1 && schedules_unavailable_period_args_initialized.uniq[0]
      schedules_unavailable_period_lengths = [args[:schedules_unavailable_period_types].count(','),
                                              args[:schedules_unavailable_period_dates].count(',')]

      if !args[:schedules_unavailable_period_window_natvent_availabilities].nil?
        schedules_unavailable_period_lengths.concat([args[:schedules_unavailable_period_window_natvent_availabilities].count(',')])
      end

      error = (schedules_unavailable_period_lengths.uniq.size != 1)
      errors << 'One or more unavailable period arguments does not have enough comma-separated elements specified.' if error
    end

    if !args[:schedules_unavailable_period_window_natvent_availabilities].nil?
      natvent_availabilities = args[:schedules_unavailable_period_window_natvent_availabilities].split(',').map(&:strip)
      natvent_availabilities.each do |natvent_availability|
        next if natvent_availability.empty?

        error = ![HPXML::ScheduleRegular, HPXML::ScheduleAvailable, HPXML::ScheduleUnavailable].include?(natvent_availability)
        errors << "Window natural ventilation availability '#{natvent_availability}' during an unavailable period is invalid." if error
      end
    end

    hvac_perf_data_heating_args_initialized = [!args[:hvac_perf_data_heating_outdoor_temperatures].nil?,
                                               !args[:hvac_perf_data_heating_min_speed_capacities].nil?,
                                               !args[:hvac_perf_data_heating_max_speed_capacities].nil?,
                                               !args[:hvac_perf_data_heating_min_speed_cops].nil?,
                                               !args[:hvac_perf_data_heating_max_speed_cops].nil?]
    error = (hvac_perf_data_heating_args_initialized.uniq.size != 1)
    errors << 'Did not specify all required heating detailed performance data arguments.' if error

    if hvac_perf_data_heating_args_initialized.uniq.size == 1 && hvac_perf_data_heating_args_initialized.uniq[0]
      heating_data_points_lengths = [args[:hvac_perf_data_heating_outdoor_temperatures].count(','),
                                     args[:hvac_perf_data_heating_min_speed_capacities].count(','),
                                     args[:hvac_perf_data_heating_max_speed_capacities].count(','),
                                     args[:hvac_perf_data_heating_min_speed_cops].count(','),
                                     args[:hvac_perf_data_heating_max_speed_cops].count(',')]

      error = (heating_data_points_lengths.uniq.size != 1)
      errors << 'One or more detailed heating performance data arguments does not have enough comma-separated elements specified.' if error
    end

    hvac_perf_data_cooling_args_initialized = [!args[:hvac_perf_data_cooling_outdoor_temperatures].nil?,
                                               !args[:hvac_perf_data_cooling_min_speed_capacities].nil?,
                                               !args[:hvac_perf_data_cooling_max_speed_capacities].nil?,
                                               !args[:hvac_perf_data_cooling_min_speed_cops].nil?,
                                               !args[:hvac_perf_data_cooling_max_speed_cops].nil?]
    error = (hvac_perf_data_cooling_args_initialized.uniq.size != 1)
    errors << 'Did not specify all required cooling detailed performance data arguments.' if error

    if hvac_perf_data_cooling_args_initialized.uniq.size == 1 && hvac_perf_data_cooling_args_initialized.uniq[0]
      cooling_data_points_lengths = [args[:hvac_perf_data_cooling_outdoor_temperatures].count(','),
                                     args[:hvac_perf_data_cooling_min_speed_capacities].count(','),
                                     args[:hvac_perf_data_cooling_max_speed_capacities].count(','),
                                     args[:hvac_perf_data_cooling_min_speed_cops].count(','),
                                     args[:hvac_perf_data_cooling_max_speed_cops].count(',')]

      error = (cooling_data_points_lengths.uniq.size != 1)
      errors << 'One or more detailed cooling performance data arguments does not have enough comma-separated elements specified.' if error
    end

    emissions_args_initialized = [!args[:emissions_scenario_names].nil?,
                                  !args[:emissions_types].nil?,
                                  !args[:emissions_electricity_units].nil?,
                                  !args[:emissions_electricity_values_or_filepaths].nil?]
    error = (emissions_args_initialized.uniq.size != 1)
    errors << 'Did not specify all required emissions arguments.' if error

    HPXML::fossil_fuels.each do |fossil_fuel|
      underscore_case = OpenStudio::toUnderscoreCase(fossil_fuel)

      if !args["emissions_#{underscore_case}_values".to_sym].nil?
        error = args[:emissions_fossil_fuel_units].nil?
        errors << "Did not specify fossil fuel emissions units for #{fossil_fuel} emissions values." if error
      end
    end

    if emissions_args_initialized.uniq.size == 1 && emissions_args_initialized.uniq[0]
      emissions_scenario_lengths = [args[:emissions_scenario_names].count(','),
                                    args[:emissions_types].count(','),
                                    args[:emissions_electricity_units].count(','),
                                    args[:emissions_electricity_values_or_filepaths].count(',')]

      emissions_scenario_lengths.concat([args[:emissions_electricity_number_of_header_rows].count(',')]) unless args[:emissions_electricity_number_of_header_rows].nil?
      emissions_scenario_lengths.concat([args[:emissions_electricity_column_numbers].count(',')]) unless args[:emissions_electricity_column_numbers].nil?

      HPXML::fossil_fuels.each do |fossil_fuel|
        underscore_case = OpenStudio::toUnderscoreCase(fossil_fuel)

        emissions_scenario_lengths.concat([args["emissions_#{underscore_case}_values".to_sym].count(',')]) unless args["emissions_#{underscore_case}_values".to_sym].nil?
      end

      error = (emissions_scenario_lengths.uniq.size != 1)
      errors << 'One or more emissions arguments does not have enough comma-separated elements specified.' if error
    end

    bills_args_initialized = [!args[:utility_bill_scenario_names].nil?]
    if bills_args_initialized.uniq[0]
      bills_scenario_lengths = [args[:utility_bill_scenario_names].count(',')]
      HPXML::all_fuels.each do |fuel|
        underscore_case = OpenStudio::toUnderscoreCase(fuel)

        bills_scenario_lengths.concat([args["utility_bill_#{underscore_case}_fixed_charges".to_sym].count(',')]) unless args["utility_bill_#{underscore_case}_fixed_charges".to_sym].nil?
        bills_scenario_lengths.concat([args["utility_bill_#{underscore_case}_marginal_rates".to_sym].count(',')]) unless args["utility_bill_#{underscore_case}_marginal_rates".to_sym].nil?
      end

      error = (bills_scenario_lengths.uniq.size != 1)
      errors << 'One or more utility bill arguments does not have enough comma-separated elements specified.' if error
    end

    error = (args[:geometry_unit_aspect_ratio] <= 0)
    errors << 'Aspect ratio must be greater than zero.' if error

    error = (args[:geometry_foundation_height] < 0)
    errors << 'Foundation height cannot be negative.' if error

    error = (args[:geometry_unit_num_floors_above_grade] > 6)
    errors << 'Number of above-grade floors must be six or less.' if error

    error = (args[:geometry_garage_protrusion] < 0) || (args[:geometry_garage_protrusion] > 1)
    errors << 'Garage protrusion fraction must be between zero and one.' if error

    error = (args[:geometry_unit_left_wall_is_adiabatic] && args[:geometry_unit_right_wall_is_adiabatic] && args[:geometry_unit_front_wall_is_adiabatic] && args[:geometry_unit_back_wall_is_adiabatic])
    errors << 'At least one wall must be set to non-adiabatic.' if error

    error = (args[:geometry_unit_type] == HPXML::ResidentialTypeSFA) && (args[:geometry_foundation_type] == HPXML::FoundationTypeAboveApartment)
    errors << 'Single-family attached units cannot be above another unit.' if error

    error = (args[:geometry_unit_type] == HPXML::ResidentialTypeSFA) && (args[:geometry_attic_type] == HPXML::AtticTypeBelowApartment)
    errors << 'Single-family attached units cannot be below another unit.' if error

    error = (args[:geometry_garage_protrusion] > 0) && (args[:geometry_roof_type] == Constants::RoofTypeHip) && (args[:geometry_garage_width] * args[:geometry_garage_depth] > 0)
    errors << 'Cannot handle protruding garage and hip roof.' if error

    error = (args[:geometry_garage_protrusion] > 0) && (args[:geometry_unit_aspect_ratio] < 1) && (args[:geometry_garage_width] * args[:geometry_garage_depth] > 0) && (args[:geometry_roof_type] == Constants::RoofTypeGable)
    errors << 'Cannot handle protruding garage and attic ridge running from front to back.' if error

    error = (args[:geometry_foundation_type] == HPXML::FoundationTypeAmbient) && (args[:geometry_garage_width] * args[:geometry_garage_depth] > 0)
    errors << 'Cannot handle garages with an ambient foundation type.' if error

    error = (args[:door_area] < 0)
    errors << 'Door area cannot be negative.' if error

    error = (args[:window_aspect_ratio] <= 0)
    errors << 'Window aspect ratio must be greater than zero.' if error

    return errors
  end
end

# Collection of methods for creating the HPXML file and setting properties based on user arguments
module HPXMLFile
  # Create the closed-form geometry, and then call individual set_xxx methods
  #
  # @param runner [OpenStudio::Measure::OSRunner] Object typically used to display warnings
  # @param model [OpenStudio::Model::Model] OpenStudio Model object
  # @param args [Hash] Map of :argument_name => value
  # @param hpxml_path [String] Path to the created HPXML file
  # @param existing_hpxml_path [String] Path to the existing HPXML file
  # @return [Oga::XML::Element] Root XML element of the updated HPXML document
  def self.create(runner, model, args, hpxml_path, existing_hpxml_path)
    weather = get_weather_if_needed(args)

    success = create_geometry_envelope(runner, model, args)
    return false if not success

    @surface_ids = {}

    # Sorting of objects to make the measure deterministic
    sorted_surfaces = model.getSurfaces.sort_by { |s| s.additionalProperties.getFeatureAsInteger('Index').get }
    sorted_subsurfaces = model.getSubSurfaces.sort_by { |ss| ss.additionalProperties.getFeatureAsInteger('Index').get }

    hpxml = HPXML.new(hpxml_path: existing_hpxml_path)

    if not set_header(runner, hpxml, args)
      return false
    end

    hpxml_bldg = add_building(hpxml, args)
    set_site(hpxml_bldg, args)
    set_neighbor_buildings(hpxml_bldg, args)
    set_building_occupancy(hpxml_bldg, args)
    set_building_construction(hpxml_bldg, args)
    set_building_header(hpxml_bldg, args)
    set_climate_and_risk_zones(hpxml_bldg, args)
    set_air_infiltration_measurements(hpxml_bldg, args)
    set_roofs(hpxml_bldg, args, sorted_surfaces)
    set_rim_joists(hpxml_bldg, model, args, sorted_surfaces)
    set_walls(hpxml_bldg, model, args, sorted_surfaces)
    set_foundation_walls(hpxml_bldg, model, args, sorted_surfaces)
    set_floors(hpxml_bldg, args, sorted_surfaces)
    set_slabs(hpxml_bldg, model, args, sorted_surfaces)
    set_windows(hpxml_bldg, model, args, sorted_subsurfaces)
    set_skylights(hpxml_bldg, args, sorted_subsurfaces)
    set_doors(hpxml_bldg, model, args, sorted_subsurfaces)
    set_attics(hpxml_bldg, args)
    set_foundations(hpxml_bldg, args)
    set_heating_systems(hpxml_bldg, args)
    set_cooling_systems(hpxml_bldg, args)
    set_heat_pumps(hpxml_bldg, args)
    set_geothermal_loop(hpxml_bldg, args)
    set_secondary_heating_systems(hpxml_bldg, args)
    set_hvac_distribution(hpxml_bldg, args)
    set_hvac_blower(hpxml_bldg, args)
    set_hvac_control(hpxml, hpxml_bldg, args, weather)
    set_ventilation_fans(hpxml_bldg, args)
    set_water_heating_systems(hpxml_bldg, args)
    set_hot_water_distribution(hpxml_bldg, args)
    set_water_fixtures(hpxml_bldg, args)
    set_solar_thermal(hpxml_bldg, args, weather)
    set_pv_systems(hpxml_bldg, args, weather)
    set_battery(hpxml_bldg, args)
    set_vehicle(hpxml_bldg, args)
    set_lighting(hpxml_bldg, args)
    set_dehumidifier(hpxml_bldg, args)
    set_clothes_washer(hpxml_bldg, args)
    set_clothes_dryer(hpxml_bldg, args)
    set_dishwasher(hpxml_bldg, args)
    set_refrigerator(hpxml_bldg, args)
    set_extra_refrigerator(hpxml_bldg, args)
    set_freezer(hpxml_bldg, args)
    set_cooking_range_oven(hpxml_bldg, args)
    set_ceiling_fans(hpxml_bldg, args)
    set_misc_plug_loads_television(hpxml_bldg, args)
    set_misc_plug_loads_other(hpxml_bldg, args)
    set_misc_plug_loads_vehicle(hpxml_bldg, args)
    set_misc_plug_loads_well_pump(hpxml_bldg, args)
    set_misc_fuel_loads_grill(hpxml_bldg, args)
    set_misc_fuel_loads_lighting(hpxml_bldg, args)
    set_misc_fuel_loads_fireplace(hpxml_bldg, args)
    set_pool(hpxml_bldg, args)
    set_permanent_spa(hpxml_bldg, args)
    set_electric_panel(hpxml_bldg, args)
    collapse_surfaces(hpxml_bldg, args)
    renumber_hpxml_ids(hpxml_bldg)

    hpxml_doc = hpxml.to_doc()
    hpxml.set_unique_hpxml_ids(hpxml_doc, true) if hpxml.buildings.size > 1
    XMLHelper.write_file(hpxml_doc, hpxml_path)

    if args[:apply_defaults]
      # Always check for invalid HPXML file before applying defaults
      if not validate_hpxml(runner, hpxml, hpxml_doc, hpxml_path)
        return false
      end

      Defaults.apply(runner, hpxml, hpxml_bldg, weather)
      hpxml_doc = hpxml.to_doc()
      hpxml.set_unique_hpxml_ids(hpxml_doc, true) if hpxml.buildings.size > 1
      XMLHelper.write_file(hpxml_doc, hpxml_path)
    end

    if args[:apply_validation]
      # Optionally check for invalid HPXML file (with or without defaults applied)
      if not validate_hpxml(runner, hpxml, hpxml_doc, hpxml_path)
        return false
      end
    end

    return hpxml_doc
  end

  # Returns the WeatherFile object if we determine we need it for subsequent processing.
  #
  # @param args [Hash] Map of :argument_name => value
  # @return [WeatherFile] Weather object containing EPW information
  def self.get_weather_if_needed(args)
    if (args[:hvac_control_heating_season_period].to_s == Constants::BuildingAmerica) ||
       (args[:hvac_control_cooling_season_period].to_s == Constants::BuildingAmerica) ||
       (args[:solar_thermal_system_type] != Constants::None && args[:solar_thermal_collector_tilt].start_with?('latitude')) ||
       (args[:pv_system_present] && args[:pv_system_array_tilt].start_with?('latitude')) ||
       (args[:pv_system_2_present] && args[:pv_system_2_array_tilt].start_with?('latitude')) ||
       (args[:apply_defaults])
      epw_path = args[:weather_station_epw_filepath]
      if epw_path.nil?
        # Get EPW path from zip code
        epw_path = Defaults.lookup_weather_data_from_zipcode(args[:site_zip_code])[:station_filename]
      end

      # Error-checking
      if not File.exist? epw_path
        epw_path = File.join(File.expand_path(File.join(File.dirname(__FILE__), '..', 'weather')), epw_path) # a filename was entered for weather_station_epw_filepath
      end
      if not File.exist? epw_path
        runner.registerError("Could not find EPW file at '#{epw_path}'.")
        return false
      end

      return WeatherFile.new(epw_path: epw_path, runner: nil)
    end

    return
  end

  # Check for errors in hpxml, and validate hpxml_doc against hpxml_path
  #
  # @param runner [OpenStudio::Measure::OSRunner] Object typically used to display warnings
  # @param hpxml [HPXML] HPXML object
  # @param hpxml_doc [Oga::XML::Element] Root XML element of the HPXML document
  # @param hpxml_path [String] Path to the created HPXML file
  # @return [Boolean] True if the HPXML is valid
  def self.validate_hpxml(runner, hpxml, hpxml_doc, hpxml_path)
    # Check for errors in the HPXML object
    errors = []
    hpxml.buildings.each do |hpxml_bldg|
      errors += hpxml_bldg.check_for_errors()
    end
    if errors.size > 0
      fail "ERROR: Invalid HPXML object produced.\n#{errors}"
    end

    is_valid = true

    # Validate input HPXML against schema
    schema_path = File.join(File.dirname(__FILE__), '..', 'HPXMLtoOpenStudio', 'resources', 'hpxml_schema', 'HPXML.xsd')
    schema_validator = XMLValidator.get_xml_validator(schema_path)
    xsd_errors, xsd_warnings = XMLValidator.validate_against_schema(hpxml_path, schema_validator)

    # Validate input HPXML against schematron docs
    schematron_path = File.join(File.dirname(__FILE__), '..', 'HPXMLtoOpenStudio', 'resources', 'hpxml_schematron', 'EPvalidator.xml')
    schematron_validator = XMLValidator.get_xml_validator(schematron_path)
    sct_errors, sct_warnings = XMLValidator.validate_against_schematron(hpxml_path, schematron_validator, hpxml_doc)

    # Handle errors/warnings
    (xsd_errors + sct_errors).each do |error|
      runner.registerError("#{hpxml_path}: #{error}")
      is_valid = false
    end
    (xsd_warnings + sct_warnings).each do |warning|
      runner.registerWarning("#{hpxml_path}: #{warning}")
    end

    return is_valid
  end

  # Create 3D geometry (surface, subsurfaces) for a given unit type
  #
  # @param runner [OpenStudio::Measure::OSRunner] Object typically used to display warnings
  # @param model [OpenStudio::Model::Model] OpenStudio Model object
  # @param args [Hash] Map of :argument_name => value
  # @return [Boolean] True if successful
  def self.create_geometry_envelope(runner, model, args)
    args[:geometry_roof_pitch] = { '1:12' => 1.0 / 12.0,
                                   '2:12' => 2.0 / 12.0,
                                   '3:12' => 3.0 / 12.0,
                                   '4:12' => 4.0 / 12.0,
                                   '5:12' => 5.0 / 12.0,
                                   '6:12' => 6.0 / 12.0,
                                   '7:12' => 7.0 / 12.0,
                                   '8:12' => 8.0 / 12.0,
                                   '9:12' => 9.0 / 12.0,
                                   '10:12' => 10.0 / 12.0,
                                   '11:12' => 11.0 / 12.0,
                                   '12:12' => 12.0 / 12.0 }[args[:geometry_roof_pitch]]

    args[:geometry_rim_joist_height] = args[:geometry_rim_joist_height].to_f / 12.0

    if args[:geometry_foundation_type] == HPXML::FoundationTypeSlab
      args[:geometry_foundation_height] = 0.0
      args[:geometry_foundation_height_above_grade] = 0.0
      args[:geometry_rim_joist_height] = 0.0
    elsif (args[:geometry_foundation_type] == HPXML::FoundationTypeAmbient) || args[:geometry_foundation_type].start_with?(HPXML::FoundationTypeBellyAndWing)
      args[:geometry_rim_joist_height] = 0.0
    end

    if model.getSpaces.size > 0
      runner.registerError('Starting model is not empty.')
      return false
    end

    case args[:geometry_unit_type]
    when HPXML::ResidentialTypeSFD
      success = Geometry.create_single_family_detached(runner, model, **args)
    when HPXML::ResidentialTypeSFA
      success = Geometry.create_single_family_attached(model, **args)
    when HPXML::ResidentialTypeApartment
      success = Geometry.create_apartment(model, **args)
    when HPXML::ResidentialTypeManufactured
      success = Geometry.create_single_family_detached(runner, model, **args)
    end
    return false if not success

    success = Geometry.create_doors(runner, model, **args)
    return false if not success

    success = Geometry.create_windows_and_skylights(runner, model, **args)
    return false if not success

    return true
  end

  # Check if unavailable period already exists for given name and begin/end times.
  #
  # @param hpxml [HPXML] HPXML object
  # @param column_name [String] Column name associated with unavailable_periods.csv
  # @param begin_month [Integer] Unavailable period begin month
  # @param begin_day [Integer] Unavailable period begin day
  # @param begin_hour [Integer] Unavailable period begin hour
  # @param end_month [Integer] Unavailable period end month
  # @param end_day [Integer] Unavailable period end day
  # @param end_hour [Integer] Unavailable period end hour
  # @param natvent_availability [String] Natural ventilation availability (HXPML::ScheduleXXX)
  # @return [Boolean] True if the unavailability period already exists
  def self.unavailable_period_exists(hpxml, column_name, begin_month, begin_day, begin_hour, end_month, end_day, end_hour, natvent_availability = nil)
    natvent_availability = HPXML::ScheduleUnavailable if natvent_availability.nil?

    hpxml.header.unavailable_periods.each do |unavailable_period|
      begin_hour = 0 if begin_hour.nil?
      end_hour = 24 if end_hour.nil?

      next unless (unavailable_period.column_name == column_name) &&
                  (unavailable_period.begin_month == begin_month) &&
                  (unavailable_period.begin_day == begin_day) &&
                  (unavailable_period.begin_hour == begin_hour) &&
                  (unavailable_period.end_month == end_month) &&
                  (unavailable_period.end_day == end_day) &&
                  (unavailable_period.end_hour == end_hour) &&
                  (unavailable_period.natvent_availability == natvent_availability)

      return true
    end
    return false
  end

  # Set header properties, including:
  # - vacancy periods
  # - power outage periods
  # - software info program
  # - simulation control
  # - emissions scenarios
  # - utility bill scenarios
  #
  # @param runner [OpenStudio::Measure::OSRunner] Object typically used to display warnings
  # @param hpxml [HPXML] HPXML object
  # @param args [Hash] Map of :argument_name => value
  # @return [Boolean] true if no errors, otherwise false
  def self.set_header(runner, hpxml, args)
    errors = []

    hpxml.header.xml_type = 'HPXML'
    hpxml.header.xml_generated_by = 'BuildResidentialHPXML'
    hpxml.header.transaction = 'create'
    hpxml.header.whole_sfa_or_mf_building_sim = args[:whole_sfa_or_mf_building_sim]

    if not args[:schedules_unavailable_period_types].nil?
      unavailable_period_types = args[:schedules_unavailable_period_types].split(',').map(&:strip)
      unavailable_period_dates = args[:schedules_unavailable_period_dates].split(',').map(&:strip)
      if !args[:schedules_unavailable_period_window_natvent_availabilities].nil?
        natvent_availabilities = args[:schedules_unavailable_period_window_natvent_availabilities].split(',').map(&:strip)
      else
        natvent_availabilities = [''] * unavailable_period_types.size
      end

      unavailable_periods = unavailable_period_types.zip(unavailable_period_dates,
                                                         natvent_availabilities)

      unavailable_periods.each do |unavailable_period|
        column_name, date_time_range, natvent_availability = unavailable_period
        natvent_availability = nil if natvent_availability.empty?

        begin_month, begin_day, begin_hour, end_month, end_day, end_hour = Calendar.parse_date_time_range(date_time_range)

        if not unavailable_period_exists(hpxml, column_name, begin_month, begin_day, begin_hour, end_month, end_day, end_hour)
          hpxml.header.unavailable_periods.add(column_name: column_name, begin_month: begin_month, begin_day: begin_day, begin_hour: begin_hour, end_month: end_month, end_day: end_day, end_hour: end_hour, natvent_availability: natvent_availability)
        end
      end
    end

    if not args[:software_info_program_used].nil?
      if (not hpxml.header.software_program_used.nil?) && (hpxml.header.software_program_used != args[:software_info_program_used])
        errors << "'Software Info: Program Used' cannot vary across dwelling units."
      end
      hpxml.header.software_program_used = args[:software_info_program_used]
    end
    if not args[:software_info_program_version].nil?
      if (not hpxml.header.software_program_version.nil?) && (hpxml.header.software_program_version != args[:software_info_program_version])
        errors << "'Software Info: Program Version' cannot vary across dwelling units."
      end
      hpxml.header.software_program_version = args[:software_info_program_version]
    end

    if not args[:simulation_control_timestep].nil?
      if (not hpxml.header.timestep.nil?) && (hpxml.header.timestep != args[:simulation_control_timestep])
        errors << "'Simulation Control: Timestep' cannot vary across dwelling units."
      end
      hpxml.header.timestep = args[:simulation_control_timestep]
    end

    if not args[:simulation_control_run_period].nil?
      begin_month, begin_day, _begin_hour, end_month, end_day, _end_hour = Calendar.parse_date_time_range(args[:simulation_control_run_period])
      if (!hpxml.header.sim_begin_month.nil? && (hpxml.header.sim_begin_month != begin_month)) ||
         (!hpxml.header.sim_begin_day.nil? && (hpxml.header.sim_begin_day != begin_day)) ||
         (!hpxml.header.sim_end_month.nil? && (hpxml.header.sim_end_month != end_month)) ||
         (!hpxml.header.sim_end_day.nil? && (hpxml.header.sim_end_day != end_day))
        errors << "'Simulation Control: Run Period' cannot vary across dwelling units."
      end
      hpxml.header.sim_begin_month = begin_month
      hpxml.header.sim_begin_day = begin_day
      hpxml.header.sim_end_month = end_month
      hpxml.header.sim_end_day = end_day
    end

    if not args[:simulation_control_run_period_calendar_year].nil?
      if (not hpxml.header.sim_calendar_year.nil?) && (hpxml.header.sim_calendar_year != Integer(args[:simulation_control_run_period_calendar_year]))
        errors << "'Simulation Control: Run Period Calendar Year' cannot vary across dwelling units."
      end
      hpxml.header.sim_calendar_year = args[:simulation_control_run_period_calendar_year]
    end

    if not args[:simulation_control_temperature_capacitance_multiplier].nil?
      if (not hpxml.header.temperature_capacitance_multiplier.nil?) && (hpxml.header.temperature_capacitance_multiplier != Float(args[:simulation_control_temperature_capacitance_multiplier]))
        errors << "'Simulation Control: Temperature Capacitance Multiplier' cannot vary across dwelling units."
      end
      hpxml.header.temperature_capacitance_multiplier = args[:simulation_control_temperature_capacitance_multiplier]
    end

    if not args[:simulation_control_defrost_model_type].nil?
      if (not hpxml.header.defrost_model_type.nil?) && (hpxml.header.defrost_model_type != args[:simulation_control_defrost_model_type])
        errors << "'Simulation Control: Defrost Model Type' cannot vary across dwelling units."
      end
      hpxml.header.defrost_model_type = args[:simulation_control_defrost_model_type]
    end

    if not args[:simulation_control_ground_to_air_heat_pump_model_type].nil?
      if (not hpxml.header.ground_to_air_heat_pump_model_type.nil?) && (hpxml.header.ground_to_air_heat_pump_model_type != args[:simulation_control_ground_to_air_heat_pump_model_type])
        errors << "'Simulation Control: Ground-to-Air Heat Pump Model Type' cannot vary across dwelling units."
      end
      hpxml.header.ground_to_air_heat_pump_model_type = args[:simulation_control_ground_to_air_heat_pump_model_type]
    end

    if not args[:simulation_control_onoff_thermostat_deadband].nil?
      if (not hpxml.header.hvac_onoff_thermostat_deadband.nil?) && (hpxml.header.hvac_onoff_thermostat_deadband != args[:simulation_control_onoff_thermostat_deadband])
        errors << "'Simulation Control: HVAC On-Off Thermostat Deadband' cannot vary across dwelling units."
      end
      hpxml.header.hvac_onoff_thermostat_deadband = args[:simulation_control_onoff_thermostat_deadband]
    end

    if not args[:simulation_control_heat_pump_backup_heating_capacity_increment].nil?
      if (not hpxml.header.heat_pump_backup_heating_capacity_increment.nil?) && (hpxml.header.heat_pump_backup_heating_capacity_increment != args[:simulation_control_heat_pump_backup_heating_capacity_increment])
        errors << "'Simulation Control: Heat Pump Backup Heating Capacity Increment' cannot vary across dwelling units."
      end
      hpxml.header.heat_pump_backup_heating_capacity_increment = args[:simulation_control_heat_pump_backup_heating_capacity_increment]
    end

    if not args[:emissions_scenario_names].nil?
      emissions_scenario_names = args[:emissions_scenario_names].split(',').map(&:strip)
      emissions_types = args[:emissions_types].split(',').map(&:strip)
      emissions_electricity_units = args[:emissions_electricity_units].split(',').map(&:strip)
      emissions_electricity_values_or_filepaths = args[:emissions_electricity_values_or_filepaths].split(',').map(&:strip)

      if not args[:emissions_electricity_number_of_header_rows].nil?
        emissions_electricity_number_of_header_rows = args[:emissions_electricity_number_of_header_rows].split(',').map(&:strip)
      else
        emissions_electricity_number_of_header_rows = [nil] * emissions_scenario_names.size
      end
      if not args[:emissions_electricity_column_numbers].nil?
        emissions_electricity_column_numbers = args[:emissions_electricity_column_numbers].split(',').map(&:strip)
      else
        emissions_electricity_column_numbers = [nil] * emissions_scenario_names.size
      end
      if not args[:emissions_fossil_fuel_units].nil?
        fuel_units = args[:emissions_fossil_fuel_units].split(',').map(&:strip)
      else
        fuel_units = [nil] * emissions_scenario_names.size
      end

      fuel_values = {}
      HPXML::fossil_fuels.each do |fossil_fuel|
        underscore_case = OpenStudio::toUnderscoreCase(fossil_fuel)

        if not args["emissions_#{underscore_case}_values".to_sym].nil?
          fuel_values[fossil_fuel] = args["emissions_#{underscore_case}_values".to_sym].split(',').map(&:strip)
        else
          fuel_values[fossil_fuel] = [nil] * emissions_scenario_names.size
        end
      end

      emissions_scenarios = emissions_scenario_names.zip(emissions_types,
                                                         emissions_electricity_units,
                                                         emissions_electricity_values_or_filepaths,
                                                         emissions_electricity_number_of_header_rows,
                                                         emissions_electricity_column_numbers,
                                                         fuel_units,
                                                         fuel_values[HPXML::FuelTypeNaturalGas],
                                                         fuel_values[HPXML::FuelTypePropane],
                                                         fuel_values[HPXML::FuelTypeOil],
                                                         fuel_values[HPXML::FuelTypeCoal],
                                                         fuel_values[HPXML::FuelTypeWoodCord],
                                                         fuel_values[HPXML::FuelTypeWoodPellets])
      emissions_scenarios.each do |emissions_scenario|
        name, emissions_type, elec_units, elec_value_or_schedule_filepath, elec_num_headers, elec_column_num, fuel_units, natural_gas_value, propane_value, fuel_oil_value, coal_value, wood_value, wood_pellets_value = emissions_scenario

        elec_value = Float(elec_value_or_schedule_filepath) rescue nil
        if elec_value.nil?
          elec_schedule_filepath = elec_value_or_schedule_filepath
          elec_num_headers = Integer(elec_num_headers) rescue nil
          elec_column_num = Integer(elec_column_num) rescue nil
        end
        natural_gas_value = Float(natural_gas_value) rescue nil
        propane_value = Float(propane_value) rescue nil
        fuel_oil_value = Float(fuel_oil_value) rescue nil
        coal_value = Float(coal_value) rescue nil
        wood_value = Float(wood_value) rescue nil
        wood_pellets_value = Float(wood_pellets_value) rescue nil

        emissions_scenario_exists = false
        hpxml.header.emissions_scenarios.each do |es|
          if (es.name != name) || (es.emissions_type != emissions_type)
            next
          end

          if (es.emissions_type != emissions_type) ||
             (!elec_units.nil? && es.elec_units != elec_units) ||
             (!elec_value.nil? && es.elec_value != elec_value) ||
             (!elec_schedule_filepath.nil? && es.elec_schedule_filepath != elec_schedule_filepath) ||
             (!elec_num_headers.nil? && es.elec_schedule_number_of_header_rows != elec_num_headers) ||
             (!elec_column_num.nil? && es.elec_schedule_column_number != elec_column_num) ||
             (!es.natural_gas_units.nil? && !fuel_units.nil? && es.natural_gas_units != fuel_units) ||
             (!natural_gas_value.nil? && es.natural_gas_value != natural_gas_value) ||
             (!es.propane_units.nil? && !fuel_units.nil? && es.propane_units != fuel_units) ||
             (!propane_value.nil? && es.propane_value != propane_value) ||
             (!es.fuel_oil_units.nil? && !fuel_units.nil? && es.fuel_oil_units != fuel_units) ||
             (!fuel_oil_value.nil? && es.fuel_oil_value != fuel_oil_value) ||
             (!es.coal_units.nil? && !fuel_units.nil? && es.coal_units != fuel_units) ||
             (!coal_value.nil? && es.coal_value != coal_value) ||
             (!es.wood_units.nil? && !fuel_units.nil? && es.wood_units != fuel_units) ||
             (!wood_value.nil? && es.wood_value != wood_value) ||
             (!es.wood_pellets_units.nil? && !fuel_units.nil? && es.wood_pellets_units != fuel_units) ||
             (!wood_pellets_value.nil? && es.wood_pellets_value != wood_pellets_value)
            errors << "HPXML header already includes an emissions scenario named '#{name}' with type '#{emissions_type}'."
          else
            emissions_scenario_exists = true
          end
        end

        next if emissions_scenario_exists

        hpxml.header.emissions_scenarios.add(name: name,
                                             emissions_type: emissions_type,
                                             elec_units: elec_units,
                                             elec_value: elec_value,
                                             elec_schedule_filepath: elec_schedule_filepath,
                                             elec_schedule_number_of_header_rows: elec_num_headers,
                                             elec_schedule_column_number: elec_column_num,
                                             natural_gas_units: fuel_units,
                                             natural_gas_value: natural_gas_value,
                                             propane_units: fuel_units,
                                             propane_value: propane_value,
                                             fuel_oil_units: fuel_units,
                                             fuel_oil_value: fuel_oil_value,
                                             coal_units: fuel_units,
                                             coal_value: coal_value,
                                             wood_units: fuel_units,
                                             wood_value: wood_value,
                                             wood_pellets_units: fuel_units,
                                             wood_pellets_value: wood_pellets_value)
      end
    end

    if not args[:utility_bill_scenario_names].nil?
      bills_scenario_names = args[:utility_bill_scenario_names].split(',').map(&:strip)

      if not args[:utility_bill_electricity_filepaths].nil?
        bills_electricity_filepaths = args[:utility_bill_electricity_filepaths].split(',').map(&:strip)
      else
        bills_electricity_filepaths = [nil] * bills_scenario_names.size
      end

      fixed_charges = {}
      HPXML::all_fuels.each do |fuel|
        underscore_case = OpenStudio::toUnderscoreCase(fuel)

        if not args["utility_bill_#{underscore_case}_fixed_charges".to_sym].nil?
          fixed_charges[fuel] = args["utility_bill_#{underscore_case}_fixed_charges".to_sym].split(',').map(&:strip)
        else
          fixed_charges[fuel] = [nil] * bills_scenario_names.size
        end
      end

      marginal_rates = {}
      HPXML::all_fuels.each do |fuel|
        underscore_case = OpenStudio::toUnderscoreCase(fuel)

        if not args["utility_bill_#{underscore_case}_marginal_rates".to_sym].nil?
          marginal_rates[fuel] = args["utility_bill_#{underscore_case}_marginal_rates".to_sym].split(',').map(&:strip)
        else
          marginal_rates[fuel] = [nil] * bills_scenario_names.size
        end
      end

      if not args[:utility_bill_pv_compensation_types].nil?
        bills_pv_compensation_types = args[:utility_bill_pv_compensation_types].split(',').map(&:strip)
      else
        bills_pv_compensation_types = [nil] * bills_scenario_names.size
      end

      if not args[:utility_bill_pv_net_metering_annual_excess_sellback_rate_types].nil?
        bills_pv_net_metering_annual_excess_sellback_rate_types = args[:utility_bill_pv_net_metering_annual_excess_sellback_rate_types].split(',').map(&:strip)
      else
        bills_pv_net_metering_annual_excess_sellback_rate_types = [nil] * bills_scenario_names.size
      end

      if not args[:utility_bill_pv_net_metering_annual_excess_sellback_rates].nil?
        bills_pv_net_metering_annual_excess_sellback_rates = args[:utility_bill_pv_net_metering_annual_excess_sellback_rates].split(',').map(&:strip)
      else
        bills_pv_net_metering_annual_excess_sellback_rates = [nil] * bills_scenario_names.size
      end

      if not args[:utility_bill_pv_feed_in_tariff_rates].nil?
        bills_pv_feed_in_tariff_rates = args[:utility_bill_pv_feed_in_tariff_rates].split(',').map(&:strip)
      else
        bills_pv_feed_in_tariff_rates = [nil] * bills_scenario_names.size
      end

      if not args[:utility_bill_pv_monthly_grid_connection_fee_units].nil?
        bills_pv_monthly_grid_connection_fee_units = args[:utility_bill_pv_monthly_grid_connection_fee_units].split(',').map(&:strip)
      else
        bills_pv_monthly_grid_connection_fee_units = [nil] * bills_scenario_names.size
      end

      if not args[:utility_bill_pv_monthly_grid_connection_fees].nil?
        bills_pv_monthly_grid_connection_fees = args[:utility_bill_pv_monthly_grid_connection_fees].split(',').map(&:strip)
      else
        bills_pv_monthly_grid_connection_fees = [nil] * bills_scenario_names.size
      end

      bills_scenarios = bills_scenario_names.zip(bills_electricity_filepaths,
                                                 fixed_charges[HPXML::FuelTypeElectricity],
                                                 fixed_charges[HPXML::FuelTypeNaturalGas],
                                                 fixed_charges[HPXML::FuelTypePropane],
                                                 fixed_charges[HPXML::FuelTypeOil],
                                                 fixed_charges[HPXML::FuelTypeCoal],
                                                 fixed_charges[HPXML::FuelTypeWoodCord],
                                                 fixed_charges[HPXML::FuelTypeWoodPellets],
                                                 marginal_rates[HPXML::FuelTypeElectricity],
                                                 marginal_rates[HPXML::FuelTypeNaturalGas],
                                                 marginal_rates[HPXML::FuelTypePropane],
                                                 marginal_rates[HPXML::FuelTypeOil],
                                                 marginal_rates[HPXML::FuelTypeCoal],
                                                 marginal_rates[HPXML::FuelTypeWoodCord],
                                                 marginal_rates[HPXML::FuelTypeWoodPellets],
                                                 bills_pv_compensation_types,
                                                 bills_pv_net_metering_annual_excess_sellback_rate_types,
                                                 bills_pv_net_metering_annual_excess_sellback_rates,
                                                 bills_pv_feed_in_tariff_rates,
                                                 bills_pv_monthly_grid_connection_fee_units,
                                                 bills_pv_monthly_grid_connection_fees)

      bills_scenarios.each do |bills_scenario|
        name, elec_tariff_filepath, elec_fixed_charge, natural_gas_fixed_charge, propane_fixed_charge, fuel_oil_fixed_charge, coal_fixed_charge, wood_fixed_charge, wood_pellets_fixed_charge, elec_marginal_rate, natural_gas_marginal_rate, propane_marginal_rate, fuel_oil_marginal_rate, coal_marginal_rate, wood_marginal_rate, wood_pellets_marginal_rate, pv_compensation_type, pv_net_metering_annual_excess_sellback_rate_type, pv_net_metering_annual_excess_sellback_rate, pv_feed_in_tariff_rate, pv_monthly_grid_connection_fee_unit, pv_monthly_grid_connection_fee = bills_scenario

        elec_tariff_filepath = (elec_tariff_filepath.to_s.include?('.') ? elec_tariff_filepath : nil)
        elec_fixed_charge = Float(elec_fixed_charge) rescue nil
        natural_gas_fixed_charge = Float(natural_gas_fixed_charge) rescue nil
        propane_fixed_charge = Float(propane_fixed_charge) rescue nil
        fuel_oil_fixed_charge = Float(fuel_oil_fixed_charge) rescue nil
        coal_fixed_charge = Float(coal_fixed_charge) rescue nil
        wood_fixed_charge = Float(wood_fixed_charge) rescue nil
        wood_pellets_fixed_charge = Float(wood_pellets_fixed_charge) rescue nil
        elec_marginal_rate = Float(elec_marginal_rate) rescue nil
        natural_gas_marginal_rate = Float(natural_gas_marginal_rate) rescue nil
        propane_marginal_rate = Float(propane_marginal_rate) rescue nil
        fuel_oil_marginal_rate = Float(fuel_oil_marginal_rate) rescue nil
        coal_marginal_rate = Float(coal_marginal_rate) rescue nil
        wood_marginal_rate = Float(wood_marginal_rate) rescue nil
        wood_pellets_marginal_rate = Float(wood_pellets_marginal_rate) rescue nil

        if pv_compensation_type == HPXML::PVCompensationTypeNetMetering
          if pv_net_metering_annual_excess_sellback_rate_type == HPXML::PVAnnualExcessSellbackRateTypeUserSpecified
            pv_net_metering_annual_excess_sellback_rate = Float(pv_net_metering_annual_excess_sellback_rate) rescue nil
          else
            pv_net_metering_annual_excess_sellback_rate = nil
          end
          pv_feed_in_tariff_rate = nil
        elsif pv_compensation_type == HPXML::PVCompensationTypeFeedInTariff
          pv_feed_in_tariff_rate = Float(pv_feed_in_tariff_rate) rescue nil
          pv_net_metering_annual_excess_sellback_rate_type = nil
          pv_net_metering_annual_excess_sellback_rate = nil
        end

        if pv_monthly_grid_connection_fee_unit == HPXML::UnitsDollarsPerkW
          pv_monthly_grid_connection_fee_dollars_per_kw = Float(pv_monthly_grid_connection_fee) rescue nil
        elsif pv_monthly_grid_connection_fee_unit == HPXML::UnitsDollars
          pv_monthly_grid_connection_fee_dollars = Float(pv_monthly_grid_connection_fee) rescue nil
        end

        utility_bill_scenario_exists = false
        hpxml.header.utility_bill_scenarios.each do |ubs|
          next if ubs.name != name

          if (!elec_tariff_filepath.nil? && ubs.elec_tariff_filepath != elec_tariff_filepath) ||
             (!elec_fixed_charge.nil? && ubs.elec_fixed_charge != elec_fixed_charge) ||
             (!natural_gas_fixed_charge.nil? && ubs.natural_gas_fixed_charge != natural_gas_fixed_charge) ||
             (!propane_fixed_charge.nil? && ubs.propane_fixed_charge != propane_fixed_charge) ||
             (!fuel_oil_fixed_charge.nil? && ubs.fuel_oil_fixed_charge != fuel_oil_fixed_charge) ||
             (!coal_fixed_charge.nil? && ubs.coal_fixed_charge != coal_fixed_charge) ||
             (!wood_fixed_charge.nil? && ubs.wood_fixed_charge != wood_fixed_charge) ||
             (!wood_pellets_fixed_charge.nil? && ubs.wood_pellets_fixed_charge != wood_pellets_fixed_charge) ||
             (!elec_marginal_rate.nil? && ubs.elec_marginal_rate != elec_marginal_rate) ||
             (!natural_gas_marginal_rate.nil? && ubs.natural_gas_marginal_rate != natural_gas_marginal_rate) ||
             (!propane_marginal_rate.nil? && ubs.propane_marginal_rate != propane_marginal_rate) ||
             (!fuel_oil_marginal_rate.nil? && ubs.fuel_oil_marginal_rate != fuel_oil_marginal_rate) ||
             (!coal_marginal_rate.nil? && ubs.coal_marginal_rate != coal_marginal_rate) ||
             (!wood_marginal_rate.nil? && ubs.wood_marginal_rate != wood_marginal_rate) ||
             (!wood_pellets_marginal_rate.nil? && ubs.wood_pellets_marginal_rate != wood_pellets_marginal_rate) ||
             (!pv_compensation_type.nil? && ubs.pv_compensation_type != pv_compensation_type) ||
             (!pv_net_metering_annual_excess_sellback_rate_type.nil? && ubs.pv_net_metering_annual_excess_sellback_rate_type != pv_net_metering_annual_excess_sellback_rate_type) ||
             (!pv_net_metering_annual_excess_sellback_rate.nil? && ubs.pv_net_metering_annual_excess_sellback_rate != pv_net_metering_annual_excess_sellback_rate) ||
             (!pv_feed_in_tariff_rate.nil? && ubs.pv_feed_in_tariff_rate != pv_feed_in_tariff_rate) ||
             (!pv_monthly_grid_connection_fee_dollars_per_kw.nil? && ubs.pv_monthly_grid_connection_fee_dollars_per_kw != pv_monthly_grid_connection_fee_dollars_per_kw) ||
             (!pv_monthly_grid_connection_fee_dollars.nil? && ubs.pv_monthly_grid_connection_fee_dollars != pv_monthly_grid_connection_fee_dollars)
            errors << "HPXML header already includes a utility bill scenario named '#{name}'."
          else
            utility_bill_scenario_exists = true
          end
        end

        next if utility_bill_scenario_exists

        hpxml.header.utility_bill_scenarios.add(name: name,
                                                elec_tariff_filepath: elec_tariff_filepath,
                                                elec_fixed_charge: elec_fixed_charge,
                                                natural_gas_fixed_charge: natural_gas_fixed_charge,
                                                propane_fixed_charge: propane_fixed_charge,
                                                fuel_oil_fixed_charge: fuel_oil_fixed_charge,
                                                coal_fixed_charge: coal_fixed_charge,
                                                wood_fixed_charge: wood_fixed_charge,
                                                wood_pellets_fixed_charge: wood_pellets_fixed_charge,
                                                elec_marginal_rate: elec_marginal_rate,
                                                natural_gas_marginal_rate: natural_gas_marginal_rate,
                                                propane_marginal_rate: propane_marginal_rate,
                                                fuel_oil_marginal_rate: fuel_oil_marginal_rate,
                                                coal_marginal_rate: coal_marginal_rate,
                                                wood_marginal_rate: wood_marginal_rate,
                                                wood_pellets_marginal_rate: wood_pellets_marginal_rate,
                                                pv_compensation_type: pv_compensation_type,
                                                pv_net_metering_annual_excess_sellback_rate_type: pv_net_metering_annual_excess_sellback_rate_type,
                                                pv_net_metering_annual_excess_sellback_rate: pv_net_metering_annual_excess_sellback_rate,
                                                pv_feed_in_tariff_rate: pv_feed_in_tariff_rate,
                                                pv_monthly_grid_connection_fee_dollars_per_kw: pv_monthly_grid_connection_fee_dollars_per_kw,
                                                pv_monthly_grid_connection_fee_dollars: pv_monthly_grid_connection_fee_dollars)
      end
    end

    if not args[:electric_panel_service_feeders_load_calculation_types].nil?
      hpxml.header.service_feeders_load_calculation_types = args[:electric_panel_service_feeders_load_calculation_types].split(',').map(&:strip)
    end

    errors.each do |error|
      runner.registerError(error)
    end
    return errors.empty?
  end

  # Add a building (i.e., unit), along with site properties, to the HPXML file.
  # Return the building so we can then set more properties on it.
  #
  # @param hpxml [HPXML] HPXML object
  # @param args [Hash] Map of :argument_name => value
  # @return [HPXML::Building] HPXML Building object representing an individual dwelling unit
  def self.add_building(hpxml, args)
    if not args[:simulation_control_daylight_saving_period].nil?
      begin_month, begin_day, _begin_hour, end_month, end_day, _end_hour = Calendar.parse_date_time_range(args[:simulation_control_daylight_saving_period])
      dst_begin_month = begin_month
      dst_begin_day = begin_day
      dst_end_month = end_month
      dst_end_day = end_day
    end

    hpxml.buildings.add(building_id: 'MyBuilding',
                        site_id: 'SiteID',
                        event_type: 'proposed workscope',
                        city: args[:site_city],
                        state_code: args[:site_state_code],
                        zip_code: args[:site_zip_code],
                        time_zone_utc_offset: args[:site_time_zone_utc_offset],
                        elevation: args[:site_elevation],
                        latitude: args[:site_latitude],
                        longitude: args[:site_longitude],
                        dst_enabled: args[:simulation_control_daylight_saving_enabled],
                        dst_begin_month: dst_begin_month,
                        dst_begin_day: dst_begin_day,
                        dst_end_month: dst_end_month,
                        dst_end_day: dst_end_day)

    return hpxml.buildings[-1]
  end

  # Set site properties, including:
  # - shielding
  # - ground/soil
  # - surroundings
  # - orientation
  #
  # @param hpxml_bldg [HPXML::Building] HPXML Building object representing an individual dwelling unit
  # @param args [Hash] Map of :argument_name => value
  # @return [nil]
  def self.set_site(hpxml_bldg, args)
    hpxml_bldg.site.shielding_of_home = args[:site_shielding_of_home]
    hpxml_bldg.site.ground_conductivity = args[:site_ground_conductivity]
    hpxml_bldg.site.ground_diffusivity = args[:site_ground_diffusivity]

    if not args[:site_soil_and_moisture_type].nil?
      soil_type, moisture_type = args[:site_soil_and_moisture_type].split(', ')
      hpxml_bldg.site.soil_type = soil_type
      hpxml_bldg.site.moisture_type = moisture_type
    end

    hpxml_bldg.site.site_type = args[:site_type]

    adb_walls = [args[:geometry_unit_left_wall_is_adiabatic], args[:geometry_unit_right_wall_is_adiabatic], args[:geometry_unit_front_wall_is_adiabatic], args[:geometry_unit_back_wall_is_adiabatic]]
    n_walls_attached = adb_walls.count(true)

    case args[:geometry_unit_type]
    when HPXML::ResidentialTypeSFA, HPXML::ResidentialTypeApartment
      if n_walls_attached == 3
        hpxml_bldg.site.surroundings = HPXML::SurroundingsThreeSides
      elsif n_walls_attached == 2
        hpxml_bldg.site.surroundings = HPXML::SurroundingsTwoSides
      elsif n_walls_attached == 1
        hpxml_bldg.site.surroundings = HPXML::SurroundingsOneSide
      else
        hpxml_bldg.site.surroundings = HPXML::SurroundingsStandAlone
      end
      if args[:geometry_attic_type] == HPXML::AtticTypeBelowApartment
        if args[:geometry_foundation_type] == HPXML::FoundationTypeAboveApartment
          hpxml_bldg.site.vertical_surroundings = HPXML::VerticalSurroundingsAboveAndBelow
        else
          hpxml_bldg.site.vertical_surroundings = HPXML::VerticalSurroundingsAbove
        end
      else
        if args[:geometry_foundation_type] == HPXML::FoundationTypeAboveApartment
          hpxml_bldg.site.vertical_surroundings = HPXML::VerticalSurroundingsBelow
        else
          hpxml_bldg.site.vertical_surroundings = HPXML::VerticalSurroundingsNoAboveOrBelow
        end
      end
    when HPXML::ResidentialTypeSFD, HPXML::ResidentialTypeManufactured
      hpxml_bldg.site.surroundings = HPXML::SurroundingsStandAlone
      hpxml_bldg.site.vertical_surroundings = HPXML::VerticalSurroundingsNoAboveOrBelow
    end

    hpxml_bldg.site.azimuth_of_front_of_home = args[:geometry_unit_orientation]
  end

  # Set neighboring buildings, including:
  # - facade
  # - distance
  # - height
  #
  # @param hpxml_bldg [HPXML::Building] HPXML Building object representing an individual dwelling unit
  # @param args [Hash] Map of :argument_name => value
  # @return [nil]
  def self.set_neighbor_buildings(hpxml_bldg, args)
    nbr_map = { Constants::FacadeFront => [args[:neighbor_front_distance], args[:neighbor_front_height]],
                Constants::FacadeBack => [args[:neighbor_back_distance], args[:neighbor_back_height]],
                Constants::FacadeLeft => [args[:neighbor_left_distance], args[:neighbor_left_height]],
                Constants::FacadeRight => [args[:neighbor_right_distance], args[:neighbor_right_height]] }

    nbr_map.each do |facade, data|
      distance, neighbor_height = data
      next if distance == 0

      azimuth = Geometry.get_azimuth_from_facade(facade, args[:geometry_unit_orientation])

      if (distance > 0) && (not neighbor_height.nil?)
        height = neighbor_height
      end

      hpxml_bldg.neighbor_buildings.add(azimuth: azimuth,
                                        distance: distance,
                                        height: height)
    end
  end

  # Set building occupancy properties, including:
  # - number of occupants
  # - general water use usage multiplier
  #
  # @param hpxml_bldg [HPXML::Building] HPXML Building object representing an individual dwelling unit
  # @param args [Hash] Map of :argument_name => value
  # @return [nil]
  def self.set_building_occupancy(hpxml_bldg, args)
    hpxml_bldg.building_occupancy.number_of_residents = args[:geometry_unit_num_occupants]
    hpxml_bldg.building_occupancy.general_water_use_usage_multiplier = args[:general_water_use_usage_multiplier]
  end

  # Set building construction properties, including:
  # - number of conditioned floors
  # - number of beds/baths
  # - conditioned floor area / building volume
  # - ceiling height
  # - unit type
  # - number of dwelling units in the building
  # - year built
  # - dwelling unit multipliers
  #
  # @param hpxml_bldg [HPXML::Building] HPXML Building object representing an individual dwelling unit
  # @param args [Hash] Map of :argument_name => value
  # @return [nil]
  def self.set_building_construction(hpxml_bldg, args)
    if args[:geometry_unit_type] == HPXML::ResidentialTypeApartment
      args[:geometry_unit_num_floors_above_grade] = 1
    end
    number_of_conditioned_floors_above_grade = args[:geometry_unit_num_floors_above_grade]
    number_of_conditioned_floors = number_of_conditioned_floors_above_grade
    if args[:geometry_foundation_type] == HPXML::FoundationTypeBasementConditioned
      number_of_conditioned_floors += 1
    end

    hpxml_bldg.building_construction.number_of_conditioned_floors = number_of_conditioned_floors
    hpxml_bldg.building_construction.number_of_conditioned_floors_above_grade = number_of_conditioned_floors_above_grade
    hpxml_bldg.building_construction.number_of_bedrooms = args[:geometry_unit_num_bedrooms]
    hpxml_bldg.building_construction.number_of_bathrooms = args[:geometry_unit_num_bathrooms]
    hpxml_bldg.building_construction.conditioned_floor_area = args[:geometry_unit_cfa]
    hpxml_bldg.building_construction.conditioned_building_volume = args[:geometry_unit_cfa] * args[:geometry_average_ceiling_height]
    hpxml_bldg.building_construction.average_ceiling_height = args[:geometry_average_ceiling_height]
    hpxml_bldg.building_construction.residential_facility_type = args[:geometry_unit_type]
    hpxml_bldg.building_construction.number_of_units_in_building = args[:geometry_building_num_units]
    hpxml_bldg.building_construction.year_built = args[:year_built]
    hpxml_bldg.building_construction.number_of_units = args[:unit_multiplier]
    hpxml_bldg.building_construction.unit_height_above_grade = args[:geometry_unit_height_above_grade]
  end

  # Set building header properties, including:
  # - detailed schedule file paths
  # - heat pump sizing methodologies
  # - natural ventilation availability
  # - summer shading season
  # - user-specified additional properties
  #
  # @param hpxml_bldg [HPXML::Building] HPXML Building object representing an individual dwelling unit
  # @param args [Hash] Map of :argument_name => value
  # @return [nil]
  def self.set_building_header(hpxml_bldg, args)
    if not args[:schedules_filepaths].nil?
      hpxml_bldg.header.schedules_filepaths = args[:schedules_filepaths].split(',').map(&:strip)
    end
    hpxml_bldg.header.heat_pump_sizing_methodology = args[:heat_pump_sizing_methodology]
    hpxml_bldg.header.heat_pump_backup_sizing_methodology = args[:heat_pump_backup_sizing_methodology]
    hpxml_bldg.header.natvent_days_per_week = args[:window_natvent_availability]

    if not args[:window_shading_summer_season].nil?
      begin_month, begin_day, _begin_hour, end_month, end_day, _end_hour = Calendar.parse_date_time_range(args[:window_shading_summer_season])
      hpxml_bldg.header.shading_summer_begin_month = begin_month
      hpxml_bldg.header.shading_summer_begin_day = begin_day
      hpxml_bldg.header.shading_summer_end_month = end_month
      hpxml_bldg.header.shading_summer_end_day = end_day
    end

    if not args[:additional_properties].nil?
      extension_properties = {}
      args[:additional_properties].split('|').map(&:strip).each do |additional_property|
        key, value = additional_property.split('=').map(&:strip)
        extension_properties[key] = value
      end
      hpxml_bldg.header.extension_properties = extension_properties
    end

    if not args[:electric_panel_baseline_peak_electricity_power].nil?
      if hpxml_bldg.header.extension_properties.nil?
        hpxml_bldg.header.extension_properties = { 'PeakElectricity' => args[:electric_panel_baseline_peak_electricity_power] }
      else
        hpxml_bldg.header.extension_properties['PeakElectricity'] = args[:electric_panel_baseline_peak_electricity_power]
      end
    end
  end

  # Set climate and risk zones properties, including:
  # - 2006 IECC zone
  # - weather station name / EPW file path
  #
  # @param hpxml_bldg [HPXML::Building] HPXML Building object representing an individual dwelling unit
  # @param args [Hash] Map of :argument_name => value
  # @return [nil]
  def self.set_climate_and_risk_zones(hpxml_bldg, args)
    if not args[:site_iecc_zone].nil?
      hpxml_bldg.climate_and_risk_zones.climate_zone_ieccs.add(zone: args[:site_iecc_zone],
                                                               year: 2006)
    end

    if not args[:weather_station_epw_filepath].nil?
      hpxml_bldg.climate_and_risk_zones.weather_station_id = 'WeatherStation'
      hpxml_bldg.climate_and_risk_zones.weather_station_name = File.basename(args[:weather_station_epw_filepath]).gsub('.epw', '')
      hpxml_bldg.climate_and_risk_zones.weather_station_epw_filepath = args[:weather_station_epw_filepath]
    end
  end

  # Set air infiltration measurements properties, including:
  # - infiltration type
  # - unit of measure
  # - leakage value
  # - presence of flue or chimney in conditioned space
  #
  # @param hpxml_bldg [HPXML::Building] HPXML Building object representing an individual dwelling unit
  # @param args [Hash] Map of :argument_name => value
  # @return [nil]
  def self.set_air_infiltration_measurements(hpxml_bldg, args)
    if args[:air_leakage_value]
      if args[:air_leakage_units] == HPXML::UnitsELA
        effective_leakage_area = args[:air_leakage_value]
      else
        unit_of_measure = args[:air_leakage_units]
        air_leakage = args[:air_leakage_value]
        if [HPXML::UnitsACH, HPXML::UnitsCFM].include? args[:air_leakage_units]
          house_pressure = args[:air_leakage_house_pressure]
        end
      end
    else
      leakiness_description = args[:air_leakage_leakiness_description]
    end
    if not args[:air_leakage_type].nil?
      if [HPXML::ResidentialTypeSFA, HPXML::ResidentialTypeApartment].include? args[:geometry_unit_type]
        air_leakage_type = args[:air_leakage_type]
      end
    end
    infiltration_volume = hpxml_bldg.building_construction.conditioned_building_volume

    hpxml_bldg.air_infiltration_measurements.add(id: "AirInfiltrationMeasurement#{hpxml_bldg.air_infiltration_measurements.size + 1}",
                                                 house_pressure: house_pressure,
                                                 unit_of_measure: unit_of_measure,
                                                 air_leakage: air_leakage,
                                                 effective_leakage_area: effective_leakage_area,
                                                 infiltration_volume: infiltration_volume,
                                                 infiltration_type: air_leakage_type,
                                                 leakiness_description: leakiness_description)

    hpxml_bldg.air_infiltration.has_flue_or_chimney_in_conditioned_space = args[:air_leakage_has_flue_or_chimney_in_conditioned_space]
  end

  # Set roofs properties, including:
  # - adjacent space
  # - orientation
  # - gross area
  # - material type and color
  # - pitch
  # - assembly R-value
  # - presence and grade of radiant barrier
  #
  # @param hpxml_bldg [HPXML::Building] HPXML Building object representing an individual dwelling unit
  # @param args [Hash] Map of :argument_name => value
  # @param sorted_surfaces [Array<OpenStudio::Model::Surface>] surfaces sorted by deterministically assigned Index
  # @return [nil]
  def self.set_roofs(hpxml_bldg, args, sorted_surfaces)
    args[:geometry_roof_pitch] *= 12.0
    if (args[:geometry_attic_type] == HPXML::AtticTypeFlatRoof) || (args[:geometry_attic_type] == HPXML::AtticTypeBelowApartment)
      args[:geometry_roof_pitch] = 0.0
    end

    sorted_surfaces.each do |surface|
      next if surface.outsideBoundaryCondition != EPlus::BoundaryConditionOutdoors
      next if surface.surfaceType != EPlus::SurfaceTypeRoofCeiling

      interior_adjacent_to = Geometry.get_surface_adjacent_to(surface)
      next if [HPXML::LocationOtherHousingUnit].include? interior_adjacent_to

      if args[:geometry_attic_type] == HPXML::AtticTypeFlatRoof
        azimuth = nil
      else
        azimuth = Geometry.get_surface_azimuth(surface, args[:geometry_unit_orientation])
      end

      hpxml_bldg.roofs.add(id: "Roof#{hpxml_bldg.roofs.size + 1}",
                           interior_adjacent_to: Geometry.get_surface_adjacent_to(surface),
                           azimuth: azimuth,
                           area: UnitConversions.convert(surface.grossArea, 'm^2', 'ft^2'),
                           roof_type: args[:roof_material_type],
                           roof_color: args[:roof_color],
                           pitch: args[:geometry_roof_pitch],
                           insulation_assembly_r_value: args[:roof_assembly_r])
      @surface_ids[surface.name.to_s] = hpxml_bldg.roofs[-1].id

      next unless [HPXML::RadiantBarrierLocationAtticRoofOnly, HPXML::RadiantBarrierLocationAtticRoofAndGableWalls].include?(args[:radiant_barrier_attic_location].to_s)
      next unless [HPXML::LocationAtticUnvented, HPXML::LocationAtticVented].include?(hpxml_bldg.roofs[-1].interior_adjacent_to)

      hpxml_bldg.roofs[-1].radiant_barrier = true
      hpxml_bldg.roofs[-1].radiant_barrier_grade = args[:radiant_barrier_grade]
    end
  end

  # Set rim joists properties, including:
  # - adjacent spaces
  # - orientation
  # - gross area
  # - siding type and color
  # - assembly R-value
  #
  # @param hpxml_bldg [HPXML::Building] HPXML Building object representing an individual dwelling unit
  # @param model [OpenStudio::Model::Model] OpenStudio Model object
  # @param args [Hash] Map of :argument_name => value
  # @param sorted_surfaces [Array<OpenStudio::Model::Surface>] surfaces sorted by deterministically assigned Index
  # @return [nil]
  def self.set_rim_joists(hpxml_bldg, model, args, sorted_surfaces)
    sorted_surfaces.each do |surface|
      next if surface.surfaceType != EPlus::SurfaceTypeWall
      next unless [EPlus::BoundaryConditionOutdoors, EPlus::BoundaryConditionAdiabatic].include? surface.outsideBoundaryCondition
      next unless Geometry.surface_is_rim_joist(surface, args[:geometry_rim_joist_height])

      interior_adjacent_to = Geometry.get_surface_adjacent_to(surface)
      next unless [HPXML::LocationBasementConditioned,
                   HPXML::LocationBasementUnconditioned,
                   HPXML::LocationCrawlspaceUnvented,
                   HPXML::LocationCrawlspaceVented,
                   HPXML::LocationCrawlspaceConditioned].include? interior_adjacent_to

      exterior_adjacent_to = HPXML::LocationOutside
      if surface.outsideBoundaryCondition == EPlus::BoundaryConditionAdiabatic # can be adjacent to foundation space
        adjacent_surface = Geometry.get_adiabatic_adjacent_surface(model, surface)
        if adjacent_surface.nil? # adjacent to a space that is not explicitly in the model
          unless [HPXML::ResidentialTypeSFD].include?(args[:geometry_unit_type])
            exterior_adjacent_to = interior_adjacent_to
            if exterior_adjacent_to == HPXML::LocationConditionedSpace # conditioned space adjacent to conditioned space
              exterior_adjacent_to = HPXML::LocationOtherHousingUnit
            end
          end
        else # adjacent to a space that is explicitly in the model
          exterior_adjacent_to = Geometry.get_surface_adjacent_to(adjacent_surface)
        end
      end

      if exterior_adjacent_to == HPXML::LocationOutside
        siding = args[:wall_siding_type]
      end

      if interior_adjacent_to == exterior_adjacent_to
        insulation_assembly_r_value = 4.0 # Uninsulated
      else
        insulation_assembly_r_value = args[:rim_joist_assembly_r]
      end

      azimuth = Geometry.get_surface_azimuth(surface, args[:geometry_unit_orientation])

      hpxml_bldg.rim_joists.add(id: "RimJoist#{hpxml_bldg.rim_joists.size + 1}",
                                exterior_adjacent_to: exterior_adjacent_to,
                                interior_adjacent_to: interior_adjacent_to,
                                azimuth: azimuth,
                                area: UnitConversions.convert(surface.grossArea, 'm^2', 'ft^2'),
                                siding: siding,
                                color: args[:wall_color],
                                insulation_assembly_r_value: insulation_assembly_r_value)
      @surface_ids[surface.name.to_s] = hpxml_bldg.rim_joists[-1].id
    end
  end

  # Set walls properties, including:
  # - adjacent spaces
  # - orientation
  # - assembly type and R-value
  # - presence and grade of attic wall radiant barrier
  #
  # @param hpxml_bldg [HPXML::Building] HPXML Building object representing an individual dwelling unit
  # @param model [OpenStudio::Model::Model] OpenStudio Model object
  # @param args [Hash] Map of :argument_name => value
  # @param sorted_surfaces [Array<OpenStudio::Model::Surface>] surfaces sorted by deterministically assigned Index
  # @return [nil]
  def self.set_walls(hpxml_bldg, model, args, sorted_surfaces)
    sorted_surfaces.each do |surface|
      next if surface.surfaceType != EPlus::SurfaceTypeWall
      next if Geometry.surface_is_rim_joist(surface, args[:geometry_rim_joist_height])

      interior_adjacent_to = Geometry.get_surface_adjacent_to(surface)
      next unless [HPXML::LocationConditionedSpace, HPXML::LocationAtticUnvented, HPXML::LocationAtticVented, HPXML::LocationGarage].include? interior_adjacent_to

      exterior_adjacent_to = HPXML::LocationOutside
      if surface.adjacentSurface.is_initialized
        exterior_adjacent_to = Geometry.get_surface_adjacent_to(surface.adjacentSurface.get)
      elsif surface.outsideBoundaryCondition == EPlus::BoundaryConditionAdiabatic # can be adjacent to conditioned space, attic
        adjacent_surface = Geometry.get_adiabatic_adjacent_surface(model, surface)
        if adjacent_surface.nil? # adjacent to a space that is not explicitly in the model
          exterior_adjacent_to = interior_adjacent_to
          if exterior_adjacent_to == HPXML::LocationConditionedSpace # conditioned space adjacent to conditioned space
            exterior_adjacent_to = HPXML::LocationOtherHousingUnit
          end
        else # adjacent to a space that is explicitly in the model
          exterior_adjacent_to = Geometry.get_surface_adjacent_to(adjacent_surface)
        end
      end

      next if exterior_adjacent_to == HPXML::LocationConditionedSpace # already captured these surfaces

      attic_locations = [HPXML::LocationAtticUnconditioned, HPXML::LocationAtticUnvented, HPXML::LocationAtticVented]
      attic_wall_type = nil
      if (attic_locations.include? interior_adjacent_to) && (exterior_adjacent_to == HPXML::LocationOutside)
        attic_wall_type = HPXML::AtticWallTypeGable
      end

      wall_type = args[:wall_type]
      if attic_locations.include? interior_adjacent_to
        wall_type = HPXML::WallTypeWoodStud
      end

      if exterior_adjacent_to == HPXML::LocationOutside && (not args[:wall_siding_type].nil?)
        if (attic_locations.include? interior_adjacent_to) && (args[:wall_siding_type] == HPXML::SidingTypeNone)
          siding = nil
        else
          siding = args[:wall_siding_type]
        end
      end

      azimuth = Geometry.get_surface_azimuth(surface, args[:geometry_unit_orientation])

      hpxml_bldg.walls.add(id: "Wall#{hpxml_bldg.walls.size + 1}",
                           exterior_adjacent_to: exterior_adjacent_to,
                           interior_adjacent_to: interior_adjacent_to,
                           azimuth: azimuth,
                           wall_type: wall_type,
                           attic_wall_type: attic_wall_type,
                           siding: siding,
                           color: args[:wall_color],
                           area: UnitConversions.convert(surface.grossArea, 'm^2', 'ft^2'))
      @surface_ids[surface.name.to_s] = hpxml_bldg.walls[-1].id

      is_uncond_attic_roof_insulated = false
      if attic_locations.include? interior_adjacent_to
        hpxml_bldg.roofs.each do |roof|
          next unless (roof.interior_adjacent_to == interior_adjacent_to) && (roof.insulation_assembly_r_value > 4.0)

          is_uncond_attic_roof_insulated = true
        end
      end

      if hpxml_bldg.walls[-1].is_thermal_boundary || is_uncond_attic_roof_insulated # Assume wall is insulated if roof is insulated
        hpxml_bldg.walls[-1].insulation_assembly_r_value = args[:wall_assembly_r]
      else
        hpxml_bldg.walls[-1].insulation_assembly_r_value = 4.0 # Uninsulated
      end

      next unless hpxml_bldg.walls[-1].attic_wall_type == HPXML::AtticWallTypeGable && args[:radiant_barrier_attic_location].to_s == HPXML::RadiantBarrierLocationAtticRoofAndGableWalls
      next unless [HPXML::LocationAtticUnvented, HPXML::LocationAtticVented].include?(hpxml_bldg.walls[-1].interior_adjacent_to)

      hpxml_bldg.walls[-1].radiant_barrier = true
      hpxml_bldg.walls[-1].radiant_barrier_grade = args[:radiant_barrier_grade]
    end
  end

  # Set foundation walls properties, including:
  # - adjacent spaces
  # - orientation
  # - gross area
  # - height above and below grade
  # - thickness
  # - assembly type and R-value
  # - other insulation
  #
  # @param hpxml_bldg [HPXML::Building] HPXML Building object representing an individual dwelling unit
  # @param model [OpenStudio::Model::Model] OpenStudio Model object
  # @param args [Hash] Map of :argument_name => value
  # @param sorted_surfaces [Array<OpenStudio::Model::Surface>] surfaces sorted by deterministically assigned Index
  # @return [nil]
  def self.set_foundation_walls(hpxml_bldg, model, args, sorted_surfaces)
    sorted_surfaces.each do |surface|
      next if surface.surfaceType != EPlus::SurfaceTypeWall
      next unless [EPlus::BoundaryConditionFoundation, EPlus::BoundaryConditionAdiabatic].include? surface.outsideBoundaryCondition
      next if Geometry.surface_is_rim_joist(surface, args[:geometry_rim_joist_height])

      interior_adjacent_to = Geometry.get_surface_adjacent_to(surface)
      next unless [HPXML::LocationBasementConditioned,
                   HPXML::LocationBasementUnconditioned,
                   HPXML::LocationCrawlspaceUnvented,
                   HPXML::LocationCrawlspaceVented,
                   HPXML::LocationCrawlspaceConditioned].include? interior_adjacent_to

      exterior_adjacent_to = HPXML::LocationGround
      if surface.outsideBoundaryCondition == EPlus::BoundaryConditionAdiabatic # can be adjacent to foundation space
        adjacent_surface = Geometry.get_adiabatic_adjacent_surface(model, surface)
        if adjacent_surface.nil? # adjacent to a space that is not explicitly in the model
          unless [HPXML::ResidentialTypeSFD].include?(args[:geometry_unit_type])
            exterior_adjacent_to = interior_adjacent_to
            if exterior_adjacent_to == HPXML::LocationConditionedSpace # conditioned space adjacent to conditioned space
              exterior_adjacent_to = HPXML::LocationOtherHousingUnit
            end
          end
        else # adjacent to a space that is explicitly in the model
          exterior_adjacent_to = Geometry.get_surface_adjacent_to(adjacent_surface)
        end
      end

      foundation_wall_insulation_location = Constants::LocationExterior # default
      if not args[:foundation_wall_insulation_location].nil?
        foundation_wall_insulation_location = args[:foundation_wall_insulation_location]
      end

      if args[:foundation_wall_assembly_r].to_f > 0
        insulation_assembly_r_value = args[:foundation_wall_assembly_r]
      else
        insulation_interior_r_value = 0
        insulation_exterior_r_value = 0
        if interior_adjacent_to == exterior_adjacent_to # E.g., don't insulate wall between basement and neighbor basement
          # nop
        elsif foundation_wall_insulation_location == Constants::LocationInterior
          insulation_interior_r_value = args[:foundation_wall_insulation_r]
          if insulation_interior_r_value > 0
            insulation_interior_distance_to_top = args[:foundation_wall_insulation_distance_to_top]
            insulation_interior_distance_to_bottom = args[:foundation_wall_insulation_distance_to_bottom]
          end
        elsif foundation_wall_insulation_location == Constants::LocationExterior
          insulation_exterior_r_value = args[:foundation_wall_insulation_r]
          if insulation_exterior_r_value > 0
            insulation_exterior_distance_to_top = args[:foundation_wall_insulation_distance_to_top]
            insulation_exterior_distance_to_bottom = args[:foundation_wall_insulation_distance_to_bottom]
          end
        end
      end

      azimuth = Geometry.get_surface_azimuth(surface, args[:geometry_unit_orientation])

      hpxml_bldg.foundation_walls.add(id: "FoundationWall#{hpxml_bldg.foundation_walls.size + 1}",
                                      exterior_adjacent_to: exterior_adjacent_to,
                                      interior_adjacent_to: interior_adjacent_to,
                                      type: args[:foundation_wall_type],
                                      azimuth: azimuth,
                                      height: args[:geometry_foundation_height],
                                      area: UnitConversions.convert(surface.grossArea, 'm^2', 'ft^2'),
                                      thickness: args[:foundation_wall_thickness],
                                      depth_below_grade: args[:geometry_foundation_height] - args[:geometry_foundation_height_above_grade],
                                      insulation_assembly_r_value: insulation_assembly_r_value,
                                      insulation_interior_r_value: insulation_interior_r_value,
                                      insulation_interior_distance_to_top: insulation_interior_distance_to_top,
                                      insulation_interior_distance_to_bottom: insulation_interior_distance_to_bottom,
                                      insulation_exterior_r_value: insulation_exterior_r_value,
                                      insulation_exterior_distance_to_top: insulation_exterior_distance_to_top,
                                      insulation_exterior_distance_to_bottom: insulation_exterior_distance_to_bottom)
      @surface_ids[surface.name.to_s] = hpxml_bldg.foundation_walls[-1].id
    end
  end

  # Set the floors properties, including:
  # - adjacent spaces
  # - gross area
  # - assembly type and R-value
  # - presence and grade of attic floor radiant barrier
  #
  # @param hpxml_bldg [HPXML::Building] HPXML Building object representing an individual dwelling unit
  # @param args [Hash] Map of :argument_name => value
  # @param sorted_surfaces [Array<OpenStudio::Model::Surface>] surfaces sorted by deterministically assigned Index
  # @return [nil]
  def self.set_floors(hpxml_bldg, args, sorted_surfaces)
    if [HPXML::FoundationTypeBasementConditioned,
        HPXML::FoundationTypeCrawlspaceConditioned].include?(args[:geometry_foundation_type]) && (args[:floor_over_foundation_assembly_r] > 2.1)
      args[:floor_over_foundation_assembly_r] = 2.1 # Uninsulated
    end

    if [HPXML::AtticTypeConditioned].include?(args[:geometry_attic_type]) && (args[:ceiling_assembly_r] > 2.1)
      args[:ceiling_assembly_r] = 2.1 # Uninsulated
    end

    sorted_surfaces.each do |surface|
      next if surface.outsideBoundaryCondition == EPlus::BoundaryConditionFoundation
      next unless [EPlus::SurfaceTypeFloor, EPlus::SurfaceTypeRoofCeiling].include? surface.surfaceType

      interior_adjacent_to = Geometry.get_surface_adjacent_to(surface)
      next unless [HPXML::LocationConditionedSpace, HPXML::LocationGarage].include? interior_adjacent_to

      exterior_adjacent_to = HPXML::LocationOutside
      if surface.adjacentSurface.is_initialized
        exterior_adjacent_to = Geometry.get_surface_adjacent_to(surface.adjacentSurface.get)
      elsif surface.outsideBoundaryCondition == EPlus::BoundaryConditionAdiabatic
        exterior_adjacent_to = HPXML::LocationOtherHousingUnit
        if surface.surfaceType == EPlus::SurfaceTypeFloor
          floor_or_ceiling = HPXML::FloorOrCeilingFloor
        elsif surface.surfaceType == EPlus::SurfaceTypeRoofCeiling
          floor_or_ceiling = HPXML::FloorOrCeilingCeiling
        end
      end

      next if interior_adjacent_to == exterior_adjacent_to
      next if (surface.surfaceType == EPlus::SurfaceTypeRoofCeiling) && (exterior_adjacent_to == HPXML::LocationOutside)
      next if [HPXML::LocationConditionedSpace,
               HPXML::LocationBasementConditioned,
               HPXML::LocationCrawlspaceConditioned].include? exterior_adjacent_to

      hpxml_bldg.floors.add(id: "Floor#{hpxml_bldg.floors.size + 1}",
                            exterior_adjacent_to: exterior_adjacent_to,
                            interior_adjacent_to: interior_adjacent_to,
                            floor_type: args[:floor_type],
                            area: UnitConversions.convert(surface.grossArea, 'm^2', 'ft^2'),
                            floor_or_ceiling: floor_or_ceiling)
      if hpxml_bldg.floors[-1].floor_or_ceiling.nil?
        if hpxml_bldg.floors[-1].is_floor
          hpxml_bldg.floors[-1].floor_or_ceiling = HPXML::FloorOrCeilingFloor
        elsif hpxml_bldg.floors[-1].is_ceiling
          hpxml_bldg.floors[-1].floor_or_ceiling = HPXML::FloorOrCeilingCeiling
        end
      end
      @surface_ids[surface.name.to_s] = hpxml_bldg.floors[-1].id

      if hpxml_bldg.floors[-1].is_thermal_boundary
        case exterior_adjacent_to
        when HPXML::LocationAtticUnvented, HPXML::LocationAtticVented
          hpxml_bldg.floors[-1].insulation_assembly_r_value = args[:ceiling_assembly_r]
        when HPXML::LocationGarage
          hpxml_bldg.floors[-1].insulation_assembly_r_value = args[:floor_over_garage_assembly_r]
        else
          hpxml_bldg.floors[-1].insulation_assembly_r_value = args[:floor_over_foundation_assembly_r]
        end
      else
        hpxml_bldg.floors[-1].insulation_assembly_r_value = 2.1 # Uninsulated
      end

      next unless args[:radiant_barrier_attic_location].to_s == HPXML::RadiantBarrierLocationAtticFloor
      next unless [HPXML::LocationAtticUnvented, HPXML::LocationAtticVented].include?(hpxml_bldg.floors[-1].exterior_adjacent_to) && hpxml_bldg.floors[-1].interior_adjacent_to == HPXML::LocationConditionedSpace

      hpxml_bldg.floors[-1].radiant_barrier = true
      hpxml_bldg.floors[-1].radiant_barrier_grade = args[:radiant_barrier_grade]
    end
  end

  # Set the slabs properties, including:
  # - adjacent space
  # - gross area
  # - thickness
  # - exposed perimeter
  # - perimeter or under-slab insulation dimensions and R-value
  # - carpet fraction and R-value
  #
  # @param hpxml_bldg [HPXML::Building] HPXML Building object representing an individual dwelling unit
  # @param model [OpenStudio::Model::Model] OpenStudio Model object
  # @param args [Hash] Map of :argument_name => value
  # @param sorted_surfaces [Array<OpenStudio::Model::Surface>] surfaces sorted by deterministically assigned Index
  # @return [nil]
  def self.set_slabs(hpxml_bldg, model, args, sorted_surfaces)
    sorted_surfaces.each do |surface|
      next unless [EPlus::BoundaryConditionFoundation].include? surface.outsideBoundaryCondition
      next if surface.surfaceType != EPlus::SurfaceTypeFloor

      interior_adjacent_to = Geometry.get_surface_adjacent_to(surface)
      next if [HPXML::LocationOutside, HPXML::LocationOtherHousingUnit].include? interior_adjacent_to

      has_foundation_walls = false
      if [HPXML::LocationCrawlspaceVented,
          HPXML::LocationCrawlspaceUnvented,
          HPXML::LocationCrawlspaceConditioned,
          HPXML::LocationBasementUnconditioned,
          HPXML::LocationBasementConditioned].include? interior_adjacent_to
        has_foundation_walls = true
      end
      exposed_perimeter = Geometry.calculate_exposed_perimeter(model, ground_floor_surfaces: [surface], has_foundation_walls: has_foundation_walls).round(1)
      next if exposed_perimeter == 0

      if has_foundation_walls
        exposed_perimeter -= Geometry.get_unexposed_garage_perimeter(**args)
      end

      if args[:slab_under_insulation_width] >= 999
        under_slab_insulation_spans_entire_slab = true
      else
        under_slab_insulation_width = args[:slab_under_insulation_width]
      end

      hpxml_bldg.slabs.add(id: "Slab#{hpxml_bldg.slabs.size + 1}",
                           interior_adjacent_to: interior_adjacent_to,
                           area: UnitConversions.convert(surface.grossArea, 'm^2', 'ft^2'),
                           thickness: args[:slab_thickness],
                           exposed_perimeter: exposed_perimeter,
                           perimeter_insulation_r_value: args[:slab_perimeter_insulation_r],
                           perimeter_insulation_depth: args[:slab_perimeter_insulation_depth],
                           exterior_horizontal_insulation_r_value: args[:slab_exterior_horizontal_insulation_r],
                           exterior_horizontal_insulation_width: args[:slab_exterior_horizontal_insulation_width],
                           exterior_horizontal_insulation_depth_below_grade: args[:slab_exterior_horizontal_insulation_depth_below_grade],
                           under_slab_insulation_width: under_slab_insulation_width,
                           under_slab_insulation_r_value: args[:slab_under_insulation_r],
                           under_slab_insulation_spans_entire_slab: under_slab_insulation_spans_entire_slab,
                           carpet_fraction: args[:slab_carpet_fraction],
                           carpet_r_value: args[:slab_carpet_r])
      @surface_ids[surface.name.to_s] = hpxml_bldg.slabs[-1].id

      next unless interior_adjacent_to == HPXML::LocationCrawlspaceConditioned

      # Increase Conditioned Building Volume & Infiltration Volume
      conditioned_crawlspace_volume = hpxml_bldg.slabs[-1].area * args[:geometry_foundation_height]
      hpxml_bldg.building_construction.conditioned_building_volume += conditioned_crawlspace_volume
      hpxml_bldg.air_infiltration_measurements[0].infiltration_volume += conditioned_crawlspace_volume
    end
  end

  # Set the windows properties, including:
  # - gross area
  # - orientation
  # - U-Factor and SHGC
  # - storm type
  # - winter and summer interior and exterior shading fractions
  # - operable fraction
  # - overhangs location and depth
  # - attached walls
  #
  # @param hpxml_bldg [HPXML::Building] HPXML Building object representing an individual dwelling unit
  # @param model [OpenStudio::Model::Model] OpenStudio Model object
  # @param args [Hash] Map of :argument_name => value
  # @param sorted_subsurfaces [Array<OpenStudio::Model::SubSurface>] subsurfaces sorted by deterministically assigned Index
  # @return [nil]
  def self.set_windows(hpxml_bldg, model, args, sorted_subsurfaces)
    sorted_subsurfaces.each do |sub_surface|
      next if sub_surface.subSurfaceType != EPlus::SubSurfaceTypeWindow

      surface = sub_surface.surface.get

      sub_surface_height = Geometry.get_surface_height(sub_surface)
      sub_surface_facade = Geometry.get_surface_facade(sub_surface)

      if (sub_surface_facade == Constants::FacadeFront) && ((args[:overhangs_front_depth] > 0) || args[:overhangs_front_distance_to_top_of_window] > 0)
        overhangs_depth = args[:overhangs_front_depth]
        overhangs_distance_to_top_of_window = args[:overhangs_front_distance_to_top_of_window]
        overhangs_distance_to_bottom_of_window = args[:overhangs_front_distance_to_bottom_of_window]
      elsif (sub_surface_facade == Constants::FacadeBack) && ((args[:overhangs_back_depth] > 0) || args[:overhangs_back_distance_to_top_of_window] > 0)
        overhangs_depth = args[:overhangs_back_depth]
        overhangs_distance_to_top_of_window = args[:overhangs_back_distance_to_top_of_window]
        overhangs_distance_to_bottom_of_window = args[:overhangs_back_distance_to_bottom_of_window]
      elsif (sub_surface_facade == Constants::FacadeLeft) && ((args[:overhangs_left_depth] > 0) || args[:overhangs_left_distance_to_top_of_window] > 0)
        overhangs_depth = args[:overhangs_left_depth]
        overhangs_distance_to_top_of_window = args[:overhangs_left_distance_to_top_of_window]
        overhangs_distance_to_bottom_of_window = args[:overhangs_left_distance_to_bottom_of_window]
      elsif (sub_surface_facade == Constants::FacadeRight) && ((args[:overhangs_right_depth] > 0) || args[:overhangs_right_distance_to_top_of_window] > 0)
        overhangs_depth = args[:overhangs_right_depth]
        overhangs_distance_to_top_of_window = args[:overhangs_right_distance_to_top_of_window]
        overhangs_distance_to_bottom_of_window = args[:overhangs_right_distance_to_bottom_of_window]
      elsif args[:geometry_eaves_depth] > 0
        # Get max z coordinate of eaves
        eaves_z = args[:geometry_average_ceiling_height] * args[:geometry_unit_num_floors_above_grade] + args[:geometry_rim_joist_height]
        if args[:geometry_attic_type] == HPXML::AtticTypeConditioned
          eaves_z += Geometry.get_conditioned_attic_height(model.getSpaces)
        end
        if args[:geometry_foundation_type] == HPXML::FoundationTypeAmbient
          eaves_z += args[:geometry_foundation_height]
        end

        # Get max z coordinate of this window
        sub_surface_z = Geometry.get_surface_z_values(surfaceArray: [sub_surface]).max + UnitConversions.convert(sub_surface.space.get.zOrigin, 'm', 'ft')

        overhangs_depth = args[:geometry_eaves_depth]
        overhangs_distance_to_top_of_window = eaves_z - sub_surface_z # difference between max z coordinates of eaves and this window
        overhangs_distance_to_bottom_of_window = (overhangs_distance_to_top_of_window + sub_surface_height).round(1)
      end

      azimuth = Geometry.get_azimuth_from_facade(sub_surface_facade, args[:geometry_unit_orientation])

      wall_idref = @surface_ids[surface.name.to_s]
      next if wall_idref.nil?

      insect_screen_present = ([HPXML::LocationExterior, HPXML::LocationInterior].include? args[:window_insect_screens])
      if insect_screen_present
        insect_screen_location = args[:window_insect_screens]
      end

      hpxml_bldg.windows.add(id: "Window#{hpxml_bldg.windows.size + 1}",
                             area: UnitConversions.convert(sub_surface.grossArea, 'm^2', 'ft^2'),
                             azimuth: azimuth,
                             ufactor: args[:window_ufactor],
                             shgc: args[:window_shgc],
                             storm_type: args[:window_storm_type],
                             overhangs_depth: overhangs_depth,
                             overhangs_distance_to_top_of_window: overhangs_distance_to_top_of_window,
                             overhangs_distance_to_bottom_of_window: overhangs_distance_to_bottom_of_window,
                             interior_shading_type: args[:window_interior_shading_type],
                             interior_shading_factor_winter: args[:window_interior_shading_winter],
                             interior_shading_factor_summer: args[:window_interior_shading_summer],
                             exterior_shading_type: args[:window_exterior_shading_type],
                             exterior_shading_factor_winter: args[:window_exterior_shading_winter],
                             exterior_shading_factor_summer: args[:window_exterior_shading_summer],
                             insect_screen_present: insect_screen_present,
                             insect_screen_location: insect_screen_location,
                             fraction_operable: args[:window_fraction_operable],
                             attached_to_wall_idref: wall_idref)
    end
  end

  # Set the skylights properties, including:
  # - gross area
  # - orientation
  # - U-Factor and SHGC
  # - storm type
  # - attached roofs
  #
  # @param hpxml_bldg [HPXML::Building] HPXML Building object representing an individual dwelling unit
  # @param args [Hash] Map of :argument_name => value
  # @param sorted_subsurfaces [Array<OpenStudio::Model::SubSurface>] subsurfaces sorted by deterministically assigned Index
  # @return [nil]
  def self.set_skylights(hpxml_bldg, args, sorted_subsurfaces)
    sorted_subsurfaces.each do |sub_surface|
      next if sub_surface.subSurfaceType != 'Skylight'

      surface = sub_surface.surface.get

      sub_surface_facade = Geometry.get_surface_facade(sub_surface)
      azimuth = Geometry.get_azimuth_from_facade(sub_surface_facade, args[:geometry_unit_orientation])

      roof_idref = @surface_ids[surface.name.to_s]
      next if roof_idref.nil?

      roof = hpxml_bldg.roofs.find { |roof| roof.id == roof_idref }
      if roof.interior_adjacent_to != HPXML::LocationConditionedSpace
        # This is the roof of an attic, so the skylight must have a shaft; attach it to the attic floor as well.
        floor = hpxml_bldg.floors.find { |floor| floor.interior_adjacent_to == HPXML::LocationConditionedSpace && floor.exterior_adjacent_to == roof.interior_adjacent_to }
        floor_idref = floor.id
      end

      hpxml_bldg.skylights.add(id: "Skylight#{hpxml_bldg.skylights.size + 1}",
                               area: UnitConversions.convert(sub_surface.grossArea, 'm^2', 'ft^2'),
                               azimuth: azimuth,
                               ufactor: args[:skylight_ufactor],
                               shgc: args[:skylight_shgc],
                               storm_type: args[:skylight_storm_type],
                               attached_to_roof_idref: roof_idref,
                               attached_to_floor_idref: floor_idref)
    end
  end

  # Set the doors properties, including:
  # - gross area
  # - orientation
  # - R-value
  # - attached walls
  #
  # @param hpxml_bldg [HPXML::Building] HPXML Building object representing an individual dwelling unit
  # @param model [OpenStudio::Model::Model] OpenStudio Model object
  # @param args [Hash] Map of :argument_name => value
  # @param sorted_subsurfaces [Array<OpenStudio::Model::SubSurface>] subsurfaces sorted by deterministically assigned Index
  # @return [nil]
  def self.set_doors(hpxml_bldg, model, args, sorted_subsurfaces)
    sorted_subsurfaces.each do |sub_surface|
      next if sub_surface.subSurfaceType != EPlus::SubSurfaceTypeDoor

      surface = sub_surface.surface.get

      interior_adjacent_to = Geometry.get_surface_adjacent_to(surface)

      if [HPXML::LocationOtherHousingUnit].include?(interior_adjacent_to)
        adjacent_surface = Geometry.get_adiabatic_adjacent_surface(model, surface)
        next if adjacent_surface.nil?
      end

      wall_idref = @surface_ids[surface.name.to_s]
      next if wall_idref.nil?

      hpxml_bldg.doors.add(id: "Door#{hpxml_bldg.doors.size + 1}",
                           attached_to_wall_idref: wall_idref,
                           area: UnitConversions.convert(sub_surface.grossArea, 'm^2', 'ft^2'),
                           azimuth: args[:geometry_unit_orientation],
                           r_value: args[:door_rvalue])
    end
  end

  # Set the attics properties, including:
  # - type
  # - attached roofs, walls, and floors
  #
  # @param hpxml_bldg [HPXML::Building] HPXML Building object representing an individual dwelling unit
  # @param args [Hash] Map of :argument_name => value
  # @return [nil]
  def self.set_attics(hpxml_bldg, args)
    surf_ids = { 'roofs' => { 'surfaces' => hpxml_bldg.roofs, 'ids' => [] },
                 'walls' => { 'surfaces' => hpxml_bldg.walls, 'ids' => [] },
                 'floors' => { 'surfaces' => hpxml_bldg.floors, 'ids' => [] } }

    attic_locations = [HPXML::LocationAtticUnconditioned, HPXML::LocationAtticUnvented, HPXML::LocationAtticVented]
    surf_ids.values.each do |surf_hash|
      surf_hash['surfaces'].each do |surface|
        next if (not attic_locations.include? surface.interior_adjacent_to) &&
                (not attic_locations.include? surface.exterior_adjacent_to)

        surf_hash['ids'] << surface.id
      end
    end

    # Add attached roofs for cathedral ceiling
    conditioned_space = HPXML::LocationConditionedSpace
    surf_ids['roofs']['surfaces'].each do |surface|
      next if (conditioned_space != surface.interior_adjacent_to) &&
              (conditioned_space != surface.exterior_adjacent_to)

      surf_ids['roofs']['ids'] << surface.id
    end

    hpxml_bldg.attics.add(id: "Attic#{hpxml_bldg.attics.size + 1}",
                          attic_type: args[:geometry_attic_type],
                          attached_to_roof_idrefs: surf_ids['roofs']['ids'],
                          attached_to_wall_idrefs: surf_ids['walls']['ids'],
                          attached_to_floor_idrefs: surf_ids['floors']['ids'])
  end

  # Set the foundations properties, including:
  # - type
  # - attached slabs, floors, foundation walls, walls, and rim joists
  #
  # @param hpxml_bldg [HPXML::Building] HPXML Building object representing an individual dwelling unit
  # @param args [Hash] Map of :argument_name => value
  # @return [nil]
  def self.set_foundations(hpxml_bldg, args)
    surf_ids = { 'slabs' => { 'surfaces' => hpxml_bldg.slabs, 'ids' => [] },
                 'floors' => { 'surfaces' => hpxml_bldg.floors, 'ids' => [] },
                 'foundation_walls' => { 'surfaces' => hpxml_bldg.foundation_walls, 'ids' => [] },
                 'walls' => { 'surfaces' => hpxml_bldg.walls, 'ids' => [] },
                 'rim_joists' => { 'surfaces' => hpxml_bldg.rim_joists, 'ids' => [] }, }

    foundation_locations = [HPXML::LocationBasementConditioned,
                            HPXML::LocationBasementUnconditioned,
                            HPXML::LocationCrawlspaceUnvented,
                            HPXML::LocationCrawlspaceVented,
                            HPXML::LocationCrawlspaceConditioned]

    surf_ids.each do |surf_type, surf_hash|
      surf_hash['surfaces'].each do |surface|
        next unless (foundation_locations.include? surface.interior_adjacent_to) ||
                    (foundation_locations.include? surface.exterior_adjacent_to) ||
                    (surf_type == 'slabs' && surface.interior_adjacent_to == HPXML::LocationConditionedSpace) ||
                    (surf_type == 'floors' && [HPXML::LocationOutside, HPXML::LocationManufacturedHomeUnderBelly].include?(surface.exterior_adjacent_to))

        surf_hash['ids'] << surface.id
      end
    end

    if args[:geometry_foundation_type].start_with?(HPXML::FoundationTypeBellyAndWing)
      foundation_type = HPXML::FoundationTypeBellyAndWing
      if args[:geometry_foundation_type].end_with?('WithSkirt')
        belly_wing_skirt_present = true
      elsif args[:geometry_foundation_type].end_with?('NoSkirt')
        belly_wing_skirt_present = false
      else
        fail 'Unepected belly and wing foundation type.'
      end
    else
      foundation_type = args[:geometry_foundation_type]
    end

    hpxml_bldg.foundations.add(id: "Foundation#{hpxml_bldg.foundations.size + 1}",
                               foundation_type: foundation_type,
                               attached_to_slab_idrefs: surf_ids['slabs']['ids'],
                               attached_to_floor_idrefs: surf_ids['floors']['ids'],
                               attached_to_foundation_wall_idrefs: surf_ids['foundation_walls']['ids'],
                               attached_to_wall_idrefs: surf_ids['walls']['ids'],
                               attached_to_rim_joist_idrefs: surf_ids['rim_joists']['ids'],
                               belly_wing_skirt_present: belly_wing_skirt_present)
  end

  # Set the primary heating systems properties, including:
  # - type
  # - fuel
  # - capacity
  # - efficiency
  # - heat load served
  # - presence and burn rate of pilot light
  # - number of dwelling units served
  #
  # @param hpxml_bldg [HPXML::Building] HPXML Building object representing an individual dwelling unit
  # @param args [Hash] Map of :argument_name => value
  # @return [nil]
  def self.set_heating_systems(hpxml_bldg, args)
    heating_system_type = args[:heating_system_type]

    return if heating_system_type == Constants::None

    if [HPXML::HVACTypeElectricResistance].include? heating_system_type
      args[:heating_system_fuel] = HPXML::FuelTypeElectricity
    end

    if [HPXML::HVACTypeFurnace,
        HPXML::HVACTypeWallFurnace,
        HPXML::HVACTypeFloorFurnace].include?(heating_system_type) || heating_system_type.include?(HPXML::HVACTypeBoiler)
      heating_efficiency_afue = args[:heating_system_heating_efficiency]
    elsif [HPXML::HVACTypeElectricResistance,
           HPXML::HVACTypeStove,
           HPXML::HVACTypeSpaceHeater,
           HPXML::HVACTypeFireplace].include?(heating_system_type)
      heating_efficiency_percent = args[:heating_system_heating_efficiency]
    end

    if [HPXML::HVACTypeFurnace].include? heating_system_type
      airflow_defect_ratio = args[:heating_system_airflow_defect_ratio]
    end

    if args[:heating_system_fuel] != HPXML::FuelTypeElectricity
      pilot_light_btuh = args[:heating_system_pilot_light].to_f
      if pilot_light_btuh > 0
        pilot_light = true
      end
    end

    fraction_heat_load_served = args[:heating_system_fraction_heat_load_served]

    if heating_system_type.include?('Shared')
      is_shared_system = true
      number_of_units_served = args[:geometry_building_num_units]
      args[:heating_system_heating_capacity] = nil
    end

    if heating_system_type.include?(HPXML::HVACTypeBoiler)
      heating_system_type = HPXML::HVACTypeBoiler
    end

    hpxml_bldg.heating_systems.add(id: "HeatingSystem#{hpxml_bldg.heating_systems.size + 1}",
                                   heating_system_type: heating_system_type,
                                   heating_system_fuel: args[:heating_system_fuel],
                                   heating_capacity: args[:heating_system_heating_capacity],
                                   heating_autosizing_factor: args[:heating_system_heating_autosizing_factor],
                                   heating_autosizing_limit: args[:heating_system_heating_autosizing_limit],
                                   fraction_heat_load_served: fraction_heat_load_served,
                                   heating_efficiency_afue: heating_efficiency_afue,
                                   heating_efficiency_percent: heating_efficiency_percent,
                                   airflow_defect_ratio: airflow_defect_ratio,
                                   pilot_light: pilot_light,
                                   pilot_light_btuh: pilot_light_btuh,
                                   is_shared_system: is_shared_system,
                                   number_of_units_served: number_of_units_served,
                                   primary_system: true)
  end

  # Set the primary cooling systems properties, including:
  # - type
  # - fuel
  # - capacity
  # - efficiency
  # - cool load served
  # - compressor speeds
  # - crankcase heater power
  # - integrated heating system type, fuel, efficiency, and heat load served
  # - detailed performance data
  #
  # @param hpxml_bldg [HPXML::Building] HPXML Building object representing an individual dwelling unit
  # @param args [Hash] Map of :argument_name => value
  # @return [nil]
  def self.set_cooling_systems(hpxml_bldg, args)
    cooling_system_type = args[:cooling_system_type]

    return if cooling_system_type == Constants::None

    if [HPXML::HVACTypeCentralAirConditioner, HPXML::HVACTypeMiniSplitAirConditioner].include? cooling_system_type
      compressor_type = args[:cooling_system_cooling_compressor_type]
    end

    if cooling_system_type != HPXML::HVACTypeEvaporativeCooler
      cooling_shr = args[:cooling_system_cooling_sensible_heat_fraction]
    end

    if cooling_system_type != HPXML::HVACTypeEvaporativeCooler
      case args[:cooling_system_cooling_efficiency_type]
      when HPXML::UnitsSEER
        cooling_efficiency_seer = args[:cooling_system_cooling_efficiency]
      when HPXML::UnitsSEER2
        cooling_efficiency_seer2 = args[:cooling_system_cooling_efficiency]
      when HPXML::UnitsEER
        cooling_efficiency_eer = args[:cooling_system_cooling_efficiency]
      when HPXML::UnitsCEER
        cooling_efficiency_ceer = args[:cooling_system_cooling_efficiency]
      end
    end

    if [HPXML::HVACTypeCentralAirConditioner].include?(cooling_system_type) || ([HPXML::HVACTypeMiniSplitAirConditioner].include?(cooling_system_type) && (args[:cooling_system_is_ducted]))
      airflow_defect_ratio = args[:cooling_system_airflow_defect_ratio]
    end

    if [HPXML::HVACTypeCentralAirConditioner, HPXML::HVACTypeMiniSplitAirConditioner].include?(cooling_system_type)
      charge_defect_ratio = args[:cooling_system_charge_defect_ratio]
    end

    if [HPXML::HVACTypeCentralAirConditioner, HPXML::HVACTypeMiniSplitAirConditioner, HPXML::HVACTypeRoomAirConditioner, HPXML::HVACTypePTAC].include?(cooling_system_type)
      cooling_system_crankcase_heater_watts = args[:cooling_system_crankcase_heater_watts]
    end

    if [HPXML::HVACTypePTAC, HPXML::HVACTypeRoomAirConditioner].include?(cooling_system_type)
      integrated_heating_system_fuel = args[:cooling_system_integrated_heating_system_fuel]
      integrated_heating_system_fraction_heat_load_served = args[:cooling_system_integrated_heating_system_fraction_heat_load_served]
      integrated_heating_system_capacity = args[:cooling_system_integrated_heating_system_capacity]
      integrated_heating_system_efficiency_percent = args[:cooling_system_integrated_heating_system_efficiency_percent]
    end

    hpxml_bldg.cooling_systems.add(id: "CoolingSystem#{hpxml_bldg.cooling_systems.size + 1}",
                                   cooling_system_type: cooling_system_type,
                                   cooling_system_fuel: HPXML::FuelTypeElectricity,
                                   cooling_capacity: args[:cooling_system_cooling_capacity],
                                   cooling_autosizing_factor: args[:cooling_system_cooling_autosizing_factor],
                                   cooling_autosizing_limit: args[:cooling_system_cooling_autosizing_limit],
                                   fraction_cool_load_served: args[:cooling_system_fraction_cool_load_served],
                                   compressor_type: compressor_type,
                                   cooling_shr: cooling_shr,
                                   cooling_efficiency_seer: cooling_efficiency_seer,
                                   cooling_efficiency_seer2: cooling_efficiency_seer2,
                                   cooling_efficiency_eer: cooling_efficiency_eer,
                                   cooling_efficiency_ceer: cooling_efficiency_ceer,
                                   airflow_defect_ratio: airflow_defect_ratio,
                                   charge_defect_ratio: charge_defect_ratio,
                                   crankcase_heater_watts: cooling_system_crankcase_heater_watts,
                                   primary_system: true,
                                   integrated_heating_system_fuel: integrated_heating_system_fuel,
                                   integrated_heating_system_capacity: integrated_heating_system_capacity,
                                   integrated_heating_system_efficiency_percent: integrated_heating_system_efficiency_percent,
                                   integrated_heating_system_fraction_heat_load_served: integrated_heating_system_fraction_heat_load_served)

    if (not args[:hvac_perf_data_cooling_outdoor_temperatures].nil?) && [HPXML::HVACTypeCentralAirConditioner, HPXML::HVACTypeMiniSplitAirConditioner].include?(cooling_system_type) && compressor_type == HPXML::HVACCompressorTypeVariableSpeed
      hvac_perf_data_capacity_type = args[:hvac_perf_data_capacity_type]
      hvac_perf_data_cooling_outdoor_temperatures = args[:hvac_perf_data_cooling_outdoor_temperatures].split(',').map(&:strip)
      hvac_perf_data_cooling_min_speed_capacities = args[:hvac_perf_data_cooling_min_speed_capacities].split(',').map(&:strip)
      hvac_perf_data_cooling_max_speed_capacities = args[:hvac_perf_data_cooling_max_speed_capacities].split(',').map(&:strip)
      hvac_perf_data_cooling_min_speed_cops = args[:hvac_perf_data_cooling_min_speed_cops].split(',').map(&:strip)
      hvac_perf_data_cooling_max_speed_cops = args[:hvac_perf_data_cooling_max_speed_cops].split(',').map(&:strip)

      clg_perf_data = hpxml_bldg.cooling_systems[0].cooling_detailed_performance_data
      cooling_perf_data_data_points = hvac_perf_data_cooling_outdoor_temperatures.zip(hvac_perf_data_cooling_min_speed_capacities,
                                                                                      hvac_perf_data_cooling_max_speed_capacities,
                                                                                      hvac_perf_data_cooling_min_speed_cops,
                                                                                      hvac_perf_data_cooling_max_speed_cops)
      cooling_perf_data_data_points.each do |cooling_perf_data_data_point|
        outdoor_temperature, min_speed_cap_or_frac, max_speed_cap_or_frac, min_speed_cop, max_speed_cop = cooling_perf_data_data_point

        case hvac_perf_data_capacity_type
        when 'Absolute capacities'
          min_speed_capacity = Float(min_speed_cap_or_frac)
          max_speed_capacity = Float(max_speed_cap_or_frac)
        when 'Normalized capacity fractions'
          min_speed_capacity_fraction_of_nominal = Float(min_speed_cap_or_frac)
          max_speed_capacity_fraction_of_nominal = Float(max_speed_cap_or_frac)
        end

        clg_perf_data.add(outdoor_temperature: Float(outdoor_temperature),
                          capacity: min_speed_capacity,
                          capacity_fraction_of_nominal: min_speed_capacity_fraction_of_nominal,
                          capacity_description: HPXML::CapacityDescriptionMinimum,
                          efficiency_cop: Float(min_speed_cop))
        clg_perf_data.add(outdoor_temperature: Float(outdoor_temperature),
                          capacity: max_speed_capacity,
                          capacity_fraction_of_nominal: max_speed_capacity_fraction_of_nominal,
                          capacity_description: HPXML::CapacityDescriptionMaximum,
                          efficiency_cop: Float(max_speed_cop))
      end
    end
  end

  # Set the primary heat pumps properties, including:
  # - type
  # - fuel
  # - heating and cooling capacities
  # - heating capacity retention fraction and temperature
  # - heating and cooling efficiencies
  # - heat and cool loads served
  # - compressor speeds and lockout temperature
  # - backup heating fuel, capacity, efficiency, and switchover/lockout temperatures
  # - crankcase heater power
  # - detailed performance data
  #
  # @param hpxml_bldg [HPXML::Building] HPXML Building object representing an individual dwelling unit
  # @param args [Hash] Map of :argument_name => value
  # @return [nil]
  def self.set_heat_pumps(hpxml_bldg, args)
    heat_pump_type = args[:heat_pump_type]

    return if heat_pump_type == Constants::None

    case args[:heat_pump_backup_type]
    when HPXML::HeatPumpBackupTypeIntegrated
      backup_type = args[:heat_pump_backup_type]
      backup_heating_fuel = args[:heat_pump_backup_fuel]
      backup_heating_capacity = args[:heat_pump_backup_heating_capacity]

      if backup_heating_fuel == HPXML::FuelTypeElectricity
        backup_heating_efficiency_percent = args[:heat_pump_backup_heating_efficiency]
      else
        backup_heating_efficiency_afue = args[:heat_pump_backup_heating_efficiency]
      end
    when HPXML::HeatPumpBackupTypeSeparate
      if args[:heating_system_2_type] == Constants::None
        fail "Heat pump backup type specified as '#{args[:heat_pump_backup_type]}' but no heating system provided."
      end

      backup_type = args[:heat_pump_backup_type]
      backup_system_idref = "HeatingSystem#{hpxml_bldg.heating_systems.size + 1}"
    end

    if backup_heating_fuel != HPXML::FuelTypeElectricity
      if (not args[:heat_pump_compressor_lockout_temp].nil?) && (not args[:heat_pump_backup_heating_lockout_temp].nil?) && args[:heat_pump_compressor_lockout_temp] == args[:heat_pump_backup_heating_lockout_temp]
        # Translate to HPXML as switchover temperature instead
        backup_heating_switchover_temp = args[:heat_pump_compressor_lockout_temp]
        args[:heat_pump_compressor_lockout_temp] = nil
        args[:heat_pump_backup_heating_lockout_temp] = nil
      end
    end

    if [HPXML::HVACTypeHeatPumpAirToAir, HPXML::HVACTypeHeatPumpMiniSplit, HPXML::HVACTypeHeatPumpGroundToAir].include? heat_pump_type
      compressor_type = args[:heat_pump_cooling_compressor_type]
    end

    case args[:heat_pump_heating_efficiency_type]
    when HPXML::UnitsHSPF
      heating_efficiency_hspf = args[:heat_pump_heating_efficiency]
    when HPXML::UnitsHSPF2
      heating_efficiency_hspf2 = args[:heat_pump_heating_efficiency]
    when HPXML::UnitsCOP
      heating_efficiency_cop = args[:heat_pump_heating_efficiency]
    end

    case args[:heat_pump_cooling_efficiency_type]
    when HPXML::UnitsSEER
      cooling_efficiency_seer = args[:heat_pump_cooling_efficiency]
    when HPXML::UnitsSEER2
      cooling_efficiency_seer2 = args[:heat_pump_cooling_efficiency]
    when HPXML::UnitsEER
      cooling_efficiency_eer = args[:heat_pump_cooling_efficiency]
    end

    if [HPXML::HVACTypeHeatPumpAirToAir, HPXML::HVACTypeHeatPumpGroundToAir].include?(heat_pump_type) || ([HPXML::HVACTypeHeatPumpMiniSplit].include?(heat_pump_type) && (args[:heat_pump_is_ducted]))
      airflow_defect_ratio = args[:heat_pump_airflow_defect_ratio]
    end

    if [HPXML::HVACTypeHeatPumpAirToAir, HPXML::HVACTypeHeatPumpMiniSplit, HPXML::HVACTypeHeatPumpPTHP, HPXML::HVACTypeHeatPumpRoom].include?(heat_pump_type)
      heat_pump_crankcase_heater_watts = args[:heat_pump_crankcase_heater_watts]
    end

    hpxml_bldg.heat_pumps.add(id: "HeatPump#{hpxml_bldg.heat_pumps.size + 1}",
                              heat_pump_type: heat_pump_type,
                              heat_pump_fuel: HPXML::FuelTypeElectricity,
                              heating_capacity: args[:heat_pump_heating_capacity],
                              heating_autosizing_factor: args[:heat_pump_heating_autosizing_factor],
                              heating_autosizing_limit: args[:heat_pump_heating_autosizing_limit],
                              backup_heating_autosizing_factor: args[:heat_pump_backup_heating_autosizing_factor],
                              backup_heating_autosizing_limit: args[:heat_pump_backup_heating_autosizing_limit],
                              heating_capacity_retention_fraction: args[:heat_pump_heating_capacity_retention_fraction],
                              heating_capacity_retention_temp: args[:heat_pump_heating_capacity_retention_temp],
                              compressor_type: compressor_type,
                              compressor_lockout_temp: args[:heat_pump_compressor_lockout_temp],
                              cooling_shr: args[:heat_pump_cooling_sensible_heat_fraction],
                              cooling_capacity: args[:heat_pump_cooling_capacity],
                              cooling_autosizing_factor: args[:heat_pump_cooling_autosizing_factor],
                              cooling_autosizing_limit: args[:heat_pump_cooling_autosizing_limit],
                              fraction_heat_load_served: args[:heat_pump_fraction_heat_load_served],
                              fraction_cool_load_served: args[:heat_pump_fraction_cool_load_served],
                              backup_type: backup_type,
                              backup_system_idref: backup_system_idref,
                              backup_heating_fuel: backup_heating_fuel,
                              backup_heating_capacity: backup_heating_capacity,
                              backup_heating_efficiency_afue: backup_heating_efficiency_afue,
                              backup_heating_efficiency_percent: backup_heating_efficiency_percent,
                              backup_heating_switchover_temp: backup_heating_switchover_temp,
                              backup_heating_lockout_temp: args[:heat_pump_backup_heating_lockout_temp],
                              heating_efficiency_hspf: heating_efficiency_hspf,
                              heating_efficiency_hspf2: heating_efficiency_hspf2,
                              cooling_efficiency_seer: cooling_efficiency_seer,
                              cooling_efficiency_seer2: cooling_efficiency_seer2,
                              heating_efficiency_cop: heating_efficiency_cop,
                              cooling_efficiency_eer: cooling_efficiency_eer,
                              airflow_defect_ratio: airflow_defect_ratio,
                              charge_defect_ratio: args[:heat_pump_charge_defect_ratio],
                              crankcase_heater_watts: heat_pump_crankcase_heater_watts,
                              primary_heating_system: args[:heat_pump_fraction_heat_load_served] > 0,
                              primary_cooling_system: args[:heat_pump_fraction_cool_load_served] > 0)

    if [HPXML::HVACTypeHeatPumpAirToAir, HPXML::HVACTypeHeatPumpMiniSplit].include?(heat_pump_type) && compressor_type == HPXML::HVACCompressorTypeVariableSpeed
      if not args[:hvac_perf_data_heating_outdoor_temperatures].nil?
        hvac_perf_data_capacity_type = args[:hvac_perf_data_capacity_type]
        hvac_perf_data_heating_outdoor_temperatures = args[:hvac_perf_data_heating_outdoor_temperatures].split(',').map(&:strip)
        hvac_perf_data_heating_min_speed_capacities = args[:hvac_perf_data_heating_min_speed_capacities].split(',').map(&:strip)
        hvac_perf_data_heating_max_speed_capacities = args[:hvac_perf_data_heating_max_speed_capacities].split(',').map(&:strip)
        hvac_perf_data_heating_min_speed_cops = args[:hvac_perf_data_heating_min_speed_cops].split(',').map(&:strip)
        hvac_perf_data_heating_max_speed_cops = args[:hvac_perf_data_heating_max_speed_cops].split(',').map(&:strip)

        htg_perf_data = hpxml_bldg.heat_pumps[0].heating_detailed_performance_data
        heating_perf_data_data_points = hvac_perf_data_heating_outdoor_temperatures.zip(hvac_perf_data_heating_min_speed_capacities,
                                                                                        hvac_perf_data_heating_max_speed_capacities,
                                                                                        hvac_perf_data_heating_min_speed_cops,
                                                                                        hvac_perf_data_heating_max_speed_cops)
        heating_perf_data_data_points.each do |heating_perf_data_data_point|
          outdoor_temperature, min_speed_cap_or_frac, max_speed_cap_or_frac, min_speed_cop, max_speed_cop = heating_perf_data_data_point

          case hvac_perf_data_capacity_type
          when 'Absolute capacities'
            min_speed_capacity = Float(min_speed_cap_or_frac)
            max_speed_capacity = Float(max_speed_cap_or_frac)
          when 'Normalized capacity fractions'
            min_speed_capacity_fraction_of_nominal = Float(min_speed_cap_or_frac)
            max_speed_capacity_fraction_of_nominal = Float(max_speed_cap_or_frac)
          end

          htg_perf_data.add(outdoor_temperature: Float(outdoor_temperature),
                            capacity: min_speed_capacity,
                            capacity_fraction_of_nominal: min_speed_capacity_fraction_of_nominal,
                            capacity_description: HPXML::CapacityDescriptionMinimum,
                            efficiency_cop: Float(min_speed_cop))
          htg_perf_data.add(outdoor_temperature: Float(outdoor_temperature),
                            capacity: max_speed_capacity,
                            capacity_fraction_of_nominal: max_speed_capacity_fraction_of_nominal,
                            capacity_description: HPXML::CapacityDescriptionMaximum,
                            efficiency_cop: Float(max_speed_cop))
        end
      end

      if not args[:hvac_perf_data_cooling_outdoor_temperatures].nil?
        hvac_perf_data_capacity_type = args[:hvac_perf_data_capacity_type]
        hvac_perf_data_cooling_outdoor_temperatures = args[:hvac_perf_data_cooling_outdoor_temperatures].split(',').map(&:strip)
        hvac_perf_data_cooling_min_speed_capacities = args[:hvac_perf_data_cooling_min_speed_capacities].split(',').map(&:strip)
        hvac_perf_data_cooling_max_speed_capacities = args[:hvac_perf_data_cooling_max_speed_capacities].split(',').map(&:strip)
        hvac_perf_data_cooling_min_speed_cops = args[:hvac_perf_data_cooling_min_speed_cops].split(',').map(&:strip)
        hvac_perf_data_cooling_max_speed_cops = args[:hvac_perf_data_cooling_max_speed_cops].split(',').map(&:strip)

        clg_perf_data = hpxml_bldg.heat_pumps[0].cooling_detailed_performance_data
        cooling_perf_data_data_points = hvac_perf_data_cooling_outdoor_temperatures.zip(hvac_perf_data_cooling_min_speed_capacities,
                                                                                        hvac_perf_data_cooling_max_speed_capacities,
                                                                                        hvac_perf_data_cooling_min_speed_cops,
                                                                                        hvac_perf_data_cooling_max_speed_cops)
        cooling_perf_data_data_points.each do |cooling_perf_data_data_point|
          outdoor_temperature, min_speed_cap_or_frac, max_speed_cap_or_frac, min_speed_cop, max_speed_cop = cooling_perf_data_data_point

          case hvac_perf_data_capacity_type
          when 'Absolute capacities'
            min_speed_capacity = Float(min_speed_cap_or_frac)
            max_speed_capacity = Float(max_speed_cap_or_frac)
          when 'Normalized capacity fractions'
            min_speed_capacity_fraction_of_nominal = Float(min_speed_cap_or_frac)
            max_speed_capacity_fraction_of_nominal = Float(max_speed_cap_or_frac)
          end

          clg_perf_data.add(outdoor_temperature: Float(outdoor_temperature),
                            capacity: min_speed_capacity,
                            capacity_fraction_of_nominal: min_speed_capacity_fraction_of_nominal,
                            capacity_description: HPXML::CapacityDescriptionMinimum,
                            efficiency_cop: Float(min_speed_cop))
          clg_perf_data.add(outdoor_temperature: Float(outdoor_temperature),
                            capacity: max_speed_capacity,
                            capacity_fraction_of_nominal: max_speed_capacity_fraction_of_nominal,
                            capacity_description: HPXML::CapacityDescriptionMaximum,
                            efficiency_cop: Float(max_speed_cop))
        end
      end
    end
  end

  # Set the geothermal loop properties, including:
  # - loop configuration
  # - water flow rate
  # - borefield configuration
  # - number of boreholes
  # - average borehole length
  # - borehole spacing and diameter
  # - grout type
  # - pipe type and diameter
  #
  # @param hpxml_bldg [HPXML::Building] HPXML Building object representing an individual dwelling unit
  # @param args [Hash] Map of :argument_name => value
  # @return [nil]
  def self.set_geothermal_loop(hpxml_bldg, args)
    return if hpxml_bldg.heat_pumps.count { |hp| hp.heat_pump_type == HPXML::HVACTypeHeatPumpGroundToAir } == 0
    return if args[:geothermal_loop_configuration].nil? || args[:geothermal_loop_configuration] == Constants::None

    if not args[:geothermal_loop_pipe_diameter].nil?
      case args[:geothermal_loop_pipe_diameter]
      when '3/4" pipe'
        pipe_diameter = 0.75
      when '1" pipe'
        pipe_diameter = 1.0
      when '1-1/4" pipe'
        pipe_diameter = 1.25
      end
    end

    hpxml_bldg.geothermal_loops.add(id: "GeothermalLoop#{hpxml_bldg.geothermal_loops.size + 1}",
                                    loop_configuration: args[:geothermal_loop_configuration],
                                    loop_flow: args[:geothermal_loop_loop_flow],
                                    bore_config: args[:geothermal_loop_borefield_configuration],
                                    num_bore_holes: args[:geothermal_loop_boreholes_count],
                                    bore_length: args[:geothermal_loop_boreholes_length],
                                    bore_spacing: args[:geothermal_loop_boreholes_spacing],
                                    bore_diameter: args[:geothermal_loop_boreholes_diameter],
                                    grout_type: args[:geothermal_loop_grout_type],
                                    pipe_type: args[:geothermal_loop_pipe_type],
                                    pipe_diameter: pipe_diameter)
    hpxml_bldg.heat_pumps[-1].geothermal_loop_idref = hpxml_bldg.geothermal_loops[-1].id
  end

  # Set the secondary heating system properties, including:
  # - type
  # - fuel
  # - capacity
  # - efficiency
  # - heat load served
  #
  # @param hpxml_bldg [HPXML::Building] HPXML Building object representing an individual dwelling unit
  # @param args [Hash] Map of :argument_name => value
  # @return [nil]
  def self.set_secondary_heating_systems(hpxml_bldg, args)
    heating_system_type = args[:heating_system_2_type]
    heating_system_is_heatpump_backup = (args[:heat_pump_type] != Constants::None && args[:heat_pump_backup_type] == HPXML::HeatPumpBackupTypeSeparate)

    return if heating_system_type == Constants::None && (not heating_system_is_heatpump_backup)

    if args[:heating_system_2_fuel] == HPXML::HVACTypeElectricResistance
      args[:heating_system_2_fuel] = HPXML::FuelTypeElectricity
    end

    if [HPXML::HVACTypeFurnace, HPXML::HVACTypeWallFurnace, HPXML::HVACTypeFloorFurnace].include?(heating_system_type) || heating_system_type.include?(HPXML::HVACTypeBoiler)
      heating_efficiency_afue = args[:heating_system_2_heating_efficiency]
    elsif [HPXML::HVACTypeElectricResistance, HPXML::HVACTypeStove, HPXML::HVACTypeSpaceHeater, HPXML::HVACTypeFireplace].include?(heating_system_type)
      heating_efficiency_percent = args[:heating_system_2_heating_efficiency]
    end

    if heating_system_type.include?(HPXML::HVACTypeBoiler)
      heating_system_type = HPXML::HVACTypeBoiler
    end

    if not heating_system_is_heatpump_backup
      fraction_heat_load_served = args[:heating_system_2_fraction_heat_load_served]
    end

    hpxml_bldg.heating_systems.add(id: "HeatingSystem#{hpxml_bldg.heating_systems.size + 1}",
                                   heating_system_type: heating_system_type,
                                   heating_system_fuel: args[:heating_system_2_fuel],
                                   heating_capacity: args[:heating_system_2_heating_capacity],
                                   heating_autosizing_factor: args[:heating_system_2_heating_autosizing_factor],
                                   heating_autosizing_limit: args[:heating_system_2_heating_autosizing_limit],
                                   fraction_heat_load_served: fraction_heat_load_served,
                                   heating_efficiency_afue: heating_efficiency_afue,
                                   heating_efficiency_percent: heating_efficiency_percent)
  end

  # Set the HVAC distribution properties, including:
  # - system type
  # - number of return registers
  # - presence of ducts
  #
  # @param hpxml_bldg [HPXML::Building] HPXML Building object representing an individual dwelling unit
  # @param args [Hash] Map of :argument_name => value
  # @return [nil]
  def self.set_hvac_distribution(hpxml_bldg, args)
    # HydronicDistribution?
    hpxml_bldg.heating_systems.each do |heating_system|
      next unless [heating_system.heating_system_type].include?(HPXML::HVACTypeBoiler)
      next if args[:heating_system_type].include?('Fan Coil')

      hpxml_bldg.hvac_distributions.add(id: "HVACDistribution#{hpxml_bldg.hvac_distributions.size + 1}",
                                        distribution_system_type: HPXML::HVACDistributionTypeHydronic,
                                        hydronic_type: HPXML::HydronicTypeBaseboard)
      heating_system.distribution_system_idref = hpxml_bldg.hvac_distributions[-1].id
    end

    # AirDistribution?
    air_distribution_systems = []
    hpxml_bldg.heating_systems.each do |heating_system|
      case heating_system.heating_system_type
      when HPXML::HVACTypeFurnace
        air_distribution_systems << heating_system
      end
    end
    hpxml_bldg.cooling_systems.each do |cooling_system|
      case cooling_system.cooling_system_type
      when HPXML::HVACTypeCentralAirConditioner
        air_distribution_systems << cooling_system
      when HPXML::HVACTypeEvaporativeCooler, HPXML::HVACTypeMiniSplitAirConditioner
        air_distribution_systems << cooling_system if args[:cooling_system_is_ducted]
      end
    end
    hpxml_bldg.heat_pumps.each do |heat_pump|
      case heat_pump.heat_pump_type
      when HPXML::HVACTypeHeatPumpAirToAir, HPXML::HVACTypeHeatPumpGroundToAir
        air_distribution_systems << heat_pump
      when HPXML::HVACTypeHeatPumpMiniSplit
        air_distribution_systems << heat_pump if args[:heat_pump_is_ducted]
      end
    end

    # FanCoil?
    fan_coil_distribution_systems = []
    hpxml_bldg.heating_systems.each do |heating_system|
      next unless heating_system.primary_system

      if args[:heating_system_type].include?('Fan Coil')
        fan_coil_distribution_systems << heating_system
      end
    end

    return if air_distribution_systems.size == 0 && fan_coil_distribution_systems.size == 0

    if [HPXML::HVACTypeEvaporativeCooler].include?(args[:cooling_system_type]) && hpxml_bldg.heating_systems.size == 0 && hpxml_bldg.heat_pumps.size == 0
      args[:ducts_number_of_return_registers] = nil
      if args[:cooling_system_is_ducted]
        args[:ducts_number_of_return_registers] = 0
      end
    end

    if air_distribution_systems.size > 0
      hpxml_bldg.hvac_distributions.add(id: "HVACDistribution#{hpxml_bldg.hvac_distributions.size + 1}",
                                        distribution_system_type: HPXML::HVACDistributionTypeAir,
                                        air_type: HPXML::AirTypeRegularVelocity,
                                        number_of_return_registers: args[:ducts_number_of_return_registers])
      air_distribution_systems.each do |hvac_system|
        hvac_system.distribution_system_idref = hpxml_bldg.hvac_distributions[-1].id
      end
      set_duct_leakages(args, hpxml_bldg.hvac_distributions[-1])
      set_ducts(hpxml_bldg, args, hpxml_bldg.hvac_distributions[-1])
    end

    if fan_coil_distribution_systems.size > 0
      hpxml_bldg.hvac_distributions.add(id: "HVACDistribution#{hpxml_bldg.hvac_distributions.size + 1}",
                                        distribution_system_type: HPXML::HVACDistributionTypeAir,
                                        air_type: HPXML::AirTypeFanCoil)
      fan_coil_distribution_systems.each do |hvac_system|
        hvac_system.distribution_system_idref = hpxml_bldg.hvac_distributions[-1].id
      end
    end
  end

  # Set the HVAC blower properties, including:
  # - fan W/cfm
  #
  # @param hpxml_bldg [HPXML::Building] HPXML Building object representing an individual dwelling unit
  # @param args [Hash] Map of :argument_name => value
  # @return [nil]
  def self.set_hvac_blower(hpxml_bldg, args)
    # Blower fan W/cfm
    hpxml_bldg.hvac_systems.each do |hvac_system|
      next unless (!hvac_system.distribution_system.nil? && hvac_system.distribution_system.distribution_system_type == HPXML::HVACDistributionTypeAir) ||
                  (hvac_system.is_a?(HPXML::HeatPump) && hvac_system.heat_pump_type == HPXML::HVACTypeHeatPumpMiniSplit)

      fan_watts_per_cfm = args[:hvac_blower_fan_watts_per_cfm]

      if hvac_system.is_a?(HPXML::HeatingSystem)
        if [HPXML::HVACTypeFurnace].include?(hvac_system.heating_system_type)
          hvac_system.fan_watts_per_cfm = fan_watts_per_cfm
        end
      elsif hvac_system.is_a?(HPXML::CoolingSystem)
        if [HPXML::HVACTypeCentralAirConditioner,
            HPXML::HVACTypeMiniSplitAirConditioner].include?(hvac_system.cooling_system_type)
          hvac_system.fan_watts_per_cfm = fan_watts_per_cfm
        end
      elsif hvac_system.is_a?(HPXML::HeatPump)
        if [HPXML::HVACTypeHeatPumpAirToAir,
            HPXML::HVACTypeHeatPumpMiniSplit,
            HPXML::HVACTypeHeatPumpGroundToAir].include?(hvac_system.heat_pump_type)
          hvac_system.fan_watts_per_cfm = fan_watts_per_cfm
        end
      end
    end
  end

  # Set the duct leakages properties, including:
  # - type
  # - leakage type, units, and value
  #
  # @param hpxml_bldg [HPXML::Building] HPXML Building object representing an individual dwelling unit
  # @param args [Hash] Map of :argument_name => value
  # @return [nil]
  def self.set_duct_leakages(args, hvac_distribution)
    hvac_distribution.duct_leakage_measurements.add(duct_type: HPXML::DuctTypeSupply,
                                                    duct_leakage_units: args[:ducts_leakage_units],
                                                    duct_leakage_value: args[:ducts_supply_leakage_to_outside_value],
                                                    duct_leakage_total_or_to_outside: HPXML::DuctLeakageToOutside)

    hvac_distribution.duct_leakage_measurements.add(duct_type: HPXML::DuctTypeReturn,
                                                    duct_leakage_units: args[:ducts_leakage_units],
                                                    duct_leakage_value: args[:ducts_return_leakage_to_outside_value],
                                                    duct_leakage_total_or_to_outside: HPXML::DuctLeakageToOutside)
  end

  # Get the specific HPXML foundation or attic location based on general HPXML location and specific HPXML foundation or attic type.
  #
  # @param location [String] the location of interest (HPXML::LocationCrawlspace or HPXML::LocationAttic)
  # @param foundation_type [String] the specific HPXML foundation type (unvented crawlspace, vented crawlspace, conditioned crawlspace)
  # @param attic_type [String] the specific HPXML attic type (unvented attic, vented attic, conditioned attic)
  # @return [nil]
  def self.get_location(location, foundation_type, attic_type)
    return if location.nil?

    if location == HPXML::LocationCrawlspace
      case foundation_type
      when HPXML::FoundationTypeCrawlspaceUnvented
        return HPXML::LocationCrawlspaceUnvented
      when HPXML::FoundationTypeCrawlspaceVented
        return HPXML::LocationCrawlspaceVented
      when HPXML::FoundationTypeCrawlspaceConditioned
        return HPXML::LocationCrawlspaceConditioned
      else
        fail "Specified '#{location}' but foundation type is '#{foundation_type}'."
      end
    elsif location == HPXML::LocationAttic
      case attic_type
      when HPXML::AtticTypeUnvented
        return HPXML::LocationAtticUnvented
      when HPXML::AtticTypeVented
        return HPXML::LocationAtticVented
      when HPXML::AtticTypeConditioned
        return HPXML::LocationConditionedSpace
      else
        fail "Specified '#{location}' but attic type is '#{attic_type}'."
      end
    end
    return location
  end

  # Set the ducts properties, including:
  # - type
  # - insulation R-value
  # - location
  # - surface area
  #
  # @param hpxml_bldg [HPXML::Building] HPXML Building object representing an individual dwelling unit
  # @param args [Hash] Map of :argument_name => value
  # @param hvac_distribution [HPXML::HVACDistribution] HPXML HVAC Distribution object
  # @return [nil]
  def self.set_ducts(hpxml_bldg, args, hvac_distribution)
    ducts_supply_location = get_location(args[:ducts_supply_location], hpxml_bldg.foundations[-1].foundation_type, hpxml_bldg.attics[-1].attic_type)
    ducts_return_location = get_location(args[:ducts_return_location], hpxml_bldg.foundations[-1].foundation_type, hpxml_bldg.attics[-1].attic_type)

    if not args[:ducts_supply_fraction_rectangular].nil?
      ducts_supply_fraction_rectangular = args[:ducts_supply_fraction_rectangular]
      if ducts_supply_fraction_rectangular == 0
        ducts_supply_fraction_rectangular = nil
        ducts_supply_shape = HPXML::DuctShapeRound
      elsif ducts_supply_fraction_rectangular == 1
        ducts_supply_shape = HPXML::DuctShapeRectangular
        ducts_supply_fraction_rectangular = nil
      end
    end

    ncfl = hpxml_bldg.building_construction.number_of_conditioned_floors
    ncfl_ag = hpxml_bldg.building_construction.number_of_conditioned_floors_above_grade

    if (not ducts_supply_location.nil?) && args[:ducts_supply_surface_area].nil? && args[:ducts_supply_surface_area_fraction].nil?
      # Supply duct location without any area inputs provided; set area fraction
      if ducts_supply_location == HPXML::LocationConditionedSpace
        args[:ducts_supply_surface_area_fraction] = 1.0
      else
        args[:ducts_supply_surface_area_fraction] = Defaults.get_duct_primary_fraction(ducts_supply_location, ncfl, ncfl_ag)
      end
    end

    if (not ducts_return_location.nil?) && args[:ducts_return_surface_area].nil? && args[:ducts_return_surface_area_fraction].nil?
      # Return duct location without any area inputs provided; set area fraction
      if ducts_return_location == HPXML::LocationConditionedSpace
        args[:ducts_return_surface_area_fraction] = 1.0
      else
        args[:ducts_return_surface_area_fraction] = Defaults.get_duct_primary_fraction(ducts_return_location, ncfl, ncfl_ag)
      end
    end

    if not args[:ducts_return_fraction_rectangular].nil?
      ducts_return_fraction_rectangular = args[:ducts_return_fraction_rectangular]
      if ducts_return_fraction_rectangular == 0
        ducts_return_fraction_rectangular = nil
        ducts_return_shape = HPXML::DuctShapeRound
      elsif ducts_return_fraction_rectangular == 1
        ducts_return_shape = HPXML::DuctShapeRectangular
        ducts_return_fraction_rectangular = nil
      end
    end

    hvac_distribution.ducts.add(id: "Ducts#{hvac_distribution.ducts.size + 1}",
                                duct_type: HPXML::DuctTypeSupply,
                                duct_insulation_r_value: args[:ducts_supply_insulation_r],
                                duct_buried_insulation_level: args[:ducts_supply_buried_insulation_level],
                                duct_location: ducts_supply_location,
                                duct_surface_area: args[:ducts_supply_surface_area],
                                duct_fraction_area: args[:ducts_supply_surface_area_fraction],
                                duct_shape: ducts_supply_shape,
                                duct_fraction_rectangular: ducts_supply_fraction_rectangular)

    if not ([HPXML::HVACTypeEvaporativeCooler].include?(args[:cooling_system_type]) && args[:cooling_system_is_ducted])
      hvac_distribution.ducts.add(id: "Ducts#{hvac_distribution.ducts.size + 1}",
                                  duct_type: HPXML::DuctTypeReturn,
                                  duct_insulation_r_value: args[:ducts_return_insulation_r],
                                  duct_buried_insulation_level: args[:ducts_return_buried_insulation_level],
                                  duct_location: ducts_return_location,
                                  duct_surface_area: args[:ducts_return_surface_area],
                                  duct_fraction_area: args[:ducts_return_surface_area_fraction],
                                  duct_shape: ducts_return_shape,
                                  duct_fraction_rectangular: ducts_return_fraction_rectangular)
    end

    if (not args[:ducts_supply_surface_area_fraction].nil?) && (args[:ducts_supply_surface_area_fraction] < 1)
      # OS-HPXML needs duct fractions to sum to 1; add remaining ducts in conditioned space.
      hvac_distribution.ducts.add(id: "Ducts#{hvac_distribution.ducts.size + 1}",
                                  duct_type: HPXML::DuctTypeSupply,
                                  duct_insulation_r_value: 0.0,
                                  duct_location: HPXML::LocationConditionedSpace,
                                  duct_fraction_area: 1.0 - args[:ducts_supply_surface_area_fraction])
    end

    if not hvac_distribution.ducts.find { |d| d.duct_type == HPXML::DuctTypeReturn }.nil?
      if (not args[:ducts_return_surface_area_fraction].nil?) && (args[:ducts_return_surface_area_fraction] < 1)
        # OS-HPXML needs duct fractions to sum to 1; add remaining ducts in conditioned space.
        hvac_distribution.ducts.add(id: "Ducts#{hvac_distribution.ducts.size + 1}",
                                    duct_type: HPXML::DuctTypeReturn,
                                    duct_insulation_r_value: 0.0,
                                    duct_location: HPXML::LocationConditionedSpace,
                                    duct_fraction_area: 1.0 - args[:ducts_return_surface_area_fraction])
      end
    end

    # If duct surface areas are defaulted, set CFA served
    if hvac_distribution.ducts.count { |d| d.duct_surface_area.nil? } > 0
      max_fraction_load_served = 0.0
      hvac_distribution.hvac_systems.each do |hvac_system|
        if hvac_system.respond_to?(:fraction_heat_load_served)
          if hvac_system.is_a?(HPXML::HeatingSystem) && hvac_system.is_heat_pump_backup_system
            # HP backup system, use HP fraction heat load served
            fraction_heat_load_served = hvac_system.primary_heat_pump.fraction_heat_load_served
          else
            fraction_heat_load_served = hvac_system.fraction_heat_load_served
          end
          max_fraction_load_served = [max_fraction_load_served, fraction_heat_load_served].max
        end
        if hvac_system.respond_to?(:fraction_cool_load_served)
          max_fraction_load_served = [max_fraction_load_served, hvac_system.fraction_cool_load_served].max
        end
      end
      hvac_distribution.conditioned_floor_area_served = args[:geometry_unit_cfa] * max_fraction_load_served
    end
  end

  # Set the HVAC control properties, including:
  # - simple heating and cooling setpoint temperatures
  # - hourly heating and cooling setpoint temperatures
  # - heating and cooling seasons
  # - cooling setpoint temperature offset
  #
  # @param hpxml [HPXML] HPXML object
  # @param hpxml_bldg [HPXML::Building] HPXML Building object representing an individual dwelling unit
  # @param args [Hash] Map of :argument_name => value
  # @param weather [WeatherFile] Weather object containing EPW information
  # @return [nil]
  def self.set_hvac_control(hpxml, hpxml_bldg, args, weather)
    return if (args[:heating_system_type] == Constants::None) && (args[:cooling_system_type] == Constants::None) && (args[:heat_pump_type] == Constants::None)

    latitude = Defaults.get_latitude(args[:site_latitude], weather) unless weather.nil?

    # Heating
    if hpxml_bldg.total_fraction_heat_load_served > 0

      if (not args[:hvac_control_heating_weekday_setpoint].nil?) && (not args[:hvac_control_heating_weekend_setpoint].nil?)
        if args[:hvac_control_heating_weekday_setpoint] == args[:hvac_control_heating_weekend_setpoint] && !args[:hvac_control_heating_weekday_setpoint].include?(',')
          heating_setpoint_temp = Float(args[:hvac_control_heating_weekday_setpoint])
        else
          weekday_heating_setpoints = args[:hvac_control_heating_weekday_setpoint]
          weekend_heating_setpoints = args[:hvac_control_heating_weekend_setpoint]
        end
      end

      if not args[:hvac_control_heating_season_period].nil?
        hvac_control_heating_season_period = args[:hvac_control_heating_season_period]
        if hvac_control_heating_season_period == Constants::BuildingAmerica
          heating_months, _cooling_months = HVAC.get_building_america_hvac_seasons(weather, latitude)
          sim_calendar_year = Location.get_sim_calendar_year(hpxml.header.sim_calendar_year, weather)
          begin_month, begin_day, end_month, end_day = Calendar.get_begin_and_end_dates_from_monthly_array(heating_months, sim_calendar_year)
        else
          begin_month, begin_day, _begin_hour, end_month, end_day, _end_hour = Calendar.parse_date_time_range(hvac_control_heating_season_period)
        end
        seasons_heating_begin_month = begin_month
        seasons_heating_begin_day = begin_day
        seasons_heating_end_month = end_month
        seasons_heating_end_day = end_day
      end

    end

    # Cooling
    if hpxml_bldg.total_fraction_cool_load_served > 0

      if (not args[:hvac_control_cooling_weekday_setpoint].nil?) && (not args[:hvac_control_cooling_weekend_setpoint].nil?)
        if args[:hvac_control_cooling_weekday_setpoint] == args[:hvac_control_cooling_weekend_setpoint] && !args[:hvac_control_cooling_weekday_setpoint].include?(',')
          cooling_setpoint_temp = Float(args[:hvac_control_cooling_weekday_setpoint])
        else
          weekday_cooling_setpoints = args[:hvac_control_cooling_weekday_setpoint]
          weekend_cooling_setpoints = args[:hvac_control_cooling_weekend_setpoint]
        end
      end

      if not args[:hvac_control_cooling_season_period].nil?
        hvac_control_cooling_season_period = args[:hvac_control_cooling_season_period]
        if hvac_control_cooling_season_period == Constants::BuildingAmerica
          _heating_months, cooling_months = HVAC.get_building_america_hvac_seasons(weather, latitude)
          sim_calendar_year = Location.get_sim_calendar_year(hpxml.header.sim_calendar_year, weather)
          begin_month, begin_day, end_month, end_day = Calendar.get_begin_and_end_dates_from_monthly_array(cooling_months, sim_calendar_year)
        else
          begin_month, begin_day, _begin_hour, end_month, end_day, _end_hour = Calendar.parse_date_time_range(hvac_control_cooling_season_period)
        end
        seasons_cooling_begin_month = begin_month
        seasons_cooling_begin_day = begin_day
        seasons_cooling_end_month = end_month
        seasons_cooling_end_day = end_day
      end

    end

    hpxml_bldg.hvac_controls.add(id: "HVACControl#{hpxml_bldg.hvac_controls.size + 1}",
                                 heating_setpoint_temp: heating_setpoint_temp,
                                 cooling_setpoint_temp: cooling_setpoint_temp,
                                 weekday_heating_setpoints: weekday_heating_setpoints,
                                 weekend_heating_setpoints: weekend_heating_setpoints,
                                 weekday_cooling_setpoints: weekday_cooling_setpoints,
                                 weekend_cooling_setpoints: weekend_cooling_setpoints,
                                 ceiling_fan_cooling_setpoint_temp_offset: args[:ceiling_fan_cooling_setpoint_temp_offset],
                                 seasons_heating_begin_month: seasons_heating_begin_month,
                                 seasons_heating_begin_day: seasons_heating_begin_day,
                                 seasons_heating_end_month: seasons_heating_end_month,
                                 seasons_heating_end_day: seasons_heating_end_day,
                                 seasons_cooling_begin_month: seasons_cooling_begin_month,
                                 seasons_cooling_begin_day: seasons_cooling_begin_day,
                                 seasons_cooling_end_month: seasons_cooling_end_month,
                                 seasons_cooling_end_day: seasons_cooling_end_day)
  end

  # Set the ventilation fans properties, including:
  # - mechanical ventilation
  #   - fan type
  #   - flow rate
  #   - hours in operation
  #   - efficiency type and value
  #   - fan power
  #   - number of dwelling units served
  #   - shared system recirculation, preheating/precooling efficiencies
  #   - presence of a second system
  # - local ventilation
  #   - kitchen fans quantity, hours in operation, power, start hour
  #   - bathroom fans quantity, hours in operation, power, start hour
  # - whole house fan
  #   - flow rate
  #   - fan power
  #
  # @param hpxml_bldg [HPXML::Building] HPXML Building object representing an individual dwelling unit
  # @param args [Hash] Map of :argument_name => value
  # @return [nil]
  def self.set_ventilation_fans(hpxml_bldg, args)
    if args[:mech_vent_fan_type] != Constants::None

      distribution_system_idref = nil

      case args[:mech_vent_fan_type]
      when HPXML::MechVentTypeERV
        case args[:mech_vent_recovery_efficiency_type]
        when 'Unadjusted'
          total_recovery_efficiency = args[:mech_vent_total_recovery_efficiency]
          sensible_recovery_efficiency = args[:mech_vent_sensible_recovery_efficiency]
        when 'Adjusted'
          total_recovery_efficiency_adjusted = args[:mech_vent_total_recovery_efficiency]
          sensible_recovery_efficiency_adjusted = args[:mech_vent_sensible_recovery_efficiency]
        end
      when HPXML::MechVentTypeHRV
        case args[:mech_vent_recovery_efficiency_type]
        when 'Unadjusted'
          sensible_recovery_efficiency = args[:mech_vent_sensible_recovery_efficiency]
        when 'Adjusted'
          sensible_recovery_efficiency_adjusted = args[:mech_vent_sensible_recovery_efficiency]
        end
      when HPXML::MechVentTypeCFIS
        hpxml_bldg.hvac_distributions.each do |hvac_distribution|
          next unless hvac_distribution.distribution_system_type == HPXML::HVACDistributionTypeAir
          next if hvac_distribution.air_type != HPXML::AirTypeRegularVelocity

          distribution_system_idref = hvac_distribution.id
        end
        if distribution_system_idref.nil?
          # Allow for PTAC/PTHP by automatically adding a DSE=1 distribution system to attach the CFIS to
          hpxml_bldg.hvac_systems.each do |hvac_system|
            next unless (hvac_system.is_a?(HPXML::CoolingSystem) && [HPXML::HVACTypePTAC, HPXML::HVACTypeRoomAirConditioner].include?(hvac_system.cooling_system_type)) ||
                        (hvac_system.is_a?(HPXML::HeatPump) && [HPXML::HVACTypeHeatPumpPTHP, HPXML::HVACTypeHeatPumpRoom].include?(hvac_system.heat_pump_type))

            hpxml_bldg.hvac_distributions.add(id: "HVACDistribution#{hpxml_bldg.hvac_distributions.size + 1}",
                                              distribution_system_type: HPXML::HVACDistributionTypeDSE,
                                              annual_cooling_dse: 1.0,
                                              annual_heating_dse: 1.0)
            hvac_system.distribution_system_idref = hpxml_bldg.hvac_distributions[-1].id
            distribution_system_idref = hpxml_bldg.hvac_distributions[-1].id
          end
        end

        return if distribution_system_idref.nil? # No distribution system to attach the CFIS to

        cfis_addtl_runtime_operating_mode = HPXML::CFISModeAirHandler
      end

      if args[:mech_vent_num_units_served] > 1
        is_shared_system = true
        in_unit_flow_rate = args[:mech_vent_flow_rate] / args[:mech_vent_num_units_served].to_f
        fraction_recirculation = args[:mech_vent_shared_frac_recirculation]
        preheating_fuel = args[:mech_vent_shared_preheating_fuel]
        preheating_efficiency_cop = args[:mech_vent_shared_preheating_efficiency]
        preheating_fraction_load_served = args[:mech_vent_shared_preheating_fraction_heat_load_served]
        precooling_fuel = args[:mech_vent_shared_precooling_fuel]
        precooling_efficiency_cop = args[:mech_vent_shared_precooling_efficiency]
        precooling_fraction_load_served = args[:mech_vent_shared_precooling_fraction_cool_load_served]
      end

      hpxml_bldg.ventilation_fans.add(id: "VentilationFan#{hpxml_bldg.ventilation_fans.size + 1}",
                                      fan_type: args[:mech_vent_fan_type],
                                      cfis_addtl_runtime_operating_mode: cfis_addtl_runtime_operating_mode,
                                      rated_flow_rate: args[:mech_vent_flow_rate],
                                      hours_in_operation: args[:mech_vent_hours_in_operation],
                                      used_for_whole_building_ventilation: true,
                                      total_recovery_efficiency: total_recovery_efficiency,
                                      total_recovery_efficiency_adjusted: total_recovery_efficiency_adjusted,
                                      sensible_recovery_efficiency: sensible_recovery_efficiency,
                                      sensible_recovery_efficiency_adjusted: sensible_recovery_efficiency_adjusted,
                                      fan_power: args[:mech_vent_fan_power],
                                      distribution_system_idref: distribution_system_idref,
                                      is_shared_system: is_shared_system,
                                      in_unit_flow_rate: in_unit_flow_rate,
                                      fraction_recirculation: fraction_recirculation,
                                      preheating_fuel: preheating_fuel,
                                      preheating_efficiency_cop: preheating_efficiency_cop,
                                      preheating_fraction_load_served: preheating_fraction_load_served,
                                      precooling_fuel: precooling_fuel,
                                      precooling_efficiency_cop: precooling_efficiency_cop,
                                      precooling_fraction_load_served: precooling_fraction_load_served)
    end

    if args[:mech_vent_2_fan_type] != Constants::None

      case args[:mech_vent_2_fan_type]
      when HPXML::MechVentTypeERV
        case args[:mech_vent_2_recovery_efficiency_type]
        when 'Unadjusted'
          total_recovery_efficiency = args[:mech_vent_2_total_recovery_efficiency]
          sensible_recovery_efficiency = args[:mech_vent_2_sensible_recovery_efficiency]
        when 'Adjusted'
          total_recovery_efficiency_adjusted = args[:mech_vent_2_total_recovery_efficiency]
          sensible_recovery_efficiency_adjusted = args[:mech_vent_2_sensible_recovery_efficiency]
        end
      when HPXML::MechVentTypeHRV
        case args[:mech_vent_2_recovery_efficiency_type]
        when 'Unadjusted'
          sensible_recovery_efficiency = args[:mech_vent_2_sensible_recovery_efficiency]
        when 'Adjusted'
          sensible_recovery_efficiency_adjusted = args[:mech_vent_2_sensible_recovery_efficiency]
        end
      end

      hpxml_bldg.ventilation_fans.add(id: "VentilationFan#{hpxml_bldg.ventilation_fans.size + 1}",
                                      fan_type: args[:mech_vent_2_fan_type],
                                      rated_flow_rate: args[:mech_vent_2_flow_rate],
                                      hours_in_operation: args[:mech_vent_2_hours_in_operation],
                                      used_for_whole_building_ventilation: true,
                                      total_recovery_efficiency: total_recovery_efficiency,
                                      total_recovery_efficiency_adjusted: total_recovery_efficiency_adjusted,
                                      sensible_recovery_efficiency: sensible_recovery_efficiency,
                                      sensible_recovery_efficiency_adjusted: sensible_recovery_efficiency_adjusted,
                                      fan_power: args[:mech_vent_2_fan_power])
    end

    if args[:kitchen_fans_quantity].nil? || (args[:kitchen_fans_quantity] > 0)
      hpxml_bldg.ventilation_fans.add(id: "VentilationFan#{hpxml_bldg.ventilation_fans.size + 1}",
                                      rated_flow_rate: args[:kitchen_fans_flow_rate],
                                      used_for_local_ventilation: true,
                                      hours_in_operation: args[:kitchen_fans_hours_in_operation],
                                      fan_location: HPXML::LocationKitchen,
                                      fan_power: args[:kitchen_fans_power],
                                      start_hour: args[:kitchen_fans_start_hour],
                                      count: args[:kitchen_fans_quantity])
    end

    if args[:bathroom_fans_quantity].nil? || (args[:bathroom_fans_quantity] > 0)
      hpxml_bldg.ventilation_fans.add(id: "VentilationFan#{hpxml_bldg.ventilation_fans.size + 1}",
                                      rated_flow_rate: args[:bathroom_fans_flow_rate],
                                      used_for_local_ventilation: true,
                                      hours_in_operation: args[:bathroom_fans_hours_in_operation],
                                      fan_location: HPXML::LocationBath,
                                      fan_power: args[:bathroom_fans_power],
                                      start_hour: args[:bathroom_fans_start_hour],
                                      count: args[:bathroom_fans_quantity])
    end

    if args[:whole_house_fan_present]
      hpxml_bldg.ventilation_fans.add(id: "VentilationFan#{hpxml_bldg.ventilation_fans.size + 1}",
                                      rated_flow_rate: args[:whole_house_fan_flow_rate],
                                      used_for_seasonal_cooling_load_reduction: true,
                                      fan_power: args[:whole_house_fan_power])
    end
  end

  # Set the water heating systems properties, including:
  # - type
  # - fuel
  # - capacity
  # - location
  # - tank volume
  # - efficiencies
  # - jacket R-value
  # - setpoint temperature
  # - standby loss units and value
  # - presence of desuperheater
  # - number of bedrooms served
  #
  # @param hpxml_bldg [HPXML::Building] HPXML Building object representing an individual dwelling unit
  # @param args [Hash] Map of :argument_name => value
  # @return [nil]
  def self.set_water_heating_systems(hpxml_bldg, args)
    water_heater_type = args[:water_heater_type]
    return if water_heater_type == Constants::None

    if water_heater_type == HPXML::WaterHeaterTypeHeatPump
      args[:water_heater_fuel_type] = HPXML::FuelTypeElectricity
    end

    location = get_location(args[:water_heater_location], hpxml_bldg.foundations[-1].foundation_type, hpxml_bldg.attics[-1].attic_type)

    if not [HPXML::WaterHeaterTypeCombiStorage, HPXML::WaterHeaterTypeCombiTankless].include? water_heater_type
      case args[:water_heater_efficiency_type]
      when 'EnergyFactor'
        energy_factor = args[:water_heater_efficiency]
      when 'UniformEnergyFactor'
        uniform_energy_factor = args[:water_heater_efficiency]
        if water_heater_type != HPXML::WaterHeaterTypeTankless
          usage_bin = args[:water_heater_usage_bin]
        end
      end
    end

    if (args[:water_heater_fuel_type] != HPXML::FuelTypeElectricity) && (water_heater_type == HPXML::WaterHeaterTypeStorage)
      recovery_efficiency = args[:water_heater_recovery_efficiency]
    end

    if [HPXML::WaterHeaterTypeTankless, HPXML::WaterHeaterTypeCombiTankless].include? water_heater_type
      args[:water_heater_tank_volume] = nil
    end

    if [HPXML::WaterHeaterTypeTankless].include? water_heater_type
      heating_capacity = nil
      recovery_efficiency = nil
    elsif [HPXML::WaterHeaterTypeCombiTankless, HPXML::WaterHeaterTypeCombiStorage].include? water_heater_type
      args[:water_heater_fuel_type] = nil
      heating_capacity = nil
      energy_factor = nil
      if hpxml_bldg.heating_systems.size > 0
        related_hvac_idref = hpxml_bldg.heating_systems[0].id
      end
    end

    if [HPXML::WaterHeaterTypeCombiTankless, HPXML::WaterHeaterTypeCombiStorage].include? water_heater_type
      if args[:water_heater_standby_loss].to_f > 0
        standby_loss_units = HPXML::UnitsDegFPerHour
        standby_loss_value = args[:water_heater_standby_loss]
      end
    end

    if not [HPXML::WaterHeaterTypeTankless, HPXML::WaterHeaterTypeCombiTankless].include? water_heater_type
      if args[:water_heater_jacket_rvalue].to_f > 0
        jacket_r_value = args[:water_heater_jacket_rvalue]
      end
    end

    if [HPXML::ResidentialTypeSFA, HPXML::ResidentialTypeApartment].include? args[:geometry_unit_type]
      if args[:water_heater_num_bedrooms_served].to_f > args[:geometry_unit_num_bedrooms]
        is_shared_system = true
        number_of_bedrooms_served = args[:water_heater_num_bedrooms_served]
      end
    end

    uses_desuperheater = args[:water_heater_uses_desuperheater]
    if uses_desuperheater
      related_hvac_idref = nil
      hpxml_bldg.cooling_systems.each do |cooling_system|
        next unless [HPXML::HVACTypeCentralAirConditioner,
                     HPXML::HVACTypeMiniSplitAirConditioner].include? cooling_system.cooling_system_type

        related_hvac_idref = cooling_system.id
      end
      hpxml_bldg.heat_pumps.each do |heat_pump|
        next unless [HPXML::HVACTypeHeatPumpAirToAir,
                     HPXML::HVACTypeHeatPumpMiniSplit,
                     HPXML::HVACTypeHeatPumpGroundToAir].include? heat_pump.heat_pump_type

        related_hvac_idref = heat_pump.id
      end
    end

    if [HPXML::WaterHeaterTypeStorage].include? water_heater_type
      heating_capacity = args[:water_heater_heating_capacity]
      tank_model_type = args[:water_heater_tank_model_type]
    elsif [HPXML::WaterHeaterTypeHeatPump].include? water_heater_type
      heating_capacity = args[:water_heater_heating_capacity]
      backup_heating_capacity = args[:water_heater_backup_heating_capacity]
      operating_mode = args[:water_heater_operating_mode]
    end

    hpxml_bldg.water_heating_systems.add(id: "WaterHeatingSystem#{hpxml_bldg.water_heating_systems.size + 1}",
                                         water_heater_type: water_heater_type,
                                         fuel_type: args[:water_heater_fuel_type],
                                         location: location,
                                         tank_volume: args[:water_heater_tank_volume],
                                         fraction_dhw_load_served: 1.0,
                                         energy_factor: energy_factor,
                                         uniform_energy_factor: uniform_energy_factor,
                                         usage_bin: usage_bin,
                                         recovery_efficiency: recovery_efficiency,
                                         uses_desuperheater: uses_desuperheater,
                                         related_hvac_idref: related_hvac_idref,
                                         standby_loss_units: standby_loss_units,
                                         standby_loss_value: standby_loss_value,
                                         jacket_r_value: jacket_r_value,
                                         temperature: args[:water_heater_setpoint_temperature],
                                         heating_capacity: heating_capacity,
                                         backup_heating_capacity: backup_heating_capacity,
                                         is_shared_system: is_shared_system,
                                         number_of_bedrooms_served: number_of_bedrooms_served,
                                         tank_model_type: tank_model_type,
                                         operating_mode: operating_mode)
  end

  # Set the hot water distribution properties, including:
  # - system type
  # - pipe lengths and insulation R-value
  # - recirculation control type and pump power
  # - drain water heat recovery facilities connected, flow configuration, efficiency
  #
  # @param hpxml_bldg [HPXML::Building] HPXML Building object representing an individual dwelling unit
  # @param args [Hash] Map of :argument_name => value
  # @return [nil]
  def self.set_hot_water_distribution(hpxml_bldg, args)
    return if args[:water_heater_type] == Constants::None

    if args[:dwhr_facilities_connected] != Constants::None
      dwhr_facilities_connected = args[:dwhr_facilities_connected]
      dwhr_equal_flow = args[:dwhr_equal_flow]
      dwhr_efficiency = args[:dwhr_efficiency]
    end

    if args[:hot_water_distribution_system_type] == HPXML::DHWDistTypeStandard
      standard_piping_length = args[:hot_water_distribution_standard_piping_length]
    else
      recirculation_control_type = args[:hot_water_distribution_recirc_control_type]
      recirculation_piping_loop_length = args[:hot_water_distribution_recirc_piping_length]
      recirculation_branch_piping_length = args[:hot_water_distribution_recirc_branch_piping_length]
      recirculation_pump_power = args[:hot_water_distribution_recirc_pump_power]
    end

    hpxml_bldg.hot_water_distributions.add(id: "HotWaterDistribution#{hpxml_bldg.hot_water_distributions.size + 1}",
                                           system_type: args[:hot_water_distribution_system_type],
                                           standard_piping_length: standard_piping_length,
                                           recirculation_control_type: recirculation_control_type,
                                           recirculation_piping_loop_length: recirculation_piping_loop_length,
                                           recirculation_branch_piping_length: recirculation_branch_piping_length,
                                           recirculation_pump_power: recirculation_pump_power,
                                           pipe_r_value: args[:hot_water_distribution_pipe_r],
                                           dwhr_facilities_connected: dwhr_facilities_connected,
                                           dwhr_equal_flow: dwhr_equal_flow,
                                           dwhr_efficiency: dwhr_efficiency)
  end

  # Set the water fixtures properties, including:
  # - showerhead low flow
  # - faucet/sink low flow
  #
  # @param hpxml_bldg [HPXML::Building] HPXML Building object representing an individual dwelling unit
  # @param args [Hash] Map of :argument_name => value
  # @return [nil]
  def self.set_water_fixtures(hpxml_bldg, args)
    return if args[:water_heater_type] == Constants::None

    hpxml_bldg.water_fixtures.add(id: "WaterFixture#{hpxml_bldg.water_fixtures.size + 1}",
                                  water_fixture_type: HPXML::WaterFixtureTypeShowerhead,
                                  low_flow: args[:water_fixtures_shower_low_flow])

    hpxml_bldg.water_fixtures.add(id: "WaterFixture#{hpxml_bldg.water_fixtures.size + 1}",
                                  water_fixture_type: HPXML::WaterFixtureTypeFaucet,
                                  low_flow: args[:water_fixtures_sink_low_flow])

    hpxml_bldg.water_heating.water_fixtures_usage_multiplier = args[:water_fixtures_usage_multiplier]
  end

  # Set the solar thermal properties, including:
  # - system type
  # - collector area, loop type, orientation, tilt, optical efficiency, and thermal losses
  # - storage volume
  # - solar fraction
  #
  # @param hpxml_bldg [HPXML::Building] HPXML Building object representing an individual dwelling unit
  # @param args [Hash] Map of :argument_name => value
  # @param weather [WeatherFile] Weather object containing EPW information
  # @return [nil]
  def self.set_solar_thermal(hpxml_bldg, args, weather)
    return if args[:solar_thermal_system_type] == Constants::None

    if args[:solar_thermal_solar_fraction] > 0
      solar_fraction = args[:solar_thermal_solar_fraction]
    else
      collector_area = args[:solar_thermal_collector_area]
      collector_loop_type = args[:solar_thermal_collector_loop_type]
      collector_type = args[:solar_thermal_collector_type]
      collector_azimuth = args[:solar_thermal_collector_azimuth]
      latitude = Defaults.get_latitude(args[:site_latitude], weather) unless weather.nil?
      collector_tilt = Geometry.get_absolute_tilt(tilt_str: args[:solar_thermal_collector_tilt], roof_pitch: args[:geometry_roof_pitch], latitude: latitude)
      collector_rated_optical_efficiency = args[:solar_thermal_collector_rated_optical_efficiency]
      collector_rated_thermal_losses = args[:solar_thermal_collector_rated_thermal_losses]
      storage_volume = args[:solar_thermal_storage_volume]
    end

    if hpxml_bldg.water_heating_systems.size == 0
      fail 'Solar thermal system specified but no water heater found.'
    end

    hpxml_bldg.solar_thermal_systems.add(id: "SolarThermalSystem#{hpxml_bldg.solar_thermal_systems.size + 1}",
                                         system_type: args[:solar_thermal_system_type],
                                         collector_area: collector_area,
                                         collector_loop_type: collector_loop_type,
                                         collector_type: collector_type,
                                         collector_azimuth: collector_azimuth,
                                         collector_tilt: collector_tilt,
                                         collector_rated_optical_efficiency: collector_rated_optical_efficiency,
                                         collector_rated_thermal_losses: collector_rated_thermal_losses,
                                         storage_volume: storage_volume,
                                         water_heating_system_idref: hpxml_bldg.water_heating_systems[0].id,
                                         solar_fraction: solar_fraction)
  end

  # Set the PV systems properties, including:
  # - module type
  # - roof or ground location
  # - tracking type
  # - array orientation and tilt
  # - power output
  # - inverter efficiency
  # - losses fraction
  # - number of bedrooms served
  # - presence of a second system
  #
  # @param hpxml_bldg [HPXML::Building] HPXML Building object representing an individual dwelling unit
  # @param args [Hash] Map of :argument_name => value
  # @param weather [WeatherFile] Weather object containing EPW information
  # @return [nil]
  def self.set_pv_systems(hpxml_bldg, args, weather)
    return unless args[:pv_system_present]

    if [HPXML::ResidentialTypeSFA, HPXML::ResidentialTypeApartment].include? args[:geometry_unit_type]
      if args[:pv_system_num_bedrooms_served].to_f > args[:geometry_unit_num_bedrooms]
        is_shared_system = true
        number_of_bedrooms_served = args[:pv_system_num_bedrooms_served]
      end
    end

    latitude = Defaults.get_latitude(args[:site_latitude], weather) unless weather.nil?

    hpxml_bldg.pv_systems.add(id: "PVSystem#{hpxml_bldg.pv_systems.size + 1}",
                              location: args[:pv_system_location],
                              module_type: args[:pv_system_module_type],
                              tracking: args[:pv_system_tracking],
                              array_azimuth: args[:pv_system_array_azimuth],
                              array_tilt: Geometry.get_absolute_tilt(tilt_str: args[:pv_system_array_tilt], roof_pitch: args[:geometry_roof_pitch], latitude: latitude),
                              max_power_output: args[:pv_system_max_power_output],
                              system_losses_fraction: args[:pv_system_system_losses_fraction],
                              is_shared_system: is_shared_system,
                              number_of_bedrooms_served: number_of_bedrooms_served)

    if args[:pv_system_2_present]
      hpxml_bldg.pv_systems.add(id: "PVSystem#{hpxml_bldg.pv_systems.size + 1}",
                                location: args[:pv_system_2_location],
                                module_type: args[:pv_system_2_module_type],
                                tracking: args[:pv_system_2_tracking],
                                array_azimuth: args[:pv_system_2_array_azimuth],
                                array_tilt: Geometry.get_absolute_tilt(tilt_str: args[:pv_system_2_array_tilt], roof_pitch: args[:geometry_roof_pitch], latitude: latitude),
                                max_power_output: args[:pv_system_2_max_power_output],
                                system_losses_fraction: args[:pv_system_system_losses_fraction],
                                is_shared_system: is_shared_system,
                                number_of_bedrooms_served: number_of_bedrooms_served)
    end

    # Add inverter efficiency; assume a single inverter even if multiple PV arrays
    hpxml_bldg.inverters.add(id: "Inverter#{hpxml_bldg.inverters.size + 1}",
                             inverter_efficiency: args[:pv_system_inverter_efficiency])
    hpxml_bldg.pv_systems.each do |pv_system|
      pv_system.inverter_idref = hpxml_bldg.inverters[-1].id
    end
  end

  # Set the electric panel properties, including:
  # - service voltage
  # - max current service rating
  # - individual branch circuits
  # - individual service feeders
  #
  # @param hpxml_bldg [HPXML::Building] HPXML Building object representing an individual dwelling unit
  # @param args [Hash] Map of :argument_name => value
  # @return [nil]
  def self.set_electric_panel(hpxml_bldg, args)
<<<<<<< HEAD
    return if args[:electric_panel_breaker_spaces_type].nil? && args[:electric_panel_breaker_spaces].nil? && args[:electric_panel_service_voltage].nil? && args[:electric_panel_service_rating].nil?
=======
    return if args[:electric_panel_service_feeders_load_calculation_types].nil?
>>>>>>> 4f317ce6

    if args[:electric_panel_breaker_spaces_type] == 'total'
      total_breaker_spaces = args[:electric_panel_breaker_spaces]
    elsif args[:electric_panel_breaker_spaces_type] == 'headroom'
      headroom_breaker_spaces = args[:electric_panel_breaker_spaces]
    end

    hpxml_bldg.electric_panels.add(id: "ElectricPanel#{hpxml_bldg.electric_panels.size + 1}",
                                   voltage: args[:electric_panel_service_voltage],
                                   max_current_rating: args[:electric_panel_service_rating],
<<<<<<< HEAD
                                   headroom: headroom_breaker_spaces,
=======
                                   headroom_spaces: headroom_breaker_spaces,
>>>>>>> 4f317ce6
                                   rated_total_spaces: total_breaker_spaces)

    electric_panel = hpxml_bldg.electric_panels[0]
    branch_circuits = electric_panel.branch_circuits
    service_feeders = electric_panel.service_feeders

    hpxml_bldg.heating_systems.each do |heating_system|
<<<<<<< HEAD
      if heating_system.primary_system
        branch_circuits.add(id: "BranchCircuit#{branch_circuits.size + 1}",
                            component_idrefs: [heating_system.id])
        if !args[:electric_panel_load_heating_system_power].nil? || !args[:electric_panel_load_heating_system_addition].nil?
          service_feeders.add(id: "ServiceFeeder#{service_feeders.size + 1}",
                              type: HPXML::ElectricPanelLoadTypeHeating,
                              power: args[:electric_panel_load_heating_system_power],
                              is_new_load: args[:electric_panel_load_heating_system_addition],
                              component_idrefs: [heating_system.id])
        end
      else
        branch_circuits.add(id: "BranchCircuit#{branch_circuits.size + 1}",
                            component_idrefs: [heating_system.id])
        if !args[:electric_panel_load_heating_system_2_power].nil? || !args[:electric_panel_load_heating_system_2_addition].nil?
          service_feeders.add(id: "ServiceFeeder#{service_feeders.size + 1}",
                              type: HPXML::ElectricPanelLoadTypeHeating,
                              power: args[:electric_panel_load_heating_system_2_power],
                              is_new_load: args[:electric_panel_load_heating_system_2_addition],
                              component_idrefs: [heating_system.id])
        end
=======
      next if heating_system.is_shared_system
      next if heating_system.fraction_heat_load_served == 0

      if heating_system.primary_system
        service_feeders.add(id: "ServiceFeeder#{service_feeders.size + 1}",
                            type: HPXML::ElectricPanelLoadTypeHeating,
                            power: args[:electric_panel_load_heating_system_power],
                            is_new_load: args[:electric_panel_load_heating_system_addition],
                            component_idrefs: [heating_system.id])
      else
        service_feeders.add(id: "ServiceFeeder#{service_feeders.size + 1}",
                            type: HPXML::ElectricPanelLoadTypeHeating,
                            power: args[:electric_panel_load_heating_system_2_power],
                            is_new_load: args[:electric_panel_load_heating_system_2_addition],
                            component_idrefs: [heating_system.id])
>>>>>>> 4f317ce6
      end
    end

    hpxml_bldg.cooling_systems.each do |cooling_system|
<<<<<<< HEAD
      branch_circuits.add(id: "BranchCircuit#{branch_circuits.size + 1}",
                          component_idrefs: [cooling_system.id])

      next unless !args[:electric_panel_load_cooling_system_power].nil? || !args[:electric_panel_load_cooling_system_addition].nil?
=======
      next if cooling_system.is_shared_system
      next if cooling_system.fraction_cool_load_served == 0
>>>>>>> 4f317ce6

      service_feeders.add(id: "ServiceFeeder#{service_feeders.size + 1}",
                          type: HPXML::ElectricPanelLoadTypeCooling,
                          power: args[:electric_panel_load_cooling_system_power],
                          is_new_load: args[:electric_panel_load_cooling_system_addition],
                          component_idrefs: [cooling_system.id])
    end

    hpxml_bldg.heat_pumps.each do |heat_pump|
<<<<<<< HEAD
      branch_circuits.add(id: "BranchCircuit#{branch_circuits.size + 1}",
                          voltage: args[:electric_panel_load_heat_pump_voltage],
                          component_idrefs: [heat_pump.id])

      if !args[:electric_panel_load_heat_pump_heating_power].nil? || !args[:electric_panel_load_heat_pump_addition].nil?
=======
      if not args[:electric_panel_load_heat_pump_voltage].nil?
        branch_circuits.add(id: "BranchCircuit#{branch_circuits.size + 1}",
                            voltage: args[:electric_panel_load_heat_pump_voltage],
                            component_idrefs: [heat_pump.id])
      end
      if heat_pump.fraction_heat_load_served != 0
>>>>>>> 4f317ce6
        service_feeders.add(id: "ServiceFeeder#{service_feeders.size + 1}",
                            type: HPXML::ElectricPanelLoadTypeHeating,
                            power: args[:electric_panel_load_heat_pump_heating_power],
                            is_new_load: args[:electric_panel_load_heat_pump_addition],
                            component_idrefs: [heat_pump.id])
      end
<<<<<<< HEAD
      next unless !args[:electric_panel_load_heat_pump_cooling_power].nil? || !args[:electric_panel_load_heat_pump_addition].nil?
=======
      next unless heat_pump.fraction_cool_load_served != 0
>>>>>>> 4f317ce6

      service_feeders.add(id: "ServiceFeeder#{service_feeders.size + 1}",
                          type: HPXML::ElectricPanelLoadTypeCooling,
                          power: args[:electric_panel_load_heat_pump_cooling_power],
                          is_new_load: args[:electric_panel_load_heat_pump_addition],
                          component_idrefs: [heat_pump.id])
    end

<<<<<<< HEAD
    hpxml_bldg.hvac_distributions.each do |hvac_distribution|
      # check the heating system first
      hvac_distribution.hvac_systems.each do |hvac_system|
        next unless (hvac_system.is_a?(HPXML::HeatingSystem) && (hvac_system.heating_system_fuel == HPXML::FuelTypeElectricity)) ||
                    (hvac_system.is_a?(HPXML::HeatPump) && (hvac_system.backup_heating_fuel.nil? || (hvac_system.backup_heating_fuel == HPXML::FuelTypeElectricity)))

        # indoor unit is wired with electric heating
        branch_circuit = hvac_system.branch_circuits[0]
        branch_circuit.component_idrefs << hvac_distribution.id
      end
      # then wire separately
      if hvac_distribution.branch_circuits.empty?
        branch_circuits.add(id: "BranchCircuit#{branch_circuits.size + 1}",
                            component_idrefs: [hvac_distribution.id])
      end
    end

    hpxml_bldg.water_heating_systems.each do |water_heating_system|
      next if water_heating_system.fuel_type != HPXML::FuelTypeElectricity

      branch_circuits.add(id: "BranchCircuit#{branch_circuits.size + 1}",
                          voltage: args[:electric_panel_load_water_heater_voltage],
                          component_idrefs: [water_heating_system.id])
      next unless !args[:electric_panel_load_water_heater_power].nil? || !args[:electric_panel_load_water_heater_addition].nil?

=======
    hpxml_bldg.water_heating_systems.each do |water_heating_system|
      next if water_heating_system.fuel_type != HPXML::FuelTypeElectricity

      if not args[:electric_panel_load_water_heater_voltage].nil?
        branch_circuits.add(id: "BranchCircuit#{branch_circuits.size + 1}",
                            voltage: args[:electric_panel_load_water_heater_voltage],
                            component_idrefs: [water_heating_system.id])
      end
>>>>>>> 4f317ce6
      service_feeders.add(id: "ServiceFeeder#{service_feeders.size + 1}",
                          type: HPXML::ElectricPanelLoadTypeWaterHeater,
                          power: args[:electric_panel_load_water_heater_power],
                          is_new_load: args[:electric_panel_load_water_heater_addition],
                          component_idrefs: [water_heating_system.id])
    end

    hpxml_bldg.clothes_dryers.each do |clothes_dryer|
      next if clothes_dryer.fuel_type != HPXML::FuelTypeElectricity

<<<<<<< HEAD
      branch_circuits.add(id: "BranchCircuit#{branch_circuits.size + 1}",
                          voltage: args[:electric_panel_load_clothes_dryer_voltage],
                          component_idrefs: [clothes_dryer.id])
      next unless !args[:electric_panel_load_clothes_dryer_power].nil? || !args[:electric_panel_load_clothes_dryer_addition].nil?

=======
      if not args[:electric_panel_load_clothes_dryer_voltage].nil?
        branch_circuits.add(id: "BranchCircuit#{branch_circuits.size + 1}",
                            voltage: args[:electric_panel_load_clothes_dryer_voltage],
                            component_idrefs: [clothes_dryer.id])
      end
>>>>>>> 4f317ce6
      service_feeders.add(id: "ServiceFeeder#{service_feeders.size + 1}",
                          type: HPXML::ElectricPanelLoadTypeClothesDryer,
                          power: args[:electric_panel_load_clothes_dryer_power],
                          is_new_load: args[:electric_panel_load_clothes_dryer_addition],
                          component_idrefs: [clothes_dryer.id])
    end

    hpxml_bldg.dishwashers.each do |dishwasher|
<<<<<<< HEAD
      branch_circuits.add(id: "BranchCircuit#{branch_circuits.size + 1}",
                          voltage: args[:electric_panel_load_clothes_dryer_voltage],
                          component_idrefs: [dishwasher.id])
      next unless !args[:electric_panel_load_dishwasher_power].nil? || !args[:electric_panel_load_dishwasher_addition].nil?

=======
>>>>>>> 4f317ce6
      service_feeders.add(id: "ServiceFeeder#{service_feeders.size + 1}",
                          type: HPXML::ElectricPanelLoadTypeDishwasher,
                          power: args[:electric_panel_load_dishwasher_power],
                          is_new_load: args[:electric_panel_load_dishwasher_addition],
                          component_idrefs: [dishwasher.id])
    end

    hpxml_bldg.cooking_ranges.each do |cooking_range|
      next if cooking_range.fuel_type != HPXML::FuelTypeElectricity

<<<<<<< HEAD
      branch_circuits.add(id: "BranchCircuit#{branch_circuits.size + 1}",
                          voltage: args[:electric_panel_load_cooking_range_voltage],
                          component_idrefs: [cooking_range.id])
      next unless !args[:electric_panel_load_cooking_range_power].nil? || !args[:electric_panel_load_cooking_range_addition].nil?

=======
      if not args[:electric_panel_load_cooking_range_voltage].nil?
        branch_circuits.add(id: "BranchCircuit#{branch_circuits.size + 1}",
                            voltage: args[:electric_panel_load_cooking_range_voltage],
                            component_idrefs: [cooking_range.id])
      end
>>>>>>> 4f317ce6
      service_feeders.add(id: "ServiceFeeder#{service_feeders.size + 1}",
                          type: HPXML::ElectricPanelLoadTypeRangeOven,
                          power: args[:electric_panel_load_cooking_range_power],
                          is_new_load: args[:electric_panel_load_cooking_range_addition],
                          component_idrefs: [cooking_range.id])
    end

    hpxml_bldg.ventilation_fans.each do |ventilation_fan|
<<<<<<< HEAD
      branch_circuits.add(id: "BranchCircuit#{branch_circuits.size + 1}",
                          component_idrefs: [ventilation_fan.id])
      if ventilation_fan.fan_location == HPXML::LocationKitchen
        if !args[:electric_panel_load_kitchen_fans_power].nil? || !args[:electric_panel_load_kitchen_fans_addition].nil?
          service_feeders.add(id: "ServiceFeeder#{service_feeders.size + 1}",
                              type: HPXML::ElectricPanelLoadTypeMechVent,
                              power: args[:electric_panel_load_kitchen_fans_power],
                              is_new_load: args[:electric_panel_load_kitchen_fans_addition],
                              component_idrefs: [ventilation_fan.id])
        end
      elsif ventilation_fan.fan_location == HPXML::LocationBath
        if !args[:electric_panel_load_bathroom_fans_power].nil? || !args[:electric_panel_load_bathroom_fans_power].nil?
          service_feeders.add(id: "ServiceFeeder#{service_feeders.size + 1}",
                              type: HPXML::ElectricPanelLoadTypeMechVent,
                              power: args[:electric_panel_load_bathroom_fans_power],
                              is_new_load: args[:electric_panel_load_bathroom_fans_addition],
                              component_idrefs: [ventilation_fan.id])
        end
      elsif ventilation_fan.fan_type == args[:mech_vent_fan_type]
        if !args[:electric_panel_load_mech_vent_power].nil? || !args[:electric_panel_load_mech_vent_fan_addition].nil?
          service_feeders.add(id: "ServiceFeeder#{service_feeders.size + 1}",
                              type: HPXML::ElectricPanelLoadTypeMechVent,
                              power: args[:electric_panel_load_mech_vent_power],
                              is_new_load: args[:electric_panel_load_mech_vent_fan_addition],
                              component_idrefs: [ventilation_fan.id])
        end
      elsif ventilation_fan.fan_type == args[:mech_vent_2_fan_type]
        if !args[:electric_panel_load_mech_vent_2_power].nil? || !args[:electric_panel_load_mech_vent_2_addition].nil?
          service_feeders.add(id: "ServiceFeeder#{service_feeders.size + 1}",
                              type: HPXML::ElectricPanelLoadTypeMechVent,
                              power: args[:electric_panel_load_mech_vent_2_power],
                              is_new_load: args[:electric_panel_load_mech_vent_2_addition],
                              component_idrefs: [ventilation_fan.id])
        end
      elsif ventilation_fan.used_for_seasonal_cooling_load_reduction
        if !args[:electric_panel_load_whole_house_fan_power].nil? || !args[:electric_panel_load_whole_house_fan_addition].nil?
          service_feeders.add(id: "ServiceFeeder#{service_feeders.size + 1}",
                              type: HPXML::ElectricPanelLoadTypeMechVent,
                              power: args[:electric_panel_load_whole_house_fan_power],
                              is_new_load: args[:electric_panel_load_whole_house_fan_addition],
                              component_idrefs: [ventilation_fan.id])
        end
=======
      if ventilation_fan.fan_location == HPXML::LocationKitchen
        service_feeders.add(id: "ServiceFeeder#{service_feeders.size + 1}",
                            type: HPXML::ElectricPanelLoadTypeMechVent,
                            power: args[:electric_panel_load_kitchen_fans_power],
                            is_new_load: args[:electric_panel_load_kitchen_fans_addition],
                            component_idrefs: [ventilation_fan.id])
      elsif ventilation_fan.fan_location == HPXML::LocationBath
        service_feeders.add(id: "ServiceFeeder#{service_feeders.size + 1}",
                            type: HPXML::ElectricPanelLoadTypeMechVent,
                            power: args[:electric_panel_load_bathroom_fans_power],
                            is_new_load: args[:electric_panel_load_bathroom_fans_addition],
                            component_idrefs: [ventilation_fan.id])
      elsif ventilation_fan.fan_type == args[:mech_vent_fan_type]
        service_feeders.add(id: "ServiceFeeder#{service_feeders.size + 1}",
                            type: HPXML::ElectricPanelLoadTypeMechVent,
                            power: args[:electric_panel_load_mech_vent_power],
                            is_new_load: args[:electric_panel_load_mech_vent_fan_addition],
                            component_idrefs: [ventilation_fan.id])
      elsif ventilation_fan.fan_type == args[:mech_vent_2_fan_type]
        service_feeders.add(id: "ServiceFeeder#{service_feeders.size + 1}",
                            type: HPXML::ElectricPanelLoadTypeMechVent,
                            power: args[:electric_panel_load_mech_vent_2_power],
                            is_new_load: args[:electric_panel_load_mech_vent_2_addition],
                            component_idrefs: [ventilation_fan.id])
      elsif ventilation_fan.used_for_seasonal_cooling_load_reduction
        service_feeders.add(id: "ServiceFeeder#{service_feeders.size + 1}",
                            type: HPXML::ElectricPanelLoadTypeMechVent,
                            power: args[:electric_panel_load_whole_house_fan_power],
                            is_new_load: args[:electric_panel_load_whole_house_fan_addition],
                            component_idrefs: [ventilation_fan.id])
>>>>>>> 4f317ce6
      end
    end

    hpxml_bldg.permanent_spas.each do |permanent_spa|
<<<<<<< HEAD
      branch_circuits.add(id: "BranchCircuit#{branch_circuits.size + 1}",
                          component_idrefs: [permanent_spa.pump_id])
      if !args[:electric_panel_load_permanent_spa_pump_power].nil? || !args[:electric_panel_load_permanent_spa_pump_addition].nil?
        service_feeders.add(id: "ServiceFeeder#{service_feeders.size + 1}",
                            type: HPXML::ElectricPanelLoadTypePermanentSpaPump,
                            power: args[:electric_panel_load_permanent_spa_pump_power],
                            is_new_load: args[:electric_panel_load_permanent_spa_pump_addition],
                            component_idrefs: [permanent_spa.pump_id])
      end

      next if ![HPXML::HeaterTypeElectricResistance, HPXML::HeaterTypeHeatPump].include?(permanent_spa.heater_type)

      branch_circuits.add(id: "BranchCircuit#{branch_circuits.size + 1}",
                          component_idrefs: [permanent_spa.heater_id])
      next unless !args[:electric_panel_load_permanent_spa_heater_power].nil? || !args[:electric_panel_load_permanent_spa_heater_addition].nil?

      service_feeders.add(id: "ServiceFeeder#{service_feeders.size + 1}",
                          type: HPXML::ElectricPanelLoadTypePermanentSpaHeater,
                          power: args[:electric_panel_load_permanent_spa_heater_power],
                          is_new_load: args[:electric_panel_load_permanent_spa_heater_addition],
=======
      service_feeders.add(id: "ServiceFeeder#{service_feeders.size + 1}",
                          type: HPXML::ElectricPanelLoadTypePermanentSpaPump,
                          power: args[:permanent_spa_pump_panel_load_watts],
                          is_new_load: args[:permanent_spa_pump_panel_load_addition],
                          component_idrefs: [permanent_spa.pump_id])

      next if ![HPXML::HeaterTypeElectricResistance, HPXML::HeaterTypeHeatPump].include?(permanent_spa.heater_type)

      service_feeders.add(id: "ServiceFeeder#{service_feeders.size + 1}",
                          type: HPXML::ElectricPanelLoadTypePermanentSpaHeater,
                          power: args[:permanent_spa_heater_panel_load_watts],
                          is_new_load: args[:permanent_spa_heater_panel_load_addition],
>>>>>>> 4f317ce6
                          component_idrefs: [permanent_spa.heater_id])
    end

    hpxml_bldg.pools.each do |pool|
<<<<<<< HEAD
      branch_circuits.add(id: "BranchCircuit#{branch_circuits.size + 1}",
                          component_idrefs: [pool.pump_id])
      if !args[:electric_panel_load_pool_pump_power].nil? || !args[:electric_panel_load_pool_pump_addition].nil?
        service_feeders.add(id: "ServiceFeeder#{service_feeders.size + 1}",
                            type: HPXML::ElectricPanelLoadTypePoolPump,
                            power: args[:electric_panel_load_pool_pump_power],
                            is_new_load: args[:electric_panel_load_pool_pump_addition],
                            component_idrefs: [pool.pump_id])
      end

      next if ![HPXML::HeaterTypeElectricResistance, HPXML::HeaterTypeHeatPump].include?(pool.heater_type)

      branch_circuits.add(id: "BranchCircuit#{branch_circuits.size + 1}",
                          component_idrefs: [pool.heater_id])
      next unless !args[:electric_panel_load_pool_heater_power].nil? || !args[:electric_panel_load_pool_heater_addition].nil?

=======
      service_feeders.add(id: "ServiceFeeder#{service_feeders.size + 1}",
                          type: HPXML::ElectricPanelLoadTypePoolPump,
                          power: args[:electric_panel_load_pool_pump_power],
                          is_new_load: args[:electric_panel_load_pool_pump_addition],
                          component_idrefs: [pool.pump_id])

      next if ![HPXML::HeaterTypeElectricResistance, HPXML::HeaterTypeHeatPump].include?(pool.heater_type)

>>>>>>> 4f317ce6
      service_feeders.add(id: "ServiceFeeder#{service_feeders.size + 1}",
                          type: HPXML::ElectricPanelLoadTypePoolHeater,
                          power: args[:electric_panel_load_pool_heater_power],
                          is_new_load: args[:electric_panel_load_pool_heater_addition],
                          component_idrefs: [pool.heater_id])
    end

    hpxml_bldg.plug_loads.each do |plug_load|
      if plug_load.plug_load_type == HPXML::PlugLoadTypeWellPump
<<<<<<< HEAD
        branch_circuits.add(id: "BranchCircuit#{branch_circuits.size + 1}",
                            component_idrefs: [plug_load.id])
        if !args[:electric_panel_load_misc_plug_loads_well_pump_power].nil? || !args[:electric_panel_load_misc_plug_loads_well_pump_addition].nil?
          service_feeders.add(id: "ServiceFeeder#{service_feeders.size + 1}",
                              type: HPXML::ElectricPanelLoadTypeWellPump,
                              power: args[:electric_panel_load_misc_plug_loads_well_pump_power],
                              is_new_load: args[:electric_panel_load_misc_plug_loads_well_pump_addition],
                              component_idrefs: [plug_load.id])
        end
      elsif plug_load.plug_load_type == HPXML::PlugLoadTypeElectricVehicleCharging
        branch_circuits.add(id: "BranchCircuit#{branch_circuits.size + 1}",
                            voltage: args[:electric_panel_load_misc_plug_loads_vehicle_voltage],
                            component_idrefs: [plug_load.id])
        if !args[:electric_panel_load_misc_plug_loads_vehicle_power].nil? || !args[:electric_panel_load_misc_plug_loads_vehicle_addition].nil?
          service_feeders.add(id: "ServiceFeeder#{service_feeders.size + 1}",
                              type: HPXML::ElectricPanelLoadTypeElectricVehicleCharging,
                              power: args[:electric_panel_load_misc_plug_loads_vehicle_power],
                              is_new_load: args[:electric_panel_load_misc_plug_loads_vehicle_addition],
                              component_idrefs: [plug_load.id])
        end
=======
        service_feeders.add(id: "ServiceFeeder#{service_feeders.size + 1}",
                            type: HPXML::ElectricPanelLoadTypeWellPump,
                            power: args[:electric_panel_load_misc_plug_loads_well_pump_power],
                            is_new_load: args[:electric_panel_load_misc_plug_loads_well_pump_addition],
                            component_idrefs: [plug_load.id])
      elsif plug_load.plug_load_type == HPXML::PlugLoadTypeElectricVehicleCharging
        if not args[:electric_panel_load_misc_plug_loads_vehicle_voltage].nil?
          branch_circuits.add(id: "BranchCircuit#{branch_circuits.size + 1}",
                              voltage: args[:electric_panel_load_misc_plug_loads_vehicle_voltage],
                              component_idrefs: [plug_load.id])
        end
        service_feeders.add(id: "ServiceFeeder#{service_feeders.size + 1}",
                            type: HPXML::ElectricPanelLoadTypeElectricVehicleCharging,
                            power: args[:electric_panel_load_misc_plug_loads_vehicle_power],
                            is_new_load: args[:electric_panel_load_misc_plug_loads_vehicle_addition],
                            component_idrefs: [plug_load.id])
>>>>>>> 4f317ce6
      end
    end

    hpxml_bldg.ev_chargers.each do |ev_charger|
      if not args[:electric_panel_load_misc_plug_loads_vehicle_voltage].nil?
        voltage = args[:electric_panel_load_misc_plug_loads_vehicle_voltage]
<<<<<<< HEAD
      elsif not args[:ev_charger_level].nil?
        voltage = { '1' => HPXML::ElectricPanelVoltage120,
                    '2' => HPXML::ElectricPanelVoltage240,
                    '3' => HPXML::ElectricPanelVoltage240 }[args[:ev_charger_level]]
      end
      branch_circuits.add(id: "BranchCircuit#{branch_circuits.size + 1}",
                          voltage: voltage,
                          component_idrefs: [ev_charger.id])
      if not args[:electric_panel_load_misc_plug_loads_vehicle_power].nil?
        power = args[:electric_panel_load_misc_plug_loads_vehicle_power]
      elsif not args[:ev_charger_power].nil?
        power = args[:ev_charger_power]
      end
      next unless !power.nil? || !args[:electric_panel_load_misc_plug_loads_vehicle_addition].nil?
=======
      elsif not ev_charger.charging_level.nil?
        voltage = { 1 => HPXML::ElectricPanelVoltage120,
                    2 => HPXML::ElectricPanelVoltage240,
                    3 => HPXML::ElectricPanelVoltage240 }[ev_charger.charging_level]
      end

      if not args[:electric_panel_load_misc_plug_loads_vehicle_power].nil?
        power = args[:electric_panel_load_misc_plug_loads_vehicle_power]
      elsif not ev_charger.charging_power.nil?
        power = ev_charger.charging_power
      end

      if voltage.nil? && !power.nil?
        voltage = HPXML::ElectricPanelVoltage120
        if power > 2400 # 120v, 20A breaker?
          voltage = HPXML::ElectricPanelVoltage240
        end
      end

      branch_circuits.add(id: "BranchCircuit#{branch_circuits.size + 1}",
                          voltage: voltage,
                          component_idrefs: [ev_charger.id])
>>>>>>> 4f317ce6

      service_feeders.add(id: "ServiceFeeder#{service_feeders.size + 1}",
                          type: HPXML::ElectricPanelLoadTypeElectricVehicleCharging,
                          power: power,
                          is_new_load: args[:electric_panel_load_misc_plug_loads_vehicle_addition],
                          component_idrefs: [ev_charger.id])
    end

<<<<<<< HEAD
    branch_circuits.add(id: "BranchCircuit#{branch_circuits.size + 1}",
                        occupied_spaces: 0,
                        component_idrefs: [])

    branch_circuits.add(id: "BranchCircuit#{branch_circuits.size + 1}",
                        occupied_spaces: 2,
                        component_idrefs: [])

    branch_circuits.add(id: "BranchCircuit#{branch_circuits.size + 1}",
                        occupied_spaces: 1,
                        component_idrefs: [])

=======
>>>>>>> 4f317ce6
    if !args[:electric_panel_load_other_power].nil? || !args[:electric_panel_load_other_addition].nil?
      branch_circuits.add(id: "BranchCircuit#{branch_circuits.size + 1}",
                          occupied_spaces: 1,
                          component_idrefs: [])
      service_feeders.add(id: "ServiceFeeder#{service_feeders.size + 1}",
                          type: HPXML::ElectricPanelLoadTypeOther,
                          power: args[:electric_panel_load_other_power],
                          is_new_load: args[:electric_panel_load_other_addition],
                          component_idrefs: [])
    end
  end

  # Set the battery properties, including:
  # - location
  # - power output
  # - nominal and usable capacity
  # - round-trip efficiency
  # - number of bedrooms served
  #
  # @param hpxml_bldg [HPXML::Building] HPXML Building object representing an individual dwelling unit
  # @param args [Hash] Map of :argument_name => value
  # @return [nil]
  def self.set_battery(hpxml_bldg, args)
    return unless args[:battery_present]

    location = get_location(args[:battery_location], hpxml_bldg.foundations[-1].foundation_type, hpxml_bldg.attics[-1].attic_type)

    if [HPXML::ResidentialTypeSFA, HPXML::ResidentialTypeApartment].include? args[:geometry_unit_type]
      if args[:battery_num_bedrooms_served].to_f > args[:geometry_unit_num_bedrooms]
        is_shared_system = true
        number_of_bedrooms_served = args[:battery_num_bedrooms_served]
      end
    end

    hpxml_bldg.batteries.add(id: "Battery#{hpxml_bldg.batteries.size + 1}",
                             type: HPXML::BatteryTypeLithiumIon,
                             location: location,
                             rated_power_output: args[:battery_power],
                             nominal_capacity_kwh: args[:battery_capacity],
                             usable_capacity_kwh: args[:battery_usable_capacity],
                             round_trip_efficiency: args[:battery_round_trip_efficiency],
                             is_shared_system: is_shared_system,
                             number_of_bedrooms_served: number_of_bedrooms_served)
  end

  # Set the vehicle and electric vehicle charger properties, including:
  # - vehicle battery nominal and usable capacity
  # - fuel economy
  # - fuel economy units
  # - miles driven per year
  # - hours driven per week
  # - fraction charged at home
  # - EV charger reference
  # - EV charger charging power
  #
  # @param hpxml_bldg [HPXML::Building] HPXML Building object representing an individual dwelling unit
  # @param args [Hash] Map of :argument_name => value
  # @return [nil]
  def self.set_vehicle(hpxml_bldg, args)
    return unless args[:vehicle_type] || args[:ev_charger_present]

    charger_id = nil
    if args[:ev_charger_present]
      charger_id = "EVCharger#{hpxml_bldg.ev_chargers.size + 1}"
      hpxml_bldg.ev_chargers.add(id: charger_id,
                                 charging_level: args[:ev_charger_level],
                                 charging_power: args[:ev_charger_power])
    end

    if args[:vehicle_type] != Constants::None
      hpxml_bldg.vehicles.add(id: "Vehicle#{hpxml_bldg.vehicles.size + 1}",
                              vehicle_type: args[:vehicle_type],
                              nominal_capacity_kwh: args[:vehicle_battery_capacity],
                              usable_capacity_kwh: args[:vehicle_battery_usable_capacity],
                              fuel_economy_combined: args[:vehicle_fuel_economy_combined],
                              fuel_economy_units: args[:vehicle_fuel_economy_units],
                              miles_per_year: args[:vehicle_miles_driven_per_year],
                              hours_per_week: args[:vehicle_hours_driven_per_week],
                              fraction_charged_home: args[:vehicle_fraction_charged_home],
                              ev_charger_idref: charger_id)
    end
  end

  # Set the lighting properties, including:
  # - interior/exterior/garage fraction of lamps that are LFL/CFL/LED
  # - interior/exterior/garage usage multipliers
  # - holiday lighting daily energy and period
  #
  # @param hpxml_bldg [HPXML::Building] HPXML Building object representing an individual dwelling unit
  # @param args [Hash] Map of :argument_name => value
  # @return [nil]
  def self.set_lighting(hpxml_bldg, args)
    if args[:lighting_present]
      has_garage = (args[:geometry_garage_width] * args[:geometry_garage_depth] > 0)

      # Interior
      interior_usage_multiplier = args[:lighting_interior_usage_multiplier]
      if interior_usage_multiplier.nil? || interior_usage_multiplier.to_f > 0
        hpxml_bldg.lighting_groups.add(id: "LightingGroup#{hpxml_bldg.lighting_groups.size + 1}",
                                       location: HPXML::LocationInterior,
                                       fraction_of_units_in_location: args[:lighting_interior_fraction_cfl],
                                       lighting_type: HPXML::LightingTypeCFL)
        hpxml_bldg.lighting_groups.add(id: "LightingGroup#{hpxml_bldg.lighting_groups.size + 1}",
                                       location: HPXML::LocationInterior,
                                       fraction_of_units_in_location: args[:lighting_interior_fraction_lfl],
                                       lighting_type: HPXML::LightingTypeLFL)
        hpxml_bldg.lighting_groups.add(id: "LightingGroup#{hpxml_bldg.lighting_groups.size + 1}",
                                       location: HPXML::LocationInterior,
                                       fraction_of_units_in_location: args[:lighting_interior_fraction_led],
                                       lighting_type: HPXML::LightingTypeLED)
        hpxml_bldg.lighting.interior_usage_multiplier = interior_usage_multiplier
      end

      # Exterior
      exterior_usage_multiplier = args[:lighting_exterior_usage_multiplier]
      if exterior_usage_multiplier.nil? || exterior_usage_multiplier.to_f > 0
        hpxml_bldg.lighting_groups.add(id: "LightingGroup#{hpxml_bldg.lighting_groups.size + 1}",
                                       location: HPXML::LocationExterior,
                                       fraction_of_units_in_location: args[:lighting_exterior_fraction_cfl],
                                       lighting_type: HPXML::LightingTypeCFL)
        hpxml_bldg.lighting_groups.add(id: "LightingGroup#{hpxml_bldg.lighting_groups.size + 1}",
                                       location: HPXML::LocationExterior,
                                       fraction_of_units_in_location: args[:lighting_exterior_fraction_lfl],
                                       lighting_type: HPXML::LightingTypeLFL)
        hpxml_bldg.lighting_groups.add(id: "LightingGroup#{hpxml_bldg.lighting_groups.size + 1}",
                                       location: HPXML::LocationExterior,
                                       fraction_of_units_in_location: args[:lighting_exterior_fraction_led],
                                       lighting_type: HPXML::LightingTypeLED)
        hpxml_bldg.lighting.exterior_usage_multiplier = exterior_usage_multiplier
      end

      # Garage
      if has_garage
        garage_usage_multiplier = args[:lighting_garage_usage_multiplier]
        if garage_usage_multiplier.nil? || garage_usage_multiplier.to_f > 0
          hpxml_bldg.lighting_groups.add(id: "LightingGroup#{hpxml_bldg.lighting_groups.size + 1}",
                                         location: HPXML::LocationGarage,
                                         fraction_of_units_in_location: args[:lighting_garage_fraction_cfl],
                                         lighting_type: HPXML::LightingTypeCFL)
          hpxml_bldg.lighting_groups.add(id: "LightingGroup#{hpxml_bldg.lighting_groups.size + 1}",
                                         location: HPXML::LocationGarage,
                                         fraction_of_units_in_location: args[:lighting_garage_fraction_lfl],
                                         lighting_type: HPXML::LightingTypeLFL)
          hpxml_bldg.lighting_groups.add(id: "LightingGroup#{hpxml_bldg.lighting_groups.size + 1}",
                                         location: HPXML::LocationGarage,
                                         fraction_of_units_in_location: args[:lighting_garage_fraction_led],
                                         lighting_type: HPXML::LightingTypeLED)
          hpxml_bldg.lighting.garage_usage_multiplier = garage_usage_multiplier
        end
      end
    end

    return unless args[:holiday_lighting_present]

    hpxml_bldg.lighting.holiday_exists = true
    hpxml_bldg.lighting.holiday_kwh_per_day = args[:holiday_lighting_daily_kwh]

    if not args[:holiday_lighting_period].nil?
      begin_month, begin_day, _begin_hour, end_month, end_day, _end_hour = Calendar.parse_date_time_range(args[:holiday_lighting_period])
      hpxml_bldg.lighting.holiday_period_begin_month = begin_month
      hpxml_bldg.lighting.holiday_period_begin_day = begin_day
      hpxml_bldg.lighting.holiday_period_end_month = end_month
      hpxml_bldg.lighting.holiday_period_end_day = end_day
    end
  end

  # Set the dehumidifier properties, including:
  # - type
  # - efficiency
  # - capacity
  # - relative humidity setpoint
  # - dehumidification load served
  #
  # @param hpxml_bldg [HPXML::Building] HPXML Building object representing an individual dwelling unit
  # @param args [Hash] Map of :argument_name => value
  # @return [nil]
  def self.set_dehumidifier(hpxml_bldg, args)
    return if args[:dehumidifier_type] == Constants::None

    case args[:dehumidifier_efficiency_type]
    when 'EnergyFactor'
      energy_factor = args[:dehumidifier_efficiency]
    when 'IntegratedEnergyFactor'
      integrated_energy_factor = args[:dehumidifier_efficiency]
    end

    hpxml_bldg.dehumidifiers.add(id: "Dehumidifier#{hpxml_bldg.dehumidifiers.size + 1}",
                                 type: args[:dehumidifier_type],
                                 capacity: args[:dehumidifier_capacity],
                                 energy_factor: energy_factor,
                                 integrated_energy_factor: integrated_energy_factor,
                                 rh_setpoint: args[:dehumidifier_rh_setpoint],
                                 fraction_served: args[:dehumidifier_fraction_dehumidification_load_served],
                                 location: HPXML::LocationConditionedSpace)
  end

  # Set the clothes washer properties, including:
  # - location
  # - efficiency
  # - capacity
  # - annual consumption
  # - label electric rate
  # - label gas rate and annual cost
  # - usage multiplier
  #
  # @param hpxml_bldg [HPXML::Building] HPXML Building object representing an individual dwelling unit
  # @param args [Hash] Map of :argument_name => value
  # @return [nil]
  def self.set_clothes_washer(hpxml_bldg, args)
    return if args[:water_heater_type] == Constants::None
    return unless args[:clothes_washer_present]

    case args[:clothes_washer_efficiency_type]
    when 'ModifiedEnergyFactor'
      modified_energy_factor = args[:clothes_washer_efficiency]
    when 'IntegratedModifiedEnergyFactor'
      integrated_modified_energy_factor = args[:clothes_washer_efficiency]
    end

    hpxml_bldg.clothes_washers.add(id: "ClothesWasher#{hpxml_bldg.clothes_washers.size + 1}",
                                   location: args[:clothes_washer_location],
                                   modified_energy_factor: modified_energy_factor,
                                   integrated_modified_energy_factor: integrated_modified_energy_factor,
                                   rated_annual_kwh: args[:clothes_washer_rated_annual_kwh],
                                   label_electric_rate: args[:clothes_washer_label_electric_rate],
                                   label_gas_rate: args[:clothes_washer_label_gas_rate],
                                   label_annual_gas_cost: args[:clothes_washer_label_annual_gas_cost],
                                   label_usage: args[:clothes_washer_label_usage],
                                   capacity: args[:clothes_washer_capacity],
                                   usage_multiplier: args[:clothes_washer_usage_multiplier])
  end

  # Set the clothes dryer properties, including:
  # - location
  # - fuel
  # - efficiency
  # - exhaust flow rate
  # - usage multiplier
  #
  # @param hpxml_bldg [HPXML::Building] HPXML Building object representing an individual dwelling unit
  # @param args [Hash] Map of :argument_name => value
  # @return [nil]
  def self.set_clothes_dryer(hpxml_bldg, args)
    return if args[:water_heater_type] == Constants::None
    return unless args[:clothes_washer_present]
    return unless args[:clothes_dryer_present]

    case args[:clothes_dryer_efficiency_type]
    when 'EnergyFactor'
      energy_factor = args[:clothes_dryer_efficiency]
    when 'CombinedEnergyFactor'
      combined_energy_factor = args[:clothes_dryer_efficiency]
    end

    if not args[:clothes_dryer_vented_flow_rate].nil?
      is_vented = false
      if args[:clothes_dryer_vented_flow_rate] > 0
        is_vented = true
        vented_flow_rate = args[:clothes_dryer_vented_flow_rate]
      end
    end

    hpxml_bldg.clothes_dryers.add(id: "ClothesDryer#{hpxml_bldg.clothes_dryers.size + 1}",
                                  location: args[:clothes_dryer_location],
                                  fuel_type: args[:clothes_dryer_fuel_type],
                                  energy_factor: energy_factor,
                                  combined_energy_factor: combined_energy_factor,
                                  is_vented: is_vented,
                                  vented_flow_rate: vented_flow_rate,
                                  usage_multiplier: args[:clothes_dryer_usage_multiplier])
  end

  # Set the dishwasher properties, including:
  # - location
  # - efficiency type and value
  # - label electric rate
  # - label gas rate and annual cost
  # - loads per week
  # - number of place settings
  # - usage multiplier
  #
  # @param hpxml_bldg [HPXML::Building] HPXML Building object representing an individual dwelling unit
  # @param args [Hash] Map of :argument_name => value
  # @return [nil]
  def self.set_dishwasher(hpxml_bldg, args)
    return if args[:water_heater_type] == Constants::None
    return unless args[:dishwasher_present]

    case args[:dishwasher_efficiency_type]
    when 'RatedAnnualkWh'
      rated_annual_kwh = args[:dishwasher_efficiency]
    when 'EnergyFactor'
      energy_factor = args[:dishwasher_efficiency]
    end

    hpxml_bldg.dishwashers.add(id: "Dishwasher#{hpxml_bldg.dishwashers.size + 1}",
                               location: args[:dishwasher_location],
                               rated_annual_kwh: rated_annual_kwh,
                               energy_factor: energy_factor,
                               label_electric_rate: args[:dishwasher_label_electric_rate],
                               label_gas_rate: args[:dishwasher_label_gas_rate],
                               label_annual_gas_cost: args[:dishwasher_label_annual_gas_cost],
                               label_usage: args[:dishwasher_label_usage],
                               place_setting_capacity: args[:dishwasher_place_setting_capacity],
                               usage_multiplier: args[:dishwasher_usage_multiplier])
  end

  # Set the primary refrigerator properties, including:
  # - location
  # - annual consumption
  # - usage multiplier
  #
  # @param hpxml_bldg [HPXML::Building] HPXML Building object representing an individual dwelling unit
  # @param args [Hash] Map of :argument_name => value
  # @return [nil]
  def self.set_refrigerator(hpxml_bldg, args)
    return unless args[:refrigerator_present]

    hpxml_bldg.refrigerators.add(id: "Refrigerator#{hpxml_bldg.refrigerators.size + 1}",
                                 location: args[:refrigerator_location],
                                 rated_annual_kwh: args[:refrigerator_rated_annual_kwh],
                                 usage_multiplier: args[:refrigerator_usage_multiplier])
  end

  # Set the extra refrigerator properties, including:
  # - location
  # - annual consumption
  # - usage multiplier
  #
  # @param hpxml_bldg [HPXML::Building] HPXML Building object representing an individual dwelling unit
  # @param args [Hash] Map of :argument_name => value
  # @return [nil]
  def self.set_extra_refrigerator(hpxml_bldg, args)
    return unless args[:extra_refrigerator_present]

    hpxml_bldg.refrigerators.add(id: "Refrigerator#{hpxml_bldg.refrigerators.size + 1}",
                                 location: args[:extra_refrigerator_location],
                                 rated_annual_kwh: args[:extra_refrigerator_rated_annual_kwh],
                                 usage_multiplier: args[:extra_refrigerator_usage_multiplier],
                                 primary_indicator: false)
    hpxml_bldg.refrigerators[0].primary_indicator = true
  end

  # Set the freezer properties, including:
  # - location
  # - annual consumption
  # - usage multiplier
  #
  # @param hpxml_bldg [HPXML::Building] HPXML Building object representing an individual dwelling unit
  # @param args [Hash] Map of :argument_name => value
  # @return [nil]
  def self.set_freezer(hpxml_bldg, args)
    return unless args[:freezer_present]

    hpxml_bldg.freezers.add(id: "Freezer#{hpxml_bldg.freezers.size + 1}",
                            location: args[:freezer_location],
                            rated_annual_kwh: args[:freezer_rated_annual_kwh],
                            usage_multiplier: args[:freezer_usage_multiplier])
  end

  # Set the cooking range/oven properties, including:
  # - location
  # - whether induction or convection
  # - usage multiplier
  #
  # @param hpxml_bldg [HPXML::Building] HPXML Building object representing an individual dwelling unit
  # @param args [Hash] Map of :argument_name => value
  # @return [nil]
  def self.set_cooking_range_oven(hpxml_bldg, args)
    return unless args[:cooking_range_oven_present]

    hpxml_bldg.cooking_ranges.add(id: "CookingRange#{hpxml_bldg.cooking_ranges.size + 1}",
                                  location: args[:cooking_range_oven_location],
                                  fuel_type: args[:cooking_range_oven_fuel_type],
                                  is_induction: args[:cooking_range_oven_is_induction],
                                  usage_multiplier: args[:cooking_range_oven_usage_multiplier])

    hpxml_bldg.ovens.add(id: "Oven#{hpxml_bldg.ovens.size + 1}",
                         is_convection: args[:cooking_range_oven_is_convection])
  end

  # Set the ceiling fans properties, including:
  # - label energy use
  # - efficiency
  # - quantity
  #
  # @param hpxml_bldg [HPXML::Building] HPXML Building object representing an individual dwelling unit
  # @param args [Hash] Map of :argument_name => value
  # @return [nil]
  def self.set_ceiling_fans(hpxml_bldg, args)
    return unless args[:ceiling_fan_present]

    hpxml_bldg.ceiling_fans.add(id: "CeilingFan#{hpxml_bldg.ceiling_fans.size + 1}",
                                efficiency: args[:ceiling_fan_efficiency],
                                label_energy_use: args[:ceiling_fan_label_energy_use],
                                count: args[:ceiling_fan_quantity])
  end

  # Set the miscellaneous television plug loads properties, including:
  # - annual consumption
  # - usage multiplier
  #
  # @param hpxml_bldg [HPXML::Building] HPXML Building object representing an individual dwelling unit
  # @param args [Hash] Map of :argument_name => value
  # @return [nil]
  def self.set_misc_plug_loads_television(hpxml_bldg, args)
    return unless args[:misc_plug_loads_television_present]

    hpxml_bldg.plug_loads.add(id: "PlugLoad#{hpxml_bldg.plug_loads.size + 1}",
                              plug_load_type: HPXML::PlugLoadTypeTelevision,
                              kwh_per_year: args[:misc_plug_loads_television_annual_kwh],
                              usage_multiplier: args[:misc_plug_loads_television_usage_multiplier])
  end

  # Set the miscellaneous other plug loads properties, including:
  # - annual consumption
  # - sensible and latent fractions
  # - usage multiplier
  #
  # @param hpxml_bldg [HPXML::Building] HPXML Building object representing an individual dwelling unit
  # @param args [Hash] Map of :argument_name => value
  # @return [nil]
  def self.set_misc_plug_loads_other(hpxml_bldg, args)
    hpxml_bldg.plug_loads.add(id: "PlugLoad#{hpxml_bldg.plug_loads.size + 1}",
                              plug_load_type: HPXML::PlugLoadTypeOther,
                              kwh_per_year: args[:misc_plug_loads_other_annual_kwh],
                              frac_sensible: args[:misc_plug_loads_other_frac_sensible],
                              frac_latent: args[:misc_plug_loads_other_frac_latent],
                              usage_multiplier: args[:misc_plug_loads_other_usage_multiplier])
  end

  # Set the miscellaneous well pump plug loads properties, including:
  # - annual consumption
  # - usage multiplier
  #
  # @param hpxml_bldg [HPXML::Building] HPXML Building object representing an individual dwelling unit
  # @param args [Hash] Map of :argument_name => value
  # @return [nil]
  def self.set_misc_plug_loads_well_pump(hpxml_bldg, args)
    return unless args[:misc_plug_loads_well_pump_present]

    hpxml_bldg.plug_loads.add(id: "PlugLoad#{hpxml_bldg.plug_loads.size + 1}",
                              plug_load_type: HPXML::PlugLoadTypeWellPump,
                              kwh_per_year: args[:misc_plug_loads_well_pump_annual_kwh],
                              usage_multiplier: args[:misc_plug_loads_well_pump_usage_multiplier])
  end

  # Set the miscellaneous vehicle plug loads properties, including:
  # - annual consumption
  # - usage multiplier
  #
  # @param hpxml_bldg [HPXML::Building] HPXML Building object representing an individual dwelling unit
  # @param args [Hash] Map of :argument_name => value
  # @return [nil]
  def self.set_misc_plug_loads_vehicle(hpxml_bldg, args)
    return unless args[:misc_plug_loads_vehicle_present]

    hpxml_bldg.plug_loads.add(id: "PlugLoad#{hpxml_bldg.plug_loads.size + 1}",
                              plug_load_type: HPXML::PlugLoadTypeElectricVehicleCharging,
                              kwh_per_year: args[:misc_plug_loads_vehicle_annual_kwh],
                              usage_multiplier: args[:misc_plug_loads_vehicle_usage_multiplier])
  end

  # Set the miscellaneous grill fuel loads properties, including:
  # - fuel
  # - annual consumption
  # - usage multiplier
  #
  # @param hpxml_bldg [HPXML::Building] HPXML Building object representing an individual dwelling unit
  # @param args [Hash] Map of :argument_name => value
  # @return [nil]
  def self.set_misc_fuel_loads_grill(hpxml_bldg, args)
    return unless args[:misc_fuel_loads_grill_present]

    hpxml_bldg.fuel_loads.add(id: "FuelLoad#{hpxml_bldg.fuel_loads.size + 1}",
                              fuel_load_type: HPXML::FuelLoadTypeGrill,
                              fuel_type: args[:misc_fuel_loads_grill_fuel_type],
                              therm_per_year: args[:misc_fuel_loads_grill_annual_therm],
                              usage_multiplier: args[:misc_fuel_loads_grill_usage_multiplier])
  end

  # Set the miscellaneous lighting fuel loads properties, including:
  # - fuel
  # - annual consumption
  # - usage multiplier
  #
  # @param hpxml_bldg [HPXML::Building] HPXML Building object representing an individual dwelling unit
  # @param args [Hash] Map of :argument_name => value
  # @return [nil]
  def self.set_misc_fuel_loads_lighting(hpxml_bldg, args)
    return unless args[:misc_fuel_loads_lighting_present]

    hpxml_bldg.fuel_loads.add(id: "FuelLoad#{hpxml_bldg.fuel_loads.size + 1}",
                              fuel_load_type: HPXML::FuelLoadTypeLighting,
                              fuel_type: args[:misc_fuel_loads_lighting_fuel_type],
                              therm_per_year: args[:misc_fuel_loads_lighting_annual_therm],
                              usage_multiplier: args[:misc_fuel_loads_lighting_usage_multiplier])
  end

  # Set the miscellaneous fireplace fuel loads properties, including:
  # - fuel
  # - annual consumption
  # - sensible and latent fractions
  # - usage multiplier
  #
  # @param hpxml_bldg [HPXML::Building] HPXML Building object representing an individual dwelling unit
  # @param args [Hash] Map of :argument_name => value
  # @return [nil]
  def self.set_misc_fuel_loads_fireplace(hpxml_bldg, args)
    return unless args[:misc_fuel_loads_fireplace_present]

    hpxml_bldg.fuel_loads.add(id: "FuelLoad#{hpxml_bldg.fuel_loads.size + 1}",
                              fuel_load_type: HPXML::FuelLoadTypeFireplace,
                              fuel_type: args[:misc_fuel_loads_fireplace_fuel_type],
                              therm_per_year: args[:misc_fuel_loads_fireplace_annual_therm],
                              frac_sensible: args[:misc_fuel_loads_fireplace_frac_sensible],
                              frac_latent: args[:misc_fuel_loads_fireplace_frac_latent],
                              usage_multiplier: args[:misc_fuel_loads_fireplace_usage_multiplier])
  end

  # Set the pool properties, including:
  # - pump annual consumption
  # - pump usage multiplier
  # - heater type
  # - heater annual consumption
  # - heater usage multiplier
  #
  # @param hpxml_bldg [HPXML::Building] HPXML Building object representing an individual dwelling unit
  # @param args [Hash] Map of :argument_name => value
  # @return [nil]
  def self.set_pool(hpxml_bldg, args)
    return unless args[:pool_present]

    case args[:pool_heater_type]
    when HPXML::HeaterTypeElectricResistance, HPXML::HeaterTypeHeatPump
      if not args[:pool_heater_annual_kwh].nil?
        heater_load_units = HPXML::UnitsKwhPerYear
        heater_load_value = args[:pool_heater_annual_kwh]
      end
    when HPXML::HeaterTypeGas
      if not args[:pool_heater_annual_therm].nil?
        heater_load_units = HPXML::UnitsThermPerYear
        heater_load_value = args[:pool_heater_annual_therm]
      end
    end

    hpxml_bldg.pools.add(id: "Pool#{hpxml_bldg.pools.size + 1}",
                         type: HPXML::TypeUnknown,
                         pump_id: "Pool#{hpxml_bldg.pools.size + 1}Pump",
                         pump_type: HPXML::TypeUnknown,
                         pump_kwh_per_year: args[:pool_pump_annual_kwh],
                         pump_usage_multiplier: args[:pool_pump_usage_multiplier],
                         heater_id: "Pool#{hpxml_bldg.pools.size + 1}Heater",
                         heater_type: args[:pool_heater_type],
                         heater_load_units: heater_load_units,
                         heater_load_value: heater_load_value,
                         heater_usage_multiplier: args[:pool_heater_usage_multiplier])
  end

  # Set the permanent spa properties, including:
  # - pump annual consumption
  # - pump usage multiplier
  # - heater type
  # - heater annual consumption
  # - heater usage multiplier
  #
  # @param hpxml_bldg [HPXML::Building] HPXML Building object representing an individual dwelling unit
  # @param args [Hash] Map of :argument_name => value
  # @return [nil]
  def self.set_permanent_spa(hpxml_bldg, args)
    return unless args[:permanent_spa_present]

    case args[:permanent_spa_heater_type]
    when HPXML::HeaterTypeElectricResistance, HPXML::HeaterTypeHeatPump
      if not args[:permanent_spa_heater_annual_kwh].nil?
        heater_load_units = HPXML::UnitsKwhPerYear
        heater_load_value = args[:permanent_spa_heater_annual_kwh]
      end
    when HPXML::HeaterTypeGas
      if not args[:permanent_spa_heater_annual_therm].nil?
        heater_load_units = HPXML::UnitsThermPerYear
        heater_load_value = args[:permanent_spa_heater_annual_therm]
      end
    end

    hpxml_bldg.permanent_spas.add(id: "PermanentSpa#{hpxml_bldg.permanent_spas.size + 1}",
                                  type: HPXML::TypeUnknown,
                                  pump_id: "PermanentSpa#{hpxml_bldg.permanent_spas.size + 1}Pump",
                                  pump_type: HPXML::TypeUnknown,
                                  pump_kwh_per_year: args[:permanent_spa_pump_annual_kwh],
                                  pump_usage_multiplier: args[:permanent_spa_pump_usage_multiplier],
                                  heater_id: "PermanentSpa#{hpxml_bldg.permanent_spas.size + 1}Heater",
                                  heater_type: args[:permanent_spa_heater_type],
                                  heater_load_units: heater_load_units,
                                  heater_load_value: heater_load_value,
                                  heater_usage_multiplier: args[:permanent_spa_heater_usage_multiplier])
  end

  # Combine surfaces to simplify the HPXML file.
  #
  # @param hpxml_bldg [HPXML::Building] HPXML Building object representing an individual dwelling unit
  # @param args [Hash] Map of :argument_name => value
  # @return [nil]
  def self.collapse_surfaces(hpxml_bldg, args)
    if args[:combine_like_surfaces]
      # Collapse some surfaces whose azimuth is a minor effect to simplify HPXMLs.
      (hpxml_bldg.roofs + hpxml_bldg.rim_joists + hpxml_bldg.walls + hpxml_bldg.foundation_walls).each do |surface|
        surface.azimuth = nil
      end
      hpxml_bldg.collapse_enclosure_surfaces()
    else
      # Collapse surfaces so that we don't get, e.g., individual windows
      # or the front wall split because of the door. Exclude foundation walls
      # from the list so we get all 4 foundation walls.
      hpxml_bldg.collapse_enclosure_surfaces([:roofs, :walls, :rim_joists, :floors,
                                              :slabs, :windows, :skylights, :doors])
    end

    # After surfaces are collapsed, round all areas
    (hpxml_bldg.surfaces + hpxml_bldg.subsurfaces).each do |s|
      s.area = s.area.round(1)
    end
  end

  # After having collapsed some surfaces, renumber SystemIdentifier ids and AttachedToXXX idrefs.
  #
  # @param hpxml_bldg [HPXML::Building] HPXML Building object representing an individual dwelling unit
  # @return [nil]
  def self.renumber_hpxml_ids(hpxml_bldg)
    # Renumber surfaces
    indexes = {}
    (hpxml_bldg.surfaces + hpxml_bldg.subsurfaces).each do |surf|
      surf_name = surf.class.to_s.gsub('HPXML::', '')
      indexes[surf_name] = 0 if indexes[surf_name].nil?
      indexes[surf_name] += 1
      (hpxml_bldg.attics + hpxml_bldg.foundations).each do |attic_or_fnd|
        if attic_or_fnd.respond_to?(:attached_to_roof_idrefs) && !attic_or_fnd.attached_to_roof_idrefs.nil? && !attic_or_fnd.attached_to_roof_idrefs.delete(surf.id).nil?
          attic_or_fnd.attached_to_roof_idrefs << "#{surf_name}#{indexes[surf_name]}"
        end
        if attic_or_fnd.respond_to?(:attached_to_wall_idrefs) && !attic_or_fnd.attached_to_wall_idrefs.nil? && !attic_or_fnd.attached_to_wall_idrefs.delete(surf.id).nil?
          attic_or_fnd.attached_to_wall_idrefs << "#{surf_name}#{indexes[surf_name]}"
        end
        if attic_or_fnd.respond_to?(:attached_to_rim_joist_idrefs) && !attic_or_fnd.attached_to_rim_joist_idrefs.nil? && !attic_or_fnd.attached_to_rim_joist_idrefs.delete(surf.id).nil?
          attic_or_fnd.attached_to_rim_joist_idrefs << "#{surf_name}#{indexes[surf_name]}"
        end
        if attic_or_fnd.respond_to?(:attached_to_floor_idrefs) && !attic_or_fnd.attached_to_floor_idrefs.nil? && !attic_or_fnd.attached_to_floor_idrefs.delete(surf.id).nil?
          attic_or_fnd.attached_to_floor_idrefs << "#{surf_name}#{indexes[surf_name]}"
        end
        if attic_or_fnd.respond_to?(:attached_to_slab_idrefs) && !attic_or_fnd.attached_to_slab_idrefs.nil? && !attic_or_fnd.attached_to_slab_idrefs.delete(surf.id).nil?
          attic_or_fnd.attached_to_slab_idrefs << "#{surf_name}#{indexes[surf_name]}"
        end
        if attic_or_fnd.respond_to?(:attached_to_foundation_wall_idrefs) && !attic_or_fnd.attached_to_foundation_wall_idrefs.nil? && !attic_or_fnd.attached_to_foundation_wall_idrefs.delete(surf.id).nil?
          attic_or_fnd.attached_to_foundation_wall_idrefs << "#{surf_name}#{indexes[surf_name]}"
        end
      end
      (hpxml_bldg.windows + hpxml_bldg.doors).each do |subsurf|
        if subsurf.respond_to?(:attached_to_wall_idref) && (subsurf.attached_to_wall_idref == surf.id)
          subsurf.attached_to_wall_idref = "#{surf_name}#{indexes[surf_name]}"
        end
      end
      hpxml_bldg.skylights.each do |subsurf|
        if subsurf.respond_to?(:attached_to_roof_idref) && (subsurf.attached_to_roof_idref == surf.id)
          subsurf.attached_to_roof_idref = "#{surf_name}#{indexes[surf_name]}"
        end
      end
      surf.id = "#{surf_name}#{indexes[surf_name]}"
      if surf.respond_to?(:insulation_id) && (not surf.insulation_id.nil?)
        surf.insulation_id = "#{surf_name}#{indexes[surf_name]}Insulation"
      end
      if surf.respond_to?(:perimeter_insulation_id) && (not surf.perimeter_insulation_id.nil?)
        surf.perimeter_insulation_id = "#{surf_name}#{indexes[surf_name]}PerimeterInsulation"
      end
      if surf.respond_to?(:exterior_horizontal_insulation_id) && (not surf.exterior_horizontal_insulation_id.nil?)
        surf.exterior_horizontal_insulation_id = "#{surf_name}#{indexes[surf_name]}ExteriorHorizontalInsulation"
      end
      if surf.respond_to?(:under_slab_insulation_id) && (not surf.under_slab_insulation_id.nil?)
        surf.under_slab_insulation_id = "#{surf_name}#{indexes[surf_name]}UnderSlabInsulation"
      end
    end
  end
end

# register the measure to be used by the application
BuildResidentialHPXML.new.registerWithApplication<|MERGE_RESOLUTION|>--- conflicted
+++ resolved
@@ -7257,11 +7257,7 @@
   # @param args [Hash] Map of :argument_name => value
   # @return [nil]
   def self.set_electric_panel(hpxml_bldg, args)
-<<<<<<< HEAD
     return if args[:electric_panel_breaker_spaces_type].nil? && args[:electric_panel_breaker_spaces].nil? && args[:electric_panel_service_voltage].nil? && args[:electric_panel_service_rating].nil?
-=======
-    return if args[:electric_panel_service_feeders_load_calculation_types].nil?
->>>>>>> 4f317ce6
 
     if args[:electric_panel_breaker_spaces_type] == 'total'
       total_breaker_spaces = args[:electric_panel_breaker_spaces]
@@ -7272,11 +7268,7 @@
     hpxml_bldg.electric_panels.add(id: "ElectricPanel#{hpxml_bldg.electric_panels.size + 1}",
                                    voltage: args[:electric_panel_service_voltage],
                                    max_current_rating: args[:electric_panel_service_rating],
-<<<<<<< HEAD
-                                   headroom: headroom_breaker_spaces,
-=======
                                    headroom_spaces: headroom_breaker_spaces,
->>>>>>> 4f317ce6
                                    rated_total_spaces: total_breaker_spaces)
 
     electric_panel = hpxml_bldg.electric_panels[0]
@@ -7284,7 +7276,9 @@
     service_feeders = electric_panel.service_feeders
 
     hpxml_bldg.heating_systems.each do |heating_system|
-<<<<<<< HEAD
+      next if heating_system.is_shared_system
+      next if heating_system.fraction_heat_load_served == 0
+
       if heating_system.primary_system
         branch_circuits.add(id: "BranchCircuit#{branch_circuits.size + 1}",
                             component_idrefs: [heating_system.id])
@@ -7305,36 +7299,14 @@
                               is_new_load: args[:electric_panel_load_heating_system_2_addition],
                               component_idrefs: [heating_system.id])
         end
-=======
-      next if heating_system.is_shared_system
-      next if heating_system.fraction_heat_load_served == 0
-
-      if heating_system.primary_system
-        service_feeders.add(id: "ServiceFeeder#{service_feeders.size + 1}",
-                            type: HPXML::ElectricPanelLoadTypeHeating,
-                            power: args[:electric_panel_load_heating_system_power],
-                            is_new_load: args[:electric_panel_load_heating_system_addition],
-                            component_idrefs: [heating_system.id])
-      else
-        service_feeders.add(id: "ServiceFeeder#{service_feeders.size + 1}",
-                            type: HPXML::ElectricPanelLoadTypeHeating,
-                            power: args[:electric_panel_load_heating_system_2_power],
-                            is_new_load: args[:electric_panel_load_heating_system_2_addition],
-                            component_idrefs: [heating_system.id])
->>>>>>> 4f317ce6
       end
     end
 
     hpxml_bldg.cooling_systems.each do |cooling_system|
-<<<<<<< HEAD
       branch_circuits.add(id: "BranchCircuit#{branch_circuits.size + 1}",
                           component_idrefs: [cooling_system.id])
 
       next unless !args[:electric_panel_load_cooling_system_power].nil? || !args[:electric_panel_load_cooling_system_addition].nil?
-=======
-      next if cooling_system.is_shared_system
-      next if cooling_system.fraction_cool_load_served == 0
->>>>>>> 4f317ce6
 
       service_feeders.add(id: "ServiceFeeder#{service_feeders.size + 1}",
                           type: HPXML::ElectricPanelLoadTypeCooling,
@@ -7344,31 +7316,18 @@
     end
 
     hpxml_bldg.heat_pumps.each do |heat_pump|
-<<<<<<< HEAD
       branch_circuits.add(id: "BranchCircuit#{branch_circuits.size + 1}",
                           voltage: args[:electric_panel_load_heat_pump_voltage],
                           component_idrefs: [heat_pump.id])
 
       if !args[:electric_panel_load_heat_pump_heating_power].nil? || !args[:electric_panel_load_heat_pump_addition].nil?
-=======
-      if not args[:electric_panel_load_heat_pump_voltage].nil?
-        branch_circuits.add(id: "BranchCircuit#{branch_circuits.size + 1}",
-                            voltage: args[:electric_panel_load_heat_pump_voltage],
-                            component_idrefs: [heat_pump.id])
-      end
-      if heat_pump.fraction_heat_load_served != 0
->>>>>>> 4f317ce6
         service_feeders.add(id: "ServiceFeeder#{service_feeders.size + 1}",
                             type: HPXML::ElectricPanelLoadTypeHeating,
                             power: args[:electric_panel_load_heat_pump_heating_power],
                             is_new_load: args[:electric_panel_load_heat_pump_addition],
                             component_idrefs: [heat_pump.id])
       end
-<<<<<<< HEAD
       next unless !args[:electric_panel_load_heat_pump_cooling_power].nil? || !args[:electric_panel_load_heat_pump_addition].nil?
-=======
-      next unless heat_pump.fraction_cool_load_served != 0
->>>>>>> 4f317ce6
 
       service_feeders.add(id: "ServiceFeeder#{service_feeders.size + 1}",
                           type: HPXML::ElectricPanelLoadTypeCooling,
@@ -7377,7 +7336,6 @@
                           component_idrefs: [heat_pump.id])
     end
 
-<<<<<<< HEAD
     hpxml_bldg.hvac_distributions.each do |hvac_distribution|
       # check the heating system first
       hvac_distribution.hvac_systems.each do |hvac_system|
@@ -7403,16 +7361,6 @@
                           component_idrefs: [water_heating_system.id])
       next unless !args[:electric_panel_load_water_heater_power].nil? || !args[:electric_panel_load_water_heater_addition].nil?
 
-=======
-    hpxml_bldg.water_heating_systems.each do |water_heating_system|
-      next if water_heating_system.fuel_type != HPXML::FuelTypeElectricity
-
-      if not args[:electric_panel_load_water_heater_voltage].nil?
-        branch_circuits.add(id: "BranchCircuit#{branch_circuits.size + 1}",
-                            voltage: args[:electric_panel_load_water_heater_voltage],
-                            component_idrefs: [water_heating_system.id])
-      end
->>>>>>> 4f317ce6
       service_feeders.add(id: "ServiceFeeder#{service_feeders.size + 1}",
                           type: HPXML::ElectricPanelLoadTypeWaterHeater,
                           power: args[:electric_panel_load_water_heater_power],
@@ -7423,19 +7371,11 @@
     hpxml_bldg.clothes_dryers.each do |clothes_dryer|
       next if clothes_dryer.fuel_type != HPXML::FuelTypeElectricity
 
-<<<<<<< HEAD
       branch_circuits.add(id: "BranchCircuit#{branch_circuits.size + 1}",
                           voltage: args[:electric_panel_load_clothes_dryer_voltage],
                           component_idrefs: [clothes_dryer.id])
       next unless !args[:electric_panel_load_clothes_dryer_power].nil? || !args[:electric_panel_load_clothes_dryer_addition].nil?
 
-=======
-      if not args[:electric_panel_load_clothes_dryer_voltage].nil?
-        branch_circuits.add(id: "BranchCircuit#{branch_circuits.size + 1}",
-                            voltage: args[:electric_panel_load_clothes_dryer_voltage],
-                            component_idrefs: [clothes_dryer.id])
-      end
->>>>>>> 4f317ce6
       service_feeders.add(id: "ServiceFeeder#{service_feeders.size + 1}",
                           type: HPXML::ElectricPanelLoadTypeClothesDryer,
                           power: args[:electric_panel_load_clothes_dryer_power],
@@ -7444,14 +7384,11 @@
     end
 
     hpxml_bldg.dishwashers.each do |dishwasher|
-<<<<<<< HEAD
       branch_circuits.add(id: "BranchCircuit#{branch_circuits.size + 1}",
                           voltage: args[:electric_panel_load_clothes_dryer_voltage],
                           component_idrefs: [dishwasher.id])
       next unless !args[:electric_panel_load_dishwasher_power].nil? || !args[:electric_panel_load_dishwasher_addition].nil?
 
-=======
->>>>>>> 4f317ce6
       service_feeders.add(id: "ServiceFeeder#{service_feeders.size + 1}",
                           type: HPXML::ElectricPanelLoadTypeDishwasher,
                           power: args[:electric_panel_load_dishwasher_power],
@@ -7462,19 +7399,11 @@
     hpxml_bldg.cooking_ranges.each do |cooking_range|
       next if cooking_range.fuel_type != HPXML::FuelTypeElectricity
 
-<<<<<<< HEAD
       branch_circuits.add(id: "BranchCircuit#{branch_circuits.size + 1}",
                           voltage: args[:electric_panel_load_cooking_range_voltage],
                           component_idrefs: [cooking_range.id])
       next unless !args[:electric_panel_load_cooking_range_power].nil? || !args[:electric_panel_load_cooking_range_addition].nil?
 
-=======
-      if not args[:electric_panel_load_cooking_range_voltage].nil?
-        branch_circuits.add(id: "BranchCircuit#{branch_circuits.size + 1}",
-                            voltage: args[:electric_panel_load_cooking_range_voltage],
-                            component_idrefs: [cooking_range.id])
-      end
->>>>>>> 4f317ce6
       service_feeders.add(id: "ServiceFeeder#{service_feeders.size + 1}",
                           type: HPXML::ElectricPanelLoadTypeRangeOven,
                           power: args[:electric_panel_load_cooking_range_power],
@@ -7483,7 +7412,6 @@
     end
 
     hpxml_bldg.ventilation_fans.each do |ventilation_fan|
-<<<<<<< HEAD
       branch_circuits.add(id: "BranchCircuit#{branch_circuits.size + 1}",
                           component_idrefs: [ventilation_fan.id])
       if ventilation_fan.fan_location == HPXML::LocationKitchen
@@ -7526,43 +7454,10 @@
                               is_new_load: args[:electric_panel_load_whole_house_fan_addition],
                               component_idrefs: [ventilation_fan.id])
         end
-=======
-      if ventilation_fan.fan_location == HPXML::LocationKitchen
-        service_feeders.add(id: "ServiceFeeder#{service_feeders.size + 1}",
-                            type: HPXML::ElectricPanelLoadTypeMechVent,
-                            power: args[:electric_panel_load_kitchen_fans_power],
-                            is_new_load: args[:electric_panel_load_kitchen_fans_addition],
-                            component_idrefs: [ventilation_fan.id])
-      elsif ventilation_fan.fan_location == HPXML::LocationBath
-        service_feeders.add(id: "ServiceFeeder#{service_feeders.size + 1}",
-                            type: HPXML::ElectricPanelLoadTypeMechVent,
-                            power: args[:electric_panel_load_bathroom_fans_power],
-                            is_new_load: args[:electric_panel_load_bathroom_fans_addition],
-                            component_idrefs: [ventilation_fan.id])
-      elsif ventilation_fan.fan_type == args[:mech_vent_fan_type]
-        service_feeders.add(id: "ServiceFeeder#{service_feeders.size + 1}",
-                            type: HPXML::ElectricPanelLoadTypeMechVent,
-                            power: args[:electric_panel_load_mech_vent_power],
-                            is_new_load: args[:electric_panel_load_mech_vent_fan_addition],
-                            component_idrefs: [ventilation_fan.id])
-      elsif ventilation_fan.fan_type == args[:mech_vent_2_fan_type]
-        service_feeders.add(id: "ServiceFeeder#{service_feeders.size + 1}",
-                            type: HPXML::ElectricPanelLoadTypeMechVent,
-                            power: args[:electric_panel_load_mech_vent_2_power],
-                            is_new_load: args[:electric_panel_load_mech_vent_2_addition],
-                            component_idrefs: [ventilation_fan.id])
-      elsif ventilation_fan.used_for_seasonal_cooling_load_reduction
-        service_feeders.add(id: "ServiceFeeder#{service_feeders.size + 1}",
-                            type: HPXML::ElectricPanelLoadTypeMechVent,
-                            power: args[:electric_panel_load_whole_house_fan_power],
-                            is_new_load: args[:electric_panel_load_whole_house_fan_addition],
-                            component_idrefs: [ventilation_fan.id])
->>>>>>> 4f317ce6
       end
     end
 
     hpxml_bldg.permanent_spas.each do |permanent_spa|
-<<<<<<< HEAD
       branch_circuits.add(id: "BranchCircuit#{branch_circuits.size + 1}",
                           component_idrefs: [permanent_spa.pump_id])
       if !args[:electric_panel_load_permanent_spa_pump_power].nil? || !args[:electric_panel_load_permanent_spa_pump_addition].nil?
@@ -7583,25 +7478,10 @@
                           type: HPXML::ElectricPanelLoadTypePermanentSpaHeater,
                           power: args[:electric_panel_load_permanent_spa_heater_power],
                           is_new_load: args[:electric_panel_load_permanent_spa_heater_addition],
-=======
-      service_feeders.add(id: "ServiceFeeder#{service_feeders.size + 1}",
-                          type: HPXML::ElectricPanelLoadTypePermanentSpaPump,
-                          power: args[:permanent_spa_pump_panel_load_watts],
-                          is_new_load: args[:permanent_spa_pump_panel_load_addition],
-                          component_idrefs: [permanent_spa.pump_id])
-
-      next if ![HPXML::HeaterTypeElectricResistance, HPXML::HeaterTypeHeatPump].include?(permanent_spa.heater_type)
-
-      service_feeders.add(id: "ServiceFeeder#{service_feeders.size + 1}",
-                          type: HPXML::ElectricPanelLoadTypePermanentSpaHeater,
-                          power: args[:permanent_spa_heater_panel_load_watts],
-                          is_new_load: args[:permanent_spa_heater_panel_load_addition],
->>>>>>> 4f317ce6
                           component_idrefs: [permanent_spa.heater_id])
     end
 
     hpxml_bldg.pools.each do |pool|
-<<<<<<< HEAD
       branch_circuits.add(id: "BranchCircuit#{branch_circuits.size + 1}",
                           component_idrefs: [pool.pump_id])
       if !args[:electric_panel_load_pool_pump_power].nil? || !args[:electric_panel_load_pool_pump_addition].nil?
@@ -7618,16 +7498,6 @@
                           component_idrefs: [pool.heater_id])
       next unless !args[:electric_panel_load_pool_heater_power].nil? || !args[:electric_panel_load_pool_heater_addition].nil?
 
-=======
-      service_feeders.add(id: "ServiceFeeder#{service_feeders.size + 1}",
-                          type: HPXML::ElectricPanelLoadTypePoolPump,
-                          power: args[:electric_panel_load_pool_pump_power],
-                          is_new_load: args[:electric_panel_load_pool_pump_addition],
-                          component_idrefs: [pool.pump_id])
-
-      next if ![HPXML::HeaterTypeElectricResistance, HPXML::HeaterTypeHeatPump].include?(pool.heater_type)
-
->>>>>>> 4f317ce6
       service_feeders.add(id: "ServiceFeeder#{service_feeders.size + 1}",
                           type: HPXML::ElectricPanelLoadTypePoolHeater,
                           power: args[:electric_panel_load_pool_heater_power],
@@ -7637,7 +7507,6 @@
 
     hpxml_bldg.plug_loads.each do |plug_load|
       if plug_load.plug_load_type == HPXML::PlugLoadTypeWellPump
-<<<<<<< HEAD
         branch_circuits.add(id: "BranchCircuit#{branch_circuits.size + 1}",
                             component_idrefs: [plug_load.id])
         if !args[:electric_panel_load_misc_plug_loads_well_pump_power].nil? || !args[:electric_panel_load_misc_plug_loads_well_pump_addition].nil?
@@ -7658,31 +7527,12 @@
                               is_new_load: args[:electric_panel_load_misc_plug_loads_vehicle_addition],
                               component_idrefs: [plug_load.id])
         end
-=======
-        service_feeders.add(id: "ServiceFeeder#{service_feeders.size + 1}",
-                            type: HPXML::ElectricPanelLoadTypeWellPump,
-                            power: args[:electric_panel_load_misc_plug_loads_well_pump_power],
-                            is_new_load: args[:electric_panel_load_misc_plug_loads_well_pump_addition],
-                            component_idrefs: [plug_load.id])
-      elsif plug_load.plug_load_type == HPXML::PlugLoadTypeElectricVehicleCharging
-        if not args[:electric_panel_load_misc_plug_loads_vehicle_voltage].nil?
-          branch_circuits.add(id: "BranchCircuit#{branch_circuits.size + 1}",
-                              voltage: args[:electric_panel_load_misc_plug_loads_vehicle_voltage],
-                              component_idrefs: [plug_load.id])
-        end
-        service_feeders.add(id: "ServiceFeeder#{service_feeders.size + 1}",
-                            type: HPXML::ElectricPanelLoadTypeElectricVehicleCharging,
-                            power: args[:electric_panel_load_misc_plug_loads_vehicle_power],
-                            is_new_load: args[:electric_panel_load_misc_plug_loads_vehicle_addition],
-                            component_idrefs: [plug_load.id])
->>>>>>> 4f317ce6
       end
     end
 
     hpxml_bldg.ev_chargers.each do |ev_charger|
       if not args[:electric_panel_load_misc_plug_loads_vehicle_voltage].nil?
         voltage = args[:electric_panel_load_misc_plug_loads_vehicle_voltage]
-<<<<<<< HEAD
       elsif not args[:ev_charger_level].nil?
         voltage = { '1' => HPXML::ElectricPanelVoltage120,
                     '2' => HPXML::ElectricPanelVoltage240,
@@ -7697,30 +7547,6 @@
         power = args[:ev_charger_power]
       end
       next unless !power.nil? || !args[:electric_panel_load_misc_plug_loads_vehicle_addition].nil?
-=======
-      elsif not ev_charger.charging_level.nil?
-        voltage = { 1 => HPXML::ElectricPanelVoltage120,
-                    2 => HPXML::ElectricPanelVoltage240,
-                    3 => HPXML::ElectricPanelVoltage240 }[ev_charger.charging_level]
-      end
-
-      if not args[:electric_panel_load_misc_plug_loads_vehicle_power].nil?
-        power = args[:electric_panel_load_misc_plug_loads_vehicle_power]
-      elsif not ev_charger.charging_power.nil?
-        power = ev_charger.charging_power
-      end
-
-      if voltage.nil? && !power.nil?
-        voltage = HPXML::ElectricPanelVoltage120
-        if power > 2400 # 120v, 20A breaker?
-          voltage = HPXML::ElectricPanelVoltage240
-        end
-      end
-
-      branch_circuits.add(id: "BranchCircuit#{branch_circuits.size + 1}",
-                          voltage: voltage,
-                          component_idrefs: [ev_charger.id])
->>>>>>> 4f317ce6
 
       service_feeders.add(id: "ServiceFeeder#{service_feeders.size + 1}",
                           type: HPXML::ElectricPanelLoadTypeElectricVehicleCharging,
@@ -7729,7 +7555,6 @@
                           component_idrefs: [ev_charger.id])
     end
 
-<<<<<<< HEAD
     branch_circuits.add(id: "BranchCircuit#{branch_circuits.size + 1}",
                         occupied_spaces: 0,
                         component_idrefs: [])
@@ -7742,8 +7567,6 @@
                         occupied_spaces: 1,
                         component_idrefs: [])
 
-=======
->>>>>>> 4f317ce6
     if !args[:electric_panel_load_other_power].nil? || !args[:electric_panel_load_other_addition].nil?
       branch_circuits.add(id: "BranchCircuit#{branch_circuits.size + 1}",
                           occupied_spaces: 1,
