--- conflicted
+++ resolved
@@ -3294,15 +3294,6 @@
     elsif args[:geometry_unit_type] == HPXML::ResidentialTypeSFA
       success = Geometry.create_single_family_attached(runner: runner, model: model, **args)
     elsif args[:geometry_unit_type] == HPXML::ResidentialTypeApartment
-<<<<<<< HEAD
-      args[:geometry_roof_type] = 'flat'
-      # FIXME: I think ideally we'd change geometry_corridor_position to have choices of None, Front, Back, Left, Right
-      if !args[:geometry_unit_back_wall_is_adiabatic] && ['Double-Loaded Interior', 'Double Exterior'].include?(args[:geometry_corridor_position])
-        args[:geometry_unit_back_wall_is_adiabatic] = true if args[:geometry_corridor_position] == 'Double Exterior'
-        args[:geometry_corridor_position] = 'Single Exterior (Front)'
-      end
-=======
->>>>>>> a8991ed4
       success = Geometry.create_multifamily(runner: runner, model: model, **args)
     end
     return false if not success
