--- conflicted
+++ resolved
@@ -3633,11 +3633,7 @@
       end
     end
 
-<<<<<<< HEAD
-    hpxml_doc = create(runner, model, args, epw_path, hpxml_path, existing_hpxml_path)
-=======
-    hpxml_doc = HPXMLFile.create(runner, model, args, hpxml_path, existing_hpxml_path)
->>>>>>> fd722bba
+    hpxml_doc = create(runner, model, args, hpxml_path, existing_hpxml_path)
     if not hpxml_doc
       runner.registerError('Unsuccessful creation of HPXML file.')
       return false
@@ -3921,15 +3917,8 @@
   # @param hpxml_path [String] Path to the created HPXML file
   # @param existing_hpxml_path [String] Path to the existing HPXML file
   # @return [Oga::XML::Element] Root XML element of the updated HPXML document
-<<<<<<< HEAD
-  def create(runner, model, args, epw_path, hpxml_path, existing_hpxml_path)
-    if need_weather_based_on_args(args)
-      weather = WeatherFile.new(epw_path: epw_path, runner: nil)
-    end
-=======
-  def self.create(runner, model, args, hpxml_path, existing_hpxml_path)
+  def create(runner, model, args, hpxml_path, existing_hpxml_path)
     weather = get_weather_if_needed(args)
->>>>>>> fd722bba
 
     success = create_geometry_envelope(runner, model, args)
     return false if not success
@@ -4032,13 +4021,8 @@
   # Returns the WeatherFile object if we determine we need it for subsequent processing.
   #
   # @param args [Hash] Map of :argument_name => value
-<<<<<<< HEAD
-  # @return [Boolean] True if we need to process the weather file
-  def need_weather_based_on_args(args)
-=======
   # @return [WeatherFile] Weather object containing EPW information
-  def self.get_weather_if_needed(args)
->>>>>>> fd722bba
+  def get_weather_if_needed(args)
     if (args[:hvac_control_heating_season_period].to_s == Constants::BuildingAmerica) ||
        (args[:hvac_control_cooling_season_period].to_s == Constants::BuildingAmerica) ||
        (args[:solar_thermal_system_type] != Constants::None && args[:solar_thermal_collector_tilt].start_with?('latitude')) ||
