# frozen_string_literal: true

# Require all gems up front; this is much faster than multiple resource
# files lazy loading as needed, as it prevents multiple lookups for the
# same gem.
require 'openstudio'
require 'pathname'
require 'csv'
require 'oga'
Dir["#{File.dirname(__FILE__)}/resources/*.rb"].each do |resource_file|
  require resource_file
end
Dir["#{File.dirname(__FILE__)}/../HPXMLtoOpenStudio/resources/*.rb"].each do |resource_file|
  next if resource_file.include? 'minitest_helper.rb'

  require resource_file
end

# start the measure
class BuildResidentialHPXML < OpenStudio::Measure::ModelMeasure
  # human readable name
  def name
    return 'HPXML Builder'
  end

  # human readable description
  def description
    return 'Builds a residential HPXML file.'
  end

  # human readable description of modeling approach
  def modeler_description
    return "The measure handles geometry by 1) translating high-level geometry inputs (conditioned floor area, number of stories, etc.) to 3D closed-form geometry in an OpenStudio model and then 2) mapping the OpenStudio surfaces to HPXML surfaces (using surface type, boundary condition, area, orientation, etc.). Like surfaces are collapsed into a single surface with aggregate surface area. Note: OS-HPXML default values can be found in the documentation or can be seen by using the 'apply_defaults' argument."
  end

  # Define the arguments that the user will input.
  #
  # @param model [OpenStudio::Model::Model] OpenStudio Model object
  # @return [OpenStudio::Measure::OSArgumentVector] an OpenStudio::Measure::OSArgumentVector object
  def arguments(model) # rubocop:disable Lint/UnusedMethodArgument
    docs_base_url = "https://openstudio-hpxml.readthedocs.io/en/v#{Version::OS_HPXML_Version}/workflow_inputs.html"

    args = OpenStudio::Measure::OSArgumentVector.new

    arg = OpenStudio::Measure::OSArgument.makeStringArgument('hpxml_path', true)
    arg.setDisplayName('HPXML File Path')
    arg.setDescription('Absolute/relative path of the HPXML file.')
    args << arg

    arg = OpenStudio::Measure::OSArgument.makeStringArgument('existing_hpxml_path', false)
    arg.setDisplayName('Existing HPXML File Path')
    arg.setDescription('Absolute/relative path of the existing HPXML file. If not provided, a new HPXML file with one Building element is created. If provided, a new Building element will be appended to this HPXML file (e.g., to create a multifamily HPXML file describing multiple dwelling units).')
    args << arg

    arg = OpenStudio::Measure::OSArgument::makeBoolArgument('whole_sfa_or_mf_building_sim', false)
    arg.setDisplayName('Whole SFA/MF Building Simulation?')
    arg.setDescription('If the HPXML file represents a single family-attached/multifamily building with multiple dwelling units defined, specifies whether to run the HPXML file as a single whole building model.')
    args << arg

    arg = OpenStudio::Measure::OSArgument.makeStringArgument('software_info_program_used', false)
    arg.setDisplayName('Software Info: Program Used')
    arg.setDescription('The name of the software program used.')
    args << arg

    arg = OpenStudio::Measure::OSArgument.makeStringArgument('software_info_program_version', false)
    arg.setDisplayName('Software Info: Program Version')
    arg.setDescription('The version of the software program used.')
    args << arg

    arg = OpenStudio::Measure::OSArgument.makeStringArgument('schedules_filepaths', false)
    arg.setDisplayName('Schedules: CSV File Paths')
    arg.setDescription('Absolute/relative paths of csv files containing user-specified detailed schedules. If multiple files, use a comma-separated list.')
    args << arg

    arg = OpenStudio::Measure::OSArgument.makeStringArgument('schedules_unavailable_period_types', false)
    arg.setDisplayName('Schedules: Unavailable Period Types')
    arg.setDescription("Specifies the unavailable period types. Possible types are column names defined in unavailable_periods.csv: #{Schedule.unavailable_period_types.join(', ')}. If multiple periods, use a comma-separated list.")
    args << arg

    arg = OpenStudio::Measure::OSArgument.makeStringArgument('schedules_unavailable_period_dates', false)
    arg.setDisplayName('Schedules: Unavailable Period Dates')
    arg.setDescription('Specifies the unavailable period date ranges. Enter a date range like "Dec 15 - Jan 15". Optionally, can enter hour of the day like "Dec 15 2 - Jan 15 20" (start hour can be 0 through 23 and end hour can be 1 through 24). If multiple periods, use a comma-separated list.')
    args << arg

    arg = OpenStudio::Measure::OSArgument.makeStringArgument('schedules_unavailable_period_window_natvent_availabilities', false)
    arg.setDisplayName('Schedules: Unavailable Period Window Natural Ventilation Availabilities')
    arg.setDescription("The availability of the natural ventilation schedule during unavailable periods. Valid choices are: #{[HPXML::ScheduleRegular, HPXML::ScheduleAvailable, HPXML::ScheduleUnavailable].join(', ')}. If multiple periods, use a comma-separated list. If not provided, the OS-HPXML default (see <a href='#{docs_base_url}#hpxml-unavailable-periods'>HPXML Unavailable Periods</a>) is used.")
    args << arg

    arg = OpenStudio::Measure::OSArgument::makeIntegerArgument('simulation_control_timestep', false)
    arg.setDisplayName('Simulation Control: Timestep')
    arg.setUnits('min')
    arg.setDescription("Value must be a divisor of 60. If not provided, the OS-HPXML default (see <a href='#{docs_base_url}#hpxml-simulation-control'>HPXML Simulation Control</a>) is used.")
    args << arg

    arg = OpenStudio::Measure::OSArgument::makeStringArgument('simulation_control_run_period', false)
    arg.setDisplayName('Simulation Control: Run Period')
    arg.setDescription("Enter a date range like 'Jan 1 - Dec 31'. If not provided, the OS-HPXML default (see <a href='#{docs_base_url}#hpxml-simulation-control'>HPXML Simulation Control</a>) is used.")
    args << arg

    arg = OpenStudio::Measure::OSArgument::makeIntegerArgument('simulation_control_run_period_calendar_year', false)
    arg.setDisplayName('Simulation Control: Run Period Calendar Year')
    arg.setUnits('year')
    arg.setDescription("This numeric field should contain the calendar year that determines the start day of week. If you are running simulations using AMY weather files, the value entered for calendar year will not be used; it will be overridden by the actual year found in the AMY weather file. If not provided, the OS-HPXML default (see <a href='#{docs_base_url}#hpxml-simulation-control'>HPXML Simulation Control</a>) is used.")
    args << arg

    arg = OpenStudio::Measure::OSArgument::makeBoolArgument('simulation_control_daylight_saving_enabled', false)
    arg.setDisplayName('Simulation Control: Daylight Saving Enabled')
    arg.setDescription("Whether to use daylight saving. If not provided, the OS-HPXML default (see <a href='#{docs_base_url}#hpxml-building-site'>HPXML Building Site</a>) is used.")
    args << arg

    arg = OpenStudio::Measure::OSArgument::makeStringArgument('simulation_control_daylight_saving_period', false)
    arg.setDisplayName('Simulation Control: Daylight Saving Period')
    arg.setDescription("Enter a date range like 'Mar 15 - Dec 15'. If not provided, the OS-HPXML default (see <a href='#{docs_base_url}#hpxml-building-site'>HPXML Building Site</a>) is used.")
    args << arg

    arg = OpenStudio::Measure::OSArgument::makeDoubleArgument('simulation_control_temperature_capacitance_multiplier', false)
    arg.setDisplayName('Simulation Control: Temperature Capacitance Multiplier')
    arg.setDescription("Affects the transient calculation of indoor air temperatures. If not provided, the OS-HPXML default (see <a href='#{docs_base_url}#hpxml-simulation-control'>HPXML Simulation Control</a>) is used.")
    args << arg

    defrost_model_type_choices = OpenStudio::StringVector.new
    defrost_model_type_choices << HPXML::AdvancedResearchDefrostModelTypeStandard
    defrost_model_type_choices << HPXML::AdvancedResearchDefrostModelTypeAdvanced
    arg = OpenStudio::Measure::OSArgument::makeChoiceArgument('simulation_control_defrost_model_type', defrost_model_type_choices, false)
    arg.setDisplayName('Simulation Control: Defrost Model Type')
    arg.setDescription("Research feature to select the type of defrost model. Use #{HPXML::AdvancedResearchDefrostModelTypeStandard} for default E+ defrost setting. Use #{HPXML::AdvancedResearchDefrostModelTypeAdvanced} for an improved model that better accounts for load and energy use during defrost; using #{HPXML::AdvancedResearchDefrostModelTypeAdvanced} may impact simulation runtime. If not provided, the OS-HPXML default (see <a href='#{docs_base_url}#hpxml-simulation-control'>HPXML Simulation Control</a>) is used.")
    args << arg

    ground_to_air_heat_pump_model_type_choices = OpenStudio::StringVector.new
    ground_to_air_heat_pump_model_type_choices << HPXML::AdvancedResearchGroundToAirHeatPumpModelTypeStandard
    ground_to_air_heat_pump_model_type_choices << HPXML::AdvancedResearchGroundToAirHeatPumpModelTypeExperimental
    arg = OpenStudio::Measure::OSArgument::makeChoiceArgument('simulation_control_ground_to_air_heat_pump_model_type', ground_to_air_heat_pump_model_type_choices, false)
    arg.setDisplayName('Simulation Control: Ground-to-Air Heat Pump Model Type')
    arg.setDescription("Research feature to select the type of ground-to-air heat pump model. Use #{HPXML::AdvancedResearchGroundToAirHeatPumpModelTypeStandard} for standard ground-to-air heat pump modeling. Use #{HPXML::AdvancedResearchGroundToAirHeatPumpModelTypeExperimental} for an improved model that better accounts for coil staging. If not provided, the OS-HPXML default (see <a href='#{docs_base_url}#hpxml-simulation-control'>HPXML Simulation Control</a>) is used.")
    args << arg

    arg = OpenStudio::Measure::OSArgument::makeDoubleArgument('simulation_control_onoff_thermostat_deadband', false)
    arg.setDisplayName('Simulation Control: HVAC On-Off Thermostat Deadband')
    arg.setDescription('Research feature to model on-off thermostat deadband and start-up degradation for single or two speed AC/ASHP systems, and realistic time-based staging for two speed AC/ASHP systems. Currently only supported with 1 min timestep.')
    arg.setUnits('deg-F')
    args << arg

    arg = OpenStudio::Measure::OSArgument::makeDoubleArgument('simulation_control_heat_pump_backup_heating_capacity_increment', false)
    arg.setDisplayName('Simulation Control: Heat Pump Backup Heating Capacity Increment')
    arg.setDescription("Research feature to model capacity increment of multi-stage heat pump backup systems with time-based staging. Only applies to air-source heat pumps where Backup Type is '#{HPXML::HeatPumpBackupTypeIntegrated}' and Backup Fuel Type is '#{HPXML::FuelTypeElectricity}'. Currently only supported with 1 min timestep.")
    arg.setUnits('Btu/hr')
    args << arg

    site_type_choices = OpenStudio::StringVector.new
    site_type_choices << HPXML::SiteTypeSuburban
    site_type_choices << HPXML::SiteTypeUrban
    site_type_choices << HPXML::SiteTypeRural

    arg = OpenStudio::Measure::OSArgument::makeChoiceArgument('site_type', site_type_choices, false)
    arg.setDisplayName('Site: Type')
    arg.setDescription("The type of site. If not provided, the OS-HPXML default (see <a href='#{docs_base_url}#hpxml-site'>HPXML Site</a>) is used.")
    args << arg

    site_shielding_of_home_choices = OpenStudio::StringVector.new
    site_shielding_of_home_choices << HPXML::ShieldingExposed
    site_shielding_of_home_choices << HPXML::ShieldingNormal
    site_shielding_of_home_choices << HPXML::ShieldingWellShielded

    arg = OpenStudio::Measure::OSArgument::makeChoiceArgument('site_shielding_of_home', site_shielding_of_home_choices, false)
    arg.setDisplayName('Site: Shielding of Home')
    arg.setDescription("Presence of nearby buildings, trees, obstructions for infiltration model. If not provided, the OS-HPXML default (see <a href='#{docs_base_url}#hpxml-site'>HPXML Site</a>) is used.")
    args << arg

    soil_types = [HPXML::SiteSoilTypeClay,
                  HPXML::SiteSoilTypeGravel,
                  HPXML::SiteSoilTypeLoam,
                  HPXML::SiteSoilTypeSand,
                  HPXML::SiteSoilTypeSilt,
                  HPXML::SiteSoilTypeUnknown]

    moisture_types = [HPXML::SiteSoilMoistureTypeDry,
                      HPXML::SiteSoilMoistureTypeMixed,
                      HPXML::SiteSoilMoistureTypeWet]

    site_soil_and_moisture_type_choices = OpenStudio::StringVector.new
    soil_types.each do |soil_type|
      moisture_types.each do |moisture_type|
        site_soil_and_moisture_type_choices << "#{soil_type}, #{moisture_type}"
      end
    end

    arg = OpenStudio::Measure::OSArgument::makeChoiceArgument('site_soil_and_moisture_type', site_soil_and_moisture_type_choices, false)
    arg.setDisplayName('Site: Soil and Moisture Type')
    arg.setDescription("Type of soil and moisture. This is used to inform ground conductivity and diffusivity. If not provided, the OS-HPXML default (see <a href='#{docs_base_url}#hpxml-site'>HPXML Site</a>) is used.")
    args << arg

    arg = OpenStudio::Measure::OSArgument.makeDoubleArgument('site_ground_conductivity', false)
    arg.setDisplayName('Site: Ground Conductivity')
    arg.setDescription('Conductivity of the ground soil. If provided, overrides the previous site and moisture type input.')
    arg.setUnits('Btu/hr-ft-F')
    args << arg

    arg = OpenStudio::Measure::OSArgument.makeDoubleArgument('site_ground_diffusivity', false)
    arg.setDisplayName('Site: Ground Diffusivity')
    arg.setDescription('Diffusivity of the ground soil. If provided, overrides the previous site and moisture type input.')
    arg.setUnits('ft^2/hr')
    args << arg

    site_iecc_zone_choices = OpenStudio::StringVector.new
    Constants::IECCZones.each do |iz|
      site_iecc_zone_choices << iz
    end

    arg = OpenStudio::Measure::OSArgument.makeChoiceArgument('site_iecc_zone', site_iecc_zone_choices, false)
    arg.setDisplayName('Site: IECC Zone')
    arg.setDescription('IECC zone of the home address.')
    args << arg

    arg = OpenStudio::Measure::OSArgument.makeStringArgument('site_city', false)
    arg.setDisplayName('Site: City')
    arg.setDescription('City/municipality of the home address.')
    args << arg

    site_state_code_choices = OpenStudio::StringVector.new
    Constants::StateCodesMap.keys.each do |sc|
      site_state_code_choices << sc
    end

    arg = OpenStudio::Measure::OSArgument.makeChoiceArgument('site_state_code', site_state_code_choices, false)
    arg.setDisplayName('Site: State Code')
    arg.setDescription("State code of the home address. If not provided, the OS-HPXML default (see <a href='#{docs_base_url}#hpxml-site'>HPXML Site</a>) is used.")
    args << arg

    arg = OpenStudio::Measure::OSArgument.makeStringArgument('site_zip_code', false)
    arg.setDisplayName('Site: Zip Code')
    arg.setDescription('Zip code of the home address. Either this or the Weather Station: EnergyPlus Weather (EPW) Filepath input below must be provided.')
    args << arg

    arg = OpenStudio::Measure::OSArgument.makeDoubleArgument('site_time_zone_utc_offset', false)
    arg.setDisplayName('Site: Time Zone UTC Offset')
    arg.setDescription("Time zone UTC offset of the home address. Must be between -12 and 14. If not provided, the OS-HPXML default (see <a href='#{docs_base_url}#hpxml-site'>HPXML Site</a>) is used.")
    arg.setUnits('hr')
    args << arg

    arg = OpenStudio::Measure::OSArgument.makeDoubleArgument('site_elevation', false)
    arg.setDisplayName('Site: Elevation')
    arg.setDescription("Elevation of the home address. If not provided, the OS-HPXML default (see <a href='#{docs_base_url}#hpxml-site'>HPXML Site</a>) is used.")
    arg.setUnits('ft')
    args << arg

    arg = OpenStudio::Measure::OSArgument.makeDoubleArgument('site_latitude', false)
    arg.setDisplayName('Site: Latitude')
    arg.setDescription("Latitude of the home address. Must be between -90 and 90. Use negative values for southern hemisphere. If not provided, the OS-HPXML default (see <a href='#{docs_base_url}#hpxml-site'>HPXML Site</a>) is used.")
    arg.setUnits('deg')
    args << arg

    arg = OpenStudio::Measure::OSArgument.makeDoubleArgument('site_longitude', false)
    arg.setDisplayName('Site: Longitude')
    arg.setDescription("Longitude of the home address. Must be between -180 and 180. Use negative values for the western hemisphere. If not provided, the OS-HPXML default (see <a href='#{docs_base_url}#hpxml-site'>HPXML Site</a>) is used.")
    arg.setUnits('deg')
    args << arg

    arg = OpenStudio::Measure::OSArgument.makeStringArgument('weather_station_epw_filepath', false)
    arg.setDisplayName('Weather Station: EnergyPlus Weather (EPW) Filepath')
    arg.setDescription('Path of the EPW file. Either this or the Site: Zip Code input above must be provided.')
    args << arg

    arg = OpenStudio::Measure::OSArgument.makeIntegerArgument('year_built', false)
    arg.setDisplayName('Building Construction: Year Built')
    arg.setDescription('The year the building was built.')
    args << arg

    unit_type_choices = OpenStudio::StringVector.new
    unit_type_choices << HPXML::ResidentialTypeSFD
    unit_type_choices << HPXML::ResidentialTypeSFA
    unit_type_choices << HPXML::ResidentialTypeApartment
    unit_type_choices << HPXML::ResidentialTypeManufactured

    arg = OpenStudio::Measure::OSArgument::makeIntegerArgument('unit_multiplier', false)
    arg.setDisplayName('Building Construction: Unit Multiplier')
    arg.setDescription('The number of similar dwelling units. EnergyPlus simulation results will be multiplied this value. If not provided, defaults to 1.')
    args << arg

    arg = OpenStudio::Measure::OSArgument::makeChoiceArgument('geometry_unit_type', unit_type_choices, true)
    arg.setDisplayName('Geometry: Unit Type')
    arg.setDescription("The type of dwelling unit. Use #{HPXML::ResidentialTypeSFA} for a dwelling unit with 1 or more stories, attached units to one or both sides, and no units above/below. Use #{HPXML::ResidentialTypeApartment} for a dwelling unit with 1 story, attached units to one, two, or three sides, and units above and/or below.")
    arg.setDefaultValue(HPXML::ResidentialTypeSFD)
    args << arg

    arg = OpenStudio::Measure::OSArgument::makeBoolArgument('geometry_unit_left_wall_is_adiabatic', false)
    arg.setDisplayName('Geometry: Unit Left Wall Is Adiabatic')
    arg.setDescription('Presence of an adiabatic left wall.')
    arg.setDefaultValue(false)
    args << arg

    arg = OpenStudio::Measure::OSArgument::makeBoolArgument('geometry_unit_right_wall_is_adiabatic', false)
    arg.setDisplayName('Geometry: Unit Right Wall Is Adiabatic')
    arg.setDescription('Presence of an adiabatic right wall.')
    arg.setDefaultValue(false)
    args << arg

    arg = OpenStudio::Measure::OSArgument::makeBoolArgument('geometry_unit_front_wall_is_adiabatic', false)
    arg.setDisplayName('Geometry: Unit Front Wall Is Adiabatic')
    arg.setDescription('Presence of an adiabatic front wall, for example, the unit is adjacent to a conditioned corridor.')
    arg.setDefaultValue(false)
    args << arg

    arg = OpenStudio::Measure::OSArgument::makeBoolArgument('geometry_unit_back_wall_is_adiabatic', false)
    arg.setDisplayName('Geometry: Unit Back Wall Is Adiabatic')
    arg.setDescription('Presence of an adiabatic back wall.')
    arg.setDefaultValue(false)
    args << arg

    arg = OpenStudio::Measure::OSArgument::makeIntegerArgument('geometry_unit_num_floors_above_grade', true)
    arg.setDisplayName('Geometry: Unit Number of Floors Above Grade')
    arg.setUnits('#')
    arg.setDescription("The number of floors above grade in the unit. Attic type #{HPXML::AtticTypeConditioned} is included. Assumed to be 1 for #{HPXML::ResidentialTypeApartment}s.")
    arg.setDefaultValue(2)
    args << arg

    arg = OpenStudio::Measure::OSArgument::makeDoubleArgument('geometry_unit_cfa', true)
    arg.setDisplayName('Geometry: Unit Conditioned Floor Area')
    arg.setUnits('ft^2')
    arg.setDescription("The total floor area of the unit's conditioned space (including any conditioned basement floor area).")
    arg.setDefaultValue(2000.0)
    args << arg

    arg = OpenStudio::Measure::OSArgument::makeDoubleArgument('geometry_unit_aspect_ratio', true)
    arg.setDisplayName('Geometry: Unit Aspect Ratio')
    arg.setUnits('Frac')
    arg.setDescription('The ratio of front/back wall length to left/right wall length for the unit, excluding any protruding garage wall area.')
    arg.setDefaultValue(2.0)
    args << arg

    arg = OpenStudio::Measure::OSArgument::makeDoubleArgument('geometry_unit_orientation', true)
    arg.setDisplayName('Geometry: Unit Orientation')
    arg.setUnits('degrees')
    arg.setDescription("The unit's orientation is measured clockwise from north (e.g., North=0, East=90, South=180, West=270).")
    arg.setDefaultValue(180.0)
    args << arg

    arg = OpenStudio::Measure::OSArgument::makeIntegerArgument('geometry_unit_num_bedrooms', true)
    arg.setDisplayName('Geometry: Unit Number of Bedrooms')
    arg.setUnits('#')
    arg.setDescription('The number of bedrooms in the unit.')
    arg.setDefaultValue(3)
    args << arg

    arg = OpenStudio::Measure::OSArgument::makeIntegerArgument('geometry_unit_num_bathrooms', false)
    arg.setDisplayName('Geometry: Unit Number of Bathrooms')
    arg.setUnits('#')
    arg.setDescription("The number of bathrooms in the unit. If not provided, the OS-HPXML default (see <a href='#{docs_base_url}#hpxml-building-construction'>HPXML Building Construction</a>) is used.")
    args << arg

    arg = OpenStudio::Measure::OSArgument::makeDoubleArgument('geometry_unit_num_occupants', false)
    arg.setDisplayName('Geometry: Unit Number of Occupants')
    arg.setUnits('#')
    arg.setDescription('The number of occupants in the unit. If not provided, an *asset* calculation is performed assuming standard occupancy, in which various end use defaults (e.g., plug loads, appliances, and hot water usage) are calculated based on Number of Bedrooms and Conditioned Floor Area per ANSI/RESNET/ICC 301. If provided, an *operational* calculation is instead performed in which the end use defaults to reflect real-world data (where possible).')
    args << arg

    arg = OpenStudio::Measure::OSArgument::makeIntegerArgument('geometry_building_num_units', false)
    arg.setDisplayName('Geometry: Building Number of Units')
    arg.setUnits('#')
    arg.setDescription("The number of units in the building. Required for #{HPXML::ResidentialTypeSFA} and #{HPXML::ResidentialTypeApartment}s.")
    args << arg

    arg = OpenStudio::Measure::OSArgument::makeDoubleArgument('geometry_average_ceiling_height', true)
    arg.setDisplayName('Geometry: Average Ceiling Height')
    arg.setUnits('ft')
    arg.setDescription('Average distance from the floor to the ceiling.')
    arg.setDefaultValue(8.0)
    args << arg

    arg = OpenStudio::Measure::OSArgument::makeDoubleArgument('geometry_unit_height_above_grade', false)
    arg.setDisplayName('Geometry: Unit Height Above Grade')
    arg.setUnits('ft')
    arg.setDescription("Describes the above-grade height of apartment units on upper floors or homes above ambient or belly-and-wing foundations. It is defined as the height of the lowest conditioned floor above grade and is used to calculate the wind speed for the infiltration model. If not provided, the OS-HPXML default (see <a href='#{docs_base_url}#hpxml-building-construction'>HPXML Building Construction</a>) is used.")
    args << arg

    arg = OpenStudio::Measure::OSArgument::makeDoubleArgument('geometry_garage_width', true)
    arg.setDisplayName('Geometry: Garage Width')
    arg.setUnits('ft')
    arg.setDescription("The width of the garage. Enter zero for no garage. Only applies to #{HPXML::ResidentialTypeSFD} units.")
    arg.setDefaultValue(0.0)
    args << arg

    arg = OpenStudio::Measure::OSArgument::makeDoubleArgument('geometry_garage_depth', true)
    arg.setDisplayName('Geometry: Garage Depth')
    arg.setUnits('ft')
    arg.setDescription("The depth of the garage. Only applies to #{HPXML::ResidentialTypeSFD} units.")
    arg.setDefaultValue(20.0)
    args << arg

    arg = OpenStudio::Measure::OSArgument::makeDoubleArgument('geometry_garage_protrusion', true)
    arg.setDisplayName('Geometry: Garage Protrusion')
    arg.setUnits('Frac')
    arg.setDescription("The fraction of the garage that is protruding from the conditioned space. Only applies to #{HPXML::ResidentialTypeSFD} units.")
    arg.setDefaultValue(0.0)
    args << arg

    garage_position_choices = OpenStudio::StringVector.new
    garage_position_choices << Constants::PositionRight
    garage_position_choices << Constants::PositionLeft

    arg = OpenStudio::Measure::OSArgument::makeChoiceArgument('geometry_garage_position', garage_position_choices, true)
    arg.setDisplayName('Geometry: Garage Position')
    arg.setDescription("The position of the garage. Only applies to #{HPXML::ResidentialTypeSFD} units.")
    arg.setDefaultValue(Constants::PositionRight)
    args << arg

    foundation_type_choices = OpenStudio::StringVector.new
    foundation_type_choices << HPXML::FoundationTypeSlab
    foundation_type_choices << HPXML::FoundationTypeCrawlspaceVented
    foundation_type_choices << HPXML::FoundationTypeCrawlspaceUnvented
    foundation_type_choices << HPXML::FoundationTypeCrawlspaceConditioned
    foundation_type_choices << HPXML::FoundationTypeBasementUnconditioned
    foundation_type_choices << HPXML::FoundationTypeBasementConditioned
    foundation_type_choices << HPXML::FoundationTypeAmbient
    foundation_type_choices << HPXML::FoundationTypeAboveApartment # I.e., adiabatic
    foundation_type_choices << "#{HPXML::FoundationTypeBellyAndWing}WithSkirt"
    foundation_type_choices << "#{HPXML::FoundationTypeBellyAndWing}NoSkirt"

    arg = OpenStudio::Measure::OSArgument::makeChoiceArgument('geometry_foundation_type', foundation_type_choices, true)
    arg.setDisplayName('Geometry: Foundation Type')
    arg.setDescription("The foundation type of the building. Foundation types #{HPXML::FoundationTypeBasementConditioned} and #{HPXML::FoundationTypeCrawlspaceConditioned} are not allowed for #{HPXML::ResidentialTypeApartment}s.")
    arg.setDefaultValue(HPXML::FoundationTypeSlab)
    args << arg

    arg = OpenStudio::Measure::OSArgument::makeDoubleArgument('geometry_foundation_height', true)
    arg.setDisplayName('Geometry: Foundation Height')
    arg.setUnits('ft')
    arg.setDescription('The height of the foundation (e.g., 3ft for crawlspace, 8ft for basement). Only applies to basements/crawlspaces.')
    arg.setDefaultValue(0.0)
    args << arg

    arg = OpenStudio::Measure::OSArgument::makeDoubleArgument('geometry_foundation_height_above_grade', true)
    arg.setDisplayName('Geometry: Foundation Height Above Grade')
    arg.setUnits('ft')
    arg.setDescription('The depth above grade of the foundation wall. Only applies to basements/crawlspaces.')
    arg.setDefaultValue(0.0)
    args << arg

    arg = OpenStudio::Measure::OSArgument::makeDoubleArgument('geometry_rim_joist_height', false)
    arg.setDisplayName('Geometry: Rim Joist Height')
    arg.setUnits('in')
    arg.setDescription('The height of the rim joists. Only applies to basements/crawlspaces.')
    args << arg

    attic_type_choices = OpenStudio::StringVector.new
    attic_type_choices << HPXML::AtticTypeFlatRoof
    attic_type_choices << HPXML::AtticTypeVented
    attic_type_choices << HPXML::AtticTypeUnvented
    attic_type_choices << HPXML::AtticTypeConditioned
    attic_type_choices << HPXML::AtticTypeBelowApartment # I.e., adiabatic

    arg = OpenStudio::Measure::OSArgument::makeChoiceArgument('geometry_attic_type', attic_type_choices, true)
    arg.setDisplayName('Geometry: Attic Type')
    arg.setDescription("The attic type of the building. Attic type #{HPXML::AtticTypeConditioned} is not allowed for #{HPXML::ResidentialTypeApartment}s.")
    arg.setDefaultValue(HPXML::AtticTypeVented)
    args << arg

    roof_type_choices = OpenStudio::StringVector.new
    roof_type_choices << Constants::RoofTypeGable
    roof_type_choices << Constants::RoofTypeHip

    arg = OpenStudio::Measure::OSArgument::makeChoiceArgument('geometry_roof_type', roof_type_choices, true)
    arg.setDisplayName('Geometry: Roof Type')
    arg.setDescription('The roof type of the building. Ignored if the building has a flat roof.')
    arg.setDefaultValue(Constants::RoofTypeGable)
    args << arg

    roof_pitch_choices = OpenStudio::StringVector.new
    roof_pitch_choices << '1:12'
    roof_pitch_choices << '2:12'
    roof_pitch_choices << '3:12'
    roof_pitch_choices << '4:12'
    roof_pitch_choices << '5:12'
    roof_pitch_choices << '6:12'
    roof_pitch_choices << '7:12'
    roof_pitch_choices << '8:12'
    roof_pitch_choices << '9:12'
    roof_pitch_choices << '10:12'
    roof_pitch_choices << '11:12'
    roof_pitch_choices << '12:12'

    arg = OpenStudio::Measure::OSArgument::makeChoiceArgument('geometry_roof_pitch', roof_pitch_choices, true)
    arg.setDisplayName('Geometry: Roof Pitch')
    arg.setDescription('The roof pitch of the attic. Ignored if the building has a flat roof.')
    arg.setDefaultValue('6:12')
    args << arg

    arg = OpenStudio::Measure::OSArgument::makeDoubleArgument('geometry_eaves_depth', true)
    arg.setDisplayName('Geometry: Eaves Depth')
    arg.setUnits('ft')
    arg.setDescription('The eaves depth of the roof.')
    arg.setDefaultValue(2.0)
    args << arg

    arg = OpenStudio::Measure::OSArgument::makeDoubleArgument('neighbor_front_distance', true)
    arg.setDisplayName('Neighbor: Front Distance')
    arg.setUnits('ft')
    arg.setDescription('The distance between the unit and the neighboring building to the front (not including eaves). A value of zero indicates no neighbors. Used for shading.')
    arg.setDefaultValue(0.0)
    args << arg

    arg = OpenStudio::Measure::OSArgument::makeDoubleArgument('neighbor_back_distance', true)
    arg.setDisplayName('Neighbor: Back Distance')
    arg.setUnits('ft')
    arg.setDescription('The distance between the unit and the neighboring building to the back (not including eaves). A value of zero indicates no neighbors. Used for shading.')
    arg.setDefaultValue(0.0)
    args << arg

    arg = OpenStudio::Measure::OSArgument::makeDoubleArgument('neighbor_left_distance', true)
    arg.setDisplayName('Neighbor: Left Distance')
    arg.setUnits('ft')
    arg.setDescription('The distance between the unit and the neighboring building to the left (not including eaves). A value of zero indicates no neighbors. Used for shading.')
    arg.setDefaultValue(10.0)
    args << arg

    arg = OpenStudio::Measure::OSArgument::makeDoubleArgument('neighbor_right_distance', true)
    arg.setDisplayName('Neighbor: Right Distance')
    arg.setUnits('ft')
    arg.setDescription('The distance between the unit and the neighboring building to the right (not including eaves). A value of zero indicates no neighbors. Used for shading.')
    arg.setDefaultValue(10.0)
    args << arg

    arg = OpenStudio::Measure::OSArgument::makeDoubleArgument('neighbor_front_height', false)
    arg.setDisplayName('Neighbor: Front Height')
    arg.setUnits('ft')
    arg.setDescription("The height of the neighboring building to the front. If not provided, the OS-HPXML default (see <a href='#{docs_base_url}#hpxml-neighbor-buildings'>HPXML Neighbor Building</a>) is used.")
    args << arg

    arg = OpenStudio::Measure::OSArgument::makeDoubleArgument('neighbor_back_height', false)
    arg.setDisplayName('Neighbor: Back Height')
    arg.setUnits('ft')
    arg.setDescription("The height of the neighboring building to the back. If not provided, the OS-HPXML default (see <a href='#{docs_base_url}#hpxml-neighbor-buildings'>HPXML Neighbor Building</a>) is used.")
    args << arg

    arg = OpenStudio::Measure::OSArgument::makeDoubleArgument('neighbor_left_height', false)
    arg.setDisplayName('Neighbor: Left Height')
    arg.setUnits('ft')
    arg.setDescription("The height of the neighboring building to the left. If not provided, the OS-HPXML default (see <a href='#{docs_base_url}#hpxml-neighbor-buildings'>HPXML Neighbor Building</a>) is used.")
    args << arg

    arg = OpenStudio::Measure::OSArgument::makeDoubleArgument('neighbor_right_height', false)
    arg.setDisplayName('Neighbor: Right Height')
    arg.setUnits('ft')
    arg.setDescription("The height of the neighboring building to the right. If not provided, the OS-HPXML default (see <a href='#{docs_base_url}#hpxml-neighbor-buildings'>HPXML Neighbor Building</a>) is used.")
    args << arg

    arg = OpenStudio::Measure::OSArgument::makeDoubleArgument('floor_over_foundation_assembly_r', true)
    arg.setDisplayName('Floor: Over Foundation Assembly R-value')
    arg.setUnits('h-ft^2-R/Btu')
    arg.setDescription('Assembly R-value for the floor over the foundation. Ignored if the building has a slab-on-grade foundation.')
    arg.setDefaultValue(28.1)
    args << arg

    arg = OpenStudio::Measure::OSArgument::makeDoubleArgument('floor_over_garage_assembly_r', true)
    arg.setDisplayName('Floor: Over Garage Assembly R-value')
    arg.setUnits('h-ft^2-R/Btu')
    arg.setDescription('Assembly R-value for the floor over the garage. Ignored unless the building has a garage under conditioned space.')
    arg.setDefaultValue(28.1)
    args << arg

    floor_type_choices = OpenStudio::StringVector.new
    floor_type_choices << HPXML::FloorTypeWoodFrame
    floor_type_choices << HPXML::FloorTypeSIP
    floor_type_choices << HPXML::FloorTypeConcrete
    floor_type_choices << HPXML::FloorTypeSteelFrame

    arg = OpenStudio::Measure::OSArgument::makeChoiceArgument('floor_type', floor_type_choices, true)
    arg.setDisplayName('Floor: Type')
    arg.setDescription('The type of floors.')
    arg.setDefaultValue(HPXML::FloorTypeWoodFrame)
    args << arg

    foundation_wall_type_choices = OpenStudio::StringVector.new
    foundation_wall_type_choices << HPXML::FoundationWallTypeSolidConcrete
    foundation_wall_type_choices << HPXML::FoundationWallTypeConcreteBlock
    foundation_wall_type_choices << HPXML::FoundationWallTypeConcreteBlockFoamCore
    foundation_wall_type_choices << HPXML::FoundationWallTypeConcreteBlockPerliteCore
    foundation_wall_type_choices << HPXML::FoundationWallTypeConcreteBlockVermiculiteCore
    foundation_wall_type_choices << HPXML::FoundationWallTypeConcreteBlockSolidCore
    foundation_wall_type_choices << HPXML::FoundationWallTypeDoubleBrick
    foundation_wall_type_choices << HPXML::FoundationWallTypeWood

    arg = OpenStudio::Measure::OSArgument::makeChoiceArgument('foundation_wall_type', foundation_wall_type_choices, false)
    arg.setDisplayName('Foundation Wall: Type')
    arg.setDescription("The material type of the foundation wall. If not provided, the OS-HPXML default (see <a href='#{docs_base_url}#hpxml-foundation-walls'>HPXML Foundation Walls</a>) is used.")
    args << arg

    arg = OpenStudio::Measure::OSArgument::makeDoubleArgument('foundation_wall_thickness', false)
    arg.setDisplayName('Foundation Wall: Thickness')
    arg.setUnits('in')
    arg.setDescription("The thickness of the foundation wall. If not provided, the OS-HPXML default (see <a href='#{docs_base_url}#hpxml-foundation-walls'>HPXML Foundation Walls</a>) is used.")
    args << arg

    arg = OpenStudio::Measure::OSArgument::makeDoubleArgument('foundation_wall_insulation_r', true)
    arg.setDisplayName('Foundation Wall: Insulation Nominal R-value')
    arg.setUnits('h-ft^2-R/Btu')
    arg.setDescription('Nominal R-value for the foundation wall insulation. Only applies to basements/crawlspaces.')
    arg.setDefaultValue(0)
    args << arg

    wall_ins_location_choices = OpenStudio::StringVector.new
    wall_ins_location_choices << Constants::LocationInterior
    wall_ins_location_choices << Constants::LocationExterior

    arg = OpenStudio::Measure::OSArgument::makeChoiceArgument('foundation_wall_insulation_location', wall_ins_location_choices, false)
    arg.setDisplayName('Foundation Wall: Insulation Location')
    arg.setUnits('ft')
    arg.setDescription('Whether the insulation is on the interior or exterior of the foundation wall. Only applies to basements/crawlspaces.')
    arg.setDefaultValue(Constants::LocationExterior)
    args << arg

    arg = OpenStudio::Measure::OSArgument::makeDoubleArgument('foundation_wall_insulation_distance_to_top', false)
    arg.setDisplayName('Foundation Wall: Insulation Distance To Top')
    arg.setUnits('ft')
    arg.setDescription("The distance from the top of the foundation wall to the top of the foundation wall insulation. Only applies to basements/crawlspaces. If not provided, the OS-HPXML default (see <a href='#{docs_base_url}#hpxml-foundation-walls'>HPXML Foundation Walls</a>) is used.")
    args << arg

    arg = OpenStudio::Measure::OSArgument::makeDoubleArgument('foundation_wall_insulation_distance_to_bottom', false)
    arg.setDisplayName('Foundation Wall: Insulation Distance To Bottom')
    arg.setUnits('ft')
    arg.setDescription("The distance from the top of the foundation wall to the bottom of the foundation wall insulation. Only applies to basements/crawlspaces. If not provided, the OS-HPXML default (see <a href='#{docs_base_url}#hpxml-foundation-walls'>HPXML Foundation Walls</a>) is used.")
    args << arg

    arg = OpenStudio::Measure::OSArgument::makeDoubleArgument('foundation_wall_assembly_r', false)
    arg.setDisplayName('Foundation Wall: Assembly R-value')
    arg.setUnits('h-ft^2-R/Btu')
    arg.setDescription('Assembly R-value for the foundation walls. Only applies to basements/crawlspaces. If provided, overrides the previous foundation wall insulation inputs. If not provided, it is ignored.')
    args << arg

    arg = OpenStudio::Measure::OSArgument::makeDoubleArgument('rim_joist_assembly_r', false)
    arg.setDisplayName('Rim Joist: Assembly R-value')
    arg.setUnits('h-ft^2-R/Btu')
    arg.setDescription('Assembly R-value for the rim joists. Only applies to basements/crawlspaces. Required if a rim joist height is provided.')
    args << arg

    arg = OpenStudio::Measure::OSArgument::makeDoubleArgument('slab_perimeter_insulation_r', true)
    arg.setDisplayName('Slab: Perimeter Insulation Nominal R-value')
    arg.setUnits('h-ft^2-R/Btu')
    arg.setDescription('Nominal R-value of the vertical slab perimeter insulation. Applies to slab-on-grade foundations and basement/crawlspace floors.')
    arg.setDefaultValue(0)
    args << arg

    arg = OpenStudio::Measure::OSArgument::makeDoubleArgument('slab_perimeter_insulation_depth', true)
    arg.setDisplayName('Slab: Perimeter Insulation Depth')
    arg.setUnits('ft')
    arg.setDescription('Depth from grade to bottom of vertical slab perimeter insulation. Applies to slab-on-grade foundations and basement/crawlspace floors.')
    arg.setDefaultValue(0)
    args << arg

    arg = OpenStudio::Measure::OSArgument::makeDoubleArgument('slab_exterior_horizontal_insulation_r', false)
    arg.setDisplayName('Slab: Exterior Horizontal Insulation Nominal R-value')
    arg.setUnits('h-ft^2-R/Btu')
    arg.setDescription('Nominal R-value of the slab exterior horizontal insulation. Applies to slab-on-grade foundations and basement/crawlspace floors.')
    args << arg

    arg = OpenStudio::Measure::OSArgument::makeDoubleArgument('slab_exterior_horizontal_insulation_width', false)
    arg.setDisplayName('Slab: Exterior Horizontal Insulation Width')
    arg.setUnits('ft')
    arg.setDescription('Width of the slab exterior horizontal insulation measured from the exterior surface of the vertical slab perimeter insulation. Applies to slab-on-grade foundations and basement/crawlspace floors.')
    args << arg

    arg = OpenStudio::Measure::OSArgument::makeDoubleArgument('slab_exterior_horizontal_insulation_depth_below_grade', false)
    arg.setDisplayName('Slab: Exterior Horizontal Insulation Depth Below Grade')
    arg.setUnits('ft')
    arg.setDescription('Depth of the slab exterior horizontal insulation measured from the top surface of the slab exterior horizontal insulation. Applies to slab-on-grade foundations and basement/crawlspace floors.')
    args << arg

    arg = OpenStudio::Measure::OSArgument::makeDoubleArgument('slab_under_insulation_r', true)
    arg.setDisplayName('Slab: Under Slab Insulation Nominal R-value')
    arg.setUnits('h-ft^2-R/Btu')
    arg.setDescription('Nominal R-value of the horizontal under slab insulation. Applies to slab-on-grade foundations and basement/crawlspace floors.')
    arg.setDefaultValue(0)
    args << arg

    arg = OpenStudio::Measure::OSArgument::makeDoubleArgument('slab_under_insulation_width', true)
    arg.setDisplayName('Slab: Under Slab Insulation Width')
    arg.setUnits('ft')
    arg.setDescription('Width from slab edge inward of horizontal under-slab insulation. Enter 999 to specify that the under slab insulation spans the entire slab. Applies to slab-on-grade foundations and basement/crawlspace floors.')
    arg.setDefaultValue(0)
    args << arg

    arg = OpenStudio::Measure::OSArgument::makeDoubleArgument('slab_thickness', false)
    arg.setDisplayName('Slab: Thickness')
    arg.setUnits('in')
    arg.setDescription("The thickness of the slab. Zero can be entered if there is a dirt floor instead of a slab. If not provided, the OS-HPXML default (see <a href='#{docs_base_url}#hpxml-slabs'>HPXML Slabs</a>) is used.")
    args << arg

    arg = OpenStudio::Measure::OSArgument::makeDoubleArgument('slab_carpet_fraction', false)
    arg.setDisplayName('Slab: Carpet Fraction')
    arg.setUnits('Frac')
    arg.setDescription("Fraction of the slab floor area that is carpeted. If not provided, the OS-HPXML default (see <a href='#{docs_base_url}#hpxml-slabs'>HPXML Slabs</a>) is used.")
    args << arg

    arg = OpenStudio::Measure::OSArgument::makeDoubleArgument('slab_carpet_r', false)
    arg.setDisplayName('Slab: Carpet R-value')
    arg.setUnits('h-ft^2-R/Btu')
    arg.setDescription("R-value of the slab carpet. If not provided, the OS-HPXML default (see <a href='#{docs_base_url}#hpxml-slabs'>HPXML Slabs</a>) is used.")
    args << arg

    arg = OpenStudio::Measure::OSArgument::makeDoubleArgument('ceiling_assembly_r', true)
    arg.setDisplayName('Ceiling: Assembly R-value')
    arg.setUnits('h-ft^2-R/Btu')
    arg.setDescription('Assembly R-value for the ceiling (attic floor).')
    arg.setDefaultValue(31.6)
    args << arg

    roof_material_type_choices = OpenStudio::StringVector.new
    roof_material_type_choices << HPXML::RoofTypeAsphaltShingles
    roof_material_type_choices << HPXML::RoofTypeConcrete
    roof_material_type_choices << HPXML::RoofTypeCool
    roof_material_type_choices << HPXML::RoofTypeClayTile
    roof_material_type_choices << HPXML::RoofTypeEPS
    roof_material_type_choices << HPXML::RoofTypeMetal
    roof_material_type_choices << HPXML::RoofTypePlasticRubber
    roof_material_type_choices << HPXML::RoofTypeShingles
    roof_material_type_choices << HPXML::RoofTypeWoodShingles

    arg = OpenStudio::Measure::OSArgument::makeChoiceArgument('roof_material_type', roof_material_type_choices, false)
    arg.setDisplayName('Roof: Material Type')
    arg.setDescription("The material type of the roof. If not provided, the OS-HPXML default (see <a href='#{docs_base_url}#hpxml-roofs'>HPXML Roofs</a>) is used.")
    args << arg

    color_choices = OpenStudio::StringVector.new
    color_choices << HPXML::ColorDark
    color_choices << HPXML::ColorLight
    color_choices << HPXML::ColorMedium
    color_choices << HPXML::ColorMediumDark
    color_choices << HPXML::ColorReflective

    arg = OpenStudio::Measure::OSArgument::makeChoiceArgument('roof_color', color_choices, false)
    arg.setDisplayName('Roof: Color')
    arg.setDescription("The color of the roof. If not provided, the OS-HPXML default (see <a href='#{docs_base_url}#hpxml-roofs'>HPXML Roofs</a>) is used.")
    args << arg

    arg = OpenStudio::Measure::OSArgument::makeDoubleArgument('roof_assembly_r', true)
    arg.setDisplayName('Roof: Assembly R-value')
    arg.setUnits('h-ft^2-R/Btu')
    arg.setDescription('Assembly R-value of the roof.')
    arg.setDefaultValue(2.3)
    args << arg

    radiant_barrier_attic_location_choices = OpenStudio::StringVector.new
    radiant_barrier_attic_location_choices << Constants::None
    radiant_barrier_attic_location_choices << HPXML::RadiantBarrierLocationAtticRoofOnly
    radiant_barrier_attic_location_choices << HPXML::RadiantBarrierLocationAtticRoofAndGableWalls
    radiant_barrier_attic_location_choices << HPXML::RadiantBarrierLocationAtticFloor

    arg = OpenStudio::Measure::OSArgument::makeChoiceArgument('radiant_barrier_attic_location', radiant_barrier_attic_location_choices, false)
    arg.setDisplayName('Attic: Radiant Barrier Location')
    arg.setDescription('The location of the radiant barrier in the attic.')
    args << arg

    radiant_barrier_grade_choices = OpenStudio::StringVector.new
    radiant_barrier_grade_choices << '1'
    radiant_barrier_grade_choices << '2'
    radiant_barrier_grade_choices << '3'

    arg = OpenStudio::Measure::OSArgument::makeChoiceArgument('radiant_barrier_grade', radiant_barrier_grade_choices, false)
    arg.setDisplayName('Attic: Radiant Barrier Grade')
    arg.setDescription("The grade of the radiant barrier in the attic. If not provided, the OS-HPXML default (see <a href='#{docs_base_url}#hpxml-roofs'>HPXML Roofs</a>) is used.")
    args << arg

    wall_type_choices = OpenStudio::StringVector.new
    wall_type_choices << HPXML::WallTypeWoodStud
    wall_type_choices << HPXML::WallTypeCMU
    wall_type_choices << HPXML::WallTypeDoubleWoodStud
    wall_type_choices << HPXML::WallTypeICF
    wall_type_choices << HPXML::WallTypeLog
    wall_type_choices << HPXML::WallTypeSIP
    wall_type_choices << HPXML::WallTypeConcrete
    wall_type_choices << HPXML::WallTypeSteelStud
    wall_type_choices << HPXML::WallTypeStone
    wall_type_choices << HPXML::WallTypeStrawBale
    wall_type_choices << HPXML::WallTypeBrick

    arg = OpenStudio::Measure::OSArgument::makeChoiceArgument('wall_type', wall_type_choices, true)
    arg.setDisplayName('Wall: Type')
    arg.setDescription('The type of walls.')
    arg.setDefaultValue(HPXML::WallTypeWoodStud)
    args << arg

    wall_siding_type_choices = OpenStudio::StringVector.new
    wall_siding_type_choices << HPXML::SidingTypeAluminum
    wall_siding_type_choices << HPXML::SidingTypeAsbestos
    wall_siding_type_choices << HPXML::SidingTypeBrick
    wall_siding_type_choices << HPXML::SidingTypeCompositeShingle
    wall_siding_type_choices << HPXML::SidingTypeFiberCement
    wall_siding_type_choices << HPXML::SidingTypeMasonite
    wall_siding_type_choices << HPXML::SidingTypeNone
    wall_siding_type_choices << HPXML::SidingTypeStucco
    wall_siding_type_choices << HPXML::SidingTypeSyntheticStucco
    wall_siding_type_choices << HPXML::SidingTypeVinyl
    wall_siding_type_choices << HPXML::SidingTypeWood

    arg = OpenStudio::Measure::OSArgument::makeChoiceArgument('wall_siding_type', wall_siding_type_choices, false)
    arg.setDisplayName('Wall: Siding Type')
    arg.setDescription("The siding type of the walls. Also applies to rim joists. If not provided, the OS-HPXML default (see <a href='#{docs_base_url}#hpxml-walls'>HPXML Walls</a>) is used.")
    args << arg

    arg = OpenStudio::Measure::OSArgument::makeChoiceArgument('wall_color', color_choices, false)
    arg.setDisplayName('Wall: Color')
    arg.setDescription("The color of the walls. Also applies to rim joists. If not provided, the OS-HPXML default (see <a href='#{docs_base_url}#hpxml-walls'>HPXML Walls</a>) is used.")
    args << arg

    arg = OpenStudio::Measure::OSArgument::makeDoubleArgument('wall_assembly_r', true)
    arg.setDisplayName('Wall: Assembly R-value')
    arg.setUnits('h-ft^2-R/Btu')
    arg.setDescription('Assembly R-value of the walls.')
    arg.setDefaultValue(11.9)
    args << arg

    arg = OpenStudio::Measure::OSArgument::makeDoubleArgument('window_front_wwr', true)
    arg.setDisplayName('Windows: Front Window-to-Wall Ratio')
    arg.setUnits('Frac')
    arg.setDescription("The ratio of window area to wall area for the unit's front facade. Enter 0 if specifying Front Window Area instead. If the front wall is adiabatic, the value will be ignored.")
    arg.setDefaultValue(0.18)
    args << arg

    arg = OpenStudio::Measure::OSArgument::makeDoubleArgument('window_back_wwr', true)
    arg.setDisplayName('Windows: Back Window-to-Wall Ratio')
    arg.setUnits('Frac')
    arg.setDescription("The ratio of window area to wall area for the unit's back facade. Enter 0 if specifying Back Window Area instead. If the back wall is adiabatic, the value will be ignored.")
    arg.setDefaultValue(0.18)
    args << arg

    arg = OpenStudio::Measure::OSArgument::makeDoubleArgument('window_left_wwr', true)
    arg.setDisplayName('Windows: Left Window-to-Wall Ratio')
    arg.setUnits('Frac')
    arg.setDescription("The ratio of window area to wall area for the unit's left facade (when viewed from the front). Enter 0 if specifying Left Window Area instead. If the left wall is adiabatic, the value will be ignored.")
    arg.setDefaultValue(0.18)
    args << arg

    arg = OpenStudio::Measure::OSArgument::makeDoubleArgument('window_right_wwr', true)
    arg.setDisplayName('Windows: Right Window-to-Wall Ratio')
    arg.setUnits('Frac')
    arg.setDescription("The ratio of window area to wall area for the unit's right facade (when viewed from the front). Enter 0 if specifying Right Window Area instead. If the right wall is adiabatic, the value will be ignored.")
    arg.setDefaultValue(0.18)
    args << arg

    arg = OpenStudio::Measure::OSArgument::makeDoubleArgument('window_area_front', true)
    arg.setDisplayName('Windows: Front Window Area')
    arg.setUnits('ft^2')
    arg.setDescription("The amount of window area on the unit's front facade. Enter 0 if specifying Front Window-to-Wall Ratio instead. If the front wall is adiabatic, the value will be ignored.")
    arg.setDefaultValue(0)
    args << arg

    arg = OpenStudio::Measure::OSArgument::makeDoubleArgument('window_area_back', true)
    arg.setDisplayName('Windows: Back Window Area')
    arg.setUnits('ft^2')
    arg.setDescription("The amount of window area on the unit's back facade. Enter 0 if specifying Back Window-to-Wall Ratio instead. If the back wall is adiabatic, the value will be ignored.")
    arg.setDefaultValue(0)
    args << arg

    arg = OpenStudio::Measure::OSArgument::makeDoubleArgument('window_area_left', true)
    arg.setDisplayName('Windows: Left Window Area')
    arg.setUnits('ft^2')
    arg.setDescription("The amount of window area on the unit's left facade (when viewed from the front). Enter 0 if specifying Left Window-to-Wall Ratio instead. If the left wall is adiabatic, the value will be ignored.")
    arg.setDefaultValue(0)
    args << arg

    arg = OpenStudio::Measure::OSArgument::makeDoubleArgument('window_area_right', true)
    arg.setDisplayName('Windows: Right Window Area')
    arg.setUnits('ft^2')
    arg.setDescription("The amount of window area on the unit's right facade (when viewed from the front). Enter 0 if specifying Right Window-to-Wall Ratio instead. If the right wall is adiabatic, the value will be ignored.")
    arg.setDefaultValue(0)
    args << arg

    arg = OpenStudio::Measure::OSArgument::makeDoubleArgument('window_aspect_ratio', true)
    arg.setDisplayName('Windows: Aspect Ratio')
    arg.setUnits('Frac')
    arg.setDescription('Ratio of window height to width.')
    arg.setDefaultValue(1.333)
    args << arg

    arg = OpenStudio::Measure::OSArgument::makeDoubleArgument('window_fraction_operable', false)
    arg.setDisplayName('Windows: Fraction Operable')
    arg.setUnits('Frac')
    arg.setDescription("Fraction of windows that are operable. If not provided, the OS-HPXML default (see <a href='#{docs_base_url}#hpxml-windows'>HPXML Windows</a>) is used.")
    args << arg

    arg = OpenStudio::Measure::OSArgument::makeIntegerArgument('window_natvent_availability', false)
    arg.setDisplayName('Windows: Natural Ventilation Availability')
    arg.setUnits('Days/week')
    arg.setDescription("For operable windows, the number of days/week that windows can be opened by occupants for natural ventilation. If not provided, the OS-HPXML default (see <a href='#{docs_base_url}#hpxml-windows'>HPXML Windows</a>) is used.")
    args << arg

    arg = OpenStudio::Measure::OSArgument::makeDoubleArgument('window_ufactor', true)
    arg.setDisplayName('Windows: U-Factor')
    arg.setUnits('Btu/hr-ft^2-R')
    arg.setDescription('Full-assembly NFRC U-factor.')
    arg.setDefaultValue(0.37)
    args << arg

    arg = OpenStudio::Measure::OSArgument::makeDoubleArgument('window_shgc', true)
    arg.setDisplayName('Windows: SHGC')
    arg.setDescription('Full-assembly NFRC solar heat gain coefficient.')
    arg.setDefaultValue(0.3)
    args << arg

    window_interior_shading_type_choices = OpenStudio::StringVector.new
    window_interior_shading_type_choices << HPXML::InteriorShadingTypeLightCurtains
    window_interior_shading_type_choices << HPXML::InteriorShadingTypeLightShades
    window_interior_shading_type_choices << HPXML::InteriorShadingTypeLightBlinds
    window_interior_shading_type_choices << HPXML::InteriorShadingTypeMediumCurtains
    window_interior_shading_type_choices << HPXML::InteriorShadingTypeMediumShades
    window_interior_shading_type_choices << HPXML::InteriorShadingTypeMediumBlinds
    window_interior_shading_type_choices << HPXML::InteriorShadingTypeDarkCurtains
    window_interior_shading_type_choices << HPXML::InteriorShadingTypeDarkShades
    window_interior_shading_type_choices << HPXML::InteriorShadingTypeDarkBlinds
    window_interior_shading_type_choices << HPXML::InteriorShadingTypeNone
    # Not adding inputs for other because that can be anything

    arg = OpenStudio::Measure::OSArgument::makeChoiceArgument('window_interior_shading_type', window_interior_shading_type_choices, false)
    arg.setDisplayName('Windows: Interior Shading Type')
    arg.setDescription("Type of window interior shading. Summer/winter shading coefficients can be provided below instead. If neither is provided, the OS-HPXML default (see <a href='#{docs_base_url}#hpxml-interior-shading'>HPXML Interior Shading</a>) is used.")
    args << arg

    arg = OpenStudio::Measure::OSArgument::makeDoubleArgument('window_interior_shading_winter', false)
    arg.setDisplayName('Windows: Winter Interior Shading Coefficient')
    arg.setUnits('Frac')
    arg.setDescription("Interior shading coefficient for the winter season, which if provided overrides the shading type input. 1.0 indicates no reduction in solar gain, 0.85 indicates 15% reduction, etc. If not provided, the OS-HPXML default (see <a href='#{docs_base_url}#hpxml-interior-shading'>HPXML Interior Shading</a>) is used.")
    args << arg

    arg = OpenStudio::Measure::OSArgument::makeDoubleArgument('window_interior_shading_summer', false)
    arg.setDisplayName('Windows: Summer Interior Shading Coefficient')
    arg.setUnits('Frac')
    arg.setDescription("Interior shading coefficient for the summer season, which if provided overrides the shading type input. 1.0 indicates no reduction in solar gain, 0.85 indicates 15% reduction, etc. If not provided, the OS-HPXML default (see <a href='#{docs_base_url}#hpxml-interior-shading'>HPXML Interior Shading</a>) is used.")
    args << arg

    window_exterior_shading_type_choices = OpenStudio::StringVector.new
    window_exterior_shading_type_choices << HPXML::ExteriorShadingTypeSolarFilm
    window_exterior_shading_type_choices << HPXML::ExteriorShadingTypeSolarScreens
    window_exterior_shading_type_choices << HPXML::ExteriorShadingTypeNone
    # Not adding inputs for trees since that is more specific to select windows, whereas this will apply to every window
    # Not adding inputs for overhangs/neighbors because there are other inputs to describe those (and in more detail)
    # Not adding inputs for other because that can be anything

    arg = OpenStudio::Measure::OSArgument::makeChoiceArgument('window_exterior_shading_type', window_exterior_shading_type_choices, false)
    arg.setDisplayName('Windows: Exterior Shading Type')
    arg.setDescription("Type of window exterior shading. Summer/winter shading coefficients can be provided below instead. If neither is provided, the OS-HPXML default (see <a href='#{docs_base_url}#hpxml-exterior-shading'>HPXML Exterior Shading</a>) is used.")
    args << arg

    arg = OpenStudio::Measure::OSArgument::makeDoubleArgument('window_exterior_shading_winter', false)
    arg.setDisplayName('Windows: Winter Exterior Shading Coefficient')
    arg.setUnits('Frac')
    arg.setDescription("Exterior shading coefficient for the winter season, which if provided overrides the shading type input. 1.0 indicates no reduction in solar gain, 0.85 indicates 15% reduction, etc. If not provided, the OS-HPXML default (see <a href='#{docs_base_url}#hpxml-exterior-shading'>HPXML Exterior Shading</a>) is used.")
    args << arg

    arg = OpenStudio::Measure::OSArgument::makeDoubleArgument('window_exterior_shading_summer', false)
    arg.setDisplayName('Windows: Summer Exterior Shading Coefficient')
    arg.setUnits('Frac')
    arg.setDescription("Exterior shading coefficient for the summer season, which if provided overrides the shading type input. 1.0 indicates no reduction in solar gain, 0.85 indicates 15% reduction, etc. If not provided, the OS-HPXML default (see <a href='#{docs_base_url}#hpxml-exterior-shading'>HPXML Exterior Shading</a>) is used.")
    args << arg

    arg = OpenStudio::Measure::OSArgument::makeStringArgument('window_shading_summer_season', false)
    arg.setDisplayName('Windows: Shading Summer Season')
    arg.setDescription("Enter a date range like 'May 1 - Sep 30'. Defines the summer season for purposes of shading coefficients; the rest of the year is assumed to be winter. If not provided, the OS-HPXML default (see <a href='#{docs_base_url}#hpxml-windows'>HPXML Windows</a>) is used.")
    args << arg

    window_insect_screen_choices = OpenStudio::StringVector.new
    window_insect_screen_choices << Constants::None
    window_insect_screen_choices << HPXML::LocationExterior
    window_insect_screen_choices << HPXML::LocationInterior

    arg = OpenStudio::Measure::OSArgument::makeChoiceArgument('window_insect_screens', window_insect_screen_choices, false)
    arg.setDisplayName('Windows: Insect Screens')
    arg.setDescription('The type of insect screens, if present. If not provided, assumes there are no insect screens.')
    args << arg

    storm_window_type_choices = OpenStudio::StringVector.new
    storm_window_type_choices << HPXML::WindowGlassTypeClear
    storm_window_type_choices << HPXML::WindowGlassTypeLowE

    arg = OpenStudio::Measure::OSArgument::makeChoiceArgument('window_storm_type', storm_window_type_choices, false)
    arg.setDisplayName('Windows: Storm Type')
    arg.setDescription('The type of storm, if present. If not provided, assumes there is no storm.')
    args << arg

    arg = OpenStudio::Measure::OSArgument::makeDoubleArgument('overhangs_front_depth', true)
    arg.setDisplayName('Overhangs: Front Depth')
    arg.setUnits('ft')
    arg.setDescription('The depth of overhangs for windows for the front facade.')
    arg.setDefaultValue(0)
    args << arg

    arg = OpenStudio::Measure::OSArgument::makeDoubleArgument('overhangs_front_distance_to_top_of_window', true)
    arg.setDisplayName('Overhangs: Front Distance to Top of Window')
    arg.setUnits('ft')
    arg.setDescription('The overhangs distance to the top of window for the front facade.')
    arg.setDefaultValue(0)
    args << arg

    arg = OpenStudio::Measure::OSArgument::makeDoubleArgument('overhangs_front_distance_to_bottom_of_window', true)
    arg.setDisplayName('Overhangs: Front Distance to Bottom of Window')
    arg.setUnits('ft')
    arg.setDescription('The overhangs distance to the bottom of window for the front facade.')
    arg.setDefaultValue(4)
    args << arg

    arg = OpenStudio::Measure::OSArgument::makeDoubleArgument('overhangs_back_depth', true)
    arg.setDisplayName('Overhangs: Back Depth')
    arg.setUnits('ft')
    arg.setDescription('The depth of overhangs for windows for the back facade.')
    arg.setDefaultValue(0)
    args << arg

    arg = OpenStudio::Measure::OSArgument::makeDoubleArgument('overhangs_back_distance_to_top_of_window', true)
    arg.setDisplayName('Overhangs: Back Distance to Top of Window')
    arg.setUnits('ft')
    arg.setDescription('The overhangs distance to the top of window for the back facade.')
    arg.setDefaultValue(0)
    args << arg

    arg = OpenStudio::Measure::OSArgument::makeDoubleArgument('overhangs_back_distance_to_bottom_of_window', true)
    arg.setDisplayName('Overhangs: Back Distance to Bottom of Window')
    arg.setUnits('ft')
    arg.setDescription('The overhangs distance to the bottom of window for the back facade.')
    arg.setDefaultValue(4)
    args << arg

    arg = OpenStudio::Measure::OSArgument::makeDoubleArgument('overhangs_left_depth', true)
    arg.setDisplayName('Overhangs: Left Depth')
    arg.setUnits('ft')
    arg.setDescription('The depth of overhangs for windows for the left facade.')
    arg.setDefaultValue(0)
    args << arg

    arg = OpenStudio::Measure::OSArgument::makeDoubleArgument('overhangs_left_distance_to_top_of_window', true)
    arg.setDisplayName('Overhangs: Left Distance to Top of Window')
    arg.setUnits('ft')
    arg.setDescription('The overhangs distance to the top of window for the left facade.')
    arg.setDefaultValue(0)
    args << arg

    arg = OpenStudio::Measure::OSArgument::makeDoubleArgument('overhangs_left_distance_to_bottom_of_window', true)
    arg.setDisplayName('Overhangs: Left Distance to Bottom of Window')
    arg.setUnits('ft')
    arg.setDescription('The overhangs distance to the bottom of window for the left facade.')
    arg.setDefaultValue(4)
    args << arg

    arg = OpenStudio::Measure::OSArgument::makeDoubleArgument('overhangs_right_depth', true)
    arg.setDisplayName('Overhangs: Right Depth')
    arg.setUnits('ft')
    arg.setDescription('The depth of overhangs for windows for the right facade.')
    arg.setDefaultValue(0)
    args << arg

    arg = OpenStudio::Measure::OSArgument::makeDoubleArgument('overhangs_right_distance_to_top_of_window', true)
    arg.setDisplayName('Overhangs: Right Distance to Top of Window')
    arg.setUnits('ft')
    arg.setDescription('The overhangs distance to the top of window for the right facade.')
    arg.setDefaultValue(0)
    args << arg

    arg = OpenStudio::Measure::OSArgument::makeDoubleArgument('overhangs_right_distance_to_bottom_of_window', true)
    arg.setDisplayName('Overhangs: Right Distance to Bottom of Window')
    arg.setUnits('ft')
    arg.setDescription('The overhangs distance to the bottom of window for the right facade.')
    arg.setDefaultValue(4)
    args << arg

    arg = OpenStudio::Measure::OSArgument::makeDoubleArgument('skylight_area_front', true)
    arg.setDisplayName('Skylights: Front Roof Area')
    arg.setUnits('ft^2')
    arg.setDescription("The amount of skylight area on the unit's front conditioned roof facade.")
    arg.setDefaultValue(0)
    args << arg

    arg = OpenStudio::Measure::OSArgument::makeDoubleArgument('skylight_area_back', true)
    arg.setDisplayName('Skylights: Back Roof Area')
    arg.setUnits('ft^2')
    arg.setDescription("The amount of skylight area on the unit's back conditioned roof facade.")
    arg.setDefaultValue(0)
    args << arg

    arg = OpenStudio::Measure::OSArgument::makeDoubleArgument('skylight_area_left', true)
    arg.setDisplayName('Skylights: Left Roof Area')
    arg.setUnits('ft^2')
    arg.setDescription("The amount of skylight area on the unit's left conditioned roof facade (when viewed from the front).")
    arg.setDefaultValue(0)
    args << arg

    arg = OpenStudio::Measure::OSArgument::makeDoubleArgument('skylight_area_right', true)
    arg.setDisplayName('Skylights: Right Roof Area')
    arg.setUnits('ft^2')
    arg.setDescription("The amount of skylight area on the unit's right conditioned roof facade (when viewed from the front).")
    arg.setDefaultValue(0)
    args << arg

    arg = OpenStudio::Measure::OSArgument::makeDoubleArgument('skylight_ufactor', true)
    arg.setDisplayName('Skylights: U-Factor')
    arg.setUnits('Btu/hr-ft^2-R')
    arg.setDescription('Full-assembly NFRC U-factor.')
    arg.setDefaultValue(0.33)
    args << arg

    skylight_shgc = OpenStudio::Measure::OSArgument::makeDoubleArgument('skylight_shgc', true)
    skylight_shgc.setDisplayName('Skylights: SHGC')
    skylight_shgc.setDescription('Full-assembly NFRC solar heat gain coefficient.')
    skylight_shgc.setDefaultValue(0.45)
    args << skylight_shgc

    arg = OpenStudio::Measure::OSArgument::makeChoiceArgument('skylight_storm_type', storm_window_type_choices, false)
    arg.setDisplayName('Skylights: Storm Type')
    arg.setDescription('The type of storm, if present. If not provided, assumes there is no storm.')
    args << arg

    arg = OpenStudio::Measure::OSArgument::makeDoubleArgument('door_area', true)
    arg.setDisplayName('Doors: Area')
    arg.setUnits('ft^2')
    arg.setDescription('The area of the opaque door(s).')
    arg.setDefaultValue(20.0)
    args << arg

    arg = OpenStudio::Measure::OSArgument::makeDoubleArgument('door_rvalue', true)
    arg.setDisplayName('Doors: R-value')
    arg.setUnits('h-ft^2-R/Btu')
    arg.setDescription('R-value of the opaque door(s).')
    arg.setDefaultValue(4.4)
    args << arg

    air_leakage_leakiness_description_choices = OpenStudio::StringVector.new
    air_leakage_leakiness_description_choices << HPXML::LeakinessVeryTight
    air_leakage_leakiness_description_choices << HPXML::LeakinessTight
    air_leakage_leakiness_description_choices << HPXML::LeakinessAverage
    air_leakage_leakiness_description_choices << HPXML::LeakinessLeaky
    air_leakage_leakiness_description_choices << HPXML::LeakinessVeryLeaky

    arg = OpenStudio::Measure::OSArgument::makeChoiceArgument('air_leakage_leakiness_description', air_leakage_leakiness_description_choices, false)
    arg.setDisplayName('Air Leakage: Leakiness Description')
    arg.setDescription('Qualitative description of infiltration. If provided, the Year Built of the home is required. Either provide this input or provide a numeric air leakage value below.')
    arg.setDefaultValue(HPXML::LeakinessAverage)
    args << arg

    air_leakage_units_choices = OpenStudio::StringVector.new
    air_leakage_units_choices << HPXML::UnitsACH
    air_leakage_units_choices << HPXML::UnitsCFM
    air_leakage_units_choices << HPXML::UnitsACHNatural
    air_leakage_units_choices << HPXML::UnitsCFMNatural
    air_leakage_units_choices << HPXML::UnitsELA

    arg = OpenStudio::Measure::OSArgument::makeChoiceArgument('air_leakage_units', air_leakage_units_choices, false)
    arg.setDisplayName('Air Leakage: Units')
    arg.setDescription('The unit of measure for the air leakage if providing a numeric air leakage value.')
    args << arg

    arg = OpenStudio::Measure::OSArgument::makeDoubleArgument('air_leakage_house_pressure', false)
    arg.setDisplayName('Air Leakage: House Pressure')
    arg.setUnits('Pa')
    arg.setDescription("The house pressure relative to outside if providing a numeric air leakage value. Required when units are #{HPXML::UnitsACH} or #{HPXML::UnitsCFM}.")
    args << arg

    arg = OpenStudio::Measure::OSArgument::makeDoubleArgument('air_leakage_value', false)
    arg.setDisplayName('Air Leakage: Value')
    arg.setDescription("Numeric air leakage value. For '#{HPXML::UnitsELA}', provide value in sq. in. If provided, overrides Leakiness Description input.")
    args << arg

    air_leakage_type_choices = OpenStudio::StringVector.new
    air_leakage_type_choices << HPXML::InfiltrationTypeUnitTotal
    air_leakage_type_choices << HPXML::InfiltrationTypeUnitExterior

    arg = OpenStudio::Measure::OSArgument::makeChoiceArgument('air_leakage_type', air_leakage_type_choices, false)
    arg.setDisplayName('Air Leakage: Type')
    arg.setDescription("Type of air leakage if providing a numeric air leakage value. If '#{HPXML::InfiltrationTypeUnitTotal}', represents the total infiltration to the unit as measured by a compartmentalization test, in which case the air leakage value will be adjusted by the ratio of exterior envelope surface area to total envelope surface area. Otherwise, if '#{HPXML::InfiltrationTypeUnitExterior}', represents the infiltration to the unit from outside only as measured by a guarded test. Required when unit type is #{HPXML::ResidentialTypeSFA} or #{HPXML::ResidentialTypeApartment}.")
    args << arg

    arg = OpenStudio::Measure::OSArgument::makeBoolArgument('air_leakage_has_flue_or_chimney_in_conditioned_space', false)
    arg.setDisplayName('Air Leakage: Has Flue or Chimney in Conditioned Space')
    arg.setDescription("Presence of flue or chimney with combustion air from conditioned space; used for infiltration model. If not provided, the OS-HPXML default (see <a href='#{docs_base_url}#flue-or-chimney'>Flue or Chimney</a>) is used.")
    args << arg

    heating_system_type_choices = OpenStudio::StringVector.new
    heating_system_type_choices << Constants::None
    heating_system_type_choices << HPXML::HVACTypeFurnace
    heating_system_type_choices << HPXML::HVACTypeWallFurnace
    heating_system_type_choices << HPXML::HVACTypeFloorFurnace
    heating_system_type_choices << HPXML::HVACTypeBoiler
    heating_system_type_choices << HPXML::HVACTypeElectricResistance
    heating_system_type_choices << HPXML::HVACTypeStove
    heating_system_type_choices << HPXML::HVACTypeSpaceHeater
    heating_system_type_choices << HPXML::HVACTypeFireplace
    heating_system_type_choices << "Shared #{HPXML::HVACTypeBoiler} w/ Baseboard"
    heating_system_type_choices << "Shared #{HPXML::HVACTypeBoiler} w/ Ductless Fan Coil"

    heating_system_fuel_choices = OpenStudio::StringVector.new
    heating_system_fuel_choices << HPXML::FuelTypeElectricity
    heating_system_fuel_choices << HPXML::FuelTypeNaturalGas
    heating_system_fuel_choices << HPXML::FuelTypeOil
    heating_system_fuel_choices << HPXML::FuelTypePropane
    heating_system_fuel_choices << HPXML::FuelTypeWoodCord
    heating_system_fuel_choices << HPXML::FuelTypeWoodPellets
    heating_system_fuel_choices << HPXML::FuelTypeCoal

    cooling_system_type_choices = OpenStudio::StringVector.new
    cooling_system_type_choices << Constants::None
    cooling_system_type_choices << HPXML::HVACTypeCentralAirConditioner
    cooling_system_type_choices << HPXML::HVACTypeRoomAirConditioner
    cooling_system_type_choices << HPXML::HVACTypeEvaporativeCooler
    cooling_system_type_choices << HPXML::HVACTypeMiniSplitAirConditioner
    cooling_system_type_choices << HPXML::HVACTypePTAC

    cooling_efficiency_type_choices = OpenStudio::StringVector.new
    cooling_efficiency_type_choices << HPXML::UnitsSEER
    cooling_efficiency_type_choices << HPXML::UnitsSEER2
    cooling_efficiency_type_choices << HPXML::UnitsEER
    cooling_efficiency_type_choices << HPXML::UnitsCEER

    compressor_type_choices = OpenStudio::StringVector.new
    compressor_type_choices << HPXML::HVACCompressorTypeSingleStage
    compressor_type_choices << HPXML::HVACCompressorTypeTwoStage
    compressor_type_choices << HPXML::HVACCompressorTypeVariableSpeed

    arg = OpenStudio::Measure::OSArgument::makeChoiceArgument('heating_system_type', heating_system_type_choices, true)
    arg.setDisplayName('Heating System: Type')
    arg.setDescription("The type of heating system. Use '#{Constants::None}' if there is no heating system or if there is a heat pump serving a heating load.")
    arg.setDefaultValue(HPXML::HVACTypeFurnace)
    args << arg

    arg = OpenStudio::Measure::OSArgument::makeChoiceArgument('heating_system_fuel', heating_system_fuel_choices, true)
    arg.setDisplayName('Heating System: Fuel Type')
    arg.setDescription("The fuel type of the heating system. Ignored for #{HPXML::HVACTypeElectricResistance}.")
    arg.setDefaultValue(HPXML::FuelTypeNaturalGas)
    args << arg

    arg = OpenStudio::Measure::OSArgument::makeDoubleArgument('heating_system_heating_efficiency', true)
    arg.setDisplayName('Heating System: Rated AFUE or Percent')
    arg.setUnits('Frac')
    arg.setDescription('The rated heating efficiency value of the heating system.')
    arg.setDefaultValue(0.78)
    args << arg

    arg = OpenStudio::Measure::OSArgument::makeDoubleArgument('heating_system_heating_capacity', false)
    arg.setDisplayName('Heating System: Heating Capacity')
    arg.setDescription("The output heating capacity of the heating system. If not provided, the OS-HPXML autosized default (see <a href='#{docs_base_url}#hpxml-heating-systems'>HPXML Heating Systems</a>) is used.")
    arg.setUnits('Btu/hr')
    args << arg

    arg = OpenStudio::Measure::OSArgument::makeDoubleArgument('heating_system_heating_autosizing_factor', false)
    arg.setDisplayName('Heating System: Heating Autosizing Factor')
    arg.setDescription('The capacity scaling factor applied to the auto-sizing methodology. If not provided, 1.0 is used.')
    args << arg

    arg = OpenStudio::Measure::OSArgument::makeDoubleArgument('heating_system_heating_autosizing_limit', false)
    arg.setDisplayName('Heating System: Heating Autosizing Limit')
    arg.setDescription('The maximum capacity limit applied to the auto-sizing methodology. If not provided, no limit is used.')
    arg.setUnits('Btu/hr')
    args << arg

    arg = OpenStudio::Measure::OSArgument::makeDoubleArgument('heating_system_fraction_heat_load_served', true)
    arg.setDisplayName('Heating System: Fraction Heat Load Served')
    arg.setDescription('The heating load served by the heating system.')
    arg.setUnits('Frac')
    arg.setDefaultValue(1)
    args << arg

    arg = OpenStudio::Measure::OSArgument::makeDoubleArgument('heating_system_pilot_light', false)
    arg.setDisplayName('Heating System: Pilot Light')
    arg.setDescription("The fuel usage of the pilot light. Applies only to #{HPXML::HVACTypeFurnace}, #{HPXML::HVACTypeWallFurnace}, #{HPXML::HVACTypeFloorFurnace}, #{HPXML::HVACTypeStove}, #{HPXML::HVACTypeBoiler}, and #{HPXML::HVACTypeFireplace} with non-electric fuel type. If not provided, assumes no pilot light.")
    arg.setUnits('Btuh')
    args << arg

    arg = OpenStudio::Measure::OSArgument::makeDoubleArgument('heating_system_airflow_defect_ratio', false)
    arg.setDisplayName('Heating System: Airflow Defect Ratio')
    arg.setDescription("The airflow defect ratio, defined as (InstalledAirflow - DesignAirflow) / DesignAirflow, of the heating system per ANSI/RESNET/ACCA Standard 310. A value of zero means no airflow defect. Applies only to #{HPXML::HVACTypeFurnace}. If not provided, assumes no defect.")
    arg.setUnits('Frac')
    args << arg

    arg = OpenStudio::Measure::OSArgument::makeChoiceArgument('cooling_system_type', cooling_system_type_choices, true)
    arg.setDisplayName('Cooling System: Type')
    arg.setDescription("The type of cooling system. Use '#{Constants::None}' if there is no cooling system or if there is a heat pump serving a cooling load.")
    arg.setDefaultValue(HPXML::HVACTypeCentralAirConditioner)
    args << arg

    arg = OpenStudio::Measure::OSArgument::makeChoiceArgument('cooling_system_compressor_type', compressor_type_choices, false)
    arg.setDisplayName('Cooling System: Cooling Compressor Type')
    arg.setDescription("The compressor type of the cooling system. Required for #{HPXML::HVACTypeCentralAirConditioner} and #{HPXML::HVACTypeMiniSplitAirConditioner}.")
    args << arg

    arg = OpenStudio::Measure::OSArgument::makeChoiceArgument('cooling_system_cooling_efficiency_type', cooling_efficiency_type_choices, true)
    arg.setDisplayName('Cooling System: Efficiency Type')
    arg.setDescription("The efficiency type of the cooling system. System types #{HPXML::HVACTypeCentralAirConditioner} and #{HPXML::HVACTypeMiniSplitAirConditioner} use #{HPXML::UnitsSEER} or #{HPXML::UnitsSEER2}. System types #{HPXML::HVACTypeRoomAirConditioner} and #{HPXML::HVACTypePTAC} use #{HPXML::UnitsEER} or #{HPXML::UnitsCEER}. Ignored for system type #{HPXML::HVACTypeEvaporativeCooler}.")
    arg.setDefaultValue(HPXML::UnitsSEER)
    args << arg

    arg = OpenStudio::Measure::OSArgument::makeDoubleArgument('cooling_system_cooling_efficiency', true)
    arg.setDisplayName('Cooling System: Efficiency')
    arg.setDescription("The rated efficiency value of the cooling system. Ignored for #{HPXML::HVACTypeEvaporativeCooler}.")
    arg.setDefaultValue(13.0)
    args << arg

<<<<<<< HEAD
=======
    arg = OpenStudio::Measure::OSArgument::makeChoiceArgument('cooling_system_cooling_compressor_type', compressor_type_choices, false)
    arg.setDisplayName('Cooling System: Cooling Compressor Type')
    arg.setDescription("The compressor type of the cooling system. Only applies to #{HPXML::HVACTypeCentralAirConditioner} and #{HPXML::HVACTypeMiniSplitAirConditioner}.")
    args << arg

    arg = OpenStudio::Measure::OSArgument::makeDoubleArgument('cooling_system_cooling_sensible_heat_fraction', false)
    arg.setDisplayName('Cooling System: Cooling Sensible Heat Fraction')
    arg.setDescription("The sensible heat fraction of the cooling system. Ignored for #{HPXML::HVACTypeEvaporativeCooler}. If not provided, the OS-HPXML default (see <a href='#{docs_base_url}#central-air-conditioner'>Central Air Conditioner</a>, <a href='#{docs_base_url}#room-air-conditioner'>Room Air Conditioner</a>, <a href='#{docs_base_url}#packaged-terminal-air-conditioner'>Packaged Terminal Air Conditioner</a>, <a href='#{docs_base_url}#mini-split-air-conditioner'>Mini-Split Air Conditioner</a>) is used.")
    arg.setUnits('Frac')
    args << arg

>>>>>>> 6d274c4f
    arg = OpenStudio::Measure::OSArgument::makeDoubleArgument('cooling_system_cooling_capacity', false)
    arg.setDisplayName('Cooling System: Cooling Capacity')
    arg.setDescription("The output cooling capacity of the cooling system. If not provided, the OS-HPXML autosized default (see <a href='#{docs_base_url}#central-air-conditioner'>Central Air Conditioner</a>, <a href='#{docs_base_url}#room-air-conditioner'>Room Air Conditioner</a>, <a href='#{docs_base_url}#packaged-terminal-air-conditioner'>Packaged Terminal Air Conditioner</a>, <a href='#{docs_base_url}#evaporative-cooler'>Evaporative Cooler</a>, <a href='#{docs_base_url}#mini-split-air-conditioner'>Mini-Split Air Conditioner</a>) is used.")
    arg.setUnits('Btu/hr')
    args << arg

    arg = OpenStudio::Measure::OSArgument::makeDoubleArgument('cooling_system_cooling_autosizing_factor', false)
    arg.setDisplayName('Cooling System: Cooling Autosizing Factor')
    arg.setDescription('The capacity scaling factor applied to the auto-sizing methodology. If not provided, 1.0 is used.')
    args << arg

    arg = OpenStudio::Measure::OSArgument::makeDoubleArgument('cooling_system_cooling_autosizing_limit', false)
    arg.setDisplayName('Cooling System: Cooling Autosizing Limit')
    arg.setDescription('The maximum capacity limit applied to the auto-sizing methodology. If not provided, no limit is used.')
    arg.setUnits('Btu/hr')
    args << arg

    arg = OpenStudio::Measure::OSArgument::makeDoubleArgument('cooling_system_fraction_cool_load_served', true)
    arg.setDisplayName('Cooling System: Fraction Cool Load Served')
    arg.setDescription('The cooling load served by the cooling system.')
    arg.setUnits('Frac')
    arg.setDefaultValue(1)
    args << arg

    arg = OpenStudio::Measure::OSArgument::makeBoolArgument('cooling_system_is_ducted', false)
    arg.setDisplayName('Cooling System: Is Ducted')
    arg.setDescription("Whether the cooling system is ducted or not. Only used for #{HPXML::HVACTypeMiniSplitAirConditioner} and #{HPXML::HVACTypeEvaporativeCooler}. It's assumed that #{HPXML::HVACTypeCentralAirConditioner} is ducted, and #{HPXML::HVACTypeRoomAirConditioner} and #{HPXML::HVACTypePTAC} are not ducted.")
    arg.setDefaultValue(false)
    args << arg

    arg = OpenStudio::Measure::OSArgument::makeDoubleArgument('cooling_system_airflow_defect_ratio', false)
    arg.setDisplayName('Cooling System: Airflow Defect Ratio')
    arg.setDescription("The airflow defect ratio, defined as (InstalledAirflow - DesignAirflow) / DesignAirflow, of the cooling system per ANSI/RESNET/ACCA Standard 310. A value of zero means no airflow defect. Applies only to #{HPXML::HVACTypeCentralAirConditioner} and ducted #{HPXML::HVACTypeMiniSplitAirConditioner}. If not provided, assumes no defect.")
    arg.setUnits('Frac')
    args << arg

    arg = OpenStudio::Measure::OSArgument::makeDoubleArgument('cooling_system_charge_defect_ratio', false)
    arg.setDisplayName('Cooling System: Charge Defect Ratio')
    arg.setDescription("The refrigerant charge defect ratio, defined as (InstalledCharge - DesignCharge) / DesignCharge, of the cooling system per ANSI/RESNET/ACCA Standard 310. A value of zero means no refrigerant charge defect. Applies only to #{HPXML::HVACTypeCentralAirConditioner} and #{HPXML::HVACTypeMiniSplitAirConditioner}. If not provided, assumes no defect.")
    arg.setUnits('Frac')
    args << arg

    arg = OpenStudio::Measure::OSArgument::makeDoubleArgument('cooling_system_crankcase_heater_watts', false)
    arg.setDisplayName('Cooling System: Crankcase Heater Power Watts')
    arg.setDescription("Cooling system crankcase heater power consumption in Watts. Applies only to #{HPXML::HVACTypeCentralAirConditioner}, #{HPXML::HVACTypeRoomAirConditioner}, #{HPXML::HVACTypePTAC} and #{HPXML::HVACTypeMiniSplitAirConditioner}. If not provided, the OS-HPXML default (see <a href='#{docs_base_url}#central-air-conditioner'>Central Air Conditioner</a>, <a href='#{docs_base_url}#room-air-conditioner'>Room Air Conditioner</a>, <a href='#{docs_base_url}#packaged-terminal-air-conditioner'>Packaged Terminal Air Conditioner</a>, <a href='#{docs_base_url}#mini-split-air-conditioner'>Mini-Split Air Conditioner</a>) is used.")
    arg.setUnits('W')
    args << arg

    arg = OpenStudio::Measure::OSArgument::makeChoiceArgument('cooling_system_integrated_heating_system_fuel', heating_system_fuel_choices, false)
    arg.setDisplayName('Cooling System: Integrated Heating System Fuel Type')
    arg.setDescription("The fuel type of the heating system integrated into cooling system. Only used for #{HPXML::HVACTypePTAC} and #{HPXML::HVACTypeRoomAirConditioner}.")
    args << arg

    arg = OpenStudio::Measure::OSArgument::makeDoubleArgument('cooling_system_integrated_heating_system_efficiency_percent', false)
    arg.setDisplayName('Cooling System: Integrated Heating System Efficiency')
    arg.setUnits('Frac')
    arg.setDescription("The rated heating efficiency value of the heating system integrated into cooling system. Only used for #{HPXML::HVACTypePTAC} and #{HPXML::HVACTypeRoomAirConditioner}.")
    args << arg

    arg = OpenStudio::Measure::OSArgument::makeDoubleArgument('cooling_system_integrated_heating_system_capacity', false)
    arg.setDisplayName('Cooling System: Integrated Heating System Heating Capacity')
    arg.setDescription("The output heating capacity of the heating system integrated into cooling system. If not provided, the OS-HPXML autosized default (see <a href='#{docs_base_url}#room-air-conditioner'>Room Air Conditioner</a>, <a href='#{docs_base_url}#packaged-terminal-air-conditioner'>Packaged Terminal Air Conditioner</a>) is used. Only used for #{HPXML::HVACTypeRoomAirConditioner} and #{HPXML::HVACTypePTAC}.")
    arg.setUnits('Btu/hr')
    args << arg

    arg = OpenStudio::Measure::OSArgument::makeDoubleArgument('cooling_system_integrated_heating_system_fraction_heat_load_served', false)
    arg.setDisplayName('Cooling System: Integrated Heating System Fraction Heat Load Served')
    arg.setDescription("The heating load served by the heating system integrated into cooling system. Only used for #{HPXML::HVACTypePTAC} and #{HPXML::HVACTypeRoomAirConditioner}.")
    arg.setUnits('Frac')
    args << arg

    heat_pump_type_choices = OpenStudio::StringVector.new
    heat_pump_type_choices << Constants::None
    heat_pump_type_choices << HPXML::HVACTypeHeatPumpAirToAir
    heat_pump_type_choices << HPXML::HVACTypeHeatPumpMiniSplit
    heat_pump_type_choices << HPXML::HVACTypeHeatPumpGroundToAir
    heat_pump_type_choices << HPXML::HVACTypeHeatPumpPTHP
    heat_pump_type_choices << HPXML::HVACTypeHeatPumpRoom

    heat_pump_heating_efficiency_type_choices = OpenStudio::StringVector.new
    heat_pump_heating_efficiency_type_choices << HPXML::UnitsHSPF
    heat_pump_heating_efficiency_type_choices << HPXML::UnitsHSPF2
    heat_pump_heating_efficiency_type_choices << HPXML::UnitsCOP

    heat_pump_backup_type_choices = OpenStudio::StringVector.new
    heat_pump_backup_type_choices << Constants::None
    heat_pump_backup_type_choices << HPXML::HeatPumpBackupTypeIntegrated
    heat_pump_backup_type_choices << HPXML::HeatPumpBackupTypeSeparate

    heat_pump_backup_fuel_choices = OpenStudio::StringVector.new
    heat_pump_backup_fuel_choices << HPXML::FuelTypeElectricity
    heat_pump_backup_fuel_choices << HPXML::FuelTypeNaturalGas
    heat_pump_backup_fuel_choices << HPXML::FuelTypeOil
    heat_pump_backup_fuel_choices << HPXML::FuelTypePropane

    heat_pump_sizing_choices = OpenStudio::StringVector.new
    heat_pump_sizing_choices << HPXML::HeatPumpSizingACCA
    heat_pump_sizing_choices << HPXML::HeatPumpSizingHERS
    heat_pump_sizing_choices << HPXML::HeatPumpSizingMaxLoad

    heat_pump_backup_sizing_choices = OpenStudio::StringVector.new
    heat_pump_backup_sizing_choices << HPXML::HeatPumpBackupSizingEmergency
    heat_pump_backup_sizing_choices << HPXML::HeatPumpBackupSizingSupplemental

    arg = OpenStudio::Measure::OSArgument::makeChoiceArgument('heat_pump_type', heat_pump_type_choices, true)
    arg.setDisplayName('Heat Pump: Type')
    arg.setDescription("The type of heat pump. Use '#{Constants::None}' if there is no heat pump.")
    arg.setDefaultValue(Constants::None)
    args << arg

    arg = OpenStudio::Measure::OSArgument::makeChoiceArgument('heat_pump_compressor_type', compressor_type_choices, false)
    arg.setDisplayName('Heat Pump: Cooling Compressor Type')
    arg.setDescription("The compressor type of the heat pump. Required for #{HPXML::HVACTypeHeatPumpAirToAir} and #{HPXML::HVACTypeHeatPumpMiniSplit}.")
    args << arg

    arg = OpenStudio::Measure::OSArgument::makeChoiceArgument('heat_pump_heating_efficiency_type', heat_pump_heating_efficiency_type_choices, true)
    arg.setDisplayName('Heat Pump: Heating Efficiency Type')
    arg.setDescription("The heating efficiency type of heat pump. System types #{HPXML::HVACTypeHeatPumpAirToAir} and #{HPXML::HVACTypeHeatPumpMiniSplit} use #{HPXML::UnitsHSPF} or #{HPXML::UnitsHSPF2}. System types #{HPXML::HVACTypeHeatPumpGroundToAir}, #{HPXML::HVACTypeHeatPumpPTHP} and #{HPXML::HVACTypeHeatPumpRoom} use #{HPXML::UnitsCOP}.")
    arg.setDefaultValue(HPXML::UnitsHSPF)
    args << arg

    arg = OpenStudio::Measure::OSArgument::makeDoubleArgument('heat_pump_heating_efficiency', true)
    arg.setDisplayName('Heat Pump: Heating Efficiency')
    arg.setDescription('The rated heating efficiency value of the heat pump.')
    arg.setDefaultValue(7.7)
    args << arg

    arg = OpenStudio::Measure::OSArgument::makeChoiceArgument('heat_pump_cooling_efficiency_type', cooling_efficiency_type_choices, true)
    arg.setDisplayName('Heat Pump: Cooling Efficiency Type')
    arg.setDescription("The cooling efficiency type of heat pump. System types #{HPXML::HVACTypeHeatPumpAirToAir} and #{HPXML::HVACTypeHeatPumpMiniSplit} use #{HPXML::UnitsSEER} or #{HPXML::UnitsSEER2}. System types #{HPXML::HVACTypeHeatPumpGroundToAir}, #{HPXML::HVACTypeHeatPumpPTHP} and #{HPXML::HVACTypeHeatPumpRoom} use #{HPXML::UnitsEER}.")
    arg.setDefaultValue(HPXML::UnitsSEER)
    args << arg

    arg = OpenStudio::Measure::OSArgument::makeDoubleArgument('heat_pump_cooling_efficiency', true)
    arg.setDisplayName('Heat Pump: Cooling Efficiency')
    arg.setDescription('The rated cooling efficiency value of the heat pump.')
    arg.setDefaultValue(13.0)
    args << arg

<<<<<<< HEAD
=======
    arg = OpenStudio::Measure::OSArgument::makeChoiceArgument('heat_pump_cooling_compressor_type', compressor_type_choices, false)
    arg.setDisplayName('Heat Pump: Cooling Compressor Type')
    arg.setDescription("The compressor type of the heat pump. Only applies to #{HPXML::HVACTypeHeatPumpAirToAir}, #{HPXML::HVACTypeHeatPumpMiniSplit} and #{HPXML::HVACTypeHeatPumpGroundToAir}.")
    args << arg

    arg = OpenStudio::Measure::OSArgument::makeDoubleArgument('heat_pump_cooling_sensible_heat_fraction', false)
    arg.setDisplayName('Heat Pump: Cooling Sensible Heat Fraction')
    arg.setDescription("The sensible heat fraction of the heat pump. If not provided, the OS-HPXML default (see <a href='#{docs_base_url}#air-to-air-heat-pump'>Air-to-Air Heat Pump</a>, <a href='#{docs_base_url}#mini-split-heat-pump'>Mini-Split Heat Pump</a>, <a href='#{docs_base_url}#packaged-terminal-heat-pump'>Packaged Terminal Heat Pump</a>, <a href='#{docs_base_url}#room-air-conditioner-w-reverse-cycle'>Room Air Conditioner w/ Reverse Cycle</a>, <a href='#{docs_base_url}#ground-to-air-heat-pump'>Ground-to-Air Heat Pump</a>) is used.")
    arg.setUnits('Frac')
    args << arg

>>>>>>> 6d274c4f
    arg = OpenStudio::Measure::OSArgument::makeDoubleArgument('heat_pump_heating_capacity', false)
    arg.setDisplayName('Heat Pump: Heating Capacity')
    arg.setDescription("The output heating capacity of the heat pump. If not provided, the OS-HPXML autosized default (see <a href='#{docs_base_url}#air-to-air-heat-pump'>Air-to-Air Heat Pump</a>, <a href='#{docs_base_url}#mini-split-heat-pump'>Mini-Split Heat Pump</a>, <a href='#{docs_base_url}#packaged-terminal-heat-pump'>Packaged Terminal Heat Pump</a>, <a href='#{docs_base_url}#room-air-conditioner-w-reverse-cycle'>Room Air Conditioner w/ Reverse Cycle</a>, <a href='#{docs_base_url}#ground-to-air-heat-pump'>Ground-to-Air Heat Pump</a>) is used.")
    arg.setUnits('Btu/hr')
    args << arg

    arg = OpenStudio::Measure::OSArgument::makeDoubleArgument('heat_pump_heating_autosizing_factor', false)
    arg.setDisplayName('Heat Pump: Heating Autosizing Factor')
    arg.setDescription('The capacity scaling factor applied to the auto-sizing methodology. If not provided, 1.0 is used.')
    args << arg

    arg = OpenStudio::Measure::OSArgument::makeDoubleArgument('heat_pump_heating_autosizing_limit', false)
    arg.setDisplayName('Heat Pump: Heating Autosizing Limit')
    arg.setDescription('The maximum capacity limit applied to the auto-sizing methodology. If not provided, no limit is used.')
    arg.setUnits('Btu/hr')
    args << arg

    arg = OpenStudio::Measure::OSArgument::makeDoubleArgument('heat_pump_heating_capacity_fraction_17F', false)
    arg.setDisplayName('Heat Pump: Heating Capacity Fraction at 17F')
    arg.setDescription("The output heating capacity of the heat pump at 17F divided by the above nominal heating capacity at 47F. Applies to all heat pump types except #{HPXML::HVACTypeHeatPumpGroundToAir}. If not provided, the OS-HPXML default (see <a href='#{docs_base_url}#air-to-air-heat-pump'>Air-to-Air Heat Pump</a>, <a href='#{docs_base_url}#mini-split-heat-pump'>Mini-Split Heat Pump</a>, <a href='#{docs_base_url}#packaged-terminal-heat-pump'>Packaged Terminal Heat Pump</a>, <a href='#{docs_base_url}#room-air-conditioner-w-reverse-cycle'>Room Air Conditioner w/ Reverse Cycle</a>) is used.")
    arg.setUnits('Frac')
    args << arg

    arg = OpenStudio::Measure::OSArgument::makeDoubleArgument('heat_pump_cooling_capacity', false)
    arg.setDisplayName('Heat Pump: Cooling Capacity')
    arg.setDescription("The output cooling capacity of the heat pump. If not provided, the OS-HPXML autosized default (see <a href='#{docs_base_url}#air-to-air-heat-pump'>Air-to-Air Heat Pump</a>, <a href='#{docs_base_url}#mini-split-heat-pump'>Mini-Split Heat Pump</a>, <a href='#{docs_base_url}#packaged-terminal-heat-pump'>Packaged Terminal Heat Pump</a>, <a href='#{docs_base_url}#room-air-conditioner-w-reverse-cycle'>Room Air Conditioner w/ Reverse Cycle</a>, <a href='#{docs_base_url}#ground-to-air-heat-pump'>Ground-to-Air Heat Pump</a>) is used.")
    arg.setUnits('Btu/hr')
    args << arg

    arg = OpenStudio::Measure::OSArgument::makeDoubleArgument('heat_pump_cooling_autosizing_factor', false)
    arg.setDisplayName('Heat Pump: Cooling Autosizing Factor')
    arg.setDescription('The capacity scaling factor applied to the auto-sizing methodology. If not provided, 1.0 is used.')
    args << arg

    arg = OpenStudio::Measure::OSArgument::makeDoubleArgument('heat_pump_cooling_autosizing_limit', false)
    arg.setDisplayName('Heat Pump: Cooling Autosizing Limit')
    arg.setDescription('The maximum capacity limit applied to the auto-sizing methodology. If not provided, no limit is used.')
    arg.setUnits('Btu/hr')
    args << arg

    arg = OpenStudio::Measure::OSArgument::makeDoubleArgument('heat_pump_fraction_heat_load_served', true)
    arg.setDisplayName('Heat Pump: Fraction Heat Load Served')
    arg.setDescription('The heating load served by the heat pump.')
    arg.setUnits('Frac')
    arg.setDefaultValue(1)
    args << arg

    arg = OpenStudio::Measure::OSArgument::makeDoubleArgument('heat_pump_fraction_cool_load_served', true)
    arg.setDisplayName('Heat Pump: Fraction Cool Load Served')
    arg.setDescription('The cooling load served by the heat pump.')
    arg.setUnits('Frac')
    arg.setDefaultValue(1)
    args << arg

    arg = OpenStudio::Measure::OSArgument::makeDoubleArgument('heat_pump_compressor_lockout_temp', false)
    arg.setDisplayName('Heat Pump: Compressor Lockout Temperature')
    arg.setDescription("The temperature below which the heat pump compressor is disabled. If both this and Backup Heating Lockout Temperature are provided and use the same value, it essentially defines a switchover temperature (for, e.g., a dual-fuel heat pump). Applies to all heat pump types other than #{HPXML::HVACTypeHeatPumpGroundToAir}. If not provided, the OS-HPXML default (see <a href='#{docs_base_url}#air-to-air-heat-pump'>Air-to-Air Heat Pump</a>, <a href='#{docs_base_url}#mini-split-heat-pump'>Mini-Split Heat Pump</a>, <a href='#{docs_base_url}#packaged-terminal-heat-pump'>Packaged Terminal Heat Pump</a>, <a href='#{docs_base_url}#room-air-conditioner-w-reverse-cycle'>Room Air Conditioner w/ Reverse Cycle</a>) is used.")
    arg.setUnits('F')
    args << arg

    arg = OpenStudio::Measure::OSArgument::makeChoiceArgument('heat_pump_backup_type', heat_pump_backup_type_choices, true)
    arg.setDisplayName('Heat Pump: Backup Type')
    arg.setDescription("The backup type of the heat pump. If '#{HPXML::HeatPumpBackupTypeIntegrated}', represents e.g. built-in electric strip heat or dual-fuel integrated furnace. If '#{HPXML::HeatPumpBackupTypeSeparate}', represents e.g. electric baseboard or boiler based on the Heating System 2 specified below. Use '#{Constants::None}' if there is no backup heating.")
    arg.setDefaultValue(HPXML::HeatPumpBackupTypeIntegrated)
    args << arg

    arg = OpenStudio::Measure::OSArgument::makeDoubleArgument('heat_pump_backup_heating_autosizing_factor', false)
    arg.setDisplayName('Heat Pump: Backup Heating Autosizing Factor')
    arg.setDescription("The capacity scaling factor applied to the auto-sizing methodology if Backup Type is '#{HPXML::HeatPumpBackupTypeIntegrated}'. If not provided, 1.0 is used. If Backup Type is '#{HPXML::HeatPumpBackupTypeSeparate}', use Heating System 2: Heating Autosizing Factor.")
    args << arg

    arg = OpenStudio::Measure::OSArgument::makeDoubleArgument('heat_pump_backup_heating_autosizing_limit', false)
    arg.setDisplayName('Heat Pump: Backup Heating Autosizing Limit')
    arg.setDescription("The maximum capacity limit applied to the auto-sizing methodology if Backup Type is '#{HPXML::HeatPumpBackupTypeIntegrated}'. If not provided, no limit is used. If Backup Type is '#{HPXML::HeatPumpBackupTypeSeparate}', use Heating System 2: Heating Autosizing Limit.")
    arg.setUnits('Btu/hr')
    args << arg

    arg = OpenStudio::Measure::OSArgument::makeChoiceArgument('heat_pump_backup_fuel', heat_pump_backup_fuel_choices, true)
    arg.setDisplayName('Heat Pump: Backup Fuel Type')
    arg.setDescription("The backup fuel type of the heat pump. Only applies if Backup Type is '#{HPXML::HeatPumpBackupTypeIntegrated}'.")
    arg.setDefaultValue(HPXML::FuelTypeElectricity)
    args << arg

    arg = OpenStudio::Measure::OSArgument::makeDoubleArgument('heat_pump_backup_heating_efficiency', true)
    arg.setDisplayName('Heat Pump: Backup Rated Efficiency')
    arg.setDescription("The backup rated efficiency value of the heat pump. Percent for electricity fuel type. AFUE otherwise. Only applies if Backup Type is '#{HPXML::HeatPumpBackupTypeIntegrated}'.")
    arg.setDefaultValue(1)
    args << arg

    arg = OpenStudio::Measure::OSArgument::makeDoubleArgument('heat_pump_backup_heating_capacity', false)
    arg.setDisplayName('Heat Pump: Backup Heating Capacity')
    arg.setDescription("The backup output heating capacity of the heat pump. If not provided, the OS-HPXML autosized default (see <a href='#{docs_base_url}#backup'>Backup</a>) is used. Only applies if Backup Type is '#{HPXML::HeatPumpBackupTypeIntegrated}'.")
    arg.setUnits('Btu/hr')
    args << arg

    arg = OpenStudio::Measure::OSArgument::makeDoubleArgument('heat_pump_backup_heating_lockout_temp', false)
    arg.setDisplayName('Heat Pump: Backup Heating Lockout Temperature')
    arg.setDescription("The temperature above which the heat pump backup system is disabled. If both this and Compressor Lockout Temperature are provided and use the same value, it essentially defines a switchover temperature (for, e.g., a dual-fuel heat pump). Applies for both Backup Type of '#{HPXML::HeatPumpBackupTypeIntegrated}' and '#{HPXML::HeatPumpBackupTypeSeparate}'. If not provided, the OS-HPXML default (see <a href='#{docs_base_url}#backup'>Backup</a>) is used.")
    arg.setUnits('F')
    args << arg

    arg = OpenStudio::Measure::OSArgument::makeChoiceArgument('heat_pump_sizing_methodology', heat_pump_sizing_choices, false)
    arg.setDisplayName('Heat Pump: Sizing Methodology')
    arg.setDescription("The auto-sizing methodology to use when the heat pump capacity is not provided. If not provided, the OS-HPXML default (see <a href='#{docs_base_url}#hpxml-hvac-sizing-control'>HPXML HVAC Sizing Control</a>) is used.")
    args << arg

    arg = OpenStudio::Measure::OSArgument::makeChoiceArgument('heat_pump_backup_sizing_methodology', heat_pump_backup_sizing_choices, false)
    arg.setDisplayName('Heat Pump: Backup Sizing Methodology')
    arg.setDescription("The auto-sizing methodology to use when the heat pump backup capacity is not provided. If not provided, the OS-HPXML default (see <a href='#{docs_base_url}#hpxml-hvac-sizing-control'>HPXML HVAC Sizing Control</a>) is used.")
    args << arg

    arg = OpenStudio::Measure::OSArgument::makeBoolArgument('heat_pump_is_ducted', false)
    arg.setDisplayName('Heat Pump: Is Ducted')
    arg.setDescription("Whether the heat pump is ducted or not. Only used for #{HPXML::HVACTypeHeatPumpMiniSplit}. It's assumed that #{HPXML::HVACTypeHeatPumpAirToAir} and #{HPXML::HVACTypeHeatPumpGroundToAir} are ducted, and #{HPXML::HVACTypeHeatPumpPTHP} and #{HPXML::HVACTypeHeatPumpRoom} are not ducted. If not provided, assumes not ducted.")
    args << arg

    arg = OpenStudio::Measure::OSArgument::makeDoubleArgument('heat_pump_airflow_defect_ratio', false)
    arg.setDisplayName('Heat Pump: Airflow Defect Ratio')
    arg.setDescription("The airflow defect ratio, defined as (InstalledAirflow - DesignAirflow) / DesignAirflow, of the heat pump per ANSI/RESNET/ACCA Standard 310. A value of zero means no airflow defect. Applies only to #{HPXML::HVACTypeHeatPumpAirToAir}, ducted #{HPXML::HVACTypeHeatPumpMiniSplit}, and #{HPXML::HVACTypeHeatPumpGroundToAir}. If not provided, assumes no defect.")
    arg.setUnits('Frac')
    args << arg

    arg = OpenStudio::Measure::OSArgument::makeDoubleArgument('heat_pump_charge_defect_ratio', false)
    arg.setDisplayName('Heat Pump: Charge Defect Ratio')
    arg.setDescription('The refrigerant charge defect ratio, defined as (InstalledCharge - DesignCharge) / DesignCharge, of the heat pump per ANSI/RESNET/ACCA Standard 310. A value of zero means no refrigerant charge defect. Applies to all heat pump types. If not provided, assumes no defect.')
    arg.setUnits('Frac')
    args << arg

    arg = OpenStudio::Measure::OSArgument::makeDoubleArgument('heat_pump_crankcase_heater_watts', false)
    arg.setDisplayName('Heat Pump: Crankcase Heater Power Watts')
    arg.setDescription("Heat Pump crankcase heater power consumption in Watts. Applies only to #{HPXML::HVACTypeHeatPumpAirToAir}, #{HPXML::HVACTypeHeatPumpMiniSplit}, #{HPXML::HVACTypeHeatPumpPTHP} and #{HPXML::HVACTypeHeatPumpRoom}. If not provided, the OS-HPXML default (see <a href='#{docs_base_url}#air-to-air-heat-pump'>Air-to-Air Heat Pump</a>, <a href='#{docs_base_url}#mini-split-heat-pump'>Mini-Split Heat Pump</a>, <a href='#{docs_base_url}#packaged-terminal-heat-pump'>Packaged Terminal Heat Pump</a>, <a href='#{docs_base_url}#room-air-conditioner-w-reverse-cycle'>Room Air Conditioner w/ Reverse Cycle</a>) is used.")
    arg.setUnits('W')
    args << arg

    arg = OpenStudio::Measure::OSArgument::makeDoubleArgument('heat_pump_pan_heater_watts', false)
    arg.setDisplayName('Heat Pump: Pan Heater Power Watts')
    arg.setDescription("Heat Pump pan heater power consumption in Watts. Applies only to #{HPXML::HVACTypeHeatPumpAirToAir} and #{HPXML::HVACTypeHeatPumpMiniSplit}. If not provided, the OS-HPXML default (see <a href='#{docs_base_url}#air-to-air-heat-pump'>Air-to-Air Heat Pump</a>, <a href='#{docs_base_url}#mini-split-heat-pump'>Mini-Split Heat Pump</a>) is used.")
    arg.setUnits('W')
    args << arg

    pan_heater_control_type_choices = OpenStudio::StringVector.new
    pan_heater_control_type_choices << HPXML::HVACPanHeaterControlTypeContinuous
    pan_heater_control_type_choices << HPXML::HVACPanHeaterControlTypeDefrost

    arg = OpenStudio::Measure::OSArgument.makeChoiceArgument('heat_pump_pan_heater_control_type', pan_heater_control_type_choices, false)
    arg.setDisplayName('Heat Pump: Pan Heater Control Type')
    arg.setDescription("Heat pump pan heater control type. If '#{HPXML::HVACPanHeaterControlTypeContinuous}', operates continuously when outdoor temperature is below 32F. If '#{HPXML::HVACPanHeaterControlTypeDefrost}', operates only during defrost mode when outdoor temperature is below 32F. Applies only to #{HPXML::HVACTypeHeatPumpAirToAir} and #{HPXML::HVACTypeHeatPumpMiniSplit}. If not provided, the OS-HPXML default (see <a href='#{docs_base_url}#air-to-air-heat-pump'>Air-to-Air Heat Pump</a>, <a href='#{docs_base_url}#mini-split-heat-pump'>Mini-Split Heat Pump</a>) is used.")
    args << arg

    perf_data_capacity_type_choices = OpenStudio::StringVector.new
    perf_data_capacity_type_choices << 'Absolute capacities'
    perf_data_capacity_type_choices << 'Normalized capacity fractions'

    arg = OpenStudio::Measure::OSArgument.makeChoiceArgument('hvac_perf_data_capacity_type', perf_data_capacity_type_choices, false)
    arg.setDisplayName('HVAC Detailed Performance Data: Capacity Type')
    arg.setDescription('Type of capacity values for detailed performance data if available. Applies only to air-source HVAC systems (central and mini-split air conditioners, air-to-air and mini-split heat pumps).')
    arg.setUnits('Absolute capacities')
    args << arg

    arg = OpenStudio::Measure::OSArgument.makeStringArgument('hvac_perf_data_heating_outdoor_temperatures', false)
    arg.setDisplayName('HVAC Detailed Performance Data: Heating Outdoor Temperatures')
    arg.setDescription("Outdoor temperatures of heating detailed performance data if available. Applies only to air-source HVAC systems (air-to-air and mini-split heat pumps). Only certain outdoor temperatures are allowed, see the OS-HPXML documentation (<a href='#{docs_base_url}#detailed-heating-performance-data'>Detailed Heating Performance Data</a>).")
    arg.setUnits('F')
    args << arg

    arg = OpenStudio::Measure::OSArgument.makeStringArgument('hvac_perf_data_heating_min_speed_capacities', false)
    arg.setDisplayName('HVAC Detailed Performance Data: Heating Minimum Speed Capacities')
    arg.setDescription("Minimum speed capacities of heating detailed performance data if available, corresponding to the above outdoor temperatures. Applies only to two stage and variable speed air-source HVAC systems (air-to-air and mini-split heat pumps). Not all values are required, see the OS-HPXML documentation (<a href='#{docs_base_url}#detailed-heating-performance-data'>Detailed Heating Performance Data</a>).")
    arg.setUnits('Btu/hr or Frac')
    args << arg

    arg = OpenStudio::Measure::OSArgument.makeStringArgument('hvac_perf_data_heating_nom_speed_capacities', false)
    arg.setDisplayName('HVAC Detailed Performance Data: Heating Nominal Speed Capacities')
    arg.setDescription("Nominal speed capacities of heating detailed performance data if available, corresponding to the above outdoor temperatures. Applies only to air-source HVAC systems (air-to-air and mini-split heat pumps). Not all values are required, see the OS-HPXML documentation (<a href='#{docs_base_url}#detailed-heating-performance-data'>Detailed Heating Performance Data</a>).")
    arg.setUnits('Btu/hr or Frac')
    args << arg

    arg = OpenStudio::Measure::OSArgument.makeStringArgument('hvac_perf_data_heating_max_speed_capacities', false)
    arg.setDisplayName('HVAC Detailed Performance Data: Heating Maximum Speed Capacities')
    arg.setDescription("Maximum speed capacities of heating detailed performance data if available, corresponding to the above outdoor temperatures. Applies only to variable speed air-source HVAC systems (air-to-air and mini-split heat pumps). Not all values are required, see the OS-HPXML documentation (<a href='#{docs_base_url}#detailed-heating-performance-data'>Detailed Heating Performance Data</a>).")
    arg.setUnits('Btu/hr or Frac')
    args << arg

    arg = OpenStudio::Measure::OSArgument.makeStringArgument('hvac_perf_data_heating_min_speed_cops', false)
    arg.setDisplayName('HVAC Detailed Performance Data: Heating Minimum Speed COPs')
    arg.setDescription("Minimum speed efficiency COP values of heating detailed performance data if available, corresponding to the above outdoor temperatures. Applies only to two stage and variable speed air-source HVAC systems (air-to-air and mini-split heat pumps). Not all values are required, see the OS-HPXML documentation (<a href='#{docs_base_url}#detailed-heating-performance-data'>Detailed Heating Performance Data</a>).")
    arg.setUnits('W/W')
    args << arg

    arg = OpenStudio::Measure::OSArgument.makeStringArgument('hvac_perf_data_heating_nom_speed_cops', false)
    arg.setDisplayName('HVAC Detailed Performance Data: Heating Nominal Speed COPs')
    arg.setDescription("Nominal speed efficiency COP values of heating detailed performance data if available, corresponding to the above outdoor temperatures. Applies only to air-source HVAC systems (air-to-air and mini-split heat pumps). Not all values are required, see the OS-HPXML documentation (<a href='#{docs_base_url}#detailed-heating-performance-data'>Detailed Heating Performance Data</a>).")
    arg.setUnits('W/W')
    args << arg

    arg = OpenStudio::Measure::OSArgument.makeStringArgument('hvac_perf_data_heating_max_speed_cops', false)
    arg.setDisplayName('HVAC Detailed Performance Data: Heating Maximum Speed COPs')
    arg.setDescription("Maximum speed efficiency COP values of heating detailed performance data if available, corresponding to the above outdoor temperatures. Applies only to variable speed air-source HVAC systems (air-to-air and mini-split heat pumps). Not all values are required, see the OS-HPXML documentation (<a href='#{docs_base_url}#detailed-heating-performance-data'>Detailed Heating Performance Data</a>).")
    arg.setUnits('W/W')
    args << arg

    arg = OpenStudio::Measure::OSArgument.makeStringArgument('hvac_perf_data_cooling_outdoor_temperatures', false)
    arg.setDisplayName('HVAC Detailed Performance Data: Cooling Outdoor Temperatures')
    arg.setDescription("Outdoor temperatures of cooling detailed performance data if available. Applies only to variable-speed air-source HVAC systems (central and mini-split air conditioners, air-to-air and mini-split heat pumps). Only certain outdoor temperatures are allowed, see the OS-HPXML documentation (<a href='#{docs_base_url}#detailed-cooling-performance-data'>Detailed Cooling Performance Data</a>).")
    arg.setUnits('F')
    args << arg

    arg = OpenStudio::Measure::OSArgument.makeStringArgument('hvac_perf_data_cooling_min_speed_capacities', false)
    arg.setDisplayName('HVAC Detailed Performance Data: Cooling Minimum Speed Capacities')
    arg.setDescription("Minimum speed capacities of cooling detailed performance data if available, corresponding to the above outdoor temperatures. Applies only to two stage and variable speed air-source HVAC systems (central and mini-split air conditioners, air-to-air and mini-split heat pumps). Not all values are required, see the OS-HPXML documentation (<a href='#{docs_base_url}#detailed-cooling-performance-data'>Detailed Cooling Performance Data</a>).")
    arg.setUnits('Btu/hr or Frac')
    args << arg

    arg = OpenStudio::Measure::OSArgument.makeStringArgument('hvac_perf_data_cooling_nom_speed_capacities', false)
    arg.setDisplayName('HVAC Detailed Performance Data: Cooling Nominal Speed Capacities')
    arg.setDescription("Nominal speed capacities of cooling detailed performance data if available, corresponding to the above outdoor temperatures. Applies only to air-source HVAC systems (central and mini-split air conditioners, air-to-air and mini-split heat pumps). Not all values are required, see the OS-HPXML documentation (<a href='#{docs_base_url}#detailed-cooling-performance-data'>Detailed Cooling Performance Data</a>).")
    arg.setUnits('Btu/hr or Frac')
    args << arg

    arg = OpenStudio::Measure::OSArgument.makeStringArgument('hvac_perf_data_cooling_max_speed_capacities', false)
    arg.setDisplayName('HVAC Detailed Performance Data: Cooling Maximum Speed Capacities')
    arg.setDescription("Maximum speed capacities of cooling detailed performance data if available, corresponding to the above outdoor temperatures. Applies only to variable speed air-source HVAC systems (central and mini-split air conditioners, air-to-air and mini-split heat pumps). Not all values are required, see the OS-HPXML documentation (<a href='#{docs_base_url}#detailed-cooling-performance-data'>Detailed Cooling Performance Data</a>).")
    arg.setUnits('Btu/hr or Frac')
    args << arg

    arg = OpenStudio::Measure::OSArgument.makeStringArgument('hvac_perf_data_cooling_min_speed_cops', false)
    arg.setDisplayName('HVAC Detailed Performance Data: Cooling Minimum Speed COPs')
    arg.setDescription("Minimum speed efficiency COP values of cooling detailed performance data if available, corresponding to the above outdoor temperatures. Applies only to two stage and variable speed air-source HVAC systems (central and mini-split air conditioners, air-to-air and mini-split heat pumps). Not all values are required, see the OS-HPXML documentation (<a href='#{docs_base_url}#detailed-cooling-performance-data'>Detailed Cooling Performance Data</a>).")
    arg.setUnits('W/W')
    args << arg

    arg = OpenStudio::Measure::OSArgument.makeStringArgument('hvac_perf_data_cooling_nom_speed_cops', false)
    arg.setDisplayName('HVAC Detailed Performance Data: Cooling Nominal Speed COPs')
    arg.setDescription("Nominal speed efficiency COP values of cooling detailed performance data if available, corresponding to the above outdoor temperatures. Applies only to air-source HVAC systems (central and mini-split air conditioners, air-to-air and mini-split heat pumps). Not all values are required, see the OS-HPXML documentation (<a href='#{docs_base_url}#detailed-cooling-performance-data'>Detailed Cooling Performance Data</a>).")
    arg.setUnits('W/W')
    args << arg

    arg = OpenStudio::Measure::OSArgument.makeStringArgument('hvac_perf_data_cooling_max_speed_cops', false)
    arg.setDisplayName('HVAC Detailed Performance Data: Cooling Maximum Speed COPs')
    arg.setDescription("Maximum speed efficiency COP values of cooling detailed performance data if available, corresponding to the above outdoor temperatures. Applies only to variable speed air-source HVAC systems (central and mini-split air conditioners, air-to-air and mini-split heat pumps). Not all values are required, see the OS-HPXML documentation (<a href='#{docs_base_url}#detailed-cooling-performance-data'>Detailed Cooling Performance Data</a>).")
    arg.setUnits('W/W')
    args << arg

    geothermal_loop_configuration_choices = OpenStudio::StringVector.new
    geothermal_loop_configuration_choices << Constants::None
    # geothermal_loop_configuration_choices << HPXML::GeothermalLoopLoopConfigurationDiagonal
    # geothermal_loop_configuration_choices << HPXML::GeothermalLoopLoopConfigurationHorizontal
    # geothermal_loop_configuration_choices << HPXML::GeothermalLoopLoopConfigurationOther
    geothermal_loop_configuration_choices << HPXML::GeothermalLoopLoopConfigurationVertical

    arg = OpenStudio::Measure::OSArgument::makeChoiceArgument('geothermal_loop_configuration', geothermal_loop_configuration_choices, false)
    arg.setDisplayName('Geothermal Loop: Configuration')
    arg.setDescription("Configuration of the geothermal loop. Only applies to #{HPXML::HVACTypeHeatPumpGroundToAir} heat pump type. If not provided, the OS-HPXML default (see <a href='#{docs_base_url}#ground-to-air-heat-pump'>Ground-to-Air Heat Pump</a>) is used.")
    args << arg

    geothermal_loop_borefield_configuration_choices = OpenStudio::StringVector.new
    valid_bore_configs = HVACSizing.get_geothermal_loop_valid_configurations
    valid_bore_configs.keys.each do |valid_bore_config|
      geothermal_loop_borefield_configuration_choices << valid_bore_config
    end

    arg = OpenStudio::Measure::OSArgument::makeChoiceArgument('geothermal_loop_borefield_configuration', geothermal_loop_borefield_configuration_choices, false)
    arg.setDisplayName('Geothermal Loop: Borefield Configuration')
    arg.setDescription("Borefield configuration of the geothermal loop. Only applies to #{HPXML::HVACTypeHeatPumpGroundToAir} heat pump type. If not provided, the OS-HPXML default (see <a href='#{docs_base_url}#hpxml-geothermal-loops'>HPXML Geothermal Loops</a>) is used.")
    args << arg

    arg = OpenStudio::Measure::OSArgument::makeDoubleArgument('geothermal_loop_loop_flow', false)
    arg.setDisplayName('Geothermal Loop: Loop Flow')
    arg.setDescription("Water flow rate through the geothermal loop. Only applies to #{HPXML::HVACTypeHeatPumpGroundToAir} heat pump type. If not provided, the OS-HPXML autosized default (see <a href='#{docs_base_url}#hpxml-geothermal-loops'>HPXML Geothermal Loops</a>) is used.")
    arg.setUnits('gpm')
    args << arg

    arg = OpenStudio::Measure::OSArgument::makeIntegerArgument('geothermal_loop_boreholes_count', false)
    arg.setDisplayName('Geothermal Loop: Boreholes Count')
    arg.setDescription("Number of boreholes. Only applies to #{HPXML::HVACTypeHeatPumpGroundToAir} heat pump type. If not provided, the OS-HPXML autosized default (see <a href='#{docs_base_url}#hpxml-geothermal-loops'>HPXML Geothermal Loops</a>) is used.")
    arg.setUnits('#')
    args << arg

    arg = OpenStudio::Measure::OSArgument::makeDoubleArgument('geothermal_loop_boreholes_length', false)
    arg.setDisplayName('Geothermal Loop: Boreholes Length')
    arg.setDescription("Average length of each borehole (vertical). Only applies to #{HPXML::HVACTypeHeatPumpGroundToAir} heat pump type. If not provided, the OS-HPXML autosized default (see <a href='#{docs_base_url}#hpxml-geothermal-loops'>HPXML Geothermal Loops</a>) is used.")
    arg.setUnits('ft')
    args << arg

    arg = OpenStudio::Measure::OSArgument::makeDoubleArgument('geothermal_loop_boreholes_spacing', false)
    arg.setDisplayName('Geothermal Loop: Boreholes Spacing')
    arg.setDescription("Distance between bores. Only applies to #{HPXML::HVACTypeHeatPumpGroundToAir} heat pump type. If not provided, the OS-HPXML default (see <a href='#{docs_base_url}#hpxml-geothermal-loops'>HPXML Geothermal Loops</a>) is used.")
    arg.setUnits('ft')
    args << arg

    arg = OpenStudio::Measure::OSArgument::makeDoubleArgument('geothermal_loop_boreholes_diameter', false)
    arg.setDisplayName('Geothermal Loop: Boreholes Diameter')
    arg.setDescription("Diameter of bores. Only applies to #{HPXML::HVACTypeHeatPumpGroundToAir} heat pump type. If not provided, the OS-HPXML default (see <a href='#{docs_base_url}#hpxml-geothermal-loops'>HPXML Geothermal Loops</a>) is used.")
    arg.setUnits('in')
    args << arg

    geothermal_loop_grout_or_pipe_type_choices = OpenStudio::StringVector.new
    geothermal_loop_grout_or_pipe_type_choices << HPXML::GeothermalLoopGroutOrPipeTypeStandard
    geothermal_loop_grout_or_pipe_type_choices << HPXML::GeothermalLoopGroutOrPipeTypeThermallyEnhanced

    arg = OpenStudio::Measure::OSArgument::makeChoiceArgument('geothermal_loop_grout_type', geothermal_loop_grout_or_pipe_type_choices, false)
    arg.setDisplayName('Geothermal Loop: Grout Type')
    arg.setDescription("Grout type of the geothermal loop. Only applies to #{HPXML::HVACTypeHeatPumpGroundToAir} heat pump type. If not provided, the OS-HPXML default (see <a href='#{docs_base_url}#hpxml-geothermal-loops'>HPXML Geothermal Loops</a>) is used.")
    args << arg

    arg = OpenStudio::Measure::OSArgument::makeChoiceArgument('geothermal_loop_pipe_type', geothermal_loop_grout_or_pipe_type_choices, false)
    arg.setDisplayName('Geothermal Loop: Pipe Type')
    arg.setDescription("Pipe type of the geothermal loop. Only applies to #{HPXML::HVACTypeHeatPumpGroundToAir} heat pump type. If not provided, the OS-HPXML default (see <a href='#{docs_base_url}#hpxml-geothermal-loops'>HPXML Geothermal Loops</a>) is used.")
    args << arg

    geothermal_loop_pipe_diameter_choices = OpenStudio::StringVector.new
    geothermal_loop_pipe_diameter_choices << '3/4" pipe'
    geothermal_loop_pipe_diameter_choices << '1" pipe'
    geothermal_loop_pipe_diameter_choices << '1-1/4" pipe'

    arg = OpenStudio::Measure::OSArgument::makeChoiceArgument('geothermal_loop_pipe_diameter', geothermal_loop_pipe_diameter_choices, false)
    arg.setDisplayName('Geothermal Loop: Pipe Diameter')
    arg.setDescription("Pipe diameter of the geothermal loop. Only applies to #{HPXML::HVACTypeHeatPumpGroundToAir} heat pump type. If not provided, the OS-HPXML default (see <a href='#{docs_base_url}#hpxml-geothermal-loops'>HPXML Geothermal Loops</a>) is used.")
    arg.setUnits('in')
    args << arg

    heating_system_2_type_choices = OpenStudio::StringVector.new
    heating_system_2_type_choices << Constants::None
    heating_system_2_type_choices << HPXML::HVACTypeFurnace
    heating_system_2_type_choices << HPXML::HVACTypeWallFurnace
    heating_system_2_type_choices << HPXML::HVACTypeFloorFurnace
    heating_system_2_type_choices << HPXML::HVACTypeBoiler
    heating_system_2_type_choices << HPXML::HVACTypeElectricResistance
    heating_system_2_type_choices << HPXML::HVACTypeStove
    heating_system_2_type_choices << HPXML::HVACTypeSpaceHeater
    heating_system_2_type_choices << HPXML::HVACTypeFireplace

    arg = OpenStudio::Measure::OSArgument::makeChoiceArgument('heating_system_2_type', heating_system_2_type_choices, true)
    arg.setDisplayName('Heating System 2: Type')
    arg.setDescription("The type of the second heating system. If a heat pump is specified and the backup type is '#{HPXML::HeatPumpBackupTypeSeparate}', this heating system represents '#{HPXML::HeatPumpBackupTypeSeparate}' backup heating. For ducted heat pumps where the backup heating system is a '#{HPXML::HVACTypeFurnace}', the backup would typically be characterized as '#{HPXML::HeatPumpBackupTypeIntegrated}' in that the furnace and heat pump share the same distribution system and blower fan; a '#{HPXML::HVACTypeFurnace}' as '#{HPXML::HeatPumpBackupTypeSeparate}' backup to a ducted heat pump is not supported.")
    arg.setDefaultValue(Constants::None)
    args << arg

    arg = OpenStudio::Measure::OSArgument::makeChoiceArgument('heating_system_2_fuel', heating_system_fuel_choices, true)
    arg.setDisplayName('Heating System 2: Fuel Type')
    arg.setDescription("The fuel type of the second heating system. Ignored for #{HPXML::HVACTypeElectricResistance}.")
    arg.setDefaultValue(HPXML::FuelTypeElectricity)
    args << arg

    arg = OpenStudio::Measure::OSArgument::makeDoubleArgument('heating_system_2_heating_efficiency', true)
    arg.setDisplayName('Heating System 2: Rated AFUE or Percent')
    arg.setUnits('Frac')
    arg.setDescription('The rated heating efficiency value of the second heating system.')
    arg.setDefaultValue(1.0)
    args << arg

    arg = OpenStudio::Measure::OSArgument::makeDoubleArgument('heating_system_2_heating_capacity', false)
    arg.setDisplayName('Heating System 2: Heating Capacity')
    arg.setDescription("The output heating capacity of the second heating system. If not provided, the OS-HPXML autosized default (see <a href='#{docs_base_url}#hpxml-heating-systems'>HPXML Heating Systems</a>) is used.")
    arg.setUnits('Btu/hr')
    args << arg

    arg = OpenStudio::Measure::OSArgument::makeDoubleArgument('heating_system_2_heating_autosizing_factor', false)
    arg.setDisplayName('Heating System 2: Heating Autosizing Factor')
    arg.setDescription('The capacity scaling factor applied to the auto-sizing methodology. If not provided, 1.0 is used.')
    args << arg

    arg = OpenStudio::Measure::OSArgument::makeDoubleArgument('heating_system_2_heating_autosizing_limit', false)
    arg.setDisplayName('Heating System 2: Heating Autosizing Limit')
    arg.setDescription('The maximum capacity limit applied to the auto-sizing methodology. If not provided, no limit is used.')
    arg.setUnits('Btu/hr')
    args << arg

    arg = OpenStudio::Measure::OSArgument::makeDoubleArgument('heating_system_2_fraction_heat_load_served', true)
    arg.setDisplayName('Heating System 2: Fraction Heat Load Served')
    arg.setDescription('The heat load served fraction of the second heating system. Ignored if this heating system serves as a backup system for a heat pump.')
    arg.setUnits('Frac')
    arg.setDefaultValue(0.25)
    args << arg

    arg = OpenStudio::Measure::OSArgument::makeStringArgument('hvac_control_heating_weekday_setpoint', false)
    arg.setDisplayName('HVAC Control: Heating Weekday Setpoint Schedule')
    arg.setDescription('Specify the constant or 24-hour comma-separated weekday heating setpoint schedule. Required unless a detailed CSV schedule is provided.')
    arg.setUnits('F')
    args << arg

    arg = OpenStudio::Measure::OSArgument::makeStringArgument('hvac_control_heating_weekend_setpoint', false)
    arg.setDisplayName('HVAC Control: Heating Weekend Setpoint Schedule')
    arg.setDescription('Specify the constant or 24-hour comma-separated weekend heating setpoint schedule. Required unless a detailed CSV schedule is provided.')
    arg.setUnits('F')
    args << arg

    arg = OpenStudio::Measure::OSArgument::makeStringArgument('hvac_control_cooling_weekday_setpoint', false)
    arg.setDisplayName('HVAC Control: Cooling Weekday Setpoint Schedule')
    arg.setDescription('Specify the constant or 24-hour comma-separated weekday cooling setpoint schedule. Required unless a detailed CSV schedule is provided.')
    arg.setUnits('F')
    args << arg

    arg = OpenStudio::Measure::OSArgument::makeStringArgument('hvac_control_cooling_weekend_setpoint', false)
    arg.setDisplayName('HVAC Control: Cooling Weekend Setpoint Schedule')
    arg.setDescription('Specify the constant or 24-hour comma-separated weekend cooling setpoint schedule. Required unless a detailed CSV schedule is provided.')
    arg.setUnits('F')
    args << arg

    arg = OpenStudio::Measure::OSArgument::makeStringArgument('hvac_control_heating_season_period', false)
    arg.setDisplayName('HVAC Control: Heating Season Period')
    arg.setDescription("Enter a date range like 'Nov 1 - Jun 30'. If not provided, the OS-HPXML default (see <a href='#{docs_base_url}#hpxml-hvac-control'>HPXML HVAC Control</a>) is used. Can also provide '#{Constants::BuildingAmerica}' to use automatic seasons from the Building America House Simulation Protocols.")
    args << arg

    arg = OpenStudio::Measure::OSArgument::makeStringArgument('hvac_control_cooling_season_period', false)
    arg.setDisplayName('HVAC Control: Cooling Season Period')
    arg.setDescription("Enter a date range like 'Jun 1 - Oct 31'. If not provided, the OS-HPXML default (see <a href='#{docs_base_url}#hpxml-hvac-control'>HPXML HVAC Control</a>) is used. Can also provide '#{Constants::BuildingAmerica}' to use automatic seasons from the Building America House Simulation Protocols.")
    args << arg

    arg = OpenStudio::Measure::OSArgument::makeDoubleArgument('hvac_blower_fan_watts_per_cfm', false)
    arg.setDisplayName('HVAC Blower: Fan Efficiency')
    arg.setDescription("The blower fan efficiency at maximum fan speed. Applies only to split (not packaged) systems (i.e., applies to ducted systems as well as ductless #{HPXML::HVACTypeHeatPumpMiniSplit} systems). If not provided, the OS-HPXML default (see <a href='#{docs_base_url}#hpxml-heating-systems'>HPXML Heating Systems</a>, <a href='#{docs_base_url}#hpxml-cooling-systems'>HPXML Cooling Systems</a>, <a href='#{docs_base_url}#hpxml-heat-pumps'>HPXML Heat Pumps</a>) is used.")
    arg.setUnits('W/CFM')
    args << arg

    duct_leakage_units_choices = OpenStudio::StringVector.new
    duct_leakage_units_choices << HPXML::UnitsCFM25
    duct_leakage_units_choices << HPXML::UnitsCFM50
    duct_leakage_units_choices << HPXML::UnitsPercent

    duct_location_choices = OpenStudio::StringVector.new
    duct_location_choices << HPXML::LocationConditionedSpace
    duct_location_choices << HPXML::LocationBasementConditioned
    duct_location_choices << HPXML::LocationBasementUnconditioned
    duct_location_choices << HPXML::LocationCrawlspace
    duct_location_choices << HPXML::LocationCrawlspaceVented
    duct_location_choices << HPXML::LocationCrawlspaceUnvented
    duct_location_choices << HPXML::LocationCrawlspaceConditioned
    duct_location_choices << HPXML::LocationAttic
    duct_location_choices << HPXML::LocationAtticVented
    duct_location_choices << HPXML::LocationAtticUnvented
    duct_location_choices << HPXML::LocationGarage
    duct_location_choices << HPXML::LocationExteriorWall
    duct_location_choices << HPXML::LocationUnderSlab
    duct_location_choices << HPXML::LocationRoofDeck
    duct_location_choices << HPXML::LocationOutside
    duct_location_choices << HPXML::LocationOtherHousingUnit
    duct_location_choices << HPXML::LocationOtherHeatedSpace
    duct_location_choices << HPXML::LocationOtherMultifamilyBufferSpace
    duct_location_choices << HPXML::LocationOtherNonFreezingSpace
    duct_location_choices << HPXML::LocationManufacturedHomeBelly

    arg = OpenStudio::Measure::OSArgument::makeChoiceArgument('ducts_leakage_units', duct_leakage_units_choices, true)
    arg.setDisplayName('Ducts: Leakage Units')
    arg.setDescription('The leakage units of the ducts.')
    arg.setDefaultValue(HPXML::UnitsPercent)
    args << arg

    arg = OpenStudio::Measure::OSArgument::makeDoubleArgument('ducts_supply_leakage_to_outside_value', true)
    arg.setDisplayName('Ducts: Supply Leakage to Outside Value')
    arg.setDescription('The leakage value to outside for the supply ducts.')
    arg.setDefaultValue(0.1)
    args << arg

    arg = OpenStudio::Measure::OSArgument::makeChoiceArgument('ducts_supply_location', duct_location_choices, false)
    arg.setDisplayName('Ducts: Supply Location')
    arg.setDescription("The location of the supply ducts. If not provided, the OS-HPXML default (see <a href='#{docs_base_url}#air-distribution'>Air Distribution</a>) is used.")
    args << arg

    arg = OpenStudio::Measure::OSArgument::makeDoubleArgument('ducts_supply_insulation_r', true)
    arg.setDisplayName('Ducts: Supply Insulation R-Value')
    arg.setDescription('The nominal insulation r-value of the supply ducts excluding air films. Use 0 for uninsulated ducts.')
    arg.setUnits('h-ft^2-R/Btu')
    arg.setDefaultValue(0)
    args << arg

    duct_buried_level_choices = OpenStudio::StringVector.new
    duct_buried_level_choices << HPXML::DuctBuriedInsulationNone
    duct_buried_level_choices << HPXML::DuctBuriedInsulationPartial
    duct_buried_level_choices << HPXML::DuctBuriedInsulationFull
    duct_buried_level_choices << HPXML::DuctBuriedInsulationDeep

    arg = OpenStudio::Measure::OSArgument::makeChoiceArgument('ducts_supply_buried_insulation_level', duct_buried_level_choices, false)
    arg.setDisplayName('Ducts: Supply Buried Insulation Level')
    arg.setDescription('Whether the supply ducts are buried in, e.g., attic loose-fill insulation. Partially buried ducts have insulation that does not cover the top of the ducts. Fully buried ducts have insulation that just covers the top of the ducts. Deeply buried ducts have insulation that continues above the top of the ducts.')
    args << arg

    arg = OpenStudio::Measure::OSArgument::makeDoubleArgument('ducts_supply_surface_area', false)
    arg.setDisplayName('Ducts: Supply Surface Area')
    arg.setDescription("The supply ducts surface area in the given location. If neither Surface Area nor Area Fraction provided, the OS-HPXML default (see <a href='#{docs_base_url}#air-distribution'>Air Distribution</a>) is used.")
    arg.setUnits('ft^2')
    args << arg

    arg = OpenStudio::Measure::OSArgument::makeDoubleArgument('ducts_supply_surface_area_fraction', false)
    arg.setDisplayName('Ducts: Supply Area Fraction')
    arg.setDescription("The fraction of supply ducts surface area in the given location. Only used if Surface Area is not provided. If the fraction is less than 1, the remaining duct area is assumed to be in conditioned space. If neither Surface Area nor Area Fraction provided, the OS-HPXML default (see <a href='#{docs_base_url}#air-distribution'>Air Distribution</a>) is used.")
    arg.setUnits('frac')
    args << arg

    arg = OpenStudio::Measure::OSArgument::makeDoubleArgument('ducts_supply_fraction_rectangular', false)
    arg.setDisplayName('Ducts: Supply Fraction Rectangular')
    arg.setDescription("The fraction of supply ducts that are rectangular (as opposed to round); this affects the duct effective R-value used for modeling. If not provided, the OS-HPXML default (see <a href='#{docs_base_url}#air-distribution'>Air Distribution</a>) is used.")
    arg.setUnits('frac')
    args << arg

    arg = OpenStudio::Measure::OSArgument::makeDoubleArgument('ducts_return_leakage_to_outside_value', true)
    arg.setDisplayName('Ducts: Return Leakage to Outside Value')
    arg.setDescription('The leakage value to outside for the return ducts.')
    arg.setDefaultValue(0.1)
    args << arg

    arg = OpenStudio::Measure::OSArgument::makeChoiceArgument('ducts_return_location', duct_location_choices, false)
    arg.setDisplayName('Ducts: Return Location')
    arg.setDescription("The location of the return ducts. If not provided, the OS-HPXML default (see <a href='#{docs_base_url}#air-distribution'>Air Distribution</a>) is used.")
    args << arg

    arg = OpenStudio::Measure::OSArgument::makeDoubleArgument('ducts_return_insulation_r', true)
    arg.setDisplayName('Ducts: Return Insulation R-Value')
    arg.setDescription('The nominal insulation r-value of the return ducts excluding air films. Use 0 for uninsulated ducts.')
    arg.setUnits('h-ft^2-R/Btu')
    arg.setDefaultValue(0)
    args << arg

    arg = OpenStudio::Measure::OSArgument::makeChoiceArgument('ducts_return_buried_insulation_level', duct_buried_level_choices, false)
    arg.setDisplayName('Ducts: Return Buried Insulation Level')
    arg.setDescription('Whether the return ducts are buried in, e.g., attic loose-fill insulation. Partially buried ducts have insulation that does not cover the top of the ducts. Fully buried ducts have insulation that just covers the top of the ducts. Deeply buried ducts have insulation that continues above the top of the ducts.')
    args << arg

    arg = OpenStudio::Measure::OSArgument::makeDoubleArgument('ducts_return_surface_area', false)
    arg.setDisplayName('Ducts: Return Surface Area')
    arg.setDescription("The return ducts surface area in the given location. If neither Surface Area nor Area Fraction provided, the OS-HPXML default (see <a href='#{docs_base_url}#air-distribution'>Air Distribution</a>) is used.")
    arg.setUnits('ft^2')
    args << arg

    arg = OpenStudio::Measure::OSArgument::makeDoubleArgument('ducts_return_surface_area_fraction', false)
    arg.setDisplayName('Ducts: Return Area Fraction')
    arg.setDescription("The fraction of return ducts surface area in the given location. Only used if Surface Area is not provided. If the fraction is less than 1, the remaining duct area is assumed to be in conditioned space. If neither Surface Area nor Area Fraction provided, the OS-HPXML default (see <a href='#{docs_base_url}#air-distribution'>Air Distribution</a>) is used.")
    arg.setUnits('frac')
    args << arg

    arg = OpenStudio::Measure::OSArgument::makeIntegerArgument('ducts_number_of_return_registers', false)
    arg.setDisplayName('Ducts: Number of Return Registers')
    arg.setDescription("The number of return registers of the ducts. Only used to calculate default return duct surface area. If not provided, the OS-HPXML default (see <a href='#{docs_base_url}#air-distribution'>Air Distribution</a>) is used.")
    arg.setUnits('#')
    args << arg

    arg = OpenStudio::Measure::OSArgument::makeDoubleArgument('ducts_return_fraction_rectangular', false)
    arg.setDisplayName('Ducts: Return Fraction Rectangular')
    arg.setDescription("The fraction of return ducts that are rectangular (as opposed to round); this affects the duct effective R-value used for modeling. If not provided, the OS-HPXML default (see <a href='#{docs_base_url}#air-distribution'>Air Distribution</a>) is used.")
    arg.setUnits('frac')
    args << arg

    mech_vent_fan_type_choices = OpenStudio::StringVector.new
    mech_vent_fan_type_choices << Constants::None
    mech_vent_fan_type_choices << HPXML::MechVentTypeExhaust
    mech_vent_fan_type_choices << HPXML::MechVentTypeSupply
    mech_vent_fan_type_choices << HPXML::MechVentTypeERV
    mech_vent_fan_type_choices << HPXML::MechVentTypeHRV
    mech_vent_fan_type_choices << HPXML::MechVentTypeBalanced
    mech_vent_fan_type_choices << HPXML::MechVentTypeCFIS

    mech_vent_recovery_efficiency_type_choices = OpenStudio::StringVector.new
    mech_vent_recovery_efficiency_type_choices << 'Unadjusted'
    mech_vent_recovery_efficiency_type_choices << 'Adjusted'

    arg = OpenStudio::Measure::OSArgument::makeChoiceArgument('mech_vent_fan_type', mech_vent_fan_type_choices, true)
    arg.setDisplayName('Mechanical Ventilation: Fan Type')
    arg.setDescription("The type of the mechanical ventilation. Use '#{Constants::None}' if there is no mechanical ventilation system.")
    arg.setDefaultValue(Constants::None)
    args << arg

    arg = OpenStudio::Measure::OSArgument::makeDoubleArgument('mech_vent_flow_rate', false)
    arg.setDisplayName('Mechanical Ventilation: Flow Rate')
    arg.setDescription("The flow rate of the mechanical ventilation. If not provided, the OS-HPXML default (see <a href='#{docs_base_url}#hpxml-mechanical-ventilation-fans'>HPXML Mechanical Ventilation Fans</a>) is used.")
    arg.setUnits('CFM')
    args << arg

    arg = OpenStudio::Measure::OSArgument::makeDoubleArgument('mech_vent_hours_in_operation', false)
    arg.setDisplayName('Mechanical Ventilation: Hours In Operation')
    arg.setDescription("The hours in operation of the mechanical ventilation. If not provided, the OS-HPXML default (see <a href='#{docs_base_url}#hpxml-mechanical-ventilation-fans'>HPXML Mechanical Ventilation Fans</a>) is used.")
    arg.setUnits('hrs/day')
    args << arg

    arg = OpenStudio::Measure::OSArgument::makeChoiceArgument('mech_vent_recovery_efficiency_type', mech_vent_recovery_efficiency_type_choices, true)
    arg.setDisplayName('Mechanical Ventilation: Total Recovery Efficiency Type')
    arg.setDescription('The total recovery efficiency type of the mechanical ventilation.')
    arg.setDefaultValue('Unadjusted')
    args << arg

    arg = OpenStudio::Measure::OSArgument::makeDoubleArgument('mech_vent_total_recovery_efficiency', true)
    arg.setDisplayName('Mechanical Ventilation: Total Recovery Efficiency')
    arg.setDescription("The Unadjusted or Adjusted total recovery efficiency of the mechanical ventilation. Applies to #{HPXML::MechVentTypeERV}.")
    arg.setUnits('Frac')
    arg.setDefaultValue(0.48)
    args << arg

    arg = OpenStudio::Measure::OSArgument::makeDoubleArgument('mech_vent_sensible_recovery_efficiency', true)
    arg.setDisplayName('Mechanical Ventilation: Sensible Recovery Efficiency')
    arg.setDescription("The Unadjusted or Adjusted sensible recovery efficiency of the mechanical ventilation. Applies to #{HPXML::MechVentTypeERV} and #{HPXML::MechVentTypeHRV}.")
    arg.setUnits('Frac')
    arg.setDefaultValue(0.72)
    args << arg

    arg = OpenStudio::Measure::OSArgument::makeDoubleArgument('mech_vent_fan_power', false)
    arg.setDisplayName('Mechanical Ventilation: Fan Power')
    arg.setDescription("The fan power of the mechanical ventilation. If not provided, the OS-HPXML default (see <a href='#{docs_base_url}#hpxml-mechanical-ventilation-fans'>HPXML Mechanical Ventilation Fans</a>) is used.")
    arg.setUnits('W')
    args << arg

    arg = OpenStudio::Measure::OSArgument::makeIntegerArgument('mech_vent_num_units_served', true)
    arg.setDisplayName('Mechanical Ventilation: Number of Units Served')
    arg.setDescription("Number of dwelling units served by the mechanical ventilation system. Must be 1 if #{HPXML::ResidentialTypeSFD}. Used to apportion flow rate and fan power to the unit.")
    arg.setUnits('#')
    arg.setDefaultValue(1)
    args << arg

    arg = OpenStudio::Measure::OSArgument::makeDoubleArgument('mech_vent_shared_frac_recirculation', false)
    arg.setDisplayName('Shared Mechanical Ventilation: Fraction Recirculation')
    arg.setDescription('Fraction of the total supply air that is recirculated, with the remainder assumed to be outdoor air. The value must be 0 for exhaust only systems. Required for a shared mechanical ventilation system.')
    arg.setUnits('Frac')
    args << arg

    arg = OpenStudio::Measure::OSArgument::makeChoiceArgument('mech_vent_shared_preheating_fuel', heating_system_fuel_choices, false)
    arg.setDisplayName('Shared Mechanical Ventilation: Preheating Fuel')
    arg.setDescription('Fuel type of the preconditioning heating equipment. Only used for a shared mechanical ventilation system. If not provided, assumes no preheating.')
    args << arg

    arg = OpenStudio::Measure::OSArgument::makeDoubleArgument('mech_vent_shared_preheating_efficiency', false)
    arg.setDisplayName('Shared Mechanical Ventilation: Preheating Efficiency')
    arg.setDescription('Efficiency of the preconditioning heating equipment. Only used for a shared mechanical ventilation system. If not provided, assumes no preheating.')
    arg.setUnits('COP')
    args << arg

    arg = OpenStudio::Measure::OSArgument::makeDoubleArgument('mech_vent_shared_preheating_fraction_heat_load_served', false)
    arg.setDisplayName('Shared Mechanical Ventilation: Preheating Fraction Ventilation Heat Load Served')
    arg.setDescription('Fraction of heating load introduced by the shared ventilation system that is met by the preconditioning heating equipment. If not provided, assumes no preheating.')
    arg.setUnits('Frac')
    args << arg

    cooling_system_fuel_choices = OpenStudio::StringVector.new
    cooling_system_fuel_choices << HPXML::FuelTypeElectricity

    arg = OpenStudio::Measure::OSArgument::makeChoiceArgument('mech_vent_shared_precooling_fuel', cooling_system_fuel_choices, false)
    arg.setDisplayName('Shared Mechanical Ventilation: Precooling Fuel')
    arg.setDescription('Fuel type of the preconditioning cooling equipment. Only used for a shared mechanical ventilation system. If not provided, assumes no precooling.')
    args << arg

    arg = OpenStudio::Measure::OSArgument::makeDoubleArgument('mech_vent_shared_precooling_efficiency', false)
    arg.setDisplayName('Shared Mechanical Ventilation: Precooling Efficiency')
    arg.setDescription('Efficiency of the preconditioning cooling equipment. Only used for a shared mechanical ventilation system. If not provided, assumes no precooling.')
    arg.setUnits('COP')
    args << arg

    arg = OpenStudio::Measure::OSArgument::makeDoubleArgument('mech_vent_shared_precooling_fraction_cool_load_served', false)
    arg.setDisplayName('Shared Mechanical Ventilation: Precooling Fraction Ventilation Cool Load Served')
    arg.setDescription('Fraction of cooling load introduced by the shared ventilation system that is met by the preconditioning cooling equipment. If not provided, assumes no precooling.')
    arg.setUnits('Frac')
    args << arg

    mech_vent_2_fan_type_choices = OpenStudio::StringVector.new
    mech_vent_2_fan_type_choices << Constants::None
    mech_vent_2_fan_type_choices << HPXML::MechVentTypeExhaust
    mech_vent_2_fan_type_choices << HPXML::MechVentTypeSupply
    mech_vent_2_fan_type_choices << HPXML::MechVentTypeERV
    mech_vent_2_fan_type_choices << HPXML::MechVentTypeHRV
    mech_vent_2_fan_type_choices << HPXML::MechVentTypeBalanced

    arg = OpenStudio::Measure::OSArgument::makeChoiceArgument('mech_vent_2_fan_type', mech_vent_2_fan_type_choices, true)
    arg.setDisplayName('Mechanical Ventilation 2: Fan Type')
    arg.setDescription("The type of the second mechanical ventilation. Use '#{Constants::None}' if there is no second mechanical ventilation system.")
    arg.setDefaultValue(Constants::None)
    args << arg

    arg = OpenStudio::Measure::OSArgument::makeDoubleArgument('mech_vent_2_flow_rate', true)
    arg.setDisplayName('Mechanical Ventilation 2: Flow Rate')
    arg.setDescription('The flow rate of the second mechanical ventilation.')
    arg.setUnits('CFM')
    arg.setDefaultValue(110)
    args << arg

    arg = OpenStudio::Measure::OSArgument::makeDoubleArgument('mech_vent_2_hours_in_operation', true)
    arg.setDisplayName('Mechanical Ventilation 2: Hours In Operation')
    arg.setDescription('The hours in operation of the second mechanical ventilation.')
    arg.setUnits('hrs/day')
    arg.setDefaultValue(24)
    args << arg

    arg = OpenStudio::Measure::OSArgument::makeChoiceArgument('mech_vent_2_recovery_efficiency_type', mech_vent_recovery_efficiency_type_choices, true)
    arg.setDisplayName('Mechanical Ventilation 2: Total Recovery Efficiency Type')
    arg.setDescription('The total recovery efficiency type of the second mechanical ventilation.')
    arg.setDefaultValue('Unadjusted')
    args << arg

    arg = OpenStudio::Measure::OSArgument::makeDoubleArgument('mech_vent_2_total_recovery_efficiency', true)
    arg.setDisplayName('Mechanical Ventilation 2: Total Recovery Efficiency')
    arg.setDescription("The Unadjusted or Adjusted total recovery efficiency of the second mechanical ventilation. Applies to #{HPXML::MechVentTypeERV}.")
    arg.setUnits('Frac')
    arg.setDefaultValue(0.48)
    args << arg

    arg = OpenStudio::Measure::OSArgument::makeDoubleArgument('mech_vent_2_sensible_recovery_efficiency', true)
    arg.setDisplayName('Mechanical Ventilation 2: Sensible Recovery Efficiency')
    arg.setDescription("The Unadjusted or Adjusted sensible recovery efficiency of the second mechanical ventilation. Applies to #{HPXML::MechVentTypeERV} and #{HPXML::MechVentTypeHRV}.")
    arg.setUnits('Frac')
    arg.setDefaultValue(0.72)
    args << arg

    arg = OpenStudio::Measure::OSArgument::makeDoubleArgument('mech_vent_2_fan_power', true)
    arg.setDisplayName('Mechanical Ventilation 2: Fan Power')
    arg.setDescription('The fan power of the second mechanical ventilation.')
    arg.setUnits('W')
    arg.setDefaultValue(30)
    args << arg

    arg = OpenStudio::Measure::OSArgument::makeIntegerArgument('kitchen_fans_quantity', false)
    arg.setDisplayName('Kitchen Fans: Quantity')
    arg.setDescription("The quantity of the kitchen fans. If not provided, the OS-HPXML default (see <a href='#{docs_base_url}#hpxml-local-ventilation-fans'>HPXML Local Ventilation Fans</a>) is used.")
    arg.setUnits('#')
    args << arg

    arg = OpenStudio::Measure::OSArgument::makeDoubleArgument('kitchen_fans_flow_rate', false)
    arg.setDisplayName('Kitchen Fans: Flow Rate')
    arg.setDescription("The flow rate of the kitchen fan. If not provided, the OS-HPXML default (see <a href='#{docs_base_url}#hpxml-local-ventilation-fans'>HPXML Local Ventilation Fans</a>) is used.")
    arg.setUnits('CFM')
    args << arg

    arg = OpenStudio::Measure::OSArgument::makeDoubleArgument('kitchen_fans_hours_in_operation', false)
    arg.setDisplayName('Kitchen Fans: Hours In Operation')
    arg.setDescription("The hours in operation of the kitchen fan. If not provided, the OS-HPXML default (see <a href='#{docs_base_url}#hpxml-local-ventilation-fans'>HPXML Local Ventilation Fans</a>) is used.")
    arg.setUnits('hrs/day')
    args << arg

    arg = OpenStudio::Measure::OSArgument::makeDoubleArgument('kitchen_fans_power', false)
    arg.setDisplayName('Kitchen Fans: Fan Power')
    arg.setDescription("The fan power of the kitchen fan. If not provided, the OS-HPXML default (see <a href='#{docs_base_url}#hpxml-local-ventilation-fans'>HPXML Local Ventilation Fans</a>) is used.")
    arg.setUnits('W')
    args << arg

    arg = OpenStudio::Measure::OSArgument::makeIntegerArgument('kitchen_fans_start_hour', false)
    arg.setDisplayName('Kitchen Fans: Start Hour')
    arg.setDescription("The start hour of the kitchen fan. If not provided, the OS-HPXML default (see <a href='#{docs_base_url}#hpxml-local-ventilation-fans'>HPXML Local Ventilation Fans</a>) is used.")
    arg.setUnits('hr')
    args << arg

    arg = OpenStudio::Measure::OSArgument::makeIntegerArgument('bathroom_fans_quantity', false)
    arg.setDisplayName('Bathroom Fans: Quantity')
    arg.setDescription("The quantity of the bathroom fans. If not provided, the OS-HPXML default (see <a href='#{docs_base_url}#hpxml-local-ventilation-fans'>HPXML Local Ventilation Fans</a>) is used.")
    arg.setUnits('#')
    args << arg

    arg = OpenStudio::Measure::OSArgument::makeDoubleArgument('bathroom_fans_flow_rate', false)
    arg.setDisplayName('Bathroom Fans: Flow Rate')
    arg.setDescription("The flow rate of the bathroom fans. If not provided, the OS-HPXML default (see <a href='#{docs_base_url}#hpxml-local-ventilation-fans'>HPXML Local Ventilation Fans</a>) is used.")
    arg.setUnits('CFM')
    args << arg

    arg = OpenStudio::Measure::OSArgument::makeDoubleArgument('bathroom_fans_hours_in_operation', false)
    arg.setDisplayName('Bathroom Fans: Hours In Operation')
    arg.setDescription("The hours in operation of the bathroom fans. If not provided, the OS-HPXML default (see <a href='#{docs_base_url}#hpxml-local-ventilation-fans'>HPXML Local Ventilation Fans</a>) is used.")
    arg.setUnits('hrs/day')
    args << arg

    arg = OpenStudio::Measure::OSArgument::makeDoubleArgument('bathroom_fans_power', false)
    arg.setDisplayName('Bathroom Fans: Fan Power')
    arg.setDescription("The fan power of the bathroom fans. If not provided, the OS-HPXML default (see <a href='#{docs_base_url}#hpxml-local-ventilation-fans'>HPXML Local Ventilation Fans</a>) is used.")
    arg.setUnits('W')
    args << arg

    arg = OpenStudio::Measure::OSArgument::makeIntegerArgument('bathroom_fans_start_hour', false)
    arg.setDisplayName('Bathroom Fans: Start Hour')
    arg.setDescription("The start hour of the bathroom fans. If not provided, the OS-HPXML default (see <a href='#{docs_base_url}#hpxml-local-ventilation-fans'>HPXML Local Ventilation Fans</a>) is used.")
    arg.setUnits('hr')
    args << arg

    arg = OpenStudio::Measure::OSArgument::makeBoolArgument('whole_house_fan_present', true)
    arg.setDisplayName('Whole House Fan: Present')
    arg.setDescription('Whether there is a whole house fan.')
    arg.setDefaultValue(false)
    args << arg

    arg = OpenStudio::Measure::OSArgument::makeDoubleArgument('whole_house_fan_flow_rate', false)
    arg.setDisplayName('Whole House Fan: Flow Rate')
    arg.setDescription("The flow rate of the whole house fan. If not provided, the OS-HPXML default (see <a href='#{docs_base_url}#hpxml-whole-house-fans'>HPXML Whole House Fans</a>) is used.")
    arg.setUnits('CFM')
    args << arg

    arg = OpenStudio::Measure::OSArgument::makeDoubleArgument('whole_house_fan_power', false)
    arg.setDisplayName('Whole House Fan: Fan Power')
    arg.setDescription("The fan power of the whole house fan. If not provided, the OS-HPXML default (see <a href='#{docs_base_url}#hpxml-whole-house-fans'>HPXML Whole House Fans</a>) is used.")
    arg.setUnits('W')
    args << arg

    water_heater_type_choices = OpenStudio::StringVector.new
    water_heater_type_choices << Constants::None
    water_heater_type_choices << HPXML::WaterHeaterTypeStorage
    water_heater_type_choices << HPXML::WaterHeaterTypeTankless
    water_heater_type_choices << HPXML::WaterHeaterTypeHeatPump
    water_heater_type_choices << HPXML::WaterHeaterTypeCombiStorage
    water_heater_type_choices << HPXML::WaterHeaterTypeCombiTankless

    water_heater_fuel_choices = OpenStudio::StringVector.new
    water_heater_fuel_choices << HPXML::FuelTypeElectricity
    water_heater_fuel_choices << HPXML::FuelTypeNaturalGas
    water_heater_fuel_choices << HPXML::FuelTypeOil
    water_heater_fuel_choices << HPXML::FuelTypePropane
    water_heater_fuel_choices << HPXML::FuelTypeWoodCord
    water_heater_fuel_choices << HPXML::FuelTypeCoal

    water_heater_location_choices = OpenStudio::StringVector.new
    water_heater_location_choices << HPXML::LocationConditionedSpace
    water_heater_location_choices << HPXML::LocationBasementConditioned
    water_heater_location_choices << HPXML::LocationBasementUnconditioned
    water_heater_location_choices << HPXML::LocationGarage
    water_heater_location_choices << HPXML::LocationAttic
    water_heater_location_choices << HPXML::LocationAtticVented
    water_heater_location_choices << HPXML::LocationAtticUnvented
    water_heater_location_choices << HPXML::LocationCrawlspace
    water_heater_location_choices << HPXML::LocationCrawlspaceVented
    water_heater_location_choices << HPXML::LocationCrawlspaceUnvented
    water_heater_location_choices << HPXML::LocationCrawlspaceConditioned
    water_heater_location_choices << HPXML::LocationOtherExterior
    water_heater_location_choices << HPXML::LocationOtherHousingUnit
    water_heater_location_choices << HPXML::LocationOtherHeatedSpace
    water_heater_location_choices << HPXML::LocationOtherMultifamilyBufferSpace
    water_heater_location_choices << HPXML::LocationOtherNonFreezingSpace

    water_heater_efficiency_type_choices = OpenStudio::StringVector.new
    water_heater_efficiency_type_choices << 'EnergyFactor'
    water_heater_efficiency_type_choices << 'UniformEnergyFactor'

    water_heater_usage_bin_choices = OpenStudio::StringVector.new
    water_heater_usage_bin_choices << HPXML::WaterHeaterUsageBinVerySmall
    water_heater_usage_bin_choices << HPXML::WaterHeaterUsageBinLow
    water_heater_usage_bin_choices << HPXML::WaterHeaterUsageBinMedium
    water_heater_usage_bin_choices << HPXML::WaterHeaterUsageBinHigh

    arg = OpenStudio::Measure::OSArgument::makeChoiceArgument('water_heater_type', water_heater_type_choices, true)
    arg.setDisplayName('Water Heater: Type')
    arg.setDescription("The type of water heater. Use '#{Constants::None}' if there is no water heater.")
    arg.setDefaultValue(HPXML::WaterHeaterTypeStorage)
    args << arg

    arg = OpenStudio::Measure::OSArgument::makeChoiceArgument('water_heater_fuel_type', water_heater_fuel_choices, true)
    arg.setDisplayName('Water Heater: Fuel Type')
    arg.setDescription("The fuel type of water heater. Ignored for #{HPXML::WaterHeaterTypeHeatPump}.")
    arg.setDefaultValue(HPXML::FuelTypeNaturalGas)
    args << arg

    arg = OpenStudio::Measure::OSArgument::makeChoiceArgument('water_heater_location', water_heater_location_choices, false)
    arg.setDisplayName('Water Heater: Location')
    arg.setDescription("The location of water heater. If not provided, the OS-HPXML default (see <a href='#{docs_base_url}#hpxml-water-heating-systems'>HPXML Water Heating Systems</a>) is used.")
    args << arg

    arg = OpenStudio::Measure::OSArgument::makeDoubleArgument('water_heater_tank_volume', false)
    arg.setDisplayName('Water Heater: Tank Volume')
    arg.setDescription("Nominal volume of water heater tank. If not provided, the OS-HPXML default (see <a href='#{docs_base_url}#conventional-storage'>Conventional Storage</a>, <a href='#{docs_base_url}#heat-pump'>Heat Pump</a>, <a href='#{docs_base_url}#combi-boiler-w-storage'>Combi Boiler w/ Storage</a>) is used.")
    arg.setUnits('gal')
    args << arg

    arg = OpenStudio::Measure::OSArgument::makeChoiceArgument('water_heater_efficiency_type', water_heater_efficiency_type_choices, true)
    arg.setDisplayName('Water Heater: Efficiency Type')
    arg.setDescription('The efficiency type of water heater. Does not apply to space-heating boilers.')
    arg.setDefaultValue('EnergyFactor')
    args << arg

    arg = OpenStudio::Measure::OSArgument::makeDoubleArgument('water_heater_efficiency', true)
    arg.setDisplayName('Water Heater: Efficiency')
    arg.setDescription('Rated Energy Factor or Uniform Energy Factor. Does not apply to space-heating boilers.')
    arg.setDefaultValue(0.67)
    args << arg

    arg = OpenStudio::Measure::OSArgument::makeChoiceArgument('water_heater_usage_bin', water_heater_usage_bin_choices, false)
    arg.setDisplayName('Water Heater: Usage Bin')
    arg.setDescription("The usage of the water heater. Only applies if Efficiency Type is UniformEnergyFactor and Type is not #{HPXML::WaterHeaterTypeTankless}. Does not apply to space-heating boilers. If not provided, the OS-HPXML default (see <a href='#{docs_base_url}#conventional-storage'>Conventional Storage</a>, <a href='#{docs_base_url}#heat-pump'>Heat Pump</a>) is used.")
    args << arg

    arg = OpenStudio::Measure::OSArgument::makeDoubleArgument('water_heater_recovery_efficiency', false)
    arg.setDisplayName('Water Heater: Recovery Efficiency')
    arg.setDescription("Ratio of energy delivered to water heater to the energy content of the fuel consumed by the water heater. Only used for non-electric storage water heaters. If not provided, the OS-HPXML default (see <a href='#{docs_base_url}#conventional-storage'>Conventional Storage</a>) is used.")
    arg.setUnits('Frac')
    args << arg

    arg = OpenStudio::Measure::OSArgument::makeDoubleArgument('water_heater_heating_capacity', false)
    arg.setDisplayName('Water Heater: Heating Capacity')
    arg.setDescription("Heating capacity. Only applies to #{HPXML::WaterHeaterTypeStorage} and #{HPXML::WaterHeaterTypeHeatPump} (compressor). If not provided, the OS-HPXML default (see <a href='#{docs_base_url}#conventional-storage'>Conventional Storage</a>, <a href='#{docs_base_url}#heat-pump'>Heat Pump</a>) is used.")
    arg.setUnits('Btu/hr')
    args << arg

    arg = OpenStudio::Measure::OSArgument::makeDoubleArgument('water_heater_backup_heating_capacity', false)
    arg.setDisplayName('Water Heater: Backup Heating Capacity')
    arg.setDescription("Backup heating capacity for a #{HPXML::WaterHeaterTypeHeatPump}. If not provided, the OS-HPXML default (see <a href='#{docs_base_url}#heat-pump'>Heat Pump</a>) is used.")
    arg.setUnits('Btu/hr')
    args << arg

    arg = OpenStudio::Measure::OSArgument::makeDoubleArgument('water_heater_standby_loss', false)
    arg.setDisplayName('Water Heater: Standby Loss')
    arg.setDescription("The standby loss of water heater. Only applies to space-heating boilers. If not provided, the OS-HPXML default (see <a href='#{docs_base_url}#combi-boiler-w-storage'>Combi Boiler w/ Storage</a>) is used.")
    arg.setUnits('F/hr')
    args << arg

    arg = OpenStudio::Measure::OSArgument::makeDoubleArgument('water_heater_jacket_rvalue', false)
    arg.setDisplayName('Water Heater: Jacket R-value')
    arg.setDescription("The jacket R-value of water heater. Doesn't apply to #{HPXML::WaterHeaterTypeTankless} or #{HPXML::WaterHeaterTypeCombiTankless}. If not provided, defaults to no jacket insulation.")
    arg.setUnits('h-ft^2-R/Btu')
    args << arg

    arg = OpenStudio::Measure::OSArgument::makeDoubleArgument('water_heater_setpoint_temperature', false)
    arg.setDisplayName('Water Heater: Setpoint Temperature')
    arg.setDescription("The setpoint temperature of water heater. If not provided, the OS-HPXML default (see <a href='#{docs_base_url}#hpxml-water-heating-systems'>HPXML Water Heating Systems</a>) is used.")
    arg.setUnits('F')
    args << arg

    arg = OpenStudio::Measure::OSArgument::makeIntegerArgument('water_heater_num_bedrooms_served', false)
    arg.setDisplayName('Water Heater: Number of Bedrooms Served')
    arg.setDescription("Number of bedrooms served (directly or indirectly) by the water heater. Only needed if #{HPXML::ResidentialTypeSFA} or #{HPXML::ResidentialTypeApartment} and it is a shared water heater serving multiple dwelling units. Used to apportion water heater tank losses to the unit.")
    arg.setUnits('#')
    args << arg

    arg = OpenStudio::Measure::OSArgument::makeBoolArgument('water_heater_uses_desuperheater', false)
    arg.setDisplayName('Water Heater: Uses Desuperheater')
    arg.setDescription("Requires that the dwelling unit has a #{HPXML::HVACTypeHeatPumpAirToAir}, #{HPXML::HVACTypeHeatPumpMiniSplit}, or #{HPXML::HVACTypeHeatPumpGroundToAir} heat pump or a #{HPXML::HVACTypeCentralAirConditioner} or #{HPXML::HVACTypeMiniSplitAirConditioner} air conditioner. If not provided, assumes no desuperheater.")
    args << arg

    water_heater_tank_model_type_choices = OpenStudio::StringVector.new
    water_heater_tank_model_type_choices << HPXML::WaterHeaterTankModelTypeMixed
    water_heater_tank_model_type_choices << HPXML::WaterHeaterTankModelTypeStratified

    arg = OpenStudio::Measure::OSArgument::makeChoiceArgument('water_heater_tank_model_type', water_heater_tank_model_type_choices, false)
    arg.setDisplayName('Water Heater: Tank Type')
    arg.setDescription("Type of tank model to use. The '#{HPXML::WaterHeaterTankModelTypeStratified}' tank generally provide more accurate results, but may significantly increase run time. Applies only to #{HPXML::WaterHeaterTypeStorage}. If not provided, the OS-HPXML default (see <a href='#{docs_base_url}#conventional-storage'>Conventional Storage</a>) is used.")
    args << arg

    water_heater_operating_mode_choices = OpenStudio::StringVector.new
    water_heater_operating_mode_choices << HPXML::WaterHeaterOperatingModeHybridAuto
    water_heater_operating_mode_choices << HPXML::WaterHeaterOperatingModeHeatPumpOnly

    arg = OpenStudio::Measure::OSArgument::makeChoiceArgument('water_heater_operating_mode', water_heater_operating_mode_choices, false)
    arg.setDisplayName('Water Heater: Operating Mode')
    arg.setDescription("The water heater operating mode. The '#{HPXML::WaterHeaterOperatingModeHeatPumpOnly}' option only uses the heat pump, while '#{HPXML::WaterHeaterOperatingModeHybridAuto}' allows the backup electric resistance to come on in high demand situations. This is ignored if a scheduled operating mode type is selected. Applies only to #{HPXML::WaterHeaterTypeHeatPump}. If not provided, the OS-HPXML default (see <a href='#{docs_base_url}#heat-pump'>Heat Pump</a>) is used.")
    args << arg

    hot_water_distribution_system_type_choices = OpenStudio::StringVector.new
    hot_water_distribution_system_type_choices << HPXML::DHWDistTypeStandard
    hot_water_distribution_system_type_choices << HPXML::DHWDistTypeRecirc

    arg = OpenStudio::Measure::OSArgument::makeChoiceArgument('hot_water_distribution_system_type', hot_water_distribution_system_type_choices, true)
    arg.setDisplayName('Hot Water Distribution: System Type')
    arg.setDescription('The type of the hot water distribution system.')
    arg.setDefaultValue(HPXML::DHWDistTypeStandard)
    args << arg

    arg = OpenStudio::Measure::OSArgument::makeDoubleArgument('hot_water_distribution_standard_piping_length', false)
    arg.setDisplayName('Hot Water Distribution: Standard Piping Length')
    arg.setUnits('ft')
    arg.setDescription("If the distribution system is #{HPXML::DHWDistTypeStandard}, the length of the piping. If not provided, the OS-HPXML default (see <a href='#{docs_base_url}#standard'>Standard</a>) is used.")
    args << arg

    recirculation_control_type_choices = OpenStudio::StringVector.new
    recirculation_control_type_choices << HPXML::DHWRecircControlTypeNone
    recirculation_control_type_choices << HPXML::DHWRecircControlTypeTimer
    recirculation_control_type_choices << HPXML::DHWRecircControlTypeTemperature
    recirculation_control_type_choices << HPXML::DHWRecircControlTypeSensor
    recirculation_control_type_choices << HPXML::DHWRecircControlTypeManual

    arg = OpenStudio::Measure::OSArgument::makeChoiceArgument('hot_water_distribution_recirc_control_type', recirculation_control_type_choices, false)
    arg.setDisplayName('Hot Water Distribution: Recirculation Control Type')
    arg.setDescription("If the distribution system is #{HPXML::DHWDistTypeRecirc}, the type of hot water recirculation control, if any.")
    arg.setDefaultValue(HPXML::DHWRecircControlTypeNone)
    args << arg

    arg = OpenStudio::Measure::OSArgument::makeDoubleArgument('hot_water_distribution_recirc_piping_length', false)
    arg.setDisplayName('Hot Water Distribution: Recirculation Piping Length')
    arg.setUnits('ft')
    arg.setDescription("If the distribution system is #{HPXML::DHWDistTypeRecirc}, the length of the recirculation piping. If not provided, the OS-HPXML default (see <a href='#{docs_base_url}#recirculation-in-unit'>Recirculation (In-Unit)</a>) is used.")
    args << arg

    arg = OpenStudio::Measure::OSArgument::makeDoubleArgument('hot_water_distribution_recirc_branch_piping_length', false)
    arg.setDisplayName('Hot Water Distribution: Recirculation Branch Piping Length')
    arg.setUnits('ft')
    arg.setDescription("If the distribution system is #{HPXML::DHWDistTypeRecirc}, the length of the recirculation branch piping. If not provided, the OS-HPXML default (see <a href='#{docs_base_url}#recirculation-in-unit'>Recirculation (In-Unit)</a>) is used.")
    args << arg

    arg = OpenStudio::Measure::OSArgument::makeDoubleArgument('hot_water_distribution_recirc_pump_power', false)
    arg.setDisplayName('Hot Water Distribution: Recirculation Pump Power')
    arg.setUnits('W')
    arg.setDescription("If the distribution system is #{HPXML::DHWDistTypeRecirc}, the recirculation pump power. If not provided, the OS-HPXML default (see <a href='#{docs_base_url}#recirculation-in-unit'>Recirculation (In-Unit)</a>) is used.")
    args << arg

    arg = OpenStudio::Measure::OSArgument::makeDoubleArgument('hot_water_distribution_pipe_r', false)
    arg.setDisplayName('Hot Water Distribution: Pipe Insulation Nominal R-Value')
    arg.setUnits('h-ft^2-R/Btu')
    arg.setDescription("Nominal R-value of the pipe insulation. If not provided, the OS-HPXML default (see <a href='#{docs_base_url}#hpxml-hot-water-distribution'>HPXML Hot Water Distribution</a>) is used.")
    args << arg

    dwhr_facilities_connected_choices = OpenStudio::StringVector.new
    dwhr_facilities_connected_choices << Constants::None
    dwhr_facilities_connected_choices << HPXML::DWHRFacilitiesConnectedOne
    dwhr_facilities_connected_choices << HPXML::DWHRFacilitiesConnectedAll

    arg = OpenStudio::Measure::OSArgument::makeChoiceArgument('dwhr_facilities_connected', dwhr_facilities_connected_choices, true)
    arg.setDisplayName('Drain Water Heat Recovery: Facilities Connected')
    arg.setDescription("Which facilities are connected for the drain water heat recovery. Use '#{Constants::None}' if there is no drain water heat recovery system.")
    arg.setDefaultValue(Constants::None)
    args << arg

    arg = OpenStudio::Measure::OSArgument::makeBoolArgument('dwhr_equal_flow', false)
    arg.setDisplayName('Drain Water Heat Recovery: Equal Flow')
    arg.setDescription('Whether the drain water heat recovery has equal flow.')
    arg.setDefaultValue(true)
    args << arg

    arg = OpenStudio::Measure::OSArgument::makeDoubleArgument('dwhr_efficiency', false)
    arg.setDisplayName('Drain Water Heat Recovery: Efficiency')
    arg.setUnits('Frac')
    arg.setDescription('The efficiency of the drain water heat recovery.')
    arg.setDefaultValue(0.55)
    args << arg

    arg = OpenStudio::Measure::OSArgument::makeBoolArgument('water_fixtures_shower_low_flow', true)
    arg.setDisplayName('Hot Water Fixtures: Is Shower Low Flow')
    arg.setDescription('Whether the shower fixture is low flow.')
    arg.setDefaultValue(false)
    args << arg

    arg = OpenStudio::Measure::OSArgument::makeBoolArgument('water_fixtures_sink_low_flow', true)
    arg.setDisplayName('Hot Water Fixtures: Is Sink Low Flow')
    arg.setDescription('Whether the sink fixture is low flow.')
    arg.setDefaultValue(false)
    args << arg

    arg = OpenStudio::Measure::OSArgument::makeDoubleArgument('water_fixtures_usage_multiplier', false)
    arg.setDisplayName('Hot Water Fixtures: Usage Multiplier')
    arg.setDescription("Multiplier on the hot water usage that can reflect, e.g., high/low usage occupants. If not provided, the OS-HPXML default (see <a href='#{docs_base_url}#hpxml-water-fixtures'>HPXML Water Fixtures</a>) is used.")
    args << arg

    arg = OpenStudio::Measure::OSArgument::makeDoubleArgument('general_water_use_usage_multiplier', false)
    arg.setDisplayName('General Water Use: Usage Multiplier')
    arg.setDescription("Multiplier on internal gains from general water use (floor mopping, shower evaporation, water films on showers, tubs & sinks surfaces, plant watering, etc.) that can reflect, e.g., high/low usage occupants. If not provided, the OS-HPXML default (see <a href='#{docs_base_url}#hpxml-building-occupancy'>HPXML Building Occupancy</a>) is used.")
    args << arg

    solar_thermal_system_type_choices = OpenStudio::StringVector.new
    solar_thermal_system_type_choices << Constants::None
    solar_thermal_system_type_choices << HPXML::SolarThermalSystemTypeHotWater

    solar_thermal_collector_loop_type_choices = OpenStudio::StringVector.new
    solar_thermal_collector_loop_type_choices << HPXML::SolarThermalLoopTypeDirect
    solar_thermal_collector_loop_type_choices << HPXML::SolarThermalLoopTypeIndirect
    solar_thermal_collector_loop_type_choices << HPXML::SolarThermalLoopTypeThermosyphon

    solar_thermal_collector_type_choices = OpenStudio::StringVector.new
    solar_thermal_collector_type_choices << HPXML::SolarThermalCollectorTypeEvacuatedTube
    solar_thermal_collector_type_choices << HPXML::SolarThermalCollectorTypeSingleGlazing
    solar_thermal_collector_type_choices << HPXML::SolarThermalCollectorTypeDoubleGlazing
    solar_thermal_collector_type_choices << HPXML::SolarThermalCollectorTypeICS

    arg = OpenStudio::Measure::OSArgument::makeChoiceArgument('solar_thermal_system_type', solar_thermal_system_type_choices, true)
    arg.setDisplayName('Solar Thermal: System Type')
    arg.setDescription("The type of solar thermal system. Use '#{Constants::None}' if there is no solar thermal system.")
    arg.setDefaultValue(Constants::None)
    args << arg

    arg = OpenStudio::Measure::OSArgument::makeDoubleArgument('solar_thermal_collector_area', true)
    arg.setDisplayName('Solar Thermal: Collector Area')
    arg.setUnits('ft^2')
    arg.setDescription('The collector area of the solar thermal system.')
    arg.setDefaultValue(40.0)
    args << arg

    arg = OpenStudio::Measure::OSArgument::makeChoiceArgument('solar_thermal_collector_loop_type', solar_thermal_collector_loop_type_choices, true)
    arg.setDisplayName('Solar Thermal: Collector Loop Type')
    arg.setDescription('The collector loop type of the solar thermal system.')
    arg.setDefaultValue(HPXML::SolarThermalLoopTypeDirect)
    args << arg

    arg = OpenStudio::Measure::OSArgument::makeChoiceArgument('solar_thermal_collector_type', solar_thermal_collector_type_choices, true)
    arg.setDisplayName('Solar Thermal: Collector Type')
    arg.setDescription('The collector type of the solar thermal system.')
    arg.setDefaultValue(HPXML::SolarThermalCollectorTypeEvacuatedTube)
    args << arg

    arg = OpenStudio::Measure::OSArgument::makeDoubleArgument('solar_thermal_collector_azimuth', true)
    arg.setDisplayName('Solar Thermal: Collector Azimuth')
    arg.setUnits('degrees')
    arg.setDescription('The collector azimuth of the solar thermal system. Azimuth is measured clockwise from north (e.g., North=0, East=90, South=180, West=270).')
    arg.setDefaultValue(180)
    args << arg

    arg = OpenStudio::Measure::OSArgument::makeStringArgument('solar_thermal_collector_tilt', true)
    arg.setDisplayName('Solar Thermal: Collector Tilt')
    arg.setUnits('degrees')
    arg.setDescription('The collector tilt of the solar thermal system. Can also enter, e.g., RoofPitch, RoofPitch+20, Latitude, Latitude-15, etc.')
    arg.setDefaultValue('RoofPitch')
    args << arg

    arg = OpenStudio::Measure::OSArgument::makeDoubleArgument('solar_thermal_collector_rated_optical_efficiency', true)
    arg.setDisplayName('Solar Thermal: Collector Rated Optical Efficiency')
    arg.setUnits('Frac')
    arg.setDescription('The collector rated optical efficiency of the solar thermal system.')
    arg.setDefaultValue(0.5)
    args << arg

    arg = OpenStudio::Measure::OSArgument::makeDoubleArgument('solar_thermal_collector_rated_thermal_losses', true)
    arg.setDisplayName('Solar Thermal: Collector Rated Thermal Losses')
    arg.setUnits('Btu/hr-ft^2-R')
    arg.setDescription('The collector rated thermal losses of the solar thermal system.')
    arg.setDefaultValue(0.2799)
    args << arg

    arg = OpenStudio::Measure::OSArgument::makeDoubleArgument('solar_thermal_storage_volume', false)
    arg.setDisplayName('Solar Thermal: Storage Volume')
    arg.setUnits('gal')
    arg.setDescription("The storage volume of the solar thermal system. If not provided, the OS-HPXML default (see <a href='#{docs_base_url}#detailed-inputs'>Detailed Inputs</a>) is used.")
    args << arg

    arg = OpenStudio::Measure::OSArgument::makeDoubleArgument('solar_thermal_solar_fraction', true)
    arg.setDisplayName('Solar Thermal: Solar Fraction')
    arg.setUnits('Frac')
    arg.setDescription('The solar fraction of the solar thermal system. If provided, overrides all other solar thermal inputs.')
    arg.setDefaultValue(0)
    args << arg

    pv_system_module_type_choices = OpenStudio::StringVector.new
    pv_system_module_type_choices << HPXML::PVModuleTypeStandard
    pv_system_module_type_choices << HPXML::PVModuleTypePremium
    pv_system_module_type_choices << HPXML::PVModuleTypeThinFilm

    pv_system_location_choices = OpenStudio::StringVector.new
    pv_system_location_choices << HPXML::LocationRoof
    pv_system_location_choices << HPXML::LocationGround

    pv_system_tracking_choices = OpenStudio::StringVector.new
    pv_system_tracking_choices << HPXML::PVTrackingTypeFixed
    pv_system_tracking_choices << HPXML::PVTrackingType1Axis
    pv_system_tracking_choices << HPXML::PVTrackingType1AxisBacktracked
    pv_system_tracking_choices << HPXML::PVTrackingType2Axis

    arg = OpenStudio::Measure::OSArgument::makeBoolArgument('pv_system_present', true)
    arg.setDisplayName('PV System: Present')
    arg.setDescription('Whether there is a PV system present.')
    arg.setDefaultValue(false)
    args << arg

    arg = OpenStudio::Measure::OSArgument::makeChoiceArgument('pv_system_module_type', pv_system_module_type_choices, false)
    arg.setDisplayName('PV System: Module Type')
    arg.setDescription("Module type of the PV system. If not provided, the OS-HPXML default (see <a href='#{docs_base_url}#hpxml-photovoltaics'>HPXML Photovoltaics</a>) is used.")
    args << arg

    arg = OpenStudio::Measure::OSArgument::makeChoiceArgument('pv_system_location', pv_system_location_choices, false)
    arg.setDisplayName('PV System: Location')
    arg.setDescription("Location of the PV system. If not provided, the OS-HPXML default (see <a href='#{docs_base_url}#hpxml-photovoltaics'>HPXML Photovoltaics</a>) is used.")
    args << arg

    arg = OpenStudio::Measure::OSArgument::makeChoiceArgument('pv_system_tracking', pv_system_tracking_choices, false)
    arg.setDisplayName('PV System: Tracking')
    arg.setDescription("Type of tracking for the PV system. If not provided, the OS-HPXML default (see <a href='#{docs_base_url}#hpxml-photovoltaics'>HPXML Photovoltaics</a>) is used.")
    args << arg

    arg = OpenStudio::Measure::OSArgument::makeDoubleArgument('pv_system_array_azimuth', true)
    arg.setDisplayName('PV System: Array Azimuth')
    arg.setUnits('degrees')
    arg.setDescription('Array azimuth of the PV system. Azimuth is measured clockwise from north (e.g., North=0, East=90, South=180, West=270).')
    arg.setDefaultValue(180)
    args << arg

    arg = OpenStudio::Measure::OSArgument::makeStringArgument('pv_system_array_tilt', true)
    arg.setDisplayName('PV System: Array Tilt')
    arg.setUnits('degrees')
    arg.setDescription('Array tilt of the PV system. Can also enter, e.g., RoofPitch, RoofPitch+20, Latitude, Latitude-15, etc.')
    arg.setDefaultValue('RoofPitch')
    args << arg

    arg = OpenStudio::Measure::OSArgument::makeDoubleArgument('pv_system_max_power_output', true)
    arg.setDisplayName('PV System: Maximum Power Output')
    arg.setUnits('W')
    arg.setDescription('Maximum power output of the PV system. For a shared system, this is the total building maximum power output.')
    arg.setDefaultValue(4000)
    args << arg

    arg = OpenStudio::Measure::OSArgument::makeDoubleArgument('pv_system_inverter_efficiency', false)
    arg.setDisplayName('PV System: Inverter Efficiency')
    arg.setUnits('Frac')
    arg.setDescription("Inverter efficiency of the PV system. If there are two PV systems, this will apply to both. If not provided, the OS-HPXML default (see <a href='#{docs_base_url}#hpxml-photovoltaics'>HPXML Photovoltaics</a>) is used.")
    args << arg

    arg = OpenStudio::Measure::OSArgument::makeDoubleArgument('pv_system_system_losses_fraction', false)
    arg.setDisplayName('PV System: System Losses Fraction')
    arg.setUnits('Frac')
    arg.setDescription("System losses fraction of the PV system. If there are two PV systems, this will apply to both. If not provided, the OS-HPXML default (see <a href='#{docs_base_url}#hpxml-photovoltaics'>HPXML Photovoltaics</a>) is used.")
    args << arg

    arg = OpenStudio::Measure::OSArgument::makeIntegerArgument('pv_system_num_bedrooms_served', false)
    arg.setDisplayName('PV System: Number of Bedrooms Served')
    arg.setDescription("Number of bedrooms served by PV system. Only needed if #{HPXML::ResidentialTypeSFA} or #{HPXML::ResidentialTypeApartment} and it is a shared PV system serving multiple dwelling units. Used to apportion PV generation to the unit of a SFA/MF building. If there are two PV systems, this will apply to both.")
    arg.setUnits('#')
    args << arg

    arg = OpenStudio::Measure::OSArgument::makeBoolArgument('pv_system_2_present', true)
    arg.setDisplayName('PV System 2: Present')
    arg.setDescription('Whether there is a second PV system present.')
    arg.setDefaultValue(false)
    args << arg

    arg = OpenStudio::Measure::OSArgument::makeChoiceArgument('pv_system_2_module_type', pv_system_module_type_choices, false)
    arg.setDisplayName('PV System 2: Module Type')
    arg.setDescription("Module type of the second PV system. If not provided, the OS-HPXML default (see <a href='#{docs_base_url}#hpxml-photovoltaics'>HPXML Photovoltaics</a>) is used.")
    args << arg

    arg = OpenStudio::Measure::OSArgument::makeChoiceArgument('pv_system_2_location', pv_system_location_choices, false)
    arg.setDisplayName('PV System 2: Location')
    arg.setDescription("Location of the second PV system. If not provided, the OS-HPXML default (see <a href='#{docs_base_url}#hpxml-photovoltaics'>HPXML Photovoltaics</a>) is used.")
    args << arg

    arg = OpenStudio::Measure::OSArgument::makeChoiceArgument('pv_system_2_tracking', pv_system_tracking_choices, false)
    arg.setDisplayName('PV System 2: Tracking')
    arg.setDescription("Type of tracking for the second PV system. If not provided, the OS-HPXML default (see <a href='#{docs_base_url}#hpxml-photovoltaics'>HPXML Photovoltaics</a>) is used.")
    args << arg

    arg = OpenStudio::Measure::OSArgument::makeDoubleArgument('pv_system_2_array_azimuth', true)
    arg.setDisplayName('PV System 2: Array Azimuth')
    arg.setUnits('degrees')
    arg.setDescription('Array azimuth of the second PV system. Azimuth is measured clockwise from north (e.g., North=0, East=90, South=180, West=270).')
    arg.setDefaultValue(180)
    args << arg

    arg = OpenStudio::Measure::OSArgument::makeStringArgument('pv_system_2_array_tilt', true)
    arg.setDisplayName('PV System 2: Array Tilt')
    arg.setUnits('degrees')
    arg.setDescription('Array tilt of the second PV system. Can also enter, e.g., RoofPitch, RoofPitch+20, Latitude, Latitude-15, etc.')
    arg.setDefaultValue('RoofPitch')
    args << arg

    arg = OpenStudio::Measure::OSArgument::makeDoubleArgument('pv_system_2_max_power_output', true)
    arg.setDisplayName('PV System 2: Maximum Power Output')
    arg.setUnits('W')
    arg.setDescription('Maximum power output of the second PV system. For a shared system, this is the total building maximum power output.')
    arg.setDefaultValue(4000)
    args << arg

    battery_location_choices = OpenStudio::StringVector.new
    battery_location_choices << HPXML::LocationConditionedSpace
    battery_location_choices << HPXML::LocationBasementConditioned
    battery_location_choices << HPXML::LocationBasementUnconditioned
    battery_location_choices << HPXML::LocationCrawlspace
    battery_location_choices << HPXML::LocationCrawlspaceVented
    battery_location_choices << HPXML::LocationCrawlspaceUnvented
    battery_location_choices << HPXML::LocationCrawlspaceConditioned
    battery_location_choices << HPXML::LocationAttic
    battery_location_choices << HPXML::LocationAtticVented
    battery_location_choices << HPXML::LocationAtticUnvented
    battery_location_choices << HPXML::LocationGarage
    battery_location_choices << HPXML::LocationOutside

    arg = OpenStudio::Measure::OSArgument::makeBoolArgument('battery_present', true)
    arg.setDisplayName('Battery: Present')
    arg.setDescription('Whether there is a lithium ion battery present.')
    arg.setDefaultValue(false)
    args << arg

    arg = OpenStudio::Measure::OSArgument::makeChoiceArgument('battery_location', battery_location_choices, false)
    arg.setDisplayName('Battery: Location')
    arg.setDescription("The space type for the lithium ion battery location. If not provided, the OS-HPXML default (see <a href='#{docs_base_url}#hpxml-batteries'>HPXML Batteries</a>) is used.")
    args << arg

    arg = OpenStudio::Measure::OSArgument::makeDoubleArgument('battery_power', false)
    arg.setDisplayName('Battery: Rated Power Output')
    arg.setDescription("The rated power output of the lithium ion battery. If not provided, the OS-HPXML default (see <a href='#{docs_base_url}#hpxml-batteries'>HPXML Batteries</a>) is used.")
    arg.setUnits('W')
    args << arg

    arg = OpenStudio::Measure::OSArgument::makeDoubleArgument('battery_capacity', false)
    arg.setDisplayName('Battery: Nominal Capacity')
    arg.setDescription("The nominal capacity of the lithium ion battery. If not provided, the OS-HPXML default (see <a href='#{docs_base_url}#hpxml-batteries'>HPXML Batteries</a>) is used.")
    arg.setUnits('kWh')
    args << arg

    arg = OpenStudio::Measure::OSArgument::makeDoubleArgument('battery_usable_capacity', false)
    arg.setDisplayName('Battery: Usable Capacity')
    arg.setDescription("The usable capacity of the lithium ion battery. If not provided, the OS-HPXML default (see <a href='#{docs_base_url}#hpxml-batteries'>HPXML Batteries</a>) is used.")
    arg.setUnits('kWh')
    args << arg

    arg = OpenStudio::Measure::OSArgument::makeDoubleArgument('battery_round_trip_efficiency', false)
    arg.setDisplayName('Battery: Round Trip Efficiency')
    arg.setDescription("The round trip efficiency of the lithium ion battery. If not provided, the OS-HPXML default (see <a href='#{docs_base_url}#hpxml-batteries'>HPXML Batteries</a>) is used.")
    arg.setUnits('Frac')
    args << arg

    arg = OpenStudio::Measure::OSArgument::makeIntegerArgument('battery_num_bedrooms_served', false)
    arg.setDisplayName('Battery: Number of Bedrooms Served')
    arg.setDescription("Number of bedrooms served by the lithium ion battery. Only needed if #{HPXML::ResidentialTypeSFA} or #{HPXML::ResidentialTypeApartment} and it is a shared battery serving multiple dwelling units. Used to apportion battery charging/discharging to the unit of a SFA/MF building.")
    arg.setUnits('#')
    args << arg

    arg = OpenStudio::Measure::OSArgument::makeStringArgument('vehicle_type', false)
    arg.setDisplayName('Vehicle: Type')
    arg.setDescription('The type of vehicle present at the home.')
    arg.setDefaultValue(Constants::None)
    args << arg

    arg = OpenStudio::Measure::OSArgument::makeDoubleArgument('vehicle_battery_capacity', false)
    arg.setDisplayName('Vehicle: EV Battery Nominal Battery Capacity')
    arg.setDescription("The nominal capacity of the vehicle battery, only applies to electric vehicles. If not provided, the OS-HPXML default (see <a href='#{docs_base_url}#hpxml-vehicles'>HPXML Vehicles</a>) is used.")
    arg.setUnits('kWh')
    args << arg

    arg = OpenStudio::Measure::OSArgument::makeDoubleArgument('vehicle_battery_usable_capacity', false)
    arg.setDisplayName('Vehicle: EV Battery Usable Capacity')
    arg.setDescription("The usable capacity of the vehicle battery, only applies to electric vehicles. If not provided, the OS-HPXML default (see <a href='#{docs_base_url}#hpxml-vehicles'>HPXML Vehicles</a>) is used.")
    arg.setUnits('kWh')
    args << arg

    fuel_economy_units_choices = OpenStudio::StringVector.new
    fuel_economy_units_choices << HPXML::UnitsKwhPerMile
    fuel_economy_units_choices << HPXML::UnitsMilePerKwh
    fuel_economy_units_choices << HPXML::UnitsMPGe
    fuel_economy_units_choices << HPXML::UnitsMPG

    arg = OpenStudio::Measure::OSArgument::makeChoiceArgument('vehicle_fuel_economy_units', fuel_economy_units_choices, false)
    arg.setDisplayName('Vehicle: Combined Fuel Economy Units')
    arg.setDescription("The combined fuel economy units of the vehicle. Only '#{HPXML::UnitsKwhPerMile}', '#{HPXML::UnitsMilePerKwh}', or '#{HPXML::UnitsMPGe}' are allow for electric vehicles. If not provided, the OS-HPXML default (see <a href='#{docs_base_url}#hpxml-vehicles'>HPXML Vehicles</a>) is used.")
    args << arg

    arg = OpenStudio::Measure::OSArgument::makeDoubleArgument('vehicle_fuel_economy_combined', false)
    arg.setDisplayName('Vehicle: Combined Fuel Economy')
    arg.setDescription("The combined fuel economy of the vehicle. If not provided, the OS-HPXML default (see <a href='#{docs_base_url}#hpxml-vehicles'>HPXML Vehicles</a>) is used.")
    args << arg

    arg = OpenStudio::Measure::OSArgument::makeDoubleArgument('vehicle_miles_driven_per_year', false)
    arg.setDisplayName('Vehicle: Miles Driven Per Year')
    arg.setDescription("The annual miles the vehicle is driven. If not provided, the OS-HPXML default (see <a href='#{docs_base_url}#hpxml-vehicles'>HPXML Vehicles</a>) is used.")
    arg.setUnits('miles')
    args << arg

    arg = OpenStudio::Measure::OSArgument::makeDoubleArgument('vehicle_hours_driven_per_week', false)
    arg.setDisplayName('Vehicle: Hours Driven Per Week')
    arg.setDescription("The weekly hours the vehicle is driven. If not provided, the OS-HPXML default (see <a href='#{docs_base_url}#hpxml-vehicles'>HPXML Vehicles</a>) is used.")
    arg.setUnits('hours')
    args << arg

    arg = OpenStudio::Measure::OSArgument::makeDoubleArgument('vehicle_fraction_charged_home', false)
    arg.setDisplayName('Vehicle: Fraction Charged at Home')
    arg.setDescription("The fraction of charging energy provided by the at-home charger to the vehicle, only applies to electric vehicles. If not provided, the OS-HPXML default (see <a href='#{docs_base_url}#hpxml-vehicles'>HPXML Vehicles</a>) is used.")
    args << arg

    arg = OpenStudio::Measure::OSArgument::makeBoolArgument('ev_charger_present', false)
    arg.setDisplayName('Electric Vehicle Charger: Present')
    arg.setDescription('Whether there is an electric vehicle charger present.')
    arg.setDefaultValue(false)
    args << arg

    ev_charging_level_choices = OpenStudio::StringVector.new
    ev_charging_level_choices << '1'
    ev_charging_level_choices << '2'
    ev_charging_level_choices << '3'

    arg = OpenStudio::Measure::OSArgument::makeChoiceArgument('ev_charger_level', ev_charging_level_choices, false)
    arg.setDisplayName('Electric Vehicle Charger: Charging Level')
    arg.setDescription("The charging level of the EV charger. If not provided, the OS-HPXML default (see <a href='#{docs_base_url}#hpxml-electric-vehicle-chargers'>HPXML Electric Vehicle Chargers</a>) is used.")
    args << arg

    arg = OpenStudio::Measure::OSArgument::makeDoubleArgument('ev_charger_power', false)
    arg.setDisplayName('Electric Vehicle Charger: Rated Charging Power')
    arg.setDescription("The rated power output of the EV charger. If not provided, the OS-HPXML default (see <a href='#{docs_base_url}#hpxml-electric-vehicle-chargers'>HPXML Electric Vehicle Chargers</a>) is used.")
    arg.setUnits('W')
    args << arg

    arg = OpenStudio::Measure::OSArgument::makeBoolArgument('lighting_present', true)
    arg.setDisplayName('Lighting: Present')
    arg.setDescription('Whether there is lighting energy use.')
    arg.setDefaultValue(true)
    args << arg

    arg = OpenStudio::Measure::OSArgument::makeDoubleArgument('lighting_interior_fraction_cfl', true)
    arg.setDisplayName('Lighting: Interior Fraction CFL')
    arg.setDescription('Fraction of all lamps (interior) that are compact fluorescent. Lighting not specified as CFL, LFL, or LED is assumed to be incandescent.')
    arg.setDefaultValue(0.1)
    args << arg

    arg = OpenStudio::Measure::OSArgument::makeDoubleArgument('lighting_interior_fraction_lfl', true)
    arg.setDisplayName('Lighting: Interior Fraction LFL')
    arg.setDescription('Fraction of all lamps (interior) that are linear fluorescent. Lighting not specified as CFL, LFL, or LED is assumed to be incandescent.')
    arg.setDefaultValue(0.0)
    args << arg

    arg = OpenStudio::Measure::OSArgument::makeDoubleArgument('lighting_interior_fraction_led', true)
    arg.setDisplayName('Lighting: Interior Fraction LED')
    arg.setDescription('Fraction of all lamps (interior) that are light emitting diodes. Lighting not specified as CFL, LFL, or LED is assumed to be incandescent.')
    arg.setDefaultValue(0.0)
    args << arg

    arg = OpenStudio::Measure::OSArgument::makeDoubleArgument('lighting_interior_usage_multiplier', false)
    arg.setDisplayName('Lighting: Interior Usage Multiplier')
    arg.setDescription("Multiplier on the lighting energy usage (interior) that can reflect, e.g., high/low usage occupants. If not provided, the OS-HPXML default (see <a href='#{docs_base_url}#hpxml-lighting'>HPXML Lighting</a>) is used.")
    args << arg

    arg = OpenStudio::Measure::OSArgument::makeDoubleArgument('lighting_exterior_fraction_cfl', true)
    arg.setDisplayName('Lighting: Exterior Fraction CFL')
    arg.setDescription('Fraction of all lamps (exterior) that are compact fluorescent. Lighting not specified as CFL, LFL, or LED is assumed to be incandescent.')
    arg.setDefaultValue(0.0)
    args << arg

    arg = OpenStudio::Measure::OSArgument::makeDoubleArgument('lighting_exterior_fraction_lfl', true)
    arg.setDisplayName('Lighting: Exterior Fraction LFL')
    arg.setDescription('Fraction of all lamps (exterior) that are linear fluorescent. Lighting not specified as CFL, LFL, or LED is assumed to be incandescent.')
    arg.setDefaultValue(0.0)
    args << arg

    arg = OpenStudio::Measure::OSArgument::makeDoubleArgument('lighting_exterior_fraction_led', true)
    arg.setDisplayName('Lighting: Exterior Fraction LED')
    arg.setDescription('Fraction of all lamps (exterior) that are light emitting diodes. Lighting not specified as CFL, LFL, or LED is assumed to be incandescent.')
    arg.setDefaultValue(0.0)
    args << arg

    arg = OpenStudio::Measure::OSArgument::makeDoubleArgument('lighting_exterior_usage_multiplier', false)
    arg.setDisplayName('Lighting: Exterior Usage Multiplier')
    arg.setDescription("Multiplier on the lighting energy usage (exterior) that can reflect, e.g., high/low usage occupants. If not provided, the OS-HPXML default (see <a href='#{docs_base_url}#hpxml-lighting'>HPXML Lighting</a>) is used.")
    args << arg

    arg = OpenStudio::Measure::OSArgument::makeDoubleArgument('lighting_garage_fraction_cfl', true)
    arg.setDisplayName('Lighting: Garage Fraction CFL')
    arg.setDescription('Fraction of all lamps (garage) that are compact fluorescent. Lighting not specified as CFL, LFL, or LED is assumed to be incandescent.')
    arg.setDefaultValue(0.0)
    args << arg

    arg = OpenStudio::Measure::OSArgument::makeDoubleArgument('lighting_garage_fraction_lfl', true)
    arg.setDisplayName('Lighting: Garage Fraction LFL')
    arg.setDescription('Fraction of all lamps (garage) that are linear fluorescent. Lighting not specified as CFL, LFL, or LED is assumed to be incandescent.')
    arg.setDefaultValue(0.0)
    args << arg

    arg = OpenStudio::Measure::OSArgument::makeDoubleArgument('lighting_garage_fraction_led', true)
    arg.setDisplayName('Lighting: Garage Fraction LED')
    arg.setDescription('Fraction of all lamps (garage) that are light emitting diodes. Lighting not specified as CFL, LFL, or LED is assumed to be incandescent.')
    arg.setDefaultValue(0.0)
    args << arg

    arg = OpenStudio::Measure::OSArgument::makeDoubleArgument('lighting_garage_usage_multiplier', false)
    arg.setDisplayName('Lighting: Garage Usage Multiplier')
    arg.setDescription("Multiplier on the lighting energy usage (garage) that can reflect, e.g., high/low usage occupants. If not provided, the OS-HPXML default (see <a href='#{docs_base_url}#hpxml-lighting'>HPXML Lighting</a>) is used.")
    args << arg

    arg = OpenStudio::Measure::OSArgument::makeBoolArgument('holiday_lighting_present', true)
    arg.setDisplayName('Holiday Lighting: Present')
    arg.setDescription('Whether there is holiday lighting.')
    arg.setDefaultValue(false)
    args << arg

    arg = OpenStudio::Measure::OSArgument::makeDoubleArgument('holiday_lighting_daily_kwh', false)
    arg.setDisplayName('Holiday Lighting: Daily Consumption')
    arg.setUnits('kWh/day')
    arg.setDescription("The daily energy consumption for holiday lighting (exterior). If not provided, the OS-HPXML default (see <a href='#{docs_base_url}#hpxml-lighting'>HPXML Lighting</a>) is used.")
    args << arg

    arg = OpenStudio::Measure::OSArgument::makeStringArgument('holiday_lighting_period', false)
    arg.setDisplayName('Holiday Lighting: Period')
    arg.setDescription("Enter a date range like 'Nov 25 - Jan 5'. If not provided, the OS-HPXML default (see <a href='#{docs_base_url}#hpxml-lighting'>HPXML Lighting</a>) is used.")
    args << arg

    dehumidifier_type_choices = OpenStudio::StringVector.new
    dehumidifier_type_choices << Constants::None
    dehumidifier_type_choices << HPXML::DehumidifierTypePortable
    dehumidifier_type_choices << HPXML::DehumidifierTypeWholeHome

    dehumidifier_efficiency_type_choices = OpenStudio::StringVector.new
    dehumidifier_efficiency_type_choices << 'EnergyFactor'
    dehumidifier_efficiency_type_choices << 'IntegratedEnergyFactor'

    arg = OpenStudio::Measure::OSArgument::makeChoiceArgument('dehumidifier_type', dehumidifier_type_choices, true)
    arg.setDisplayName('Dehumidifier: Type')
    arg.setDescription('The type of dehumidifier.')
    arg.setDefaultValue(Constants::None)
    args << arg

    arg = OpenStudio::Measure::OSArgument::makeChoiceArgument('dehumidifier_efficiency_type', dehumidifier_efficiency_type_choices, true)
    arg.setDisplayName('Dehumidifier: Efficiency Type')
    arg.setDescription('The efficiency type of dehumidifier.')
    arg.setDefaultValue('IntegratedEnergyFactor')
    args << arg

    arg = OpenStudio::Measure::OSArgument::makeDoubleArgument('dehumidifier_efficiency', true)
    arg.setDisplayName('Dehumidifier: Efficiency')
    arg.setUnits('liters/kWh')
    arg.setDescription('The efficiency of the dehumidifier.')
    arg.setDefaultValue(1.5)
    args << arg

    arg = OpenStudio::Measure::OSArgument::makeDoubleArgument('dehumidifier_capacity', true)
    arg.setDisplayName('Dehumidifier: Capacity')
    arg.setDescription('The capacity (water removal rate) of the dehumidifier.')
    arg.setUnits('pint/day')
    arg.setDefaultValue(40)
    args << arg

    arg = OpenStudio::Measure::OSArgument::makeDoubleArgument('dehumidifier_rh_setpoint', true)
    arg.setDisplayName('Dehumidifier: Relative Humidity Setpoint')
    arg.setDescription('The relative humidity setpoint of the dehumidifier.')
    arg.setUnits('Frac')
    arg.setDefaultValue(0.5)
    args << arg

    arg = OpenStudio::Measure::OSArgument::makeDoubleArgument('dehumidifier_fraction_dehumidification_load_served', true)
    arg.setDisplayName('Dehumidifier: Fraction Dehumidification Load Served')
    arg.setDescription('The dehumidification load served fraction of the dehumidifier.')
    arg.setUnits('Frac')
    arg.setDefaultValue(1)
    args << arg

    appliance_location_choices = OpenStudio::StringVector.new
    appliance_location_choices << HPXML::LocationConditionedSpace
    appliance_location_choices << HPXML::LocationBasementConditioned
    appliance_location_choices << HPXML::LocationBasementUnconditioned
    appliance_location_choices << HPXML::LocationGarage
    appliance_location_choices << HPXML::LocationOtherHousingUnit
    appliance_location_choices << HPXML::LocationOtherHeatedSpace
    appliance_location_choices << HPXML::LocationOtherMultifamilyBufferSpace
    appliance_location_choices << HPXML::LocationOtherNonFreezingSpace

    clothes_washer_efficiency_type_choices = OpenStudio::StringVector.new
    clothes_washer_efficiency_type_choices << 'ModifiedEnergyFactor'
    clothes_washer_efficiency_type_choices << 'IntegratedModifiedEnergyFactor'

    arg = OpenStudio::Measure::OSArgument::makeBoolArgument('clothes_washer_present', true)
    arg.setDisplayName('Clothes Washer: Present')
    arg.setDescription('Whether there is a clothes washer present.')
    arg.setDefaultValue(true)
    args << arg

    arg = OpenStudio::Measure::OSArgument::makeChoiceArgument('clothes_washer_location', appliance_location_choices, false)
    arg.setDisplayName('Clothes Washer: Location')
    arg.setDescription("The space type for the clothes washer location. If not provided, the OS-HPXML default (see <a href='#{docs_base_url}#hpxml-clothes-washer'>HPXML Clothes Washer</a>) is used.")
    args << arg

    arg = OpenStudio::Measure::OSArgument::makeChoiceArgument('clothes_washer_efficiency_type', clothes_washer_efficiency_type_choices, true)
    arg.setDisplayName('Clothes Washer: Efficiency Type')
    arg.setDescription('The efficiency type of the clothes washer.')
    arg.setDefaultValue('IntegratedModifiedEnergyFactor')
    args << arg

    arg = OpenStudio::Measure::OSArgument::makeDoubleArgument('clothes_washer_efficiency', false)
    arg.setDisplayName('Clothes Washer: Efficiency')
    arg.setUnits('ft^3/kWh-cyc')
    arg.setDescription("The efficiency of the clothes washer. If not provided, the OS-HPXML default (see <a href='#{docs_base_url}#hpxml-clothes-washer'>HPXML Clothes Washer</a>) is used.")
    args << arg

    arg = OpenStudio::Measure::OSArgument::makeDoubleArgument('clothes_washer_rated_annual_kwh', false)
    arg.setDisplayName('Clothes Washer: Rated Annual Consumption')
    arg.setUnits('kWh/yr')
    arg.setDescription("The annual energy consumed by the clothes washer, as rated, obtained from the EnergyGuide label. This includes both the appliance electricity consumption and the energy required for water heating. If not provided, the OS-HPXML default (see <a href='#{docs_base_url}#hpxml-clothes-washer'>HPXML Clothes Washer</a>) is used.")
    args << arg

    arg = OpenStudio::Measure::OSArgument::makeDoubleArgument('clothes_washer_label_electric_rate', false)
    arg.setDisplayName('Clothes Washer: Label Electric Rate')
    arg.setUnits('$/kWh')
    arg.setDescription("The annual energy consumed by the clothes washer, as rated, obtained from the EnergyGuide label. This includes both the appliance electricity consumption and the energy required for water heating. If not provided, the OS-HPXML default (see <a href='#{docs_base_url}#hpxml-clothes-washer'>HPXML Clothes Washer</a>) is used.")
    args << arg

    arg = OpenStudio::Measure::OSArgument::makeDoubleArgument('clothes_washer_label_gas_rate', false)
    arg.setDisplayName('Clothes Washer: Label Gas Rate')
    arg.setUnits('$/therm')
    arg.setDescription("The annual energy consumed by the clothes washer, as rated, obtained from the EnergyGuide label. This includes both the appliance electricity consumption and the energy required for water heating. If not provided, the OS-HPXML default (see <a href='#{docs_base_url}#hpxml-clothes-washer'>HPXML Clothes Washer</a>) is used.")
    args << arg

    arg = OpenStudio::Measure::OSArgument::makeDoubleArgument('clothes_washer_label_annual_gas_cost', false)
    arg.setDisplayName('Clothes Washer: Label Annual Cost with Gas DHW')
    arg.setUnits('$')
    arg.setDescription("The annual cost of using the system under test conditions. Input is obtained from the EnergyGuide label. If not provided, the OS-HPXML default (see <a href='#{docs_base_url}#hpxml-clothes-washer'>HPXML Clothes Washer</a>) is used.")
    args << arg

    arg = OpenStudio::Measure::OSArgument::makeDoubleArgument('clothes_washer_label_usage', false)
    arg.setDisplayName('Clothes Washer: Label Usage')
    arg.setUnits('cyc/wk')
    arg.setDescription("The clothes washer loads per week. If not provided, the OS-HPXML default (see <a href='#{docs_base_url}#hpxml-clothes-washer'>HPXML Clothes Washer</a>) is used.")
    args << arg

    arg = OpenStudio::Measure::OSArgument::makeDoubleArgument('clothes_washer_capacity', false)
    arg.setDisplayName('Clothes Washer: Drum Volume')
    arg.setUnits('ft^3')
    arg.setDescription("Volume of the washer drum. Obtained from the EnergyStar website or the manufacturer's literature. If not provided, the OS-HPXML default (see <a href='#{docs_base_url}#hpxml-clothes-washer'>HPXML Clothes Washer</a>) is used.")
    args << arg

    arg = OpenStudio::Measure::OSArgument::makeDoubleArgument('clothes_washer_usage_multiplier', false)
    arg.setDisplayName('Clothes Washer: Usage Multiplier')
    arg.setDescription("Multiplier on the clothes washer energy and hot water usage that can reflect, e.g., high/low usage occupants. If not provided, the OS-HPXML default (see <a href='#{docs_base_url}#hpxml-clothes-washer'>HPXML Clothes Washer</a>) is used.")
    args << arg

    arg = OpenStudio::Measure::OSArgument::makeBoolArgument('clothes_dryer_present', true)
    arg.setDisplayName('Clothes Dryer: Present')
    arg.setDescription('Whether there is a clothes dryer present.')
    arg.setDefaultValue(true)
    args << arg

    arg = OpenStudio::Measure::OSArgument::makeChoiceArgument('clothes_dryer_location', appliance_location_choices, false)
    arg.setDisplayName('Clothes Dryer: Location')
    arg.setDescription("The space type for the clothes dryer location. If not provided, the OS-HPXML default (see <a href='#{docs_base_url}#hpxml-clothes-dryer'>HPXML Clothes Dryer</a>) is used.")
    args << arg

    clothes_dryer_fuel_choices = OpenStudio::StringVector.new
    clothes_dryer_fuel_choices << HPXML::FuelTypeElectricity
    clothes_dryer_fuel_choices << HPXML::FuelTypeNaturalGas
    clothes_dryer_fuel_choices << HPXML::FuelTypeOil
    clothes_dryer_fuel_choices << HPXML::FuelTypePropane
    clothes_dryer_fuel_choices << HPXML::FuelTypeWoodCord
    clothes_dryer_fuel_choices << HPXML::FuelTypeCoal

    clothes_dryer_efficiency_type_choices = OpenStudio::StringVector.new
    clothes_dryer_efficiency_type_choices << 'EnergyFactor'
    clothes_dryer_efficiency_type_choices << 'CombinedEnergyFactor'

    arg = OpenStudio::Measure::OSArgument::makeChoiceArgument('clothes_dryer_fuel_type', clothes_dryer_fuel_choices, true)
    arg.setDisplayName('Clothes Dryer: Fuel Type')
    arg.setDescription('Type of fuel used by the clothes dryer.')
    arg.setDefaultValue(HPXML::FuelTypeNaturalGas)
    args << arg

    arg = OpenStudio::Measure::OSArgument::makeChoiceArgument('clothes_dryer_efficiency_type', clothes_dryer_efficiency_type_choices, true)
    arg.setDisplayName('Clothes Dryer: Efficiency Type')
    arg.setDescription('The efficiency type of the clothes dryer.')
    arg.setDefaultValue('CombinedEnergyFactor')
    args << arg

    arg = OpenStudio::Measure::OSArgument::makeDoubleArgument('clothes_dryer_efficiency', false)
    arg.setDisplayName('Clothes Dryer: Efficiency')
    arg.setUnits('lb/kWh')
    arg.setDescription("The efficiency of the clothes dryer. If not provided, the OS-HPXML default (see <a href='#{docs_base_url}#hpxml-clothes-dryer'>HPXML Clothes Dryer</a>) is used.")
    args << arg

    arg = OpenStudio::Measure::OSArgument::makeDoubleArgument('clothes_dryer_vented_flow_rate', false)
    arg.setDisplayName('Clothes Dryer: Vented Flow Rate')
    arg.setDescription("The exhaust flow rate of the vented clothes dryer. If not provided, the OS-HPXML default (see <a href='#{docs_base_url}#hpxml-clothes-dryer'>HPXML Clothes Dryer</a>) is used.")
    arg.setUnits('CFM')
    args << arg

    arg = OpenStudio::Measure::OSArgument::makeDoubleArgument('clothes_dryer_usage_multiplier', false)
    arg.setDisplayName('Clothes Dryer: Usage Multiplier')
    arg.setDescription("Multiplier on the clothes dryer energy usage that can reflect, e.g., high/low usage occupants. If not provided, the OS-HPXML default (see <a href='#{docs_base_url}#hpxml-clothes-dryer'>HPXML Clothes Dryer</a>) is used.")
    args << arg

    arg = OpenStudio::Measure::OSArgument::makeBoolArgument('dishwasher_present', true)
    arg.setDisplayName('Dishwasher: Present')
    arg.setDescription('Whether there is a dishwasher present.')
    arg.setDefaultValue(true)
    args << arg

    arg = OpenStudio::Measure::OSArgument::makeChoiceArgument('dishwasher_location', appliance_location_choices, false)
    arg.setDisplayName('Dishwasher: Location')
    arg.setDescription("The space type for the dishwasher location. If not provided, the OS-HPXML default (see <a href='#{docs_base_url}#hpxml-dishwasher'>HPXML Dishwasher</a>) is used.")
    args << arg

    dishwasher_efficiency_type_choices = OpenStudio::StringVector.new
    dishwasher_efficiency_type_choices << 'RatedAnnualkWh'
    dishwasher_efficiency_type_choices << 'EnergyFactor'

    arg = OpenStudio::Measure::OSArgument::makeChoiceArgument('dishwasher_efficiency_type', dishwasher_efficiency_type_choices, true)
    arg.setDisplayName('Dishwasher: Efficiency Type')
    arg.setDescription('The efficiency type of dishwasher.')
    arg.setDefaultValue('RatedAnnualkWh')
    args << arg

    arg = OpenStudio::Measure::OSArgument::makeDoubleArgument('dishwasher_efficiency', false)
    arg.setDisplayName('Dishwasher: Efficiency')
    arg.setUnits('RatedAnnualkWh or EnergyFactor')
    arg.setDescription("The efficiency of the dishwasher. If not provided, the OS-HPXML default (see <a href='#{docs_base_url}#hpxml-dishwasher'>HPXML Dishwasher</a>) is used.")
    args << arg

    arg = OpenStudio::Measure::OSArgument::makeDoubleArgument('dishwasher_label_electric_rate', false)
    arg.setDisplayName('Dishwasher: Label Electric Rate')
    arg.setUnits('$/kWh')
    arg.setDescription("The label electric rate of the dishwasher. If not provided, the OS-HPXML default (see <a href='#{docs_base_url}#hpxml-dishwasher'>HPXML Dishwasher</a>) is used.")
    args << arg

    arg = OpenStudio::Measure::OSArgument::makeDoubleArgument('dishwasher_label_gas_rate', false)
    arg.setDisplayName('Dishwasher: Label Gas Rate')
    arg.setUnits('$/therm')
    arg.setDescription("The label gas rate of the dishwasher. If not provided, the OS-HPXML default (see <a href='#{docs_base_url}#hpxml-dishwasher'>HPXML Dishwasher</a>) is used.")
    args << arg

    arg = OpenStudio::Measure::OSArgument::makeDoubleArgument('dishwasher_label_annual_gas_cost', false)
    arg.setDisplayName('Dishwasher: Label Annual Gas Cost')
    arg.setUnits('$')
    arg.setDescription("The label annual gas cost of the dishwasher. If not provided, the OS-HPXML default (see <a href='#{docs_base_url}#hpxml-dishwasher'>HPXML Dishwasher</a>) is used.")
    args << arg

    arg = OpenStudio::Measure::OSArgument::makeDoubleArgument('dishwasher_label_usage', false)
    arg.setDisplayName('Dishwasher: Label Usage')
    arg.setUnits('cyc/wk')
    arg.setDescription("The dishwasher loads per week. If not provided, the OS-HPXML default (see <a href='#{docs_base_url}#hpxml-dishwasher'>HPXML Dishwasher</a>) is used.")
    args << arg

    arg = OpenStudio::Measure::OSArgument::makeIntegerArgument('dishwasher_place_setting_capacity', false)
    arg.setDisplayName('Dishwasher: Number of Place Settings')
    arg.setUnits('#')
    arg.setDescription("The number of place settings for the unit. Data obtained from manufacturer's literature. If not provided, the OS-HPXML default (see <a href='#{docs_base_url}#hpxml-dishwasher'>HPXML Dishwasher</a>) is used.")
    args << arg

    arg = OpenStudio::Measure::OSArgument::makeDoubleArgument('dishwasher_usage_multiplier', false)
    arg.setDisplayName('Dishwasher: Usage Multiplier')
    arg.setDescription("Multiplier on the dishwasher energy usage that can reflect, e.g., high/low usage occupants. If not provided, the OS-HPXML default (see <a href='#{docs_base_url}#hpxml-dishwasher'>HPXML Dishwasher</a>) is used.")
    args << arg

    arg = OpenStudio::Measure::OSArgument::makeBoolArgument('refrigerator_present', true)
    arg.setDisplayName('Refrigerator: Present')
    arg.setDescription('Whether there is a refrigerator present.')
    arg.setDefaultValue(true)
    args << arg

    arg = OpenStudio::Measure::OSArgument::makeChoiceArgument('refrigerator_location', appliance_location_choices, false)
    arg.setDisplayName('Refrigerator: Location')
    arg.setDescription("The space type for the refrigerator location. If not provided, the OS-HPXML default (see <a href='#{docs_base_url}#hpxml-refrigerators'>HPXML Refrigerators</a>) is used.")
    args << arg

    arg = OpenStudio::Measure::OSArgument::makeDoubleArgument('refrigerator_rated_annual_kwh', false)
    arg.setDisplayName('Refrigerator: Rated Annual Consumption')
    arg.setUnits('kWh/yr')
    arg.setDescription("The EnergyGuide rated annual energy consumption for a refrigerator. If not provided, the OS-HPXML default (see <a href='#{docs_base_url}#hpxml-refrigerators'>HPXML Refrigerators</a>) is used.")
    args << arg

    arg = OpenStudio::Measure::OSArgument::makeDoubleArgument('refrigerator_usage_multiplier', false)
    arg.setDisplayName('Refrigerator: Usage Multiplier')
    arg.setDescription("Multiplier on the refrigerator energy usage that can reflect, e.g., high/low usage occupants. If not provided, the OS-HPXML default (see <a href='#{docs_base_url}#hpxml-refrigerators'>HPXML Refrigerators</a>) is used.")
    args << arg

    arg = OpenStudio::Measure::OSArgument::makeBoolArgument('extra_refrigerator_present', true)
    arg.setDisplayName('Extra Refrigerator: Present')
    arg.setDescription('Whether there is an extra refrigerator present.')
    arg.setDefaultValue(false)
    args << arg

    arg = OpenStudio::Measure::OSArgument::makeChoiceArgument('extra_refrigerator_location', appliance_location_choices, false)
    arg.setDisplayName('Extra Refrigerator: Location')
    arg.setDescription("The space type for the extra refrigerator location. If not provided, the OS-HPXML default (see <a href='#{docs_base_url}#hpxml-refrigerators'>HPXML Refrigerators</a>) is used.")
    args << arg

    arg = OpenStudio::Measure::OSArgument::makeDoubleArgument('extra_refrigerator_rated_annual_kwh', false)
    arg.setDisplayName('Extra Refrigerator: Rated Annual Consumption')
    arg.setUnits('kWh/yr')
    arg.setDescription("The EnergyGuide rated annual energy consumption for an extra refrigerator. If not provided, the OS-HPXML default (see <a href='#{docs_base_url}#hpxml-refrigerators'>HPXML Refrigerators</a>) is used.")
    args << arg

    arg = OpenStudio::Measure::OSArgument::makeDoubleArgument('extra_refrigerator_usage_multiplier', false)
    arg.setDisplayName('Extra Refrigerator: Usage Multiplier')
    arg.setDescription("Multiplier on the extra refrigerator energy usage that can reflect, e.g., high/low usage occupants. If not provided, the OS-HPXML default (see <a href='#{docs_base_url}#hpxml-refrigerators'>HPXML Refrigerators</a>) is used.")
    args << arg

    arg = OpenStudio::Measure::OSArgument::makeBoolArgument('freezer_present', true)
    arg.setDisplayName('Freezer: Present')
    arg.setDescription('Whether there is a freezer present.')
    arg.setDefaultValue(false)
    args << arg

    arg = OpenStudio::Measure::OSArgument::makeChoiceArgument('freezer_location', appliance_location_choices, false)
    arg.setDisplayName('Freezer: Location')
    arg.setDescription("The space type for the freezer location. If not provided, the OS-HPXML default (see <a href='#{docs_base_url}#hpxml-freezers'>HPXML Freezers</a>) is used.")
    args << arg

    arg = OpenStudio::Measure::OSArgument::makeDoubleArgument('freezer_rated_annual_kwh', false)
    arg.setDisplayName('Freezer: Rated Annual Consumption')
    arg.setUnits('kWh/yr')
    arg.setDescription("The EnergyGuide rated annual energy consumption for a freezer. If not provided, the OS-HPXML default (see <a href='#{docs_base_url}#hpxml-freezers'>HPXML Freezers</a>) is used.")
    args << arg

    arg = OpenStudio::Measure::OSArgument::makeDoubleArgument('freezer_usage_multiplier', false)
    arg.setDisplayName('Freezer: Usage Multiplier')
    arg.setDescription("Multiplier on the freezer energy usage that can reflect, e.g., high/low usage occupants. If not provided, the OS-HPXML default (see <a href='#{docs_base_url}#hpxml-freezers'>HPXML Freezers</a>) is used.")
    args << arg

    cooking_range_oven_fuel_choices = OpenStudio::StringVector.new
    cooking_range_oven_fuel_choices << HPXML::FuelTypeElectricity
    cooking_range_oven_fuel_choices << HPXML::FuelTypeNaturalGas
    cooking_range_oven_fuel_choices << HPXML::FuelTypeOil
    cooking_range_oven_fuel_choices << HPXML::FuelTypePropane
    cooking_range_oven_fuel_choices << HPXML::FuelTypeWoodCord
    cooking_range_oven_fuel_choices << HPXML::FuelTypeCoal

    arg = OpenStudio::Measure::OSArgument::makeBoolArgument('cooking_range_oven_present', true)
    arg.setDisplayName('Cooking Range/Oven: Present')
    arg.setDescription('Whether there is a cooking range/oven present.')
    arg.setDefaultValue(true)
    args << arg

    arg = OpenStudio::Measure::OSArgument::makeChoiceArgument('cooking_range_oven_location', appliance_location_choices, false)
    arg.setDisplayName('Cooking Range/Oven: Location')
    arg.setDescription("The space type for the cooking range/oven location. If not provided, the OS-HPXML default (see <a href='#{docs_base_url}#hpxml-cooking-range-oven'>HPXML Cooking Range/Oven</a>) is used.")
    args << arg

    arg = OpenStudio::Measure::OSArgument::makeChoiceArgument('cooking_range_oven_fuel_type', cooking_range_oven_fuel_choices, true)
    arg.setDisplayName('Cooking Range/Oven: Fuel Type')
    arg.setDescription('Type of fuel used by the cooking range/oven.')
    arg.setDefaultValue(HPXML::FuelTypeNaturalGas)
    args << arg

    arg = OpenStudio::Measure::OSArgument::makeBoolArgument('cooking_range_oven_is_induction', false)
    arg.setDisplayName('Cooking Range/Oven: Is Induction')
    arg.setDescription("Whether the cooking range is induction. If not provided, the OS-HPXML default (see <a href='#{docs_base_url}#hpxml-cooking-range-oven'>HPXML Cooking Range/Oven</a>) is used.")
    args << arg

    arg = OpenStudio::Measure::OSArgument::makeBoolArgument('cooking_range_oven_is_convection', false)
    arg.setDisplayName('Cooking Range/Oven: Is Convection')
    arg.setDescription("Whether the oven is convection. If not provided, the OS-HPXML default (see <a href='#{docs_base_url}#hpxml-cooking-range-oven'>HPXML Cooking Range/Oven</a>) is used.")
    args << arg

    arg = OpenStudio::Measure::OSArgument::makeDoubleArgument('cooking_range_oven_usage_multiplier', false)
    arg.setDisplayName('Cooking Range/Oven: Usage Multiplier')
    arg.setDescription("Multiplier on the cooking range/oven energy usage that can reflect, e.g., high/low usage occupants. If not provided, the OS-HPXML default (see <a href='#{docs_base_url}#hpxml-cooking-range-oven'>HPXML Cooking Range/Oven</a>) is used.")
    args << arg

    arg = OpenStudio::Measure::OSArgument::makeBoolArgument('ceiling_fan_present', true)
    arg.setDisplayName('Ceiling Fan: Present')
    arg.setDescription('Whether there are any ceiling fans.')
    arg.setDefaultValue(true)
    args << arg

    arg = OpenStudio::Measure::OSArgument::makeDoubleArgument('ceiling_fan_label_energy_use', false)
    arg.setDisplayName('Ceiling Fan: Label Energy Use')
    arg.setUnits('W')
    arg.setDescription("The label average energy use of the ceiling fan(s). If neither Efficiency nor Label Energy Use provided, the OS-HPXML default (see <a href='#{docs_base_url}#hpxml-ceiling-fans'>HPXML Ceiling Fans</a>) is used.")
    args << arg

    arg = OpenStudio::Measure::OSArgument::makeDoubleArgument('ceiling_fan_efficiency', false)
    arg.setDisplayName('Ceiling Fan: Efficiency')
    arg.setUnits('CFM/W')
    arg.setDescription("The efficiency rating of the ceiling fan(s) at medium speed. Only used if Label Energy Use not provided. If neither Efficiency nor Label Energy Use provided, the OS-HPXML default (see <a href='#{docs_base_url}#hpxml-ceiling-fans'>HPXML Ceiling Fans</a>) is used.")
    args << arg

    arg = OpenStudio::Measure::OSArgument::makeIntegerArgument('ceiling_fan_quantity', false)
    arg.setDisplayName('Ceiling Fan: Quantity')
    arg.setUnits('#')
    arg.setDescription("Total number of ceiling fans. If not provided, the OS-HPXML default (see <a href='#{docs_base_url}#hpxml-ceiling-fans'>HPXML Ceiling Fans</a>) is used.")
    args << arg

    arg = OpenStudio::Measure::OSArgument::makeDoubleArgument('ceiling_fan_cooling_setpoint_temp_offset', false)
    arg.setDisplayName('Ceiling Fan: Cooling Setpoint Temperature Offset')
    arg.setUnits('F')
    arg.setDescription("The cooling setpoint temperature offset during months when the ceiling fans are operating. Only applies if ceiling fan quantity is greater than zero. If not provided, the OS-HPXML default (see <a href='#{docs_base_url}#hpxml-ceiling-fans'>HPXML Ceiling Fans</a>) is used.")
    args << arg

    arg = OpenStudio::Measure::OSArgument::makeBoolArgument('misc_plug_loads_television_present', true)
    arg.setDisplayName('Misc Plug Loads: Television Present')
    arg.setDescription('Whether there are televisions.')
    arg.setDefaultValue(true)
    args << arg

    arg = OpenStudio::Measure::OSArgument::makeDoubleArgument('misc_plug_loads_television_annual_kwh', false)
    arg.setDisplayName('Misc Plug Loads: Television Annual kWh')
    arg.setDescription("The annual energy consumption of the television plug loads. If not provided, the OS-HPXML default (see <a href='#{docs_base_url}#hpxml-plug-loads'>HPXML Plug Loads</a>) is used.")
    arg.setUnits('kWh/yr')
    args << arg

    arg = OpenStudio::Measure::OSArgument::makeDoubleArgument('misc_plug_loads_television_usage_multiplier', false)
    arg.setDisplayName('Misc Plug Loads: Television Usage Multiplier')
    arg.setDescription("Multiplier on the television energy usage that can reflect, e.g., high/low usage occupants. If not provided, the OS-HPXML default (see <a href='#{docs_base_url}#hpxml-plug-loads'>HPXML Plug Loads</a>) is used.")
    args << arg

    arg = OpenStudio::Measure::OSArgument::makeDoubleArgument('misc_plug_loads_other_annual_kwh', false)
    arg.setDisplayName('Misc Plug Loads: Other Annual kWh')
    arg.setDescription("The annual energy consumption of the other residual plug loads. If not provided, the OS-HPXML default (see <a href='#{docs_base_url}#hpxml-plug-loads'>HPXML Plug Loads</a>) is used.")
    arg.setUnits('kWh/yr')
    args << arg

    arg = OpenStudio::Measure::OSArgument::makeDoubleArgument('misc_plug_loads_other_frac_sensible', false)
    arg.setDisplayName('Misc Plug Loads: Other Sensible Fraction')
    arg.setDescription("Fraction of other residual plug loads' internal gains that are sensible. If not provided, the OS-HPXML default (see <a href='#{docs_base_url}#hpxml-plug-loads'>HPXML Plug Loads</a>) is used.")
    arg.setUnits('Frac')
    args << arg

    arg = OpenStudio::Measure::OSArgument::makeDoubleArgument('misc_plug_loads_other_frac_latent', false)
    arg.setDisplayName('Misc Plug Loads: Other Latent Fraction')
    arg.setDescription("Fraction of other residual plug loads' internal gains that are latent. If not provided, the OS-HPXML default (see <a href='#{docs_base_url}#hpxml-plug-loads'>HPXML Plug Loads</a>) is used.")
    arg.setUnits('Frac')
    args << arg

    arg = OpenStudio::Measure::OSArgument::makeDoubleArgument('misc_plug_loads_other_usage_multiplier', false)
    arg.setDisplayName('Misc Plug Loads: Other Usage Multiplier')
    arg.setDescription("Multiplier on the other energy usage that can reflect, e.g., high/low usage occupants. If not provided, the OS-HPXML default (see <a href='#{docs_base_url}#hpxml-plug-loads'>HPXML Plug Loads</a>) is used.")
    args << arg

    arg = OpenStudio::Measure::OSArgument::makeBoolArgument('misc_plug_loads_well_pump_present', true)
    arg.setDisplayName('Misc Plug Loads: Well Pump Present')
    arg.setDescription('Whether there is a well pump.')
    arg.setDefaultValue(false)
    args << arg

    arg = OpenStudio::Measure::OSArgument::makeDoubleArgument('misc_plug_loads_well_pump_annual_kwh', false)
    arg.setDisplayName('Misc Plug Loads: Well Pump Annual kWh')
    arg.setDescription("The annual energy consumption of the well pump plug loads. If not provided, the OS-HPXML default (see <a href='#{docs_base_url}#hpxml-plug-loads'>HPXML Plug Loads</a>) is used.")
    arg.setUnits('kWh/yr')
    args << arg

    arg = OpenStudio::Measure::OSArgument::makeDoubleArgument('misc_plug_loads_well_pump_usage_multiplier', false)
    arg.setDisplayName('Misc Plug Loads: Well Pump Usage Multiplier')
    arg.setDescription("Multiplier on the well pump energy usage that can reflect, e.g., high/low usage occupants. If not provided, the OS-HPXML default (see <a href='#{docs_base_url}#hpxml-plug-loads'>HPXML Plug Loads</a>) is used.")
    args << arg

    arg = OpenStudio::Measure::OSArgument::makeBoolArgument('misc_plug_loads_vehicle_present', true)
    arg.setDisplayName('Misc Plug Loads: Vehicle Present')
    arg.setDescription('Whether there is an electric vehicle.')
    arg.setDefaultValue(false)
    args << arg

    arg = OpenStudio::Measure::OSArgument::makeDoubleArgument('misc_plug_loads_vehicle_annual_kwh', false)
    arg.setDisplayName('Misc Plug Loads: Vehicle Annual kWh')
    arg.setDescription("The annual energy consumption of the electric vehicle plug loads. If not provided, the OS-HPXML default (see <a href='#{docs_base_url}#hpxml-plug-loads'>HPXML Plug Loads</a>) is used.")
    arg.setUnits('kWh/yr')
    args << arg

    arg = OpenStudio::Measure::OSArgument::makeDoubleArgument('misc_plug_loads_vehicle_usage_multiplier', false)
    arg.setDisplayName('Misc Plug Loads: Vehicle Usage Multiplier')
    arg.setDescription("Multiplier on the electric vehicle energy usage that can reflect, e.g., high/low usage occupants. If not provided, the OS-HPXML default (see <a href='#{docs_base_url}#hpxml-plug-loads'>HPXML Plug Loads</a>) is used.")
    args << arg

    misc_fuel_loads_fuel_choices = OpenStudio::StringVector.new
    misc_fuel_loads_fuel_choices << HPXML::FuelTypeNaturalGas
    misc_fuel_loads_fuel_choices << HPXML::FuelTypeOil
    misc_fuel_loads_fuel_choices << HPXML::FuelTypePropane
    misc_fuel_loads_fuel_choices << HPXML::FuelTypeWoodCord
    misc_fuel_loads_fuel_choices << HPXML::FuelTypeWoodPellets

    arg = OpenStudio::Measure::OSArgument::makeBoolArgument('misc_fuel_loads_grill_present', true)
    arg.setDisplayName('Misc Fuel Loads: Grill Present')
    arg.setDescription('Whether there is a fuel loads grill.')
    arg.setDefaultValue(false)
    args << arg

    arg = OpenStudio::Measure::OSArgument::makeChoiceArgument('misc_fuel_loads_grill_fuel_type', misc_fuel_loads_fuel_choices, true)
    arg.setDisplayName('Misc Fuel Loads: Grill Fuel Type')
    arg.setDescription('The fuel type of the fuel loads grill.')
    arg.setDefaultValue(HPXML::FuelTypeNaturalGas)
    args << arg

    arg = OpenStudio::Measure::OSArgument::makeDoubleArgument('misc_fuel_loads_grill_annual_therm', false)
    arg.setDisplayName('Misc Fuel Loads: Grill Annual therm')
    arg.setDescription("The annual energy consumption of the fuel loads grill. If not provided, the OS-HPXML default (see <a href='#{docs_base_url}#hpxml-fuel-loads'>HPXML Fuel Loads</a>) is used.")
    arg.setUnits('therm/yr')
    args << arg

    arg = OpenStudio::Measure::OSArgument::makeDoubleArgument('misc_fuel_loads_grill_usage_multiplier', false)
    arg.setDisplayName('Misc Fuel Loads: Grill Usage Multiplier')
    arg.setDescription("Multiplier on the fuel loads grill energy usage that can reflect, e.g., high/low usage occupants. If not provided, the OS-HPXML default (see <a href='#{docs_base_url}#hpxml-fuel-loads'>HPXML Fuel Loads</a>) is used.")
    args << arg

    arg = OpenStudio::Measure::OSArgument::makeBoolArgument('misc_fuel_loads_lighting_present', true)
    arg.setDisplayName('Misc Fuel Loads: Lighting Present')
    arg.setDescription('Whether there is fuel loads lighting.')
    arg.setDefaultValue(false)
    args << arg

    arg = OpenStudio::Measure::OSArgument::makeChoiceArgument('misc_fuel_loads_lighting_fuel_type', misc_fuel_loads_fuel_choices, true)
    arg.setDisplayName('Misc Fuel Loads: Lighting Fuel Type')
    arg.setDescription('The fuel type of the fuel loads lighting.')
    arg.setDefaultValue(HPXML::FuelTypeNaturalGas)
    args << arg

    arg = OpenStudio::Measure::OSArgument::makeDoubleArgument('misc_fuel_loads_lighting_annual_therm', false)
    arg.setDisplayName('Misc Fuel Loads: Lighting Annual therm')
    arg.setDescription("The annual energy consumption of the fuel loads lighting. If not provided, the OS-HPXML default (see <a href='#{docs_base_url}#hpxml-fuel-loads'>HPXML Fuel Loads</a>)is used.")
    arg.setUnits('therm/yr')
    args << arg

    arg = OpenStudio::Measure::OSArgument::makeDoubleArgument('misc_fuel_loads_lighting_usage_multiplier', false)
    arg.setDisplayName('Misc Fuel Loads: Lighting Usage Multiplier')
    arg.setDescription("Multiplier on the fuel loads lighting energy usage that can reflect, e.g., high/low usage occupants. If not provided, the OS-HPXML default (see <a href='#{docs_base_url}#hpxml-fuel-loads'>HPXML Fuel Loads</a>) is used.")
    args << arg

    arg = OpenStudio::Measure::OSArgument::makeBoolArgument('misc_fuel_loads_fireplace_present', true)
    arg.setDisplayName('Misc Fuel Loads: Fireplace Present')
    arg.setDescription('Whether there is fuel loads fireplace.')
    arg.setDefaultValue(false)
    args << arg

    arg = OpenStudio::Measure::OSArgument::makeChoiceArgument('misc_fuel_loads_fireplace_fuel_type', misc_fuel_loads_fuel_choices, true)
    arg.setDisplayName('Misc Fuel Loads: Fireplace Fuel Type')
    arg.setDescription('The fuel type of the fuel loads fireplace.')
    arg.setDefaultValue(HPXML::FuelTypeNaturalGas)
    args << arg

    arg = OpenStudio::Measure::OSArgument::makeDoubleArgument('misc_fuel_loads_fireplace_annual_therm', false)
    arg.setDisplayName('Misc Fuel Loads: Fireplace Annual therm')
    arg.setDescription("The annual energy consumption of the fuel loads fireplace. If not provided, the OS-HPXML default (see <a href='#{docs_base_url}#hpxml-fuel-loads'>HPXML Fuel Loads</a>) is used.")
    arg.setUnits('therm/yr')
    args << arg

    arg = OpenStudio::Measure::OSArgument::makeDoubleArgument('misc_fuel_loads_fireplace_frac_sensible', false)
    arg.setDisplayName('Misc Fuel Loads: Fireplace Sensible Fraction')
    arg.setDescription("Fraction of fireplace residual fuel loads' internal gains that are sensible. If not provided, the OS-HPXML default (see <a href='#{docs_base_url}#hpxml-fuel-loads'>HPXML Fuel Loads</a>) is used.")
    arg.setUnits('Frac')
    args << arg

    arg = OpenStudio::Measure::OSArgument::makeDoubleArgument('misc_fuel_loads_fireplace_frac_latent', false)
    arg.setDisplayName('Misc Fuel Loads: Fireplace Latent Fraction')
    arg.setDescription("Fraction of fireplace residual fuel loads' internal gains that are latent. If not provided, the OS-HPXML default (see <a href='#{docs_base_url}#hpxml-fuel-loads'>HPXML Fuel Loads</a>) is used.")
    arg.setUnits('Frac')
    args << arg

    arg = OpenStudio::Measure::OSArgument::makeDoubleArgument('misc_fuel_loads_fireplace_usage_multiplier', false)
    arg.setDisplayName('Misc Fuel Loads: Fireplace Usage Multiplier')
    arg.setDescription("Multiplier on the fuel loads fireplace energy usage that can reflect, e.g., high/low usage occupants. If not provided, the OS-HPXML default (see <a href='#{docs_base_url}#hpxml-fuel-loads'>HPXML Fuel Loads</a>) is used.")
    args << arg

    heater_type_choices = OpenStudio::StringVector.new
    heater_type_choices << HPXML::TypeNone
    heater_type_choices << HPXML::HeaterTypeElectricResistance
    heater_type_choices << HPXML::HeaterTypeGas
    heater_type_choices << HPXML::HeaterTypeHeatPump

    arg = OpenStudio::Measure::OSArgument::makeBoolArgument('pool_present', true)
    arg.setDisplayName('Pool: Present')
    arg.setDescription('Whether there is a pool.')
    arg.setDefaultValue(false)
    args << arg

    arg = OpenStudio::Measure::OSArgument::makeDoubleArgument('pool_pump_annual_kwh', false)
    arg.setDisplayName('Pool: Pump Annual kWh')
    arg.setDescription("The annual energy consumption of the pool pump. If not provided, the OS-HPXML default (see <a href='#{docs_base_url}#pool-pump'>Pool Pump</a>) is used.")
    arg.setUnits('kWh/yr')
    args << arg

    arg = OpenStudio::Measure::OSArgument::makeDoubleArgument('pool_pump_usage_multiplier', false)
    arg.setDisplayName('Pool: Pump Usage Multiplier')
    arg.setDescription("Multiplier on the pool pump energy usage that can reflect, e.g., high/low usage occupants. If not provided, the OS-HPXML default (see <a href='#{docs_base_url}#pool-pump'>Pool Pump</a>) is used.")
    args << arg

    arg = OpenStudio::Measure::OSArgument::makeChoiceArgument('pool_heater_type', heater_type_choices, true)
    arg.setDisplayName('Pool: Heater Type')
    arg.setDescription("The type of pool heater. Use '#{HPXML::TypeNone}' if there is no pool heater.")
    arg.setDefaultValue(HPXML::TypeNone)
    args << arg

    arg = OpenStudio::Measure::OSArgument::makeDoubleArgument('pool_heater_annual_kwh', false)
    arg.setDisplayName('Pool: Heater Annual kWh')
    arg.setDescription("The annual energy consumption of the #{HPXML::HeaterTypeElectricResistance} pool heater. If not provided, the OS-HPXML default (see <a href='#{docs_base_url}#pool-heater'>Pool Heater</a>) is used.")
    arg.setUnits('kWh/yr')
    args << arg

    arg = OpenStudio::Measure::OSArgument::makeDoubleArgument('pool_heater_annual_therm', false)
    arg.setDisplayName('Pool: Heater Annual therm')
    arg.setDescription("The annual energy consumption of the #{HPXML::HeaterTypeGas} pool heater. If not provided, the OS-HPXML default (see <a href='#{docs_base_url}#pool-heater'>Pool Heater</a>) is used.")
    arg.setUnits('therm/yr')
    args << arg

    arg = OpenStudio::Measure::OSArgument::makeDoubleArgument('pool_heater_usage_multiplier', false)
    arg.setDisplayName('Pool: Heater Usage Multiplier')
    arg.setDescription("Multiplier on the pool heater energy usage that can reflect, e.g., high/low usage occupants. If not provided, the OS-HPXML default (see <a href='#{docs_base_url}#pool-heater'>Pool Heater</a>) is used.")
    args << arg

    arg = OpenStudio::Measure::OSArgument::makeBoolArgument('permanent_spa_present', true)
    arg.setDisplayName('Permanent Spa: Present')
    arg.setDescription('Whether there is a permanent spa.')
    arg.setDefaultValue(false)
    args << arg

    arg = OpenStudio::Measure::OSArgument::makeDoubleArgument('permanent_spa_pump_annual_kwh', false)
    arg.setDisplayName('Permanent Spa: Pump Annual kWh')
    arg.setDescription("The annual energy consumption of the permanent spa pump. If not provided, the OS-HPXML default (see <a href='#{docs_base_url}#permanent-spa-pump'>Permanent Spa Pump</a>) is used.")
    arg.setUnits('kWh/yr')
    args << arg

    arg = OpenStudio::Measure::OSArgument::makeDoubleArgument('permanent_spa_pump_usage_multiplier', false)
    arg.setDisplayName('Permanent Spa: Pump Usage Multiplier')
    arg.setDescription("Multiplier on the permanent spa pump energy usage that can reflect, e.g., high/low usage occupants. If not provided, the OS-HPXML default (see <a href='#{docs_base_url}#permanent-spa-pump'>Permanent Spa Pump</a>) is used.")
    args << arg

    arg = OpenStudio::Measure::OSArgument::makeChoiceArgument('permanent_spa_heater_type', heater_type_choices, true)
    arg.setDisplayName('Permanent Spa: Heater Type')
    arg.setDescription("The type of permanent spa heater. Use '#{HPXML::TypeNone}' if there is no permanent spa heater.")
    arg.setDefaultValue(HPXML::TypeNone)
    args << arg

    arg = OpenStudio::Measure::OSArgument::makeDoubleArgument('permanent_spa_heater_annual_kwh', false)
    arg.setDisplayName('Permanent Spa: Heater Annual kWh')
    arg.setDescription("The annual energy consumption of the #{HPXML::HeaterTypeElectricResistance} permanent spa heater. If not provided, the OS-HPXML default (see <a href='#{docs_base_url}#permanent-spa-heater'>Permanent Spa Heater</a>) is used.")
    arg.setUnits('kWh/yr')
    args << arg

    arg = OpenStudio::Measure::OSArgument::makeDoubleArgument('permanent_spa_heater_annual_therm', false)
    arg.setDisplayName('Permanent Spa: Heater Annual therm')
    arg.setDescription("The annual energy consumption of the #{HPXML::HeaterTypeGas} permanent spa heater. If not provided, the OS-HPXML default (see <a href='#{docs_base_url}#permanent-spa-heater'>Permanent Spa Heater</a>) is used.")
    arg.setUnits('therm/yr')
    args << arg

    arg = OpenStudio::Measure::OSArgument::makeDoubleArgument('permanent_spa_heater_usage_multiplier', false)
    arg.setDisplayName('Permanent Spa: Heater Usage Multiplier')
    arg.setDescription("Multiplier on the permanent spa heater energy usage that can reflect, e.g., high/low usage occupants. If not provided, the OS-HPXML default (see <a href='#{docs_base_url}#permanent-spa-heater'>Permanent Spa Heater</a>) is used.")
    args << arg

    arg = OpenStudio::Measure::OSArgument.makeStringArgument('emissions_scenario_names', false)
    arg.setDisplayName('Emissions: Scenario Names')
    arg.setDescription('Names of emissions scenarios. If multiple scenarios, use a comma-separated list. If not provided, no emissions scenarios are calculated.')
    args << arg

    arg = OpenStudio::Measure::OSArgument.makeStringArgument('emissions_types', false)
    arg.setDisplayName('Emissions: Types')
    arg.setDescription('Types of emissions (e.g., CO2e, NOx, etc.). If multiple scenarios, use a comma-separated list.')
    args << arg

    arg = OpenStudio::Measure::OSArgument.makeStringArgument('emissions_electricity_units', false)
    arg.setDisplayName('Emissions: Electricity Units')
    arg.setDescription('Electricity emissions factors units. If multiple scenarios, use a comma-separated list. Only lb/MWh and kg/MWh are allowed.')
    args << arg

    arg = OpenStudio::Measure::OSArgument.makeStringArgument('emissions_electricity_values_or_filepaths', false)
    arg.setDisplayName('Emissions: Electricity Values or File Paths')
    arg.setDescription('Electricity emissions factors values, specified as either an annual factor or an absolute/relative path to a file with hourly factors. If multiple scenarios, use a comma-separated list.')
    args << arg

    arg = OpenStudio::Measure::OSArgument.makeStringArgument('emissions_electricity_number_of_header_rows', false)
    arg.setDisplayName('Emissions: Electricity Files Number of Header Rows')
    arg.setDescription('The number of header rows in the electricity emissions factor file. Only applies when an electricity filepath is used. If multiple scenarios, use a comma-separated list.')
    args << arg

    arg = OpenStudio::Measure::OSArgument.makeStringArgument('emissions_electricity_column_numbers', false)
    arg.setDisplayName('Emissions: Electricity Files Column Numbers')
    arg.setDescription('The column number in the electricity emissions factor file. Only applies when an electricity filepath is used. If multiple scenarios, use a comma-separated list.')
    args << arg

    arg = OpenStudio::Measure::OSArgument.makeStringArgument('emissions_fossil_fuel_units', false)
    arg.setDisplayName('Emissions: Fossil Fuel Units')
    arg.setDescription('Fossil fuel emissions factors units. If multiple scenarios, use a comma-separated list. Only lb/MBtu and kg/MBtu are allowed.')
    args << arg

    HPXML::fossil_fuels.each do |fossil_fuel|
      underscore_case = OpenStudio::toUnderscoreCase(fossil_fuel)
      all_caps_case = fossil_fuel.split(' ').map(&:capitalize).join(' ')
      cap_case = fossil_fuel.capitalize

      arg = OpenStudio::Measure::OSArgument.makeStringArgument("emissions_#{underscore_case}_values", false)
      arg.setDisplayName("Emissions: #{all_caps_case} Values")
      arg.setDescription("#{cap_case} emissions factors values, specified as an annual factor. If multiple scenarios, use a comma-separated list.")
      args << arg
    end

    arg = OpenStudio::Measure::OSArgument.makeStringArgument('utility_bill_scenario_names', false)
    arg.setDisplayName('Utility Bills: Scenario Names')
    arg.setDescription('Names of utility bill scenarios. If multiple scenarios, use a comma-separated list. If not provided, no utility bills scenarios are calculated.')
    args << arg

    arg = OpenStudio::Measure::OSArgument.makeStringArgument('utility_bill_electricity_filepaths', false)
    arg.setDisplayName('Utility Bills: Electricity File Paths')
    arg.setDescription('Electricity tariff file specified as an absolute/relative path to a file with utility rate structure information. Tariff file must be formatted to OpenEI API version 7. If multiple scenarios, use a comma-separated list.')
    args << arg

    HPXML::all_fuels.each do |fuel|
      underscore_case = OpenStudio::toUnderscoreCase(fuel)
      all_caps_case = fuel.split(' ').map(&:capitalize).join(' ')
      cap_case = fuel.capitalize

      arg = OpenStudio::Measure::OSArgument.makeStringArgument("utility_bill_#{underscore_case}_fixed_charges", false)
      arg.setDisplayName("Utility Bills: #{all_caps_case} Fixed Charges")
      arg.setDescription("#{cap_case} utility bill monthly fixed charges. If multiple scenarios, use a comma-separated list.")
      args << arg
    end

    HPXML::all_fuels.each do |fuel|
      underscore_case = OpenStudio::toUnderscoreCase(fuel)
      all_caps_case = fuel.split(' ').map(&:capitalize).join(' ')
      cap_case = fuel.capitalize

      arg = OpenStudio::Measure::OSArgument.makeStringArgument("utility_bill_#{underscore_case}_marginal_rates", false)
      arg.setDisplayName("Utility Bills: #{all_caps_case} Marginal Rates")
      arg.setDescription("#{cap_case} utility bill marginal rates. If multiple scenarios, use a comma-separated list.")
      args << arg
    end

    arg = OpenStudio::Measure::OSArgument.makeStringArgument('utility_bill_pv_compensation_types', false)
    arg.setDisplayName('Utility Bills: PV Compensation Types')
    arg.setDescription('Utility bill PV compensation types. If multiple scenarios, use a comma-separated list.')
    args << arg

    arg = OpenStudio::Measure::OSArgument.makeStringArgument('utility_bill_pv_net_metering_annual_excess_sellback_rate_types', false)
    arg.setDisplayName('Utility Bills: PV Net Metering Annual Excess Sellback Rate Types')
    arg.setDescription("Utility bill PV net metering annual excess sellback rate types. Only applies if the PV compensation type is '#{HPXML::PVCompensationTypeNetMetering}'. If multiple scenarios, use a comma-separated list.")
    args << arg

    arg = OpenStudio::Measure::OSArgument.makeStringArgument('utility_bill_pv_net_metering_annual_excess_sellback_rates', false)
    arg.setDisplayName('Utility Bills: PV Net Metering Annual Excess Sellback Rates')
    arg.setDescription("Utility bill PV net metering annual excess sellback rates. Only applies if the PV compensation type is '#{HPXML::PVCompensationTypeNetMetering}' and the PV annual excess sellback rate type is '#{HPXML::PVAnnualExcessSellbackRateTypeUserSpecified}'. If multiple scenarios, use a comma-separated list.")
    args << arg

    arg = OpenStudio::Measure::OSArgument.makeStringArgument('utility_bill_pv_feed_in_tariff_rates', false)
    arg.setDisplayName('Utility Bills: PV Feed-In Tariff Rates')
    arg.setDescription("Utility bill PV annual full/gross feed-in tariff rates. Only applies if the PV compensation type is '#{HPXML::PVCompensationTypeFeedInTariff}'. If multiple scenarios, use a comma-separated list.")
    args << arg

    arg = OpenStudio::Measure::OSArgument.makeStringArgument('utility_bill_pv_monthly_grid_connection_fee_units', false)
    arg.setDisplayName('Utility Bills: PV Monthly Grid Connection Fee Units')
    arg.setDescription('Utility bill PV monthly grid connection fee units. If multiple scenarios, use a comma-separated list.')
    args << arg

    arg = OpenStudio::Measure::OSArgument.makeStringArgument('utility_bill_pv_monthly_grid_connection_fees', false)
    arg.setDisplayName('Utility Bills: PV Monthly Grid Connection Fees')
    arg.setDescription('Utility bill PV monthly grid connection fees. If multiple scenarios, use a comma-separated list.')
    args << arg

    arg = OpenStudio::Measure::OSArgument.makeStringArgument('additional_properties', false)
    arg.setDisplayName('Additional Properties')
    arg.setDescription("Additional properties specified as key-value pairs (i.e., key=value). If multiple additional properties, use a |-separated list. For example, 'LowIncome=false|Remodeled|Description=2-story home in Denver'. These properties will be stored in the HPXML file under /HPXML/SoftwareInfo/extension/AdditionalProperties.")
    args << arg

    arg = OpenStudio::Measure::OSArgument::makeBoolArgument('combine_like_surfaces', false)
    arg.setDisplayName('Combine like surfaces?')
    arg.setDescription('If true, combines like surfaces to simplify the HPXML file generated.')
    arg.setDefaultValue(false)
    args << arg

    arg = OpenStudio::Measure::OSArgument::makeBoolArgument('apply_defaults', false)
    arg.setDisplayName('Apply Default Values?')
    arg.setDescription('If true, applies OS-HPXML default values to the HPXML output file. Setting to true will also force validation of the HPXML output file before applying OS-HPXML default values.')
    arg.setDefaultValue(false)
    args << arg

    arg = OpenStudio::Measure::OSArgument::makeBoolArgument('apply_validation', false)
    arg.setDisplayName('Apply Validation?')
    arg.setDescription('If true, validates the HPXML output file. Set to false for faster performance. Note that validation is not needed if the HPXML file will be validated downstream (e.g., via the HPXMLtoOpenStudio measure).')
    arg.setDefaultValue(false)
    args << arg

    return args
  end

  # Define what happens when the measure is run.
  #
  # @param model [OpenStudio::Model::Model] OpenStudio Model object
  # @param runner [OpenStudio::Measure::OSRunner] Object typically used to display warnings
  # @param user_arguments [OpenStudio::Measure::OSArgumentMap] OpenStudio measure arguments
  # @return [Boolean] true if successful
  def run(model, runner, user_arguments)
    super(model, runner, user_arguments)

    # use the built-in error checking
    if !runner.validateUserArguments(arguments(model), user_arguments)
      return false
    end

    Model.reset(runner, model)

    Version.check_openstudio_version()

    args = runner.getArgumentValues(arguments(model), user_arguments)

    # Argument error checks
    warnings, errors = validate_arguments(args)
    unless warnings.empty?
      warnings.each do |warning|
        runner.registerWarning(warning)
      end
    end
    unless errors.empty?
      errors.each do |error|
        runner.registerError(error)
      end
      return false
    end

    if args[:weather_station_epw_filepath].nil? && args[:site_zip_code].nil?
      runner.registerError('Either EPW filepath or site zip code is required.')
      return false
    end

    # Create HPXML file
    hpxml_path = args[:hpxml_path]
    unless (Pathname.new hpxml_path).absolute?
      hpxml_path = File.expand_path(hpxml_path)
    end

    # Existing HPXML File
    if not args[:existing_hpxml_path].nil?
      existing_hpxml_path = args[:existing_hpxml_path]
      unless (Pathname.new existing_hpxml_path).absolute?
        existing_hpxml_path = File.expand_path(existing_hpxml_path)
      end
    end

    hpxml_doc = HPXMLFile.create(runner, model, args, hpxml_path, existing_hpxml_path)
    if not hpxml_doc
      runner.registerError('Unsuccessful creation of HPXML file.')
      return false
    end

    runner.registerInfo("Wrote file: #{hpxml_path}")

    # Uncomment for debugging purposes
    # File.write(hpxml_path.gsub('.xml', '.osm'), model.to_s)

    return true
  end

  # Issue warnings or errors for certain combinations of argument values.
  #
  # @param args [Hash] Map of :argument_name => value
  # @return [Array<String>, Array<String>] arrays of warnings and errors
  def validate_arguments(args)
    warnings = argument_warnings(args)
    errors = argument_errors(args)

    return warnings, errors
  end

  # Collection of warning checks on combinations of user argument values.
  # Warnings are registered to the runner, but do not exit the measure.
  #
  # @param args [Hash] Map of :argument_name => value
  # @return [Array<String>] array of warnings
  def argument_warnings(args)
    warnings = []

    max_uninsulated_floor_rvalue = 6.0
    max_uninsulated_ceiling_rvalue = 3.0
    max_uninsulated_roof_rvalue = 3.0

    warning = ([HPXML::WaterHeaterTypeHeatPump].include?(args[:water_heater_type]) && (args[:water_heater_fuel_type] != HPXML::FuelTypeElectricity))
    warnings << 'Cannot model a heat pump water heater with non-electric fuel type.' if warning

    warning = [HPXML::FoundationTypeSlab, HPXML::FoundationTypeAboveApartment].include?(args[:geometry_foundation_type]) && (args[:geometry_foundation_height] > 0)
    warnings << "Foundation type of '#{args[:geometry_foundation_type]}' cannot have a non-zero height. Assuming height is zero." if warning

    warning = (args[:geometry_foundation_type] == HPXML::FoundationTypeSlab) && (args[:geometry_foundation_height_above_grade] > 0)
    warnings << 'Specified a slab foundation type with a non-zero height above grade.' if warning

    warning = [HPXML::FoundationTypeCrawlspaceVented, HPXML::FoundationTypeCrawlspaceUnvented, HPXML::FoundationTypeBasementUnconditioned].include?(args[:geometry_foundation_type]) && ((args[:foundation_wall_insulation_r] > 0) || !args[:foundation_wall_assembly_r].nil?) && (args[:floor_over_foundation_assembly_r] > max_uninsulated_floor_rvalue)
    warnings << 'Home with unconditioned basement/crawlspace foundation type has both foundation wall insulation and floor insulation.' if warning

    warning = [HPXML::AtticTypeVented, HPXML::AtticTypeUnvented].include?(args[:geometry_attic_type]) && (args[:ceiling_assembly_r] > max_uninsulated_ceiling_rvalue) && (args[:roof_assembly_r] > max_uninsulated_roof_rvalue)
    warnings << 'Home with unconditioned attic type has both ceiling insulation and roof insulation.' if warning

    warning = (args[:geometry_foundation_type] == HPXML::FoundationTypeBasementConditioned) && (args[:floor_over_foundation_assembly_r] > max_uninsulated_floor_rvalue)
    warnings << 'Home with conditioned basement has floor insulation.' if warning

    warning = (args[:geometry_attic_type] == HPXML::AtticTypeConditioned) && (args[:ceiling_assembly_r] > max_uninsulated_ceiling_rvalue)
    warnings << 'Home with conditioned attic has ceiling insulation.' if warning

    warning = (args[:heat_pump_type] != HPXML::HVACTypeHeatPumpGroundToAir) && (!args[:geothermal_loop_configuration].nil? && args[:geothermal_loop_configuration] != Constants::None)
    warnings << 'Specified an attached geothermal loop but home has no ground source heat pump.' if warning

    return warnings
  end

  # Collection of error checks on combinations of user argument values.
  # Errors are registered to the runner, and exit the measure.
  #
  # @param args [Hash] Map of :argument_name => value
  # @return [Array<String>] array of errors
  def argument_errors(args)
    errors = []

    error = (args[:heating_system_type] != Constants::None) && (args[:heat_pump_type] != Constants::None) && (args[:heating_system_fraction_heat_load_served] > 0) && (args[:heat_pump_fraction_heat_load_served] > 0)
    errors << 'Multiple central heating systems are not currently supported.' if error

    error = (args[:cooling_system_type] != Constants::None) && (args[:heat_pump_type] != Constants::None) && (args[:cooling_system_fraction_cool_load_served] > 0) && (args[:heat_pump_fraction_cool_load_served] > 0)
    errors << 'Multiple central cooling systems are not currently supported.' if error

    error = ![HPXML::FoundationTypeSlab, HPXML::FoundationTypeAboveApartment].include?(args[:geometry_foundation_type]) && (args[:geometry_foundation_height] == 0)
    errors << "Foundation type of '#{args[:geometry_foundation_type]}' cannot have a height of zero." if error

    error = (args[:geometry_unit_type] == HPXML::ResidentialTypeApartment) && ([HPXML::FoundationTypeBasementConditioned, HPXML::FoundationTypeCrawlspaceConditioned].include? args[:geometry_foundation_type])
    errors << 'Conditioned basement/crawlspace foundation type for apartment units is not currently supported.' if error

    error = (args[:heating_system_type] == Constants::None) && (args[:heat_pump_type] == Constants::None) && (args[:heating_system_2_type] != Constants::None)
    errors << 'A second heating system was specified without a primary heating system.' if error

    if ((args[:heat_pump_backup_type] == HPXML::HeatPumpBackupTypeSeparate) && (args[:heating_system_2_type] == HPXML::HVACTypeFurnace)) # separate ducted backup
      if [HPXML::HVACTypeHeatPumpAirToAir, HPXML::HVACTypeHeatPumpGroundToAir].include?(args[:heat_pump_type]) ||
         ((args[:heat_pump_type] == HPXML::HVACTypeHeatPumpMiniSplit) && args[:heat_pump_is_ducted]) # ducted heat pump
        errors << "A ducted heat pump with '#{HPXML::HeatPumpBackupTypeSeparate}' ducted backup is not supported."
      end
    end

    error = [HPXML::ResidentialTypeSFA, HPXML::ResidentialTypeApartment].include?(args[:geometry_unit_type]) && args[:geometry_building_num_units].nil?
    errors << 'Did not specify the number of units in the building for single-family attached or apartment units.' if error

    error = (args[:geometry_unit_type] == HPXML::ResidentialTypeApartment) && (args[:geometry_unit_num_floors_above_grade] > 1)
    errors << 'Apartment units can only have one above-grade floor.' if error

    error = (args[:geometry_unit_type] == HPXML::ResidentialTypeSFD) && (args[:geometry_unit_left_wall_is_adiabatic] || args[:geometry_unit_right_wall_is_adiabatic] || args[:geometry_unit_front_wall_is_adiabatic] || args[:geometry_unit_back_wall_is_adiabatic] || (args[:geometry_attic_type] == HPXML::AtticTypeBelowApartment) || (args[:geometry_foundation_type] == HPXML::FoundationTypeAboveApartment))
    errors << 'No adiabatic surfaces can be applied to single-family detached homes.' if error

    error = (args[:geometry_unit_type] == HPXML::ResidentialTypeApartment) && (args[:geometry_attic_type] == HPXML::AtticTypeConditioned)
    errors << 'Conditioned attic type for apartment units is not currently supported.' if error

    error = (args[:geometry_unit_num_floors_above_grade] == 1 && args[:geometry_attic_type] == HPXML::AtticTypeConditioned)
    errors << 'Units with a conditioned attic must have at least two above-grade floors.' if error

    error = [HPXML::WaterHeaterTypeCombiStorage, HPXML::WaterHeaterTypeCombiTankless].include?(args[:water_heater_type]) && !args[:heating_system_type].include?(HPXML::HVACTypeBoiler)
    errors << 'Must specify a boiler when modeling an indirect water heater type.' if error

    error = [HPXML::ResidentialTypeSFD].include?(args[:geometry_unit_type]) && args[:heating_system_type].include?('Shared')
    errors << 'Specified a shared system for a single-family detached unit.' if error

    error = !args[:geometry_rim_joist_height].nil? && args[:rim_joist_assembly_r].nil?
    errors << 'Specified a rim joist height but no rim joist assembly R-value.' if error

    error = !args[:rim_joist_assembly_r].nil? && args[:geometry_rim_joist_height].nil?
    errors << 'Specified a rim joist assembly R-value but no rim joist height.' if error

    schedules_unavailable_period_args_initialized = [!args[:schedules_unavailable_period_types].nil?,
                                                     !args[:schedules_unavailable_period_dates].nil?]
    error = (schedules_unavailable_period_args_initialized.uniq.size != 1)
    errors << 'Did not specify all required unavailable period arguments.' if error

    if schedules_unavailable_period_args_initialized.uniq.size == 1 && schedules_unavailable_period_args_initialized.uniq[0]
      schedules_unavailable_period_lengths = [args[:schedules_unavailable_period_types].count(','),
                                              args[:schedules_unavailable_period_dates].count(',')]

      if !args[:schedules_unavailable_period_window_natvent_availabilities].nil?
        schedules_unavailable_period_lengths.concat([args[:schedules_unavailable_period_window_natvent_availabilities].count(',')])
      end

      error = (schedules_unavailable_period_lengths.uniq.size != 1)
      errors << 'One or more unavailable period arguments does not have enough comma-separated elements specified.' if error
    end

    if !args[:schedules_unavailable_period_window_natvent_availabilities].nil?
      natvent_availabilities = args[:schedules_unavailable_period_window_natvent_availabilities].split(',').map(&:strip)
      natvent_availabilities.each do |natvent_availability|
        next if natvent_availability.empty?

        error = ![HPXML::ScheduleRegular, HPXML::ScheduleAvailable, HPXML::ScheduleUnavailable].include?(natvent_availability)
        errors << "Window natural ventilation availability '#{natvent_availability}' during an unavailable period is invalid." if error
      end
    end

    if [HPXML::HVACTypeCentralAirConditioner, HPXML::HVACTypeMiniSplitAirConditioner].include? args[:cooling_system_type]
      compressor_type = args[:cooling_system_compressor_type]
    elsif [HPXML::HVACTypeHeatPumpAirToAir, HPXML::HVACTypeHeatPumpMiniSplit].include? args[:heat_pump_type]
      compressor_type = args[:heat_pump_compressor_type]
    end

    hvac_perf_data_heating_args_initialized = [!args[:hvac_perf_data_heating_outdoor_temperatures].nil?,
                                               !args[:hvac_perf_data_heating_nom_speed_capacities].nil?,
                                               !args[:hvac_perf_data_heating_nom_speed_cops].nil?]
    if [HPXML::HVACCompressorTypeTwoStage, HPXML::HVACCompressorTypeVariableSpeed].include? compressor_type
      hvac_perf_data_heating_args_initialized << !args[:hvac_perf_data_heating_min_speed_capacities].nil?
      hvac_perf_data_heating_args_initialized << !args[:hvac_perf_data_heating_min_speed_cops].nil?
    end
    if [HPXML::HVACCompressorTypeVariableSpeed].include? compressor_type
      hvac_perf_data_heating_args_initialized << !args[:hvac_perf_data_heating_max_speed_capacities].nil?
      hvac_perf_data_heating_args_initialized << !args[:hvac_perf_data_heating_max_speed_cops].nil?
    end
    error = (hvac_perf_data_heating_args_initialized.uniq.size != 1)
    errors << 'Did not specify all required heating detailed performance data arguments.' if error

    hvac_perf_data_cooling_args_initialized = [!args[:hvac_perf_data_cooling_outdoor_temperatures].nil?,
                                               !args[:hvac_perf_data_cooling_nom_speed_capacities].nil?,
                                               !args[:hvac_perf_data_cooling_nom_speed_cops].nil?]
    if [HPXML::HVACCompressorTypeTwoStage, HPXML::HVACCompressorTypeVariableSpeed].include? compressor_type
      hvac_perf_data_cooling_args_initialized << !args[:hvac_perf_data_cooling_min_speed_capacities].nil?
      hvac_perf_data_cooling_args_initialized << !args[:hvac_perf_data_cooling_min_speed_cops].nil?
    end
    if [HPXML::HVACCompressorTypeVariableSpeed].include? compressor_type
      hvac_perf_data_cooling_args_initialized << !args[:hvac_perf_data_cooling_max_speed_capacities].nil?
      hvac_perf_data_cooling_args_initialized << !args[:hvac_perf_data_cooling_max_speed_cops].nil?
    end
    error = (hvac_perf_data_cooling_args_initialized.uniq.size != 1)
    errors << 'Did not specify all required cooling detailed performance data arguments.' if error

    emissions_args_initialized = [!args[:emissions_scenario_names].nil?,
                                  !args[:emissions_types].nil?,
                                  !args[:emissions_electricity_units].nil?,
                                  !args[:emissions_electricity_values_or_filepaths].nil?]
    error = (emissions_args_initialized.uniq.size != 1)
    errors << 'Did not specify all required emissions arguments.' if error

    HPXML::fossil_fuels.each do |fossil_fuel|
      underscore_case = OpenStudio::toUnderscoreCase(fossil_fuel)

      if !args["emissions_#{underscore_case}_values".to_sym].nil?
        error = args[:emissions_fossil_fuel_units].nil?
        errors << "Did not specify fossil fuel emissions units for #{fossil_fuel} emissions values." if error
      end
    end

    if emissions_args_initialized.uniq.size == 1 && emissions_args_initialized.uniq[0]
      emissions_scenario_lengths = [args[:emissions_scenario_names].count(','),
                                    args[:emissions_types].count(','),
                                    args[:emissions_electricity_units].count(','),
                                    args[:emissions_electricity_values_or_filepaths].count(',')]

      emissions_scenario_lengths.concat([args[:emissions_electricity_number_of_header_rows].count(',')]) unless args[:emissions_electricity_number_of_header_rows].nil?
      emissions_scenario_lengths.concat([args[:emissions_electricity_column_numbers].count(',')]) unless args[:emissions_electricity_column_numbers].nil?

      HPXML::fossil_fuels.each do |fossil_fuel|
        underscore_case = OpenStudio::toUnderscoreCase(fossil_fuel)

        emissions_scenario_lengths.concat([args["emissions_#{underscore_case}_values".to_sym].count(',')]) unless args["emissions_#{underscore_case}_values".to_sym].nil?
      end

      error = (emissions_scenario_lengths.uniq.size != 1)
      errors << 'One or more emissions arguments does not have enough comma-separated elements specified.' if error
    end

    bills_args_initialized = [!args[:utility_bill_scenario_names].nil?]
    if bills_args_initialized.uniq[0]
      bills_scenario_lengths = [args[:utility_bill_scenario_names].count(',')]
      HPXML::all_fuels.each do |fuel|
        underscore_case = OpenStudio::toUnderscoreCase(fuel)

        bills_scenario_lengths.concat([args["utility_bill_#{underscore_case}_fixed_charges".to_sym].count(',')]) unless args["utility_bill_#{underscore_case}_fixed_charges".to_sym].nil?
        bills_scenario_lengths.concat([args["utility_bill_#{underscore_case}_marginal_rates".to_sym].count(',')]) unless args["utility_bill_#{underscore_case}_marginal_rates".to_sym].nil?
      end

      error = (bills_scenario_lengths.uniq.size != 1)
      errors << 'One or more utility bill arguments does not have enough comma-separated elements specified.' if error
    end

    error = (args[:geometry_unit_aspect_ratio] <= 0)
    errors << 'Aspect ratio must be greater than zero.' if error

    error = (args[:geometry_foundation_height] < 0)
    errors << 'Foundation height cannot be negative.' if error

    error = (args[:geometry_unit_num_floors_above_grade] > 6)
    errors << 'Number of above-grade floors must be six or less.' if error

    error = (args[:geometry_garage_protrusion] < 0) || (args[:geometry_garage_protrusion] > 1)
    errors << 'Garage protrusion fraction must be between zero and one.' if error

    error = (args[:geometry_unit_left_wall_is_adiabatic] && args[:geometry_unit_right_wall_is_adiabatic] && args[:geometry_unit_front_wall_is_adiabatic] && args[:geometry_unit_back_wall_is_adiabatic])
    errors << 'At least one wall must be set to non-adiabatic.' if error

    error = (args[:geometry_unit_type] == HPXML::ResidentialTypeSFA) && (args[:geometry_foundation_type] == HPXML::FoundationTypeAboveApartment)
    errors << 'Single-family attached units cannot be above another unit.' if error

    error = (args[:geometry_unit_type] == HPXML::ResidentialTypeSFA) && (args[:geometry_attic_type] == HPXML::AtticTypeBelowApartment)
    errors << 'Single-family attached units cannot be below another unit.' if error

    error = (args[:geometry_garage_protrusion] > 0) && (args[:geometry_roof_type] == Constants::RoofTypeHip) && (args[:geometry_garage_width] * args[:geometry_garage_depth] > 0)
    errors << 'Cannot handle protruding garage and hip roof.' if error

    error = (args[:geometry_garage_protrusion] > 0) && (args[:geometry_unit_aspect_ratio] < 1) && (args[:geometry_garage_width] * args[:geometry_garage_depth] > 0) && (args[:geometry_roof_type] == Constants::RoofTypeGable)
    errors << 'Cannot handle protruding garage and attic ridge running from front to back.' if error

    error = (args[:geometry_foundation_type] == HPXML::FoundationTypeAmbient) && (args[:geometry_garage_width] * args[:geometry_garage_depth] > 0)
    errors << 'Cannot handle garages with an ambient foundation type.' if error

    error = (args[:door_area] < 0)
    errors << 'Door area cannot be negative.' if error

    error = (args[:window_aspect_ratio] <= 0)
    errors << 'Window aspect ratio must be greater than zero.' if error

    return errors
  end
end

# Collection of methods for creating the HPXML file and setting properties based on user arguments
module HPXMLFile
  # Create the closed-form geometry, and then call individual set_xxx methods
  #
  # @param runner [OpenStudio::Measure::OSRunner] Object typically used to display warnings
  # @param model [OpenStudio::Model::Model] OpenStudio Model object
  # @param args [Hash] Map of :argument_name => value
  # @param hpxml_path [String] Path to the created HPXML file
  # @param existing_hpxml_path [String] Path to the existing HPXML file
  # @return [Oga::XML::Element] Root XML element of the updated HPXML document
  def self.create(runner, model, args, hpxml_path, existing_hpxml_path)
    weather = get_weather_if_needed(args)

    success = create_geometry_envelope(runner, model, args)
    return false if not success

    @surface_ids = {}

    # Sorting of objects to make the measure deterministic
    sorted_surfaces = model.getSurfaces.sort_by { |s| s.additionalProperties.getFeatureAsInteger('Index').get }
    sorted_subsurfaces = model.getSubSurfaces.sort_by { |ss| ss.additionalProperties.getFeatureAsInteger('Index').get }

    hpxml = HPXML.new(hpxml_path: existing_hpxml_path)

    if not set_header(runner, hpxml, args)
      return false
    end

    hpxml_bldg = add_building(hpxml, args)
    set_site(hpxml_bldg, args)
    set_neighbor_buildings(hpxml_bldg, args)
    set_building_occupancy(hpxml_bldg, args)
    set_building_construction(hpxml_bldg, args)
    set_building_header(hpxml_bldg, args)
    set_climate_and_risk_zones(hpxml_bldg, args)
    set_air_infiltration_measurements(hpxml_bldg, args)
    set_roofs(hpxml_bldg, args, sorted_surfaces)
    set_rim_joists(hpxml_bldg, model, args, sorted_surfaces)
    set_walls(hpxml_bldg, model, args, sorted_surfaces)
    set_foundation_walls(hpxml_bldg, model, args, sorted_surfaces)
    set_floors(hpxml_bldg, args, sorted_surfaces)
    set_slabs(hpxml_bldg, model, args, sorted_surfaces)
    set_windows(hpxml_bldg, model, args, sorted_subsurfaces)
    set_skylights(hpxml_bldg, args, sorted_subsurfaces)
    set_doors(hpxml_bldg, model, args, sorted_subsurfaces)
    set_attics(hpxml_bldg, args)
    set_foundations(hpxml_bldg, args)
    set_heating_systems(hpxml_bldg, args)
    set_cooling_systems(hpxml_bldg, args)
    set_heat_pumps(hpxml_bldg, args)
    set_geothermal_loop(hpxml_bldg, args)
    set_secondary_heating_systems(hpxml_bldg, args)
    set_hvac_distribution(hpxml_bldg, args)
    set_hvac_blower(hpxml_bldg, args)
    set_hvac_control(hpxml, hpxml_bldg, args, weather)
    set_ventilation_fans(hpxml_bldg, args)
    set_water_heating_systems(hpxml_bldg, args)
    set_hot_water_distribution(hpxml_bldg, args)
    set_water_fixtures(hpxml_bldg, args)
    set_solar_thermal(hpxml_bldg, args, weather)
    set_pv_systems(hpxml_bldg, args, weather)
    set_battery(hpxml_bldg, args)
    set_vehicle(hpxml_bldg, args)
    set_lighting(hpxml_bldg, args)
    set_dehumidifier(hpxml_bldg, args)
    set_clothes_washer(hpxml_bldg, args)
    set_clothes_dryer(hpxml_bldg, args)
    set_dishwasher(hpxml_bldg, args)
    set_refrigerator(hpxml_bldg, args)
    set_extra_refrigerator(hpxml_bldg, args)
    set_freezer(hpxml_bldg, args)
    set_cooking_range_oven(hpxml_bldg, args)
    set_ceiling_fans(hpxml_bldg, args)
    set_misc_plug_loads_television(hpxml_bldg, args)
    set_misc_plug_loads_other(hpxml_bldg, args)
    set_misc_plug_loads_vehicle(hpxml_bldg, args)
    set_misc_plug_loads_well_pump(hpxml_bldg, args)
    set_misc_fuel_loads_grill(hpxml_bldg, args)
    set_misc_fuel_loads_lighting(hpxml_bldg, args)
    set_misc_fuel_loads_fireplace(hpxml_bldg, args)
    set_pool(hpxml_bldg, args)
    set_permanent_spa(hpxml_bldg, args)
    collapse_surfaces(hpxml_bldg, args)
    renumber_hpxml_ids(hpxml_bldg)

    hpxml_doc = hpxml.to_doc()
    hpxml.set_unique_hpxml_ids(hpxml_doc, true) if hpxml.buildings.size > 1
    XMLHelper.write_file(hpxml_doc, hpxml_path)

    if args[:apply_defaults]
      # Always check for invalid HPXML file before applying defaults
      if not validate_hpxml(runner, hpxml, hpxml_doc, hpxml_path)
        return false
      end

      Defaults.apply(runner, hpxml, hpxml_bldg, weather)
      hpxml_doc = hpxml.to_doc()
      hpxml.set_unique_hpxml_ids(hpxml_doc, true) if hpxml.buildings.size > 1
      XMLHelper.write_file(hpxml_doc, hpxml_path)
    end

    if args[:apply_validation]
      # Optionally check for invalid HPXML file (with or without defaults applied)
      if not validate_hpxml(runner, hpxml, hpxml_doc, hpxml_path)
        return false
      end
    end

    return hpxml_doc
  end

  # Returns the WeatherFile object if we determine we need it for subsequent processing.
  #
  # @param args [Hash] Map of :argument_name => value
  # @return [WeatherFile] Weather object containing EPW information
  def self.get_weather_if_needed(args)
    if (args[:hvac_control_heating_season_period].to_s == Constants::BuildingAmerica) ||
       (args[:hvac_control_cooling_season_period].to_s == Constants::BuildingAmerica) ||
       (args[:solar_thermal_system_type] != Constants::None && args[:solar_thermal_collector_tilt].start_with?('latitude')) ||
       (args[:pv_system_present] && args[:pv_system_array_tilt].start_with?('latitude')) ||
       (args[:pv_system_2_present] && args[:pv_system_2_array_tilt].start_with?('latitude')) ||
       (args[:apply_defaults])
      epw_path = args[:weather_station_epw_filepath]
      if epw_path.nil?
        # Get EPW path from zip code
        epw_path = Defaults.lookup_weather_data_from_zipcode(args[:site_zip_code])[:station_filename]
      end

      # Error-checking
      if not File.exist? epw_path
        epw_path = File.join(File.expand_path(File.join(File.dirname(__FILE__), '..', 'weather')), epw_path) # a filename was entered for weather_station_epw_filepath
      end
      if not File.exist? epw_path
        runner.registerError("Could not find EPW file at '#{epw_path}'.")
        return false
      end

      return WeatherFile.new(epw_path: epw_path, runner: nil)
    end

    return
  end

  # Check for errors in hpxml, and validate hpxml_doc against hpxml_path
  #
  # @param runner [OpenStudio::Measure::OSRunner] Object typically used to display warnings
  # @param hpxml [HPXML] HPXML object
  # @param hpxml_doc [Oga::XML::Element] Root XML element of the HPXML document
  # @param hpxml_path [String] Path to the created HPXML file
  # @return [Boolean] True if the HPXML is valid
  def self.validate_hpxml(runner, hpxml, hpxml_doc, hpxml_path)
    # Check for errors in the HPXML object
    errors = []
    hpxml.buildings.each do |hpxml_bldg|
      errors += hpxml_bldg.check_for_errors()
    end
    if errors.size > 0
      fail "ERROR: Invalid HPXML object produced.\n#{errors}"
    end

    is_valid = true

    # Validate input HPXML against schema
    schema_path = File.join(File.dirname(__FILE__), '..', 'HPXMLtoOpenStudio', 'resources', 'hpxml_schema', 'HPXML.xsd')
    schema_validator = XMLValidator.get_xml_validator(schema_path)
    xsd_errors, xsd_warnings = XMLValidator.validate_against_schema(hpxml_path, schema_validator)

    # Validate input HPXML against schematron docs
    schematron_path = File.join(File.dirname(__FILE__), '..', 'HPXMLtoOpenStudio', 'resources', 'hpxml_schematron', 'EPvalidator.xml')
    schematron_validator = XMLValidator.get_xml_validator(schematron_path)
    sct_errors, sct_warnings = XMLValidator.validate_against_schematron(hpxml_path, schematron_validator, hpxml_doc)

    # Handle errors/warnings
    (xsd_errors + sct_errors).each do |error|
      runner.registerError("#{hpxml_path}: #{error}")
      is_valid = false
    end
    (xsd_warnings + sct_warnings).each do |warning|
      runner.registerWarning("#{hpxml_path}: #{warning}")
    end

    return is_valid
  end

  # Create 3D geometry (surface, subsurfaces) for a given unit type
  #
  # @param runner [OpenStudio::Measure::OSRunner] Object typically used to display warnings
  # @param model [OpenStudio::Model::Model] OpenStudio Model object
  # @param args [Hash] Map of :argument_name => value
  # @return [Boolean] True if successful
  def self.create_geometry_envelope(runner, model, args)
    args[:geometry_roof_pitch] = { '1:12' => 1.0 / 12.0,
                                   '2:12' => 2.0 / 12.0,
                                   '3:12' => 3.0 / 12.0,
                                   '4:12' => 4.0 / 12.0,
                                   '5:12' => 5.0 / 12.0,
                                   '6:12' => 6.0 / 12.0,
                                   '7:12' => 7.0 / 12.0,
                                   '8:12' => 8.0 / 12.0,
                                   '9:12' => 9.0 / 12.0,
                                   '10:12' => 10.0 / 12.0,
                                   '11:12' => 11.0 / 12.0,
                                   '12:12' => 12.0 / 12.0 }[args[:geometry_roof_pitch]]

    args[:geometry_rim_joist_height] = args[:geometry_rim_joist_height].to_f / 12.0

    if args[:geometry_foundation_type] == HPXML::FoundationTypeSlab
      args[:geometry_foundation_height] = 0.0
      args[:geometry_foundation_height_above_grade] = 0.0
      args[:geometry_rim_joist_height] = 0.0
    elsif (args[:geometry_foundation_type] == HPXML::FoundationTypeAmbient) || args[:geometry_foundation_type].start_with?(HPXML::FoundationTypeBellyAndWing)
      args[:geometry_rim_joist_height] = 0.0
    end

    if model.getSpaces.size > 0
      runner.registerError('Starting model is not empty.')
      return false
    end

    case args[:geometry_unit_type]
    when HPXML::ResidentialTypeSFD
      success = Geometry.create_single_family_detached(runner, model, **args)
    when HPXML::ResidentialTypeSFA
      success = Geometry.create_single_family_attached(model, **args)
    when HPXML::ResidentialTypeApartment
      success = Geometry.create_apartment(model, **args)
    when HPXML::ResidentialTypeManufactured
      success = Geometry.create_single_family_detached(runner, model, **args)
    end
    return false if not success

    success = Geometry.create_doors(runner, model, **args)
    return false if not success

    success = Geometry.create_windows_and_skylights(runner, model, **args)
    return false if not success

    return true
  end

  # Check if unavailable period already exists for given name and begin/end times.
  #
  # @param hpxml [HPXML] HPXML object
  # @param column_name [String] Column name associated with unavailable_periods.csv
  # @param begin_month [Integer] Unavailable period begin month
  # @param begin_day [Integer] Unavailable period begin day
  # @param begin_hour [Integer] Unavailable period begin hour
  # @param end_month [Integer] Unavailable period end month
  # @param end_day [Integer] Unavailable period end day
  # @param end_hour [Integer] Unavailable period end hour
  # @param natvent_availability [String] Natural ventilation availability (HXPML::ScheduleXXX)
  # @return [Boolean] True if the unavailability period already exists
  def self.unavailable_period_exists(hpxml, column_name, begin_month, begin_day, begin_hour, end_month, end_day, end_hour, natvent_availability = nil)
    natvent_availability = HPXML::ScheduleUnavailable if natvent_availability.nil?

    hpxml.header.unavailable_periods.each do |unavailable_period|
      begin_hour = 0 if begin_hour.nil?
      end_hour = 24 if end_hour.nil?

      next unless (unavailable_period.column_name == column_name) &&
                  (unavailable_period.begin_month == begin_month) &&
                  (unavailable_period.begin_day == begin_day) &&
                  (unavailable_period.begin_hour == begin_hour) &&
                  (unavailable_period.end_month == end_month) &&
                  (unavailable_period.end_day == end_day) &&
                  (unavailable_period.end_hour == end_hour) &&
                  (unavailable_period.natvent_availability == natvent_availability)

      return true
    end
    return false
  end

  # Set header properties, including:
  # - vacancy periods
  # - power outage periods
  # - software info program
  # - simulation control
  # - emissions scenarios
  # - utility bill scenarios
  #
  # @param runner [OpenStudio::Measure::OSRunner] Object typically used to display warnings
  # @param hpxml [HPXML] HPXML object
  # @param args [Hash] Map of :argument_name => value
  # @return [Boolean] true if no errors, otherwise false
  def self.set_header(runner, hpxml, args)
    errors = []

    hpxml.header.xml_type = 'HPXML'
    hpxml.header.xml_generated_by = 'BuildResidentialHPXML'
    hpxml.header.transaction = 'create'
    hpxml.header.whole_sfa_or_mf_building_sim = args[:whole_sfa_or_mf_building_sim]

    if not args[:schedules_unavailable_period_types].nil?
      unavailable_period_types = args[:schedules_unavailable_period_types].split(',').map(&:strip)
      unavailable_period_dates = args[:schedules_unavailable_period_dates].split(',').map(&:strip)
      if !args[:schedules_unavailable_period_window_natvent_availabilities].nil?
        natvent_availabilities = args[:schedules_unavailable_period_window_natvent_availabilities].split(',').map(&:strip)
      else
        natvent_availabilities = [''] * unavailable_period_types.size
      end

      unavailable_periods = unavailable_period_types.zip(unavailable_period_dates,
                                                         natvent_availabilities)

      unavailable_periods.each do |unavailable_period|
        column_name, date_time_range, natvent_availability = unavailable_period
        natvent_availability = nil if natvent_availability.empty?

        begin_month, begin_day, begin_hour, end_month, end_day, end_hour = Calendar.parse_date_time_range(date_time_range)

        if not unavailable_period_exists(hpxml, column_name, begin_month, begin_day, begin_hour, end_month, end_day, end_hour)
          hpxml.header.unavailable_periods.add(column_name: column_name, begin_month: begin_month, begin_day: begin_day, begin_hour: begin_hour, end_month: end_month, end_day: end_day, end_hour: end_hour, natvent_availability: natvent_availability)
        end
      end
    end

    if not args[:software_info_program_used].nil?
      if (not hpxml.header.software_program_used.nil?) && (hpxml.header.software_program_used != args[:software_info_program_used])
        errors << "'Software Info: Program Used' cannot vary across dwelling units."
      end
      hpxml.header.software_program_used = args[:software_info_program_used]
    end
    if not args[:software_info_program_version].nil?
      if (not hpxml.header.software_program_version.nil?) && (hpxml.header.software_program_version != args[:software_info_program_version])
        errors << "'Software Info: Program Version' cannot vary across dwelling units."
      end
      hpxml.header.software_program_version = args[:software_info_program_version]
    end

    if not args[:simulation_control_timestep].nil?
      if (not hpxml.header.timestep.nil?) && (hpxml.header.timestep != args[:simulation_control_timestep])
        errors << "'Simulation Control: Timestep' cannot vary across dwelling units."
      end
      hpxml.header.timestep = args[:simulation_control_timestep]
    end

    if not args[:simulation_control_run_period].nil?
      begin_month, begin_day, _begin_hour, end_month, end_day, _end_hour = Calendar.parse_date_time_range(args[:simulation_control_run_period])
      if (!hpxml.header.sim_begin_month.nil? && (hpxml.header.sim_begin_month != begin_month)) ||
         (!hpxml.header.sim_begin_day.nil? && (hpxml.header.sim_begin_day != begin_day)) ||
         (!hpxml.header.sim_end_month.nil? && (hpxml.header.sim_end_month != end_month)) ||
         (!hpxml.header.sim_end_day.nil? && (hpxml.header.sim_end_day != end_day))
        errors << "'Simulation Control: Run Period' cannot vary across dwelling units."
      end
      hpxml.header.sim_begin_month = begin_month
      hpxml.header.sim_begin_day = begin_day
      hpxml.header.sim_end_month = end_month
      hpxml.header.sim_end_day = end_day
    end

    if not args[:simulation_control_run_period_calendar_year].nil?
      if (not hpxml.header.sim_calendar_year.nil?) && (hpxml.header.sim_calendar_year != Integer(args[:simulation_control_run_period_calendar_year]))
        errors << "'Simulation Control: Run Period Calendar Year' cannot vary across dwelling units."
      end
      hpxml.header.sim_calendar_year = args[:simulation_control_run_period_calendar_year]
    end

    if not args[:simulation_control_temperature_capacitance_multiplier].nil?
      if (not hpxml.header.temperature_capacitance_multiplier.nil?) && (hpxml.header.temperature_capacitance_multiplier != Float(args[:simulation_control_temperature_capacitance_multiplier]))
        errors << "'Simulation Control: Temperature Capacitance Multiplier' cannot vary across dwelling units."
      end
      hpxml.header.temperature_capacitance_multiplier = args[:simulation_control_temperature_capacitance_multiplier]
    end

    if not args[:simulation_control_defrost_model_type].nil?
      if (not hpxml.header.defrost_model_type.nil?) && (hpxml.header.defrost_model_type != args[:simulation_control_defrost_model_type])
        errors << "'Simulation Control: Defrost Model Type' cannot vary across dwelling units."
      end
      hpxml.header.defrost_model_type = args[:simulation_control_defrost_model_type]
    end

    if not args[:simulation_control_ground_to_air_heat_pump_model_type].nil?
      if (not hpxml.header.ground_to_air_heat_pump_model_type.nil?) && (hpxml.header.ground_to_air_heat_pump_model_type != args[:simulation_control_ground_to_air_heat_pump_model_type])
        errors << "'Simulation Control: Ground-to-Air Heat Pump Model Type' cannot vary across dwelling units."
      end
      hpxml.header.ground_to_air_heat_pump_model_type = args[:simulation_control_ground_to_air_heat_pump_model_type]
    end

    if not args[:simulation_control_onoff_thermostat_deadband].nil?
      if (not hpxml.header.hvac_onoff_thermostat_deadband.nil?) && (hpxml.header.hvac_onoff_thermostat_deadband != args[:simulation_control_onoff_thermostat_deadband])
        errors << "'Simulation Control: HVAC On-Off Thermostat Deadband' cannot vary across dwelling units."
      end
      hpxml.header.hvac_onoff_thermostat_deadband = args[:simulation_control_onoff_thermostat_deadband]
    end

    if not args[:simulation_control_heat_pump_backup_heating_capacity_increment].nil?
      if (not hpxml.header.heat_pump_backup_heating_capacity_increment.nil?) && (hpxml.header.heat_pump_backup_heating_capacity_increment != args[:simulation_control_heat_pump_backup_heating_capacity_increment])
        errors << "'Simulation Control: Heat Pump Backup Heating Capacity Increment' cannot vary across dwelling units."
      end
      hpxml.header.heat_pump_backup_heating_capacity_increment = args[:simulation_control_heat_pump_backup_heating_capacity_increment]
    end

    if not args[:emissions_scenario_names].nil?
      emissions_scenario_names = args[:emissions_scenario_names].split(',').map(&:strip)
      emissions_types = args[:emissions_types].split(',').map(&:strip)
      emissions_electricity_units = args[:emissions_electricity_units].split(',').map(&:strip)
      emissions_electricity_values_or_filepaths = args[:emissions_electricity_values_or_filepaths].split(',').map(&:strip)

      if not args[:emissions_electricity_number_of_header_rows].nil?
        emissions_electricity_number_of_header_rows = args[:emissions_electricity_number_of_header_rows].split(',').map(&:strip)
      else
        emissions_electricity_number_of_header_rows = [nil] * emissions_scenario_names.size
      end
      if not args[:emissions_electricity_column_numbers].nil?
        emissions_electricity_column_numbers = args[:emissions_electricity_column_numbers].split(',').map(&:strip)
      else
        emissions_electricity_column_numbers = [nil] * emissions_scenario_names.size
      end
      if not args[:emissions_fossil_fuel_units].nil?
        fuel_units = args[:emissions_fossil_fuel_units].split(',').map(&:strip)
      else
        fuel_units = [nil] * emissions_scenario_names.size
      end

      fuel_values = {}
      HPXML::fossil_fuels.each do |fossil_fuel|
        underscore_case = OpenStudio::toUnderscoreCase(fossil_fuel)

        if not args["emissions_#{underscore_case}_values".to_sym].nil?
          fuel_values[fossil_fuel] = args["emissions_#{underscore_case}_values".to_sym].split(',').map(&:strip)
        else
          fuel_values[fossil_fuel] = [nil] * emissions_scenario_names.size
        end
      end

      emissions_scenarios = emissions_scenario_names.zip(emissions_types,
                                                         emissions_electricity_units,
                                                         emissions_electricity_values_or_filepaths,
                                                         emissions_electricity_number_of_header_rows,
                                                         emissions_electricity_column_numbers,
                                                         fuel_units,
                                                         fuel_values[HPXML::FuelTypeNaturalGas],
                                                         fuel_values[HPXML::FuelTypePropane],
                                                         fuel_values[HPXML::FuelTypeOil],
                                                         fuel_values[HPXML::FuelTypeCoal],
                                                         fuel_values[HPXML::FuelTypeWoodCord],
                                                         fuel_values[HPXML::FuelTypeWoodPellets])
      emissions_scenarios.each do |emissions_scenario|
        name, emissions_type, elec_units, elec_value_or_schedule_filepath, elec_num_headers, elec_column_num, fuel_units, natural_gas_value, propane_value, fuel_oil_value, coal_value, wood_value, wood_pellets_value = emissions_scenario

        elec_value = Float(elec_value_or_schedule_filepath) rescue nil
        if elec_value.nil?
          elec_schedule_filepath = elec_value_or_schedule_filepath
          elec_num_headers = Integer(elec_num_headers) rescue nil
          elec_column_num = Integer(elec_column_num) rescue nil
        end
        natural_gas_value = Float(natural_gas_value) rescue nil
        propane_value = Float(propane_value) rescue nil
        fuel_oil_value = Float(fuel_oil_value) rescue nil
        coal_value = Float(coal_value) rescue nil
        wood_value = Float(wood_value) rescue nil
        wood_pellets_value = Float(wood_pellets_value) rescue nil

        emissions_scenario_exists = false
        hpxml.header.emissions_scenarios.each do |es|
          if (es.name != name) || (es.emissions_type != emissions_type)
            next
          end

          if (es.emissions_type != emissions_type) ||
             (!elec_units.nil? && es.elec_units != elec_units) ||
             (!elec_value.nil? && es.elec_value != elec_value) ||
             (!elec_schedule_filepath.nil? && es.elec_schedule_filepath != elec_schedule_filepath) ||
             (!elec_num_headers.nil? && es.elec_schedule_number_of_header_rows != elec_num_headers) ||
             (!elec_column_num.nil? && es.elec_schedule_column_number != elec_column_num) ||
             (!es.natural_gas_units.nil? && !fuel_units.nil? && es.natural_gas_units != fuel_units) ||
             (!natural_gas_value.nil? && es.natural_gas_value != natural_gas_value) ||
             (!es.propane_units.nil? && !fuel_units.nil? && es.propane_units != fuel_units) ||
             (!propane_value.nil? && es.propane_value != propane_value) ||
             (!es.fuel_oil_units.nil? && !fuel_units.nil? && es.fuel_oil_units != fuel_units) ||
             (!fuel_oil_value.nil? && es.fuel_oil_value != fuel_oil_value) ||
             (!es.coal_units.nil? && !fuel_units.nil? && es.coal_units != fuel_units) ||
             (!coal_value.nil? && es.coal_value != coal_value) ||
             (!es.wood_units.nil? && !fuel_units.nil? && es.wood_units != fuel_units) ||
             (!wood_value.nil? && es.wood_value != wood_value) ||
             (!es.wood_pellets_units.nil? && !fuel_units.nil? && es.wood_pellets_units != fuel_units) ||
             (!wood_pellets_value.nil? && es.wood_pellets_value != wood_pellets_value)
            errors << "HPXML header already includes an emissions scenario named '#{name}' with type '#{emissions_type}'."
          else
            emissions_scenario_exists = true
          end
        end

        next if emissions_scenario_exists

        hpxml.header.emissions_scenarios.add(name: name,
                                             emissions_type: emissions_type,
                                             elec_units: elec_units,
                                             elec_value: elec_value,
                                             elec_schedule_filepath: elec_schedule_filepath,
                                             elec_schedule_number_of_header_rows: elec_num_headers,
                                             elec_schedule_column_number: elec_column_num,
                                             natural_gas_units: fuel_units,
                                             natural_gas_value: natural_gas_value,
                                             propane_units: fuel_units,
                                             propane_value: propane_value,
                                             fuel_oil_units: fuel_units,
                                             fuel_oil_value: fuel_oil_value,
                                             coal_units: fuel_units,
                                             coal_value: coal_value,
                                             wood_units: fuel_units,
                                             wood_value: wood_value,
                                             wood_pellets_units: fuel_units,
                                             wood_pellets_value: wood_pellets_value)
      end
    end

    if not args[:utility_bill_scenario_names].nil?
      bills_scenario_names = args[:utility_bill_scenario_names].split(',').map(&:strip)

      if not args[:utility_bill_electricity_filepaths].nil?
        bills_electricity_filepaths = args[:utility_bill_electricity_filepaths].split(',').map(&:strip)
      else
        bills_electricity_filepaths = [nil] * bills_scenario_names.size
      end

      fixed_charges = {}
      HPXML::all_fuels.each do |fuel|
        underscore_case = OpenStudio::toUnderscoreCase(fuel)

        if not args["utility_bill_#{underscore_case}_fixed_charges".to_sym].nil?
          fixed_charges[fuel] = args["utility_bill_#{underscore_case}_fixed_charges".to_sym].split(',').map(&:strip)
        else
          fixed_charges[fuel] = [nil] * bills_scenario_names.size
        end
      end

      marginal_rates = {}
      HPXML::all_fuels.each do |fuel|
        underscore_case = OpenStudio::toUnderscoreCase(fuel)

        if not args["utility_bill_#{underscore_case}_marginal_rates".to_sym].nil?
          marginal_rates[fuel] = args["utility_bill_#{underscore_case}_marginal_rates".to_sym].split(',').map(&:strip)
        else
          marginal_rates[fuel] = [nil] * bills_scenario_names.size
        end
      end

      if not args[:utility_bill_pv_compensation_types].nil?
        bills_pv_compensation_types = args[:utility_bill_pv_compensation_types].split(',').map(&:strip)
      else
        bills_pv_compensation_types = [nil] * bills_scenario_names.size
      end

      if not args[:utility_bill_pv_net_metering_annual_excess_sellback_rate_types].nil?
        bills_pv_net_metering_annual_excess_sellback_rate_types = args[:utility_bill_pv_net_metering_annual_excess_sellback_rate_types].split(',').map(&:strip)
      else
        bills_pv_net_metering_annual_excess_sellback_rate_types = [nil] * bills_scenario_names.size
      end

      if not args[:utility_bill_pv_net_metering_annual_excess_sellback_rates].nil?
        bills_pv_net_metering_annual_excess_sellback_rates = args[:utility_bill_pv_net_metering_annual_excess_sellback_rates].split(',').map(&:strip)
      else
        bills_pv_net_metering_annual_excess_sellback_rates = [nil] * bills_scenario_names.size
      end

      if not args[:utility_bill_pv_feed_in_tariff_rates].nil?
        bills_pv_feed_in_tariff_rates = args[:utility_bill_pv_feed_in_tariff_rates].split(',').map(&:strip)
      else
        bills_pv_feed_in_tariff_rates = [nil] * bills_scenario_names.size
      end

      if not args[:utility_bill_pv_monthly_grid_connection_fee_units].nil?
        bills_pv_monthly_grid_connection_fee_units = args[:utility_bill_pv_monthly_grid_connection_fee_units].split(',').map(&:strip)
      else
        bills_pv_monthly_grid_connection_fee_units = [nil] * bills_scenario_names.size
      end

      if not args[:utility_bill_pv_monthly_grid_connection_fees].nil?
        bills_pv_monthly_grid_connection_fees = args[:utility_bill_pv_monthly_grid_connection_fees].split(',').map(&:strip)
      else
        bills_pv_monthly_grid_connection_fees = [nil] * bills_scenario_names.size
      end

      bills_scenarios = bills_scenario_names.zip(bills_electricity_filepaths,
                                                 fixed_charges[HPXML::FuelTypeElectricity],
                                                 fixed_charges[HPXML::FuelTypeNaturalGas],
                                                 fixed_charges[HPXML::FuelTypePropane],
                                                 fixed_charges[HPXML::FuelTypeOil],
                                                 fixed_charges[HPXML::FuelTypeCoal],
                                                 fixed_charges[HPXML::FuelTypeWoodCord],
                                                 fixed_charges[HPXML::FuelTypeWoodPellets],
                                                 marginal_rates[HPXML::FuelTypeElectricity],
                                                 marginal_rates[HPXML::FuelTypeNaturalGas],
                                                 marginal_rates[HPXML::FuelTypePropane],
                                                 marginal_rates[HPXML::FuelTypeOil],
                                                 marginal_rates[HPXML::FuelTypeCoal],
                                                 marginal_rates[HPXML::FuelTypeWoodCord],
                                                 marginal_rates[HPXML::FuelTypeWoodPellets],
                                                 bills_pv_compensation_types,
                                                 bills_pv_net_metering_annual_excess_sellback_rate_types,
                                                 bills_pv_net_metering_annual_excess_sellback_rates,
                                                 bills_pv_feed_in_tariff_rates,
                                                 bills_pv_monthly_grid_connection_fee_units,
                                                 bills_pv_monthly_grid_connection_fees)

      bills_scenarios.each do |bills_scenario|
        name, elec_tariff_filepath, elec_fixed_charge, natural_gas_fixed_charge, propane_fixed_charge, fuel_oil_fixed_charge, coal_fixed_charge, wood_fixed_charge, wood_pellets_fixed_charge, elec_marginal_rate, natural_gas_marginal_rate, propane_marginal_rate, fuel_oil_marginal_rate, coal_marginal_rate, wood_marginal_rate, wood_pellets_marginal_rate, pv_compensation_type, pv_net_metering_annual_excess_sellback_rate_type, pv_net_metering_annual_excess_sellback_rate, pv_feed_in_tariff_rate, pv_monthly_grid_connection_fee_unit, pv_monthly_grid_connection_fee = bills_scenario

        elec_tariff_filepath = (elec_tariff_filepath.to_s.include?('.') ? elec_tariff_filepath : nil)
        elec_fixed_charge = Float(elec_fixed_charge) rescue nil
        natural_gas_fixed_charge = Float(natural_gas_fixed_charge) rescue nil
        propane_fixed_charge = Float(propane_fixed_charge) rescue nil
        fuel_oil_fixed_charge = Float(fuel_oil_fixed_charge) rescue nil
        coal_fixed_charge = Float(coal_fixed_charge) rescue nil
        wood_fixed_charge = Float(wood_fixed_charge) rescue nil
        wood_pellets_fixed_charge = Float(wood_pellets_fixed_charge) rescue nil
        elec_marginal_rate = Float(elec_marginal_rate) rescue nil
        natural_gas_marginal_rate = Float(natural_gas_marginal_rate) rescue nil
        propane_marginal_rate = Float(propane_marginal_rate) rescue nil
        fuel_oil_marginal_rate = Float(fuel_oil_marginal_rate) rescue nil
        coal_marginal_rate = Float(coal_marginal_rate) rescue nil
        wood_marginal_rate = Float(wood_marginal_rate) rescue nil
        wood_pellets_marginal_rate = Float(wood_pellets_marginal_rate) rescue nil

        if pv_compensation_type == HPXML::PVCompensationTypeNetMetering
          if pv_net_metering_annual_excess_sellback_rate_type == HPXML::PVAnnualExcessSellbackRateTypeUserSpecified
            pv_net_metering_annual_excess_sellback_rate = Float(pv_net_metering_annual_excess_sellback_rate) rescue nil
          else
            pv_net_metering_annual_excess_sellback_rate = nil
          end
          pv_feed_in_tariff_rate = nil
        elsif pv_compensation_type == HPXML::PVCompensationTypeFeedInTariff
          pv_feed_in_tariff_rate = Float(pv_feed_in_tariff_rate) rescue nil
          pv_net_metering_annual_excess_sellback_rate_type = nil
          pv_net_metering_annual_excess_sellback_rate = nil
        end

        if pv_monthly_grid_connection_fee_unit == HPXML::UnitsDollarsPerkW
          pv_monthly_grid_connection_fee_dollars_per_kw = Float(pv_monthly_grid_connection_fee) rescue nil
        elsif pv_monthly_grid_connection_fee_unit == HPXML::UnitsDollars
          pv_monthly_grid_connection_fee_dollars = Float(pv_monthly_grid_connection_fee) rescue nil
        end

        utility_bill_scenario_exists = false
        hpxml.header.utility_bill_scenarios.each do |ubs|
          next if ubs.name != name

          if (!elec_tariff_filepath.nil? && ubs.elec_tariff_filepath != elec_tariff_filepath) ||
             (!elec_fixed_charge.nil? && ubs.elec_fixed_charge != elec_fixed_charge) ||
             (!natural_gas_fixed_charge.nil? && ubs.natural_gas_fixed_charge != natural_gas_fixed_charge) ||
             (!propane_fixed_charge.nil? && ubs.propane_fixed_charge != propane_fixed_charge) ||
             (!fuel_oil_fixed_charge.nil? && ubs.fuel_oil_fixed_charge != fuel_oil_fixed_charge) ||
             (!coal_fixed_charge.nil? && ubs.coal_fixed_charge != coal_fixed_charge) ||
             (!wood_fixed_charge.nil? && ubs.wood_fixed_charge != wood_fixed_charge) ||
             (!wood_pellets_fixed_charge.nil? && ubs.wood_pellets_fixed_charge != wood_pellets_fixed_charge) ||
             (!elec_marginal_rate.nil? && ubs.elec_marginal_rate != elec_marginal_rate) ||
             (!natural_gas_marginal_rate.nil? && ubs.natural_gas_marginal_rate != natural_gas_marginal_rate) ||
             (!propane_marginal_rate.nil? && ubs.propane_marginal_rate != propane_marginal_rate) ||
             (!fuel_oil_marginal_rate.nil? && ubs.fuel_oil_marginal_rate != fuel_oil_marginal_rate) ||
             (!coal_marginal_rate.nil? && ubs.coal_marginal_rate != coal_marginal_rate) ||
             (!wood_marginal_rate.nil? && ubs.wood_marginal_rate != wood_marginal_rate) ||
             (!wood_pellets_marginal_rate.nil? && ubs.wood_pellets_marginal_rate != wood_pellets_marginal_rate) ||
             (!pv_compensation_type.nil? && ubs.pv_compensation_type != pv_compensation_type) ||
             (!pv_net_metering_annual_excess_sellback_rate_type.nil? && ubs.pv_net_metering_annual_excess_sellback_rate_type != pv_net_metering_annual_excess_sellback_rate_type) ||
             (!pv_net_metering_annual_excess_sellback_rate.nil? && ubs.pv_net_metering_annual_excess_sellback_rate != pv_net_metering_annual_excess_sellback_rate) ||
             (!pv_feed_in_tariff_rate.nil? && ubs.pv_feed_in_tariff_rate != pv_feed_in_tariff_rate) ||
             (!pv_monthly_grid_connection_fee_dollars_per_kw.nil? && ubs.pv_monthly_grid_connection_fee_dollars_per_kw != pv_monthly_grid_connection_fee_dollars_per_kw) ||
             (!pv_monthly_grid_connection_fee_dollars.nil? && ubs.pv_monthly_grid_connection_fee_dollars != pv_monthly_grid_connection_fee_dollars)
            errors << "HPXML header already includes a utility bill scenario named '#{name}'."
          else
            utility_bill_scenario_exists = true
          end
        end

        next if utility_bill_scenario_exists

        hpxml.header.utility_bill_scenarios.add(name: name,
                                                elec_tariff_filepath: elec_tariff_filepath,
                                                elec_fixed_charge: elec_fixed_charge,
                                                natural_gas_fixed_charge: natural_gas_fixed_charge,
                                                propane_fixed_charge: propane_fixed_charge,
                                                fuel_oil_fixed_charge: fuel_oil_fixed_charge,
                                                coal_fixed_charge: coal_fixed_charge,
                                                wood_fixed_charge: wood_fixed_charge,
                                                wood_pellets_fixed_charge: wood_pellets_fixed_charge,
                                                elec_marginal_rate: elec_marginal_rate,
                                                natural_gas_marginal_rate: natural_gas_marginal_rate,
                                                propane_marginal_rate: propane_marginal_rate,
                                                fuel_oil_marginal_rate: fuel_oil_marginal_rate,
                                                coal_marginal_rate: coal_marginal_rate,
                                                wood_marginal_rate: wood_marginal_rate,
                                                wood_pellets_marginal_rate: wood_pellets_marginal_rate,
                                                pv_compensation_type: pv_compensation_type,
                                                pv_net_metering_annual_excess_sellback_rate_type: pv_net_metering_annual_excess_sellback_rate_type,
                                                pv_net_metering_annual_excess_sellback_rate: pv_net_metering_annual_excess_sellback_rate,
                                                pv_feed_in_tariff_rate: pv_feed_in_tariff_rate,
                                                pv_monthly_grid_connection_fee_dollars_per_kw: pv_monthly_grid_connection_fee_dollars_per_kw,
                                                pv_monthly_grid_connection_fee_dollars: pv_monthly_grid_connection_fee_dollars)
      end
    end

    errors.each do |error|
      runner.registerError(error)
    end
    return errors.empty?
  end

  # Add a building (i.e., unit), along with site properties, to the HPXML file.
  # Return the building so we can then set more properties on it.
  #
  # @param hpxml [HPXML] HPXML object
  # @param args [Hash] Map of :argument_name => value
  # @return [HPXML::Building] HPXML Building object representing an individual dwelling unit
  def self.add_building(hpxml, args)
    if not args[:simulation_control_daylight_saving_period].nil?
      begin_month, begin_day, _begin_hour, end_month, end_day, _end_hour = Calendar.parse_date_time_range(args[:simulation_control_daylight_saving_period])
      dst_begin_month = begin_month
      dst_begin_day = begin_day
      dst_end_month = end_month
      dst_end_day = end_day
    end

    hpxml.buildings.add(building_id: 'MyBuilding',
                        site_id: 'SiteID',
                        event_type: 'proposed workscope',
                        city: args[:site_city],
                        state_code: args[:site_state_code],
                        zip_code: args[:site_zip_code],
                        time_zone_utc_offset: args[:site_time_zone_utc_offset],
                        elevation: args[:site_elevation],
                        latitude: args[:site_latitude],
                        longitude: args[:site_longitude],
                        dst_enabled: args[:simulation_control_daylight_saving_enabled],
                        dst_begin_month: dst_begin_month,
                        dst_begin_day: dst_begin_day,
                        dst_end_month: dst_end_month,
                        dst_end_day: dst_end_day)

    return hpxml.buildings[-1]
  end

  # Set site properties, including:
  # - shielding
  # - ground/soil
  # - surroundings
  # - orientation
  #
  # @param hpxml_bldg [HPXML::Building] HPXML Building object representing an individual dwelling unit
  # @param args [Hash] Map of :argument_name => value
  # @return [nil]
  def self.set_site(hpxml_bldg, args)
    hpxml_bldg.site.shielding_of_home = args[:site_shielding_of_home]
    hpxml_bldg.site.ground_conductivity = args[:site_ground_conductivity]
    hpxml_bldg.site.ground_diffusivity = args[:site_ground_diffusivity]

    if not args[:site_soil_and_moisture_type].nil?
      soil_type, moisture_type = args[:site_soil_and_moisture_type].split(', ')
      hpxml_bldg.site.soil_type = soil_type
      hpxml_bldg.site.moisture_type = moisture_type
    end

    hpxml_bldg.site.site_type = args[:site_type]

    adb_walls = [args[:geometry_unit_left_wall_is_adiabatic], args[:geometry_unit_right_wall_is_adiabatic], args[:geometry_unit_front_wall_is_adiabatic], args[:geometry_unit_back_wall_is_adiabatic]]
    n_walls_attached = adb_walls.count(true)

    case args[:geometry_unit_type]
    when HPXML::ResidentialTypeSFA, HPXML::ResidentialTypeApartment
      if n_walls_attached == 3
        hpxml_bldg.site.surroundings = HPXML::SurroundingsThreeSides
      elsif n_walls_attached == 2
        hpxml_bldg.site.surroundings = HPXML::SurroundingsTwoSides
      elsif n_walls_attached == 1
        hpxml_bldg.site.surroundings = HPXML::SurroundingsOneSide
      else
        hpxml_bldg.site.surroundings = HPXML::SurroundingsStandAlone
      end
      if args[:geometry_attic_type] == HPXML::AtticTypeBelowApartment
        if args[:geometry_foundation_type] == HPXML::FoundationTypeAboveApartment
          hpxml_bldg.site.vertical_surroundings = HPXML::VerticalSurroundingsAboveAndBelow
        else
          hpxml_bldg.site.vertical_surroundings = HPXML::VerticalSurroundingsAbove
        end
      else
        if args[:geometry_foundation_type] == HPXML::FoundationTypeAboveApartment
          hpxml_bldg.site.vertical_surroundings = HPXML::VerticalSurroundingsBelow
        else
          hpxml_bldg.site.vertical_surroundings = HPXML::VerticalSurroundingsNoAboveOrBelow
        end
      end
    when HPXML::ResidentialTypeSFD, HPXML::ResidentialTypeManufactured
      hpxml_bldg.site.surroundings = HPXML::SurroundingsStandAlone
      hpxml_bldg.site.vertical_surroundings = HPXML::VerticalSurroundingsNoAboveOrBelow
    end

    hpxml_bldg.site.azimuth_of_front_of_home = args[:geometry_unit_orientation]
  end

  # Set neighboring buildings, including:
  # - facade
  # - distance
  # - height
  #
  # @param hpxml_bldg [HPXML::Building] HPXML Building object representing an individual dwelling unit
  # @param args [Hash] Map of :argument_name => value
  # @return [nil]
  def self.set_neighbor_buildings(hpxml_bldg, args)
    nbr_map = { Constants::FacadeFront => [args[:neighbor_front_distance], args[:neighbor_front_height]],
                Constants::FacadeBack => [args[:neighbor_back_distance], args[:neighbor_back_height]],
                Constants::FacadeLeft => [args[:neighbor_left_distance], args[:neighbor_left_height]],
                Constants::FacadeRight => [args[:neighbor_right_distance], args[:neighbor_right_height]] }

    nbr_map.each do |facade, data|
      distance, neighbor_height = data
      next if distance == 0

      azimuth = Geometry.get_azimuth_from_facade(facade, args[:geometry_unit_orientation])

      if (distance > 0) && (not neighbor_height.nil?)
        height = neighbor_height
      end

      hpxml_bldg.neighbor_buildings.add(azimuth: azimuth,
                                        distance: distance,
                                        height: height)
    end
  end

  # Set building occupancy properties, including:
  # - number of occupants
  # - general water use usage multiplier
  #
  # @param hpxml_bldg [HPXML::Building] HPXML Building object representing an individual dwelling unit
  # @param args [Hash] Map of :argument_name => value
  # @return [nil]
  def self.set_building_occupancy(hpxml_bldg, args)
    hpxml_bldg.building_occupancy.number_of_residents = args[:geometry_unit_num_occupants]
    hpxml_bldg.building_occupancy.general_water_use_usage_multiplier = args[:general_water_use_usage_multiplier]
  end

  # Set building construction properties, including:
  # - number of conditioned floors
  # - number of beds/baths
  # - conditioned floor area / building volume
  # - ceiling height
  # - unit type
  # - number of dwelling units in the building
  # - year built
  # - dwelling unit multipliers
  #
  # @param hpxml_bldg [HPXML::Building] HPXML Building object representing an individual dwelling unit
  # @param args [Hash] Map of :argument_name => value
  # @return [nil]
  def self.set_building_construction(hpxml_bldg, args)
    if args[:geometry_unit_type] == HPXML::ResidentialTypeApartment
      args[:geometry_unit_num_floors_above_grade] = 1
    end
    number_of_conditioned_floors_above_grade = args[:geometry_unit_num_floors_above_grade]
    number_of_conditioned_floors = number_of_conditioned_floors_above_grade
    if args[:geometry_foundation_type] == HPXML::FoundationTypeBasementConditioned
      number_of_conditioned_floors += 1
    end

    hpxml_bldg.building_construction.number_of_conditioned_floors = number_of_conditioned_floors
    hpxml_bldg.building_construction.number_of_conditioned_floors_above_grade = number_of_conditioned_floors_above_grade
    hpxml_bldg.building_construction.number_of_bedrooms = args[:geometry_unit_num_bedrooms]
    hpxml_bldg.building_construction.number_of_bathrooms = args[:geometry_unit_num_bathrooms]
    hpxml_bldg.building_construction.conditioned_floor_area = args[:geometry_unit_cfa]
    hpxml_bldg.building_construction.conditioned_building_volume = args[:geometry_unit_cfa] * args[:geometry_average_ceiling_height]
    hpxml_bldg.building_construction.average_ceiling_height = args[:geometry_average_ceiling_height]
    hpxml_bldg.building_construction.residential_facility_type = args[:geometry_unit_type]
    hpxml_bldg.building_construction.number_of_units_in_building = args[:geometry_building_num_units]
    hpxml_bldg.building_construction.year_built = args[:year_built]
    hpxml_bldg.building_construction.number_of_units = args[:unit_multiplier]
    hpxml_bldg.building_construction.unit_height_above_grade = args[:geometry_unit_height_above_grade]
  end

  # Set building header properties, including:
  # - detailed schedule file paths
  # - heat pump sizing methodologies
  # - natural ventilation availability
  # - summer shading season
  # - user-specified additional properties
  #
  # @param hpxml_bldg [HPXML::Building] HPXML Building object representing an individual dwelling unit
  # @param args [Hash] Map of :argument_name => value
  # @return [nil]
  def self.set_building_header(hpxml_bldg, args)
    if not args[:schedules_filepaths].nil?
      hpxml_bldg.header.schedules_filepaths = args[:schedules_filepaths].split(',').map(&:strip)
    end
    hpxml_bldg.header.heat_pump_sizing_methodology = args[:heat_pump_sizing_methodology]
    hpxml_bldg.header.heat_pump_backup_sizing_methodology = args[:heat_pump_backup_sizing_methodology]
    hpxml_bldg.header.natvent_days_per_week = args[:window_natvent_availability]

    if not args[:window_shading_summer_season].nil?
      begin_month, begin_day, _begin_hour, end_month, end_day, _end_hour = Calendar.parse_date_time_range(args[:window_shading_summer_season])
      hpxml_bldg.header.shading_summer_begin_month = begin_month
      hpxml_bldg.header.shading_summer_begin_day = begin_day
      hpxml_bldg.header.shading_summer_end_month = end_month
      hpxml_bldg.header.shading_summer_end_day = end_day
    end

    if not args[:additional_properties].nil?
      extension_properties = {}
      args[:additional_properties].split('|').map(&:strip).each do |additional_property|
        key, value = additional_property.split('=').map(&:strip)
        extension_properties[key] = value
      end
      hpxml_bldg.header.extension_properties = extension_properties
    end
  end

  # Set climate and risk zones properties, including:
  # - 2006 IECC zone
  # - weather station name / EPW file path
  #
  # @param hpxml_bldg [HPXML::Building] HPXML Building object representing an individual dwelling unit
  # @param args [Hash] Map of :argument_name => value
  # @return [nil]
  def self.set_climate_and_risk_zones(hpxml_bldg, args)
    if not args[:site_iecc_zone].nil?
      hpxml_bldg.climate_and_risk_zones.climate_zone_ieccs.add(zone: args[:site_iecc_zone],
                                                               year: 2006)
    end

    if not args[:weather_station_epw_filepath].nil?
      hpxml_bldg.climate_and_risk_zones.weather_station_id = 'WeatherStation'
      hpxml_bldg.climate_and_risk_zones.weather_station_name = File.basename(args[:weather_station_epw_filepath]).gsub('.epw', '')
      hpxml_bldg.climate_and_risk_zones.weather_station_epw_filepath = args[:weather_station_epw_filepath]
    end
  end

  # Set air infiltration measurements properties, including:
  # - infiltration type
  # - unit of measure
  # - leakage value
  # - presence of flue or chimney in conditioned space
  #
  # @param hpxml_bldg [HPXML::Building] HPXML Building object representing an individual dwelling unit
  # @param args [Hash] Map of :argument_name => value
  # @return [nil]
  def self.set_air_infiltration_measurements(hpxml_bldg, args)
    if args[:air_leakage_value]
      if args[:air_leakage_units] == HPXML::UnitsELA
        effective_leakage_area = args[:air_leakage_value]
      else
        unit_of_measure = args[:air_leakage_units]
        air_leakage = args[:air_leakage_value]
        if [HPXML::UnitsACH, HPXML::UnitsCFM].include? args[:air_leakage_units]
          house_pressure = args[:air_leakage_house_pressure]
        end
      end
    else
      leakiness_description = args[:air_leakage_leakiness_description]
    end
    if not args[:air_leakage_type].nil?
      if [HPXML::ResidentialTypeSFA, HPXML::ResidentialTypeApartment].include? args[:geometry_unit_type]
        air_leakage_type = args[:air_leakage_type]
      end
    end
    infiltration_volume = hpxml_bldg.building_construction.conditioned_building_volume

    hpxml_bldg.air_infiltration_measurements.add(id: "AirInfiltrationMeasurement#{hpxml_bldg.air_infiltration_measurements.size + 1}",
                                                 house_pressure: house_pressure,
                                                 unit_of_measure: unit_of_measure,
                                                 air_leakage: air_leakage,
                                                 effective_leakage_area: effective_leakage_area,
                                                 infiltration_volume: infiltration_volume,
                                                 infiltration_type: air_leakage_type,
                                                 leakiness_description: leakiness_description)

    hpxml_bldg.air_infiltration.has_flue_or_chimney_in_conditioned_space = args[:air_leakage_has_flue_or_chimney_in_conditioned_space]
  end

  # Set roofs properties, including:
  # - adjacent space
  # - orientation
  # - gross area
  # - material type and color
  # - pitch
  # - assembly R-value
  # - presence and grade of radiant barrier
  #
  # @param hpxml_bldg [HPXML::Building] HPXML Building object representing an individual dwelling unit
  # @param args [Hash] Map of :argument_name => value
  # @param sorted_surfaces [Array<OpenStudio::Model::Surface>] surfaces sorted by deterministically assigned Index
  # @return [nil]
  def self.set_roofs(hpxml_bldg, args, sorted_surfaces)
    args[:geometry_roof_pitch] *= 12.0
    if (args[:geometry_attic_type] == HPXML::AtticTypeFlatRoof) || (args[:geometry_attic_type] == HPXML::AtticTypeBelowApartment)
      args[:geometry_roof_pitch] = 0.0
    end

    sorted_surfaces.each do |surface|
      next if surface.outsideBoundaryCondition != EPlus::BoundaryConditionOutdoors
      next if surface.surfaceType != EPlus::SurfaceTypeRoofCeiling

      interior_adjacent_to = Geometry.get_surface_adjacent_to(surface)
      next if [HPXML::LocationOtherHousingUnit].include? interior_adjacent_to

      if args[:geometry_attic_type] == HPXML::AtticTypeFlatRoof
        azimuth = nil
      else
        azimuth = Geometry.get_surface_azimuth(surface, args[:geometry_unit_orientation])
      end

      hpxml_bldg.roofs.add(id: "Roof#{hpxml_bldg.roofs.size + 1}",
                           interior_adjacent_to: Geometry.get_surface_adjacent_to(surface),
                           azimuth: azimuth,
                           area: UnitConversions.convert(surface.grossArea, 'm^2', 'ft^2'),
                           roof_type: args[:roof_material_type],
                           roof_color: args[:roof_color],
                           pitch: args[:geometry_roof_pitch],
                           insulation_assembly_r_value: args[:roof_assembly_r])
      @surface_ids[surface.name.to_s] = hpxml_bldg.roofs[-1].id

      next unless [HPXML::RadiantBarrierLocationAtticRoofOnly, HPXML::RadiantBarrierLocationAtticRoofAndGableWalls].include?(args[:radiant_barrier_attic_location].to_s)
      next unless [HPXML::LocationAtticUnvented, HPXML::LocationAtticVented].include?(hpxml_bldg.roofs[-1].interior_adjacent_to)

      hpxml_bldg.roofs[-1].radiant_barrier = true
      hpxml_bldg.roofs[-1].radiant_barrier_grade = args[:radiant_barrier_grade]
    end
  end

  # Set rim joists properties, including:
  # - adjacent spaces
  # - orientation
  # - gross area
  # - siding type and color
  # - assembly R-value
  #
  # @param hpxml_bldg [HPXML::Building] HPXML Building object representing an individual dwelling unit
  # @param model [OpenStudio::Model::Model] OpenStudio Model object
  # @param args [Hash] Map of :argument_name => value
  # @param sorted_surfaces [Array<OpenStudio::Model::Surface>] surfaces sorted by deterministically assigned Index
  # @return [nil]
  def self.set_rim_joists(hpxml_bldg, model, args, sorted_surfaces)
    sorted_surfaces.each do |surface|
      next if surface.surfaceType != EPlus::SurfaceTypeWall
      next unless [EPlus::BoundaryConditionOutdoors, EPlus::BoundaryConditionAdiabatic].include? surface.outsideBoundaryCondition
      next unless Geometry.surface_is_rim_joist(surface, args[:geometry_rim_joist_height])

      interior_adjacent_to = Geometry.get_surface_adjacent_to(surface)
      next unless [HPXML::LocationBasementConditioned,
                   HPXML::LocationBasementUnconditioned,
                   HPXML::LocationCrawlspaceUnvented,
                   HPXML::LocationCrawlspaceVented,
                   HPXML::LocationCrawlspaceConditioned].include? interior_adjacent_to

      exterior_adjacent_to = HPXML::LocationOutside
      if surface.outsideBoundaryCondition == EPlus::BoundaryConditionAdiabatic # can be adjacent to foundation space
        adjacent_surface = Geometry.get_adiabatic_adjacent_surface(model, surface)
        if adjacent_surface.nil? # adjacent to a space that is not explicitly in the model
          unless [HPXML::ResidentialTypeSFD].include?(args[:geometry_unit_type])
            exterior_adjacent_to = interior_adjacent_to
            if exterior_adjacent_to == HPXML::LocationConditionedSpace # conditioned space adjacent to conditioned space
              exterior_adjacent_to = HPXML::LocationOtherHousingUnit
            end
          end
        else # adjacent to a space that is explicitly in the model
          exterior_adjacent_to = Geometry.get_surface_adjacent_to(adjacent_surface)
        end
      end

      if exterior_adjacent_to == HPXML::LocationOutside
        siding = args[:wall_siding_type]
      end

      if interior_adjacent_to == exterior_adjacent_to
        insulation_assembly_r_value = 4.0 # Uninsulated
      else
        insulation_assembly_r_value = args[:rim_joist_assembly_r]
      end

      azimuth = Geometry.get_surface_azimuth(surface, args[:geometry_unit_orientation])

      hpxml_bldg.rim_joists.add(id: "RimJoist#{hpxml_bldg.rim_joists.size + 1}",
                                exterior_adjacent_to: exterior_adjacent_to,
                                interior_adjacent_to: interior_adjacent_to,
                                azimuth: azimuth,
                                area: UnitConversions.convert(surface.grossArea, 'm^2', 'ft^2'),
                                siding: siding,
                                color: args[:wall_color],
                                insulation_assembly_r_value: insulation_assembly_r_value)
      @surface_ids[surface.name.to_s] = hpxml_bldg.rim_joists[-1].id
    end
  end

  # Set walls properties, including:
  # - adjacent spaces
  # - orientation
  # - assembly type and R-value
  # - presence and grade of attic wall radiant barrier
  #
  # @param hpxml_bldg [HPXML::Building] HPXML Building object representing an individual dwelling unit
  # @param model [OpenStudio::Model::Model] OpenStudio Model object
  # @param args [Hash] Map of :argument_name => value
  # @param sorted_surfaces [Array<OpenStudio::Model::Surface>] surfaces sorted by deterministically assigned Index
  # @return [nil]
  def self.set_walls(hpxml_bldg, model, args, sorted_surfaces)
    sorted_surfaces.each do |surface|
      next if surface.surfaceType != EPlus::SurfaceTypeWall
      next if Geometry.surface_is_rim_joist(surface, args[:geometry_rim_joist_height])

      interior_adjacent_to = Geometry.get_surface_adjacent_to(surface)
      next unless [HPXML::LocationConditionedSpace, HPXML::LocationAtticUnvented, HPXML::LocationAtticVented, HPXML::LocationGarage].include? interior_adjacent_to

      exterior_adjacent_to = HPXML::LocationOutside
      if surface.adjacentSurface.is_initialized
        exterior_adjacent_to = Geometry.get_surface_adjacent_to(surface.adjacentSurface.get)
      elsif surface.outsideBoundaryCondition == EPlus::BoundaryConditionAdiabatic # can be adjacent to conditioned space, attic
        adjacent_surface = Geometry.get_adiabatic_adjacent_surface(model, surface)
        if adjacent_surface.nil? # adjacent to a space that is not explicitly in the model
          exterior_adjacent_to = interior_adjacent_to
          if exterior_adjacent_to == HPXML::LocationConditionedSpace # conditioned space adjacent to conditioned space
            exterior_adjacent_to = HPXML::LocationOtherHousingUnit
          end
        else # adjacent to a space that is explicitly in the model
          exterior_adjacent_to = Geometry.get_surface_adjacent_to(adjacent_surface)
        end
      end

      next if exterior_adjacent_to == HPXML::LocationConditionedSpace # already captured these surfaces

      attic_locations = [HPXML::LocationAtticUnconditioned, HPXML::LocationAtticUnvented, HPXML::LocationAtticVented]
      attic_wall_type = nil
      if (attic_locations.include? interior_adjacent_to) && (exterior_adjacent_to == HPXML::LocationOutside)
        attic_wall_type = HPXML::AtticWallTypeGable
      end

      wall_type = args[:wall_type]
      if attic_locations.include? interior_adjacent_to
        wall_type = HPXML::WallTypeWoodStud
      end

      if exterior_adjacent_to == HPXML::LocationOutside && (not args[:wall_siding_type].nil?)
        if (attic_locations.include? interior_adjacent_to) && (args[:wall_siding_type] == HPXML::SidingTypeNone)
          siding = nil
        else
          siding = args[:wall_siding_type]
        end
      end

      azimuth = Geometry.get_surface_azimuth(surface, args[:geometry_unit_orientation])

      hpxml_bldg.walls.add(id: "Wall#{hpxml_bldg.walls.size + 1}",
                           exterior_adjacent_to: exterior_adjacent_to,
                           interior_adjacent_to: interior_adjacent_to,
                           azimuth: azimuth,
                           wall_type: wall_type,
                           attic_wall_type: attic_wall_type,
                           siding: siding,
                           color: args[:wall_color],
                           area: UnitConversions.convert(surface.grossArea, 'm^2', 'ft^2'))
      @surface_ids[surface.name.to_s] = hpxml_bldg.walls[-1].id

      is_uncond_attic_roof_insulated = false
      if attic_locations.include? interior_adjacent_to
        hpxml_bldg.roofs.each do |roof|
          next unless (roof.interior_adjacent_to == interior_adjacent_to) && (roof.insulation_assembly_r_value > 4.0)

          is_uncond_attic_roof_insulated = true
        end
      end

      if hpxml_bldg.walls[-1].is_thermal_boundary || is_uncond_attic_roof_insulated # Assume wall is insulated if roof is insulated
        hpxml_bldg.walls[-1].insulation_assembly_r_value = args[:wall_assembly_r]
      else
        hpxml_bldg.walls[-1].insulation_assembly_r_value = 4.0 # Uninsulated
      end

      next unless hpxml_bldg.walls[-1].attic_wall_type == HPXML::AtticWallTypeGable && args[:radiant_barrier_attic_location].to_s == HPXML::RadiantBarrierLocationAtticRoofAndGableWalls
      next unless [HPXML::LocationAtticUnvented, HPXML::LocationAtticVented].include?(hpxml_bldg.walls[-1].interior_adjacent_to)

      hpxml_bldg.walls[-1].radiant_barrier = true
      hpxml_bldg.walls[-1].radiant_barrier_grade = args[:radiant_barrier_grade]
    end
  end

  # Set foundation walls properties, including:
  # - adjacent spaces
  # - orientation
  # - gross area
  # - height above and below grade
  # - thickness
  # - assembly type and R-value
  # - other insulation
  #
  # @param hpxml_bldg [HPXML::Building] HPXML Building object representing an individual dwelling unit
  # @param model [OpenStudio::Model::Model] OpenStudio Model object
  # @param args [Hash] Map of :argument_name => value
  # @param sorted_surfaces [Array<OpenStudio::Model::Surface>] surfaces sorted by deterministically assigned Index
  # @return [nil]
  def self.set_foundation_walls(hpxml_bldg, model, args, sorted_surfaces)
    sorted_surfaces.each do |surface|
      next if surface.surfaceType != EPlus::SurfaceTypeWall
      next unless [EPlus::BoundaryConditionFoundation, EPlus::BoundaryConditionAdiabatic].include? surface.outsideBoundaryCondition
      next if Geometry.surface_is_rim_joist(surface, args[:geometry_rim_joist_height])

      interior_adjacent_to = Geometry.get_surface_adjacent_to(surface)
      next unless [HPXML::LocationBasementConditioned,
                   HPXML::LocationBasementUnconditioned,
                   HPXML::LocationCrawlspaceUnvented,
                   HPXML::LocationCrawlspaceVented,
                   HPXML::LocationCrawlspaceConditioned].include? interior_adjacent_to

      exterior_adjacent_to = HPXML::LocationGround
      if surface.outsideBoundaryCondition == EPlus::BoundaryConditionAdiabatic # can be adjacent to foundation space
        adjacent_surface = Geometry.get_adiabatic_adjacent_surface(model, surface)
        if adjacent_surface.nil? # adjacent to a space that is not explicitly in the model
          unless [HPXML::ResidentialTypeSFD].include?(args[:geometry_unit_type])
            exterior_adjacent_to = interior_adjacent_to
            if exterior_adjacent_to == HPXML::LocationConditionedSpace # conditioned space adjacent to conditioned space
              exterior_adjacent_to = HPXML::LocationOtherHousingUnit
            end
          end
        else # adjacent to a space that is explicitly in the model
          exterior_adjacent_to = Geometry.get_surface_adjacent_to(adjacent_surface)
        end
      end

      foundation_wall_insulation_location = Constants::LocationExterior # default
      if not args[:foundation_wall_insulation_location].nil?
        foundation_wall_insulation_location = args[:foundation_wall_insulation_location]
      end

      if args[:foundation_wall_assembly_r].to_f > 0
        insulation_assembly_r_value = args[:foundation_wall_assembly_r]
      else
        insulation_interior_r_value = 0
        insulation_exterior_r_value = 0
        if interior_adjacent_to == exterior_adjacent_to # E.g., don't insulate wall between basement and neighbor basement
          # nop
        elsif foundation_wall_insulation_location == Constants::LocationInterior
          insulation_interior_r_value = args[:foundation_wall_insulation_r]
          if insulation_interior_r_value > 0
            insulation_interior_distance_to_top = args[:foundation_wall_insulation_distance_to_top]
            insulation_interior_distance_to_bottom = args[:foundation_wall_insulation_distance_to_bottom]
          end
        elsif foundation_wall_insulation_location == Constants::LocationExterior
          insulation_exterior_r_value = args[:foundation_wall_insulation_r]
          if insulation_exterior_r_value > 0
            insulation_exterior_distance_to_top = args[:foundation_wall_insulation_distance_to_top]
            insulation_exterior_distance_to_bottom = args[:foundation_wall_insulation_distance_to_bottom]
          end
        end
      end

      azimuth = Geometry.get_surface_azimuth(surface, args[:geometry_unit_orientation])

      hpxml_bldg.foundation_walls.add(id: "FoundationWall#{hpxml_bldg.foundation_walls.size + 1}",
                                      exterior_adjacent_to: exterior_adjacent_to,
                                      interior_adjacent_to: interior_adjacent_to,
                                      type: args[:foundation_wall_type],
                                      azimuth: azimuth,
                                      height: args[:geometry_foundation_height],
                                      area: UnitConversions.convert(surface.grossArea, 'm^2', 'ft^2'),
                                      thickness: args[:foundation_wall_thickness],
                                      depth_below_grade: args[:geometry_foundation_height] - args[:geometry_foundation_height_above_grade],
                                      insulation_assembly_r_value: insulation_assembly_r_value,
                                      insulation_interior_r_value: insulation_interior_r_value,
                                      insulation_interior_distance_to_top: insulation_interior_distance_to_top,
                                      insulation_interior_distance_to_bottom: insulation_interior_distance_to_bottom,
                                      insulation_exterior_r_value: insulation_exterior_r_value,
                                      insulation_exterior_distance_to_top: insulation_exterior_distance_to_top,
                                      insulation_exterior_distance_to_bottom: insulation_exterior_distance_to_bottom)
      @surface_ids[surface.name.to_s] = hpxml_bldg.foundation_walls[-1].id
    end
  end

  # Set the floors properties, including:
  # - adjacent spaces
  # - gross area
  # - assembly type and R-value
  # - presence and grade of attic floor radiant barrier
  #
  # @param hpxml_bldg [HPXML::Building] HPXML Building object representing an individual dwelling unit
  # @param args [Hash] Map of :argument_name => value
  # @param sorted_surfaces [Array<OpenStudio::Model::Surface>] surfaces sorted by deterministically assigned Index
  # @return [nil]
  def self.set_floors(hpxml_bldg, args, sorted_surfaces)
    if [HPXML::FoundationTypeBasementConditioned,
        HPXML::FoundationTypeCrawlspaceConditioned].include?(args[:geometry_foundation_type]) && (args[:floor_over_foundation_assembly_r] > 2.1)
      args[:floor_over_foundation_assembly_r] = 2.1 # Uninsulated
    end

    if [HPXML::AtticTypeConditioned].include?(args[:geometry_attic_type]) && (args[:ceiling_assembly_r] > 2.1)
      args[:ceiling_assembly_r] = 2.1 # Uninsulated
    end

    sorted_surfaces.each do |surface|
      next if surface.outsideBoundaryCondition == EPlus::BoundaryConditionFoundation
      next unless [EPlus::SurfaceTypeFloor, EPlus::SurfaceTypeRoofCeiling].include? surface.surfaceType

      interior_adjacent_to = Geometry.get_surface_adjacent_to(surface)
      next unless [HPXML::LocationConditionedSpace, HPXML::LocationGarage].include? interior_adjacent_to

      exterior_adjacent_to = HPXML::LocationOutside
      if surface.adjacentSurface.is_initialized
        exterior_adjacent_to = Geometry.get_surface_adjacent_to(surface.adjacentSurface.get)
      elsif surface.outsideBoundaryCondition == EPlus::BoundaryConditionAdiabatic
        exterior_adjacent_to = HPXML::LocationOtherHousingUnit
        if surface.surfaceType == EPlus::SurfaceTypeFloor
          floor_or_ceiling = HPXML::FloorOrCeilingFloor
        elsif surface.surfaceType == EPlus::SurfaceTypeRoofCeiling
          floor_or_ceiling = HPXML::FloorOrCeilingCeiling
        end
      end

      next if interior_adjacent_to == exterior_adjacent_to
      next if (surface.surfaceType == EPlus::SurfaceTypeRoofCeiling) && (exterior_adjacent_to == HPXML::LocationOutside)
      next if [HPXML::LocationConditionedSpace,
               HPXML::LocationBasementConditioned,
               HPXML::LocationCrawlspaceConditioned].include? exterior_adjacent_to

      hpxml_bldg.floors.add(id: "Floor#{hpxml_bldg.floors.size + 1}",
                            exterior_adjacent_to: exterior_adjacent_to,
                            interior_adjacent_to: interior_adjacent_to,
                            floor_type: args[:floor_type],
                            area: UnitConversions.convert(surface.grossArea, 'm^2', 'ft^2'),
                            floor_or_ceiling: floor_or_ceiling)
      if hpxml_bldg.floors[-1].floor_or_ceiling.nil?
        if hpxml_bldg.floors[-1].is_floor
          hpxml_bldg.floors[-1].floor_or_ceiling = HPXML::FloorOrCeilingFloor
        elsif hpxml_bldg.floors[-1].is_ceiling
          hpxml_bldg.floors[-1].floor_or_ceiling = HPXML::FloorOrCeilingCeiling
        end
      end
      @surface_ids[surface.name.to_s] = hpxml_bldg.floors[-1].id

      if hpxml_bldg.floors[-1].is_thermal_boundary
        case exterior_adjacent_to
        when HPXML::LocationAtticUnvented, HPXML::LocationAtticVented
          hpxml_bldg.floors[-1].insulation_assembly_r_value = args[:ceiling_assembly_r]
        when HPXML::LocationGarage
          hpxml_bldg.floors[-1].insulation_assembly_r_value = args[:floor_over_garage_assembly_r]
        else
          hpxml_bldg.floors[-1].insulation_assembly_r_value = args[:floor_over_foundation_assembly_r]
        end
      else
        hpxml_bldg.floors[-1].insulation_assembly_r_value = 2.1 # Uninsulated
      end

      next unless args[:radiant_barrier_attic_location].to_s == HPXML::RadiantBarrierLocationAtticFloor
      next unless [HPXML::LocationAtticUnvented, HPXML::LocationAtticVented].include?(hpxml_bldg.floors[-1].exterior_adjacent_to) && hpxml_bldg.floors[-1].interior_adjacent_to == HPXML::LocationConditionedSpace

      hpxml_bldg.floors[-1].radiant_barrier = true
      hpxml_bldg.floors[-1].radiant_barrier_grade = args[:radiant_barrier_grade]
    end
  end

  # Set the slabs properties, including:
  # - adjacent space
  # - gross area
  # - thickness
  # - exposed perimeter
  # - perimeter or under-slab insulation dimensions and R-value
  # - carpet fraction and R-value
  #
  # @param hpxml_bldg [HPXML::Building] HPXML Building object representing an individual dwelling unit
  # @param model [OpenStudio::Model::Model] OpenStudio Model object
  # @param args [Hash] Map of :argument_name => value
  # @param sorted_surfaces [Array<OpenStudio::Model::Surface>] surfaces sorted by deterministically assigned Index
  # @return [nil]
  def self.set_slabs(hpxml_bldg, model, args, sorted_surfaces)
    sorted_surfaces.each do |surface|
      next unless [EPlus::BoundaryConditionFoundation].include? surface.outsideBoundaryCondition
      next if surface.surfaceType != EPlus::SurfaceTypeFloor

      interior_adjacent_to = Geometry.get_surface_adjacent_to(surface)
      next if [HPXML::LocationOutside, HPXML::LocationOtherHousingUnit].include? interior_adjacent_to

      has_foundation_walls = false
      if [HPXML::LocationCrawlspaceVented,
          HPXML::LocationCrawlspaceUnvented,
          HPXML::LocationCrawlspaceConditioned,
          HPXML::LocationBasementUnconditioned,
          HPXML::LocationBasementConditioned].include? interior_adjacent_to
        has_foundation_walls = true
      end
      exposed_perimeter = Geometry.calculate_exposed_perimeter(model, ground_floor_surfaces: [surface], has_foundation_walls: has_foundation_walls).round(1)
      next if exposed_perimeter == 0

      if has_foundation_walls
        exposed_perimeter -= Geometry.get_unexposed_garage_perimeter(**args)
      end

      if args[:slab_under_insulation_width] >= 999
        under_slab_insulation_spans_entire_slab = true
      else
        under_slab_insulation_width = args[:slab_under_insulation_width]
      end

      hpxml_bldg.slabs.add(id: "Slab#{hpxml_bldg.slabs.size + 1}",
                           interior_adjacent_to: interior_adjacent_to,
                           area: UnitConversions.convert(surface.grossArea, 'm^2', 'ft^2'),
                           thickness: args[:slab_thickness],
                           exposed_perimeter: exposed_perimeter,
                           perimeter_insulation_r_value: args[:slab_perimeter_insulation_r],
                           perimeter_insulation_depth: args[:slab_perimeter_insulation_depth],
                           exterior_horizontal_insulation_r_value: args[:slab_exterior_horizontal_insulation_r],
                           exterior_horizontal_insulation_width: args[:slab_exterior_horizontal_insulation_width],
                           exterior_horizontal_insulation_depth_below_grade: args[:slab_exterior_horizontal_insulation_depth_below_grade],
                           under_slab_insulation_width: under_slab_insulation_width,
                           under_slab_insulation_r_value: args[:slab_under_insulation_r],
                           under_slab_insulation_spans_entire_slab: under_slab_insulation_spans_entire_slab,
                           carpet_fraction: args[:slab_carpet_fraction],
                           carpet_r_value: args[:slab_carpet_r])
      @surface_ids[surface.name.to_s] = hpxml_bldg.slabs[-1].id

      next unless interior_adjacent_to == HPXML::LocationCrawlspaceConditioned

      # Increase Conditioned Building Volume & Infiltration Volume
      conditioned_crawlspace_volume = hpxml_bldg.slabs[-1].area * args[:geometry_foundation_height]
      hpxml_bldg.building_construction.conditioned_building_volume += conditioned_crawlspace_volume
      hpxml_bldg.air_infiltration_measurements[0].infiltration_volume += conditioned_crawlspace_volume
    end
  end

  # Set the windows properties, including:
  # - gross area
  # - orientation
  # - U-Factor and SHGC
  # - storm type
  # - winter and summer interior and exterior shading fractions
  # - operable fraction
  # - overhangs location and depth
  # - attached walls
  #
  # @param hpxml_bldg [HPXML::Building] HPXML Building object representing an individual dwelling unit
  # @param model [OpenStudio::Model::Model] OpenStudio Model object
  # @param args [Hash] Map of :argument_name => value
  # @param sorted_subsurfaces [Array<OpenStudio::Model::SubSurface>] subsurfaces sorted by deterministically assigned Index
  # @return [nil]
  def self.set_windows(hpxml_bldg, model, args, sorted_subsurfaces)
    sorted_subsurfaces.each do |sub_surface|
      next if sub_surface.subSurfaceType != EPlus::SubSurfaceTypeWindow

      surface = sub_surface.surface.get

      sub_surface_height = Geometry.get_surface_height(sub_surface)
      sub_surface_facade = Geometry.get_surface_facade(sub_surface)

      if (sub_surface_facade == Constants::FacadeFront) && ((args[:overhangs_front_depth] > 0) || args[:overhangs_front_distance_to_top_of_window] > 0)
        overhangs_depth = args[:overhangs_front_depth]
        overhangs_distance_to_top_of_window = args[:overhangs_front_distance_to_top_of_window]
        overhangs_distance_to_bottom_of_window = args[:overhangs_front_distance_to_bottom_of_window]
      elsif (sub_surface_facade == Constants::FacadeBack) && ((args[:overhangs_back_depth] > 0) || args[:overhangs_back_distance_to_top_of_window] > 0)
        overhangs_depth = args[:overhangs_back_depth]
        overhangs_distance_to_top_of_window = args[:overhangs_back_distance_to_top_of_window]
        overhangs_distance_to_bottom_of_window = args[:overhangs_back_distance_to_bottom_of_window]
      elsif (sub_surface_facade == Constants::FacadeLeft) && ((args[:overhangs_left_depth] > 0) || args[:overhangs_left_distance_to_top_of_window] > 0)
        overhangs_depth = args[:overhangs_left_depth]
        overhangs_distance_to_top_of_window = args[:overhangs_left_distance_to_top_of_window]
        overhangs_distance_to_bottom_of_window = args[:overhangs_left_distance_to_bottom_of_window]
      elsif (sub_surface_facade == Constants::FacadeRight) && ((args[:overhangs_right_depth] > 0) || args[:overhangs_right_distance_to_top_of_window] > 0)
        overhangs_depth = args[:overhangs_right_depth]
        overhangs_distance_to_top_of_window = args[:overhangs_right_distance_to_top_of_window]
        overhangs_distance_to_bottom_of_window = args[:overhangs_right_distance_to_bottom_of_window]
      elsif args[:geometry_eaves_depth] > 0
        # Get max z coordinate of eaves
        eaves_z = args[:geometry_average_ceiling_height] * args[:geometry_unit_num_floors_above_grade] + args[:geometry_rim_joist_height]
        if args[:geometry_attic_type] == HPXML::AtticTypeConditioned
          eaves_z += Geometry.get_conditioned_attic_height(model.getSpaces)
        end
        if args[:geometry_foundation_type] == HPXML::FoundationTypeAmbient
          eaves_z += args[:geometry_foundation_height]
        end

        # Get max z coordinate of this window
        sub_surface_z = Geometry.get_surface_z_values(surfaceArray: [sub_surface]).max + UnitConversions.convert(sub_surface.space.get.zOrigin, 'm', 'ft')

        overhangs_depth = args[:geometry_eaves_depth]
        overhangs_distance_to_top_of_window = eaves_z - sub_surface_z # difference between max z coordinates of eaves and this window
        overhangs_distance_to_bottom_of_window = (overhangs_distance_to_top_of_window + sub_surface_height).round(1)
      end

      azimuth = Geometry.get_azimuth_from_facade(sub_surface_facade, args[:geometry_unit_orientation])

      wall_idref = @surface_ids[surface.name.to_s]
      next if wall_idref.nil?

      insect_screen_present = ([HPXML::LocationExterior, HPXML::LocationInterior].include? args[:window_insect_screens])
      if insect_screen_present
        insect_screen_location = args[:window_insect_screens]
      end

      hpxml_bldg.windows.add(id: "Window#{hpxml_bldg.windows.size + 1}",
                             area: UnitConversions.convert(sub_surface.grossArea, 'm^2', 'ft^2'),
                             azimuth: azimuth,
                             ufactor: args[:window_ufactor],
                             shgc: args[:window_shgc],
                             storm_type: args[:window_storm_type],
                             overhangs_depth: overhangs_depth,
                             overhangs_distance_to_top_of_window: overhangs_distance_to_top_of_window,
                             overhangs_distance_to_bottom_of_window: overhangs_distance_to_bottom_of_window,
                             interior_shading_type: args[:window_interior_shading_type],
                             interior_shading_factor_winter: args[:window_interior_shading_winter],
                             interior_shading_factor_summer: args[:window_interior_shading_summer],
                             exterior_shading_type: args[:window_exterior_shading_type],
                             exterior_shading_factor_winter: args[:window_exterior_shading_winter],
                             exterior_shading_factor_summer: args[:window_exterior_shading_summer],
                             insect_screen_present: insect_screen_present,
                             insect_screen_location: insect_screen_location,
                             fraction_operable: args[:window_fraction_operable],
                             attached_to_wall_idref: wall_idref)
    end
  end

  # Set the skylights properties, including:
  # - gross area
  # - orientation
  # - U-Factor and SHGC
  # - storm type
  # - attached roofs
  #
  # @param hpxml_bldg [HPXML::Building] HPXML Building object representing an individual dwelling unit
  # @param args [Hash] Map of :argument_name => value
  # @param sorted_subsurfaces [Array<OpenStudio::Model::SubSurface>] subsurfaces sorted by deterministically assigned Index
  # @return [nil]
  def self.set_skylights(hpxml_bldg, args, sorted_subsurfaces)
    sorted_subsurfaces.each do |sub_surface|
      next if sub_surface.subSurfaceType != 'Skylight'

      surface = sub_surface.surface.get

      sub_surface_facade = Geometry.get_surface_facade(sub_surface)
      azimuth = Geometry.get_azimuth_from_facade(sub_surface_facade, args[:geometry_unit_orientation])

      roof_idref = @surface_ids[surface.name.to_s]
      next if roof_idref.nil?

      roof = hpxml_bldg.roofs.find { |roof| roof.id == roof_idref }
      if roof.interior_adjacent_to != HPXML::LocationConditionedSpace
        # This is the roof of an attic, so the skylight must have a shaft; attach it to the attic floor as well.
        floor = hpxml_bldg.floors.find { |floor| floor.interior_adjacent_to == HPXML::LocationConditionedSpace && floor.exterior_adjacent_to == roof.interior_adjacent_to }
        floor_idref = floor.id
      end

      hpxml_bldg.skylights.add(id: "Skylight#{hpxml_bldg.skylights.size + 1}",
                               area: UnitConversions.convert(sub_surface.grossArea, 'm^2', 'ft^2'),
                               azimuth: azimuth,
                               ufactor: args[:skylight_ufactor],
                               shgc: args[:skylight_shgc],
                               storm_type: args[:skylight_storm_type],
                               attached_to_roof_idref: roof_idref,
                               attached_to_floor_idref: floor_idref)
    end
  end

  # Set the doors properties, including:
  # - gross area
  # - orientation
  # - R-value
  # - attached walls
  #
  # @param hpxml_bldg [HPXML::Building] HPXML Building object representing an individual dwelling unit
  # @param model [OpenStudio::Model::Model] OpenStudio Model object
  # @param args [Hash] Map of :argument_name => value
  # @param sorted_subsurfaces [Array<OpenStudio::Model::SubSurface>] subsurfaces sorted by deterministically assigned Index
  # @return [nil]
  def self.set_doors(hpxml_bldg, model, args, sorted_subsurfaces)
    sorted_subsurfaces.each do |sub_surface|
      next if sub_surface.subSurfaceType != EPlus::SubSurfaceTypeDoor

      surface = sub_surface.surface.get

      interior_adjacent_to = Geometry.get_surface_adjacent_to(surface)

      if [HPXML::LocationOtherHousingUnit].include?(interior_adjacent_to)
        adjacent_surface = Geometry.get_adiabatic_adjacent_surface(model, surface)
        next if adjacent_surface.nil?
      end

      wall_idref = @surface_ids[surface.name.to_s]
      next if wall_idref.nil?

      hpxml_bldg.doors.add(id: "Door#{hpxml_bldg.doors.size + 1}",
                           attached_to_wall_idref: wall_idref,
                           area: UnitConversions.convert(sub_surface.grossArea, 'm^2', 'ft^2'),
                           azimuth: args[:geometry_unit_orientation],
                           r_value: args[:door_rvalue])
    end
  end

  # Set the attics properties, including:
  # - type
  # - attached roofs, walls, and floors
  #
  # @param hpxml_bldg [HPXML::Building] HPXML Building object representing an individual dwelling unit
  # @param args [Hash] Map of :argument_name => value
  # @return [nil]
  def self.set_attics(hpxml_bldg, args)
    surf_ids = { 'roofs' => { 'surfaces' => hpxml_bldg.roofs, 'ids' => [] },
                 'walls' => { 'surfaces' => hpxml_bldg.walls, 'ids' => [] },
                 'floors' => { 'surfaces' => hpxml_bldg.floors, 'ids' => [] } }

    attic_locations = [HPXML::LocationAtticUnconditioned, HPXML::LocationAtticUnvented, HPXML::LocationAtticVented]
    surf_ids.values.each do |surf_hash|
      surf_hash['surfaces'].each do |surface|
        next if (not attic_locations.include? surface.interior_adjacent_to) &&
                (not attic_locations.include? surface.exterior_adjacent_to)

        surf_hash['ids'] << surface.id
      end
    end

    # Add attached roofs for cathedral ceiling
    conditioned_space = HPXML::LocationConditionedSpace
    surf_ids['roofs']['surfaces'].each do |surface|
      next if (conditioned_space != surface.interior_adjacent_to) &&
              (conditioned_space != surface.exterior_adjacent_to)

      surf_ids['roofs']['ids'] << surface.id
    end

    hpxml_bldg.attics.add(id: "Attic#{hpxml_bldg.attics.size + 1}",
                          attic_type: args[:geometry_attic_type],
                          attached_to_roof_idrefs: surf_ids['roofs']['ids'],
                          attached_to_wall_idrefs: surf_ids['walls']['ids'],
                          attached_to_floor_idrefs: surf_ids['floors']['ids'])
  end

  # Set the foundations properties, including:
  # - type
  # - attached slabs, floors, foundation walls, walls, and rim joists
  #
  # @param hpxml_bldg [HPXML::Building] HPXML Building object representing an individual dwelling unit
  # @param args [Hash] Map of :argument_name => value
  # @return [nil]
  def self.set_foundations(hpxml_bldg, args)
    surf_ids = { 'slabs' => { 'surfaces' => hpxml_bldg.slabs, 'ids' => [] },
                 'floors' => { 'surfaces' => hpxml_bldg.floors, 'ids' => [] },
                 'foundation_walls' => { 'surfaces' => hpxml_bldg.foundation_walls, 'ids' => [] },
                 'walls' => { 'surfaces' => hpxml_bldg.walls, 'ids' => [] },
                 'rim_joists' => { 'surfaces' => hpxml_bldg.rim_joists, 'ids' => [] }, }

    foundation_locations = [HPXML::LocationBasementConditioned,
                            HPXML::LocationBasementUnconditioned,
                            HPXML::LocationCrawlspaceUnvented,
                            HPXML::LocationCrawlspaceVented,
                            HPXML::LocationCrawlspaceConditioned]

    surf_ids.each do |surf_type, surf_hash|
      surf_hash['surfaces'].each do |surface|
        next unless (foundation_locations.include? surface.interior_adjacent_to) ||
                    (foundation_locations.include? surface.exterior_adjacent_to) ||
                    (surf_type == 'slabs' && surface.interior_adjacent_to == HPXML::LocationConditionedSpace) ||
                    (surf_type == 'floors' && [HPXML::LocationOutside, HPXML::LocationManufacturedHomeUnderBelly].include?(surface.exterior_adjacent_to))

        surf_hash['ids'] << surface.id
      end
    end

    if args[:geometry_foundation_type].start_with?(HPXML::FoundationTypeBellyAndWing)
      foundation_type = HPXML::FoundationTypeBellyAndWing
      if args[:geometry_foundation_type].end_with?('WithSkirt')
        belly_wing_skirt_present = true
      elsif args[:geometry_foundation_type].end_with?('NoSkirt')
        belly_wing_skirt_present = false
      else
        fail 'Unepected belly and wing foundation type.'
      end
    else
      foundation_type = args[:geometry_foundation_type]
    end

    hpxml_bldg.foundations.add(id: "Foundation#{hpxml_bldg.foundations.size + 1}",
                               foundation_type: foundation_type,
                               attached_to_slab_idrefs: surf_ids['slabs']['ids'],
                               attached_to_floor_idrefs: surf_ids['floors']['ids'],
                               attached_to_foundation_wall_idrefs: surf_ids['foundation_walls']['ids'],
                               attached_to_wall_idrefs: surf_ids['walls']['ids'],
                               attached_to_rim_joist_idrefs: surf_ids['rim_joists']['ids'],
                               belly_wing_skirt_present: belly_wing_skirt_present)
  end

  # Set the primary heating systems properties, including:
  # - type
  # - fuel
  # - capacity
  # - efficiency
  # - heat load served
  # - presence and burn rate of pilot light
  # - number of dwelling units served
  #
  # @param hpxml_bldg [HPXML::Building] HPXML Building object representing an individual dwelling unit
  # @param args [Hash] Map of :argument_name => value
  # @return [nil]
  def self.set_heating_systems(hpxml_bldg, args)
    heating_system_type = args[:heating_system_type]

    return if heating_system_type == Constants::None

    if [HPXML::HVACTypeElectricResistance].include? heating_system_type
      args[:heating_system_fuel] = HPXML::FuelTypeElectricity
    end

    if [HPXML::HVACTypeFurnace,
        HPXML::HVACTypeWallFurnace,
        HPXML::HVACTypeFloorFurnace].include?(heating_system_type) || heating_system_type.include?(HPXML::HVACTypeBoiler)
      heating_efficiency_afue = args[:heating_system_heating_efficiency]
    elsif [HPXML::HVACTypeElectricResistance,
           HPXML::HVACTypeStove,
           HPXML::HVACTypeSpaceHeater,
           HPXML::HVACTypeFireplace].include?(heating_system_type)
      heating_efficiency_percent = args[:heating_system_heating_efficiency]
    end

    if [HPXML::HVACTypeFurnace].include? heating_system_type
      airflow_defect_ratio = args[:heating_system_airflow_defect_ratio]
    end

    if args[:heating_system_fuel] != HPXML::FuelTypeElectricity
      pilot_light_btuh = args[:heating_system_pilot_light].to_f
      if pilot_light_btuh > 0
        pilot_light = true
      end
    end

    fraction_heat_load_served = args[:heating_system_fraction_heat_load_served]

    if heating_system_type.include?('Shared')
      is_shared_system = true
      number_of_units_served = args[:geometry_building_num_units]
      args[:heating_system_heating_capacity] = nil
    end

    if heating_system_type.include?(HPXML::HVACTypeBoiler)
      heating_system_type = HPXML::HVACTypeBoiler
    end

    hpxml_bldg.heating_systems.add(id: "HeatingSystem#{hpxml_bldg.heating_systems.size + 1}",
                                   heating_system_type: heating_system_type,
                                   heating_system_fuel: args[:heating_system_fuel],
                                   heating_capacity: args[:heating_system_heating_capacity],
                                   heating_autosizing_factor: args[:heating_system_heating_autosizing_factor],
                                   heating_autosizing_limit: args[:heating_system_heating_autosizing_limit],
                                   fraction_heat_load_served: fraction_heat_load_served,
                                   heating_efficiency_afue: heating_efficiency_afue,
                                   heating_efficiency_percent: heating_efficiency_percent,
                                   airflow_defect_ratio: airflow_defect_ratio,
                                   pilot_light: pilot_light,
                                   pilot_light_btuh: pilot_light_btuh,
                                   is_shared_system: is_shared_system,
                                   number_of_units_served: number_of_units_served,
                                   primary_system: true)
  end

  # Set the primary cooling systems properties, including:
  # - type
  # - fuel
  # - capacity
  # - efficiency
  # - cool load served
  # - compressor speeds
  # - crankcase heater power
  # - integrated heating system type, fuel, efficiency, and heat load served
  # - detailed performance data
  #
  # @param hpxml_bldg [HPXML::Building] HPXML Building object representing an individual dwelling unit
  # @param args [Hash] Map of :argument_name => value
  # @return [nil]
  def self.set_cooling_systems(hpxml_bldg, args)
    cooling_system_type = args[:cooling_system_type]

    return if cooling_system_type == Constants::None

    if [HPXML::HVACTypeCentralAirConditioner, HPXML::HVACTypeMiniSplitAirConditioner].include? cooling_system_type
      compressor_type = args[:cooling_system_compressor_type]
    end

    if cooling_system_type != HPXML::HVACTypeEvaporativeCooler
      case args[:cooling_system_cooling_efficiency_type]
      when HPXML::UnitsSEER
        cooling_efficiency_seer = args[:cooling_system_cooling_efficiency]
      when HPXML::UnitsSEER2
        cooling_efficiency_seer2 = args[:cooling_system_cooling_efficiency]
      when HPXML::UnitsEER
        cooling_efficiency_eer = args[:cooling_system_cooling_efficiency]
      when HPXML::UnitsCEER
        cooling_efficiency_ceer = args[:cooling_system_cooling_efficiency]
      end
    end

    if [HPXML::HVACTypeCentralAirConditioner].include?(cooling_system_type) || ([HPXML::HVACTypeMiniSplitAirConditioner].include?(cooling_system_type) && (args[:cooling_system_is_ducted]))
      airflow_defect_ratio = args[:cooling_system_airflow_defect_ratio]
    end

    if [HPXML::HVACTypeCentralAirConditioner, HPXML::HVACTypeMiniSplitAirConditioner].include?(cooling_system_type)
      charge_defect_ratio = args[:cooling_system_charge_defect_ratio]
    end

    if [HPXML::HVACTypeCentralAirConditioner, HPXML::HVACTypeMiniSplitAirConditioner, HPXML::HVACTypeRoomAirConditioner, HPXML::HVACTypePTAC].include?(cooling_system_type)
      cooling_system_crankcase_heater_watts = args[:cooling_system_crankcase_heater_watts]
    end

    if [HPXML::HVACTypePTAC, HPXML::HVACTypeRoomAirConditioner].include?(cooling_system_type)
      integrated_heating_system_fuel = args[:cooling_system_integrated_heating_system_fuel]
      integrated_heating_system_fraction_heat_load_served = args[:cooling_system_integrated_heating_system_fraction_heat_load_served]
      integrated_heating_system_capacity = args[:cooling_system_integrated_heating_system_capacity]
      integrated_heating_system_efficiency_percent = args[:cooling_system_integrated_heating_system_efficiency_percent]
    end

    hpxml_bldg.cooling_systems.add(id: "CoolingSystem#{hpxml_bldg.cooling_systems.size + 1}",
                                   cooling_system_type: cooling_system_type,
                                   cooling_system_fuel: HPXML::FuelTypeElectricity,
                                   cooling_capacity: args[:cooling_system_cooling_capacity],
                                   cooling_autosizing_factor: args[:cooling_system_cooling_autosizing_factor],
                                   cooling_autosizing_limit: args[:cooling_system_cooling_autosizing_limit],
                                   fraction_cool_load_served: args[:cooling_system_fraction_cool_load_served],
                                   compressor_type: compressor_type,
                                   cooling_efficiency_seer: cooling_efficiency_seer,
                                   cooling_efficiency_seer2: cooling_efficiency_seer2,
                                   cooling_efficiency_eer: cooling_efficiency_eer,
                                   cooling_efficiency_ceer: cooling_efficiency_ceer,
                                   airflow_defect_ratio: airflow_defect_ratio,
                                   charge_defect_ratio: charge_defect_ratio,
                                   crankcase_heater_watts: cooling_system_crankcase_heater_watts,
                                   primary_system: true,
                                   integrated_heating_system_fuel: integrated_heating_system_fuel,
                                   integrated_heating_system_capacity: integrated_heating_system_capacity,
                                   integrated_heating_system_efficiency_percent: integrated_heating_system_efficiency_percent,
                                   integrated_heating_system_fraction_heat_load_served: integrated_heating_system_fraction_heat_load_served)

    if (not args[:hvac_perf_data_cooling_outdoor_temperatures].nil?) && [HPXML::HVACTypeCentralAirConditioner, HPXML::HVACTypeMiniSplitAirConditioner].include?(cooling_system_type)
      hvac_perf_data_capacity_type = args[:hvac_perf_data_capacity_type]
      hvac_perf_data_cooling_outdoor_temperatures = args[:hvac_perf_data_cooling_outdoor_temperatures].split(',').map(&:strip)
      hvac_perf_data_cooling_nom_speed_capacities = args[:hvac_perf_data_cooling_nom_speed_capacities].split(',').map(&:strip)
      hvac_perf_data_cooling_nom_speed_cops = args[:hvac_perf_data_cooling_nom_speed_cops].split(',').map(&:strip)
      if [HPXML::HVACCompressorTypeTwoStage, HPXML::HVACCompressorTypeVariableSpeed].include? compressor_type
        hvac_perf_data_cooling_min_speed_capacities = args[:hvac_perf_data_cooling_min_speed_capacities].split(',').map(&:strip)
        hvac_perf_data_cooling_min_speed_cops = args[:hvac_perf_data_cooling_min_speed_cops].split(',').map(&:strip)
      else
        hvac_perf_data_cooling_min_speed_capacities = [nil] * hvac_perf_data_cooling_outdoor_temperatures.size
        hvac_perf_data_cooling_min_speed_cops = [nil] * hvac_perf_data_cooling_outdoor_temperatures.size
      end
      if [HPXML::HVACCompressorTypeVariableSpeed].include? compressor_type
        hvac_perf_data_cooling_max_speed_capacities = args[:hvac_perf_data_cooling_max_speed_capacities].split(',').map(&:strip)
        hvac_perf_data_cooling_max_speed_cops = args[:hvac_perf_data_cooling_max_speed_cops].split(',').map(&:strip)
      else
        hvac_perf_data_cooling_max_speed_capacities = [nil] * hvac_perf_data_cooling_outdoor_temperatures.size
        hvac_perf_data_cooling_max_speed_cops = [nil] * hvac_perf_data_cooling_outdoor_temperatures.size
      end

      clg_perf_data = hpxml_bldg.cooling_systems[0].cooling_detailed_performance_data
      cooling_perf_data_data_points = hvac_perf_data_cooling_outdoor_temperatures.zip(hvac_perf_data_cooling_min_speed_capacities,
                                                                                      hvac_perf_data_cooling_nom_speed_capacities,
                                                                                      hvac_perf_data_cooling_max_speed_capacities,
                                                                                      hvac_perf_data_cooling_min_speed_cops,
                                                                                      hvac_perf_data_cooling_nom_speed_cops,
                                                                                      hvac_perf_data_cooling_max_speed_cops)
      cooling_perf_data_data_points.each do |cooling_perf_data_data_point|
        outdoor_temperature, min_speed_cap_or_frac, nom_speed_cap_or_frac, max_speed_cap_or_frac, min_speed_cop, nom_speed_cop, max_speed_cop = cooling_perf_data_data_point

        case hvac_perf_data_capacity_type
        when 'Absolute capacities'
          min_speed_capacity = Float(min_speed_cap_or_frac) unless min_speed_cap_or_frac.nil?
          nom_speed_capacity = Float(nom_speed_cap_or_frac) unless nom_speed_cap_or_frac.nil?
          max_speed_capacity = Float(max_speed_cap_or_frac) unless max_speed_cap_or_frac.nil?
        when 'Normalized capacity fractions'
          min_speed_capacity_fraction_of_nominal = Float(min_speed_cap_or_frac) unless min_speed_cap_or_frac.nil?
          nom_speed_capacity_fraction_of_nominal = Float(nom_speed_cap_or_frac) unless nom_speed_cap_or_frac.nil?
          max_speed_capacity_fraction_of_nominal = Float(max_speed_cap_or_frac) unless max_speed_cap_or_frac.nil?
        end

        if (not min_speed_capacity.nil?) || (not min_speed_capacity_fraction_of_nominal.nil?)
          clg_perf_data.add(outdoor_temperature: Float(outdoor_temperature),
                            capacity: min_speed_capacity,
                            capacity_fraction_of_nominal: min_speed_capacity_fraction_of_nominal,
                            capacity_description: HPXML::CapacityDescriptionMinimum,
                            efficiency_cop: (min_speed_cop.nil? ? nil : Float(min_speed_cop)))
        end
        if (not nom_speed_capacity.nil?) || (not nom_speed_capacity_fraction_of_nominal.nil?)
          clg_perf_data.add(outdoor_temperature: Float(outdoor_temperature),
                            capacity: nom_speed_capacity,
                            capacity_fraction_of_nominal: nom_speed_capacity_fraction_of_nominal,
                            capacity_description: HPXML::CapacityDescriptionNominal,
                            efficiency_cop: (nom_speed_cop.nil? ? nil : Float(nom_speed_cop)))
        end
        next unless (not max_speed_capacity.nil?) || (not max_speed_capacity_fraction_of_nominal.nil?)

        clg_perf_data.add(outdoor_temperature: Float(outdoor_temperature),
                          capacity: max_speed_capacity,
                          capacity_fraction_of_nominal: max_speed_capacity_fraction_of_nominal,
                          capacity_description: HPXML::CapacityDescriptionMaximum,
                          efficiency_cop: (max_speed_cop.nil? ? nil : Float(max_speed_cop)))
      end
    end
  end

  # Set the primary heat pumps properties, including:
  # - type
  # - fuel
  # - heating and cooling capacities
  # - heating capacity fraction at 17F
  # - heating and cooling efficiencies
  # - heat and cool loads served
  # - compressor speeds and lockout temperature
  # - backup heating fuel, capacity, efficiency, and switchover/lockout temperatures
  # - crankcase heater power
  # - detailed performance data
  #
  # @param hpxml_bldg [HPXML::Building] HPXML Building object representing an individual dwelling unit
  # @param args [Hash] Map of :argument_name => value
  # @return [nil]
  def self.set_heat_pumps(hpxml_bldg, args)
    heat_pump_type = args[:heat_pump_type]

    return if heat_pump_type == Constants::None

    case args[:heat_pump_backup_type]
    when HPXML::HeatPumpBackupTypeIntegrated
      backup_type = args[:heat_pump_backup_type]
      backup_heating_fuel = args[:heat_pump_backup_fuel]
      backup_heating_capacity = args[:heat_pump_backup_heating_capacity]

      if backup_heating_fuel == HPXML::FuelTypeElectricity
        backup_heating_efficiency_percent = args[:heat_pump_backup_heating_efficiency]
      else
        backup_heating_efficiency_afue = args[:heat_pump_backup_heating_efficiency]
      end
    when HPXML::HeatPumpBackupTypeSeparate
      if args[:heating_system_2_type] == Constants::None
        fail "Heat pump backup type specified as '#{args[:heat_pump_backup_type]}' but no heating system provided."
      end

      backup_type = args[:heat_pump_backup_type]
      backup_system_idref = "HeatingSystem#{hpxml_bldg.heating_systems.size + 1}"
    end

    if backup_heating_fuel != HPXML::FuelTypeElectricity
      if (not args[:heat_pump_compressor_lockout_temp].nil?) && (not args[:heat_pump_backup_heating_lockout_temp].nil?) && args[:heat_pump_compressor_lockout_temp] == args[:heat_pump_backup_heating_lockout_temp]
        # Translate to HPXML as switchover temperature instead
        backup_heating_switchover_temp = args[:heat_pump_compressor_lockout_temp]
        args[:heat_pump_compressor_lockout_temp] = nil
        args[:heat_pump_backup_heating_lockout_temp] = nil
      end
    end

<<<<<<< HEAD
    if [HPXML::HVACTypeHeatPumpAirToAir, HPXML::HVACTypeHeatPumpMiniSplit].include? heat_pump_type
      compressor_type = args[:heat_pump_compressor_type]
=======
    if [HPXML::HVACTypeHeatPumpAirToAir, HPXML::HVACTypeHeatPumpMiniSplit, HPXML::HVACTypeHeatPumpGroundToAir].include? heat_pump_type
      compressor_type = args[:heat_pump_cooling_compressor_type]
>>>>>>> 6d274c4f
    end

    case args[:heat_pump_heating_efficiency_type]
    when HPXML::UnitsHSPF
      heating_efficiency_hspf = args[:heat_pump_heating_efficiency]
    when HPXML::UnitsHSPF2
      heating_efficiency_hspf2 = args[:heat_pump_heating_efficiency]
    when HPXML::UnitsCOP
      heating_efficiency_cop = args[:heat_pump_heating_efficiency]
    end

    case args[:heat_pump_cooling_efficiency_type]
    when HPXML::UnitsSEER
      cooling_efficiency_seer = args[:heat_pump_cooling_efficiency]
    when HPXML::UnitsSEER2
      cooling_efficiency_seer2 = args[:heat_pump_cooling_efficiency]
    when HPXML::UnitsEER
      cooling_efficiency_eer = args[:heat_pump_cooling_efficiency]
    end

    if [HPXML::HVACTypeHeatPumpAirToAir, HPXML::HVACTypeHeatPumpGroundToAir].include?(heat_pump_type) || ([HPXML::HVACTypeHeatPumpMiniSplit].include?(heat_pump_type) && (args[:heat_pump_is_ducted]))
      airflow_defect_ratio = args[:heat_pump_airflow_defect_ratio]
    end

    if [HPXML::HVACTypeHeatPumpAirToAir, HPXML::HVACTypeHeatPumpMiniSplit, HPXML::HVACTypeHeatPumpPTHP, HPXML::HVACTypeHeatPumpRoom].include?(heat_pump_type)
      heat_pump_crankcase_heater_watts = args[:heat_pump_crankcase_heater_watts]
    end

    if [HPXML::HVACTypeHeatPumpAirToAir, HPXML::HVACTypeHeatPumpMiniSplit].include?(heat_pump_type)
      heat_pump_pan_heater_watts = args[:heat_pump_pan_heater_watts]
      heat_pump_pan_heater_control_type = args[:heat_pump_pan_heater_control_type]
    end

    hpxml_bldg.heat_pumps.add(id: "HeatPump#{hpxml_bldg.heat_pumps.size + 1}",
                              heat_pump_type: heat_pump_type,
                              heat_pump_fuel: HPXML::FuelTypeElectricity,
                              heating_capacity: args[:heat_pump_heating_capacity],
                              heating_autosizing_factor: args[:heat_pump_heating_autosizing_factor],
                              heating_autosizing_limit: args[:heat_pump_heating_autosizing_limit],
                              backup_heating_autosizing_factor: args[:heat_pump_backup_heating_autosizing_factor],
                              backup_heating_autosizing_limit: args[:heat_pump_backup_heating_autosizing_limit],
                              heating_capacity_fraction_17F: args[:heat_pump_heating_capacity_fraction_17F],
                              compressor_type: compressor_type,
                              compressor_lockout_temp: args[:heat_pump_compressor_lockout_temp],
                              cooling_capacity: args[:heat_pump_cooling_capacity],
                              cooling_autosizing_factor: args[:heat_pump_cooling_autosizing_factor],
                              cooling_autosizing_limit: args[:heat_pump_cooling_autosizing_limit],
                              fraction_heat_load_served: args[:heat_pump_fraction_heat_load_served],
                              fraction_cool_load_served: args[:heat_pump_fraction_cool_load_served],
                              backup_type: backup_type,
                              backup_system_idref: backup_system_idref,
                              backup_heating_fuel: backup_heating_fuel,
                              backup_heating_capacity: backup_heating_capacity,
                              backup_heating_efficiency_afue: backup_heating_efficiency_afue,
                              backup_heating_efficiency_percent: backup_heating_efficiency_percent,
                              backup_heating_switchover_temp: backup_heating_switchover_temp,
                              backup_heating_lockout_temp: args[:heat_pump_backup_heating_lockout_temp],
                              heating_efficiency_hspf: heating_efficiency_hspf,
                              heating_efficiency_hspf2: heating_efficiency_hspf2,
                              cooling_efficiency_seer: cooling_efficiency_seer,
                              cooling_efficiency_seer2: cooling_efficiency_seer2,
                              heating_efficiency_cop: heating_efficiency_cop,
                              cooling_efficiency_eer: cooling_efficiency_eer,
                              airflow_defect_ratio: airflow_defect_ratio,
                              charge_defect_ratio: args[:heat_pump_charge_defect_ratio],
                              crankcase_heater_watts: heat_pump_crankcase_heater_watts,
                              pan_heater_watts: heat_pump_pan_heater_watts,
                              pan_heater_control_type: heat_pump_pan_heater_control_type,
                              primary_heating_system: args[:heat_pump_fraction_heat_load_served] > 0,
                              primary_cooling_system: args[:heat_pump_fraction_cool_load_served] > 0)

    if [HPXML::HVACTypeHeatPumpAirToAir, HPXML::HVACTypeHeatPumpMiniSplit].include?(heat_pump_type)
      if not args[:hvac_perf_data_heating_outdoor_temperatures].nil?
        hvac_perf_data_capacity_type = args[:hvac_perf_data_capacity_type]
        hvac_perf_data_heating_outdoor_temperatures = args[:hvac_perf_data_heating_outdoor_temperatures].split(',').map(&:strip)
        hvac_perf_data_heating_nom_speed_capacities = args[:hvac_perf_data_heating_nom_speed_capacities].split(',').map(&:strip)
        hvac_perf_data_heating_nom_speed_cops = args[:hvac_perf_data_heating_nom_speed_cops].split(',').map(&:strip)
        if [HPXML::HVACCompressorTypeTwoStage, HPXML::HVACCompressorTypeVariableSpeed].include? compressor_type
          hvac_perf_data_heating_min_speed_capacities = args[:hvac_perf_data_heating_min_speed_capacities].split(',').map(&:strip)
          hvac_perf_data_heating_min_speed_cops = args[:hvac_perf_data_heating_min_speed_cops].split(',').map(&:strip)
        else
          hvac_perf_data_heating_min_speed_capacities = [nil] * hvac_perf_data_heating_outdoor_temperatures.size
          hvac_perf_data_heating_min_speed_cops = [nil] * hvac_perf_data_heating_outdoor_temperatures.size
        end
        if [HPXML::HVACCompressorTypeVariableSpeed].include? compressor_type
          hvac_perf_data_heating_max_speed_capacities = args[:hvac_perf_data_heating_max_speed_capacities].split(',').map(&:strip)
          hvac_perf_data_heating_max_speed_cops = args[:hvac_perf_data_heating_max_speed_cops].split(',').map(&:strip)
        else
          hvac_perf_data_heating_max_speed_capacities = [nil] * hvac_perf_data_heating_outdoor_temperatures.size
          hvac_perf_data_heating_max_speed_cops = [nil] * hvac_perf_data_heating_outdoor_temperatures.size
        end

        htg_perf_data = hpxml_bldg.heat_pumps[0].heating_detailed_performance_data
        heating_perf_data_data_points = hvac_perf_data_heating_outdoor_temperatures.zip(hvac_perf_data_heating_min_speed_capacities,
                                                                                        hvac_perf_data_heating_nom_speed_capacities,
                                                                                        hvac_perf_data_heating_max_speed_capacities,
                                                                                        hvac_perf_data_heating_min_speed_cops,
                                                                                        hvac_perf_data_heating_nom_speed_cops,
                                                                                        hvac_perf_data_heating_max_speed_cops)
        heating_perf_data_data_points.each do |heating_perf_data_data_point|
          outdoor_temperature, min_speed_cap_or_frac, nom_speed_cap_or_frac, max_speed_cap_or_frac, min_speed_cop, nom_speed_cop, max_speed_cop = heating_perf_data_data_point

          case hvac_perf_data_capacity_type
          when 'Absolute capacities'
            min_speed_capacity = Float(min_speed_cap_or_frac) unless min_speed_cap_or_frac.nil?
            nom_speed_capacity = Float(nom_speed_cap_or_frac) unless nom_speed_cap_or_frac.nil?
            max_speed_capacity = Float(max_speed_cap_or_frac) unless max_speed_cap_or_frac.nil?
          when 'Normalized capacity fractions'
            min_speed_capacity_fraction_of_nominal = Float(min_speed_cap_or_frac) unless min_speed_cap_or_frac.nil?
            nom_speed_capacity_fraction_of_nominal = Float(nom_speed_cap_or_frac) unless nom_speed_cap_or_frac.nil?
            max_speed_capacity_fraction_of_nominal = Float(max_speed_cap_or_frac) unless max_speed_cap_or_frac.nil?
          end

          if (not min_speed_capacity.nil?) || (not min_speed_capacity_fraction_of_nominal.nil?)
            htg_perf_data.add(outdoor_temperature: Float(outdoor_temperature),
                              capacity: min_speed_capacity,
                              capacity_fraction_of_nominal: min_speed_capacity_fraction_of_nominal,
                              capacity_description: HPXML::CapacityDescriptionMinimum,
                              efficiency_cop: (min_speed_cop.nil? ? nil : Float(min_speed_cop)))
          end
          if (not nom_speed_capacity.nil?) || (not nom_speed_capacity_fraction_of_nominal.nil?)
            htg_perf_data.add(outdoor_temperature: Float(outdoor_temperature),
                              capacity: nom_speed_capacity,
                              capacity_fraction_of_nominal: nom_speed_capacity_fraction_of_nominal,
                              capacity_description: HPXML::CapacityDescriptionNominal,
                              efficiency_cop: (nom_speed_cop.nil? ? nil : Float(nom_speed_cop)))
          end
          next unless (not max_speed_capacity.nil?) || (not max_speed_capacity_fraction_of_nominal.nil?)

          htg_perf_data.add(outdoor_temperature: Float(outdoor_temperature),
                            capacity: max_speed_capacity,
                            capacity_fraction_of_nominal: max_speed_capacity_fraction_of_nominal,
                            capacity_description: HPXML::CapacityDescriptionMaximum,
                            efficiency_cop: (max_speed_cop.nil? ? nil : Float(max_speed_cop)))
        end
      end

      if not args[:hvac_perf_data_cooling_outdoor_temperatures].nil?
        hvac_perf_data_capacity_type = args[:hvac_perf_data_capacity_type]
        hvac_perf_data_cooling_outdoor_temperatures = args[:hvac_perf_data_cooling_outdoor_temperatures].split(',').map(&:strip)
        hvac_perf_data_cooling_nom_speed_capacities = args[:hvac_perf_data_cooling_nom_speed_capacities].split(',').map(&:strip)
        hvac_perf_data_cooling_nom_speed_cops = args[:hvac_perf_data_cooling_nom_speed_cops].split(',').map(&:strip)
        if [HPXML::HVACCompressorTypeTwoStage, HPXML::HVACCompressorTypeVariableSpeed].include? compressor_type
          hvac_perf_data_cooling_min_speed_capacities = args[:hvac_perf_data_cooling_min_speed_capacities].split(',').map(&:strip)
          hvac_perf_data_cooling_min_speed_cops = args[:hvac_perf_data_cooling_min_speed_cops].split(',').map(&:strip)
        else
          hvac_perf_data_cooling_min_speed_capacities = [nil] * hvac_perf_data_cooling_outdoor_temperatures.size
          hvac_perf_data_cooling_min_speed_cops = [nil] * hvac_perf_data_cooling_outdoor_temperatures.size
        end
        if [HPXML::HVACCompressorTypeVariableSpeed].include? compressor_type
          hvac_perf_data_cooling_max_speed_capacities = args[:hvac_perf_data_cooling_max_speed_capacities].split(',').map(&:strip)
          hvac_perf_data_cooling_max_speed_cops = args[:hvac_perf_data_cooling_max_speed_cops].split(',').map(&:strip)
        else
          hvac_perf_data_cooling_max_speed_capacities = [nil] * hvac_perf_data_cooling_outdoor_temperatures.size
          hvac_perf_data_cooling_max_speed_cops = [nil] * hvac_perf_data_cooling_outdoor_temperatures.size
        end

        clg_perf_data = hpxml_bldg.heat_pumps[0].cooling_detailed_performance_data
        cooling_perf_data_data_points = hvac_perf_data_cooling_outdoor_temperatures.zip(hvac_perf_data_cooling_min_speed_capacities,
                                                                                        hvac_perf_data_cooling_nom_speed_capacities,
                                                                                        hvac_perf_data_cooling_max_speed_capacities,
                                                                                        hvac_perf_data_cooling_min_speed_cops,
                                                                                        hvac_perf_data_cooling_nom_speed_cops,
                                                                                        hvac_perf_data_cooling_max_speed_cops)
        cooling_perf_data_data_points.each do |cooling_perf_data_data_point|
          outdoor_temperature, min_speed_cap_or_frac, nom_speed_cap_or_frac, max_speed_cap_or_frac, min_speed_cop, nom_speed_cop, max_speed_cop = cooling_perf_data_data_point

          case hvac_perf_data_capacity_type
          when 'Absolute capacities'
            min_speed_capacity = Float(min_speed_cap_or_frac) unless min_speed_cap_or_frac.nil?
            nom_speed_capacity = Float(nom_speed_cap_or_frac) unless nom_speed_cap_or_frac.nil?
            max_speed_capacity = Float(max_speed_cap_or_frac) unless max_speed_cap_or_frac.nil?
          when 'Normalized capacity fractions'
            min_speed_capacity_fraction_of_nominal = Float(min_speed_cap_or_frac) unless min_speed_cap_or_frac.nil?
            nom_speed_capacity_fraction_of_nominal = Float(nom_speed_cap_or_frac) unless nom_speed_cap_or_frac.nil?
            max_speed_capacity_fraction_of_nominal = Float(max_speed_cap_or_frac) unless max_speed_cap_or_frac.nil?
          end

          if (not min_speed_capacity.nil?) || (not min_speed_capacity_fraction_of_nominal.nil?)
            clg_perf_data.add(outdoor_temperature: Float(outdoor_temperature),
                              capacity: min_speed_capacity,
                              capacity_fraction_of_nominal: min_speed_capacity_fraction_of_nominal,
                              capacity_description: HPXML::CapacityDescriptionMinimum,
                              efficiency_cop: (min_speed_cop.nil? ? nil : Float(min_speed_cop)))
          end
          if (not nom_speed_capacity.nil?) || (not nom_speed_capacity_fraction_of_nominal.nil?)
            clg_perf_data.add(outdoor_temperature: Float(outdoor_temperature),
                              capacity: nom_speed_capacity,
                              capacity_fraction_of_nominal: nom_speed_capacity_fraction_of_nominal,
                              capacity_description: HPXML::CapacityDescriptionNominal,
                              efficiency_cop: (nom_speed_cop.nil? ? nil : Float(nom_speed_cop)))
          end
          next unless (not max_speed_capacity.nil?) || (not max_speed_capacity_fraction_of_nominal.nil?)

          clg_perf_data.add(outdoor_temperature: Float(outdoor_temperature),
                            capacity: max_speed_capacity,
                            capacity_fraction_of_nominal: max_speed_capacity_fraction_of_nominal,
                            capacity_description: HPXML::CapacityDescriptionMaximum,
                            efficiency_cop: (max_speed_cop.nil? ? nil : Float(max_speed_cop)))
        end
      end
    end
  end

  # Set the geothermal loop properties, including:
  # - loop configuration
  # - water flow rate
  # - borefield configuration
  # - number of boreholes
  # - average borehole length
  # - borehole spacing and diameter
  # - grout type
  # - pipe type and diameter
  #
  # @param hpxml_bldg [HPXML::Building] HPXML Building object representing an individual dwelling unit
  # @param args [Hash] Map of :argument_name => value
  # @return [nil]
  def self.set_geothermal_loop(hpxml_bldg, args)
    return if hpxml_bldg.heat_pumps.count { |hp| hp.heat_pump_type == HPXML::HVACTypeHeatPumpGroundToAir } == 0
    return if args[:geothermal_loop_configuration].nil? || args[:geothermal_loop_configuration] == Constants::None

    if not args[:geothermal_loop_pipe_diameter].nil?
      case args[:geothermal_loop_pipe_diameter]
      when '3/4" pipe'
        pipe_diameter = 0.75
      when '1" pipe'
        pipe_diameter = 1.0
      when '1-1/4" pipe'
        pipe_diameter = 1.25
      end
    end

    hpxml_bldg.geothermal_loops.add(id: "GeothermalLoop#{hpxml_bldg.geothermal_loops.size + 1}",
                                    loop_configuration: args[:geothermal_loop_configuration],
                                    loop_flow: args[:geothermal_loop_loop_flow],
                                    bore_config: args[:geothermal_loop_borefield_configuration],
                                    num_bore_holes: args[:geothermal_loop_boreholes_count],
                                    bore_length: args[:geothermal_loop_boreholes_length],
                                    bore_spacing: args[:geothermal_loop_boreholes_spacing],
                                    bore_diameter: args[:geothermal_loop_boreholes_diameter],
                                    grout_type: args[:geothermal_loop_grout_type],
                                    pipe_type: args[:geothermal_loop_pipe_type],
                                    pipe_diameter: pipe_diameter)
    hpxml_bldg.heat_pumps[-1].geothermal_loop_idref = hpxml_bldg.geothermal_loops[-1].id
  end

  # Set the secondary heating system properties, including:
  # - type
  # - fuel
  # - capacity
  # - efficiency
  # - heat load served
  #
  # @param hpxml_bldg [HPXML::Building] HPXML Building object representing an individual dwelling unit
  # @param args [Hash] Map of :argument_name => value
  # @return [nil]
  def self.set_secondary_heating_systems(hpxml_bldg, args)
    heating_system_type = args[:heating_system_2_type]
    heating_system_is_heatpump_backup = (args[:heat_pump_type] != Constants::None && args[:heat_pump_backup_type] == HPXML::HeatPumpBackupTypeSeparate)

    return if heating_system_type == Constants::None && (not heating_system_is_heatpump_backup)

    if args[:heating_system_2_fuel] == HPXML::HVACTypeElectricResistance
      args[:heating_system_2_fuel] = HPXML::FuelTypeElectricity
    end

    if [HPXML::HVACTypeFurnace, HPXML::HVACTypeWallFurnace, HPXML::HVACTypeFloorFurnace].include?(heating_system_type) || heating_system_type.include?(HPXML::HVACTypeBoiler)
      heating_efficiency_afue = args[:heating_system_2_heating_efficiency]
    elsif [HPXML::HVACTypeElectricResistance, HPXML::HVACTypeStove, HPXML::HVACTypeSpaceHeater, HPXML::HVACTypeFireplace].include?(heating_system_type)
      heating_efficiency_percent = args[:heating_system_2_heating_efficiency]
    end

    if heating_system_type.include?(HPXML::HVACTypeBoiler)
      heating_system_type = HPXML::HVACTypeBoiler
    end

    if not heating_system_is_heatpump_backup
      fraction_heat_load_served = args[:heating_system_2_fraction_heat_load_served]
    end

    hpxml_bldg.heating_systems.add(id: "HeatingSystem#{hpxml_bldg.heating_systems.size + 1}",
                                   heating_system_type: heating_system_type,
                                   heating_system_fuel: args[:heating_system_2_fuel],
                                   heating_capacity: args[:heating_system_2_heating_capacity],
                                   heating_autosizing_factor: args[:heating_system_2_heating_autosizing_factor],
                                   heating_autosizing_limit: args[:heating_system_2_heating_autosizing_limit],
                                   fraction_heat_load_served: fraction_heat_load_served,
                                   heating_efficiency_afue: heating_efficiency_afue,
                                   heating_efficiency_percent: heating_efficiency_percent)
  end

  # Set the HVAC distribution properties, including:
  # - system type
  # - number of return registers
  # - presence of ducts
  #
  # @param hpxml_bldg [HPXML::Building] HPXML Building object representing an individual dwelling unit
  # @param args [Hash] Map of :argument_name => value
  # @return [nil]
  def self.set_hvac_distribution(hpxml_bldg, args)
    # HydronicDistribution?
    hpxml_bldg.heating_systems.each do |heating_system|
      next unless [heating_system.heating_system_type].include?(HPXML::HVACTypeBoiler)
      next if args[:heating_system_type].include?('Fan Coil')

      hpxml_bldg.hvac_distributions.add(id: "HVACDistribution#{hpxml_bldg.hvac_distributions.size + 1}",
                                        distribution_system_type: HPXML::HVACDistributionTypeHydronic,
                                        hydronic_type: HPXML::HydronicTypeBaseboard)
      heating_system.distribution_system_idref = hpxml_bldg.hvac_distributions[-1].id
    end

    # AirDistribution?
    air_distribution_systems = []
    hpxml_bldg.heating_systems.each do |heating_system|
      case heating_system.heating_system_type
      when HPXML::HVACTypeFurnace
        air_distribution_systems << heating_system
      end
    end
    hpxml_bldg.cooling_systems.each do |cooling_system|
      case cooling_system.cooling_system_type
      when HPXML::HVACTypeCentralAirConditioner
        air_distribution_systems << cooling_system
      when HPXML::HVACTypeEvaporativeCooler, HPXML::HVACTypeMiniSplitAirConditioner
        air_distribution_systems << cooling_system if args[:cooling_system_is_ducted]
      end
    end
    hpxml_bldg.heat_pumps.each do |heat_pump|
      case heat_pump.heat_pump_type
      when HPXML::HVACTypeHeatPumpAirToAir, HPXML::HVACTypeHeatPumpGroundToAir
        air_distribution_systems << heat_pump
      when HPXML::HVACTypeHeatPumpMiniSplit
        air_distribution_systems << heat_pump if args[:heat_pump_is_ducted]
      end
    end

    # FanCoil?
    fan_coil_distribution_systems = []
    hpxml_bldg.heating_systems.each do |heating_system|
      next unless heating_system.primary_system

      if args[:heating_system_type].include?('Fan Coil')
        fan_coil_distribution_systems << heating_system
      end
    end

    return if air_distribution_systems.size == 0 && fan_coil_distribution_systems.size == 0

    if [HPXML::HVACTypeEvaporativeCooler].include?(args[:cooling_system_type]) && hpxml_bldg.heating_systems.size == 0 && hpxml_bldg.heat_pumps.size == 0
      args[:ducts_number_of_return_registers] = nil
      if args[:cooling_system_is_ducted]
        args[:ducts_number_of_return_registers] = 0
      end
    end

    if air_distribution_systems.size > 0
      hpxml_bldg.hvac_distributions.add(id: "HVACDistribution#{hpxml_bldg.hvac_distributions.size + 1}",
                                        distribution_system_type: HPXML::HVACDistributionTypeAir,
                                        air_type: HPXML::AirTypeRegularVelocity,
                                        number_of_return_registers: args[:ducts_number_of_return_registers])
      air_distribution_systems.each do |hvac_system|
        hvac_system.distribution_system_idref = hpxml_bldg.hvac_distributions[-1].id
      end
      set_duct_leakages(args, hpxml_bldg.hvac_distributions[-1])
      set_ducts(hpxml_bldg, args, hpxml_bldg.hvac_distributions[-1])
    end

    if fan_coil_distribution_systems.size > 0
      hpxml_bldg.hvac_distributions.add(id: "HVACDistribution#{hpxml_bldg.hvac_distributions.size + 1}",
                                        distribution_system_type: HPXML::HVACDistributionTypeAir,
                                        air_type: HPXML::AirTypeFanCoil)
      fan_coil_distribution_systems.each do |hvac_system|
        hvac_system.distribution_system_idref = hpxml_bldg.hvac_distributions[-1].id
      end
    end
  end

  # Set the HVAC blower properties, including:
  # - fan W/cfm
  #
  # @param hpxml_bldg [HPXML::Building] HPXML Building object representing an individual dwelling unit
  # @param args [Hash] Map of :argument_name => value
  # @return [nil]
  def self.set_hvac_blower(hpxml_bldg, args)
    # Blower fan W/cfm
    hpxml_bldg.hvac_systems.each do |hvac_system|
      next unless (!hvac_system.distribution_system.nil? && hvac_system.distribution_system.distribution_system_type == HPXML::HVACDistributionTypeAir) ||
                  (hvac_system.is_a?(HPXML::HeatPump) && hvac_system.heat_pump_type == HPXML::HVACTypeHeatPumpMiniSplit)

      fan_watts_per_cfm = args[:hvac_blower_fan_watts_per_cfm]

      if hvac_system.is_a?(HPXML::HeatingSystem)
        if [HPXML::HVACTypeFurnace].include?(hvac_system.heating_system_type)
          hvac_system.fan_watts_per_cfm = fan_watts_per_cfm
        end
      elsif hvac_system.is_a?(HPXML::CoolingSystem)
        if [HPXML::HVACTypeCentralAirConditioner,
            HPXML::HVACTypeMiniSplitAirConditioner].include?(hvac_system.cooling_system_type)
          hvac_system.fan_watts_per_cfm = fan_watts_per_cfm
        end
      elsif hvac_system.is_a?(HPXML::HeatPump)
        if [HPXML::HVACTypeHeatPumpAirToAir,
            HPXML::HVACTypeHeatPumpMiniSplit,
            HPXML::HVACTypeHeatPumpGroundToAir].include?(hvac_system.heat_pump_type)
          hvac_system.fan_watts_per_cfm = fan_watts_per_cfm
        end
      end
    end
  end

  # Set the duct leakages properties, including:
  # - type
  # - leakage type, units, and value
  #
  # @param hpxml_bldg [HPXML::Building] HPXML Building object representing an individual dwelling unit
  # @param args [Hash] Map of :argument_name => value
  # @return [nil]
  def self.set_duct_leakages(args, hvac_distribution)
    hvac_distribution.duct_leakage_measurements.add(duct_type: HPXML::DuctTypeSupply,
                                                    duct_leakage_units: args[:ducts_leakage_units],
                                                    duct_leakage_value: args[:ducts_supply_leakage_to_outside_value],
                                                    duct_leakage_total_or_to_outside: HPXML::DuctLeakageToOutside)

    hvac_distribution.duct_leakage_measurements.add(duct_type: HPXML::DuctTypeReturn,
                                                    duct_leakage_units: args[:ducts_leakage_units],
                                                    duct_leakage_value: args[:ducts_return_leakage_to_outside_value],
                                                    duct_leakage_total_or_to_outside: HPXML::DuctLeakageToOutside)
  end

  # Get the specific HPXML foundation or attic location based on general HPXML location and specific HPXML foundation or attic type.
  #
  # @param location [String] the location of interest (HPXML::LocationCrawlspace or HPXML::LocationAttic)
  # @param foundation_type [String] the specific HPXML foundation type (unvented crawlspace, vented crawlspace, conditioned crawlspace)
  # @param attic_type [String] the specific HPXML attic type (unvented attic, vented attic, conditioned attic)
  # @return [nil]
  def self.get_location(location, foundation_type, attic_type)
    return if location.nil?

    if location == HPXML::LocationCrawlspace
      case foundation_type
      when HPXML::FoundationTypeCrawlspaceUnvented
        return HPXML::LocationCrawlspaceUnvented
      when HPXML::FoundationTypeCrawlspaceVented
        return HPXML::LocationCrawlspaceVented
      when HPXML::FoundationTypeCrawlspaceConditioned
        return HPXML::LocationCrawlspaceConditioned
      else
        fail "Specified '#{location}' but foundation type is '#{foundation_type}'."
      end
    elsif location == HPXML::LocationAttic
      case attic_type
      when HPXML::AtticTypeUnvented
        return HPXML::LocationAtticUnvented
      when HPXML::AtticTypeVented
        return HPXML::LocationAtticVented
      when HPXML::AtticTypeConditioned
        return HPXML::LocationConditionedSpace
      else
        fail "Specified '#{location}' but attic type is '#{attic_type}'."
      end
    end
    return location
  end

  # Set the ducts properties, including:
  # - type
  # - insulation R-value
  # - location
  # - surface area
  #
  # @param hpxml_bldg [HPXML::Building] HPXML Building object representing an individual dwelling unit
  # @param args [Hash] Map of :argument_name => value
  # @param hvac_distribution [HPXML::HVACDistribution] HPXML HVAC Distribution object
  # @return [nil]
  def self.set_ducts(hpxml_bldg, args, hvac_distribution)
    ducts_supply_location = get_location(args[:ducts_supply_location], hpxml_bldg.foundations[-1].foundation_type, hpxml_bldg.attics[-1].attic_type)
    ducts_return_location = get_location(args[:ducts_return_location], hpxml_bldg.foundations[-1].foundation_type, hpxml_bldg.attics[-1].attic_type)

    if not args[:ducts_supply_fraction_rectangular].nil?
      ducts_supply_fraction_rectangular = args[:ducts_supply_fraction_rectangular]
      if ducts_supply_fraction_rectangular == 0
        ducts_supply_fraction_rectangular = nil
        ducts_supply_shape = HPXML::DuctShapeRound
      elsif ducts_supply_fraction_rectangular == 1
        ducts_supply_shape = HPXML::DuctShapeRectangular
        ducts_supply_fraction_rectangular = nil
      end
    end

    if (not ducts_supply_location.nil?) && args[:ducts_supply_surface_area].nil? && args[:ducts_supply_surface_area_fraction].nil?
      # Supply duct location without any area inputs provided; set area fraction
      if ducts_supply_location == HPXML::LocationConditionedSpace
        args[:ducts_supply_surface_area_fraction] = 1.0
      else
        args[:ducts_supply_surface_area_fraction] = Defaults.get_duct_outside_fraction(args[:geometry_unit_num_floors_above_grade])
      end
    end

    if (not ducts_return_location.nil?) && args[:ducts_return_surface_area].nil? && args[:ducts_return_surface_area_fraction].nil?
      # Return duct location without any area inputs provided; set area fraction
      if ducts_return_location == HPXML::LocationConditionedSpace
        args[:ducts_return_surface_area_fraction] = 1.0
      else
        args[:ducts_return_surface_area_fraction] = Defaults.get_duct_outside_fraction(args[:geometry_unit_num_floors_above_grade])
      end
    end

    if not args[:ducts_return_fraction_rectangular].nil?
      ducts_return_fraction_rectangular = args[:ducts_return_fraction_rectangular]
      if ducts_return_fraction_rectangular == 0
        ducts_return_fraction_rectangular = nil
        ducts_return_shape = HPXML::DuctShapeRound
      elsif ducts_return_fraction_rectangular == 1
        ducts_return_shape = HPXML::DuctShapeRectangular
        ducts_return_fraction_rectangular = nil
      end
    end

    hvac_distribution.ducts.add(id: "Ducts#{hvac_distribution.ducts.size + 1}",
                                duct_type: HPXML::DuctTypeSupply,
                                duct_insulation_r_value: args[:ducts_supply_insulation_r],
                                duct_buried_insulation_level: args[:ducts_supply_buried_insulation_level],
                                duct_location: ducts_supply_location,
                                duct_surface_area: args[:ducts_supply_surface_area],
                                duct_fraction_area: args[:ducts_supply_surface_area_fraction],
                                duct_shape: ducts_supply_shape,
                                duct_fraction_rectangular: ducts_supply_fraction_rectangular)

    if not ([HPXML::HVACTypeEvaporativeCooler].include?(args[:cooling_system_type]) && args[:cooling_system_is_ducted])
      hvac_distribution.ducts.add(id: "Ducts#{hvac_distribution.ducts.size + 1}",
                                  duct_type: HPXML::DuctTypeReturn,
                                  duct_insulation_r_value: args[:ducts_return_insulation_r],
                                  duct_buried_insulation_level: args[:ducts_return_buried_insulation_level],
                                  duct_location: ducts_return_location,
                                  duct_surface_area: args[:ducts_return_surface_area],
                                  duct_fraction_area: args[:ducts_return_surface_area_fraction],
                                  duct_shape: ducts_return_shape,
                                  duct_fraction_rectangular: ducts_return_fraction_rectangular)
    end

    if (not args[:ducts_supply_surface_area_fraction].nil?) && (args[:ducts_supply_surface_area_fraction] < 1)
      # OS-HPXML needs duct fractions to sum to 1; add remaining ducts in conditioned space.
      hvac_distribution.ducts.add(id: "Ducts#{hvac_distribution.ducts.size + 1}",
                                  duct_type: HPXML::DuctTypeSupply,
                                  duct_insulation_r_value: 0.0,
                                  duct_location: HPXML::LocationConditionedSpace,
                                  duct_fraction_area: 1.0 - args[:ducts_supply_surface_area_fraction])
    end

    if not hvac_distribution.ducts.find { |d| d.duct_type == HPXML::DuctTypeReturn }.nil?
      if (not args[:ducts_return_surface_area_fraction].nil?) && (args[:ducts_return_surface_area_fraction] < 1)
        # OS-HPXML needs duct fractions to sum to 1; add remaining ducts in conditioned space.
        hvac_distribution.ducts.add(id: "Ducts#{hvac_distribution.ducts.size + 1}",
                                    duct_type: HPXML::DuctTypeReturn,
                                    duct_insulation_r_value: 0.0,
                                    duct_location: HPXML::LocationConditionedSpace,
                                    duct_fraction_area: 1.0 - args[:ducts_return_surface_area_fraction])
      end
    end

    # If duct surface areas are defaulted, set CFA served
    if hvac_distribution.ducts.count { |d| d.duct_surface_area.nil? } > 0
      max_fraction_load_served = 0.0
      hvac_distribution.hvac_systems.each do |hvac_system|
        if hvac_system.respond_to?(:fraction_heat_load_served)
          if hvac_system.is_a?(HPXML::HeatingSystem) && hvac_system.is_heat_pump_backup_system
            # HP backup system, use HP fraction heat load served
            fraction_heat_load_served = hvac_system.primary_heat_pump.fraction_heat_load_served
          else
            fraction_heat_load_served = hvac_system.fraction_heat_load_served
          end
          max_fraction_load_served = [max_fraction_load_served, fraction_heat_load_served].max
        end
        if hvac_system.respond_to?(:fraction_cool_load_served)
          max_fraction_load_served = [max_fraction_load_served, hvac_system.fraction_cool_load_served].max
        end
      end
      hvac_distribution.conditioned_floor_area_served = args[:geometry_unit_cfa] * max_fraction_load_served
    end
  end

  # Set the HVAC control properties, including:
  # - simple heating and cooling setpoint temperatures
  # - hourly heating and cooling setpoint temperatures
  # - heating and cooling seasons
  # - cooling setpoint temperature offset
  #
  # @param hpxml [HPXML] HPXML object
  # @param hpxml_bldg [HPXML::Building] HPXML Building object representing an individual dwelling unit
  # @param args [Hash] Map of :argument_name => value
  # @param weather [WeatherFile] Weather object containing EPW information
  # @return [nil]
  def self.set_hvac_control(hpxml, hpxml_bldg, args, weather)
    return if (args[:heating_system_type] == Constants::None) && (args[:cooling_system_type] == Constants::None) && (args[:heat_pump_type] == Constants::None)

    latitude = Defaults.get_latitude(args[:site_latitude], weather) unless weather.nil?

    # Heating
    if hpxml_bldg.total_fraction_heat_load_served > 0

      if (not args[:hvac_control_heating_weekday_setpoint].nil?) && (not args[:hvac_control_heating_weekend_setpoint].nil?)
        if args[:hvac_control_heating_weekday_setpoint] == args[:hvac_control_heating_weekend_setpoint] && !args[:hvac_control_heating_weekday_setpoint].include?(',')
          heating_setpoint_temp = Float(args[:hvac_control_heating_weekday_setpoint])
        else
          weekday_heating_setpoints = args[:hvac_control_heating_weekday_setpoint]
          weekend_heating_setpoints = args[:hvac_control_heating_weekend_setpoint]
        end
      end

      if not args[:hvac_control_heating_season_period].nil?
        hvac_control_heating_season_period = args[:hvac_control_heating_season_period]
        if hvac_control_heating_season_period == Constants::BuildingAmerica
          heating_months, _cooling_months = HVAC.get_building_america_hvac_seasons(weather, latitude)
          sim_calendar_year = Location.get_sim_calendar_year(hpxml.header.sim_calendar_year, weather)
          begin_month, begin_day, end_month, end_day = Calendar.get_begin_and_end_dates_from_monthly_array(heating_months, sim_calendar_year)
        else
          begin_month, begin_day, _begin_hour, end_month, end_day, _end_hour = Calendar.parse_date_time_range(hvac_control_heating_season_period)
        end
        seasons_heating_begin_month = begin_month
        seasons_heating_begin_day = begin_day
        seasons_heating_end_month = end_month
        seasons_heating_end_day = end_day
      end

    end

    # Cooling
    if hpxml_bldg.total_fraction_cool_load_served > 0

      if (not args[:hvac_control_cooling_weekday_setpoint].nil?) && (not args[:hvac_control_cooling_weekend_setpoint].nil?)
        if args[:hvac_control_cooling_weekday_setpoint] == args[:hvac_control_cooling_weekend_setpoint] && !args[:hvac_control_cooling_weekday_setpoint].include?(',')
          cooling_setpoint_temp = Float(args[:hvac_control_cooling_weekday_setpoint])
        else
          weekday_cooling_setpoints = args[:hvac_control_cooling_weekday_setpoint]
          weekend_cooling_setpoints = args[:hvac_control_cooling_weekend_setpoint]
        end
      end

      if not args[:hvac_control_cooling_season_period].nil?
        hvac_control_cooling_season_period = args[:hvac_control_cooling_season_period]
        if hvac_control_cooling_season_period == Constants::BuildingAmerica
          _heating_months, cooling_months = HVAC.get_building_america_hvac_seasons(weather, latitude)
          sim_calendar_year = Location.get_sim_calendar_year(hpxml.header.sim_calendar_year, weather)
          begin_month, begin_day, end_month, end_day = Calendar.get_begin_and_end_dates_from_monthly_array(cooling_months, sim_calendar_year)
        else
          begin_month, begin_day, _begin_hour, end_month, end_day, _end_hour = Calendar.parse_date_time_range(hvac_control_cooling_season_period)
        end
        seasons_cooling_begin_month = begin_month
        seasons_cooling_begin_day = begin_day
        seasons_cooling_end_month = end_month
        seasons_cooling_end_day = end_day
      end

    end

    hpxml_bldg.hvac_controls.add(id: "HVACControl#{hpxml_bldg.hvac_controls.size + 1}",
                                 heating_setpoint_temp: heating_setpoint_temp,
                                 cooling_setpoint_temp: cooling_setpoint_temp,
                                 weekday_heating_setpoints: weekday_heating_setpoints,
                                 weekend_heating_setpoints: weekend_heating_setpoints,
                                 weekday_cooling_setpoints: weekday_cooling_setpoints,
                                 weekend_cooling_setpoints: weekend_cooling_setpoints,
                                 ceiling_fan_cooling_setpoint_temp_offset: args[:ceiling_fan_cooling_setpoint_temp_offset],
                                 seasons_heating_begin_month: seasons_heating_begin_month,
                                 seasons_heating_begin_day: seasons_heating_begin_day,
                                 seasons_heating_end_month: seasons_heating_end_month,
                                 seasons_heating_end_day: seasons_heating_end_day,
                                 seasons_cooling_begin_month: seasons_cooling_begin_month,
                                 seasons_cooling_begin_day: seasons_cooling_begin_day,
                                 seasons_cooling_end_month: seasons_cooling_end_month,
                                 seasons_cooling_end_day: seasons_cooling_end_day)
  end

  # Set the ventilation fans properties, including:
  # - mechanical ventilation
  #   - fan type
  #   - flow rate
  #   - hours in operation
  #   - efficiency type and value
  #   - fan power
  #   - number of dwelling units served
  #   - shared system recirculation, preheating/precooling efficiencies
  #   - presence of a second system
  # - local ventilation
  #   - kitchen fans quantity, hours in operation, power, start hour
  #   - bathroom fans quantity, hours in operation, power, start hour
  # - whole house fan
  #   - flow rate
  #   - fan power
  #
  # @param hpxml_bldg [HPXML::Building] HPXML Building object representing an individual dwelling unit
  # @param args [Hash] Map of :argument_name => value
  # @return [nil]
  def self.set_ventilation_fans(hpxml_bldg, args)
    if args[:mech_vent_fan_type] != Constants::None

      distribution_system_idref = nil

      case args[:mech_vent_fan_type]
      when HPXML::MechVentTypeERV
        case args[:mech_vent_recovery_efficiency_type]
        when 'Unadjusted'
          total_recovery_efficiency = args[:mech_vent_total_recovery_efficiency]
          sensible_recovery_efficiency = args[:mech_vent_sensible_recovery_efficiency]
        when 'Adjusted'
          total_recovery_efficiency_adjusted = args[:mech_vent_total_recovery_efficiency]
          sensible_recovery_efficiency_adjusted = args[:mech_vent_sensible_recovery_efficiency]
        end
      when HPXML::MechVentTypeHRV
        case args[:mech_vent_recovery_efficiency_type]
        when 'Unadjusted'
          sensible_recovery_efficiency = args[:mech_vent_sensible_recovery_efficiency]
        when 'Adjusted'
          sensible_recovery_efficiency_adjusted = args[:mech_vent_sensible_recovery_efficiency]
        end
      when HPXML::MechVentTypeCFIS
        hpxml_bldg.hvac_distributions.each do |hvac_distribution|
          next unless hvac_distribution.distribution_system_type == HPXML::HVACDistributionTypeAir
          next if hvac_distribution.air_type != HPXML::AirTypeRegularVelocity

          distribution_system_idref = hvac_distribution.id
        end
        if distribution_system_idref.nil?
          # Allow for PTAC/PTHP by automatically adding a DSE=1 distribution system to attach the CFIS to
          hpxml_bldg.hvac_systems.each do |hvac_system|
            next unless HVAC.is_room_dx_hvac_system(hvac_system)

            hpxml_bldg.hvac_distributions.add(id: "HVACDistribution#{hpxml_bldg.hvac_distributions.size + 1}",
                                              distribution_system_type: HPXML::HVACDistributionTypeDSE,
                                              annual_cooling_dse: 1.0,
                                              annual_heating_dse: 1.0)
            hvac_system.distribution_system_idref = hpxml_bldg.hvac_distributions[-1].id
            distribution_system_idref = hpxml_bldg.hvac_distributions[-1].id
          end
        end

        return if distribution_system_idref.nil? # No distribution system to attach the CFIS to

        cfis_addtl_runtime_operating_mode = HPXML::CFISModeAirHandler
      end

      if args[:mech_vent_num_units_served] > 1
        is_shared_system = true
        in_unit_flow_rate = args[:mech_vent_flow_rate] / args[:mech_vent_num_units_served].to_f
        fraction_recirculation = args[:mech_vent_shared_frac_recirculation]
        preheating_fuel = args[:mech_vent_shared_preheating_fuel]
        preheating_efficiency_cop = args[:mech_vent_shared_preheating_efficiency]
        preheating_fraction_load_served = args[:mech_vent_shared_preheating_fraction_heat_load_served]
        precooling_fuel = args[:mech_vent_shared_precooling_fuel]
        precooling_efficiency_cop = args[:mech_vent_shared_precooling_efficiency]
        precooling_fraction_load_served = args[:mech_vent_shared_precooling_fraction_cool_load_served]
      end

      hpxml_bldg.ventilation_fans.add(id: "VentilationFan#{hpxml_bldg.ventilation_fans.size + 1}",
                                      fan_type: args[:mech_vent_fan_type],
                                      cfis_addtl_runtime_operating_mode: cfis_addtl_runtime_operating_mode,
                                      rated_flow_rate: args[:mech_vent_flow_rate],
                                      hours_in_operation: args[:mech_vent_hours_in_operation],
                                      used_for_whole_building_ventilation: true,
                                      total_recovery_efficiency: total_recovery_efficiency,
                                      total_recovery_efficiency_adjusted: total_recovery_efficiency_adjusted,
                                      sensible_recovery_efficiency: sensible_recovery_efficiency,
                                      sensible_recovery_efficiency_adjusted: sensible_recovery_efficiency_adjusted,
                                      fan_power: args[:mech_vent_fan_power],
                                      distribution_system_idref: distribution_system_idref,
                                      is_shared_system: is_shared_system,
                                      in_unit_flow_rate: in_unit_flow_rate,
                                      fraction_recirculation: fraction_recirculation,
                                      preheating_fuel: preheating_fuel,
                                      preheating_efficiency_cop: preheating_efficiency_cop,
                                      preheating_fraction_load_served: preheating_fraction_load_served,
                                      precooling_fuel: precooling_fuel,
                                      precooling_efficiency_cop: precooling_efficiency_cop,
                                      precooling_fraction_load_served: precooling_fraction_load_served)
    end

    if args[:mech_vent_2_fan_type] != Constants::None

      case args[:mech_vent_2_fan_type]
      when HPXML::MechVentTypeERV
        case args[:mech_vent_2_recovery_efficiency_type]
        when 'Unadjusted'
          total_recovery_efficiency = args[:mech_vent_2_total_recovery_efficiency]
          sensible_recovery_efficiency = args[:mech_vent_2_sensible_recovery_efficiency]
        when 'Adjusted'
          total_recovery_efficiency_adjusted = args[:mech_vent_2_total_recovery_efficiency]
          sensible_recovery_efficiency_adjusted = args[:mech_vent_2_sensible_recovery_efficiency]
        end
      when HPXML::MechVentTypeHRV
        case args[:mech_vent_2_recovery_efficiency_type]
        when 'Unadjusted'
          sensible_recovery_efficiency = args[:mech_vent_2_sensible_recovery_efficiency]
        when 'Adjusted'
          sensible_recovery_efficiency_adjusted = args[:mech_vent_2_sensible_recovery_efficiency]
        end
      end

      hpxml_bldg.ventilation_fans.add(id: "VentilationFan#{hpxml_bldg.ventilation_fans.size + 1}",
                                      fan_type: args[:mech_vent_2_fan_type],
                                      rated_flow_rate: args[:mech_vent_2_flow_rate],
                                      hours_in_operation: args[:mech_vent_2_hours_in_operation],
                                      used_for_whole_building_ventilation: true,
                                      total_recovery_efficiency: total_recovery_efficiency,
                                      total_recovery_efficiency_adjusted: total_recovery_efficiency_adjusted,
                                      sensible_recovery_efficiency: sensible_recovery_efficiency,
                                      sensible_recovery_efficiency_adjusted: sensible_recovery_efficiency_adjusted,
                                      fan_power: args[:mech_vent_2_fan_power])
    end

    if args[:kitchen_fans_quantity].nil? || (args[:kitchen_fans_quantity] > 0)
      hpxml_bldg.ventilation_fans.add(id: "VentilationFan#{hpxml_bldg.ventilation_fans.size + 1}",
                                      rated_flow_rate: args[:kitchen_fans_flow_rate],
                                      used_for_local_ventilation: true,
                                      hours_in_operation: args[:kitchen_fans_hours_in_operation],
                                      fan_location: HPXML::LocationKitchen,
                                      fan_power: args[:kitchen_fans_power],
                                      start_hour: args[:kitchen_fans_start_hour],
                                      count: args[:kitchen_fans_quantity])
    end

    if args[:bathroom_fans_quantity].nil? || (args[:bathroom_fans_quantity] > 0)
      hpxml_bldg.ventilation_fans.add(id: "VentilationFan#{hpxml_bldg.ventilation_fans.size + 1}",
                                      rated_flow_rate: args[:bathroom_fans_flow_rate],
                                      used_for_local_ventilation: true,
                                      hours_in_operation: args[:bathroom_fans_hours_in_operation],
                                      fan_location: HPXML::LocationBath,
                                      fan_power: args[:bathroom_fans_power],
                                      start_hour: args[:bathroom_fans_start_hour],
                                      count: args[:bathroom_fans_quantity])
    end

    if args[:whole_house_fan_present]
      hpxml_bldg.ventilation_fans.add(id: "VentilationFan#{hpxml_bldg.ventilation_fans.size + 1}",
                                      rated_flow_rate: args[:whole_house_fan_flow_rate],
                                      used_for_seasonal_cooling_load_reduction: true,
                                      fan_power: args[:whole_house_fan_power])
    end
  end

  # Set the water heating systems properties, including:
  # - type
  # - fuel
  # - capacity
  # - location
  # - tank volume
  # - efficiencies
  # - jacket R-value
  # - setpoint temperature
  # - standby loss units and value
  # - presence of desuperheater
  # - number of bedrooms served
  #
  # @param hpxml_bldg [HPXML::Building] HPXML Building object representing an individual dwelling unit
  # @param args [Hash] Map of :argument_name => value
  # @return [nil]
  def self.set_water_heating_systems(hpxml_bldg, args)
    water_heater_type = args[:water_heater_type]
    return if water_heater_type == Constants::None

    if water_heater_type == HPXML::WaterHeaterTypeHeatPump
      args[:water_heater_fuel_type] = HPXML::FuelTypeElectricity
    end

    location = get_location(args[:water_heater_location], hpxml_bldg.foundations[-1].foundation_type, hpxml_bldg.attics[-1].attic_type)

    if not [HPXML::WaterHeaterTypeCombiStorage, HPXML::WaterHeaterTypeCombiTankless].include? water_heater_type
      case args[:water_heater_efficiency_type]
      when 'EnergyFactor'
        energy_factor = args[:water_heater_efficiency]
      when 'UniformEnergyFactor'
        uniform_energy_factor = args[:water_heater_efficiency]
        if water_heater_type != HPXML::WaterHeaterTypeTankless
          usage_bin = args[:water_heater_usage_bin]
        end
      end
    end

    if (args[:water_heater_fuel_type] != HPXML::FuelTypeElectricity) && (water_heater_type == HPXML::WaterHeaterTypeStorage)
      recovery_efficiency = args[:water_heater_recovery_efficiency]
    end

    if [HPXML::WaterHeaterTypeTankless, HPXML::WaterHeaterTypeCombiTankless].include? water_heater_type
      args[:water_heater_tank_volume] = nil
    end

    if [HPXML::WaterHeaterTypeTankless].include? water_heater_type
      heating_capacity = nil
      recovery_efficiency = nil
    elsif [HPXML::WaterHeaterTypeCombiTankless, HPXML::WaterHeaterTypeCombiStorage].include? water_heater_type
      args[:water_heater_fuel_type] = nil
      heating_capacity = nil
      energy_factor = nil
      if hpxml_bldg.heating_systems.size > 0
        related_hvac_idref = hpxml_bldg.heating_systems[0].id
      end
    end

    if [HPXML::WaterHeaterTypeCombiTankless, HPXML::WaterHeaterTypeCombiStorage].include? water_heater_type
      if args[:water_heater_standby_loss].to_f > 0
        standby_loss_units = HPXML::UnitsDegFPerHour
        standby_loss_value = args[:water_heater_standby_loss]
      end
    end

    if not [HPXML::WaterHeaterTypeTankless, HPXML::WaterHeaterTypeCombiTankless].include? water_heater_type
      if args[:water_heater_jacket_rvalue].to_f > 0
        jacket_r_value = args[:water_heater_jacket_rvalue]
      end
    end

    if [HPXML::ResidentialTypeSFA, HPXML::ResidentialTypeApartment].include? args[:geometry_unit_type]
      if args[:water_heater_num_bedrooms_served].to_f > args[:geometry_unit_num_bedrooms]
        is_shared_system = true
        number_of_bedrooms_served = args[:water_heater_num_bedrooms_served]
      end
    end

    uses_desuperheater = args[:water_heater_uses_desuperheater]
    if uses_desuperheater
      related_hvac_idref = nil
      hpxml_bldg.cooling_systems.each do |cooling_system|
        next unless [HPXML::HVACTypeCentralAirConditioner,
                     HPXML::HVACTypeMiniSplitAirConditioner].include? cooling_system.cooling_system_type

        related_hvac_idref = cooling_system.id
      end
      hpxml_bldg.heat_pumps.each do |heat_pump|
        next unless [HPXML::HVACTypeHeatPumpAirToAir,
                     HPXML::HVACTypeHeatPumpMiniSplit,
                     HPXML::HVACTypeHeatPumpGroundToAir].include? heat_pump.heat_pump_type

        related_hvac_idref = heat_pump.id
      end
    end

    if [HPXML::WaterHeaterTypeStorage].include? water_heater_type
      heating_capacity = args[:water_heater_heating_capacity]
      tank_model_type = args[:water_heater_tank_model_type]
    elsif [HPXML::WaterHeaterTypeHeatPump].include? water_heater_type
      heating_capacity = args[:water_heater_heating_capacity]
      backup_heating_capacity = args[:water_heater_backup_heating_capacity]
      operating_mode = args[:water_heater_operating_mode]
    end

    hpxml_bldg.water_heating_systems.add(id: "WaterHeatingSystem#{hpxml_bldg.water_heating_systems.size + 1}",
                                         water_heater_type: water_heater_type,
                                         fuel_type: args[:water_heater_fuel_type],
                                         location: location,
                                         tank_volume: args[:water_heater_tank_volume],
                                         fraction_dhw_load_served: 1.0,
                                         energy_factor: energy_factor,
                                         uniform_energy_factor: uniform_energy_factor,
                                         usage_bin: usage_bin,
                                         recovery_efficiency: recovery_efficiency,
                                         uses_desuperheater: uses_desuperheater,
                                         related_hvac_idref: related_hvac_idref,
                                         standby_loss_units: standby_loss_units,
                                         standby_loss_value: standby_loss_value,
                                         jacket_r_value: jacket_r_value,
                                         temperature: args[:water_heater_setpoint_temperature],
                                         heating_capacity: heating_capacity,
                                         backup_heating_capacity: backup_heating_capacity,
                                         is_shared_system: is_shared_system,
                                         number_of_bedrooms_served: number_of_bedrooms_served,
                                         tank_model_type: tank_model_type,
                                         operating_mode: operating_mode)
  end

  # Set the hot water distribution properties, including:
  # - system type
  # - pipe lengths and insulation R-value
  # - recirculation control type and pump power
  # - drain water heat recovery facilities connected, flow configuration, efficiency
  #
  # @param hpxml_bldg [HPXML::Building] HPXML Building object representing an individual dwelling unit
  # @param args [Hash] Map of :argument_name => value
  # @return [nil]
  def self.set_hot_water_distribution(hpxml_bldg, args)
    return if args[:water_heater_type] == Constants::None

    if args[:dwhr_facilities_connected] != Constants::None
      dwhr_facilities_connected = args[:dwhr_facilities_connected]
      dwhr_equal_flow = args[:dwhr_equal_flow]
      dwhr_efficiency = args[:dwhr_efficiency]
    end

    if args[:hot_water_distribution_system_type] == HPXML::DHWDistTypeStandard
      standard_piping_length = args[:hot_water_distribution_standard_piping_length]
    else
      recirculation_control_type = args[:hot_water_distribution_recirc_control_type]
      recirculation_piping_loop_length = args[:hot_water_distribution_recirc_piping_length]
      recirculation_branch_piping_length = args[:hot_water_distribution_recirc_branch_piping_length]
      recirculation_pump_power = args[:hot_water_distribution_recirc_pump_power]
    end

    hpxml_bldg.hot_water_distributions.add(id: "HotWaterDistribution#{hpxml_bldg.hot_water_distributions.size + 1}",
                                           system_type: args[:hot_water_distribution_system_type],
                                           standard_piping_length: standard_piping_length,
                                           recirculation_control_type: recirculation_control_type,
                                           recirculation_piping_loop_length: recirculation_piping_loop_length,
                                           recirculation_branch_piping_length: recirculation_branch_piping_length,
                                           recirculation_pump_power: recirculation_pump_power,
                                           pipe_r_value: args[:hot_water_distribution_pipe_r],
                                           dwhr_facilities_connected: dwhr_facilities_connected,
                                           dwhr_equal_flow: dwhr_equal_flow,
                                           dwhr_efficiency: dwhr_efficiency)
  end

  # Set the water fixtures properties, including:
  # - showerhead low flow
  # - faucet/sink low flow
  #
  # @param hpxml_bldg [HPXML::Building] HPXML Building object representing an individual dwelling unit
  # @param args [Hash] Map of :argument_name => value
  # @return [nil]
  def self.set_water_fixtures(hpxml_bldg, args)
    return if args[:water_heater_type] == Constants::None

    hpxml_bldg.water_fixtures.add(id: "WaterFixture#{hpxml_bldg.water_fixtures.size + 1}",
                                  water_fixture_type: HPXML::WaterFixtureTypeShowerhead,
                                  low_flow: args[:water_fixtures_shower_low_flow])

    hpxml_bldg.water_fixtures.add(id: "WaterFixture#{hpxml_bldg.water_fixtures.size + 1}",
                                  water_fixture_type: HPXML::WaterFixtureTypeFaucet,
                                  low_flow: args[:water_fixtures_sink_low_flow])

    hpxml_bldg.water_heating.water_fixtures_usage_multiplier = args[:water_fixtures_usage_multiplier]
  end

  # Set the solar thermal properties, including:
  # - system type
  # - collector area, loop type, orientation, tilt, optical efficiency, and thermal losses
  # - storage volume
  # - solar fraction
  #
  # @param hpxml_bldg [HPXML::Building] HPXML Building object representing an individual dwelling unit
  # @param args [Hash] Map of :argument_name => value
  # @param weather [WeatherFile] Weather object containing EPW information
  # @return [nil]
  def self.set_solar_thermal(hpxml_bldg, args, weather)
    return if args[:solar_thermal_system_type] == Constants::None

    if args[:solar_thermal_solar_fraction] > 0
      solar_fraction = args[:solar_thermal_solar_fraction]
    else
      collector_area = args[:solar_thermal_collector_area]
      collector_loop_type = args[:solar_thermal_collector_loop_type]
      collector_type = args[:solar_thermal_collector_type]
      collector_azimuth = args[:solar_thermal_collector_azimuth]
      latitude = Defaults.get_latitude(args[:site_latitude], weather) unless weather.nil?
      collector_tilt = Geometry.get_absolute_tilt(tilt_str: args[:solar_thermal_collector_tilt], roof_pitch: args[:geometry_roof_pitch], latitude: latitude)
      collector_rated_optical_efficiency = args[:solar_thermal_collector_rated_optical_efficiency]
      collector_rated_thermal_losses = args[:solar_thermal_collector_rated_thermal_losses]
      storage_volume = args[:solar_thermal_storage_volume]
    end

    if hpxml_bldg.water_heating_systems.size == 0
      fail 'Solar thermal system specified but no water heater found.'
    end

    hpxml_bldg.solar_thermal_systems.add(id: "SolarThermalSystem#{hpxml_bldg.solar_thermal_systems.size + 1}",
                                         system_type: args[:solar_thermal_system_type],
                                         collector_area: collector_area,
                                         collector_loop_type: collector_loop_type,
                                         collector_type: collector_type,
                                         collector_azimuth: collector_azimuth,
                                         collector_tilt: collector_tilt,
                                         collector_rated_optical_efficiency: collector_rated_optical_efficiency,
                                         collector_rated_thermal_losses: collector_rated_thermal_losses,
                                         storage_volume: storage_volume,
                                         water_heating_system_idref: hpxml_bldg.water_heating_systems[0].id,
                                         solar_fraction: solar_fraction)
  end

  # Set the PV systems properties, including:
  # - module type
  # - roof or ground location
  # - tracking type
  # - array orientation and tilt
  # - power output
  # - inverter efficiency
  # - losses fraction
  # - number of bedrooms served
  # - presence of a second system
  #
  # @param hpxml_bldg [HPXML::Building] HPXML Building object representing an individual dwelling unit
  # @param args [Hash] Map of :argument_name => value
  # @param weather [WeatherFile] Weather object containing EPW information
  # @return [nil]
  def self.set_pv_systems(hpxml_bldg, args, weather)
    return unless args[:pv_system_present]

    if [HPXML::ResidentialTypeSFA, HPXML::ResidentialTypeApartment].include? args[:geometry_unit_type]
      if args[:pv_system_num_bedrooms_served].to_f > args[:geometry_unit_num_bedrooms]
        is_shared_system = true
        number_of_bedrooms_served = args[:pv_system_num_bedrooms_served]
      end
    end

    latitude = Defaults.get_latitude(args[:site_latitude], weather) unless weather.nil?

    hpxml_bldg.pv_systems.add(id: "PVSystem#{hpxml_bldg.pv_systems.size + 1}",
                              location: args[:pv_system_location],
                              module_type: args[:pv_system_module_type],
                              tracking: args[:pv_system_tracking],
                              array_azimuth: args[:pv_system_array_azimuth],
                              array_tilt: Geometry.get_absolute_tilt(tilt_str: args[:pv_system_array_tilt], roof_pitch: args[:geometry_roof_pitch], latitude: latitude),
                              max_power_output: args[:pv_system_max_power_output],
                              system_losses_fraction: args[:pv_system_system_losses_fraction],
                              is_shared_system: is_shared_system,
                              number_of_bedrooms_served: number_of_bedrooms_served)

    if args[:pv_system_2_present]
      hpxml_bldg.pv_systems.add(id: "PVSystem#{hpxml_bldg.pv_systems.size + 1}",
                                location: args[:pv_system_2_location],
                                module_type: args[:pv_system_2_module_type],
                                tracking: args[:pv_system_2_tracking],
                                array_azimuth: args[:pv_system_2_array_azimuth],
                                array_tilt: Geometry.get_absolute_tilt(tilt_str: args[:pv_system_2_array_tilt], roof_pitch: args[:geometry_roof_pitch], latitude: latitude),
                                max_power_output: args[:pv_system_2_max_power_output],
                                system_losses_fraction: args[:pv_system_system_losses_fraction],
                                is_shared_system: is_shared_system,
                                number_of_bedrooms_served: number_of_bedrooms_served)
    end

    # Add inverter efficiency; assume a single inverter even if multiple PV arrays
    hpxml_bldg.inverters.add(id: "Inverter#{hpxml_bldg.inverters.size + 1}",
                             inverter_efficiency: args[:pv_system_inverter_efficiency])
    hpxml_bldg.pv_systems.each do |pv_system|
      pv_system.inverter_idref = hpxml_bldg.inverters[-1].id
    end
  end

  # Set the battery properties, including:
  # - location
  # - power output
  # - nominal and usable capacity
  # - round-trip efficiency
  # - number of bedrooms served
  #
  # @param hpxml_bldg [HPXML::Building] HPXML Building object representing an individual dwelling unit
  # @param args [Hash] Map of :argument_name => value
  # @return [nil]
  def self.set_battery(hpxml_bldg, args)
    return unless args[:battery_present]

    location = get_location(args[:battery_location], hpxml_bldg.foundations[-1].foundation_type, hpxml_bldg.attics[-1].attic_type)

    if [HPXML::ResidentialTypeSFA, HPXML::ResidentialTypeApartment].include? args[:geometry_unit_type]
      if args[:battery_num_bedrooms_served].to_f > args[:geometry_unit_num_bedrooms]
        is_shared_system = true
        number_of_bedrooms_served = args[:battery_num_bedrooms_served]
      end
    end

    hpxml_bldg.batteries.add(id: "Battery#{hpxml_bldg.batteries.size + 1}",
                             type: HPXML::BatteryTypeLithiumIon,
                             location: location,
                             rated_power_output: args[:battery_power],
                             nominal_capacity_kwh: args[:battery_capacity],
                             usable_capacity_kwh: args[:battery_usable_capacity],
                             round_trip_efficiency: args[:battery_round_trip_efficiency],
                             is_shared_system: is_shared_system,
                             number_of_bedrooms_served: number_of_bedrooms_served)
  end

  # Set the vehicle and electric vehicle charger properties, including:
  # - vehicle battery nominal and usable capacity
  # - fuel economy
  # - fuel economy units
  # - miles driven per year
  # - hours driven per week
  # - fraction charged at home
  # - EV charger reference
  # - EV charger charging power
  #
  # @param hpxml_bldg [HPXML::Building] HPXML Building object representing an individual dwelling unit
  # @param args [Hash] Map of :argument_name => value
  # @return [nil]
  def self.set_vehicle(hpxml_bldg, args)
    return unless args[:vehicle_type] || args[:ev_charger_present]

    charger_id = nil
    if args[:ev_charger_present]
      charger_id = "EVCharger#{hpxml_bldg.ev_chargers.size + 1}"
      hpxml_bldg.ev_chargers.add(id: charger_id,
                                 charging_level: args[:ev_charger_level],
                                 charging_power: args[:ev_charger_power])
    end

    if args[:vehicle_type] != Constants::None
      hpxml_bldg.vehicles.add(id: "Vehicle#{hpxml_bldg.vehicles.size + 1}",
                              vehicle_type: args[:vehicle_type],
                              nominal_capacity_kwh: args[:vehicle_battery_capacity],
                              usable_capacity_kwh: args[:vehicle_battery_usable_capacity],
                              fuel_economy_combined: args[:vehicle_fuel_economy_combined],
                              fuel_economy_units: args[:vehicle_fuel_economy_units],
                              miles_per_year: args[:vehicle_miles_driven_per_year],
                              hours_per_week: args[:vehicle_hours_driven_per_week],
                              fraction_charged_home: args[:vehicle_fraction_charged_home],
                              ev_charger_idref: charger_id)
    end
  end

  # Set the lighting properties, including:
  # - interior/exterior/garage fraction of lamps that are LFL/CFL/LED
  # - interior/exterior/garage usage multipliers
  # - holiday lighting daily energy and period
  #
  # @param hpxml_bldg [HPXML::Building] HPXML Building object representing an individual dwelling unit
  # @param args [Hash] Map of :argument_name => value
  # @return [nil]
  def self.set_lighting(hpxml_bldg, args)
    if args[:lighting_present]
      has_garage = (args[:geometry_garage_width] * args[:geometry_garage_depth] > 0)

      # Interior
      interior_usage_multiplier = args[:lighting_interior_usage_multiplier]
      if interior_usage_multiplier.nil? || interior_usage_multiplier.to_f > 0
        hpxml_bldg.lighting_groups.add(id: "LightingGroup#{hpxml_bldg.lighting_groups.size + 1}",
                                       location: HPXML::LocationInterior,
                                       fraction_of_units_in_location: args[:lighting_interior_fraction_cfl],
                                       lighting_type: HPXML::LightingTypeCFL)
        hpxml_bldg.lighting_groups.add(id: "LightingGroup#{hpxml_bldg.lighting_groups.size + 1}",
                                       location: HPXML::LocationInterior,
                                       fraction_of_units_in_location: args[:lighting_interior_fraction_lfl],
                                       lighting_type: HPXML::LightingTypeLFL)
        hpxml_bldg.lighting_groups.add(id: "LightingGroup#{hpxml_bldg.lighting_groups.size + 1}",
                                       location: HPXML::LocationInterior,
                                       fraction_of_units_in_location: args[:lighting_interior_fraction_led],
                                       lighting_type: HPXML::LightingTypeLED)
        hpxml_bldg.lighting.interior_usage_multiplier = interior_usage_multiplier
      end

      # Exterior
      exterior_usage_multiplier = args[:lighting_exterior_usage_multiplier]
      if exterior_usage_multiplier.nil? || exterior_usage_multiplier.to_f > 0
        hpxml_bldg.lighting_groups.add(id: "LightingGroup#{hpxml_bldg.lighting_groups.size + 1}",
                                       location: HPXML::LocationExterior,
                                       fraction_of_units_in_location: args[:lighting_exterior_fraction_cfl],
                                       lighting_type: HPXML::LightingTypeCFL)
        hpxml_bldg.lighting_groups.add(id: "LightingGroup#{hpxml_bldg.lighting_groups.size + 1}",
                                       location: HPXML::LocationExterior,
                                       fraction_of_units_in_location: args[:lighting_exterior_fraction_lfl],
                                       lighting_type: HPXML::LightingTypeLFL)
        hpxml_bldg.lighting_groups.add(id: "LightingGroup#{hpxml_bldg.lighting_groups.size + 1}",
                                       location: HPXML::LocationExterior,
                                       fraction_of_units_in_location: args[:lighting_exterior_fraction_led],
                                       lighting_type: HPXML::LightingTypeLED)
        hpxml_bldg.lighting.exterior_usage_multiplier = exterior_usage_multiplier
      end

      # Garage
      if has_garage
        garage_usage_multiplier = args[:lighting_garage_usage_multiplier]
        if garage_usage_multiplier.nil? || garage_usage_multiplier.to_f > 0
          hpxml_bldg.lighting_groups.add(id: "LightingGroup#{hpxml_bldg.lighting_groups.size + 1}",
                                         location: HPXML::LocationGarage,
                                         fraction_of_units_in_location: args[:lighting_garage_fraction_cfl],
                                         lighting_type: HPXML::LightingTypeCFL)
          hpxml_bldg.lighting_groups.add(id: "LightingGroup#{hpxml_bldg.lighting_groups.size + 1}",
                                         location: HPXML::LocationGarage,
                                         fraction_of_units_in_location: args[:lighting_garage_fraction_lfl],
                                         lighting_type: HPXML::LightingTypeLFL)
          hpxml_bldg.lighting_groups.add(id: "LightingGroup#{hpxml_bldg.lighting_groups.size + 1}",
                                         location: HPXML::LocationGarage,
                                         fraction_of_units_in_location: args[:lighting_garage_fraction_led],
                                         lighting_type: HPXML::LightingTypeLED)
          hpxml_bldg.lighting.garage_usage_multiplier = garage_usage_multiplier
        end
      end
    end

    return unless args[:holiday_lighting_present]

    hpxml_bldg.lighting.holiday_exists = true
    hpxml_bldg.lighting.holiday_kwh_per_day = args[:holiday_lighting_daily_kwh]

    if not args[:holiday_lighting_period].nil?
      begin_month, begin_day, _begin_hour, end_month, end_day, _end_hour = Calendar.parse_date_time_range(args[:holiday_lighting_period])
      hpxml_bldg.lighting.holiday_period_begin_month = begin_month
      hpxml_bldg.lighting.holiday_period_begin_day = begin_day
      hpxml_bldg.lighting.holiday_period_end_month = end_month
      hpxml_bldg.lighting.holiday_period_end_day = end_day
    end
  end

  # Set the dehumidifier properties, including:
  # - type
  # - efficiency
  # - capacity
  # - relative humidity setpoint
  # - dehumidification load served
  #
  # @param hpxml_bldg [HPXML::Building] HPXML Building object representing an individual dwelling unit
  # @param args [Hash] Map of :argument_name => value
  # @return [nil]
  def self.set_dehumidifier(hpxml_bldg, args)
    return if args[:dehumidifier_type] == Constants::None

    case args[:dehumidifier_efficiency_type]
    when 'EnergyFactor'
      energy_factor = args[:dehumidifier_efficiency]
    when 'IntegratedEnergyFactor'
      integrated_energy_factor = args[:dehumidifier_efficiency]
    end

    hpxml_bldg.dehumidifiers.add(id: "Dehumidifier#{hpxml_bldg.dehumidifiers.size + 1}",
                                 type: args[:dehumidifier_type],
                                 capacity: args[:dehumidifier_capacity],
                                 energy_factor: energy_factor,
                                 integrated_energy_factor: integrated_energy_factor,
                                 rh_setpoint: args[:dehumidifier_rh_setpoint],
                                 fraction_served: args[:dehumidifier_fraction_dehumidification_load_served],
                                 location: HPXML::LocationConditionedSpace)
  end

  # Set the clothes washer properties, including:
  # - location
  # - efficiency
  # - capacity
  # - annual consumption
  # - label electric rate
  # - label gas rate and annual cost
  # - usage multiplier
  #
  # @param hpxml_bldg [HPXML::Building] HPXML Building object representing an individual dwelling unit
  # @param args [Hash] Map of :argument_name => value
  # @return [nil]
  def self.set_clothes_washer(hpxml_bldg, args)
    return if args[:water_heater_type] == Constants::None
    return unless args[:clothes_washer_present]

    case args[:clothes_washer_efficiency_type]
    when 'ModifiedEnergyFactor'
      modified_energy_factor = args[:clothes_washer_efficiency]
    when 'IntegratedModifiedEnergyFactor'
      integrated_modified_energy_factor = args[:clothes_washer_efficiency]
    end

    hpxml_bldg.clothes_washers.add(id: "ClothesWasher#{hpxml_bldg.clothes_washers.size + 1}",
                                   location: args[:clothes_washer_location],
                                   modified_energy_factor: modified_energy_factor,
                                   integrated_modified_energy_factor: integrated_modified_energy_factor,
                                   rated_annual_kwh: args[:clothes_washer_rated_annual_kwh],
                                   label_electric_rate: args[:clothes_washer_label_electric_rate],
                                   label_gas_rate: args[:clothes_washer_label_gas_rate],
                                   label_annual_gas_cost: args[:clothes_washer_label_annual_gas_cost],
                                   label_usage: args[:clothes_washer_label_usage],
                                   capacity: args[:clothes_washer_capacity],
                                   usage_multiplier: args[:clothes_washer_usage_multiplier])
  end

  # Set the clothes dryer properties, including:
  # - location
  # - fuel
  # - efficiency
  # - exhaust flow rate
  # - usage multiplier
  #
  # @param hpxml_bldg [HPXML::Building] HPXML Building object representing an individual dwelling unit
  # @param args [Hash] Map of :argument_name => value
  # @return [nil]
  def self.set_clothes_dryer(hpxml_bldg, args)
    return if args[:water_heater_type] == Constants::None
    return unless args[:clothes_washer_present]
    return unless args[:clothes_dryer_present]

    case args[:clothes_dryer_efficiency_type]
    when 'EnergyFactor'
      energy_factor = args[:clothes_dryer_efficiency]
    when 'CombinedEnergyFactor'
      combined_energy_factor = args[:clothes_dryer_efficiency]
    end

    if not args[:clothes_dryer_vented_flow_rate].nil?
      is_vented = false
      if args[:clothes_dryer_vented_flow_rate] > 0
        is_vented = true
        vented_flow_rate = args[:clothes_dryer_vented_flow_rate]
      end
    end

    hpxml_bldg.clothes_dryers.add(id: "ClothesDryer#{hpxml_bldg.clothes_dryers.size + 1}",
                                  location: args[:clothes_dryer_location],
                                  fuel_type: args[:clothes_dryer_fuel_type],
                                  energy_factor: energy_factor,
                                  combined_energy_factor: combined_energy_factor,
                                  is_vented: is_vented,
                                  vented_flow_rate: vented_flow_rate,
                                  usage_multiplier: args[:clothes_dryer_usage_multiplier])
  end

  # Set the dishwasher properties, including:
  # - location
  # - efficiency type and value
  # - label electric rate
  # - label gas rate and annual cost
  # - loads per week
  # - number of place settings
  # - usage multiplier
  #
  # @param hpxml_bldg [HPXML::Building] HPXML Building object representing an individual dwelling unit
  # @param args [Hash] Map of :argument_name => value
  # @return [nil]
  def self.set_dishwasher(hpxml_bldg, args)
    return if args[:water_heater_type] == Constants::None
    return unless args[:dishwasher_present]

    case args[:dishwasher_efficiency_type]
    when 'RatedAnnualkWh'
      rated_annual_kwh = args[:dishwasher_efficiency]
    when 'EnergyFactor'
      energy_factor = args[:dishwasher_efficiency]
    end

    hpxml_bldg.dishwashers.add(id: "Dishwasher#{hpxml_bldg.dishwashers.size + 1}",
                               location: args[:dishwasher_location],
                               rated_annual_kwh: rated_annual_kwh,
                               energy_factor: energy_factor,
                               label_electric_rate: args[:dishwasher_label_electric_rate],
                               label_gas_rate: args[:dishwasher_label_gas_rate],
                               label_annual_gas_cost: args[:dishwasher_label_annual_gas_cost],
                               label_usage: args[:dishwasher_label_usage],
                               place_setting_capacity: args[:dishwasher_place_setting_capacity],
                               usage_multiplier: args[:dishwasher_usage_multiplier])
  end

  # Set the primary refrigerator properties, including:
  # - location
  # - annual consumption
  # - usage multiplier
  #
  # @param hpxml_bldg [HPXML::Building] HPXML Building object representing an individual dwelling unit
  # @param args [Hash] Map of :argument_name => value
  # @return [nil]
  def self.set_refrigerator(hpxml_bldg, args)
    return unless args[:refrigerator_present]

    hpxml_bldg.refrigerators.add(id: "Refrigerator#{hpxml_bldg.refrigerators.size + 1}",
                                 location: args[:refrigerator_location],
                                 rated_annual_kwh: args[:refrigerator_rated_annual_kwh],
                                 usage_multiplier: args[:refrigerator_usage_multiplier])
  end

  # Set the extra refrigerator properties, including:
  # - location
  # - annual consumption
  # - usage multiplier
  #
  # @param hpxml_bldg [HPXML::Building] HPXML Building object representing an individual dwelling unit
  # @param args [Hash] Map of :argument_name => value
  # @return [nil]
  def self.set_extra_refrigerator(hpxml_bldg, args)
    return unless args[:extra_refrigerator_present]

    hpxml_bldg.refrigerators.add(id: "Refrigerator#{hpxml_bldg.refrigerators.size + 1}",
                                 location: args[:extra_refrigerator_location],
                                 rated_annual_kwh: args[:extra_refrigerator_rated_annual_kwh],
                                 usage_multiplier: args[:extra_refrigerator_usage_multiplier],
                                 primary_indicator: false)
    hpxml_bldg.refrigerators[0].primary_indicator = true
  end

  # Set the freezer properties, including:
  # - location
  # - annual consumption
  # - usage multiplier
  #
  # @param hpxml_bldg [HPXML::Building] HPXML Building object representing an individual dwelling unit
  # @param args [Hash] Map of :argument_name => value
  # @return [nil]
  def self.set_freezer(hpxml_bldg, args)
    return unless args[:freezer_present]

    hpxml_bldg.freezers.add(id: "Freezer#{hpxml_bldg.freezers.size + 1}",
                            location: args[:freezer_location],
                            rated_annual_kwh: args[:freezer_rated_annual_kwh],
                            usage_multiplier: args[:freezer_usage_multiplier])
  end

  # Set the cooking range/oven properties, including:
  # - location
  # - whether induction or convection
  # - usage multiplier
  #
  # @param hpxml_bldg [HPXML::Building] HPXML Building object representing an individual dwelling unit
  # @param args [Hash] Map of :argument_name => value
  # @return [nil]
  def self.set_cooking_range_oven(hpxml_bldg, args)
    return unless args[:cooking_range_oven_present]

    hpxml_bldg.cooking_ranges.add(id: "CookingRange#{hpxml_bldg.cooking_ranges.size + 1}",
                                  location: args[:cooking_range_oven_location],
                                  fuel_type: args[:cooking_range_oven_fuel_type],
                                  is_induction: args[:cooking_range_oven_is_induction],
                                  usage_multiplier: args[:cooking_range_oven_usage_multiplier])

    hpxml_bldg.ovens.add(id: "Oven#{hpxml_bldg.ovens.size + 1}",
                         is_convection: args[:cooking_range_oven_is_convection])
  end

  # Set the ceiling fans properties, including:
  # - label energy use
  # - efficiency
  # - quantity
  #
  # @param hpxml_bldg [HPXML::Building] HPXML Building object representing an individual dwelling unit
  # @param args [Hash] Map of :argument_name => value
  # @return [nil]
  def self.set_ceiling_fans(hpxml_bldg, args)
    return unless args[:ceiling_fan_present]

    hpxml_bldg.ceiling_fans.add(id: "CeilingFan#{hpxml_bldg.ceiling_fans.size + 1}",
                                efficiency: args[:ceiling_fan_efficiency],
                                label_energy_use: args[:ceiling_fan_label_energy_use],
                                count: args[:ceiling_fan_quantity])
  end

  # Set the miscellaneous television plug loads properties, including:
  # - annual consumption
  # - usage multiplier
  #
  # @param hpxml_bldg [HPXML::Building] HPXML Building object representing an individual dwelling unit
  # @param args [Hash] Map of :argument_name => value
  # @return [nil]
  def self.set_misc_plug_loads_television(hpxml_bldg, args)
    return unless args[:misc_plug_loads_television_present]

    hpxml_bldg.plug_loads.add(id: "PlugLoad#{hpxml_bldg.plug_loads.size + 1}",
                              plug_load_type: HPXML::PlugLoadTypeTelevision,
                              kwh_per_year: args[:misc_plug_loads_television_annual_kwh],
                              usage_multiplier: args[:misc_plug_loads_television_usage_multiplier])
  end

  # Set the miscellaneous other plug loads properties, including:
  # - annual consumption
  # - sensible and latent fractions
  # - usage multiplier
  #
  # @param hpxml_bldg [HPXML::Building] HPXML Building object representing an individual dwelling unit
  # @param args [Hash] Map of :argument_name => value
  # @return [nil]
  def self.set_misc_plug_loads_other(hpxml_bldg, args)
    hpxml_bldg.plug_loads.add(id: "PlugLoad#{hpxml_bldg.plug_loads.size + 1}",
                              plug_load_type: HPXML::PlugLoadTypeOther,
                              kwh_per_year: args[:misc_plug_loads_other_annual_kwh],
                              frac_sensible: args[:misc_plug_loads_other_frac_sensible],
                              frac_latent: args[:misc_plug_loads_other_frac_latent],
                              usage_multiplier: args[:misc_plug_loads_other_usage_multiplier])
  end

  # Set the miscellaneous well pump plug loads properties, including:
  # - annual consumption
  # - usage multiplier
  #
  # @param hpxml_bldg [HPXML::Building] HPXML Building object representing an individual dwelling unit
  # @param args [Hash] Map of :argument_name => value
  # @return [nil]
  def self.set_misc_plug_loads_well_pump(hpxml_bldg, args)
    return unless args[:misc_plug_loads_well_pump_present]

    hpxml_bldg.plug_loads.add(id: "PlugLoad#{hpxml_bldg.plug_loads.size + 1}",
                              plug_load_type: HPXML::PlugLoadTypeWellPump,
                              kwh_per_year: args[:misc_plug_loads_well_pump_annual_kwh],
                              usage_multiplier: args[:misc_plug_loads_well_pump_usage_multiplier])
  end

  # Set the miscellaneous vehicle plug loads properties, including:
  # - annual consumption
  # - usage multiplier
  #
  # @param hpxml_bldg [HPXML::Building] HPXML Building object representing an individual dwelling unit
  # @param args [Hash] Map of :argument_name => value
  # @return [nil]
  def self.set_misc_plug_loads_vehicle(hpxml_bldg, args)
    return unless args[:misc_plug_loads_vehicle_present]

    hpxml_bldg.plug_loads.add(id: "PlugLoad#{hpxml_bldg.plug_loads.size + 1}",
                              plug_load_type: HPXML::PlugLoadTypeElectricVehicleCharging,
                              kwh_per_year: args[:misc_plug_loads_vehicle_annual_kwh],
                              usage_multiplier: args[:misc_plug_loads_vehicle_usage_multiplier])
  end

  # Set the miscellaneous grill fuel loads properties, including:
  # - fuel
  # - annual consumption
  # - usage multiplier
  #
  # @param hpxml_bldg [HPXML::Building] HPXML Building object representing an individual dwelling unit
  # @param args [Hash] Map of :argument_name => value
  # @return [nil]
  def self.set_misc_fuel_loads_grill(hpxml_bldg, args)
    return unless args[:misc_fuel_loads_grill_present]

    hpxml_bldg.fuel_loads.add(id: "FuelLoad#{hpxml_bldg.fuel_loads.size + 1}",
                              fuel_load_type: HPXML::FuelLoadTypeGrill,
                              fuel_type: args[:misc_fuel_loads_grill_fuel_type],
                              therm_per_year: args[:misc_fuel_loads_grill_annual_therm],
                              usage_multiplier: args[:misc_fuel_loads_grill_usage_multiplier])
  end

  # Set the miscellaneous lighting fuel loads properties, including:
  # - fuel
  # - annual consumption
  # - usage multiplier
  #
  # @param hpxml_bldg [HPXML::Building] HPXML Building object representing an individual dwelling unit
  # @param args [Hash] Map of :argument_name => value
  # @return [nil]
  def self.set_misc_fuel_loads_lighting(hpxml_bldg, args)
    return unless args[:misc_fuel_loads_lighting_present]

    hpxml_bldg.fuel_loads.add(id: "FuelLoad#{hpxml_bldg.fuel_loads.size + 1}",
                              fuel_load_type: HPXML::FuelLoadTypeLighting,
                              fuel_type: args[:misc_fuel_loads_lighting_fuel_type],
                              therm_per_year: args[:misc_fuel_loads_lighting_annual_therm],
                              usage_multiplier: args[:misc_fuel_loads_lighting_usage_multiplier])
  end

  # Set the miscellaneous fireplace fuel loads properties, including:
  # - fuel
  # - annual consumption
  # - sensible and latent fractions
  # - usage multiplier
  #
  # @param hpxml_bldg [HPXML::Building] HPXML Building object representing an individual dwelling unit
  # @param args [Hash] Map of :argument_name => value
  # @return [nil]
  def self.set_misc_fuel_loads_fireplace(hpxml_bldg, args)
    return unless args[:misc_fuel_loads_fireplace_present]

    hpxml_bldg.fuel_loads.add(id: "FuelLoad#{hpxml_bldg.fuel_loads.size + 1}",
                              fuel_load_type: HPXML::FuelLoadTypeFireplace,
                              fuel_type: args[:misc_fuel_loads_fireplace_fuel_type],
                              therm_per_year: args[:misc_fuel_loads_fireplace_annual_therm],
                              frac_sensible: args[:misc_fuel_loads_fireplace_frac_sensible],
                              frac_latent: args[:misc_fuel_loads_fireplace_frac_latent],
                              usage_multiplier: args[:misc_fuel_loads_fireplace_usage_multiplier])
  end

  # Set the pool properties, including:
  # - pump annual consumption
  # - pump usage multiplier
  # - heater type
  # - heater annual consumption
  # - heater usage multiplier
  #
  # @param hpxml_bldg [HPXML::Building] HPXML Building object representing an individual dwelling unit
  # @param args [Hash] Map of :argument_name => value
  # @return [nil]
  def self.set_pool(hpxml_bldg, args)
    return unless args[:pool_present]

    case args[:pool_heater_type]
    when HPXML::HeaterTypeElectricResistance, HPXML::HeaterTypeHeatPump
      if not args[:pool_heater_annual_kwh].nil?
        heater_load_units = HPXML::UnitsKwhPerYear
        heater_load_value = args[:pool_heater_annual_kwh]
      end
    when HPXML::HeaterTypeGas
      if not args[:pool_heater_annual_therm].nil?
        heater_load_units = HPXML::UnitsThermPerYear
        heater_load_value = args[:pool_heater_annual_therm]
      end
    end

    hpxml_bldg.pools.add(id: "Pool#{hpxml_bldg.pools.size + 1}",
                         type: HPXML::TypeUnknown,
                         pump_type: HPXML::TypeUnknown,
                         pump_kwh_per_year: args[:pool_pump_annual_kwh],
                         pump_usage_multiplier: args[:pool_pump_usage_multiplier],
                         heater_type: args[:pool_heater_type],
                         heater_load_units: heater_load_units,
                         heater_load_value: heater_load_value,
                         heater_usage_multiplier: args[:pool_heater_usage_multiplier])
  end

  # Set the permanent spa properties, including:
  # - pump annual consumption
  # - pump usage multiplier
  # - heater type
  # - heater annual consumption
  # - heater usage multiplier
  #
  # @param hpxml_bldg [HPXML::Building] HPXML Building object representing an individual dwelling unit
  # @param args [Hash] Map of :argument_name => value
  # @return [nil]
  def self.set_permanent_spa(hpxml_bldg, args)
    return unless args[:permanent_spa_present]

    case args[:permanent_spa_heater_type]
    when HPXML::HeaterTypeElectricResistance, HPXML::HeaterTypeHeatPump
      if not args[:permanent_spa_heater_annual_kwh].nil?
        heater_load_units = HPXML::UnitsKwhPerYear
        heater_load_value = args[:permanent_spa_heater_annual_kwh]
      end
    when HPXML::HeaterTypeGas
      if not args[:permanent_spa_heater_annual_therm].nil?
        heater_load_units = HPXML::UnitsThermPerYear
        heater_load_value = args[:permanent_spa_heater_annual_therm]
      end
    end

    hpxml_bldg.permanent_spas.add(id: "PermanentSpa#{hpxml_bldg.permanent_spas.size + 1}",
                                  type: HPXML::TypeUnknown,
                                  pump_type: HPXML::TypeUnknown,
                                  pump_kwh_per_year: args[:permanent_spa_pump_annual_kwh],
                                  pump_usage_multiplier: args[:permanent_spa_pump_usage_multiplier],
                                  heater_type: args[:permanent_spa_heater_type],
                                  heater_load_units: heater_load_units,
                                  heater_load_value: heater_load_value,
                                  heater_usage_multiplier: args[:permanent_spa_heater_usage_multiplier])
  end

  # Combine surfaces to simplify the HPXML file.
  #
  # @param hpxml_bldg [HPXML::Building] HPXML Building object representing an individual dwelling unit
  # @param args [Hash] Map of :argument_name => value
  # @return [nil]
  def self.collapse_surfaces(hpxml_bldg, args)
    if args[:combine_like_surfaces]
      # Collapse some surfaces whose azimuth is a minor effect to simplify HPXMLs.
      (hpxml_bldg.roofs + hpxml_bldg.rim_joists + hpxml_bldg.walls + hpxml_bldg.foundation_walls).each do |surface|
        surface.azimuth = nil
      end
      hpxml_bldg.collapse_enclosure_surfaces()
    else
      # Collapse surfaces so that we don't get, e.g., individual windows
      # or the front wall split because of the door. Exclude foundation walls
      # from the list so we get all 4 foundation walls.
      hpxml_bldg.collapse_enclosure_surfaces([:roofs, :walls, :rim_joists, :floors,
                                              :slabs, :windows, :skylights, :doors])
    end

    # After surfaces are collapsed, round all areas
    (hpxml_bldg.surfaces + hpxml_bldg.subsurfaces).each do |s|
      s.area = s.area.round(1)
    end
  end

  # After having collapsed some surfaces, renumber SystemIdentifier ids and AttachedToXXX idrefs.
  #
  # @param hpxml_bldg [HPXML::Building] HPXML Building object representing an individual dwelling unit
  # @return [nil]
  def self.renumber_hpxml_ids(hpxml_bldg)
    # Renumber surfaces
    indexes = {}
    (hpxml_bldg.surfaces + hpxml_bldg.subsurfaces).each do |surf|
      surf_name = surf.class.to_s.gsub('HPXML::', '')
      indexes[surf_name] = 0 if indexes[surf_name].nil?
      indexes[surf_name] += 1
      (hpxml_bldg.attics + hpxml_bldg.foundations).each do |attic_or_fnd|
        if attic_or_fnd.respond_to?(:attached_to_roof_idrefs) && !attic_or_fnd.attached_to_roof_idrefs.nil? && !attic_or_fnd.attached_to_roof_idrefs.delete(surf.id).nil?
          attic_or_fnd.attached_to_roof_idrefs << "#{surf_name}#{indexes[surf_name]}"
        end
        if attic_or_fnd.respond_to?(:attached_to_wall_idrefs) && !attic_or_fnd.attached_to_wall_idrefs.nil? && !attic_or_fnd.attached_to_wall_idrefs.delete(surf.id).nil?
          attic_or_fnd.attached_to_wall_idrefs << "#{surf_name}#{indexes[surf_name]}"
        end
        if attic_or_fnd.respond_to?(:attached_to_rim_joist_idrefs) && !attic_or_fnd.attached_to_rim_joist_idrefs.nil? && !attic_or_fnd.attached_to_rim_joist_idrefs.delete(surf.id).nil?
          attic_or_fnd.attached_to_rim_joist_idrefs << "#{surf_name}#{indexes[surf_name]}"
        end
        if attic_or_fnd.respond_to?(:attached_to_floor_idrefs) && !attic_or_fnd.attached_to_floor_idrefs.nil? && !attic_or_fnd.attached_to_floor_idrefs.delete(surf.id).nil?
          attic_or_fnd.attached_to_floor_idrefs << "#{surf_name}#{indexes[surf_name]}"
        end
        if attic_or_fnd.respond_to?(:attached_to_slab_idrefs) && !attic_or_fnd.attached_to_slab_idrefs.nil? && !attic_or_fnd.attached_to_slab_idrefs.delete(surf.id).nil?
          attic_or_fnd.attached_to_slab_idrefs << "#{surf_name}#{indexes[surf_name]}"
        end
        if attic_or_fnd.respond_to?(:attached_to_foundation_wall_idrefs) && !attic_or_fnd.attached_to_foundation_wall_idrefs.nil? && !attic_or_fnd.attached_to_foundation_wall_idrefs.delete(surf.id).nil?
          attic_or_fnd.attached_to_foundation_wall_idrefs << "#{surf_name}#{indexes[surf_name]}"
        end
      end
      (hpxml_bldg.windows + hpxml_bldg.doors).each do |subsurf|
        if subsurf.respond_to?(:attached_to_wall_idref) && (subsurf.attached_to_wall_idref == surf.id)
          subsurf.attached_to_wall_idref = "#{surf_name}#{indexes[surf_name]}"
        end
      end
      hpxml_bldg.skylights.each do |subsurf|
        if subsurf.respond_to?(:attached_to_roof_idref) && (subsurf.attached_to_roof_idref == surf.id)
          subsurf.attached_to_roof_idref = "#{surf_name}#{indexes[surf_name]}"
        end
      end
      surf.id = "#{surf_name}#{indexes[surf_name]}"
      if surf.respond_to?(:insulation_id) && (not surf.insulation_id.nil?)
        surf.insulation_id = "#{surf_name}#{indexes[surf_name]}Insulation"
      end
      if surf.respond_to?(:perimeter_insulation_id) && (not surf.perimeter_insulation_id.nil?)
        surf.perimeter_insulation_id = "#{surf_name}#{indexes[surf_name]}PerimeterInsulation"
      end
      if surf.respond_to?(:exterior_horizontal_insulation_id) && (not surf.exterior_horizontal_insulation_id.nil?)
        surf.exterior_horizontal_insulation_id = "#{surf_name}#{indexes[surf_name]}ExteriorHorizontalInsulation"
      end
      if surf.respond_to?(:under_slab_insulation_id) && (not surf.under_slab_insulation_id.nil?)
        surf.under_slab_insulation_id = "#{surf_name}#{indexes[surf_name]}UnderSlabInsulation"
      end
    end
  end
end

# register the measure to be used by the application
BuildResidentialHPXML.new.registerWithApplication<|MERGE_RESOLUTION|>--- conflicted
+++ resolved
@@ -1289,20 +1289,6 @@
     arg.setDefaultValue(13.0)
     args << arg
 
-<<<<<<< HEAD
-=======
-    arg = OpenStudio::Measure::OSArgument::makeChoiceArgument('cooling_system_cooling_compressor_type', compressor_type_choices, false)
-    arg.setDisplayName('Cooling System: Cooling Compressor Type')
-    arg.setDescription("The compressor type of the cooling system. Only applies to #{HPXML::HVACTypeCentralAirConditioner} and #{HPXML::HVACTypeMiniSplitAirConditioner}.")
-    args << arg
-
-    arg = OpenStudio::Measure::OSArgument::makeDoubleArgument('cooling_system_cooling_sensible_heat_fraction', false)
-    arg.setDisplayName('Cooling System: Cooling Sensible Heat Fraction')
-    arg.setDescription("The sensible heat fraction of the cooling system. Ignored for #{HPXML::HVACTypeEvaporativeCooler}. If not provided, the OS-HPXML default (see <a href='#{docs_base_url}#central-air-conditioner'>Central Air Conditioner</a>, <a href='#{docs_base_url}#room-air-conditioner'>Room Air Conditioner</a>, <a href='#{docs_base_url}#packaged-terminal-air-conditioner'>Packaged Terminal Air Conditioner</a>, <a href='#{docs_base_url}#mini-split-air-conditioner'>Mini-Split Air Conditioner</a>) is used.")
-    arg.setUnits('Frac')
-    args << arg
-
->>>>>>> 6d274c4f
     arg = OpenStudio::Measure::OSArgument::makeDoubleArgument('cooling_system_cooling_capacity', false)
     arg.setDisplayName('Cooling System: Cooling Capacity')
     arg.setDescription("The output cooling capacity of the cooling system. If not provided, the OS-HPXML autosized default (see <a href='#{docs_base_url}#central-air-conditioner'>Central Air Conditioner</a>, <a href='#{docs_base_url}#room-air-conditioner'>Room Air Conditioner</a>, <a href='#{docs_base_url}#packaged-terminal-air-conditioner'>Packaged Terminal Air Conditioner</a>, <a href='#{docs_base_url}#evaporative-cooler'>Evaporative Cooler</a>, <a href='#{docs_base_url}#mini-split-air-conditioner'>Mini-Split Air Conditioner</a>) is used.")
@@ -1415,7 +1401,7 @@
 
     arg = OpenStudio::Measure::OSArgument::makeChoiceArgument('heat_pump_compressor_type', compressor_type_choices, false)
     arg.setDisplayName('Heat Pump: Cooling Compressor Type')
-    arg.setDescription("The compressor type of the heat pump. Required for #{HPXML::HVACTypeHeatPumpAirToAir} and #{HPXML::HVACTypeHeatPumpMiniSplit}.")
+    arg.setDescription("The compressor type of the heat pump. Required for #{HPXML::HVACTypeHeatPumpAirToAir}, #{HPXML::HVACTypeHeatPumpMiniSplit} and #{HPXML::HVACTypeHeatPumpGroundToAir}.")
     args << arg
 
     arg = OpenStudio::Measure::OSArgument::makeChoiceArgument('heat_pump_heating_efficiency_type', heat_pump_heating_efficiency_type_choices, true)
@@ -1442,20 +1428,6 @@
     arg.setDefaultValue(13.0)
     args << arg
 
-<<<<<<< HEAD
-=======
-    arg = OpenStudio::Measure::OSArgument::makeChoiceArgument('heat_pump_cooling_compressor_type', compressor_type_choices, false)
-    arg.setDisplayName('Heat Pump: Cooling Compressor Type')
-    arg.setDescription("The compressor type of the heat pump. Only applies to #{HPXML::HVACTypeHeatPumpAirToAir}, #{HPXML::HVACTypeHeatPumpMiniSplit} and #{HPXML::HVACTypeHeatPumpGroundToAir}.")
-    args << arg
-
-    arg = OpenStudio::Measure::OSArgument::makeDoubleArgument('heat_pump_cooling_sensible_heat_fraction', false)
-    arg.setDisplayName('Heat Pump: Cooling Sensible Heat Fraction')
-    arg.setDescription("The sensible heat fraction of the heat pump. If not provided, the OS-HPXML default (see <a href='#{docs_base_url}#air-to-air-heat-pump'>Air-to-Air Heat Pump</a>, <a href='#{docs_base_url}#mini-split-heat-pump'>Mini-Split Heat Pump</a>, <a href='#{docs_base_url}#packaged-terminal-heat-pump'>Packaged Terminal Heat Pump</a>, <a href='#{docs_base_url}#room-air-conditioner-w-reverse-cycle'>Room Air Conditioner w/ Reverse Cycle</a>, <a href='#{docs_base_url}#ground-to-air-heat-pump'>Ground-to-Air Heat Pump</a>) is used.")
-    arg.setUnits('Frac')
-    args << arg
-
->>>>>>> 6d274c4f
     arg = OpenStudio::Measure::OSArgument::makeDoubleArgument('heat_pump_heating_capacity', false)
     arg.setDisplayName('Heat Pump: Heating Capacity')
     arg.setDescription("The output heating capacity of the heat pump. If not provided, the OS-HPXML autosized default (see <a href='#{docs_base_url}#air-to-air-heat-pump'>Air-to-Air Heat Pump</a>, <a href='#{docs_base_url}#mini-split-heat-pump'>Mini-Split Heat Pump</a>, <a href='#{docs_base_url}#packaged-terminal-heat-pump'>Packaged Terminal Heat Pump</a>, <a href='#{docs_base_url}#room-air-conditioner-w-reverse-cycle'>Room Air Conditioner w/ Reverse Cycle</a>, <a href='#{docs_base_url}#ground-to-air-heat-pump'>Ground-to-Air Heat Pump</a>) is used.")
@@ -5920,13 +5892,8 @@
       end
     end
 
-<<<<<<< HEAD
-    if [HPXML::HVACTypeHeatPumpAirToAir, HPXML::HVACTypeHeatPumpMiniSplit].include? heat_pump_type
+    if [HPXML::HVACTypeHeatPumpAirToAir, HPXML::HVACTypeHeatPumpMiniSplit, HPXML::HVACTypeHeatPumpGroundToAir].include? heat_pump_type
       compressor_type = args[:heat_pump_compressor_type]
-=======
-    if [HPXML::HVACTypeHeatPumpAirToAir, HPXML::HVACTypeHeatPumpMiniSplit, HPXML::HVACTypeHeatPumpGroundToAir].include? heat_pump_type
-      compressor_type = args[:heat_pump_cooling_compressor_type]
->>>>>>> 6d274c4f
     end
 
     case args[:heat_pump_heating_efficiency_type]
