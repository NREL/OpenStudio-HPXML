# see the URL below for information on how to write OpenStudio measures
# http://nrel.github.io/OpenStudio-user-documentation/reference/measure_writing_guide/

require 'openstudio'

require_relative 'resources/geometry'
require_relative 'resources/schedules'
require_relative 'resources/constants'
require_relative 'resources/location'

require_relative '../HPXMLtoOpenStudio/resources/EPvalidator'
require_relative '../HPXMLtoOpenStudio/resources/constructions'
require_relative '../HPXMLtoOpenStudio/resources/hpxml'
require_relative '../HPXMLtoOpenStudio/resources/schedules'
require_relative '../HPXMLtoOpenStudio/resources/constants'

# start the measure
class BuildResidentialHPXML < OpenStudio::Measure::ModelMeasure
  # human readable name
  def name
    return 'HPXML Builder'
  end

  # human readable description
  def description
    return 'Builds a residential HPXML file.'
  end

  # human readable description of modeling approach
  def modeler_description
    return ''
  end

  # define the arguments that the user will input
  def arguments(model)
    args = OpenStudio::Measure::OSArgumentVector.new

    arg = OpenStudio::Measure::OSArgument.makeStringArgument('hpxml_path', true)
    arg.setDisplayName('HPXML File Path')
    arg.setDescription('Absolute/relative path of the HPXML file.')
    args << arg

    arg = OpenStudio::Measure::OSArgument.makeStringArgument('weather_dir', true)
    arg.setDisplayName('Weather Directory')
    arg.setDescription('Absolute/relative path of the weather directory.')
    arg.setDefaultValue('weather')
    args << arg

    arg = OpenStudio::Measure::OSArgument.makeStringArgument('software_program_used', false)
    arg.setDisplayName('Software Program Used')
    arg.setDescription('The name of the software program used.')
    args << arg

    arg = OpenStudio::Measure::OSArgument.makeStringArgument('software_program_version', false)
    arg.setDisplayName('Software Program Version')
    arg.setDescription('The version of the software program used.')
    args << arg

    arg = OpenStudio::Measure::OSArgument::makeIntegerArgument('simulation_control_timestep', false)
    arg.setDisplayName('Simulation Control: Timestep')
    arg.setUnits('min')
    arg.setDescription('Value must be a divisor of 60.')
    args << arg

    arg = OpenStudio::Measure::OSArgument::makeIntegerArgument('simulation_control_begin_month', false)
    arg.setDisplayName('Simulation Control: Run Period Begin Month')
    arg.setUnits('month')
    arg.setDescription('This numeric field should contain the starting month number (1 = January, 2 = February, etc.) for the annual run period desired.')
    args << arg

    arg = OpenStudio::Measure::OSArgument::makeIntegerArgument('simulation_control_begin_day_of_month', false)
    arg.setDisplayName('Simulation Control: Run Period Begin Day of Month')
    arg.setUnits('day')
    arg.setDescription('This numeric field should contain the starting day of the starting month (must be valid for month) for the annual run period desired.')
    args << arg

    arg = OpenStudio::Measure::OSArgument::makeIntegerArgument('simulation_control_end_month', false)
    arg.setDisplayName('Simulation Control: Run Period End Month')
    arg.setUnits('month')
    arg.setDescription('This numeric field should contain the end month number (1 = January, 2 = February, etc.) for the annual run period desired.')
    args << arg

    arg = OpenStudio::Measure::OSArgument::makeIntegerArgument('simulation_control_end_day_of_month', false)
    arg.setDisplayName('Simulation Control: Run Period End Day of Month')
    arg.setUnits('day')
    arg.setDescription('This numeric field should contain the ending day of the ending month (must be valid for month) for the annual run period desired.')
    args << arg

    arg = OpenStudio::Measure::OSArgument.makeStringArgument('schedules_output_path', true)
    arg.setDisplayName('Schedules Output File Path')
    arg.setDescription('Absolute (or relative) path of the output schedules file.')
    args << arg

    arg = OpenStudio::Measure::OSArgument.makeStringArgument('weather_station_epw_filepath', true)
    arg.setDisplayName('EnergyPlus Weather (EPW) Filepath')
    arg.setDescription('Name of the EPW file.')
    arg.setDefaultValue('USA_CO_Denver.Intl.AP.725650_TMY3.epw')
    args << arg

    site_type_choices = OpenStudio::StringVector.new
    site_type_choices << HPXML::SiteTypeSuburban
    site_type_choices << HPXML::SiteTypeUrban
    site_type_choices << HPXML::SiteTypeRural

    arg = OpenStudio::Measure::OSArgument::makeChoiceArgument('site_type', site_type_choices, false)
    arg.setDisplayName('Site: Type')
    arg.setDescription('The type of site.')
    args << arg

    unit_type_choices = OpenStudio::StringVector.new
    unit_type_choices << HPXML::ResidentialTypeSFD
    unit_type_choices << HPXML::ResidentialTypeSFA
    unit_type_choices << HPXML::ResidentialTypeMF

    arg = OpenStudio::Measure::OSArgument::makeChoiceArgument('geometry_unit_type', unit_type_choices, true)
    arg.setDisplayName('Geometry: Unit Type')
    arg.setDescription('The type of unit.')
    arg.setDefaultValue(HPXML::ResidentialTypeSFD)
    args << arg

    arg = OpenStudio::Measure::OSArgument::makeIntegerArgument('geometry_num_units', false)
    arg.setDisplayName('Geometry: Number of Units')
    arg.setUnits('#')
    arg.setDescription("The number of units in the building. This is required for #{HPXML::ResidentialTypeSFA} and #{HPXML::ResidentialTypeMF} buildings.")
    args << arg

    arg = OpenStudio::Measure::OSArgument::makeDoubleArgument('geometry_cfa', true)
    arg.setDisplayName('Geometry: Conditioned Floor Area')
    arg.setUnits('ft^2')
    arg.setDescription('The total floor area of the conditioned space (including any conditioned basement floor area).')
    arg.setDefaultValue(2000.0)
    args << arg

    arg = OpenStudio::Measure::OSArgument::makeIntegerArgument('geometry_num_floors_above_grade', true)
    arg.setDisplayName('Geometry: Number of Floors')
    arg.setUnits('#')
    arg.setDescription("The number of floors above grade (in the unit if #{HPXML::ResidentialTypeSFA}, and in the building if #{HPXML::ResidentialTypeMF}).")
    arg.setDefaultValue(2)
    args << arg

    arg = OpenStudio::Measure::OSArgument::makeDoubleArgument('geometry_wall_height', true)
    arg.setDisplayName('Geometry: Average Wall Height')
    arg.setUnits('ft')
    arg.setDescription('The average height of the walls.')
    arg.setDefaultValue(8.0)
    args << arg

    arg = OpenStudio::Measure::OSArgument::makeDoubleArgument('geometry_orientation', true)
    arg.setDisplayName('Geometry: Orientation')
    arg.setUnits('degrees')
    arg.setDescription("The house's orientation is measured clockwise from due south when viewed from above (e.g., North=0, East=90, South=180, West=270).")
    arg.setDefaultValue(180.0)
    args << arg

    arg = OpenStudio::Measure::OSArgument::makeDoubleArgument('geometry_aspect_ratio', true)
    arg.setDisplayName('Geometry: Aspect Ratio')
    arg.setUnits('FB/LR')
    arg.setDescription('The ratio of the front/back wall length to the left/right wall length, excluding any protruding garage wall area.')
    arg.setDefaultValue(2.0)
    args << arg

    level_choices = OpenStudio::StringVector.new
    level_choices << 'Bottom'
    level_choices << 'Middle'
    level_choices << 'Top'

    arg = OpenStudio::Measure::OSArgument::makeChoiceArgument('geometry_level', level_choices, true)
    arg.setDisplayName('Geometry: Level')
    arg.setDescription("The level of the #{HPXML::ResidentialTypeMF} unit.")
    arg.setDefaultValue('Bottom')
    args << arg

    horizontal_location_choices = OpenStudio::StringVector.new
    horizontal_location_choices << 'Left'
    horizontal_location_choices << 'Middle'
    horizontal_location_choices << 'Right'

    arg = OpenStudio::Measure::OSArgument::makeChoiceArgument('geometry_horizontal_location', horizontal_location_choices, true)
    arg.setDisplayName('Geometry: Horizontal Location')
    arg.setDescription("The horizontal location of the #{HPXML::ResidentialTypeSFA} or #{HPXML::ResidentialTypeMF} unit when viewing the front of the building.")
    arg.setDefaultValue('Left')
    args << arg

    corridor_position_choices = OpenStudio::StringVector.new
    corridor_position_choices << 'Double-Loaded Interior'
    corridor_position_choices << 'Single Exterior (Front)'
    corridor_position_choices << 'Double Exterior'
    corridor_position_choices << 'None'

    arg = OpenStudio::Measure::OSArgument::makeChoiceArgument('geometry_corridor_position', corridor_position_choices, true)
    arg.setDisplayName('Geometry: Corridor Position')
    arg.setDescription('The position of the corridor.')
    arg.setDefaultValue('Double-Loaded Interior')
    args << arg

    arg = OpenStudio::Measure::OSArgument::makeDoubleArgument('geometry_corridor_width', true)
    arg.setDisplayName('Geometry: Corridor Width')
    arg.setUnits('ft')
    arg.setDescription('The width of the corridor.')
    arg.setDefaultValue(10.0)
    args << arg

    arg = OpenStudio::Measure::OSArgument::makeDoubleArgument('geometry_inset_width', true)
    arg.setDisplayName('Geometry: Inset Width')
    arg.setUnits('ft')
    arg.setDescription('The width of the inset.')
    arg.setDefaultValue(0.0)
    args << arg

    arg = OpenStudio::Measure::OSArgument::makeDoubleArgument('geometry_inset_depth', true)
    arg.setDisplayName('Geometry: Inset Depth')
    arg.setUnits('ft')
    arg.setDescription('The depth of the inset.')
    arg.setDefaultValue(0.0)
    args << arg

    inset_position_choices = OpenStudio::StringVector.new
    inset_position_choices << 'Right'
    inset_position_choices << 'Left'

    arg = OpenStudio::Measure::OSArgument::makeChoiceArgument('geometry_inset_position', inset_position_choices, true)
    arg.setDisplayName('Geometry: Inset Position')
    arg.setDescription('The position of the inset.')
    arg.setDefaultValue('Right')
    args << arg

    arg = OpenStudio::Measure::OSArgument::makeDoubleArgument('geometry_balcony_depth', true)
    arg.setDisplayName('Geometry: Balcony Depth')
    arg.setUnits('ft')
    arg.setDescription('The depth of the balcony.')
    arg.setDefaultValue(0.0)
    args << arg

    arg = OpenStudio::Measure::OSArgument::makeDoubleArgument('geometry_garage_width', true)
    arg.setDisplayName('Geometry: Garage Width')
    arg.setUnits('ft')
    arg.setDescription('The width of the garage. Enter zero for no garage.')
    arg.setDefaultValue(0.0)
    args << arg

    arg = OpenStudio::Measure::OSArgument::makeDoubleArgument('geometry_garage_depth', true)
    arg.setDisplayName('Geometry: Garage Depth')
    arg.setUnits('ft')
    arg.setDescription('The depth of the garage.')
    arg.setDefaultValue(20.0)
    args << arg

    arg = OpenStudio::Measure::OSArgument::makeDoubleArgument('geometry_garage_protrusion', true)
    arg.setDisplayName('Geometry: Garage Protrusion')
    arg.setUnits('frac')
    arg.setDescription('The fraction of the garage that is protruding from the living space.')
    arg.setDefaultValue(0.0)
    args << arg

    garage_position_choices = OpenStudio::StringVector.new
    garage_position_choices << 'Right'
    garage_position_choices << 'Left'

    arg = OpenStudio::Measure::OSArgument::makeChoiceArgument('geometry_garage_position', garage_position_choices, true)
    arg.setDisplayName('Geometry: Garage Position')
    arg.setDescription('The position of the garage.')
    arg.setDefaultValue('Right')
    args << arg

    foundation_type_choices = OpenStudio::StringVector.new
    foundation_type_choices << HPXML::FoundationTypeSlab
    foundation_type_choices << HPXML::FoundationTypeCrawlspaceVented
    foundation_type_choices << HPXML::FoundationTypeCrawlspaceUnvented
    foundation_type_choices << HPXML::FoundationTypeBasementUnconditioned
    foundation_type_choices << HPXML::FoundationTypeBasementConditioned
    foundation_type_choices << HPXML::FoundationTypeAmbient

    arg = OpenStudio::Measure::OSArgument::makeChoiceArgument('geometry_foundation_type', foundation_type_choices, true)
    arg.setDisplayName('Geometry: Foundation Type')
    arg.setDescription('The foundation type of the building.')
    arg.setDefaultValue(HPXML::FoundationTypeSlab)
    args << arg

    arg = OpenStudio::Measure::OSArgument::makeDoubleArgument('geometry_foundation_height', true)
    arg.setDisplayName('Geometry: Foundation Height')
    arg.setUnits('ft')
    arg.setDescription('The height of the foundation (e.g., 3ft for crawlspace, 8ft for basement). Only applies to basements/crawlspaces.')
    arg.setDefaultValue(0.0)
    args << arg

    arg = OpenStudio::Measure::OSArgument::makeDoubleArgument('geometry_foundation_height_above_grade', true)
    arg.setDisplayName('Geometry: Foundation Height Above Grade')
    arg.setUnits('ft')
    arg.setDescription('The depth above grade of the foundation wall. Only applies to basements/crawlspaces.')
    arg.setDefaultValue(0.0)
    args << arg

    roof_type_choices = OpenStudio::StringVector.new
    roof_type_choices << 'gable'
    roof_type_choices << 'hip'
    roof_type_choices << 'flat'

    arg = OpenStudio::Measure::OSArgument::makeChoiceArgument('geometry_roof_type', roof_type_choices, true)
    arg.setDisplayName('Geometry: Roof Type')
    arg.setDescription('The roof type of the building.')
    arg.setDefaultValue('gable')
    args << arg

    roof_pitch_choices = OpenStudio::StringVector.new
    roof_pitch_choices << '1:12'
    roof_pitch_choices << '2:12'
    roof_pitch_choices << '3:12'
    roof_pitch_choices << '4:12'
    roof_pitch_choices << '5:12'
    roof_pitch_choices << '6:12'
    roof_pitch_choices << '7:12'
    roof_pitch_choices << '8:12'
    roof_pitch_choices << '9:12'
    roof_pitch_choices << '10:12'
    roof_pitch_choices << '11:12'
    roof_pitch_choices << '12:12'

    arg = OpenStudio::Measure::OSArgument::makeChoiceArgument('geometry_roof_pitch', roof_pitch_choices, true)
    arg.setDisplayName('Geometry: Roof Pitch')
    arg.setDescription('The roof pitch of the attic. Ignored if the building has a flat roof.')
    arg.setDefaultValue('6:12')
    args << arg

    roof_structure_choices = OpenStudio::StringVector.new
    roof_structure_choices << 'truss, cantilever'
    roof_structure_choices << 'rafter'

    arg = OpenStudio::Measure::OSArgument::makeChoiceArgument('geometry_roof_structure', roof_structure_choices, true)
    arg.setDisplayName('Geometry: Roof Structure')
    arg.setDescription('The roof structure of the building. Ignored if the building has a flat roof.')
    arg.setDefaultValue('truss, cantilever')
    args << arg

    attic_type_choices = OpenStudio::StringVector.new
    attic_type_choices << HPXML::AtticTypeVented
    attic_type_choices << HPXML::AtticTypeUnvented
    attic_type_choices << HPXML::AtticTypeConditioned

    arg = OpenStudio::Measure::OSArgument::makeChoiceArgument('geometry_attic_type', attic_type_choices, true)
    arg.setDisplayName('Geometry: Attic Type')
    arg.setDescription('The attic type of the building. Ignored if the building has a flat roof.')
    arg.setDefaultValue(HPXML::AtticTypeVented)
    args << arg

    arg = OpenStudio::Measure::OSArgument::makeDoubleArgument('geometry_eaves_depth', true)
    arg.setDisplayName('Geometry: Eaves Depth')
    arg.setUnits('ft')
    arg.setDescription('The eaves depth of the roof.')
    arg.setDefaultValue(2.0)
    args << arg

    arg = OpenStudio::Measure::OSArgument::makeIntegerArgument('geometry_num_bedrooms', true)
    arg.setDisplayName('Geometry: Number of Bedrooms')
    arg.setDescription('Specify the number of bedrooms. Used to determine the energy usage of appliances and plug loads, hot water usage, etc.')
    arg.setDefaultValue(3)
    args << arg

    arg = OpenStudio::Measure::OSArgument::makeStringArgument('geometry_num_bathrooms', true)
    arg.setDisplayName('Geometry: Number of Bathrooms')
    arg.setDescription('Specify the number of bathrooms.')
    arg.setDefaultValue(Constants.Auto)
    args << arg

    arg = OpenStudio::Measure::OSArgument::makeStringArgument('geometry_num_occupants', true)
    arg.setDisplayName('Geometry: Number of Occupants')
    arg.setDescription("Specify the number of occupants. A value of '#{Constants.Auto}' will calculate the average number of occupants from the number of bedrooms. Used to specify the internal gains from people only.")
    arg.setDefaultValue(Constants.Auto)
    args << arg

    arg = OpenStudio::Measure::OSArgument::makeDoubleArgument('floor_assembly_r', true)
    arg.setDisplayName('Floor: Assembly R-value')
    arg.setUnits('h-ft^2-R/Btu')
    arg.setDescription('Assembly R-value for the floor (foundation ceiling). Ignored if a slab foundation.')
    arg.setDefaultValue(30)
    args << arg

    arg = OpenStudio::Measure::OSArgument::makeDoubleArgument('foundation_wall_insulation_r', true)
    arg.setDisplayName('Foundation: Wall Insulation Nominal R-value')
    arg.setUnits('h-ft^2-R/Btu')
    arg.setDescription('Nominal R-value for the foundation wall insulation. Only applies to basements/crawlspaces.')
    arg.setDefaultValue(0)
    args << arg

    arg = OpenStudio::Measure::OSArgument::makeDoubleArgument('foundation_wall_insulation_distance_to_top', true)
    arg.setDisplayName('Foundation: Wall Insulation Distance To Top')
    arg.setUnits('ft')
    arg.setDescription('The distance from the top of the foundation wall to the top of the foundation wall insulation. Only applies to basements/crawlspaces.')
    arg.setDefaultValue(0)
    args << arg

    arg = OpenStudio::Measure::OSArgument::makeDoubleArgument('foundation_wall_insulation_distance_to_bottom', true)
    arg.setDisplayName('Foundation: Wall Insulation Distance To Bottom')
    arg.setUnits('ft')
    arg.setDescription('The distance from the top of the foundation wall to the bottom of the foundation wall insulation. Only applies to basements/crawlspaces.')
    arg.setDefaultValue(0)
    args << arg

    arg = OpenStudio::Measure::OSArgument::makeDoubleArgument('foundation_wall_assembly_r', false)
    arg.setDisplayName('Foundation: Wall Assembly R-value')
    arg.setUnits('h-ft^2-R/Btu')
    arg.setDescription('Assembly R-value for the foundation walls. Only applies to basements/crawlspaces. If provided, overrides the previous foundation wall insulation inputs.')
    args << arg

    arg = OpenStudio::Measure::OSArgument::makeDoubleArgument('slab_perimeter_insulation_r', true)
    arg.setDisplayName('Slab: Perimeter Insulation Nominal R-value')
    arg.setUnits('h-ft^2-R/Btu')
    arg.setDescription('Nominal R-value of the vertical slab perimeter insulation. Applies to slab-on-grade foundations and basement/crawlspace floors.')
    arg.setDefaultValue(0)
    args << arg

    arg = OpenStudio::Measure::OSArgument::makeDoubleArgument('slab_perimeter_depth', true)
    arg.setDisplayName('Slab: Perimeter Insulation Depth')
    arg.setUnits('ft')
    arg.setDescription('Depth from grade to bottom of vertical slab perimeter insulation. Applies to slab-on-grade foundations and basement/crawlspace floors.')
    arg.setDefaultValue(0)
    args << arg

    arg = OpenStudio::Measure::OSArgument::makeDoubleArgument('slab_under_insulation_r', true)
    arg.setDisplayName('Slab: Under Slab Insulation Nominal R-value')
    arg.setUnits('h-ft^2-R/Btu')
    arg.setDescription('Nominal R-value of the horizontal under slab insulation. Applies to slab-on-grade foundations and basement/crawlspace floors.')
    arg.setDefaultValue(0)
    args << arg

    arg = OpenStudio::Measure::OSArgument::makeDoubleArgument('slab_under_width', true)
    arg.setDisplayName('Slab: Under Slab Insulation Width')
    arg.setUnits('ft')
    arg.setDescription('Width from slab edge inward of horizontal under-slab insulation. Enter 999 to specify that the under slab insulation spans the entire slab. Applies to slab-on-grade foundations and basement/crawlspace floors.')
    arg.setDefaultValue(0)
    args << arg

    arg = OpenStudio::Measure::OSArgument::makeDoubleArgument('slab_carpet_fraction', true)
    arg.setDisplayName('Slab: Carpet Fraction')
    arg.setUnits('Frac')
    arg.setDescription('Fraction of the slab floor area that is carpeted.')
    arg.setDefaultValue(0)
    args << arg

    arg = OpenStudio::Measure::OSArgument::makeDoubleArgument('slab_carpet_r', true)
    arg.setDisplayName('Slab: Carpet R-value')
    arg.setUnits('h-ft^2-R/Btu')
    arg.setDescription('R-value of the slab carpet.')
    arg.setDefaultValue(0)
    args << arg

    arg = OpenStudio::Measure::OSArgument::makeDoubleArgument('ceiling_assembly_r', true)
    arg.setDisplayName('Ceiling: Assembly R-value')
    arg.setUnits('h-ft^2-R/Btu')
    arg.setDescription('Assembly R-value for the ceiling (attic floor).')
    arg.setDefaultValue(30)
    args << arg

    roof_material_type_choices = OpenStudio::StringVector.new
    roof_material_type_choices << HPXML::RoofTypeAsphaltShingles
    roof_material_type_choices << HPXML::RoofTypeConcrete
    roof_material_type_choices << HPXML::RoofTypeClayTile
    roof_material_type_choices << HPXML::RoofTypeMetal
    roof_material_type_choices << HPXML::RoofTypePlasticRubber
    roof_material_type_choices << HPXML::RoofTypeWoodShingles

    arg = OpenStudio::Measure::OSArgument::makeChoiceArgument('roof_material_type', roof_material_type_choices, false)
    arg.setDisplayName('Roof: Material Type')
    arg.setDescription('The material type of the roof.')
    args << arg

    color_choices = OpenStudio::StringVector.new
    color_choices << Constants.Auto
    color_choices << HPXML::ColorDark
    color_choices << HPXML::ColorLight
    color_choices << HPXML::ColorMedium
    color_choices << HPXML::ColorMediumDark
    color_choices << HPXML::ColorReflective

    arg = OpenStudio::Measure::OSArgument::makeChoiceArgument('roof_color', color_choices, true)
    arg.setDisplayName('Roof: Color')
    arg.setDescription('The color of the roof.')
    arg.setDefaultValue(Constants.Auto)
    args << arg

    arg = OpenStudio::Measure::OSArgument::makeDoubleArgument('roof_assembly_r', true)
    arg.setDisplayName('Roof: Assembly R-value')
    arg.setUnits('h-ft^2-R/Btu')
    arg.setDescription('Assembly R-value of the roof.')
    arg.setDefaultValue(2.3)
    args << arg

    arg = OpenStudio::Measure::OSArgument::makeStringArgument('roof_solar_absorptance', true)
    arg.setDisplayName('Roof: Solar Absorptance')
    arg.setDescription('The solar absorptance of the roof.')
    arg.setDefaultValue(Constants.Auto)
    args << arg

    arg = OpenStudio::Measure::OSArgument::makeDoubleArgument('roof_emittance', true)
    arg.setDisplayName('Roof: Emittance')
    arg.setDescription('The emittance of the roof.')
    arg.setDefaultValue(0.92)
    args << arg

    arg = OpenStudio::Measure::OSArgument::makeBoolArgument('roof_radiant_barrier', true)
    arg.setDisplayName('Roof: Has Radiant Barrier')
    arg.setDescription('Specifies whether the attic has a radiant barrier.')
    arg.setDefaultValue(false)
    args << arg

    arg = OpenStudio::Measure::OSArgument::makeDoubleArgument('neighbor_front_distance', true)
    arg.setDisplayName('Neighbor: Front Distance')
    arg.setUnits('ft')
    arg.setDescription('The minimum distance between the simulated house and the neighboring house to the front (not including eaves). A value of zero indicates no neighbors.')
    arg.setDefaultValue(0.0)
    args << arg

    arg = OpenStudio::Measure::OSArgument::makeDoubleArgument('neighbor_back_distance', true)
    arg.setDisplayName('Neighbor: Back Distance')
    arg.setUnits('ft')
    arg.setDescription('The minimum distance between the simulated house and the neighboring house to the back (not including eaves). A value of zero indicates no neighbors.')
    arg.setDefaultValue(0.0)
    args << arg

    arg = OpenStudio::Measure::OSArgument::makeDoubleArgument('neighbor_left_distance', true)
    arg.setDisplayName('Neighbor: Left Distance')
    arg.setUnits('ft')
    arg.setDescription('The minimum distance between the simulated house and the neighboring house to the left (not including eaves). A value of zero indicates no neighbors.')
    arg.setDefaultValue(10.0)
    args << arg

    arg = OpenStudio::Measure::OSArgument::makeDoubleArgument('neighbor_right_distance', true)
    arg.setDisplayName('Neighbor: Right Distance')
    arg.setUnits('ft')
    arg.setDescription('The minimum distance between the simulated house and the neighboring house to the right (not including eaves). A value of zero indicates no neighbors.')
    arg.setDefaultValue(10.0)
    args << arg

    arg = OpenStudio::Measure::OSArgument::makeStringArgument('neighbor_front_height', true)
    arg.setDisplayName('Neighbor: Front Height')
    arg.setUnits('ft')
    arg.setDescription("The height of the neighboring building to the front. A value of '#{Constants.Auto}' will use the same height as this building.")
    arg.setDefaultValue(Constants.Auto)
    args << arg

    arg = OpenStudio::Measure::OSArgument::makeStringArgument('neighbor_back_height', true)
    arg.setDisplayName('Neighbor: Back Height')
    arg.setUnits('ft')
    arg.setDescription("The height of the neighboring building to the back. A value of '#{Constants.Auto}' will use the same height as this building.")
    arg.setDefaultValue(Constants.Auto)
    args << arg

    arg = OpenStudio::Measure::OSArgument::makeStringArgument('neighbor_left_height', true)
    arg.setDisplayName('Neighbor: Left Height')
    arg.setUnits('ft')
    arg.setDescription("The height of the neighboring building to the left. A value of '#{Constants.Auto}' will use the same height as this building.")
    arg.setDefaultValue(Constants.Auto)
    args << arg

    arg = OpenStudio::Measure::OSArgument::makeStringArgument('neighbor_right_height', true)
    arg.setDisplayName('Neighbor: Right Height')
    arg.setUnits('ft')
    arg.setDescription("The height of the neighboring building to the right. A value of '#{Constants.Auto}' will use the same height as this building.")
    arg.setDefaultValue(Constants.Auto)
    args << arg

    wall_type_choices = OpenStudio::StringVector.new
    wall_type_choices << HPXML::WallTypeWoodStud
    wall_type_choices << HPXML::WallTypeCMU
    wall_type_choices << HPXML::WallTypeDoubleWoodStud
    wall_type_choices << HPXML::WallTypeICF
    wall_type_choices << HPXML::WallTypeLog
    wall_type_choices << HPXML::WallTypeSIP
    wall_type_choices << HPXML::WallTypeConcrete
    wall_type_choices << HPXML::WallTypeSteelStud
    wall_type_choices << HPXML::WallTypeStone
    wall_type_choices << HPXML::WallTypeStrawBale
    wall_type_choices << HPXML::WallTypeBrick

    arg = OpenStudio::Measure::OSArgument::makeChoiceArgument('wall_type', wall_type_choices, true)
    arg.setDisplayName('Walls: Type')
    arg.setDescription('The type of exterior walls.')
    arg.setDefaultValue(HPXML::WallTypeWoodStud)
    args << arg

    wall_siding_type_choices = OpenStudio::StringVector.new
    wall_siding_type_choices << HPXML::SidingTypeAluminum
    wall_siding_type_choices << HPXML::SidingTypeBrick
    wall_siding_type_choices << HPXML::SidingTypeFiberCement
    wall_siding_type_choices << HPXML::SidingTypeStucco
    wall_siding_type_choices << HPXML::SidingTypeVinyl
    wall_siding_type_choices << HPXML::SidingTypeWood

    arg = OpenStudio::Measure::OSArgument::makeChoiceArgument('wall_siding_type', wall_siding_type_choices, false)
    arg.setDisplayName('Wall: Siding Type')
    arg.setDescription('The siding type of the exterior walls.')
    args << arg

    arg = OpenStudio::Measure::OSArgument::makeChoiceArgument('wall_color', color_choices, true)
    arg.setDisplayName('Wall: Color')
    arg.setDescription('The color of the exterior walls.')
    arg.setDefaultValue(Constants.Auto)
    args << arg

    arg = OpenStudio::Measure::OSArgument::makeDoubleArgument('wall_assembly_r', true)
    arg.setDisplayName('Walls: Assembly R-value')
    arg.setUnits('h-ft^2-R/Btu')
    arg.setDescription('Assembly R-value of the exterior walls.')
    arg.setDefaultValue(13)
    args << arg

    arg = OpenStudio::Measure::OSArgument::makeStringArgument('wall_solar_absorptance', true)
    arg.setDisplayName('Wall: Solar Absorptance')
    arg.setDescription('The solar absorptance of the exterior walls.')
    arg.setDefaultValue(Constants.Auto)
    args << arg

    arg = OpenStudio::Measure::OSArgument::makeDoubleArgument('wall_emittance', true)
    arg.setDisplayName('Wall: Emittance')
    arg.setDescription('The emittance of the exterior walls.')
    arg.setDefaultValue(0.92)
    args << arg

    arg = OpenStudio::Measure::OSArgument::makeDoubleArgument('window_front_wwr', true)
    arg.setDisplayName('Windows: Front Window-to-Wall Ratio')
    arg.setDescription("The ratio of window area to wall area for the building's front facade. Enter 0 if specifying Front Window Area instead.")
    arg.setDefaultValue(0.18)
    args << arg

    arg = OpenStudio::Measure::OSArgument::makeDoubleArgument('window_back_wwr', true)
    arg.setDisplayName('Windows: Back Window-to-Wall Ratio')
    arg.setDescription("The ratio of window area to wall area for the building's back facade. Enter 0 if specifying Back Window Area instead.")
    arg.setDefaultValue(0.18)
    args << arg

    arg = OpenStudio::Measure::OSArgument::makeDoubleArgument('window_left_wwr', true)
    arg.setDisplayName('Windows: Left Window-to-Wall Ratio')
    arg.setDescription("The ratio of window area to wall area for the building's left facade. Enter 0 if specifying Left Window Area instead.")
    arg.setDefaultValue(0.18)
    args << arg

    arg = OpenStudio::Measure::OSArgument::makeDoubleArgument('window_right_wwr', true)
    arg.setDisplayName('Windows: Right Window-to-Wall Ratio')
    arg.setDescription("The ratio of window area to wall area for the building's right facade. Enter 0 if specifying Right Window Area instead.")
    arg.setDefaultValue(0.18)
    args << arg

    arg = OpenStudio::Measure::OSArgument::makeDoubleArgument('window_area_front', true)
    arg.setDisplayName('Windows: Front Window Area')
    arg.setDescription("The amount of window area on the building's front facade. Enter 0 if specifying Front Window-to-Wall Ratio instead.")
    arg.setDefaultValue(0)
    args << arg

    arg = OpenStudio::Measure::OSArgument::makeDoubleArgument('window_area_back', true)
    arg.setDisplayName('Windows: Back Window Area')
    arg.setDescription("The amount of window area on the building's back facade. Enter 0 if specifying Back Window-to-Wall Ratio instead.")
    arg.setDefaultValue(0)
    args << arg

    arg = OpenStudio::Measure::OSArgument::makeDoubleArgument('window_area_left', true)
    arg.setDisplayName('Windows: Left Window Area')
    arg.setDescription("The amount of window area on the building's left facade. Enter 0 if specifying Left Window-to-Wall Ratio instead.")
    arg.setDefaultValue(0)
    args << arg

    arg = OpenStudio::Measure::OSArgument::makeDoubleArgument('window_area_right', true)
    arg.setDisplayName('Windows: Right Window Area')
    arg.setDescription("The amount of window area on the building's right facade. Enter 0 if specifying Right Window-to-Wall Ratio instead.")
    arg.setDefaultValue(0)
    args << arg

    arg = OpenStudio::Measure::OSArgument::makeDoubleArgument('window_aspect_ratio', true)
    arg.setDisplayName('Windows: Aspect Ratio')
    arg.setDescription('Ratio of window height to width.')
    arg.setDefaultValue(1.333)
    args << arg

    arg = OpenStudio::Measure::OSArgument::makeDoubleArgument('window_fraction_operable', false)
    arg.setDisplayName('Windows: Fraction Operable')
    arg.setDescription('Fraction of windows that are operable.')
    args << arg

    arg = OpenStudio::Measure::OSArgument::makeDoubleArgument('window_ufactor', true)
    arg.setDisplayName('Windows: U-Factor')
    arg.setUnits('Btu/hr-ft^2-R')
    arg.setDescription('The heat transfer coefficient of the windows.')
    arg.setDefaultValue(0.37)
    args << arg

    arg = OpenStudio::Measure::OSArgument::makeDoubleArgument('window_shgc', true)
    arg.setDisplayName('Windows: SHGC')
    arg.setDescription('The ratio of solar heat gain through a glazing system compared to that of an unobstructed opening, for windows.')
    arg.setDefaultValue(0.3)
    args << arg

    arg = OpenStudio::Measure::OSArgument::makeDoubleArgument('window_interior_shading_winter', false)
    arg.setDisplayName('Windows: Winter Interior Shading')
    arg.setDescription('Interior shading multiplier for the heating season. 1.0 indicates no reduction in solar gain, 0.85 indicates 15% reduction, etc.')
    args << arg

    arg = OpenStudio::Measure::OSArgument::makeDoubleArgument('window_interior_shading_summer', false)
    arg.setDisplayName('Windows: Summer Interior Shading')
    arg.setDescription('Interior shading multiplier for the cooling season. 1.0 indicates no reduction in solar gain, 0.85 indicates 15% reduction, etc.')
    args << arg

    arg = OpenStudio::Measure::OSArgument::makeDoubleArgument('overhangs_front_depth', true)
    arg.setDisplayName('Overhangs: Front Facade Depth')
    arg.setDescription('Specifies the depth of overhangs for windows on the front facade.')
    arg.setDefaultValue(0)
    args << arg

    arg = OpenStudio::Measure::OSArgument::makeDoubleArgument('overhangs_front_distance_to_top_of_window', true)
    arg.setDisplayName('Overhangs: Front Facade Distance to Top of Window')
    arg.setDescription('Specifies the distance to the top of window of overhangs for windows on the front facade.')
    arg.setDefaultValue(0)
    args << arg

    arg = OpenStudio::Measure::OSArgument::makeDoubleArgument('overhangs_back_depth', true)
    arg.setDisplayName('Overhangs: Back Facade Depth')
    arg.setDescription('Specifies the depth of overhangs for windows on the back facade.')
    arg.setDefaultValue(0)
    args << arg

    arg = OpenStudio::Measure::OSArgument::makeDoubleArgument('overhangs_back_distance_to_top_of_window', true)
    arg.setDisplayName('Overhangs: Back Facade Distance to Top of Window')
    arg.setDescription('Specifies the distance to the top of window of overhangs for windows on the back facade.')
    arg.setDefaultValue(0)
    args << arg

    arg = OpenStudio::Measure::OSArgument::makeDoubleArgument('overhangs_left_depth', true)
    arg.setDisplayName('Overhangs: Left Facade Depth')
    arg.setDescription('Specifies the depth of overhangs for windows on the left facade.')
    arg.setDefaultValue(0)
    args << arg

    arg = OpenStudio::Measure::OSArgument::makeDoubleArgument('overhangs_left_distance_to_top_of_window', true)
    arg.setDisplayName('Overhangs: Left Facade Distance to Top of Window')
    arg.setDescription('Specifies the distance to the top of window of overhangs for windows on the left facade.')
    arg.setDefaultValue(0)
    args << arg

    arg = OpenStudio::Measure::OSArgument::makeDoubleArgument('overhangs_right_depth', true)
    arg.setDisplayName('Overhangs: Right Facade Depth')
    arg.setDescription('Specifies the depth of overhangs for windows on the right facade.')
    arg.setDefaultValue(0)
    args << arg

    arg = OpenStudio::Measure::OSArgument::makeDoubleArgument('overhangs_right_distance_to_top_of_window', true)
    arg.setDisplayName('Overhangs: Right Facade Distance to Top of Window')
    arg.setDescription('Specifies the distance to the top of window of overhangs for windows on the right facade.')
    arg.setDefaultValue(0)
    args << arg

    arg = OpenStudio::Measure::OSArgument::makeDoubleArgument('skylight_area_front', true)
    arg.setDisplayName('Skylights: Front Roof Area')
    arg.setDescription("The amount of skylight area on the building's front conditioned roof facade.")
    arg.setDefaultValue(0)
    args << arg

    arg = OpenStudio::Measure::OSArgument::makeDoubleArgument('skylight_area_back', true)
    arg.setDisplayName('Skylights: Back Roof Area')
    arg.setDescription("The amount of skylight area on the building's back conditioned roof facade.")
    arg.setDefaultValue(0)
    args << arg

    arg = OpenStudio::Measure::OSArgument::makeDoubleArgument('skylight_area_left', true)
    arg.setDisplayName('Skylights: Left Roof Area')
    arg.setDescription("The amount of skylight area on the building's left conditioned roof facade.")
    arg.setDefaultValue(0)
    args << arg

    arg = OpenStudio::Measure::OSArgument::makeDoubleArgument('skylight_area_right', true)
    arg.setDisplayName('Skylights: Right Roof Area')
    arg.setDescription("The amount of skylight area on the building's right conditioned roof facade.")
    arg.setDefaultValue(0)
    args << arg

    arg = OpenStudio::Measure::OSArgument::makeDoubleArgument('skylight_ufactor', true)
    arg.setDisplayName('Skylights: U-Factor')
    arg.setUnits('Btu/hr-ft^2-R')
    arg.setDescription('The heat transfer coefficient of the skylights.')
    arg.setDefaultValue(0.33)
    args << arg

    skylight_shgc = OpenStudio::Measure::OSArgument::makeDoubleArgument('skylight_shgc', true)
    skylight_shgc.setDisplayName('Skylights: SHGC')
    skylight_shgc.setDescription('The ratio of solar heat gain through a glazing system compared to that of an unobstructed opening, for skylights.')
    skylight_shgc.setDefaultValue(0.45)
    args << skylight_shgc

    arg = OpenStudio::Measure::OSArgument::makeDoubleArgument('door_area', true)
    arg.setDisplayName('Doors: Area')
    arg.setUnits('ft^2')
    arg.setDescription('The area of the opaque door(s).')
    arg.setDefaultValue(20.0)
    args << arg

    arg = OpenStudio::Measure::OSArgument::makeDoubleArgument('door_rvalue', true)
    arg.setDisplayName('Doors: R-value')
    arg.setUnits('h-ft^2-R/Btu')
    arg.setDescription('R-value of the doors.')
    arg.setDefaultValue(5.0)
    args << arg

    air_leakage_units_choices = OpenStudio::StringVector.new
    air_leakage_units_choices << HPXML::UnitsACH
    air_leakage_units_choices << HPXML::UnitsCFM
    air_leakage_units_choices << HPXML::UnitsACHNatural

    arg = OpenStudio::Measure::OSArgument::makeChoiceArgument('air_leakage_units', air_leakage_units_choices, true)
    arg.setDisplayName('Air Leakage: Units')
    arg.setDescription('The unit of measure for the above-grade living air leakage.')
    arg.setDefaultValue(HPXML::UnitsACH)
    args << arg

    arg = OpenStudio::Measure::OSArgument::makeDoubleArgument('air_leakage_value', true)
    arg.setDisplayName('Air Leakage: Value')
    arg.setDescription('Air exchange rate, in ACH or CFM at 50 Pascals.')
    arg.setDefaultValue(3)
    args << arg

    arg = OpenStudio::Measure::OSArgument::makeStringArgument('air_leakage_shelter_coefficient', true)
    arg.setDisplayName('Air Leakage: Shelter Coefficient')
    arg.setUnits('Frac')
    arg.setDescription('The local shelter coefficient (AIM-2 infiltration model) accounts for nearby buildings, trees, and obstructions.')
    arg.setDefaultValue(Constants.Auto)
    args << arg

    heating_system_type_choices = OpenStudio::StringVector.new
    heating_system_type_choices << 'none'
    heating_system_type_choices << HPXML::HVACTypeFurnace
    heating_system_type_choices << HPXML::HVACTypeWallFurnace
    heating_system_type_choices << HPXML::HVACTypeFloorFurnace
    heating_system_type_choices << HPXML::HVACTypeBoiler
    heating_system_type_choices << HPXML::HVACTypeElectricResistance
    heating_system_type_choices << HPXML::HVACTypeStove
    heating_system_type_choices << HPXML::HVACTypePortableHeater
    heating_system_type_choices << HPXML::HVACTypeFireplace

    heating_system_fuel_choices = OpenStudio::StringVector.new
    heating_system_fuel_choices << HPXML::FuelTypeElectricity
    heating_system_fuel_choices << HPXML::FuelTypeNaturalGas
    heating_system_fuel_choices << HPXML::FuelTypeOil
    heating_system_fuel_choices << HPXML::FuelTypePropane
    heating_system_fuel_choices << HPXML::FuelTypeWood
    heating_system_fuel_choices << HPXML::FuelTypeWoodPellets

    cooling_system_type_choices = OpenStudio::StringVector.new
    cooling_system_type_choices << 'none'
    cooling_system_type_choices << HPXML::HVACTypeCentralAirConditioner
    cooling_system_type_choices << HPXML::HVACTypeRoomAirConditioner
    cooling_system_type_choices << HPXML::HVACTypeEvaporativeCooler

    compressor_type_choices = OpenStudio::StringVector.new
    compressor_type_choices << HPXML::HVACCompressorTypeSingleStage
    compressor_type_choices << HPXML::HVACCompressorTypeTwoStage
    compressor_type_choices << HPXML::HVACCompressorTypeVariableSpeed

    arg = OpenStudio::Measure::OSArgument::makeChoiceArgument('heating_system_type', heating_system_type_choices, true)
    arg.setDisplayName('Heating System: Type')
    arg.setDescription('The type of the heating system.')
    arg.setDefaultValue(HPXML::HVACTypeFurnace)
    args << arg

    arg = OpenStudio::Measure::OSArgument::makeChoiceArgument('heating_system_fuel', heating_system_fuel_choices, true)
    arg.setDisplayName('Heating System: Fuel Type')
    arg.setDescription('The fuel type of the heating system. Ignored for ElectricResistance.')
    arg.setDefaultValue(HPXML::FuelTypeNaturalGas)
    args << arg

    arg = OpenStudio::Measure::OSArgument::makeDoubleArgument('heating_system_heating_efficiency_afue', true)
    arg.setDisplayName('Heating System: Rated AFUE')
    arg.setUnits('AFUE')
    arg.setDescription('The rated efficiency value of the Furnace/WallFurnace/FloorFurnace/Boiler heating system.')
    arg.setDefaultValue(0.78)
    args << arg

    arg = OpenStudio::Measure::OSArgument::makeDoubleArgument('heating_system_heating_efficiency_percent', true)
    arg.setDisplayName('Heating System: Rated Percent')
    arg.setUnits('Percent')
    arg.setDescription('The rated efficiency value of the ElectricResistance/Stove/PortableHeater/Fireplace heating system.')
    arg.setDefaultValue(1.0)
    args << arg

    arg = OpenStudio::Measure::OSArgument::makeStringArgument('heating_system_heating_capacity', true)
    arg.setDisplayName('Heating System: Heating Capacity')
    arg.setDescription("The output heating capacity of the heating system. If using '#{Constants.Auto}', the autosizing algorithm will use ACCA Manual S to set the capacity.")
    arg.setUnits('Btu/hr')
    arg.setDefaultValue(Constants.Auto)
    args << arg

    arg = OpenStudio::Measure::OSArgument::makeDoubleArgument('heating_system_fraction_heat_load_served', true)
    arg.setDisplayName('Heating System: Fraction Heat Load Served')
    arg.setDescription('The heat load served fraction of the heating system.')
    arg.setUnits('Frac')
    arg.setDefaultValue(1)
    args << arg

    arg = OpenStudio::Measure::OSArgument::makeDoubleArgument('heating_system_electric_auxiliary_energy', false)
    arg.setDisplayName('Heating System: Electric Auxiliary Energy')
    arg.setDescription('The electric auxiliary energy of the heating system.')
    args << arg

    arg = OpenStudio::Measure::OSArgument::makeChoiceArgument('cooling_system_type', cooling_system_type_choices, true)
    arg.setDisplayName('Cooling System: Type')
    arg.setDescription('The type of the cooling system.')
    arg.setDefaultValue(HPXML::HVACTypeCentralAirConditioner)
    args << arg

    arg = OpenStudio::Measure::OSArgument::makeDoubleArgument('cooling_system_cooling_efficiency_seer', true)
    arg.setDisplayName('Cooling System: Rated SEER')
    arg.setUnits('SEER')
    arg.setDescription('The rated efficiency value of the central air conditioner cooling system. Ignored for evaporative cooler.')
    arg.setDefaultValue(13.0)
    args << arg

    arg = OpenStudio::Measure::OSArgument::makeDoubleArgument('cooling_system_cooling_efficiency_eer', true)
    arg.setDisplayName('Cooling System: Rated EER')
    arg.setUnits('EER')
    arg.setDescription('The rated efficiency value of the room air conditioner cooling system. Ignored for evaporative cooler.')
    arg.setDefaultValue(13.0)
    args << arg

    arg = OpenStudio::Measure::OSArgument::makeChoiceArgument('cooling_system_cooling_compressor_type', compressor_type_choices, false)
    arg.setDisplayName('Cooling System: Cooling Compressor Type')
    arg.setDescription('The compressor type of the cooling system. Only applies to central air conditioner.')
    args << arg

    arg = OpenStudio::Measure::OSArgument::makeDoubleArgument('cooling_system_cooling_sensible_heat_fraction', false)
    arg.setDisplayName('Cooling System: Cooling Sensible Heat Fraction')
    arg.setDescription('The sensible heat fraction of the cooling system. Ignored for evaporative cooler.')
    arg.setUnits('Frac')
    args << arg

    arg = OpenStudio::Measure::OSArgument::makeStringArgument('cooling_system_cooling_capacity', true)
    arg.setDisplayName('Cooling System: Cooling Capacity')
    arg.setDescription("The output cooling capacity of the cooling system. If using '#{Constants.Auto}', the autosizing algorithm will use ACCA Manual S to set the capacity. Ignored for evaporative cooler.")
    arg.setUnits('tons')
    arg.setDefaultValue(Constants.Auto)
    args << arg

    arg = OpenStudio::Measure::OSArgument::makeDoubleArgument('cooling_system_fraction_cool_load_served', true)
    arg.setDisplayName('Cooling System: Fraction Cool Load Served')
    arg.setDescription('The cool load served fraction of the cooling system.')
    arg.setUnits('Frac')
    arg.setDefaultValue(1)
    args << arg

    arg = OpenStudio::Measure::OSArgument::makeBoolArgument('cooling_system_evap_cooler_is_ducted', true)
    arg.setDisplayName('Cooling System: Evaporative Cooler Is Ducted')
    arg.setDescription('Whether the evaporative cooler is ducted or not.')
    arg.setDefaultValue(false)
    args << arg

    heat_pump_type_choices = OpenStudio::StringVector.new
    heat_pump_type_choices << 'none'
    heat_pump_type_choices << HPXML::HVACTypeHeatPumpAirToAir
    heat_pump_type_choices << HPXML::HVACTypeHeatPumpMiniSplit
    heat_pump_type_choices << HPXML::HVACTypeHeatPumpGroundToAir

    heat_pump_fuel_choices = OpenStudio::StringVector.new
    heat_pump_fuel_choices << HPXML::FuelTypeElectricity

    heat_pump_backup_fuel_choices = OpenStudio::StringVector.new
    heat_pump_backup_fuel_choices << 'none'
    heat_pump_backup_fuel_choices << HPXML::FuelTypeElectricity
    heat_pump_backup_fuel_choices << HPXML::FuelTypeNaturalGas
    heat_pump_backup_fuel_choices << HPXML::FuelTypeOil
    heat_pump_backup_fuel_choices << HPXML::FuelTypePropane

    arg = OpenStudio::Measure::OSArgument::makeChoiceArgument('heat_pump_type', heat_pump_type_choices, true)
    arg.setDisplayName('Heat Pump: Type')
    arg.setDescription('The type of the heat pump.')
    arg.setDefaultValue('none')
    args << arg

    arg = OpenStudio::Measure::OSArgument::makeDoubleArgument('heat_pump_heating_efficiency_hspf', true)
    arg.setDisplayName('Heat Pump: Rated Heating HSPF')
    arg.setUnits('HSPF')
    arg.setDescription('The rated heating efficiency value of the air-to-air/mini-split heat pump.')
    arg.setDefaultValue(7.7)
    args << arg

    arg = OpenStudio::Measure::OSArgument::makeDoubleArgument('heat_pump_heating_efficiency_cop', true)
    arg.setDisplayName('Heat Pump: Rated Heating COP')
    arg.setUnits('COP')
    arg.setDescription('The rated heating efficiency value of the ground-to-air heat pump.')
    arg.setDefaultValue(3.6)
    args << arg

    arg = OpenStudio::Measure::OSArgument::makeDoubleArgument('heat_pump_cooling_efficiency_seer', true)
    arg.setDisplayName('Heat Pump: Rated Cooling SEER')
    arg.setUnits('SEER')
    arg.setDescription('The rated cooling efficiency value of the air-to-air/mini-split heat pump.')
    arg.setDefaultValue(13.0)
    args << arg

    arg = OpenStudio::Measure::OSArgument::makeDoubleArgument('heat_pump_cooling_efficiency_eer', true)
    arg.setDisplayName('Heat Pump: Rated Cooling EER')
    arg.setUnits('EER')
    arg.setDescription('The rated cooling efficiency value of the ground-to-air heat pump.')
    arg.setDefaultValue(16.6)
    args << arg

    arg = OpenStudio::Measure::OSArgument::makeChoiceArgument('heat_pump_cooling_compressor_type', compressor_type_choices, false)
    arg.setDisplayName('Heat Pump: Cooling Compressor Type')
    arg.setDescription('The compressor type of the heat pump. Only applies to air-to-air and mini-split.')
    args << arg

    arg = OpenStudio::Measure::OSArgument::makeDoubleArgument('heat_pump_cooling_sensible_heat_fraction', false)
    arg.setDisplayName('Heat Pump: Cooling Sensible Heat Fraction')
    arg.setDescription('The sensible heat fraction of the heat pump.')
    arg.setUnits('Frac')
    args << arg

    arg = OpenStudio::Measure::OSArgument::makeStringArgument('heat_pump_heating_capacity', true)
    arg.setDisplayName('Heat Pump: Heating Capacity')
    arg.setDescription("The output heating capacity of the heat pump. If using '#{Constants.Auto}', the autosizing algorithm will use ACCA Manual S to set the capacity.")
    arg.setUnits('Btu/hr')
    arg.setDefaultValue(Constants.Auto)
    args << arg

    arg = OpenStudio::Measure::OSArgument::makeStringArgument('heat_pump_heating_capacity_17F', true)
    arg.setDisplayName('Heat Pump: Heating Capacity 17F')
    arg.setDescription("The output heating capacity of the heat pump at 17F. If using '#{Constants.Auto}', the autosizing algorithm will use ACCA Manual S to set the capacity. Only applies to air-to-air and mini-split.")
    arg.setUnits('Btu/hr')
    arg.setDefaultValue(Constants.Auto)
    args << arg

    arg = OpenStudio::Measure::OSArgument::makeStringArgument('heat_pump_cooling_capacity', true)
    arg.setDisplayName('Heat Pump: Cooling Capacity')
    arg.setDescription("The output cooling capacity of the heat pump. If using '#{Constants.Auto}', the autosizing algorithm will use ACCA Manual S to set the capacity.")
    arg.setUnits('Btu/hr')
    arg.setDefaultValue(Constants.Auto)
    args << arg

    arg = OpenStudio::Measure::OSArgument::makeDoubleArgument('heat_pump_fraction_heat_load_served', true)
    arg.setDisplayName('Heat Pump: Fraction Heat Load Served')
    arg.setDescription('The heat load served fraction of the heat pump.')
    arg.setUnits('Frac')
    arg.setDefaultValue(1)
    args << arg

    arg = OpenStudio::Measure::OSArgument::makeDoubleArgument('heat_pump_fraction_cool_load_served', true)
    arg.setDisplayName('Heat Pump: Fraction Cool Load Served')
    arg.setDescription('The cool load served fraction of the heat pump.')
    arg.setUnits('Frac')
    arg.setDefaultValue(1)
    args << arg

    arg = OpenStudio::Measure::OSArgument::makeChoiceArgument('heat_pump_backup_fuel', heat_pump_backup_fuel_choices, true)
    arg.setDisplayName('Heat Pump: Backup Fuel Type')
    arg.setDescription('The backup fuel type of the heat pump.')
    arg.setDefaultValue('none')
    args << arg

    arg = OpenStudio::Measure::OSArgument::makeDoubleArgument('heat_pump_backup_heating_efficiency', true)
    arg.setDisplayName('Heat Pump: Backup Rated Efficiency')
    arg.setDescription('The backup rated efficiency value of the heat pump. Percent for electricity fuel type. AFUE otherwise.')
    arg.setDefaultValue(1)
    args << arg

    arg = OpenStudio::Measure::OSArgument::makeStringArgument('heat_pump_backup_heating_capacity', true)
    arg.setDisplayName('Heat Pump: Backup Heating Capacity')
    arg.setDescription("The backup output heating capacity of the heat pump. If using '#{Constants.Auto}', the autosizing algorithm will use ACCA Manual S to set the capacity.")
    arg.setUnits('Btu/hr')
    arg.setDefaultValue(Constants.Auto)
    args << arg

    arg = OpenStudio::Measure::OSArgument::makeDoubleArgument('heat_pump_backup_heating_switchover_temp', false)
    arg.setDisplayName('Heat Pump: Backup Heating Switchover Temperature')
    arg.setDescription('The temperature at which the heat pump stops operating and the backup heating system starts running. Only applies to air-to-air and mini-split.')
    arg.setUnits('deg-F')
    args << arg

    arg = OpenStudio::Measure::OSArgument::makeBoolArgument('heat_pump_mini_split_is_ducted', true)
    arg.setDisplayName('Heat Pump: Mini-Split Is Ducted')
    arg.setDescription('Whether the mini-split heat pump is ducted or not.')
    arg.setDefaultValue(false)
    args << arg

    arg = OpenStudio::Measure::OSArgument::makeDoubleArgument('setpoint_heating_temp', true)
    arg.setDisplayName('Setpoint: Heating Temperature')
    arg.setDescription('Specify the heating setpoint temperature.')
    arg.setUnits('deg-F')
    arg.setDefaultValue(71)
    args << arg

    arg = OpenStudio::Measure::OSArgument::makeDoubleArgument('setpoint_heating_setback_temp', true)
    arg.setDisplayName('Setpoint: Heating Setback Temperature')
    arg.setDescription('Specify the heating setback temperature.')
    arg.setUnits('deg-F')
    arg.setDefaultValue(71)
    args << arg

    arg = OpenStudio::Measure::OSArgument::makeDoubleArgument('setpoint_heating_setback_hours_per_week', true)
    arg.setDisplayName('Setpoint: Heating Setback Hours per Week')
    arg.setDescription('Specify the heating setback number of hours per week value.')
    arg.setDefaultValue(0)
    args << arg

    arg = OpenStudio::Measure::OSArgument::makeDoubleArgument('setpoint_heating_setback_start_hour', true)
    arg.setDisplayName('Setpoint: Heating Setback Start Hour')
    arg.setDescription('Specify the heating setback start hour value. 0 = midnight, 12 = noon')
    arg.setDefaultValue(23)
    args << arg

    arg = OpenStudio::Measure::OSArgument::makeDoubleArgument('setpoint_cooling_temp', true)
    arg.setDisplayName('Setpoint: Cooling Temperature')
    arg.setDescription('Specify the cooling setpoint temperature.')
    arg.setUnits('deg-F')
    arg.setDefaultValue(76)
    args << arg

    arg = OpenStudio::Measure::OSArgument::makeDoubleArgument('setpoint_cooling_setup_temp', true)
    arg.setDisplayName('Setpoint: Cooling Setup Temperature')
    arg.setDescription('Specify the cooling setup temperature.')
    arg.setUnits('deg-F')
    arg.setDefaultValue(76)
    args << arg

    arg = OpenStudio::Measure::OSArgument::makeDoubleArgument('setpoint_cooling_setup_hours_per_week', true)
    arg.setDisplayName('Setpoint: Cooling Setup Hours per Week')
    arg.setDescription('Specify the cooling setup number of hours per week value.')
    arg.setDefaultValue(0)
    args << arg

    arg = OpenStudio::Measure::OSArgument::makeDoubleArgument('setpoint_cooling_setup_start_hour', true)
    arg.setDisplayName('Setpoint: Cooling Setup Start Hour')
    arg.setDescription('Specify the cooling setup start hour value. 0 = midnight, 12 = noon')
    arg.setDefaultValue(9)
    args << arg

    duct_leakage_units_choices = OpenStudio::StringVector.new
    duct_leakage_units_choices << HPXML::UnitsCFM25
    duct_leakage_units_choices << HPXML::UnitsPercent

    duct_location_choices = OpenStudio::StringVector.new
    duct_location_choices << Constants.Auto
    duct_location_choices << HPXML::LocationLivingSpace
    duct_location_choices << HPXML::LocationBasementConditioned
    duct_location_choices << HPXML::LocationBasementUnconditioned
    duct_location_choices << HPXML::LocationCrawlspaceVented
    duct_location_choices << HPXML::LocationCrawlspaceUnvented
    duct_location_choices << HPXML::LocationAtticVented
    duct_location_choices << HPXML::LocationAtticUnvented
    duct_location_choices << HPXML::LocationGarage
    duct_location_choices << HPXML::LocationOutside
    duct_location_choices << HPXML::LocationUnderSlab

    arg = OpenStudio::Measure::OSArgument::makeChoiceArgument('ducts_supply_leakage_units', duct_leakage_units_choices, true)
    arg.setDisplayName('Ducts: Supply Leakage Units')
    arg.setDescription('The leakage units of the supply ducts.')
    arg.setDefaultValue(HPXML::UnitsCFM25)
    args << arg

    arg = OpenStudio::Measure::OSArgument::makeChoiceArgument('ducts_return_leakage_units', duct_leakage_units_choices, true)
    arg.setDisplayName('Ducts: Return Leakage Units')
    arg.setDescription('The leakage units of the return ducts.')
    arg.setDefaultValue(HPXML::UnitsCFM25)
    args << arg

    arg = OpenStudio::Measure::OSArgument::makeDoubleArgument('ducts_supply_leakage_value', true)
    arg.setDisplayName('Ducts: Supply Leakage Value')
    arg.setDescription('The leakage value to outside of the supply ducts.')
    arg.setDefaultValue(75)
    args << arg

    arg = OpenStudio::Measure::OSArgument::makeDoubleArgument('ducts_return_leakage_value', true)
    arg.setDisplayName('Ducts: Return Leakage Value')
    arg.setDescription('The leakage value to outside of the return ducts.')
    arg.setDefaultValue(25)
    args << arg

    arg = OpenStudio::Measure::OSArgument::makeDoubleArgument('ducts_supply_insulation_r', true)
    arg.setDisplayName('Ducts: Supply Insulation R-Value')
    arg.setDescription('The insulation r-value of the supply ducts.')
    arg.setUnits('h-ft^2-R/Btu')
    arg.setDefaultValue(0)
    args << arg

    arg = OpenStudio::Measure::OSArgument::makeDoubleArgument('ducts_return_insulation_r', true)
    arg.setDisplayName('Ducts: Return Insulation R-Value')
    arg.setDescription('The insulation r-value of the return ducts.')
    arg.setUnits('h-ft^2-R/Btu')
    arg.setDefaultValue(0)
    args << arg

    arg = OpenStudio::Measure::OSArgument::makeChoiceArgument('ducts_supply_location', duct_location_choices, true)
    arg.setDisplayName('Ducts: Supply Location')
    arg.setDescription('The location of the supply ducts.')
    arg.setDefaultValue(Constants.Auto)
    args << arg

    arg = OpenStudio::Measure::OSArgument::makeChoiceArgument('ducts_return_location', duct_location_choices, true)
    arg.setDisplayName('Ducts: Return Location')
    arg.setDescription('The location of the return ducts.')
    arg.setDefaultValue(Constants.Auto)
    args << arg

    arg = OpenStudio::Measure::OSArgument::makeStringArgument('ducts_supply_surface_area', true)
    arg.setDisplayName('Ducts: Supply Surface Area')
    arg.setDescription('The surface area of the supply ducts.')
    arg.setUnits('ft^2')
    arg.setDefaultValue(Constants.Auto)
    args << arg

    arg = OpenStudio::Measure::OSArgument::makeStringArgument('ducts_return_surface_area', true)
    arg.setDisplayName('Ducts: Return Surface Area')
    arg.setDescription('The surface area of the return ducts.')
    arg.setUnits('ft^2')
    arg.setDefaultValue(Constants.Auto)
    args << arg

    arg = OpenStudio::Measure::OSArgument::makeStringArgument('ducts_number_of_return_registers', true)
    arg.setDisplayName('Ducts: Number of Return Registers')
    arg.setDescription('The number of return registers of the ducts.')
    arg.setUnits('#')
    arg.setDefaultValue(Constants.Auto)
    args << arg

<<<<<<< HEAD
    heating_system_type_2_choices = OpenStudio::StringVector.new
    heating_system_type_2_choices << 'none'
    heating_system_type_2_choices << HPXML::HVACTypeWallFurnace
    heating_system_type_2_choices << HPXML::HVACTypeFloorFurnace
    heating_system_type_2_choices << HPXML::HVACTypeElectricResistance
    heating_system_type_2_choices << HPXML::HVACTypeStove
    heating_system_type_2_choices << HPXML::HVACTypePortableHeater
    heating_system_type_2_choices << HPXML::HVACTypeFireplace

    arg = OpenStudio::Measure::OSArgument::makeChoiceArgument('heating_system_type_2', heating_system_type_2_choices, true)
    arg.setDisplayName('Heating System 2: Type')
    arg.setDescription('The type of the second heating system.')
    arg.setDefaultValue('none')
    args << arg

    arg = OpenStudio::Measure::OSArgument::makeChoiceArgument('heating_system_fuel_2', heating_system_fuel_choices, true)
    arg.setDisplayName('Heating System 2: Fuel Type')
    arg.setDescription('The fuel type of the second heating system. Ignored for ElectricResistance.')
    arg.setDefaultValue(HPXML::FuelTypeElectricity)
    args << arg

    arg = OpenStudio::Measure::OSArgument::makeDoubleArgument('heating_system_heating_efficiency_afue_2', true)
    arg.setDisplayName('Heating System 2: Rated AFUE')
    arg.setUnits('AFUE')
    arg.setDescription('The rated efficiency value of the second Furnace/WallFurnace/Boiler heating system.')
    arg.setDefaultValue(0.78)
    args << arg

    arg = OpenStudio::Measure::OSArgument::makeDoubleArgument('heating_system_heating_efficiency_percent_2', true)
    arg.setDisplayName('Heating System 2: Rated Percent')
    arg.setUnits('Percent')
    arg.setDescription('The rated efficiency value of the second ElectricResistance/Stove/PortableHeater heating system.')
    arg.setDefaultValue(1.0)
    args << arg

    arg = OpenStudio::Measure::OSArgument::makeStringArgument('heating_system_heating_capacity_2', true)
    arg.setDisplayName('Heating System 2: Heating Capacity')
    arg.setDescription("The output heating capacity of the second heating system. If using '#{Constants.Auto}', the autosizing algorithm will use ACCA Manual S to set the capacity.")
    arg.setUnits('Btu/hr')
    arg.setDefaultValue(Constants.Auto)
    args << arg

    arg = OpenStudio::Measure::OSArgument::makeDoubleArgument('heating_system_fraction_heat_load_served_2', true)
    arg.setDisplayName('Heating System 2: Fraction Heat Load Served')
    arg.setDescription('The heat load served fraction of the second heating system.')
    arg.setUnits('Frac')
    arg.setDefaultValue(0)
    args << arg

    arg = OpenStudio::Measure::OSArgument::makeDoubleArgument('heating_system_electric_auxiliary_energy_2', false)
    arg.setDisplayName('Heating System 2: Electric Auxiliary Energy')
    arg.setDescription('The electric auxiliary energy of the second heating system.')
=======
    arg = OpenStudio::Measure::OSArgument::makeDoubleArgument('ducts_cfa_served', false)
    arg.setDisplayName('Ducts: Conditioned Floor Area Served')
    arg.setUnits('ft^2')
    arg.setDescription('The conditioned floor area served by the air distribution system.')
>>>>>>> eef8f6c1
    args << arg

    mech_vent_fan_type_choices = OpenStudio::StringVector.new
    mech_vent_fan_type_choices << 'none'
    mech_vent_fan_type_choices << HPXML::MechVentTypeExhaust
    mech_vent_fan_type_choices << HPXML::MechVentTypeSupply
    mech_vent_fan_type_choices << HPXML::MechVentTypeERV
    mech_vent_fan_type_choices << HPXML::MechVentTypeHRV
    mech_vent_fan_type_choices << HPXML::MechVentTypeBalanced
    mech_vent_fan_type_choices << HPXML::MechVentTypeCFIS

    mech_vent_recovery_efficiency_type_choices = OpenStudio::StringVector.new
    mech_vent_recovery_efficiency_type_choices << 'Unadjusted'
    mech_vent_recovery_efficiency_type_choices << 'Adjusted'

    arg = OpenStudio::Measure::OSArgument::makeChoiceArgument('mech_vent_fan_type', mech_vent_fan_type_choices, true)
    arg.setDisplayName('Mechanical Ventilation: Fan Type')
    arg.setDescription('The fan type of the mechanical ventilation.')
    arg.setDefaultValue('none')
    args << arg

    arg = OpenStudio::Measure::OSArgument::makeDoubleArgument('mech_vent_flow_rate', true)
    arg.setDisplayName('Mechanical Ventilation: Flow Rate')
    arg.setDescription('The flow rate of the mechanical ventilation.')
    arg.setUnits('CFM')
    arg.setDefaultValue(110)
    args << arg

    arg = OpenStudio::Measure::OSArgument::makeDoubleArgument('mech_vent_hours_in_operation', true)
    arg.setDisplayName('Mechanical Ventilation: Hours In Operation')
    arg.setDescription('The hours in operation of the mechanical ventilation.')
    arg.setUnits('hrs')
    arg.setDefaultValue(24)
    args << arg

    arg = OpenStudio::Measure::OSArgument::makeChoiceArgument('mech_vent_total_recovery_efficiency_type', mech_vent_recovery_efficiency_type_choices, true)
    arg.setDisplayName('Mechanical Ventilation: Total Recovery Efficiency Type')
    arg.setDescription('The total recovery efficiency type of the mechanical ventilation.')
    arg.setDefaultValue('Unadjusted')
    args << arg

    arg = OpenStudio::Measure::OSArgument::makeDoubleArgument('mech_vent_total_recovery_efficiency', true)
    arg.setDisplayName('Mechanical Ventilation: Total Recovery Efficiency')
    arg.setDescription('The Unadjusted or Adjusted total recovery efficiency of the mechanical ventilation.')
    arg.setUnits('Frac')
    arg.setDefaultValue(0.48)
    args << arg

    arg = OpenStudio::Measure::OSArgument::makeChoiceArgument('mech_vent_sensible_recovery_efficiency_type', mech_vent_recovery_efficiency_type_choices, true)
    arg.setDisplayName('Mechanical Ventilation: Sensible Recovery Efficiency Type')
    arg.setDescription('The sensible recovery efficiency type of the mechanical ventilation.')
    arg.setDefaultValue('Unadjusted')
    args << arg

    arg = OpenStudio::Measure::OSArgument::makeDoubleArgument('mech_vent_sensible_recovery_efficiency', true)
    arg.setDisplayName('Mechanical Ventilation: Sensible Recovery Efficiency')
    arg.setDescription('The Unadjusted or Adjusted sensible recovery efficiency of the mechanical ventilation.')
    arg.setUnits('Frac')
    arg.setDefaultValue(0.72)
    args << arg

    arg = OpenStudio::Measure::OSArgument::makeDoubleArgument('mech_vent_fan_power', true)
    arg.setDisplayName('Mechanical Ventilation: Fan Power')
    arg.setDescription('The fan power of the mechanical ventilation.')
    arg.setUnits('W')
    arg.setDefaultValue(30)
    args << arg

    arg = OpenStudio::Measure::OSArgument::makeBoolArgument('kitchen_fan_present', true)
    arg.setDisplayName('Whole House Fan: Present')
    arg.setDescription('Whether there is a kitchen fan.')
    arg.setDefaultValue(false)
    args << arg

    arg = OpenStudio::Measure::OSArgument::makeDoubleArgument('kitchen_fan_flow_rate', false)
    arg.setDisplayName('Kitchen Fan: Flow Rate')
    arg.setDescription('The flow rate of the kitchen fan.')
    arg.setUnits('CFM')
    args << arg

    arg = OpenStudio::Measure::OSArgument::makeDoubleArgument('kitchen_fan_hours_in_operation', false)
    arg.setDisplayName('Kitchen Fan: Hours In Operation')
    arg.setDescription('The hours in operation of the kitchen fan.')
    arg.setUnits('hrs')
    args << arg

    arg = OpenStudio::Measure::OSArgument::makeDoubleArgument('kitchen_fan_power', false)
    arg.setDisplayName('Kitchen Fan: Fan Power')
    arg.setDescription('The fan power of the kitchen fan.')
    arg.setUnits('W')
    args << arg

    arg = OpenStudio::Measure::OSArgument::makeIntegerArgument('kitchen_fan_start_hour', false)
    arg.setDisplayName('Kitchen Fan: Start Hour')
    arg.setDescription('The start hour of the kitchen fan.')
    arg.setUnits('hr')
    args << arg

    arg = OpenStudio::Measure::OSArgument::makeBoolArgument('bathroom_fans_present', true)
    arg.setDisplayName('Bathroom Fans: Present')
    arg.setDescription('Whether there are bathroom fans.')
    arg.setDefaultValue(false)
    args << arg

    arg = OpenStudio::Measure::OSArgument::makeDoubleArgument('bathroom_fans_flow_rate', false)
    arg.setDisplayName('Bathroom Fans: Flow Rate')
    arg.setDescription('The flow rate of the bathroom fans.')
    arg.setUnits('CFM')
    args << arg

    arg = OpenStudio::Measure::OSArgument::makeDoubleArgument('bathroom_fans_hours_in_operation', false)
    arg.setDisplayName('Bathroom Fans: Hours In Operation')
    arg.setDescription('The hours in operation of the bathroom fans.')
    arg.setUnits('hrs')
    args << arg

    arg = OpenStudio::Measure::OSArgument::makeDoubleArgument('bathroom_fans_power', false)
    arg.setDisplayName('Bathroom Fans: Fan Power')
    arg.setDescription('The fan power of the bathroom fans.')
    arg.setUnits('W')
    args << arg

    arg = OpenStudio::Measure::OSArgument::makeIntegerArgument('bathroom_fans_start_hour', false)
    arg.setDisplayName('Bathroom Fans: Start Hour')
    arg.setDescription('The start hour of the bathroom fans.')
    arg.setUnits('hr')
    args << arg

    arg = OpenStudio::Measure::OSArgument::makeIntegerArgument('bathroom_fans_quantity', false)
    arg.setDisplayName('Bathroom Fans: Quantity')
    arg.setDescription('The quantity of the bathroom fans.')
    arg.setUnits('#')
    args << arg

    arg = OpenStudio::Measure::OSArgument::makeBoolArgument('whole_house_fan_present', true)
    arg.setDisplayName('Whole House Fan: Present')
    arg.setDescription('Whether there is a whole house fan.')
    arg.setDefaultValue(false)
    args << arg

    arg = OpenStudio::Measure::OSArgument::makeDoubleArgument('whole_house_fan_flow_rate', true)
    arg.setDisplayName('Whole House Fan: Flow Rate')
    arg.setDescription('The flow rate of the whole house fan.')
    arg.setUnits('CFM')
    arg.setDefaultValue(4500)
    args << arg

    arg = OpenStudio::Measure::OSArgument::makeDoubleArgument('whole_house_fan_power', true)
    arg.setDisplayName('Whole House Fan: Fan Power')
    arg.setDescription('The fan power of the whole house fan.')
    arg.setUnits('W')
    arg.setDefaultValue(300)
    args << arg

    water_heater_type_choices = OpenStudio::StringVector.new
    water_heater_type_choices << 'none'
    water_heater_type_choices << HPXML::WaterHeaterTypeStorage
    water_heater_type_choices << HPXML::WaterHeaterTypeTankless
    water_heater_type_choices << HPXML::WaterHeaterTypeHeatPump
    water_heater_type_choices << HPXML::WaterHeaterTypeCombiStorage
    water_heater_type_choices << HPXML::WaterHeaterTypeCombiTankless

    water_heater_fuel_choices = OpenStudio::StringVector.new
    water_heater_fuel_choices << HPXML::FuelTypeElectricity
    water_heater_fuel_choices << HPXML::FuelTypeNaturalGas
    water_heater_fuel_choices << HPXML::FuelTypeOil
    water_heater_fuel_choices << HPXML::FuelTypePropane
    water_heater_fuel_choices << HPXML::FuelTypeWood

    water_heater_location_choices = OpenStudio::StringVector.new
    water_heater_location_choices << Constants.Auto
    water_heater_location_choices << HPXML::LocationLivingSpace
    water_heater_location_choices << HPXML::LocationBasementConditioned
    water_heater_location_choices << HPXML::LocationBasementUnconditioned
    water_heater_location_choices << HPXML::LocationGarage
    water_heater_location_choices << HPXML::LocationAtticVented
    water_heater_location_choices << HPXML::LocationAtticUnvented
    water_heater_location_choices << HPXML::LocationCrawlspaceVented
    water_heater_location_choices << HPXML::LocationCrawlspaceUnvented
    water_heater_location_choices << HPXML::LocationOtherExterior

    water_heater_efficiency_type_choices = OpenStudio::StringVector.new
    water_heater_efficiency_type_choices << 'EnergyFactor'
    water_heater_efficiency_type_choices << 'UniformEnergyFactor'

    arg = OpenStudio::Measure::OSArgument::makeChoiceArgument('water_heater_type', water_heater_type_choices, true)
    arg.setDisplayName('Water Heater: Type')
    arg.setDescription('The type of water heater.')
    arg.setDefaultValue(HPXML::WaterHeaterTypeStorage)
    args << arg

    arg = OpenStudio::Measure::OSArgument::makeChoiceArgument('water_heater_fuel_type', water_heater_fuel_choices, true)
    arg.setDisplayName('Water Heater: Fuel Type')
    arg.setDescription("The fuel type of water heater. Ignored for #{HPXML::WaterHeaterTypeHeatPump}.")
    arg.setDefaultValue(HPXML::FuelTypeNaturalGas)
    args << arg

    arg = OpenStudio::Measure::OSArgument::makeChoiceArgument('water_heater_location', water_heater_location_choices, true)
    arg.setDisplayName('Water Heater: Location')
    arg.setDescription('The location of water heater.')
    arg.setDefaultValue(Constants.Auto)
    args << arg

    arg = OpenStudio::Measure::OSArgument::makeStringArgument('water_heater_tank_volume', true)
    arg.setDisplayName('Water Heater: Tank Volume')
    arg.setDescription("Nominal volume of water heater tank. Set to #{Constants.Auto} to have volume autosized. Only applies to #{HPXML::WaterHeaterTypeStorage}, #{HPXML::WaterHeaterTypeHeatPump}, and #{HPXML::WaterHeaterTypeCombiStorage}.")
    arg.setUnits('gal')
    arg.setDefaultValue(Constants.Auto)
    args << arg

    arg = OpenStudio::Measure::OSArgument::makeStringArgument('water_heater_heating_capacity', true)
    arg.setDisplayName('Water Heater: Input Capacity')
    arg.setDescription("The maximum energy input rating of water heater. Set to #{Constants.Auto} to have this field autosized. Only applies to #{HPXML::WaterHeaterTypeStorage}.")
    arg.setUnits('Btu/hr')
    arg.setDefaultValue(Constants.Auto)
    args << arg

    arg = OpenStudio::Measure::OSArgument::makeChoiceArgument('water_heater_efficiency_type', water_heater_efficiency_type_choices, true)
    arg.setDisplayName('Water Heater: Efficiency Type')
    arg.setDescription('The efficiency type of water heater. Does not apply to space-heating boilers.')
    arg.setDefaultValue('EnergyFactor')
    args << arg

    arg = OpenStudio::Measure::OSArgument::makeDoubleArgument('water_heater_efficiency_ef', true)
    arg.setDisplayName('Water Heater: Energy Factor')
    arg.setDescription('Ratio of useful energy output from water heater to the total amount of energy delivered from the water heater.')
    arg.setDefaultValue(0.67)
    args << arg

    arg = OpenStudio::Measure::OSArgument::makeDoubleArgument('water_heater_efficiency_uef', true)
    arg.setDisplayName('Water Heater: Uniform Energy Factor')
    arg.setDescription('The uniform energy factor of water heater. Does not apply to space-heating boilers.')
    arg.setDefaultValue(0.67)
    args << arg

    arg = OpenStudio::Measure::OSArgument::makeStringArgument('water_heater_recovery_efficiency', true)
    arg.setDisplayName('Water Heater: Recovery Efficiency')
    arg.setDescription('Ratio of energy delivered to water heater to the energy content of the fuel consumed by the water heater. Only used for non-electric storage water heaters.')
    arg.setUnits('Frac')
    arg.setDefaultValue(Constants.Auto)
    args << arg

    arg = OpenStudio::Measure::OSArgument::makeDoubleArgument('water_heater_standby_loss', false)
    arg.setDisplayName('Water Heater: Standby Loss')
    arg.setDescription('The standby loss of water heater. Only applies to space-heating boilers.')
    arg.setUnits('deg-F/hr')
    args << arg

    arg = OpenStudio::Measure::OSArgument::makeDoubleArgument('water_heater_jacket_rvalue', false)
    arg.setDisplayName('Water Heater: Jacket R-value')
    arg.setDescription("The jacket R-value of water heater. Doesn't apply to #{HPXML::WaterHeaterTypeTankless} or #{HPXML::WaterHeaterTypeCombiTankless}.")
    arg.setUnits('h-ft^2-R/Btu')
    args << arg

    arg = OpenStudio::Measure::OSArgument::makeStringArgument('water_heater_setpoint_temperature', true)
    arg.setDisplayName('Water Heater: Setpoint Temperature')
    arg.setDescription('The setpoint temperature of water heater.')
    arg.setUnits('deg-F')
    arg.setDefaultValue(Constants.Auto)
    args << arg

    dhw_distribution_system_type_choices = OpenStudio::StringVector.new
    dhw_distribution_system_type_choices << HPXML::DHWDistTypeStandard
    dhw_distribution_system_type_choices << HPXML::DHWDistTypeRecirc

    arg = OpenStudio::Measure::OSArgument::makeChoiceArgument('dhw_distribution_system_type', dhw_distribution_system_type_choices, true)
    arg.setDisplayName('Hot Water Distribution: System Type')
    arg.setDescription('The type of the hot water distribution system.')
    arg.setDefaultValue(HPXML::DHWDistTypeStandard)
    args << arg

    arg = OpenStudio::Measure::OSArgument::makeStringArgument('dhw_distribution_standard_piping_length', true)
    arg.setDisplayName('Hot Water Distribution: Standard Piping Length')
    arg.setUnits('ft')
    arg.setDescription("If the distribution system is #{HPXML::DHWDistTypeStandard}, the length of the piping. A value of '#{Constants.Auto}' will use a default.")
    arg.setDefaultValue(Constants.Auto)
    args << arg

    recirculation_control_type_choices = OpenStudio::StringVector.new
    recirculation_control_type_choices << HPXML::DHWRecirControlTypeNone
    recirculation_control_type_choices << HPXML::DHWRecirControlTypeTimer
    recirculation_control_type_choices << HPXML::DHWRecirControlTypeTemperature
    recirculation_control_type_choices << HPXML::DHWRecirControlTypeSensor
    recirculation_control_type_choices << HPXML::DHWRecirControlTypeManual

    arg = OpenStudio::Measure::OSArgument::makeChoiceArgument('dhw_distribution_recirc_control_type', recirculation_control_type_choices, true)
    arg.setDisplayName('Hot Water Distribution: Recirculation Control Type')
    arg.setDescription("If the distribution system is #{HPXML::DHWDistTypeRecirc}, the type of hot water recirculation control, if any.")
    arg.setDefaultValue(HPXML::DHWRecirControlTypeNone)
    args << arg

    arg = OpenStudio::Measure::OSArgument::makeStringArgument('dhw_distribution_recirc_piping_length', true)
    arg.setDisplayName('Hot Water Distribution: Recirculation Piping Length')
    arg.setUnits('ft')
    arg.setDescription("If the distribution system is #{HPXML::DHWDistTypeRecirc}, the length of the recirculation piping.")
    arg.setDefaultValue(Constants.Auto)
    args << arg

    arg = OpenStudio::Measure::OSArgument::makeStringArgument('dhw_distribution_recirc_branch_piping_length', true)
    arg.setDisplayName('Hot Water Distribution: Recirculation Branch Piping Length')
    arg.setUnits('ft')
    arg.setDescription("If the distribution system is #{HPXML::DHWDistTypeRecirc}, the length of the recirculation branch piping.")
    arg.setDefaultValue(Constants.Auto)
    args << arg

    arg = OpenStudio::Measure::OSArgument::makeStringArgument('dhw_distribution_recirc_pump_power', true)
    arg.setDisplayName('Hot Water Distribution: Recirculation Pump Power')
    arg.setUnits('W')
    arg.setDescription("If the distribution system is #{HPXML::DHWDistTypeRecirc}, the recirculation pump power.")
    arg.setDefaultValue(Constants.Auto)
    args << arg

    arg = OpenStudio::Measure::OSArgument::makeDoubleArgument('dhw_distribution_pipe_r', true)
    arg.setDisplayName('Hot Water Distribution: Pipe Insulation Nominal R-Value')
    arg.setUnits('h-ft^2-R/Btu')
    arg.setDescription('Nominal R-value of the pipe insulation.')
    arg.setDefaultValue(0.0)
    args << arg

    dwhr_facilities_connected_choices = OpenStudio::StringVector.new
    dwhr_facilities_connected_choices << 'none'
    dwhr_facilities_connected_choices << HPXML::DWHRFacilitiesConnectedOne
    dwhr_facilities_connected_choices << HPXML::DWHRFacilitiesConnectedAll

    arg = OpenStudio::Measure::OSArgument::makeChoiceArgument('dwhr_facilities_connected', dwhr_facilities_connected_choices, true)
    arg.setDisplayName('Drain Water Heat Recovery: Facilities Connected')
    arg.setDescription('Which facilities are connected for the drain water heat recovery.')
    arg.setDefaultValue('none')
    args << arg

    arg = OpenStudio::Measure::OSArgument::makeBoolArgument('dwhr_equal_flow', true)
    arg.setDisplayName('Drain Water Heat Recovery: Equal Flow')
    arg.setDescription('Whether the drain water heat recovery has equal flow.')
    arg.setDefaultValue(true)
    args << arg

    arg = OpenStudio::Measure::OSArgument::makeDoubleArgument('dwhr_efficiency', true)
    arg.setDisplayName('Drain Water Heat Recovery: Efficiency')
    arg.setUnits('Frac')
    arg.setDescription('The efficiency of the drain water heat recovery.')
    arg.setDefaultValue(0.55)
    args << arg

    arg = OpenStudio::Measure::OSArgument::makeBoolArgument('water_fixtures_shower_low_flow', true)
    arg.setDisplayName('Hot Water Fixtures: Is Shower Low Flow')
    arg.setDescription('Whether the shower fixture is low flow.')
    arg.setDefaultValue(false)
    args << arg

    arg = OpenStudio::Measure::OSArgument::makeBoolArgument('water_fixtures_sink_low_flow', true)
    arg.setDisplayName('Hot Water Fixtures: Is Sink Low Flow')
    arg.setDescription('Whether the sink fixture is low flow.')
    arg.setDefaultValue(false)
    args << arg

    arg = OpenStudio::Measure::OSArgument::makeDoubleArgument('water_fixtures_usage_multiplier', true)
    arg.setDisplayName('Hot Water Fixtures: Usage Multiplier')
    arg.setDescription('Multiplier on the hot water usage that can reflect, e.g., high/low usage occupants.')
    arg.setDefaultValue(1.0)
    args << arg

    solar_thermal_system_type_choices = OpenStudio::StringVector.new
    solar_thermal_system_type_choices << 'none'
    solar_thermal_system_type_choices << 'hot water'

    solar_thermal_collector_loop_type_choices = OpenStudio::StringVector.new
    solar_thermal_collector_loop_type_choices << HPXML::SolarThermalLoopTypeDirect
    solar_thermal_collector_loop_type_choices << HPXML::SolarThermalLoopTypeIndirect
    solar_thermal_collector_loop_type_choices << HPXML::SolarThermalLoopTypeThermosyphon

    solar_thermal_collector_type_choices = OpenStudio::StringVector.new
    solar_thermal_collector_type_choices << HPXML::SolarThermalTypeEvacuatedTube
    solar_thermal_collector_type_choices << HPXML::SolarThermalTypeSingleGlazing
    solar_thermal_collector_type_choices << HPXML::SolarThermalTypeDoubleGlazing
    solar_thermal_collector_type_choices << HPXML::SolarThermalTypeICS

    arg = OpenStudio::Measure::OSArgument::makeChoiceArgument('solar_thermal_system_type', solar_thermal_system_type_choices, true)
    arg.setDisplayName('Solar Thermal: System Type')
    arg.setDescription('The type of the solar thermal system.')
    arg.setDefaultValue('none')
    args << arg

    arg = OpenStudio::Measure::OSArgument::makeDoubleArgument('solar_thermal_collector_area', true)
    arg.setDisplayName('Solar Thermal: Collector Area')
    arg.setUnits('ft^2')
    arg.setDescription('The collector area of the solar thermal system.')
    arg.setDefaultValue(40.0)
    args << arg

    arg = OpenStudio::Measure::OSArgument::makeChoiceArgument('solar_thermal_collector_loop_type', solar_thermal_collector_loop_type_choices, true)
    arg.setDisplayName('Solar Thermal: Collector Loop Type')
    arg.setDescription('The collector loop type of the solar thermal system.')
    arg.setDefaultValue(HPXML::SolarThermalLoopTypeDirect)
    args << arg

    arg = OpenStudio::Measure::OSArgument::makeChoiceArgument('solar_thermal_collector_type', solar_thermal_collector_type_choices, true)
    arg.setDisplayName('Solar Thermal: Collector Type')
    arg.setDescription('The collector type of the solar thermal system.')
    arg.setDefaultValue(HPXML::SolarThermalTypeEvacuatedTube)
    args << arg

    arg = OpenStudio::Measure::OSArgument::makeDoubleArgument('solar_thermal_collector_azimuth', true)
    arg.setDisplayName('Solar Thermal: Collector Azimuth')
    arg.setUnits('degrees')
    arg.setDescription('The collector azimuth of the solar thermal system.')
    arg.setDefaultValue(180)
    args << arg

    arg = OpenStudio::Measure::OSArgument::makeStringArgument('solar_thermal_collector_tilt', true)
    arg.setDisplayName('Solar Thermal: Collector Tilt')
    arg.setUnits('degrees')
    arg.setDescription('The collector tilt of the solar thermal system. Can also enter, e.g., RoofPitch, RoofPitch+20, Latitude, Latitude-15, etc.')
    arg.setDefaultValue('RoofPitch')
    args << arg

    arg = OpenStudio::Measure::OSArgument::makeDoubleArgument('solar_thermal_collector_rated_optical_efficiency', true)
    arg.setDisplayName('Solar Thermal: Collector Rated Optical Efficiency')
    arg.setUnits('Frac')
    arg.setDescription('The collector rated optical efficiency of the solar thermal system.')
    arg.setDefaultValue(0.5)
    args << arg

    arg = OpenStudio::Measure::OSArgument::makeDoubleArgument('solar_thermal_collector_rated_thermal_losses', true)
    arg.setDisplayName('Solar Thermal: Collector Rated Thermal Losses')
    arg.setUnits('Frac')
    arg.setDescription('The collector rated thermal losses of the solar thermal system.')
    arg.setDefaultValue(0.2799)
    args << arg

    arg = OpenStudio::Measure::OSArgument::makeStringArgument('solar_thermal_storage_volume', true)
    arg.setDisplayName('Solar Thermal: Storage Volume')
    arg.setUnits('Frac')
    arg.setDescription('The storage volume of the solar thermal system.')
    arg.setDefaultValue(Constants.Auto)
    args << arg

    arg = OpenStudio::Measure::OSArgument::makeDoubleArgument('solar_thermal_solar_fraction', true)
    arg.setDisplayName('Solar Thermal: Solar Fraction')
    arg.setUnits('Frac')
    arg.setDescription('The solar fraction of the solar thermal system. If provided, overrides all other solar thermal inputs.')
    arg.setDefaultValue(0)
    args << arg

    pv_system_module_type_choices = OpenStudio::StringVector.new
    pv_system_module_type_choices << 'none'
    pv_system_module_type_choices << HPXML::PVModuleTypeStandard
    pv_system_module_type_choices << HPXML::PVModuleTypePremium
    pv_system_module_type_choices << HPXML::PVModuleTypeThinFilm

    pv_system_location_choices = OpenStudio::StringVector.new
    pv_system_location_choices << HPXML::LocationRoof
    pv_system_location_choices << HPXML::LocationGround

    pv_system_tracking_choices = OpenStudio::StringVector.new
    pv_system_tracking_choices << HPXML::PVTrackingTypeFixed
    pv_system_tracking_choices << HPXML::PVTrackingType1Axis
    pv_system_tracking_choices << HPXML::PVTrackingType1AxisBacktracked
    pv_system_tracking_choices << HPXML::PVTrackingType2Axis

    (1..Constants.MaxNumPhotovoltaics).to_a.each do |n|
      arg = OpenStudio::Measure::OSArgument::makeChoiceArgument("pv_system_module_type_#{n}", pv_system_module_type_choices, true)
      arg.setDisplayName("Photovoltaics #{n}: Module Type")
      arg.setDescription("Module type of the PV system #{n}.")
      arg.setDefaultValue('none')
      args << arg

      arg = OpenStudio::Measure::OSArgument::makeChoiceArgument("pv_system_location_#{n}", pv_system_location_choices, true)
      arg.setDisplayName("Photovoltaics #{n}: Location")
      arg.setDescription("Location of the PV system #{n}.")
      arg.setDefaultValue(HPXML::LocationRoof)
      args << arg

      arg = OpenStudio::Measure::OSArgument::makeChoiceArgument("pv_system_tracking_#{n}", pv_system_tracking_choices, true)
      arg.setDisplayName("Photovoltaics #{n}: Tracking")
      arg.setDescription("Tracking of the PV system #{n}.")
      arg.setDefaultValue(HPXML::PVTrackingTypeFixed)
      args << arg

      arg = OpenStudio::Measure::OSArgument::makeDoubleArgument("pv_system_array_azimuth_#{n}", true)
      arg.setDisplayName("Photovoltaics #{n}: Array Azimuth")
      arg.setUnits('degrees')
      arg.setDescription("Array azimuth of the PV system #{n}.")
      arg.setDefaultValue(180)
      args << arg

      arg = OpenStudio::Measure::OSArgument::makeStringArgument("pv_system_array_tilt_#{n}", true)
      arg.setDisplayName("Photovoltaics #{n}: Array Tilt")
      arg.setUnits('degrees')
      arg.setDescription("Array tilt of the PV system #{n}. Can also enter, e.g., RoofPitch, RoofPitch+20, Latitude, Latitude-15, etc.")
      arg.setDefaultValue('RoofPitch')
      args << arg

      arg = OpenStudio::Measure::OSArgument::makeDoubleArgument("pv_system_max_power_output_#{n}", true)
      arg.setDisplayName("Photovoltaics #{n}: Maximum Power Output")
      arg.setUnits('W')
      arg.setDescription("Maximum power output of the PV system #{n}.")
      arg.setDefaultValue(4000)
      args << arg

      arg = OpenStudio::Measure::OSArgument::makeDoubleArgument("pv_system_inverter_efficiency_#{n}", false)
      arg.setDisplayName("Photovoltaics #{n}: Inverter Efficiency")
      arg.setUnits('Frac')
      arg.setDescription("Inverter efficiency of the PV system #{n}.")
      args << arg

      arg = OpenStudio::Measure::OSArgument::makeDoubleArgument("pv_system_system_losses_fraction_#{n}", false)
      arg.setDisplayName("Photovoltaics #{n}: System Losses Fraction")
      arg.setUnits('Frac')
      arg.setDescription("System losses fraction of the PV system #{n}.")
      args << arg

      arg = OpenStudio::Measure::OSArgument::makeIntegerArgument("pv_system_year_modules_manufactured_#{n}", false)
      arg.setDisplayName("Photovoltaics #{n}: Year Modules Manufactured")
      arg.setUnits('Year')
      arg.setDescription("Year modules manufactured of the PV system #{n}.")
      args << arg
    end

    arg = OpenStudio::Measure::OSArgument::makeDoubleArgument('lighting_fraction_cfl_interior', true)
    arg.setDisplayName('Lighting: Fraction CFL Interior')
    arg.setDescription('Fraction of all lamps (interior) that are compact fluorescent. Lighting not specified as CFL, LFL, or LED is assumed to be incandescent.')
    arg.setDefaultValue(0.4)
    args << arg

    arg = OpenStudio::Measure::OSArgument::makeDoubleArgument('lighting_fraction_lfl_interior', true)
    arg.setDisplayName('Lighting: Fraction LFL Interior')
    arg.setDescription('Fraction of all lamps (interior) that are linear fluorescent. Lighting not specified as CFL, LFL, or LED is assumed to be incandescent.')
    arg.setDefaultValue(0.1)
    args << arg

    arg = OpenStudio::Measure::OSArgument::makeDoubleArgument('lighting_fraction_led_interior', true)
    arg.setDisplayName('Lighting: Fraction LED Interior')
    arg.setDescription('Fraction of all lamps (interior) that are light emitting diodes. Lighting not specified as CFL, LFL, or LED is assumed to be incandescent.')
    arg.setDefaultValue(0.25)
    args << arg

    arg = OpenStudio::Measure::OSArgument::makeDoubleArgument('lighting_fraction_cfl_exterior', true)
    arg.setDisplayName('Lighting: Fraction CFL Exterior')
    arg.setDescription('Fraction of all lamps (exterior) that are compact fluorescent. Lighting not specified as CFL, LFL, or LED is assumed to be incandescent.')
    arg.setDefaultValue(0.4)
    args << arg

    arg = OpenStudio::Measure::OSArgument::makeDoubleArgument('lighting_fraction_lfl_exterior', true)
    arg.setDisplayName('Lighting: Fraction LFL Exterior')
    arg.setDescription('Fraction of all lamps (exterior) that are linear fluorescent. Lighting not specified as CFL, LFL, or LED is assumed to be incandescent.')
    arg.setDefaultValue(0.1)
    args << arg

    arg = OpenStudio::Measure::OSArgument::makeDoubleArgument('lighting_fraction_led_exterior', true)
    arg.setDisplayName('Lighting: Fraction LED Exterior')
    arg.setDescription('Fraction of all lamps (exterior) that are light emitting diodes. Lighting not specified as CFL, LFL, or LED is assumed to be incandescent.')
    arg.setDefaultValue(0.25)
    args << arg

    arg = OpenStudio::Measure::OSArgument::makeDoubleArgument('lighting_fraction_cfl_garage', true)
    arg.setDisplayName('Lighting: Fraction CFL Garage')
    arg.setDescription('Fraction of all lamps (garage) that are compact fluorescent. Lighting not specified as CFL, LFL, or LED is assumed to be incandescent.')
    arg.setDefaultValue(0.4)
    args << arg

    arg = OpenStudio::Measure::OSArgument::makeDoubleArgument('lighting_fraction_lfl_garage', true)
    arg.setDisplayName('Lighting: Fraction LFL Garage')
    arg.setDescription('Fraction of all lamps (garage) that are linear fluorescent. Lighting not specified as CFL, LFL, or LED is assumed to be incandescent.')
    arg.setDefaultValue(0.1)
    args << arg

    arg = OpenStudio::Measure::OSArgument::makeDoubleArgument('lighting_fraction_led_garage', true)
    arg.setDisplayName('Lighting: Fraction LED Garage')
    arg.setDescription('Fraction of all lamps (garage) that are light emitting diodes. Lighting not specified as CFL, LFL, or LED is assumed to be incandescent.')
    arg.setDefaultValue(0.25)
    args << arg

    arg = OpenStudio::Measure::OSArgument::makeDoubleArgument('lighting_usage_multiplier', true)
    arg.setDisplayName('Lighting: Usage Multiplier')
    arg.setDescription('Multiplier on the lighting energy usage that can reflect, e.g., high/low usage occupants.')
    arg.setDefaultValue(1.0)
    args << arg

    arg = OpenStudio::Measure::OSArgument::makeBoolArgument('dehumidifier_present', true)
    arg.setDisplayName('Dehumidifier: Present')
    arg.setDescription('Whether there is a dehumidifier.')
    arg.setDefaultValue(false)
    args << arg

    dehumidifier_efficiency_type_choices = OpenStudio::StringVector.new
    dehumidifier_efficiency_type_choices << 'EnergyFactor'
    dehumidifier_efficiency_type_choices << 'IntegratedEnergyFactor'

    arg = OpenStudio::Measure::OSArgument::makeChoiceArgument('dehumidifier_efficiency_type', dehumidifier_efficiency_type_choices, true)
    arg.setDisplayName('Dehumidifier: Efficiency Type')
    arg.setDescription('The efficiency type of dehumidifier.')
    arg.setDefaultValue('EnergyFactor')
    args << arg

    arg = OpenStudio::Measure::OSArgument::makeDoubleArgument('dehumidifier_efficiency_ef', true)
    arg.setDisplayName('Dehumidifier: Energy Factor')
    arg.setUnits('liters/kWh')
    arg.setDescription('The Energy Factor (EF) of the dehumidifier.')
    arg.setDefaultValue(1.8)
    args << arg

    arg = OpenStudio::Measure::OSArgument::makeDoubleArgument('dehumidifier_efficiency_ief', true)
    arg.setDisplayName('Dehumidifier: Integrated Energy Factor')
    arg.setUnits('liters/kWh')
    arg.setDescription('The Integrated Energy Factor (IEF) of the dehumidifier.')
    arg.setDefaultValue(1.5)
    args << arg

    arg = OpenStudio::Measure::OSArgument::makeDoubleArgument('dehumidifier_capacity', true)
    arg.setDisplayName('Dehumidifier: Capacity')
    arg.setDescription('The capacity (water removal rate) of the dehumidifier.')
    arg.setUnits('pint/day')
    arg.setDefaultValue(40)
    args << arg

    arg = OpenStudio::Measure::OSArgument::makeDoubleArgument('dehumidifier_rh_setpoint', true)
    arg.setDisplayName('Dehumidifier: Relative Humidity Setpoint')
    arg.setDescription('The relative humidity setpoint of the dehumidifier.')
    arg.setUnits('Frac')
    arg.setDefaultValue(0.5)
    args << arg

    arg = OpenStudio::Measure::OSArgument::makeDoubleArgument('dehumidifier_fraction_dehumidification_load_served', true)
    arg.setDisplayName('Dehumidifier: Fraction Dehumidification Load Served')
    arg.setDescription('The dehumidification load served fraction of the dehumidifier.')
    arg.setUnits('Frac')
    arg.setDefaultValue(1)
    args << arg

    arg = OpenStudio::Measure::OSArgument::makeBoolArgument('clothes_washer_present', true)
    arg.setDisplayName('Clothes Washer: Present')
    arg.setDescription('Whether there is a clothes washer.')
    arg.setDefaultValue(true)
    args << arg

    appliance_location_choices = OpenStudio::StringVector.new
    appliance_location_choices << Constants.Auto
    appliance_location_choices << HPXML::LocationLivingSpace
    appliance_location_choices << HPXML::LocationBasementConditioned
    appliance_location_choices << HPXML::LocationBasementUnconditioned
    appliance_location_choices << HPXML::LocationGarage
    appliance_location_choices << HPXML::LocationOther

    clothes_washer_efficiency_type_choices = OpenStudio::StringVector.new
    clothes_washer_efficiency_type_choices << 'ModifiedEnergyFactor'
    clothes_washer_efficiency_type_choices << 'IntegratedModifiedEnergyFactor'

    arg = OpenStudio::Measure::OSArgument::makeChoiceArgument('clothes_washer_location', appliance_location_choices, true)
    arg.setDisplayName('Clothes Washer: Location')
    arg.setDescription('The space type for the clothes washer location.')
    arg.setDefaultValue(Constants.Auto)
    args << arg

    arg = OpenStudio::Measure::OSArgument::makeChoiceArgument('clothes_washer_efficiency_type', clothes_washer_efficiency_type_choices, true)
    arg.setDisplayName('Clothes Washer: Efficiency Type')
    arg.setDescription('The efficiency type of clothes washer.')
    arg.setDefaultValue('IntegratedModifiedEnergyFactor')
    args << arg

    arg = OpenStudio::Measure::OSArgument::makeStringArgument('clothes_washer_efficiency_mef', true)
    arg.setDisplayName('Clothes Washer: Modified Energy Factor')
    arg.setUnits('ft^3/kWh-cycle')
    arg.setDescription('The Modified Energy Factor (MEF) is the capacity of the clothes container divided by the total clothes washer energy consumption per cycle, where the energy consumption is the sum of the machine electrical energy consumption, the hot water energy consumption, the energy required for removal of the remaining moisture in the wash load, standby energy, and off-mode energy consumption.')
    arg.setDefaultValue(Constants.Auto)
    args << arg

    arg = OpenStudio::Measure::OSArgument::makeStringArgument('clothes_washer_efficiency_imef', true)
    arg.setDisplayName('Clothes Washer: Integrated Modified Energy Factor')
    arg.setDescription('The energy performance metric for ENERGY STAR certified residential clothes washers as of March 7, 2015.')
    arg.setDefaultValue(Constants.Auto)
    args << arg

    arg = OpenStudio::Measure::OSArgument::makeStringArgument('clothes_washer_rated_annual_kwh', true)
    arg.setDisplayName('Clothes Washer: Rated Annual Consumption')
    arg.setUnits('kWh')
    arg.setDescription('The annual energy consumed by the clothes washer, as rated, obtained from the EnergyGuide label. This includes both the appliance electricity consumption and the energy required for water heating.')
    arg.setDefaultValue(Constants.Auto)
    args << arg

    arg = OpenStudio::Measure::OSArgument::makeStringArgument('clothes_washer_label_electric_rate', true)
    arg.setDisplayName('Clothes Washer: Label Electric Rate')
    arg.setUnits('$/kWh')
    arg.setDescription('The annual energy consumed by the clothes washer, as rated, obtained from the EnergyGuide label. This includes both the appliance electricity consumption and the energy required for water heating.')
    arg.setDefaultValue(Constants.Auto)
    args << arg

    arg = OpenStudio::Measure::OSArgument::makeStringArgument('clothes_washer_label_gas_rate', true)
    arg.setDisplayName('Clothes Washer: Label Gas Rate')
    arg.setUnits('$/therm')
    arg.setDescription('The annual energy consumed by the clothes washer, as rated, obtained from the EnergyGuide label. This includes both the appliance electricity consumption and the energy required for water heating.')
    arg.setDefaultValue(Constants.Auto)
    args << arg

    arg = OpenStudio::Measure::OSArgument::makeStringArgument('clothes_washer_label_annual_gas_cost', true)
    arg.setDisplayName('Clothes Washer: Label Annual Cost with Gas DHW')
    arg.setUnits('$')
    arg.setDescription('The annual cost of using the system under test conditions. Input is obtained from the EnergyGuide label.')
    arg.setDefaultValue(Constants.Auto)
    args << arg

    arg = OpenStudio::Measure::OSArgument::makeStringArgument('clothes_washer_label_usage', true)
    arg.setDisplayName('Clothes Washer: Label Usage')
    arg.setUnits('cyc/wk')
    arg.setDescription('The clothes washer loads per week.')
    arg.setDefaultValue(Constants.Auto)
    args << arg

    arg = OpenStudio::Measure::OSArgument::makeStringArgument('clothes_washer_capacity', true)
    arg.setDisplayName('Clothes Washer: Drum Volume')
    arg.setUnits('ft^3')
    arg.setDescription("Volume of the washer drum. Obtained from the EnergyStar website or the manufacturer's literature.")
    arg.setDefaultValue(Constants.Auto)
    args << arg

    arg = OpenStudio::Measure::OSArgument::makeDoubleArgument('clothes_washer_usage_multiplier', true)
    arg.setDisplayName('Clothes Washer: Usage Multiplier')
    arg.setDescription('Multiplier on the clothes washer energy and hot water usage that can reflect, e.g., high/low usage occupants.')
    arg.setDefaultValue(1.0)
    args << arg

    arg = OpenStudio::Measure::OSArgument::makeBoolArgument('clothes_dryer_present', true)
    arg.setDisplayName('Clothes Dryer: Present')
    arg.setDescription('Whether there is a clothes dryer.')
    arg.setDefaultValue(true)
    args << arg

    arg = OpenStudio::Measure::OSArgument::makeChoiceArgument('clothes_dryer_location', appliance_location_choices, true)
    arg.setDisplayName('Clothes Dryer: Location')
    arg.setDescription('The space type for the clothes dryer location.')
    arg.setDefaultValue(Constants.Auto)
    args << arg

    clothes_dryer_fuel_choices = OpenStudio::StringVector.new
    clothes_dryer_fuel_choices << HPXML::FuelTypeElectricity
    clothes_dryer_fuel_choices << HPXML::FuelTypeNaturalGas
    clothes_dryer_fuel_choices << HPXML::FuelTypeOil
    clothes_dryer_fuel_choices << HPXML::FuelTypePropane
    clothes_dryer_fuel_choices << HPXML::FuelTypeWood

    clothes_dryer_control_type_choices = OpenStudio::StringVector.new
    clothes_dryer_control_type_choices << Constants.Auto
    clothes_dryer_control_type_choices << HPXML::ClothesDryerControlTypeTimer
    clothes_dryer_control_type_choices << HPXML::ClothesDryerControlTypeMoisture

    clothes_dryer_efficiency_type_choices = OpenStudio::StringVector.new
    clothes_dryer_efficiency_type_choices << 'EnergyFactor'
    clothes_dryer_efficiency_type_choices << 'CombinedEnergyFactor'

    arg = OpenStudio::Measure::OSArgument::makeChoiceArgument('clothes_dryer_fuel_type', clothes_dryer_fuel_choices, true)
    arg.setDisplayName('Clothes Dryer: Fuel Type')
    arg.setDescription('Type of fuel used by the clothes dryer.')
    arg.setDefaultValue(HPXML::FuelTypeNaturalGas)
    args << arg

    arg = OpenStudio::Measure::OSArgument::makeChoiceArgument('clothes_dryer_efficiency_type', clothes_dryer_efficiency_type_choices, true)
    arg.setDisplayName('Clothes Dryer: Efficiency Type')
    arg.setDescription('The efficiency type of clothes dryer.')
    arg.setDefaultValue('CombinedEnergyFactor')
    args << arg

    arg = OpenStudio::Measure::OSArgument::makeDoubleArgument('clothes_dryer_efficiency_ef', true)
    arg.setDisplayName('Clothes Dryer: Energy Factor')
    arg.setUnits('lb/kWh')
    arg.setDescription('The energy performance metric for ENERGY STAR certified residential clothes dryers prior to September 13, 2013. The new metric is Combined Energy Factor.')
    arg.setDefaultValue(3.4615)
    args << arg

    arg = OpenStudio::Measure::OSArgument::makeStringArgument('clothes_dryer_efficiency_cef', true)
    arg.setDisplayName('Clothes Dryer: Combined Energy Factor')
    arg.setUnits('lb/kWh')
    arg.setDescription('The Combined Energy Factor (CEF) measures the pounds of clothing that can be dried per kWh (Fuel equivalent) of electricity, including energy consumed during Stand-by and Off modes.')
    arg.setDefaultValue(Constants.Auto)
    args << arg

    arg = OpenStudio::Measure::OSArgument::makeChoiceArgument('clothes_dryer_control_type', clothes_dryer_control_type_choices, true)
    arg.setDisplayName('Clothes Dryer: Control Type')
    arg.setDescription('Type of control used by the clothes dryer.')
    arg.setDefaultValue(Constants.Auto)
    args << arg

    arg = OpenStudio::Measure::OSArgument::makeDoubleArgument('clothes_dryer_usage_multiplier', true)
    arg.setDisplayName('Clothes Dryer: Usage Multiplier')
    arg.setDescription('Multiplier on the clothes dryer energy usage that can reflect, e.g., high/low usage occupants.')
    arg.setDefaultValue(1.0)
    args << arg

    arg = OpenStudio::Measure::OSArgument::makeBoolArgument('dishwasher_present', true)
    arg.setDisplayName('Dishwasher: Present')
    arg.setDescription('Whether there is a dishwasher.')
    arg.setDefaultValue(true)
    args << arg

    arg = OpenStudio::Measure::OSArgument::makeChoiceArgument('dishwasher_location', appliance_location_choices, true)
    arg.setDisplayName('Dishwasher: Location')
    arg.setDescription('The space type for the dishwasher location.')
    arg.setDefaultValue(Constants.Auto)
    args << arg

    dishwasher_efficiency_type_choices = OpenStudio::StringVector.new
    dishwasher_efficiency_type_choices << 'RatedAnnualkWh'
    dishwasher_efficiency_type_choices << 'EnergyFactor'

    arg = OpenStudio::Measure::OSArgument::makeChoiceArgument('dishwasher_efficiency_type', dishwasher_efficiency_type_choices, true)
    arg.setDisplayName('Dishwasher: Efficiency Type')
    arg.setDescription('The efficiency type of dishwasher.')
    arg.setDefaultValue('RatedAnnualkWh')
    args << arg

    arg = OpenStudio::Measure::OSArgument::makeStringArgument('dishwasher_efficiency_kwh', true)
    arg.setDisplayName('Dishwasher: Rated Annual kWh')
    arg.setDescription('The rated annual kWh of the dishwasher.')
    arg.setDefaultValue(Constants.Auto)
    args << arg

    arg = OpenStudio::Measure::OSArgument::makeDoubleArgument('dishwasher_efficiency_ef', true)
    arg.setDisplayName('Dishwasher: Energy Factor')
    arg.setDescription('The energy factor of the dishwasher.')
    arg.setDefaultValue(0.46)
    args << arg

    arg = OpenStudio::Measure::OSArgument::makeStringArgument('dishwasher_label_electric_rate', true)
    arg.setDisplayName('Dishwasher: Label Electric Rate')
    arg.setUnits('$/kWh')
    arg.setDescription('The label electric rate of the dishwasher.')
    arg.setDefaultValue(Constants.Auto)
    args << arg

    arg = OpenStudio::Measure::OSArgument::makeStringArgument('dishwasher_label_gas_rate', true)
    arg.setDisplayName('Dishwasher: Label Gas Rate')
    arg.setUnits('$/therm')
    arg.setDescription('The label gas rate of the dishwasher.')
    arg.setDefaultValue(Constants.Auto)
    args << arg

    arg = OpenStudio::Measure::OSArgument::makeStringArgument('dishwasher_label_annual_gas_cost', true)
    arg.setDisplayName('Dishwasher: Label Annual Gas Cost')
    arg.setUnits('$')
    arg.setDescription('The label annual gas cost of the dishwasher.')
    arg.setDefaultValue(Constants.Auto)
    args << arg

    arg = OpenStudio::Measure::OSArgument::makeStringArgument('dishwasher_label_usage', true)
    arg.setDisplayName('Dishwasher: Label Usage')
    arg.setUnits('cyc/wk')
    arg.setDescription('The dishwasher loads per week.')
    arg.setDefaultValue(Constants.Auto)
    args << arg

    arg = OpenStudio::Measure::OSArgument::makeStringArgument('dishwasher_place_setting_capacity', true)
    arg.setDisplayName('Dishwasher: Number of Place Settings')
    arg.setUnits('#')
    arg.setDescription("The number of place settings for the unit. Data obtained from manufacturer's literature.")
    arg.setDefaultValue(Constants.Auto)
    args << arg

    arg = OpenStudio::Measure::OSArgument::makeDoubleArgument('dishwasher_usage_multiplier', true)
    arg.setDisplayName('Dishwasher: Usage Multiplier')
    arg.setDescription('Multiplier on the dishwasher energy usage that can reflect, e.g., high/low usage occupants.')
    arg.setDefaultValue(1.0)
    args << arg

    arg = OpenStudio::Measure::OSArgument::makeBoolArgument('refrigerator_present', true)
    arg.setDisplayName('Refrigerator: Present')
    arg.setDescription('Whether there is a refrigerator.')
    arg.setDefaultValue(true)
    args << arg

    arg = OpenStudio::Measure::OSArgument::makeChoiceArgument('refrigerator_location', appliance_location_choices, true)
    arg.setDisplayName('Refrigerator: Location')
    arg.setDescription('The space type for the refrigerator location.')
    arg.setDefaultValue(Constants.Auto)
    args << arg

    arg = OpenStudio::Measure::OSArgument::makeStringArgument('refrigerator_rated_annual_kwh', true)
    arg.setDisplayName('Refrigerator: Rated Annual Consumption')
    arg.setUnits('kWh/yr')
    arg.setDescription('The EnergyGuide rated annual energy consumption for a refrigerator.')
    arg.setDefaultValue(Constants.Auto)
    args << arg

    arg = OpenStudio::Measure::OSArgument::makeDoubleArgument('refrigerator_usage_multiplier', true)
    arg.setDisplayName('Refrigerator: Usage Multiplier')
    arg.setDescription('Multiplier on the refrigerator energy usage that can reflect, e.g., high/low usage occupants.')
    arg.setDefaultValue(1.0)
    args << arg

    arg = OpenStudio::Measure::OSArgument::makeStringArgument('refrigerator_weekday_fractions', true)
    arg.setDisplayName('Refrigerator: Weekday Schedule')
    arg.setDescription('Specify the 24-hour weekday schedule.')
    arg.setDefaultValue(Constants.Auto)
    args << arg

    arg = OpenStudio::Measure::OSArgument::makeStringArgument('refrigerator_weekend_fractions', true)
    arg.setDisplayName('Refrigerator: Weekend Schedule')
    arg.setDescription('Specify the 24-hour weekend schedule.')
    arg.setDefaultValue(Constants.Auto)
    args << arg

    arg = OpenStudio::Measure::OSArgument::makeStringArgument('refrigerator_monthly_multipliers', true)
    arg.setDisplayName('Refrigerator: Month Schedule')
    arg.setDescription('Specify the 12-month schedule.')
    arg.setDefaultValue(Constants.Auto)
    args << arg

    arg = OpenStudio::Measure::OSArgument::makeBoolArgument('extra_refrigerator_present', true)
    arg.setDisplayName('Extra Refrigerator: Present')
    arg.setDescription('Whether there is an extra refrigerator.')
    arg.setDefaultValue(false)
    args << arg

    arg = OpenStudio::Measure::OSArgument::makeChoiceArgument('extra_refrigerator_location', appliance_location_choices, true)
    arg.setDisplayName('Extra Refrigerator: Location')
    arg.setDescription('The space type for the extra refrigerator location.')
    arg.setDefaultValue(Constants.Auto)
    args << arg

    arg = OpenStudio::Measure::OSArgument::makeStringArgument('extra_refrigerator_rated_annual_kwh', true)
    arg.setDisplayName('Extra Refrigerator: Rated Annual Consumption')
    arg.setUnits('kWh/yr')
    arg.setDescription('The EnergyGuide rated annual energy consumption for an extra rrefrigerator.')
    arg.setDefaultValue(Constants.Auto)
    args << arg

    arg = OpenStudio::Measure::OSArgument::makeDoubleArgument('extra_refrigerator_usage_multiplier', true)
    arg.setDisplayName('Extra Refrigerator: Usage Multiplier')
    arg.setDescription('Multiplier on the extra refrigerator energy usage that can reflect, e.g., high/low usage occupants.')
    arg.setDefaultValue(1.0)
    args << arg

    arg = OpenStudio::Measure::OSArgument::makeStringArgument('extra_refrigerator_weekday_fractions', true)
    arg.setDisplayName('Extra Refrigerator: Weekday Schedule')
    arg.setDescription('Specify the 24-hour weekday schedule.')
    arg.setDefaultValue(Constants.Auto)
    args << arg

    arg = OpenStudio::Measure::OSArgument::makeStringArgument('extra_refrigerator_weekend_fractions', true)
    arg.setDisplayName('Extra Refrigerator: Weekend Schedule')
    arg.setDescription('Specify the 24-hour weekend schedule.')
    arg.setDefaultValue(Constants.Auto)
    args << arg

    arg = OpenStudio::Measure::OSArgument::makeStringArgument('extra_refrigerator_monthly_multipliers', true)
    arg.setDisplayName('Extra Refrigerator: Month Schedule')
    arg.setDescription('Specify the 12-month schedule.')
    arg.setDefaultValue(Constants.Auto)
    args << arg

    arg = OpenStudio::Measure::OSArgument::makeBoolArgument('freezer_present', true)
    arg.setDisplayName('Freezer: Present')
    arg.setDescription('Whether there is a freezer.')
    arg.setDefaultValue(false)
    args << arg

    arg = OpenStudio::Measure::OSArgument::makeChoiceArgument('freezer_location', appliance_location_choices, true)
    arg.setDisplayName('Freezer: Location')
    arg.setDescription('The space type for the freezer location.')
    arg.setDefaultValue(Constants.Auto)
    args << arg

    arg = OpenStudio::Measure::OSArgument::makeStringArgument('freezer_rated_annual_kwh', true)
    arg.setDisplayName('Freezer: Rated Annual Consumption')
    arg.setUnits('kWh/yr')
    arg.setDescription('The EnergyGuide rated annual energy consumption for a freezer.')
    arg.setDefaultValue(Constants.Auto)
    args << arg

    arg = OpenStudio::Measure::OSArgument::makeDoubleArgument('freezer_usage_multiplier', true)
    arg.setDisplayName('Freezer: Usage Multiplier')
    arg.setDescription('Multiplier on the freezer energy usage that can reflect, e.g., high/low usage occupants.')
    arg.setDefaultValue(1.0)
    args << arg

    arg = OpenStudio::Measure::OSArgument::makeStringArgument('freezer_weekday_fractions', true)
    arg.setDisplayName('Freezer: Weekday Schedule')
    arg.setDescription('Specify the 24-hour weekday schedule.')
    arg.setDefaultValue(Constants.Auto)
    args << arg

    arg = OpenStudio::Measure::OSArgument::makeStringArgument('freezer_weekend_fractions', true)
    arg.setDisplayName('Freezer: Weekend Schedule')
    arg.setDescription('Specify the 24-hour weekend schedule.')
    arg.setDefaultValue(Constants.Auto)
    args << arg

    arg = OpenStudio::Measure::OSArgument::makeStringArgument('freezer_monthly_multipliers', true)
    arg.setDisplayName('Freezer: Month Schedule')
    arg.setDescription('Specify the 12-month schedule.')
    arg.setDefaultValue(Constants.Auto)
    args << arg

    cooking_range_oven_fuel_choices = OpenStudio::StringVector.new
    cooking_range_oven_fuel_choices << HPXML::FuelTypeElectricity
    cooking_range_oven_fuel_choices << HPXML::FuelTypeNaturalGas
    cooking_range_oven_fuel_choices << HPXML::FuelTypeOil
    cooking_range_oven_fuel_choices << HPXML::FuelTypePropane
    cooking_range_oven_fuel_choices << HPXML::FuelTypeWood

    arg = OpenStudio::Measure::OSArgument::makeBoolArgument('cooking_range_oven_present', true)
    arg.setDisplayName('Cooking Range/Oven: Present')
    arg.setDescription('Whether there is a cooking range/oven.')
    arg.setDefaultValue(true)
    args << arg

    arg = OpenStudio::Measure::OSArgument::makeChoiceArgument('cooking_range_oven_location', appliance_location_choices, true)
    arg.setDisplayName('Cooking Range/Oven: Location')
    arg.setDescription('The space type for the cooking range/oven location.')
    arg.setDefaultValue(Constants.Auto)
    args << arg

    arg = OpenStudio::Measure::OSArgument::makeChoiceArgument('cooking_range_oven_fuel_type', cooking_range_oven_fuel_choices, true)
    arg.setDisplayName('Cooking Range/Oven: Fuel Type')
    arg.setDescription('Type of fuel used by the cooking range/oven.')
    arg.setDefaultValue(HPXML::FuelTypeNaturalGas)
    args << arg

    arg = OpenStudio::Measure::OSArgument::makeBoolArgument('cooking_range_oven_is_induction', false)
    arg.setDisplayName('Cooking Range/Oven: Is Induction')
    arg.setDescription('Whether the cooking range is induction.')
    args << arg

    arg = OpenStudio::Measure::OSArgument::makeBoolArgument('cooking_range_oven_is_convection', false)
    arg.setDisplayName('Cooking Range/Oven: Is Convection')
    arg.setDescription('Whether the oven is convection.')
    args << arg

    arg = OpenStudio::Measure::OSArgument::makeDoubleArgument('cooking_range_oven_usage_multiplier', true)
    arg.setDisplayName('Cooking Range/Oven: Usage Multiplier')
    arg.setDescription('Multiplier on the cooking range/oven energy usage that can reflect, e.g., high/low usage occupants.')
    arg.setDefaultValue(1.0)
    args << arg

    arg = OpenStudio::Measure::OSArgument::makeStringArgument('cooking_range_oven_weekday_fractions', true)
    arg.setDisplayName('Cooking Range/Oven: Weekday Schedule')
    arg.setDescription('Specify the 24-hour weekday schedule.')
    arg.setDefaultValue(Constants.Auto)
    args << arg

    arg = OpenStudio::Measure::OSArgument::makeStringArgument('cooking_range_oven_weekend_fractions', true)
    arg.setDisplayName('Cooking Range/Oven: Weekend Schedule')
    arg.setDescription('Specify the 24-hour weekend schedule.')
    arg.setDefaultValue(Constants.Auto)
    args << arg

    arg = OpenStudio::Measure::OSArgument::makeStringArgument('cooking_range_oven_monthly_multipliers', true)
    arg.setDisplayName('Cooking Range/Oven: Month Schedule')
    arg.setDescription('Specify the 12-month schedule.')
    arg.setDefaultValue(Constants.Auto)
    args << arg

    arg = OpenStudio::Measure::OSArgument::makeBoolArgument('ceiling_fan_present', true)
    arg.setDisplayName('Ceiling Fan: Present')
    arg.setDescription('Whether there is are any ceiling fans.')
    arg.setDefaultValue(true)
    args << arg

    arg = OpenStudio::Measure::OSArgument::makeStringArgument('ceiling_fan_efficiency', true)
    arg.setDisplayName('Ceiling Fan: Efficiency')
    arg.setUnits('CFM/watt')
    arg.setDescription('The efficiency rating of the ceiling fan(s) at medium speed.')
    arg.setDefaultValue(Constants.Auto)
    args << arg

    arg = OpenStudio::Measure::OSArgument::makeStringArgument('ceiling_fan_quantity', true)
    arg.setDisplayName('Ceiling Fan: Quantity')
    arg.setUnits('#')
    arg.setDescription('Total number of ceiling fans.')
    arg.setDefaultValue(Constants.Auto)
    args << arg

    arg = OpenStudio::Measure::OSArgument::makeDoubleArgument('ceiling_fan_cooling_setpoint_temp_offset', true)
    arg.setDisplayName('Ceiling Fan: Cooling Setpoint Temperature Offset')
    arg.setUnits('deg-F')
    arg.setDescription('The setpoint temperature offset during cooling season for the ceiling fan(s). Only applies if ceiling fan quantity is greater than zero.')
    arg.setDefaultValue(0.5)
    args << arg

    arg = OpenStudio::Measure::OSArgument::makeStringArgument('plug_loads_television_annual_kwh', true)
    arg.setDisplayName('Plug Loads: Television Annual kWh')
    arg.setDescription('The annual energy consumption of the television plug loads.')
    arg.setUnits('kWh/yr')
    arg.setDefaultValue(Constants.Auto)
    args << arg

    arg = OpenStudio::Measure::OSArgument::makeDoubleArgument('plug_loads_television_usage_multiplier', true)
    arg.setDisplayName('Plug Loads: Television Usage Multiplier')
    arg.setDescription('Multiplier on the television energy usage that can reflect, e.g., high/low usage occupants.')
    arg.setDefaultValue(1.0)
    args << arg

    arg = OpenStudio::Measure::OSArgument::makeStringArgument('plug_loads_television_weekday_fractions', true)
    arg.setDisplayName('Plug Loads: Television Weekday Schedule')
    arg.setDescription('Specify the 24-hour weekday schedule.')
    arg.setDefaultValue(Constants.Auto)
    args << arg

    arg = OpenStudio::Measure::OSArgument::makeStringArgument('plug_loads_television_weekend_fractions', true)
    arg.setDisplayName('Plug Loads: Television Weekend Schedule')
    arg.setDescription('Specify the 24-hour weekend schedule.')
    arg.setDefaultValue(Constants.Auto)
    args << arg

    arg = OpenStudio::Measure::OSArgument::makeStringArgument('plug_loads_television_monthly_multipliers', true)
    arg.setDisplayName('Plug Loads: Television Month Schedule')
    arg.setDescription('Specify the 12-month schedule.')
    arg.setDefaultValue(Constants.Auto)
    args << arg

    arg = OpenStudio::Measure::OSArgument::makeStringArgument('plug_loads_other_annual_kwh', true)
    arg.setDisplayName('Plug Loads: Other Annual kWh')
    arg.setDescription('The annual energy consumption of the other residual plug loads.')
    arg.setUnits('kWh/yr')
    arg.setDefaultValue(Constants.Auto)
    args << arg

    arg = OpenStudio::Measure::OSArgument::makeStringArgument('plug_loads_other_frac_sensible', true)
    arg.setDisplayName('Plug Loads: Other Sensible Fraction')
    arg.setDescription("Fraction of other residual plug loads' internal gains that are sensible.")
    arg.setUnits('Frac')
    arg.setDefaultValue(Constants.Auto)
    args << arg

    arg = OpenStudio::Measure::OSArgument::makeStringArgument('plug_loads_other_frac_latent', true)
    arg.setDisplayName('Plug Loads: Other Latent Fraction')
    arg.setDescription("Fraction of other residual plug loads' internal gains that are latent.")
    arg.setUnits('Frac')
    arg.setDefaultValue(Constants.Auto)
    args << arg

    arg = OpenStudio::Measure::OSArgument::makeDoubleArgument('plug_loads_other_usage_multiplier', true)
    arg.setDisplayName('Plug Loads: Other Usage Multiplier')
    arg.setDescription('Multiplier on the other energy usage that can reflect, e.g., high/low usage occupants.')
    arg.setDefaultValue(1.0)
    args << arg

    arg = OpenStudio::Measure::OSArgument::makeStringArgument('plug_loads_other_weekday_fractions', true)
    arg.setDisplayName('Plug Loads: Other Weekday Schedule')
    arg.setDescription('Specify the 24-hour weekday schedule.')
    arg.setDefaultValue(Constants.Auto)
    args << arg

    arg = OpenStudio::Measure::OSArgument::makeStringArgument('plug_loads_other_weekend_fractions', true)
    arg.setDisplayName('Plug Loads: Other Weekend Schedule')
    arg.setDescription('Specify the 24-hour weekend schedule.')
    arg.setDefaultValue(Constants.Auto)
    args << arg

    arg = OpenStudio::Measure::OSArgument::makeStringArgument('plug_loads_other_monthly_multipliers', true)
    arg.setDisplayName('Plug Loads: Other Month Schedule')
    arg.setDescription('Specify the 12-month schedule.')
    arg.setDefaultValue(Constants.Auto)
    args << arg

    arg = OpenStudio::Measure::OSArgument::makeBoolArgument('plug_loads_well_pump_present', true)
    arg.setDisplayName('Plug Loads: Well Pump Present')
    arg.setDescription('Whether there is a well pump.')
    arg.setDefaultValue(false)
    args << arg

    arg = OpenStudio::Measure::OSArgument::makeStringArgument('plug_loads_well_pump_annual_kwh', true)
    arg.setDisplayName('Plug Loads: Well Pump Annual kWh')
    arg.setDescription('The annual energy consumption of the well pump plug loads.')
    arg.setUnits('kWh/yr')
    arg.setDefaultValue(Constants.Auto)
    args << arg

    arg = OpenStudio::Measure::OSArgument::makeDoubleArgument('plug_loads_well_pump_usage_multiplier', true)
    arg.setDisplayName('Plug Loads: Well Pump Usage Multiplier')
    arg.setDescription('Multiplier on the well_pump energy usage that can reflect, e.g., high/low usage occupants.')
    arg.setDefaultValue(1.0)
    args << arg

    arg = OpenStudio::Measure::OSArgument::makeStringArgument('plug_loads_well_pump_weekday_fractions', true)
    arg.setDisplayName('Plug Loads: Well Pump Weekday Schedule')
    arg.setDescription('Specify the 24-hour weekday schedule.')
    arg.setDefaultValue(Constants.Auto)
    args << arg

    arg = OpenStudio::Measure::OSArgument::makeStringArgument('plug_loads_well_pump_weekend_fractions', true)
    arg.setDisplayName('Plug Loads: Well Pump Weekend Schedule')
    arg.setDescription('Specify the 24-hour weekend schedule.')
    arg.setDefaultValue(Constants.Auto)
    args << arg

    arg = OpenStudio::Measure::OSArgument::makeStringArgument('plug_loads_well_pump_monthly_multipliers', true)
    arg.setDisplayName('Plug Loads: Well Pump Month Schedule')
    arg.setDescription('Specify the 12-month schedule.')
    arg.setDefaultValue(Constants.Auto)
    args << arg

    arg = OpenStudio::Measure::OSArgument::makeBoolArgument('plug_loads_vehicle_present', true)
    arg.setDisplayName('Plug Loads: Vehicle Present')
    arg.setDescription('Whether there is a vehicle.')
    arg.setDefaultValue(false)
    args << arg

    arg = OpenStudio::Measure::OSArgument::makeStringArgument('plug_loads_vehicle_annual_kwh', true)
    arg.setDisplayName('Plug Loads: Vehicle Annual kWh')
    arg.setDescription('The annual energy consumption of the well pump plug loads.')
    arg.setUnits('kWh/yr')
    arg.setDefaultValue(Constants.Auto)
    args << arg

    arg = OpenStudio::Measure::OSArgument::makeDoubleArgument('plug_loads_vehicle_usage_multiplier', true)
    arg.setDisplayName('Plug Loads: Vehicle Usage Multiplier')
    arg.setDescription('Multiplier on the well_pump energy usage that can reflect, e.g., high/low usage occupants.')
    arg.setDefaultValue(1.0)
    args << arg

    arg = OpenStudio::Measure::OSArgument::makeStringArgument('plug_loads_vehicle_weekday_fractions', true)
    arg.setDisplayName('Plug Loads: Vehicle Weekday Schedule')
    arg.setDescription('Specify the 24-hour weekday schedule.')
    arg.setDefaultValue(Constants.Auto)
    args << arg

    arg = OpenStudio::Measure::OSArgument::makeStringArgument('plug_loads_vehicle_weekend_fractions', true)
    arg.setDisplayName('Plug Loads: Vehicle Weekend Schedule')
    arg.setDescription('Specify the 24-hour weekend schedule.')
    arg.setDefaultValue(Constants.Auto)
    args << arg

    arg = OpenStudio::Measure::OSArgument::makeStringArgument('plug_loads_vehicle_monthly_multipliers', true)
    arg.setDisplayName('Plug Loads: Vehicle Month Schedule')
    arg.setDescription('Specify the 12-month schedule.')
    arg.setDefaultValue(Constants.Auto)
    args << arg

    fuel_loads_fuel_choices = OpenStudio::StringVector.new
    fuel_loads_fuel_choices << HPXML::FuelTypeNaturalGas
    fuel_loads_fuel_choices << HPXML::FuelTypeOil
    fuel_loads_fuel_choices << HPXML::FuelTypePropane
    fuel_loads_fuel_choices << HPXML::FuelTypeWood
    fuel_loads_fuel_choices << HPXML::FuelTypeWoodPellets

    arg = OpenStudio::Measure::OSArgument::makeBoolArgument('fuel_loads_grill_present', true)
    arg.setDisplayName('Fuel Loads: Grill Present')
    arg.setDescription('Whether there is a fuel loads grill.')
    arg.setDefaultValue(false)
    args << arg

    arg = OpenStudio::Measure::OSArgument::makeChoiceArgument('fuel_loads_grill_fuel_type', fuel_loads_fuel_choices, true)
    arg.setDisplayName('Fuel Loads: Grill Fuel Type')
    arg.setDescription('The fuel type of the fuel loads grill.')
    arg.setDefaultValue(HPXML::FuelTypeNaturalGas)
    args << arg

    arg = OpenStudio::Measure::OSArgument::makeStringArgument('fuel_loads_grill_annual_therm', true)
    arg.setDisplayName('Fuel Loads: Grill Annual therm')
    arg.setDescription('The annual energy consumption of the fuel loads grill.')
    arg.setUnits('therm/yr')
    arg.setDefaultValue(Constants.Auto)
    args << arg

    arg = OpenStudio::Measure::OSArgument::makeDoubleArgument('fuel_loads_grill_usage_multiplier', true)
    arg.setDisplayName('Fuel Loads: Grill Usage Multiplier')
    arg.setDescription('Multiplier on the fuel loads grill energy usage that can reflect, e.g., high/low usage occupants.')
    arg.setDefaultValue(1.0)
    args << arg

    arg = OpenStudio::Measure::OSArgument::makeStringArgument('fuel_loads_grill_weekday_fractions', true)
    arg.setDisplayName('Fuel Loads: Grill Weekday Schedule')
    arg.setDescription('Specify the 24-hour weekday schedule.')
    arg.setDefaultValue(Constants.Auto)
    args << arg

    arg = OpenStudio::Measure::OSArgument::makeStringArgument('fuel_loads_grill_weekend_fractions', true)
    arg.setDisplayName('Fuel Loads: Grill Weekend Schedule')
    arg.setDescription('Specify the 24-hour weekend schedule.')
    arg.setDefaultValue(Constants.Auto)
    args << arg

    arg = OpenStudio::Measure::OSArgument::makeStringArgument('fuel_loads_grill_monthly_multipliers', true)
    arg.setDisplayName('Fuel Loads: Grill Month Schedule')
    arg.setDescription('Specify the 12-month schedule.')
    arg.setDefaultValue(Constants.Auto)
    args << arg

    arg = OpenStudio::Measure::OSArgument::makeBoolArgument('fuel_loads_lighting_present', true)
    arg.setDisplayName('Fuel Loads: Lighting Present')
    arg.setDescription('Whether there is fuel loads lighting.')
    arg.setDefaultValue(false)
    args << arg

    arg = OpenStudio::Measure::OSArgument::makeChoiceArgument('fuel_loads_lighting_fuel_type', fuel_loads_fuel_choices, true)
    arg.setDisplayName('Fuel Loads: Lighting Fuel Type')
    arg.setDescription('The fuel type of the fuel loads lighting.')
    arg.setDefaultValue(HPXML::FuelTypeNaturalGas)
    args << arg

    arg = OpenStudio::Measure::OSArgument::makeStringArgument('fuel_loads_lighting_annual_therm', true)
    arg.setDisplayName('Fuel Loads: Lighting Annual therm')
    arg.setDescription('The annual energy consumption of the fuel loads lighting.')
    arg.setUnits('therm/yr')
    arg.setDefaultValue(Constants.Auto)
    args << arg

    arg = OpenStudio::Measure::OSArgument::makeDoubleArgument('fuel_loads_lighting_usage_multiplier', true)
    arg.setDisplayName('Fuel Loads: Lighting Usage Multiplier')
    arg.setDescription('Multiplier on the fuel loads lighting energy usage that can reflect, e.g., high/low usage occupants.')
    arg.setDefaultValue(1.0)
    args << arg

    arg = OpenStudio::Measure::OSArgument::makeStringArgument('fuel_loads_lighting_weekday_fractions', true)
    arg.setDisplayName('Fuel Loads: Lighting Weekday Schedule')
    arg.setDescription('Specify the 24-hour weekday schedule.')
    arg.setDefaultValue(Constants.Auto)
    args << arg

    arg = OpenStudio::Measure::OSArgument::makeStringArgument('fuel_loads_lighting_weekend_fractions', true)
    arg.setDisplayName('Fuel Loads: Lighting Weekend Schedule')
    arg.setDescription('Specify the 24-hour weekend schedule.')
    arg.setDefaultValue(Constants.Auto)
    args << arg

    arg = OpenStudio::Measure::OSArgument::makeStringArgument('fuel_loads_lighting_monthly_multipliers', true)
    arg.setDisplayName('Fuel Loads: Lighting Month Schedule')
    arg.setDescription('Specify the 12-month schedule.')
    arg.setDefaultValue(Constants.Auto)
    args << arg

    arg = OpenStudio::Measure::OSArgument::makeBoolArgument('fuel_loads_fireplace_present', true)
    arg.setDisplayName('Fuel Loads: Fireplace Present')
    arg.setDescription('Whether there is fuel loads fireplace.')
    arg.setDefaultValue(false)
    args << arg

    arg = OpenStudio::Measure::OSArgument::makeChoiceArgument('fuel_loads_fireplace_fuel_type', fuel_loads_fuel_choices, true)
    arg.setDisplayName('Fuel Loads: Fireplace Fuel Type')
    arg.setDescription('The fuel type of the fuel loads fireplace.')
    arg.setDefaultValue(HPXML::FuelTypeNaturalGas)
    args << arg

    arg = OpenStudio::Measure::OSArgument::makeStringArgument('fuel_loads_fireplace_annual_therm', true)
    arg.setDisplayName('Fuel Loads: Fireplace Annual therm')
    arg.setDescription('The annual energy consumption of the fuel loads fireplace.')
    arg.setUnits('therm/yr')
    arg.setDefaultValue(Constants.Auto)
    args << arg

    arg = OpenStudio::Measure::OSArgument::makeDoubleArgument('fuel_loads_fireplace_usage_multiplier', true)
    arg.setDisplayName('Fuel Loads: Fireplace Usage Multiplier')
    arg.setDescription('Multiplier on the fuel loads fireplace energy usage that can reflect, e.g., high/low usage occupants.')
    arg.setDefaultValue(1.0)
    args << arg

    arg = OpenStudio::Measure::OSArgument::makeStringArgument('fuel_loads_fireplace_weekday_fractions', true)
    arg.setDisplayName('Fuel Loads: Fireplace Weekday Schedule')
    arg.setDescription('Specify the 24-hour weekday schedule.')
    arg.setDefaultValue(Constants.Auto)
    args << arg

    arg = OpenStudio::Measure::OSArgument::makeStringArgument('fuel_loads_fireplace_weekend_fractions', true)
    arg.setDisplayName('Fuel Loads: Fireplace Weekend Schedule')
    arg.setDescription('Specify the 24-hour weekend schedule.')
    arg.setDefaultValue(Constants.Auto)
    args << arg

    arg = OpenStudio::Measure::OSArgument::makeStringArgument('fuel_loads_fireplace_monthly_multipliers', true)
    arg.setDisplayName('Fuel Loads: Fireplace Month Schedule')
    arg.setDescription('Specify the 12-month schedule.')
    arg.setDefaultValue(Constants.Auto)
    args << arg

    heater_type_choices = OpenStudio::StringVector.new
    heater_type_choices << 'none'
    heater_type_choices << HPXML::HeaterTypeElectricResistance
    heater_type_choices << HPXML::HeaterTypeGas
    heater_type_choices << HPXML::HeaterTypeHeatPump

    arg = OpenStudio::Measure::OSArgument::makeBoolArgument('pool_present', true)
    arg.setDisplayName('Pool: Present')
    arg.setDescription('Whether there is a pool.')
    arg.setDefaultValue(false)
    args << arg

    arg = OpenStudio::Measure::OSArgument::makeStringArgument('pool_pump_annual_kwh', true)
    arg.setDisplayName('Pool: Pump Annual kWh')
    arg.setDescription('The annual energy consumption of the pool pump.')
    arg.setUnits('kWh/yr')
    arg.setDefaultValue(Constants.Auto)
    args << arg

    arg = OpenStudio::Measure::OSArgument::makeDoubleArgument('pool_pump_usage_multiplier', true)
    arg.setDisplayName('Pool: Pump Usage Multiplier')
    arg.setDescription('Multiplier on the pool pump energy usage that can reflect, e.g., high/low usage occupants.')
    arg.setDefaultValue(1.0)
    args << arg

    arg = OpenStudio::Measure::OSArgument::makeStringArgument('pool_pump_weekday_fractions', true)
    arg.setDisplayName('Pool: Pump Weekday Schedule')
    arg.setDescription('Specify the 24-hour weekday schedule.')
    arg.setDefaultValue(Constants.Auto)
    args << arg

    arg = OpenStudio::Measure::OSArgument::makeStringArgument('pool_pump_weekend_fractions', true)
    arg.setDisplayName('Pool: Pump Weekend Schedule')
    arg.setDescription('Specify the 24-hour weekend schedule.')
    arg.setDefaultValue(Constants.Auto)
    args << arg

    arg = OpenStudio::Measure::OSArgument::makeStringArgument('pool_pump_monthly_multipliers', true)
    arg.setDisplayName('Pool: Pump Month Schedule')
    arg.setDescription('Specify the 12-month schedule.')
    arg.setDefaultValue(Constants.Auto)
    args << arg

    arg = OpenStudio::Measure::OSArgument::makeChoiceArgument('pool_heater_type', heater_type_choices, true)
    arg.setDisplayName('Pool: Heater Type')
    arg.setDescription('The type of the pool heater.')
    arg.setDefaultValue('none')
    args << arg

    arg = OpenStudio::Measure::OSArgument::makeStringArgument('pool_heater_annual_kwh', true)
    arg.setDisplayName('Pool: Heater Annual kWh')
    arg.setDescription("The annual energy consumption of the #{HPXML::HeaterTypeElectricResistance} pool heater.")
    arg.setUnits('kWh/yr')
    arg.setDefaultValue(Constants.Auto)
    args << arg

    arg = OpenStudio::Measure::OSArgument::makeStringArgument('pool_heater_annual_therm', true)
    arg.setDisplayName('Pool: Heater Annual therm')
    arg.setDescription("The annual energy consumption of the #{HPXML::HeaterTypeGas} pool heater.")
    arg.setUnits('therm/yr')
    arg.setDefaultValue(Constants.Auto)
    args << arg

    arg = OpenStudio::Measure::OSArgument::makeDoubleArgument('pool_heater_usage_multiplier', true)
    arg.setDisplayName('Pool: Heater Usage Multiplier')
    arg.setDescription('Multiplier on the pool heater energy usage that can reflect, e.g., high/low usage occupants.')
    arg.setDefaultValue(1.0)
    args << arg

    arg = OpenStudio::Measure::OSArgument::makeStringArgument('pool_heater_weekday_fractions', true)
    arg.setDisplayName('Pool: Heater Weekday Schedule')
    arg.setDescription('Specify the 24-hour weekday schedule.')
    arg.setDefaultValue(Constants.Auto)
    args << arg

    arg = OpenStudio::Measure::OSArgument::makeStringArgument('pool_heater_weekend_fractions', true)
    arg.setDisplayName('Pool: Heater Weekend Schedule')
    arg.setDescription('Specify the 24-hour weekend schedule.')
    arg.setDefaultValue(Constants.Auto)
    args << arg

    arg = OpenStudio::Measure::OSArgument::makeStringArgument('pool_heater_monthly_multipliers', true)
    arg.setDisplayName('Pool: Heater Month Schedule')
    arg.setDescription('Specify the 12-month schedule.')
    arg.setDefaultValue(Constants.Auto)
    args << arg

    arg = OpenStudio::Measure::OSArgument::makeBoolArgument('hot_tub_present', true)
    arg.setDisplayName('Hot Tub: Present')
    arg.setDescription('Whether there is a hot tub.')
    arg.setDefaultValue(false)
    args << arg

    arg = OpenStudio::Measure::OSArgument::makeStringArgument('hot_tub_pump_annual_kwh', true)
    arg.setDisplayName('Hot Tub: Pump Annual kWh')
    arg.setDescription('The annual energy consumption of the hot tub pump.')
    arg.setUnits('kWh/yr')
    arg.setDefaultValue(Constants.Auto)
    args << arg

    arg = OpenStudio::Measure::OSArgument::makeDoubleArgument('hot_tub_pump_usage_multiplier', true)
    arg.setDisplayName('Hot Tub: Pump Usage Multiplier')
    arg.setDescription('Multiplier on the hot tub pump energy usage that can reflect, e.g., high/low usage occupants.')
    arg.setDefaultValue(1.0)
    args << arg

    arg = OpenStudio::Measure::OSArgument::makeStringArgument('hot_tub_pump_weekday_fractions', true)
    arg.setDisplayName('Hot Tub: Pump Weekday Schedule')
    arg.setDescription('Specify the 24-hour weekday schedule.')
    arg.setDefaultValue(Constants.Auto)
    args << arg

    arg = OpenStudio::Measure::OSArgument::makeStringArgument('hot_tub_pump_weekend_fractions', true)
    arg.setDisplayName('Hot Tub: Pump Weekend Schedule')
    arg.setDescription('Specify the 24-hour weekend schedule.')
    arg.setDefaultValue(Constants.Auto)
    args << arg

    arg = OpenStudio::Measure::OSArgument::makeStringArgument('hot_tub_pump_monthly_multipliers', true)
    arg.setDisplayName('Hot Tub: Pump Month Schedule')
    arg.setDescription('Specify the 12-month schedule.')
    arg.setDefaultValue(Constants.Auto)
    args << arg

    arg = OpenStudio::Measure::OSArgument::makeChoiceArgument('hot_tub_heater_type', heater_type_choices, true)
    arg.setDisplayName('Hot Tub: Heater Type')
    arg.setDescription('The type of the hot tub heater.')
    arg.setDefaultValue('none')
    args << arg

    arg = OpenStudio::Measure::OSArgument::makeStringArgument('hot_tub_heater_annual_kwh', true)
    arg.setDisplayName('Hot Tub: Heater Annual kWh')
    arg.setDescription("The annual energy consumption of the #{HPXML::HeaterTypeElectricResistance} hot tub heater.")
    arg.setUnits('kWh/yr')
    arg.setDefaultValue(Constants.Auto)
    args << arg

    arg = OpenStudio::Measure::OSArgument::makeStringArgument('hot_tub_heater_annual_therm', true)
    arg.setDisplayName('Hot Tub: Heater Annual therm')
    arg.setDescription("The annual energy consumption of the #{HPXML::HeaterTypeGas} hot tub heater.")
    arg.setUnits('therm/yr')
    arg.setDefaultValue(Constants.Auto)
    args << arg

    arg = OpenStudio::Measure::OSArgument::makeDoubleArgument('hot_tub_heater_usage_multiplier', true)
    arg.setDisplayName('Hot Tub: Heater Usage Multiplier')
    arg.setDescription('Multiplier on the hot tub heater energy usage that can reflect, e.g., high/low usage occupants.')
    arg.setDefaultValue(1.0)
    args << arg

    arg = OpenStudio::Measure::OSArgument::makeStringArgument('hot_tub_heater_weekday_fractions', true)
    arg.setDisplayName('Hot Tub: Heater Weekday Schedule')
    arg.setDescription('Specify the 24-hour weekday schedule.')
    arg.setDefaultValue(Constants.Auto)
    args << arg

    arg = OpenStudio::Measure::OSArgument::makeStringArgument('hot_tub_heater_weekend_fractions', true)
    arg.setDisplayName('Hot Tub: Heater Weekend Schedule')
    arg.setDescription('Specify the 24-hour weekend schedule.')
    arg.setDefaultValue(Constants.Auto)
    args << arg

    arg = OpenStudio::Measure::OSArgument::makeStringArgument('hot_tub_heater_monthly_multipliers', true)
    arg.setDisplayName('Hot Tub: Heater Month Schedule')
    arg.setDescription('Specify the 12-month schedule.')
    arg.setDefaultValue(Constants.Auto)
    args << arg

    return args
  end

  # define what happens when the measure is run
  def run(model, runner, user_arguments)
    super(model, runner, user_arguments)

    # use the built-in error checking
    if !runner.validateUserArguments(arguments(model), user_arguments)
      return false
    end

    require_relative '../HPXMLtoOpenStudio/measure'

    # Check for correct versions of OS
    os_version = '3.0.0'
    if OpenStudio.openStudioVersion != os_version
      fail "OpenStudio version #{os_version} is required."
    end

    # assign the user inputs to variables
    args = { hpxml_path: runner.getStringArgumentValue('hpxml_path', user_arguments),
             weather_dir: runner.getStringArgumentValue('weather_dir', user_arguments),
             software_program_used: runner.getOptionalStringArgumentValue('software_program_used', user_arguments),
             software_program_version: runner.getOptionalStringArgumentValue('software_program_version', user_arguments),
             simulation_control_timestep: runner.getOptionalIntegerArgumentValue('simulation_control_timestep', user_arguments),
             simulation_control_begin_month: runner.getOptionalIntegerArgumentValue('simulation_control_begin_month', user_arguments),
             simulation_control_begin_day_of_month: runner.getOptionalIntegerArgumentValue('simulation_control_begin_day_of_month', user_arguments),
             simulation_control_end_month: runner.getOptionalIntegerArgumentValue('simulation_control_end_month', user_arguments),
             simulation_control_end_day_of_month: runner.getOptionalIntegerArgumentValue('simulation_control_end_day_of_month', user_arguments),
             schedules_output_path: runner.getStringArgumentValue('schedules_output_path', user_arguments),
             weather_station_epw_filepath: runner.getStringArgumentValue('weather_station_epw_filepath', user_arguments),
             site_type: runner.getOptionalStringArgumentValue('site_type', user_arguments),
             geometry_unit_type: runner.getStringArgumentValue('geometry_unit_type', user_arguments),
             geometry_num_units: runner.getOptionalIntegerArgumentValue('geometry_num_units', user_arguments),
             geometry_cfa: runner.getDoubleArgumentValue('geometry_cfa', user_arguments),
             geometry_num_floors_above_grade: runner.getIntegerArgumentValue('geometry_num_floors_above_grade', user_arguments),
             geometry_wall_height: runner.getDoubleArgumentValue('geometry_wall_height', user_arguments),
             geometry_orientation: runner.getDoubleArgumentValue('geometry_orientation', user_arguments),
             geometry_aspect_ratio: runner.getDoubleArgumentValue('geometry_aspect_ratio', user_arguments),
             geometry_level: runner.getStringArgumentValue('geometry_level', user_arguments),
             geometry_horizontal_location: runner.getStringArgumentValue('geometry_horizontal_location', user_arguments),
             geometry_corridor_position: runner.getStringArgumentValue('geometry_corridor_position', user_arguments),
             geometry_corridor_width: runner.getDoubleArgumentValue('geometry_corridor_width', user_arguments),
             geometry_inset_width: runner.getDoubleArgumentValue('geometry_inset_width', user_arguments),
             geometry_inset_depth: runner.getDoubleArgumentValue('geometry_inset_depth', user_arguments),
             geometry_inset_position: runner.getStringArgumentValue('geometry_inset_position', user_arguments),
             geometry_balcony_depth: runner.getDoubleArgumentValue('geometry_balcony_depth', user_arguments),
             geometry_garage_width: runner.getDoubleArgumentValue('geometry_garage_width', user_arguments),
             geometry_garage_depth: runner.getDoubleArgumentValue('geometry_garage_depth', user_arguments),
             geometry_garage_protrusion: runner.getDoubleArgumentValue('geometry_garage_protrusion', user_arguments),
             geometry_garage_position: runner.getStringArgumentValue('geometry_garage_position', user_arguments),
             geometry_foundation_type: runner.getStringArgumentValue('geometry_foundation_type', user_arguments),
             geometry_foundation_height: runner.getDoubleArgumentValue('geometry_foundation_height', user_arguments),
             geometry_foundation_height_above_grade: runner.getDoubleArgumentValue('geometry_foundation_height_above_grade', user_arguments),
             geometry_roof_type: runner.getStringArgumentValue('geometry_roof_type', user_arguments),
             geometry_roof_pitch: { '1:12' => 1.0 / 12.0, '2:12' => 2.0 / 12.0, '3:12' => 3.0 / 12.0, '4:12' => 4.0 / 12.0, '5:12' => 5.0 / 12.0, '6:12' => 6.0 / 12.0, '7:12' => 7.0 / 12.0, '8:12' => 8.0 / 12.0, '9:12' => 9.0 / 12.0, '10:12' => 10.0 / 12.0, '11:12' => 11.0 / 12.0, '12:12' => 12.0 / 12.0 }[runner.getStringArgumentValue('geometry_roof_pitch', user_arguments)],
             geometry_roof_structure: runner.getStringArgumentValue('geometry_roof_structure', user_arguments),
             geometry_attic_type: runner.getStringArgumentValue('geometry_attic_type', user_arguments),
             geometry_eaves_depth: runner.getDoubleArgumentValue('geometry_eaves_depth', user_arguments),
             geometry_num_bedrooms: runner.getIntegerArgumentValue('geometry_num_bedrooms', user_arguments),
             geometry_num_bathrooms: runner.getStringArgumentValue('geometry_num_bathrooms', user_arguments),
             geometry_num_occupants: runner.getStringArgumentValue('geometry_num_occupants', user_arguments),
             floor_assembly_r: runner.getDoubleArgumentValue('floor_assembly_r', user_arguments),
             foundation_wall_insulation_r: runner.getDoubleArgumentValue('foundation_wall_insulation_r', user_arguments),
             foundation_wall_insulation_distance_to_top: runner.getDoubleArgumentValue('foundation_wall_insulation_distance_to_top', user_arguments),
             foundation_wall_insulation_distance_to_bottom: runner.getDoubleArgumentValue('foundation_wall_insulation_distance_to_bottom', user_arguments),
             foundation_wall_assembly_r: runner.getOptionalDoubleArgumentValue('foundation_wall_assembly_r', user_arguments),
             slab_perimeter_insulation_r: runner.getDoubleArgumentValue('slab_perimeter_insulation_r', user_arguments),
             slab_perimeter_depth: runner.getDoubleArgumentValue('slab_perimeter_depth', user_arguments),
             slab_under_insulation_r: runner.getDoubleArgumentValue('slab_under_insulation_r', user_arguments),
             slab_under_width: runner.getDoubleArgumentValue('slab_under_width', user_arguments),
             slab_carpet_fraction: runner.getDoubleArgumentValue('slab_carpet_fraction', user_arguments),
             slab_carpet_r: runner.getDoubleArgumentValue('slab_carpet_r', user_arguments),
             ceiling_assembly_r: runner.getDoubleArgumentValue('ceiling_assembly_r', user_arguments),
             roof_material_type: runner.getOptionalStringArgumentValue('roof_material_type', user_arguments),
             roof_color: runner.getStringArgumentValue('roof_color', user_arguments),
             roof_assembly_r: runner.getDoubleArgumentValue('roof_assembly_r', user_arguments),
             roof_solar_absorptance: runner.getStringArgumentValue('roof_solar_absorptance', user_arguments),
             roof_emittance: runner.getDoubleArgumentValue('roof_emittance', user_arguments),
             roof_radiant_barrier: runner.getBoolArgumentValue('roof_radiant_barrier', user_arguments),
             neighbor_distance: [runner.getDoubleArgumentValue('neighbor_front_distance', user_arguments), runner.getDoubleArgumentValue('neighbor_back_distance', user_arguments), runner.getDoubleArgumentValue('neighbor_left_distance', user_arguments), runner.getDoubleArgumentValue('neighbor_right_distance', user_arguments)],
             neighbor_height: [runner.getStringArgumentValue('neighbor_front_height', user_arguments), runner.getStringArgumentValue('neighbor_back_height', user_arguments), runner.getStringArgumentValue('neighbor_left_height', user_arguments), runner.getStringArgumentValue('neighbor_right_height', user_arguments)],
             wall_type: runner.getStringArgumentValue('wall_type', user_arguments),
             wall_siding_type: runner.getOptionalStringArgumentValue('wall_siding_type', user_arguments),
             wall_color: runner.getStringArgumentValue('wall_color', user_arguments),
             wall_assembly_r: runner.getDoubleArgumentValue('wall_assembly_r', user_arguments),
             wall_solar_absorptance: runner.getStringArgumentValue('wall_solar_absorptance', user_arguments),
             wall_emittance: runner.getDoubleArgumentValue('wall_emittance', user_arguments),
             window_front_wwr: runner.getDoubleArgumentValue('window_front_wwr', user_arguments),
             window_back_wwr: runner.getDoubleArgumentValue('window_back_wwr', user_arguments),
             window_left_wwr: runner.getDoubleArgumentValue('window_left_wwr', user_arguments),
             window_right_wwr: runner.getDoubleArgumentValue('window_right_wwr', user_arguments),
             window_area_front: runner.getDoubleArgumentValue('window_area_front', user_arguments),
             window_area_back: runner.getDoubleArgumentValue('window_area_back', user_arguments),
             window_area_left: runner.getDoubleArgumentValue('window_area_left', user_arguments),
             window_area_right: runner.getDoubleArgumentValue('window_area_right', user_arguments),
             window_aspect_ratio: runner.getDoubleArgumentValue('window_aspect_ratio', user_arguments),
             window_fraction_operable: runner.getOptionalDoubleArgumentValue('window_fraction_operable', user_arguments),
             window_ufactor: runner.getDoubleArgumentValue('window_ufactor', user_arguments),
             window_shgc: runner.getDoubleArgumentValue('window_shgc', user_arguments),
             window_interior_shading_winter: runner.getOptionalDoubleArgumentValue('window_interior_shading_winter', user_arguments),
             window_interior_shading_summer: runner.getOptionalDoubleArgumentValue('window_interior_shading_summer', user_arguments),
             overhangs_front_depth: runner.getDoubleArgumentValue('overhangs_front_depth', user_arguments),
             overhangs_front_distance_to_top_of_window: runner.getDoubleArgumentValue('overhangs_front_distance_to_top_of_window', user_arguments),
             overhangs_back_depth: runner.getDoubleArgumentValue('overhangs_back_depth', user_arguments),
             overhangs_back_distance_to_top_of_window: runner.getDoubleArgumentValue('overhangs_back_distance_to_top_of_window', user_arguments),
             overhangs_left_depth: runner.getDoubleArgumentValue('overhangs_left_depth', user_arguments),
             overhangs_left_distance_to_top_of_window: runner.getDoubleArgumentValue('overhangs_left_distance_to_top_of_window', user_arguments),
             overhangs_right_depth: runner.getDoubleArgumentValue('overhangs_right_depth', user_arguments),
             overhangs_right_distance_to_top_of_window: runner.getDoubleArgumentValue('overhangs_right_distance_to_top_of_window', user_arguments),
             skylight_area_front: runner.getDoubleArgumentValue('skylight_area_front', user_arguments),
             skylight_area_back: runner.getDoubleArgumentValue('skylight_area_back', user_arguments),
             skylight_area_left: runner.getDoubleArgumentValue('skylight_area_left', user_arguments),
             skylight_area_right: runner.getDoubleArgumentValue('skylight_area_right', user_arguments),
             skylight_ufactor: runner.getDoubleArgumentValue('skylight_ufactor', user_arguments),
             skylight_shgc: runner.getDoubleArgumentValue('skylight_shgc', user_arguments),
             door_area: runner.getDoubleArgumentValue('door_area', user_arguments),
             door_rvalue: runner.getDoubleArgumentValue('door_rvalue', user_arguments),
             air_leakage_units: runner.getStringArgumentValue('air_leakage_units', user_arguments),
             air_leakage_value: runner.getDoubleArgumentValue('air_leakage_value', user_arguments),
             air_leakage_shelter_coefficient: runner.getStringArgumentValue('air_leakage_shelter_coefficient', user_arguments),
             heating_system_type: runner.getStringArgumentValue('heating_system_type', user_arguments),
             heating_system_fuel: runner.getStringArgumentValue('heating_system_fuel', user_arguments),
             heating_system_heating_efficiency_afue: runner.getDoubleArgumentValue('heating_system_heating_efficiency_afue', user_arguments),
             heating_system_heating_efficiency_percent: runner.getDoubleArgumentValue('heating_system_heating_efficiency_percent', user_arguments),
             heating_system_heating_capacity: runner.getStringArgumentValue('heating_system_heating_capacity', user_arguments),
             heating_system_fraction_heat_load_served: runner.getDoubleArgumentValue('heating_system_fraction_heat_load_served', user_arguments),
             heating_system_electric_auxiliary_energy: runner.getOptionalDoubleArgumentValue('heating_system_electric_auxiliary_energy', user_arguments),
             cooling_system_type: runner.getStringArgumentValue('cooling_system_type', user_arguments),
             cooling_system_cooling_efficiency_seer: runner.getDoubleArgumentValue('cooling_system_cooling_efficiency_seer', user_arguments),
             cooling_system_cooling_efficiency_eer: runner.getDoubleArgumentValue('cooling_system_cooling_efficiency_eer', user_arguments),
             cooling_system_cooling_compressor_type: runner.getOptionalStringArgumentValue('cooling_system_cooling_compressor_type', user_arguments),
             cooling_system_cooling_sensible_heat_fraction: runner.getOptionalDoubleArgumentValue('cooling_system_cooling_sensible_heat_fraction', user_arguments),
             cooling_system_cooling_capacity: runner.getStringArgumentValue('cooling_system_cooling_capacity', user_arguments),
             cooling_system_fraction_cool_load_served: runner.getDoubleArgumentValue('cooling_system_fraction_cool_load_served', user_arguments),
             cooling_system_evap_cooler_is_ducted: runner.getBoolArgumentValue('cooling_system_evap_cooler_is_ducted', user_arguments),
             heat_pump_type: runner.getStringArgumentValue('heat_pump_type', user_arguments),
             heat_pump_heating_efficiency_hspf: runner.getDoubleArgumentValue('heat_pump_heating_efficiency_hspf', user_arguments),
             heat_pump_heating_efficiency_cop: runner.getDoubleArgumentValue('heat_pump_heating_efficiency_cop', user_arguments),
             heat_pump_cooling_efficiency_seer: runner.getDoubleArgumentValue('heat_pump_cooling_efficiency_seer', user_arguments),
             heat_pump_cooling_efficiency_eer: runner.getDoubleArgumentValue('heat_pump_cooling_efficiency_eer', user_arguments),
             heat_pump_cooling_compressor_type: runner.getOptionalStringArgumentValue('heat_pump_cooling_compressor_type', user_arguments),
             heat_pump_cooling_sensible_heat_fraction: runner.getOptionalDoubleArgumentValue('heat_pump_cooling_sensible_heat_fraction', user_arguments),
             heat_pump_heating_capacity: runner.getStringArgumentValue('heat_pump_heating_capacity', user_arguments),
             heat_pump_heating_capacity_17F: runner.getStringArgumentValue('heat_pump_heating_capacity_17F', user_arguments),
             heat_pump_cooling_capacity: runner.getStringArgumentValue('heat_pump_cooling_capacity', user_arguments),
             heat_pump_fraction_heat_load_served: runner.getDoubleArgumentValue('heat_pump_fraction_heat_load_served', user_arguments),
             heat_pump_fraction_cool_load_served: runner.getDoubleArgumentValue('heat_pump_fraction_cool_load_served', user_arguments),
             heat_pump_backup_fuel: runner.getStringArgumentValue('heat_pump_backup_fuel', user_arguments),
             heat_pump_backup_heating_efficiency: runner.getDoubleArgumentValue('heat_pump_backup_heating_efficiency', user_arguments),
             heat_pump_backup_heating_capacity: runner.getStringArgumentValue('heat_pump_backup_heating_capacity', user_arguments),
             heat_pump_backup_heating_switchover_temp: runner.getOptionalDoubleArgumentValue('heat_pump_backup_heating_switchover_temp', user_arguments),
             heat_pump_mini_split_is_ducted: runner.getBoolArgumentValue('heat_pump_mini_split_is_ducted', user_arguments),
             setpoint_heating_temp: runner.getDoubleArgumentValue('setpoint_heating_temp', user_arguments),
             setpoint_heating_setback_temp: runner.getDoubleArgumentValue('setpoint_heating_setback_temp', user_arguments),
             setpoint_heating_setback_hours_per_week: runner.getDoubleArgumentValue('setpoint_heating_setback_hours_per_week', user_arguments),
             setpoint_heating_setback_start_hour: runner.getDoubleArgumentValue('setpoint_heating_setback_start_hour', user_arguments),
             setpoint_cooling_temp: runner.getDoubleArgumentValue('setpoint_cooling_temp', user_arguments),
             setpoint_cooling_setup_temp: runner.getDoubleArgumentValue('setpoint_cooling_setup_temp', user_arguments),
             setpoint_cooling_setup_hours_per_week: runner.getDoubleArgumentValue('setpoint_cooling_setup_hours_per_week', user_arguments),
             setpoint_cooling_setup_start_hour: runner.getDoubleArgumentValue('setpoint_cooling_setup_start_hour', user_arguments),
             ducts_supply_leakage_units: runner.getStringArgumentValue('ducts_supply_leakage_units', user_arguments),
             ducts_return_leakage_units: runner.getStringArgumentValue('ducts_return_leakage_units', user_arguments),
             ducts_supply_leakage_value: runner.getDoubleArgumentValue('ducts_supply_leakage_value', user_arguments),
             ducts_return_leakage_value: runner.getDoubleArgumentValue('ducts_return_leakage_value', user_arguments),
             ducts_supply_insulation_r: runner.getDoubleArgumentValue('ducts_supply_insulation_r', user_arguments),
             ducts_return_insulation_r: runner.getDoubleArgumentValue('ducts_return_insulation_r', user_arguments),
             ducts_supply_location: runner.getStringArgumentValue('ducts_supply_location', user_arguments),
             ducts_return_location: runner.getStringArgumentValue('ducts_return_location', user_arguments),
             ducts_supply_surface_area: runner.getStringArgumentValue('ducts_supply_surface_area', user_arguments),
             ducts_return_surface_area: runner.getStringArgumentValue('ducts_return_surface_area', user_arguments),
             ducts_number_of_return_registers: runner.getStringArgumentValue('ducts_number_of_return_registers', user_arguments),
<<<<<<< HEAD
             heating_system_type_2: runner.getStringArgumentValue('heating_system_type_2', user_arguments),
             heating_system_fuel_2: runner.getStringArgumentValue('heating_system_fuel_2', user_arguments),
             heating_system_heating_efficiency_afue_2: runner.getDoubleArgumentValue('heating_system_heating_efficiency_afue_2', user_arguments),
             heating_system_heating_efficiency_percent_2: runner.getDoubleArgumentValue('heating_system_heating_efficiency_percent_2', user_arguments),
             heating_system_heating_capacity_2: runner.getStringArgumentValue('heating_system_heating_capacity_2', user_arguments),
             heating_system_fraction_heat_load_served_2: runner.getDoubleArgumentValue('heating_system_fraction_heat_load_served_2', user_arguments),
             heating_system_electric_auxiliary_energy_2: runner.getOptionalDoubleArgumentValue('heating_system_electric_auxiliary_energy_2', user_arguments),
=======
             ducts_cfa_served: runner.getOptionalDoubleArgumentValue('ducts_cfa_served', user_arguments),
>>>>>>> eef8f6c1
             mech_vent_fan_type: runner.getStringArgumentValue('mech_vent_fan_type', user_arguments),
             mech_vent_flow_rate: runner.getDoubleArgumentValue('mech_vent_flow_rate', user_arguments),
             mech_vent_hours_in_operation: runner.getDoubleArgumentValue('mech_vent_hours_in_operation', user_arguments),
             mech_vent_total_recovery_efficiency_type: runner.getStringArgumentValue('mech_vent_total_recovery_efficiency_type', user_arguments),
             mech_vent_total_recovery_efficiency: runner.getDoubleArgumentValue('mech_vent_total_recovery_efficiency', user_arguments),
             mech_vent_sensible_recovery_efficiency_type: runner.getStringArgumentValue('mech_vent_sensible_recovery_efficiency_type', user_arguments),
             mech_vent_sensible_recovery_efficiency: runner.getDoubleArgumentValue('mech_vent_sensible_recovery_efficiency', user_arguments),
             mech_vent_fan_power: runner.getDoubleArgumentValue('mech_vent_fan_power', user_arguments),
             kitchen_fan_present: runner.getBoolArgumentValue('kitchen_fan_present', user_arguments),
             kitchen_fan_flow_rate: runner.getOptionalDoubleArgumentValue('kitchen_fan_flow_rate', user_arguments),
             kitchen_fan_hours_in_operation: runner.getOptionalDoubleArgumentValue('kitchen_fan_hours_in_operation', user_arguments),
             kitchen_fan_power: runner.getOptionalDoubleArgumentValue('kitchen_fan_power', user_arguments),
             kitchen_fan_start_hour: runner.getOptionalIntegerArgumentValue('kitchen_fan_start_hour', user_arguments),
             bathroom_fans_present: runner.getBoolArgumentValue('bathroom_fans_present', user_arguments),
             bathroom_fans_flow_rate: runner.getOptionalDoubleArgumentValue('bathroom_fans_flow_rate', user_arguments),
             bathroom_fans_hours_in_operation: runner.getOptionalDoubleArgumentValue('bathroom_fans_hours_in_operation', user_arguments),
             bathroom_fans_power: runner.getOptionalDoubleArgumentValue('bathroom_fans_power', user_arguments),
             bathroom_fans_start_hour: runner.getOptionalIntegerArgumentValue('bathroom_fans_start_hour', user_arguments),
             bathroom_fans_quantity: runner.getOptionalIntegerArgumentValue('bathroom_fans_quantity', user_arguments),
             whole_house_fan_present: runner.getBoolArgumentValue('whole_house_fan_present', user_arguments),
             whole_house_fan_flow_rate: runner.getDoubleArgumentValue('whole_house_fan_flow_rate', user_arguments),
             whole_house_fan_power: runner.getDoubleArgumentValue('whole_house_fan_power', user_arguments),
             water_heater_type: runner.getStringArgumentValue('water_heater_type', user_arguments),
             water_heater_fuel_type: runner.getStringArgumentValue('water_heater_fuel_type', user_arguments),
             water_heater_location: runner.getStringArgumentValue('water_heater_location', user_arguments),
             water_heater_tank_volume: runner.getStringArgumentValue('water_heater_tank_volume', user_arguments),
             water_heater_heating_capacity: runner.getStringArgumentValue('water_heater_heating_capacity', user_arguments),
             water_heater_efficiency_type: runner.getStringArgumentValue('water_heater_efficiency_type', user_arguments),
             water_heater_efficiency_ef: runner.getDoubleArgumentValue('water_heater_efficiency_ef', user_arguments),
             water_heater_efficiency_uef: runner.getDoubleArgumentValue('water_heater_efficiency_uef', user_arguments),
             water_heater_recovery_efficiency: runner.getStringArgumentValue('water_heater_recovery_efficiency', user_arguments),
             water_heater_standby_loss: runner.getOptionalDoubleArgumentValue('water_heater_standby_loss', user_arguments),
             water_heater_jacket_rvalue: runner.getOptionalDoubleArgumentValue('water_heater_jacket_rvalue', user_arguments),
             water_heater_setpoint_temperature: runner.getStringArgumentValue('water_heater_setpoint_temperature', user_arguments),
             dhw_distribution_system_type: runner.getStringArgumentValue('dhw_distribution_system_type', user_arguments),
             dhw_distribution_standard_piping_length: runner.getStringArgumentValue('dhw_distribution_standard_piping_length', user_arguments),
             dhw_distribution_recirc_control_type: runner.getStringArgumentValue('dhw_distribution_recirc_control_type', user_arguments),
             dhw_distribution_recirc_piping_length: runner.getStringArgumentValue('dhw_distribution_recirc_piping_length', user_arguments),
             dhw_distribution_recirc_branch_piping_length: runner.getStringArgumentValue('dhw_distribution_recirc_branch_piping_length', user_arguments),
             dhw_distribution_recirc_pump_power: runner.getStringArgumentValue('dhw_distribution_recirc_pump_power', user_arguments),
             dhw_distribution_pipe_r: runner.getDoubleArgumentValue('dhw_distribution_pipe_r', user_arguments),
             dwhr_facilities_connected: runner.getStringArgumentValue('dwhr_facilities_connected', user_arguments),
             dwhr_equal_flow: runner.getBoolArgumentValue('dwhr_equal_flow', user_arguments),
             dwhr_efficiency: runner.getDoubleArgumentValue('dwhr_efficiency', user_arguments),
             water_fixtures_shower_low_flow: runner.getBoolArgumentValue('water_fixtures_shower_low_flow', user_arguments),
             water_fixtures_sink_low_flow: runner.getBoolArgumentValue('water_fixtures_sink_low_flow', user_arguments),
             water_fixtures_usage_multiplier: runner.getDoubleArgumentValue('water_fixtures_usage_multiplier', user_arguments),
             solar_thermal_system_type: runner.getStringArgumentValue('solar_thermal_system_type', user_arguments),
             solar_thermal_collector_area: runner.getDoubleArgumentValue('solar_thermal_collector_area', user_arguments),
             solar_thermal_collector_loop_type: runner.getStringArgumentValue('solar_thermal_collector_loop_type', user_arguments),
             solar_thermal_collector_type: runner.getStringArgumentValue('solar_thermal_collector_type', user_arguments),
             solar_thermal_collector_azimuth: runner.getDoubleArgumentValue('solar_thermal_collector_azimuth', user_arguments),
             solar_thermal_collector_tilt: runner.getStringArgumentValue('solar_thermal_collector_tilt', user_arguments),
             solar_thermal_collector_rated_optical_efficiency: runner.getDoubleArgumentValue('solar_thermal_collector_rated_optical_efficiency', user_arguments),
             solar_thermal_collector_rated_thermal_losses: runner.getDoubleArgumentValue('solar_thermal_collector_rated_thermal_losses', user_arguments),
             solar_thermal_storage_volume: runner.getStringArgumentValue('solar_thermal_storage_volume', user_arguments),
             solar_thermal_solar_fraction: runner.getDoubleArgumentValue('solar_thermal_solar_fraction', user_arguments),
             pv_system_module_type: (1..Constants.MaxNumPhotovoltaics).to_a.map { |n| runner.getStringArgumentValue("pv_system_module_type_#{n}", user_arguments) },
             pv_system_location: (1..Constants.MaxNumPhotovoltaics).to_a.map { |n| runner.getStringArgumentValue("pv_system_location_#{n}", user_arguments) },
             pv_system_tracking: (1..Constants.MaxNumPhotovoltaics).to_a.map { |n| runner.getStringArgumentValue("pv_system_tracking_#{n}", user_arguments) },
             pv_system_array_azimuth: (1..Constants.MaxNumPhotovoltaics).to_a.map { |n| runner.getDoubleArgumentValue("pv_system_array_azimuth_#{n}", user_arguments) },
             pv_system_array_tilt: (1..Constants.MaxNumPhotovoltaics).to_a.map { |n| runner.getStringArgumentValue("pv_system_array_tilt_#{n}", user_arguments) },
             pv_system_max_power_output: (1..Constants.MaxNumPhotovoltaics).to_a.map { |n| runner.getDoubleArgumentValue("pv_system_max_power_output_#{n}", user_arguments) },
             pv_system_inverter_efficiency: (1..Constants.MaxNumPhotovoltaics).to_a.map { |n| runner.getOptionalDoubleArgumentValue("pv_system_inverter_efficiency_#{n}", user_arguments) },
             pv_system_system_losses_fraction: (1..Constants.MaxNumPhotovoltaics).to_a.map { |n| runner.getOptionalDoubleArgumentValue("pv_system_system_losses_fraction_#{n}", user_arguments) },
             pv_system_year_modules_manufactured: (1..Constants.MaxNumPhotovoltaics).to_a.map { |n| runner.getOptionalIntegerArgumentValue("pv_system_year_modules_manufactured_#{n}", user_arguments) },
             lighting_fraction_cfl_interior: runner.getDoubleArgumentValue('lighting_fraction_cfl_interior', user_arguments),
             lighting_fraction_lfl_interior: runner.getDoubleArgumentValue('lighting_fraction_lfl_interior', user_arguments),
             lighting_fraction_led_interior: runner.getDoubleArgumentValue('lighting_fraction_led_interior', user_arguments),
             lighting_fraction_cfl_exterior: runner.getDoubleArgumentValue('lighting_fraction_cfl_exterior', user_arguments),
             lighting_fraction_lfl_exterior: runner.getDoubleArgumentValue('lighting_fraction_lfl_exterior', user_arguments),
             lighting_fraction_led_exterior: runner.getDoubleArgumentValue('lighting_fraction_led_exterior', user_arguments),
             lighting_fraction_cfl_garage: runner.getDoubleArgumentValue('lighting_fraction_cfl_garage', user_arguments),
             lighting_fraction_lfl_garage: runner.getDoubleArgumentValue('lighting_fraction_lfl_garage', user_arguments),
             lighting_fraction_led_garage: runner.getDoubleArgumentValue('lighting_fraction_led_garage', user_arguments),
             lighting_usage_multiplier: runner.getDoubleArgumentValue('lighting_usage_multiplier', user_arguments),
             dehumidifier_present: runner.getBoolArgumentValue('dehumidifier_present', user_arguments),
             dehumidifier_efficiency_type: runner.getStringArgumentValue('dehumidifier_efficiency_type', user_arguments),
             dehumidifier_efficiency_ef: runner.getDoubleArgumentValue('dehumidifier_efficiency_ef', user_arguments),
             dehumidifier_efficiency_ief: runner.getDoubleArgumentValue('dehumidifier_efficiency_ief', user_arguments),
             dehumidifier_capacity: runner.getDoubleArgumentValue('dehumidifier_capacity', user_arguments),
             dehumidifier_rh_setpoint: runner.getDoubleArgumentValue('dehumidifier_rh_setpoint', user_arguments),
             dehumidifier_fraction_dehumidification_load_served: runner.getDoubleArgumentValue('dehumidifier_fraction_dehumidification_load_served', user_arguments),
             clothes_washer_present: runner.getBoolArgumentValue('clothes_washer_present', user_arguments),
             clothes_washer_location: runner.getStringArgumentValue('clothes_washer_location', user_arguments),
             clothes_washer_efficiency_type: runner.getStringArgumentValue('clothes_washer_efficiency_type', user_arguments),
             clothes_washer_efficiency_mef: runner.getStringArgumentValue('clothes_washer_efficiency_mef', user_arguments),
             clothes_washer_efficiency_imef: runner.getStringArgumentValue('clothes_washer_efficiency_imef', user_arguments),
             clothes_washer_rated_annual_kwh: runner.getStringArgumentValue('clothes_washer_rated_annual_kwh', user_arguments),
             clothes_washer_label_electric_rate: runner.getStringArgumentValue('clothes_washer_label_electric_rate', user_arguments),
             clothes_washer_label_gas_rate: runner.getStringArgumentValue('clothes_washer_label_gas_rate', user_arguments),
             clothes_washer_label_annual_gas_cost: runner.getStringArgumentValue('clothes_washer_label_annual_gas_cost', user_arguments),
             clothes_washer_label_usage: runner.getStringArgumentValue('clothes_washer_label_usage', user_arguments),
             clothes_washer_capacity: runner.getStringArgumentValue('clothes_washer_capacity', user_arguments),
             clothes_washer_usage_multiplier: runner.getDoubleArgumentValue('clothes_washer_usage_multiplier', user_arguments),
             clothes_dryer_present: runner.getBoolArgumentValue('clothes_dryer_present', user_arguments),
             clothes_dryer_location: runner.getStringArgumentValue('clothes_dryer_location', user_arguments),
             clothes_dryer_fuel_type: runner.getStringArgumentValue('clothes_dryer_fuel_type', user_arguments),
             clothes_dryer_efficiency_type: runner.getStringArgumentValue('clothes_dryer_efficiency_type', user_arguments),
             clothes_dryer_efficiency_ef: runner.getDoubleArgumentValue('clothes_dryer_efficiency_ef', user_arguments),
             clothes_dryer_efficiency_cef: runner.getStringArgumentValue('clothes_dryer_efficiency_cef', user_arguments),
             clothes_dryer_control_type: runner.getStringArgumentValue('clothes_dryer_control_type', user_arguments),
             clothes_dryer_usage_multiplier: runner.getDoubleArgumentValue('clothes_dryer_usage_multiplier', user_arguments),
             dishwasher_present: runner.getBoolArgumentValue('dishwasher_present', user_arguments),
             dishwasher_location: runner.getStringArgumentValue('dishwasher_location', user_arguments),
             dishwasher_efficiency_type: runner.getStringArgumentValue('dishwasher_efficiency_type', user_arguments),
             dishwasher_efficiency_kwh: runner.getStringArgumentValue('dishwasher_efficiency_kwh', user_arguments),
             dishwasher_efficiency_ef: runner.getDoubleArgumentValue('dishwasher_efficiency_ef', user_arguments),
             dishwasher_label_electric_rate: runner.getStringArgumentValue('dishwasher_label_electric_rate', user_arguments),
             dishwasher_label_gas_rate: runner.getStringArgumentValue('dishwasher_label_gas_rate', user_arguments),
             dishwasher_label_annual_gas_cost: runner.getStringArgumentValue('dishwasher_label_annual_gas_cost', user_arguments),
             dishwasher_label_usage: runner.getStringArgumentValue('dishwasher_label_usage', user_arguments),
             dishwasher_place_setting_capacity: runner.getStringArgumentValue('dishwasher_place_setting_capacity', user_arguments),
             dishwasher_usage_multiplier: runner.getDoubleArgumentValue('dishwasher_usage_multiplier', user_arguments),
             refrigerator_present: runner.getBoolArgumentValue('refrigerator_present', user_arguments),
             refrigerator_location: runner.getStringArgumentValue('refrigerator_location', user_arguments),
             refrigerator_rated_annual_kwh: runner.getStringArgumentValue('refrigerator_rated_annual_kwh', user_arguments),
             refrigerator_usage_multiplier: runner.getDoubleArgumentValue('refrigerator_usage_multiplier', user_arguments),
             refrigerator_weekday_fractions: runner.getStringArgumentValue('refrigerator_weekday_fractions', user_arguments),
             refrigerator_weekend_fractions: runner.getStringArgumentValue('refrigerator_weekend_fractions', user_arguments),
             refrigerator_monthly_multipliers: runner.getStringArgumentValue('refrigerator_monthly_multipliers', user_arguments),
             extra_refrigerator_present: runner.getBoolArgumentValue('extra_refrigerator_present', user_arguments),
             extra_refrigerator_location: runner.getStringArgumentValue('extra_refrigerator_location', user_arguments),
             extra_refrigerator_rated_annual_kwh: runner.getStringArgumentValue('extra_refrigerator_rated_annual_kwh', user_arguments),
             extra_refrigerator_usage_multiplier: runner.getDoubleArgumentValue('extra_refrigerator_usage_multiplier', user_arguments),
             extra_refrigerator_weekday_fractions: runner.getStringArgumentValue('extra_refrigerator_weekday_fractions', user_arguments),
             extra_refrigerator_weekend_fractions: runner.getStringArgumentValue('extra_refrigerator_weekend_fractions', user_arguments),
             extra_refrigerator_monthly_multipliers: runner.getStringArgumentValue('extra_refrigerator_monthly_multipliers', user_arguments),
             freezer_present: runner.getBoolArgumentValue('freezer_present', user_arguments),
             freezer_location: runner.getStringArgumentValue('freezer_location', user_arguments),
             freezer_rated_annual_kwh: runner.getStringArgumentValue('freezer_rated_annual_kwh', user_arguments),
             freezer_usage_multiplier: runner.getDoubleArgumentValue('freezer_usage_multiplier', user_arguments),
             freezer_weekday_fractions: runner.getStringArgumentValue('freezer_weekday_fractions', user_arguments),
             freezer_weekend_fractions: runner.getStringArgumentValue('freezer_weekend_fractions', user_arguments),
             freezer_monthly_multipliers: runner.getStringArgumentValue('freezer_monthly_multipliers', user_arguments),
             cooking_range_oven_present: runner.getBoolArgumentValue('cooking_range_oven_present', user_arguments),
             cooking_range_oven_location: runner.getStringArgumentValue('cooking_range_oven_location', user_arguments),
             cooking_range_oven_fuel_type: runner.getStringArgumentValue('cooking_range_oven_fuel_type', user_arguments),
             cooking_range_oven_is_induction: runner.getOptionalStringArgumentValue('cooking_range_oven_is_induction', user_arguments),
             cooking_range_oven_is_convection: runner.getOptionalStringArgumentValue('cooking_range_oven_is_convection', user_arguments),
             cooking_range_oven_usage_multiplier: runner.getDoubleArgumentValue('cooking_range_oven_usage_multiplier', user_arguments),
             cooking_range_oven_weekday_fractions: runner.getStringArgumentValue('cooking_range_oven_weekday_fractions', user_arguments),
             cooking_range_oven_weekend_fractions: runner.getStringArgumentValue('cooking_range_oven_weekend_fractions', user_arguments),
             cooking_range_oven_monthly_multipliers: runner.getStringArgumentValue('cooking_range_oven_monthly_multipliers', user_arguments),
             ceiling_fan_present: runner.getBoolArgumentValue('ceiling_fan_present', user_arguments),
             ceiling_fan_efficiency: runner.getStringArgumentValue('ceiling_fan_efficiency', user_arguments),
             ceiling_fan_quantity: runner.getStringArgumentValue('ceiling_fan_quantity', user_arguments),
             ceiling_fan_cooling_setpoint_temp_offset: runner.getDoubleArgumentValue('ceiling_fan_cooling_setpoint_temp_offset', user_arguments),
             plug_loads_television_annual_kwh: runner.getStringArgumentValue('plug_loads_television_annual_kwh', user_arguments),
             plug_loads_television_usage_multiplier: runner.getDoubleArgumentValue('plug_loads_television_usage_multiplier', user_arguments),
             plug_loads_television_weekday_fractions: runner.getStringArgumentValue('plug_loads_television_weekday_fractions', user_arguments),
             plug_loads_television_weekend_fractions: runner.getStringArgumentValue('plug_loads_television_weekend_fractions', user_arguments),
             plug_loads_television_monthly_multipliers: runner.getStringArgumentValue('plug_loads_television_monthly_multipliers', user_arguments),
             plug_loads_other_annual_kwh: runner.getStringArgumentValue('plug_loads_other_annual_kwh', user_arguments),
             plug_loads_other_frac_sensible: runner.getStringArgumentValue('plug_loads_other_frac_sensible', user_arguments),
             plug_loads_other_frac_latent: runner.getStringArgumentValue('plug_loads_other_frac_latent', user_arguments),
             plug_loads_other_usage_multiplier: runner.getDoubleArgumentValue('plug_loads_other_usage_multiplier', user_arguments),
             plug_loads_other_weekday_fractions: runner.getStringArgumentValue('plug_loads_other_weekday_fractions', user_arguments),
             plug_loads_other_weekend_fractions: runner.getStringArgumentValue('plug_loads_other_weekend_fractions', user_arguments),
             plug_loads_other_monthly_multipliers: runner.getStringArgumentValue('plug_loads_other_monthly_multipliers', user_arguments),
             plug_loads_well_pump_present: runner.getBoolArgumentValue('plug_loads_well_pump_present', user_arguments),
             plug_loads_well_pump_annual_kwh: runner.getStringArgumentValue('plug_loads_well_pump_annual_kwh', user_arguments),
             plug_loads_well_pump_usage_multiplier: runner.getDoubleArgumentValue('plug_loads_well_pump_usage_multiplier', user_arguments),
             plug_loads_well_pump_weekday_fractions: runner.getStringArgumentValue('plug_loads_well_pump_weekday_fractions', user_arguments),
             plug_loads_well_pump_weekend_fractions: runner.getStringArgumentValue('plug_loads_well_pump_weekend_fractions', user_arguments),
             plug_loads_well_pump_monthly_multipliers: runner.getStringArgumentValue('plug_loads_well_pump_monthly_multipliers', user_arguments),
             plug_loads_vehicle_present: runner.getBoolArgumentValue('plug_loads_vehicle_present', user_arguments),
             plug_loads_vehicle_annual_kwh: runner.getStringArgumentValue('plug_loads_vehicle_annual_kwh', user_arguments),
             plug_loads_vehicle_usage_multiplier: runner.getDoubleArgumentValue('plug_loads_vehicle_usage_multiplier', user_arguments),
             plug_loads_vehicle_weekday_fractions: runner.getStringArgumentValue('plug_loads_vehicle_weekday_fractions', user_arguments),
             plug_loads_vehicle_weekend_fractions: runner.getStringArgumentValue('plug_loads_vehicle_weekend_fractions', user_arguments),
             plug_loads_vehicle_monthly_multipliers: runner.getStringArgumentValue('plug_loads_vehicle_monthly_multipliers', user_arguments),
             fuel_loads_grill_present: runner.getBoolArgumentValue('fuel_loads_grill_present', user_arguments),
             fuel_loads_grill_fuel_type: runner.getStringArgumentValue('fuel_loads_grill_fuel_type', user_arguments),
             fuel_loads_grill_annual_therm: runner.getStringArgumentValue('fuel_loads_grill_annual_therm', user_arguments),
             fuel_loads_grill_usage_multiplier: runner.getDoubleArgumentValue('fuel_loads_grill_usage_multiplier', user_arguments),
             fuel_loads_grill_weekday_fractions: runner.getStringArgumentValue('fuel_loads_grill_weekday_fractions', user_arguments),
             fuel_loads_grill_weekend_fractions: runner.getStringArgumentValue('fuel_loads_grill_weekend_fractions', user_arguments),
             fuel_loads_grill_monthly_multipliers: runner.getStringArgumentValue('fuel_loads_grill_monthly_multipliers', user_arguments),
             fuel_loads_lighting_present: runner.getBoolArgumentValue('fuel_loads_lighting_present', user_arguments),
             fuel_loads_lighting_fuel_type: runner.getStringArgumentValue('fuel_loads_lighting_fuel_type', user_arguments),
             fuel_loads_lighting_annual_therm: runner.getStringArgumentValue('fuel_loads_lighting_annual_therm', user_arguments),
             fuel_loads_lighting_usage_multiplier: runner.getDoubleArgumentValue('fuel_loads_lighting_usage_multiplier', user_arguments),
             fuel_loads_lighting_weekday_fractions: runner.getStringArgumentValue('fuel_loads_lighting_weekday_fractions', user_arguments),
             fuel_loads_lighting_weekend_fractions: runner.getStringArgumentValue('fuel_loads_lighting_weekend_fractions', user_arguments),
             fuel_loads_lighting_monthly_multipliers: runner.getStringArgumentValue('fuel_loads_lighting_monthly_multipliers', user_arguments),
             fuel_loads_fireplace_present: runner.getBoolArgumentValue('fuel_loads_fireplace_present', user_arguments),
             fuel_loads_fireplace_fuel_type: runner.getStringArgumentValue('fuel_loads_fireplace_fuel_type', user_arguments),
             fuel_loads_fireplace_annual_therm: runner.getStringArgumentValue('fuel_loads_fireplace_annual_therm', user_arguments),
             fuel_loads_fireplace_usage_multiplier: runner.getDoubleArgumentValue('fuel_loads_fireplace_usage_multiplier', user_arguments),
             fuel_loads_fireplace_weekday_fractions: runner.getStringArgumentValue('fuel_loads_fireplace_weekday_fractions', user_arguments),
             fuel_loads_fireplace_weekend_fractions: runner.getStringArgumentValue('fuel_loads_fireplace_weekend_fractions', user_arguments),
             fuel_loads_fireplace_monthly_multipliers: runner.getStringArgumentValue('fuel_loads_fireplace_monthly_multipliers', user_arguments),
             pool_present: runner.getBoolArgumentValue('pool_present', user_arguments),
             pool_pump_annual_kwh: runner.getStringArgumentValue('pool_pump_annual_kwh', user_arguments),
             pool_pump_usage_multiplier: runner.getDoubleArgumentValue('pool_pump_usage_multiplier', user_arguments),
             pool_pump_weekday_fractions: runner.getStringArgumentValue('pool_pump_weekday_fractions', user_arguments),
             pool_pump_weekend_fractions: runner.getStringArgumentValue('pool_pump_weekend_fractions', user_arguments),
             pool_pump_monthly_multipliers: runner.getStringArgumentValue('pool_pump_monthly_multipliers', user_arguments),
             pool_heater_type: runner.getStringArgumentValue('pool_heater_type', user_arguments),
             pool_heater_annual_kwh: runner.getStringArgumentValue('pool_heater_annual_kwh', user_arguments),
             pool_heater_annual_therm: runner.getStringArgumentValue('pool_heater_annual_therm', user_arguments),
             pool_heater_usage_multiplier: runner.getDoubleArgumentValue('pool_heater_usage_multiplier', user_arguments),
             pool_heater_weekday_fractions: runner.getStringArgumentValue('pool_heater_weekday_fractions', user_arguments),
             pool_heater_weekend_fractions: runner.getStringArgumentValue('pool_heater_weekend_fractions', user_arguments),
             pool_heater_monthly_multipliers: runner.getStringArgumentValue('pool_heater_monthly_multipliers', user_arguments),
             hot_tub_present: runner.getBoolArgumentValue('hot_tub_present', user_arguments),
             hot_tub_pump_annual_kwh: runner.getStringArgumentValue('hot_tub_pump_annual_kwh', user_arguments),
             hot_tub_pump_usage_multiplier: runner.getDoubleArgumentValue('hot_tub_pump_usage_multiplier', user_arguments),
             hot_tub_pump_weekday_fractions: runner.getStringArgumentValue('hot_tub_pump_weekday_fractions', user_arguments),
             hot_tub_pump_weekend_fractions: runner.getStringArgumentValue('hot_tub_pump_weekend_fractions', user_arguments),
             hot_tub_pump_monthly_multipliers: runner.getStringArgumentValue('hot_tub_pump_monthly_multipliers', user_arguments),
             hot_tub_heater_type: runner.getStringArgumentValue('hot_tub_heater_type', user_arguments),
             hot_tub_heater_annual_kwh: runner.getStringArgumentValue('hot_tub_heater_annual_kwh', user_arguments),
             hot_tub_heater_annual_therm: runner.getStringArgumentValue('hot_tub_heater_annual_therm', user_arguments),
             hot_tub_heater_usage_multiplier: runner.getDoubleArgumentValue('hot_tub_heater_usage_multiplier', user_arguments),
             hot_tub_heater_weekday_fractions: runner.getStringArgumentValue('hot_tub_heater_weekday_fractions', user_arguments),
             hot_tub_heater_weekend_fractions: runner.getStringArgumentValue('hot_tub_heater_weekend_fractions', user_arguments),
             hot_tub_heater_monthly_multipliers: runner.getStringArgumentValue('hot_tub_heater_monthly_multipliers', user_arguments) }

    # Argument error checks
    warnings, errors = validate_arguments(args)
    unless warnings.empty?
      warnings.each do |warning|
        runner.registerWarning(warning)
      end
    end
    unless errors.empty?
      errors.each do |error|
        runner.registerError(error)
      end
      return false
    end

    # Get weather object
    weather_dir = args[:weather_dir]
    unless (Pathname.new weather_dir).absolute?
      weather_dir = File.expand_path(File.join(File.dirname(__FILE__), '..', weather_dir))
    end
    epw_path = File.join(weather_dir, args[:weather_station_epw_filepath])
    if not File.exist?(epw_path)
      runner.registerError("Could not find EPW file at '#{epw_path}'.")
      return false
    end
    cache_path = epw_path.gsub('.epw', '-cache.csv')
    if not File.exist?(cache_path)
      # Process weather file to create cache .csv
      runner.registerWarning("'#{cache_path}' could not be found; regenerating it.")
      epw_file = OpenStudio::EpwFile.new(epw_path)
      OpenStudio::Model::WeatherFile.setWeatherFile(model, epw_file)
      weather = WeatherProcess.new(model, runner)
      File.open(cache_path, 'wb') do |file|
        weather.dump_to_csv(file)
      end
    else
      weather = WeatherProcess.new(nil, nil, cache_path)
    end

    # Create HPXML file
    hpxml_doc = HPXMLFile.create(runner, model, args, weather)
    if not hpxml_doc
      runner.registerError('Unsuccessful creation of HPXML file.')
      return false
    end

    hpxml_path = args[:hpxml_path]
    unless (Pathname.new hpxml_path).absolute?
      hpxml_path = File.expand_path(File.join(File.dirname(__FILE__), hpxml_path))
    end

    # Check for invalid HPXML file
    schemas_dir = File.join(File.dirname(__FILE__), '../HPXMLtoOpenStudio/resources')
    skip_validation = false
    if not skip_validation
      if not validate_hpxml(runner, hpxml_path, hpxml_doc, schemas_dir)
        return false
      end
    end

    XMLHelper.write_file(hpxml_doc, hpxml_path)
    runner.registerInfo("Wrote file: #{hpxml_path}")
  end

  def validate_arguments(args)
    warnings = []
    errors = []

    # heat pump water heater with natural gas fuel type
    warning = ([HPXML::WaterHeaterTypeHeatPump].include?(args[:water_heater_type]) && (args[:water_heater_fuel_type] != HPXML::FuelTypeElectricity))
    warnings << "water_heater_type=#{args[:water_heater_type]} and water_heater_fuel_type=#{args[:water_heater_fuel_type]}" if warning

    # furnace, air conditioner, and heat pump
    error = (args[:heating_system_type] != 'none') && (args[:cooling_system_type] != 'none') && (args[:heat_pump_type] != 'none')
    errors << "heating_system_type=#{args[:heating_system_type]} and cooling_system_type=#{args[:cooling_system_type]} and heat_pump_type=#{args[:heat_pump_type]}" if error

    # non integer number of bathrooms
    if args[:geometry_num_bathrooms] != Constants.Auto
      error = (Float(args[:geometry_num_bathrooms]) % 1 != 0)
      errors << "geometry_num_bathrooms=#{args[:geometry_num_bathrooms]}" if error
    end

    # non integer ceiling fan quantity
    if args[:ceiling_fan_quantity] != Constants.Auto
      error = (Float(args[:ceiling_fan_quantity]) % 1 != 0)
      errors << "ceiling_fan_quantity=#{args[:ceiling_fan_quantity]}" if error
    end

    # single-family, slab, foundation height > 0
    warning = [HPXML::ResidentialTypeSFD, HPXML::ResidentialTypeSFA].include?(args[:geometry_unit_type]) && (args[:geometry_foundation_type] == HPXML::FoundationTypeSlab) && (args[:geometry_foundation_height] > 0)
    warnings << "geometry_unit_type=#{args[:geometry_unit_type]} and geometry_foundation_type=#{args[:geometry_foundation_type]} and geometry_foundation_height=#{args[:geometry_foundation_height]}" if warning

    # single-family, non slab, foundation height = 0
    error = [HPXML::ResidentialTypeSFD, HPXML::ResidentialTypeSFA].include?(args[:geometry_unit_type]) && (args[:geometry_foundation_type] != HPXML::FoundationTypeSlab) && (args[:geometry_foundation_height] == 0)
    errors << "geometry_unit_type=#{args[:geometry_unit_type]} and geometry_foundation_type=#{args[:geometry_foundation_type]} and geometry_foundation_height=#{args[:geometry_foundation_height]}" if error

    # single-family attached, multifamily and ambient foundation
    error = [HPXML::ResidentialTypeSFA, HPXML::ResidentialTypeMF].include?(args[:geometry_unit_type]) && (args[:geometry_foundation_type] == HPXML::FoundationTypeAmbient)
    errors << "geometry_unit_type=#{args[:geometry_unit_type]} and geometry_foundation_type=#{args[:geometry_foundation_type]}" if error

    # multifamily, bottom, slab, foundation height > 0
    warning = (args[:geometry_unit_type] == HPXML::ResidentialTypeMF) && (args[:geometry_level] == 'Bottom') && (args[:geometry_foundation_type] == HPXML::FoundationTypeSlab) && (args[:geometry_foundation_height] > 0)
    warnings << "geometry_unit_type=#{args[:geometry_unit_type]} and geometry_level=#{args[:geometry_level]} and geometry_foundation_type=#{args[:geometry_foundation_type]} and geometry_foundation_height=#{args[:geometry_foundation_height]}" if warning

    # multifamily, bottom, non slab, foundation height = 0
    error = (args[:geometry_unit_type] == HPXML::ResidentialTypeMF) && (args[:geometry_level] == 'Bottom') && (args[:geometry_foundation_type] != HPXML::FoundationTypeSlab) && (args[:geometry_foundation_height] == 0)
    errors << "geometry_unit_type=#{args[:geometry_unit_type]} and geometry_level=#{args[:geometry_level]} and geometry_foundation_type=#{args[:geometry_foundation_type]} and geometry_foundation_height=#{args[:geometry_foundation_height]}" if error

    # multifamily and finished basement
    error = (args[:geometry_unit_type] == HPXML::ResidentialTypeMF) && (args[:geometry_foundation_type] == HPXML::FoundationTypeBasementConditioned)
    errors << "geometry_unit_type=#{args[:geometry_unit_type]} and geometry_foundation_type=#{args[:geometry_foundation_type]}" if error

    # slab and foundation height above grade > 0
    warning = (args[:geometry_foundation_type] == HPXML::FoundationTypeSlab) && (args[:geometry_foundation_height_above_grade] > 0)
    warnings << "geometry_foundation_type=#{args[:geometry_foundation_type]} and geometry_foundation_height_above_grade=#{args[:geometry_foundation_height_above_grade]}" if warning

    # duct location and surface area not both auto or not both specified
    error = ((args[:ducts_supply_location] == Constants.Auto) && (args[:ducts_supply_surface_area] != Constants.Auto)) || ((args[:ducts_supply_location] != Constants.Auto) && (args[:ducts_supply_surface_area] == Constants.Auto)) || ((args[:ducts_return_location] == Constants.Auto) && (args[:ducts_return_surface_area] != Constants.Auto)) || ((args[:ducts_return_location] != Constants.Auto) && (args[:ducts_return_surface_area] == Constants.Auto))
    errors << "ducts_supply_location=#{args[:ducts_supply_location]} and ducts_supply_surface_area=#{args[:ducts_supply_surface_area]} and ducts_return_location=#{args[:ducts_return_location]} and ducts_return_surface_area=#{args[:ducts_return_surface_area]}" if error

    # no second heating system, but has positive heat load served fraction
    error = (args[:heating_system_type_2] == 'none') && (args[:heating_system_fraction_heat_load_served_2] > 0)
    errors << "heating_system_type_2=none and heating_system_fraction_heat_load_served_2=#{args[:heating_system_fraction_heat_load_served_2]}" if error

    return warnings, errors
  end

  def validate_hpxml(runner, hpxml_path, hpxml_doc, schemas_dir)
    is_valid = true

    if schemas_dir
      unless (Pathname.new schemas_dir).absolute?
        schemas_dir = File.expand_path(File.join(File.dirname(__FILE__), schemas_dir))
      end
      unless Dir.exist?(schemas_dir)
        runner.registerError("'#{schemas_dir}' does not exist.")
        return false
      end
    else
      schemas_dir = nil
    end

    # Validate input HPXML against schema
    if not schemas_dir.nil?
      XMLHelper.validate(hpxml_doc.to_xml, File.join(schemas_dir, 'HPXML.xsd'), runner).each do |error|
        puts error
        runner.registerError("#{hpxml_path}: #{error}")
        is_valid = false
      end
      runner.registerInfo("#{hpxml_path}: Validated against HPXML schema.")
    else
      runner.registerWarning("#{hpxml_path}: No schema dir provided, no HPXML validation performed.")
    end

    # Validate input HPXML against EnergyPlus Use Case
    errors = EnergyPlusValidator.run_validator(hpxml_doc)
    errors.each do |error|
      puts error
      runner.registerError("#{hpxml_path}: #{error}")
      is_valid = false
    end
    runner.registerInfo("#{hpxml_path}: Validated against HPXML EnergyPlus Use Case.")

    return is_valid
  end
end

class HPXMLFile
  def self.create(runner, model, args, weather)
    model_geometry = OpenStudio::Model::Model.new

    success = create_geometry_envelope(runner, model_geometry, args)
    return false if not success

    # success = create_schedules(runner, model, args)
    # return false if not success

    hpxml = HPXML.new

    set_header(hpxml, runner, args)
    set_site(hpxml, runner, args)
    set_neighbor_buildings(hpxml, runner, args)
    set_building_occupancy(hpxml, runner, args)
    set_building_construction(hpxml, runner, args)
    set_climate_and_risk_zones(hpxml, runner, args, weather)
    set_air_infiltration_measurements(hpxml, runner, args)
    set_attics(hpxml, runner, model_geometry, args)
    set_foundations(hpxml, runner, model_geometry, args)
    set_roofs(hpxml, runner, model_geometry, args)
    set_rim_joists(hpxml, runner, model_geometry, args)
    set_walls(hpxml, runner, model_geometry, args)
    set_foundation_walls(hpxml, runner, model_geometry, args)
    set_frame_floors(hpxml, runner, model_geometry, args)
    set_slabs(hpxml, runner, model_geometry, args)
    set_windows(hpxml, runner, model_geometry, args)
    set_skylights(hpxml, runner, model_geometry, args)
    set_doors(hpxml, runner, model_geometry, args)
    set_heating_systems(hpxml, runner, args)
    set_cooling_systems(hpxml, runner, args)
    set_heat_pumps(hpxml, runner, args)
    set_hvac_distribution(hpxml, runner, args)
    set_hvac_control(hpxml, runner, args)
    set_ventilation_fans(hpxml, runner, args)
    set_water_heating_systems(hpxml, runner, args)
    set_hot_water_distribution(hpxml, runner, args)
    set_water_fixtures(hpxml, runner, args)
    set_solar_thermal(hpxml, runner, args, weather)
    set_pv_systems(hpxml, runner, args, weather)
    set_lighting(hpxml, runner, args)
    set_dehumidifier(hpxml, runner, args)
    set_clothes_washer(hpxml, runner, args)
    set_clothes_dryer(hpxml, runner, args)
    set_dishwasher(hpxml, runner, args)
    set_refrigerator(hpxml, runner, args)
    set_extra_refrigerator(hpxml, runner, args)
    set_freezer(hpxml, runner, args)
    set_cooking_range_oven(hpxml, runner, args)
    set_ceiling_fans(hpxml, runner, args)
    set_plug_loads(hpxml, runner, args)
    set_fuel_loads(hpxml, runner, args)
    set_well_pump(hpxml, runner, args)
    set_vehicle(hpxml, runner, args)
    set_pool(hpxml, runner, args)
    set_hot_tub(hpxml, runner, args)

    # Check for errors in the HPXML object
    errors = hpxml.check_for_errors()
    if errors.size > 0
      fail "ERROR: Invalid HPXML object produced.\n#{errors}"
    end

    hpxml_doc = hpxml.to_oga()

    return hpxml_doc
  end

  def self.create_geometry_envelope(runner, model, args)
    if args[:geometry_foundation_type] == HPXML::FoundationTypeSlab
      args[:geometry_foundation_height] = 0.0
      args[:geometry_foundation_height_above_grade] = 0.0
    end

    if args[:geometry_unit_type] == HPXML::ResidentialTypeSFD
      success = Geometry.create_single_family_detached(runner: runner, model: model, **args)
    elsif args[:geometry_unit_type] == HPXML::ResidentialTypeSFA
      success = Geometry.create_single_family_attached(runner: runner, model: model, **args)
    elsif args[:geometry_unit_type] == HPXML::ResidentialTypeMF
      success = Geometry.create_multifamily(runner: runner, model: model, **args)
    end
    return false if not success

    success = Geometry.create_windows_and_skylights(runner: runner, model: model, **args)
    return false if not success

    success = Geometry.create_doors(runner: runner, model: model, **args)
    return false if not success

    return true
  end

  def self.create_schedules(runner, model, args)
    schedule_file = SchedulesFile.new(runner: runner, model: model, **args)

    success = schedule_file.create_occupant_schedule
    return false if not success

    success = schedule_file.create_refrigerator_schedule
    return false if not success

    success = schedule_file.export
    return false if not success

    return true
  end

  def self.set_header(hpxml, runner, args)
    hpxml.header.xml_type = 'HPXML'
    hpxml.header.xml_generated_by = 'BuildResidentialHPXML'
    hpxml.header.transaction = 'create'

    if args[:software_program_used].is_initialized
      hpxml.header.software_program_used = args[:software_program_used].get
    end

    if args[:software_program_version].is_initialized
      hpxml.header.software_program_version = args[:software_program_version].get
    end

    if args[:simulation_control_timestep].is_initialized
      hpxml.header.timestep = args[:simulation_control_timestep].get
    end

    if args[:simulation_control_begin_month].is_initialized
      hpxml.header.begin_month = args[:simulation_control_begin_month].get
    end
    if args[:simulation_control_begin_day_of_month].is_initialized
      hpxml.header.begin_day_of_month = args[:simulation_control_begin_day_of_month].get
    end
    if args[:simulation_control_end_month].is_initialized
      hpxml.header.end_month = args[:simulation_control_end_month].get
    end
    if args[:simulation_control_end_day_of_month].is_initialized
      hpxml.header.end_day_of_month = args[:simulation_control_end_day_of_month].get
    end
    hpxml.header.building_id = 'MyBuilding'
    hpxml.header.event_type = 'proposed workscope'
  end

  def self.set_site(hpxml, runner, args)
    if args[:air_leakage_shelter_coefficient] != Constants.Auto
      shelter_coefficient = args[:air_leakage_shelter_coefficient]
    end

    if args[:site_type].is_initialized
      hpxml.site.site_type = args[:site_type].get
    end

    hpxml.site.shelter_coefficient = shelter_coefficient
  end

  def self.set_neighbor_buildings(hpxml, runner, args)
    args[:neighbor_distance].each_with_index do |distance, i|
      next if distance == 0

      if i == 0 # front
        azimuth = Geometry.get_abs_azimuth(Constants.CoordRelative, 0, args[:geometry_orientation], 0)
      elsif i == 1 # back
        azimuth = Geometry.get_abs_azimuth(Constants.CoordRelative, 180, args[:geometry_orientation], 0)
      elsif i == 2 # left
        azimuth = Geometry.get_abs_azimuth(Constants.CoordRelative, 90, args[:geometry_orientation], 0)
      elsif i == 3 # right
        azimuth = Geometry.get_abs_azimuth(Constants.CoordRelative, 270, args[:geometry_orientation], 0)
      end

      if (distance > 0) && (args[:neighbor_height][i] != Constants.Auto)
        height = Float(args[:neighbor_height][i])
      end

      hpxml.neighbor_buildings.add(azimuth: azimuth,
                                   distance: distance,
                                   height: height)
    end
  end

  def self.set_building_occupancy(hpxml, runner, args)
    if args[:geometry_num_occupants] != Constants.Auto
      hpxml.building_occupancy.number_of_residents = args[:geometry_num_occupants]
    end
    hpxml.building_occupancy.schedules_output_path = args[:schedules_output_path]
    hpxml.building_occupancy.schedules_column_name = 'occupants'
  end

  def self.set_building_construction(hpxml, runner, args)
    number_of_conditioned_floors_above_grade = args[:geometry_num_floors_above_grade]

    number_of_conditioned_floors = number_of_conditioned_floors_above_grade
    if args[:geometry_foundation_type] == HPXML::FoundationTypeBasementConditioned
      number_of_conditioned_floors += 1
    end

    if args[:geometry_num_bathrooms] != Constants.Auto
      number_of_bathrooms = args[:geometry_num_bathrooms]
    end

    conditioned_building_volume = args[:geometry_cfa] * args[:geometry_wall_height]

    hpxml.building_construction.number_of_conditioned_floors = number_of_conditioned_floors
    hpxml.building_construction.number_of_conditioned_floors_above_grade = number_of_conditioned_floors_above_grade
    hpxml.building_construction.number_of_bedrooms = args[:geometry_num_bedrooms]
    hpxml.building_construction.number_of_bathrooms = number_of_bathrooms
    hpxml.building_construction.conditioned_floor_area = args[:geometry_cfa]
    hpxml.building_construction.conditioned_building_volume = conditioned_building_volume
    hpxml.building_construction.average_ceiling_height = args[:geometry_wall_height]
    hpxml.building_construction.residential_facility_type = args[:geometry_unit_type]
  end

  def self.set_climate_and_risk_zones(hpxml, runner, args, weather)
    hpxml.climate_and_risk_zones.weather_station_id = 'WeatherStation'
    iecc_zone = Location.get_climate_zone_iecc(weather.header.Station)
    if (not iecc_zone.nil?)
      hpxml.climate_and_risk_zones.iecc_year = 2006
      hpxml.climate_and_risk_zones.iecc_zone = iecc_zone
    end
    hpxml.climate_and_risk_zones.weather_station_name = args[:weather_station_epw_filepath].gsub('.epw', '')
    hpxml.climate_and_risk_zones.weather_station_epw_filepath = args[:weather_station_epw_filepath]
  end

  def self.set_attics(hpxml, runner, model, args)
    return if args[:geometry_unit_type] == HPXML::ResidentialTypeMF
    return if args[:geometry_unit_type] == HPXML::ResidentialTypeSFA # TODO: remove when we can model single-family attached units

    if args[:geometry_roof_type] == 'flat'
      hpxml.attics.add(id: HPXML::AtticTypeFlatRoof,
                       attic_type: HPXML::AtticTypeFlatRoof)
    else
      hpxml.attics.add(id: args[:geometry_attic_type],
                       attic_type: args[:geometry_attic_type])
    end
  end

  def self.set_foundations(hpxml, runner, model, args)
    return if args[:geometry_unit_type] == HPXML::ResidentialTypeMF

    hpxml.foundations.add(id: args[:geometry_foundation_type],
                          foundation_type: args[:geometry_foundation_type])
  end

  def self.set_air_infiltration_measurements(hpxml, runner, args)
    if args[:air_leakage_units] == HPXML::UnitsACH
      house_pressure = 50
      unit_of_measure = HPXML::UnitsACH
    elsif args[:air_leakage_units] == HPXML::UnitsCFM
      house_pressure = 50
      unit_of_measure = HPXML::UnitsCFM
    elsif args[:air_leakage_units] == HPXML::UnitsACHNatural
      house_pressure = nil
      unit_of_measure = HPXML::UnitsACHNatural
    end
    infiltration_volume = args[:geometry_cfa] * args[:geometry_wall_height]

    hpxml.air_infiltration_measurements.add(id: 'InfiltrationMeasurement',
                                            house_pressure: house_pressure,
                                            unit_of_measure: unit_of_measure,
                                            air_leakage: args[:air_leakage_value],
                                            infiltration_volume: infiltration_volume)
  end

  def self.get_adjacent_to(model, surface)
    space = surface.space.get
    st = space.spaceType.get
    space_type = st.standardsSpaceType.get

    if ['vented crawlspace'].include? space_type
      return HPXML::LocationCrawlspaceVented
    elsif ['unvented crawlspace'].include? space_type
      return HPXML::LocationCrawlspaceUnvented
    elsif ['garage'].include? space_type
      return HPXML::LocationGarage
    elsif ['living space'].include? space_type
      if Geometry.space_is_below_grade(space)
        return HPXML::LocationBasementConditioned
      else
        return HPXML::LocationLivingSpace
      end
    elsif ['vented attic'].include? space_type
      return HPXML::LocationAtticVented
    elsif ['unvented attic'].include? space_type
      return HPXML::LocationAtticUnvented
    elsif ['unconditioned basement'].include? space_type
      return HPXML::LocationBasementUnconditioned
    elsif ['corridor'].include? space_type
      return HPXML::LocationOtherHousingUnit
    elsif ['ambient'].include? space_type
      return HPXML::LocationOutside
    else
      fail "Unhandled SpaceType value (#{space_type}) for surface '#{surface.name}'."
    end
  end

  def self.set_roofs(hpxml, runner, model, args)
    model.getSurfaces.each do |surface|
      next unless ['Outdoors'].include? surface.outsideBoundaryCondition
      next if surface.surfaceType != 'RoofCeiling'

      interior_adjacent_to = get_adjacent_to(model, surface)

      pitch = args[:geometry_roof_pitch] * 12.0
      if args[:geometry_roof_type] == 'flat'
        pitch = 0.0
      end

      if args[:roof_material_type].is_initialized
        roof_type = args[:roof_material_type].get
      end

      if args[:roof_color] == Constants.Auto && args[:roof_solar_absorptance] == Constants.Auto
        solar_absorptance = 0.7
      end

      if args[:roof_color] != Constants.Auto
        roof_color = args[:roof_color]
      end

      if args[:roof_solar_absorptance] != Constants.Auto
        solar_absorptance = args[:roof_solar_absorptance]
      end

      hpxml.roofs.add(id: "#{surface.name}",
                      interior_adjacent_to: get_adjacent_to(model, surface),
                      area: UnitConversions.convert(surface.grossArea, 'm^2', 'ft^2').round,
                      roof_type: roof_type,
                      roof_color: roof_color,
                      solar_absorptance: solar_absorptance,
                      emittance: args[:roof_emittance],
                      pitch: pitch,
                      radiant_barrier: args[:roof_radiant_barrier],
                      insulation_assembly_r_value: args[:roof_assembly_r])
    end
  end

  def self.set_rim_joists(hpxml, runner, model, args)
    model.getSurfaces.each do |surface|
      # TODO
    end
  end

  def self.set_walls(hpxml, runner, model, args)
    model.getSurfaces.each do |surface|
      next if surface.surfaceType != 'Wall'

      interior_adjacent_to = get_adjacent_to(model, surface)
      next unless [HPXML::LocationLivingSpace, HPXML::LocationAtticUnvented, HPXML::LocationAtticVented, HPXML::LocationGarage].include? interior_adjacent_to

      exterior_adjacent_to = HPXML::LocationOutside
      if surface.adjacentSurface.is_initialized
        exterior_adjacent_to = get_adjacent_to(model, surface.adjacentSurface.get)
      elsif surface.outsideBoundaryCondition == 'Adiabatic'
        exterior_adjacent_to = HPXML::LocationOtherHousingUnit
      end
      next if interior_adjacent_to == exterior_adjacent_to
      next if [HPXML::LocationLivingSpace, HPXML::LocationBasementConditioned].include? exterior_adjacent_to

      wall_type = args[:wall_type]
      if [HPXML::LocationAtticUnvented, HPXML::LocationAtticVented].include? interior_adjacent_to
        wall_type = HPXML::WallTypeWoodStud
      end

      if exterior_adjacent_to == HPXML::LocationOutside && args[:wall_siding_type].is_initialized
        siding = args[:wall_siding_type].get
      end

      if args[:wall_color] == Constants.Auto && args[:wall_solar_absorptance] == Constants.Auto
        solar_absorptance = 0.7
      end

      if args[:wall_color] != Constants.Auto
        color = args[:wall_color]
      end

      if args[:wall_solar_absorptance] != Constants.Auto
        solar_absorptance = args[:wall_solar_absorptance]
      end

      hpxml.walls.add(id: "#{surface.name}",
                      exterior_adjacent_to: exterior_adjacent_to,
                      interior_adjacent_to: interior_adjacent_to,
                      wall_type: wall_type,
                      siding: siding,
                      color: color,
                      solar_absorptance: solar_absorptance,
                      area: UnitConversions.convert(surface.grossArea, 'm^2', 'ft^2').round,
                      emittance: args[:wall_emittance])

      is_uncond_attic_roof_insulated = false
      if [HPXML::LocationAtticUnvented, HPXML::LocationAtticVented].include? interior_adjacent_to
        hpxml.roofs.each do |roof|
          next unless (roof.interior_adjacent_to == interior_adjacent_to) && (roof.insulation_assembly_r_value > 4.0)

          is_uncond_attic_roof_insulated = true
        end
      end

      if hpxml.walls[-1].is_thermal_boundary || is_uncond_attic_roof_insulated # Assume wall is insulated if roof is insulated
        hpxml.walls[-1].insulation_assembly_r_value = args[:wall_assembly_r]
      else
        hpxml.walls[-1].insulation_assembly_r_value = 4.0 # Uninsulated
      end
    end
  end

  def self.set_foundation_walls(hpxml, runner, model, args)
    model.getSurfaces.each do |surface|
      next unless ['Foundation'].include? surface.outsideBoundaryCondition
      next if surface.surfaceType != 'Wall'

      if args[:foundation_wall_assembly_r].is_initialized && (args[:foundation_wall_assembly_r].get > 0)
        insulation_assembly_r_value = args[:foundation_wall_assembly_r]
      else
        insulation_exterior_r_value = args[:foundation_wall_insulation_r]
        insulation_exterior_distance_to_top = args[:foundation_wall_insulation_distance_to_top]
        insulation_exterior_distance_to_bottom = args[:foundation_wall_insulation_distance_to_bottom]
        insulation_interior_r_value = 0
        insulation_interior_distance_to_top = 0
        insulation_interior_distance_to_bottom = 0
      end

      hpxml.foundation_walls.add(id: "#{surface.name}",
                                 exterior_adjacent_to: HPXML::LocationGround,
                                 interior_adjacent_to: get_adjacent_to(model, surface),
                                 height: args[:geometry_foundation_height],
                                 area: UnitConversions.convert(surface.grossArea, 'm^2', 'ft^2').round,
                                 thickness: 8,
                                 depth_below_grade: args[:geometry_foundation_height] - args[:geometry_foundation_height_above_grade],
                                 insulation_assembly_r_value: insulation_assembly_r_value,
                                 insulation_interior_r_value: insulation_interior_r_value,
                                 insulation_interior_distance_to_top: insulation_interior_distance_to_top,
                                 insulation_interior_distance_to_bottom: insulation_interior_distance_to_bottom,
                                 insulation_exterior_r_value: insulation_exterior_r_value,
                                 insulation_exterior_distance_to_top: insulation_exterior_distance_to_top,
                                 insulation_exterior_distance_to_bottom: insulation_exterior_distance_to_bottom)
    end
  end

  def self.set_frame_floors(hpxml, runner, model, args)
    model.getSurfaces.each do |surface|
      next if surface.outsideBoundaryCondition == 'Foundation'
      next unless ['Floor', 'RoofCeiling'].include? surface.surfaceType

      interior_adjacent_to = get_adjacent_to(model, surface)
      next unless [HPXML::LocationLivingSpace, HPXML::LocationGarage].include? interior_adjacent_to

      exterior_adjacent_to = HPXML::LocationOutside
      if surface.adjacentSurface.is_initialized
        exterior_adjacent_to = get_adjacent_to(model, surface.adjacentSurface.get)
      elsif surface.outsideBoundaryCondition == 'Adiabatic'
        exterior_adjacent_to = HPXML::LocationOtherHousingUnit
        if surface.surfaceType == 'Floor'
          other_space_above_or_below = HPXML::FrameFloorOtherSpaceBelow
        elsif surface.surfaceType == 'RoofCeiling'
          other_space_above_or_below = HPXML::FrameFloorOtherSpaceAbove
        end
      end

      next if interior_adjacent_to == exterior_adjacent_to
      next if (surface.surfaceType == 'RoofCeiling') && (exterior_adjacent_to == HPXML::LocationOutside)
      next if [HPXML::LocationLivingSpace, HPXML::LocationBasementConditioned].include? exterior_adjacent_to

      hpxml.frame_floors.add(id: "#{surface.name}",
                             exterior_adjacent_to: exterior_adjacent_to,
                             interior_adjacent_to: interior_adjacent_to,
                             area: UnitConversions.convert(surface.grossArea, 'm^2', 'ft^2').round,
                             other_space_above_or_below: other_space_above_or_below)

      if hpxml.frame_floors[-1].is_thermal_boundary
        if [HPXML::LocationAtticUnvented, HPXML::LocationAtticVented, HPXML::LocationGarage].include? exterior_adjacent_to
          hpxml.frame_floors[-1].insulation_assembly_r_value = args[:ceiling_assembly_r]
        else
          hpxml.frame_floors[-1].insulation_assembly_r_value = args[:floor_assembly_r]
        end
      else
        hpxml.frame_floors[-1].insulation_assembly_r_value = 2.1 # Uninsulated
      end
    end
  end

  def self.set_slabs(hpxml, runner, model, args)
    model.getSurfaces.each do |surface|
      next unless ['Foundation'].include? surface.outsideBoundaryCondition
      next if surface.surfaceType != 'Floor'

      interior_adjacent_to = get_adjacent_to(model, surface)
      next if [HPXML::LocationOutside].include? interior_adjacent_to

      has_foundation_walls = false
      if [HPXML::LocationCrawlspaceVented, HPXML::LocationCrawlspaceUnvented, HPXML::LocationBasementUnconditioned, HPXML::LocationBasementConditioned].include? interior_adjacent_to
        has_foundation_walls = true
      end
      exposed_perimeter = Geometry.calculate_exposed_perimeter(model, [surface], has_foundation_walls).round

      if [HPXML::LocationLivingSpace, HPXML::LocationGarage].include? interior_adjacent_to
        depth_below_grade = 0
      end

      if args[:slab_under_width] == 999
        under_slab_insulation_spans_entire_slab = true
      else
        under_slab_insulation_width = args[:slab_under_width]
      end

      thickness = 4.0
      if interior_adjacent_to.include? 'crawlspace'
        thickness = 0.0 # Assume soil
      end

      hpxml.slabs.add(id: "#{surface.name}",
                      interior_adjacent_to: interior_adjacent_to,
                      area: UnitConversions.convert(surface.grossArea, 'm^2', 'ft^2').round,
                      thickness: thickness,
                      exposed_perimeter: exposed_perimeter,
                      perimeter_insulation_depth: args[:slab_perimeter_depth],
                      under_slab_insulation_width: under_slab_insulation_width,
                      perimeter_insulation_r_value: args[:slab_perimeter_insulation_r],
                      under_slab_insulation_r_value: args[:slab_under_insulation_r],
                      under_slab_insulation_spans_entire_slab: under_slab_insulation_spans_entire_slab,
                      depth_below_grade: depth_below_grade,
                      carpet_fraction: args[:slab_carpet_fraction],
                      carpet_r_value: args[:slab_carpet_r])
    end
  end

  def self.set_windows(hpxml, runner, model, args)
    model.getSurfaces.each do |surface|
      surface.subSurfaces.each do |sub_surface|
        next if sub_surface.subSurfaceType != 'FixedWindow'

        sub_surface_height = Geometry.get_surface_height(sub_surface)
        sub_surface_facade = Geometry.get_facade_for_surface(sub_surface)

        if (sub_surface_facade == Constants.FacadeFront) && (args[:overhangs_front_depth] > 0)
          overhangs_depth = args[:overhangs_front_depth]
          overhangs_distance_to_top_of_window = args[:overhangs_front_distance_to_top_of_window]
          overhangs_distance_to_bottom_of_window = (overhangs_distance_to_top_of_window + sub_surface_height).round
        elsif (sub_surface_facade == Constants.FacadeBack) && (args[:overhangs_back_depth] > 0)
          overhangs_depth = args[:overhangs_back_depth]
          overhangs_distance_to_top_of_window = args[:overhangs_back_distance_to_top_of_window]
          overhangs_distance_to_bottom_of_window = (overhangs_distance_to_top_of_window + sub_surface_height).round
        elsif (sub_surface_facade == Constants.FacadeLeft) && (args[:overhangs_left_depth] > 0)
          overhangs_depth = args[:overhangs_left_depth]
          overhangs_distance_to_top_of_window = args[:overhangs_left_distance_to_top_of_window]
          overhangs_distance_to_bottom_of_window = (overhangs_distance_to_top_of_window + sub_surface_height).round
        elsif (sub_surface_facade == Constants.FacadeRight) && (args[:overhangs_right_depth] > 0)
          overhangs_depth = args[:overhangs_right_depth]
          overhangs_distance_to_top_of_window = args[:overhangs_right_distance_to_top_of_window]
          overhangs_distance_to_bottom_of_window = (overhangs_distance_to_top_of_window + sub_surface_height).round
        elsif args[:geometry_eaves_depth] > 0
          eaves_z = args[:geometry_wall_height] * args[:geometry_num_floors_above_grade]
          if args[:geometry_foundation_type] == HPXML::FoundationTypeAmbient
            eaves_z += args[:geometry_foundation_height]
          end
          sub_surface_z = -9e99
          space = sub_surface.space.get
          z_origin = space.zOrigin
          sub_surface.vertices.each do |vertex|
            z = vertex.z + z_origin
            next if z < sub_surface_z

            sub_surface_z = z
          end
          sub_surface_z = UnitConversions.convert(sub_surface_z, 'm', 'ft')
          overhangs_depth = args[:geometry_eaves_depth]
          overhangs_distance_to_top_of_window = eaves_z - sub_surface_z
          overhangs_distance_to_bottom_of_window = (overhangs_distance_to_top_of_window + sub_surface_height).round
        end

        if sub_surface_facade == Constants.FacadeFront
          azimuth = Geometry.get_abs_azimuth(Constants.CoordRelative, 0, args[:geometry_orientation], 0)
        elsif sub_surface_facade == Constants.FacadeBack
          azimuth = Geometry.get_abs_azimuth(Constants.CoordRelative, 180, args[:geometry_orientation], 0)
        elsif sub_surface_facade == Constants.FacadeLeft
          azimuth = Geometry.get_abs_azimuth(Constants.CoordRelative, 90, args[:geometry_orientation], 0)
        elsif sub_surface_facade == Constants.FacadeRight
          azimuth = Geometry.get_abs_azimuth(Constants.CoordRelative, 270, args[:geometry_orientation], 0)
        end

        if args[:window_interior_shading_winter].is_initialized
          interior_shading_factor_winter = args[:window_interior_shading_winter].get
        end

        if args[:window_interior_shading_summer].is_initialized
          interior_shading_factor_summer = args[:window_interior_shading_summer].get
        end

        if args[:window_fraction_operable].is_initialized
          fraction_operable = args[:window_fraction_operable].get
        end

        hpxml.windows.add(id: "#{sub_surface.name}_#{sub_surface_facade}",
                          area: UnitConversions.convert(sub_surface.grossArea, 'm^2', 'ft^2').round(1),
                          azimuth: azimuth,
                          ufactor: args[:window_ufactor],
                          shgc: args[:window_shgc],
                          overhangs_depth: overhangs_depth,
                          overhangs_distance_to_top_of_window: overhangs_distance_to_top_of_window,
                          overhangs_distance_to_bottom_of_window: overhangs_distance_to_bottom_of_window,
                          interior_shading_factor_winter: interior_shading_factor_winter,
                          interior_shading_factor_summer: interior_shading_factor_summer,
                          fraction_operable: fraction_operable,
                          wall_idref: "#{surface.name}")
      end # sub_surfaces
    end # surfaces
  end

  def self.set_skylights(hpxml, runner, model, args)
    model.getSurfaces.each do |surface|
      surface.subSurfaces.each do |sub_surface|
        next if sub_surface.subSurfaceType != 'Skylight'

        sub_surface_facade = Geometry.get_facade_for_surface(sub_surface)

        hpxml.skylights.add(id: "#{sub_surface.name}_#{sub_surface_facade}",
                            area: UnitConversions.convert(sub_surface.grossArea, 'm^2', 'ft^2').round,
                            azimuth: UnitConversions.convert(sub_surface.azimuth, 'rad', 'deg').round,
                            ufactor: args[:skylight_ufactor],
                            shgc: args[:skylight_shgc],
                            roof_idref: "#{surface.name}")
      end
    end
  end

  def self.set_doors(hpxml, runner, model, args)
    model.getSurfaces.each do |surface|
      surface.subSurfaces.each do |sub_surface|
        next if sub_surface.subSurfaceType != 'Door'

        sub_surface_facade = Geometry.get_facade_for_surface(sub_surface)

        hpxml.doors.add(id: "#{sub_surface.name}_#{sub_surface_facade}",
                        wall_idref: "#{surface.name}",
                        area: UnitConversions.convert(sub_surface.grossArea, 'm^2', 'ft^2').round,
                        azimuth: args[:geometry_orientation],
                        r_value: args[:door_rvalue])
      end
    end
  end

  def self.set_heating_systems(hpxml, runner, args)
    heating_system_type = args[:heating_system_type]

    return if heating_system_type == 'none'

    heating_capacity = args[:heating_system_heating_capacity]
    if heating_capacity == Constants.Auto
      heating_capacity = -1
    end
    heating_capacity = Float(heating_capacity)

    if args[:heating_system_electric_auxiliary_energy].is_initialized
      if args[:heating_system_electric_auxiliary_energy].get > 0
        electric_auxiliary_energy = args[:heating_system_electric_auxiliary_energy].get
      end
    end

    if heating_system_type == HPXML::HVACTypeElectricResistance
      heating_system_fuel = HPXML::FuelTypeElectricity
    else
      heating_system_fuel = args[:heating_system_fuel]
    end

    if [HPXML::HVACTypeFurnace, HPXML::HVACTypeWallFurnace, HPXML::HVACTypeFloorFurnace, HPXML::HVACTypeBoiler].include? heating_system_type
      heating_efficiency_afue = args[:heating_system_heating_efficiency_afue]
    elsif [HPXML::HVACTypeElectricResistance, HPXML::HVACTypeStove, HPXML::HVACTypePortableHeater, HPXML::HVACTypeFireplace].include? heating_system_type
      heating_efficiency_percent = args[:heating_system_heating_efficiency_percent]
    end

    fraction_heat_load_served = args[:heating_system_fraction_heat_load_served]
    fraction_heat_load_served_2 = args[:heating_system_fraction_heat_load_served_2]
    fraction_heat_load_served -= fraction_heat_load_served_2

    hpxml.heating_systems.add(id: 'HeatingSystem',
                              heating_system_type: heating_system_type,
                              heating_system_fuel: heating_system_fuel,
                              heating_capacity: heating_capacity,
                              fraction_heat_load_served: fraction_heat_load_served,
                              electric_auxiliary_energy: electric_auxiliary_energy,
                              heating_efficiency_afue: heating_efficiency_afue,
                              heating_efficiency_percent: heating_efficiency_percent)

    heating_system_type_2 = args[:heating_system_type_2]

    return if heating_system_type_2 == 'none'

    heating_capacity_2 = args[:heating_system_heating_capacity_2]
    if heating_capacity_2 == Constants.Auto
      heating_capacity_2 = -1
    end
    heating_capacity_2 = Float(heating_capacity_2)

    if args[:heating_system_electric_auxiliary_energy_2].is_initialized
      if args[:heating_system_electric_auxiliary_energy_2].get > 0
        electric_auxiliary_energy_2 = args[:heating_system_electric_auxiliary_energy_2].get
      end
    end

    if args[:heating_system_fuel_2] == HPXML::HVACTypeElectricResistance
      heating_system_fuel_2 = HPXML::FuelTypeElectricity
    else
      heating_system_fuel_2 = args[:heating_system_fuel_2]
    end

    if [HPXML::HVACTypeFurnace, HPXML::HVACTypeWallFurnace, HPXML::HVACTypeBoiler].include? heating_system_type_2
      heating_efficiency_afue_2 = args[:heating_system_heating_efficiency_afue_2]
    elsif [HPXML::HVACTypeElectricResistance, HPXML::HVACTypeStove, HPXML::HVACTypePortableHeater].include? heating_system_type_2
      heating_efficiency_percent_2 = args[:heating_system_heating_efficiency_percent_2]
    end

    hpxml.heating_systems.add(id: 'SecondHeatingSystem',
                              heating_system_type: heating_system_type_2,
                              heating_system_fuel: heating_system_fuel_2,
                              heating_capacity: heating_capacity_2,
                              fraction_heat_load_served: fraction_heat_load_served_2,
                              electric_auxiliary_energy: electric_auxiliary_energy_2,
                              heating_efficiency_afue: heating_efficiency_afue_2,
                              heating_efficiency_percent: heating_efficiency_percent_2)
  end

  def self.set_cooling_systems(hpxml, runner, args)
    cooling_system_type = args[:cooling_system_type]

    return if cooling_system_type == 'none'

    if cooling_system_type != HPXML::HVACTypeEvaporativeCooler
      cooling_capacity = args[:cooling_system_cooling_capacity]
      if cooling_capacity == Constants.Auto
        cooling_capacity = -1
      end
      cooling_capacity = Float(cooling_capacity)
    end

    if args[:cooling_system_cooling_compressor_type].is_initialized
      if cooling_system_type == HPXML::HVACTypeCentralAirConditioner
        compressor_type = args[:cooling_system_cooling_compressor_type].get
      end
    end

    if args[:cooling_system_cooling_sensible_heat_fraction].is_initialized
      if cooling_system_type != HPXML::HVACTypeEvaporativeCooler
        cooling_shr = args[:cooling_system_cooling_sensible_heat_fraction].get
      end
    end

    if [HPXML::HVACTypeCentralAirConditioner].include? cooling_system_type
      cooling_efficiency_seer = args[:cooling_system_cooling_efficiency_seer]
    elsif [HPXML::HVACTypeRoomAirConditioner].include? cooling_system_type
      cooling_efficiency_eer = args[:cooling_system_cooling_efficiency_eer]
    end

    hpxml.cooling_systems.add(id: 'CoolingSystem',
                              cooling_system_type: cooling_system_type,
                              cooling_system_fuel: HPXML::FuelTypeElectricity,
                              cooling_capacity: cooling_capacity,
                              fraction_cool_load_served: args[:cooling_system_fraction_cool_load_served],
                              compressor_type: compressor_type,
                              cooling_shr: cooling_shr,
                              cooling_efficiency_seer: cooling_efficiency_seer,
                              cooling_efficiency_eer: cooling_efficiency_eer)
  end

  def self.set_heat_pumps(hpxml, runner, args)
    heat_pump_type = args[:heat_pump_type]

    return if heat_pump_type == 'none'

    heating_capacity = args[:heat_pump_heating_capacity]
    if heating_capacity == Constants.Auto
      heating_capacity = -1
    end
    heating_capacity = Float(heating_capacity)

    if [HPXML::HVACTypeHeatPumpAirToAir, HPXML::HVACTypeHeatPumpMiniSplit].include? heat_pump_type
      heating_capacity_17F = args[:heat_pump_heating_capacity_17F]
      if heating_capacity_17F == Constants.Auto
        heating_capacity_17F = nil
      else
        heating_capacity_17F = Float(heating_capacity_17F)
      end
    end

    if args[:heat_pump_backup_fuel] != 'none'
      backup_heating_fuel = args[:heat_pump_backup_fuel]

      backup_heating_capacity = args[:heat_pump_backup_heating_capacity]
      if backup_heating_capacity == Constants.Auto
        backup_heating_capacity = -1
      end
      backup_heating_capacity = Float(backup_heating_capacity)

      if backup_heating_fuel == HPXML::FuelTypeElectricity
        backup_heating_efficiency_percent = args[:heat_pump_backup_heating_efficiency]
      else
        backup_heating_efficiency_afue = args[:heat_pump_backup_heating_efficiency]
      end
      if args[:heat_pump_backup_heating_switchover_temp].is_initialized
        if [HPXML::HVACTypeHeatPumpAirToAir, HPXML::HVACTypeHeatPumpMiniSplit].include? heat_pump_type
          backup_heating_switchover_temp = args[:heat_pump_backup_heating_switchover_temp].get
        end
      end
    end

    cooling_capacity = args[:heat_pump_cooling_capacity]
    if cooling_capacity == Constants.Auto
      cooling_capacity = -1
    end
    cooling_capacity = Float(cooling_capacity)

    if args[:heat_pump_cooling_compressor_type].is_initialized
      if [HPXML::HVACTypeHeatPumpAirToAir, HPXML::HVACTypeHeatPumpMiniSplit].include? heat_pump_type
        compressor_type = args[:heat_pump_cooling_compressor_type].get
      end
    end

    if args[:heat_pump_cooling_sensible_heat_fraction].is_initialized
      cooling_shr = args[:heat_pump_cooling_sensible_heat_fraction].get
    end

    if [HPXML::HVACTypeHeatPumpAirToAir, HPXML::HVACTypeHeatPumpMiniSplit].include? heat_pump_type
      heating_efficiency_hspf = args[:heat_pump_heating_efficiency_hspf]
      cooling_efficiency_seer = args[:heat_pump_cooling_efficiency_seer]
    elsif [HPXML::HVACTypeHeatPumpGroundToAir].include? heat_pump_type
      heating_efficiency_cop = args[:heat_pump_heating_efficiency_cop]
      cooling_efficiency_eer = args[:heat_pump_cooling_efficiency_eer]
    end

    hpxml.heat_pumps.add(id: 'HeatPump',
                         heat_pump_type: heat_pump_type,
                         heat_pump_fuel: HPXML::FuelTypeElectricity,
                         heating_capacity: heating_capacity,
                         heating_capacity_17F: heating_capacity_17F,
                         compressor_type: compressor_type,
                         cooling_shr: cooling_shr,
                         cooling_capacity: cooling_capacity,
                         fraction_heat_load_served: args[:heat_pump_fraction_heat_load_served],
                         fraction_cool_load_served: args[:heat_pump_fraction_cool_load_served],
                         backup_heating_fuel: backup_heating_fuel,
                         backup_heating_capacity: backup_heating_capacity,
                         backup_heating_efficiency_afue: backup_heating_efficiency_afue,
                         backup_heating_efficiency_percent: backup_heating_efficiency_percent,
                         backup_heating_switchover_temp: backup_heating_switchover_temp,
                         heating_efficiency_hspf: heating_efficiency_hspf,
                         cooling_efficiency_seer: cooling_efficiency_seer,
                         heating_efficiency_cop: heating_efficiency_cop,
                         cooling_efficiency_eer: cooling_efficiency_eer)
  end

  def self.set_hvac_distribution(hpxml, runner, args)
    # HydronicDistribution?
    hpxml.heating_systems.each do |heating_system|
      next unless [HPXML::HVACTypeBoiler].include? heating_system.heating_system_type

      hpxml.hvac_distributions.add(id: 'HydronicDistribution',
                                   distribution_system_type: HPXML::HVACDistributionTypeHydronic)
      heating_system.distribution_system_idref = hpxml.hvac_distributions[-1].id
      break
    end

    # AirDistribution?
    air_distribution_systems = []
    hpxml.heating_systems.each do |heating_system|
      if [HPXML::HVACTypeFurnace].include? heating_system.heating_system_type
        air_distribution_systems << heating_system
      end
    end
    hpxml.cooling_systems.each do |cooling_system|
      if [HPXML::HVACTypeCentralAirConditioner].include? cooling_system.cooling_system_type
        air_distribution_systems << cooling_system
      elsif [HPXML::HVACTypeEvaporativeCooler].include?(cooling_system.cooling_system_type) && args[:cooling_system_evap_cooler_is_ducted]
        air_distribution_systems << cooling_system
      end
    end
    hpxml.heat_pumps.each do |heat_pump|
      if [HPXML::HVACTypeHeatPumpAirToAir, HPXML::HVACTypeHeatPumpGroundToAir].include? heat_pump.heat_pump_type
        air_distribution_systems << heat_pump
      elsif [HPXML::HVACTypeHeatPumpMiniSplit].include?(heat_pump.heat_pump_type) && args[:heat_pump_mini_split_is_ducted]
        air_distribution_systems << heat_pump
      end
    end
    return unless air_distribution_systems.size > 0

    if args[:ducts_number_of_return_registers] != Constants.Auto
      number_of_return_registers = args[:ducts_number_of_return_registers]
    end

    if args[:ducts_cfa_served].is_initialized
      conditioned_floor_area_served = args[:ducts_cfa_served].get
    else
      conditioned_floor_area_served = args[:geometry_cfa]
    end

    hpxml.hvac_distributions.add(id: 'AirDistribution',
                                 distribution_system_type: HPXML::HVACDistributionTypeAir,
                                 conditioned_floor_area_served: conditioned_floor_area_served,
                                 number_of_return_registers: number_of_return_registers)

    air_distribution_systems.each do |hvac_system|
      hvac_system.distribution_system_idref = hpxml.hvac_distributions[-1].id
    end

    # Duct Leakage
    hpxml.hvac_distributions[-1].duct_leakage_measurements.add(duct_type: HPXML::DuctTypeSupply,
                                                               duct_leakage_units: args[:ducts_supply_leakage_units],
                                                               duct_leakage_value: args[:ducts_supply_leakage_value],
                                                               duct_leakage_total_or_to_outside: HPXML::DuctLeakageToOutside)

    if not ((args[:cooling_system_type] == HPXML::HVACTypeEvaporativeCooler) && args[:cooling_system_evap_cooler_is_ducted])

      hpxml.hvac_distributions[-1].duct_leakage_measurements.add(duct_type: HPXML::DuctTypeReturn,
                                                                 duct_leakage_units: args[:ducts_return_leakage_units],
                                                                 duct_leakage_value: args[:ducts_return_leakage_value],
                                                                 duct_leakage_total_or_to_outside: HPXML::DuctLeakageToOutside)
    end

    # Ducts
    if args[:ducts_supply_location] != Constants.Auto
      ducts_supply_location = args[:ducts_supply_location]
    end

    if args[:ducts_return_location] != Constants.Auto
      ducts_return_location = args[:ducts_return_location]
    end

    if args[:ducts_supply_surface_area] != Constants.Auto
      ducts_supply_surface_area = args[:ducts_supply_surface_area]
    end

    if args[:ducts_return_surface_area] != Constants.Auto
      ducts_return_surface_area = args[:ducts_return_surface_area]
    end

    hpxml.hvac_distributions[-1].ducts.add(duct_type: HPXML::DuctTypeSupply,
                                           duct_insulation_r_value: args[:ducts_supply_insulation_r],
                                           duct_location: ducts_supply_location,
                                           duct_surface_area: ducts_supply_surface_area)

    if not ((args[:cooling_system_type] == HPXML::HVACTypeEvaporativeCooler) && args[:cooling_system_evap_cooler_is_ducted])
      hpxml.hvac_distributions[-1].ducts.add(duct_type: HPXML::DuctTypeReturn,
                                             duct_insulation_r_value: args[:ducts_return_insulation_r],
                                             duct_location: ducts_return_location,
                                             duct_surface_area: ducts_return_surface_area)
    end
  end

  def self.set_hvac_control(hpxml, runner, args)
    return if (args[:heating_system_type] == 'none') && (args[:cooling_system_type] == 'none') && (args[:heat_pump_type] == 'none')

    if (args[:setpoint_heating_temp] != args[:setpoint_heating_setback_temp]) && (args[:setpoint_heating_setback_hours_per_week] > 0)
      heating_setback_temp = args[:setpoint_heating_setback_temp]
      heating_setback_hours_per_week = args[:setpoint_heating_setback_hours_per_week]
      heating_setback_start_hour = args[:setpoint_heating_setback_start_hour]
    end

    if (args[:setpoint_cooling_temp] != args[:setpoint_cooling_setup_temp]) && (args[:setpoint_cooling_setup_hours_per_week] > 0)
      cooling_setup_temp = args[:setpoint_cooling_setup_temp]
      cooling_setup_hours_per_week = args[:setpoint_cooling_setup_hours_per_week]
      cooling_setup_start_hour = args[:setpoint_cooling_setup_start_hour]
    end

    ceiling_fan_quantity = nil
    if args[:ceiling_fan_quantity] != Constants.Auto
      ceiling_fan_quantity = Float(args[:ceiling_fan_quantity])
    end

    if (args[:ceiling_fan_cooling_setpoint_temp_offset] > 0) && (ceiling_fan_quantity.nil? || ceiling_fan_quantity > 0)
      ceiling_fan_cooling_setpoint_temp_offset = args[:ceiling_fan_cooling_setpoint_temp_offset]
    end

    hpxml.hvac_controls.add(id: 'HVACControl',
                            heating_setpoint_temp: args[:setpoint_heating_temp],
                            cooling_setpoint_temp: args[:setpoint_cooling_temp],
                            heating_setback_temp: heating_setback_temp,
                            heating_setback_hours_per_week: heating_setback_hours_per_week,
                            heating_setback_start_hour: heating_setback_start_hour,
                            cooling_setup_temp: cooling_setup_temp,
                            cooling_setup_hours_per_week: cooling_setup_hours_per_week,
                            cooling_setup_start_hour: cooling_setup_start_hour,
                            ceiling_fan_cooling_setpoint_temp_offset: ceiling_fan_cooling_setpoint_temp_offset)
  end

  def self.set_ventilation_fans(hpxml, runner, args)
    if args[:mech_vent_fan_type] != 'none'

      if args[:mech_vent_fan_type].include? 'recovery ventilator'

        if args[:mech_vent_fan_type].include? 'energy'

          if args[:mech_vent_total_recovery_efficiency_type] == 'Unadjusted'
            total_recovery_efficiency = args[:mech_vent_total_recovery_efficiency]
          elsif args[:mech_vent_total_recovery_efficiency_type] == 'Adjusted'
            total_recovery_efficiency_adjusted = args[:mech_vent_total_recovery_efficiency]
          end

        end

        if args[:mech_vent_sensible_recovery_efficiency_type] == 'Unadjusted'
          sensible_recovery_efficiency = args[:mech_vent_sensible_recovery_efficiency]
        elsif args[:mech_vent_sensible_recovery_efficiency_type] == 'Adjusted'
          sensible_recovery_efficiency_adjusted = args[:mech_vent_sensible_recovery_efficiency]
        end

      end

      distribution_system_idref = nil
      if args[:mech_vent_fan_type] == HPXML::MechVentTypeCFIS
        hpxml.hvac_distributions.each do |hvac_distribution|
          next unless hvac_distribution.distribution_system_type == HPXML::HVACDistributionTypeAir

          distribution_system_idref = hvac_distribution.id
        end
      end

      hpxml.ventilation_fans.add(id: 'MechanicalVentilation',
                                 fan_type: args[:mech_vent_fan_type],
                                 rated_flow_rate: args[:mech_vent_flow_rate],
                                 hours_in_operation: args[:mech_vent_hours_in_operation],
                                 used_for_whole_building_ventilation: true,
                                 total_recovery_efficiency: total_recovery_efficiency,
                                 total_recovery_efficiency_adjusted: total_recovery_efficiency_adjusted,
                                 sensible_recovery_efficiency: sensible_recovery_efficiency,
                                 sensible_recovery_efficiency_adjusted: sensible_recovery_efficiency_adjusted,
                                 fan_power: args[:mech_vent_fan_power],
                                 distribution_system_idref: distribution_system_idref)
    end

    if args[:kitchen_fan_present]
      if args[:kitchen_fan_flow_rate].is_initialized
        rated_flow_rate = args[:kitchen_fan_flow_rate].get
      end

      if args[:kitchen_fan_power].is_initialized
        fan_power = args[:kitchen_fan_power].get
      end

      if args[:kitchen_fan_hours_in_operation].is_initialized
        hours_in_operation = args[:kitchen_fan_hours_in_operation].get
      end

      if args[:kitchen_fan_start_hour].is_initialized
        start_hour = args[:kitchen_fan_start_hour].get
      end

      hpxml.ventilation_fans.add(id: 'KitchenRangeFan',
                                 rated_flow_rate: rated_flow_rate,
                                 used_for_local_ventilation: true,
                                 hours_in_operation: hours_in_operation,
                                 fan_location: 'kitchen',
                                 fan_power: fan_power,
                                 start_hour: start_hour)
    end

    if args[:bathroom_fans_present]
      if args[:bathroom_fans_flow_rate].is_initialized
        rated_flow_rate = args[:bathroom_fans_flow_rate].get
      end

      if args[:bathroom_fans_power].is_initialized
        fan_power = args[:bathroom_fans_power].get
      end

      if args[:bathroom_fans_hours_in_operation].is_initialized
        hours_in_operation = args[:bathroom_fans_hours_in_operation].get
      end

      if args[:bathroom_fans_start_hour].is_initialized
        start_hour = args[:bathroom_fans_start_hour].get
      end

      if args[:bathroom_fans_quantity].is_initialized
        quantity = args[:bathroom_fans_quantity].get
      end

      hpxml.ventilation_fans.add(id: 'BathFans',
                                 rated_flow_rate: rated_flow_rate,
                                 used_for_local_ventilation: true,
                                 hours_in_operation: hours_in_operation,
                                 fan_location: 'bath',
                                 fan_power: fan_power,
                                 start_hour: start_hour,
                                 quantity: quantity)
    end

    if args[:whole_house_fan_present]
      hpxml.ventilation_fans.add(id: 'WholeHouseFan',
                                 rated_flow_rate: args[:whole_house_fan_flow_rate],
                                 used_for_seasonal_cooling_load_reduction: true,
                                 fan_power: args[:whole_house_fan_power])
    end
  end

  def self.set_water_heating_systems(hpxml, runner, args)
    water_heater_type = args[:water_heater_type]
    return if water_heater_type == 'none'

    if water_heater_type != HPXML::WaterHeaterTypeHeatPump
      fuel_type = args[:water_heater_fuel_type]
    else
      fuel_type = HPXML::FuelTypeElectricity
    end

    if args[:water_heater_location] != Constants.Auto
      location = args[:water_heater_location]
    end

    if args[:geometry_num_bathrooms] != Constants.Auto
      num_bathrooms = args[:geometry_num_bathrooms]
    end

    if args[:water_heater_tank_volume] != Constants.Auto
      tank_volume = args[:water_heater_tank_volume]
    end

    if args[:water_heater_heating_capacity] != Constants.Auto
      heating_capacity = args[:water_heater_heating_capacity]
    end

    if args[:water_heater_setpoint_temperature] != Constants.Auto
      temperature = args[:water_heater_setpoint_temperature]
    end

    if not [HPXML::WaterHeaterTypeCombiStorage, HPXML::WaterHeaterTypeCombiTankless].include? water_heater_type
      if args[:water_heater_efficiency_type] == 'EnergyFactor'
        energy_factor = args[:water_heater_efficiency_ef]
      elsif args[:water_heater_efficiency_type] == 'UniformEnergyFactor'
        uniform_energy_factor = args[:water_heater_efficiency_uef]
      end
    end

    if (fuel_type != HPXML::FuelTypeElectricity) && (water_heater_type == HPXML::WaterHeaterTypeStorage)
      if args[:water_heater_recovery_efficiency] != Constants.Auto
        recovery_efficiency = args[:water_heater_recovery_efficiency]
      end
    end

    if [HPXML::WaterHeaterTypeTankless].include? water_heater_type
      heating_capacity = nil
      recovery_efficiency = nil
    elsif [HPXML::WaterHeaterTypeCombiTankless, HPXML::WaterHeaterTypeCombiStorage].include? water_heater_type
      fuel_type = nil
      heating_capacity = nil
      energy_factor = nil

      if hpxml.heating_systems.size == 0
        fail 'Combi boiler water heater specified but no heating system found.'
      end

      related_hvac_idref = hpxml.heating_systems[0].id
    end

    if [HPXML::WaterHeaterTypeCombiTankless, HPXML::WaterHeaterTypeCombiStorage].include? water_heater_type
      if args[:water_heater_standby_loss].is_initialized
        if args[:water_heater_standby_loss].get > 0
          standby_loss = args[:water_heater_standby_loss].get
        end
      end
    end

    if not [HPXML::WaterHeaterTypeTankless, HPXML::WaterHeaterTypeCombiTankless].include? water_heater_type
      if args[:water_heater_jacket_rvalue].is_initialized
        if args[:water_heater_jacket_rvalue].get > 0
          jacket_r_value = args[:water_heater_jacket_rvalue].get
        end
      end
    end

    hpxml.water_heating_systems.add(id: 'WaterHeater',
                                    water_heater_type: water_heater_type,
                                    fuel_type: fuel_type,
                                    location: location,
                                    tank_volume: tank_volume,
                                    fraction_dhw_load_served: 1.0,
                                    heating_capacity: heating_capacity,
                                    energy_factor: energy_factor,
                                    uniform_energy_factor: uniform_energy_factor,
                                    recovery_efficiency: recovery_efficiency,
                                    related_hvac_idref: related_hvac_idref,
                                    standby_loss: standby_loss,
                                    jacket_r_value: jacket_r_value,
                                    temperature: temperature)
  end

  def self.set_hot_water_distribution(hpxml, runner, args)
    return if args[:water_heater_type] == 'none'

    if args[:dwhr_facilities_connected] != 'none'
      dwhr_facilities_connected = args[:dwhr_facilities_connected]
      dwhr_equal_flow = args[:dwhr_equal_flow]
      dwhr_efficiency = args[:dwhr_efficiency]
    end

    if args[:dhw_distribution_system_type] == HPXML::DHWDistTypeStandard
      if args[:dhw_distribution_standard_piping_length] != Constants.Auto
        standard_piping_length = args[:dhw_distribution_standard_piping_length]
      end
    else
      recirculation_control_type = args[:dhw_distribution_recirc_control_type]

      if args[:dhw_distribution_recirc_piping_length] != Constants.Auto
        recirculation_piping_length = args[:dhw_distribution_recirc_piping_length]
      end

      if args[:dhw_distribution_recirc_branch_piping_length] != Constants.Auto
        recirculation_branch_piping_length = args[:dhw_distribution_recirc_branch_piping_length]
      end

      if args[:dhw_distribution_recirc_pump_power] != Constants.Auto
        recirculation_pump_power = args[:dhw_distribution_recirc_pump_power]
      end
    end

    hpxml.hot_water_distributions.add(id: 'HotWaterDistribution',
                                      system_type: args[:dhw_distribution_system_type],
                                      standard_piping_length: standard_piping_length,
                                      recirculation_control_type: recirculation_control_type,
                                      recirculation_piping_length: recirculation_piping_length,
                                      recirculation_branch_piping_length: recirculation_branch_piping_length,
                                      recirculation_pump_power: recirculation_pump_power,
                                      pipe_r_value: args[:dhw_distribution_pipe_r],
                                      dwhr_facilities_connected: dwhr_facilities_connected,
                                      dwhr_equal_flow: dwhr_equal_flow,
                                      dwhr_efficiency: dwhr_efficiency)
  end

  def self.set_water_fixtures(hpxml, runer, args)
    return if args[:water_heater_type] == 'none'

    hpxml.water_fixtures.add(id: 'ShowerFixture',
                             water_fixture_type: HPXML::WaterFixtureTypeShowerhead,
                             low_flow: args[:water_fixtures_shower_low_flow])

    hpxml.water_fixtures.add(id: 'SinkFixture',
                             water_fixture_type: HPXML::WaterFixtureTypeFaucet,
                             low_flow: args[:water_fixtures_sink_low_flow])

    if args[:water_fixtures_usage_multiplier] != 1.0
      hpxml.water_heating.water_fixtures_usage_multiplier = args[:water_fixtures_usage_multiplier]
    end
  end

  def self.get_absolute_tilt(tilt_str, roof_pitch, weather)
    tilt_str = tilt_str.downcase
    if tilt_str.start_with? 'roofpitch'
      roof_angle = Math.atan(roof_pitch / 12.0) * 180.0 / Math::PI
      return Float(eval(tilt_str.gsub('roofpitch', roof_angle.to_s)))
    elsif tilt_str.start_with? 'latitude'
      return Float(eval(tilt_str.gsub('latitude', weather.header.Latitude.to_s)))
    else
      return Float(tilt_str)
    end
  end

  def self.set_solar_thermal(hpxml, runner, args, weather)
    return if args[:solar_thermal_system_type] == 'none'

    if args[:solar_thermal_solar_fraction] > 0
      solar_fraction = args[:solar_thermal_solar_fraction]
    else
      collector_area = args[:solar_thermal_collector_area]
      collector_loop_type = args[:solar_thermal_collector_loop_type]
      collector_type = args[:solar_thermal_collector_type]
      collector_azimuth = args[:solar_thermal_collector_azimuth]
      collector_tilt = get_absolute_tilt(args[:solar_thermal_collector_tilt], hpxml.roofs[-1].pitch, weather)
      collector_frta = args[:solar_thermal_collector_rated_optical_efficiency]
      collector_frul = args[:solar_thermal_collector_rated_thermal_losses]

      if args[:solar_thermal_storage_volume] != Constants.Auto
        storage_volume = args[:solar_thermal_storage_volume]
      end
    end

    if hpxml.water_heating_systems.size == 0
      fail 'Solar thermal system specified but no water heater found.'
    end

    hpxml.solar_thermal_systems.add(id: 'SolarThermalSystem',
                                    system_type: args[:solar_thermal_system_type],
                                    collector_area: collector_area,
                                    collector_loop_type: collector_loop_type,
                                    collector_type: collector_type,
                                    collector_azimuth: collector_azimuth,
                                    collector_tilt: collector_tilt,
                                    collector_frta: collector_frta,
                                    collector_frul: collector_frul,
                                    storage_volume: storage_volume,
                                    water_heating_system_idref: hpxml.water_heating_systems[0].id,
                                    solar_fraction: solar_fraction)
  end

  def self.set_pv_systems(hpxml, runner, args, weather)
    args[:pv_system_module_type].each_with_index do |module_type, i|
      next if module_type == 'none'

      if args[:pv_system_inverter_efficiency][i].is_initialized
        inverter_efficiency = args[:pv_system_inverter_efficiency][i].get
      end

      if args[:pv_system_system_losses_fraction][i].is_initialized
        system_losses_fraction = args[:pv_system_system_losses_fraction][i].get
      end

      if args[:pv_system_year_modules_manufactured][i].is_initialized
        year_modules_manufactured = args[:pv_system_year_modules_manufactured][i].get
      end

      hpxml.pv_systems.add(id: "PVSystem#{i + 1}",
                           location: args[:pv_system_location][i],
                           module_type: module_type,
                           tracking: args[:pv_system_tracking][i],
                           array_azimuth: args[:pv_system_array_azimuth][i],
                           array_tilt: get_absolute_tilt(args[:pv_system_array_tilt][i], hpxml.roofs[-1].pitch, weather),
                           max_power_output: args[:pv_system_max_power_output][i],
                           inverter_efficiency: inverter_efficiency,
                           system_losses_fraction: system_losses_fraction,
                           year_modules_manufactured: year_modules_manufactured)
    end
  end

  def self.set_lighting(hpxml, runner, args)
    hpxml.lighting_groups.add(id: 'Lighting_CFL_Interior',
                              location: HPXML::LocationInterior,
                              fraction_of_units_in_location: args[:lighting_fraction_cfl_interior],
                              lighting_type: HPXML::LightingTypeCFL)
    hpxml.lighting_groups.add(id: 'Lighting_CFL_Exterior',
                              location: HPXML::LocationExterior,
                              fraction_of_units_in_location: args[:lighting_fraction_cfl_exterior],
                              lighting_type: HPXML::LightingTypeCFL)
    hpxml.lighting_groups.add(id: 'Lighting_CFL_Garage',
                              location: HPXML::LocationGarage,
                              fraction_of_units_in_location: args[:lighting_fraction_cfl_garage],
                              lighting_type: HPXML::LightingTypeCFL)
    hpxml.lighting_groups.add(id: 'Lighting_LFL_Interior',
                              location: HPXML::LocationInterior,
                              fraction_of_units_in_location: args[:lighting_fraction_lfl_interior],
                              lighting_type: HPXML::LightingTypeLFL)
    hpxml.lighting_groups.add(id: 'Lighting_LFL_Exterior',
                              location: HPXML::LocationExterior,
                              fraction_of_units_in_location: args[:lighting_fraction_lfl_exterior],
                              lighting_type: HPXML::LightingTypeLFL)
    hpxml.lighting_groups.add(id: 'Lighting_LFL_Garage',
                              location: HPXML::LocationGarage,
                              fraction_of_units_in_location: args[:lighting_fraction_lfl_garage],
                              lighting_type: HPXML::LightingTypeLFL)
    hpxml.lighting_groups.add(id: 'Lighting_LED_Interior',
                              location: HPXML::LocationInterior,
                              fraction_of_units_in_location: args[:lighting_fraction_led_interior],
                              lighting_type: HPXML::LightingTypeLED)
    hpxml.lighting_groups.add(id: 'Lighting_LED_Exterior',
                              location: HPXML::LocationExterior,
                              fraction_of_units_in_location: args[:lighting_fraction_led_exterior],
                              lighting_type: HPXML::LightingTypeLED)
    hpxml.lighting_groups.add(id: 'Lighting_LED_Garage',
                              location: HPXML::LocationGarage,
                              fraction_of_units_in_location: args[:lighting_fraction_led_garage],
                              lighting_type: HPXML::LightingTypeLED)

    if args[:lighting_usage_multiplier] != 1.0
      hpxml.lighting.usage_multiplier = args[:lighting_usage_multiplier]
    end
  end

  def self.set_dehumidifier(hpxml, runner, args)
    return unless args[:dehumidifier_present]

    if args[:dehumidifier_efficiency_type] == 'EnergyFactor'
      energy_factor = args[:dehumidifier_efficiency_ef]
    elsif args[:dehumidifier_efficiency_type] == 'IntegratedEnergyFactor'
      integrated_energy_factor = args[:dehumidifier_efficiency_ief]
    end

    hpxml.dehumidifiers.add(id: 'Dehumidifier',
                            capacity: args[:dehumidifier_capacity],
                            energy_factor: energy_factor,
                            integrated_energy_factor: integrated_energy_factor,
                            rh_setpoint: args[:dehumidifier_rh_setpoint],
                            fraction_served: args[:dehumidifier_fraction_dehumidification_load_served])
  end

  def self.set_clothes_washer(hpxml, runner, args)
    return unless args[:clothes_washer_present]

    if args[:clothes_washer_rated_annual_kwh] != Constants.Auto
      rated_annual_kwh = args[:clothes_washer_rated_annual_kwh]
    end

    if args[:clothes_washer_location] != Constants.Auto
      location = args[:clothes_washer_location]
    end

    if args[:clothes_washer_efficiency_type] == 'ModifiedEnergyFactor'
      if args[:clothes_washer_efficiency_mef] != Constants.Auto
        modified_energy_factor = args[:clothes_washer_efficiency_mef]
      end
    elsif args[:clothes_washer_efficiency_type] == 'IntegratedModifiedEnergyFactor'
      if args[:clothes_washer_efficiency_imef] != Constants.Auto
        integrated_modified_energy_factor = args[:clothes_washer_efficiency_imef]
      end
    end

    if args[:clothes_washer_label_electric_rate] != Constants.Auto
      label_electric_rate = args[:clothes_washer_label_electric_rate]
    end

    if args[:clothes_washer_label_gas_rate] != Constants.Auto
      label_gas_rate = args[:clothes_washer_label_gas_rate]
    end

    if args[:clothes_washer_label_annual_gas_cost] != Constants.Auto
      label_annual_gas_cost = args[:clothes_washer_label_annual_gas_cost]
    end

    if args[:clothes_washer_label_usage] != Constants.Auto
      label_usage = args[:clothes_washer_label_usage]
    end

    if args[:clothes_washer_capacity] != Constants.Auto
      capacity = args[:clothes_washer_capacity]
    end

    if args[:clothes_washer_usage_multiplier] != 1.0
      usage_multiplier = args[:clothes_washer_usage_multiplier]
    end

    hpxml.clothes_washers.add(id: 'ClothesWasher',
                              location: location,
                              modified_energy_factor: modified_energy_factor,
                              integrated_modified_energy_factor: integrated_modified_energy_factor,
                              rated_annual_kwh: rated_annual_kwh,
                              label_electric_rate: label_electric_rate,
                              label_gas_rate: label_gas_rate,
                              label_annual_gas_cost: label_annual_gas_cost,
                              label_usage: label_usage,
                              capacity: capacity,
                              usage_multiplier: usage_multiplier)
  end

  def self.set_clothes_dryer(hpxml, runner, args)
    return unless args[:clothes_dryer_present]

    if args[:clothes_dryer_efficiency_type] == 'EnergyFactor'
      energy_factor = args[:clothes_dryer_efficiency_ef]
    elsif args[:clothes_dryer_efficiency_type] == 'CombinedEnergyFactor'
      if args[:clothes_dryer_efficiency_cef] != Constants.Auto
        combined_energy_factor = args[:clothes_dryer_efficiency_cef]
      end
    end

    if args[:clothes_dryer_location] != Constants.Auto
      location = args[:clothes_dryer_location]
    end

    if args[:clothes_dryer_control_type] != Constants.Auto
      control_type = args[:clothes_dryer_control_type]
    end

    if args[:clothes_dryer_usage_multiplier] != 1.0
      usage_multiplier = args[:clothes_dryer_usage_multiplier]
    end

    hpxml.clothes_dryers.add(id: 'ClothesDryer',
                             location: location,
                             fuel_type: args[:clothes_dryer_fuel_type],
                             energy_factor: energy_factor,
                             combined_energy_factor: combined_energy_factor,
                             control_type: control_type,
                             usage_multiplier: usage_multiplier)
  end

  def self.set_dishwasher(hpxml, runner, args)
    return unless args[:dishwasher_present]

    if args[:dishwasher_location] != Constants.Auto
      location = args[:dishwasher_location]
    end

    if args[:dishwasher_efficiency_type] == 'RatedAnnualkWh'
      if args[:dishwasher_efficiency_kwh] != Constants.Auto
        rated_annual_kwh = args[:dishwasher_efficiency_kwh]
      end
    elsif args[:dishwasher_efficiency_type] == 'EnergyFactor'
      energy_factor = args[:dishwasher_efficiency_ef]
    end

    if args[:dishwasher_label_electric_rate] != Constants.Auto
      label_electric_rate = args[:dishwasher_label_electric_rate]
    end

    if args[:dishwasher_label_gas_rate] != Constants.Auto
      label_gas_rate = args[:dishwasher_label_gas_rate]
    end

    if args[:dishwasher_label_annual_gas_cost] != Constants.Auto
      label_annual_gas_cost = args[:dishwasher_label_annual_gas_cost]
    end

    if args[:dishwasher_label_usage] != Constants.Auto
      label_usage = args[:dishwasher_label_usage]
    end

    if args[:dishwasher_place_setting_capacity] != Constants.Auto
      place_setting_capacity = args[:dishwasher_place_setting_capacity]
    end

    if args[:dishwasher_usage_multiplier] != 1.0
      usage_multiplier = args[:dishwasher_usage_multiplier]
    end

    hpxml.dishwashers.add(id: 'Dishwasher',
                          location: location,
                          rated_annual_kwh: rated_annual_kwh,
                          energy_factor: energy_factor,
                          label_electric_rate: label_electric_rate,
                          label_gas_rate: label_gas_rate,
                          label_annual_gas_cost: label_annual_gas_cost,
                          label_usage: label_usage,
                          place_setting_capacity: place_setting_capacity,
                          usage_multiplier: usage_multiplier)
  end

  def self.set_refrigerator(hpxml, runner, args)
    return unless args[:refrigerator_present]

    if args[:refrigerator_rated_annual_kwh] != Constants.Auto
      refrigerator_rated_annual_kwh = args[:refrigerator_rated_annual_kwh]
    end

    if args[:refrigerator_location] != Constants.Auto
      location = args[:refrigerator_location]
    end

    if args[:refrigerator_usage_multiplier] != 1.0
      usage_multiplier = args[:refrigerator_usage_multiplier]
    end

    if args[:refrigerator_weekday_fractions] != Constants.Auto
      refrigerator_weekday_fractions = args[:refrigerator_weekday_fractions]
    end

    if args[:refrigerator_weekend_fractions] != Constants.Auto
      refrigerator_weekend_fractions = args[:refrigerator_weekend_fractions]
    end

    if args[:refrigerator_monthly_multipliers] != Constants.Auto
      refrigerator_monthly_multipliers = args[:refrigerator_monthly_multipliers]
    end

    if args[:extra_refrigerator_present]
      primary_indicator = true
    end

    hpxml.refrigerators.add(id: 'Refrigerator',
                            location: location,
                            rated_annual_kwh: refrigerator_rated_annual_kwh,
                            primary_indicator: primary_indicator,
                            usage_multiplier: usage_multiplier,
                            weekday_fractions: refrigerator_weekday_fractions,
                            weekend_fractions: refrigerator_weekend_fractions,
                            monthly_multipliers: refrigerator_monthly_multipliers,
                            schedules_output_path: args[:schedules_output_path],
                            schedules_column_name: 'refrigerator')
  end

  def self.set_extra_refrigerator(hpxml, runner, args)
    return unless args[:extra_refrigerator_present]

    if args[:extra_refrigerator_rated_annual_kwh] != Constants.Auto
      rated_annual_kwh = args[:extra_refrigerator_rated_annual_kwh]
    end

    if args[:extra_refrigerator_location] != Constants.Auto
      location = args[:extra_refrigerator_location]
    end

    if args[:extra_refrigerator_usage_multiplier] != 1.0
      usage_multiplier = args[:extra_refrigerator_usage_multiplier]
    end

    if args[:extra_refrigerator_weekday_fractions] != Constants.Auto
      weekday_fractions = args[:extra_refrigerator_weekday_fractions]
    end

    if args[:extra_refrigerator_weekend_fractions] != Constants.Auto
      weekend_fractions = args[:extra_refrigerator_weekend_fractions]
    end

    if args[:extra_refrigerator_monthly_multipliers] != Constants.Auto
      monthly_multipliers = args[:extra_refrigerator_monthly_multipliers]
    end

    hpxml.refrigerators.add(id: 'ExtraRefrigerator',
                            location: location,
                            rated_annual_kwh: rated_annual_kwh,
                            primary_indicator: false,
                            usage_multiplier: usage_multiplier,
                            weekday_fractions: weekday_fractions,
                            weekend_fractions: weekend_fractions,
                            monthly_multipliers: monthly_multipliers)
  end

  def self.set_freezer(hpxml, runner, args)
    return unless args[:freezer_present]

    if args[:freezer_rated_annual_kwh] != Constants.Auto
      rated_annual_kwh = args[:freezer_rated_annual_kwh]
    end

    if args[:freezer_location] != Constants.Auto
      location = args[:freezer_location]
    end

    if args[:freezer_usage_multiplier] != 1.0
      usage_multiplier = args[:freezer_usage_multiplier]
    end

    if args[:freezer_weekday_fractions] != Constants.Auto
      weekday_fractions = args[:freezer_weekday_fractions]
    end

    if args[:freezer_weekend_fractions] != Constants.Auto
      weekend_fractions = args[:freezer_weekend_fractions]
    end

    if args[:freezer_monthly_multipliers] != Constants.Auto
      monthly_multipliers = args[:freezer_monthly_multipliers]
    end

    hpxml.freezers.add(id: 'Freezer',
                       location: location,
                       rated_annual_kwh: rated_annual_kwh,
                       usage_multiplier: usage_multiplier,
                       weekday_fractions: weekday_fractions,
                       weekend_fractions: weekend_fractions,
                       monthly_multipliers: monthly_multipliers)
  end

  def self.set_cooking_range_oven(hpxml, runner, args)
    return unless args[:cooking_range_oven_present]

    if args[:cooking_range_oven_location] != Constants.Auto
      location = args[:cooking_range_oven_location]
    end

    if args[:cooking_range_oven_is_induction].is_initialized
      is_induction = args[:cooking_range_oven_is_induction].get
    end

    if args[:cooking_range_oven_usage_multiplier] != 1.0
      usage_multiplier = args[:cooking_range_oven_usage_multiplier]
    end

    if args[:cooking_range_oven_weekday_fractions] != Constants.Auto
      cooking_range_oven_weekday_fractions = args[:cooking_range_oven_weekday_fractions]
    end

    if args[:cooking_range_oven_weekend_fractions] != Constants.Auto
      cooking_range_oven_weekend_fractions = args[:cooking_range_oven_weekend_fractions]
    end

    if args[:cooking_range_oven_monthly_multipliers] != Constants.Auto
      cooking_range_oven_monthly_multipliers = args[:cooking_range_oven_monthly_multipliers]
    end

    hpxml.cooking_ranges.add(id: 'CookingRange',
                             location: location,
                             fuel_type: args[:cooking_range_oven_fuel_type],
                             is_induction: is_induction,
                             usage_multiplier: usage_multiplier,
                             weekday_fractions: cooking_range_oven_weekday_fractions,
                             weekend_fractions: cooking_range_oven_weekend_fractions,
                             monthly_multipliers: cooking_range_oven_monthly_multipliers)

    if args[:cooking_range_oven_is_convection].is_initialized
      is_convection = args[:cooking_range_oven_is_convection].get
    end

    hpxml.ovens.add(id: 'Oven',
                    is_convection: is_convection)
  end

  def self.set_ceiling_fans(hpxml, runner, args)
    return unless args[:ceiling_fan_present]

    if args[:ceiling_fan_efficiency] != Constants.Auto
      efficiency = args[:ceiling_fan_efficiency]
    end

    if args[:ceiling_fan_quantity] != Constants.Auto
      quantity = args[:ceiling_fan_quantity]
    end

    hpxml.ceiling_fans.add(id: 'CeilingFan',
                           efficiency: efficiency,
                           quantity: quantity)
  end

  def self.set_plug_loads(hpxml, runner, args)
    if args[:plug_loads_television_annual_kwh] != Constants.Auto
      kWh_per_year = args[:plug_loads_television_annual_kwh]
    end

    if args[:plug_loads_television_usage_multiplier] != 1.0
      usage_multiplier = args[:plug_loads_television_usage_multiplier]
    end

    if args[:plug_loads_television_weekday_fractions] != Constants.Auto
      weekday_fractions = args[:plug_loads_television_weekday_fractions]
    end

    if args[:plug_loads_television_weekend_fractions] != Constants.Auto
      weekend_fractions = args[:plug_loads_television_weekend_fractions]
    end

    if args[:plug_loads_television_monthly_multipliers] != Constants.Auto
      monthly_multipliers = args[:plug_loads_television_monthly_multipliers]
    end

    hpxml.plug_loads.add(id: 'PlugLoadsTelevision',
                         plug_load_type: HPXML::PlugLoadTypeTelevision,
                         kWh_per_year: kWh_per_year,
                         usage_multiplier: usage_multiplier,
                         weekday_fractions: weekday_fractions,
                         weekend_fractions: weekend_fractions,
                         monthly_multipliers: monthly_multipliers)

    if args[:plug_loads_other_annual_kwh] != Constants.Auto
      kWh_per_year = args[:plug_loads_other_annual_kwh]
    end

    if args[:plug_loads_other_frac_sensible] != Constants.Auto
      frac_sensible = args[:plug_loads_other_frac_sensible]
    end

    if args[:plug_loads_other_frac_latent] != Constants.Auto
      frac_latent = args[:plug_loads_other_frac_latent]
    end

    if args[:plug_loads_other_usage_multiplier] != 1.0
      usage_multiplier = args[:plug_loads_other_usage_multiplier]
    end

    if args[:plug_loads_other_weekday_fractions] != Constants.Auto
      weekday_fractions = args[:plug_loads_other_weekday_fractions]
    end

    if args[:plug_loads_other_weekend_fractions] != Constants.Auto
      weekend_fractions = args[:plug_loads_other_weekend_fractions]
    end

    if args[:plug_loads_other_monthly_multipliers] != Constants.Auto
      monthly_multipliers = args[:plug_loads_other_monthly_multipliers]
    end

    hpxml.plug_loads.add(id: 'PlugLoadsOther',
                         plug_load_type: HPXML::PlugLoadTypeOther,
                         kWh_per_year: kWh_per_year,
                         frac_sensible: frac_sensible,
                         frac_latent: frac_latent,
                         usage_multiplier: usage_multiplier,
                         weekday_fractions: weekday_fractions,
                         weekend_fractions: weekend_fractions,
                         monthly_multipliers: monthly_multipliers)
  end

  def self.set_fuel_loads(hpxml, runner, args)
    if args[:fuel_loads_grill_present]
      if args[:fuel_loads_grill_annual_therm] != Constants.Auto
        therm_per_year = args[:fuel_loads_grill_annual_therm]
      end

      if args[:fuel_loads_grill_usage_multiplier] != 1.0
        usage_multiplier = args[:fuel_loads_grill_usage_multiplier]
      end

      if args[:fuel_loads_grill_weekday_fractions] != Constants.Auto
        weekday_fractions = args[:fuel_loads_grill_weekday_fractions]
      end

      if args[:fuel_loads_grill_weekend_fractions] != Constants.Auto
        weekend_fractions = args[:fuel_loads_grill_weekend_fractions]
      end

      if args[:fuel_loads_grill_monthly_multipliers] != Constants.Auto
        monthly_multipliers = args[:fuel_loads_grill_monthly_multipliers]
      end

      hpxml.fuel_loads.add(id: 'FuelLoadsGrill',
                           fuel_load_type: HPXML::FuelLoadTypeGrill,
                           fuel_type: args[:fuel_loads_grill_fuel_type],
                           therm_per_year: therm_per_year,
                           usage_multiplier: usage_multiplier,
                           weekday_fractions: weekday_fractions,
                           weekend_fractions: weekend_fractions,
                           monthly_multipliers: monthly_multipliers)
    end

    if args[:fuel_loads_lighting_present]
      if args[:fuel_loads_lighting_annual_therm] != Constants.Auto
        therm_per_year = args[:fuel_loads_lighting_annual_therm]
      end

      if args[:fuel_loads_lighting_usage_multiplier] != 1.0
        usage_multiplier = args[:fuel_loads_lighting_usage_multiplier]
      end

      if args[:fuel_loads_lighting_weekday_fractions] != Constants.Auto
        weekday_fractions = args[:fuel_loads_lighting_weekday_fractions]
      end

      if args[:fuel_loads_lighting_weekend_fractions] != Constants.Auto
        weekend_fractions = args[:fuel_loads_lighting_weekend_fractions]
      end

      if args[:fuel_loads_lighting_monthly_multipliers] != Constants.Auto
        monthly_multipliers = args[:fuel_loads_lighting_monthly_multipliers]
      end

      hpxml.fuel_loads.add(id: 'FuelLoadsLighting',
                           fuel_load_type: HPXML::FuelLoadTypeLighting,
                           fuel_type: args[:fuel_loads_lighting_fuel_type],
                           therm_per_year: therm_per_year,
                           usage_multiplier: usage_multiplier,
                           weekday_fractions: weekday_fractions,
                           weekend_fractions: weekend_fractions,
                           monthly_multipliers: monthly_multipliers)
    end

    if args[:fuel_loads_fireplace_present]
      if args[:fuel_loads_fireplace_annual_therm] != Constants.Auto
        therm_per_year = args[:fuel_loads_fireplace_annual_therm]
      end

      if args[:fuel_loads_fireplace_usage_multiplier] != 1.0
        usage_multiplier = args[:fuel_loads_fireplace_usage_multiplier]
      end

      if args[:fuel_loads_fireplace_weekday_fractions] != Constants.Auto
        weekday_fractions = args[:fuel_loads_fireplace_weekday_fractions]
      end

      if args[:fuel_loads_fireplace_weekend_fractions] != Constants.Auto
        weekend_fractions = args[:fuel_loads_fireplace_weekend_fractions]
      end

      if args[:fuel_loads_fireplace_monthly_multipliers] != Constants.Auto
        monthly_multipliers = args[:fuel_loads_fireplace_monthly_multipliers]
      end

      hpxml.fuel_loads.add(id: 'FuelLoadsFireplace',
                           fuel_load_type: HPXML::FuelLoadTypeFireplace,
                           fuel_type: args[:fuel_loads_fireplace_fuel_type],
                           therm_per_year: therm_per_year,
                           usage_multiplier: usage_multiplier,
                           weekday_fractions: weekday_fractions,
                           weekend_fractions: weekend_fractions,
                           monthly_multipliers: monthly_multipliers)
    end
  end

  def self.set_well_pump(hpxml, runner, args)
    return unless args[:plug_loads_well_pump_present]

    if args[:plug_loads_well_pump_annual_kwh] != Constants.Auto
      kWh_per_year = args[:plug_loads_well_pump_annual_kwh]
    end

    if args[:plug_loads_well_pump_usage_multiplier] != 1.0
      usage_multiplier = args[:plug_loads_well_pump_usage_multiplier]
    end

    if args[:plug_loads_well_pump_weekday_fractions] != Constants.Auto
      weekday_fractions = args[:plug_loads_well_pump_weekday_fractions]
    end

    if args[:plug_loads_well_pump_weekend_fractions] != Constants.Auto
      weekend_fractions = args[:plug_loads_well_pump_weekend_fractions]
    end

    if args[:plug_loads_well_pump_monthly_multipliers] != Constants.Auto
      monthly_multipliers = args[:plug_loads_well_pump_monthly_multipliers]
    end

    hpxml.plug_loads.add(id: 'PlugLoadsWellPump',
                         plug_load_type: HPXML::PlugLoadTypeWellPump,
                         kWh_per_year: kWh_per_year,
                         usage_multiplier: usage_multiplier,
                         weekday_fractions: weekday_fractions,
                         weekend_fractions: weekend_fractions,
                         monthly_multipliers: monthly_multipliers)
  end

  def self.set_vehicle(hpxml, runner, args)
    return unless args[:plug_loads_vehicle_present]

    if args[:plug_loads_vehicle_annual_kwh] != Constants.Auto
      kWh_per_year = args[:plug_loads_vehicle_annual_kwh]
    end

    if args[:plug_loads_vehicle_usage_multiplier] != 1.0
      usage_multiplier = args[:plug_loads_vehicle_usage_multiplier]
    end

    if args[:plug_loads_vehicle_weekday_fractions] != Constants.Auto
      weekday_fractions = args[:plug_loads_vehicle_weekday_fractions]
    end

    if args[:plug_loads_vehicle_weekend_fractions] != Constants.Auto
      weekend_fractions = args[:plug_loads_vehicle_weekend_fractions]
    end

    if args[:plug_loads_vehicle_monthly_multipliers] != Constants.Auto
      monthly_multipliers = args[:plug_loads_vehicle_monthly_multipliers]
    end

    hpxml.plug_loads.add(id: 'PlugLoadsVehicle',
                         plug_load_type: HPXML::PlugLoadTypeElectricVehicleCharging,
                         kWh_per_year: kWh_per_year,
                         usage_multiplier: usage_multiplier,
                         weekday_fractions: weekday_fractions,
                         weekend_fractions: weekend_fractions,
                         monthly_multipliers: monthly_multipliers)
  end

  def self.set_pool(hpxml, runner, args)
    return unless args[:pool_present]

    if args[:pool_pump_annual_kwh] != Constants.Auto
      pump_kwh_per_year = args[:pool_pump_annual_kwh]
    end

    if args[:pool_pump_usage_multiplier] != 1.0
      pump_usage_multiplier = args[:pool_pump_usage_multiplier]
    end

    if args[:pool_pump_weekday_fractions] != Constants.Auto
      pump_weekday_fractions = args[:pool_pump_weekday_fractions]
    end

    if args[:pool_pump_weekend_fractions] != Constants.Auto
      pump_weekend_fractions = args[:pool_pump_weekend_fractions]
    end

    if args[:pool_pump_monthly_multipliers] != Constants.Auto
      pump_monthly_multipliers = args[:pool_pump_monthly_multipliers]
    end

    if args[:pool_heater_type] != 'none'
      heater_type = args[:pool_heater_type]
    end

    if args[:pool_heater_annual_kwh] != Constants.Auto
      heater_load_units = 'kWh/year'
      heater_load_value = args[:pool_heater_annual_kwh]
    end

    if args[:pool_heater_annual_therm] != Constants.Auto
      heater_load_units = 'therm/year'
      heater_load_value = args[:pool_heater_annual_therm]
    end

    if args[:pool_heater_usage_multiplier] != 1.0
      heater_usage_multiplier = args[:pool_heater_usage_multiplier]
    end

    if args[:pool_heater_weekday_fractions] != Constants.Auto
      heater_weekday_fractions = args[:pool_heater_weekday_fractions]
    end

    if args[:pool_heater_weekend_fractions] != Constants.Auto
      heater_weekend_fractions = args[:pool_heater_weekend_fractions]
    end

    if args[:pool_heater_monthly_multipliers] != Constants.Auto
      heater_monthly_multipliers = args[:pool_heater_monthly_multipliers]
    end

    hpxml.pools.add(id: 'Pool',
                    pump_kwh_per_year: pump_kwh_per_year,
                    pump_usage_multiplier: pump_usage_multiplier,
                    pump_weekday_fractions: pump_weekday_fractions,
                    pump_weekend_fractions: pump_weekend_fractions,
                    pump_monthly_multipliers: pump_monthly_multipliers,
                    heater_type: heater_type,
                    heater_load_units: heater_load_units,
                    heater_load_value: heater_load_value,
                    heater_usage_multiplier: heater_usage_multiplier,
                    heater_weekday_fractions: heater_weekday_fractions,
                    heater_weekend_fractions: heater_weekend_fractions,
                    heater_monthly_multipliers: heater_monthly_multipliers)
  end

  def self.set_hot_tub(hpxml, runner, args)
    return unless args[:hot_tub_present]

    if args[:hot_tub_pump_annual_kwh] != Constants.Auto
      pump_kwh_per_year = args[:hot_tub_pump_annual_kwh]
    end

    if args[:hot_tub_pump_usage_multiplier] != 1.0
      pump_usage_multiplier = args[:hot_tub_pump_usage_multiplier]
    end

    if args[:hot_tub_pump_weekday_fractions] != Constants.Auto
      pump_weekday_fractions = args[:hot_tub_pump_weekday_fractions]
    end

    if args[:hot_tub_pump_weekend_fractions] != Constants.Auto
      pump_weekend_fractions = args[:hot_tub_pump_weekend_fractions]
    end

    if args[:hot_tub_pump_monthly_multipliers] != Constants.Auto
      pump_monthly_multipliers = args[:hot_tub_pump_monthly_multipliers]
    end

    if args[:hot_tub_heater_type] != 'none'
      heater_type = args[:hot_tub_heater_type]
    end

    if args[:hot_tub_heater_annual_kwh] != Constants.Auto
      heater_load_units = 'kWh/year'
      heater_load_value = args[:hot_tub_heater_annual_kwh]
    end

    if args[:hot_tub_heater_annual_therm] != Constants.Auto
      heater_load_units = 'therm/year'
      heater_load_value = args[:hot_tub_heater_annual_therm]
    end

    if args[:hot_tub_heater_usage_multiplier] != 1.0
      heater_usage_multiplier = args[:hot_tub_heater_usage_multiplier]
    end

    if args[:hot_tub_heater_weekday_fractions] != Constants.Auto
      heater_weekday_fractions = args[:hot_tub_heater_weekday_fractions]
    end

    if args[:hot_tub_heater_weekend_fractions] != Constants.Auto
      heater_weekend_fractions = args[:hot_tub_heater_weekend_fractions]
    end

    if args[:hot_tub_heater_monthly_multipliers] != Constants.Auto
      heater_monthly_multipliers = args[:hot_tub_heater_monthly_multipliers]
    end

    hpxml.hot_tubs.add(id: 'HotTub',
                       pump_kwh_per_year: pump_kwh_per_year,
                       pump_usage_multiplier: pump_usage_multiplier,
                       pump_weekday_fractions: pump_weekday_fractions,
                       pump_weekend_fractions: pump_weekend_fractions,
                       pump_monthly_multipliers: pump_monthly_multipliers,
                       heater_type: heater_type,
                       heater_load_units: heater_load_units,
                       heater_load_value: heater_load_value,
                       heater_usage_multiplier: heater_usage_multiplier,
                       heater_weekday_fractions: heater_weekday_fractions,
                       heater_weekend_fractions: heater_weekend_fractions,
                       heater_monthly_multipliers: heater_monthly_multipliers)
  end
end

# register the measure to be used by the application
BuildResidentialHPXML.new.registerWithApplication<|MERGE_RESOLUTION|>--- conflicted
+++ resolved
@@ -1213,7 +1213,12 @@
     arg.setDefaultValue(Constants.Auto)
     args << arg
 
-<<<<<<< HEAD
+    arg = OpenStudio::Measure::OSArgument::makeDoubleArgument('ducts_cfa_served', false)
+    arg.setDisplayName('Ducts: Conditioned Floor Area Served')
+    arg.setUnits('ft^2')
+    arg.setDescription('The conditioned floor area served by the air distribution system.')
+    args << arg
+
     heating_system_type_2_choices = OpenStudio::StringVector.new
     heating_system_type_2_choices << 'none'
     heating_system_type_2_choices << HPXML::HVACTypeWallFurnace
@@ -1238,14 +1243,14 @@
     arg = OpenStudio::Measure::OSArgument::makeDoubleArgument('heating_system_heating_efficiency_afue_2', true)
     arg.setDisplayName('Heating System 2: Rated AFUE')
     arg.setUnits('AFUE')
-    arg.setDescription('The rated efficiency value of the second Furnace/WallFurnace/Boiler heating system.')
+    arg.setDescription('The rated efficiency value of the second Furnace/WallFurnace heating system.')
     arg.setDefaultValue(0.78)
     args << arg
 
     arg = OpenStudio::Measure::OSArgument::makeDoubleArgument('heating_system_heating_efficiency_percent_2', true)
     arg.setDisplayName('Heating System 2: Rated Percent')
     arg.setUnits('Percent')
-    arg.setDescription('The rated efficiency value of the second ElectricResistance/Stove/PortableHeater heating system.')
+    arg.setDescription('The rated efficiency value of the second ElectricResistance/Stove/PortableHeater/Fireplace heating system.')
     arg.setDefaultValue(1.0)
     args << arg
 
@@ -1266,12 +1271,6 @@
     arg = OpenStudio::Measure::OSArgument::makeDoubleArgument('heating_system_electric_auxiliary_energy_2', false)
     arg.setDisplayName('Heating System 2: Electric Auxiliary Energy')
     arg.setDescription('The electric auxiliary energy of the second heating system.')
-=======
-    arg = OpenStudio::Measure::OSArgument::makeDoubleArgument('ducts_cfa_served', false)
-    arg.setDisplayName('Ducts: Conditioned Floor Area Served')
-    arg.setUnits('ft^2')
-    arg.setDescription('The conditioned floor area served by the air distribution system.')
->>>>>>> eef8f6c1
     args << arg
 
     mech_vent_fan_type_choices = OpenStudio::StringVector.new
@@ -2975,7 +2974,7 @@
              ducts_supply_surface_area: runner.getStringArgumentValue('ducts_supply_surface_area', user_arguments),
              ducts_return_surface_area: runner.getStringArgumentValue('ducts_return_surface_area', user_arguments),
              ducts_number_of_return_registers: runner.getStringArgumentValue('ducts_number_of_return_registers', user_arguments),
-<<<<<<< HEAD
+             ducts_cfa_served: runner.getOptionalDoubleArgumentValue('ducts_cfa_served', user_arguments),
              heating_system_type_2: runner.getStringArgumentValue('heating_system_type_2', user_arguments),
              heating_system_fuel_2: runner.getStringArgumentValue('heating_system_fuel_2', user_arguments),
              heating_system_heating_efficiency_afue_2: runner.getDoubleArgumentValue('heating_system_heating_efficiency_afue_2', user_arguments),
@@ -2983,9 +2982,6 @@
              heating_system_heating_capacity_2: runner.getStringArgumentValue('heating_system_heating_capacity_2', user_arguments),
              heating_system_fraction_heat_load_served_2: runner.getDoubleArgumentValue('heating_system_fraction_heat_load_served_2', user_arguments),
              heating_system_electric_auxiliary_energy_2: runner.getOptionalDoubleArgumentValue('heating_system_electric_auxiliary_energy_2', user_arguments),
-=======
-             ducts_cfa_served: runner.getOptionalDoubleArgumentValue('ducts_cfa_served', user_arguments),
->>>>>>> eef8f6c1
              mech_vent_fan_type: runner.getStringArgumentValue('mech_vent_fan_type', user_arguments),
              mech_vent_flow_rate: runner.getDoubleArgumentValue('mech_vent_flow_rate', user_arguments),
              mech_vent_hours_in_operation: runner.getDoubleArgumentValue('mech_vent_hours_in_operation', user_arguments),
@@ -3329,6 +3325,10 @@
     error = (args[:heating_system_type_2] == 'none') && (args[:heating_system_fraction_heat_load_served_2] > 0)
     errors << "heating_system_type_2=none and heating_system_fraction_heat_load_served_2=#{args[:heating_system_fraction_heat_load_served_2]}" if error
 
+    # second heating system fraction heat load served non less than 50%
+    warning = (args[:heating_system_type_2] != 'none') && (args[:heating_system_fraction_heat_load_served_2] >= 0.5)
+    warnings << "heating_system_type_2=#{args[:heating_system_type_2]} and heating_system_fraction_heat_load_served_2=#{args[:heating_system_fraction_heat_load_served_2]}" if warning
+
     return warnings, errors
   end
 
@@ -4074,9 +4074,9 @@
       heating_system_fuel_2 = args[:heating_system_fuel_2]
     end
 
-    if [HPXML::HVACTypeFurnace, HPXML::HVACTypeWallFurnace, HPXML::HVACTypeBoiler].include? heating_system_type_2
+    if [HPXML::HVACTypeFurnace, HPXML::HVACTypeWallFurnace].include? heating_system_type_2
       heating_efficiency_afue_2 = args[:heating_system_heating_efficiency_afue_2]
-    elsif [HPXML::HVACTypeElectricResistance, HPXML::HVACTypeStove, HPXML::HVACTypePortableHeater].include? heating_system_type_2
+    elsif [HPXML::HVACTypeElectricResistance, HPXML::HVACTypeStove, HPXML::HVACTypePortableHeater, HPXML::HVACTypeFireplace].include? heating_system_type_2
       heating_efficiency_percent_2 = args[:heating_system_heating_efficiency_percent_2]
     end
 
