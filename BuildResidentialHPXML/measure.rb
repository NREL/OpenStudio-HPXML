--- conflicted
+++ resolved
@@ -972,11 +972,7 @@
     arg = OpenStudio::Measure::OSArgument::makeDoubleArgument('cooling_system_cooling_efficiency_seer', true)
     arg.setDisplayName('Cooling System: Rated SEER')
     arg.setUnits('SEER')
-<<<<<<< HEAD
-    arg.setDescription('The rated efficiency value of the central air conditioner or mini-split cooling system.')
-=======
     arg.setDescription("The rated efficiency value of the #{HPXML::HVACTypeCentralAirConditioner} cooling system.")
->>>>>>> 94159e65
     arg.setDefaultValue(13.0)
     args << arg
 
