# frozen_string_literal: true

# see the URL below for information on how to write OpenStudio measures
# http://nrel.github.io/OpenStudio-user-documentation/reference/measure_writing_guide/

require 'openstudio'
require 'oga'
require 'csv'

require_relative 'resources/constants'
require_relative 'resources/geometry'
require_relative 'resources/location'
require_relative 'resources/schedules'

require_relative '../HPXMLtoOpenStudio/resources/constants'
require_relative '../HPXMLtoOpenStudio/resources/constructions'
require_relative '../HPXMLtoOpenStudio/resources/geometry'
require_relative '../HPXMLtoOpenStudio/resources/hpxml'
require_relative '../HPXMLtoOpenStudio/resources/hvac'
require_relative '../HPXMLtoOpenStudio/resources/lighting'
require_relative '../HPXMLtoOpenStudio/resources/materials'
require_relative '../HPXMLtoOpenStudio/resources/psychrometrics'
require_relative '../HPXMLtoOpenStudio/resources/schedules'
require_relative '../HPXMLtoOpenStudio/resources/unit_conversions'
require_relative '../HPXMLtoOpenStudio/resources/validator'
require_relative '../HPXMLtoOpenStudio/resources/version'
require_relative '../HPXMLtoOpenStudio/resources/xmlhelper'

# start the measure
class BuildResidentialHPXML < OpenStudio::Measure::ModelMeasure
  # human readable name
  def name
    return 'HPXML Builder'
  end

  # human readable description
  def description
    return 'Builds a residential HPXML file.'
  end

  # human readable description of modeling approach
  def modeler_description
    return ''
  end

  # define the arguments that the user will input
  def arguments(model)
    args = OpenStudio::Measure::OSArgumentVector.new

    arg = OpenStudio::Measure::OSArgument.makeStringArgument('hpxml_path', true)
    arg.setDisplayName('HPXML File Path')
    arg.setDescription('Absolute/relative path of the HPXML file.')
    args << arg

    arg = OpenStudio::Measure::OSArgument.makeStringArgument('software_program_used', false)
    arg.setDisplayName('Software Program Used')
    arg.setDescription('The name of the software program used.')
    args << arg

    arg = OpenStudio::Measure::OSArgument.makeStringArgument('software_program_version', false)
    arg.setDisplayName('Software Program Version')
    arg.setDescription('The version of the software program used.')
    args << arg

    arg = OpenStudio::Measure::OSArgument::makeIntegerArgument('simulation_control_timestep', false)
    arg.setDisplayName('Simulation Control: Timestep')
    arg.setUnits('min')
    arg.setDescription('Value must be a divisor of 60.')
    args << arg

    arg = OpenStudio::Measure::OSArgument::makeIntegerArgument('simulation_control_run_period_begin_month', false)
    arg.setDisplayName('Simulation Control: Run Period Begin Month')
    arg.setUnits('#')
    arg.setDescription('This numeric field should contain the starting month number (1 = January, 2 = February, etc.) for the annual run period desired.')
    args << arg

    arg = OpenStudio::Measure::OSArgument::makeIntegerArgument('simulation_control_run_period_begin_day_of_month', false)
    arg.setDisplayName('Simulation Control: Run Period Begin Day of Month')
    arg.setUnits('#')
    arg.setDescription('This numeric field should contain the starting day of the starting month (must be valid for month) for the annual run period desired.')
    args << arg

    arg = OpenStudio::Measure::OSArgument::makeIntegerArgument('simulation_control_run_period_end_month', false)
    arg.setDisplayName('Simulation Control: Run Period End Month')
    arg.setUnits('#')
    arg.setDescription('This numeric field should contain the end month number (1 = January, 2 = February, etc.) for the annual run period desired.')
    args << arg

    arg = OpenStudio::Measure::OSArgument::makeIntegerArgument('simulation_control_run_period_end_day_of_month', false)
    arg.setDisplayName('Simulation Control: Run Period End Day of Month')
    arg.setUnits('#')
    arg.setDescription('This numeric field should contain the ending day of the ending month (must be valid for month) for the annual run period desired.')
    args << arg

    arg = OpenStudio::Measure::OSArgument::makeIntegerArgument('simulation_control_run_period_calendar_year', false)
    arg.setDisplayName('Simulation Control: Run Period Calendar Year')
    arg.setUnits('year')
    arg.setDescription('This numeric field should contain the calendar year that determines the start day of week. If you are running simulations using AMY weather files, the value entered for calendar year will not be used; it will be overridden by the actual year found in the AMY weather file.')
    args << arg

    arg = OpenStudio::Measure::OSArgument::makeBoolArgument('simulation_control_daylight_saving_enabled', false)
    arg.setDisplayName('Simulation Control: Daylight Saving Enabled')
    arg.setDescription('Whether to use daylight saving.')
    args << arg

    arg = OpenStudio::Measure::OSArgument::makeIntegerArgument('simulation_control_daylight_saving_begin_month', false)
    arg.setDisplayName('Simulation Control: Daylight Saving Begin Month')
    arg.setUnits('#')
    arg.setDescription('This numeric field should contain the starting month number (1 = January, 2 = February, etc.) for the annual daylight saving period desired.')
    args << arg

    arg = OpenStudio::Measure::OSArgument::makeIntegerArgument('simulation_control_daylight_saving_begin_day_of_month', false)
    arg.setDisplayName('Simulation Control: Daylight Saving Begin Day of Month')
    arg.setUnits('#')
    arg.setDescription('This numeric field should contain the starting day of the starting month (must be valid for month) for the daylight saving period desired.')
    args << arg

    arg = OpenStudio::Measure::OSArgument::makeIntegerArgument('simulation_control_daylight_saving_end_month', false)
    arg.setDisplayName('Simulation Control: Daylight Saving End Month')
    arg.setUnits('#')
    arg.setDescription('This numeric field should contain the end month number (1 = January, 2 = February, etc.) for the daylight saving period desired.')
    args << arg

    arg = OpenStudio::Measure::OSArgument::makeIntegerArgument('simulation_control_daylight_saving_end_day_of_month', false)
    arg.setDisplayName('Simulation Control: Daylight Saving End Day of Month')
    arg.setUnits('#')
    arg.setDescription('This numeric field should contain the ending day of the ending month (must be valid for month) for the daylight saving period desired.')
    args << arg

    schedules_type_choices = OpenStudio::StringVector.new
    schedules_type_choices << 'default'
    schedules_type_choices << 'stochastic'
    schedules_type_choices << 'user-specified'

    arg = OpenStudio::Measure::OSArgument.makeChoiceArgument('schedules_type', schedules_type_choices, true)
    arg.setDisplayName('Schedules: Type')
    arg.setDescription("The type of occupant-related schedules to use. Schedules corresponding to 'default' are average (e.g., Building America). Schedules corresponding to 'stochastic' are generated using time-inhomogenous Markov chains derived from American Time Use Survey data, and supplemented with sampling duration and power level from NEEA RBSA data as well as DHW draw duration and flow rate from Aquacraft/AWWA data.")
    arg.setDefaultValue('default')
    args << arg

    arg = OpenStudio::Measure::OSArgument.makeStringArgument('schedules_path', false)
    arg.setDisplayName('Schedules: Path')
    arg.setDescription('Absolute (or relative) path of the csv file containing user-specified occupancy schedules.')
    args << arg

    arg = OpenStudio::Measure::OSArgument.makeIntegerArgument('schedules_vacancy_begin_month', false)
    arg.setDisplayName('Schedules: Vacancy Start Begin Month')
    arg.setUnits('#')
    arg.setDescription("This numeric field should contain the starting month number (1 = January, 2 = February, etc.) for the vacancy period desired. Only applies if the schedules type is 'stochastic'.")
    args << arg

    arg = OpenStudio::Measure::OSArgument.makeIntegerArgument('schedules_vacancy_begin_day_of_month', false)
    arg.setDisplayName('Schedules: Vacancy Begin Day of Month')
    arg.setUnits('#')
    arg.setDescription("This numeric field should contain the starting day of the starting month (must be valid for month) for the vacancy period desired. Only applies if the schedules type is 'stochastic'.")
    args << arg

    arg = OpenStudio::Measure::OSArgument.makeIntegerArgument('schedules_vacancy_end_month', false)
    arg.setDisplayName('Schedules: Vacancy Start End Month')
    arg.setUnits('#')
    arg.setDescription("This numeric field should contain the end month number (1 = January, 2 = February, etc.) for the vacancy period desired. Only applies if the schedules type is 'stochastic'.")
    args << arg

    arg = OpenStudio::Measure::OSArgument.makeIntegerArgument('schedules_vacancy_end_day_of_month', false)
    arg.setDisplayName('Schedules: Vacancy End Day of Month')
    arg.setUnits('#')
    arg.setDescription("This numeric field should contain the ending day of the ending month (must be valid for month) for the vacancy period desired. Only applies if the schedules type is 'stochastic'.")
    args << arg

    arg = OpenStudio::Measure::OSArgument.makeIntegerArgument('schedules_random_seed', false)
    arg.setDisplayName('Schedules: Random Seed')
    arg.setUnits('#')
    arg.setDescription("This numeric field is the seed for the random number generator. Only applies if the schedules type is 'stochastic'.")
    args << arg

    arg = OpenStudio::Measure::OSArgument.makeStringArgument('weather_station_epw_filepath', true)
    arg.setDisplayName('EnergyPlus Weather (EPW) Filepath')
    arg.setDescription('Path of the EPW file.')
    arg.setDefaultValue('USA_CO_Denver.Intl.AP.725650_TMY3.epw')
    args << arg

    site_type_choices = OpenStudio::StringVector.new
    site_type_choices << HPXML::SiteTypeSuburban
    site_type_choices << HPXML::SiteTypeUrban
    site_type_choices << HPXML::SiteTypeRural

    arg = OpenStudio::Measure::OSArgument::makeChoiceArgument('site_type', site_type_choices, false)
    arg.setDisplayName('Site: Type')
    arg.setDescription('The type of site.')
    args << arg

    unit_type_choices = OpenStudio::StringVector.new
    unit_type_choices << HPXML::ResidentialTypeManufactured
    unit_type_choices << HPXML::ResidentialTypeSFD
    unit_type_choices << HPXML::ResidentialTypeSFA
    unit_type_choices << HPXML::ResidentialTypeApartment

    arg = OpenStudio::Measure::OSArgument::makeChoiceArgument('geometry_unit_type', unit_type_choices, true)
    arg.setDisplayName('Geometry: Unit Type')
    arg.setDescription('The type of unit.')
    arg.setDefaultValue(HPXML::ResidentialTypeSFD)
    args << arg

    arg = OpenStudio::Measure::OSArgument::makeDoubleArgument('geometry_cfa', true)
    arg.setDisplayName('Geometry: Conditioned Floor Area')
    arg.setUnits('ft^2')
    arg.setDescription('The total floor area of the conditioned space (including any conditioned basement floor area).')
    arg.setDefaultValue(2000.0)
    args << arg

    arg = OpenStudio::Measure::OSArgument::makeIntegerArgument('geometry_num_floors_above_grade', true)
    arg.setDisplayName('Geometry: Number of Floors')
    arg.setUnits('#')
    arg.setDescription("The number of floors above grade (in the unit if #{HPXML::ResidentialTypeSFA}, and in the building if #{HPXML::ResidentialTypeApartment}).")
    arg.setDefaultValue(2)
    args << arg

    arg = OpenStudio::Measure::OSArgument::makeDoubleArgument('geometry_wall_height', true)
    arg.setDisplayName('Geometry: Average Wall Height')
    arg.setUnits('ft')
    arg.setDescription('The average height of the walls.')
    arg.setDefaultValue(8.0)
    args << arg

    arg = OpenStudio::Measure::OSArgument::makeDoubleArgument('geometry_orientation', true)
    arg.setDisplayName('Geometry: Orientation')
    arg.setUnits('degrees')
    arg.setDescription("The house's orientation is measured clockwise from due south when viewed from above (e.g., North=0, East=90, South=180, West=270).")
    arg.setDefaultValue(180.0)
    args << arg

    arg = OpenStudio::Measure::OSArgument::makeDoubleArgument('geometry_aspect_ratio', true)
    arg.setDisplayName('Geometry: Aspect Ratio')
    arg.setUnits('FB/LR')
    arg.setDescription('The ratio of the front/back wall length to the left/right wall length, excluding any protruding garage wall area.')
    arg.setDefaultValue(2.0)
    args << arg

    corridor_position_choices = OpenStudio::StringVector.new
    corridor_position_choices << 'Double-Loaded Interior'
    corridor_position_choices << 'Single Exterior (Front)'
    corridor_position_choices << 'Double Exterior'
    corridor_position_choices << 'None'

    arg = OpenStudio::Measure::OSArgument::makeChoiceArgument('geometry_corridor_position', corridor_position_choices, true)
    arg.setDisplayName('Geometry: Corridor Position')
    arg.setDescription('The position of the corridor.')
    arg.setDefaultValue('Double-Loaded Interior')
    args << arg

    arg = OpenStudio::Measure::OSArgument::makeDoubleArgument('geometry_corridor_width', true)
    arg.setDisplayName('Geometry: Corridor Width')
    arg.setUnits('ft')
    arg.setDescription('The width of the corridor.')
    arg.setDefaultValue(10.0)
    args << arg

    arg = OpenStudio::Measure::OSArgument::makeDoubleArgument('geometry_inset_width', true)
    arg.setDisplayName('Geometry: Inset Width')
    arg.setUnits('ft')
    arg.setDescription('The width of the inset.')
    arg.setDefaultValue(0.0)
    args << arg

    arg = OpenStudio::Measure::OSArgument::makeDoubleArgument('geometry_inset_depth', true)
    arg.setDisplayName('Geometry: Inset Depth')
    arg.setUnits('ft')
    arg.setDescription('The depth of the inset.')
    arg.setDefaultValue(0.0)
    args << arg

    inset_position_choices = OpenStudio::StringVector.new
    inset_position_choices << 'Right'
    inset_position_choices << 'Left'

    arg = OpenStudio::Measure::OSArgument::makeChoiceArgument('geometry_inset_position', inset_position_choices, true)
    arg.setDisplayName('Geometry: Inset Position')
    arg.setDescription('The position of the inset.')
    arg.setDefaultValue('Right')
    args << arg

    arg = OpenStudio::Measure::OSArgument::makeDoubleArgument('geometry_balcony_depth', true)
    arg.setDisplayName('Geometry: Balcony Depth')
    arg.setUnits('ft')
    arg.setDescription('The depth of the balcony.')
    arg.setDefaultValue(0.0)
    args << arg

    arg = OpenStudio::Measure::OSArgument::makeDoubleArgument('geometry_garage_width', true)
    arg.setDisplayName('Geometry: Garage Width')
    arg.setUnits('ft')
    arg.setDescription('The width of the garage. Enter zero for no garage.')
    arg.setDefaultValue(0.0)
    args << arg

    arg = OpenStudio::Measure::OSArgument::makeDoubleArgument('geometry_garage_depth', true)
    arg.setDisplayName('Geometry: Garage Depth')
    arg.setUnits('ft')
    arg.setDescription('The depth of the garage.')
    arg.setDefaultValue(20.0)
    args << arg

    arg = OpenStudio::Measure::OSArgument::makeDoubleArgument('geometry_garage_protrusion', true)
    arg.setDisplayName('Geometry: Garage Protrusion')
    arg.setUnits('frac')
    arg.setDescription('The fraction of the garage that is protruding from the living space.')
    arg.setDefaultValue(0.0)
    args << arg

    garage_position_choices = OpenStudio::StringVector.new
    garage_position_choices << 'Right'
    garage_position_choices << 'Left'

    arg = OpenStudio::Measure::OSArgument::makeChoiceArgument('geometry_garage_position', garage_position_choices, true)
    arg.setDisplayName('Geometry: Garage Position')
    arg.setDescription('The position of the garage.')
    arg.setDefaultValue('Right')
    args << arg

    foundation_type_choices = OpenStudio::StringVector.new
    foundation_type_choices << HPXML::FoundationTypeSlab
    foundation_type_choices << HPXML::FoundationTypeCrawlspaceVented
    foundation_type_choices << HPXML::FoundationTypeCrawlspaceUnvented
    foundation_type_choices << HPXML::FoundationTypeBasementUnconditioned
    foundation_type_choices << HPXML::FoundationTypeBasementConditioned
    foundation_type_choices << HPXML::FoundationTypeAmbient

    arg = OpenStudio::Measure::OSArgument::makeChoiceArgument('geometry_foundation_type', foundation_type_choices, true)
    arg.setDisplayName('Geometry: Foundation Type')
    arg.setDescription('The foundation type of the building.')
    arg.setDefaultValue(HPXML::FoundationTypeSlab)
    args << arg

    arg = OpenStudio::Measure::OSArgument::makeDoubleArgument('geometry_foundation_height', true)
    arg.setDisplayName('Geometry: Foundation Height')
    arg.setUnits('ft')
    arg.setDescription('The height of the foundation (e.g., 3ft for crawlspace, 8ft for basement). Only applies to basements/crawlspaces.')
    arg.setDefaultValue(0.0)
    args << arg

    arg = OpenStudio::Measure::OSArgument::makeDoubleArgument('geometry_foundation_height_above_grade', true)
    arg.setDisplayName('Geometry: Foundation Height Above Grade')
    arg.setUnits('ft')
    arg.setDescription('The depth above grade of the foundation wall. Only applies to basements/crawlspaces.')
    arg.setDefaultValue(0.0)
    args << arg

    roof_type_choices = OpenStudio::StringVector.new
    roof_type_choices << 'gable'
    roof_type_choices << 'hip'
    roof_type_choices << 'flat'

    arg = OpenStudio::Measure::OSArgument::makeChoiceArgument('geometry_roof_type', roof_type_choices, true)
    arg.setDisplayName('Geometry: Roof Type')
    arg.setDescription('The roof type of the building.')
    arg.setDefaultValue('gable')
    args << arg

    roof_pitch_choices = OpenStudio::StringVector.new
    roof_pitch_choices << '1:12'
    roof_pitch_choices << '2:12'
    roof_pitch_choices << '3:12'
    roof_pitch_choices << '4:12'
    roof_pitch_choices << '5:12'
    roof_pitch_choices << '6:12'
    roof_pitch_choices << '7:12'
    roof_pitch_choices << '8:12'
    roof_pitch_choices << '9:12'
    roof_pitch_choices << '10:12'
    roof_pitch_choices << '11:12'
    roof_pitch_choices << '12:12'

    arg = OpenStudio::Measure::OSArgument::makeChoiceArgument('geometry_roof_pitch', roof_pitch_choices, true)
    arg.setDisplayName('Geometry: Roof Pitch')
    arg.setDescription('The roof pitch of the attic. Ignored if the building has a flat roof.')
    arg.setDefaultValue('6:12')
    args << arg

    roof_structure_choices = OpenStudio::StringVector.new
    roof_structure_choices << 'truss, cantilever'
    roof_structure_choices << 'rafter'

    arg = OpenStudio::Measure::OSArgument::makeChoiceArgument('geometry_roof_structure', roof_structure_choices, true)
    arg.setDisplayName('Geometry: Roof Structure')
    arg.setDescription('The roof structure of the building. Ignored if the building has a flat roof.')
    arg.setDefaultValue('truss, cantilever')
    args << arg

    attic_type_choices = OpenStudio::StringVector.new
    attic_type_choices << HPXML::AtticTypeVented
    attic_type_choices << HPXML::AtticTypeUnvented
    attic_type_choices << HPXML::AtticTypeConditioned

    arg = OpenStudio::Measure::OSArgument::makeChoiceArgument('geometry_attic_type', attic_type_choices, true)
    arg.setDisplayName('Geometry: Attic Type')
    arg.setDescription('The attic type of the building. Ignored if the building has a flat roof.')
    arg.setDefaultValue(HPXML::AtticTypeVented)
    args << arg

    arg = OpenStudio::Measure::OSArgument::makeDoubleArgument('geometry_eaves_depth', true)
    arg.setDisplayName('Geometry: Eaves Depth')
    arg.setUnits('ft')
    arg.setDescription('The eaves depth of the roof.')
    arg.setDefaultValue(2.0)
    args << arg

    arg = OpenStudio::Measure::OSArgument::makeIntegerArgument('geometry_num_bedrooms', true)
    arg.setDisplayName('Geometry: Number of Bedrooms')
    arg.setUnits('#')
    arg.setDescription('Specify the number of bedrooms. Used to determine the energy usage of appliances and plug loads, hot water usage, etc.')
    arg.setDefaultValue(3)
    args << arg

    arg = OpenStudio::Measure::OSArgument::makeStringArgument('geometry_num_bathrooms', true)
    arg.setDisplayName('Geometry: Number of Bathrooms')
    arg.setUnits('#')
    arg.setDescription('Specify the number of bathrooms.')
    arg.setDefaultValue(Constants.Auto)
    args << arg

    arg = OpenStudio::Measure::OSArgument::makeStringArgument('geometry_num_occupants', true)
    arg.setDisplayName('Geometry: Number of Occupants')
    arg.setUnits('#')
    arg.setDescription("Specify the number of occupants. A value of '#{Constants.Auto}' will calculate the average number of occupants from the number of bedrooms. Used to specify the internal gains from people only.")
    arg.setDefaultValue(Constants.Auto)
    args << arg

    level_choices = OpenStudio::StringVector.new
    level_choices << 'Bottom'
    level_choices << 'Middle'
    level_choices << 'Top'

    arg = OpenStudio::Measure::OSArgument::makeChoiceArgument('geometry_level', level_choices, false)
    arg.setDisplayName('Geometry: Level')
    arg.setDescription("The level of the #{HPXML::ResidentialTypeApartment} unit.")
    args << arg

    horizontal_location_choices = OpenStudio::StringVector.new
    horizontal_location_choices << 'Left'
    horizontal_location_choices << 'Middle'
    horizontal_location_choices << 'Right'

    arg = OpenStudio::Measure::OSArgument::makeChoiceArgument('geometry_horizontal_location', horizontal_location_choices, false)
    arg.setDisplayName('Geometry: Horizontal Location')
    arg.setDescription("The horizontal location of the #{HPXML::ResidentialTypeSFA} or #{HPXML::ResidentialTypeApartment} unit when viewing the front of the building.")
    args << arg

    arg = OpenStudio::Measure::OSArgument::makeIntegerArgument('geometry_building_num_units', false)
    arg.setDisplayName('Geometry: Building Number of Units')
    arg.setUnits('#')
    arg.setDescription("The number of units in the building. This is required for #{HPXML::ResidentialTypeSFA} and #{HPXML::ResidentialTypeApartment} buildings.")
    args << arg

    arg = OpenStudio::Measure::OSArgument::makeIntegerArgument('geometry_building_num_bedrooms', false)
    arg.setDisplayName('Geometry: Building Number of Bedrooms')
    arg.setUnits('#')
    arg.setDescription("The number of bedrooms in the building. This is required for #{HPXML::ResidentialTypeSFA} and #{HPXML::ResidentialTypeApartment} buildings with shared PV systems.")
    args << arg

    arg = OpenStudio::Measure::OSArgument::makeDoubleArgument('floor_assembly_r', true)
    arg.setDisplayName('Floor: Assembly R-value')
    arg.setUnits('h-ft^2-R/Btu')
    arg.setDescription('Assembly R-value for the floor (foundation ceiling). Ignored if a slab foundation.')
    arg.setDefaultValue(30)
    args << arg

    arg = OpenStudio::Measure::OSArgument::makeDoubleArgument('foundation_wall_insulation_r', true)
    arg.setDisplayName('Foundation: Wall Insulation Nominal R-value')
    arg.setUnits('h-ft^2-R/Btu')
    arg.setDescription('Nominal R-value for the foundation wall insulation. Only applies to basements/crawlspaces.')
    arg.setDefaultValue(0)
    args << arg

    arg = OpenStudio::Measure::OSArgument::makeDoubleArgument('foundation_wall_insulation_distance_to_top', true)
    arg.setDisplayName('Foundation: Wall Insulation Distance To Top')
    arg.setUnits('ft')
    arg.setDescription('The distance from the top of the foundation wall to the top of the foundation wall insulation. Only applies to basements/crawlspaces.')
    arg.setDefaultValue(0)
    args << arg

    arg = OpenStudio::Measure::OSArgument::makeDoubleArgument('foundation_wall_insulation_distance_to_bottom', true)
    arg.setDisplayName('Foundation: Wall Insulation Distance To Bottom')
    arg.setUnits('ft')
    arg.setDescription('The distance from the top of the foundation wall to the bottom of the foundation wall insulation. Only applies to basements/crawlspaces.')
    arg.setDefaultValue(0)
    args << arg

    arg = OpenStudio::Measure::OSArgument::makeDoubleArgument('foundation_wall_assembly_r', false)
    arg.setDisplayName('Foundation: Wall Assembly R-value')
    arg.setUnits('h-ft^2-R/Btu')
    arg.setDescription('Assembly R-value for the foundation walls. Only applies to basements/crawlspaces. If provided, overrides the previous foundation wall insulation inputs.')
    args << arg

    arg = OpenStudio::Measure::OSArgument::makeDoubleArgument('slab_perimeter_insulation_r', true)
    arg.setDisplayName('Slab: Perimeter Insulation Nominal R-value')
    arg.setUnits('h-ft^2-R/Btu')
    arg.setDescription('Nominal R-value of the vertical slab perimeter insulation. Applies to slab-on-grade foundations and basement/crawlspace floors.')
    arg.setDefaultValue(0)
    args << arg

    arg = OpenStudio::Measure::OSArgument::makeDoubleArgument('slab_perimeter_depth', true)
    arg.setDisplayName('Slab: Perimeter Insulation Depth')
    arg.setUnits('ft')
    arg.setDescription('Depth from grade to bottom of vertical slab perimeter insulation. Applies to slab-on-grade foundations and basement/crawlspace floors.')
    arg.setDefaultValue(0)
    args << arg

    arg = OpenStudio::Measure::OSArgument::makeDoubleArgument('slab_under_insulation_r', true)
    arg.setDisplayName('Slab: Under Slab Insulation Nominal R-value')
    arg.setUnits('h-ft^2-R/Btu')
    arg.setDescription('Nominal R-value of the horizontal under slab insulation. Applies to slab-on-grade foundations and basement/crawlspace floors.')
    arg.setDefaultValue(0)
    args << arg

    arg = OpenStudio::Measure::OSArgument::makeDoubleArgument('slab_under_width', true)
    arg.setDisplayName('Slab: Under Slab Insulation Width')
    arg.setUnits('ft')
    arg.setDescription('Width from slab edge inward of horizontal under-slab insulation. Enter 999 to specify that the under slab insulation spans the entire slab. Applies to slab-on-grade foundations and basement/crawlspace floors.')
    arg.setDefaultValue(0)
    args << arg

    arg = OpenStudio::Measure::OSArgument::makeDoubleArgument('slab_carpet_fraction', true)
    arg.setDisplayName('Slab: Carpet Fraction')
    arg.setUnits('Frac')
    arg.setDescription('Fraction of the slab floor area that is carpeted.')
    arg.setDefaultValue(0)
    args << arg

    arg = OpenStudio::Measure::OSArgument::makeDoubleArgument('slab_carpet_r', true)
    arg.setDisplayName('Slab: Carpet R-value')
    arg.setUnits('h-ft^2-R/Btu')
    arg.setDescription('R-value of the slab carpet.')
    arg.setDefaultValue(0)
    args << arg

    arg = OpenStudio::Measure::OSArgument::makeDoubleArgument('ceiling_assembly_r', true)
    arg.setDisplayName('Ceiling: Assembly R-value')
    arg.setUnits('h-ft^2-R/Btu')
    arg.setDescription('Assembly R-value for the ceiling (attic floor).')
    arg.setDefaultValue(30)
    args << arg

    roof_material_type_choices = OpenStudio::StringVector.new
    roof_material_type_choices << HPXML::RoofTypeAsphaltShingles
    roof_material_type_choices << HPXML::RoofTypeConcrete
    roof_material_type_choices << HPXML::RoofTypeClayTile
    roof_material_type_choices << HPXML::RoofTypeMetal
    roof_material_type_choices << HPXML::RoofTypePlasticRubber
    roof_material_type_choices << HPXML::RoofTypeWoodShingles

    arg = OpenStudio::Measure::OSArgument::makeChoiceArgument('roof_material_type', roof_material_type_choices, false)
    arg.setDisplayName('Roof: Material Type')
    arg.setDescription('The material type of the roof.')
    args << arg

    color_choices = OpenStudio::StringVector.new
    color_choices << Constants.Auto
    color_choices << HPXML::ColorDark
    color_choices << HPXML::ColorLight
    color_choices << HPXML::ColorMedium
    color_choices << HPXML::ColorMediumDark
    color_choices << HPXML::ColorReflective

    arg = OpenStudio::Measure::OSArgument::makeChoiceArgument('roof_color', color_choices, true)
    arg.setDisplayName('Roof: Color')
    arg.setDescription('The color of the roof.')
    arg.setDefaultValue(Constants.Auto)
    args << arg

    arg = OpenStudio::Measure::OSArgument::makeDoubleArgument('roof_assembly_r', true)
    arg.setDisplayName('Roof: Assembly R-value')
    arg.setUnits('h-ft^2-R/Btu')
    arg.setDescription('Assembly R-value of the roof.')
    arg.setDefaultValue(2.3)
    args << arg

    arg = OpenStudio::Measure::OSArgument::makeStringArgument('roof_solar_absorptance', true)
    arg.setDisplayName('Roof: Solar Absorptance')
    arg.setDescription('The solar absorptance of the roof.')
    arg.setDefaultValue(Constants.Auto)
    args << arg

    arg = OpenStudio::Measure::OSArgument::makeDoubleArgument('roof_emittance', true)
    arg.setDisplayName('Roof: Emittance')
    arg.setDescription('The emittance of the roof.')
    arg.setDefaultValue(0.92)
    args << arg

    arg = OpenStudio::Measure::OSArgument::makeBoolArgument('roof_radiant_barrier', true)
    arg.setDisplayName('Roof: Has Radiant Barrier')
    arg.setDescription('Specifies whether the attic has a radiant barrier.')
    arg.setDefaultValue(false)
    args << arg

    roof_radiant_barrier_grade_choices = OpenStudio::StringVector.new
    roof_radiant_barrier_grade_choices << '1'
    roof_radiant_barrier_grade_choices << '2'
    roof_radiant_barrier_grade_choices << '3'

    arg = OpenStudio::Measure::OSArgument::makeChoiceArgument('roof_radiant_barrier_grade', roof_radiant_barrier_grade_choices, true)
    arg.setDisplayName('Roof: Radiant Barrier Grade')
    arg.setDescription('The grade of the radiant barrier, if it exists.')
    arg.setDefaultValue('1')
    args << arg

    arg = OpenStudio::Measure::OSArgument::makeDoubleArgument('neighbor_front_distance', true)
    arg.setDisplayName('Neighbor: Front Distance')
    arg.setUnits('ft')
    arg.setDescription('The minimum distance between the simulated house and the neighboring house to the front (not including eaves). A value of zero indicates no neighbors.')
    arg.setDefaultValue(0.0)
    args << arg

    arg = OpenStudio::Measure::OSArgument::makeDoubleArgument('neighbor_back_distance', true)
    arg.setDisplayName('Neighbor: Back Distance')
    arg.setUnits('ft')
    arg.setDescription('The minimum distance between the simulated house and the neighboring house to the back (not including eaves). A value of zero indicates no neighbors.')
    arg.setDefaultValue(0.0)
    args << arg

    arg = OpenStudio::Measure::OSArgument::makeDoubleArgument('neighbor_left_distance', true)
    arg.setDisplayName('Neighbor: Left Distance')
    arg.setUnits('ft')
    arg.setDescription('The minimum distance between the simulated house and the neighboring house to the left (not including eaves). A value of zero indicates no neighbors.')
    arg.setDefaultValue(10.0)
    args << arg

    arg = OpenStudio::Measure::OSArgument::makeDoubleArgument('neighbor_right_distance', true)
    arg.setDisplayName('Neighbor: Right Distance')
    arg.setUnits('ft')
    arg.setDescription('The minimum distance between the simulated house and the neighboring house to the right (not including eaves). A value of zero indicates no neighbors.')
    arg.setDefaultValue(10.0)
    args << arg

    arg = OpenStudio::Measure::OSArgument::makeStringArgument('neighbor_front_height', true)
    arg.setDisplayName('Neighbor: Front Height')
    arg.setUnits('ft')
    arg.setDescription("The height of the neighboring building to the front. A value of '#{Constants.Auto}' will use the same height as this building.")
    arg.setDefaultValue(Constants.Auto)
    args << arg

    arg = OpenStudio::Measure::OSArgument::makeStringArgument('neighbor_back_height', true)
    arg.setDisplayName('Neighbor: Back Height')
    arg.setUnits('ft')
    arg.setDescription("The height of the neighboring building to the back. A value of '#{Constants.Auto}' will use the same height as this building.")
    arg.setDefaultValue(Constants.Auto)
    args << arg

    arg = OpenStudio::Measure::OSArgument::makeStringArgument('neighbor_left_height', true)
    arg.setDisplayName('Neighbor: Left Height')
    arg.setUnits('ft')
    arg.setDescription("The height of the neighboring building to the left. A value of '#{Constants.Auto}' will use the same height as this building.")
    arg.setDefaultValue(Constants.Auto)
    args << arg

    arg = OpenStudio::Measure::OSArgument::makeStringArgument('neighbor_right_height', true)
    arg.setDisplayName('Neighbor: Right Height')
    arg.setUnits('ft')
    arg.setDescription("The height of the neighboring building to the right. A value of '#{Constants.Auto}' will use the same height as this building.")
    arg.setDefaultValue(Constants.Auto)
    args << arg

    wall_type_choices = OpenStudio::StringVector.new
    wall_type_choices << HPXML::WallTypeWoodStud
    wall_type_choices << HPXML::WallTypeCMU
    wall_type_choices << HPXML::WallTypeDoubleWoodStud
    wall_type_choices << HPXML::WallTypeICF
    wall_type_choices << HPXML::WallTypeLog
    wall_type_choices << HPXML::WallTypeSIP
    wall_type_choices << HPXML::WallTypeConcrete
    wall_type_choices << HPXML::WallTypeSteelStud
    wall_type_choices << HPXML::WallTypeStone
    wall_type_choices << HPXML::WallTypeStrawBale
    wall_type_choices << HPXML::WallTypeBrick

    arg = OpenStudio::Measure::OSArgument::makeChoiceArgument('wall_type', wall_type_choices, true)
    arg.setDisplayName('Walls: Type')
    arg.setDescription('The type of exterior walls.')
    arg.setDefaultValue(HPXML::WallTypeWoodStud)
    args << arg

    wall_siding_type_choices = OpenStudio::StringVector.new
    wall_siding_type_choices << HPXML::SidingTypeAluminum
    wall_siding_type_choices << HPXML::SidingTypeBrick
    wall_siding_type_choices << HPXML::SidingTypeFiberCement
    wall_siding_type_choices << HPXML::SidingTypeStucco
    wall_siding_type_choices << HPXML::SidingTypeVinyl
    wall_siding_type_choices << HPXML::SidingTypeWood

    arg = OpenStudio::Measure::OSArgument::makeChoiceArgument('wall_siding_type', wall_siding_type_choices, false)
    arg.setDisplayName('Wall: Siding Type')
    arg.setDescription('The siding type of the exterior walls.')
    args << arg

    arg = OpenStudio::Measure::OSArgument::makeChoiceArgument('wall_color', color_choices, true)
    arg.setDisplayName('Wall: Color')
    arg.setDescription('The color of the exterior walls.')
    arg.setDefaultValue(Constants.Auto)
    args << arg

    arg = OpenStudio::Measure::OSArgument::makeDoubleArgument('wall_assembly_r', true)
    arg.setDisplayName('Walls: Assembly R-value')
    arg.setUnits('h-ft^2-R/Btu')
    arg.setDescription('Assembly R-value of the exterior walls.')
    arg.setDefaultValue(13)
    args << arg

    arg = OpenStudio::Measure::OSArgument::makeStringArgument('wall_solar_absorptance', true)
    arg.setDisplayName('Wall: Solar Absorptance')
    arg.setDescription('The solar absorptance of the exterior walls.')
    arg.setDefaultValue(Constants.Auto)
    args << arg

    arg = OpenStudio::Measure::OSArgument::makeDoubleArgument('wall_emittance', true)
    arg.setDisplayName('Wall: Emittance')
    arg.setDescription('The emittance of the exterior walls.')
    arg.setDefaultValue(0.92)
    args << arg

    arg = OpenStudio::Measure::OSArgument::makeDoubleArgument('window_front_wwr', true)
    arg.setDisplayName('Windows: Front Window-to-Wall Ratio')
    arg.setDescription("The ratio of window area to wall area for the building's front facade. Enter 0 if specifying Front Window Area instead.")
    arg.setDefaultValue(0.18)
    args << arg

    arg = OpenStudio::Measure::OSArgument::makeDoubleArgument('window_back_wwr', true)
    arg.setDisplayName('Windows: Back Window-to-Wall Ratio')
    arg.setDescription("The ratio of window area to wall area for the building's back facade. Enter 0 if specifying Back Window Area instead.")
    arg.setDefaultValue(0.18)
    args << arg

    arg = OpenStudio::Measure::OSArgument::makeDoubleArgument('window_left_wwr', true)
    arg.setDisplayName('Windows: Left Window-to-Wall Ratio')
    arg.setDescription("The ratio of window area to wall area for the building's left facade. Enter 0 if specifying Left Window Area instead.")
    arg.setDefaultValue(0.18)
    args << arg

    arg = OpenStudio::Measure::OSArgument::makeDoubleArgument('window_right_wwr', true)
    arg.setDisplayName('Windows: Right Window-to-Wall Ratio')
    arg.setDescription("The ratio of window area to wall area for the building's right facade. Enter 0 if specifying Right Window Area instead.")
    arg.setDefaultValue(0.18)
    args << arg

    arg = OpenStudio::Measure::OSArgument::makeDoubleArgument('window_area_front', true)
    arg.setDisplayName('Windows: Front Window Area')
    arg.setDescription("The amount of window area on the building's front facade. Enter 0 if specifying Front Window-to-Wall Ratio instead.")
    arg.setDefaultValue(0)
    args << arg

    arg = OpenStudio::Measure::OSArgument::makeDoubleArgument('window_area_back', true)
    arg.setDisplayName('Windows: Back Window Area')
    arg.setDescription("The amount of window area on the building's back facade. Enter 0 if specifying Back Window-to-Wall Ratio instead.")
    arg.setDefaultValue(0)
    args << arg

    arg = OpenStudio::Measure::OSArgument::makeDoubleArgument('window_area_left', true)
    arg.setDisplayName('Windows: Left Window Area')
    arg.setDescription("The amount of window area on the building's left facade. Enter 0 if specifying Left Window-to-Wall Ratio instead.")
    arg.setDefaultValue(0)
    args << arg

    arg = OpenStudio::Measure::OSArgument::makeDoubleArgument('window_area_right', true)
    arg.setDisplayName('Windows: Right Window Area')
    arg.setDescription("The amount of window area on the building's right facade. Enter 0 if specifying Right Window-to-Wall Ratio instead.")
    arg.setDefaultValue(0)
    args << arg

    arg = OpenStudio::Measure::OSArgument::makeDoubleArgument('window_aspect_ratio', true)
    arg.setDisplayName('Windows: Aspect Ratio')
    arg.setDescription('Ratio of window height to width.')
    arg.setDefaultValue(1.333)
    args << arg

    arg = OpenStudio::Measure::OSArgument::makeDoubleArgument('window_fraction_operable', false)
    arg.setDisplayName('Windows: Fraction Operable')
    arg.setDescription('Fraction of windows that are operable.')
    args << arg

    arg = OpenStudio::Measure::OSArgument::makeDoubleArgument('window_ufactor', true)
    arg.setDisplayName('Windows: U-Factor')
    arg.setUnits('Btu/hr-ft^2-R')
    arg.setDescription('The heat transfer coefficient of the windows.')
    arg.setDefaultValue(0.37)
    args << arg

    arg = OpenStudio::Measure::OSArgument::makeDoubleArgument('window_shgc', true)
    arg.setDisplayName('Windows: SHGC')
    arg.setDescription('The ratio of solar heat gain through a glazing system compared to that of an unobstructed opening, for windows.')
    arg.setDefaultValue(0.3)
    args << arg

    arg = OpenStudio::Measure::OSArgument::makeDoubleArgument('window_interior_shading_winter', false)
    arg.setDisplayName('Windows: Winter Interior Shading')
    arg.setDescription('Interior shading multiplier for the heating season. 1.0 indicates no reduction in solar gain, 0.85 indicates 15% reduction, etc.')
    args << arg

    arg = OpenStudio::Measure::OSArgument::makeDoubleArgument('window_interior_shading_summer', false)
    arg.setDisplayName('Windows: Summer Interior Shading')
    arg.setDescription('Interior shading multiplier for the cooling season. 1.0 indicates no reduction in solar gain, 0.85 indicates 15% reduction, etc.')
    args << arg

    arg = OpenStudio::Measure::OSArgument::makeDoubleArgument('overhangs_front_depth', true)
    arg.setDisplayName('Overhangs: Front Facade Depth')
    arg.setDescription('Specifies the depth of overhangs for windows on the front facade.')
    arg.setDefaultValue(0)
    args << arg

    arg = OpenStudio::Measure::OSArgument::makeDoubleArgument('overhangs_front_distance_to_top_of_window', true)
    arg.setDisplayName('Overhangs: Front Facade Distance to Top of Window')
    arg.setDescription('Specifies the distance to the top of window of overhangs for windows on the front facade.')
    arg.setDefaultValue(0)
    args << arg

    arg = OpenStudio::Measure::OSArgument::makeDoubleArgument('overhangs_back_depth', true)
    arg.setDisplayName('Overhangs: Back Facade Depth')
    arg.setDescription('Specifies the depth of overhangs for windows on the back facade.')
    arg.setDefaultValue(0)
    args << arg

    arg = OpenStudio::Measure::OSArgument::makeDoubleArgument('overhangs_back_distance_to_top_of_window', true)
    arg.setDisplayName('Overhangs: Back Facade Distance to Top of Window')
    arg.setDescription('Specifies the distance to the top of window of overhangs for windows on the back facade.')
    arg.setDefaultValue(0)
    args << arg

    arg = OpenStudio::Measure::OSArgument::makeDoubleArgument('overhangs_left_depth', true)
    arg.setDisplayName('Overhangs: Left Facade Depth')
    arg.setDescription('Specifies the depth of overhangs for windows on the left facade.')
    arg.setDefaultValue(0)
    args << arg

    arg = OpenStudio::Measure::OSArgument::makeDoubleArgument('overhangs_left_distance_to_top_of_window', true)
    arg.setDisplayName('Overhangs: Left Facade Distance to Top of Window')
    arg.setDescription('Specifies the distance to the top of window of overhangs for windows on the left facade.')
    arg.setDefaultValue(0)
    args << arg

    arg = OpenStudio::Measure::OSArgument::makeDoubleArgument('overhangs_right_depth', true)
    arg.setDisplayName('Overhangs: Right Facade Depth')
    arg.setDescription('Specifies the depth of overhangs for windows on the right facade.')
    arg.setDefaultValue(0)
    args << arg

    arg = OpenStudio::Measure::OSArgument::makeDoubleArgument('overhangs_right_distance_to_top_of_window', true)
    arg.setDisplayName('Overhangs: Right Facade Distance to Top of Window')
    arg.setDescription('Specifies the distance to the top of window of overhangs for windows on the right facade.')
    arg.setDefaultValue(0)
    args << arg

    arg = OpenStudio::Measure::OSArgument::makeDoubleArgument('skylight_area_front', true)
    arg.setDisplayName('Skylights: Front Roof Area')
    arg.setDescription("The amount of skylight area on the building's front conditioned roof facade.")
    arg.setDefaultValue(0)
    args << arg

    arg = OpenStudio::Measure::OSArgument::makeDoubleArgument('skylight_area_back', true)
    arg.setDisplayName('Skylights: Back Roof Area')
    arg.setDescription("The amount of skylight area on the building's back conditioned roof facade.")
    arg.setDefaultValue(0)
    args << arg

    arg = OpenStudio::Measure::OSArgument::makeDoubleArgument('skylight_area_left', true)
    arg.setDisplayName('Skylights: Left Roof Area')
    arg.setDescription("The amount of skylight area on the building's left conditioned roof facade.")
    arg.setDefaultValue(0)
    args << arg

    arg = OpenStudio::Measure::OSArgument::makeDoubleArgument('skylight_area_right', true)
    arg.setDisplayName('Skylights: Right Roof Area')
    arg.setDescription("The amount of skylight area on the building's right conditioned roof facade.")
    arg.setDefaultValue(0)
    args << arg

    arg = OpenStudio::Measure::OSArgument::makeDoubleArgument('skylight_ufactor', true)
    arg.setDisplayName('Skylights: U-Factor')
    arg.setUnits('Btu/hr-ft^2-R')
    arg.setDescription('The heat transfer coefficient of the skylights.')
    arg.setDefaultValue(0.33)
    args << arg

    skylight_shgc = OpenStudio::Measure::OSArgument::makeDoubleArgument('skylight_shgc', true)
    skylight_shgc.setDisplayName('Skylights: SHGC')
    skylight_shgc.setDescription('The ratio of solar heat gain through a glazing system compared to that of an unobstructed opening, for skylights.')
    skylight_shgc.setDefaultValue(0.45)
    args << skylight_shgc

    arg = OpenStudio::Measure::OSArgument::makeDoubleArgument('door_area', true)
    arg.setDisplayName('Doors: Area')
    arg.setUnits('ft^2')
    arg.setDescription('The area of the opaque door(s).')
    arg.setDefaultValue(20.0)
    args << arg

    arg = OpenStudio::Measure::OSArgument::makeDoubleArgument('door_rvalue', true)
    arg.setDisplayName('Doors: R-value')
    arg.setUnits('h-ft^2-R/Btu')
    arg.setDescription('R-value of the doors.')
    arg.setDefaultValue(5.0)
    args << arg

    air_leakage_units_choices = OpenStudio::StringVector.new
    air_leakage_units_choices << HPXML::UnitsACH
    air_leakage_units_choices << HPXML::UnitsCFM
    air_leakage_units_choices << HPXML::UnitsACHNatural

    arg = OpenStudio::Measure::OSArgument::makeChoiceArgument('air_leakage_units', air_leakage_units_choices, true)
    arg.setDisplayName('Air Leakage: Units')
    arg.setDescription('The unit of measure for the above-grade living air leakage.')
    arg.setDefaultValue(HPXML::UnitsACH)
    args << arg

    arg = OpenStudio::Measure::OSArgument::makeDoubleArgument('air_leakage_house_pressure', true)
    arg.setDisplayName('Air Leakage: House Pressure')
    arg.setUnits('Pa')
    arg.setDescription("The pressure of the house for the above-grade living air leakage when the air leakage units are #{HPXML::UnitsACH} or #{HPXML::UnitsCFM}.")
    arg.setDefaultValue(50)
    args << arg

    arg = OpenStudio::Measure::OSArgument::makeDoubleArgument('air_leakage_value', true)
    arg.setDisplayName('Air Leakage: Value')
    arg.setDescription('Air exchange rate, in ACH or CFM at the specified house pressure.')
    arg.setDefaultValue(3)
    args << arg

    arg = OpenStudio::Measure::OSArgument::makeStringArgument('air_leakage_shelter_coefficient', true)
    arg.setDisplayName('Air Leakage: Shelter Coefficient')
    arg.setUnits('Frac')
    arg.setDescription('The local shelter coefficient (AIM-2 infiltration model) accounts for nearby buildings, trees, and obstructions.')
    arg.setDefaultValue(Constants.Auto)
    args << arg

    heating_system_type_choices = OpenStudio::StringVector.new
    heating_system_type_choices << 'none'
    heating_system_type_choices << HPXML::HVACTypeFurnace
    heating_system_type_choices << HPXML::HVACTypeWallFurnace
    heating_system_type_choices << HPXML::HVACTypeFloorFurnace
    heating_system_type_choices << HPXML::HVACTypeBoiler
    heating_system_type_choices << "Shared #{HPXML::HVACTypeBoiler}"
    heating_system_type_choices << HPXML::HVACTypeElectricResistance
    heating_system_type_choices << HPXML::HVACTypeStove
    heating_system_type_choices << HPXML::HVACTypePortableHeater
    heating_system_type_choices << HPXML::HVACTypeFireplace
    heating_system_type_choices << HPXML::HVACTypeFixedHeater

    heating_system_fuel_choices = OpenStudio::StringVector.new
    heating_system_fuel_choices << HPXML::FuelTypeElectricity
    heating_system_fuel_choices << HPXML::FuelTypeNaturalGas
    heating_system_fuel_choices << HPXML::FuelTypeOil
    heating_system_fuel_choices << HPXML::FuelTypePropane
    heating_system_fuel_choices << HPXML::FuelTypeWoodCord
    heating_system_fuel_choices << HPXML::FuelTypeWoodPellets
    heating_system_fuel_choices << HPXML::FuelTypeCoal

    cooling_system_type_choices = OpenStudio::StringVector.new
    cooling_system_type_choices << 'none'
    cooling_system_type_choices << HPXML::HVACTypeCentralAirConditioner
    cooling_system_type_choices << HPXML::HVACTypeRoomAirConditioner
    cooling_system_type_choices << HPXML::HVACTypeEvaporativeCooler
    cooling_system_type_choices << HPXML::HVACTypeMiniSplitAirConditioner
    cooling_system_type_choices << "Shared #{HPXML::HVACTypeChiller}"
    cooling_system_type_choices << "Shared #{HPXML::HVACTypeCoolingTower}"

    compressor_type_choices = OpenStudio::StringVector.new
    compressor_type_choices << HPXML::HVACCompressorTypeSingleStage
    compressor_type_choices << HPXML::HVACCompressorTypeTwoStage
    compressor_type_choices << HPXML::HVACCompressorTypeVariableSpeed

    arg = OpenStudio::Measure::OSArgument::makeChoiceArgument('heating_system_type', heating_system_type_choices, true)
    arg.setDisplayName('Heating System: Type')
    arg.setDescription("The type of heating system. Use 'none' if there is no heating system.")
    arg.setDefaultValue(HPXML::HVACTypeFurnace)
    args << arg

    arg = OpenStudio::Measure::OSArgument::makeChoiceArgument('heating_system_fuel', heating_system_fuel_choices, true)
    arg.setDisplayName('Heating System: Fuel Type')
    arg.setDescription("The fuel type of the heating system. Ignored for #{HPXML::HVACTypeElectricResistance}.")
    arg.setDefaultValue(HPXML::FuelTypeNaturalGas)
    args << arg

    arg = OpenStudio::Measure::OSArgument::makeDoubleArgument('heating_system_heating_efficiency', true)
    arg.setDisplayName('Heating System: Rated AFUE or Percent')
    arg.setUnits('Frac')
    arg.setDescription('The rated heating efficiency value of the heating system.')
    arg.setDefaultValue(0.78)
    args << arg

    arg = OpenStudio::Measure::OSArgument::makeStringArgument('heating_system_heating_capacity', true)
    arg.setDisplayName('Heating System: Heating Capacity')
    arg.setDescription("The output heating capacity of the heating system. If using '#{Constants.Auto}', the autosizing algorithm will use ACCA Manual J/S to set the capacity to meet its load served.")
    arg.setUnits('Btu/hr')
    arg.setDefaultValue(Constants.Auto)
    args << arg

    arg = OpenStudio::Measure::OSArgument::makeDoubleArgument('heating_system_fraction_heat_load_served', true)
    arg.setDisplayName('Heating System: Fraction Heat Load Served')
    arg.setDescription('The heating load served by the heating system.')
    arg.setUnits('Frac')
    arg.setDefaultValue(1)
    args << arg

    arg = OpenStudio::Measure::OSArgument::makeDoubleArgument('heating_system_electric_auxiliary_energy', false)
    arg.setDisplayName('Heating System: Electric Auxiliary Energy')
    arg.setDescription("The electric auxiliary energy of the heating system. Applies to #{HPXML::HVACTypeBoiler}.")
    arg.setUnits('kWh/yr')
    args << arg

    arg = OpenStudio::Measure::OSArgument::makeDoubleArgument('heating_system_fan_power_watts_per_cfm', false)
    arg.setDisplayName('Heating System: Fan Power')
    arg.setDescription("Blower fan power. Applies to #{HPXML::HVACTypeFurnace}.")
    arg.setUnits('W/CFM')
    args << arg

    arg = OpenStudio::Measure::OSArgument::makeDoubleArgument('heating_system_fan_power_watts', false)
    arg.setDisplayName('Heating System: Fan Power')
    arg.setDescription("Blower fan power. Ignored for #{HPXML::HVACTypeElectricResistance}, #{HPXML::HVACTypeFurnace}, and #{HPXML::HVACTypeBoiler}.")
    arg.setUnits('W')
    args << arg

    arg = OpenStudio::Measure::OSArgument::makeBoolArgument('heating_system_has_flue_or_chimney', true)
    arg.setDisplayName('Heating System: Has Flue or Chimney')
    arg.setDescription('Whether the heating system has a flue or chimney.')
    arg.setDefaultValue(false)
    args << arg

    arg = OpenStudio::Measure::OSArgument::makeChoiceArgument('cooling_system_type', cooling_system_type_choices, true)
    arg.setDisplayName('Cooling System: Type')
    arg.setDescription("The type of cooling system. Use 'none' if there is no cooling system.")
    arg.setDefaultValue(HPXML::HVACTypeCentralAirConditioner)
    args << arg

    arg = OpenStudio::Measure::OSArgument::makeDoubleArgument('cooling_system_cooling_efficiency_seer', true)
    arg.setDisplayName('Cooling System: Rated SEER')
    arg.setUnits('SEER')
    arg.setDescription("The rated efficiency value of the #{HPXML::HVACTypeCentralAirConditioner} cooling system.")
    arg.setDefaultValue(13.0)
    args << arg

    arg = OpenStudio::Measure::OSArgument::makeDoubleArgument('cooling_system_cooling_efficiency_eer', true)
    arg.setDisplayName('Cooling System: Rated EER')
    arg.setUnits('EER')
    arg.setDescription("The rated efficiency value of the #{HPXML::HVACTypeRoomAirConditioner} cooling system.")
    arg.setDefaultValue(8.5)
    args << arg

    arg = OpenStudio::Measure::OSArgument::makeDoubleArgument('cooling_system_cooling_efficiency_kw_per_ton', true)
    arg.setDisplayName('Cooling System: Rated kW/ton')
    arg.setUnits('kW/ton')
    arg.setDescription('The rated efficiency value of the shared chiller or cooling tower cooling system.')
    arg.setDefaultValue(0.9)
    args << arg

    arg = OpenStudio::Measure::OSArgument::makeChoiceArgument('cooling_system_cooling_compressor_type', compressor_type_choices, false)
    arg.setDisplayName('Cooling System: Cooling Compressor Type')
    arg.setDescription('The compressor type of the cooling system. Only applies to central air conditioner.')
    args << arg

    arg = OpenStudio::Measure::OSArgument::makeDoubleArgument('cooling_system_cooling_sensible_heat_fraction', false)
    arg.setDisplayName('Cooling System: Cooling Sensible Heat Fraction')
    arg.setDescription('The sensible heat fraction of the cooling system. Ignored for evaporative cooler.')
    arg.setUnits('Frac')
    args << arg

    arg = OpenStudio::Measure::OSArgument::makeStringArgument('cooling_system_cooling_capacity', true)
    arg.setDisplayName('Cooling System: Cooling Capacity')
    arg.setDescription("The output cooling capacity of the cooling system. If using '#{Constants.Auto}', the autosizing algorithm will use ACCA Manual J/S to set the capacity to meet its load served. Ignored for evaporative cooler.")
    arg.setUnits('tons')
    arg.setDefaultValue(Constants.Auto)
    args << arg

    arg = OpenStudio::Measure::OSArgument::makeDoubleArgument('cooling_system_fraction_cool_load_served', true)
    arg.setDisplayName('Cooling System: Fraction Cool Load Served')
    arg.setDescription('The cooling load served by the cooling system.')
    arg.setUnits('Frac')
    arg.setDefaultValue(1)
    args << arg

    arg = OpenStudio::Measure::OSArgument::makeBoolArgument('cooling_system_is_ducted', true)
    arg.setDisplayName('Cooling System: Is Ducted')
    arg.setDescription("Whether the cooling system is ducted or not. Only used for #{HPXML::HVACTypeEvaporativeCooler} and #{HPXML::HVACTypeMiniSplitAirConditioner}.")
    arg.setDefaultValue(false)
    args << arg

    arg = OpenStudio::Measure::OSArgument::makeDoubleArgument('cooling_system_fan_power_watts_per_cfm', false)
    arg.setDisplayName('Cooling System: Fan Power')
    arg.setDescription("Blower fan power. Applies to #{HPXML::HVACTypeCentralAirConditioner}, #{HPXML::HVACTypeEvaporativeCooler}, and #{HPXML::HVACTypeMiniSplitAirConditioner}.")
    arg.setUnits('W/CFM')
    args << arg

    heat_pump_type_choices = OpenStudio::StringVector.new
    heat_pump_type_choices << 'none'
    heat_pump_type_choices << HPXML::HVACTypeHeatPumpAirToAir
    heat_pump_type_choices << HPXML::HVACTypeHeatPumpMiniSplit
    heat_pump_type_choices << HPXML::HVACTypeHeatPumpGroundToAir
    heat_pump_type_choices << "Shared #{HPXML::HVACTypeHeatPumpGroundToAir}"

    heat_pump_fuel_choices = OpenStudio::StringVector.new
    heat_pump_fuel_choices << HPXML::FuelTypeElectricity

    heat_pump_backup_fuel_choices = OpenStudio::StringVector.new
    heat_pump_backup_fuel_choices << 'none'
    heat_pump_backup_fuel_choices << HPXML::FuelTypeElectricity
    heat_pump_backup_fuel_choices << HPXML::FuelTypeNaturalGas
    heat_pump_backup_fuel_choices << HPXML::FuelTypeOil
    heat_pump_backup_fuel_choices << HPXML::FuelTypePropane

    arg = OpenStudio::Measure::OSArgument::makeChoiceArgument('heat_pump_type', heat_pump_type_choices, true)
    arg.setDisplayName('Heat Pump: Type')
    arg.setDescription("The type of heat pump. Use 'none' if there is no heat pump.")
    arg.setDefaultValue('none')
    args << arg

    arg = OpenStudio::Measure::OSArgument::makeDoubleArgument('heat_pump_heating_efficiency_hspf', true)
    arg.setDisplayName('Heat Pump: Rated Heating HSPF')
    arg.setUnits('HSPF')
    arg.setDescription("The rated heating efficiency value of the #{HPXML::HVACTypeHeatPumpAirToAir}/#{HPXML::HVACTypeHeatPumpMiniSplit} heat pump.")
    arg.setDefaultValue(7.7)
    args << arg

    arg = OpenStudio::Measure::OSArgument::makeDoubleArgument('heat_pump_heating_efficiency_cop', true)
    arg.setDisplayName('Heat Pump: Rated Heating COP')
    arg.setUnits('COP')
    arg.setDescription("The rated heating efficiency value of the #{HPXML::HVACTypeHeatPumpGroundToAir} heat pump.")
    arg.setDefaultValue(3.6)
    args << arg

    arg = OpenStudio::Measure::OSArgument::makeDoubleArgument('heat_pump_cooling_efficiency_seer', true)
    arg.setDisplayName('Heat Pump: Rated Cooling SEER')
    arg.setUnits('SEER')
    arg.setDescription("The rated cooling efficiency value of the #{HPXML::HVACTypeHeatPumpAirToAir}/#{HPXML::HVACTypeHeatPumpMiniSplit} heat pump.")
    arg.setDefaultValue(13.0)
    args << arg

    arg = OpenStudio::Measure::OSArgument::makeDoubleArgument('heat_pump_cooling_efficiency_eer', true)
    arg.setDisplayName('Heat Pump: Rated Cooling EER')
    arg.setUnits('EER')
    arg.setDescription("The rated cooling efficiency value of the #{HPXML::HVACTypeHeatPumpGroundToAir} heat pump.")
    arg.setDefaultValue(16.6)
    args << arg

    arg = OpenStudio::Measure::OSArgument::makeChoiceArgument('heat_pump_cooling_compressor_type', compressor_type_choices, false)
    arg.setDisplayName('Heat Pump: Cooling Compressor Type')
    arg.setDescription('The compressor type of the heat pump. Only applies to air-to-air and mini-split.')
    args << arg

    arg = OpenStudio::Measure::OSArgument::makeDoubleArgument('heat_pump_cooling_sensible_heat_fraction', false)
    arg.setDisplayName('Heat Pump: Cooling Sensible Heat Fraction')
    arg.setDescription('The sensible heat fraction of the heat pump.')
    arg.setUnits('Frac')
    args << arg

    arg = OpenStudio::Measure::OSArgument::makeStringArgument('heat_pump_heating_capacity', true)
    arg.setDisplayName('Heat Pump: Heating Capacity')
    arg.setDescription("The output heating capacity of the heat pump. If using '#{Constants.Auto}', the autosizing algorithm will use ACCA Manual J/S to set the capacity to meet its load served.")
    arg.setUnits('Btu/hr')
    arg.setDefaultValue(Constants.Auto)
    args << arg

    arg = OpenStudio::Measure::OSArgument::makeStringArgument('heat_pump_heating_capacity_17F', true)
    arg.setDisplayName('Heat Pump: Heating Capacity 17F')
    arg.setDescription("The output heating capacity of the heat pump at 17F. Only applies to #{HPXML::HVACTypeHeatPumpAirToAir} and #{HPXML::HVACTypeHeatPumpMiniSplit}.")
    arg.setUnits('Btu/hr')
    arg.setDefaultValue(Constants.Auto)
    args << arg

    arg = OpenStudio::Measure::OSArgument::makeStringArgument('heat_pump_cooling_capacity', true)
    arg.setDisplayName('Heat Pump: Cooling Capacity')
    arg.setDescription("The output cooling capacity of the heat pump. If using '#{Constants.Auto}', the autosizing algorithm will use ACCA Manual J/S to set the capacity to meet its load served.")
    arg.setUnits('Btu/hr')
    arg.setDefaultValue(Constants.Auto)
    args << arg

    arg = OpenStudio::Measure::OSArgument::makeDoubleArgument('heat_pump_fraction_heat_load_served', true)
    arg.setDisplayName('Heat Pump: Fraction Heat Load Served')
    arg.setDescription('The heating load served by the heat pump.')
    arg.setUnits('Frac')
    arg.setDefaultValue(1)
    args << arg

    arg = OpenStudio::Measure::OSArgument::makeDoubleArgument('heat_pump_fraction_cool_load_served', true)
    arg.setDisplayName('Heat Pump: Fraction Cool Load Served')
    arg.setDescription('The cooling load served by the heat pump.')
    arg.setUnits('Frac')
    arg.setDefaultValue(1)
    args << arg

    arg = OpenStudio::Measure::OSArgument::makeChoiceArgument('heat_pump_backup_fuel', heat_pump_backup_fuel_choices, true)
    arg.setDisplayName('Heat Pump: Backup Fuel Type')
    arg.setDescription("The backup fuel type of the heat pump. Use 'none' if there is no backup heating.")
    arg.setDefaultValue('none')
    args << arg

    arg = OpenStudio::Measure::OSArgument::makeDoubleArgument('heat_pump_backup_heating_efficiency', true)
    arg.setDisplayName('Heat Pump: Backup Rated Efficiency')
    arg.setDescription('The backup rated efficiency value of the heat pump. Percent for electricity fuel type. AFUE otherwise.')
    arg.setDefaultValue(1)
    args << arg

    arg = OpenStudio::Measure::OSArgument::makeStringArgument('heat_pump_backup_heating_capacity', true)
    arg.setDisplayName('Heat Pump: Backup Heating Capacity')
    arg.setDescription("The backup output heating capacity of the heat pump. If using '#{Constants.Auto}', the autosizing algorithm will use ACCA Manual J/S to set the capacity to meet its load served.")
    arg.setUnits('Btu/hr')
    arg.setDefaultValue(Constants.Auto)
    args << arg

    arg = OpenStudio::Measure::OSArgument::makeDoubleArgument('heat_pump_backup_heating_switchover_temp', false)
    arg.setDisplayName('Heat Pump: Backup Heating Switchover Temperature')
    arg.setDescription('The temperature at which the heat pump stops operating and the backup heating system starts running. Only applies to air-to-air and mini-split.')
    arg.setUnits('deg-F')
    args << arg

    arg = OpenStudio::Measure::OSArgument::makeBoolArgument('heat_pump_mini_split_is_ducted', false)
    arg.setDisplayName('Heat Pump: Mini-Split Is Ducted')
    arg.setDescription('Whether the mini-split heat pump is ducted or not.')
    args << arg

    arg = OpenStudio::Measure::OSArgument::makeDoubleArgument('heat_pump_pump_power_watts_per_ton', false)
    arg.setDisplayName('Heat Pump: Ground-to-Air Pump Power')
    arg.setDescription('Ground loop circulator pump power during operation of the heat pump.')
    arg.setUnits('W/ton')
    args << arg

    arg = OpenStudio::Measure::OSArgument::makeDoubleArgument('heat_pump_fan_power_watts_per_cfm', false)
    arg.setDisplayName('Heat Pump: Fan Power')
    arg.setDescription('Blower fan power.')
    arg.setUnits('W/CFM')
    args << arg

<<<<<<< HEAD
    arg = OpenStudio::Measure::OSArgument::makeDoubleArgument('shared_hvac_heating_loop_power', false)
    arg.setDisplayName('Shared HVAC: Heating Loop Power')
    arg.setDescription('The shared pumping power serving a shared boiler. This is required for a shared boiler.')
    arg.setUnits('W')
    args << arg

    arg = OpenStudio::Measure::OSArgument::makeDoubleArgument('shared_hvac_heating_fan_coil_power', false)
    arg.setDisplayName('Shared HVAC: Heating Fan Coil Power')
    arg.setDescription('The in-unit fan coil power serving a shared boiler.')
    arg.setUnits('W')
    args << arg

    arg = OpenStudio::Measure::OSArgument::makeDoubleArgument('shared_hvac_heating_water_loop_heat_pump_heating_efficiency', false)
    arg.setDisplayName('Shared HVAC: Heating Water Loop Heat Pump Efficiency')
    arg.setDescription('The heating COP for water loop heat pumps that are connected to a shared boiler.')
    arg.setUnits('COP')
    args << arg

    arg = OpenStudio::Measure::OSArgument::makeDoubleArgument('shared_hvac_cooling_loop_power', false)
    arg.setDisplayName('Shared HVAC: Cooling Loop Power')
    arg.setDescription('The total of the pumping and fan power serving a shared chiller. This is required for a shared chiller.')
    arg.setUnits('W')
    args << arg

    arg = OpenStudio::Measure::OSArgument::makeDoubleArgument('shared_hvac_cooling_fan_coil_power', false)
    arg.setDisplayName('Shared HVAC: Cooling Fan Coil Power')
    arg.setDescription('The in-unit fan coil power serving a shared chiller.')
    arg.setUnits('W')
    args << arg

    arg = OpenStudio::Measure::OSArgument::makeDoubleArgument('shared_hvac_cooling_water_loop_heat_pump_cooling_capacity', false)
    arg.setDisplayName('Shared HVAC: Cooling Water Loop Heat Pump Cooling Capacity')
    arg.setDescription('The output cooling capacity of water loop heat pumps that are connected to a shared chiller.')
    arg.setUnits('tons')
    args << arg

    arg = OpenStudio::Measure::OSArgument::makeDoubleArgument('shared_hvac_cooling_water_loop_heat_pump_cooling_efficiency', false)
    arg.setDisplayName('Shared HVAC: Cooling Water Loop Heat Pump Efficiency')
    arg.setDescription('The cooling EER for water loop heat pumps that are connected to a shared chiller.')
    arg.setUnits('EER')
    args << arg

    arg = OpenStudio::Measure::OSArgument::makeBoolArgument('shared_hvac_fan_coil_is_ducted', false)
    arg.setDisplayName('Shared HVAC: Fan Coil Is Ducted')
    arg.setDescription('Whether the in-unit fan coil is ducted or not.')
    args << arg

    arg = OpenStudio::Measure::OSArgument::makeDoubleArgument('shared_hvac_heat_pump_shared_loop_power', false)
    arg.setDisplayName('Shared HVAC: Heat Pump Loop Power')
    arg.setDescription('The pumping power serving a shared ground-to-air heat pump.')
    arg.setUnits('W')
    args << arg

    arg = OpenStudio::Measure::OSArgument::makeDoubleArgument('setpoint_heating_temp', true)
    arg.setDisplayName('Setpoint: Heating Temperature')
    arg.setDescription('Specify the heating setpoint temperature.')
=======
    arg = OpenStudio::Measure::OSArgument::makeDoubleArgument('setpoint_heating_weekday_temp', true)
    arg.setDisplayName('Heating Setpoint: Weekday Temperature')
    arg.setDescription('Specify the weekday heating setpoint temperature.')
>>>>>>> db650900
    arg.setUnits('deg-F')
    arg.setDefaultValue(71)
    args << arg

    arg = OpenStudio::Measure::OSArgument::makeDoubleArgument('setpoint_heating_weekend_temp', true)
    arg.setDisplayName('Heating Setpoint: Weekend Temperature')
    arg.setDescription('Specify the weekend heating setpoint temperature.')
    arg.setUnits('deg-F')
    arg.setDefaultValue(71)
    args << arg

    arg = OpenStudio::Measure::OSArgument::makeDoubleArgument('setpoint_heating_weekday_offset_magnitude', false)
    arg.setDisplayName('Heating Setpoint: Weekday Offset Magnitude')
    arg.setDescription('Specify the weekday heating offset magnitude.')
    arg.setUnits('deg-F')
    args << arg

    arg = OpenStudio::Measure::OSArgument::makeDoubleArgument('setpoint_heating_weekend_offset_magnitude', false)
    arg.setDisplayName('Heating Setpoint: Weekend Offset Magnitude')
    arg.setDescription('Specify the weekend heating offset magnitude.')
    arg.setUnits('deg-F')
    args << arg

    arg = OpenStudio::Measure::OSArgument::makeStringArgument('setpoint_heating_weekday_schedule', false)
    arg.setDisplayName('Heating Setpoint: Weekday Schedule')
    arg.setDescription('Specify the 24-hour comma-separated weekday heating schedule of 0s and 1s.')
    arg.setUnits('deg-F')
    args << arg

    arg = OpenStudio::Measure::OSArgument::makeStringArgument('setpoint_heating_weekend_schedule', false)
    arg.setDisplayName('Heating Setpoint: Weekend Schedule')
    arg.setDescription('Specify the 24-hour comma-separated weekend heating schedule of 0s and 1s.')
    arg.setUnits('deg-F')
    args << arg

    arg = OpenStudio::Measure::OSArgument::makeDoubleArgument('setpoint_cooling_weekday_temp', true)
    arg.setDisplayName('Cooling Setpoint: Weekday Temperature')
    arg.setDescription('Specify the weekday cooling setpoint temperature.')
    arg.setUnits('deg-F')
    arg.setDefaultValue(76)
    args << arg

    arg = OpenStudio::Measure::OSArgument::makeDoubleArgument('setpoint_cooling_weekend_temp', true)
    arg.setDisplayName('Cooling Setpoint: Weekend Temperature')
    arg.setDescription('Specify the weekend cooling setpoint temperature.')
    arg.setUnits('deg-F')
    arg.setDefaultValue(76)
    args << arg

    arg = OpenStudio::Measure::OSArgument::makeDoubleArgument('setpoint_cooling_weekday_offset_magnitude', false)
    arg.setDisplayName('Cooling Setpoint: Weekday Offset Magnitude')
    arg.setDescription('Specify the weekday cooling offset magnitude.')
    arg.setUnits('deg-F')
    args << arg

    arg = OpenStudio::Measure::OSArgument::makeDoubleArgument('setpoint_cooling_weekend_offset_magnitude', false)
    arg.setDisplayName('Cooling Setpoint: Weekend Offset Magnitude')
    arg.setDescription('Specify the weekend cooling offset magnitude.')
    arg.setUnits('deg-F')
    args << arg

    arg = OpenStudio::Measure::OSArgument::makeStringArgument('setpoint_cooling_weekday_schedule', false)
    arg.setDisplayName('Cooling Setpoint: Weekday Schedule')
    arg.setDescription('Specify the 24-hour comma-separated weekday cooling schedule of 0s and 1s.')
    arg.setUnits('deg-F')
    args << arg

    arg = OpenStudio::Measure::OSArgument::makeStringArgument('setpoint_cooling_weekend_schedule', false)
    arg.setDisplayName('Cooling Setpoint: Weekend Schedule')
    arg.setDescription('Specify the 24-hour comma-separated weekend cooling schedule of 0s and 1s.')
    arg.setUnits('deg-F')
    args << arg

    duct_leakage_units_choices = OpenStudio::StringVector.new
    duct_leakage_units_choices << HPXML::UnitsCFM25
    duct_leakage_units_choices << HPXML::UnitsPercent

    duct_location_choices = OpenStudio::StringVector.new
    duct_location_choices << Constants.Auto
    duct_location_choices << HPXML::LocationLivingSpace
    duct_location_choices << HPXML::LocationBasementConditioned
    duct_location_choices << HPXML::LocationBasementUnconditioned
    duct_location_choices << HPXML::LocationCrawlspaceVented
    duct_location_choices << HPXML::LocationCrawlspaceUnvented
    duct_location_choices << HPXML::LocationAtticVented
    duct_location_choices << HPXML::LocationAtticUnvented
    duct_location_choices << HPXML::LocationGarage
    duct_location_choices << HPXML::LocationExteriorWall
    duct_location_choices << HPXML::LocationUnderSlab
    duct_location_choices << HPXML::LocationRoofDeck
    duct_location_choices << HPXML::LocationOutside
    duct_location_choices << HPXML::LocationOtherHousingUnit
    duct_location_choices << HPXML::LocationOtherHeatedSpace
    duct_location_choices << HPXML::LocationOtherMultifamilyBufferSpace
    duct_location_choices << HPXML::LocationOtherNonFreezingSpace

    arg = OpenStudio::Measure::OSArgument::makeChoiceArgument('ducts_supply_leakage_units', duct_leakage_units_choices, true)
    arg.setDisplayName('Ducts: Supply Leakage Units')
    arg.setDescription('The leakage units of the supply ducts.')
    arg.setDefaultValue(HPXML::UnitsCFM25)
    args << arg

    arg = OpenStudio::Measure::OSArgument::makeChoiceArgument('ducts_return_leakage_units', duct_leakage_units_choices, true)
    arg.setDisplayName('Ducts: Return Leakage Units')
    arg.setDescription('The leakage units of the return ducts.')
    arg.setDefaultValue(HPXML::UnitsCFM25)
    args << arg

    arg = OpenStudio::Measure::OSArgument::makeDoubleArgument('ducts_supply_leakage_value', true)
    arg.setDisplayName('Ducts: Supply Leakage Value')
    arg.setDescription('The leakage value to outside of the supply ducts.')
    arg.setDefaultValue(75)
    args << arg

    arg = OpenStudio::Measure::OSArgument::makeDoubleArgument('ducts_return_leakage_value', true)
    arg.setDisplayName('Ducts: Return Leakage Value')
    arg.setDescription('The leakage value to outside of the return ducts.')
    arg.setDefaultValue(25)
    args << arg

    arg = OpenStudio::Measure::OSArgument::makeDoubleArgument('ducts_supply_insulation_r', true)
    arg.setDisplayName('Ducts: Supply Insulation R-Value')
    arg.setDescription('The insulation r-value of the supply ducts.')
    arg.setUnits('h-ft^2-R/Btu')
    arg.setDefaultValue(0)
    args << arg

    arg = OpenStudio::Measure::OSArgument::makeDoubleArgument('ducts_return_insulation_r', true)
    arg.setDisplayName('Ducts: Return Insulation R-Value')
    arg.setDescription('The insulation r-value of the return ducts.')
    arg.setUnits('h-ft^2-R/Btu')
    arg.setDefaultValue(0)
    args << arg

    arg = OpenStudio::Measure::OSArgument::makeChoiceArgument('ducts_supply_location', duct_location_choices, true)
    arg.setDisplayName('Ducts: Supply Location')
    arg.setDescription('The location of the supply ducts.')
    arg.setDefaultValue(Constants.Auto)
    args << arg

    arg = OpenStudio::Measure::OSArgument::makeChoiceArgument('ducts_return_location', duct_location_choices, true)
    arg.setDisplayName('Ducts: Return Location')
    arg.setDescription('The location of the return ducts.')
    arg.setDefaultValue(Constants.Auto)
    args << arg

    arg = OpenStudio::Measure::OSArgument::makeStringArgument('ducts_supply_surface_area', true)
    arg.setDisplayName('Ducts: Supply Surface Area')
    arg.setDescription('The surface area of the supply ducts.')
    arg.setUnits('ft^2')
    arg.setDefaultValue(Constants.Auto)
    args << arg

    arg = OpenStudio::Measure::OSArgument::makeStringArgument('ducts_return_surface_area', true)
    arg.setDisplayName('Ducts: Return Surface Area')
    arg.setDescription('The surface area of the return ducts.')
    arg.setUnits('ft^2')
    arg.setDefaultValue(Constants.Auto)
    args << arg

    arg = OpenStudio::Measure::OSArgument::makeStringArgument('ducts_number_of_return_registers', true)
    arg.setDisplayName('Ducts: Number of Return Registers')
    arg.setDescription('The number of return registers of the ducts.')
    arg.setUnits('#')
    arg.setDefaultValue(Constants.Auto)
    args << arg

    heating_system_type_2_choices = OpenStudio::StringVector.new
    heating_system_type_2_choices << 'none'
    heating_system_type_2_choices << HPXML::HVACTypeWallFurnace
    heating_system_type_2_choices << HPXML::HVACTypeFloorFurnace
    heating_system_type_2_choices << HPXML::HVACTypeElectricResistance
    heating_system_type_2_choices << HPXML::HVACTypeStove
    heating_system_type_2_choices << HPXML::HVACTypePortableHeater
    heating_system_type_2_choices << HPXML::HVACTypeFireplace

    arg = OpenStudio::Measure::OSArgument::makeChoiceArgument('heating_system_type_2', heating_system_type_2_choices, true)
    arg.setDisplayName('Heating System 2: Type')
    arg.setDescription('The type of the second heating system.')
    arg.setDefaultValue('none')
    args << arg

    arg = OpenStudio::Measure::OSArgument::makeChoiceArgument('heating_system_fuel_2', heating_system_fuel_choices, true)
    arg.setDisplayName('Heating System 2: Fuel Type')
    arg.setDescription('The fuel type of the second heating system. Ignored for ElectricResistance.')
    arg.setDefaultValue(HPXML::FuelTypeElectricity)
    args << arg

    arg = OpenStudio::Measure::OSArgument::makeDoubleArgument('heating_system_heating_efficiency_2', true)
    arg.setDisplayName('Heating System 2: Rated AFUE or Percent')
    arg.setUnits('Frac')
    arg.setDescription('For Furnace/WallFurnace/FloorFurnace/Boiler second heating system, the rated AFUE value. For ElectricResistance/Stove/PortableHeater/Fireplace, the rated Percent value.')
    arg.setDefaultValue(1.0)
    args << arg

    arg = OpenStudio::Measure::OSArgument::makeStringArgument('heating_system_heating_capacity_2', true)
    arg.setDisplayName('Heating System 2: Heating Capacity')
    arg.setDescription("The output heating capacity of the second heating system. If using '#{Constants.Auto}', the autosizing algorithm will use ACCA Manual J/S to set the capacity to meet its load served.")
    arg.setUnits('Btu/hr')
    arg.setDefaultValue(Constants.Auto)
    args << arg

    arg = OpenStudio::Measure::OSArgument::makeDoubleArgument('heating_system_fraction_heat_load_served_2', true)
    arg.setDisplayName('Heating System 2: Fraction Heat Load Served')
    arg.setDescription('The heat load served fraction of the second heating system.')
    arg.setUnits('Frac')
    arg.setDefaultValue(0.25)
    args << arg

    arg = OpenStudio::Measure::OSArgument::makeDoubleArgument('heating_system_electric_auxiliary_energy_2', false)
    arg.setDisplayName('Heating System 2: Electric Auxiliary Energy')
    arg.setDescription('The electric auxiliary energy of the second heating system.')
    arg.setUnits('kWh/yr')
    args << arg

    arg = OpenStudio::Measure::OSArgument::makeDoubleArgument('heating_system_fan_power_watts_2', false)
    arg.setDisplayName('Heating System 2: Fan Power')
    arg.setDescription("Blower fan power. Ignored for #{HPXML::HVACTypeElectricResistance}.")
    arg.setUnits('W/CFM')
    args << arg

    arg = OpenStudio::Measure::OSArgument::makeBoolArgument('heating_system_has_flue_or_chimney_2', true)
    arg.setDisplayName('Heating System 2: Has Flue or Chimney')
    arg.setDescription('Whether the second heating system has a flue or chimney.')
    arg.setDefaultValue(false)
    args << arg

    mech_vent_fan_type_choices = OpenStudio::StringVector.new
    mech_vent_fan_type_choices << 'none'
    mech_vent_fan_type_choices << HPXML::MechVentTypeExhaust
    mech_vent_fan_type_choices << HPXML::MechVentTypeSupply
    mech_vent_fan_type_choices << HPXML::MechVentTypeERV
    mech_vent_fan_type_choices << HPXML::MechVentTypeHRV
    mech_vent_fan_type_choices << HPXML::MechVentTypeBalanced
    mech_vent_fan_type_choices << HPXML::MechVentTypeCFIS

    mech_vent_recovery_efficiency_type_choices = OpenStudio::StringVector.new
    mech_vent_recovery_efficiency_type_choices << 'Unadjusted'
    mech_vent_recovery_efficiency_type_choices << 'Adjusted'

    arg = OpenStudio::Measure::OSArgument::makeChoiceArgument('mech_vent_fan_type', mech_vent_fan_type_choices, true)
    arg.setDisplayName('Mechanical Ventilation: Fan Type')
    arg.setDescription("The type of the mechanical ventilation. Use 'none' if there is no mechanical ventilation system.")
    arg.setDefaultValue('none')
    args << arg

    arg = OpenStudio::Measure::OSArgument::makeDoubleArgument('mech_vent_flow_rate', true)
    arg.setDisplayName('Mechanical Ventilation: Flow Rate')
    arg.setDescription('The flow rate of the mechanical ventilation.')
    arg.setUnits('CFM')
    arg.setDefaultValue(110)
    args << arg

    arg = OpenStudio::Measure::OSArgument::makeDoubleArgument('mech_vent_hours_in_operation', true)
    arg.setDisplayName('Mechanical Ventilation: Hours In Operation')
    arg.setDescription('The hours in operation of the mechanical ventilation.')
    arg.setUnits('hrs')
    arg.setDefaultValue(24)
    args << arg

    arg = OpenStudio::Measure::OSArgument::makeChoiceArgument('mech_vent_total_recovery_efficiency_type', mech_vent_recovery_efficiency_type_choices, true)
    arg.setDisplayName('Mechanical Ventilation: Total Recovery Efficiency Type')
    arg.setDescription('The total recovery efficiency type of the mechanical ventilation.')
    arg.setDefaultValue('Unadjusted')
    args << arg

    arg = OpenStudio::Measure::OSArgument::makeDoubleArgument('mech_vent_total_recovery_efficiency', true)
    arg.setDisplayName('Mechanical Ventilation: Total Recovery Efficiency')
    arg.setDescription('The Unadjusted or Adjusted total recovery efficiency of the mechanical ventilation.')
    arg.setUnits('Frac')
    arg.setDefaultValue(0.48)
    args << arg

    arg = OpenStudio::Measure::OSArgument::makeChoiceArgument('mech_vent_sensible_recovery_efficiency_type', mech_vent_recovery_efficiency_type_choices, true)
    arg.setDisplayName('Mechanical Ventilation: Sensible Recovery Efficiency Type')
    arg.setDescription('The sensible recovery efficiency type of the mechanical ventilation.')
    arg.setDefaultValue('Unadjusted')
    args << arg

    arg = OpenStudio::Measure::OSArgument::makeDoubleArgument('mech_vent_sensible_recovery_efficiency', true)
    arg.setDisplayName('Mechanical Ventilation: Sensible Recovery Efficiency')
    arg.setDescription('The Unadjusted or Adjusted sensible recovery efficiency of the mechanical ventilation.')
    arg.setUnits('Frac')
    arg.setDefaultValue(0.72)
    args << arg

    arg = OpenStudio::Measure::OSArgument::makeDoubleArgument('mech_vent_fan_power', true)
    arg.setDisplayName('Mechanical Ventilation: Fan Power')
    arg.setDescription('The fan power of the mechanical ventilation.')
    arg.setUnits('W')
    arg.setDefaultValue(30)
    args << arg

    arg = OpenStudio::Measure::OSArgument::makeBoolArgument('mech_vent_is_shared_system', true)
    arg.setDisplayName('Mechanical Ventilation: Is Shared System')
    arg.setDescription('Whether the mechanical ventilation is a shared system. If true, assumed to serve all the units in the building.')
    arg.setDefaultValue(false)
    args << arg

    arg = OpenStudio::Measure::OSArgument::makeDoubleArgument('shared_mech_vent_in_unit_flow_rate', false)
    arg.setDisplayName('Shared Mechanical Ventilation: In-Unit Flow Rate')
    arg.setDescription('The flow rate delivered to the dwelling unit. This is required for a shared mechanical ventilation system.')
    arg.setUnits('CFM')
    args << arg

    arg = OpenStudio::Measure::OSArgument::makeDoubleArgument('shared_mech_vent_frac_recirculation', false)
    arg.setDisplayName('Shared Mechanical Ventilation: Fraction Recirculation')
    arg.setDescription('Fraction of the total supply air that is recirculated, with the remainder assumed to be outdoor air. The value must be 0 for exhaust only systems. This is required for a shared mechanical ventilation system.')
    arg.setUnits('Frac')
    args << arg

    arg = OpenStudio::Measure::OSArgument::makeChoiceArgument('shared_mech_vent_preheating_fuel', heating_system_fuel_choices, false)
    arg.setDisplayName('Shared Mechanical Ventilation: Preheating Fuel')
    arg.setDescription('Fuel type of the preconditioning heating equipment.')
    args << arg

    arg = OpenStudio::Measure::OSArgument::makeDoubleArgument('shared_mech_vent_preheating_efficiency', false)
    arg.setDisplayName('Shared Mechanical Ventilation: Preheating Efficiency')
    arg.setDescription('Efficiency of the preconditioning heating equipment.')
    arg.setUnits('COP')
    args << arg

    arg = OpenStudio::Measure::OSArgument::makeDoubleArgument('shared_mech_vent_preheating_fraction_heat_load_served', false)
    arg.setDisplayName('Shared Mechanical Ventilation: Preheating Fraction Ventilation Heat Load Served')
    arg.setDescription('Fraction of heating load introduced by the shared ventilation system that is met by the preconditioning heating equipment.')
    arg.setUnits('Frac')
    args << arg

    cooling_system_fuel_choices = OpenStudio::StringVector.new
    cooling_system_fuel_choices << HPXML::FuelTypeElectricity

    arg = OpenStudio::Measure::OSArgument::makeChoiceArgument('shared_mech_vent_precooling_fuel', cooling_system_fuel_choices, false)
    arg.setDisplayName('Shared Mechanical Ventilation: Precooling Fuel')
    arg.setDescription('Fuel type of the preconditioning cooling equipment.')
    args << arg

    arg = OpenStudio::Measure::OSArgument::makeDoubleArgument('shared_mech_vent_precooling_efficiency', false)
    arg.setDisplayName('Shared Mechanical Ventilation: Precooling Efficiency')
    arg.setDescription('Efficiency of the preconditioning cooling equipment.')
    arg.setUnits('COP')
    args << arg

    arg = OpenStudio::Measure::OSArgument::makeDoubleArgument('shared_mech_vent_precooling_fraction_cool_load_served', false)
    arg.setDisplayName('Shared Mechanical Ventilation: Precooling Fraction Ventilation Cool Load Served')
    arg.setDescription('Fraction of cooling load introduced by the shared ventilation system that is met by the preconditioning cooling equipment.')
    arg.setUnits('Frac')
    args << arg

    arg = OpenStudio::Measure::OSArgument::makeChoiceArgument('mech_vent_fan_type_2', mech_vent_fan_type_choices, true)
    arg.setDisplayName('Mechanical Ventilation 2: Fan Type')
    arg.setDescription("The type of the second mechanical ventilation. Use 'none' if there is no second mechanical ventilation system.")
    arg.setDefaultValue('none')
    args << arg

    arg = OpenStudio::Measure::OSArgument::makeDoubleArgument('mech_vent_flow_rate_2', true)
    arg.setDisplayName('Mechanical Ventilation 2: Flow Rate')
    arg.setDescription('The flow rate of the second mechanical ventilation.')
    arg.setUnits('CFM')
    arg.setDefaultValue(110)
    args << arg

    arg = OpenStudio::Measure::OSArgument::makeDoubleArgument('mech_vent_hours_in_operation_2', true)
    arg.setDisplayName('Mechanical Ventilation 2: Hours In Operation')
    arg.setDescription('The hours in operation of the second mechanical ventilation.')
    arg.setUnits('hrs')
    arg.setDefaultValue(24)
    args << arg

    arg = OpenStudio::Measure::OSArgument::makeChoiceArgument('mech_vent_total_recovery_efficiency_type_2', mech_vent_recovery_efficiency_type_choices, true)
    arg.setDisplayName('Mechanical Ventilation 2: Total Recovery Efficiency Type')
    arg.setDescription('The total recovery efficiency type of the second mechanical ventilation.')
    arg.setDefaultValue('Unadjusted')
    args << arg

    arg = OpenStudio::Measure::OSArgument::makeDoubleArgument('mech_vent_total_recovery_efficiency_2', true)
    arg.setDisplayName('Mechanical Ventilation 2: Total Recovery Efficiency')
    arg.setDescription('The Unadjusted or Adjusted total recovery efficiency of the second mechanical ventilation.')
    arg.setUnits('Frac')
    arg.setDefaultValue(0.48)
    args << arg

    arg = OpenStudio::Measure::OSArgument::makeChoiceArgument('mech_vent_sensible_recovery_efficiency_type_2', mech_vent_recovery_efficiency_type_choices, true)
    arg.setDisplayName('Mechanical Ventilation 2: Sensible Recovery Efficiency Type')
    arg.setDescription('The sensible recovery efficiency type of the second mechanical ventilation.')
    arg.setDefaultValue('Unadjusted')
    args << arg

    arg = OpenStudio::Measure::OSArgument::makeDoubleArgument('mech_vent_sensible_recovery_efficiency_2', true)
    arg.setDisplayName('Mechanical Ventilation 2: Sensible Recovery Efficiency')
    arg.setDescription('The Unadjusted or Adjusted sensible recovery efficiency of the second mechanical ventilation.')
    arg.setUnits('Frac')
    arg.setDefaultValue(0.72)
    args << arg

    arg = OpenStudio::Measure::OSArgument::makeDoubleArgument('mech_vent_fan_power_2', true)
    arg.setDisplayName('Mechanical Ventilation 2: Fan Power')
    arg.setDescription('The fan power of the second mechanical ventilation.')
    arg.setUnits('W')
    arg.setDefaultValue(30)
    args << arg

    arg = OpenStudio::Measure::OSArgument::makeBoolArgument('kitchen_fans_present', true)
    arg.setDisplayName('Kitchen Fans: Present')
    arg.setDescription('Whether there are kitchen fans.')
    arg.setDefaultValue(false)
    args << arg

    arg = OpenStudio::Measure::OSArgument::makeIntegerArgument('kitchen_fans_quantity', false)
    arg.setDisplayName('Kitchen Fans: Quantity')
    arg.setDescription('The quantity of the kitchen fans.')
    arg.setUnits('#')
    args << arg

    arg = OpenStudio::Measure::OSArgument::makeDoubleArgument('kitchen_fans_flow_rate', false)
    arg.setDisplayName('Kitchen Fans: Flow Rate')
    arg.setDescription('The flow rate of the kitchen fan.')
    arg.setUnits('CFM')
    args << arg

    arg = OpenStudio::Measure::OSArgument::makeDoubleArgument('kitchen_fans_hours_in_operation', false)
    arg.setDisplayName('Kitchen Fans: Hours In Operation')
    arg.setDescription('The hours in operation of the kitchen fan.')
    arg.setUnits('hrs')
    args << arg

    arg = OpenStudio::Measure::OSArgument::makeDoubleArgument('kitchen_fans_power', false)
    arg.setDisplayName('Kitchen Fans: Fan Power')
    arg.setDescription('The fan power of the kitchen fan.')
    arg.setUnits('W')
    args << arg

    arg = OpenStudio::Measure::OSArgument::makeIntegerArgument('kitchen_fans_start_hour', false)
    arg.setDisplayName('Kitchen Fans: Start Hour')
    arg.setDescription('The start hour of the kitchen fan.')
    arg.setUnits('hr')
    args << arg

    arg = OpenStudio::Measure::OSArgument::makeBoolArgument('bathroom_fans_present', true)
    arg.setDisplayName('Bathroom Fans: Present')
    arg.setDescription('Whether there are bathroom fans.')
    arg.setDefaultValue(false)
    args << arg

    arg = OpenStudio::Measure::OSArgument::makeIntegerArgument('bathroom_fans_quantity', false)
    arg.setDisplayName('Bathroom Fans: Quantity')
    arg.setDescription('The quantity of the bathroom fans.')
    arg.setUnits('#')
    args << arg

    arg = OpenStudio::Measure::OSArgument::makeDoubleArgument('bathroom_fans_flow_rate', false)
    arg.setDisplayName('Bathroom Fans: Flow Rate')
    arg.setDescription('The flow rate of the bathroom fans.')
    arg.setUnits('CFM')
    args << arg

    arg = OpenStudio::Measure::OSArgument::makeDoubleArgument('bathroom_fans_hours_in_operation', false)
    arg.setDisplayName('Bathroom Fans: Hours In Operation')
    arg.setDescription('The hours in operation of the bathroom fans.')
    arg.setUnits('hrs')
    args << arg

    arg = OpenStudio::Measure::OSArgument::makeDoubleArgument('bathroom_fans_power', false)
    arg.setDisplayName('Bathroom Fans: Fan Power')
    arg.setDescription('The fan power of the bathroom fans.')
    arg.setUnits('W')
    args << arg

    arg = OpenStudio::Measure::OSArgument::makeIntegerArgument('bathroom_fans_start_hour', false)
    arg.setDisplayName('Bathroom Fans: Start Hour')
    arg.setDescription('The start hour of the bathroom fans.')
    arg.setUnits('hr')
    args << arg

    arg = OpenStudio::Measure::OSArgument::makeBoolArgument('whole_house_fan_present', true)
    arg.setDisplayName('Whole House Fan: Present')
    arg.setDescription('Whether there is a whole house fan.')
    arg.setDefaultValue(false)
    args << arg

    arg = OpenStudio::Measure::OSArgument::makeDoubleArgument('whole_house_fan_flow_rate', true)
    arg.setDisplayName('Whole House Fan: Flow Rate')
    arg.setDescription('The flow rate of the whole house fan.')
    arg.setUnits('CFM')
    arg.setDefaultValue(4500)
    args << arg

    arg = OpenStudio::Measure::OSArgument::makeDoubleArgument('whole_house_fan_power', true)
    arg.setDisplayName('Whole House Fan: Fan Power')
    arg.setDescription('The fan power of the whole house fan.')
    arg.setUnits('W')
    arg.setDefaultValue(300)
    args << arg

    water_heater_type_choices = OpenStudio::StringVector.new
    water_heater_type_choices << 'none'
    water_heater_type_choices << HPXML::WaterHeaterTypeStorage
    water_heater_type_choices << HPXML::WaterHeaterTypeTankless
    water_heater_type_choices << HPXML::WaterHeaterTypeHeatPump
    water_heater_type_choices << HPXML::WaterHeaterTypeCombiStorage
    water_heater_type_choices << HPXML::WaterHeaterTypeCombiTankless

    water_heater_fuel_choices = OpenStudio::StringVector.new
    water_heater_fuel_choices << HPXML::FuelTypeElectricity
    water_heater_fuel_choices << HPXML::FuelTypeNaturalGas
    water_heater_fuel_choices << HPXML::FuelTypeOil
    water_heater_fuel_choices << HPXML::FuelTypePropane
    water_heater_fuel_choices << HPXML::FuelTypeWoodCord
    water_heater_fuel_choices << HPXML::FuelTypeCoal

    water_heater_location_choices = OpenStudio::StringVector.new
    water_heater_location_choices << Constants.Auto
    water_heater_location_choices << HPXML::LocationLivingSpace
    water_heater_location_choices << HPXML::LocationBasementConditioned
    water_heater_location_choices << HPXML::LocationBasementUnconditioned
    water_heater_location_choices << HPXML::LocationGarage
    water_heater_location_choices << HPXML::LocationAtticVented
    water_heater_location_choices << HPXML::LocationAtticUnvented
    water_heater_location_choices << HPXML::LocationCrawlspaceVented
    water_heater_location_choices << HPXML::LocationCrawlspaceUnvented
    water_heater_location_choices << HPXML::LocationOtherExterior
    water_heater_location_choices << HPXML::LocationOtherHousingUnit
    water_heater_location_choices << HPXML::LocationOtherHeatedSpace
    water_heater_location_choices << HPXML::LocationOtherMultifamilyBufferSpace
    water_heater_location_choices << HPXML::LocationOtherNonFreezingSpace

    water_heater_efficiency_type_choices = OpenStudio::StringVector.new
    water_heater_efficiency_type_choices << 'EnergyFactor'
    water_heater_efficiency_type_choices << 'UniformEnergyFactor'

    arg = OpenStudio::Measure::OSArgument::makeChoiceArgument('water_heater_type', water_heater_type_choices, true)
    arg.setDisplayName('Water Heater: Type')
    arg.setDescription("The type of water heater. Use 'none' if there is no water heater.")
    arg.setDefaultValue(HPXML::WaterHeaterTypeStorage)
    args << arg

    arg = OpenStudio::Measure::OSArgument::makeChoiceArgument('water_heater_fuel_type', water_heater_fuel_choices, true)
    arg.setDisplayName('Water Heater: Fuel Type')
    arg.setDescription("The fuel type of water heater. Ignored for #{HPXML::WaterHeaterTypeHeatPump}.")
    arg.setDefaultValue(HPXML::FuelTypeNaturalGas)
    args << arg

    arg = OpenStudio::Measure::OSArgument::makeChoiceArgument('water_heater_location', water_heater_location_choices, true)
    arg.setDisplayName('Water Heater: Location')
    arg.setDescription('The location of water heater.')
    arg.setDefaultValue(Constants.Auto)
    args << arg

    arg = OpenStudio::Measure::OSArgument::makeStringArgument('water_heater_tank_volume', true)
    arg.setDisplayName('Water Heater: Tank Volume')
    arg.setDescription("Nominal volume of water heater tank. Set to #{Constants.Auto} to have volume autosized. Only applies to #{HPXML::WaterHeaterTypeStorage}, #{HPXML::WaterHeaterTypeHeatPump}, and #{HPXML::WaterHeaterTypeCombiStorage}.")
    arg.setUnits('gal')
    arg.setDefaultValue(Constants.Auto)
    args << arg

    arg = OpenStudio::Measure::OSArgument::makeStringArgument('water_heater_heating_capacity', true)
    arg.setDisplayName('Water Heater: Input Capacity')
    arg.setDescription("The maximum energy input rating of water heater. Set to #{Constants.Auto} to have this field autosized. Only applies to #{HPXML::WaterHeaterTypeStorage}.")
    arg.setUnits('Btu/hr')
    arg.setDefaultValue(Constants.Auto)
    args << arg

    arg = OpenStudio::Measure::OSArgument::makeChoiceArgument('water_heater_efficiency_type', water_heater_efficiency_type_choices, true)
    arg.setDisplayName('Water Heater: Efficiency Type')
    arg.setDescription('The efficiency type of water heater. Does not apply to space-heating boilers.')
    arg.setDefaultValue('EnergyFactor')
    args << arg

    arg = OpenStudio::Measure::OSArgument::makeDoubleArgument('water_heater_efficiency_ef', true)
    arg.setDisplayName('Water Heater: Energy Factor')
    arg.setDescription('Ratio of useful energy output from water heater to the total amount of energy delivered from the water heater.')
    arg.setDefaultValue(0.67)
    args << arg

    arg = OpenStudio::Measure::OSArgument::makeDoubleArgument('water_heater_efficiency_uef', true)
    arg.setDisplayName('Water Heater: Uniform Energy Factor')
    arg.setDescription('The uniform energy factor of water heater. Does not apply to space-heating boilers.')
    arg.setDefaultValue(0.67)
    args << arg

    arg = OpenStudio::Measure::OSArgument::makeStringArgument('water_heater_recovery_efficiency', true)
    arg.setDisplayName('Water Heater: Recovery Efficiency')
    arg.setDescription('Ratio of energy delivered to water heater to the energy content of the fuel consumed by the water heater. Only used for non-electric storage water heaters.')
    arg.setUnits('Frac')
    arg.setDefaultValue(Constants.Auto)
    args << arg

    arg = OpenStudio::Measure::OSArgument::makeDoubleArgument('water_heater_standby_loss', false)
    arg.setDisplayName('Water Heater: Standby Loss')
    arg.setDescription('The standby loss of water heater. Only applies to space-heating boilers.')
    arg.setUnits('deg-F/hr')
    args << arg

    arg = OpenStudio::Measure::OSArgument::makeDoubleArgument('water_heater_jacket_rvalue', false)
    arg.setDisplayName('Water Heater: Jacket R-value')
    arg.setDescription("The jacket R-value of water heater. Doesn't apply to #{HPXML::WaterHeaterTypeTankless} or #{HPXML::WaterHeaterTypeCombiTankless}.")
    arg.setUnits('h-ft^2-R/Btu')
    args << arg

    arg = OpenStudio::Measure::OSArgument::makeStringArgument('water_heater_setpoint_temperature', true)
    arg.setDisplayName('Water Heater: Setpoint Temperature')
    arg.setDescription('The setpoint temperature of water heater.')
    arg.setUnits('deg-F')
    arg.setDefaultValue(Constants.Auto)
    args << arg

    arg = OpenStudio::Measure::OSArgument::makeDoubleArgument('water_heater_performance_adjustment', false)
    arg.setDisplayName('Water Heater: Performance Adjustment')
    arg.setDescription("A performance adjustment due to cycling inefficiencies. Only applies to #{HPXML::WaterHeaterTypeTankless}.")
    arg.setUnits('Frac')
    args << arg

    arg = OpenStudio::Measure::OSArgument::makeBoolArgument('water_heater_has_flue_or_chimney', true)
    arg.setDisplayName('Water Heater: Has Flue or Chimney')
    arg.setDescription('Whether the water heater has a flue or chimney.')
    arg.setDefaultValue(false)
    args << arg

    arg = OpenStudio::Measure::OSArgument::makeBoolArgument('water_heater_is_shared_system', true)
    arg.setDisplayName('Water Heater: Is Shared System')
    arg.setDescription('Whether the water heater is a shared system. If true, assumed to serve all the units in the building.')
    arg.setDefaultValue(false)
    args << arg

    dhw_distribution_system_type_choices = OpenStudio::StringVector.new
    dhw_distribution_system_type_choices << HPXML::DHWDistTypeStandard
    dhw_distribution_system_type_choices << HPXML::DHWDistTypeRecirc

    arg = OpenStudio::Measure::OSArgument::makeChoiceArgument('dhw_distribution_system_type', dhw_distribution_system_type_choices, true)
    arg.setDisplayName('Hot Water Distribution: System Type')
    arg.setDescription('The type of the hot water distribution system.')
    arg.setDefaultValue(HPXML::DHWDistTypeStandard)
    args << arg

    arg = OpenStudio::Measure::OSArgument::makeStringArgument('dhw_distribution_standard_piping_length', true)
    arg.setDisplayName('Hot Water Distribution: Standard Piping Length')
    arg.setUnits('ft')
    arg.setDescription("If the distribution system is #{HPXML::DHWDistTypeStandard}, the length of the piping. A value of '#{Constants.Auto}' will use a default.")
    arg.setDefaultValue(Constants.Auto)
    args << arg

    recirculation_control_type_choices = OpenStudio::StringVector.new
    recirculation_control_type_choices << HPXML::DHWRecirControlTypeNone
    recirculation_control_type_choices << HPXML::DHWRecirControlTypeTimer
    recirculation_control_type_choices << HPXML::DHWRecirControlTypeTemperature
    recirculation_control_type_choices << HPXML::DHWRecirControlTypeSensor
    recirculation_control_type_choices << HPXML::DHWRecirControlTypeManual

    arg = OpenStudio::Measure::OSArgument::makeChoiceArgument('dhw_distribution_recirc_control_type', recirculation_control_type_choices, true)
    arg.setDisplayName('Hot Water Distribution: Recirculation Control Type')
    arg.setDescription("If the distribution system is #{HPXML::DHWDistTypeRecirc}, the type of hot water recirculation control, if any.")
    arg.setDefaultValue(HPXML::DHWRecirControlTypeNone)
    args << arg

    arg = OpenStudio::Measure::OSArgument::makeStringArgument('dhw_distribution_recirc_piping_length', true)
    arg.setDisplayName('Hot Water Distribution: Recirculation Piping Length')
    arg.setUnits('ft')
    arg.setDescription("If the distribution system is #{HPXML::DHWDistTypeRecirc}, the length of the recirculation piping.")
    arg.setDefaultValue(Constants.Auto)
    args << arg

    arg = OpenStudio::Measure::OSArgument::makeStringArgument('dhw_distribution_recirc_branch_piping_length', true)
    arg.setDisplayName('Hot Water Distribution: Recirculation Branch Piping Length')
    arg.setUnits('ft')
    arg.setDescription("If the distribution system is #{HPXML::DHWDistTypeRecirc}, the length of the recirculation branch piping.")
    arg.setDefaultValue(Constants.Auto)
    args << arg

    arg = OpenStudio::Measure::OSArgument::makeStringArgument('dhw_distribution_recirc_pump_power', true)
    arg.setDisplayName('Hot Water Distribution: Recirculation Pump Power')
    arg.setUnits('W')
    arg.setDescription("If the distribution system is #{HPXML::DHWDistTypeRecirc}, the recirculation pump power.")
    arg.setDefaultValue(Constants.Auto)
    args << arg

    arg = OpenStudio::Measure::OSArgument::makeDoubleArgument('dhw_distribution_pipe_r', true)
    arg.setDisplayName('Hot Water Distribution: Pipe Insulation Nominal R-Value')
    arg.setUnits('h-ft^2-R/Btu')
    arg.setDescription('Nominal R-value of the pipe insulation.')
    arg.setDefaultValue(0.0)
    args << arg

    dwhr_facilities_connected_choices = OpenStudio::StringVector.new
    dwhr_facilities_connected_choices << 'none'
    dwhr_facilities_connected_choices << HPXML::DWHRFacilitiesConnectedOne
    dwhr_facilities_connected_choices << HPXML::DWHRFacilitiesConnectedAll

    arg = OpenStudio::Measure::OSArgument::makeChoiceArgument('dwhr_facilities_connected', dwhr_facilities_connected_choices, true)
    arg.setDisplayName('Drain Water Heat Recovery: Facilities Connected')
    arg.setDescription("Which facilities are connected for the drain water heat recovery. Use 'none' if there is no drawin water heat recovery system.")
    arg.setDefaultValue('none')
    args << arg

    arg = OpenStudio::Measure::OSArgument::makeBoolArgument('dwhr_equal_flow', true)
    arg.setDisplayName('Drain Water Heat Recovery: Equal Flow')
    arg.setDescription('Whether the drain water heat recovery has equal flow.')
    arg.setDefaultValue(true)
    args << arg

    arg = OpenStudio::Measure::OSArgument::makeDoubleArgument('dwhr_efficiency', true)
    arg.setDisplayName('Drain Water Heat Recovery: Efficiency')
    arg.setUnits('Frac')
    arg.setDescription('The efficiency of the drain water heat recovery.')
    arg.setDefaultValue(0.55)
    args << arg

    arg = OpenStudio::Measure::OSArgument::makeBoolArgument('water_fixtures_shower_low_flow', true)
    arg.setDisplayName('Hot Water Fixtures: Is Shower Low Flow')
    arg.setDescription('Whether the shower fixture is low flow.')
    arg.setDefaultValue(false)
    args << arg

    arg = OpenStudio::Measure::OSArgument::makeBoolArgument('water_fixtures_sink_low_flow', true)
    arg.setDisplayName('Hot Water Fixtures: Is Sink Low Flow')
    arg.setDescription('Whether the sink fixture is low flow.')
    arg.setDefaultValue(false)
    args << arg

    arg = OpenStudio::Measure::OSArgument::makeDoubleArgument('water_fixtures_usage_multiplier', true)
    arg.setDisplayName('Hot Water Fixtures: Usage Multiplier')
    arg.setDescription('Multiplier on the hot water usage that can reflect, e.g., high/low usage occupants.')
    arg.setDefaultValue(1.0)
    args << arg

    solar_thermal_system_type_choices = OpenStudio::StringVector.new
    solar_thermal_system_type_choices << 'none'
    solar_thermal_system_type_choices << 'hot water'

    solar_thermal_collector_loop_type_choices = OpenStudio::StringVector.new
    solar_thermal_collector_loop_type_choices << HPXML::SolarThermalLoopTypeDirect
    solar_thermal_collector_loop_type_choices << HPXML::SolarThermalLoopTypeIndirect
    solar_thermal_collector_loop_type_choices << HPXML::SolarThermalLoopTypeThermosyphon

    solar_thermal_collector_type_choices = OpenStudio::StringVector.new
    solar_thermal_collector_type_choices << HPXML::SolarThermalTypeEvacuatedTube
    solar_thermal_collector_type_choices << HPXML::SolarThermalTypeSingleGlazing
    solar_thermal_collector_type_choices << HPXML::SolarThermalTypeDoubleGlazing
    solar_thermal_collector_type_choices << HPXML::SolarThermalTypeICS

    arg = OpenStudio::Measure::OSArgument::makeChoiceArgument('solar_thermal_system_type', solar_thermal_system_type_choices, true)
    arg.setDisplayName('Solar Thermal: System Type')
    arg.setDescription("The type of solar thermal system. Use 'none' if there is no solar thermal system.")
    arg.setDefaultValue('none')
    args << arg

    arg = OpenStudio::Measure::OSArgument::makeDoubleArgument('solar_thermal_collector_area', true)
    arg.setDisplayName('Solar Thermal: Collector Area')
    arg.setUnits('ft^2')
    arg.setDescription('The collector area of the solar thermal system.')
    arg.setDefaultValue(40.0)
    args << arg

    arg = OpenStudio::Measure::OSArgument::makeChoiceArgument('solar_thermal_collector_loop_type', solar_thermal_collector_loop_type_choices, true)
    arg.setDisplayName('Solar Thermal: Collector Loop Type')
    arg.setDescription('The collector loop type of the solar thermal system.')
    arg.setDefaultValue(HPXML::SolarThermalLoopTypeDirect)
    args << arg

    arg = OpenStudio::Measure::OSArgument::makeChoiceArgument('solar_thermal_collector_type', solar_thermal_collector_type_choices, true)
    arg.setDisplayName('Solar Thermal: Collector Type')
    arg.setDescription('The collector type of the solar thermal system.')
    arg.setDefaultValue(HPXML::SolarThermalTypeEvacuatedTube)
    args << arg

    arg = OpenStudio::Measure::OSArgument::makeDoubleArgument('solar_thermal_collector_azimuth', true)
    arg.setDisplayName('Solar Thermal: Collector Azimuth')
    arg.setUnits('degrees')
    arg.setDescription('The collector azimuth of the solar thermal system.')
    arg.setDefaultValue(180)
    args << arg

    arg = OpenStudio::Measure::OSArgument::makeStringArgument('solar_thermal_collector_tilt', true)
    arg.setDisplayName('Solar Thermal: Collector Tilt')
    arg.setUnits('degrees')
    arg.setDescription('The collector tilt of the solar thermal system. Can also enter, e.g., RoofPitch, RoofPitch+20, Latitude, Latitude-15, etc.')
    arg.setDefaultValue('RoofPitch')
    args << arg

    arg = OpenStudio::Measure::OSArgument::makeDoubleArgument('solar_thermal_collector_rated_optical_efficiency', true)
    arg.setDisplayName('Solar Thermal: Collector Rated Optical Efficiency')
    arg.setUnits('Frac')
    arg.setDescription('The collector rated optical efficiency of the solar thermal system.')
    arg.setDefaultValue(0.5)
    args << arg

    arg = OpenStudio::Measure::OSArgument::makeDoubleArgument('solar_thermal_collector_rated_thermal_losses', true)
    arg.setDisplayName('Solar Thermal: Collector Rated Thermal Losses')
    arg.setUnits('Frac')
    arg.setDescription('The collector rated thermal losses of the solar thermal system.')
    arg.setDefaultValue(0.2799)
    args << arg

    arg = OpenStudio::Measure::OSArgument::makeStringArgument('solar_thermal_storage_volume', true)
    arg.setDisplayName('Solar Thermal: Storage Volume')
    arg.setUnits('Frac')
    arg.setDescription('The storage volume of the solar thermal system.')
    arg.setDefaultValue(Constants.Auto)
    args << arg

    arg = OpenStudio::Measure::OSArgument::makeDoubleArgument('solar_thermal_solar_fraction', true)
    arg.setDisplayName('Solar Thermal: Solar Fraction')
    arg.setUnits('Frac')
    arg.setDescription('The solar fraction of the solar thermal system. If provided, overrides all other solar thermal inputs.')
    arg.setDefaultValue(0)
    args << arg

    pv_system_module_type_choices = OpenStudio::StringVector.new
    pv_system_module_type_choices << 'none'
    pv_system_module_type_choices << HPXML::PVModuleTypeStandard
    pv_system_module_type_choices << HPXML::PVModuleTypePremium
    pv_system_module_type_choices << HPXML::PVModuleTypeThinFilm

    pv_system_location_choices = OpenStudio::StringVector.new
    pv_system_location_choices << HPXML::LocationRoof
    pv_system_location_choices << HPXML::LocationGround

    pv_system_tracking_choices = OpenStudio::StringVector.new
    pv_system_tracking_choices << HPXML::PVTrackingTypeFixed
    pv_system_tracking_choices << HPXML::PVTrackingType1Axis
    pv_system_tracking_choices << HPXML::PVTrackingType1AxisBacktracked
    pv_system_tracking_choices << HPXML::PVTrackingType2Axis

    arg = OpenStudio::Measure::OSArgument::makeChoiceArgument('pv_system_module_type_1', pv_system_module_type_choices, true)
    arg.setDisplayName('Photovoltaics 1: Module Type')
    arg.setDescription("Module type of the PV system 1. Use 'none' if there is no PV system 1.")
    arg.setDefaultValue('none')
    args << arg

    arg = OpenStudio::Measure::OSArgument::makeChoiceArgument('pv_system_location_1', pv_system_location_choices, true)
    arg.setDisplayName('Photovoltaics 1: Location')
    arg.setDescription('Location of the PV system 1.')
    arg.setDefaultValue(HPXML::LocationRoof)
    args << arg

    arg = OpenStudio::Measure::OSArgument::makeChoiceArgument('pv_system_tracking_1', pv_system_tracking_choices, true)
    arg.setDisplayName('Photovoltaics 1: Tracking')
    arg.setDescription('Tracking of the PV system 1.')
    arg.setDefaultValue(HPXML::PVTrackingTypeFixed)
    args << arg

    arg = OpenStudio::Measure::OSArgument::makeDoubleArgument('pv_system_array_azimuth_1', true)
    arg.setDisplayName('Photovoltaics 1: Array Azimuth')
    arg.setUnits('degrees')
    arg.setDescription('Array azimuth of the PV system 1.')
    arg.setDefaultValue(180)
    args << arg

    arg = OpenStudio::Measure::OSArgument::makeStringArgument('pv_system_array_tilt_1', true)
    arg.setDisplayName('Photovoltaics 1: Array Tilt')
    arg.setUnits('degrees')
    arg.setDescription('Array tilt of the PV system 1. Can also enter, e.g., RoofPitch, RoofPitch+20, Latitude, Latitude-15, etc.')
    arg.setDefaultValue('RoofPitch')
    args << arg

    arg = OpenStudio::Measure::OSArgument::makeDoubleArgument('pv_system_max_power_output_1', true)
    arg.setDisplayName('Photovoltaics 1: Maximum Power Output')
    arg.setUnits('W')
    arg.setDescription('Maximum power output of the PV system 1. For a shared system, this is the total building maximum power output.')
    arg.setDefaultValue(4000)
    args << arg

    arg = OpenStudio::Measure::OSArgument::makeDoubleArgument('pv_system_inverter_efficiency_1', false)
    arg.setDisplayName('Photovoltaics 1: Inverter Efficiency')
    arg.setUnits('Frac')
    arg.setDescription('Inverter efficiency of the PV system 1.')
    args << arg

    arg = OpenStudio::Measure::OSArgument::makeDoubleArgument('pv_system_system_losses_fraction_1', false)
    arg.setDisplayName('Photovoltaics 1: System Losses Fraction')
    arg.setUnits('Frac')
    arg.setDescription('System losses fraction of the PV system 1.')
    args << arg

    arg = OpenStudio::Measure::OSArgument::makeBoolArgument('pv_system_is_shared_1', true)
    arg.setDisplayName('Photovoltaics 1: Is Shared System')
    arg.setDescription('Whether PV system 1 is shared. If true, assumed to serve all the units in the building.')
    arg.setDefaultValue(false)
    args << arg

    arg = OpenStudio::Measure::OSArgument::makeChoiceArgument('pv_system_module_type_2', pv_system_module_type_choices, true)
    arg.setDisplayName('Photovoltaics 2: Module Type')
    arg.setDescription("Module type of the PV system 2. Use 'none' if there is no PV system 2.")
    arg.setDefaultValue('none')
    args << arg

    arg = OpenStudio::Measure::OSArgument::makeChoiceArgument('pv_system_location_2', pv_system_location_choices, true)
    arg.setDisplayName('Photovoltaics 2: Location')
    arg.setDescription('Location of the PV system 2.')
    arg.setDefaultValue(HPXML::LocationRoof)
    args << arg

    arg = OpenStudio::Measure::OSArgument::makeChoiceArgument('pv_system_tracking_2', pv_system_tracking_choices, true)
    arg.setDisplayName('Photovoltaics 2: Tracking')
    arg.setDescription('Tracking of the PV system 2.')
    arg.setDefaultValue(HPXML::PVTrackingTypeFixed)
    args << arg

    arg = OpenStudio::Measure::OSArgument::makeDoubleArgument('pv_system_array_azimuth_2', true)
    arg.setDisplayName('Photovoltaics 2: Array Azimuth')
    arg.setUnits('degrees')
    arg.setDescription('Array azimuth of the PV system 2.')
    arg.setDefaultValue(180)
    args << arg

    arg = OpenStudio::Measure::OSArgument::makeStringArgument('pv_system_array_tilt_2', true)
    arg.setDisplayName('Photovoltaics 2: Array Tilt')
    arg.setUnits('degrees')
    arg.setDescription('Array tilt of the PV system 2. Can also enter, e.g., RoofPitch, RoofPitch+20, Latitude, Latitude-15, etc.')
    arg.setDefaultValue('RoofPitch')
    args << arg

    arg = OpenStudio::Measure::OSArgument::makeDoubleArgument('pv_system_max_power_output_2', true)
    arg.setDisplayName('Photovoltaics 2: Maximum Power Output')
    arg.setUnits('W')
    arg.setDescription('Maximum power output of the PV system 2. For a shared system, this is the total building maximum power output.')
    arg.setDefaultValue(4000)
    args << arg

    arg = OpenStudio::Measure::OSArgument::makeDoubleArgument('pv_system_inverter_efficiency_2', false)
    arg.setDisplayName('Photovoltaics 2: Inverter Efficiency')
    arg.setUnits('Frac')
    arg.setDescription('Inverter efficiency of the PV system 2.')
    args << arg

    arg = OpenStudio::Measure::OSArgument::makeDoubleArgument('pv_system_system_losses_fraction_2', false)
    arg.setDisplayName('Photovoltaics 2: System Losses Fraction')
    arg.setUnits('Frac')
    arg.setDescription('System losses fraction of the PV system 2.')
    args << arg

    arg = OpenStudio::Measure::OSArgument::makeBoolArgument('pv_system_is_shared_2', true)
    arg.setDisplayName('Photovoltaics 2: Is Shared System')
    arg.setDescription('Whether PV system 2 is shared. If true, assumed to serve all the units in the building.')
    arg.setDefaultValue(false)
    args << arg

    arg = OpenStudio::Measure::OSArgument::makeDoubleArgument('lighting_fraction_cfl_interior', true)
    arg.setDisplayName('Lighting: Fraction CFL Interior')
    arg.setDescription('Fraction of all lamps (interior) that are compact fluorescent. Lighting not specified as CFL, LFL, or LED is assumed to be incandescent.')
    arg.setDefaultValue(0.4)
    args << arg

    arg = OpenStudio::Measure::OSArgument::makeDoubleArgument('lighting_fraction_lfl_interior', true)
    arg.setDisplayName('Lighting: Fraction LFL Interior')
    arg.setDescription('Fraction of all lamps (interior) that are linear fluorescent. Lighting not specified as CFL, LFL, or LED is assumed to be incandescent.')
    arg.setDefaultValue(0.1)
    args << arg

    arg = OpenStudio::Measure::OSArgument::makeDoubleArgument('lighting_fraction_led_interior', true)
    arg.setDisplayName('Lighting: Fraction LED Interior')
    arg.setDescription('Fraction of all lamps (interior) that are light emitting diodes. Lighting not specified as CFL, LFL, or LED is assumed to be incandescent.')
    arg.setDefaultValue(0.25)
    args << arg

    arg = OpenStudio::Measure::OSArgument::makeDoubleArgument('lighting_usage_multiplier_interior', true)
    arg.setDisplayName('Lighting: Usage Multiplier Interior')
    arg.setDescription('Multiplier on the lighting energy usage (interior) that can reflect, e.g., high/low usage occupants.')
    arg.setDefaultValue(1.0)
    args << arg

    arg = OpenStudio::Measure::OSArgument::makeDoubleArgument('lighting_fraction_cfl_exterior', true)
    arg.setDisplayName('Lighting: Fraction CFL Exterior')
    arg.setDescription('Fraction of all lamps (exterior) that are compact fluorescent. Lighting not specified as CFL, LFL, or LED is assumed to be incandescent.')
    arg.setDefaultValue(0.4)
    args << arg

    arg = OpenStudio::Measure::OSArgument::makeDoubleArgument('lighting_fraction_lfl_exterior', true)
    arg.setDisplayName('Lighting: Fraction LFL Exterior')
    arg.setDescription('Fraction of all lamps (exterior) that are linear fluorescent. Lighting not specified as CFL, LFL, or LED is assumed to be incandescent.')
    arg.setDefaultValue(0.1)
    args << arg

    arg = OpenStudio::Measure::OSArgument::makeDoubleArgument('lighting_fraction_led_exterior', true)
    arg.setDisplayName('Lighting: Fraction LED Exterior')
    arg.setDescription('Fraction of all lamps (exterior) that are light emitting diodes. Lighting not specified as CFL, LFL, or LED is assumed to be incandescent.')
    arg.setDefaultValue(0.25)
    args << arg

    arg = OpenStudio::Measure::OSArgument::makeDoubleArgument('lighting_usage_multiplier_exterior', true)
    arg.setDisplayName('Lighting: Usage Multiplier Exterior')
    arg.setDescription('Multiplier on the lighting energy usage (exterior) that can reflect, e.g., high/low usage occupants.')
    arg.setDefaultValue(1.0)
    args << arg

    arg = OpenStudio::Measure::OSArgument::makeDoubleArgument('lighting_fraction_cfl_garage', true)
    arg.setDisplayName('Lighting: Fraction CFL Garage')
    arg.setDescription('Fraction of all lamps (garage) that are compact fluorescent. Lighting not specified as CFL, LFL, or LED is assumed to be incandescent.')
    arg.setDefaultValue(0.4)
    args << arg

    arg = OpenStudio::Measure::OSArgument::makeDoubleArgument('lighting_fraction_lfl_garage', true)
    arg.setDisplayName('Lighting: Fraction LFL Garage')
    arg.setDescription('Fraction of all lamps (garage) that are linear fluorescent. Lighting not specified as CFL, LFL, or LED is assumed to be incandescent.')
    arg.setDefaultValue(0.1)
    args << arg

    arg = OpenStudio::Measure::OSArgument::makeDoubleArgument('lighting_fraction_led_garage', true)
    arg.setDisplayName('Lighting: Fraction LED Garage')
    arg.setDescription('Fraction of all lamps (garage) that are light emitting diodes. Lighting not specified as CFL, LFL, or LED is assumed to be incandescent.')
    arg.setDefaultValue(0.25)
    args << arg

    arg = OpenStudio::Measure::OSArgument::makeDoubleArgument('lighting_usage_multiplier_garage', true)
    arg.setDisplayName('Lighting: Usage Multiplier Garage')
    arg.setDescription('Multiplier on the lighting energy usage (garage) that can reflect, e.g., high/low usage occupants.')
    arg.setDefaultValue(1.0)
    args << arg

    arg = OpenStudio::Measure::OSArgument::makeBoolArgument('holiday_lighting_present', true)
    arg.setDisplayName('Holiday Lighting: Present')
    arg.setDescription('Whether there is holiday lighting.')
    arg.setDefaultValue(false)
    args << arg

    arg = OpenStudio::Measure::OSArgument::makeStringArgument('holiday_lighting_daily_kwh', true)
    arg.setDisplayName('Holiday Lighting: Daily Consumption')
    arg.setUnits('kWh/day')
    arg.setDescription('The daily energy consumption for holiday lighting (exterior).')
    arg.setDefaultValue(Constants.Auto)
    args << arg

    arg = OpenStudio::Measure::OSArgument::makeStringArgument('holiday_lighting_period_begin_month', true)
    arg.setDisplayName('Holiday Lighting: Period Begin Month')
    arg.setUnits('month')
    arg.setDescription('This numeric field should contain the starting month number (1 = January, 2 = February, etc.) for the holiday lighting period desired.')
    arg.setDefaultValue(Constants.Auto)
    args << arg

    arg = OpenStudio::Measure::OSArgument::makeStringArgument('holiday_lighting_period_begin_day_of_month', true)
    arg.setDisplayName('Holiday Lighting: Period Begin Day of Month')
    arg.setUnits('day')
    arg.setDescription('This numeric field should contain the starting day of the starting month (must be valid for month) for the holiday lighting period desired.')
    arg.setDefaultValue(Constants.Auto)
    args << arg

    arg = OpenStudio::Measure::OSArgument::makeStringArgument('holiday_lighting_period_end_month', true)
    arg.setDisplayName('Holiday Lighting: Period End Month')
    arg.setUnits('month')
    arg.setDescription('This numeric field should contain the end month number (1 = January, 2 = February, etc.) for the holiday lighting period desired.')
    arg.setDefaultValue(Constants.Auto)
    args << arg

    arg = OpenStudio::Measure::OSArgument::makeStringArgument('holiday_lighting_period_end_day_of_month', true)
    arg.setDisplayName('Holiday Lighting: Period End Day of Month')
    arg.setUnits('day')
    arg.setDescription('This numeric field should contain the ending day of the ending month (must be valid for month) for the holiday lighting period desired.')
    arg.setDefaultValue(Constants.Auto)
    args << arg

    arg = OpenStudio::Measure::OSArgument::makeBoolArgument('dehumidifier_present', true)
    arg.setDisplayName('Dehumidifier: Present')
    arg.setDescription('Whether there is a dehumidifier.')
    arg.setDefaultValue(false)
    args << arg

    dehumidifier_efficiency_type_choices = OpenStudio::StringVector.new
    dehumidifier_efficiency_type_choices << 'EnergyFactor'
    dehumidifier_efficiency_type_choices << 'IntegratedEnergyFactor'

    arg = OpenStudio::Measure::OSArgument::makeChoiceArgument('dehumidifier_efficiency_type', dehumidifier_efficiency_type_choices, true)
    arg.setDisplayName('Dehumidifier: Efficiency Type')
    arg.setDescription('The efficiency type of dehumidifier.')
    arg.setDefaultValue('EnergyFactor')
    args << arg

    arg = OpenStudio::Measure::OSArgument::makeDoubleArgument('dehumidifier_efficiency_ef', true)
    arg.setDisplayName('Dehumidifier: Energy Factor')
    arg.setUnits('liters/kWh')
    arg.setDescription('The Energy Factor (EF) of the dehumidifier.')
    arg.setDefaultValue(1.8)
    args << arg

    arg = OpenStudio::Measure::OSArgument::makeDoubleArgument('dehumidifier_efficiency_ief', true)
    arg.setDisplayName('Dehumidifier: Integrated Energy Factor')
    arg.setUnits('liters/kWh')
    arg.setDescription('The Integrated Energy Factor (IEF) of the dehumidifier.')
    arg.setDefaultValue(1.5)
    args << arg

    arg = OpenStudio::Measure::OSArgument::makeDoubleArgument('dehumidifier_capacity', true)
    arg.setDisplayName('Dehumidifier: Capacity')
    arg.setDescription('The capacity (water removal rate) of the dehumidifier.')
    arg.setUnits('pint/day')
    arg.setDefaultValue(40)
    args << arg

    arg = OpenStudio::Measure::OSArgument::makeDoubleArgument('dehumidifier_rh_setpoint', true)
    arg.setDisplayName('Dehumidifier: Relative Humidity Setpoint')
    arg.setDescription('The relative humidity setpoint of the dehumidifier.')
    arg.setUnits('Frac')
    arg.setDefaultValue(0.5)
    args << arg

    arg = OpenStudio::Measure::OSArgument::makeDoubleArgument('dehumidifier_fraction_dehumidification_load_served', true)
    arg.setDisplayName('Dehumidifier: Fraction Dehumidification Load Served')
    arg.setDescription('The dehumidification load served fraction of the dehumidifier.')
    arg.setUnits('Frac')
    arg.setDefaultValue(1)
    args << arg

    arg = OpenStudio::Measure::OSArgument::makeBoolArgument('clothes_washer_present', true)
    arg.setDisplayName('Clothes Washer: Present')
    arg.setDescription('Whether there is a clothes washer.')
    arg.setDefaultValue(true)
    args << arg

    appliance_location_choices = OpenStudio::StringVector.new
    appliance_location_choices << Constants.Auto
    appliance_location_choices << HPXML::LocationLivingSpace
    appliance_location_choices << HPXML::LocationBasementConditioned
    appliance_location_choices << HPXML::LocationBasementUnconditioned
    appliance_location_choices << HPXML::LocationGarage
    appliance_location_choices << HPXML::LocationOtherHousingUnit
    appliance_location_choices << HPXML::LocationOtherHeatedSpace
    appliance_location_choices << HPXML::LocationOtherMultifamilyBufferSpace
    appliance_location_choices << HPXML::LocationOtherNonFreezingSpace

    clothes_washer_efficiency_type_choices = OpenStudio::StringVector.new
    clothes_washer_efficiency_type_choices << 'ModifiedEnergyFactor'
    clothes_washer_efficiency_type_choices << 'IntegratedModifiedEnergyFactor'

    arg = OpenStudio::Measure::OSArgument::makeChoiceArgument('clothes_washer_location', appliance_location_choices, true)
    arg.setDisplayName('Clothes Washer: Location')
    arg.setDescription('The space type for the clothes washer location.')
    arg.setDefaultValue(Constants.Auto)
    args << arg

    arg = OpenStudio::Measure::OSArgument::makeChoiceArgument('clothes_washer_efficiency_type', clothes_washer_efficiency_type_choices, true)
    arg.setDisplayName('Clothes Washer: Efficiency Type')
    arg.setDescription('The efficiency type of clothes washer.')
    arg.setDefaultValue('IntegratedModifiedEnergyFactor')
    args << arg

    arg = OpenStudio::Measure::OSArgument::makeStringArgument('clothes_washer_efficiency_mef', true)
    arg.setDisplayName('Clothes Washer: Modified Energy Factor')
    arg.setUnits('ft^3/kWh-cycle')
    arg.setDescription('The Modified Energy Factor (MEF) is the capacity of the clothes container divided by the total clothes washer energy consumption per cycle, where the energy consumption is the sum of the machine electrical energy consumption, the hot water energy consumption, the energy required for removal of the remaining moisture in the wash load, standby energy, and off-mode energy consumption.')
    arg.setDefaultValue(Constants.Auto)
    args << arg

    arg = OpenStudio::Measure::OSArgument::makeStringArgument('clothes_washer_efficiency_imef', true)
    arg.setDisplayName('Clothes Washer: Integrated Modified Energy Factor')
    arg.setUnits('ft^3/kWh-cyc')
    arg.setDescription('The energy performance metric for ENERGY STAR certified residential clothes washers as of March 7, 2015.')
    arg.setDefaultValue(Constants.Auto)
    args << arg

    arg = OpenStudio::Measure::OSArgument::makeStringArgument('clothes_washer_rated_annual_kwh', true)
    arg.setDisplayName('Clothes Washer: Rated Annual Consumption')
    arg.setUnits('kWh/yr')
    arg.setDescription('The annual energy consumed by the clothes washer, as rated, obtained from the EnergyGuide label. This includes both the appliance electricity consumption and the energy required for water heating.')
    arg.setDefaultValue(Constants.Auto)
    args << arg

    arg = OpenStudio::Measure::OSArgument::makeStringArgument('clothes_washer_label_electric_rate', true)
    arg.setDisplayName('Clothes Washer: Label Electric Rate')
    arg.setUnits('$/kWh')
    arg.setDescription('The annual energy consumed by the clothes washer, as rated, obtained from the EnergyGuide label. This includes both the appliance electricity consumption and the energy required for water heating.')
    arg.setDefaultValue(Constants.Auto)
    args << arg

    arg = OpenStudio::Measure::OSArgument::makeStringArgument('clothes_washer_label_gas_rate', true)
    arg.setDisplayName('Clothes Washer: Label Gas Rate')
    arg.setUnits('$/therm')
    arg.setDescription('The annual energy consumed by the clothes washer, as rated, obtained from the EnergyGuide label. This includes both the appliance electricity consumption and the energy required for water heating.')
    arg.setDefaultValue(Constants.Auto)
    args << arg

    arg = OpenStudio::Measure::OSArgument::makeStringArgument('clothes_washer_label_annual_gas_cost', true)
    arg.setDisplayName('Clothes Washer: Label Annual Cost with Gas DHW')
    arg.setUnits('$')
    arg.setDescription('The annual cost of using the system under test conditions. Input is obtained from the EnergyGuide label.')
    arg.setDefaultValue(Constants.Auto)
    args << arg

    arg = OpenStudio::Measure::OSArgument::makeStringArgument('clothes_washer_label_usage', true)
    arg.setDisplayName('Clothes Washer: Label Usage')
    arg.setUnits('cyc/wk')
    arg.setDescription('The clothes washer loads per week.')
    arg.setDefaultValue(Constants.Auto)
    args << arg

    arg = OpenStudio::Measure::OSArgument::makeStringArgument('clothes_washer_capacity', true)
    arg.setDisplayName('Clothes Washer: Drum Volume')
    arg.setUnits('ft^3')
    arg.setDescription("Volume of the washer drum. Obtained from the EnergyStar website or the manufacturer's literature.")
    arg.setDefaultValue(Constants.Auto)
    args << arg

    arg = OpenStudio::Measure::OSArgument::makeDoubleArgument('clothes_washer_usage_multiplier', true)
    arg.setDisplayName('Clothes Washer: Usage Multiplier')
    arg.setDescription('Multiplier on the clothes washer energy and hot water usage that can reflect, e.g., high/low usage occupants.')
    arg.setDefaultValue(1.0)
    args << arg

    arg = OpenStudio::Measure::OSArgument::makeBoolArgument('clothes_dryer_present', true)
    arg.setDisplayName('Clothes Dryer: Present')
    arg.setDescription('Whether there is a clothes dryer.')
    arg.setDefaultValue(true)
    args << arg

    arg = OpenStudio::Measure::OSArgument::makeChoiceArgument('clothes_dryer_location', appliance_location_choices, true)
    arg.setDisplayName('Clothes Dryer: Location')
    arg.setDescription('The space type for the clothes dryer location.')
    arg.setDefaultValue(Constants.Auto)
    args << arg

    clothes_dryer_fuel_choices = OpenStudio::StringVector.new
    clothes_dryer_fuel_choices << HPXML::FuelTypeElectricity
    clothes_dryer_fuel_choices << HPXML::FuelTypeNaturalGas
    clothes_dryer_fuel_choices << HPXML::FuelTypeOil
    clothes_dryer_fuel_choices << HPXML::FuelTypePropane
    clothes_dryer_fuel_choices << HPXML::FuelTypeWoodCord
    clothes_dryer_fuel_choices << HPXML::FuelTypeCoal

    clothes_dryer_control_type_choices = OpenStudio::StringVector.new
    clothes_dryer_control_type_choices << Constants.Auto
    clothes_dryer_control_type_choices << HPXML::ClothesDryerControlTypeTimer
    clothes_dryer_control_type_choices << HPXML::ClothesDryerControlTypeMoisture

    clothes_dryer_efficiency_type_choices = OpenStudio::StringVector.new
    clothes_dryer_efficiency_type_choices << 'EnergyFactor'
    clothes_dryer_efficiency_type_choices << 'CombinedEnergyFactor'

    arg = OpenStudio::Measure::OSArgument::makeChoiceArgument('clothes_dryer_fuel_type', clothes_dryer_fuel_choices, true)
    arg.setDisplayName('Clothes Dryer: Fuel Type')
    arg.setDescription('Type of fuel used by the clothes dryer.')
    arg.setDefaultValue(HPXML::FuelTypeNaturalGas)
    args << arg

    arg = OpenStudio::Measure::OSArgument::makeChoiceArgument('clothes_dryer_efficiency_type', clothes_dryer_efficiency_type_choices, true)
    arg.setDisplayName('Clothes Dryer: Efficiency Type')
    arg.setDescription('The efficiency type of clothes dryer.')
    arg.setDefaultValue('CombinedEnergyFactor')
    args << arg

    arg = OpenStudio::Measure::OSArgument::makeDoubleArgument('clothes_dryer_efficiency_ef', true)
    arg.setDisplayName('Clothes Dryer: Energy Factor')
    arg.setUnits('lb/kWh')
    arg.setDescription('The energy performance metric for ENERGY STAR certified residential clothes dryers prior to September 13, 2013. The new metric is Combined Energy Factor.')
    arg.setDefaultValue(3.4615)
    args << arg

    arg = OpenStudio::Measure::OSArgument::makeStringArgument('clothes_dryer_efficiency_cef', true)
    arg.setDisplayName('Clothes Dryer: Combined Energy Factor')
    arg.setUnits('lb/kWh')
    arg.setDescription('The Combined Energy Factor (CEF) measures the pounds of clothing that can be dried per kWh (Fuel equivalent) of electricity, including energy consumed during Stand-by and Off modes.')
    arg.setDefaultValue(Constants.Auto)
    args << arg

    arg = OpenStudio::Measure::OSArgument::makeChoiceArgument('clothes_dryer_control_type', clothes_dryer_control_type_choices, true)
    arg.setDisplayName('Clothes Dryer: Control Type')
    arg.setDescription('Type of control used by the clothes dryer.')
    arg.setDefaultValue(Constants.Auto)
    args << arg

    arg = OpenStudio::Measure::OSArgument::makeStringArgument('clothes_dryer_vented_flow_rate', true)
    arg.setDisplayName('Clothes Dryer: Vented Flow Rate')
    arg.setDescription('The exhaust flow rate of the vented clothes dryer.')
    arg.setUnits('CFM')
    arg.setDefaultValue(Constants.Auto)
    args << arg

    arg = OpenStudio::Measure::OSArgument::makeDoubleArgument('clothes_dryer_usage_multiplier', true)
    arg.setDisplayName('Clothes Dryer: Usage Multiplier')
    arg.setDescription('Multiplier on the clothes dryer energy usage that can reflect, e.g., high/low usage occupants.')
    arg.setDefaultValue(1.0)
    args << arg

    arg = OpenStudio::Measure::OSArgument::makeBoolArgument('dishwasher_present', true)
    arg.setDisplayName('Dishwasher: Present')
    arg.setDescription('Whether there is a dishwasher.')
    arg.setDefaultValue(true)
    args << arg

    arg = OpenStudio::Measure::OSArgument::makeChoiceArgument('dishwasher_location', appliance_location_choices, true)
    arg.setDisplayName('Dishwasher: Location')
    arg.setDescription('The space type for the dishwasher location.')
    arg.setDefaultValue(Constants.Auto)
    args << arg

    dishwasher_efficiency_type_choices = OpenStudio::StringVector.new
    dishwasher_efficiency_type_choices << 'RatedAnnualkWh'
    dishwasher_efficiency_type_choices << 'EnergyFactor'

    arg = OpenStudio::Measure::OSArgument::makeChoiceArgument('dishwasher_efficiency_type', dishwasher_efficiency_type_choices, true)
    arg.setDisplayName('Dishwasher: Efficiency Type')
    arg.setDescription('The efficiency type of dishwasher.')
    arg.setDefaultValue('RatedAnnualkWh')
    args << arg

    arg = OpenStudio::Measure::OSArgument::makeStringArgument('dishwasher_efficiency_kwh', true)
    arg.setDisplayName('Dishwasher: Rated Annual kWh')
    arg.setUnits('kWh/yr')
    arg.setDescription('The rated annual kWh of the dishwasher.')
    arg.setDefaultValue(Constants.Auto)
    args << arg

    arg = OpenStudio::Measure::OSArgument::makeDoubleArgument('dishwasher_efficiency_ef', true)
    arg.setDisplayName('Dishwasher: Energy Factor')
    arg.setDescription('The energy factor of the dishwasher.')
    arg.setDefaultValue(0.46)
    args << arg

    arg = OpenStudio::Measure::OSArgument::makeStringArgument('dishwasher_label_electric_rate', true)
    arg.setDisplayName('Dishwasher: Label Electric Rate')
    arg.setUnits('$/kWh')
    arg.setDescription('The label electric rate of the dishwasher.')
    arg.setDefaultValue(Constants.Auto)
    args << arg

    arg = OpenStudio::Measure::OSArgument::makeStringArgument('dishwasher_label_gas_rate', true)
    arg.setDisplayName('Dishwasher: Label Gas Rate')
    arg.setUnits('$/therm')
    arg.setDescription('The label gas rate of the dishwasher.')
    arg.setDefaultValue(Constants.Auto)
    args << arg

    arg = OpenStudio::Measure::OSArgument::makeStringArgument('dishwasher_label_annual_gas_cost', true)
    arg.setDisplayName('Dishwasher: Label Annual Gas Cost')
    arg.setUnits('$')
    arg.setDescription('The label annual gas cost of the dishwasher.')
    arg.setDefaultValue(Constants.Auto)
    args << arg

    arg = OpenStudio::Measure::OSArgument::makeStringArgument('dishwasher_label_usage', true)
    arg.setDisplayName('Dishwasher: Label Usage')
    arg.setUnits('cyc/wk')
    arg.setDescription('The dishwasher loads per week.')
    arg.setDefaultValue(Constants.Auto)
    args << arg

    arg = OpenStudio::Measure::OSArgument::makeStringArgument('dishwasher_place_setting_capacity', true)
    arg.setDisplayName('Dishwasher: Number of Place Settings')
    arg.setUnits('#')
    arg.setDescription("The number of place settings for the unit. Data obtained from manufacturer's literature.")
    arg.setDefaultValue(Constants.Auto)
    args << arg

    arg = OpenStudio::Measure::OSArgument::makeDoubleArgument('dishwasher_usage_multiplier', true)
    arg.setDisplayName('Dishwasher: Usage Multiplier')
    arg.setDescription('Multiplier on the dishwasher energy usage that can reflect, e.g., high/low usage occupants.')
    arg.setDefaultValue(1.0)
    args << arg

    arg = OpenStudio::Measure::OSArgument::makeBoolArgument('refrigerator_present', true)
    arg.setDisplayName('Refrigerator: Present')
    arg.setDescription('Whether there is a refrigerator.')
    arg.setDefaultValue(true)
    args << arg

    arg = OpenStudio::Measure::OSArgument::makeChoiceArgument('refrigerator_location', appliance_location_choices, true)
    arg.setDisplayName('Refrigerator: Location')
    arg.setDescription('The space type for the refrigerator location.')
    arg.setDefaultValue(Constants.Auto)
    args << arg

    arg = OpenStudio::Measure::OSArgument::makeStringArgument('refrigerator_rated_annual_kwh', true)
    arg.setDisplayName('Refrigerator: Rated Annual Consumption')
    arg.setUnits('kWh/yr')
    arg.setDescription('The EnergyGuide rated annual energy consumption for a refrigerator.')
    arg.setDefaultValue(Constants.Auto)
    args << arg

    arg = OpenStudio::Measure::OSArgument::makeDoubleArgument('refrigerator_usage_multiplier', true)
    arg.setDisplayName('Refrigerator: Usage Multiplier')
    arg.setDescription('Multiplier on the refrigerator energy usage that can reflect, e.g., high/low usage occupants.')
    arg.setDefaultValue(1.0)
    args << arg

    arg = OpenStudio::Measure::OSArgument::makeBoolArgument('extra_refrigerator_present', true)
    arg.setDisplayName('Extra Refrigerator: Present')
    arg.setDescription('Whether there is an extra refrigerator.')
    arg.setDefaultValue(false)
    args << arg

    arg = OpenStudio::Measure::OSArgument::makeChoiceArgument('extra_refrigerator_location', appliance_location_choices, true)
    arg.setDisplayName('Extra Refrigerator: Location')
    arg.setDescription('The space type for the extra refrigerator location.')
    arg.setDefaultValue(Constants.Auto)
    args << arg

    arg = OpenStudio::Measure::OSArgument::makeStringArgument('extra_refrigerator_rated_annual_kwh', true)
    arg.setDisplayName('Extra Refrigerator: Rated Annual Consumption')
    arg.setUnits('kWh/yr')
    arg.setDescription('The EnergyGuide rated annual energy consumption for an extra rrefrigerator.')
    arg.setDefaultValue(Constants.Auto)
    args << arg

    arg = OpenStudio::Measure::OSArgument::makeDoubleArgument('extra_refrigerator_usage_multiplier', true)
    arg.setDisplayName('Extra Refrigerator: Usage Multiplier')
    arg.setDescription('Multiplier on the extra refrigerator energy usage that can reflect, e.g., high/low usage occupants.')
    arg.setDefaultValue(1.0)
    args << arg

    arg = OpenStudio::Measure::OSArgument::makeBoolArgument('freezer_present', true)
    arg.setDisplayName('Freezer: Present')
    arg.setDescription('Whether there is a freezer.')
    arg.setDefaultValue(false)
    args << arg

    arg = OpenStudio::Measure::OSArgument::makeChoiceArgument('freezer_location', appliance_location_choices, true)
    arg.setDisplayName('Freezer: Location')
    arg.setDescription('The space type for the freezer location.')
    arg.setDefaultValue(Constants.Auto)
    args << arg

    arg = OpenStudio::Measure::OSArgument::makeStringArgument('freezer_rated_annual_kwh', true)
    arg.setDisplayName('Freezer: Rated Annual Consumption')
    arg.setUnits('kWh/yr')
    arg.setDescription('The EnergyGuide rated annual energy consumption for a freezer.')
    arg.setDefaultValue(Constants.Auto)
    args << arg

    arg = OpenStudio::Measure::OSArgument::makeDoubleArgument('freezer_usage_multiplier', true)
    arg.setDisplayName('Freezer: Usage Multiplier')
    arg.setDescription('Multiplier on the freezer energy usage that can reflect, e.g., high/low usage occupants.')
    arg.setDefaultValue(1.0)
    args << arg

    cooking_range_oven_fuel_choices = OpenStudio::StringVector.new
    cooking_range_oven_fuel_choices << HPXML::FuelTypeElectricity
    cooking_range_oven_fuel_choices << HPXML::FuelTypeNaturalGas
    cooking_range_oven_fuel_choices << HPXML::FuelTypeOil
    cooking_range_oven_fuel_choices << HPXML::FuelTypePropane
    cooking_range_oven_fuel_choices << HPXML::FuelTypeWoodCord
    cooking_range_oven_fuel_choices << HPXML::FuelTypeCoal

    arg = OpenStudio::Measure::OSArgument::makeBoolArgument('cooking_range_oven_present', true)
    arg.setDisplayName('Cooking Range/Oven: Present')
    arg.setDescription('Whether there is a cooking range/oven.')
    arg.setDefaultValue(true)
    args << arg

    arg = OpenStudio::Measure::OSArgument::makeChoiceArgument('cooking_range_oven_location', appliance_location_choices, true)
    arg.setDisplayName('Cooking Range/Oven: Location')
    arg.setDescription('The space type for the cooking range/oven location.')
    arg.setDefaultValue(Constants.Auto)
    args << arg

    arg = OpenStudio::Measure::OSArgument::makeChoiceArgument('cooking_range_oven_fuel_type', cooking_range_oven_fuel_choices, true)
    arg.setDisplayName('Cooking Range/Oven: Fuel Type')
    arg.setDescription('Type of fuel used by the cooking range/oven.')
    arg.setDefaultValue(HPXML::FuelTypeNaturalGas)
    args << arg

    arg = OpenStudio::Measure::OSArgument::makeBoolArgument('cooking_range_oven_is_induction', false)
    arg.setDisplayName('Cooking Range/Oven: Is Induction')
    arg.setDescription('Whether the cooking range is induction.')
    args << arg

    arg = OpenStudio::Measure::OSArgument::makeBoolArgument('cooking_range_oven_is_convection', false)
    arg.setDisplayName('Cooking Range/Oven: Is Convection')
    arg.setDescription('Whether the oven is convection.')
    args << arg

    arg = OpenStudio::Measure::OSArgument::makeDoubleArgument('cooking_range_oven_usage_multiplier', true)
    arg.setDisplayName('Cooking Range/Oven: Usage Multiplier')
    arg.setDescription('Multiplier on the cooking range/oven energy usage that can reflect, e.g., high/low usage occupants.')
    arg.setDefaultValue(1.0)
    args << arg

    arg = OpenStudio::Measure::OSArgument::makeBoolArgument('ceiling_fan_present', true)
    arg.setDisplayName('Ceiling Fan: Present')
    arg.setDescription('Whether there is are any ceiling fans.')
    arg.setDefaultValue(true)
    args << arg

    arg = OpenStudio::Measure::OSArgument::makeStringArgument('ceiling_fan_efficiency', true)
    arg.setDisplayName('Ceiling Fan: Efficiency')
    arg.setUnits('CFM/W')
    arg.setDescription('The efficiency rating of the ceiling fan(s) at medium speed.')
    arg.setDefaultValue(Constants.Auto)
    args << arg

    arg = OpenStudio::Measure::OSArgument::makeStringArgument('ceiling_fan_quantity', true)
    arg.setDisplayName('Ceiling Fan: Quantity')
    arg.setUnits('#')
    arg.setDescription('Total number of ceiling fans.')
    arg.setDefaultValue(Constants.Auto)
    args << arg

    arg = OpenStudio::Measure::OSArgument::makeDoubleArgument('ceiling_fan_cooling_setpoint_temp_offset', true)
    arg.setDisplayName('Ceiling Fan: Cooling Setpoint Temperature Offset')
    arg.setUnits('deg-F')
    arg.setDescription('The setpoint temperature offset during cooling season for the ceiling fan(s). Only applies if ceiling fan quantity is greater than zero.')
    arg.setDefaultValue(0.5)
    args << arg

    arg = OpenStudio::Measure::OSArgument::makeStringArgument('plug_loads_television_annual_kwh', true)
    arg.setDisplayName('Plug Loads: Television Annual kWh')
    arg.setDescription('The annual energy consumption of the television plug loads.')
    arg.setUnits('kWh/yr')
    arg.setDefaultValue(Constants.Auto)
    args << arg

    arg = OpenStudio::Measure::OSArgument::makeDoubleArgument('plug_loads_television_usage_multiplier', true)
    arg.setDisplayName('Plug Loads: Television Usage Multiplier')
    arg.setDescription('Multiplier on the television energy usage that can reflect, e.g., high/low usage occupants.')
    arg.setDefaultValue(1.0)
    args << arg

    arg = OpenStudio::Measure::OSArgument::makeDoubleArgument('plug_loads_television_usage_multiplier_2', true)
    arg.setDisplayName('Plug Loads: Television Usage Multiplier 2')
    arg.setDefaultValue(1.0)
    arg.setDescription('Additional multiplier on the television energy usage that can reflect, e.g., high/low usage occupants.')
    args << arg

    arg = OpenStudio::Measure::OSArgument::makeStringArgument('plug_loads_other_annual_kwh', true)
    arg.setDisplayName('Plug Loads: Other Annual kWh')
    arg.setDescription('The annual energy consumption of the other residual plug loads.')
    arg.setUnits('kWh/yr')
    arg.setDefaultValue(Constants.Auto)
    args << arg

    arg = OpenStudio::Measure::OSArgument::makeStringArgument('plug_loads_other_frac_sensible', true)
    arg.setDisplayName('Plug Loads: Other Sensible Fraction')
    arg.setDescription("Fraction of other residual plug loads' internal gains that are sensible.")
    arg.setUnits('Frac')
    arg.setDefaultValue(Constants.Auto)
    args << arg

    arg = OpenStudio::Measure::OSArgument::makeStringArgument('plug_loads_other_frac_latent', true)
    arg.setDisplayName('Plug Loads: Other Latent Fraction')
    arg.setDescription("Fraction of other residual plug loads' internal gains that are latent.")
    arg.setUnits('Frac')
    arg.setDefaultValue(Constants.Auto)
    args << arg

    arg = OpenStudio::Measure::OSArgument::makeDoubleArgument('plug_loads_other_usage_multiplier', true)
    arg.setDisplayName('Plug Loads: Other Usage Multiplier')
    arg.setDescription('Multiplier on the other energy usage that can reflect, e.g., high/low usage occupants.')
    arg.setDefaultValue(1.0)
    args << arg

    arg = OpenStudio::Measure::OSArgument::makeDoubleArgument('plug_loads_other_usage_multiplier_2', true)
    arg.setDisplayName('Plug Loads: Other Usage Multiplier 2')
    arg.setDescription('Additional multiplier on the other energy usage that can reflect, e.g., high/low usage occupants.')
    arg.setDefaultValue(1.0)
    args << arg

    arg = OpenStudio::Measure::OSArgument::makeBoolArgument('plug_loads_well_pump_present', true)
    arg.setDisplayName('Plug Loads: Well Pump Present')
    arg.setDescription('Whether there is a well pump.')
    arg.setDefaultValue(false)
    args << arg

    arg = OpenStudio::Measure::OSArgument::makeStringArgument('plug_loads_well_pump_annual_kwh', true)
    arg.setDisplayName('Plug Loads: Well Pump Annual kWh')
    arg.setDescription('The annual energy consumption of the well pump plug loads.')
    arg.setUnits('kWh/yr')
    arg.setDefaultValue(Constants.Auto)
    args << arg

    arg = OpenStudio::Measure::OSArgument::makeDoubleArgument('plug_loads_well_pump_usage_multiplier', true)
    arg.setDisplayName('Plug Loads: Well Pump Usage Multiplier')
    arg.setDescription('Multiplier on the well pump energy usage that can reflect, e.g., high/low usage occupants.')
    arg.setDefaultValue(1.0)
    args << arg

    arg = OpenStudio::Measure::OSArgument::makeDoubleArgument('plug_loads_well_pump_usage_multiplier_2', true)
    arg.setDisplayName('Plug Loads: Well Pump Usage Multiplier 2')
    arg.setDescription('Additional multiplier on the well pump energy usage that can reflect, e.g., high/low usage occupants.')
    arg.setDefaultValue(1.0)
    args << arg

    arg = OpenStudio::Measure::OSArgument::makeBoolArgument('plug_loads_vehicle_present', true)
    arg.setDisplayName('Plug Loads: Vehicle Present')
    arg.setDescription('Whether there is an electric vehicle.')
    arg.setDefaultValue(false)
    args << arg

    arg = OpenStudio::Measure::OSArgument::makeStringArgument('plug_loads_vehicle_annual_kwh', true)
    arg.setDisplayName('Plug Loads: Vehicle Annual kWh')
    arg.setDescription('The annual energy consumption of the electric vehicle plug loads.')
    arg.setUnits('kWh/yr')
    arg.setDefaultValue(Constants.Auto)
    args << arg

    arg = OpenStudio::Measure::OSArgument::makeDoubleArgument('plug_loads_vehicle_usage_multiplier', true)
    arg.setDisplayName('Plug Loads: Vehicle Usage Multiplier')
    arg.setDescription('Multiplier on the electric vehicle energy usage that can reflect, e.g., high/low usage occupants.')
    arg.setDefaultValue(1.0)
    args << arg

    arg = OpenStudio::Measure::OSArgument::makeDoubleArgument('plug_loads_vehicle_usage_multiplier_2', true)
    arg.setDisplayName('Plug Loads: Vehicle Usage Multiplier 2')
    arg.setDescription('Additional multiplier on the electric vehicle energy usage that can reflect, e.g., high/low usage occupants.')
    arg.setDefaultValue(1.0)
    args << arg

    fuel_loads_fuel_choices = OpenStudio::StringVector.new
    fuel_loads_fuel_choices << HPXML::FuelTypeNaturalGas
    fuel_loads_fuel_choices << HPXML::FuelTypeOil
    fuel_loads_fuel_choices << HPXML::FuelTypePropane
    fuel_loads_fuel_choices << HPXML::FuelTypeWoodCord
    fuel_loads_fuel_choices << HPXML::FuelTypeWoodPellets

    fuel_loads_location_choices = OpenStudio::StringVector.new
    fuel_loads_location_choices << Constants.Auto
    fuel_loads_location_choices << HPXML::LocationInterior
    fuel_loads_location_choices << HPXML::LocationExterior

    arg = OpenStudio::Measure::OSArgument::makeBoolArgument('fuel_loads_grill_present', true)
    arg.setDisplayName('Fuel Loads: Grill Present')
    arg.setDescription('Whether there is a fuel loads grill.')
    arg.setDefaultValue(false)
    args << arg

    arg = OpenStudio::Measure::OSArgument::makeChoiceArgument('fuel_loads_grill_fuel_type', fuel_loads_fuel_choices, true)
    arg.setDisplayName('Fuel Loads: Grill Fuel Type')
    arg.setDescription('The fuel type of the fuel loads grill.')
    arg.setDefaultValue(HPXML::FuelTypeNaturalGas)
    args << arg

    arg = OpenStudio::Measure::OSArgument::makeStringArgument('fuel_loads_grill_annual_therm', true)
    arg.setDisplayName('Fuel Loads: Grill Annual therm')
    arg.setDescription('The annual energy consumption of the fuel loads grill.')
    arg.setUnits('therm/yr')
    arg.setDefaultValue(Constants.Auto)
    args << arg

    arg = OpenStudio::Measure::OSArgument::makeChoiceArgument('fuel_loads_grill_location', fuel_loads_location_choices, true)
    arg.setDisplayName('Fuel Loads: Grill Location')
    arg.setDescription('The location of the fuel loads grill.')
    arg.setDefaultValue(Constants.Auto)
    args << arg

    arg = OpenStudio::Measure::OSArgument::makeDoubleArgument('fuel_loads_grill_usage_multiplier', true)
    arg.setDisplayName('Fuel Loads: Grill Usage Multiplier')
    arg.setDescription('Multiplier on the fuel loads grill energy usage that can reflect, e.g., high/low usage occupants.')
    arg.setDefaultValue(1.0)
    args << arg

    arg = OpenStudio::Measure::OSArgument::makeBoolArgument('fuel_loads_lighting_present', true)
    arg.setDisplayName('Fuel Loads: Lighting Present')
    arg.setDescription('Whether there is fuel loads lighting.')
    arg.setDefaultValue(false)
    args << arg

    arg = OpenStudio::Measure::OSArgument::makeChoiceArgument('fuel_loads_lighting_fuel_type', fuel_loads_fuel_choices, true)
    arg.setDisplayName('Fuel Loads: Lighting Fuel Type')
    arg.setDescription('The fuel type of the fuel loads lighting.')
    arg.setDefaultValue(HPXML::FuelTypeNaturalGas)
    args << arg

    arg = OpenStudio::Measure::OSArgument::makeStringArgument('fuel_loads_lighting_annual_therm', true)
    arg.setDisplayName('Fuel Loads: Lighting Annual therm')
    arg.setDescription('The annual energy consumption of the fuel loads lighting.')
    arg.setUnits('therm/yr')
    arg.setDefaultValue(Constants.Auto)
    args << arg

    arg = OpenStudio::Measure::OSArgument::makeChoiceArgument('fuel_loads_lighting_location', fuel_loads_location_choices, true)
    arg.setDisplayName('Fuel Loads: Lighting Location')
    arg.setDescription('The location of the fuel loads lighting.')
    arg.setDefaultValue(Constants.Auto)
    args << arg

    arg = OpenStudio::Measure::OSArgument::makeDoubleArgument('fuel_loads_lighting_usage_multiplier', true)
    arg.setDisplayName('Fuel Loads: Lighting Usage Multiplier')
    arg.setDescription('Multiplier on the fuel loads lighting energy usage that can reflect, e.g., high/low usage occupants.')
    arg.setDefaultValue(1.0)
    args << arg

    arg = OpenStudio::Measure::OSArgument::makeBoolArgument('fuel_loads_fireplace_present', true)
    arg.setDisplayName('Fuel Loads: Fireplace Present')
    arg.setDescription('Whether there is fuel loads fireplace.')
    arg.setDefaultValue(false)
    args << arg

    arg = OpenStudio::Measure::OSArgument::makeChoiceArgument('fuel_loads_fireplace_fuel_type', fuel_loads_fuel_choices, true)
    arg.setDisplayName('Fuel Loads: Fireplace Fuel Type')
    arg.setDescription('The fuel type of the fuel loads fireplace.')
    arg.setDefaultValue(HPXML::FuelTypeNaturalGas)
    args << arg

    arg = OpenStudio::Measure::OSArgument::makeStringArgument('fuel_loads_fireplace_annual_therm', true)
    arg.setDisplayName('Fuel Loads: Fireplace Annual therm')
    arg.setDescription('The annual energy consumption of the fuel loads fireplace.')
    arg.setUnits('therm/yr')
    arg.setDefaultValue(Constants.Auto)
    args << arg

    arg = OpenStudio::Measure::OSArgument::makeChoiceArgument('fuel_loads_fireplace_location', fuel_loads_location_choices, true)
    arg.setDisplayName('Fuel Loads: Fireplace Location')
    arg.setDescription('The location of the fuel loads fireplace.')
    arg.setDefaultValue(Constants.Auto)
    args << arg

    arg = OpenStudio::Measure::OSArgument::makeDoubleArgument('fuel_loads_fireplace_usage_multiplier', true)
    arg.setDisplayName('Fuel Loads: Fireplace Usage Multiplier')
    arg.setDescription('Multiplier on the fuel loads fireplace energy usage that can reflect, e.g., high/low usage occupants.')
    arg.setDefaultValue(1.0)
    args << arg

    heater_type_choices = OpenStudio::StringVector.new
    heater_type_choices << 'none'
    heater_type_choices << HPXML::HeaterTypeElectricResistance
    heater_type_choices << HPXML::HeaterTypeGas
    heater_type_choices << HPXML::HeaterTypeHeatPump

    arg = OpenStudio::Measure::OSArgument::makeBoolArgument('pool_present', true)
    arg.setDisplayName('Pool: Present')
    arg.setDescription('Whether there is a pool.')
    arg.setDefaultValue(false)
    args << arg

    arg = OpenStudio::Measure::OSArgument::makeStringArgument('pool_pump_annual_kwh', true)
    arg.setDisplayName('Pool: Pump Annual kWh')
    arg.setDescription('The annual energy consumption of the pool pump.')
    arg.setUnits('kWh/yr')
    arg.setDefaultValue(Constants.Auto)
    args << arg

    arg = OpenStudio::Measure::OSArgument::makeDoubleArgument('pool_pump_usage_multiplier', true)
    arg.setDisplayName('Pool: Pump Usage Multiplier')
    arg.setDescription('Multiplier on the pool pump energy usage that can reflect, e.g., high/low usage occupants.')
    arg.setDefaultValue(1.0)
    args << arg

    arg = OpenStudio::Measure::OSArgument::makeChoiceArgument('pool_heater_type', heater_type_choices, true)
    arg.setDisplayName('Pool: Heater Type')
    arg.setDescription("The type of pool heater. Use 'none' if there is no pool heater.")
    arg.setDefaultValue('none')
    args << arg

    arg = OpenStudio::Measure::OSArgument::makeStringArgument('pool_heater_annual_kwh', true)
    arg.setDisplayName('Pool: Heater Annual kWh')
    arg.setDescription("The annual energy consumption of the #{HPXML::HeaterTypeElectricResistance} pool heater.")
    arg.setUnits('kWh/yr')
    arg.setDefaultValue(Constants.Auto)
    args << arg

    arg = OpenStudio::Measure::OSArgument::makeStringArgument('pool_heater_annual_therm', true)
    arg.setDisplayName('Pool: Heater Annual therm')
    arg.setDescription("The annual energy consumption of the #{HPXML::HeaterTypeGas} pool heater.")
    arg.setUnits('therm/yr')
    arg.setDefaultValue(Constants.Auto)
    args << arg

    arg = OpenStudio::Measure::OSArgument::makeDoubleArgument('pool_heater_usage_multiplier', true)
    arg.setDisplayName('Pool: Heater Usage Multiplier')
    arg.setDescription('Multiplier on the pool heater energy usage that can reflect, e.g., high/low usage occupants.')
    arg.setDefaultValue(1.0)
    args << arg

    arg = OpenStudio::Measure::OSArgument::makeBoolArgument('hot_tub_present', true)
    arg.setDisplayName('Hot Tub: Present')
    arg.setDescription('Whether there is a hot tub.')
    arg.setDefaultValue(false)
    args << arg

    arg = OpenStudio::Measure::OSArgument::makeStringArgument('hot_tub_pump_annual_kwh', true)
    arg.setDisplayName('Hot Tub: Pump Annual kWh')
    arg.setDescription('The annual energy consumption of the hot tub pump.')
    arg.setUnits('kWh/yr')
    arg.setDefaultValue(Constants.Auto)
    args << arg

    arg = OpenStudio::Measure::OSArgument::makeDoubleArgument('hot_tub_pump_usage_multiplier', true)
    arg.setDisplayName('Hot Tub: Pump Usage Multiplier')
    arg.setDescription('Multiplier on the hot tub pump energy usage that can reflect, e.g., high/low usage occupants.')
    arg.setDefaultValue(1.0)
    args << arg

    arg = OpenStudio::Measure::OSArgument::makeChoiceArgument('hot_tub_heater_type', heater_type_choices, true)
    arg.setDisplayName('Hot Tub: Heater Type')
    arg.setDescription("The type of hot tub heater. Use 'none' if there is no hot tub heater.")
    arg.setDefaultValue('none')
    args << arg

    arg = OpenStudio::Measure::OSArgument::makeStringArgument('hot_tub_heater_annual_kwh', true)
    arg.setDisplayName('Hot Tub: Heater Annual kWh')
    arg.setDescription("The annual energy consumption of the #{HPXML::HeaterTypeElectricResistance} hot tub heater.")
    arg.setUnits('kWh/yr')
    arg.setDefaultValue(Constants.Auto)
    args << arg

    arg = OpenStudio::Measure::OSArgument::makeStringArgument('hot_tub_heater_annual_therm', true)
    arg.setDisplayName('Hot Tub: Heater Annual therm')
    arg.setDescription("The annual energy consumption of the #{HPXML::HeaterTypeGas} hot tub heater.")
    arg.setUnits('therm/yr')
    arg.setDefaultValue(Constants.Auto)
    args << arg

    arg = OpenStudio::Measure::OSArgument::makeDoubleArgument('hot_tub_heater_usage_multiplier', true)
    arg.setDisplayName('Hot Tub: Heater Usage Multiplier')
    arg.setDescription('Multiplier on the hot tub heater energy usage that can reflect, e.g., high/low usage occupants.')
    arg.setDefaultValue(1.0)
    args << arg

    return args
  end

  # define what happens when the measure is run
  def run(model, runner, user_arguments)
    super(model, runner, user_arguments)

    # use the built-in error checking
    if !runner.validateUserArguments(arguments(model), user_arguments)
      return false
    end

    Version.check_openstudio_version()

    # assign the user inputs to variables
    args = get_argument_values(runner, user_arguments)
    args[:hpxml_path] = runner.getStringArgumentValue('hpxml_path', user_arguments)
    args[:software_program_used] = runner.getOptionalStringArgumentValue('software_program_used', user_arguments)
    args[:software_program_version] = runner.getOptionalStringArgumentValue('software_program_version', user_arguments)
    args[:geometry_roof_pitch] = { '1:12' => 1.0 / 12.0, '2:12' => 2.0 / 12.0, '3:12' => 3.0 / 12.0, '4:12' => 4.0 / 12.0, '5:12' => 5.0 / 12.0, '6:12' => 6.0 / 12.0, '7:12' => 7.0 / 12.0, '8:12' => 8.0 / 12.0, '9:12' => 9.0 / 12.0, '10:12' => 10.0 / 12.0, '11:12' => 11.0 / 12.0, '12:12' => 12.0 / 12.0 }[args[:geometry_roof_pitch]]

    # Argument error checks
    warnings, errors = validate_arguments(args)
    unless warnings.empty?
      warnings.each do |warning|
        runner.registerWarning(warning)
      end
    end
    unless errors.empty?
      errors.each do |error|
        runner.registerError(error)
      end
      return false
    end

    # Create EpwFile object
    epw_path = args[:weather_station_epw_filepath]
    if not File.exist? epw_path
      epw_path = File.join(File.expand_path(File.join(File.dirname(__FILE__), '..', 'weather')), epw_path) # a filename was entered for weather_station_epw_filepath
    end
    if not File.exist? epw_path
      runner.registerError("Could not find EPW file at '#{epw_path}'.")
      return false
    end
    epw_file = OpenStudio::EpwFile.new(epw_path)

    # Create HPXML file
    hpxml_doc = HPXMLFile.create(runner, model, args, epw_file)
    if not hpxml_doc
      runner.registerError('Unsuccessful creation of HPXML file.')
      return false
    end

    hpxml_path = args[:hpxml_path]
    unless (Pathname.new hpxml_path).absolute?
      hpxml_path = File.expand_path(File.join(File.dirname(__FILE__), hpxml_path))
    end

    # Check for invalid HPXML file
    skip_validation = false
    if not skip_validation
      if not validate_hpxml(runner, hpxml_path, hpxml_doc)
        return false
      end
    end

    XMLHelper.write_file(hpxml_doc, hpxml_path)
    runner.registerInfo("Wrote file: #{hpxml_path}")
  end

  def get_argument_values(runner, user_arguments)
    return { simulation_control_timestep: runner.getOptionalIntegerArgumentValue('simulation_control_timestep', user_arguments),
             simulation_control_run_period_begin_month: runner.getOptionalIntegerArgumentValue('simulation_control_run_period_begin_month', user_arguments),
             simulation_control_run_period_begin_day_of_month: runner.getOptionalIntegerArgumentValue('simulation_control_run_period_begin_day_of_month', user_arguments),
             simulation_control_run_period_end_month: runner.getOptionalIntegerArgumentValue('simulation_control_run_period_end_month', user_arguments),
             simulation_control_run_period_end_day_of_month: runner.getOptionalIntegerArgumentValue('simulation_control_run_period_end_day_of_month', user_arguments),
             simulation_control_run_period_calendar_year: runner.getOptionalIntegerArgumentValue('simulation_control_run_period_calendar_year', user_arguments),
             simulation_control_daylight_saving_enabled: runner.getOptionalStringArgumentValue('simulation_control_daylight_saving_enabled', user_arguments),
             simulation_control_daylight_saving_begin_month: runner.getOptionalIntegerArgumentValue('simulation_control_daylight_saving_begin_month', user_arguments),
             simulation_control_daylight_saving_begin_day_of_month: runner.getOptionalIntegerArgumentValue('simulation_control_daylight_saving_begin_day_of_month', user_arguments),
             simulation_control_daylight_saving_end_month: runner.getOptionalIntegerArgumentValue('simulation_control_daylight_saving_end_month', user_arguments),
             simulation_control_daylight_saving_end_day_of_month: runner.getOptionalIntegerArgumentValue('simulation_control_daylight_saving_end_day_of_month', user_arguments),
             schedules_type: runner.getStringArgumentValue('schedules_type', user_arguments),
             schedules_path: runner.getOptionalStringArgumentValue('schedules_path', user_arguments),
             schedules_vacancy_begin_month: runner.getOptionalIntegerArgumentValue('schedules_vacancy_begin_month', user_arguments),
             schedules_vacancy_begin_day_of_month: runner.getOptionalIntegerArgumentValue('schedules_vacancy_begin_day_of_month', user_arguments),
             schedules_vacancy_end_month: runner.getOptionalIntegerArgumentValue('schedules_vacancy_end_month', user_arguments),
             schedules_vacancy_end_day_of_month: runner.getOptionalIntegerArgumentValue('schedules_vacancy_end_day_of_month', user_arguments),
             schedules_random_seed: runner.getOptionalIntegerArgumentValue('schedules_random_seed', user_arguments),
             weather_station_epw_filepath: runner.getStringArgumentValue('weather_station_epw_filepath', user_arguments),
             site_type: runner.getOptionalStringArgumentValue('site_type', user_arguments),
             geometry_unit_type: runner.getStringArgumentValue('geometry_unit_type', user_arguments),
             geometry_cfa: runner.getDoubleArgumentValue('geometry_cfa', user_arguments),
             geometry_num_floors_above_grade: runner.getIntegerArgumentValue('geometry_num_floors_above_grade', user_arguments),
             geometry_wall_height: runner.getDoubleArgumentValue('geometry_wall_height', user_arguments),
             geometry_orientation: runner.getDoubleArgumentValue('geometry_orientation', user_arguments),
             geometry_aspect_ratio: runner.getDoubleArgumentValue('geometry_aspect_ratio', user_arguments),
             geometry_corridor_position: runner.getStringArgumentValue('geometry_corridor_position', user_arguments),
             geometry_corridor_width: runner.getDoubleArgumentValue('geometry_corridor_width', user_arguments),
             geometry_inset_width: runner.getDoubleArgumentValue('geometry_inset_width', user_arguments),
             geometry_inset_depth: runner.getDoubleArgumentValue('geometry_inset_depth', user_arguments),
             geometry_inset_position: runner.getStringArgumentValue('geometry_inset_position', user_arguments),
             geometry_balcony_depth: runner.getDoubleArgumentValue('geometry_balcony_depth', user_arguments),
             geometry_garage_width: runner.getDoubleArgumentValue('geometry_garage_width', user_arguments),
             geometry_garage_depth: runner.getDoubleArgumentValue('geometry_garage_depth', user_arguments),
             geometry_garage_protrusion: runner.getDoubleArgumentValue('geometry_garage_protrusion', user_arguments),
             geometry_garage_position: runner.getStringArgumentValue('geometry_garage_position', user_arguments),
             geometry_foundation_type: runner.getStringArgumentValue('geometry_foundation_type', user_arguments),
             geometry_foundation_height: runner.getDoubleArgumentValue('geometry_foundation_height', user_arguments),
             geometry_foundation_height_above_grade: runner.getDoubleArgumentValue('geometry_foundation_height_above_grade', user_arguments),
             geometry_roof_type: runner.getStringArgumentValue('geometry_roof_type', user_arguments),
             geometry_roof_pitch: runner.getStringArgumentValue('geometry_roof_pitch', user_arguments),
             geometry_roof_structure: runner.getStringArgumentValue('geometry_roof_structure', user_arguments),
             geometry_attic_type: runner.getStringArgumentValue('geometry_attic_type', user_arguments),
             geometry_eaves_depth: runner.getDoubleArgumentValue('geometry_eaves_depth', user_arguments),
             geometry_num_bedrooms: runner.getIntegerArgumentValue('geometry_num_bedrooms', user_arguments),
             geometry_num_bathrooms: runner.getStringArgumentValue('geometry_num_bathrooms', user_arguments),
             geometry_num_occupants: runner.getStringArgumentValue('geometry_num_occupants', user_arguments),
             geometry_level: runner.getOptionalStringArgumentValue('geometry_level', user_arguments),
             geometry_horizontal_location: runner.getOptionalStringArgumentValue('geometry_horizontal_location', user_arguments),
             geometry_building_num_units: runner.getOptionalIntegerArgumentValue('geometry_building_num_units', user_arguments),
             geometry_building_num_bedrooms: runner.getOptionalIntegerArgumentValue('geometry_building_num_bedrooms', user_arguments),
             floor_assembly_r: runner.getDoubleArgumentValue('floor_assembly_r', user_arguments),
             foundation_wall_insulation_r: runner.getDoubleArgumentValue('foundation_wall_insulation_r', user_arguments),
             foundation_wall_insulation_distance_to_top: runner.getDoubleArgumentValue('foundation_wall_insulation_distance_to_top', user_arguments),
             foundation_wall_insulation_distance_to_bottom: runner.getDoubleArgumentValue('foundation_wall_insulation_distance_to_bottom', user_arguments),
             foundation_wall_assembly_r: runner.getOptionalDoubleArgumentValue('foundation_wall_assembly_r', user_arguments),
             slab_perimeter_insulation_r: runner.getDoubleArgumentValue('slab_perimeter_insulation_r', user_arguments),
             slab_perimeter_depth: runner.getDoubleArgumentValue('slab_perimeter_depth', user_arguments),
             slab_under_insulation_r: runner.getDoubleArgumentValue('slab_under_insulation_r', user_arguments),
             slab_under_width: runner.getDoubleArgumentValue('slab_under_width', user_arguments),
             slab_carpet_fraction: runner.getDoubleArgumentValue('slab_carpet_fraction', user_arguments),
             slab_carpet_r: runner.getDoubleArgumentValue('slab_carpet_r', user_arguments),
             ceiling_assembly_r: runner.getDoubleArgumentValue('ceiling_assembly_r', user_arguments),
             roof_material_type: runner.getOptionalStringArgumentValue('roof_material_type', user_arguments),
             roof_color: runner.getStringArgumentValue('roof_color', user_arguments),
             roof_assembly_r: runner.getDoubleArgumentValue('roof_assembly_r', user_arguments),
             roof_solar_absorptance: runner.getStringArgumentValue('roof_solar_absorptance', user_arguments),
             roof_emittance: runner.getDoubleArgumentValue('roof_emittance', user_arguments),
             roof_radiant_barrier: runner.getBoolArgumentValue('roof_radiant_barrier', user_arguments),
             roof_radiant_barrier_grade: runner.getStringArgumentValue('roof_radiant_barrier_grade', user_arguments),
             neighbor_front_distance: runner.getDoubleArgumentValue('neighbor_front_distance', user_arguments),
             neighbor_back_distance: runner.getDoubleArgumentValue('neighbor_back_distance', user_arguments),
             neighbor_left_distance: runner.getDoubleArgumentValue('neighbor_left_distance', user_arguments),
             neighbor_right_distance: runner.getDoubleArgumentValue('neighbor_right_distance', user_arguments),
             neighbor_front_height: runner.getStringArgumentValue('neighbor_front_height', user_arguments),
             neighbor_back_height: runner.getStringArgumentValue('neighbor_back_height', user_arguments),
             neighbor_left_height: runner.getStringArgumentValue('neighbor_left_height', user_arguments),
             neighbor_right_height: runner.getStringArgumentValue('neighbor_right_height', user_arguments),
             wall_type: runner.getStringArgumentValue('wall_type', user_arguments),
             wall_siding_type: runner.getOptionalStringArgumentValue('wall_siding_type', user_arguments),
             wall_color: runner.getStringArgumentValue('wall_color', user_arguments),
             wall_assembly_r: runner.getDoubleArgumentValue('wall_assembly_r', user_arguments),
             wall_solar_absorptance: runner.getStringArgumentValue('wall_solar_absorptance', user_arguments),
             wall_emittance: runner.getDoubleArgumentValue('wall_emittance', user_arguments),
             window_front_wwr: runner.getDoubleArgumentValue('window_front_wwr', user_arguments),
             window_back_wwr: runner.getDoubleArgumentValue('window_back_wwr', user_arguments),
             window_left_wwr: runner.getDoubleArgumentValue('window_left_wwr', user_arguments),
             window_right_wwr: runner.getDoubleArgumentValue('window_right_wwr', user_arguments),
             window_area_front: runner.getDoubleArgumentValue('window_area_front', user_arguments),
             window_area_back: runner.getDoubleArgumentValue('window_area_back', user_arguments),
             window_area_left: runner.getDoubleArgumentValue('window_area_left', user_arguments),
             window_area_right: runner.getDoubleArgumentValue('window_area_right', user_arguments),
             window_aspect_ratio: runner.getDoubleArgumentValue('window_aspect_ratio', user_arguments),
             window_fraction_operable: runner.getOptionalDoubleArgumentValue('window_fraction_operable', user_arguments),
             window_ufactor: runner.getDoubleArgumentValue('window_ufactor', user_arguments),
             window_shgc: runner.getDoubleArgumentValue('window_shgc', user_arguments),
             window_interior_shading_winter: runner.getOptionalDoubleArgumentValue('window_interior_shading_winter', user_arguments),
             window_interior_shading_summer: runner.getOptionalDoubleArgumentValue('window_interior_shading_summer', user_arguments),
             overhangs_front_depth: runner.getDoubleArgumentValue('overhangs_front_depth', user_arguments),
             overhangs_front_distance_to_top_of_window: runner.getDoubleArgumentValue('overhangs_front_distance_to_top_of_window', user_arguments),
             overhangs_back_depth: runner.getDoubleArgumentValue('overhangs_back_depth', user_arguments),
             overhangs_back_distance_to_top_of_window: runner.getDoubleArgumentValue('overhangs_back_distance_to_top_of_window', user_arguments),
             overhangs_left_depth: runner.getDoubleArgumentValue('overhangs_left_depth', user_arguments),
             overhangs_left_distance_to_top_of_window: runner.getDoubleArgumentValue('overhangs_left_distance_to_top_of_window', user_arguments),
             overhangs_right_depth: runner.getDoubleArgumentValue('overhangs_right_depth', user_arguments),
             overhangs_right_distance_to_top_of_window: runner.getDoubleArgumentValue('overhangs_right_distance_to_top_of_window', user_arguments),
             skylight_area_front: runner.getDoubleArgumentValue('skylight_area_front', user_arguments),
             skylight_area_back: runner.getDoubleArgumentValue('skylight_area_back', user_arguments),
             skylight_area_left: runner.getDoubleArgumentValue('skylight_area_left', user_arguments),
             skylight_area_right: runner.getDoubleArgumentValue('skylight_area_right', user_arguments),
             skylight_ufactor: runner.getDoubleArgumentValue('skylight_ufactor', user_arguments),
             skylight_shgc: runner.getDoubleArgumentValue('skylight_shgc', user_arguments),
             door_area: runner.getDoubleArgumentValue('door_area', user_arguments),
             door_rvalue: runner.getDoubleArgumentValue('door_rvalue', user_arguments),
             air_leakage_units: runner.getStringArgumentValue('air_leakage_units', user_arguments),
             air_leakage_house_pressure: runner.getDoubleArgumentValue('air_leakage_house_pressure', user_arguments),
             air_leakage_value: runner.getDoubleArgumentValue('air_leakage_value', user_arguments),
             air_leakage_shelter_coefficient: runner.getStringArgumentValue('air_leakage_shelter_coefficient', user_arguments),
             heating_system_type: runner.getStringArgumentValue('heating_system_type', user_arguments),
             heating_system_fuel: runner.getStringArgumentValue('heating_system_fuel', user_arguments),
             heating_system_heating_efficiency: runner.getDoubleArgumentValue('heating_system_heating_efficiency', user_arguments),
             heating_system_heating_capacity: runner.getStringArgumentValue('heating_system_heating_capacity', user_arguments),
             heating_system_fraction_heat_load_served: runner.getDoubleArgumentValue('heating_system_fraction_heat_load_served', user_arguments),
             heating_system_electric_auxiliary_energy: runner.getOptionalDoubleArgumentValue('heating_system_electric_auxiliary_energy', user_arguments),
             heating_system_fan_power_watts_per_cfm: runner.getOptionalDoubleArgumentValue('heating_system_fan_power_watts_per_cfm', user_arguments),
             heating_system_fan_power_watts: runner.getOptionalDoubleArgumentValue('heating_system_fan_power_watts', user_arguments),
             heating_system_has_flue_or_chimney: runner.getBoolArgumentValue('heating_system_has_flue_or_chimney', user_arguments),
             cooling_system_type: runner.getStringArgumentValue('cooling_system_type', user_arguments),
             cooling_system_cooling_efficiency_seer: runner.getDoubleArgumentValue('cooling_system_cooling_efficiency_seer', user_arguments),
             cooling_system_cooling_efficiency_eer: runner.getDoubleArgumentValue('cooling_system_cooling_efficiency_eer', user_arguments),
             cooling_system_cooling_efficiency_kw_per_ton: runner.getDoubleArgumentValue('cooling_system_cooling_efficiency_kw_per_ton', user_arguments),
             cooling_system_cooling_compressor_type: runner.getOptionalStringArgumentValue('cooling_system_cooling_compressor_type', user_arguments),
             cooling_system_cooling_sensible_heat_fraction: runner.getOptionalDoubleArgumentValue('cooling_system_cooling_sensible_heat_fraction', user_arguments),
             cooling_system_cooling_capacity: runner.getStringArgumentValue('cooling_system_cooling_capacity', user_arguments),
             cooling_system_fraction_cool_load_served: runner.getDoubleArgumentValue('cooling_system_fraction_cool_load_served', user_arguments),
             cooling_system_is_ducted: runner.getBoolArgumentValue('cooling_system_is_ducted', user_arguments),
             cooling_system_fan_power_watts_per_cfm: runner.getOptionalDoubleArgumentValue('cooling_system_fan_power_watts_per_cfm', user_arguments),
             heat_pump_type: runner.getStringArgumentValue('heat_pump_type', user_arguments),
             heat_pump_heating_efficiency_hspf: runner.getDoubleArgumentValue('heat_pump_heating_efficiency_hspf', user_arguments),
             heat_pump_heating_efficiency_cop: runner.getDoubleArgumentValue('heat_pump_heating_efficiency_cop', user_arguments),
             heat_pump_cooling_efficiency_seer: runner.getDoubleArgumentValue('heat_pump_cooling_efficiency_seer', user_arguments),
             heat_pump_cooling_efficiency_eer: runner.getDoubleArgumentValue('heat_pump_cooling_efficiency_eer', user_arguments),
             heat_pump_cooling_compressor_type: runner.getOptionalStringArgumentValue('heat_pump_cooling_compressor_type', user_arguments),
             heat_pump_cooling_sensible_heat_fraction: runner.getOptionalDoubleArgumentValue('heat_pump_cooling_sensible_heat_fraction', user_arguments),
             heat_pump_heating_capacity: runner.getStringArgumentValue('heat_pump_heating_capacity', user_arguments),
             heat_pump_heating_capacity_17F: runner.getStringArgumentValue('heat_pump_heating_capacity_17F', user_arguments),
             heat_pump_cooling_capacity: runner.getStringArgumentValue('heat_pump_cooling_capacity', user_arguments),
             heat_pump_fraction_heat_load_served: runner.getDoubleArgumentValue('heat_pump_fraction_heat_load_served', user_arguments),
             heat_pump_fraction_cool_load_served: runner.getDoubleArgumentValue('heat_pump_fraction_cool_load_served', user_arguments),
             heat_pump_backup_fuel: runner.getStringArgumentValue('heat_pump_backup_fuel', user_arguments),
             heat_pump_backup_heating_efficiency: runner.getDoubleArgumentValue('heat_pump_backup_heating_efficiency', user_arguments),
             heat_pump_backup_heating_capacity: runner.getStringArgumentValue('heat_pump_backup_heating_capacity', user_arguments),
             heat_pump_backup_heating_switchover_temp: runner.getOptionalDoubleArgumentValue('heat_pump_backup_heating_switchover_temp', user_arguments),
             heat_pump_mini_split_is_ducted: runner.getOptionalStringArgumentValue('heat_pump_mini_split_is_ducted', user_arguments),
             heat_pump_pump_power_watts_per_ton: runner.getOptionalDoubleArgumentValue('heat_pump_pump_power_watts_per_ton', user_arguments),
             heat_pump_fan_power_watts_per_cfm: runner.getOptionalDoubleArgumentValue('heat_pump_fan_power_watts_per_cfm', user_arguments),
<<<<<<< HEAD
             shared_hvac_heating_loop_power: runner.getOptionalDoubleArgumentValue('shared_hvac_heating_loop_power', user_arguments),
             shared_hvac_heating_fan_coil_power: runner.getOptionalDoubleArgumentValue('shared_hvac_heating_fan_coil_power', user_arguments),
             shared_hvac_heating_water_loop_heat_pump_heating_efficiency: runner.getOptionalDoubleArgumentValue('shared_hvac_heating_water_loop_heat_pump_heating_efficiency', user_arguments),
             shared_hvac_cooling_loop_power: runner.getOptionalDoubleArgumentValue('shared_hvac_cooling_loop_power', user_arguments),
             shared_hvac_cooling_fan_coil_power: runner.getOptionalDoubleArgumentValue('shared_hvac_cooling_fan_coil_power', user_arguments),
             shared_hvac_cooling_water_loop_heat_pump_cooling_capacity: runner.getOptionalDoubleArgumentValue('shared_hvac_cooling_water_loop_heat_pump_cooling_capacity', user_arguments),
             shared_hvac_cooling_water_loop_heat_pump_cooling_efficiency: runner.getOptionalDoubleArgumentValue('shared_hvac_cooling_water_loop_heat_pump_cooling_efficiency', user_arguments),
             shared_hvac_fan_coil_is_ducted: runner.getOptionalStringArgumentValue('shared_hvac_fan_coil_is_ducted', user_arguments),
             shared_hvac_heat_pump_shared_loop_power: runner.getOptionalDoubleArgumentValue('shared_hvac_heat_pump_shared_loop_power', user_arguments),
             setpoint_heating_temp: runner.getDoubleArgumentValue('setpoint_heating_temp', user_arguments),
             setpoint_heating_setback_temp: runner.getDoubleArgumentValue('setpoint_heating_setback_temp', user_arguments),
             setpoint_heating_setback_hours_per_week: runner.getDoubleArgumentValue('setpoint_heating_setback_hours_per_week', user_arguments),
             setpoint_heating_setback_start_hour: runner.getDoubleArgumentValue('setpoint_heating_setback_start_hour', user_arguments),
             setpoint_cooling_temp: runner.getDoubleArgumentValue('setpoint_cooling_temp', user_arguments),
             setpoint_cooling_setup_temp: runner.getDoubleArgumentValue('setpoint_cooling_setup_temp', user_arguments),
             setpoint_cooling_setup_hours_per_week: runner.getDoubleArgumentValue('setpoint_cooling_setup_hours_per_week', user_arguments),
             setpoint_cooling_setup_start_hour: runner.getDoubleArgumentValue('setpoint_cooling_setup_start_hour', user_arguments),
=======
             setpoint_heating_weekday_temp: runner.getDoubleArgumentValue('setpoint_heating_weekday_temp', user_arguments),
             setpoint_heating_weekend_temp: runner.getDoubleArgumentValue('setpoint_heating_weekend_temp', user_arguments),
             setpoint_heating_weekday_offset_magnitude: runner.getOptionalDoubleArgumentValue('setpoint_heating_weekday_offset_magnitude', user_arguments),
             setpoint_heating_weekend_offset_magnitude: runner.getOptionalDoubleArgumentValue('setpoint_heating_weekend_offset_magnitude', user_arguments),
             setpoint_heating_weekday_schedule: runner.getOptionalStringArgumentValue('setpoint_heating_weekday_schedule', user_arguments),
             setpoint_heating_weekend_schedule: runner.getOptionalStringArgumentValue('setpoint_heating_weekend_schedule', user_arguments),
             setpoint_cooling_weekday_temp: runner.getDoubleArgumentValue('setpoint_cooling_weekday_temp', user_arguments),
             setpoint_cooling_weekend_temp: runner.getDoubleArgumentValue('setpoint_cooling_weekend_temp', user_arguments),
             setpoint_cooling_weekday_offset_magnitude: runner.getOptionalDoubleArgumentValue('setpoint_cooling_weekday_offset_magnitude', user_arguments),
             setpoint_cooling_weekend_offset_magnitude: runner.getOptionalDoubleArgumentValue('setpoint_cooling_weekend_offset_magnitude', user_arguments),
             setpoint_cooling_weekday_schedule: runner.getOptionalStringArgumentValue('setpoint_cooling_weekday_schedule', user_arguments),
             setpoint_cooling_weekend_schedule: runner.getOptionalStringArgumentValue('setpoint_cooling_weekend_schedule', user_arguments),
>>>>>>> db650900
             ducts_supply_leakage_units: runner.getStringArgumentValue('ducts_supply_leakage_units', user_arguments),
             ducts_return_leakage_units: runner.getStringArgumentValue('ducts_return_leakage_units', user_arguments),
             ducts_supply_leakage_value: runner.getDoubleArgumentValue('ducts_supply_leakage_value', user_arguments),
             ducts_return_leakage_value: runner.getDoubleArgumentValue('ducts_return_leakage_value', user_arguments),
             ducts_supply_insulation_r: runner.getDoubleArgumentValue('ducts_supply_insulation_r', user_arguments),
             ducts_return_insulation_r: runner.getDoubleArgumentValue('ducts_return_insulation_r', user_arguments),
             ducts_supply_location: runner.getStringArgumentValue('ducts_supply_location', user_arguments),
             ducts_return_location: runner.getStringArgumentValue('ducts_return_location', user_arguments),
             ducts_supply_surface_area: runner.getStringArgumentValue('ducts_supply_surface_area', user_arguments),
             ducts_return_surface_area: runner.getStringArgumentValue('ducts_return_surface_area', user_arguments),
             ducts_number_of_return_registers: runner.getStringArgumentValue('ducts_number_of_return_registers', user_arguments),
             heating_system_type_2: runner.getStringArgumentValue('heating_system_type_2', user_arguments),
             heating_system_fuel_2: runner.getStringArgumentValue('heating_system_fuel_2', user_arguments),
             heating_system_heating_efficiency_2: runner.getDoubleArgumentValue('heating_system_heating_efficiency_2', user_arguments),
             heating_system_heating_capacity_2: runner.getStringArgumentValue('heating_system_heating_capacity_2', user_arguments),
             heating_system_fraction_heat_load_served_2: runner.getDoubleArgumentValue('heating_system_fraction_heat_load_served_2', user_arguments),
             heating_system_electric_auxiliary_energy_2: runner.getOptionalDoubleArgumentValue('heating_system_electric_auxiliary_energy_2', user_arguments),
             heating_system_fan_power_watts_2: runner.getOptionalDoubleArgumentValue('heating_system_fan_power_watts_2', user_arguments),
             heating_system_has_flue_or_chimney_2: runner.getBoolArgumentValue('heating_system_has_flue_or_chimney_2', user_arguments),
             mech_vent_fan_type: runner.getStringArgumentValue('mech_vent_fan_type', user_arguments),
             mech_vent_flow_rate: runner.getDoubleArgumentValue('mech_vent_flow_rate', user_arguments),
             mech_vent_hours_in_operation: runner.getDoubleArgumentValue('mech_vent_hours_in_operation', user_arguments),
             mech_vent_total_recovery_efficiency_type: runner.getStringArgumentValue('mech_vent_total_recovery_efficiency_type', user_arguments),
             mech_vent_total_recovery_efficiency: runner.getDoubleArgumentValue('mech_vent_total_recovery_efficiency', user_arguments),
             mech_vent_sensible_recovery_efficiency_type: runner.getStringArgumentValue('mech_vent_sensible_recovery_efficiency_type', user_arguments),
             mech_vent_sensible_recovery_efficiency: runner.getDoubleArgumentValue('mech_vent_sensible_recovery_efficiency', user_arguments),
             mech_vent_fan_power: runner.getDoubleArgumentValue('mech_vent_fan_power', user_arguments),
             mech_vent_is_shared_system: runner.getBoolArgumentValue('mech_vent_is_shared_system', user_arguments),
             shared_mech_vent_in_unit_flow_rate: runner.getOptionalDoubleArgumentValue('shared_mech_vent_in_unit_flow_rate', user_arguments),
             shared_mech_vent_frac_recirculation: runner.getOptionalDoubleArgumentValue('shared_mech_vent_frac_recirculation', user_arguments),
             shared_mech_vent_preheating_fuel: runner.getOptionalStringArgumentValue('shared_mech_vent_preheating_fuel', user_arguments),
             shared_mech_vent_preheating_efficiency: runner.getOptionalDoubleArgumentValue('shared_mech_vent_preheating_efficiency', user_arguments),
             shared_mech_vent_preheating_fraction_heat_load_served: runner.getOptionalDoubleArgumentValue('shared_mech_vent_preheating_fraction_heat_load_served', user_arguments),
             shared_mech_vent_precooling_fuel: runner.getOptionalStringArgumentValue('shared_mech_vent_precooling_fuel', user_arguments),
             shared_mech_vent_precooling_efficiency: runner.getOptionalDoubleArgumentValue('shared_mech_vent_precooling_efficiency', user_arguments),
             shared_mech_vent_precooling_fraction_cool_load_served: runner.getOptionalDoubleArgumentValue('shared_mech_vent_precooling_fraction_cool_load_served', user_arguments),
             mech_vent_fan_type_2: runner.getStringArgumentValue('mech_vent_fan_type_2', user_arguments),
             mech_vent_flow_rate_2: runner.getDoubleArgumentValue('mech_vent_flow_rate_2', user_arguments),
             mech_vent_hours_in_operation_2: runner.getDoubleArgumentValue('mech_vent_hours_in_operation_2', user_arguments),
             mech_vent_total_recovery_efficiency_type_2: runner.getStringArgumentValue('mech_vent_total_recovery_efficiency_type_2', user_arguments),
             mech_vent_total_recovery_efficiency_2: runner.getDoubleArgumentValue('mech_vent_total_recovery_efficiency_2', user_arguments),
             mech_vent_sensible_recovery_efficiency_type_2: runner.getStringArgumentValue('mech_vent_sensible_recovery_efficiency_type_2', user_arguments),
             mech_vent_sensible_recovery_efficiency_2: runner.getDoubleArgumentValue('mech_vent_sensible_recovery_efficiency_2', user_arguments),
             mech_vent_fan_power_2: runner.getDoubleArgumentValue('mech_vent_fan_power_2', user_arguments),
             kitchen_fans_present: runner.getBoolArgumentValue('kitchen_fans_present', user_arguments),
             kitchen_fans_quantity: runner.getOptionalIntegerArgumentValue('kitchen_fans_quantity', user_arguments),
             kitchen_fans_flow_rate: runner.getOptionalDoubleArgumentValue('kitchen_fans_flow_rate', user_arguments),
             kitchen_fans_hours_in_operation: runner.getOptionalDoubleArgumentValue('kitchen_fans_hours_in_operation', user_arguments),
             kitchen_fans_power: runner.getOptionalDoubleArgumentValue('kitchen_fans_power', user_arguments),
             kitchen_fans_start_hour: runner.getOptionalIntegerArgumentValue('kitchen_fans_start_hour', user_arguments),
             bathroom_fans_present: runner.getBoolArgumentValue('bathroom_fans_present', user_arguments),
             bathroom_fans_quantity: runner.getOptionalIntegerArgumentValue('bathroom_fans_quantity', user_arguments),
             bathroom_fans_flow_rate: runner.getOptionalDoubleArgumentValue('bathroom_fans_flow_rate', user_arguments),
             bathroom_fans_hours_in_operation: runner.getOptionalDoubleArgumentValue('bathroom_fans_hours_in_operation', user_arguments),
             bathroom_fans_power: runner.getOptionalDoubleArgumentValue('bathroom_fans_power', user_arguments),
             bathroom_fans_start_hour: runner.getOptionalIntegerArgumentValue('bathroom_fans_start_hour', user_arguments),
             whole_house_fan_present: runner.getBoolArgumentValue('whole_house_fan_present', user_arguments),
             whole_house_fan_flow_rate: runner.getDoubleArgumentValue('whole_house_fan_flow_rate', user_arguments),
             whole_house_fan_power: runner.getDoubleArgumentValue('whole_house_fan_power', user_arguments),
             water_heater_type: runner.getStringArgumentValue('water_heater_type', user_arguments),
             water_heater_fuel_type: runner.getStringArgumentValue('water_heater_fuel_type', user_arguments),
             water_heater_location: runner.getStringArgumentValue('water_heater_location', user_arguments),
             water_heater_tank_volume: runner.getStringArgumentValue('water_heater_tank_volume', user_arguments),
             water_heater_heating_capacity: runner.getStringArgumentValue('water_heater_heating_capacity', user_arguments),
             water_heater_efficiency_type: runner.getStringArgumentValue('water_heater_efficiency_type', user_arguments),
             water_heater_efficiency_ef: runner.getDoubleArgumentValue('water_heater_efficiency_ef', user_arguments),
             water_heater_efficiency_uef: runner.getDoubleArgumentValue('water_heater_efficiency_uef', user_arguments),
             water_heater_recovery_efficiency: runner.getStringArgumentValue('water_heater_recovery_efficiency', user_arguments),
             water_heater_standby_loss: runner.getOptionalDoubleArgumentValue('water_heater_standby_loss', user_arguments),
             water_heater_jacket_rvalue: runner.getOptionalDoubleArgumentValue('water_heater_jacket_rvalue', user_arguments),
             water_heater_setpoint_temperature: runner.getStringArgumentValue('water_heater_setpoint_temperature', user_arguments),
             water_heater_performance_adjustment: runner.getOptionalDoubleArgumentValue('water_heater_performance_adjustment', user_arguments),
             water_heater_has_flue_or_chimney: runner.getBoolArgumentValue('water_heater_has_flue_or_chimney', user_arguments),
             water_heater_is_shared_system: runner.getBoolArgumentValue('water_heater_is_shared_system', user_arguments),
             dhw_distribution_system_type: runner.getStringArgumentValue('dhw_distribution_system_type', user_arguments),
             dhw_distribution_standard_piping_length: runner.getStringArgumentValue('dhw_distribution_standard_piping_length', user_arguments),
             dhw_distribution_recirc_control_type: runner.getStringArgumentValue('dhw_distribution_recirc_control_type', user_arguments),
             dhw_distribution_recirc_piping_length: runner.getStringArgumentValue('dhw_distribution_recirc_piping_length', user_arguments),
             dhw_distribution_recirc_branch_piping_length: runner.getStringArgumentValue('dhw_distribution_recirc_branch_piping_length', user_arguments),
             dhw_distribution_recirc_pump_power: runner.getStringArgumentValue('dhw_distribution_recirc_pump_power', user_arguments),
             dhw_distribution_pipe_r: runner.getDoubleArgumentValue('dhw_distribution_pipe_r', user_arguments),
             dwhr_facilities_connected: runner.getStringArgumentValue('dwhr_facilities_connected', user_arguments),
             dwhr_equal_flow: runner.getBoolArgumentValue('dwhr_equal_flow', user_arguments),
             dwhr_efficiency: runner.getDoubleArgumentValue('dwhr_efficiency', user_arguments),
             water_fixtures_shower_low_flow: runner.getBoolArgumentValue('water_fixtures_shower_low_flow', user_arguments),
             water_fixtures_sink_low_flow: runner.getBoolArgumentValue('water_fixtures_sink_low_flow', user_arguments),
             water_fixtures_usage_multiplier: runner.getDoubleArgumentValue('water_fixtures_usage_multiplier', user_arguments),
             solar_thermal_system_type: runner.getStringArgumentValue('solar_thermal_system_type', user_arguments),
             solar_thermal_collector_area: runner.getDoubleArgumentValue('solar_thermal_collector_area', user_arguments),
             solar_thermal_collector_loop_type: runner.getStringArgumentValue('solar_thermal_collector_loop_type', user_arguments),
             solar_thermal_collector_type: runner.getStringArgumentValue('solar_thermal_collector_type', user_arguments),
             solar_thermal_collector_azimuth: runner.getDoubleArgumentValue('solar_thermal_collector_azimuth', user_arguments),
             solar_thermal_collector_tilt: runner.getStringArgumentValue('solar_thermal_collector_tilt', user_arguments),
             solar_thermal_collector_rated_optical_efficiency: runner.getDoubleArgumentValue('solar_thermal_collector_rated_optical_efficiency', user_arguments),
             solar_thermal_collector_rated_thermal_losses: runner.getDoubleArgumentValue('solar_thermal_collector_rated_thermal_losses', user_arguments),
             solar_thermal_storage_volume: runner.getStringArgumentValue('solar_thermal_storage_volume', user_arguments),
             solar_thermal_solar_fraction: runner.getDoubleArgumentValue('solar_thermal_solar_fraction', user_arguments),
             pv_system_module_type_1: runner.getStringArgumentValue('pv_system_module_type_1', user_arguments),
             pv_system_location_1: runner.getStringArgumentValue('pv_system_location_1', user_arguments),
             pv_system_tracking_1: runner.getStringArgumentValue('pv_system_tracking_1', user_arguments),
             pv_system_array_azimuth_1: runner.getDoubleArgumentValue('pv_system_array_azimuth_1', user_arguments),
             pv_system_array_tilt_1: runner.getStringArgumentValue('pv_system_array_tilt_1', user_arguments),
             pv_system_max_power_output_1: runner.getDoubleArgumentValue('pv_system_max_power_output_1', user_arguments),
             pv_system_inverter_efficiency_1: runner.getOptionalDoubleArgumentValue('pv_system_inverter_efficiency_1', user_arguments),
             pv_system_system_losses_fraction_1: runner.getOptionalDoubleArgumentValue('pv_system_system_losses_fraction_1', user_arguments),
             pv_system_is_shared_1: runner.getBoolArgumentValue('pv_system_is_shared_1', user_arguments),
             pv_system_module_type_2: runner.getStringArgumentValue('pv_system_module_type_2', user_arguments),
             pv_system_location_2: runner.getStringArgumentValue('pv_system_location_2', user_arguments),
             pv_system_tracking_2: runner.getStringArgumentValue('pv_system_tracking_2', user_arguments),
             pv_system_array_azimuth_2: runner.getDoubleArgumentValue('pv_system_array_azimuth_2', user_arguments),
             pv_system_array_tilt_2: runner.getStringArgumentValue('pv_system_array_tilt_2', user_arguments),
             pv_system_max_power_output_2: runner.getDoubleArgumentValue('pv_system_max_power_output_2', user_arguments),
             pv_system_inverter_efficiency_2: runner.getOptionalDoubleArgumentValue('pv_system_inverter_efficiency_2', user_arguments),
             pv_system_system_losses_fraction_2: runner.getOptionalDoubleArgumentValue('pv_system_system_losses_fraction_2', user_arguments),
             pv_system_is_shared_2: runner.getBoolArgumentValue('pv_system_is_shared_2', user_arguments),
             lighting_fraction_cfl_interior: runner.getDoubleArgumentValue('lighting_fraction_cfl_interior', user_arguments),
             lighting_fraction_lfl_interior: runner.getDoubleArgumentValue('lighting_fraction_lfl_interior', user_arguments),
             lighting_fraction_led_interior: runner.getDoubleArgumentValue('lighting_fraction_led_interior', user_arguments),
             lighting_usage_multiplier_interior: runner.getDoubleArgumentValue('lighting_usage_multiplier_interior', user_arguments),
             lighting_fraction_cfl_exterior: runner.getDoubleArgumentValue('lighting_fraction_cfl_exterior', user_arguments),
             lighting_fraction_lfl_exterior: runner.getDoubleArgumentValue('lighting_fraction_lfl_exterior', user_arguments),
             lighting_fraction_led_exterior: runner.getDoubleArgumentValue('lighting_fraction_led_exterior', user_arguments),
             lighting_usage_multiplier_exterior: runner.getDoubleArgumentValue('lighting_usage_multiplier_exterior', user_arguments),
             lighting_fraction_cfl_garage: runner.getDoubleArgumentValue('lighting_fraction_cfl_garage', user_arguments),
             lighting_fraction_lfl_garage: runner.getDoubleArgumentValue('lighting_fraction_lfl_garage', user_arguments),
             lighting_fraction_led_garage: runner.getDoubleArgumentValue('lighting_fraction_led_garage', user_arguments),
             lighting_usage_multiplier_garage: runner.getDoubleArgumentValue('lighting_usage_multiplier_garage', user_arguments),
             holiday_lighting_present: runner.getBoolArgumentValue('holiday_lighting_present', user_arguments),
             holiday_lighting_daily_kwh: runner.getStringArgumentValue('holiday_lighting_daily_kwh', user_arguments),
             holiday_lighting_period_begin_month: runner.getStringArgumentValue('holiday_lighting_period_begin_month', user_arguments),
             holiday_lighting_period_begin_day_of_month: runner.getStringArgumentValue('holiday_lighting_period_begin_day_of_month', user_arguments),
             holiday_lighting_period_end_month: runner.getStringArgumentValue('holiday_lighting_period_end_month', user_arguments),
             holiday_lighting_period_end_day_of_month: runner.getStringArgumentValue('holiday_lighting_period_end_day_of_month', user_arguments),
             dehumidifier_present: runner.getBoolArgumentValue('dehumidifier_present', user_arguments),
             dehumidifier_efficiency_type: runner.getStringArgumentValue('dehumidifier_efficiency_type', user_arguments),
             dehumidifier_efficiency_ef: runner.getDoubleArgumentValue('dehumidifier_efficiency_ef', user_arguments),
             dehumidifier_efficiency_ief: runner.getDoubleArgumentValue('dehumidifier_efficiency_ief', user_arguments),
             dehumidifier_capacity: runner.getDoubleArgumentValue('dehumidifier_capacity', user_arguments),
             dehumidifier_rh_setpoint: runner.getDoubleArgumentValue('dehumidifier_rh_setpoint', user_arguments),
             dehumidifier_fraction_dehumidification_load_served: runner.getDoubleArgumentValue('dehumidifier_fraction_dehumidification_load_served', user_arguments),
             clothes_washer_present: runner.getBoolArgumentValue('clothes_washer_present', user_arguments),
             clothes_washer_location: runner.getStringArgumentValue('clothes_washer_location', user_arguments),
             clothes_washer_efficiency_type: runner.getStringArgumentValue('clothes_washer_efficiency_type', user_arguments),
             clothes_washer_efficiency_mef: runner.getStringArgumentValue('clothes_washer_efficiency_mef', user_arguments),
             clothes_washer_efficiency_imef: runner.getStringArgumentValue('clothes_washer_efficiency_imef', user_arguments),
             clothes_washer_rated_annual_kwh: runner.getStringArgumentValue('clothes_washer_rated_annual_kwh', user_arguments),
             clothes_washer_label_electric_rate: runner.getStringArgumentValue('clothes_washer_label_electric_rate', user_arguments),
             clothes_washer_label_gas_rate: runner.getStringArgumentValue('clothes_washer_label_gas_rate', user_arguments),
             clothes_washer_label_annual_gas_cost: runner.getStringArgumentValue('clothes_washer_label_annual_gas_cost', user_arguments),
             clothes_washer_label_usage: runner.getStringArgumentValue('clothes_washer_label_usage', user_arguments),
             clothes_washer_capacity: runner.getStringArgumentValue('clothes_washer_capacity', user_arguments),
             clothes_washer_usage_multiplier: runner.getDoubleArgumentValue('clothes_washer_usage_multiplier', user_arguments),
             clothes_dryer_present: runner.getBoolArgumentValue('clothes_dryer_present', user_arguments),
             clothes_dryer_location: runner.getStringArgumentValue('clothes_dryer_location', user_arguments),
             clothes_dryer_fuel_type: runner.getStringArgumentValue('clothes_dryer_fuel_type', user_arguments),
             clothes_dryer_efficiency_type: runner.getStringArgumentValue('clothes_dryer_efficiency_type', user_arguments),
             clothes_dryer_efficiency_ef: runner.getDoubleArgumentValue('clothes_dryer_efficiency_ef', user_arguments),
             clothes_dryer_efficiency_cef: runner.getStringArgumentValue('clothes_dryer_efficiency_cef', user_arguments),
             clothes_dryer_control_type: runner.getStringArgumentValue('clothes_dryer_control_type', user_arguments),
             clothes_dryer_vented_flow_rate: runner.getStringArgumentValue('clothes_dryer_vented_flow_rate', user_arguments),
             clothes_dryer_usage_multiplier: runner.getDoubleArgumentValue('clothes_dryer_usage_multiplier', user_arguments),
             dishwasher_present: runner.getBoolArgumentValue('dishwasher_present', user_arguments),
             dishwasher_location: runner.getStringArgumentValue('dishwasher_location', user_arguments),
             dishwasher_efficiency_type: runner.getStringArgumentValue('dishwasher_efficiency_type', user_arguments),
             dishwasher_efficiency_kwh: runner.getStringArgumentValue('dishwasher_efficiency_kwh', user_arguments),
             dishwasher_efficiency_ef: runner.getDoubleArgumentValue('dishwasher_efficiency_ef', user_arguments),
             dishwasher_label_electric_rate: runner.getStringArgumentValue('dishwasher_label_electric_rate', user_arguments),
             dishwasher_label_gas_rate: runner.getStringArgumentValue('dishwasher_label_gas_rate', user_arguments),
             dishwasher_label_annual_gas_cost: runner.getStringArgumentValue('dishwasher_label_annual_gas_cost', user_arguments),
             dishwasher_label_usage: runner.getStringArgumentValue('dishwasher_label_usage', user_arguments),
             dishwasher_place_setting_capacity: runner.getStringArgumentValue('dishwasher_place_setting_capacity', user_arguments),
             dishwasher_usage_multiplier: runner.getDoubleArgumentValue('dishwasher_usage_multiplier', user_arguments),
             refrigerator_present: runner.getBoolArgumentValue('refrigerator_present', user_arguments),
             refrigerator_location: runner.getStringArgumentValue('refrigerator_location', user_arguments),
             refrigerator_rated_annual_kwh: runner.getStringArgumentValue('refrigerator_rated_annual_kwh', user_arguments),
             refrigerator_usage_multiplier: runner.getDoubleArgumentValue('refrigerator_usage_multiplier', user_arguments),
             extra_refrigerator_present: runner.getBoolArgumentValue('extra_refrigerator_present', user_arguments),
             extra_refrigerator_location: runner.getStringArgumentValue('extra_refrigerator_location', user_arguments),
             extra_refrigerator_rated_annual_kwh: runner.getStringArgumentValue('extra_refrigerator_rated_annual_kwh', user_arguments),
             extra_refrigerator_usage_multiplier: runner.getDoubleArgumentValue('extra_refrigerator_usage_multiplier', user_arguments),
             freezer_present: runner.getBoolArgumentValue('freezer_present', user_arguments),
             freezer_location: runner.getStringArgumentValue('freezer_location', user_arguments),
             freezer_rated_annual_kwh: runner.getStringArgumentValue('freezer_rated_annual_kwh', user_arguments),
             freezer_usage_multiplier: runner.getDoubleArgumentValue('freezer_usage_multiplier', user_arguments),
             cooking_range_oven_present: runner.getBoolArgumentValue('cooking_range_oven_present', user_arguments),
             cooking_range_oven_location: runner.getStringArgumentValue('cooking_range_oven_location', user_arguments),
             cooking_range_oven_fuel_type: runner.getStringArgumentValue('cooking_range_oven_fuel_type', user_arguments),
             cooking_range_oven_is_induction: runner.getOptionalStringArgumentValue('cooking_range_oven_is_induction', user_arguments),
             cooking_range_oven_is_convection: runner.getOptionalStringArgumentValue('cooking_range_oven_is_convection', user_arguments),
             cooking_range_oven_usage_multiplier: runner.getDoubleArgumentValue('cooking_range_oven_usage_multiplier', user_arguments),
             ceiling_fan_present: runner.getBoolArgumentValue('ceiling_fan_present', user_arguments),
             ceiling_fan_efficiency: runner.getStringArgumentValue('ceiling_fan_efficiency', user_arguments),
             ceiling_fan_quantity: runner.getStringArgumentValue('ceiling_fan_quantity', user_arguments),
             ceiling_fan_cooling_setpoint_temp_offset: runner.getDoubleArgumentValue('ceiling_fan_cooling_setpoint_temp_offset', user_arguments),
             plug_loads_television_annual_kwh: runner.getStringArgumentValue('plug_loads_television_annual_kwh', user_arguments),
             plug_loads_television_usage_multiplier: runner.getDoubleArgumentValue('plug_loads_television_usage_multiplier', user_arguments),
             plug_loads_television_usage_multiplier_2: runner.getDoubleArgumentValue('plug_loads_television_usage_multiplier_2', user_arguments),
             plug_loads_other_annual_kwh: runner.getStringArgumentValue('plug_loads_other_annual_kwh', user_arguments),
             plug_loads_other_frac_sensible: runner.getStringArgumentValue('plug_loads_other_frac_sensible', user_arguments),
             plug_loads_other_frac_latent: runner.getStringArgumentValue('plug_loads_other_frac_latent', user_arguments),
             plug_loads_other_usage_multiplier: runner.getDoubleArgumentValue('plug_loads_other_usage_multiplier', user_arguments),
             plug_loads_other_usage_multiplier_2: runner.getDoubleArgumentValue('plug_loads_other_usage_multiplier_2', user_arguments),
             plug_loads_well_pump_present: runner.getBoolArgumentValue('plug_loads_well_pump_present', user_arguments),
             plug_loads_well_pump_annual_kwh: runner.getStringArgumentValue('plug_loads_well_pump_annual_kwh', user_arguments),
             plug_loads_well_pump_usage_multiplier: runner.getDoubleArgumentValue('plug_loads_well_pump_usage_multiplier', user_arguments),
             plug_loads_well_pump_usage_multiplier_2: runner.getDoubleArgumentValue('plug_loads_well_pump_usage_multiplier_2', user_arguments),
             plug_loads_vehicle_present: runner.getBoolArgumentValue('plug_loads_vehicle_present', user_arguments),
             plug_loads_vehicle_annual_kwh: runner.getStringArgumentValue('plug_loads_vehicle_annual_kwh', user_arguments),
             plug_loads_vehicle_usage_multiplier: runner.getDoubleArgumentValue('plug_loads_vehicle_usage_multiplier', user_arguments),
             plug_loads_vehicle_usage_multiplier_2: runner.getDoubleArgumentValue('plug_loads_vehicle_usage_multiplier_2', user_arguments),
             fuel_loads_grill_present: runner.getBoolArgumentValue('fuel_loads_grill_present', user_arguments),
             fuel_loads_grill_fuel_type: runner.getStringArgumentValue('fuel_loads_grill_fuel_type', user_arguments),
             fuel_loads_grill_annual_therm: runner.getStringArgumentValue('fuel_loads_grill_annual_therm', user_arguments),
             fuel_loads_grill_location: runner.getStringArgumentValue('fuel_loads_grill_location', user_arguments),
             fuel_loads_grill_usage_multiplier: runner.getDoubleArgumentValue('fuel_loads_grill_usage_multiplier', user_arguments),
             fuel_loads_lighting_present: runner.getBoolArgumentValue('fuel_loads_lighting_present', user_arguments),
             fuel_loads_lighting_fuel_type: runner.getStringArgumentValue('fuel_loads_lighting_fuel_type', user_arguments),
             fuel_loads_lighting_annual_therm: runner.getStringArgumentValue('fuel_loads_lighting_annual_therm', user_arguments),
             fuel_loads_lighting_location: runner.getStringArgumentValue('fuel_loads_lighting_location', user_arguments),
             fuel_loads_lighting_usage_multiplier: runner.getDoubleArgumentValue('fuel_loads_lighting_usage_multiplier', user_arguments),
             fuel_loads_fireplace_present: runner.getBoolArgumentValue('fuel_loads_fireplace_present', user_arguments),
             fuel_loads_fireplace_fuel_type: runner.getStringArgumentValue('fuel_loads_fireplace_fuel_type', user_arguments),
             fuel_loads_fireplace_annual_therm: runner.getStringArgumentValue('fuel_loads_fireplace_annual_therm', user_arguments),
             fuel_loads_fireplace_location: runner.getStringArgumentValue('fuel_loads_fireplace_location', user_arguments),
             fuel_loads_fireplace_usage_multiplier: runner.getDoubleArgumentValue('fuel_loads_fireplace_usage_multiplier', user_arguments),
             pool_present: runner.getBoolArgumentValue('pool_present', user_arguments),
             pool_pump_annual_kwh: runner.getStringArgumentValue('pool_pump_annual_kwh', user_arguments),
             pool_pump_usage_multiplier: runner.getDoubleArgumentValue('pool_pump_usage_multiplier', user_arguments),
             pool_heater_type: runner.getStringArgumentValue('pool_heater_type', user_arguments),
             pool_heater_annual_kwh: runner.getStringArgumentValue('pool_heater_annual_kwh', user_arguments),
             pool_heater_annual_therm: runner.getStringArgumentValue('pool_heater_annual_therm', user_arguments),
             pool_heater_usage_multiplier: runner.getDoubleArgumentValue('pool_heater_usage_multiplier', user_arguments),
             hot_tub_present: runner.getBoolArgumentValue('hot_tub_present', user_arguments),
             hot_tub_pump_annual_kwh: runner.getStringArgumentValue('hot_tub_pump_annual_kwh', user_arguments),
             hot_tub_pump_usage_multiplier: runner.getDoubleArgumentValue('hot_tub_pump_usage_multiplier', user_arguments),
             hot_tub_heater_type: runner.getStringArgumentValue('hot_tub_heater_type', user_arguments),
             hot_tub_heater_annual_kwh: runner.getStringArgumentValue('hot_tub_heater_annual_kwh', user_arguments),
             hot_tub_heater_annual_therm: runner.getStringArgumentValue('hot_tub_heater_annual_therm', user_arguments),
             hot_tub_heater_usage_multiplier: runner.getDoubleArgumentValue('hot_tub_heater_usage_multiplier', user_arguments) }
  end

  def validate_arguments(args)
    warnings = []
    errors = []

    # heat pump water heater with natural gas fuel type
    warning = ([HPXML::WaterHeaterTypeHeatPump].include?(args[:water_heater_type]) && (args[:water_heater_fuel_type] != HPXML::FuelTypeElectricity))
    warnings << "water_heater_type=#{args[:water_heater_type]} and water_heater_fuel_type=#{args[:water_heater_fuel_type]}" if warning

    # heating system and heat pump
    error = (args[:heating_system_type] != 'none') && (args[:heat_pump_type] != 'none') && (args[:heating_system_fraction_heat_load_served] > 0) && (args[:heat_pump_fraction_heat_load_served] > 0)
    errors << "heating_system_type=#{args[:heating_system_type]} and heat_pump_type=#{args[:heat_pump_type]}" if error

    # cooling system and heat pump
    error = (args[:cooling_system_type] != 'none') && (args[:heat_pump_type] != 'none') && (args[:cooling_system_fraction_cool_load_served] > 0) && (args[:heat_pump_fraction_cool_load_served] > 0)
    errors << "cooling_system_type=#{args[:cooling_system_type]} and heat_pump_type=#{args[:heat_pump_type]}" if error

    # non integer number of bathrooms
    if args[:geometry_num_bathrooms] != Constants.Auto
      error = (Float(args[:geometry_num_bathrooms]) % 1 != 0)
      errors << "geometry_num_bathrooms=#{args[:geometry_num_bathrooms]}" if error
    end

    # non integer ceiling fan quantity
    if args[:ceiling_fan_quantity] != Constants.Auto
      error = (Float(args[:ceiling_fan_quantity]) % 1 != 0)
      errors << "ceiling_fan_quantity=#{args[:ceiling_fan_quantity]}" if error
    end

    # single-family, slab, foundation height > 0
    warning = [HPXML::ResidentialTypeSFD, HPXML::ResidentialTypeSFA].include?(args[:geometry_unit_type]) && (args[:geometry_foundation_type] == HPXML::FoundationTypeSlab) && (args[:geometry_foundation_height] > 0)
    warnings << "geometry_unit_type=#{args[:geometry_unit_type]} and geometry_foundation_type=#{args[:geometry_foundation_type]} and geometry_foundation_height=#{args[:geometry_foundation_height]}" if warning

    # single-family, non slab, foundation height = 0
    error = [HPXML::ResidentialTypeSFD, HPXML::ResidentialTypeSFA].include?(args[:geometry_unit_type]) && (args[:geometry_foundation_type] != HPXML::FoundationTypeSlab) && (args[:geometry_foundation_height] == 0)
    errors << "geometry_unit_type=#{args[:geometry_unit_type]} and geometry_foundation_type=#{args[:geometry_foundation_type]} and geometry_foundation_height=#{args[:geometry_foundation_height]}" if error

    # single-family attached, multifamily and ambient foundation
    error = [HPXML::ResidentialTypeSFA, HPXML::ResidentialTypeApartment].include?(args[:geometry_unit_type]) && (args[:geometry_foundation_type] == HPXML::FoundationTypeAmbient)
    errors << "geometry_unit_type=#{args[:geometry_unit_type]} and geometry_foundation_type=#{args[:geometry_foundation_type]}" if error

    # multifamily, bottom, slab, foundation height > 0
    if args[:geometry_level].is_initialized
      warning = (args[:geometry_unit_type] == HPXML::ResidentialTypeApartment) && (args[:geometry_level].get == 'Bottom') && (args[:geometry_foundation_type] == HPXML::FoundationTypeSlab) && (args[:geometry_foundation_height] > 0)
      warnings << "geometry_unit_type=#{args[:geometry_unit_type]} and geometry_level=#{args[:geometry_level].get} and geometry_foundation_type=#{args[:geometry_foundation_type]} and geometry_foundation_height=#{args[:geometry_foundation_height]}" if warning
    end

    # multifamily, bottom, non slab, foundation height = 0
    if args[:geometry_level].is_initialized
      error = (args[:geometry_unit_type] == HPXML::ResidentialTypeApartment) && (args[:geometry_level].get == 'Bottom') && (args[:geometry_foundation_type] != HPXML::FoundationTypeSlab) && (args[:geometry_foundation_height] == 0)
      errors << "geometry_unit_type=#{args[:geometry_unit_type]} and geometry_level=#{args[:geometry_level].get} and geometry_foundation_type=#{args[:geometry_foundation_type]} and geometry_foundation_height=#{args[:geometry_foundation_height]}" if error
    end

    # multifamily and finished basement
    error = (args[:geometry_unit_type] == HPXML::ResidentialTypeApartment) && (args[:geometry_foundation_type] == HPXML::FoundationTypeBasementConditioned)
    errors << "geometry_unit_type=#{args[:geometry_unit_type]} and geometry_foundation_type=#{args[:geometry_foundation_type]}" if error

    # slab and foundation height above grade > 0
    warning = (args[:geometry_foundation_type] == HPXML::FoundationTypeSlab) && (args[:geometry_foundation_height_above_grade] > 0)
    warnings << "geometry_foundation_type=#{args[:geometry_foundation_type]} and geometry_foundation_height_above_grade=#{args[:geometry_foundation_height_above_grade]}" if warning

    # duct location and surface area not both auto or not both specified
    error = ((args[:ducts_supply_location] == Constants.Auto) && (args[:ducts_supply_surface_area] != Constants.Auto)) || ((args[:ducts_supply_location] != Constants.Auto) && (args[:ducts_supply_surface_area] == Constants.Auto)) || ((args[:ducts_return_location] == Constants.Auto) && (args[:ducts_return_surface_area] != Constants.Auto)) || ((args[:ducts_return_location] != Constants.Auto) && (args[:ducts_return_surface_area] == Constants.Auto))
    errors << "ducts_supply_location=#{args[:ducts_supply_location]} and ducts_supply_surface_area=#{args[:ducts_supply_surface_area]} and ducts_return_location=#{args[:ducts_return_location]} and ducts_return_surface_area=#{args[:ducts_return_surface_area]}" if error

    # second heating system fraction heat load served non less than 50%
    warning = (args[:heating_system_type_2] != 'none') && (args[:heating_system_fraction_heat_load_served_2] >= 0.5)
    warnings << "heating_system_type_2=#{args[:heating_system_type_2]} and heating_system_fraction_heat_load_served_2=#{args[:heating_system_fraction_heat_load_served_2]}" if warning

    # single-family attached and num units, horizontal location not specified
    error = (args[:geometry_unit_type] == HPXML::ResidentialTypeSFA) && (!args[:geometry_building_num_units].is_initialized || !args[:geometry_horizontal_location].is_initialized)
    errors << "geometry_unit_type=#{args[:geometry_unit_type]} and geometry_building_num_units=#{args[:geometry_building_num_units].is_initialized} and geometry_horizontal_location=#{args[:geometry_horizontal_location].is_initialized}" if error

    # apartment unit and num units, level, horizontal location not specified
    error = (args[:geometry_unit_type] == HPXML::ResidentialTypeApartment) && (!args[:geometry_building_num_units].is_initialized || !args[:geometry_level].is_initialized || !args[:geometry_horizontal_location].is_initialized)
    errors << "geometry_unit_type=#{args[:geometry_unit_type]} and geometry_building_num_units=#{args[:geometry_building_num_units].is_initialized} and geometry_level=#{args[:geometry_level].is_initialized} and geometry_horizontal_location=#{args[:geometry_horizontal_location].is_initialized}" if error

    # crawlspace or unconditioned basement with foundation wall and ceiling insulation
    warning = [HPXML::FoundationTypeCrawlspaceVented, HPXML::FoundationTypeCrawlspaceUnvented, HPXML::FoundationTypeBasementUnconditioned].include?(args[:geometry_foundation_type]) && ((args[:foundation_wall_insulation_r] > 0) || (args[:foundation_wall_assembly_r].is_initialized && (args[:foundation_wall_assembly_r].get > 0))) && (args[:floor_assembly_r] > 2.1)
    warnings << "geometry_foundation_type=#{args[:geometry_foundation_type]} and foundation_wall_insulation_r=#{args[:foundation_wall_insulation_r]} and foundation_wall_assembly_r=#{args[:foundation_wall_assembly_r].is_initialized} and floor_assembly_r=#{args[:floor_assembly_r]}" if warning

    # vented/unvented attic with floor and roof insulation
    warning = [HPXML::AtticTypeVented, HPXML::AtticTypeUnvented].include?(args[:geometry_attic_type]) && (args[:geometry_roof_type] != 'flat') && (args[:ceiling_assembly_r] > 2.1) && (args[:roof_assembly_r] > 2.3)
    warnings << "geometry_attic_type=#{args[:geometry_attic_type]} and ceiling_assembly_r=#{args[:ceiling_assembly_r]} and roof_assembly_r=#{args[:roof_assembly_r]}" if warning

    # conditioned basement with ceiling insulation
    warning = (args[:geometry_foundation_type] == HPXML::FoundationTypeBasementConditioned) && (args[:floor_assembly_r] > 2.1)
    warnings << "geometry_foundation_type=#{args[:geometry_foundation_type]} and floor_assembly_r=#{args[:floor_assembly_r]}" if warning

    # conditioned attic with floor insulation
    warning = (args[:geometry_attic_type] == HPXML::AtticTypeConditioned) && (args[:geometry_roof_type] != 'flat') && (args[:ceiling_assembly_r] > 2.1)
    warnings << "geometry_attic_type=#{args[:geometry_attic_type]} and ceiling_assembly_r=#{args[:ceiling_assembly_r]}" if warning

    # dhw indirect but no boiler
    error = ((args[:water_heater_type] == HPXML::WaterHeaterTypeCombiStorage) || (args[:water_heater_type] == HPXML::WaterHeaterTypeCombiTankless)) && (args[:heating_system_type] != HPXML::HVACTypeBoiler)
    errors << "water_heater_type=#{args[:water_heater_type]} and heating_system_type=#{args[:heating_system_type]}" if error

    # no plug loads but specifying usage multipliers
    warning = (args[:plug_loads_television_annual_kwh] == 0.0 && (args[:plug_loads_television_usage_multiplier] != 1.0 || args[:plug_loads_television_usage_multiplier_2] != 1.0)) || (args[:plug_loads_other_annual_kwh] == 0.0 && (args[:plug_loads_other_usage_multiplier] != 1.0 || args[:plug_loads_other_usage_multiplier_2] != 1.0)) || (!args[:plug_loads_well_pump_present] && (args[:plug_loads_well_pump_usage_multiplier] != 1.0 || args[:plug_loads_well_pump_usage_multiplier_2] != 1.0)) || (!args[:plug_loads_vehicle_present] && (args[:plug_loads_vehicle_usage_multiplier] != 1.0 || args[:plug_loads_vehicle_usage_multiplier_2] != 1.0))
    warnings << "plug_loads_television_annual_kwh=#{args[:plug_loads_television_annual_kwh]} and plug_loads_television_usage_multiplier=#{args[:plug_loads_television_usage_multiplier]} and plug_loads_television_usage_multiplier_2=#{args[:plug_loads_television_usage_multiplier_2]} and plug_loads_other_annual_kwh=#{args[:plug_loads_other_annual_kwh]} and plug_loads_other_usage_multiplier=#{args[:plug_loads_other_usage_multiplier]} and plug_loads_other_usage_multiplier_2=#{args[:plug_loads_other_usage_multiplier_2]} and plug_loads_well_pump_present=#{args[:plug_loads_well_pump_present]} and plug_loads_well_pump_usage_multiplier=#{args[:plug_loads_well_pump_usage_multiplier]} and plug_loads_well_pump_usage_multiplier_2=#{args[:plug_loads_well_pump_usage_multiplier_2]} and plug_loads_vehicle_present=#{args[:plug_loads_vehicle_present]} and plug_loads_vehicle_usage_multiplier=#{args[:plug_loads_vehicle_usage_multiplier]} and plug_loads_vehicle_usage_multiplier_2=#{args[:plug_loads_vehicle_usage_multiplier_2]}" if warning

    return warnings, errors
  end

  def validate_hpxml(runner, hpxml_path, hpxml_doc)
    schemas_dir = File.join(File.dirname(__FILE__), '../HPXMLtoOpenStudio/resources')

    is_valid = true

    # Validate input HPXML against schema
    XMLHelper.validate(hpxml_doc.to_xml, File.join(schemas_dir, 'HPXML.xsd'), runner).each do |error|
      runner.registerError("#{hpxml_path}: #{error}")
      is_valid = false
    end

    # Validate input HPXML against schematron docs
    stron_paths = [File.join(schemas_dir, 'HPXMLvalidator.xml'),
                   File.join(schemas_dir, 'EPvalidator.xml')]
    errors, warnings = Validator.run_validators(hpxml_doc, stron_paths)
    errors.each do |error|
      runner.registerError("#{hpxml_path}: #{error}")
      is_valid = false
    end
    warnings.each do |warning|
      runner.registerWarning("#{warning}")
    end

    return is_valid
  end
end

class HPXMLFile
  def self.create(runner, model, args, epw_file)
    model_geometry = OpenStudio::Model::Model.new

    success = create_geometry_envelope(runner, model_geometry, args)
    return false if not success

    success = create_schedules(runner, model, epw_file, args)
    return false if not success

    hpxml = HPXML.new

    set_header(hpxml, runner, args)
    set_site(hpxml, runner, args)
    set_neighbor_buildings(hpxml, runner, args)
    set_building_occupancy(hpxml, runner, args)
    set_building_construction(hpxml, runner, args)
    set_climate_and_risk_zones(hpxml, runner, args, epw_file)
    set_air_infiltration_measurements(hpxml, runner, args)
    set_attics(hpxml, runner, model_geometry, args)
    set_foundations(hpxml, runner, model_geometry, args)
    set_roofs(hpxml, runner, model_geometry, args)
    set_rim_joists(hpxml, runner, model_geometry, args)
    set_walls(hpxml, runner, model_geometry, args)
    set_foundation_walls(hpxml, runner, model_geometry, args)
    set_frame_floors(hpxml, runner, model_geometry, args)
    set_slabs(hpxml, runner, model_geometry, args)
    set_windows(hpxml, runner, model_geometry, args)
    set_skylights(hpxml, runner, model_geometry, args)
    set_doors(hpxml, runner, model_geometry, args)
    set_heating_systems(hpxml, runner, args)
    set_cooling_systems(hpxml, runner, args)
    set_heat_pumps(hpxml, runner, args)
    set_hvac_distribution(hpxml, runner, args)
    set_hvac_control(hpxml, runner, args)
    set_ventilation_fans(hpxml, runner, args)
    set_water_heating_systems(hpxml, runner, args)
    set_hot_water_distribution(hpxml, runner, args)
    set_water_fixtures(hpxml, runner, args)
    set_solar_thermal(hpxml, runner, args, epw_file)
    set_pv_systems(hpxml, runner, args, epw_file)
    set_lighting(hpxml, runner, args)
    set_dehumidifier(hpxml, runner, args)
    set_clothes_washer(hpxml, runner, args)
    set_clothes_dryer(hpxml, runner, args)
    set_dishwasher(hpxml, runner, args)
    set_refrigerator(hpxml, runner, args)
    set_extra_refrigerator(hpxml, runner, args)
    set_freezer(hpxml, runner, args)
    set_cooking_range_oven(hpxml, runner, args)
    set_ceiling_fans(hpxml, runner, args)
    set_plug_loads_television(hpxml, runner, args)
    set_plug_loads_other(hpxml, runner, args)
    set_plug_loads_well_pump(hpxml, runner, args)
    set_plug_loads_vehicle(hpxml, runner, args)
    set_fuel_loads_grill(hpxml, runner, args)
    set_fuel_loads_lighting(hpxml, runner, args)
    set_fuel_loads_fireplace(hpxml, runner, args)
    set_pool(hpxml, runner, args)
    set_hot_tub(hpxml, runner, args)

    # Check for errors in the HPXML object
    errors = hpxml.check_for_errors()
    if errors.size > 0
      fail "ERROR: Invalid HPXML object produced.\n#{errors}"
    end

    hpxml_doc = hpxml.to_oga()

    return hpxml_doc
  end

  def self.create_geometry_envelope(runner, model, args)
    if args[:geometry_foundation_type] == HPXML::FoundationTypeSlab
      args[:geometry_foundation_height] = 0.0
      args[:geometry_foundation_height_above_grade] = 0.0
    end

    if args[:geometry_unit_type] == HPXML::ResidentialTypeSFD
      success = Geometry.create_single_family_detached(runner: runner, model: model, **args)
    elsif args[:geometry_unit_type] == HPXML::ResidentialTypeSFA
      success = Geometry.create_single_family_attached(runner: runner, model: model, **args)
    elsif args[:geometry_unit_type] == HPXML::ResidentialTypeApartment
      success = Geometry.create_multifamily(runner: runner, model: model, **args)
    end
    return false if not success

    success = Geometry.create_windows_and_skylights(runner: runner, model: model, **args)
    return false if not success

    success = Geometry.create_doors(runner: runner, model: model, **args)
    return false if not success

    return true
  end

  def self.create_schedules(runner, model, epw_file, args)
    if ['default', 'user-specified'].include? args[:schedules_type]
      if args[:schedules_type] == 'user-specified'
        args[:schedules_path] = args[:schedules_path].get
      else
        args[:schedules_path] = nil
      end
      return true
    end

    info_msgs = []

    # set the calendar year
    year_description = model.getYearDescription
    year_description.setCalendarYear(2007) # default to TMY
    if args[:simulation_control_run_period_calendar_year].is_initialized
      year_description.setCalendarYear(args[:simulation_control_run_period_calendar_year].get)
    end
    if epw_file.startDateActualYear.is_initialized # AMY
      year_description.setCalendarYear(epw_file.startDateActualYear.get)
    end
    info_msgs << "CalendarYear=#{year_description.calendarYear}"

    # set the timestep
    timestep = model.getTimestep
    timestep.setNumberOfTimestepsPerHour(1)
    if args[:simulation_control_timestep].is_initialized
      timestep.setNumberOfTimestepsPerHour(60 / args[:simulation_control_timestep].get)
    end
    info_msgs << "NumberOfTimestepsPerHour=#{timestep.numberOfTimestepsPerHour}"

    # get the seed
    random_seed = args[:schedules_random_seed].get if args[:schedules_random_seed].is_initialized

    # instantiate the generator
    schedule_generator = ScheduleGenerator.new(runner: runner, model: model, epw_file: epw_file, random_seed: random_seed)

    # create the schedule
    if args[:geometry_num_occupants] == Constants.Auto
      args[:geometry_num_occupants] = Geometry.get_occupancy_default_num(args[:geometry_num_bedrooms])
    else
      args[:geometry_num_occupants] = Integer(args[:geometry_num_occupants])
    end
    args[:resources_path] = File.join(File.dirname(__FILE__), 'resources')
    success = schedule_generator.create(args: args)
    return false if not success

    # export the schedule
    args[:schedules_path] = '../schedules.csv'
    success = schedule_generator.export(schedules_path: File.expand_path(args[:schedules_path]))
    return false if not success

    runner.registerInfo("Created schedule with #{info_msgs.join(', ')}")

    return true
  end

  def self.set_header(hpxml, runner, args)
    hpxml.header.xml_type = 'HPXML'
    hpxml.header.xml_generated_by = 'BuildResidentialHPXML'
    hpxml.header.transaction = 'create'

    if args[:software_program_used].is_initialized
      hpxml.header.software_program_used = args[:software_program_used].get
    end

    if args[:software_program_version].is_initialized
      hpxml.header.software_program_version = args[:software_program_version].get
    end

    if args[:simulation_control_timestep].is_initialized
      hpxml.header.timestep = args[:simulation_control_timestep].get
    end

    if args[:simulation_control_run_period_begin_month].is_initialized
      hpxml.header.sim_begin_month = args[:simulation_control_run_period_begin_month].get
    end
    if args[:simulation_control_run_period_begin_day_of_month].is_initialized
      hpxml.header.sim_begin_day = args[:simulation_control_run_period_begin_day_of_month].get
    end
    if args[:simulation_control_run_period_end_month].is_initialized
      hpxml.header.sim_end_month = args[:simulation_control_run_period_end_month].get
    end
    if args[:simulation_control_run_period_end_day_of_month].is_initialized
      hpxml.header.sim_end_day = args[:simulation_control_run_period_end_day_of_month].get
    end
    if args[:simulation_control_run_period_calendar_year].is_initialized
      hpxml.header.sim_calendar_year = args[:simulation_control_run_period_calendar_year].get
    end

    if args[:simulation_control_daylight_saving_enabled].is_initialized
      hpxml.header.dst_enabled = args[:simulation_control_daylight_saving_enabled].get
    end
    if args[:simulation_control_daylight_saving_begin_month].is_initialized
      hpxml.header.dst_begin_month = args[:simulation_control_daylight_saving_begin_month].get
    end
    if args[:simulation_control_daylight_saving_begin_day_of_month].is_initialized
      hpxml.header.dst_begin_day = args[:simulation_control_daylight_saving_begin_day_of_month].get
    end
    if args[:simulation_control_daylight_saving_end_month].is_initialized
      hpxml.header.dst_end_month = args[:simulation_control_daylight_saving_end_month].get
    end
    if args[:simulation_control_daylight_saving_end_day_of_month].is_initialized
      hpxml.header.dst_end_day = args[:simulation_control_daylight_saving_end_day_of_month].get
    end

    hpxml.header.building_id = 'MyBuilding'
    hpxml.header.event_type = 'proposed workscope'
    hpxml.header.schedules_path = args[:schedules_path]
  end

  def self.set_site(hpxml, runner, args)
    if args[:air_leakage_shelter_coefficient] != Constants.Auto
      shelter_coefficient = args[:air_leakage_shelter_coefficient]
    end

    if args[:site_type].is_initialized
      hpxml.site.site_type = args[:site_type].get
    end

    hpxml.site.shelter_coefficient = shelter_coefficient
  end

  def self.set_neighbor_buildings(hpxml, runner, args)
    [args[:neighbor_front_distance], args[:neighbor_back_distance], args[:neighbor_left_distance], args[:neighbor_right_distance]].each_with_index do |distance, i|
      next if distance == 0

      if i == 0 # front
        azimuth = Geometry.get_abs_azimuth(Constants.CoordRelative, 0, args[:geometry_orientation], 0)
      elsif i == 1 # back
        azimuth = Geometry.get_abs_azimuth(Constants.CoordRelative, 180, args[:geometry_orientation], 0)
      elsif i == 2 # left
        azimuth = Geometry.get_abs_azimuth(Constants.CoordRelative, 90, args[:geometry_orientation], 0)
      elsif i == 3 # right
        azimuth = Geometry.get_abs_azimuth(Constants.CoordRelative, 270, args[:geometry_orientation], 0)
      end

      neighbor_height = [args[:neighbor_front_height], args[:neighbor_back_height], args[:neighbor_left_height], args[:neighbor_right_height]]

      if (distance > 0) && (neighbor_height[i] != Constants.Auto)
        height = Float(neighbor_height[i])
      end

      hpxml.neighbor_buildings.add(azimuth: azimuth,
                                   distance: distance,
                                   height: height)
    end
  end

  def self.set_building_occupancy(hpxml, runner, args)
    if args[:geometry_num_occupants] != Constants.Auto
      hpxml.building_occupancy.number_of_residents = args[:geometry_num_occupants]
    end
  end

  def self.set_building_construction(hpxml, runner, args)
    number_of_conditioned_floors_above_grade = args[:geometry_num_floors_above_grade]

    number_of_conditioned_floors = number_of_conditioned_floors_above_grade
    if args[:geometry_foundation_type] == HPXML::FoundationTypeBasementConditioned
      number_of_conditioned_floors += 1
    end

    if args[:geometry_num_bathrooms] != Constants.Auto
      number_of_bathrooms = args[:geometry_num_bathrooms]
    end

    conditioned_building_volume = args[:geometry_cfa] * args[:geometry_wall_height]

    hpxml.building_construction.number_of_conditioned_floors = number_of_conditioned_floors
    hpxml.building_construction.number_of_conditioned_floors_above_grade = number_of_conditioned_floors_above_grade
    hpxml.building_construction.number_of_bedrooms = args[:geometry_num_bedrooms]
    hpxml.building_construction.number_of_bathrooms = number_of_bathrooms
    hpxml.building_construction.conditioned_floor_area = args[:geometry_cfa]
    hpxml.building_construction.conditioned_building_volume = conditioned_building_volume
    hpxml.building_construction.average_ceiling_height = args[:geometry_wall_height]
    hpxml.building_construction.residential_facility_type = args[:geometry_unit_type]

    if (args[:heating_system_type] != 'none' && args[:heating_system_has_flue_or_chimney]) ||
       (args[:heating_system_type_2] != 'none' && args[:heating_system_has_flue_or_chimney_2]) ||
       (args[:water_heater_type] != 'none' && args[:water_heater_has_flue_or_chimney])
      hpxml.building_construction.has_flue_or_chimney = true
    end
  end

  def self.set_climate_and_risk_zones(hpxml, runner, args, epw_file)
    hpxml.climate_and_risk_zones.weather_station_id = 'WeatherStation'
    iecc_zone = Location.get_climate_zone_iecc(epw_file.wmoNumber)

    unless iecc_zone.nil?
      hpxml.climate_and_risk_zones.iecc_year = 2006
      hpxml.climate_and_risk_zones.iecc_zone = iecc_zone
    end
    weather_station_name = File.basename(args[:weather_station_epw_filepath]).gsub('.epw', '')
    hpxml.climate_and_risk_zones.weather_station_name = weather_station_name
    hpxml.climate_and_risk_zones.weather_station_epw_filepath = args[:weather_station_epw_filepath]
  end

  def self.set_air_infiltration_measurements(hpxml, runner, args)
    if args[:air_leakage_units] == HPXML::UnitsACH
      house_pressure = args[:air_leakage_house_pressure]
      unit_of_measure = HPXML::UnitsACH
    elsif args[:air_leakage_units] == HPXML::UnitsCFM
      house_pressure = args[:air_leakage_house_pressure]
      unit_of_measure = HPXML::UnitsCFM
    elsif args[:air_leakage_units] == HPXML::UnitsACHNatural
      house_pressure = nil
      unit_of_measure = HPXML::UnitsACHNatural
    end
    infiltration_volume = args[:geometry_cfa] * args[:geometry_wall_height]

    hpxml.air_infiltration_measurements.add(id: 'InfiltrationMeasurement',
                                            house_pressure: house_pressure,
                                            unit_of_measure: unit_of_measure,
                                            air_leakage: args[:air_leakage_value],
                                            infiltration_volume: infiltration_volume)
  end

  def self.set_attics(hpxml, runner, model, args)
    return if args[:geometry_unit_type] == HPXML::ResidentialTypeApartment
    return if args[:geometry_unit_type] == HPXML::ResidentialTypeSFA # TODO: remove when we can model single-family attached units

    if args[:geometry_roof_type] == 'flat'
      hpxml.attics.add(id: HPXML::AtticTypeFlatRoof,
                       attic_type: HPXML::AtticTypeFlatRoof)
    else
      hpxml.attics.add(id: args[:geometry_attic_type],
                       attic_type: args[:geometry_attic_type])
    end
  end

  def self.set_foundations(hpxml, runner, model, args)
    return if args[:geometry_unit_type] == HPXML::ResidentialTypeApartment

    hpxml.foundations.add(id: args[:geometry_foundation_type],
                          foundation_type: args[:geometry_foundation_type])
  end

  def self.set_roofs(hpxml, runner, model, args)
    args[:geometry_roof_pitch] *= 12.0
    if args[:geometry_roof_type] == 'flat'
      args[:geometry_roof_pitch] = 0.0
    end

    model.getSurfaces.sort.each do |surface|
      next unless ['Outdoors'].include? surface.outsideBoundaryCondition
      next if surface.surfaceType != 'RoofCeiling'

      interior_adjacent_to = get_adjacent_to(surface)
      next if [HPXML::LocationOtherHousingUnit].include? interior_adjacent_to

      if args[:roof_material_type].is_initialized
        roof_type = args[:roof_material_type].get
      end

      if args[:roof_color] == Constants.Auto && args[:roof_solar_absorptance] == Constants.Auto
        solar_absorptance = 0.7
      end

      if args[:roof_color] != Constants.Auto
        roof_color = args[:roof_color]
      end

      if args[:roof_solar_absorptance] != Constants.Auto
        solar_absorptance = args[:roof_solar_absorptance]
      end

      if args[:roof_radiant_barrier]
        radiant_barrier_grade = args[:roof_radiant_barrier_grade]
      end

      hpxml.roofs.add(id: valid_attr(surface.name),
                      interior_adjacent_to: get_adjacent_to(surface),
                      area: UnitConversions.convert(surface.grossArea, 'm^2', 'ft^2').round,
                      roof_type: roof_type,
                      roof_color: roof_color,
                      solar_absorptance: solar_absorptance,
                      emittance: args[:roof_emittance],
                      pitch: args[:geometry_roof_pitch],
                      radiant_barrier: args[:roof_radiant_barrier],
                      radiant_barrier_grade: radiant_barrier_grade,
                      insulation_assembly_r_value: args[:roof_assembly_r])
    end
  end

  def self.set_rim_joists(hpxml, runner, model, args)
    model.getSurfaces.sort.each do |surface|
      # TODO
    end
  end

  def self.set_walls(hpxml, runner, model, args)
    model.getSurfaces.sort.each do |surface|
      next if surface.surfaceType != 'Wall'

      interior_adjacent_to = get_adjacent_to(surface)
      if [HPXML::LocationOtherHousingUnit].include? interior_adjacent_to
        has_door = false
        surface.subSurfaces.each do |sub_surface|
          next if sub_surface.subSurfaceType != 'Door'

          has_door = true
        end
        next unless has_door
      else
        next unless [HPXML::LocationLivingSpace, HPXML::LocationAtticUnvented, HPXML::LocationAtticVented, HPXML::LocationGarage].include? interior_adjacent_to
      end

      exterior_adjacent_to = HPXML::LocationOutside
      if surface.adjacentSurface.is_initialized
        exterior_adjacent_to = get_adjacent_to(surface.adjacentSurface.get)
      elsif surface.outsideBoundaryCondition == 'Adiabatic'
        exterior_adjacent_to = HPXML::LocationOtherHousingUnit
      end

      if interior_adjacent_to == HPXML::LocationOtherHousingUnit && exterior_adjacent_to == HPXML::LocationOtherHousingUnit
        interior_adjacent_to = HPXML::LocationLivingSpace
        exterior_adjacent_to == HPXML::LocationOtherHousingUnit
      else
        next if interior_adjacent_to == exterior_adjacent_to
      end
      next if [HPXML::LocationLivingSpace, HPXML::LocationBasementConditioned].include? exterior_adjacent_to

      wall_type = args[:wall_type]
      if [HPXML::LocationAtticUnvented, HPXML::LocationAtticVented].include? interior_adjacent_to
        wall_type = HPXML::WallTypeWoodStud
      end

      if exterior_adjacent_to == HPXML::LocationOutside && args[:wall_siding_type].is_initialized
        siding = args[:wall_siding_type].get
      end

      if args[:wall_color] == Constants.Auto && args[:wall_solar_absorptance] == Constants.Auto
        solar_absorptance = 0.7
      end

      if args[:wall_color] != Constants.Auto
        color = args[:wall_color]
      end

      if args[:wall_solar_absorptance] != Constants.Auto
        solar_absorptance = args[:wall_solar_absorptance]
      end

      hpxml.walls.add(id: valid_attr(surface.name),
                      exterior_adjacent_to: exterior_adjacent_to,
                      interior_adjacent_to: interior_adjacent_to,
                      wall_type: wall_type,
                      siding: siding,
                      color: color,
                      solar_absorptance: solar_absorptance,
                      area: UnitConversions.convert(surface.grossArea, 'm^2', 'ft^2').round,
                      emittance: args[:wall_emittance])

      is_uncond_attic_roof_insulated = false
      if [HPXML::LocationAtticUnvented, HPXML::LocationAtticVented].include? interior_adjacent_to
        hpxml.roofs.each do |roof|
          next unless (roof.interior_adjacent_to == interior_adjacent_to) && (roof.insulation_assembly_r_value > 4.0)

          is_uncond_attic_roof_insulated = true
        end
      end

      if hpxml.walls[-1].is_thermal_boundary || is_uncond_attic_roof_insulated # Assume wall is insulated if roof is insulated
        hpxml.walls[-1].insulation_assembly_r_value = args[:wall_assembly_r]
      else
        hpxml.walls[-1].insulation_assembly_r_value = 4.0 # Uninsulated
      end
    end
  end

  def self.set_foundation_walls(hpxml, runner, model, args)
    model.getSurfaces.sort.each do |surface|
      next unless ['Foundation'].include? surface.outsideBoundaryCondition
      next if surface.surfaceType != 'Wall'

      if args[:foundation_wall_assembly_r].is_initialized && (args[:foundation_wall_assembly_r].get > 0)
        insulation_assembly_r_value = args[:foundation_wall_assembly_r]
      else
        insulation_exterior_r_value = args[:foundation_wall_insulation_r]
        insulation_exterior_distance_to_top = args[:foundation_wall_insulation_distance_to_top]
        insulation_exterior_distance_to_bottom = args[:foundation_wall_insulation_distance_to_bottom]
        insulation_interior_r_value = 0
        insulation_interior_distance_to_top = 0
        insulation_interior_distance_to_bottom = 0
      end

      hpxml.foundation_walls.add(id: valid_attr(surface.name),
                                 exterior_adjacent_to: HPXML::LocationGround,
                                 interior_adjacent_to: get_adjacent_to(surface),
                                 height: args[:geometry_foundation_height],
                                 area: UnitConversions.convert(surface.grossArea, 'm^2', 'ft^2').round,
                                 thickness: 8,
                                 depth_below_grade: args[:geometry_foundation_height] - args[:geometry_foundation_height_above_grade],
                                 insulation_assembly_r_value: insulation_assembly_r_value,
                                 insulation_interior_r_value: insulation_interior_r_value,
                                 insulation_interior_distance_to_top: insulation_interior_distance_to_top,
                                 insulation_interior_distance_to_bottom: insulation_interior_distance_to_bottom,
                                 insulation_exterior_r_value: insulation_exterior_r_value,
                                 insulation_exterior_distance_to_top: insulation_exterior_distance_to_top,
                                 insulation_exterior_distance_to_bottom: insulation_exterior_distance_to_bottom)
    end
  end

  def self.set_frame_floors(hpxml, runner, model, args)
    if [HPXML::FoundationTypeBasementConditioned].include?(args[:geometry_foundation_type]) && (args[:floor_assembly_r] > 2.1)
      args[:floor_assembly_r] = 2.1 # Uninsulated
    end

    if [HPXML::AtticTypeConditioned].include?(args[:geometry_attic_type]) && (args[:geometry_roof_type] != 'flat') && (args[:ceiling_assembly_r] > 2.1)
      args[:ceiling_assembly_r] = 2.1 # Uninsulated
    end

    model.getSurfaces.sort.each do |surface|
      next if surface.outsideBoundaryCondition == 'Foundation'
      next unless ['Floor', 'RoofCeiling'].include? surface.surfaceType

      interior_adjacent_to = get_adjacent_to(surface)
      next unless [HPXML::LocationLivingSpace, HPXML::LocationGarage].include? interior_adjacent_to

      exterior_adjacent_to = HPXML::LocationOutside
      if surface.adjacentSurface.is_initialized
        exterior_adjacent_to = get_adjacent_to(surface.adjacentSurface.get)
      elsif surface.outsideBoundaryCondition == 'Adiabatic'
        exterior_adjacent_to = HPXML::LocationOtherHousingUnit
        if surface.surfaceType == 'Floor'
          other_space_above_or_below = HPXML::FrameFloorOtherSpaceBelow
        elsif surface.surfaceType == 'RoofCeiling'
          other_space_above_or_below = HPXML::FrameFloorOtherSpaceAbove
        end
      end

      next if interior_adjacent_to == exterior_adjacent_to
      next if (surface.surfaceType == 'RoofCeiling') && (exterior_adjacent_to == HPXML::LocationOutside)
      next if [HPXML::LocationLivingSpace, HPXML::LocationBasementConditioned].include? exterior_adjacent_to

      hpxml.frame_floors.add(id: valid_attr(surface.name),
                             exterior_adjacent_to: exterior_adjacent_to,
                             interior_adjacent_to: interior_adjacent_to,
                             area: UnitConversions.convert(surface.grossArea, 'm^2', 'ft^2').round,
                             other_space_above_or_below: other_space_above_or_below)

      if hpxml.frame_floors[-1].is_thermal_boundary
        if [HPXML::LocationAtticUnvented, HPXML::LocationAtticVented, HPXML::LocationGarage].include? exterior_adjacent_to
          hpxml.frame_floors[-1].insulation_assembly_r_value = args[:ceiling_assembly_r]
        else
          hpxml.frame_floors[-1].insulation_assembly_r_value = args[:floor_assembly_r]
        end
      else
        hpxml.frame_floors[-1].insulation_assembly_r_value = 2.1 # Uninsulated
      end
    end
  end

  def self.set_slabs(hpxml, runner, model, args)
    model.getSurfaces.sort.each do |surface|
      next unless ['Foundation'].include? surface.outsideBoundaryCondition
      next if surface.surfaceType != 'Floor'

      interior_adjacent_to = get_adjacent_to(surface)
      next if [HPXML::LocationOutside, HPXML::LocationOtherHousingUnit].include? interior_adjacent_to

      has_foundation_walls = false
      if [HPXML::LocationCrawlspaceVented, HPXML::LocationCrawlspaceUnvented, HPXML::LocationBasementUnconditioned, HPXML::LocationBasementConditioned].include? interior_adjacent_to
        has_foundation_walls = true
      end
      exposed_perimeter = Geometry.calculate_exposed_perimeter(model, [surface], has_foundation_walls).round

      if [HPXML::LocationLivingSpace, HPXML::LocationGarage].include? interior_adjacent_to
        depth_below_grade = 0
      end

      if args[:slab_under_width] == 999
        under_slab_insulation_spans_entire_slab = true
      else
        under_slab_insulation_width = args[:slab_under_width]
      end

      thickness = 4.0
      if interior_adjacent_to.include? 'crawlspace'
        thickness = 0.0 # Assume soil
      end

      hpxml.slabs.add(id: valid_attr(surface.name),
                      interior_adjacent_to: interior_adjacent_to,
                      area: UnitConversions.convert(surface.grossArea, 'm^2', 'ft^2').round,
                      thickness: thickness,
                      exposed_perimeter: exposed_perimeter,
                      perimeter_insulation_depth: args[:slab_perimeter_depth],
                      under_slab_insulation_width: under_slab_insulation_width,
                      perimeter_insulation_r_value: args[:slab_perimeter_insulation_r],
                      under_slab_insulation_r_value: args[:slab_under_insulation_r],
                      under_slab_insulation_spans_entire_slab: under_slab_insulation_spans_entire_slab,
                      depth_below_grade: depth_below_grade,
                      carpet_fraction: args[:slab_carpet_fraction],
                      carpet_r_value: args[:slab_carpet_r])
    end
  end

  def self.set_windows(hpxml, runner, model, args)
    model.getSurfaces.sort.each do |surface|
      surface.subSurfaces.sort.each do |sub_surface|
        next if sub_surface.subSurfaceType != 'FixedWindow'

        sub_surface_height = Geometry.get_surface_height(sub_surface)
        sub_surface_facade = Geometry.get_facade_for_surface(sub_surface)

        if (sub_surface_facade == Constants.FacadeFront) && (args[:overhangs_front_depth] > 0)
          overhangs_depth = args[:overhangs_front_depth]
          overhangs_distance_to_top_of_window = args[:overhangs_front_distance_to_top_of_window]
          overhangs_distance_to_bottom_of_window = (overhangs_distance_to_top_of_window + sub_surface_height).round
        elsif (sub_surface_facade == Constants.FacadeBack) && (args[:overhangs_back_depth] > 0)
          overhangs_depth = args[:overhangs_back_depth]
          overhangs_distance_to_top_of_window = args[:overhangs_back_distance_to_top_of_window]
          overhangs_distance_to_bottom_of_window = (overhangs_distance_to_top_of_window + sub_surface_height).round
        elsif (sub_surface_facade == Constants.FacadeLeft) && (args[:overhangs_left_depth] > 0)
          overhangs_depth = args[:overhangs_left_depth]
          overhangs_distance_to_top_of_window = args[:overhangs_left_distance_to_top_of_window]
          overhangs_distance_to_bottom_of_window = (overhangs_distance_to_top_of_window + sub_surface_height).round
        elsif (sub_surface_facade == Constants.FacadeRight) && (args[:overhangs_right_depth] > 0)
          overhangs_depth = args[:overhangs_right_depth]
          overhangs_distance_to_top_of_window = args[:overhangs_right_distance_to_top_of_window]
          overhangs_distance_to_bottom_of_window = (overhangs_distance_to_top_of_window + sub_surface_height).round
        elsif args[:geometry_eaves_depth] > 0
          eaves_z = args[:geometry_wall_height] * args[:geometry_num_floors_above_grade]
          if args[:geometry_foundation_type] == HPXML::FoundationTypeAmbient
            eaves_z += args[:geometry_foundation_height]
          end
          sub_surface_z = -9e99
          space = sub_surface.space.get
          z_origin = space.zOrigin
          sub_surface.vertices.each do |vertex|
            z = vertex.z + z_origin
            next if z < sub_surface_z

            sub_surface_z = z
          end
          sub_surface_z = UnitConversions.convert(sub_surface_z, 'm', 'ft')
          overhangs_depth = args[:geometry_eaves_depth]
          overhangs_distance_to_top_of_window = eaves_z - sub_surface_z
          overhangs_distance_to_bottom_of_window = (overhangs_distance_to_top_of_window + sub_surface_height).round
        end

        if sub_surface_facade == Constants.FacadeFront
          azimuth = Geometry.get_abs_azimuth(Constants.CoordRelative, 0, args[:geometry_orientation], 0)
        elsif sub_surface_facade == Constants.FacadeBack
          azimuth = Geometry.get_abs_azimuth(Constants.CoordRelative, 180, args[:geometry_orientation], 0)
        elsif sub_surface_facade == Constants.FacadeLeft
          azimuth = Geometry.get_abs_azimuth(Constants.CoordRelative, 90, args[:geometry_orientation], 0)
        elsif sub_surface_facade == Constants.FacadeRight
          azimuth = Geometry.get_abs_azimuth(Constants.CoordRelative, 270, args[:geometry_orientation], 0)
        end

        if args[:window_interior_shading_winter].is_initialized
          interior_shading_factor_winter = args[:window_interior_shading_winter].get
        end

        if args[:window_interior_shading_summer].is_initialized
          interior_shading_factor_summer = args[:window_interior_shading_summer].get
        end

        if args[:window_fraction_operable].is_initialized
          fraction_operable = args[:window_fraction_operable].get
        end

        hpxml.windows.add(id: "#{valid_attr(sub_surface.name)}_#{sub_surface_facade}",
                          area: UnitConversions.convert(sub_surface.grossArea, 'm^2', 'ft^2').round(1),
                          azimuth: azimuth,
                          ufactor: args[:window_ufactor],
                          shgc: args[:window_shgc],
                          overhangs_depth: overhangs_depth,
                          overhangs_distance_to_top_of_window: overhangs_distance_to_top_of_window,
                          overhangs_distance_to_bottom_of_window: overhangs_distance_to_bottom_of_window,
                          interior_shading_factor_winter: interior_shading_factor_winter,
                          interior_shading_factor_summer: interior_shading_factor_summer,
                          fraction_operable: fraction_operable,
                          wall_idref: valid_attr(surface.name))
      end # sub_surfaces
    end # surfaces
  end

  def self.set_skylights(hpxml, runner, model, args)
    model.getSurfaces.sort.each do |surface|
      surface.subSurfaces.sort.each do |sub_surface|
        next if sub_surface.subSurfaceType != 'Skylight'

        sub_surface_facade = Geometry.get_facade_for_surface(sub_surface)

        hpxml.skylights.add(id: "#{valid_attr(sub_surface.name)}_#{sub_surface_facade}",
                            area: UnitConversions.convert(sub_surface.grossArea, 'm^2', 'ft^2').round,
                            azimuth: UnitConversions.convert(sub_surface.azimuth, 'rad', 'deg').round,
                            ufactor: args[:skylight_ufactor],
                            shgc: args[:skylight_shgc],
                            roof_idref: valid_attr(surface.name))
      end
    end
  end

  def self.set_doors(hpxml, runner, model, args)
    model.getSurfaces.sort.each do |surface|
      surface.subSurfaces.sort.each do |sub_surface|
        next if sub_surface.subSurfaceType != 'Door'

        sub_surface_facade = Geometry.get_facade_for_surface(sub_surface)

        hpxml.doors.add(id: "#{valid_attr(sub_surface.name)}_#{sub_surface_facade}",
                        wall_idref: valid_attr(surface.name),
                        area: UnitConversions.convert(sub_surface.grossArea, 'm^2', 'ft^2').round,
                        azimuth: args[:geometry_orientation],
                        r_value: args[:door_rvalue])
      end
    end
  end

  def self.set_heating_systems(hpxml, runner, args)
    heating_system_type = args[:heating_system_type]

    return if heating_system_type == 'none'

    if not ["Shared #{HPXML::HVACTypeBoiler}"].include? heating_system_type
      if args[:heating_system_heating_capacity] != Constants.Auto
        heating_capacity = args[:heating_system_heating_capacity]
      end
    end

    if args[:heating_system_electric_auxiliary_energy].is_initialized
      if args[:heating_system_electric_auxiliary_energy].get > 0
        electric_auxiliary_energy = args[:heating_system_electric_auxiliary_energy].get
      end
    end

    if heating_system_type == HPXML::HVACTypeElectricResistance
      heating_system_fuel = HPXML::FuelTypeElectricity
    else
      heating_system_fuel = args[:heating_system_fuel]
    end

    if [HPXML::HVACTypeFurnace, HPXML::HVACTypeWallFurnace, HPXML::HVACTypeFloorFurnace, HPXML::HVACTypeBoiler, "Shared #{HPXML::HVACTypeBoiler}"].include? heating_system_type
      heating_efficiency_afue = args[:heating_system_heating_efficiency]
    elsif [HPXML::HVACTypeElectricResistance, HPXML::HVACTypeStove, HPXML::HVACTypePortableHeater, HPXML::HVACTypeFireplace, HPXML::HVACTypeFixedHeater].include? heating_system_type
      heating_efficiency_percent = args[:heating_system_heating_efficiency]
    end

    if [HPXML::HVACTypeFurnace].include? heating_system_type
      if args[:heating_system_fan_power_watts_per_cfm].is_initialized
        fan_watts_per_cfm = args[:heating_system_fan_power_watts_per_cfm].get
      end
    elsif [HPXML::HVACTypeWallFurnace, HPXML::HVACTypeFloorFurnace, HPXML::HVACTypeStove, HPXML::HVACTypePortableHeater, HPXML::HVACTypeFireplace, HPXML::HVACTypeFixedHeater].include? heating_system_type
      if args[:heating_system_fan_power_watts].is_initialized
        fan_watts = args[:heating_system_fan_power_watts].get
      end
    end

    if heating_system_type.include? 'Shared'
      heating_system_type.slice! 'Shared '
      is_shared_system = true
      number_of_units_served = args[:geometry_building_num_units].get
      shared_loop_watts = args[:shared_hvac_heating_loop_power].get
      if args[:shared_hvac_heating_fan_coil_power].is_initialized
        fan_coil_watts = args[:shared_hvac_heating_fan_coil_power].get
      end
      if args[:shared_hvac_heating_water_loop_heat_pump_heating_efficiency].is_initialized
        wlhp_heating_efficiency_cop = args[:shared_hvac_heating_water_loop_heat_pump_heating_efficiency].get
      end
    end

    hpxml.heating_systems.add(id: 'HeatingSystem',
                              heating_system_type: heating_system_type,
                              heating_system_fuel: heating_system_fuel,
                              heating_capacity: heating_capacity,
                              fraction_heat_load_served: args[:heating_system_fraction_heat_load_served],
                              electric_auxiliary_energy: electric_auxiliary_energy,
                              heating_efficiency_afue: heating_efficiency_afue,
                              heating_efficiency_percent: heating_efficiency_percent,
                              fan_watts_per_cfm: fan_watts_per_cfm,
                              fan_watts: fan_watts,
                              is_shared_system: is_shared_system,
                              number_of_units_served: number_of_units_served,
                              shared_loop_watts: shared_loop_watts,
                              fan_coil_watts: fan_coil_watts,
                              wlhp_heating_efficiency_cop: wlhp_heating_efficiency_cop)

    heating_system_type_2 = args[:heating_system_type_2]

    return if heating_system_type_2 == 'none'

    if args[:heating_system_heating_capacity_2] != Constants.Auto
      heating_capacity_2 = args[:heating_system_heating_capacity_2]
    end

    if args[:heating_system_electric_auxiliary_energy_2].is_initialized
      if args[:heating_system_electric_auxiliary_energy_2].get > 0
        electric_auxiliary_energy_2 = args[:heating_system_electric_auxiliary_energy_2].get
      end
    end

    if args[:heating_system_fuel_2] == HPXML::HVACTypeElectricResistance
      heating_system_fuel_2 = HPXML::FuelTypeElectricity
    else
      heating_system_fuel_2 = args[:heating_system_fuel_2]
    end

    if [HPXML::HVACTypeFurnace, HPXML::HVACTypeWallFurnace].include? heating_system_type_2
      heating_efficiency_afue_2 = args[:heating_system_heating_efficiency_2]
    elsif [HPXML::HVACTypeElectricResistance, HPXML::HVACTypeStove, HPXML::HVACTypePortableHeater, HPXML::HVACTypeFireplace].include? heating_system_type_2
      heating_efficiency_percent_2 = args[:heating_system_heating_efficiency_2]
    end

    if args[:heating_system_fan_power_watts_2].is_initialized
      fan_watts = args[:heating_system_fan_power_watts_2].get
    end

    hpxml.heating_systems.add(id: 'SecondHeatingSystem',
                              heating_system_type: heating_system_type_2,
                              heating_system_fuel: heating_system_fuel_2,
                              heating_capacity: heating_capacity_2,
                              fraction_heat_load_served: args[:heating_system_fraction_heat_load_served_2],
                              electric_auxiliary_energy: electric_auxiliary_energy_2,
                              heating_efficiency_afue: heating_efficiency_afue_2,
                              heating_efficiency_percent: heating_efficiency_percent_2,
                              fan_watts: fan_watts)
  end

  def self.set_cooling_systems(hpxml, runner, args)
    cooling_system_type = args[:cooling_system_type]

    return if cooling_system_type == 'none'

    if not [HPXML::HVACTypeEvaporativeCooler, "Shared #{HPXML::HVACTypeCoolingTower}"].include? cooling_system_type
      if args[:cooling_system_cooling_capacity] != Constants.Auto
        cooling_capacity = args[:cooling_system_cooling_capacity]
      end
    end

    if args[:cooling_system_cooling_compressor_type].is_initialized
      if cooling_system_type == HPXML::HVACTypeCentralAirConditioner
        compressor_type = args[:cooling_system_cooling_compressor_type].get
      end
    end

    if args[:cooling_system_cooling_sensible_heat_fraction].is_initialized
      if not [HPXML::HVACTypeEvaporativeCooler, "Shared #{HPXML::HVACTypeChiller}", "Shared #{HPXML::HVACTypeCoolingTower}"].include? cooling_system_type
        cooling_shr = args[:cooling_system_cooling_sensible_heat_fraction].get
      end
    end

    if [HPXML::HVACTypeCentralAirConditioner, HPXML::HVACTypeMiniSplitAirConditioner].include? cooling_system_type
      cooling_efficiency_seer = args[:cooling_system_cooling_efficiency_seer]
    elsif [HPXML::HVACTypeRoomAirConditioner].include? cooling_system_type
      cooling_efficiency_eer = args[:cooling_system_cooling_efficiency_eer]
    elsif ["Shared #{HPXML::HVACTypeChiller}"].include? cooling_system_type
      cooling_efficiency_kw_per_ton = args[:cooling_system_cooling_efficiency_kw_per_ton]
    end

    if cooling_system_type.include? 'Shared'
      cooling_system_type.slice! 'Shared '
      is_shared_system = true
      number_of_units_served = args[:geometry_building_num_units].get
      shared_loop_watts = args[:shared_hvac_cooling_loop_power].get
      if args[:shared_hvac_cooling_fan_coil_power].is_initialized
        fan_coil_watts = args[:shared_hvac_cooling_fan_coil_power].get
      end
      if args[:shared_hvac_cooling_water_loop_heat_pump_cooling_capacity].is_initialized && args[:shared_hvac_cooling_water_loop_heat_pump_cooling_efficiency].is_initialized
        wlhp_cooling_capacity = args[:shared_hvac_cooling_water_loop_heat_pump_cooling_capacity].get
        wlhp_cooling_efficiency_eer = args[:shared_hvac_cooling_water_loop_heat_pump_cooling_efficiency].get
      end
    end

    if [HPXML::HVACTypeCentralAirConditioner, HPXML::HVACTypeEvaporativeCooler, HPXML::HVACTypeMiniSplitAirConditioner].include? cooling_system_type
      if args[:cooling_system_fan_power_watts_per_cfm].is_initialized
        fan_watts_per_cfm = args[:cooling_system_fan_power_watts_per_cfm].get
      end
    end

    hpxml.cooling_systems.add(id: 'CoolingSystem',
                              cooling_system_type: cooling_system_type,
                              cooling_system_fuel: HPXML::FuelTypeElectricity,
                              cooling_capacity: cooling_capacity,
                              fraction_cool_load_served: args[:cooling_system_fraction_cool_load_served],
                              compressor_type: compressor_type,
                              cooling_shr: cooling_shr,
                              cooling_efficiency_seer: cooling_efficiency_seer,
                              cooling_efficiency_eer: cooling_efficiency_eer,
                              fan_watts_per_cfm: fan_watts_per_cfm,
                              cooling_efficiency_kw_per_ton: cooling_efficiency_kw_per_ton,
                              is_shared_system: is_shared_system,
                              number_of_units_served: number_of_units_served,
                              shared_loop_watts: shared_loop_watts,
                              fan_coil_watts: fan_coil_watts,
                              wlhp_cooling_capacity: wlhp_cooling_capacity,
                              wlhp_cooling_efficiency_eer: wlhp_cooling_efficiency_eer)
  end

  def self.set_heat_pumps(hpxml, runner, args)
    heat_pump_type = args[:heat_pump_type]

    return if heat_pump_type == 'none'

    if args[:heat_pump_heating_capacity] != Constants.Auto
      heating_capacity = args[:heat_pump_heating_capacity]
    end

    if [HPXML::HVACTypeHeatPumpAirToAir, HPXML::HVACTypeHeatPumpMiniSplit].include? heat_pump_type
      if args[:heat_pump_heating_capacity_17F] != Constants.Auto
        heating_capacity_17F = args[:heat_pump_heating_capacity_17F]
      end
    end

    if args[:heat_pump_backup_fuel] != 'none'
      backup_heating_fuel = args[:heat_pump_backup_fuel]

      if args[:heat_pump_backup_heating_capacity] != Constants.Auto
        backup_heating_capacity = args[:heat_pump_backup_heating_capacity]
      end

      if backup_heating_fuel == HPXML::FuelTypeElectricity
        backup_heating_efficiency_percent = args[:heat_pump_backup_heating_efficiency]
      else
        backup_heating_efficiency_afue = args[:heat_pump_backup_heating_efficiency]
      end
      if args[:heat_pump_backup_heating_switchover_temp].is_initialized
        if [HPXML::HVACTypeHeatPumpAirToAir, HPXML::HVACTypeHeatPumpMiniSplit].include? heat_pump_type
          backup_heating_switchover_temp = args[:heat_pump_backup_heating_switchover_temp].get
        end
      end
    end

    if args[:heat_pump_cooling_capacity] != Constants.Auto
      cooling_capacity = args[:heat_pump_cooling_capacity]
    end

    if args[:heat_pump_cooling_compressor_type].is_initialized
      if [HPXML::HVACTypeHeatPumpAirToAir, HPXML::HVACTypeHeatPumpMiniSplit].include? heat_pump_type
        compressor_type = args[:heat_pump_cooling_compressor_type].get
      end
    end

    if args[:heat_pump_cooling_sensible_heat_fraction].is_initialized
      cooling_shr = args[:heat_pump_cooling_sensible_heat_fraction].get
    end

    if [HPXML::HVACTypeHeatPumpAirToAir, HPXML::HVACTypeHeatPumpMiniSplit].include? heat_pump_type
      heating_efficiency_hspf = args[:heat_pump_heating_efficiency_hspf]
      cooling_efficiency_seer = args[:heat_pump_cooling_efficiency_seer]
    elsif [HPXML::HVACTypeHeatPumpGroundToAir, "Shared #{HPXML::HVACTypeHeatPumpGroundToAir}"].include? heat_pump_type
      heating_efficiency_cop = args[:heat_pump_heating_efficiency_cop]
      cooling_efficiency_eer = args[:heat_pump_cooling_efficiency_eer]

      if args[:heat_pump_pump_power_watts_per_ton].is_initialized
        pump_watts_per_ton = args[:heat_pump_pump_power_watts_per_ton].get
      end
    end

    if args[:heat_pump_fan_power_watts_per_cfm].is_initialized
      fan_watts_per_cfm = args[:heat_pump_fan_power_watts_per_cfm].get
    end

    if heat_pump_type.include? 'Shared'
      heat_pump_type.slice! 'Shared '
      is_shared_system = true
      number_of_units_served = args[:geometry_building_num_units].get
      shared_loop_watts = args[:shared_hvac_heat_pump_shared_loop_power].get
    end

    hpxml.heat_pumps.add(id: 'HeatPump',
                         heat_pump_type: heat_pump_type,
                         heat_pump_fuel: HPXML::FuelTypeElectricity,
                         heating_capacity: heating_capacity,
                         heating_capacity_17F: heating_capacity_17F,
                         compressor_type: compressor_type,
                         cooling_shr: cooling_shr,
                         cooling_capacity: cooling_capacity,
                         fraction_heat_load_served: args[:heat_pump_fraction_heat_load_served],
                         fraction_cool_load_served: args[:heat_pump_fraction_cool_load_served],
                         backup_heating_fuel: backup_heating_fuel,
                         backup_heating_capacity: backup_heating_capacity,
                         backup_heating_efficiency_afue: backup_heating_efficiency_afue,
                         backup_heating_efficiency_percent: backup_heating_efficiency_percent,
                         backup_heating_switchover_temp: backup_heating_switchover_temp,
                         heating_efficiency_hspf: heating_efficiency_hspf,
                         cooling_efficiency_seer: cooling_efficiency_seer,
                         heating_efficiency_cop: heating_efficiency_cop,
                         cooling_efficiency_eer: cooling_efficiency_eer,
                         pump_watts_per_ton: pump_watts_per_ton,
                         fan_watts_per_cfm: fan_watts_per_cfm,
                         is_shared_system: is_shared_system,
                         number_of_units_served: number_of_units_served,
                         shared_loop_watts: shared_loop_watts)
  end

  def self.set_hvac_distribution(hpxml, runner, args)
    if args[:ducts_number_of_return_registers] != Constants.Auto
      number_of_return_registers = args[:ducts_number_of_return_registers]
    end

    # HydronicAndAir?
    hydronic_and_air_distribution_systems = []
    hpxml.heating_systems.each do |heating_system|
      if args[:shared_hvac_heating_fan_coil_power].is_initialized || args[:shared_hvac_heating_water_loop_heat_pump_heating_efficiency].is_initialized
        hydronic_and_air_distribution_systems << heating_system
      end
    end
    hpxml.cooling_systems.each do |cooling_system|
      if args[:shared_hvac_cooling_fan_coil_power].is_initialized || (args[:shared_hvac_cooling_water_loop_heat_pump_cooling_capacity].is_initialized && args[:shared_hvac_cooling_water_loop_heat_pump_cooling_efficiency].is_initialized)
        hydronic_and_air_distribution_systems << cooling_system
      end
    end

    if hydronic_and_air_distribution_systems.size > 0
      hydronic_and_air_type = HPXML::HydronicAndAirTypeFanCoil
      if args[:shared_hvac_heating_water_loop_heat_pump_heating_efficiency].is_initialized || (args[:shared_hvac_cooling_water_loop_heat_pump_cooling_capacity].is_initialized && args[:shared_hvac_cooling_water_loop_heat_pump_cooling_efficiency].is_initialized)
        hydronic_and_air_type = HPXML::HydronicAndAirTypeWaterLoopHeatPump
      end

      hpxml.hvac_distributions.add(id: 'HydronicAndAirDistribution',
                                   distribution_system_type: HPXML::HVACDistributionTypeHydronicAndAir,
                                   conditioned_floor_area_served: args[:geometry_cfa],
                                   hydronic_and_air_type: hydronic_and_air_type)

      hydronic_and_air_distribution_systems.each do |hvac_system|
        hvac_system.distribution_system_idref = hpxml.hvac_distributions[-1].id
      end
    end

    # Hydronic?
    hydronic_distribution_systems = []
    hpxml.heating_systems.each do |heating_system|
      next unless [HPXML::HVACTypeBoiler].include? heating_system.heating_system_type
      next if hydronic_and_air_distribution_systems.size > 0

      hydronic_distribution_systems << heating_system
    end
    hpxml.cooling_systems.each do |cooling_system|
      next unless [HPXML::HVACTypeChiller, HPXML::HVACTypeCoolingTower].include? cooling_system.cooling_system_type
      next if hydronic_and_air_distribution_systems.size > 0

      hydronic_distribution_systems << cooling_system
    end

    if hydronic_distribution_systems.size > 0
      hpxml.hvac_distributions.add(id: 'HydronicDistribution',
                                   distribution_system_type: HPXML::HVACDistributionTypeHydronic,
                                   hydronic_type: HPXML::HydronicTypeBaseboard)

      hydronic_distribution_systems.each do |hvac_system|
        hvac_system.distribution_system_idref = hpxml.hvac_distributions[-1].id
      end
    end

    # Air?
    air_distribution_systems = []
    hpxml.heating_systems.each do |heating_system|
      if [HPXML::HVACTypeFurnace].include? heating_system.heating_system_type
        air_distribution_systems << heating_system
      end
    end
    hpxml.cooling_systems.each do |cooling_system|
      if [HPXML::HVACTypeCentralAirConditioner].include? cooling_system.cooling_system_type
        air_distribution_systems << cooling_system
      elsif [HPXML::HVACTypeEvaporativeCooler, HPXML::HVACTypeMiniSplitAirConditioner].include?(cooling_system.cooling_system_type) && args[:cooling_system_is_ducted]
        air_distribution_systems << cooling_system
      end
    end
    hpxml.heat_pumps.each do |heat_pump|
      if [HPXML::HVACTypeHeatPumpAirToAir, HPXML::HVACTypeHeatPumpGroundToAir].include? heat_pump.heat_pump_type
        air_distribution_systems << heat_pump
      elsif [HPXML::HVACTypeHeatPumpMiniSplit].include?(heat_pump.heat_pump_type)
        if args[:heat_pump_mini_split_is_ducted].is_initialized
          air_distribution_systems << heat_pump if to_boolean(args[:heat_pump_mini_split_is_ducted].get)
        end
      end
    end

    if air_distribution_systems.size > 0
      hpxml.hvac_distributions.add(id: 'AirDistribution',
                                   distribution_system_type: HPXML::HVACDistributionTypeAir,
                                   conditioned_floor_area_served: args[:geometry_cfa],
                                   number_of_return_registers: number_of_return_registers)

      air_distribution_systems.each do |hvac_system|
        hvac_system.distribution_system_idref = hpxml.hvac_distributions[-1].id
      end
    end

    hpxml.hvac_distributions.each do |hvac_distribution|
      next if hvac_distribution.distribution_system_type == HPXML::HVACDistributionTypeHydronic

      if hvac_distribution.hydronic_and_air_type == HPXML::HydronicAndAirTypeFanCoil
        next unless args[:shared_hvac_fan_coil_is_ducted].is_initialized
        next unless to_boolean(args[:shared_hvac_fan_coil_is_ducted].get)
      end

      # Duct Leakage
      hvac_distribution.duct_leakage_measurements.add(duct_type: HPXML::DuctTypeSupply,
                                                      duct_leakage_units: args[:ducts_supply_leakage_units],
                                                      duct_leakage_value: args[:ducts_supply_leakage_value],
                                                      duct_leakage_total_or_to_outside: HPXML::DuctLeakageToOutside)

      if not ([HPXML::HVACTypeEvaporativeCooler].include?(args[:cooling_system_type]) && args[:cooling_system_is_ducted])

        hvac_distribution.duct_leakage_measurements.add(duct_type: HPXML::DuctTypeReturn,
                                                        duct_leakage_units: args[:ducts_return_leakage_units],
                                                        duct_leakage_value: args[:ducts_return_leakage_value],
                                                        duct_leakage_total_or_to_outside: HPXML::DuctLeakageToOutside)
      end

      # Ducts
      if args[:ducts_supply_location] != Constants.Auto
        ducts_supply_location = args[:ducts_supply_location]
      end

      if args[:ducts_return_location] != Constants.Auto
        ducts_return_location = args[:ducts_return_location]
      end

      if args[:ducts_supply_surface_area] != Constants.Auto
        ducts_supply_surface_area = args[:ducts_supply_surface_area]
      end

      if args[:ducts_return_surface_area] != Constants.Auto
        ducts_return_surface_area = args[:ducts_return_surface_area]
      end

      hvac_distribution.ducts.add(duct_type: HPXML::DuctTypeSupply,
                                  duct_insulation_r_value: args[:ducts_supply_insulation_r],
                                  duct_location: ducts_supply_location,
                                  duct_surface_area: ducts_supply_surface_area)

      next unless not ([HPXML::HVACTypeEvaporativeCooler].include?(args[:cooling_system_type]) && args[:cooling_system_is_ducted])
      hvac_distribution.ducts.add(duct_type: HPXML::DuctTypeReturn,
                                  duct_insulation_r_value: args[:ducts_return_insulation_r],
                                  duct_location: ducts_return_location,
                                  duct_surface_area: ducts_return_surface_area)
    end
  end

  def self.modify_setpoint_schedule(schedule, offset_magnitude, offset_schedule)
    offset_schedule.each_with_index do |direction, i|
      schedule[i] += offset_magnitude * direction
    end
    return schedule
  end

  def self.set_hvac_control(hpxml, runner, args)
    return if (args[:heating_system_type] == 'none') && (args[:cooling_system_type] == 'none') && (args[:heat_pump_type] == 'none')

    weekday_heating_setpoints = [args[:setpoint_heating_weekday_temp]] * 24
    weekend_heating_setpoints = [args[:setpoint_heating_weekend_temp]] * 24

    weekday_cooling_setpoints = [args[:setpoint_cooling_weekday_temp]] * 24
    weekend_cooling_setpoints = [args[:setpoint_cooling_weekend_temp]] * 24

    if args[:setpoint_heating_weekday_offset_magnitude].is_initialized && args[:setpoint_heating_weekday_schedule].is_initialized
      setpoint_heating_weekday_offset_magnitude = args[:setpoint_heating_weekday_offset_magnitude].get
      setpoint_heating_weekday_schedule = args[:setpoint_heating_weekday_schedule].get.split(',').map { |i| Float(i) }
      weekday_heating_setpoints = modify_setpoint_schedule(weekday_heating_setpoints, setpoint_heating_weekday_offset_magnitude, setpoint_heating_weekday_schedule)
    end

    if args[:setpoint_heating_weekend_offset_magnitude].is_initialized && args[:setpoint_heating_weekend_schedule].is_initialized
      setpoint_heating_weekend_offset_magnitude = args[:setpoint_heating_weekend_offset_magnitude].get
      setpoint_heating_weekend_schedule = args[:setpoint_heating_weekend_schedule].get.split(',').map { |i| Float(i) }
      weekend_heating_setpoints = modify_setpoint_schedule(weekend_heating_setpoints, setpoint_heating_weekend_offset_magnitude, setpoint_heating_weekend_schedule)
    end

    if args[:setpoint_cooling_weekday_offset_magnitude].is_initialized && args[:setpoint_cooling_weekday_schedule].is_initialized
      setpoint_cooling_weekday_offset_magnitude = args[:setpoint_cooling_weekday_offset_magnitude].get
      setpoint_cooling_weekday_schedule = args[:setpoint_cooling_weekday_schedule].get.split(',').map { |i| Float(i) }
      weekday_cooling_setpoints = modify_setpoint_schedule(weekday_cooling_setpoints, setpoint_cooling_weekday_offset_magnitude, setpoint_cooling_weekday_schedule)
    end

    if args[:setpoint_cooling_weekend_offset_magnitude].is_initialized && args[:setpoint_cooling_weekend_schedule].is_initialized
      setpoint_cooling_weekend_offset_magnitude = args[:setpoint_cooling_weekend_offset_magnitude].get
      setpoint_cooling_weekend_schedule = args[:setpoint_cooling_weekend_schedule].get.split(',').map { |i| Float(i) }
      weekend_cooling_setpoints = modify_setpoint_schedule(weekend_cooling_setpoints, setpoint_cooling_weekend_offset_magnitude, setpoint_cooling_weekend_schedule)
    end

    weekday_heating_setpoints = weekday_heating_setpoints.join(', ')
    weekend_heating_setpoints = weekend_heating_setpoints.join(', ')
    weekday_cooling_setpoints = weekday_cooling_setpoints.join(', ')
    weekend_cooling_setpoints = weekend_cooling_setpoints.join(', ')

    ceiling_fan_quantity = nil
    if args[:ceiling_fan_quantity] != Constants.Auto
      ceiling_fan_quantity = Float(args[:ceiling_fan_quantity])
    end

    if (args[:ceiling_fan_cooling_setpoint_temp_offset] > 0) && (ceiling_fan_quantity.nil? || ceiling_fan_quantity > 0)
      ceiling_fan_cooling_setpoint_temp_offset = args[:ceiling_fan_cooling_setpoint_temp_offset]
    end

    hpxml.hvac_controls.add(id: 'HVACControl',
                            weekday_heating_setpoints: weekday_heating_setpoints,
                            weekend_heating_setpoints: weekend_heating_setpoints,
                            weekday_cooling_setpoints: weekday_cooling_setpoints,
                            weekend_cooling_setpoints: weekend_cooling_setpoints,
                            ceiling_fan_cooling_setpoint_temp_offset: ceiling_fan_cooling_setpoint_temp_offset)
  end

  def self.set_ventilation_fans(hpxml, runner, args)
    if args[:mech_vent_fan_type] != 'none'

      if args[:mech_vent_fan_type].include? 'recovery ventilator'

        if args[:mech_vent_fan_type].include? 'energy'

          if args[:mech_vent_total_recovery_efficiency_type] == 'Unadjusted'
            total_recovery_efficiency = args[:mech_vent_total_recovery_efficiency]
          elsif args[:mech_vent_total_recovery_efficiency_type] == 'Adjusted'
            total_recovery_efficiency_adjusted = args[:mech_vent_total_recovery_efficiency]
          end

        end

        if args[:mech_vent_sensible_recovery_efficiency_type] == 'Unadjusted'
          sensible_recovery_efficiency = args[:mech_vent_sensible_recovery_efficiency]
        elsif args[:mech_vent_sensible_recovery_efficiency_type] == 'Adjusted'
          sensible_recovery_efficiency_adjusted = args[:mech_vent_sensible_recovery_efficiency]
        end

      end

      distribution_system_idref = nil
      if args[:mech_vent_fan_type] == HPXML::MechVentTypeCFIS
        hpxml.hvac_distributions.each do |hvac_distribution|
          next unless hvac_distribution.distribution_system_type == HPXML::HVACDistributionTypeAir

          distribution_system_idref = hvac_distribution.id
        end
      end

      if args[:mech_vent_is_shared_system]
        is_shared_system = args[:mech_vent_is_shared_system]
        in_unit_flow_rate = args[:shared_mech_vent_in_unit_flow_rate].get
        fraction_recirculation = args[:shared_mech_vent_frac_recirculation].get
        if args[:shared_mech_vent_preheating_fuel].is_initialized && args[:shared_mech_vent_preheating_efficiency].is_initialized && args[:shared_mech_vent_preheating_fraction_heat_load_served].is_initialized
          preheating_fuel = args[:shared_mech_vent_preheating_fuel].get
          preheating_efficiency_cop = args[:shared_mech_vent_preheating_efficiency].get
          preheating_fraction_load_served = args[:shared_mech_vent_preheating_fraction_heat_load_served].get
        end
        if args[:shared_mech_vent_precooling_fuel].is_initialized && args[:shared_mech_vent_precooling_efficiency].is_initialized && args[:shared_mech_vent_precooling_fraction_cool_load_served].is_initialized
          precooling_fuel = args[:shared_mech_vent_precooling_fuel].get
          precooling_efficiency_cop = args[:shared_mech_vent_precooling_efficiency].get
          precooling_fraction_load_served = args[:shared_mech_vent_precooling_fraction_cool_load_served].get
        end
      end

      hpxml.ventilation_fans.add(id: 'MechanicalVentilation',
                                 fan_type: args[:mech_vent_fan_type],
                                 rated_flow_rate: args[:mech_vent_flow_rate],
                                 hours_in_operation: args[:mech_vent_hours_in_operation],
                                 used_for_whole_building_ventilation: true,
                                 total_recovery_efficiency: total_recovery_efficiency,
                                 total_recovery_efficiency_adjusted: total_recovery_efficiency_adjusted,
                                 sensible_recovery_efficiency: sensible_recovery_efficiency,
                                 sensible_recovery_efficiency_adjusted: sensible_recovery_efficiency_adjusted,
                                 fan_power: args[:mech_vent_fan_power],
                                 distribution_system_idref: distribution_system_idref,
                                 is_shared_system: is_shared_system,
                                 in_unit_flow_rate: in_unit_flow_rate,
                                 fraction_recirculation: fraction_recirculation,
                                 preheating_fuel: preheating_fuel,
                                 preheating_efficiency_cop: preheating_efficiency_cop,
                                 preheating_fraction_load_served: preheating_fraction_load_served,
                                 precooling_fuel: precooling_fuel,
                                 precooling_efficiency_cop: precooling_efficiency_cop,
                                 precooling_fraction_load_served: precooling_fraction_load_served)
    end

    if args[:mech_vent_fan_type_2] != 'none'

      if args[:mech_vent_fan_type_2].include? 'recovery ventilator'

        if args[:mech_vent_fan_type_2].include? 'energy'

          if args[:mech_vent_total_recovery_efficiency_type_2] == 'Unadjusted'
            total_recovery_efficiency = args[:mech_vent_total_recovery_efficiency_2]
          elsif args[:mech_vent_total_recovery_efficiency_type_2] == 'Adjusted'
            total_recovery_efficiency_adjusted = args[:mech_vent_total_recovery_efficiency_2]
          end

        end

        if args[:mech_vent_sensible_recovery_efficiency_type_2] == 'Unadjusted'
          sensible_recovery_efficiency = args[:mech_vent_sensible_recovery_efficiency_2]
        elsif args[:mech_vent_sensible_recovery_efficiency_type_2] == 'Adjusted'
          sensible_recovery_efficiency_adjusted = args[:mech_vent_sensible_recovery_efficiency_2]
        end

      end

      distribution_system_idref = nil
      if args[:mech_vent_fan_type_2] == HPXML::MechVentTypeCFIS
        hpxml.hvac_distributions.each do |hvac_distribution|
          next unless hvac_distribution.distribution_system_type == HPXML::HVACDistributionTypeAir

          distribution_system_idref = hvac_distribution.id
        end
      end

      hpxml.ventilation_fans.add(id: 'SecondMechanicalVentilation',
                                 fan_type: args[:mech_vent_fan_type_2],
                                 rated_flow_rate: args[:mech_vent_flow_rate_2],
                                 hours_in_operation: args[:mech_vent_hours_in_operation_2],
                                 used_for_whole_building_ventilation: true,
                                 total_recovery_efficiency: total_recovery_efficiency,
                                 total_recovery_efficiency_adjusted: total_recovery_efficiency_adjusted,
                                 sensible_recovery_efficiency: sensible_recovery_efficiency,
                                 sensible_recovery_efficiency_adjusted: sensible_recovery_efficiency_adjusted,
                                 fan_power: args[:mech_vent_fan_power_2],
                                 distribution_system_idref: distribution_system_idref)
    end

    if args[:kitchen_fans_present]
      if args[:kitchen_fans_flow_rate].is_initialized
        rated_flow_rate = args[:kitchen_fans_flow_rate].get
      end

      if args[:kitchen_fans_power].is_initialized
        fan_power = args[:kitchen_fans_power].get
      end

      if args[:kitchen_fans_hours_in_operation].is_initialized
        hours_in_operation = args[:kitchen_fans_hours_in_operation].get
      end

      if args[:kitchen_fans_start_hour].is_initialized
        start_hour = args[:kitchen_fans_start_hour].get
      end

      if args[:kitchen_fans_quantity].is_initialized
        quantity = args[:kitchen_fans_quantity].get
      end

      hpxml.ventilation_fans.add(id: 'KitchenRangeFan',
                                 rated_flow_rate: rated_flow_rate,
                                 used_for_local_ventilation: true,
                                 hours_in_operation: hours_in_operation,
                                 fan_location: 'kitchen',
                                 fan_power: fan_power,
                                 start_hour: start_hour,
                                 quantity: quantity)
    end

    if args[:bathroom_fans_present]
      if args[:bathroom_fans_flow_rate].is_initialized
        rated_flow_rate = args[:bathroom_fans_flow_rate].get
      end

      if args[:bathroom_fans_power].is_initialized
        fan_power = args[:bathroom_fans_power].get
      end

      if args[:bathroom_fans_hours_in_operation].is_initialized
        hours_in_operation = args[:bathroom_fans_hours_in_operation].get
      end

      if args[:bathroom_fans_start_hour].is_initialized
        start_hour = args[:bathroom_fans_start_hour].get
      end

      if args[:bathroom_fans_quantity].is_initialized
        quantity = args[:bathroom_fans_quantity].get
      end

      hpxml.ventilation_fans.add(id: 'BathFans',
                                 rated_flow_rate: rated_flow_rate,
                                 used_for_local_ventilation: true,
                                 hours_in_operation: hours_in_operation,
                                 fan_location: 'bath',
                                 fan_power: fan_power,
                                 start_hour: start_hour,
                                 quantity: quantity)
    end

    if args[:whole_house_fan_present]
      hpxml.ventilation_fans.add(id: 'WholeHouseFan',
                                 rated_flow_rate: args[:whole_house_fan_flow_rate],
                                 used_for_seasonal_cooling_load_reduction: true,
                                 fan_power: args[:whole_house_fan_power])
    end
  end

  def self.set_water_heating_systems(hpxml, runner, args)
    water_heater_type = args[:water_heater_type]
    return if water_heater_type == 'none'

    if water_heater_type != HPXML::WaterHeaterTypeHeatPump
      fuel_type = args[:water_heater_fuel_type]
    else
      fuel_type = HPXML::FuelTypeElectricity
    end

    if args[:water_heater_location] != Constants.Auto
      location = args[:water_heater_location]
    end

    if args[:geometry_num_bathrooms] != Constants.Auto
      num_bathrooms = args[:geometry_num_bathrooms]
    end

    if args[:water_heater_tank_volume] != Constants.Auto
      tank_volume = args[:water_heater_tank_volume]
    end

    if args[:water_heater_heating_capacity] != Constants.Auto
      heating_capacity = args[:water_heater_heating_capacity]
    end

    if args[:water_heater_setpoint_temperature] != Constants.Auto
      temperature = args[:water_heater_setpoint_temperature]
    end

    if not [HPXML::WaterHeaterTypeCombiStorage, HPXML::WaterHeaterTypeCombiTankless].include? water_heater_type
      if args[:water_heater_efficiency_type] == 'EnergyFactor'
        energy_factor = args[:water_heater_efficiency_ef]
      elsif args[:water_heater_efficiency_type] == 'UniformEnergyFactor'
        uniform_energy_factor = args[:water_heater_efficiency_uef]
      end
    end

    if (fuel_type != HPXML::FuelTypeElectricity) && (water_heater_type == HPXML::WaterHeaterTypeStorage)
      if args[:water_heater_recovery_efficiency] != Constants.Auto
        recovery_efficiency = args[:water_heater_recovery_efficiency]
      end
    end

    if [HPXML::WaterHeaterTypeTankless, HPXML::WaterHeaterTypeCombiTankless].include? water_heater_type
      tank_volume = nil
    end

    if [HPXML::WaterHeaterTypeTankless].include? water_heater_type
      heating_capacity = nil
      recovery_efficiency = nil
    elsif [HPXML::WaterHeaterTypeCombiTankless, HPXML::WaterHeaterTypeCombiStorage].include? water_heater_type
      fuel_type = nil
      heating_capacity = nil
      energy_factor = nil

      if hpxml.heating_systems.size == 0
        fail 'Combi boiler water heater specified but no heating system found.'
      end

      related_hvac_idref = hpxml.heating_systems[0].id
    end

    if [HPXML::WaterHeaterTypeCombiTankless, HPXML::WaterHeaterTypeCombiStorage].include? water_heater_type
      if args[:water_heater_standby_loss].is_initialized
        if args[:water_heater_standby_loss].get > 0
          standby_loss = args[:water_heater_standby_loss].get
        end
      end
    end

    if not [HPXML::WaterHeaterTypeTankless, HPXML::WaterHeaterTypeCombiTankless].include? water_heater_type
      if args[:water_heater_jacket_rvalue].is_initialized
        if args[:water_heater_jacket_rvalue].get > 0
          jacket_r_value = args[:water_heater_jacket_rvalue].get
        end
      end
    end

    if [HPXML::WaterHeaterTypeTankless].include? water_heater_type
      if args[:water_heater_performance_adjustment].is_initialized
        performance_adjustment = args[:water_heater_performance_adjustment].get
      end
    end

    if args[:water_heater_is_shared_system]
      is_shared_system = args[:water_heater_is_shared_system]
      number_of_units_served = args[:geometry_building_num_units].get
    end

    hpxml.water_heating_systems.add(id: 'WaterHeater',
                                    water_heater_type: water_heater_type,
                                    fuel_type: fuel_type,
                                    location: location,
                                    performance_adjustment: performance_adjustment,
                                    tank_volume: tank_volume,
                                    fraction_dhw_load_served: 1.0,
                                    heating_capacity: heating_capacity,
                                    energy_factor: energy_factor,
                                    uniform_energy_factor: uniform_energy_factor,
                                    recovery_efficiency: recovery_efficiency,
                                    related_hvac_idref: related_hvac_idref,
                                    standby_loss: standby_loss,
                                    jacket_r_value: jacket_r_value,
                                    temperature: temperature,
                                    is_shared_system: is_shared_system,
                                    number_of_units_served: number_of_units_served)
  end

  def self.set_hot_water_distribution(hpxml, runner, args)
    return if args[:water_heater_type] == 'none'

    if args[:dwhr_facilities_connected] != 'none'
      dwhr_facilities_connected = args[:dwhr_facilities_connected]
      dwhr_equal_flow = args[:dwhr_equal_flow]
      dwhr_efficiency = args[:dwhr_efficiency]
    end

    if args[:dhw_distribution_system_type] == HPXML::DHWDistTypeStandard
      if args[:dhw_distribution_standard_piping_length] != Constants.Auto
        standard_piping_length = args[:dhw_distribution_standard_piping_length]
      end
    else
      recirculation_control_type = args[:dhw_distribution_recirc_control_type]

      if args[:dhw_distribution_recirc_piping_length] != Constants.Auto
        recirculation_piping_length = args[:dhw_distribution_recirc_piping_length]
      end

      if args[:dhw_distribution_recirc_branch_piping_length] != Constants.Auto
        recirculation_branch_piping_length = args[:dhw_distribution_recirc_branch_piping_length]
      end

      if args[:dhw_distribution_recirc_pump_power] != Constants.Auto
        recirculation_pump_power = args[:dhw_distribution_recirc_pump_power]
      end
    end

    hpxml.hot_water_distributions.add(id: 'HotWaterDistribution',
                                      system_type: args[:dhw_distribution_system_type],
                                      standard_piping_length: standard_piping_length,
                                      recirculation_control_type: recirculation_control_type,
                                      recirculation_piping_length: recirculation_piping_length,
                                      recirculation_branch_piping_length: recirculation_branch_piping_length,
                                      recirculation_pump_power: recirculation_pump_power,
                                      pipe_r_value: args[:dhw_distribution_pipe_r],
                                      dwhr_facilities_connected: dwhr_facilities_connected,
                                      dwhr_equal_flow: dwhr_equal_flow,
                                      dwhr_efficiency: dwhr_efficiency)
  end

  def self.set_water_fixtures(hpxml, runer, args)
    return if args[:water_heater_type] == 'none'

    hpxml.water_fixtures.add(id: 'ShowerFixture',
                             water_fixture_type: HPXML::WaterFixtureTypeShowerhead,
                             low_flow: args[:water_fixtures_shower_low_flow])

    hpxml.water_fixtures.add(id: 'SinkFixture',
                             water_fixture_type: HPXML::WaterFixtureTypeFaucet,
                             low_flow: args[:water_fixtures_sink_low_flow])

    if args[:water_fixtures_usage_multiplier] != 1.0
      hpxml.water_heating.water_fixtures_usage_multiplier = args[:water_fixtures_usage_multiplier]
    end
  end

  def self.get_absolute_tilt(tilt_str, roof_pitch, epw_file)
    tilt_str = tilt_str.downcase
    if tilt_str.start_with? 'roofpitch'
      roof_angle = Math.atan(roof_pitch / 12.0) * 180.0 / Math::PI
      return Float(eval(tilt_str.gsub('roofpitch', roof_angle.to_s)))
    elsif tilt_str.start_with? 'latitude'
      return Float(eval(tilt_str.gsub('latitude', epw_file.latitude.to_s)))
    else
      return Float(tilt_str)
    end
  end

  def self.set_solar_thermal(hpxml, runner, args, epw_file)
    return if args[:solar_thermal_system_type] == 'none'

    if args[:solar_thermal_solar_fraction] > 0
      solar_fraction = args[:solar_thermal_solar_fraction]
    else
      collector_area = args[:solar_thermal_collector_area]
      collector_loop_type = args[:solar_thermal_collector_loop_type]
      collector_type = args[:solar_thermal_collector_type]
      collector_azimuth = args[:solar_thermal_collector_azimuth]
      collector_tilt = get_absolute_tilt(args[:solar_thermal_collector_tilt], args[:geometry_roof_pitch], epw_file)
      collector_frta = args[:solar_thermal_collector_rated_optical_efficiency]
      collector_frul = args[:solar_thermal_collector_rated_thermal_losses]

      if args[:solar_thermal_storage_volume] != Constants.Auto
        storage_volume = args[:solar_thermal_storage_volume]
      end
    end

    if hpxml.water_heating_systems.size == 0
      fail 'Solar thermal system specified but no water heater found.'
    end

    hpxml.solar_thermal_systems.add(id: 'SolarThermalSystem',
                                    system_type: args[:solar_thermal_system_type],
                                    collector_area: collector_area,
                                    collector_loop_type: collector_loop_type,
                                    collector_type: collector_type,
                                    collector_azimuth: collector_azimuth,
                                    collector_tilt: collector_tilt,
                                    collector_frta: collector_frta,
                                    collector_frul: collector_frul,
                                    storage_volume: storage_volume,
                                    water_heating_system_idref: hpxml.water_heating_systems[0].id,
                                    solar_fraction: solar_fraction)
  end

  def self.set_pv_systems(hpxml, runner, args, epw_file)
    [args[:pv_system_module_type_1], args[:pv_system_module_type_2]].each_with_index do |module_type, i|
      next if module_type == 'none'

      max_power_output = [args[:pv_system_max_power_output_1], args[:pv_system_max_power_output_2]][i]

      if [args[:pv_system_inverter_efficiency_1], args[:pv_system_inverter_efficiency_2]][i].is_initialized
        inverter_efficiency = [args[:pv_system_inverter_efficiency_1], args[:pv_system_inverter_efficiency_2]][i].get
      end

      if [args[:pv_system_system_losses_fraction_1], args[:pv_system_system_losses_fraction_2]][i].is_initialized
        system_losses_fraction = [args[:pv_system_system_losses_fraction_1], args[:pv_system_system_losses_fraction_2]][i].get
      end

      if [args[:pv_system_is_shared_1], args[:pv_system_is_shared_2]][i]
        is_shared_system = [args[:pv_system_is_shared_1], args[:pv_system_is_shared_2]][i]
        number_of_bedrooms_served = args[:geometry_building_num_bedrooms].get
      end

      hpxml.pv_systems.add(id: "PVSystem#{i + 1}",
                           location: [args[:pv_system_location_1], args[:pv_system_location_2]][i],
                           module_type: module_type,
                           tracking: [args[:pv_system_tracking_1], args[:pv_system_tracking_2]][i],
                           array_azimuth: [args[:pv_system_array_azimuth_1], args[:pv_system_array_azimuth_2]][i],
                           array_tilt: get_absolute_tilt([args[:pv_system_array_tilt_1], args[:pv_system_array_tilt_2]][i], args[:geometry_roof_pitch], epw_file),
                           max_power_output: max_power_output,
                           inverter_efficiency: inverter_efficiency,
                           system_losses_fraction: system_losses_fraction,
                           is_shared_system: is_shared_system,
                           number_of_bedrooms_served: number_of_bedrooms_served)
    end
  end

  def self.set_lighting(hpxml, runner, args)
    hpxml.lighting_groups.add(id: 'Lighting_CFL_Interior',
                              location: HPXML::LocationInterior,
                              fraction_of_units_in_location: args[:lighting_fraction_cfl_interior],
                              lighting_type: HPXML::LightingTypeCFL)
    hpxml.lighting_groups.add(id: 'Lighting_CFL_Exterior',
                              location: HPXML::LocationExterior,
                              fraction_of_units_in_location: args[:lighting_fraction_cfl_exterior],
                              lighting_type: HPXML::LightingTypeCFL)
    hpxml.lighting_groups.add(id: 'Lighting_CFL_Garage',
                              location: HPXML::LocationGarage,
                              fraction_of_units_in_location: args[:lighting_fraction_cfl_garage],
                              lighting_type: HPXML::LightingTypeCFL)
    hpxml.lighting_groups.add(id: 'Lighting_LFL_Interior',
                              location: HPXML::LocationInterior,
                              fraction_of_units_in_location: args[:lighting_fraction_lfl_interior],
                              lighting_type: HPXML::LightingTypeLFL)
    hpxml.lighting_groups.add(id: 'Lighting_LFL_Exterior',
                              location: HPXML::LocationExterior,
                              fraction_of_units_in_location: args[:lighting_fraction_lfl_exterior],
                              lighting_type: HPXML::LightingTypeLFL)
    hpxml.lighting_groups.add(id: 'Lighting_LFL_Garage',
                              location: HPXML::LocationGarage,
                              fraction_of_units_in_location: args[:lighting_fraction_lfl_garage],
                              lighting_type: HPXML::LightingTypeLFL)
    hpxml.lighting_groups.add(id: 'Lighting_LED_Interior',
                              location: HPXML::LocationInterior,
                              fraction_of_units_in_location: args[:lighting_fraction_led_interior],
                              lighting_type: HPXML::LightingTypeLED)
    hpxml.lighting_groups.add(id: 'Lighting_LED_Exterior',
                              location: HPXML::LocationExterior,
                              fraction_of_units_in_location: args[:lighting_fraction_led_exterior],
                              lighting_type: HPXML::LightingTypeLED)
    hpxml.lighting_groups.add(id: 'Lighting_LED_Garage',
                              location: HPXML::LocationGarage,
                              fraction_of_units_in_location: args[:lighting_fraction_led_garage],
                              lighting_type: HPXML::LightingTypeLED)

    if args[:lighting_usage_multiplier_interior] != 1.0
      hpxml.lighting.interior_usage_multiplier = args[:lighting_usage_multiplier_interior]
    end

    if args[:lighting_usage_multiplier_exterior] != 1.0
      hpxml.lighting.exterior_usage_multiplier = args[:lighting_usage_multiplier_exterior]
    end

    if args[:lighting_usage_multiplier_garage] != 1.0
      hpxml.lighting.garage_usage_multiplier = args[:lighting_usage_multiplier_garage]
    end

    return unless args[:holiday_lighting_present]

    hpxml.lighting.holiday_exists = true

    if args[:holiday_lighting_daily_kwh] != Constants.Auto
      hpxml.lighting.holiday_kwh_per_day = args[:holiday_lighting_daily_kwh]
    end

    if args[:holiday_lighting_period_begin_month] != Constants.Auto
      hpxml.lighting.holiday_period_begin_month = args[:holiday_lighting_period_begin_month]
    end

    if args[:holiday_lighting_period_begin_day_of_month] != Constants.Auto
      hpxml.lighting.holiday_period_begin_day = args[:holiday_lighting_period_begin_day_of_month]
    end

    if args[:holiday_lighting_period_end_month] != Constants.Auto
      hpxml.lighting.holiday_period_end_month = args[:holiday_lighting_period_end_month]
    end

    if args[:holiday_lighting_period_end_day_of_month] != Constants.Auto
      hpxml.lighting.holiday_period_end_day = args[:holiday_lighting_period_end_day_of_month]
    end
  end

  def self.set_dehumidifier(hpxml, runner, args)
    return unless args[:dehumidifier_present]

    if args[:dehumidifier_efficiency_type] == 'EnergyFactor'
      energy_factor = args[:dehumidifier_efficiency_ef]
    elsif args[:dehumidifier_efficiency_type] == 'IntegratedEnergyFactor'
      integrated_energy_factor = args[:dehumidifier_efficiency_ief]
    end

    hpxml.dehumidifiers.add(id: 'Dehumidifier',
                            capacity: args[:dehumidifier_capacity],
                            energy_factor: energy_factor,
                            integrated_energy_factor: integrated_energy_factor,
                            rh_setpoint: args[:dehumidifier_rh_setpoint],
                            fraction_served: args[:dehumidifier_fraction_dehumidification_load_served])
  end

  def self.set_clothes_washer(hpxml, runner, args)
    if args[:water_heater_type] == 'none'
      args[:clothes_washer_present] = false
    end

    return unless args[:clothes_washer_present]

    if args[:clothes_washer_rated_annual_kwh] != Constants.Auto
      rated_annual_kwh = args[:clothes_washer_rated_annual_kwh]
    end

    if args[:clothes_washer_location] != Constants.Auto
      location = args[:clothes_washer_location]
    end

    if args[:clothes_washer_efficiency_type] == 'ModifiedEnergyFactor'
      if args[:clothes_washer_efficiency_mef] != Constants.Auto
        modified_energy_factor = args[:clothes_washer_efficiency_mef]
      end
    elsif args[:clothes_washer_efficiency_type] == 'IntegratedModifiedEnergyFactor'
      if args[:clothes_washer_efficiency_imef] != Constants.Auto
        integrated_modified_energy_factor = args[:clothes_washer_efficiency_imef]
      end
    end

    if args[:clothes_washer_label_electric_rate] != Constants.Auto
      label_electric_rate = args[:clothes_washer_label_electric_rate]
    end

    if args[:clothes_washer_label_gas_rate] != Constants.Auto
      label_gas_rate = args[:clothes_washer_label_gas_rate]
    end

    if args[:clothes_washer_label_annual_gas_cost] != Constants.Auto
      label_annual_gas_cost = args[:clothes_washer_label_annual_gas_cost]
    end

    if args[:clothes_washer_label_usage] != Constants.Auto
      label_usage = args[:clothes_washer_label_usage]
    end

    if args[:clothes_washer_capacity] != Constants.Auto
      capacity = args[:clothes_washer_capacity]
    end

    if args[:clothes_washer_usage_multiplier] != 1.0
      usage_multiplier = args[:clothes_washer_usage_multiplier]
    end

    hpxml.clothes_washers.add(id: 'ClothesWasher',
                              location: location,
                              modified_energy_factor: modified_energy_factor,
                              integrated_modified_energy_factor: integrated_modified_energy_factor,
                              rated_annual_kwh: rated_annual_kwh,
                              label_electric_rate: label_electric_rate,
                              label_gas_rate: label_gas_rate,
                              label_annual_gas_cost: label_annual_gas_cost,
                              label_usage: label_usage,
                              capacity: capacity,
                              usage_multiplier: usage_multiplier)
  end

  def self.set_clothes_dryer(hpxml, runner, args)
    return unless args[:clothes_washer_present]
    return unless args[:clothes_dryer_present]

    if args[:clothes_dryer_efficiency_type] == 'EnergyFactor'
      energy_factor = args[:clothes_dryer_efficiency_ef]
    elsif args[:clothes_dryer_efficiency_type] == 'CombinedEnergyFactor'
      if args[:clothes_dryer_efficiency_cef] != Constants.Auto
        combined_energy_factor = args[:clothes_dryer_efficiency_cef]
      end
    end

    if args[:clothes_dryer_location] != Constants.Auto
      location = args[:clothes_dryer_location]
    end

    if args[:clothes_dryer_control_type] != Constants.Auto
      control_type = args[:clothes_dryer_control_type]
    end

    if args[:clothes_dryer_vented_flow_rate] != Constants.Auto
      is_vented = false
      if Float(args[:clothes_dryer_vented_flow_rate]) > 0
        is_vented = true
        vented_flow_rate = args[:clothes_dryer_vented_flow_rate]
      end
    end

    if args[:clothes_dryer_usage_multiplier] != 1.0
      usage_multiplier = args[:clothes_dryer_usage_multiplier]
    end

    hpxml.clothes_dryers.add(id: 'ClothesDryer',
                             location: location,
                             fuel_type: args[:clothes_dryer_fuel_type],
                             energy_factor: energy_factor,
                             combined_energy_factor: combined_energy_factor,
                             control_type: control_type,
                             is_vented: is_vented,
                             vented_flow_rate: vented_flow_rate,
                             usage_multiplier: usage_multiplier)
  end

  def self.set_dishwasher(hpxml, runner, args)
    return unless args[:dishwasher_present]

    if args[:dishwasher_location] != Constants.Auto
      location = args[:dishwasher_location]
    end

    if args[:dishwasher_efficiency_type] == 'RatedAnnualkWh'
      if args[:dishwasher_efficiency_kwh] != Constants.Auto
        rated_annual_kwh = args[:dishwasher_efficiency_kwh]
      end
    elsif args[:dishwasher_efficiency_type] == 'EnergyFactor'
      energy_factor = args[:dishwasher_efficiency_ef]
    end

    if args[:dishwasher_label_electric_rate] != Constants.Auto
      label_electric_rate = args[:dishwasher_label_electric_rate]
    end

    if args[:dishwasher_label_gas_rate] != Constants.Auto
      label_gas_rate = args[:dishwasher_label_gas_rate]
    end

    if args[:dishwasher_label_annual_gas_cost] != Constants.Auto
      label_annual_gas_cost = args[:dishwasher_label_annual_gas_cost]
    end

    if args[:dishwasher_label_usage] != Constants.Auto
      label_usage = args[:dishwasher_label_usage]
    end

    if args[:dishwasher_place_setting_capacity] != Constants.Auto
      place_setting_capacity = args[:dishwasher_place_setting_capacity]
    end

    if args[:dishwasher_usage_multiplier] != 1.0
      usage_multiplier = args[:dishwasher_usage_multiplier]
    end

    hpxml.dishwashers.add(id: 'Dishwasher',
                          location: location,
                          rated_annual_kwh: rated_annual_kwh,
                          energy_factor: energy_factor,
                          label_electric_rate: label_electric_rate,
                          label_gas_rate: label_gas_rate,
                          label_annual_gas_cost: label_annual_gas_cost,
                          label_usage: label_usage,
                          place_setting_capacity: place_setting_capacity,
                          usage_multiplier: usage_multiplier)
  end

  def self.set_refrigerator(hpxml, runner, args)
    return unless args[:refrigerator_present]

    if args[:refrigerator_rated_annual_kwh] != Constants.Auto
      refrigerator_rated_annual_kwh = args[:refrigerator_rated_annual_kwh]
    end

    if args[:refrigerator_location] != Constants.Auto
      location = args[:refrigerator_location]
    end

    if args[:refrigerator_usage_multiplier] != 1.0
      usage_multiplier = args[:refrigerator_usage_multiplier]
    end

    if args[:extra_refrigerator_present]
      primary_indicator = true
    end

    hpxml.refrigerators.add(id: 'Refrigerator',
                            location: location,
                            rated_annual_kwh: refrigerator_rated_annual_kwh,
                            primary_indicator: primary_indicator,
                            usage_multiplier: usage_multiplier)
  end

  def self.set_extra_refrigerator(hpxml, runner, args)
    return unless args[:extra_refrigerator_present]

    if args[:extra_refrigerator_rated_annual_kwh] != Constants.Auto
      rated_annual_kwh = args[:extra_refrigerator_rated_annual_kwh]
    end

    if args[:extra_refrigerator_location] != Constants.Auto
      location = args[:extra_refrigerator_location]
    end

    if args[:extra_refrigerator_usage_multiplier] != 1.0
      usage_multiplier = args[:extra_refrigerator_usage_multiplier]
    end

    hpxml.refrigerators.add(id: 'ExtraRefrigerator',
                            location: location,
                            rated_annual_kwh: rated_annual_kwh,
                            primary_indicator: false,
                            usage_multiplier: usage_multiplier)
  end

  def self.set_freezer(hpxml, runner, args)
    return unless args[:freezer_present]

    if args[:freezer_rated_annual_kwh] != Constants.Auto
      rated_annual_kwh = args[:freezer_rated_annual_kwh]
    end

    if args[:freezer_location] != Constants.Auto
      location = args[:freezer_location]
    end

    if args[:freezer_usage_multiplier] != 1.0
      usage_multiplier = args[:freezer_usage_multiplier]
    end

    hpxml.freezers.add(id: 'Freezer',
                       location: location,
                       rated_annual_kwh: rated_annual_kwh,
                       usage_multiplier: usage_multiplier)
  end

  def self.set_cooking_range_oven(hpxml, runner, args)
    return unless args[:cooking_range_oven_present]

    if args[:cooking_range_oven_location] != Constants.Auto
      location = args[:cooking_range_oven_location]
    end

    if args[:cooking_range_oven_is_induction].is_initialized
      is_induction = args[:cooking_range_oven_is_induction].get
    end

    if args[:cooking_range_oven_usage_multiplier] != 1.0
      usage_multiplier = args[:cooking_range_oven_usage_multiplier]
    end

    hpxml.cooking_ranges.add(id: 'CookingRange',
                             location: location,
                             fuel_type: args[:cooking_range_oven_fuel_type],
                             is_induction: is_induction,
                             usage_multiplier: usage_multiplier)

    if args[:cooking_range_oven_is_convection].is_initialized
      is_convection = args[:cooking_range_oven_is_convection].get
    end

    hpxml.ovens.add(id: 'Oven',
                    is_convection: is_convection)
  end

  def self.set_ceiling_fans(hpxml, runner, args)
    return unless args[:ceiling_fan_present]

    if args[:ceiling_fan_efficiency] != Constants.Auto
      efficiency = args[:ceiling_fan_efficiency]
    end

    if args[:ceiling_fan_quantity] != Constants.Auto
      quantity = args[:ceiling_fan_quantity]
    end

    hpxml.ceiling_fans.add(id: 'CeilingFan',
                           efficiency: efficiency,
                           quantity: quantity)
  end

  def self.set_plug_loads_television(hpxml, runner, args)
    if args[:plug_loads_television_annual_kwh] != Constants.Auto
      kWh_per_year = args[:plug_loads_television_annual_kwh]
    end

    usage_multiplier = args[:plug_loads_television_usage_multiplier] * args[:plug_loads_television_usage_multiplier_2]
    if usage_multiplier == 1.0
      usage_multiplier = nil
    end

    hpxml.plug_loads.add(id: 'PlugLoadsTelevision',
                         plug_load_type: HPXML::PlugLoadTypeTelevision,
                         kWh_per_year: kWh_per_year,
                         usage_multiplier: usage_multiplier)
  end

  def self.set_plug_loads_other(hpxml, runner, args)
    if args[:plug_loads_other_annual_kwh] != Constants.Auto
      kWh_per_year = args[:plug_loads_other_annual_kwh]
    end

    if args[:plug_loads_other_frac_sensible] != Constants.Auto
      frac_sensible = args[:plug_loads_other_frac_sensible]
    end

    if args[:plug_loads_other_frac_latent] != Constants.Auto
      frac_latent = args[:plug_loads_other_frac_latent]
    end

    usage_multiplier = args[:plug_loads_other_usage_multiplier] * args[:plug_loads_other_usage_multiplier_2]
    if usage_multiplier == 1.0
      usage_multiplier = nil
    end

    hpxml.plug_loads.add(id: 'PlugLoadsOther',
                         plug_load_type: HPXML::PlugLoadTypeOther,
                         kWh_per_year: kWh_per_year,
                         frac_sensible: frac_sensible,
                         frac_latent: frac_latent,
                         usage_multiplier: usage_multiplier)
  end

  def self.set_plug_loads_well_pump(hpxml, runner, args)
    return unless args[:plug_loads_well_pump_present]

    if args[:plug_loads_well_pump_annual_kwh] != Constants.Auto
      kWh_per_year = args[:plug_loads_well_pump_annual_kwh]
    end

    usage_multiplier = args[:plug_loads_well_pump_usage_multiplier] * args[:plug_loads_well_pump_usage_multiplier_2]
    if usage_multiplier == 1.0
      usage_multiplier = nil
    end

    hpxml.plug_loads.add(id: 'PlugLoadsWellPump',
                         plug_load_type: HPXML::PlugLoadTypeWellPump,
                         kWh_per_year: kWh_per_year,
                         usage_multiplier: usage_multiplier,
                         location: HPXML::LocationExterior)
  end

  def self.set_plug_loads_vehicle(hpxml, runner, args)
    return unless args[:plug_loads_vehicle_present]

    if args[:plug_loads_vehicle_annual_kwh] != Constants.Auto
      kWh_per_year = args[:plug_loads_vehicle_annual_kwh]
    end

    usage_multiplier = args[:plug_loads_vehicle_usage_multiplier] * args[:plug_loads_vehicle_usage_multiplier_2]
    if usage_multiplier == 1.0
      usage_multiplier = nil
    end

    hpxml.plug_loads.add(id: 'PlugLoadsVehicle',
                         plug_load_type: HPXML::PlugLoadTypeElectricVehicleCharging,
                         kWh_per_year: kWh_per_year,
                         usage_multiplier: usage_multiplier,
                         location: HPXML::LocationExterior)
  end

  def self.set_fuel_loads_grill(hpxml, runner, args)
    if args[:fuel_loads_grill_present]
      if args[:fuel_loads_grill_annual_therm] != Constants.Auto
        therm_per_year = args[:fuel_loads_grill_annual_therm]
      end

      if args[:fuel_loads_grill_location] != Constants.Auto
        location = args[:fuel_loads_grill_location]
      end

      if args[:fuel_loads_grill_usage_multiplier] != 1.0
        usage_multiplier = args[:fuel_loads_grill_usage_multiplier]
      end

      hpxml.fuel_loads.add(id: 'FuelLoadsGrill',
                           fuel_load_type: HPXML::FuelLoadTypeGrill,
                           fuel_type: args[:fuel_loads_grill_fuel_type],
                           location: location,
                           therm_per_year: therm_per_year,
                           usage_multiplier: usage_multiplier)
    end
  end

  def self.set_fuel_loads_lighting(hpxml, runner, args)
    if args[:fuel_loads_lighting_present]
      if args[:fuel_loads_lighting_annual_therm] != Constants.Auto
        therm_per_year = args[:fuel_loads_lighting_annual_therm]
      end

      if args[:fuel_loads_lighting_location] != Constants.Auto
        location = args[:fuel_loads_lighting_location]
      end

      if args[:fuel_loads_lighting_usage_multiplier] != 1.0
        usage_multiplier = args[:fuel_loads_lighting_usage_multiplier]
      end

      hpxml.fuel_loads.add(id: 'FuelLoadsLighting',
                           fuel_load_type: HPXML::FuelLoadTypeLighting,
                           fuel_type: args[:fuel_loads_lighting_fuel_type],
                           location: location,
                           therm_per_year: therm_per_year,
                           usage_multiplier: usage_multiplier)
    end
  end

  def self.set_fuel_loads_fireplace(hpxml, runner, args)
    if args[:fuel_loads_fireplace_present]
      if args[:fuel_loads_fireplace_annual_therm] != Constants.Auto
        therm_per_year = args[:fuel_loads_fireplace_annual_therm]
      end

      if args[:fuel_loads_fireplace_location] != Constants.Auto
        location = args[:fuel_loads_fireplace_location]
      end

      if args[:fuel_loads_fireplace_usage_multiplier] != 1.0
        usage_multiplier = args[:fuel_loads_fireplace_usage_multiplier]
      end

      hpxml.fuel_loads.add(id: 'FuelLoadsFireplace',
                           fuel_load_type: HPXML::FuelLoadTypeFireplace,
                           fuel_type: args[:fuel_loads_fireplace_fuel_type],
                           location: location,
                           therm_per_year: therm_per_year,
                           usage_multiplier: usage_multiplier)
    end
  end

  def self.set_pool(hpxml, runner, args)
    return unless args[:pool_present]

    if args[:pool_pump_annual_kwh] != Constants.Auto
      pump_kwh_per_year = args[:pool_pump_annual_kwh]
    end

    if args[:pool_pump_usage_multiplier] != 1.0
      pump_usage_multiplier = args[:pool_pump_usage_multiplier]
    end

    if args[:pool_heater_type] != 'none'
      heater_type = args[:pool_heater_type]
    end

    if args[:pool_heater_annual_kwh] != Constants.Auto
      heater_load_units = 'kWh/year'
      heater_load_value = args[:pool_heater_annual_kwh]
    end

    if args[:pool_heater_annual_therm] != Constants.Auto
      heater_load_units = 'therm/year'
      heater_load_value = args[:pool_heater_annual_therm]
    end

    if args[:pool_heater_usage_multiplier] != 1.0
      heater_usage_multiplier = args[:pool_heater_usage_multiplier]
    end

    hpxml.pools.add(id: 'Pool',
                    pump_kwh_per_year: pump_kwh_per_year,
                    pump_usage_multiplier: pump_usage_multiplier,
                    heater_type: heater_type,
                    heater_load_units: heater_load_units,
                    heater_load_value: heater_load_value,
                    heater_usage_multiplier: heater_usage_multiplier)
  end

  def self.set_hot_tub(hpxml, runner, args)
    return unless args[:hot_tub_present]

    if args[:hot_tub_pump_annual_kwh] != Constants.Auto
      pump_kwh_per_year = args[:hot_tub_pump_annual_kwh]
    end

    if args[:hot_tub_pump_usage_multiplier] != 1.0
      pump_usage_multiplier = args[:hot_tub_pump_usage_multiplier]
    end

    if args[:hot_tub_heater_type] != 'none'
      heater_type = args[:hot_tub_heater_type]
    end

    if args[:hot_tub_heater_annual_kwh] != Constants.Auto
      heater_load_units = 'kWh/year'
      heater_load_value = args[:hot_tub_heater_annual_kwh]
    end

    if args[:hot_tub_heater_annual_therm] != Constants.Auto
      heater_load_units = 'therm/year'
      heater_load_value = args[:hot_tub_heater_annual_therm]
    end

    if args[:hot_tub_heater_usage_multiplier] != 1.0
      heater_usage_multiplier = args[:hot_tub_heater_usage_multiplier]
    end

    hpxml.hot_tubs.add(id: 'HotTub',
                       pump_kwh_per_year: pump_kwh_per_year,
                       pump_usage_multiplier: pump_usage_multiplier,
                       heater_type: heater_type,
                       heater_load_units: heater_load_units,
                       heater_load_value: heater_load_value,
                       heater_usage_multiplier: heater_usage_multiplier)
  end

  def self.valid_attr(attr)
    attr = attr.to_s
    attr = attr.gsub(' ', '_')
    attr = attr.gsub('|', '_')
    return attr
  end

  def self.get_adjacent_to(surface)
    space = surface.space.get
    st = space.spaceType.get
    space_type = st.standardsSpaceType.get

    if ['vented crawlspace'].include? space_type
      return HPXML::LocationCrawlspaceVented
    elsif ['unvented crawlspace'].include? space_type
      return HPXML::LocationCrawlspaceUnvented
    elsif ['garage'].include? space_type
      return HPXML::LocationGarage
    elsif ['living space'].include? space_type
      if Geometry.space_is_below_grade(space)
        return HPXML::LocationBasementConditioned
      else
        return HPXML::LocationLivingSpace
      end
    elsif ['vented attic'].include? space_type
      return HPXML::LocationAtticVented
    elsif ['unvented attic'].include? space_type
      return HPXML::LocationAtticUnvented
    elsif ['unconditioned basement'].include? space_type
      return HPXML::LocationBasementUnconditioned
    elsif ['corridor'].include? space_type
      return HPXML::LocationOtherHousingUnit
    elsif ['ambient'].include? space_type
      return HPXML::LocationOutside
    else
      fail "Unhandled SpaceType value (#{space_type}) for surface '#{surface.name}'."
    end
  end
end

# register the measure to be used by the application
BuildResidentialHPXML.new.registerWithApplication<|MERGE_RESOLUTION|>--- conflicted
+++ resolved
@@ -1224,7 +1224,6 @@
     arg.setUnits('W/CFM')
     args << arg
 
-<<<<<<< HEAD
     arg = OpenStudio::Measure::OSArgument::makeDoubleArgument('shared_hvac_heating_loop_power', false)
     arg.setDisplayName('Shared HVAC: Heating Loop Power')
     arg.setDescription('The shared pumping power serving a shared boiler. This is required for a shared boiler.')
@@ -1278,14 +1277,9 @@
     arg.setUnits('W')
     args << arg
 
-    arg = OpenStudio::Measure::OSArgument::makeDoubleArgument('setpoint_heating_temp', true)
-    arg.setDisplayName('Setpoint: Heating Temperature')
-    arg.setDescription('Specify the heating setpoint temperature.')
-=======
     arg = OpenStudio::Measure::OSArgument::makeDoubleArgument('setpoint_heating_weekday_temp', true)
     arg.setDisplayName('Heating Setpoint: Weekday Temperature')
     arg.setDescription('Specify the weekday heating setpoint temperature.')
->>>>>>> db650900
     arg.setUnits('deg-F')
     arg.setDefaultValue(71)
     args << arg
@@ -3304,7 +3298,6 @@
              heat_pump_mini_split_is_ducted: runner.getOptionalStringArgumentValue('heat_pump_mini_split_is_ducted', user_arguments),
              heat_pump_pump_power_watts_per_ton: runner.getOptionalDoubleArgumentValue('heat_pump_pump_power_watts_per_ton', user_arguments),
              heat_pump_fan_power_watts_per_cfm: runner.getOptionalDoubleArgumentValue('heat_pump_fan_power_watts_per_cfm', user_arguments),
-<<<<<<< HEAD
              shared_hvac_heating_loop_power: runner.getOptionalDoubleArgumentValue('shared_hvac_heating_loop_power', user_arguments),
              shared_hvac_heating_fan_coil_power: runner.getOptionalDoubleArgumentValue('shared_hvac_heating_fan_coil_power', user_arguments),
              shared_hvac_heating_water_loop_heat_pump_heating_efficiency: runner.getOptionalDoubleArgumentValue('shared_hvac_heating_water_loop_heat_pump_heating_efficiency', user_arguments),
@@ -3314,15 +3307,6 @@
              shared_hvac_cooling_water_loop_heat_pump_cooling_efficiency: runner.getOptionalDoubleArgumentValue('shared_hvac_cooling_water_loop_heat_pump_cooling_efficiency', user_arguments),
              shared_hvac_fan_coil_is_ducted: runner.getOptionalStringArgumentValue('shared_hvac_fan_coil_is_ducted', user_arguments),
              shared_hvac_heat_pump_shared_loop_power: runner.getOptionalDoubleArgumentValue('shared_hvac_heat_pump_shared_loop_power', user_arguments),
-             setpoint_heating_temp: runner.getDoubleArgumentValue('setpoint_heating_temp', user_arguments),
-             setpoint_heating_setback_temp: runner.getDoubleArgumentValue('setpoint_heating_setback_temp', user_arguments),
-             setpoint_heating_setback_hours_per_week: runner.getDoubleArgumentValue('setpoint_heating_setback_hours_per_week', user_arguments),
-             setpoint_heating_setback_start_hour: runner.getDoubleArgumentValue('setpoint_heating_setback_start_hour', user_arguments),
-             setpoint_cooling_temp: runner.getDoubleArgumentValue('setpoint_cooling_temp', user_arguments),
-             setpoint_cooling_setup_temp: runner.getDoubleArgumentValue('setpoint_cooling_setup_temp', user_arguments),
-             setpoint_cooling_setup_hours_per_week: runner.getDoubleArgumentValue('setpoint_cooling_setup_hours_per_week', user_arguments),
-             setpoint_cooling_setup_start_hour: runner.getDoubleArgumentValue('setpoint_cooling_setup_start_hour', user_arguments),
-=======
              setpoint_heating_weekday_temp: runner.getDoubleArgumentValue('setpoint_heating_weekday_temp', user_arguments),
              setpoint_heating_weekend_temp: runner.getDoubleArgumentValue('setpoint_heating_weekend_temp', user_arguments),
              setpoint_heating_weekday_offset_magnitude: runner.getOptionalDoubleArgumentValue('setpoint_heating_weekday_offset_magnitude', user_arguments),
@@ -3335,7 +3319,6 @@
              setpoint_cooling_weekend_offset_magnitude: runner.getOptionalDoubleArgumentValue('setpoint_cooling_weekend_offset_magnitude', user_arguments),
              setpoint_cooling_weekday_schedule: runner.getOptionalStringArgumentValue('setpoint_cooling_weekday_schedule', user_arguments),
              setpoint_cooling_weekend_schedule: runner.getOptionalStringArgumentValue('setpoint_cooling_weekend_schedule', user_arguments),
->>>>>>> db650900
              ducts_supply_leakage_units: runner.getStringArgumentValue('ducts_supply_leakage_units', user_arguments),
              ducts_return_leakage_units: runner.getStringArgumentValue('ducts_return_leakage_units', user_arguments),
              ducts_supply_leakage_value: runner.getDoubleArgumentValue('ducts_supply_leakage_value', user_arguments),
