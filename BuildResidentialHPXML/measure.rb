# frozen_string_literal: true

# Require all gems up front; this is much faster than multiple resource
# files lazy loading as needed, as it prevents multiple lookups for the
# same gem.
require 'openstudio'
require 'pathname'
require 'csv'
require 'oga'
Dir["#{File.dirname(__FILE__)}/resources/*.rb"].each do |resource_file|
  require resource_file
end
Dir["#{File.dirname(__FILE__)}/../HPXMLtoOpenStudio/resources/*.rb"].each do |resource_file|
  next if resource_file.include? 'minitest_helper.rb'

  require resource_file
end

# start the measure
class BuildResidentialHPXML < OpenStudio::Measure::ModelMeasure
  # human readable name
  def name
    return 'HPXML Builder'
  end

  # human readable description
  def description
    return 'Builds a residential HPXML file.'
  end

  # human readable description of modeling approach
  def modeler_description
    return "The measure handles geometry by 1) translating high-level geometry inputs (conditioned floor area, number of stories, etc.) to 3D closed-form geometry in an OpenStudio model and then 2) mapping the OpenStudio surfaces to HPXML surfaces (using surface type, boundary condition, area, orientation, etc.). Like surfaces are collapsed into a single surface with aggregate surface area. Note: OS-HPXML default values can be found in the documentation or can be seen by using the 'apply_defaults' argument."
  end

  # Define the arguments that the user will input.
  #
  # @param model [OpenStudio::Model::Model] OpenStudio Model object
  # @return [OpenStudio::Measure::OSArgumentVector] an OpenStudio::Measure::OSArgumentVector object
  def arguments(model) # rubocop:disable Lint/UnusedMethodArgument
    docs_base_url = "https://openstudio-hpxml.readthedocs.io/en/v#{Version::OS_HPXML_Version}/workflow_inputs.html"

    args = OpenStudio::Measure::OSArgumentVector.new

    arg = OpenStudio::Measure::OSArgument.makeStringArgument('hpxml_path', true)
    arg.setDisplayName('HPXML File Path')
    arg.setDescription('Absolute/relative path of the HPXML file.')
    args << arg

    arg = OpenStudio::Measure::OSArgument.makeStringArgument('existing_hpxml_path', false)
    arg.setDisplayName('Existing HPXML File Path')
    arg.setDescription('Absolute/relative path of the existing HPXML file. If not provided, a new HPXML file with one Building element is created. If provided, a new Building element will be appended to this HPXML file (e.g., to create a multifamily HPXML file describing multiple dwelling units).')
    args << arg

    arg = OpenStudio::Measure::OSArgument::makeBoolArgument('whole_sfa_or_mf_building_sim', false)
    arg.setDisplayName('Whole SFA/MF Building Simulation?')
    arg.setDescription('If the HPXML file represents a single family-attached/multifamily building with multiple dwelling units defined, specifies whether to run the HPXML file as a single whole building model.')
    args << arg

    arg = OpenStudio::Measure::OSArgument.makeStringArgument('software_info_program_used', false)
    arg.setDisplayName('Software Info: Program Used')
    arg.setDescription('The name of the software program used.')
    args << arg

    arg = OpenStudio::Measure::OSArgument.makeStringArgument('software_info_program_version', false)
    arg.setDisplayName('Software Info: Program Version')
    arg.setDescription('The version of the software program used.')
    args << arg

    arg = OpenStudio::Measure::OSArgument.makeStringArgument('schedules_filepaths', false)
    arg.setDisplayName('Schedules: CSV File Paths')
    arg.setDescription('Absolute/relative paths of csv files containing user-specified detailed schedules. If multiple files, use a comma-separated list.')
    args << arg

    arg = OpenStudio::Measure::OSArgument.makeStringArgument('schedules_unavailable_period_types', false)
    arg.setDisplayName('Schedules: Unavailable Period Types')
    arg.setDescription("Specifies the unavailable period types. Possible types are column names defined in unavailable_periods.csv: #{Schedule.unavailable_period_types.join(', ')}. If multiple periods, use a comma-separated list.")
    args << arg

    arg = OpenStudio::Measure::OSArgument.makeStringArgument('schedules_unavailable_period_dates', false)
    arg.setDisplayName('Schedules: Unavailable Period Dates')
    arg.setDescription('Specifies the unavailable period date ranges. Enter a date range like "Dec 15 - Jan 15". Optionally, can enter hour of the day like "Dec 15 2 - Jan 15 20" (start hour can be 0 through 23 and end hour can be 1 through 24). If multiple periods, use a comma-separated list.')
    args << arg

    arg = OpenStudio::Measure::OSArgument.makeStringArgument('schedules_unavailable_period_window_natvent_availabilities', false)
    arg.setDisplayName('Schedules: Unavailable Period Window Natural Ventilation Availabilities')
    arg.setDescription("The availability of the natural ventilation schedule during unavailable periods. Valid choices are: #{[HPXML::ScheduleRegular, HPXML::ScheduleAvailable, HPXML::ScheduleUnavailable].join(', ')}. If multiple periods, use a comma-separated list. If not provided, the OS-HPXML default (see <a href='#{docs_base_url}#hpxml-unavailable-periods'>HPXML Unavailable Periods</a>) is used.")
    args << arg

    arg = OpenStudio::Measure::OSArgument::makeIntegerArgument('simulation_control_timestep', false)
    arg.setDisplayName('Simulation Control: Timestep')
    arg.setUnits('min')
    arg.setDescription("Value must be a divisor of 60. If not provided, the OS-HPXML default (see <a href='#{docs_base_url}#hpxml-simulation-control'>HPXML Simulation Control</a>) is used.")
    args << arg

    arg = OpenStudio::Measure::OSArgument::makeStringArgument('simulation_control_run_period', false)
    arg.setDisplayName('Simulation Control: Run Period')
    arg.setDescription("Enter a date range like 'Jan 1 - Dec 31'. If not provided, the OS-HPXML default (see <a href='#{docs_base_url}#hpxml-simulation-control'>HPXML Simulation Control</a>) is used.")
    args << arg

    arg = OpenStudio::Measure::OSArgument::makeIntegerArgument('simulation_control_run_period_calendar_year', false)
    arg.setDisplayName('Simulation Control: Run Period Calendar Year')
    arg.setUnits('year')
    arg.setDescription("This numeric field should contain the calendar year that determines the start day of week. If you are running simulations using AMY weather files, the value entered for calendar year will not be used; it will be overridden by the actual year found in the AMY weather file. If not provided, the OS-HPXML default (see <a href='#{docs_base_url}#hpxml-simulation-control'>HPXML Simulation Control</a>) is used.")
    args << arg

    arg = OpenStudio::Measure::OSArgument::makeBoolArgument('simulation_control_daylight_saving_enabled', false)
    arg.setDisplayName('Simulation Control: Daylight Saving Enabled')
    arg.setDescription("Whether to use daylight saving. If not provided, the OS-HPXML default (see <a href='#{docs_base_url}#hpxml-building-site'>HPXML Building Site</a>) is used.")
    args << arg

    arg = OpenStudio::Measure::OSArgument::makeStringArgument('simulation_control_daylight_saving_period', false)
    arg.setDisplayName('Simulation Control: Daylight Saving Period')
    arg.setDescription("Enter a date range like 'Mar 15 - Dec 15'. If not provided, the OS-HPXML default (see <a href='#{docs_base_url}#hpxml-building-site'>HPXML Building Site</a>) is used.")
    args << arg

    arg = OpenStudio::Measure::OSArgument::makeStringArgument('simulation_control_temperature_capacitance_multiplier', false)
    arg.setDisplayName('Simulation Control: Temperature Capacitance Multiplier')
    arg.setDescription("Affects the transient calculation of indoor air temperatures. If not provided, the OS-HPXML default (see <a href='#{docs_base_url}#hpxml-simulation-control'>HPXML Simulation Control</a>) is used.")
    args << arg

    defrost_model_type_choices = OpenStudio::StringVector.new
    defrost_model_type_choices << HPXML::AdvancedResearchDefrostModelTypeStandard
    defrost_model_type_choices << HPXML::AdvancedResearchDefrostModelTypeAdvanced
    arg = OpenStudio::Measure::OSArgument::makeChoiceArgument('simulation_control_defrost_model_type', defrost_model_type_choices, false)
    arg.setDisplayName('Simulation Control: Defrost Model Type')
    arg.setDescription("Research feature to select the type of defrost model. Use #{HPXML::AdvancedResearchDefrostModelTypeStandard} for default E+ defrost setting. Use #{HPXML::AdvancedResearchDefrostModelTypeAdvanced} for an improved model that better accounts for load and energy use during defrost; using #{HPXML::AdvancedResearchDefrostModelTypeAdvanced} may impact simulation runtime. If not provided, the OS-HPXML default (see <a href='#{docs_base_url}#hpxml-simulation-control'>HPXML Simulation Control</a>) is used.")
    args << arg

    arg = OpenStudio::Measure::OSArgument::makeDoubleArgument('simulation_control_onoff_thermostat_deadband', false)
    arg.setDisplayName('Simulation Control: HVAC On-Off Thermostat Deadband')
    arg.setDescription('Research feature to model on-off thermostat deadband and start-up degradation for single or two speed AC/ASHP systems, and realistic time-based staging for two speed AC/ASHP systems. Currently only supported with 1 min timestep.')
    arg.setUnits('deg-F')
    args << arg

    arg = OpenStudio::Measure::OSArgument::makeDoubleArgument('simulation_control_heat_pump_backup_heating_capacity_increment', false)
    arg.setDisplayName('Simulation Control: Heat Pump Backup Heating Capacity Increment')
    arg.setDescription("Research feature to model capacity increment of multi-stage heat pump backup systems with time-based staging. Only applies to air-source heat pumps where Backup Type is '#{HPXML::HeatPumpBackupTypeIntegrated}' and Backup Fuel Type is '#{HPXML::FuelTypeElectricity}'. Currently only supported with 1 min timestep.")
    arg.setUnits('Btu/hr')
    args << arg

    site_type_choices = OpenStudio::StringVector.new
    site_type_choices << HPXML::SiteTypeSuburban
    site_type_choices << HPXML::SiteTypeUrban
    site_type_choices << HPXML::SiteTypeRural

    arg = OpenStudio::Measure::OSArgument::makeChoiceArgument('site_type', site_type_choices, false)
    arg.setDisplayName('Site: Type')
    arg.setDescription("The type of site. If not provided, the OS-HPXML default (see <a href='#{docs_base_url}#hpxml-site'>HPXML Site</a>) is used.")
    args << arg

    site_shielding_of_home_choices = OpenStudio::StringVector.new
    site_shielding_of_home_choices << HPXML::ShieldingExposed
    site_shielding_of_home_choices << HPXML::ShieldingNormal
    site_shielding_of_home_choices << HPXML::ShieldingWellShielded

    arg = OpenStudio::Measure::OSArgument::makeChoiceArgument('site_shielding_of_home', site_shielding_of_home_choices, false)
    arg.setDisplayName('Site: Shielding of Home')
    arg.setDescription("Presence of nearby buildings, trees, obstructions for infiltration model. If not provided, the OS-HPXML default (see <a href='#{docs_base_url}#hpxml-site'>HPXML Site</a>) is used.")
    args << arg

    soil_types = [HPXML::SiteSoilTypeClay,
                  HPXML::SiteSoilTypeGravel,
                  HPXML::SiteSoilTypeLoam,
                  HPXML::SiteSoilTypeSand,
                  HPXML::SiteSoilTypeSilt,
                  HPXML::SiteSoilTypeUnknown]

    moisture_types = [HPXML::SiteSoilMoistureTypeDry,
                      HPXML::SiteSoilMoistureTypeMixed,
                      HPXML::SiteSoilMoistureTypeWet]

    site_soil_and_moisture_type_choices = OpenStudio::StringVector.new
    soil_types.each do |soil_type|
      moisture_types.each do |moisture_type|
        site_soil_and_moisture_type_choices << "#{soil_type}, #{moisture_type}"
      end
    end

    arg = OpenStudio::Measure::OSArgument::makeChoiceArgument('site_soil_and_moisture_type', site_soil_and_moisture_type_choices, false)
    arg.setDisplayName('Site: Soil and Moisture Type')
    arg.setDescription("Type of soil and moisture. This is used to inform ground conductivity and diffusivity. If not provided, the OS-HPXML default (see <a href='#{docs_base_url}#hpxml-site'>HPXML Site</a>) is used.")
    args << arg

    arg = OpenStudio::Measure::OSArgument.makeDoubleArgument('site_ground_conductivity', false)
    arg.setDisplayName('Site: Ground Conductivity')
    arg.setDescription('Conductivity of the ground soil. If provided, overrides the previous site and moisture type input.')
    arg.setUnits('Btu/hr-ft-F')
    args << arg

    arg = OpenStudio::Measure::OSArgument.makeDoubleArgument('site_ground_diffusivity', false)
    arg.setDisplayName('Site: Ground Diffusivity')
    arg.setDescription('Diffusivity of the ground soil. If provided, overrides the previous site and moisture type input.')
    arg.setUnits('ft^2/hr')
    args << arg

    site_iecc_zone_choices = OpenStudio::StringVector.new
    Constants::IECCZones.each do |iz|
      site_iecc_zone_choices << iz
    end

    arg = OpenStudio::Measure::OSArgument.makeChoiceArgument('site_iecc_zone', site_iecc_zone_choices, false)
    arg.setDisplayName('Site: IECC Zone')
    arg.setDescription('IECC zone of the home address.')
    args << arg

    arg = OpenStudio::Measure::OSArgument.makeStringArgument('site_city', false)
    arg.setDisplayName('Site: City')
    arg.setDescription('City/municipality of the home address.')
    args << arg

    site_state_code_choices = OpenStudio::StringVector.new
    Constants::StateCodesMap.keys.each do |sc|
      site_state_code_choices << sc
    end

    arg = OpenStudio::Measure::OSArgument.makeChoiceArgument('site_state_code', site_state_code_choices, false)
    arg.setDisplayName('Site: State Code')
    arg.setDescription("State code of the home address. If not provided, the OS-HPXML default (see <a href='#{docs_base_url}#hpxml-site'>HPXML Site</a>) is used.")
    args << arg

    arg = OpenStudio::Measure::OSArgument.makeStringArgument('site_zip_code', false)
    arg.setDisplayName('Site: Zip Code')
    arg.setDescription('Zip code of the home address. Either this or the Weather Station: EnergyPlus Weather (EPW) Filepath input below must be provided.')
    args << arg

    arg = OpenStudio::Measure::OSArgument.makeDoubleArgument('site_time_zone_utc_offset', false)
    arg.setDisplayName('Site: Time Zone UTC Offset')
    arg.setDescription("Time zone UTC offset of the home address. Must be between -12 and 14. If not provided, the OS-HPXML default (see <a href='#{docs_base_url}#hpxml-site'>HPXML Site</a>) is used.")
    arg.setUnits('hr')
    args << arg

    arg = OpenStudio::Measure::OSArgument.makeDoubleArgument('site_elevation', false)
    arg.setDisplayName('Site: Elevation')
    arg.setDescription("Elevation of the home address. If not provided, the OS-HPXML default (see <a href='#{docs_base_url}#hpxml-site'>HPXML Site</a>) is used.")
    arg.setUnits('ft')
    args << arg

    arg = OpenStudio::Measure::OSArgument.makeDoubleArgument('site_latitude', false)
    arg.setDisplayName('Site: Latitude')
    arg.setDescription("Latitude of the home address. Must be between -90 and 90. Use negative values for southern hemisphere. If not provided, the OS-HPXML default (see <a href='#{docs_base_url}#hpxml-site'>HPXML Site</a>) is used.")
    arg.setUnits('deg')
    args << arg

    arg = OpenStudio::Measure::OSArgument.makeDoubleArgument('site_longitude', false)
    arg.setDisplayName('Site: Longitude')
    arg.setDescription("Longitude of the home address. Must be between -180 and 180. Use negative values for the western hemisphere. If not provided, the OS-HPXML default (see <a href='#{docs_base_url}#hpxml-site'>HPXML Site</a>) is used.")
    arg.setUnits('deg')
    args << arg

    arg = OpenStudio::Measure::OSArgument.makeStringArgument('weather_station_epw_filepath', false)
    arg.setDisplayName('Weather Station: EnergyPlus Weather (EPW) Filepath')
    arg.setDescription('Path of the EPW file. Either this or the Site: Zip Code input above must be provided.')
    args << arg

    arg = OpenStudio::Measure::OSArgument.makeIntegerArgument('year_built', false)
    arg.setDisplayName('Building Construction: Year Built')
    arg.setDescription('The year the building was built.')
    args << arg

    unit_type_choices = OpenStudio::StringVector.new
    unit_type_choices << HPXML::ResidentialTypeSFD
    unit_type_choices << HPXML::ResidentialTypeSFA
    unit_type_choices << HPXML::ResidentialTypeApartment
    unit_type_choices << HPXML::ResidentialTypeManufactured

    arg = OpenStudio::Measure::OSArgument::makeIntegerArgument('unit_multiplier', false)
    arg.setDisplayName('Building Construction: Unit Multiplier')
    arg.setDescription('The number of similar dwelling units. EnergyPlus simulation results will be multiplied this value. If not provided, defaults to 1.')
    args << arg

    arg = OpenStudio::Measure::OSArgument::makeChoiceArgument('geometry_unit_type', unit_type_choices, true)
    arg.setDisplayName('Geometry: Unit Type')
    arg.setDescription("The type of dwelling unit. Use #{HPXML::ResidentialTypeSFA} for a dwelling unit with 1 or more stories, attached units to one or both sides, and no units above/below. Use #{HPXML::ResidentialTypeApartment} for a dwelling unit with 1 story, attached units to one, two, or three sides, and units above and/or below.")
    arg.setDefaultValue(HPXML::ResidentialTypeSFD)
    args << arg

    arg = OpenStudio::Measure::OSArgument::makeBoolArgument('geometry_unit_left_wall_is_adiabatic', false)
    arg.setDisplayName('Geometry: Unit Left Wall Is Adiabatic')
    arg.setDescription('Presence of an adiabatic left wall.')
    arg.setDefaultValue(false)
    args << arg

    arg = OpenStudio::Measure::OSArgument::makeBoolArgument('geometry_unit_right_wall_is_adiabatic', false)
    arg.setDisplayName('Geometry: Unit Right Wall Is Adiabatic')
    arg.setDescription('Presence of an adiabatic right wall.')
    arg.setDefaultValue(false)
    args << arg

    arg = OpenStudio::Measure::OSArgument::makeBoolArgument('geometry_unit_front_wall_is_adiabatic', false)
    arg.setDisplayName('Geometry: Unit Front Wall Is Adiabatic')
    arg.setDescription('Presence of an adiabatic front wall, for example, the unit is adjacent to a conditioned corridor.')
    arg.setDefaultValue(false)
    args << arg

    arg = OpenStudio::Measure::OSArgument::makeBoolArgument('geometry_unit_back_wall_is_adiabatic', false)
    arg.setDisplayName('Geometry: Unit Back Wall Is Adiabatic')
    arg.setDescription('Presence of an adiabatic back wall.')
    arg.setDefaultValue(false)
    args << arg

    arg = OpenStudio::Measure::OSArgument::makeIntegerArgument('geometry_unit_num_floors_above_grade', true)
    arg.setDisplayName('Geometry: Unit Number of Floors Above Grade')
    arg.setUnits('#')
    arg.setDescription("The number of floors above grade in the unit. Attic type #{HPXML::AtticTypeConditioned} is included. Assumed to be 1 for #{HPXML::ResidentialTypeApartment}s.")
    arg.setDefaultValue(2)
    args << arg

    arg = OpenStudio::Measure::OSArgument::makeDoubleArgument('geometry_unit_cfa', true)
    arg.setDisplayName('Geometry: Unit Conditioned Floor Area')
    arg.setUnits('ft^2')
    arg.setDescription("The total floor area of the unit's conditioned space (including any conditioned basement floor area).")
    arg.setDefaultValue(2000.0)
    args << arg

    arg = OpenStudio::Measure::OSArgument::makeDoubleArgument('geometry_unit_aspect_ratio', true)
    arg.setDisplayName('Geometry: Unit Aspect Ratio')
    arg.setUnits('Frac')
    arg.setDescription('The ratio of front/back wall length to left/right wall length for the unit, excluding any protruding garage wall area.')
    arg.setDefaultValue(2.0)
    args << arg

    arg = OpenStudio::Measure::OSArgument::makeDoubleArgument('geometry_unit_orientation', true)
    arg.setDisplayName('Geometry: Unit Orientation')
    arg.setUnits('degrees')
    arg.setDescription("The unit's orientation is measured clockwise from north (e.g., North=0, East=90, South=180, West=270).")
    arg.setDefaultValue(180.0)
    args << arg

    arg = OpenStudio::Measure::OSArgument::makeIntegerArgument('geometry_unit_num_bedrooms', true)
    arg.setDisplayName('Geometry: Unit Number of Bedrooms')
    arg.setUnits('#')
    arg.setDescription('The number of bedrooms in the unit.')
    arg.setDefaultValue(3)
    args << arg

    arg = OpenStudio::Measure::OSArgument::makeIntegerArgument('geometry_unit_num_bathrooms', false)
    arg.setDisplayName('Geometry: Unit Number of Bathrooms')
    arg.setUnits('#')
    arg.setDescription("The number of bathrooms in the unit. If not provided, the OS-HPXML default (see <a href='#{docs_base_url}#hpxml-building-construction'>HPXML Building Construction</a>) is used.")
    args << arg

    arg = OpenStudio::Measure::OSArgument::makeDoubleArgument('geometry_unit_num_occupants', false)
    arg.setDisplayName('Geometry: Unit Number of Occupants')
    arg.setUnits('#')
    arg.setDescription('The number of occupants in the unit. If not provided, an *asset* calculation is performed assuming standard occupancy, in which various end use defaults (e.g., plug loads, appliances, and hot water usage) are calculated based on Number of Bedrooms and Conditioned Floor Area per ANSI/RESNET/ICC 301-2019. If provided, an *operational* calculation is instead performed in which the end use defaults are adjusted using the relationship between Number of Bedrooms and Number of Occupants from RECS 2015.')
    args << arg

    arg = OpenStudio::Measure::OSArgument::makeIntegerArgument('geometry_building_num_units', false)
    arg.setDisplayName('Geometry: Building Number of Units')
    arg.setUnits('#')
    arg.setDescription("The number of units in the building. Required for #{HPXML::ResidentialTypeSFA} and #{HPXML::ResidentialTypeApartment}s.")
    args << arg

    arg = OpenStudio::Measure::OSArgument::makeDoubleArgument('geometry_average_ceiling_height', true)
    arg.setDisplayName('Geometry: Average Ceiling Height')
    arg.setUnits('ft')
    arg.setDescription('Average distance from the floor to the ceiling.')
    arg.setDefaultValue(8.0)
    args << arg

    arg = OpenStudio::Measure::OSArgument::makeDoubleArgument('geometry_unit_height_above_grade', false)
    arg.setDisplayName('Geometry: Unit Height Above Grade')
    arg.setUnits('ft')
    arg.setDescription("Describes the above-grade height of apartment units on upper floors or homes above ambient or belly-and-wing foundations. It is defined as the height of the lowest conditioned floor above grade and is used to calculate the wind speed for the infiltration model. If not provided, the OS-HPXML default (see <a href='#{docs_base_url}#hpxml-building-construction'>HPXML Building Construction</a>) is used.")
    args << arg

    arg = OpenStudio::Measure::OSArgument::makeDoubleArgument('geometry_garage_width', false)
    arg.setDisplayName('Geometry: Garage Width')
    arg.setUnits('ft')
    arg.setDescription("The width of the garage. Only applies to #{HPXML::ResidentialTypeSFD} units. If not provided, defaults to zero (no garage).")
    arg.setDefaultValue(0.0)
    args << arg

    arg = OpenStudio::Measure::OSArgument::makeDoubleArgument('geometry_garage_depth', false)
    arg.setDisplayName('Geometry: Garage Depth')
    arg.setUnits('ft')
    arg.setDescription("The depth of the garage. Only applies to #{HPXML::ResidentialTypeSFD} units.")
    arg.setDefaultValue(20.0)
    args << arg

    arg = OpenStudio::Measure::OSArgument::makeDoubleArgument('geometry_garage_protrusion', false)
    arg.setDisplayName('Geometry: Garage Protrusion')
    arg.setUnits('Frac')
    arg.setDescription("The fraction of the garage that is protruding from the conditioned space. Only applies to #{HPXML::ResidentialTypeSFD} units.")
    arg.setDefaultValue(0.0)
    args << arg

    garage_position_choices = OpenStudio::StringVector.new
    garage_position_choices << Constants::PositionRight
    garage_position_choices << Constants::PositionLeft

    arg = OpenStudio::Measure::OSArgument::makeChoiceArgument('geometry_garage_position', garage_position_choices, false)
    arg.setDisplayName('Geometry: Garage Position')
    arg.setDescription("The position of the garage. Only applies to #{HPXML::ResidentialTypeSFD} units.")
    arg.setDefaultValue(Constants::PositionRight)
    args << arg

    foundation_type_choices = OpenStudio::StringVector.new
    foundation_type_choices << HPXML::FoundationTypeSlab
    foundation_type_choices << HPXML::FoundationTypeCrawlspaceVented
    foundation_type_choices << HPXML::FoundationTypeCrawlspaceUnvented
    foundation_type_choices << HPXML::FoundationTypeCrawlspaceConditioned
    foundation_type_choices << HPXML::FoundationTypeBasementUnconditioned
    foundation_type_choices << HPXML::FoundationTypeBasementConditioned
    foundation_type_choices << HPXML::FoundationTypeAmbient
    foundation_type_choices << HPXML::FoundationTypeAboveApartment # I.e., adiabatic
    foundation_type_choices << "#{HPXML::FoundationTypeBellyAndWing}WithSkirt"
    foundation_type_choices << "#{HPXML::FoundationTypeBellyAndWing}NoSkirt"

    arg = OpenStudio::Measure::OSArgument::makeChoiceArgument('geometry_foundation_type', foundation_type_choices, true)
    arg.setDisplayName('Geometry: Foundation Type')
    arg.setDescription("The foundation type of the building. Foundation types #{HPXML::FoundationTypeBasementConditioned} and #{HPXML::FoundationTypeCrawlspaceConditioned} are not allowed for #{HPXML::ResidentialTypeApartment}s.")
    arg.setDefaultValue(HPXML::FoundationTypeSlab)
    args << arg

    arg = OpenStudio::Measure::OSArgument::makeDoubleArgument('geometry_foundation_height', false)
    arg.setDisplayName('Geometry: Foundation Height')
    arg.setUnits('ft')
    arg.setDescription('The height of the foundation (e.g., 3ft for crawlspace, 8ft for basement). Only applies to basements/crawlspaces.')
    arg.setDefaultValue(0.0)
    args << arg

    arg = OpenStudio::Measure::OSArgument::makeDoubleArgument('geometry_foundation_height_above_grade', false)
    arg.setDisplayName('Geometry: Foundation Height Above Grade')
    arg.setUnits('ft')
    arg.setDescription('The depth above grade of the foundation wall. Only applies to basements/crawlspaces.')
    arg.setDefaultValue(0.0)
    args << arg

    arg = OpenStudio::Measure::OSArgument::makeDoubleArgument('geometry_rim_joist_height', false)
    arg.setDisplayName('Geometry: Rim Joist Height')
    arg.setUnits('in')
    arg.setDescription('The height of the rim joists. Only applies to basements/crawlspaces.')
    args << arg

    attic_type_choices = OpenStudio::StringVector.new
    attic_type_choices << HPXML::AtticTypeFlatRoof
    attic_type_choices << HPXML::AtticTypeVented
    attic_type_choices << HPXML::AtticTypeUnvented
    attic_type_choices << HPXML::AtticTypeConditioned
    attic_type_choices << HPXML::AtticTypeBelowApartment # I.e., adiabatic

    arg = OpenStudio::Measure::OSArgument::makeChoiceArgument('geometry_attic_type', attic_type_choices, true)
    arg.setDisplayName('Geometry: Attic Type')
    arg.setDescription("The attic type of the building. Attic type #{HPXML::AtticTypeConditioned} is not allowed for #{HPXML::ResidentialTypeApartment}s.")
    arg.setDefaultValue(HPXML::AtticTypeVented)
    args << arg

    roof_type_choices = OpenStudio::StringVector.new
    roof_type_choices << Constants::RoofTypeGable
    roof_type_choices << Constants::RoofTypeHip

    arg = OpenStudio::Measure::OSArgument::makeChoiceArgument('geometry_roof_type', roof_type_choices, false)
    arg.setDisplayName('Geometry: Roof Type')
    arg.setDescription('The roof type of the building. Ignored if the building has a flat roof.')
    arg.setDefaultValue(Constants::RoofTypeGable)
    args << arg

    roof_pitch_choices = OpenStudio::StringVector.new
    roof_pitch_choices << '1:12'
    roof_pitch_choices << '2:12'
    roof_pitch_choices << '3:12'
    roof_pitch_choices << '4:12'
    roof_pitch_choices << '5:12'
    roof_pitch_choices << '6:12'
    roof_pitch_choices << '7:12'
    roof_pitch_choices << '8:12'
    roof_pitch_choices << '9:12'
    roof_pitch_choices << '10:12'
    roof_pitch_choices << '11:12'
    roof_pitch_choices << '12:12'

    arg = OpenStudio::Measure::OSArgument::makeChoiceArgument('geometry_roof_pitch', roof_pitch_choices, false)
    arg.setDisplayName('Geometry: Roof Pitch')
    arg.setDescription('The roof pitch of the attic. Ignored if the building has a flat roof.')
    arg.setDefaultValue('6:12')
    args << arg

    arg = OpenStudio::Measure::OSArgument::makeDoubleArgument('geometry_eaves_depth', false)
    arg.setDisplayName('Geometry: Eaves Depth')
    arg.setUnits('ft')
    arg.setDescription('The eaves depth of the roof.')
    arg.setDefaultValue(2.0)
    args << arg

    arg = OpenStudio::Measure::OSArgument::makeDoubleArgument('neighbor_front_distance', false)
    arg.setDisplayName('Neighbor: Front Distance')
    arg.setUnits('ft')
    arg.setDescription('The distance between the unit and the neighboring building to the front (not including eaves). A value of zero indicates no neighbors. Used for shading.')
    arg.setDefaultValue(0.0)
    args << arg

    arg = OpenStudio::Measure::OSArgument::makeDoubleArgument('neighbor_back_distance', false)
    arg.setDisplayName('Neighbor: Back Distance')
    arg.setUnits('ft')
    arg.setDescription('The distance between the unit and the neighboring building to the back (not including eaves). A value of zero indicates no neighbors. Used for shading.')
    arg.setDefaultValue(0.0)
    args << arg

    arg = OpenStudio::Measure::OSArgument::makeDoubleArgument('neighbor_left_distance', false)
    arg.setDisplayName('Neighbor: Left Distance')
    arg.setUnits('ft')
    arg.setDescription('The distance between the unit and the neighboring building to the left (not including eaves). A value of zero indicates no neighbors. Used for shading.')
    arg.setDefaultValue(10.0)
    args << arg

    arg = OpenStudio::Measure::OSArgument::makeDoubleArgument('neighbor_right_distance', false)
    arg.setDisplayName('Neighbor: Right Distance')
    arg.setUnits('ft')
    arg.setDescription('The distance between the unit and the neighboring building to the right (not including eaves). A value of zero indicates no neighbors. Used for shading.')
    arg.setDefaultValue(10.0)
    args << arg

    arg = OpenStudio::Measure::OSArgument::makeDoubleArgument('neighbor_front_height', false)
    arg.setDisplayName('Neighbor: Front Height')
    arg.setUnits('ft')
    arg.setDescription("The height of the neighboring building to the front. If not provided, the OS-HPXML default (see <a href='#{docs_base_url}#hpxml-neighbor-buildings'>HPXML Neighbor Building</a>) is used.")
    args << arg

    arg = OpenStudio::Measure::OSArgument::makeDoubleArgument('neighbor_back_height', false)
    arg.setDisplayName('Neighbor: Back Height')
    arg.setUnits('ft')
    arg.setDescription("The height of the neighboring building to the back. If not provided, the OS-HPXML default (see <a href='#{docs_base_url}#hpxml-neighbor-buildings'>HPXML Neighbor Building</a>) is used.")
    args << arg

    arg = OpenStudio::Measure::OSArgument::makeDoubleArgument('neighbor_left_height', false)
    arg.setDisplayName('Neighbor: Left Height')
    arg.setUnits('ft')
    arg.setDescription("The height of the neighboring building to the left. If not provided, the OS-HPXML default (see <a href='#{docs_base_url}#hpxml-neighbor-buildings'>HPXML Neighbor Building</a>) is used.")
    args << arg

    arg = OpenStudio::Measure::OSArgument::makeDoubleArgument('neighbor_right_height', false)
    arg.setDisplayName('Neighbor: Right Height')
    arg.setUnits('ft')
    arg.setDescription("The height of the neighboring building to the right. If not provided, the OS-HPXML default (see <a href='#{docs_base_url}#hpxml-neighbor-buildings'>HPXML Neighbor Building</a>) is used.")
    args << arg

    arg = OpenStudio::Measure::OSArgument::makeDoubleArgument('floor_over_foundation_assembly_r', false)
    arg.setDisplayName('Floor: Over Foundation Assembly R-value')
    arg.setUnits('h-ft^2-R/Btu')
    arg.setDescription('Assembly R-value for the floor over the foundation. Ignored if the building has a slab-on-grade foundation.')
    arg.setDefaultValue(28.1)
    args << arg

    arg = OpenStudio::Measure::OSArgument::makeDoubleArgument('floor_over_garage_assembly_r', false)
    arg.setDisplayName('Floor: Over Garage Assembly R-value')
    arg.setUnits('h-ft^2-R/Btu')
    arg.setDescription('Assembly R-value for the floor over the garage. Ignored unless the building has a garage under conditioned space.')
    arg.setDefaultValue(28.1)
    args << arg

    floor_type_choices = OpenStudio::StringVector.new
    floor_type_choices << HPXML::FloorTypeWoodFrame
    floor_type_choices << HPXML::FloorTypeSIP
    floor_type_choices << HPXML::FloorTypeConcrete
    floor_type_choices << HPXML::FloorTypeSteelFrame

    arg = OpenStudio::Measure::OSArgument::makeChoiceArgument('floor_type', floor_type_choices, true)
    arg.setDisplayName('Floor: Type')
    arg.setDescription('The type of floors.')
    arg.setDefaultValue(HPXML::FloorTypeWoodFrame)
    args << arg

    foundation_wall_type_choices = OpenStudio::StringVector.new
    foundation_wall_type_choices << HPXML::FoundationWallTypeSolidConcrete
    foundation_wall_type_choices << HPXML::FoundationWallTypeConcreteBlock
    foundation_wall_type_choices << HPXML::FoundationWallTypeConcreteBlockFoamCore
    foundation_wall_type_choices << HPXML::FoundationWallTypeConcreteBlockPerliteCore
    foundation_wall_type_choices << HPXML::FoundationWallTypeConcreteBlockVermiculiteCore
    foundation_wall_type_choices << HPXML::FoundationWallTypeConcreteBlockSolidCore
    foundation_wall_type_choices << HPXML::FoundationWallTypeDoubleBrick
    foundation_wall_type_choices << HPXML::FoundationWallTypeWood

    arg = OpenStudio::Measure::OSArgument::makeChoiceArgument('foundation_wall_type', foundation_wall_type_choices, false)
    arg.setDisplayName('Foundation Wall: Type')
    arg.setDescription("The material type of the foundation wall. If not provided, the OS-HPXML default (see <a href='#{docs_base_url}#hpxml-foundation-walls'>HPXML Foundation Walls</a>) is used.")
    args << arg

    arg = OpenStudio::Measure::OSArgument::makeDoubleArgument('foundation_wall_thickness', false)
    arg.setDisplayName('Foundation Wall: Thickness')
    arg.setUnits('in')
    arg.setDescription("The thickness of the foundation wall. If not provided, the OS-HPXML default (see <a href='#{docs_base_url}#hpxml-foundation-walls'>HPXML Foundation Walls</a>) is used.")
    args << arg

    arg = OpenStudio::Measure::OSArgument::makeDoubleArgument('foundation_wall_insulation_r', false)
    arg.setDisplayName('Foundation Wall: Insulation Nominal R-value')
    arg.setUnits('h-ft^2-R/Btu')
    arg.setDescription('Nominal R-value for the foundation wall insulation. Only applies to basements/crawlspaces.')
    arg.setDefaultValue(0)
    args << arg

    wall_ins_location_choices = OpenStudio::StringVector.new
    wall_ins_location_choices << Constants::LocationInterior
    wall_ins_location_choices << Constants::LocationExterior

    arg = OpenStudio::Measure::OSArgument::makeChoiceArgument('foundation_wall_insulation_location', wall_ins_location_choices, false)
    arg.setDisplayName('Foundation Wall: Insulation Location')
    arg.setUnits('ft')
    arg.setDescription('Whether the insulation is on the interior or exterior of the foundation wall. Only applies to basements/crawlspaces.')
    arg.setDefaultValue(Constants::LocationExterior)
    args << arg

    arg = OpenStudio::Measure::OSArgument::makeDoubleArgument('foundation_wall_insulation_distance_to_top', false)
    arg.setDisplayName('Foundation Wall: Insulation Distance To Top')
    arg.setUnits('ft')
    arg.setDescription("The distance from the top of the foundation wall to the top of the foundation wall insulation. Only applies to basements/crawlspaces. If not provided, the OS-HPXML default (see <a href='#{docs_base_url}#hpxml-foundation-walls'>HPXML Foundation Walls</a>) is used.")
    args << arg

    arg = OpenStudio::Measure::OSArgument::makeDoubleArgument('foundation_wall_insulation_distance_to_bottom', false)
    arg.setDisplayName('Foundation Wall: Insulation Distance To Bottom')
    arg.setUnits('ft')
    arg.setDescription("The distance from the top of the foundation wall to the bottom of the foundation wall insulation. Only applies to basements/crawlspaces. If not provided, the OS-HPXML default (see <a href='#{docs_base_url}#hpxml-foundation-walls'>HPXML Foundation Walls</a>) is used.")
    args << arg

    arg = OpenStudio::Measure::OSArgument::makeDoubleArgument('foundation_wall_assembly_r', false)
    arg.setDisplayName('Foundation Wall: Assembly R-value')
    arg.setUnits('h-ft^2-R/Btu')
    arg.setDescription('Assembly R-value for the foundation walls. Only applies to basements/crawlspaces. If provided, overrides the previous foundation wall insulation inputs. If not provided, it is ignored.')
    args << arg

    arg = OpenStudio::Measure::OSArgument::makeDoubleArgument('rim_joist_assembly_r', false)
    arg.setDisplayName('Rim Joist: Assembly R-value')
    arg.setUnits('h-ft^2-R/Btu')
    arg.setDescription('Assembly R-value for the rim joists. Only applies to basements/crawlspaces. Required if a rim joist height is provided.')
    args << arg

    arg = OpenStudio::Measure::OSArgument::makeDoubleArgument('slab_perimeter_insulation_r', false)
    arg.setDisplayName('Slab: Perimeter Insulation Nominal R-value')
    arg.setUnits('h-ft^2-R/Btu')
    arg.setDescription('Nominal R-value of the vertical slab perimeter insulation. Applies to slab-on-grade foundations and basement/crawlspace floors.')
    arg.setDefaultValue(0)
    args << arg

    arg = OpenStudio::Measure::OSArgument::makeDoubleArgument('slab_perimeter_insulation_depth', false)
    arg.setDisplayName('Slab: Perimeter Insulation Depth')
    arg.setUnits('ft')
    arg.setDescription('Depth from grade to bottom of vertical slab perimeter insulation. Applies to slab-on-grade foundations and basement/crawlspace floors.')
    arg.setDefaultValue(0)
    args << arg

    arg = OpenStudio::Measure::OSArgument::makeDoubleArgument('slab_exterior_horizontal_insulation_r', false)
    arg.setDisplayName('Slab: Exterior Horizontal Insulation Nominal R-value')
    arg.setUnits('h-ft^2-R/Btu')
    arg.setDescription('Nominal R-value of the slab exterior horizontal insulation. Applies to slab-on-grade foundations and basement/crawlspace floors.')
    args << arg

    arg = OpenStudio::Measure::OSArgument::makeDoubleArgument('slab_exterior_horizontal_insulation_width', false)
    arg.setDisplayName('Slab: Exterior Horizontal Insulation Width')
    arg.setUnits('ft')
    arg.setDescription('Width of the slab exterior horizontal insulation measured from the exterior surface of the vertical slab perimeter insulation. Applies to slab-on-grade foundations and basement/crawlspace floors.')
    args << arg

    arg = OpenStudio::Measure::OSArgument::makeDoubleArgument('slab_exterior_horizontal_insulation_depth_below_grade', false)
    arg.setDisplayName('Slab: Exterior Horizontal Insulation Depth Below Grade')
    arg.setUnits('ft')
    arg.setDescription('Depth of the slab exterior horizontal insulation measured from the top surface of the slab exterior horizontal insulation. Applies to slab-on-grade foundations and basement/crawlspace floors.')
    args << arg

    arg = OpenStudio::Measure::OSArgument::makeDoubleArgument('slab_under_insulation_r', false)
    arg.setDisplayName('Slab: Under Slab Insulation Nominal R-value')
    arg.setUnits('h-ft^2-R/Btu')
    arg.setDescription('Nominal R-value of the horizontal under slab insulation. Applies to slab-on-grade foundations and basement/crawlspace floors.')
    arg.setDefaultValue(0)
    args << arg

    arg = OpenStudio::Measure::OSArgument::makeDoubleArgument('slab_under_insulation_width', false)
    arg.setDisplayName('Slab: Under Slab Insulation Width')
    arg.setUnits('ft')
    arg.setDescription('Width from slab edge inward of horizontal under-slab insulation. Enter 999 to specify that the under slab insulation spans the entire slab. Applies to slab-on-grade foundations and basement/crawlspace floors.')
    arg.setDefaultValue(0)
    args << arg

    arg = OpenStudio::Measure::OSArgument::makeDoubleArgument('slab_thickness', false)
    arg.setDisplayName('Slab: Thickness')
    arg.setUnits('in')
    arg.setDescription("The thickness of the slab. Zero can be entered if there is a dirt floor instead of a slab. If not provided, the OS-HPXML default (see <a href='#{docs_base_url}#hpxml-slabs'>HPXML Slabs</a>) is used.")
    args << arg

    arg = OpenStudio::Measure::OSArgument::makeDoubleArgument('slab_carpet_fraction', false)
    arg.setDisplayName('Slab: Carpet Fraction')
    arg.setUnits('Frac')
    arg.setDescription("Fraction of the slab floor area that is carpeted. If not provided, the OS-HPXML default (see <a href='#{docs_base_url}#hpxml-slabs'>HPXML Slabs</a>) is used.")
    args << arg

    arg = OpenStudio::Measure::OSArgument::makeDoubleArgument('slab_carpet_r', false)
    arg.setDisplayName('Slab: Carpet R-value')
    arg.setUnits('h-ft^2-R/Btu')
    arg.setDescription("R-value of the slab carpet. If not provided, the OS-HPXML default (see <a href='#{docs_base_url}#hpxml-slabs'>HPXML Slabs</a>) is used.")
    args << arg

    arg = OpenStudio::Measure::OSArgument::makeDoubleArgument('ceiling_assembly_r', false)
    arg.setDisplayName('Ceiling: Assembly R-value')
    arg.setUnits('h-ft^2-R/Btu')
    arg.setDescription('Assembly R-value for the ceiling (attic floor).')
    arg.setDefaultValue(31.6)
    args << arg

    roof_material_type_choices = OpenStudio::StringVector.new
    roof_material_type_choices << HPXML::RoofTypeAsphaltShingles
    roof_material_type_choices << HPXML::RoofTypeConcrete
    roof_material_type_choices << HPXML::RoofTypeCool
    roof_material_type_choices << HPXML::RoofTypeClayTile
    roof_material_type_choices << HPXML::RoofTypeEPS
    roof_material_type_choices << HPXML::RoofTypeMetal
    roof_material_type_choices << HPXML::RoofTypePlasticRubber
    roof_material_type_choices << HPXML::RoofTypeShingles
    roof_material_type_choices << HPXML::RoofTypeWoodShingles

    arg = OpenStudio::Measure::OSArgument::makeChoiceArgument('roof_material_type', roof_material_type_choices, false)
    arg.setDisplayName('Roof: Material Type')
    arg.setDescription("The material type of the roof. If not provided, the OS-HPXML default (see <a href='#{docs_base_url}#hpxml-roofs'>HPXML Roofs</a>) is used.")
    args << arg

    color_choices = OpenStudio::StringVector.new
    color_choices << HPXML::ColorDark
    color_choices << HPXML::ColorLight
    color_choices << HPXML::ColorMedium
    color_choices << HPXML::ColorMediumDark
    color_choices << HPXML::ColorReflective

    arg = OpenStudio::Measure::OSArgument::makeChoiceArgument('roof_color', color_choices, false)
    arg.setDisplayName('Roof: Color')
    arg.setDescription("The color of the roof. If not provided, the OS-HPXML default (see <a href='#{docs_base_url}#hpxml-roofs'>HPXML Roofs</a>) is used.")
    args << arg

    arg = OpenStudio::Measure::OSArgument::makeDoubleArgument('roof_assembly_r', false)
    arg.setDisplayName('Roof: Assembly R-value')
    arg.setUnits('h-ft^2-R/Btu')
    arg.setDescription('Assembly R-value of the roof.')
    arg.setDefaultValue(2.3)
    args << arg

    radiant_barrier_attic_location_choices = OpenStudio::StringVector.new
    radiant_barrier_attic_location_choices << Constants::None
    radiant_barrier_attic_location_choices << HPXML::RadiantBarrierLocationAtticRoofOnly
    radiant_barrier_attic_location_choices << HPXML::RadiantBarrierLocationAtticRoofAndGableWalls
    radiant_barrier_attic_location_choices << HPXML::RadiantBarrierLocationAtticFloor

    arg = OpenStudio::Measure::OSArgument::makeChoiceArgument('radiant_barrier_attic_location', radiant_barrier_attic_location_choices, false)
    arg.setDisplayName('Attic: Radiant Barrier Location')
    arg.setDescription('The location of the radiant barrier in the attic.')
    args << arg

    radiant_barrier_grade_choices = OpenStudio::StringVector.new
    radiant_barrier_grade_choices << '1'
    radiant_barrier_grade_choices << '2'
    radiant_barrier_grade_choices << '3'

    arg = OpenStudio::Measure::OSArgument::makeChoiceArgument('radiant_barrier_grade', radiant_barrier_grade_choices, false)
    arg.setDisplayName('Attic: Radiant Barrier Grade')
    arg.setDescription("The grade of the radiant barrier in the attic. If not provided, the OS-HPXML default (see <a href='#{docs_base_url}#hpxml-roofs'>HPXML Roofs</a>) is used.")
    args << arg

    wall_type_choices = OpenStudio::StringVector.new
    wall_type_choices << HPXML::WallTypeWoodStud
    wall_type_choices << HPXML::WallTypeCMU
    wall_type_choices << HPXML::WallTypeDoubleWoodStud
    wall_type_choices << HPXML::WallTypeICF
    wall_type_choices << HPXML::WallTypeLog
    wall_type_choices << HPXML::WallTypeSIP
    wall_type_choices << HPXML::WallTypeConcrete
    wall_type_choices << HPXML::WallTypeSteelStud
    wall_type_choices << HPXML::WallTypeStone
    wall_type_choices << HPXML::WallTypeStrawBale
    wall_type_choices << HPXML::WallTypeBrick

    arg = OpenStudio::Measure::OSArgument::makeChoiceArgument('wall_type', wall_type_choices, true)
    arg.setDisplayName('Wall: Type')
    arg.setDescription('The type of walls.')
    arg.setDefaultValue(HPXML::WallTypeWoodStud)
    args << arg

    wall_siding_type_choices = OpenStudio::StringVector.new
    wall_siding_type_choices << HPXML::SidingTypeAluminum
    wall_siding_type_choices << HPXML::SidingTypeAsbestos
    wall_siding_type_choices << HPXML::SidingTypeBrick
    wall_siding_type_choices << HPXML::SidingTypeCompositeShingle
    wall_siding_type_choices << HPXML::SidingTypeFiberCement
    wall_siding_type_choices << HPXML::SidingTypeMasonite
    wall_siding_type_choices << HPXML::SidingTypeNone
    wall_siding_type_choices << HPXML::SidingTypeStucco
    wall_siding_type_choices << HPXML::SidingTypeSyntheticStucco
    wall_siding_type_choices << HPXML::SidingTypeVinyl
    wall_siding_type_choices << HPXML::SidingTypeWood

    arg = OpenStudio::Measure::OSArgument::makeChoiceArgument('wall_siding_type', wall_siding_type_choices, false)
    arg.setDisplayName('Wall: Siding Type')
    arg.setDescription("The siding type of the walls. Also applies to rim joists. If not provided, the OS-HPXML default (see <a href='#{docs_base_url}#hpxml-walls'>HPXML Walls</a>) is used.")
    args << arg

    arg = OpenStudio::Measure::OSArgument::makeChoiceArgument('wall_color', color_choices, false)
    arg.setDisplayName('Wall: Color')
    arg.setDescription("The color of the walls. Also applies to rim joists. If not provided, the OS-HPXML default (see <a href='#{docs_base_url}#hpxml-walls'>HPXML Walls</a>) is used.")
    args << arg

    arg = OpenStudio::Measure::OSArgument::makeDoubleArgument('wall_assembly_r', true)
    arg.setDisplayName('Wall: Assembly R-value')
    arg.setUnits('h-ft^2-R/Btu')
    arg.setDescription('Assembly R-value of the walls.')
    arg.setDefaultValue(11.9)
    args << arg

    arg = OpenStudio::Measure::OSArgument::makeDoubleArgument('window_area_front', true)
    arg.setDisplayName('Windows: Front Window Area')
    arg.setUnits('ft^2')
    arg.setDescription("The amount of window area on the unit's front facade. A value less than 1 will be treated as a window-to-wall ratio. If the front wall is adiabatic, the value will be ignored.")
    arg.setDefaultValue(0)
    args << arg

    arg = OpenStudio::Measure::OSArgument::makeDoubleArgument('window_area_back', true)
    arg.setDisplayName('Windows: Back Window Area')
    arg.setUnits('ft^2')
    arg.setDescription("The amount of window area on the unit's back facade. A value less than 1 will be treated as a window-to-wall ratio. If the back wall is adiabatic, the value will be ignored.")
    arg.setDefaultValue(0)
    args << arg

    arg = OpenStudio::Measure::OSArgument::makeDoubleArgument('window_area_left', true)
    arg.setDisplayName('Windows: Left Window Area')
    arg.setUnits('ft^2')
    arg.setDescription("The amount of window area on the unit's left facade (when viewed from the front). A value less than 1 will be treated as a window-to-wall ratio. If the left wall is adiabatic, the value will be ignored.")
    arg.setDefaultValue(0)
    args << arg

    arg = OpenStudio::Measure::OSArgument::makeDoubleArgument('window_area_right', true)
    arg.setDisplayName('Windows: Right Window Area')
    arg.setUnits('ft^2')
    arg.setDescription("The amount of window area on the unit's right facade (when viewed from the front). A value less than 1 will be treated as a window-to-wall ratio. If the right wall is adiabatic, the value will be ignored.")
    arg.setDefaultValue(0)
    args << arg

    arg = OpenStudio::Measure::OSArgument::makeDoubleArgument('window_aspect_ratio', false)
    arg.setDisplayName('Windows: Aspect Ratio')
    arg.setUnits('Frac')
    arg.setDescription('Ratio of window height to width.')
    arg.setDefaultValue(1.333)
    args << arg

<<<<<<< HEAD
    arg = OpenStudio::Measure::OSArgument::makeDoubleArgument('window_fraction_operable', false)
    arg.setDisplayName('Windows: Fraction Operable')
    arg.setUnits('Frac')
    arg.setDescription("Fraction of windows that are operable. If not provided, the OS-HPXML default (see <a href='#{docs_base_url}#hpxml-windows'>HPXML Windows</a>) is used.")
    args << arg

    arg = OpenStudio::Measure::OSArgument::makeIntegerArgument('window_natvent_availability', false)
    arg.setDisplayName('Windows: Natural Ventilation Availability')
    arg.setUnits('Days/week')
    arg.setDescription("For operable windows, the number of days/week that windows can be opened by occupants for natural ventilation. If not provided, the OS-HPXML default (see <a href='#{docs_base_url}#hpxml-windows'>HPXML Windows</a>) is used.")
    args << arg

    arg = OpenStudio::Measure::OSArgument::makeDoubleArgument('window_ufactor', false)
=======
    arg = OpenStudio::Measure::OSArgument::makeDoubleArgument('window_ufactor', true)
>>>>>>> ac06a7c4
    arg.setDisplayName('Windows: U-Factor')
    arg.setUnits('Btu/hr-ft^2-R')
    arg.setDescription('Full-assembly NFRC U-factor.')
    arg.setDefaultValue(0.37)
    args << arg

    arg = OpenStudio::Measure::OSArgument::makeDoubleArgument('window_shgc', false)
    arg.setDisplayName('Windows: SHGC')
    arg.setDescription('Full-assembly NFRC solar heat gain coefficient.')
    arg.setDefaultValue(0.3)
    args << arg

    arg = OpenStudio::Measure::OSArgument::makeDoubleArgument('window_fraction_operable', false)
    arg.setDisplayName('Windows: Fraction Operable')
    arg.setUnits('Frac')
    arg.setDescription("Fraction of windows that are operable. If not provided, the OS-HPXML default (see <a href='#{docs_base_url}#hpxml-windows'>HPXML Windows</a>) is used.")
    args << arg

    arg = OpenStudio::Measure::OSArgument::makeIntegerArgument('window_natvent_availability', false)
    arg.setDisplayName('Windows: Natural Ventilation Availability')
    arg.setUnits('Days/week')
    arg.setDescription("For operable windows, the number of days/week that windows can be opened by occupants for natural ventilation. If not provided, the OS-HPXML default (see <a href='#{docs_base_url}#hpxml-windows'>HPXML Windows</a>) is used.")
    args << arg

    window_interior_shading_type_choices = OpenStudio::StringVector.new
    window_interior_shading_type_choices << HPXML::InteriorShadingTypeLightCurtains
    window_interior_shading_type_choices << HPXML::InteriorShadingTypeLightShades
    window_interior_shading_type_choices << HPXML::InteriorShadingTypeLightBlinds
    window_interior_shading_type_choices << HPXML::InteriorShadingTypeMediumCurtains
    window_interior_shading_type_choices << HPXML::InteriorShadingTypeMediumShades
    window_interior_shading_type_choices << HPXML::InteriorShadingTypeMediumBlinds
    window_interior_shading_type_choices << HPXML::InteriorShadingTypeDarkCurtains
    window_interior_shading_type_choices << HPXML::InteriorShadingTypeDarkShades
    window_interior_shading_type_choices << HPXML::InteriorShadingTypeDarkBlinds
    window_interior_shading_type_choices << HPXML::InteriorShadingTypeNone
    # Not adding inputs for other because that can be anything

    arg = OpenStudio::Measure::OSArgument::makeChoiceArgument('window_interior_shading_type', window_interior_shading_type_choices, false)
    arg.setDisplayName('Windows: Interior Shading Type')
    arg.setDescription("Type of window interior shading. Summer/winter shading coefficients can be provided below instead. If neither is provided, the OS-HPXML default (see <a href='#{docs_base_url}#hpxml-interior-shading'>HPXML Interior Shading</a>) is used.")
    args << arg

    arg = OpenStudio::Measure::OSArgument::makeDoubleArgument('window_interior_shading_winter', false)
    arg.setDisplayName('Windows: Winter Interior Shading Coefficient')
    arg.setUnits('Frac')
    arg.setDescription("Interior shading coefficient for the winter season, which if provided overrides the shading type input. 1.0 indicates no reduction in solar gain, 0.85 indicates 15% reduction, etc. If not provided, the OS-HPXML default (see <a href='#{docs_base_url}#hpxml-interior-shading'>HPXML Interior Shading</a>) is used.")
    args << arg

    arg = OpenStudio::Measure::OSArgument::makeDoubleArgument('window_interior_shading_summer', false)
    arg.setDisplayName('Windows: Summer Interior Shading Coefficient')
    arg.setUnits('Frac')
    arg.setDescription("Interior shading coefficient for the summer season, which if provided overrides the shading type input. 1.0 indicates no reduction in solar gain, 0.85 indicates 15% reduction, etc. If not provided, the OS-HPXML default (see <a href='#{docs_base_url}#hpxml-interior-shading'>HPXML Interior Shading</a>) is used.")
    args << arg

    window_exterior_shading_type_choices = OpenStudio::StringVector.new
    window_exterior_shading_type_choices << HPXML::ExteriorShadingTypeSolarFilm
    window_exterior_shading_type_choices << HPXML::ExteriorShadingTypeSolarScreens
    window_exterior_shading_type_choices << HPXML::ExteriorShadingTypeNone
    # Not adding inputs for trees since that is more specific to select windows, whereas this will apply to every window
    # Not adding inputs for overhangs/neighbors because there are other inputs to describe those (and in more detail)
    # Not adding inputs for other because that can be anything

    arg = OpenStudio::Measure::OSArgument::makeChoiceArgument('window_exterior_shading_type', window_exterior_shading_type_choices, false)
    arg.setDisplayName('Windows: Exterior Shading Type')
    arg.setDescription("Type of window exterior shading. Summer/winter shading coefficients can be provided below instead. If neither is provided, the OS-HPXML default (see <a href='#{docs_base_url}#hpxml-exterior-shading'>HPXML Exterior Shading</a>) is used.")
    args << arg

    arg = OpenStudio::Measure::OSArgument::makeDoubleArgument('window_exterior_shading_winter', false)
    arg.setDisplayName('Windows: Winter Exterior Shading Coefficient')
    arg.setUnits('Frac')
    arg.setDescription("Exterior shading coefficient for the winter season, which if provided overrides the shading type input. 1.0 indicates no reduction in solar gain, 0.85 indicates 15% reduction, etc. If not provided, the OS-HPXML default (see <a href='#{docs_base_url}#hpxml-exterior-shading'>HPXML Exterior Shading</a>) is used.")
    args << arg

    arg = OpenStudio::Measure::OSArgument::makeDoubleArgument('window_exterior_shading_summer', false)
    arg.setDisplayName('Windows: Summer Exterior Shading Coefficient')
    arg.setUnits('Frac')
    arg.setDescription("Exterior shading coefficient for the summer season, which if provided overrides the shading type input. 1.0 indicates no reduction in solar gain, 0.85 indicates 15% reduction, etc. If not provided, the OS-HPXML default (see <a href='#{docs_base_url}#hpxml-exterior-shading'>HPXML Exterior Shading</a>) is used.")
    args << arg

    arg = OpenStudio::Measure::OSArgument::makeStringArgument('window_shading_summer_season', false)
    arg.setDisplayName('Windows: Shading Summer Season')
    arg.setDescription("Enter a date range like 'May 1 - Sep 30'. Defines the summer season for purposes of shading coefficients; the rest of the year is assumed to be winter. If not provided, the OS-HPXML default (see <a href='#{docs_base_url}#hpxml-windows'>HPXML Windows</a>) is used.")
    args << arg

    window_insect_screen_choices = OpenStudio::StringVector.new
    window_insect_screen_choices << Constants::None
    window_insect_screen_choices << HPXML::LocationExterior
    window_insect_screen_choices << HPXML::LocationInterior

    arg = OpenStudio::Measure::OSArgument::makeChoiceArgument('window_insect_screens', window_insect_screen_choices, false)
    arg.setDisplayName('Windows: Insect Screens')
    arg.setDescription('The type of insect screens, if present. If not provided, assumes there are no insect screens.')
    args << arg

    storm_window_type_choices = OpenStudio::StringVector.new
    storm_window_type_choices << HPXML::WindowGlassTypeClear
    storm_window_type_choices << HPXML::WindowGlassTypeLowE

    arg = OpenStudio::Measure::OSArgument::makeChoiceArgument('window_storm_type', storm_window_type_choices, false)
    arg.setDisplayName('Windows: Storm Type')
    arg.setDescription('The type of storm, if present. If not provided, assumes there is no storm.')
    args << arg

    arg = OpenStudio::Measure::OSArgument::makeDoubleArgument('overhangs_front_depth', false)
    arg.setDisplayName('Overhangs: Front Depth')
    arg.setUnits('ft')
    arg.setDescription('The depth of overhangs for windows for the front facade.')
    arg.setDefaultValue(0)
    args << arg

    arg = OpenStudio::Measure::OSArgument::makeDoubleArgument('overhangs_front_distance_to_top_of_window', false)
    arg.setDisplayName('Overhangs: Front Distance to Top of Window')
    arg.setUnits('ft')
    arg.setDescription('The overhangs distance to the top of window for the front facade.')
    arg.setDefaultValue(1)
    args << arg

    arg = OpenStudio::Measure::OSArgument::makeDoubleArgument('overhangs_front_distance_to_bottom_of_window', false)
    arg.setDisplayName('Overhangs: Front Distance to Bottom of Window')
    arg.setUnits('ft')
    arg.setDescription('The overhangs distance to the bottom of window for the front facade.')
    arg.setDefaultValue(5)
    args << arg

    arg = OpenStudio::Measure::OSArgument::makeDoubleArgument('overhangs_back_depth', false)
    arg.setDisplayName('Overhangs: Back Depth')
    arg.setUnits('ft')
    arg.setDescription('The depth of overhangs for windows for the back facade.')
    arg.setDefaultValue(0)
    args << arg

    arg = OpenStudio::Measure::OSArgument::makeDoubleArgument('overhangs_back_distance_to_top_of_window', false)
    arg.setDisplayName('Overhangs: Back Distance to Top of Window')
    arg.setUnits('ft')
    arg.setDescription('The overhangs distance to the top of window for the back facade.')
    arg.setDefaultValue(1)
    args << arg

    arg = OpenStudio::Measure::OSArgument::makeDoubleArgument('overhangs_back_distance_to_bottom_of_window', false)
    arg.setDisplayName('Overhangs: Back Distance to Bottom of Window')
    arg.setUnits('ft')
    arg.setDescription('The overhangs distance to the bottom of window for the back facade.')
    arg.setDefaultValue(5)
    args << arg

    arg = OpenStudio::Measure::OSArgument::makeDoubleArgument('overhangs_left_depth', false)
    arg.setDisplayName('Overhangs: Left Depth')
    arg.setUnits('ft')
    arg.setDescription('The depth of overhangs for windows for the left facade.')
    arg.setDefaultValue(0)
    args << arg

    arg = OpenStudio::Measure::OSArgument::makeDoubleArgument('overhangs_left_distance_to_top_of_window', false)
    arg.setDisplayName('Overhangs: Left Distance to Top of Window')
    arg.setUnits('ft')
    arg.setDescription('The overhangs distance to the top of window for the left facade.')
    arg.setDefaultValue(1)
    args << arg

    arg = OpenStudio::Measure::OSArgument::makeDoubleArgument('overhangs_left_distance_to_bottom_of_window', false)
    arg.setDisplayName('Overhangs: Left Distance to Bottom of Window')
    arg.setUnits('ft')
    arg.setDescription('The overhangs distance to the bottom of window for the left facade.')
    arg.setDefaultValue(5)
    args << arg

    arg = OpenStudio::Measure::OSArgument::makeDoubleArgument('overhangs_right_depth', false)
    arg.setDisplayName('Overhangs: Right Depth')
    arg.setUnits('ft')
    arg.setDescription('The depth of overhangs for windows for the right facade.')
    arg.setDefaultValue(0)
    args << arg

    arg = OpenStudio::Measure::OSArgument::makeDoubleArgument('overhangs_right_distance_to_top_of_window', false)
    arg.setDisplayName('Overhangs: Right Distance to Top of Window')
    arg.setUnits('ft')
    arg.setDescription('The overhangs distance to the top of window for the right facade.')
    arg.setDefaultValue(1)
    args << arg

    arg = OpenStudio::Measure::OSArgument::makeDoubleArgument('overhangs_right_distance_to_bottom_of_window', false)
    arg.setDisplayName('Overhangs: Right Distance to Bottom of Window')
    arg.setUnits('ft')
    arg.setDescription('The overhangs distance to the bottom of window for the right facade.')
    arg.setDefaultValue(5)
    args << arg

    arg = OpenStudio::Measure::OSArgument::makeDoubleArgument('skylight_area_front', false)
    arg.setDisplayName('Skylights: Front Roof Area')
    arg.setUnits('ft^2')
    arg.setDescription("The amount of skylight area on the unit's front conditioned roof facade.")
    arg.setDefaultValue(0)
    args << arg

    arg = OpenStudio::Measure::OSArgument::makeDoubleArgument('skylight_area_back', false)
    arg.setDisplayName('Skylights: Back Roof Area')
    arg.setUnits('ft^2')
    arg.setDescription("The amount of skylight area on the unit's back conditioned roof facade.")
    arg.setDefaultValue(0)
    args << arg

    arg = OpenStudio::Measure::OSArgument::makeDoubleArgument('skylight_area_left', false)
    arg.setDisplayName('Skylights: Left Roof Area')
    arg.setUnits('ft^2')
    arg.setDescription("The amount of skylight area on the unit's left conditioned roof facade (when viewed from the front).")
    arg.setDefaultValue(0)
    args << arg

    arg = OpenStudio::Measure::OSArgument::makeDoubleArgument('skylight_area_right', false)
    arg.setDisplayName('Skylights: Right Roof Area')
    arg.setUnits('ft^2')
    arg.setDescription("The amount of skylight area on the unit's right conditioned roof facade (when viewed from the front).")
    arg.setDefaultValue(0)
    args << arg

    arg = OpenStudio::Measure::OSArgument::makeDoubleArgument('skylight_ufactor', false)
    arg.setDisplayName('Skylights: U-Factor')
    arg.setUnits('Btu/hr-ft^2-R')
    arg.setDescription('Full-assembly NFRC U-factor.')
    arg.setDefaultValue(0.33)
    args << arg

    skylight_shgc = OpenStudio::Measure::OSArgument::makeDoubleArgument('skylight_shgc', false)
    skylight_shgc.setDisplayName('Skylights: SHGC')
    skylight_shgc.setDescription('Full-assembly NFRC solar heat gain coefficient.')
    skylight_shgc.setDefaultValue(0.45)
    args << skylight_shgc

    arg = OpenStudio::Measure::OSArgument::makeChoiceArgument('skylight_storm_type', storm_window_type_choices, false)
    arg.setDisplayName('Skylights: Storm Type')
    arg.setDescription('The type of storm, if present. If not provided, assumes there is no storm.')
    args << arg

    arg = OpenStudio::Measure::OSArgument::makeDoubleArgument('door_area', true)
    arg.setDisplayName('Doors: Area')
    arg.setUnits('ft^2')
    arg.setDescription('The area of the opaque door(s).')
    arg.setDefaultValue(20.0)
    args << arg

    arg = OpenStudio::Measure::OSArgument::makeDoubleArgument('door_rvalue', false)
    arg.setDisplayName('Doors: R-value')
    arg.setUnits('h-ft^2-R/Btu')
    arg.setDescription('R-value of the opaque door(s).')
    arg.setDefaultValue(4.4)
    args << arg

    air_leakage_leakiness_description_choices = OpenStudio::StringVector.new
    air_leakage_leakiness_description_choices << HPXML::LeakinessVeryTight
    air_leakage_leakiness_description_choices << HPXML::LeakinessTight
    air_leakage_leakiness_description_choices << HPXML::LeakinessAverage
    air_leakage_leakiness_description_choices << HPXML::LeakinessLeaky
    air_leakage_leakiness_description_choices << HPXML::LeakinessVeryLeaky

    arg = OpenStudio::Measure::OSArgument::makeChoiceArgument('air_leakage_leakiness_description', air_leakage_leakiness_description_choices, false)
    arg.setDisplayName('Air Leakage: Leakiness Description')
    arg.setDescription('Qualitative description of infiltration. If provided, the Year Built of the home is required. Either provide this input or provide a numeric air leakage value below.')
    arg.setDefaultValue(HPXML::LeakinessAverage)
    args << arg

    air_leakage_units_choices = OpenStudio::StringVector.new
    air_leakage_units_choices << HPXML::UnitsACH
    air_leakage_units_choices << HPXML::UnitsCFM
    air_leakage_units_choices << HPXML::UnitsACHNatural
    air_leakage_units_choices << HPXML::UnitsCFMNatural
    air_leakage_units_choices << HPXML::UnitsELA

    arg = OpenStudio::Measure::OSArgument::makeChoiceArgument('air_leakage_units', air_leakage_units_choices, false)
    arg.setDisplayName('Air Leakage: Units')
    arg.setDescription('The unit of measure for the air leakage if providing a numeric air leakage value.')
    args << arg

    arg = OpenStudio::Measure::OSArgument::makeDoubleArgument('air_leakage_house_pressure', false)
    arg.setDisplayName('Air Leakage: House Pressure')
    arg.setUnits('Pa')
    arg.setDescription("The house pressure relative to outside if providing a numeric air leakage value. Required when units are #{HPXML::UnitsACH} or #{HPXML::UnitsCFM}.")
    args << arg

    arg = OpenStudio::Measure::OSArgument::makeDoubleArgument('air_leakage_value', false)
    arg.setDisplayName('Air Leakage: Value')
    arg.setDescription("Numeric air leakage value. For '#{HPXML::UnitsELA}', provide value in sq. in. If provided, overrides Leakiness Description input.")
    args << arg

    air_leakage_type_choices = OpenStudio::StringVector.new
    air_leakage_type_choices << HPXML::InfiltrationTypeUnitTotal
    air_leakage_type_choices << HPXML::InfiltrationTypeUnitExterior

    arg = OpenStudio::Measure::OSArgument::makeChoiceArgument('air_leakage_type', air_leakage_type_choices, false)
    arg.setDisplayName('Air Leakage: Type')
    arg.setDescription("Type of air leakage if providing a numeric air leakage value. If '#{HPXML::InfiltrationTypeUnitTotal}', represents the total infiltration to the unit as measured by a compartmentalization test, in which case the air leakage value will be adjusted by the ratio of exterior envelope surface area to total envelope surface area. Otherwise, if '#{HPXML::InfiltrationTypeUnitExterior}', represents the infiltration to the unit from outside only as measured by a guarded test. Required when unit type is #{HPXML::ResidentialTypeSFA} or #{HPXML::ResidentialTypeApartment}.")
    args << arg

    arg = OpenStudio::Measure::OSArgument::makeBoolArgument('air_leakage_has_flue_or_chimney_in_conditioned_space', false)
    arg.setDisplayName('Air Leakage: Has Flue or Chimney in Conditioned Space')
    arg.setDescription("Presence of flue or chimney with combustion air from conditioned space; used for infiltration model. If not provided, the OS-HPXML default (see <a href='#{docs_base_url}#flue-or-chimney'>Flue or Chimney</a>) is used.")
    args << arg

    heating_system_type_choices = OpenStudio::StringVector.new
    heating_system_type_choices << Constants::None
    heating_system_type_choices << HPXML::HVACTypeFurnace
    heating_system_type_choices << HPXML::HVACTypeWallFurnace
    heating_system_type_choices << HPXML::HVACTypeFloorFurnace
    heating_system_type_choices << HPXML::HVACTypeBoiler
    heating_system_type_choices << HPXML::HVACTypeElectricResistance
    heating_system_type_choices << HPXML::HVACTypeStove
    heating_system_type_choices << HPXML::HVACTypeSpaceHeater
    heating_system_type_choices << HPXML::HVACTypeFireplace
    heating_system_type_choices << "Shared #{HPXML::HVACTypeBoiler} w/ Baseboard"
    heating_system_type_choices << "Shared #{HPXML::HVACTypeBoiler} w/ Ductless Fan Coil"

    heating_system_fuel_choices = OpenStudio::StringVector.new
    heating_system_fuel_choices << HPXML::FuelTypeElectricity
    heating_system_fuel_choices << HPXML::FuelTypeNaturalGas
    heating_system_fuel_choices << HPXML::FuelTypeOil
    heating_system_fuel_choices << HPXML::FuelTypePropane
    heating_system_fuel_choices << HPXML::FuelTypeWoodCord
    heating_system_fuel_choices << HPXML::FuelTypeWoodPellets
    heating_system_fuel_choices << HPXML::FuelTypeCoal

    cooling_system_type_choices = OpenStudio::StringVector.new
    cooling_system_type_choices << Constants::None
    cooling_system_type_choices << HPXML::HVACTypeCentralAirConditioner
    cooling_system_type_choices << HPXML::HVACTypeRoomAirConditioner
    cooling_system_type_choices << HPXML::HVACTypeEvaporativeCooler
    cooling_system_type_choices << HPXML::HVACTypeMiniSplitAirConditioner
    cooling_system_type_choices << HPXML::HVACTypePTAC

    cooling_efficiency_type_choices = OpenStudio::StringVector.new
    cooling_efficiency_type_choices << HPXML::UnitsSEER
    cooling_efficiency_type_choices << HPXML::UnitsSEER2
    cooling_efficiency_type_choices << HPXML::UnitsEER
    cooling_efficiency_type_choices << HPXML::UnitsCEER

    compressor_type_choices = OpenStudio::StringVector.new
    compressor_type_choices << HPXML::HVACCompressorTypeSingleStage
    compressor_type_choices << HPXML::HVACCompressorTypeTwoStage
    compressor_type_choices << HPXML::HVACCompressorTypeVariableSpeed

    arg = OpenStudio::Measure::OSArgument::makeChoiceArgument('heating_system_type', heating_system_type_choices, true)
    arg.setDisplayName('Heating System: Type')
    arg.setDescription("The type of heating system. Use '#{Constants::None}' if there is no heating system or if there is a heat pump serving a heating load.")
    arg.setDefaultValue(HPXML::HVACTypeFurnace)
    args << arg

    arg = OpenStudio::Measure::OSArgument::makeChoiceArgument('heating_system_fuel', heating_system_fuel_choices, false)
    arg.setDisplayName('Heating System: Fuel Type')
    arg.setDescription("The fuel type of the heating system. Ignored for #{HPXML::HVACTypeElectricResistance}.")
    arg.setDefaultValue(HPXML::FuelTypeNaturalGas)
    args << arg

    arg = OpenStudio::Measure::OSArgument::makeDoubleArgument('heating_system_heating_efficiency', false)
    arg.setDisplayName('Heating System: Rated AFUE or Percent')
    arg.setUnits('Frac')
    arg.setDescription('The rated heating efficiency value of the heating system.')
    arg.setDefaultValue(0.78)
    args << arg

    arg = OpenStudio::Measure::OSArgument::makeDoubleArgument('heating_system_heating_capacity', false)
    arg.setDisplayName('Heating System: Heating Capacity')
    arg.setDescription("The output heating capacity of the heating system. If not provided, the OS-HPXML autosized default (see <a href='#{docs_base_url}#hpxml-heating-systems'>HPXML Heating Systems</a>) is used.")
    arg.setUnits('Btu/hr')
    args << arg

    arg = OpenStudio::Measure::OSArgument::makeDoubleArgument('heating_system_heating_autosizing_factor', false)
    arg.setDisplayName('Heating System: Heating Autosizing Factor')
    arg.setDescription('The capacity scaling factor applied to the auto-sizing methodology. If not provided, 1.0 is used.')
    args << arg

    arg = OpenStudio::Measure::OSArgument::makeDoubleArgument('heating_system_heating_autosizing_limit', false)
    arg.setDisplayName('Heating System: Heating Autosizing Limit')
    arg.setDescription('The maximum capacity limit applied to the auto-sizing methodology. If not provided, no limit is used.')
    arg.setUnits('Btu/hr')
    args << arg

    arg = OpenStudio::Measure::OSArgument::makeDoubleArgument('heating_system_fraction_heat_load_served', false)
    arg.setDisplayName('Heating System: Fraction Heat Load Served')
    arg.setDescription('The heating load served by the heating system.')
    arg.setUnits('Frac')
    arg.setDefaultValue(1)
    args << arg

    arg = OpenStudio::Measure::OSArgument::makeDoubleArgument('heating_system_pilot_light', false)
    arg.setDisplayName('Heating System: Pilot Light')
    arg.setDescription("The fuel usage of the pilot light. Applies only to #{HPXML::HVACTypeFurnace}, #{HPXML::HVACTypeWallFurnace}, #{HPXML::HVACTypeFloorFurnace}, #{HPXML::HVACTypeStove}, #{HPXML::HVACTypeBoiler}, and #{HPXML::HVACTypeFireplace} with non-electric fuel type. If not provided, assumes no pilot light.")
    arg.setUnits('Btuh')
    args << arg

    arg = OpenStudio::Measure::OSArgument::makeDoubleArgument('heating_system_airflow_defect_ratio', false)
    arg.setDisplayName('Heating System: Airflow Defect Ratio')
    arg.setDescription("The airflow defect ratio, defined as (InstalledAirflow - DesignAirflow) / DesignAirflow, of the heating system per ANSI/RESNET/ACCA Standard 310. A value of zero means no airflow defect. Applies only to #{HPXML::HVACTypeFurnace}. If not provided, assumes no defect.")
    arg.setUnits('Frac')
    args << arg

    arg = OpenStudio::Measure::OSArgument::makeChoiceArgument('cooling_system_type', cooling_system_type_choices, true)
    arg.setDisplayName('Cooling System: Type')
    arg.setDescription("The type of cooling system. Use '#{Constants::None}' if there is no cooling system or if there is a heat pump serving a cooling load.")
    arg.setDefaultValue(HPXML::HVACTypeCentralAirConditioner)
    args << arg

    arg = OpenStudio::Measure::OSArgument::makeChoiceArgument('cooling_system_cooling_efficiency_type', cooling_efficiency_type_choices, false)
    arg.setDisplayName('Cooling System: Efficiency Type')
    arg.setDescription("The efficiency type of the cooling system. System types #{HPXML::HVACTypeCentralAirConditioner} and #{HPXML::HVACTypeMiniSplitAirConditioner} use #{HPXML::UnitsSEER} or #{HPXML::UnitsSEER2}. System types #{HPXML::HVACTypeRoomAirConditioner} and #{HPXML::HVACTypePTAC} use #{HPXML::UnitsEER} or #{HPXML::UnitsCEER}. Ignored for system type #{HPXML::HVACTypeEvaporativeCooler}.")
    arg.setDefaultValue(HPXML::UnitsSEER)
    args << arg

    arg = OpenStudio::Measure::OSArgument::makeDoubleArgument('cooling_system_cooling_efficiency', false)
    arg.setDisplayName('Cooling System: Efficiency')
    arg.setDescription("The rated efficiency value of the cooling system. Ignored for #{HPXML::HVACTypeEvaporativeCooler}.")
    arg.setDefaultValue(13.0)
    args << arg

    arg = OpenStudio::Measure::OSArgument::makeChoiceArgument('cooling_system_cooling_compressor_type', compressor_type_choices, false)
    arg.setDisplayName('Cooling System: Cooling Compressor Type')
    arg.setDescription("The compressor type of the cooling system. Only applies to #{HPXML::HVACTypeCentralAirConditioner} and #{HPXML::HVACTypeMiniSplitAirConditioner}. If not provided, the OS-HPXML default (see <a href='#{docs_base_url}#central-air-conditioner'>Central Air Conditioner</a>, <a href='#{docs_base_url}#mini-split-air-conditioner'>Mini-Split Air Conditioner</a>) is used.")
    args << arg

    arg = OpenStudio::Measure::OSArgument::makeDoubleArgument('cooling_system_cooling_sensible_heat_fraction', false)
    arg.setDisplayName('Cooling System: Cooling Sensible Heat Fraction')
    arg.setDescription("The sensible heat fraction of the cooling system. Ignored for #{HPXML::HVACTypeEvaporativeCooler}. If not provided, the OS-HPXML default (see <a href='#{docs_base_url}#central-air-conditioner'>Central Air Conditioner</a>, <a href='#{docs_base_url}#room-air-conditioner'>Room Air Conditioner</a>, <a href='#{docs_base_url}#packaged-terminal-air-conditioner'>Packaged Terminal Air Conditioner</a>, <a href='#{docs_base_url}#mini-split-air-conditioner'>Mini-Split Air Conditioner</a>) is used.")
    arg.setUnits('Frac')
    args << arg

    arg = OpenStudio::Measure::OSArgument::makeDoubleArgument('cooling_system_cooling_capacity', false)
    arg.setDisplayName('Cooling System: Cooling Capacity')
    arg.setDescription("The output cooling capacity of the cooling system. If not provided, the OS-HPXML autosized default (see <a href='#{docs_base_url}#central-air-conditioner'>Central Air Conditioner</a>, <a href='#{docs_base_url}#room-air-conditioner'>Room Air Conditioner</a>, <a href='#{docs_base_url}#packaged-terminal-air-conditioner'>Packaged Terminal Air Conditioner</a>, <a href='#{docs_base_url}#evaporative-cooler'>Evaporative Cooler</a>, <a href='#{docs_base_url}#mini-split-air-conditioner'>Mini-Split Air Conditioner</a>) is used.")
    arg.setUnits('Btu/hr')
    args << arg

    arg = OpenStudio::Measure::OSArgument::makeDoubleArgument('cooling_system_cooling_autosizing_factor', false)
    arg.setDisplayName('Cooling System: Cooling Autosizing Factor')
    arg.setDescription('The capacity scaling factor applied to the auto-sizing methodology. If not provided, 1.0 is used.')
    args << arg

    arg = OpenStudio::Measure::OSArgument::makeDoubleArgument('cooling_system_cooling_autosizing_limit', false)
    arg.setDisplayName('Cooling System: Cooling Autosizing Limit')
    arg.setDescription('The maximum capacity limit applied to the auto-sizing methodology. If not provided, no limit is used.')
    arg.setUnits('Btu/hr')
    args << arg

    arg = OpenStudio::Measure::OSArgument::makeDoubleArgument('cooling_system_fraction_cool_load_served', false)
    arg.setDisplayName('Cooling System: Fraction Cool Load Served')
    arg.setDescription('The cooling load served by the cooling system.')
    arg.setUnits('Frac')
    arg.setDefaultValue(1)
    args << arg

    arg = OpenStudio::Measure::OSArgument::makeBoolArgument('cooling_system_is_ducted', false)
    arg.setDisplayName('Cooling System: Is Ducted')
    arg.setDescription("Whether the cooling system is ducted or not. Only used for #{HPXML::HVACTypeMiniSplitAirConditioner} and #{HPXML::HVACTypeEvaporativeCooler}. It's assumed that #{HPXML::HVACTypeCentralAirConditioner} is ducted, and #{HPXML::HVACTypeRoomAirConditioner} and #{HPXML::HVACTypePTAC} are not ducted.")
    arg.setDefaultValue(false)
    args << arg

    arg = OpenStudio::Measure::OSArgument::makeDoubleArgument('cooling_system_airflow_defect_ratio', false)
    arg.setDisplayName('Cooling System: Airflow Defect Ratio')
    arg.setDescription("The airflow defect ratio, defined as (InstalledAirflow - DesignAirflow) / DesignAirflow, of the cooling system per ANSI/RESNET/ACCA Standard 310. A value of zero means no airflow defect. Applies only to #{HPXML::HVACTypeCentralAirConditioner} and ducted #{HPXML::HVACTypeMiniSplitAirConditioner}. If not provided, assumes no defect.")
    arg.setUnits('Frac')
    args << arg

    arg = OpenStudio::Measure::OSArgument::makeDoubleArgument('cooling_system_charge_defect_ratio', false)
    arg.setDisplayName('Cooling System: Charge Defect Ratio')
    arg.setDescription("The refrigerant charge defect ratio, defined as (InstalledCharge - DesignCharge) / DesignCharge, of the cooling system per ANSI/RESNET/ACCA Standard 310. A value of zero means no refrigerant charge defect. Applies only to #{HPXML::HVACTypeCentralAirConditioner} and #{HPXML::HVACTypeMiniSplitAirConditioner}. If not provided, assumes no defect.")
    arg.setUnits('Frac')
    args << arg

    arg = OpenStudio::Measure::OSArgument::makeDoubleArgument('cooling_system_crankcase_heater_watts', false)
    arg.setDisplayName('Cooling System: Crankcase Heater Power Watts')
    arg.setDescription("Cooling system crankcase heater power consumption in Watts. Applies only to #{HPXML::HVACTypeCentralAirConditioner}, #{HPXML::HVACTypeRoomAirConditioner}, #{HPXML::HVACTypePTAC} and #{HPXML::HVACTypeMiniSplitAirConditioner}. If not provided, the OS-HPXML default (see <a href='#{docs_base_url}#central-air-conditioner'>Central Air Conditioner</a>, <a href='#{docs_base_url}#room-air-conditioner'>Room Air Conditioner</a>, <a href='#{docs_base_url}#packaged-terminal-air-conditioner'>Packaged Terminal Air Conditioner</a>, <a href='#{docs_base_url}#mini-split-air-conditioner'>Mini-Split Air Conditioner</a>) is used.")
    arg.setUnits('W')
    args << arg

    arg = OpenStudio::Measure::OSArgument::makeChoiceArgument('cooling_system_integrated_heating_system_fuel', heating_system_fuel_choices, false)
    arg.setDisplayName('Cooling System: Integrated Heating System Fuel Type')
    arg.setDescription("The fuel type of the heating system integrated into cooling system. Only used for #{HPXML::HVACTypePTAC} and #{HPXML::HVACTypeRoomAirConditioner}.")
    args << arg

    arg = OpenStudio::Measure::OSArgument::makeDoubleArgument('cooling_system_integrated_heating_system_efficiency_percent', false)
    arg.setDisplayName('Cooling System: Integrated Heating System Efficiency')
    arg.setUnits('Frac')
    arg.setDescription("The rated heating efficiency value of the heating system integrated into cooling system. Only used for #{HPXML::HVACTypePTAC} and #{HPXML::HVACTypeRoomAirConditioner}.")
    args << arg

    arg = OpenStudio::Measure::OSArgument::makeDoubleArgument('cooling_system_integrated_heating_system_capacity', false)
    arg.setDisplayName('Cooling System: Integrated Heating System Heating Capacity')
    arg.setDescription("The output heating capacity of the heating system integrated into cooling system. If not provided, the OS-HPXML autosized default (see <a href='#{docs_base_url}#room-air-conditioner'>Room Air Conditioner</a>, <a href='#{docs_base_url}#packaged-terminal-air-conditioner'>Packaged Terminal Air Conditioner</a>) is used. Only used for #{HPXML::HVACTypeRoomAirConditioner} and #{HPXML::HVACTypePTAC}.")
    arg.setUnits('Btu/hr')
    args << arg

    arg = OpenStudio::Measure::OSArgument::makeDoubleArgument('cooling_system_integrated_heating_system_fraction_heat_load_served', false)
    arg.setDisplayName('Cooling System: Integrated Heating System Fraction Heat Load Served')
    arg.setDescription("The heating load served by the heating system integrated into cooling system. Only used for #{HPXML::HVACTypePTAC} and #{HPXML::HVACTypeRoomAirConditioner}.")
    arg.setUnits('Frac')
    args << arg

    heat_pump_type_choices = OpenStudio::StringVector.new
    heat_pump_type_choices << Constants::None
    heat_pump_type_choices << HPXML::HVACTypeHeatPumpAirToAir
    heat_pump_type_choices << HPXML::HVACTypeHeatPumpMiniSplit
    heat_pump_type_choices << HPXML::HVACTypeHeatPumpGroundToAir
    heat_pump_type_choices << HPXML::HVACTypeHeatPumpPTHP
    heat_pump_type_choices << HPXML::HVACTypeHeatPumpRoom

    heat_pump_heating_efficiency_type_choices = OpenStudio::StringVector.new
    heat_pump_heating_efficiency_type_choices << HPXML::UnitsHSPF
    heat_pump_heating_efficiency_type_choices << HPXML::UnitsHSPF2
    heat_pump_heating_efficiency_type_choices << HPXML::UnitsCOP

    heat_pump_backup_type_choices = OpenStudio::StringVector.new
    heat_pump_backup_type_choices << Constants::None
    heat_pump_backup_type_choices << HPXML::HeatPumpBackupTypeIntegrated
    heat_pump_backup_type_choices << HPXML::HeatPumpBackupTypeSeparate

    heat_pump_backup_fuel_choices = OpenStudio::StringVector.new
    heat_pump_backup_fuel_choices << HPXML::FuelTypeElectricity
    heat_pump_backup_fuel_choices << HPXML::FuelTypeNaturalGas
    heat_pump_backup_fuel_choices << HPXML::FuelTypeOil
    heat_pump_backup_fuel_choices << HPXML::FuelTypePropane

    heat_pump_sizing_choices = OpenStudio::StringVector.new
    heat_pump_sizing_choices << HPXML::HeatPumpSizingACCA
    heat_pump_sizing_choices << HPXML::HeatPumpSizingHERS
    heat_pump_sizing_choices << HPXML::HeatPumpSizingMaxLoad

    heat_pump_backup_sizing_choices = OpenStudio::StringVector.new
    heat_pump_backup_sizing_choices << HPXML::HeatPumpBackupSizingEmergency
    heat_pump_backup_sizing_choices << HPXML::HeatPumpBackupSizingSupplemental

    arg = OpenStudio::Measure::OSArgument::makeChoiceArgument('heat_pump_type', heat_pump_type_choices, true)
    arg.setDisplayName('Heat Pump: Type')
    arg.setDescription("The type of heat pump. Use '#{Constants::None}' if there is no heat pump.")
    arg.setDefaultValue(Constants::None)
    args << arg

    arg = OpenStudio::Measure::OSArgument::makeChoiceArgument('heat_pump_heating_efficiency_type', heat_pump_heating_efficiency_type_choices, false)
    arg.setDisplayName('Heat Pump: Heating Efficiency Type')
    arg.setDescription("The heating efficiency type of heat pump. System types #{HPXML::HVACTypeHeatPumpAirToAir} and #{HPXML::HVACTypeHeatPumpMiniSplit} use #{HPXML::UnitsHSPF} or #{HPXML::UnitsHSPF2}. System types #{HPXML::HVACTypeHeatPumpGroundToAir}, #{HPXML::HVACTypeHeatPumpPTHP} and #{HPXML::HVACTypeHeatPumpRoom} use #{HPXML::UnitsCOP}.")
    arg.setDefaultValue(HPXML::UnitsHSPF)
    args << arg

    arg = OpenStudio::Measure::OSArgument::makeDoubleArgument('heat_pump_heating_efficiency', false)
    arg.setDisplayName('Heat Pump: Heating Efficiency')
    arg.setDescription('The rated heating efficiency value of the heat pump.')
    arg.setDefaultValue(7.7)
    args << arg

    arg = OpenStudio::Measure::OSArgument::makeChoiceArgument('heat_pump_cooling_efficiency_type', cooling_efficiency_type_choices, false)
    arg.setDisplayName('Heat Pump: Cooling Efficiency Type')
    arg.setDescription("The cooling efficiency type of heat pump. System types #{HPXML::HVACTypeHeatPumpAirToAir} and #{HPXML::HVACTypeHeatPumpMiniSplit} use #{HPXML::UnitsSEER} or #{HPXML::UnitsSEER2}. System types #{HPXML::HVACTypeHeatPumpGroundToAir}, #{HPXML::HVACTypeHeatPumpPTHP} and #{HPXML::HVACTypeHeatPumpRoom} use #{HPXML::UnitsEER}.")
    arg.setDefaultValue(HPXML::UnitsSEER)
    args << arg

    arg = OpenStudio::Measure::OSArgument::makeDoubleArgument('heat_pump_cooling_efficiency', false)
    arg.setDisplayName('Heat Pump: Cooling Efficiency')
    arg.setDescription('The rated cooling efficiency value of the heat pump.')
    arg.setDefaultValue(13.0)
    args << arg

    arg = OpenStudio::Measure::OSArgument::makeChoiceArgument('heat_pump_cooling_compressor_type', compressor_type_choices, false)
    arg.setDisplayName('Heat Pump: Cooling Compressor Type')
    arg.setDescription("The compressor type of the heat pump. Only applies to #{HPXML::HVACTypeHeatPumpAirToAir} and #{HPXML::HVACTypeHeatPumpMiniSplit}. If not provided, the OS-HPXML default (see <a href='#{docs_base_url}#air-to-air-heat-pump'>Air-to-Air Heat Pump</a>, <a href='#{docs_base_url}#mini-split-heat-pump'>Mini-Split Heat Pump</a>) is used.")
    args << arg

    arg = OpenStudio::Measure::OSArgument::makeDoubleArgument('heat_pump_cooling_sensible_heat_fraction', false)
    arg.setDisplayName('Heat Pump: Cooling Sensible Heat Fraction')
    arg.setDescription("The sensible heat fraction of the heat pump. If not provided, the OS-HPXML default (see <a href='#{docs_base_url}#air-to-air-heat-pump'>Air-to-Air Heat Pump</a>, <a href='#{docs_base_url}#mini-split-heat-pump'>Mini-Split Heat Pump</a>, <a href='#{docs_base_url}#packaged-terminal-heat-pump'>Packaged Terminal Heat Pump</a>, <a href='#{docs_base_url}#room-air-conditioner-w-reverse-cycle'>Room Air Conditioner w/ Reverse Cycle</a>, <a href='#{docs_base_url}#ground-to-air-heat-pump'>Ground-to-Air Heat Pump</a>) is used.")
    arg.setUnits('Frac')
    args << arg

    arg = OpenStudio::Measure::OSArgument::makeDoubleArgument('heat_pump_heating_capacity', false)
    arg.setDisplayName('Heat Pump: Heating Capacity')
    arg.setDescription("The output heating capacity of the heat pump. If not provided, the OS-HPXML autosized default (see <a href='#{docs_base_url}#air-to-air-heat-pump'>Air-to-Air Heat Pump</a>, <a href='#{docs_base_url}#mini-split-heat-pump'>Mini-Split Heat Pump</a>, <a href='#{docs_base_url}#packaged-terminal-heat-pump'>Packaged Terminal Heat Pump</a>, <a href='#{docs_base_url}#room-air-conditioner-w-reverse-cycle'>Room Air Conditioner w/ Reverse Cycle</a>, <a href='#{docs_base_url}#ground-to-air-heat-pump'>Ground-to-Air Heat Pump</a>) is used.")
    arg.setUnits('Btu/hr')
    args << arg

    arg = OpenStudio::Measure::OSArgument::makeDoubleArgument('heat_pump_heating_autosizing_factor', false)
    arg.setDisplayName('Heat Pump: Heating Autosizing Factor')
    arg.setDescription('The capacity scaling factor applied to the auto-sizing methodology. If not provided, 1.0 is used.')
    args << arg

    arg = OpenStudio::Measure::OSArgument::makeDoubleArgument('heat_pump_heating_autosizing_limit', false)
    arg.setDisplayName('Heat Pump: Heating Autosizing Limit')
    arg.setDescription('The maximum capacity limit applied to the auto-sizing methodology. If not provided, no limit is used.')
    arg.setUnits('Btu/hr')
    args << arg

    arg = OpenStudio::Measure::OSArgument::makeDoubleArgument('heat_pump_heating_capacity_retention_fraction', false)
    arg.setDisplayName('Heat Pump: Heating Capacity Retention Fraction')
    arg.setDescription("The output heating capacity of the heat pump at a user-specified temperature (e.g., 17F or 5F) divided by the above nominal heating capacity. Applies to all heat pump types except #{HPXML::HVACTypeHeatPumpGroundToAir}. If not provided, the OS-HPXML default (see <a href='#{docs_base_url}#air-to-air-heat-pump'>Air-to-Air Heat Pump</a>, <a href='#{docs_base_url}#mini-split-heat-pump'>Mini-Split Heat Pump</a>, <a href='#{docs_base_url}#packaged-terminal-heat-pump'>Packaged Terminal Heat Pump</a>, <a href='#{docs_base_url}#room-air-conditioner-w-reverse-cycle'>Room Air Conditioner w/ Reverse Cycle</a>) is used.")
    arg.setUnits('Frac')
    args << arg

    arg = OpenStudio::Measure::OSArgument::makeDoubleArgument('heat_pump_heating_capacity_retention_temp', false)
    arg.setDisplayName('Heat Pump: Heating Capacity Retention Temperature')
    arg.setDescription("The user-specified temperature (e.g., 17F or 5F) for the above heating capacity retention fraction. Applies to all heat pump types except #{HPXML::HVACTypeHeatPumpGroundToAir}. Required if the Heating Capacity Retention Fraction is provided.")
    arg.setUnits('F')
    args << arg

    arg = OpenStudio::Measure::OSArgument::makeDoubleArgument('heat_pump_cooling_capacity', false)
    arg.setDisplayName('Heat Pump: Cooling Capacity')
    arg.setDescription("The output cooling capacity of the heat pump. If not provided, the OS-HPXML autosized default (see <a href='#{docs_base_url}#air-to-air-heat-pump'>Air-to-Air Heat Pump</a>, <a href='#{docs_base_url}#mini-split-heat-pump'>Mini-Split Heat Pump</a>, <a href='#{docs_base_url}#packaged-terminal-heat-pump'>Packaged Terminal Heat Pump</a>, <a href='#{docs_base_url}#room-air-conditioner-w-reverse-cycle'>Room Air Conditioner w/ Reverse Cycle</a>, <a href='#{docs_base_url}#ground-to-air-heat-pump'>Ground-to-Air Heat Pump</a>) is used.")
    arg.setUnits('Btu/hr')
    args << arg

    arg = OpenStudio::Measure::OSArgument::makeDoubleArgument('heat_pump_cooling_autosizing_factor', false)
    arg.setDisplayName('Heat Pump: Cooling Autosizing Factor')
    arg.setDescription('The capacity scaling factor applied to the auto-sizing methodology. If not provided, 1.0 is used.')
    args << arg

    arg = OpenStudio::Measure::OSArgument::makeDoubleArgument('heat_pump_cooling_autosizing_limit', false)
    arg.setDisplayName('Heat Pump: Cooling Autosizing Limit')
    arg.setDescription('The maximum capacity limit applied to the auto-sizing methodology. If not provided, no limit is used.')
    arg.setUnits('Btu/hr')
    args << arg

    arg = OpenStudio::Measure::OSArgument::makeDoubleArgument('heat_pump_fraction_heat_load_served', false)
    arg.setDisplayName('Heat Pump: Fraction Heat Load Served')
    arg.setDescription('The heating load served by the heat pump.')
    arg.setUnits('Frac')
    arg.setDefaultValue(1)
    args << arg

    arg = OpenStudio::Measure::OSArgument::makeDoubleArgument('heat_pump_fraction_cool_load_served', false)
    arg.setDisplayName('Heat Pump: Fraction Cool Load Served')
    arg.setDescription('The cooling load served by the heat pump.')
    arg.setUnits('Frac')
    arg.setDefaultValue(1)
    args << arg

    arg = OpenStudio::Measure::OSArgument::makeDoubleArgument('heat_pump_compressor_lockout_temp', false)
    arg.setDisplayName('Heat Pump: Compressor Lockout Temperature')
    arg.setDescription("The temperature below which the heat pump compressor is disabled. If both this and Backup Heating Lockout Temperature are provided and use the same value, it essentially defines a switchover temperature (for, e.g., a dual-fuel heat pump). Applies to all heat pump types other than #{HPXML::HVACTypeHeatPumpGroundToAir}. If not provided, the OS-HPXML default (see <a href='#{docs_base_url}#air-to-air-heat-pump'>Air-to-Air Heat Pump</a>, <a href='#{docs_base_url}#mini-split-heat-pump'>Mini-Split Heat Pump</a>, <a href='#{docs_base_url}#packaged-terminal-heat-pump'>Packaged Terminal Heat Pump</a>, <a href='#{docs_base_url}#room-air-conditioner-w-reverse-cycle'>Room Air Conditioner w/ Reverse Cycle</a>) is used.")
    arg.setUnits('F')
    args << arg

    arg = OpenStudio::Measure::OSArgument::makeChoiceArgument('heat_pump_backup_type', heat_pump_backup_type_choices, false)
    arg.setDisplayName('Heat Pump: Backup Type')
    arg.setDescription("The backup type of the heat pump. If '#{HPXML::HeatPumpBackupTypeIntegrated}', represents e.g. built-in electric strip heat or dual-fuel integrated furnace. If '#{HPXML::HeatPumpBackupTypeSeparate}', represents e.g. electric baseboard or boiler based on the Heating System 2 specified below. Use '#{Constants::None}' if there is no backup heating.")
    arg.setDefaultValue(HPXML::HeatPumpBackupTypeIntegrated)
    args << arg

    arg = OpenStudio::Measure::OSArgument::makeDoubleArgument('heat_pump_backup_heating_autosizing_factor', false)
    arg.setDisplayName('Heat Pump: Backup Heating Autosizing Factor')
    arg.setDescription("The capacity scaling factor applied to the auto-sizing methodology if Backup Type is '#{HPXML::HeatPumpBackupTypeIntegrated}'. If not provided, 1.0 is used. If Backup Type is '#{HPXML::HeatPumpBackupTypeSeparate}', use Heating System 2: Heating Autosizing Factor.")
    args << arg

    arg = OpenStudio::Measure::OSArgument::makeDoubleArgument('heat_pump_backup_heating_autosizing_limit', false)
    arg.setDisplayName('Heat Pump: Backup Heating Autosizing Limit')
    arg.setDescription("The maximum capacity limit applied to the auto-sizing methodology if Backup Type is '#{HPXML::HeatPumpBackupTypeIntegrated}'. If not provided, no limit is used. If Backup Type is '#{HPXML::HeatPumpBackupTypeSeparate}', use Heating System 2: Heating Autosizing Limit.")
    arg.setUnits('Btu/hr')
    args << arg

    arg = OpenStudio::Measure::OSArgument::makeChoiceArgument('heat_pump_backup_fuel', heat_pump_backup_fuel_choices, false)
    arg.setDisplayName('Heat Pump: Backup Fuel Type')
    arg.setDescription("The backup fuel type of the heat pump. Only applies if Backup Type is '#{HPXML::HeatPumpBackupTypeIntegrated}'.")
    arg.setDefaultValue(HPXML::FuelTypeElectricity)
    args << arg

    arg = OpenStudio::Measure::OSArgument::makeDoubleArgument('heat_pump_backup_heating_efficiency', false)
    arg.setDisplayName('Heat Pump: Backup Rated Efficiency')
    arg.setDescription("The backup rated efficiency value of the heat pump. Percent for electricity fuel type. AFUE otherwise. Only applies if Backup Type is '#{HPXML::HeatPumpBackupTypeIntegrated}'.")
    arg.setDefaultValue(1)
    args << arg

    arg = OpenStudio::Measure::OSArgument::makeDoubleArgument('heat_pump_backup_heating_capacity', false)
    arg.setDisplayName('Heat Pump: Backup Heating Capacity')
    arg.setDescription("The backup output heating capacity of the heat pump. If not provided, the OS-HPXML autosized default (see <a href='#{docs_base_url}#backup'>Backup</a>) is used. Only applies if Backup Type is '#{HPXML::HeatPumpBackupTypeIntegrated}'.")
    arg.setUnits('Btu/hr')
    args << arg

    arg = OpenStudio::Measure::OSArgument::makeDoubleArgument('heat_pump_backup_heating_lockout_temp', false)
    arg.setDisplayName('Heat Pump: Backup Heating Lockout Temperature')
    arg.setDescription("The temperature above which the heat pump backup system is disabled. If both this and Compressor Lockout Temperature are provided and use the same value, it essentially defines a switchover temperature (for, e.g., a dual-fuel heat pump). Applies for both Backup Type of '#{HPXML::HeatPumpBackupTypeIntegrated}' and '#{HPXML::HeatPumpBackupTypeSeparate}'. If not provided, the OS-HPXML default (see <a href='#{docs_base_url}#backup'>Backup</a>) is used.")
    arg.setUnits('F')
    args << arg

    arg = OpenStudio::Measure::OSArgument::makeChoiceArgument('heat_pump_sizing_methodology', heat_pump_sizing_choices, false)
    arg.setDisplayName('Heat Pump: Sizing Methodology')
    arg.setDescription("The auto-sizing methodology to use when the heat pump capacity is not provided. If not provided, the OS-HPXML default (see <a href='#{docs_base_url}#hpxml-hvac-sizing-control'>HPXML HVAC Sizing Control</a>) is used.")
    args << arg

    arg = OpenStudio::Measure::OSArgument::makeChoiceArgument('heat_pump_backup_sizing_methodology', heat_pump_backup_sizing_choices, false)
    arg.setDisplayName('Heat Pump: Backup Sizing Methodology')
    arg.setDescription("The auto-sizing methodology to use when the heat pump backup capacity is not provided. If not provided, the OS-HPXML default (see <a href='#{docs_base_url}#hpxml-hvac-sizing-control'>HPXML HVAC Sizing Control</a>) is used.")
    args << arg

    arg = OpenStudio::Measure::OSArgument::makeBoolArgument('heat_pump_is_ducted', false)
    arg.setDisplayName('Heat Pump: Is Ducted')
    arg.setDescription("Whether the heat pump is ducted or not. Only used for #{HPXML::HVACTypeHeatPumpMiniSplit}. It's assumed that #{HPXML::HVACTypeHeatPumpAirToAir} and #{HPXML::HVACTypeHeatPumpGroundToAir} are ducted, and #{HPXML::HVACTypeHeatPumpPTHP} and #{HPXML::HVACTypeHeatPumpRoom} are not ducted. If not provided, assumes not ducted.")
    args << arg

    arg = OpenStudio::Measure::OSArgument::makeDoubleArgument('heat_pump_airflow_defect_ratio', false)
    arg.setDisplayName('Heat Pump: Airflow Defect Ratio')
    arg.setDescription("The airflow defect ratio, defined as (InstalledAirflow - DesignAirflow) / DesignAirflow, of the heat pump per ANSI/RESNET/ACCA Standard 310. A value of zero means no airflow defect. Applies only to #{HPXML::HVACTypeHeatPumpAirToAir}, ducted #{HPXML::HVACTypeHeatPumpMiniSplit}, and #{HPXML::HVACTypeHeatPumpGroundToAir}. If not provided, assumes no defect.")
    arg.setUnits('Frac')
    args << arg

    arg = OpenStudio::Measure::OSArgument::makeDoubleArgument('heat_pump_charge_defect_ratio', false)
    arg.setDisplayName('Heat Pump: Charge Defect Ratio')
    arg.setDescription('The refrigerant charge defect ratio, defined as (InstalledCharge - DesignCharge) / DesignCharge, of the heat pump per ANSI/RESNET/ACCA Standard 310. A value of zero means no refrigerant charge defect. Applies to all heat pump types. If not provided, assumes no defect.')
    arg.setUnits('Frac')
    args << arg

    arg = OpenStudio::Measure::OSArgument::makeDoubleArgument('heat_pump_crankcase_heater_watts', false)
    arg.setDisplayName('Heat Pump: Crankcase Heater Power Watts')
    arg.setDescription("Heat Pump crankcase heater power consumption in Watts. Applies only to #{HPXML::HVACTypeHeatPumpAirToAir}, #{HPXML::HVACTypeHeatPumpMiniSplit}, #{HPXML::HVACTypeHeatPumpPTHP} and #{HPXML::HVACTypeHeatPumpRoom}. If not provided, the OS-HPXML default (see <a href='#{docs_base_url}#air-to-air-heat-pump'>Air-to-Air Heat Pump</a>, <a href='#{docs_base_url}#mini-split-heat-pump'>Mini-Split Heat Pump</a>, <a href='#{docs_base_url}#packaged-terminal-heat-pump'>Packaged Terminal Heat Pump</a>, <a href='#{docs_base_url}#room-air-conditioner-w-reverse-cycle'>Room Air Conditioner w/ Reverse Cycle</a>) is used.")
    arg.setUnits('W')
    args << arg

    perf_data_capacity_type_choices = OpenStudio::StringVector.new
    perf_data_capacity_type_choices << 'Absolute capacities'
    perf_data_capacity_type_choices << 'Normalized capacity fractions'

    arg = OpenStudio::Measure::OSArgument.makeChoiceArgument('hvac_perf_data_capacity_type', perf_data_capacity_type_choices, false)
    arg.setDisplayName('HVAC Detailed Performance Data: Capacity Type')
    arg.setDescription('Type of capacity values for detailed performance data if available. Applies only to variable-speed air-source HVAC systems (central air conditioners, mini-split air conditioners, air-to-air heat pumps, and mini-split heat pumps).')
    arg.setUnits('Absolute capacities')
    args << arg

    arg = OpenStudio::Measure::OSArgument.makeStringArgument('hvac_perf_data_heating_outdoor_temperatures', false)
    arg.setDisplayName('HVAC Detailed Performance Data: Heating Outdoor Temperatures')
    arg.setDescription('Outdoor temperatures of heating detailed performance data if available. Applies only to variable-speed air-source HVAC systems (central air conditioners, mini-split air conditioners, air-to-air heat pumps, and mini-split heat pumps). One of the outdoor temperatures must be 47 F. At least two performance data points are required using a comma-separated list.')
    arg.setUnits('F')
    args << arg

    arg = OpenStudio::Measure::OSArgument.makeStringArgument('hvac_perf_data_heating_min_speed_capacities', false)
    arg.setDisplayName('HVAC Detailed Performance Data: Heating Minimum Speed Capacities')
    arg.setDescription('Minimum speed capacities of heating detailed performance data if available. Applies only to variable-speed air-source HVAC systems (central air conditioners, mini-split air conditioners, air-to-air heat pumps, and mini-split heat pumps). At least two performance data points are required using a comma-separated list.')
    arg.setUnits('Btu/hr or Frac')
    args << arg

    arg = OpenStudio::Measure::OSArgument.makeStringArgument('hvac_perf_data_heating_max_speed_capacities', false)
    arg.setDisplayName('HVAC Detailed Performance Data: Heating Maximum Speed Capacities')
    arg.setDescription('Maximum speed capacities of heating detailed performance data if available. Applies only to variable-speed air-source HVAC systems (central air conditioners, mini-split air conditioners, air-to-air heat pumps, and mini-split heat pumps). At least two performance data points are required using a comma-separated list.')
    arg.setUnits('Btu/hr or Frac')
    args << arg

    arg = OpenStudio::Measure::OSArgument.makeStringArgument('hvac_perf_data_heating_min_speed_cops', false)
    arg.setDisplayName('HVAC Detailed Performance Data: Heating Minimum Speed COPs')
    arg.setDescription('Minimum speed efficiency COP values of heating detailed performance data if available. Applies only to variable-speed air-source HVAC systems (central air conditioners, mini-split air conditioners, air-to-air heat pumps, and mini-split heat pumps). At least two performance data points are required using a comma-separated list.')
    arg.setUnits('W/W')
    args << arg

    arg = OpenStudio::Measure::OSArgument.makeStringArgument('hvac_perf_data_heating_max_speed_cops', false)
    arg.setDisplayName('HVAC Detailed Performance Data: Heating Maximum Speed COPs')
    arg.setDescription('Maximum speed efficiency COP values of heating detailed performance data if available. Applies only to variable-speed air-source HVAC systems (central air conditioners, mini-split air conditioners, air-to-air heat pumps, and mini-split heat pumps). At least two performance data points are required using a comma-separated list.')
    arg.setUnits('W/W')
    args << arg

    arg = OpenStudio::Measure::OSArgument.makeStringArgument('hvac_perf_data_cooling_outdoor_temperatures', false)
    arg.setDisplayName('HVAC Detailed Performance Data: Cooling Outdoor Temperatures')
    arg.setDescription('Outdoor temperatures of cooling detailed performance data if available. Applies only to variable-speed air-source HVAC systems (central air conditioners, mini-split air conditioners, air-to-air heat pumps, and mini-split heat pumps). One of the outdoor temperatures must be 95 F. At least two performance data points are required using a comma-separated list.')
    arg.setUnits('F')
    args << arg

    arg = OpenStudio::Measure::OSArgument.makeStringArgument('hvac_perf_data_cooling_min_speed_capacities', false)
    arg.setDisplayName('HVAC Detailed Performance Data: Cooling Minimum Speed Capacities')
    arg.setDescription('Minimum speed capacities of cooling detailed performance data if available. Applies only to variable-speed air-source HVAC systems (central air conditioners, mini-split air conditioners, air-to-air heat pumps, and mini-split heat pumps). At least two performance data points are required using a comma-separated list.')
    arg.setUnits('Btu/hr or Frac')
    args << arg

    arg = OpenStudio::Measure::OSArgument.makeStringArgument('hvac_perf_data_cooling_max_speed_capacities', false)
    arg.setDisplayName('HVAC Detailed Performance Data: Cooling Maximum Speed Capacities')
    arg.setDescription('Maximum speed capacities of cooling detailed performance data if available. Applies only to variable-speed air-source HVAC systems (central air conditioners, mini-split air conditioners, air-to-air heat pumps, and mini-split heat pumps). At least two performance data points are required using a comma-separated list.')
    arg.setUnits('Btu/hr or Frac')
    args << arg

    arg = OpenStudio::Measure::OSArgument.makeStringArgument('hvac_perf_data_cooling_min_speed_cops', false)
    arg.setDisplayName('HVAC Detailed Performance Data: Cooling Minimum Speed COPs')
    arg.setDescription('Minimum speed efficiency COP values of cooling detailed performance data if available. Applies only to variable-speed air-source HVAC systems (central air conditioners, mini-split air conditioners, air-to-air heat pumps, and mini-split heat pumps). At least two performance data points are required using a comma-separated list.')
    arg.setUnits('W/W')
    args << arg

    arg = OpenStudio::Measure::OSArgument.makeStringArgument('hvac_perf_data_cooling_max_speed_cops', false)
    arg.setDisplayName('HVAC Detailed Performance Data: Cooling Maximum Speed COPs')
    arg.setDescription('Maximum speed efficiency COP values of cooling detailed performance data if available. Applies only to variable-speed air-source HVAC systems (central air conditioners, mini-split air conditioners, air-to-air heat pumps, and mini-split heat pumps). At least two performance data points are required using a comma-separated list.')
    arg.setUnits('W/W')
    args << arg

    geothermal_loop_configuration_choices = OpenStudio::StringVector.new
    geothermal_loop_configuration_choices << Constants::None
    # geothermal_loop_configuration_choices << HPXML::GeothermalLoopLoopConfigurationDiagonal
    # geothermal_loop_configuration_choices << HPXML::GeothermalLoopLoopConfigurationHorizontal
    # geothermal_loop_configuration_choices << HPXML::GeothermalLoopLoopConfigurationOther
    geothermal_loop_configuration_choices << HPXML::GeothermalLoopLoopConfigurationVertical

    arg = OpenStudio::Measure::OSArgument::makeChoiceArgument('geothermal_loop_configuration', geothermal_loop_configuration_choices, false)
    arg.setDisplayName('Geothermal Loop: Configuration')
    arg.setDescription("Configuration of the geothermal loop. Only applies to #{HPXML::HVACTypeHeatPumpGroundToAir} heat pump type. If not provided, the OS-HPXML default (see <a href='#{docs_base_url}#ground-to-air-heat-pump'>Ground-to-Air Heat Pump</a>) is used.")
    args << arg

    geothermal_loop_borefield_configuration_choices = OpenStudio::StringVector.new
    valid_bore_configs = HVACSizing.get_geothermal_loop_valid_configurations
    valid_bore_configs.keys.each do |valid_bore_config|
      geothermal_loop_borefield_configuration_choices << valid_bore_config
    end

    arg = OpenStudio::Measure::OSArgument::makeChoiceArgument('geothermal_loop_borefield_configuration', geothermal_loop_borefield_configuration_choices, false)
    arg.setDisplayName('Geothermal Loop: Borefield Configuration')
    arg.setDescription("Borefield configuration of the geothermal loop. Only applies to #{HPXML::HVACTypeHeatPumpGroundToAir} heat pump type. If not provided, the OS-HPXML default (see <a href='#{docs_base_url}#hpxml-geothermal-loops'>HPXML Geothermal Loops</a>) is used.")
    args << arg

    arg = OpenStudio::Measure::OSArgument::makeDoubleArgument('geothermal_loop_loop_flow', false)
    arg.setDisplayName('Geothermal Loop: Loop Flow')
    arg.setDescription("Water flow rate through the geothermal loop. Only applies to #{HPXML::HVACTypeHeatPumpGroundToAir} heat pump type. If not provided, the OS-HPXML autosized default (see <a href='#{docs_base_url}#hpxml-geothermal-loops'>HPXML Geothermal Loops</a>) is used.")
    arg.setUnits('gpm')
    args << arg

    arg = OpenStudio::Measure::OSArgument::makeIntegerArgument('geothermal_loop_boreholes_count', false)
    arg.setDisplayName('Geothermal Loop: Boreholes Count')
    arg.setDescription("Number of boreholes. Only applies to #{HPXML::HVACTypeHeatPumpGroundToAir} heat pump type. If not provided, the OS-HPXML autosized default (see <a href='#{docs_base_url}#hpxml-geothermal-loops'>HPXML Geothermal Loops</a>) is used.")
    arg.setUnits('#')
    args << arg

    arg = OpenStudio::Measure::OSArgument::makeDoubleArgument('geothermal_loop_boreholes_length', false)
    arg.setDisplayName('Geothermal Loop: Boreholes Length')
    arg.setDescription("Average length of each borehole (vertical). Only applies to #{HPXML::HVACTypeHeatPumpGroundToAir} heat pump type. If not provided, the OS-HPXML autosized default (see <a href='#{docs_base_url}#hpxml-geothermal-loops'>HPXML Geothermal Loops</a>) is used.")
    arg.setUnits('ft')
    args << arg

    arg = OpenStudio::Measure::OSArgument::makeDoubleArgument('geothermal_loop_boreholes_spacing', false)
    arg.setDisplayName('Geothermal Loop: Boreholes Spacing')
    arg.setDescription("Distance between bores. Only applies to #{HPXML::HVACTypeHeatPumpGroundToAir} heat pump type. If not provided, the OS-HPXML default (see <a href='#{docs_base_url}#hpxml-geothermal-loops'>HPXML Geothermal Loops</a>) is used.")
    arg.setUnits('ft')
    args << arg

    arg = OpenStudio::Measure::OSArgument::makeDoubleArgument('geothermal_loop_boreholes_diameter', false)
    arg.setDisplayName('Geothermal Loop: Boreholes Diameter')
    arg.setDescription("Diameter of bores. Only applies to #{HPXML::HVACTypeHeatPumpGroundToAir} heat pump type. If not provided, the OS-HPXML default (see <a href='#{docs_base_url}#hpxml-geothermal-loops'>HPXML Geothermal Loops</a>) is used.")
    arg.setUnits('in')
    args << arg

    geothermal_loop_grout_or_pipe_type_choices = OpenStudio::StringVector.new
    geothermal_loop_grout_or_pipe_type_choices << HPXML::GeothermalLoopGroutOrPipeTypeStandard
    geothermal_loop_grout_or_pipe_type_choices << HPXML::GeothermalLoopGroutOrPipeTypeThermallyEnhanced

    arg = OpenStudio::Measure::OSArgument::makeChoiceArgument('geothermal_loop_grout_type', geothermal_loop_grout_or_pipe_type_choices, false)
    arg.setDisplayName('Geothermal Loop: Grout Type')
    arg.setDescription("Grout type of the geothermal loop. Only applies to #{HPXML::HVACTypeHeatPumpGroundToAir} heat pump type. If not provided, the OS-HPXML default (see <a href='#{docs_base_url}#hpxml-geothermal-loops'>HPXML Geothermal Loops</a>) is used.")
    args << arg

    arg = OpenStudio::Measure::OSArgument::makeChoiceArgument('geothermal_loop_pipe_type', geothermal_loop_grout_or_pipe_type_choices, false)
    arg.setDisplayName('Geothermal Loop: Pipe Type')
    arg.setDescription("Pipe type of the geothermal loop. Only applies to #{HPXML::HVACTypeHeatPumpGroundToAir} heat pump type. If not provided, the OS-HPXML default (see <a href='#{docs_base_url}#hpxml-geothermal-loops'>HPXML Geothermal Loops</a>) is used.")
    args << arg

    geothermal_loop_pipe_diameter_choices = OpenStudio::StringVector.new
    geothermal_loop_pipe_diameter_choices << '3/4" pipe'
    geothermal_loop_pipe_diameter_choices << '1" pipe'
    geothermal_loop_pipe_diameter_choices << '1-1/4" pipe'

    arg = OpenStudio::Measure::OSArgument::makeChoiceArgument('geothermal_loop_pipe_diameter', geothermal_loop_pipe_diameter_choices, false)
    arg.setDisplayName('Geothermal Loop: Pipe Diameter')
    arg.setDescription("Pipe diameter of the geothermal loop. Only applies to #{HPXML::HVACTypeHeatPumpGroundToAir} heat pump type. If not provided, the OS-HPXML default (see <a href='#{docs_base_url}#hpxml-geothermal-loops'>HPXML Geothermal Loops</a>) is used.")
    arg.setUnits('in')
    args << arg

    heating_system_2_type_choices = OpenStudio::StringVector.new
    heating_system_2_type_choices << Constants::None
    heating_system_2_type_choices << HPXML::HVACTypeFurnace
    heating_system_2_type_choices << HPXML::HVACTypeWallFurnace
    heating_system_2_type_choices << HPXML::HVACTypeFloorFurnace
    heating_system_2_type_choices << HPXML::HVACTypeBoiler
    heating_system_2_type_choices << HPXML::HVACTypeElectricResistance
    heating_system_2_type_choices << HPXML::HVACTypeStove
    heating_system_2_type_choices << HPXML::HVACTypeSpaceHeater
    heating_system_2_type_choices << HPXML::HVACTypeFireplace

    arg = OpenStudio::Measure::OSArgument::makeChoiceArgument('heating_system_2_type', heating_system_2_type_choices, false)
    arg.setDisplayName('Heating System 2: Type')
    arg.setDescription("The type of the second heating system. If a heat pump is specified and the backup type is '#{HPXML::HeatPumpBackupTypeSeparate}', this heating system represents '#{HPXML::HeatPumpBackupTypeSeparate}' backup heating. For ducted heat pumps where the backup heating system is a '#{HPXML::HVACTypeFurnace}', the backup would typically be characterized as '#{HPXML::HeatPumpBackupTypeIntegrated}' in that the furnace and heat pump share the same distribution system and blower fan; a '#{HPXML::HVACTypeFurnace}' as '#{HPXML::HeatPumpBackupTypeSeparate}' backup to a ducted heat pump is not supported. If not provided, defaults to none.")
    arg.setDefaultValue(Constants::None)
    args << arg

    arg = OpenStudio::Measure::OSArgument::makeChoiceArgument('heating_system_2_fuel', heating_system_fuel_choices, false)
    arg.setDisplayName('Heating System 2: Fuel Type')
    arg.setDescription("The fuel type of the second heating system. Ignored for #{HPXML::HVACTypeElectricResistance}.")
    arg.setDefaultValue(HPXML::FuelTypeElectricity)
    args << arg

    arg = OpenStudio::Measure::OSArgument::makeDoubleArgument('heating_system_2_heating_efficiency', false)
    arg.setDisplayName('Heating System 2: Rated AFUE or Percent')
    arg.setUnits('Frac')
    arg.setDescription('The rated heating efficiency value of the second heating system.')
    arg.setDefaultValue(1.0)
    args << arg

    arg = OpenStudio::Measure::OSArgument::makeDoubleArgument('heating_system_2_heating_capacity', false)
    arg.setDisplayName('Heating System 2: Heating Capacity')
    arg.setDescription("The output heating capacity of the second heating system. If not provided, the OS-HPXML autosized default (see <a href='#{docs_base_url}#hpxml-heating-systems'>HPXML Heating Systems</a>) is used.")
    arg.setUnits('Btu/hr')
    args << arg

    arg = OpenStudio::Measure::OSArgument::makeDoubleArgument('heating_system_2_heating_autosizing_factor', false)
    arg.setDisplayName('Heating System 2: Heating Autosizing Factor')
    arg.setDescription('The capacity scaling factor applied to the auto-sizing methodology. If not provided, 1.0 is used.')
    args << arg

    arg = OpenStudio::Measure::OSArgument::makeDoubleArgument('heating_system_2_heating_autosizing_limit', false)
    arg.setDisplayName('Heating System 2: Heating Autosizing Limit')
    arg.setDescription('The maximum capacity limit applied to the auto-sizing methodology. If not provided, no limit is used.')
    arg.setUnits('Btu/hr')
    args << arg

    arg = OpenStudio::Measure::OSArgument::makeDoubleArgument('heating_system_2_fraction_heat_load_served', false)
    arg.setDisplayName('Heating System 2: Fraction Heat Load Served')
    arg.setDescription('The heat load served fraction of the second heating system. Ignored if this heating system serves as a backup system for a heat pump.')
    arg.setUnits('Frac')
    arg.setDefaultValue(0.25)
    args << arg

    arg = OpenStudio::Measure::OSArgument::makeStringArgument('hvac_control_heating_weekday_setpoint', false)
    arg.setDisplayName('HVAC Control: Heating Weekday Setpoint Schedule')
    arg.setDescription('Specify the constant or 24-hour comma-separated weekday heating setpoint schedule. Required unless a detailed CSV schedule is provided.')
    arg.setUnits('F')
    args << arg

    arg = OpenStudio::Measure::OSArgument::makeStringArgument('hvac_control_heating_weekend_setpoint', false)
    arg.setDisplayName('HVAC Control: Heating Weekend Setpoint Schedule')
    arg.setDescription('Specify the constant or 24-hour comma-separated weekend heating setpoint schedule. Required unless a detailed CSV schedule is provided.')
    arg.setUnits('F')
    args << arg

    arg = OpenStudio::Measure::OSArgument::makeStringArgument('hvac_control_cooling_weekday_setpoint', false)
    arg.setDisplayName('HVAC Control: Cooling Weekday Setpoint Schedule')
    arg.setDescription('Specify the constant or 24-hour comma-separated weekday cooling setpoint schedule. Required unless a detailed CSV schedule is provided.')
    arg.setUnits('F')
    args << arg

    arg = OpenStudio::Measure::OSArgument::makeStringArgument('hvac_control_cooling_weekend_setpoint', false)
    arg.setDisplayName('HVAC Control: Cooling Weekend Setpoint Schedule')
    arg.setDescription('Specify the constant or 24-hour comma-separated weekend cooling setpoint schedule. Required unless a detailed CSV schedule is provided.')
    arg.setUnits('F')
    args << arg

    arg = OpenStudio::Measure::OSArgument::makeStringArgument('hvac_control_heating_season_period', false)
    arg.setDisplayName('HVAC Control: Heating Season Period')
    arg.setDescription("Enter a date range like 'Nov 1 - Jun 30'. If not provided, the OS-HPXML default (see <a href='#{docs_base_url}#hpxml-hvac-control'>HPXML HVAC Control</a>) is used. Can also provide '#{Constants::BuildingAmerica}' to use automatic seasons from the Building America House Simulation Protocols.")
    args << arg

    arg = OpenStudio::Measure::OSArgument::makeStringArgument('hvac_control_cooling_season_period', false)
    arg.setDisplayName('HVAC Control: Cooling Season Period')
    arg.setDescription("Enter a date range like 'Jun 1 - Oct 31'. If not provided, the OS-HPXML default (see <a href='#{docs_base_url}#hpxml-hvac-control'>HPXML HVAC Control</a>) is used. Can also provide '#{Constants::BuildingAmerica}' to use automatic seasons from the Building America House Simulation Protocols.")
    args << arg

    arg = OpenStudio::Measure::OSArgument::makeDoubleArgument('hvac_blower_fan_watts_per_cfm', false)
    arg.setDisplayName('HVAC Blower: Fan Efficiency')
    arg.setDescription("The blower fan efficiency at maximum fan speed. Applies only to split (not packaged) systems (i.e., applies to ducted systems as well as ductless #{HPXML::HVACTypeHeatPumpMiniSplit} systems). If not provided, the OS-HPXML default (see <a href='#{docs_base_url}#hpxml-heating-systems'>HPXML Heating Systems</a>, <a href='#{docs_base_url}#hpxml-cooling-systems'>HPXML Cooling Systems</a>, <a href='#{docs_base_url}#hpxml-heat-pumps'>HPXML Heat Pumps</a>) is used.")
    arg.setUnits('W/CFM')
    args << arg

    duct_leakage_units_choices = OpenStudio::StringVector.new
    duct_leakage_units_choices << HPXML::UnitsCFM25
    duct_leakage_units_choices << HPXML::UnitsCFM50
    duct_leakage_units_choices << HPXML::UnitsPercent

    duct_location_choices = OpenStudio::StringVector.new
    duct_location_choices << HPXML::LocationConditionedSpace
    duct_location_choices << HPXML::LocationBasementConditioned
    duct_location_choices << HPXML::LocationBasementUnconditioned
    duct_location_choices << HPXML::LocationCrawlspace
    duct_location_choices << HPXML::LocationCrawlspaceVented
    duct_location_choices << HPXML::LocationCrawlspaceUnvented
    duct_location_choices << HPXML::LocationCrawlspaceConditioned
    duct_location_choices << HPXML::LocationAttic
    duct_location_choices << HPXML::LocationAtticVented
    duct_location_choices << HPXML::LocationAtticUnvented
    duct_location_choices << HPXML::LocationGarage
    duct_location_choices << HPXML::LocationExteriorWall
    duct_location_choices << HPXML::LocationUnderSlab
    duct_location_choices << HPXML::LocationRoofDeck
    duct_location_choices << HPXML::LocationOutside
    duct_location_choices << HPXML::LocationOtherHousingUnit
    duct_location_choices << HPXML::LocationOtherHeatedSpace
    duct_location_choices << HPXML::LocationOtherMultifamilyBufferSpace
    duct_location_choices << HPXML::LocationOtherNonFreezingSpace
    duct_location_choices << HPXML::LocationManufacturedHomeBelly

    arg = OpenStudio::Measure::OSArgument::makeChoiceArgument('ducts_leakage_units', duct_leakage_units_choices, false)
    arg.setDisplayName('Ducts: Leakage Units')
    arg.setDescription('The leakage units of the ducts.')
    arg.setDefaultValue(HPXML::UnitsPercent)
    args << arg

    arg = OpenStudio::Measure::OSArgument::makeDoubleArgument('ducts_supply_leakage_to_outside_value', false)
    arg.setDisplayName('Ducts: Supply Leakage to Outside Value')
    arg.setDescription('The leakage value to outside for the supply ducts.')
    arg.setDefaultValue(0.1)
    args << arg

    arg = OpenStudio::Measure::OSArgument::makeChoiceArgument('ducts_supply_location', duct_location_choices, false)
    arg.setDisplayName('Ducts: Supply Location')
    arg.setDescription("The location of the supply ducts. If not provided, the OS-HPXML default (see <a href='#{docs_base_url}#air-distribution'>Air Distribution</a>) is used.")
    args << arg

    arg = OpenStudio::Measure::OSArgument::makeDoubleArgument('ducts_supply_insulation_r', false)
    arg.setDisplayName('Ducts: Supply Insulation R-Value')
    arg.setDescription('The nominal insulation r-value of the supply ducts excluding air films. Use 0 for uninsulated ducts.')
    arg.setUnits('h-ft^2-R/Btu')
    arg.setDefaultValue(0)
    args << arg

    duct_buried_level_choices = OpenStudio::StringVector.new
    duct_buried_level_choices << HPXML::DuctBuriedInsulationNone
    duct_buried_level_choices << HPXML::DuctBuriedInsulationPartial
    duct_buried_level_choices << HPXML::DuctBuriedInsulationFull
    duct_buried_level_choices << HPXML::DuctBuriedInsulationDeep

    arg = OpenStudio::Measure::OSArgument::makeChoiceArgument('ducts_supply_buried_insulation_level', duct_buried_level_choices, false)
    arg.setDisplayName('Ducts: Supply Buried Insulation Level')
    arg.setDescription('Whether the supply ducts are buried in, e.g., attic loose-fill insulation. Partially buried ducts have insulation that does not cover the top of the ducts. Fully buried ducts have insulation that just covers the top of the ducts. Deeply buried ducts have insulation that continues above the top of the ducts.')
    args << arg

    arg = OpenStudio::Measure::OSArgument::makeDoubleArgument('ducts_supply_surface_area', false)
    arg.setDisplayName('Ducts: Supply Surface Area')
    arg.setDescription("The supply ducts surface area in the given location. If neither Surface Area nor Area Fraction provided, the OS-HPXML default (see <a href='#{docs_base_url}#air-distribution'>Air Distribution</a>) is used.")
    arg.setUnits('ft^2')
    args << arg

    arg = OpenStudio::Measure::OSArgument::makeDoubleArgument('ducts_supply_surface_area_fraction', false)
    arg.setDisplayName('Ducts: Supply Area Fraction')
    arg.setDescription("The fraction of supply ducts surface area in the given location. Only used if Surface Area is not provided. If the fraction is less than 1, the remaining duct area is assumed to be in conditioned space. If neither Surface Area nor Area Fraction provided, the OS-HPXML default (see <a href='#{docs_base_url}#air-distribution'>Air Distribution</a>) is used.")
    arg.setUnits('frac')
    args << arg

    arg = OpenStudio::Measure::OSArgument::makeDoubleArgument('ducts_supply_fraction_rectangular', false)
    arg.setDisplayName('Ducts: Supply Fraction Rectangular')
    arg.setDescription("The fraction of supply ducts that are rectangular (as opposed to round); this affects the duct effective R-value used for modeling. If not provided, the OS-HPXML default (see <a href='#{docs_base_url}#air-distribution'>Air Distribution</a>) is used.")
    arg.setUnits('frac')
    args << arg

    arg = OpenStudio::Measure::OSArgument::makeDoubleArgument('ducts_return_leakage_to_outside_value', false)
    arg.setDisplayName('Ducts: Return Leakage to Outside Value')
    arg.setDescription('The leakage value to outside for the return ducts.')
    arg.setDefaultValue(0.1)
    args << arg

    arg = OpenStudio::Measure::OSArgument::makeChoiceArgument('ducts_return_location', duct_location_choices, false)
    arg.setDisplayName('Ducts: Return Location')
    arg.setDescription("The location of the return ducts. If not provided, the OS-HPXML default (see <a href='#{docs_base_url}#air-distribution'>Air Distribution</a>) is used.")
    args << arg

    arg = OpenStudio::Measure::OSArgument::makeDoubleArgument('ducts_return_insulation_r', false)
    arg.setDisplayName('Ducts: Return Insulation R-Value')
    arg.setDescription('The nominal insulation r-value of the return ducts excluding air films. Use 0 for uninsulated ducts.')
    arg.setUnits('h-ft^2-R/Btu')
    arg.setDefaultValue(0)
    args << arg

    arg = OpenStudio::Measure::OSArgument::makeChoiceArgument('ducts_return_buried_insulation_level', duct_buried_level_choices, false)
    arg.setDisplayName('Ducts: Return Buried Insulation Level')
    arg.setDescription('Whether the return ducts are buried in, e.g., attic loose-fill insulation. Partially buried ducts have insulation that does not cover the top of the ducts. Fully buried ducts have insulation that just covers the top of the ducts. Deeply buried ducts have insulation that continues above the top of the ducts.')
    args << arg

    arg = OpenStudio::Measure::OSArgument::makeDoubleArgument('ducts_return_surface_area', false)
    arg.setDisplayName('Ducts: Return Surface Area')
    arg.setDescription("The return ducts surface area in the given location. If neither Surface Area nor Area Fraction provided, the OS-HPXML default (see <a href='#{docs_base_url}#air-distribution'>Air Distribution</a>) is used.")
    arg.setUnits('ft^2')
    args << arg

    arg = OpenStudio::Measure::OSArgument::makeDoubleArgument('ducts_return_surface_area_fraction', false)
    arg.setDisplayName('Ducts: Return Area Fraction')
    arg.setDescription("The fraction of return ducts surface area in the given location. Only used if Surface Area is not provided. If the fraction is less than 1, the remaining duct area is assumed to be in conditioned space. If neither Surface Area nor Area Fraction provided, the OS-HPXML default (see <a href='#{docs_base_url}#air-distribution'>Air Distribution</a>) is used.")
    arg.setUnits('frac')
    args << arg

    arg = OpenStudio::Measure::OSArgument::makeIntegerArgument('ducts_number_of_return_registers', false)
    arg.setDisplayName('Ducts: Number of Return Registers')
    arg.setDescription("The number of return registers of the ducts. Only used to calculate default return duct surface area. If not provided, the OS-HPXML default (see <a href='#{docs_base_url}#air-distribution'>Air Distribution</a>) is used.")
    arg.setUnits('#')
    args << arg

    arg = OpenStudio::Measure::OSArgument::makeDoubleArgument('ducts_return_fraction_rectangular', false)
    arg.setDisplayName('Ducts: Return Fraction Rectangular')
    arg.setDescription("The fraction of return ducts that are rectangular (as opposed to round); this affects the duct effective R-value used for modeling. If not provided, the OS-HPXML default (see <a href='#{docs_base_url}#air-distribution'>Air Distribution</a>) is used.")
    arg.setUnits('frac')
    args << arg

    mech_vent_fan_type_choices = OpenStudio::StringVector.new
    mech_vent_fan_type_choices << Constants::None
    mech_vent_fan_type_choices << HPXML::MechVentTypeExhaust
    mech_vent_fan_type_choices << HPXML::MechVentTypeSupply
    mech_vent_fan_type_choices << HPXML::MechVentTypeERV
    mech_vent_fan_type_choices << HPXML::MechVentTypeHRV
    mech_vent_fan_type_choices << HPXML::MechVentTypeBalanced
    mech_vent_fan_type_choices << HPXML::MechVentTypeCFIS

    mech_vent_recovery_efficiency_type_choices = OpenStudio::StringVector.new
    mech_vent_recovery_efficiency_type_choices << 'Unadjusted'
    mech_vent_recovery_efficiency_type_choices << 'Adjusted'

    arg = OpenStudio::Measure::OSArgument::makeChoiceArgument('mech_vent_fan_type', mech_vent_fan_type_choices, false)
    arg.setDisplayName('Mechanical Ventilation: Fan Type')
    arg.setDescription("The type of the mechanical ventilation. Use '#{Constants::None}' if there is no mechanical ventilation system. If not provided, defaults to none.")
    arg.setDefaultValue(Constants::None)
    args << arg

    arg = OpenStudio::Measure::OSArgument::makeDoubleArgument('mech_vent_flow_rate', false)
    arg.setDisplayName('Mechanical Ventilation: Flow Rate')
    arg.setDescription("The flow rate of the mechanical ventilation. If not provided, the OS-HPXML default (see <a href='#{docs_base_url}#hpxml-mechanical-ventilation-fans'>HPXML Mechanical Ventilation Fans</a>) is used.")
    arg.setUnits('CFM')
    args << arg

    arg = OpenStudio::Measure::OSArgument::makeDoubleArgument('mech_vent_hours_in_operation', false)
    arg.setDisplayName('Mechanical Ventilation: Hours In Operation')
    arg.setDescription("The hours in operation of the mechanical ventilation. If not provided, the OS-HPXML default (see <a href='#{docs_base_url}#hpxml-mechanical-ventilation-fans'>HPXML Mechanical Ventilation Fans</a>) is used.")
    arg.setUnits('hrs/day')
    args << arg

    arg = OpenStudio::Measure::OSArgument::makeChoiceArgument('mech_vent_recovery_efficiency_type', mech_vent_recovery_efficiency_type_choices, false)
    arg.setDisplayName('Mechanical Ventilation: Total Recovery Efficiency Type')
    arg.setDescription('The total recovery efficiency type of the mechanical ventilation.')
    arg.setDefaultValue('Unadjusted')
    args << arg

    arg = OpenStudio::Measure::OSArgument::makeDoubleArgument('mech_vent_total_recovery_efficiency', false)
    arg.setDisplayName('Mechanical Ventilation: Total Recovery Efficiency')
    arg.setDescription("The Unadjusted or Adjusted total recovery efficiency of the mechanical ventilation. Applies to #{HPXML::MechVentTypeERV}.")
    arg.setUnits('Frac')
    arg.setDefaultValue(0.48)
    args << arg

    arg = OpenStudio::Measure::OSArgument::makeDoubleArgument('mech_vent_sensible_recovery_efficiency', false)
    arg.setDisplayName('Mechanical Ventilation: Sensible Recovery Efficiency')
    arg.setDescription("The Unadjusted or Adjusted sensible recovery efficiency of the mechanical ventilation. Applies to #{HPXML::MechVentTypeERV} and #{HPXML::MechVentTypeHRV}.")
    arg.setUnits('Frac')
    arg.setDefaultValue(0.72)
    args << arg

    arg = OpenStudio::Measure::OSArgument::makeDoubleArgument('mech_vent_fan_power', false)
    arg.setDisplayName('Mechanical Ventilation: Fan Power')
    arg.setDescription("The fan power of the mechanical ventilation. If not provided, the OS-HPXML default (see <a href='#{docs_base_url}#hpxml-mechanical-ventilation-fans'>HPXML Mechanical Ventilation Fans</a>) is used.")
    arg.setUnits('W')
    args << arg

    arg = OpenStudio::Measure::OSArgument::makeIntegerArgument('mech_vent_num_units_served', false)
    arg.setDisplayName('Mechanical Ventilation: Number of Units Served')
    arg.setDescription("Number of dwelling units served by the mechanical ventilation system. Must be 1 if #{HPXML::ResidentialTypeSFD}. Used to apportion flow rate and fan power to the unit.")
    arg.setUnits('#')
    arg.setDefaultValue(1)
    args << arg

    arg = OpenStudio::Measure::OSArgument::makeDoubleArgument('mech_vent_shared_frac_recirculation', false)
    arg.setDisplayName('Shared Mechanical Ventilation: Fraction Recirculation')
    arg.setDescription('Fraction of the total supply air that is recirculated, with the remainder assumed to be outdoor air. The value must be 0 for exhaust only systems. Required for a shared mechanical ventilation system.')
    arg.setUnits('Frac')
    args << arg

    arg = OpenStudio::Measure::OSArgument::makeChoiceArgument('mech_vent_shared_preheating_fuel', heating_system_fuel_choices, false)
    arg.setDisplayName('Shared Mechanical Ventilation: Preheating Fuel')
    arg.setDescription('Fuel type of the preconditioning heating equipment. Only used for a shared mechanical ventilation system. If not provided, assumes no preheating.')
    args << arg

    arg = OpenStudio::Measure::OSArgument::makeDoubleArgument('mech_vent_shared_preheating_efficiency', false)
    arg.setDisplayName('Shared Mechanical Ventilation: Preheating Efficiency')
    arg.setDescription('Efficiency of the preconditioning heating equipment. Only used for a shared mechanical ventilation system. If not provided, assumes no preheating.')
    arg.setUnits('COP')
    args << arg

    arg = OpenStudio::Measure::OSArgument::makeDoubleArgument('mech_vent_shared_preheating_fraction_heat_load_served', false)
    arg.setDisplayName('Shared Mechanical Ventilation: Preheating Fraction Ventilation Heat Load Served')
    arg.setDescription('Fraction of heating load introduced by the shared ventilation system that is met by the preconditioning heating equipment. If not provided, assumes no preheating.')
    arg.setUnits('Frac')
    args << arg

    cooling_system_fuel_choices = OpenStudio::StringVector.new
    cooling_system_fuel_choices << HPXML::FuelTypeElectricity

    arg = OpenStudio::Measure::OSArgument::makeChoiceArgument('mech_vent_shared_precooling_fuel', cooling_system_fuel_choices, false)
    arg.setDisplayName('Shared Mechanical Ventilation: Precooling Fuel')
    arg.setDescription('Fuel type of the preconditioning cooling equipment. Only used for a shared mechanical ventilation system. If not provided, assumes no precooling.')
    args << arg

    arg = OpenStudio::Measure::OSArgument::makeDoubleArgument('mech_vent_shared_precooling_efficiency', false)
    arg.setDisplayName('Shared Mechanical Ventilation: Precooling Efficiency')
    arg.setDescription('Efficiency of the preconditioning cooling equipment. Only used for a shared mechanical ventilation system. If not provided, assumes no precooling.')
    arg.setUnits('COP')
    args << arg

    arg = OpenStudio::Measure::OSArgument::makeDoubleArgument('mech_vent_shared_precooling_fraction_cool_load_served', false)
    arg.setDisplayName('Shared Mechanical Ventilation: Precooling Fraction Ventilation Cool Load Served')
    arg.setDescription('Fraction of cooling load introduced by the shared ventilation system that is met by the preconditioning cooling equipment. If not provided, assumes no precooling.')
    arg.setUnits('Frac')
    args << arg

    mech_vent_2_fan_type_choices = OpenStudio::StringVector.new
    mech_vent_2_fan_type_choices << Constants::None
    mech_vent_2_fan_type_choices << HPXML::MechVentTypeExhaust
    mech_vent_2_fan_type_choices << HPXML::MechVentTypeSupply
    mech_vent_2_fan_type_choices << HPXML::MechVentTypeERV
    mech_vent_2_fan_type_choices << HPXML::MechVentTypeHRV
    mech_vent_2_fan_type_choices << HPXML::MechVentTypeBalanced

    arg = OpenStudio::Measure::OSArgument::makeChoiceArgument('mech_vent_2_fan_type', mech_vent_2_fan_type_choices, false)
    arg.setDisplayName('Mechanical Ventilation 2: Fan Type')
    arg.setDescription("The type of the second mechanical ventilation. Use '#{Constants::None}' if there is no second mechanical ventilation system. If not provided, defaults to none.")
    arg.setDefaultValue(Constants::None)
    args << arg

    arg = OpenStudio::Measure::OSArgument::makeDoubleArgument('mech_vent_2_flow_rate', false)
    arg.setDisplayName('Mechanical Ventilation 2: Flow Rate')
    arg.setDescription('The flow rate of the second mechanical ventilation.')
    arg.setUnits('CFM')
    arg.setDefaultValue(110)
    args << arg

    arg = OpenStudio::Measure::OSArgument::makeDoubleArgument('mech_vent_2_hours_in_operation', false)
    arg.setDisplayName('Mechanical Ventilation 2: Hours In Operation')
    arg.setDescription('The hours in operation of the second mechanical ventilation.')
    arg.setUnits('hrs/day')
    arg.setDefaultValue(24)
    args << arg

    arg = OpenStudio::Measure::OSArgument::makeChoiceArgument('mech_vent_2_recovery_efficiency_type', mech_vent_recovery_efficiency_type_choices, false)
    arg.setDisplayName('Mechanical Ventilation 2: Total Recovery Efficiency Type')
    arg.setDescription('The total recovery efficiency type of the second mechanical ventilation.')
    arg.setDefaultValue('Unadjusted')
    args << arg

    arg = OpenStudio::Measure::OSArgument::makeDoubleArgument('mech_vent_2_total_recovery_efficiency', false)
    arg.setDisplayName('Mechanical Ventilation 2: Total Recovery Efficiency')
    arg.setDescription("The Unadjusted or Adjusted total recovery efficiency of the second mechanical ventilation. Applies to #{HPXML::MechVentTypeERV}.")
    arg.setUnits('Frac')
    arg.setDefaultValue(0.48)
    args << arg

    arg = OpenStudio::Measure::OSArgument::makeDoubleArgument('mech_vent_2_sensible_recovery_efficiency', false)
    arg.setDisplayName('Mechanical Ventilation 2: Sensible Recovery Efficiency')
    arg.setDescription("The Unadjusted or Adjusted sensible recovery efficiency of the second mechanical ventilation. Applies to #{HPXML::MechVentTypeERV} and #{HPXML::MechVentTypeHRV}.")
    arg.setUnits('Frac')
    arg.setDefaultValue(0.72)
    args << arg

    arg = OpenStudio::Measure::OSArgument::makeDoubleArgument('mech_vent_2_fan_power', false)
    arg.setDisplayName('Mechanical Ventilation 2: Fan Power')
    arg.setDescription('The fan power of the second mechanical ventilation.')
    arg.setUnits('W')
    arg.setDefaultValue(30)
    args << arg

    arg = OpenStudio::Measure::OSArgument::makeIntegerArgument('kitchen_fans_quantity', false)
    arg.setDisplayName('Kitchen Fans: Quantity')
    arg.setDescription("The quantity of the kitchen fans. If not provided, the OS-HPXML default (see <a href='#{docs_base_url}#hpxml-local-ventilation-fans'>HPXML Local Ventilation Fans</a>) is used.")
    arg.setUnits('#')
    args << arg

    arg = OpenStudio::Measure::OSArgument::makeDoubleArgument('kitchen_fans_flow_rate', false)
    arg.setDisplayName('Kitchen Fans: Flow Rate')
    arg.setDescription("The flow rate of the kitchen fan. If not provided, the OS-HPXML default (see <a href='#{docs_base_url}#hpxml-local-ventilation-fans'>HPXML Local Ventilation Fans</a>) is used.")
    arg.setUnits('CFM')
    args << arg

    arg = OpenStudio::Measure::OSArgument::makeDoubleArgument('kitchen_fans_hours_in_operation', false)
    arg.setDisplayName('Kitchen Fans: Hours In Operation')
    arg.setDescription("The hours in operation of the kitchen fan. If not provided, the OS-HPXML default (see <a href='#{docs_base_url}#hpxml-local-ventilation-fans'>HPXML Local Ventilation Fans</a>) is used.")
    arg.setUnits('hrs/day')
    args << arg

    arg = OpenStudio::Measure::OSArgument::makeDoubleArgument('kitchen_fans_power', false)
    arg.setDisplayName('Kitchen Fans: Fan Power')
    arg.setDescription("The fan power of the kitchen fan. If not provided, the OS-HPXML default (see <a href='#{docs_base_url}#hpxml-local-ventilation-fans'>HPXML Local Ventilation Fans</a>) is used.")
    arg.setUnits('W')
    args << arg

    arg = OpenStudio::Measure::OSArgument::makeIntegerArgument('kitchen_fans_start_hour', false)
    arg.setDisplayName('Kitchen Fans: Start Hour')
    arg.setDescription("The start hour of the kitchen fan. If not provided, the OS-HPXML default (see <a href='#{docs_base_url}#hpxml-local-ventilation-fans'>HPXML Local Ventilation Fans</a>) is used.")
    arg.setUnits('hr')
    args << arg

    arg = OpenStudio::Measure::OSArgument::makeIntegerArgument('bathroom_fans_quantity', false)
    arg.setDisplayName('Bathroom Fans: Quantity')
    arg.setDescription("The quantity of the bathroom fans. If not provided, the OS-HPXML default (see <a href='#{docs_base_url}#hpxml-local-ventilation-fans'>HPXML Local Ventilation Fans</a>) is used.")
    arg.setUnits('#')
    args << arg

    arg = OpenStudio::Measure::OSArgument::makeDoubleArgument('bathroom_fans_flow_rate', false)
    arg.setDisplayName('Bathroom Fans: Flow Rate')
    arg.setDescription("The flow rate of the bathroom fans. If not provided, the OS-HPXML default (see <a href='#{docs_base_url}#hpxml-local-ventilation-fans'>HPXML Local Ventilation Fans</a>) is used.")
    arg.setUnits('CFM')
    args << arg

    arg = OpenStudio::Measure::OSArgument::makeDoubleArgument('bathroom_fans_hours_in_operation', false)
    arg.setDisplayName('Bathroom Fans: Hours In Operation')
    arg.setDescription("The hours in operation of the bathroom fans. If not provided, the OS-HPXML default (see <a href='#{docs_base_url}#hpxml-local-ventilation-fans'>HPXML Local Ventilation Fans</a>) is used.")
    arg.setUnits('hrs/day')
    args << arg

    arg = OpenStudio::Measure::OSArgument::makeDoubleArgument('bathroom_fans_power', false)
    arg.setDisplayName('Bathroom Fans: Fan Power')
    arg.setDescription("The fan power of the bathroom fans. If not provided, the OS-HPXML default (see <a href='#{docs_base_url}#hpxml-local-ventilation-fans'>HPXML Local Ventilation Fans</a>) is used.")
    arg.setUnits('W')
    args << arg

    arg = OpenStudio::Measure::OSArgument::makeIntegerArgument('bathroom_fans_start_hour', false)
    arg.setDisplayName('Bathroom Fans: Start Hour')
    arg.setDescription("The start hour of the bathroom fans. If not provided, the OS-HPXML default (see <a href='#{docs_base_url}#hpxml-local-ventilation-fans'>HPXML Local Ventilation Fans</a>) is used.")
    arg.setUnits('hr')
    args << arg

    arg = OpenStudio::Measure::OSArgument::makeBoolArgument('whole_house_fan_present', false)
    arg.setDisplayName('Whole House Fan: Present')
    arg.setDescription('Whether there is a whole house fan.')
    arg.setDefaultValue(false)
    args << arg

    arg = OpenStudio::Measure::OSArgument::makeDoubleArgument('whole_house_fan_flow_rate', false)
    arg.setDisplayName('Whole House Fan: Flow Rate')
    arg.setDescription("The flow rate of the whole house fan. If not provided, the OS-HPXML default (see <a href='#{docs_base_url}#hpxml-whole-house-fans'>HPXML Whole House Fans</a>) is used.")
    arg.setUnits('CFM')
    args << arg

    arg = OpenStudio::Measure::OSArgument::makeDoubleArgument('whole_house_fan_power', false)
    arg.setDisplayName('Whole House Fan: Fan Power')
    arg.setDescription("The fan power of the whole house fan. If not provided, the OS-HPXML default (see <a href='#{docs_base_url}#hpxml-whole-house-fans'>HPXML Whole House Fans</a>) is used.")
    arg.setUnits('W')
    args << arg

    water_heater_type_choices = OpenStudio::StringVector.new
    water_heater_type_choices << Constants::None
    water_heater_type_choices << HPXML::WaterHeaterTypeStorage
    water_heater_type_choices << HPXML::WaterHeaterTypeTankless
    water_heater_type_choices << HPXML::WaterHeaterTypeHeatPump
    water_heater_type_choices << HPXML::WaterHeaterTypeCombiStorage
    water_heater_type_choices << HPXML::WaterHeaterTypeCombiTankless

    water_heater_fuel_choices = OpenStudio::StringVector.new
    water_heater_fuel_choices << HPXML::FuelTypeElectricity
    water_heater_fuel_choices << HPXML::FuelTypeNaturalGas
    water_heater_fuel_choices << HPXML::FuelTypeOil
    water_heater_fuel_choices << HPXML::FuelTypePropane
    water_heater_fuel_choices << HPXML::FuelTypeWoodCord
    water_heater_fuel_choices << HPXML::FuelTypeCoal

    water_heater_location_choices = OpenStudio::StringVector.new
    water_heater_location_choices << HPXML::LocationConditionedSpace
    water_heater_location_choices << HPXML::LocationBasementConditioned
    water_heater_location_choices << HPXML::LocationBasementUnconditioned
    water_heater_location_choices << HPXML::LocationGarage
    water_heater_location_choices << HPXML::LocationAttic
    water_heater_location_choices << HPXML::LocationAtticVented
    water_heater_location_choices << HPXML::LocationAtticUnvented
    water_heater_location_choices << HPXML::LocationCrawlspace
    water_heater_location_choices << HPXML::LocationCrawlspaceVented
    water_heater_location_choices << HPXML::LocationCrawlspaceUnvented
    water_heater_location_choices << HPXML::LocationCrawlspaceConditioned
    water_heater_location_choices << HPXML::LocationOtherExterior
    water_heater_location_choices << HPXML::LocationOtherHousingUnit
    water_heater_location_choices << HPXML::LocationOtherHeatedSpace
    water_heater_location_choices << HPXML::LocationOtherMultifamilyBufferSpace
    water_heater_location_choices << HPXML::LocationOtherNonFreezingSpace

    water_heater_efficiency_type_choices = OpenStudio::StringVector.new
    water_heater_efficiency_type_choices << 'EnergyFactor'
    water_heater_efficiency_type_choices << 'UniformEnergyFactor'

    water_heater_usage_bin_choices = OpenStudio::StringVector.new
    water_heater_usage_bin_choices << HPXML::WaterHeaterUsageBinVerySmall
    water_heater_usage_bin_choices << HPXML::WaterHeaterUsageBinLow
    water_heater_usage_bin_choices << HPXML::WaterHeaterUsageBinMedium
    water_heater_usage_bin_choices << HPXML::WaterHeaterUsageBinHigh

    arg = OpenStudio::Measure::OSArgument::makeChoiceArgument('water_heater_type', water_heater_type_choices, true)
    arg.setDisplayName('Water Heater: Type')
    arg.setDescription("The type of water heater. Use '#{Constants::None}' if there is no water heater.")
    arg.setDefaultValue(HPXML::WaterHeaterTypeStorage)
    args << arg

    arg = OpenStudio::Measure::OSArgument::makeChoiceArgument('water_heater_fuel_type', water_heater_fuel_choices, false)
    arg.setDisplayName('Water Heater: Fuel Type')
    arg.setDescription("The fuel type of water heater. Ignored for #{HPXML::WaterHeaterTypeHeatPump}.")
    arg.setDefaultValue(HPXML::FuelTypeNaturalGas)
    args << arg

    arg = OpenStudio::Measure::OSArgument::makeChoiceArgument('water_heater_location', water_heater_location_choices, false)
    arg.setDisplayName('Water Heater: Location')
    arg.setDescription("The location of water heater. If not provided, the OS-HPXML default (see <a href='#{docs_base_url}#hpxml-water-heating-systems'>HPXML Water Heating Systems</a>) is used.")
    args << arg

    arg = OpenStudio::Measure::OSArgument::makeDoubleArgument('water_heater_tank_volume', false)
    arg.setDisplayName('Water Heater: Tank Volume')
    arg.setDescription("Nominal volume of water heater tank. If not provided, the OS-HPXML default (see <a href='#{docs_base_url}#conventional-storage'>Conventional Storage</a>, <a href='#{docs_base_url}#heat-pump'>Heat Pump</a>, <a href='#{docs_base_url}#combi-boiler-w-storage'>Combi Boiler w/ Storage</a>) is used.")
    arg.setUnits('gal')
    args << arg

    arg = OpenStudio::Measure::OSArgument::makeChoiceArgument('water_heater_efficiency_type', water_heater_efficiency_type_choices, false)
    arg.setDisplayName('Water Heater: Efficiency Type')
    arg.setDescription('The efficiency type of water heater. Does not apply to space-heating boilers.')
    arg.setDefaultValue('EnergyFactor')
    args << arg

    arg = OpenStudio::Measure::OSArgument::makeDoubleArgument('water_heater_efficiency', false)
    arg.setDisplayName('Water Heater: Efficiency')
    arg.setDescription('Rated Energy Factor or Uniform Energy Factor. Does not apply to space-heating boilers.')
    arg.setDefaultValue(0.67)
    args << arg

    arg = OpenStudio::Measure::OSArgument::makeChoiceArgument('water_heater_usage_bin', water_heater_usage_bin_choices, false)
    arg.setDisplayName('Water Heater: Usage Bin')
    arg.setDescription("The usage of the water heater. Only applies if Efficiency Type is UniformEnergyFactor and Type is not #{HPXML::WaterHeaterTypeTankless}. Does not apply to space-heating boilers. If not provided, the OS-HPXML default (see <a href='#{docs_base_url}#conventional-storage'>Conventional Storage</a>, <a href='#{docs_base_url}#heat-pump'>Heat Pump</a>) is used.")
    args << arg

    arg = OpenStudio::Measure::OSArgument::makeDoubleArgument('water_heater_recovery_efficiency', false)
    arg.setDisplayName('Water Heater: Recovery Efficiency')
    arg.setDescription("Ratio of energy delivered to water heater to the energy content of the fuel consumed by the water heater. Only used for non-electric storage water heaters. If not provided, the OS-HPXML default (see <a href='#{docs_base_url}#conventional-storage'>Conventional Storage</a>) is used.")
    arg.setUnits('Frac')
    args << arg

    arg = OpenStudio::Measure::OSArgument::makeDoubleArgument('water_heater_heating_capacity', false)
    arg.setDisplayName('Water Heater: Heating Capacity')
    arg.setDescription("Heating capacity. Only applies to #{HPXML::WaterHeaterTypeStorage} and #{HPXML::WaterHeaterTypeHeatPump} (compressor). If not provided, the OS-HPXML default (see <a href='#{docs_base_url}#conventional-storage'>Conventional Storage</a>, <a href='#{docs_base_url}#heat-pump'>Heat Pump</a>) is used.")
    arg.setUnits('Btu/hr')
    args << arg

    arg = OpenStudio::Measure::OSArgument::makeDoubleArgument('water_heater_backup_heating_capacity', false)
    arg.setDisplayName('Water Heater: Backup Heating Capacity')
    arg.setDescription("Backup heating capacity for a #{HPXML::WaterHeaterTypeHeatPump}. If not provided, the OS-HPXML default (see <a href='#{docs_base_url}#heat-pump'>Heat Pump</a>) is used.")
    arg.setUnits('Btu/hr')
    args << arg

    arg = OpenStudio::Measure::OSArgument::makeDoubleArgument('water_heater_standby_loss', false)
    arg.setDisplayName('Water Heater: Standby Loss')
    arg.setDescription("The standby loss of water heater. Only applies to space-heating boilers. If not provided, the OS-HPXML default (see <a href='#{docs_base_url}#combi-boiler-w-storage'>Combi Boiler w/ Storage</a>) is used.")
    arg.setUnits('F/hr')
    args << arg

    arg = OpenStudio::Measure::OSArgument::makeDoubleArgument('water_heater_jacket_rvalue', false)
    arg.setDisplayName('Water Heater: Jacket R-value')
    arg.setDescription("The jacket R-value of water heater. Doesn't apply to #{HPXML::WaterHeaterTypeTankless} or #{HPXML::WaterHeaterTypeCombiTankless}. If not provided, defaults to no jacket insulation.")
    arg.setUnits('h-ft^2-R/Btu')
    args << arg

    arg = OpenStudio::Measure::OSArgument::makeDoubleArgument('water_heater_setpoint_temperature', false)
    arg.setDisplayName('Water Heater: Setpoint Temperature')
    arg.setDescription("The setpoint temperature of water heater. If not provided, the OS-HPXML default (see <a href='#{docs_base_url}#hpxml-water-heating-systems'>HPXML Water Heating Systems</a>) is used.")
    arg.setUnits('F')
    args << arg

    arg = OpenStudio::Measure::OSArgument::makeIntegerArgument('water_heater_num_bedrooms_served', false)
    arg.setDisplayName('Water Heater: Number of Bedrooms Served')
    arg.setDescription("Number of bedrooms served (directly or indirectly) by the water heater. Only needed if #{HPXML::ResidentialTypeSFA} or #{HPXML::ResidentialTypeApartment} and it is a shared water heater serving multiple dwelling units. Used to apportion water heater tank losses to the unit.")
    arg.setUnits('#')
    args << arg

    arg = OpenStudio::Measure::OSArgument::makeBoolArgument('water_heater_uses_desuperheater', false)
    arg.setDisplayName('Water Heater: Uses Desuperheater')
    arg.setDescription("Requires that the dwelling unit has a #{HPXML::HVACTypeHeatPumpAirToAir}, #{HPXML::HVACTypeHeatPumpMiniSplit}, or #{HPXML::HVACTypeHeatPumpGroundToAir} heat pump or a #{HPXML::HVACTypeCentralAirConditioner} or #{HPXML::HVACTypeMiniSplitAirConditioner} air conditioner. If not provided, assumes no desuperheater.")
    args << arg

    water_heater_tank_model_type_choices = OpenStudio::StringVector.new
    water_heater_tank_model_type_choices << HPXML::WaterHeaterTankModelTypeMixed
    water_heater_tank_model_type_choices << HPXML::WaterHeaterTankModelTypeStratified

    arg = OpenStudio::Measure::OSArgument::makeChoiceArgument('water_heater_tank_model_type', water_heater_tank_model_type_choices, false)
    arg.setDisplayName('Water Heater: Tank Type')
    arg.setDescription("Type of tank model to use. The '#{HPXML::WaterHeaterTankModelTypeStratified}' tank generally provide more accurate results, but may significantly increase run time. Applies only to #{HPXML::WaterHeaterTypeStorage}. If not provided, the OS-HPXML default (see <a href='#{docs_base_url}#conventional-storage'>Conventional Storage</a>) is used.")
    args << arg

    water_heater_operating_mode_choices = OpenStudio::StringVector.new
    water_heater_operating_mode_choices << HPXML::WaterHeaterOperatingModeHybridAuto
    water_heater_operating_mode_choices << HPXML::WaterHeaterOperatingModeHeatPumpOnly

    arg = OpenStudio::Measure::OSArgument::makeChoiceArgument('water_heater_operating_mode', water_heater_operating_mode_choices, false)
    arg.setDisplayName('Water Heater: Operating Mode')
    arg.setDescription("The water heater operating mode. The '#{HPXML::WaterHeaterOperatingModeHeatPumpOnly}' option only uses the heat pump, while '#{HPXML::WaterHeaterOperatingModeHybridAuto}' allows the backup electric resistance to come on in high demand situations. This is ignored if a scheduled operating mode type is selected. Applies only to #{HPXML::WaterHeaterTypeHeatPump}. If not provided, the OS-HPXML default (see <a href='#{docs_base_url}#heat-pump'>Heat Pump</a>) is used.")
    args << arg

    hot_water_distribution_system_type_choices = OpenStudio::StringVector.new
    hot_water_distribution_system_type_choices << HPXML::DHWDistTypeStandard
    hot_water_distribution_system_type_choices << HPXML::DHWDistTypeRecirc

    arg = OpenStudio::Measure::OSArgument::makeChoiceArgument('hot_water_distribution_system_type', hot_water_distribution_system_type_choices, true)
    arg.setDisplayName('Hot Water Distribution: System Type')
    arg.setDescription('The type of the hot water distribution system.')
    arg.setDefaultValue(HPXML::DHWDistTypeStandard)
    args << arg

    arg = OpenStudio::Measure::OSArgument::makeDoubleArgument('hot_water_distribution_standard_piping_length', false)
    arg.setDisplayName('Hot Water Distribution: Standard Piping Length')
    arg.setUnits('ft')
    arg.setDescription("If the distribution system is #{HPXML::DHWDistTypeStandard}, the length of the piping. If not provided, the OS-HPXML default (see <a href='#{docs_base_url}#standard'>Standard</a>) is used.")
    args << arg

    recirculation_control_type_choices = OpenStudio::StringVector.new
    recirculation_control_type_choices << HPXML::DHWRecircControlTypeNone
    recirculation_control_type_choices << HPXML::DHWRecircControlTypeTimer
    recirculation_control_type_choices << HPXML::DHWRecircControlTypeTemperature
    recirculation_control_type_choices << HPXML::DHWRecircControlTypeSensor
    recirculation_control_type_choices << HPXML::DHWRecircControlTypeManual

    arg = OpenStudio::Measure::OSArgument::makeChoiceArgument('hot_water_distribution_recirc_control_type', recirculation_control_type_choices, false)
    arg.setDisplayName('Hot Water Distribution: Recirculation Control Type')
    arg.setDescription("If the distribution system is #{HPXML::DHWDistTypeRecirc}, the type of hot water recirculation control, if any.")
    arg.setDefaultValue(HPXML::DHWRecircControlTypeNone)
    args << arg

    arg = OpenStudio::Measure::OSArgument::makeDoubleArgument('hot_water_distribution_recirc_piping_length', false)
    arg.setDisplayName('Hot Water Distribution: Recirculation Piping Length')
    arg.setUnits('ft')
    arg.setDescription("If the distribution system is #{HPXML::DHWDistTypeRecirc}, the length of the recirculation piping. If not provided, the OS-HPXML default (see <a href='#{docs_base_url}#recirculation-in-unit'>Recirculation (In-Unit)</a>) is used.")
    args << arg

    arg = OpenStudio::Measure::OSArgument::makeDoubleArgument('hot_water_distribution_recirc_branch_piping_length', false)
    arg.setDisplayName('Hot Water Distribution: Recirculation Branch Piping Length')
    arg.setUnits('ft')
    arg.setDescription("If the distribution system is #{HPXML::DHWDistTypeRecirc}, the length of the recirculation branch piping. If not provided, the OS-HPXML default (see <a href='#{docs_base_url}#recirculation-in-unit'>Recirculation (In-Unit)</a>) is used.")
    args << arg

    arg = OpenStudio::Measure::OSArgument::makeDoubleArgument('hot_water_distribution_recirc_pump_power', false)
    arg.setDisplayName('Hot Water Distribution: Recirculation Pump Power')
    arg.setUnits('W')
    arg.setDescription("If the distribution system is #{HPXML::DHWDistTypeRecirc}, the recirculation pump power. If not provided, the OS-HPXML default (see <a href='#{docs_base_url}#recirculation-in-unit'>Recirculation (In-Unit)</a>) is used.")
    args << arg

    arg = OpenStudio::Measure::OSArgument::makeDoubleArgument('hot_water_distribution_pipe_r', false)
    arg.setDisplayName('Hot Water Distribution: Pipe Insulation Nominal R-Value')
    arg.setUnits('h-ft^2-R/Btu')
    arg.setDescription("Nominal R-value of the pipe insulation. If not provided, the OS-HPXML default (see <a href='#{docs_base_url}#hpxml-hot-water-distribution'>HPXML Hot Water Distribution</a>) is used.")
    args << arg

    dwhr_facilities_connected_choices = OpenStudio::StringVector.new
    dwhr_facilities_connected_choices << Constants::None
    dwhr_facilities_connected_choices << HPXML::DWHRFacilitiesConnectedOne
    dwhr_facilities_connected_choices << HPXML::DWHRFacilitiesConnectedAll

    arg = OpenStudio::Measure::OSArgument::makeChoiceArgument('dwhr_facilities_connected', dwhr_facilities_connected_choices, false)
    arg.setDisplayName('Drain Water Heat Recovery: Facilities Connected')
    arg.setDescription("Which facilities are connected for the drain water heat recovery. Use '#{Constants::None}' if there is no drain water heat recovery system.")
    arg.setDefaultValue(Constants::None)
    args << arg

    arg = OpenStudio::Measure::OSArgument::makeBoolArgument('dwhr_equal_flow', false)
    arg.setDisplayName('Drain Water Heat Recovery: Equal Flow')
    arg.setDescription('Whether the drain water heat recovery has equal flow.')
    arg.setDefaultValue(true)
    args << arg

    arg = OpenStudio::Measure::OSArgument::makeDoubleArgument('dwhr_efficiency', false)
    arg.setDisplayName('Drain Water Heat Recovery: Efficiency')
    arg.setUnits('Frac')
    arg.setDescription('The efficiency of the drain water heat recovery.')
    arg.setDefaultValue(0.55)
    args << arg

    arg = OpenStudio::Measure::OSArgument::makeBoolArgument('water_fixtures_shower_low_flow', false)
    arg.setDisplayName('Hot Water Fixtures: Is Shower Low Flow')
    arg.setDescription('Whether the shower fixture is low flow. If not provided, defaults to false.')
    arg.setDefaultValue(false)
    args << arg

    arg = OpenStudio::Measure::OSArgument::makeBoolArgument('water_fixtures_sink_low_flow', false)
    arg.setDisplayName('Hot Water Fixtures: Is Sink Low Flow')
    arg.setDescription('Whether the sink fixture is low flow. If not provided, defaults to false.')
    arg.setDefaultValue(false)
    args << arg

    arg = OpenStudio::Measure::OSArgument::makeDoubleArgument('water_fixtures_usage_multiplier', false)
    arg.setDisplayName('Hot Water Fixtures: Usage Multiplier')
    arg.setDescription("Multiplier on the hot water usage that can reflect, e.g., high/low usage occupants. If not provided, the OS-HPXML default (see <a href='#{docs_base_url}#hpxml-water-fixtures'>HPXML Water Fixtures</a>) is used.")
    args << arg

    arg = OpenStudio::Measure::OSArgument::makeDoubleArgument('general_water_use_usage_multiplier', false)
    arg.setDisplayName('General Water Use: Usage Multiplier')
    arg.setDescription("Multiplier on internal gains from general water use (floor mopping, shower evaporation, water films on showers, tubs & sinks surfaces, plant watering, etc.) that can reflect, e.g., high/low usage occupants. If not provided, the OS-HPXML default (see <a href='#{docs_base_url}#hpxml-building-occupancy'>HPXML Building Occupancy</a>) is used.")
    args << arg

    solar_thermal_system_type_choices = OpenStudio::StringVector.new
    solar_thermal_system_type_choices << Constants::None
    solar_thermal_system_type_choices << HPXML::SolarThermalSystemTypeHotWater

    solar_thermal_collector_loop_type_choices = OpenStudio::StringVector.new
    solar_thermal_collector_loop_type_choices << HPXML::SolarThermalLoopTypeDirect
    solar_thermal_collector_loop_type_choices << HPXML::SolarThermalLoopTypeIndirect
    solar_thermal_collector_loop_type_choices << HPXML::SolarThermalLoopTypeThermosyphon

    solar_thermal_collector_type_choices = OpenStudio::StringVector.new
    solar_thermal_collector_type_choices << HPXML::SolarThermalCollectorTypeEvacuatedTube
    solar_thermal_collector_type_choices << HPXML::SolarThermalCollectorTypeSingleGlazing
    solar_thermal_collector_type_choices << HPXML::SolarThermalCollectorTypeDoubleGlazing
    solar_thermal_collector_type_choices << HPXML::SolarThermalCollectorTypeICS

    arg = OpenStudio::Measure::OSArgument::makeChoiceArgument('solar_thermal_system_type', solar_thermal_system_type_choices, false)
    arg.setDisplayName('Solar Thermal: System Type')
    arg.setDescription("The type of solar thermal system. Use '#{Constants::None}' if there is no solar thermal system.")
    arg.setDefaultValue(Constants::None)
    args << arg

    arg = OpenStudio::Measure::OSArgument::makeDoubleArgument('solar_thermal_collector_area', false)
    arg.setDisplayName('Solar Thermal: Collector Area')
    arg.setUnits('ft^2')
    arg.setDescription('The collector area of the solar thermal system.')
    arg.setDefaultValue(40.0)
    args << arg

    arg = OpenStudio::Measure::OSArgument::makeChoiceArgument('solar_thermal_collector_loop_type', solar_thermal_collector_loop_type_choices, false)
    arg.setDisplayName('Solar Thermal: Collector Loop Type')
    arg.setDescription('The collector loop type of the solar thermal system.')
    arg.setDefaultValue(HPXML::SolarThermalLoopTypeDirect)
    args << arg

    arg = OpenStudio::Measure::OSArgument::makeChoiceArgument('solar_thermal_collector_type', solar_thermal_collector_type_choices, false)
    arg.setDisplayName('Solar Thermal: Collector Type')
    arg.setDescription('The collector type of the solar thermal system.')
    arg.setDefaultValue(HPXML::SolarThermalCollectorTypeEvacuatedTube)
    args << arg

    arg = OpenStudio::Measure::OSArgument::makeDoubleArgument('solar_thermal_collector_azimuth', false)
    arg.setDisplayName('Solar Thermal: Collector Azimuth')
    arg.setUnits('degrees')
    arg.setDescription('The collector azimuth of the solar thermal system. Azimuth is measured clockwise from north (e.g., North=0, East=90, South=180, West=270).')
    arg.setDefaultValue(180)
    args << arg

    arg = OpenStudio::Measure::OSArgument::makeStringArgument('solar_thermal_collector_tilt', false)
    arg.setDisplayName('Solar Thermal: Collector Tilt')
    arg.setUnits('degrees')
    arg.setDescription('The collector tilt of the solar thermal system. Can also enter, e.g., RoofPitch, RoofPitch+20, Latitude, Latitude-15, etc.')
    arg.setDefaultValue('RoofPitch')
    args << arg

    arg = OpenStudio::Measure::OSArgument::makeDoubleArgument('solar_thermal_collector_rated_optical_efficiency', false)
    arg.setDisplayName('Solar Thermal: Collector Rated Optical Efficiency')
    arg.setUnits('Frac')
    arg.setDescription('The collector rated optical efficiency of the solar thermal system.')
    arg.setDefaultValue(0.5)
    args << arg

    arg = OpenStudio::Measure::OSArgument::makeDoubleArgument('solar_thermal_collector_rated_thermal_losses', false)
    arg.setDisplayName('Solar Thermal: Collector Rated Thermal Losses')
    arg.setUnits('Btu/hr-ft^2-R')
    arg.setDescription('The collector rated thermal losses of the solar thermal system.')
    arg.setDefaultValue(0.2799)
    args << arg

    arg = OpenStudio::Measure::OSArgument::makeDoubleArgument('solar_thermal_storage_volume', false)
    arg.setDisplayName('Solar Thermal: Storage Volume')
    arg.setUnits('gal')
    arg.setDescription("The storage volume of the solar thermal system. If not provided, the OS-HPXML default (see <a href='#{docs_base_url}#detailed-inputs'>Detailed Inputs</a>) is used.")
    args << arg

    arg = OpenStudio::Measure::OSArgument::makeDoubleArgument('solar_thermal_solar_fraction', false)
    arg.setDisplayName('Solar Thermal: Solar Fraction')
    arg.setUnits('Frac')
    arg.setDescription('The solar fraction of the solar thermal system. If provided, overrides all other solar thermal inputs.')
    arg.setDefaultValue(0)
    args << arg

    pv_system_module_type_choices = OpenStudio::StringVector.new
    pv_system_module_type_choices << HPXML::PVModuleTypeStandard
    pv_system_module_type_choices << HPXML::PVModuleTypePremium
    pv_system_module_type_choices << HPXML::PVModuleTypeThinFilm

    pv_system_location_choices = OpenStudio::StringVector.new
    pv_system_location_choices << HPXML::LocationRoof
    pv_system_location_choices << HPXML::LocationGround

    pv_system_tracking_choices = OpenStudio::StringVector.new
    pv_system_tracking_choices << HPXML::PVTrackingTypeFixed
    pv_system_tracking_choices << HPXML::PVTrackingType1Axis
    pv_system_tracking_choices << HPXML::PVTrackingType1AxisBacktracked
    pv_system_tracking_choices << HPXML::PVTrackingType2Axis

    arg = OpenStudio::Measure::OSArgument::makeBoolArgument('pv_system_present', false)
    arg.setDisplayName('PV System: Present')
    arg.setDescription('Whether there is a PV system present. If not provided, defaults to false.')
    arg.setDefaultValue(false)
    args << arg

    arg = OpenStudio::Measure::OSArgument::makeChoiceArgument('pv_system_module_type', pv_system_module_type_choices, false)
    arg.setDisplayName('PV System: Module Type')
    arg.setDescription("Module type of the PV system. If not provided, the OS-HPXML default (see <a href='#{docs_base_url}#hpxml-photovoltaics'>HPXML Photovoltaics</a>) is used.")
    args << arg

    arg = OpenStudio::Measure::OSArgument::makeChoiceArgument('pv_system_location', pv_system_location_choices, false)
    arg.setDisplayName('PV System: Location')
    arg.setDescription("Location of the PV system. If not provided, the OS-HPXML default (see <a href='#{docs_base_url}#hpxml-photovoltaics'>HPXML Photovoltaics</a>) is used.")
    args << arg

    arg = OpenStudio::Measure::OSArgument::makeChoiceArgument('pv_system_tracking', pv_system_tracking_choices, false)
    arg.setDisplayName('PV System: Tracking')
    arg.setDescription("Type of tracking for the PV system. If not provided, the OS-HPXML default (see <a href='#{docs_base_url}#hpxml-photovoltaics'>HPXML Photovoltaics</a>) is used.")
    args << arg

    arg = OpenStudio::Measure::OSArgument::makeDoubleArgument('pv_system_array_azimuth', false)
    arg.setDisplayName('PV System: Array Azimuth')
    arg.setUnits('degrees')
    arg.setDescription('Array azimuth of the PV system. Azimuth is measured clockwise from north (e.g., North=0, East=90, South=180, West=270).')
    arg.setDefaultValue(180)
    args << arg

    arg = OpenStudio::Measure::OSArgument::makeStringArgument('pv_system_array_tilt', false)
    arg.setDisplayName('PV System: Array Tilt')
    arg.setUnits('degrees')
    arg.setDescription('Array tilt of the PV system. Can also enter, e.g., RoofPitch, RoofPitch+20, Latitude, Latitude-15, etc.')
    arg.setDefaultValue('RoofPitch')
    args << arg

    arg = OpenStudio::Measure::OSArgument::makeDoubleArgument('pv_system_max_power_output', false)
    arg.setDisplayName('PV System: Maximum Power Output')
    arg.setUnits('W')
    arg.setDescription('Maximum power output of the PV system. For a shared system, this is the total building maximum power output.')
    arg.setDefaultValue(4000)
    args << arg

    arg = OpenStudio::Measure::OSArgument::makeDoubleArgument('pv_system_inverter_efficiency', false)
    arg.setDisplayName('PV System: Inverter Efficiency')
    arg.setUnits('Frac')
    arg.setDescription("Inverter efficiency of the PV system. If there are two PV systems, this will apply to both. If not provided, the OS-HPXML default (see <a href='#{docs_base_url}#hpxml-photovoltaics'>HPXML Photovoltaics</a>) is used.")
    args << arg

    arg = OpenStudio::Measure::OSArgument::makeDoubleArgument('pv_system_system_losses_fraction', false)
    arg.setDisplayName('PV System: System Losses Fraction')
    arg.setUnits('Frac')
    arg.setDescription("System losses fraction of the PV system. If there are two PV systems, this will apply to both. If not provided, the OS-HPXML default (see <a href='#{docs_base_url}#hpxml-photovoltaics'>HPXML Photovoltaics</a>) is used.")
    args << arg

    arg = OpenStudio::Measure::OSArgument::makeIntegerArgument('pv_system_num_bedrooms_served', false)
    arg.setDisplayName('PV System: Number of Bedrooms Served')
    arg.setDescription("Number of bedrooms served by PV system. Only needed if #{HPXML::ResidentialTypeSFA} or #{HPXML::ResidentialTypeApartment} and it is a shared PV system serving multiple dwelling units. Used to apportion PV generation to the unit of a SFA/MF building. If there are two PV systems, this will apply to both.")
    arg.setUnits('#')
    args << arg

    arg = OpenStudio::Measure::OSArgument::makeBoolArgument('pv_system_2_present', false)
    arg.setDisplayName('PV System 2: Present')
    arg.setDescription('Whether there is a second PV system present. If not provided, defaults to false.')
    arg.setDefaultValue(false)
    args << arg

    arg = OpenStudio::Measure::OSArgument::makeChoiceArgument('pv_system_2_module_type', pv_system_module_type_choices, false)
    arg.setDisplayName('PV System 2: Module Type')
    arg.setDescription("Module type of the second PV system. If not provided, the OS-HPXML default (see <a href='#{docs_base_url}#hpxml-photovoltaics'>HPXML Photovoltaics</a>) is used.")
    args << arg

    arg = OpenStudio::Measure::OSArgument::makeChoiceArgument('pv_system_2_location', pv_system_location_choices, false)
    arg.setDisplayName('PV System 2: Location')
    arg.setDescription("Location of the second PV system. If not provided, the OS-HPXML default (see <a href='#{docs_base_url}#hpxml-photovoltaics'>HPXML Photovoltaics</a>) is used.")
    args << arg

    arg = OpenStudio::Measure::OSArgument::makeChoiceArgument('pv_system_2_tracking', pv_system_tracking_choices, false)
    arg.setDisplayName('PV System 2: Tracking')
    arg.setDescription("Type of tracking for the second PV system. If not provided, the OS-HPXML default (see <a href='#{docs_base_url}#hpxml-photovoltaics'>HPXML Photovoltaics</a>) is used.")
    args << arg

    arg = OpenStudio::Measure::OSArgument::makeDoubleArgument('pv_system_2_array_azimuth', false)
    arg.setDisplayName('PV System 2: Array Azimuth')
    arg.setUnits('degrees')
    arg.setDescription('Array azimuth of the second PV system. Azimuth is measured clockwise from north (e.g., North=0, East=90, South=180, West=270).')
    arg.setDefaultValue(180)
    args << arg

    arg = OpenStudio::Measure::OSArgument::makeStringArgument('pv_system_2_array_tilt', false)
    arg.setDisplayName('PV System 2: Array Tilt')
    arg.setUnits('degrees')
    arg.setDescription('Array tilt of the second PV system. Can also enter, e.g., RoofPitch, RoofPitch+20, Latitude, Latitude-15, etc.')
    arg.setDefaultValue('RoofPitch')
    args << arg

    arg = OpenStudio::Measure::OSArgument::makeDoubleArgument('pv_system_2_max_power_output', false)
    arg.setDisplayName('PV System 2: Maximum Power Output')
    arg.setUnits('W')
    arg.setDescription('Maximum power output of the second PV system. For a shared system, this is the total building maximum power output.')
    arg.setDefaultValue(4000)
    args << arg

    battery_location_choices = OpenStudio::StringVector.new
    battery_location_choices << HPXML::LocationConditionedSpace
    battery_location_choices << HPXML::LocationBasementConditioned
    battery_location_choices << HPXML::LocationBasementUnconditioned
    battery_location_choices << HPXML::LocationCrawlspace
    battery_location_choices << HPXML::LocationCrawlspaceVented
    battery_location_choices << HPXML::LocationCrawlspaceUnvented
    battery_location_choices << HPXML::LocationCrawlspaceConditioned
    battery_location_choices << HPXML::LocationAttic
    battery_location_choices << HPXML::LocationAtticVented
    battery_location_choices << HPXML::LocationAtticUnvented
    battery_location_choices << HPXML::LocationGarage
    battery_location_choices << HPXML::LocationOutside

    arg = OpenStudio::Measure::OSArgument::makeBoolArgument('battery_present', false)
    arg.setDisplayName('Battery: Present')
    arg.setDescription('Whether there is a lithium ion battery present. If not provided, defaults to false.')
    arg.setDefaultValue(false)
    args << arg

    arg = OpenStudio::Measure::OSArgument::makeChoiceArgument('battery_location', battery_location_choices, false)
    arg.setDisplayName('Battery: Location')
    arg.setDescription("The space type for the lithium ion battery location. If not provided, the OS-HPXML default (see <a href='#{docs_base_url}#hpxml-batteries'>HPXML Batteries</a>) is used.")
    args << arg

    arg = OpenStudio::Measure::OSArgument::makeDoubleArgument('battery_power', false)
    arg.setDisplayName('Battery: Rated Power Output')
    arg.setDescription("The rated power output of the lithium ion battery. If not provided, the OS-HPXML default (see <a href='#{docs_base_url}#hpxml-batteries'>HPXML Batteries</a>) is used.")
    arg.setUnits('W')
    args << arg

    arg = OpenStudio::Measure::OSArgument::makeDoubleArgument('battery_capacity', false)
    arg.setDisplayName('Battery: Nominal Capacity')
    arg.setDescription("The nominal capacity of the lithium ion battery. If not provided, the OS-HPXML default (see <a href='#{docs_base_url}#hpxml-batteries'>HPXML Batteries</a>) is used.")
    arg.setUnits('kWh')
    args << arg

    arg = OpenStudio::Measure::OSArgument::makeDoubleArgument('battery_usable_capacity', false)
    arg.setDisplayName('Battery: Usable Capacity')
    arg.setDescription("The usable capacity of the lithium ion battery. If not provided, the OS-HPXML default (see <a href='#{docs_base_url}#hpxml-batteries'>HPXML Batteries</a>) is used.")
    arg.setUnits('kWh')
    args << arg

    arg = OpenStudio::Measure::OSArgument::makeDoubleArgument('battery_round_trip_efficiency', false)
    arg.setDisplayName('Battery: Round Trip Efficiency')
    arg.setDescription("The round trip efficiency of the lithium ion battery. If not provided, the OS-HPXML default (see <a href='#{docs_base_url}#hpxml-batteries'>HPXML Batteries</a>) is used.")
    arg.setUnits('Frac')
    args << arg

    arg = OpenStudio::Measure::OSArgument::makeIntegerArgument('battery_num_bedrooms_served', false)
    arg.setDisplayName('Battery: Number of Bedrooms Served')
    arg.setDescription("Number of bedrooms served by the lithium ion battery. Only needed if #{HPXML::ResidentialTypeSFA} or #{HPXML::ResidentialTypeApartment} and it is a shared battery serving multiple dwelling units. Used to apportion battery charging/discharging to the unit of a SFA/MF building.")
    arg.setUnits('#')
    args << arg

    arg = OpenStudio::Measure::OSArgument::makeBoolArgument('lighting_present', true)
    arg.setDisplayName('Lighting: Present')
    arg.setDescription('Whether there is lighting energy use.')
    arg.setDefaultValue(true)
    args << arg

    arg = OpenStudio::Measure::OSArgument::makeDoubleArgument('lighting_interior_fraction_cfl', false)
    arg.setDisplayName('Lighting: Interior Fraction CFL')
    arg.setDescription('Fraction of all lamps (interior) that are compact fluorescent. Lighting not specified as CFL, LFL, or LED is assumed to be incandescent.')
    arg.setDefaultValue(0.1)
    args << arg

    arg = OpenStudio::Measure::OSArgument::makeDoubleArgument('lighting_interior_fraction_lfl', false)
    arg.setDisplayName('Lighting: Interior Fraction LFL')
    arg.setDescription('Fraction of all lamps (interior) that are linear fluorescent. Lighting not specified as CFL, LFL, or LED is assumed to be incandescent.')
    arg.setDefaultValue(0.0)
    args << arg

    arg = OpenStudio::Measure::OSArgument::makeDoubleArgument('lighting_interior_fraction_led', false)
    arg.setDisplayName('Lighting: Interior Fraction LED')
    arg.setDescription('Fraction of all lamps (interior) that are light emitting diodes. Lighting not specified as CFL, LFL, or LED is assumed to be incandescent.')
    arg.setDefaultValue(0.0)
    args << arg

    arg = OpenStudio::Measure::OSArgument::makeDoubleArgument('lighting_interior_usage_multiplier', false)
    arg.setDisplayName('Lighting: Interior Usage Multiplier')
    arg.setDescription("Multiplier on the lighting energy usage (interior) that can reflect, e.g., high/low usage occupants. If not provided, the OS-HPXML default (see <a href='#{docs_base_url}#hpxml-lighting'>HPXML Lighting</a>) is used.")
    args << arg

    arg = OpenStudio::Measure::OSArgument::makeDoubleArgument('lighting_exterior_fraction_cfl', false)
    arg.setDisplayName('Lighting: Exterior Fraction CFL')
    arg.setDescription('Fraction of all lamps (exterior) that are compact fluorescent. Lighting not specified as CFL, LFL, or LED is assumed to be incandescent.')
    arg.setDefaultValue(0.0)
    args << arg

    arg = OpenStudio::Measure::OSArgument::makeDoubleArgument('lighting_exterior_fraction_lfl', false)
    arg.setDisplayName('Lighting: Exterior Fraction LFL')
    arg.setDescription('Fraction of all lamps (exterior) that are linear fluorescent. Lighting not specified as CFL, LFL, or LED is assumed to be incandescent.')
    arg.setDefaultValue(0.0)
    args << arg

    arg = OpenStudio::Measure::OSArgument::makeDoubleArgument('lighting_exterior_fraction_led', false)
    arg.setDisplayName('Lighting: Exterior Fraction LED')
    arg.setDescription('Fraction of all lamps (exterior) that are light emitting diodes. Lighting not specified as CFL, LFL, or LED is assumed to be incandescent.')
    arg.setDefaultValue(0.0)
    args << arg

    arg = OpenStudio::Measure::OSArgument::makeDoubleArgument('lighting_exterior_usage_multiplier', false)
    arg.setDisplayName('Lighting: Exterior Usage Multiplier')
    arg.setDescription("Multiplier on the lighting energy usage (exterior) that can reflect, e.g., high/low usage occupants. If not provided, the OS-HPXML default (see <a href='#{docs_base_url}#hpxml-lighting'>HPXML Lighting</a>) is used.")
    args << arg

    arg = OpenStudio::Measure::OSArgument::makeDoubleArgument('lighting_garage_fraction_cfl', false)
    arg.setDisplayName('Lighting: Garage Fraction CFL')
    arg.setDescription('Fraction of all lamps (garage) that are compact fluorescent. Lighting not specified as CFL, LFL, or LED is assumed to be incandescent.')
    arg.setDefaultValue(0.0)
    args << arg

    arg = OpenStudio::Measure::OSArgument::makeDoubleArgument('lighting_garage_fraction_lfl', false)
    arg.setDisplayName('Lighting: Garage Fraction LFL')
    arg.setDescription('Fraction of all lamps (garage) that are linear fluorescent. Lighting not specified as CFL, LFL, or LED is assumed to be incandescent.')
    arg.setDefaultValue(0.0)
    args << arg

    arg = OpenStudio::Measure::OSArgument::makeDoubleArgument('lighting_garage_fraction_led', false)
    arg.setDisplayName('Lighting: Garage Fraction LED')
    arg.setDescription('Fraction of all lamps (garage) that are light emitting diodes. Lighting not specified as CFL, LFL, or LED is assumed to be incandescent.')
    arg.setDefaultValue(0.0)
    args << arg

    arg = OpenStudio::Measure::OSArgument::makeDoubleArgument('lighting_garage_usage_multiplier', false)
    arg.setDisplayName('Lighting: Garage Usage Multiplier')
    arg.setDescription("Multiplier on the lighting energy usage (garage) that can reflect, e.g., high/low usage occupants. If not provided, the OS-HPXML default (see <a href='#{docs_base_url}#hpxml-lighting'>HPXML Lighting</a>) is used.")
    args << arg

    arg = OpenStudio::Measure::OSArgument::makeBoolArgument('holiday_lighting_present', false)
    arg.setDisplayName('Holiday Lighting: Present')
    arg.setDescription('Whether there is holiday lighting. If not provided, defaults to false.')
    arg.setDefaultValue(false)
    args << arg

    arg = OpenStudio::Measure::OSArgument::makeDoubleArgument('holiday_lighting_daily_kwh', false)
    arg.setDisplayName('Holiday Lighting: Daily Consumption')
    arg.setUnits('kWh/day')
    arg.setDescription("The daily energy consumption for holiday lighting (exterior). If not provided, the OS-HPXML default (see <a href='#{docs_base_url}#hpxml-lighting'>HPXML Lighting</a>) is used.")
    args << arg

    arg = OpenStudio::Measure::OSArgument::makeStringArgument('holiday_lighting_period', false)
    arg.setDisplayName('Holiday Lighting: Period')
    arg.setDescription("Enter a date range like 'Nov 25 - Jan 5'. If not provided, the OS-HPXML default (see <a href='#{docs_base_url}#hpxml-lighting'>HPXML Lighting</a>) is used.")
    args << arg

    dehumidifier_type_choices = OpenStudio::StringVector.new
    dehumidifier_type_choices << Constants::None
    dehumidifier_type_choices << HPXML::DehumidifierTypePortable
    dehumidifier_type_choices << HPXML::DehumidifierTypeWholeHome

    dehumidifier_efficiency_type_choices = OpenStudio::StringVector.new
    dehumidifier_efficiency_type_choices << 'EnergyFactor'
    dehumidifier_efficiency_type_choices << 'IntegratedEnergyFactor'

    arg = OpenStudio::Measure::OSArgument::makeChoiceArgument('dehumidifier_type', dehumidifier_type_choices, false)
    arg.setDisplayName('Dehumidifier: Type')
    arg.setDescription('The type of dehumidifier. If not provided, defaults to none.')
    arg.setDefaultValue(Constants::None)
    args << arg

    arg = OpenStudio::Measure::OSArgument::makeChoiceArgument('dehumidifier_efficiency_type', dehumidifier_efficiency_type_choices, false)
    arg.setDisplayName('Dehumidifier: Efficiency Type')
    arg.setDescription('The efficiency type of dehumidifier.')
    arg.setDefaultValue('IntegratedEnergyFactor')
    args << arg

    arg = OpenStudio::Measure::OSArgument::makeDoubleArgument('dehumidifier_efficiency', false)
    arg.setDisplayName('Dehumidifier: Efficiency')
    arg.setUnits('liters/kWh')
    arg.setDescription('The efficiency of the dehumidifier.')
    arg.setDefaultValue(1.5)
    args << arg

    arg = OpenStudio::Measure::OSArgument::makeDoubleArgument('dehumidifier_capacity', false)
    arg.setDisplayName('Dehumidifier: Capacity')
    arg.setDescription('The capacity (water removal rate) of the dehumidifier.')
    arg.setUnits('pint/day')
    arg.setDefaultValue(40)
    args << arg

    arg = OpenStudio::Measure::OSArgument::makeDoubleArgument('dehumidifier_rh_setpoint', false)
    arg.setDisplayName('Dehumidifier: Relative Humidity Setpoint')
    arg.setDescription('The relative humidity setpoint of the dehumidifier.')
    arg.setUnits('Frac')
    arg.setDefaultValue(0.5)
    args << arg

    arg = OpenStudio::Measure::OSArgument::makeDoubleArgument('dehumidifier_fraction_dehumidification_load_served', false)
    arg.setDisplayName('Dehumidifier: Fraction Dehumidification Load Served')
    arg.setDescription('The dehumidification load served fraction of the dehumidifier.')
    arg.setUnits('Frac')
    arg.setDefaultValue(1)
    args << arg

    appliance_location_choices = OpenStudio::StringVector.new
    appliance_location_choices << HPXML::LocationConditionedSpace
    appliance_location_choices << HPXML::LocationBasementConditioned
    appliance_location_choices << HPXML::LocationBasementUnconditioned
    appliance_location_choices << HPXML::LocationGarage
    appliance_location_choices << HPXML::LocationOtherHousingUnit
    appliance_location_choices << HPXML::LocationOtherHeatedSpace
    appliance_location_choices << HPXML::LocationOtherMultifamilyBufferSpace
    appliance_location_choices << HPXML::LocationOtherNonFreezingSpace

    clothes_washer_efficiency_type_choices = OpenStudio::StringVector.new
    clothes_washer_efficiency_type_choices << 'ModifiedEnergyFactor'
    clothes_washer_efficiency_type_choices << 'IntegratedModifiedEnergyFactor'

    arg = OpenStudio::Measure::OSArgument::makeBoolArgument('clothes_washer_present', true)
    arg.setDisplayName('Clothes Washer: Present')
    arg.setDescription('Whether there is a clothes washer present.')
    arg.setDefaultValue(true)
    args << arg

    arg = OpenStudio::Measure::OSArgument::makeChoiceArgument('clothes_washer_location', appliance_location_choices, false)
    arg.setDisplayName('Clothes Washer: Location')
    arg.setDescription("The space type for the clothes washer location. If not provided, the OS-HPXML default (see <a href='#{docs_base_url}#hpxml-clothes-washer'>HPXML Clothes Washer</a>) is used.")
    args << arg

    arg = OpenStudio::Measure::OSArgument::makeChoiceArgument('clothes_washer_efficiency_type', clothes_washer_efficiency_type_choices, false)
    arg.setDisplayName('Clothes Washer: Efficiency Type')
    arg.setDescription('The efficiency type of the clothes washer.')
    arg.setDefaultValue('IntegratedModifiedEnergyFactor')
    args << arg

    arg = OpenStudio::Measure::OSArgument::makeDoubleArgument('clothes_washer_efficiency', false)
    arg.setDisplayName('Clothes Washer: Efficiency')
    arg.setUnits('ft^3/kWh-cyc')
    arg.setDescription("The efficiency of the clothes washer. If not provided, the OS-HPXML default (see <a href='#{docs_base_url}#hpxml-clothes-washer'>HPXML Clothes Washer</a>) is used.")
    args << arg

    arg = OpenStudio::Measure::OSArgument::makeDoubleArgument('clothes_washer_rated_annual_kwh', false)
    arg.setDisplayName('Clothes Washer: Rated Annual Consumption')
    arg.setUnits('kWh/yr')
    arg.setDescription("The annual energy consumed by the clothes washer, as rated, obtained from the EnergyGuide label. This includes both the appliance electricity consumption and the energy required for water heating. If not provided, the OS-HPXML default (see <a href='#{docs_base_url}#hpxml-clothes-washer'>HPXML Clothes Washer</a>) is used.")
    args << arg

    arg = OpenStudio::Measure::OSArgument::makeDoubleArgument('clothes_washer_label_electric_rate', false)
    arg.setDisplayName('Clothes Washer: Label Electric Rate')
    arg.setUnits('$/kWh')
    arg.setDescription("The annual energy consumed by the clothes washer, as rated, obtained from the EnergyGuide label. This includes both the appliance electricity consumption and the energy required for water heating. If not provided, the OS-HPXML default (see <a href='#{docs_base_url}#hpxml-clothes-washer'>HPXML Clothes Washer</a>) is used.")
    args << arg

    arg = OpenStudio::Measure::OSArgument::makeDoubleArgument('clothes_washer_label_gas_rate', false)
    arg.setDisplayName('Clothes Washer: Label Gas Rate')
    arg.setUnits('$/therm')
    arg.setDescription("The annual energy consumed by the clothes washer, as rated, obtained from the EnergyGuide label. This includes both the appliance electricity consumption and the energy required for water heating. If not provided, the OS-HPXML default (see <a href='#{docs_base_url}#hpxml-clothes-washer'>HPXML Clothes Washer</a>) is used.")
    args << arg

    arg = OpenStudio::Measure::OSArgument::makeDoubleArgument('clothes_washer_label_annual_gas_cost', false)
    arg.setDisplayName('Clothes Washer: Label Annual Cost with Gas DHW')
    arg.setUnits('$')
    arg.setDescription("The annual cost of using the system under test conditions. Input is obtained from the EnergyGuide label. If not provided, the OS-HPXML default (see <a href='#{docs_base_url}#hpxml-clothes-washer'>HPXML Clothes Washer</a>) is used.")
    args << arg

    arg = OpenStudio::Measure::OSArgument::makeDoubleArgument('clothes_washer_label_usage', false)
    arg.setDisplayName('Clothes Washer: Label Usage')
    arg.setUnits('cyc/wk')
    arg.setDescription("The clothes washer loads per week. If not provided, the OS-HPXML default (see <a href='#{docs_base_url}#hpxml-clothes-washer'>HPXML Clothes Washer</a>) is used.")
    args << arg

    arg = OpenStudio::Measure::OSArgument::makeDoubleArgument('clothes_washer_capacity', false)
    arg.setDisplayName('Clothes Washer: Drum Volume')
    arg.setUnits('ft^3')
    arg.setDescription("Volume of the washer drum. Obtained from the EnergyStar website or the manufacturer's literature. If not provided, the OS-HPXML default (see <a href='#{docs_base_url}#hpxml-clothes-washer'>HPXML Clothes Washer</a>) is used.")
    args << arg

    arg = OpenStudio::Measure::OSArgument::makeDoubleArgument('clothes_washer_usage_multiplier', false)
    arg.setDisplayName('Clothes Washer: Usage Multiplier')
    arg.setDescription("Multiplier on the clothes washer energy and hot water usage that can reflect, e.g., high/low usage occupants. If not provided, the OS-HPXML default (see <a href='#{docs_base_url}#hpxml-clothes-washer'>HPXML Clothes Washer</a>) is used.")
    args << arg

    arg = OpenStudio::Measure::OSArgument::makeBoolArgument('clothes_dryer_present', true)
    arg.setDisplayName('Clothes Dryer: Present')
    arg.setDescription('Whether there is a clothes dryer present.')
    arg.setDefaultValue(true)
    args << arg

    arg = OpenStudio::Measure::OSArgument::makeChoiceArgument('clothes_dryer_location', appliance_location_choices, false)
    arg.setDisplayName('Clothes Dryer: Location')
    arg.setDescription("The space type for the clothes dryer location. If not provided, the OS-HPXML default (see <a href='#{docs_base_url}#hpxml-clothes-dryer'>HPXML Clothes Dryer</a>) is used.")
    args << arg

    clothes_dryer_fuel_choices = OpenStudio::StringVector.new
    clothes_dryer_fuel_choices << HPXML::FuelTypeElectricity
    clothes_dryer_fuel_choices << HPXML::FuelTypeNaturalGas
    clothes_dryer_fuel_choices << HPXML::FuelTypeOil
    clothes_dryer_fuel_choices << HPXML::FuelTypePropane
    clothes_dryer_fuel_choices << HPXML::FuelTypeWoodCord
    clothes_dryer_fuel_choices << HPXML::FuelTypeCoal

    clothes_dryer_efficiency_type_choices = OpenStudio::StringVector.new
    clothes_dryer_efficiency_type_choices << 'EnergyFactor'
    clothes_dryer_efficiency_type_choices << 'CombinedEnergyFactor'

    arg = OpenStudio::Measure::OSArgument::makeChoiceArgument('clothes_dryer_fuel_type', clothes_dryer_fuel_choices, false)
    arg.setDisplayName('Clothes Dryer: Fuel Type')
    arg.setDescription('Type of fuel used by the clothes dryer.')
    arg.setDefaultValue(HPXML::FuelTypeNaturalGas)
    args << arg

    arg = OpenStudio::Measure::OSArgument::makeChoiceArgument('clothes_dryer_efficiency_type', clothes_dryer_efficiency_type_choices, false)
    arg.setDisplayName('Clothes Dryer: Efficiency Type')
    arg.setDescription('The efficiency type of the clothes dryer.')
    arg.setDefaultValue('CombinedEnergyFactor')
    args << arg

    arg = OpenStudio::Measure::OSArgument::makeDoubleArgument('clothes_dryer_efficiency', false)
    arg.setDisplayName('Clothes Dryer: Efficiency')
    arg.setUnits('lb/kWh')
    arg.setDescription("The efficiency of the clothes dryer. If not provided, the OS-HPXML default (see <a href='#{docs_base_url}#hpxml-clothes-dryer'>HPXML Clothes Dryer</a>) is used.")
    args << arg

    arg = OpenStudio::Measure::OSArgument::makeDoubleArgument('clothes_dryer_vented_flow_rate', false)
    arg.setDisplayName('Clothes Dryer: Vented Flow Rate')
    arg.setDescription("The exhaust flow rate of the vented clothes dryer. If not provided, the OS-HPXML default (see <a href='#{docs_base_url}#hpxml-clothes-dryer'>HPXML Clothes Dryer</a>) is used.")
    arg.setUnits('CFM')
    args << arg

    arg = OpenStudio::Measure::OSArgument::makeDoubleArgument('clothes_dryer_usage_multiplier', false)
    arg.setDisplayName('Clothes Dryer: Usage Multiplier')
    arg.setDescription("Multiplier on the clothes dryer energy usage that can reflect, e.g., high/low usage occupants. If not provided, the OS-HPXML default (see <a href='#{docs_base_url}#hpxml-clothes-dryer'>HPXML Clothes Dryer</a>) is used.")
    args << arg

    arg = OpenStudio::Measure::OSArgument::makeBoolArgument('dishwasher_present', true)
    arg.setDisplayName('Dishwasher: Present')
    arg.setDescription('Whether there is a dishwasher present.')
    arg.setDefaultValue(true)
    args << arg

    arg = OpenStudio::Measure::OSArgument::makeChoiceArgument('dishwasher_location', appliance_location_choices, false)
    arg.setDisplayName('Dishwasher: Location')
    arg.setDescription("The space type for the dishwasher location. If not provided, the OS-HPXML default (see <a href='#{docs_base_url}#hpxml-dishwasher'>HPXML Dishwasher</a>) is used.")
    args << arg

    dishwasher_efficiency_type_choices = OpenStudio::StringVector.new
    dishwasher_efficiency_type_choices << 'RatedAnnualkWh'
    dishwasher_efficiency_type_choices << 'EnergyFactor'

    arg = OpenStudio::Measure::OSArgument::makeChoiceArgument('dishwasher_efficiency_type', dishwasher_efficiency_type_choices, false)
    arg.setDisplayName('Dishwasher: Efficiency Type')
    arg.setDescription('The efficiency type of dishwasher.')
    arg.setDefaultValue('RatedAnnualkWh')
    args << arg

    arg = OpenStudio::Measure::OSArgument::makeDoubleArgument('dishwasher_efficiency', false)
    arg.setDisplayName('Dishwasher: Efficiency')
    arg.setUnits('RatedAnnualkWh or EnergyFactor')
    arg.setDescription("The efficiency of the dishwasher. If not provided, the OS-HPXML default (see <a href='#{docs_base_url}#hpxml-dishwasher'>HPXML Dishwasher</a>) is used.")
    args << arg

    arg = OpenStudio::Measure::OSArgument::makeDoubleArgument('dishwasher_label_electric_rate', false)
    arg.setDisplayName('Dishwasher: Label Electric Rate')
    arg.setUnits('$/kWh')
    arg.setDescription("The label electric rate of the dishwasher. If not provided, the OS-HPXML default (see <a href='#{docs_base_url}#hpxml-dishwasher'>HPXML Dishwasher</a>) is used.")
    args << arg

    arg = OpenStudio::Measure::OSArgument::makeDoubleArgument('dishwasher_label_gas_rate', false)
    arg.setDisplayName('Dishwasher: Label Gas Rate')
    arg.setUnits('$/therm')
    arg.setDescription("The label gas rate of the dishwasher. If not provided, the OS-HPXML default (see <a href='#{docs_base_url}#hpxml-dishwasher'>HPXML Dishwasher</a>) is used.")
    args << arg

    arg = OpenStudio::Measure::OSArgument::makeDoubleArgument('dishwasher_label_annual_gas_cost', false)
    arg.setDisplayName('Dishwasher: Label Annual Gas Cost')
    arg.setUnits('$')
    arg.setDescription("The label annual gas cost of the dishwasher. If not provided, the OS-HPXML default (see <a href='#{docs_base_url}#hpxml-dishwasher'>HPXML Dishwasher</a>) is used.")
    args << arg

    arg = OpenStudio::Measure::OSArgument::makeDoubleArgument('dishwasher_label_usage', false)
    arg.setDisplayName('Dishwasher: Label Usage')
    arg.setUnits('cyc/wk')
    arg.setDescription("The dishwasher loads per week. If not provided, the OS-HPXML default (see <a href='#{docs_base_url}#hpxml-dishwasher'>HPXML Dishwasher</a>) is used.")
    args << arg

    arg = OpenStudio::Measure::OSArgument::makeIntegerArgument('dishwasher_place_setting_capacity', false)
    arg.setDisplayName('Dishwasher: Number of Place Settings')
    arg.setUnits('#')
    arg.setDescription("The number of place settings for the unit. Data obtained from manufacturer's literature. If not provided, the OS-HPXML default (see <a href='#{docs_base_url}#hpxml-dishwasher'>HPXML Dishwasher</a>) is used.")
    args << arg

    arg = OpenStudio::Measure::OSArgument::makeDoubleArgument('dishwasher_usage_multiplier', false)
    arg.setDisplayName('Dishwasher: Usage Multiplier')
    arg.setDescription("Multiplier on the dishwasher energy usage that can reflect, e.g., high/low usage occupants. If not provided, the OS-HPXML default (see <a href='#{docs_base_url}#hpxml-dishwasher'>HPXML Dishwasher</a>) is used.")
    args << arg

    arg = OpenStudio::Measure::OSArgument::makeBoolArgument('refrigerator_present', true)
    arg.setDisplayName('Refrigerator: Present')
    arg.setDescription('Whether there is a refrigerator present.')
    arg.setDefaultValue(true)
    args << arg

    arg = OpenStudio::Measure::OSArgument::makeChoiceArgument('refrigerator_location', appliance_location_choices, false)
    arg.setDisplayName('Refrigerator: Location')
    arg.setDescription("The space type for the refrigerator location. If not provided, the OS-HPXML default (see <a href='#{docs_base_url}#hpxml-refrigerators'>HPXML Refrigerators</a>) is used.")
    args << arg

    arg = OpenStudio::Measure::OSArgument::makeDoubleArgument('refrigerator_rated_annual_kwh', false)
    arg.setDisplayName('Refrigerator: Rated Annual Consumption')
    arg.setUnits('kWh/yr')
    arg.setDescription("The EnergyGuide rated annual energy consumption for a refrigerator. If not provided, the OS-HPXML default (see <a href='#{docs_base_url}#hpxml-refrigerators'>HPXML Refrigerators</a>) is used.")
    args << arg

    arg = OpenStudio::Measure::OSArgument::makeDoubleArgument('refrigerator_usage_multiplier', false)
    arg.setDisplayName('Refrigerator: Usage Multiplier')
    arg.setDescription("Multiplier on the refrigerator energy usage that can reflect, e.g., high/low usage occupants. If not provided, the OS-HPXML default (see <a href='#{docs_base_url}#hpxml-refrigerators'>HPXML Refrigerators</a>) is used.")
    args << arg

    arg = OpenStudio::Measure::OSArgument::makeBoolArgument('extra_refrigerator_present', false)
    arg.setDisplayName('Extra Refrigerator: Present')
    arg.setDescription('Whether there is an extra refrigerator present. If not provided, defaults to false.')
    arg.setDefaultValue(false)
    args << arg

    arg = OpenStudio::Measure::OSArgument::makeChoiceArgument('extra_refrigerator_location', appliance_location_choices, false)
    arg.setDisplayName('Extra Refrigerator: Location')
    arg.setDescription("The space type for the extra refrigerator location. If not provided, the OS-HPXML default (see <a href='#{docs_base_url}#hpxml-refrigerators'>HPXML Refrigerators</a>) is used.")
    args << arg

    arg = OpenStudio::Measure::OSArgument::makeDoubleArgument('extra_refrigerator_rated_annual_kwh', false)
    arg.setDisplayName('Extra Refrigerator: Rated Annual Consumption')
    arg.setUnits('kWh/yr')
    arg.setDescription("The EnergyGuide rated annual energy consumption for an extra refrigerator. If not provided, the OS-HPXML default (see <a href='#{docs_base_url}#hpxml-refrigerators'>HPXML Refrigerators</a>) is used.")
    args << arg

    arg = OpenStudio::Measure::OSArgument::makeDoubleArgument('extra_refrigerator_usage_multiplier', false)
    arg.setDisplayName('Extra Refrigerator: Usage Multiplier')
    arg.setDescription("Multiplier on the extra refrigerator energy usage that can reflect, e.g., high/low usage occupants. If not provided, the OS-HPXML default (see <a href='#{docs_base_url}#hpxml-refrigerators'>HPXML Refrigerators</a>) is used.")
    args << arg

    arg = OpenStudio::Measure::OSArgument::makeBoolArgument('freezer_present', false)
    arg.setDisplayName('Freezer: Present')
    arg.setDescription('Whether there is a freezer present. If not provided, defaults to false.')
    arg.setDefaultValue(false)
    args << arg

    arg = OpenStudio::Measure::OSArgument::makeChoiceArgument('freezer_location', appliance_location_choices, false)
    arg.setDisplayName('Freezer: Location')
    arg.setDescription("The space type for the freezer location. If not provided, the OS-HPXML default (see <a href='#{docs_base_url}#hpxml-freezers'>HPXML Freezers</a>) is used.")
    args << arg

    arg = OpenStudio::Measure::OSArgument::makeDoubleArgument('freezer_rated_annual_kwh', false)
    arg.setDisplayName('Freezer: Rated Annual Consumption')
    arg.setUnits('kWh/yr')
    arg.setDescription("The EnergyGuide rated annual energy consumption for a freezer. If not provided, the OS-HPXML default (see <a href='#{docs_base_url}#hpxml-freezers'>HPXML Freezers</a>) is used.")
    args << arg

    arg = OpenStudio::Measure::OSArgument::makeDoubleArgument('freezer_usage_multiplier', false)
    arg.setDisplayName('Freezer: Usage Multiplier')
    arg.setDescription("Multiplier on the freezer energy usage that can reflect, e.g., high/low usage occupants. If not provided, the OS-HPXML default (see <a href='#{docs_base_url}#hpxml-freezers'>HPXML Freezers</a>) is used.")
    args << arg

    cooking_range_oven_fuel_choices = OpenStudio::StringVector.new
    cooking_range_oven_fuel_choices << HPXML::FuelTypeElectricity
    cooking_range_oven_fuel_choices << HPXML::FuelTypeNaturalGas
    cooking_range_oven_fuel_choices << HPXML::FuelTypeOil
    cooking_range_oven_fuel_choices << HPXML::FuelTypePropane
    cooking_range_oven_fuel_choices << HPXML::FuelTypeWoodCord
    cooking_range_oven_fuel_choices << HPXML::FuelTypeCoal

    arg = OpenStudio::Measure::OSArgument::makeBoolArgument('cooking_range_oven_present', true)
    arg.setDisplayName('Cooking Range/Oven: Present')
    arg.setDescription('Whether there is a cooking range/oven present.')
    arg.setDefaultValue(true)
    args << arg

    arg = OpenStudio::Measure::OSArgument::makeChoiceArgument('cooking_range_oven_location', appliance_location_choices, false)
    arg.setDisplayName('Cooking Range/Oven: Location')
    arg.setDescription("The space type for the cooking range/oven location. If not provided, the OS-HPXML default (see <a href='#{docs_base_url}#hpxml-cooking-range-oven'>HPXML Cooking Range/Oven</a>) is used.")
    args << arg

    arg = OpenStudio::Measure::OSArgument::makeChoiceArgument('cooking_range_oven_fuel_type', cooking_range_oven_fuel_choices, false)
    arg.setDisplayName('Cooking Range/Oven: Fuel Type')
    arg.setDescription('Type of fuel used by the cooking range/oven.')
    arg.setDefaultValue(HPXML::FuelTypeNaturalGas)
    args << arg

    arg = OpenStudio::Measure::OSArgument::makeBoolArgument('cooking_range_oven_is_induction', false)
    arg.setDisplayName('Cooking Range/Oven: Is Induction')
    arg.setDescription("Whether the cooking range is induction. If not provided, the OS-HPXML default (see <a href='#{docs_base_url}#hpxml-cooking-range-oven'>HPXML Cooking Range/Oven</a>) is used.")
    args << arg

    arg = OpenStudio::Measure::OSArgument::makeBoolArgument('cooking_range_oven_is_convection', false)
    arg.setDisplayName('Cooking Range/Oven: Is Convection')
    arg.setDescription("Whether the oven is convection. If not provided, the OS-HPXML default (see <a href='#{docs_base_url}#hpxml-cooking-range-oven'>HPXML Cooking Range/Oven</a>) is used.")
    args << arg

    arg = OpenStudio::Measure::OSArgument::makeDoubleArgument('cooking_range_oven_usage_multiplier', false)
    arg.setDisplayName('Cooking Range/Oven: Usage Multiplier')
    arg.setDescription("Multiplier on the cooking range/oven energy usage that can reflect, e.g., high/low usage occupants. If not provided, the OS-HPXML default (see <a href='#{docs_base_url}#hpxml-cooking-range-oven'>HPXML Cooking Range/Oven</a>) is used.")
    args << arg

    arg = OpenStudio::Measure::OSArgument::makeBoolArgument('ceiling_fan_present', true)
    arg.setDisplayName('Ceiling Fan: Present')
    arg.setDescription('Whether there are any ceiling fans.')
    arg.setDefaultValue(true)
    args << arg

    arg = OpenStudio::Measure::OSArgument::makeDoubleArgument('ceiling_fan_label_energy_use', false)
    arg.setDisplayName('Ceiling Fan: Label Energy Use')
    arg.setUnits('W')
    arg.setDescription("The label average energy use of the ceiling fan(s). If neither Efficiency nor Label Energy Use provided, the OS-HPXML default (see <a href='#{docs_base_url}#hpxml-ceiling-fans'>HPXML Ceiling Fans</a>) is used.")
    args << arg

    arg = OpenStudio::Measure::OSArgument::makeDoubleArgument('ceiling_fan_efficiency', false)
    arg.setDisplayName('Ceiling Fan: Efficiency')
    arg.setUnits('CFM/W')
    arg.setDescription("The efficiency rating of the ceiling fan(s) at medium speed. Only used if Label Energy Use not provided. If neither Efficiency nor Label Energy Use provided, the OS-HPXML default (see <a href='#{docs_base_url}#hpxml-ceiling-fans'>HPXML Ceiling Fans</a>) is used.")
    args << arg

    arg = OpenStudio::Measure::OSArgument::makeIntegerArgument('ceiling_fan_quantity', false)
    arg.setDisplayName('Ceiling Fan: Quantity')
    arg.setUnits('#')
    arg.setDescription("Total number of ceiling fans. If not provided, the OS-HPXML default (see <a href='#{docs_base_url}#hpxml-ceiling-fans'>HPXML Ceiling Fans</a>) is used.")
    args << arg

    arg = OpenStudio::Measure::OSArgument::makeDoubleArgument('ceiling_fan_cooling_setpoint_temp_offset', false)
    arg.setDisplayName('Ceiling Fan: Cooling Setpoint Temperature Offset')
    arg.setUnits('F')
    arg.setDescription("The cooling setpoint temperature offset during months when the ceiling fans are operating. Only applies if ceiling fan quantity is greater than zero. If not provided, the OS-HPXML default (see <a href='#{docs_base_url}#hpxml-ceiling-fans'>HPXML Ceiling Fans</a>) is used.")
    args << arg

    arg = OpenStudio::Measure::OSArgument::makeBoolArgument('misc_plug_loads_television_present', true)
    arg.setDisplayName('Misc Plug Loads: Television Present')
    arg.setDescription('Whether there are televisions.')
    arg.setDefaultValue(true)
    args << arg

    arg = OpenStudio::Measure::OSArgument::makeDoubleArgument('misc_plug_loads_television_annual_kwh', false)
    arg.setDisplayName('Misc Plug Loads: Television Annual kWh')
    arg.setDescription("The annual energy consumption of the television plug loads. If not provided, the OS-HPXML default (see <a href='#{docs_base_url}#hpxml-plug-loads'>HPXML Plug Loads</a>) is used.")
    arg.setUnits('kWh/yr')
    args << arg

    arg = OpenStudio::Measure::OSArgument::makeDoubleArgument('misc_plug_loads_television_usage_multiplier', false)
    arg.setDisplayName('Misc Plug Loads: Television Usage Multiplier')
    arg.setDescription("Multiplier on the television energy usage that can reflect, e.g., high/low usage occupants. If not provided, the OS-HPXML default (see <a href='#{docs_base_url}#hpxml-plug-loads'>HPXML Plug Loads</a>) is used.")
    args << arg

    arg = OpenStudio::Measure::OSArgument::makeDoubleArgument('misc_plug_loads_other_annual_kwh', false)
    arg.setDisplayName('Misc Plug Loads: Other Annual kWh')
    arg.setDescription("The annual energy consumption of the other residual plug loads. If not provided, the OS-HPXML default (see <a href='#{docs_base_url}#hpxml-plug-loads'>HPXML Plug Loads</a>) is used.")
    arg.setUnits('kWh/yr')
    args << arg

    arg = OpenStudio::Measure::OSArgument::makeDoubleArgument('misc_plug_loads_other_frac_sensible', false)
    arg.setDisplayName('Misc Plug Loads: Other Sensible Fraction')
    arg.setDescription("Fraction of other residual plug loads' internal gains that are sensible. If not provided, the OS-HPXML default (see <a href='#{docs_base_url}#hpxml-plug-loads'>HPXML Plug Loads</a>) is used.")
    arg.setUnits('Frac')
    args << arg

    arg = OpenStudio::Measure::OSArgument::makeDoubleArgument('misc_plug_loads_other_frac_latent', false)
    arg.setDisplayName('Misc Plug Loads: Other Latent Fraction')
    arg.setDescription("Fraction of other residual plug loads' internal gains that are latent. If not provided, the OS-HPXML default (see <a href='#{docs_base_url}#hpxml-plug-loads'>HPXML Plug Loads</a>) is used.")
    arg.setUnits('Frac')
    args << arg

    arg = OpenStudio::Measure::OSArgument::makeDoubleArgument('misc_plug_loads_other_usage_multiplier', false)
    arg.setDisplayName('Misc Plug Loads: Other Usage Multiplier')
    arg.setDescription("Multiplier on the other energy usage that can reflect, e.g., high/low usage occupants. If not provided, the OS-HPXML default (see <a href='#{docs_base_url}#hpxml-plug-loads'>HPXML Plug Loads</a>) is used.")
    args << arg

    arg = OpenStudio::Measure::OSArgument::makeBoolArgument('misc_plug_loads_well_pump_present', false)
    arg.setDisplayName('Misc Plug Loads: Well Pump Present')
    arg.setDescription('Whether there is a well pump. If not provided, defaults to false.')
    arg.setDefaultValue(false)
    args << arg

    arg = OpenStudio::Measure::OSArgument::makeDoubleArgument('misc_plug_loads_well_pump_annual_kwh', false)
    arg.setDisplayName('Misc Plug Loads: Well Pump Annual kWh')
    arg.setDescription("The annual energy consumption of the well pump plug loads. If not provided, the OS-HPXML default (see <a href='#{docs_base_url}#hpxml-plug-loads'>HPXML Plug Loads</a>) is used.")
    arg.setUnits('kWh/yr')
    args << arg

    arg = OpenStudio::Measure::OSArgument::makeDoubleArgument('misc_plug_loads_well_pump_usage_multiplier', false)
    arg.setDisplayName('Misc Plug Loads: Well Pump Usage Multiplier')
    arg.setDescription("Multiplier on the well pump energy usage that can reflect, e.g., high/low usage occupants. If not provided, the OS-HPXML default (see <a href='#{docs_base_url}#hpxml-plug-loads'>HPXML Plug Loads</a>) is used.")
    args << arg

    arg = OpenStudio::Measure::OSArgument::makeBoolArgument('misc_plug_loads_vehicle_present', false)
    arg.setDisplayName('Misc Plug Loads: Vehicle Present')
    arg.setDescription('Whether there is an electric vehicle. If not provided, defaults to false.')
    arg.setDefaultValue(false)
    args << arg

    arg = OpenStudio::Measure::OSArgument::makeDoubleArgument('misc_plug_loads_vehicle_annual_kwh', false)
    arg.setDisplayName('Misc Plug Loads: Vehicle Annual kWh')
    arg.setDescription("The annual energy consumption of the electric vehicle plug loads. If not provided, the OS-HPXML default (see <a href='#{docs_base_url}#hpxml-plug-loads'>HPXML Plug Loads</a>) is used.")
    arg.setUnits('kWh/yr')
    args << arg

    arg = OpenStudio::Measure::OSArgument::makeDoubleArgument('misc_plug_loads_vehicle_usage_multiplier', false)
    arg.setDisplayName('Misc Plug Loads: Vehicle Usage Multiplier')
    arg.setDescription("Multiplier on the electric vehicle energy usage that can reflect, e.g., high/low usage occupants. If not provided, the OS-HPXML default (see <a href='#{docs_base_url}#hpxml-plug-loads'>HPXML Plug Loads</a>) is used.")
    args << arg

    misc_fuel_loads_fuel_choices = OpenStudio::StringVector.new
    misc_fuel_loads_fuel_choices << HPXML::FuelTypeNaturalGas
    misc_fuel_loads_fuel_choices << HPXML::FuelTypeOil
    misc_fuel_loads_fuel_choices << HPXML::FuelTypePropane
    misc_fuel_loads_fuel_choices << HPXML::FuelTypeWoodCord
    misc_fuel_loads_fuel_choices << HPXML::FuelTypeWoodPellets

    arg = OpenStudio::Measure::OSArgument::makeBoolArgument('misc_fuel_loads_grill_present', false)
    arg.setDisplayName('Misc Fuel Loads: Grill Present')
    arg.setDescription('Whether there is a fuel loads grill. If not provided, defaults to false.')
    arg.setDefaultValue(false)
    args << arg

    arg = OpenStudio::Measure::OSArgument::makeChoiceArgument('misc_fuel_loads_grill_fuel_type', misc_fuel_loads_fuel_choices, false)
    arg.setDisplayName('Misc Fuel Loads: Grill Fuel Type')
    arg.setDescription('The fuel type of the fuel loads grill.')
    arg.setDefaultValue(HPXML::FuelTypeNaturalGas)
    args << arg

    arg = OpenStudio::Measure::OSArgument::makeDoubleArgument('misc_fuel_loads_grill_annual_therm', false)
    arg.setDisplayName('Misc Fuel Loads: Grill Annual therm')
    arg.setDescription("The annual energy consumption of the fuel loads grill. If not provided, the OS-HPXML default (see <a href='#{docs_base_url}#hpxml-fuel-loads'>HPXML Fuel Loads</a>) is used.")
    arg.setUnits('therm/yr')
    args << arg

    arg = OpenStudio::Measure::OSArgument::makeDoubleArgument('misc_fuel_loads_grill_usage_multiplier', false)
    arg.setDisplayName('Misc Fuel Loads: Grill Usage Multiplier')
    arg.setDescription("Multiplier on the fuel loads grill energy usage that can reflect, e.g., high/low usage occupants. If not provided, the OS-HPXML default (see <a href='#{docs_base_url}#hpxml-fuel-loads'>HPXML Fuel Loads</a>) is used.")
    args << arg

    arg = OpenStudio::Measure::OSArgument::makeBoolArgument('misc_fuel_loads_lighting_present', false)
    arg.setDisplayName('Misc Fuel Loads: Lighting Present')
    arg.setDescription('Whether there is fuel loads lighting. If not provided, defaults to false.')
    arg.setDefaultValue(false)
    args << arg

    arg = OpenStudio::Measure::OSArgument::makeChoiceArgument('misc_fuel_loads_lighting_fuel_type', misc_fuel_loads_fuel_choices, false)
    arg.setDisplayName('Misc Fuel Loads: Lighting Fuel Type')
    arg.setDescription('The fuel type of the fuel loads lighting.')
    arg.setDefaultValue(HPXML::FuelTypeNaturalGas)
    args << arg

    arg = OpenStudio::Measure::OSArgument::makeDoubleArgument('misc_fuel_loads_lighting_annual_therm', false)
    arg.setDisplayName('Misc Fuel Loads: Lighting Annual therm')
    arg.setDescription("The annual energy consumption of the fuel loads lighting. If not provided, the OS-HPXML default (see <a href='#{docs_base_url}#hpxml-fuel-loads'>HPXML Fuel Loads</a>)is used.")
    arg.setUnits('therm/yr')
    args << arg

    arg = OpenStudio::Measure::OSArgument::makeDoubleArgument('misc_fuel_loads_lighting_usage_multiplier', false)
    arg.setDisplayName('Misc Fuel Loads: Lighting Usage Multiplier')
    arg.setDescription("Multiplier on the fuel loads lighting energy usage that can reflect, e.g., high/low usage occupants. If not provided, the OS-HPXML default (see <a href='#{docs_base_url}#hpxml-fuel-loads'>HPXML Fuel Loads</a>) is used.")
    args << arg

    arg = OpenStudio::Measure::OSArgument::makeBoolArgument('misc_fuel_loads_fireplace_present', false)
    arg.setDisplayName('Misc Fuel Loads: Fireplace Present')
    arg.setDescription('Whether there is fuel loads fireplace. If not provided, defaults to false.')
    arg.setDefaultValue(false)
    args << arg

    arg = OpenStudio::Measure::OSArgument::makeChoiceArgument('misc_fuel_loads_fireplace_fuel_type', misc_fuel_loads_fuel_choices, false)
    arg.setDisplayName('Misc Fuel Loads: Fireplace Fuel Type')
    arg.setDescription('The fuel type of the fuel loads fireplace.')
    arg.setDefaultValue(HPXML::FuelTypeNaturalGas)
    args << arg

    arg = OpenStudio::Measure::OSArgument::makeDoubleArgument('misc_fuel_loads_fireplace_annual_therm', false)
    arg.setDisplayName('Misc Fuel Loads: Fireplace Annual therm')
    arg.setDescription("The annual energy consumption of the fuel loads fireplace. If not provided, the OS-HPXML default (see <a href='#{docs_base_url}#hpxml-fuel-loads'>HPXML Fuel Loads</a>) is used.")
    arg.setUnits('therm/yr')
    args << arg

    arg = OpenStudio::Measure::OSArgument::makeDoubleArgument('misc_fuel_loads_fireplace_frac_sensible', false)
    arg.setDisplayName('Misc Fuel Loads: Fireplace Sensible Fraction')
    arg.setDescription("Fraction of fireplace residual fuel loads' internal gains that are sensible. If not provided, the OS-HPXML default (see <a href='#{docs_base_url}#hpxml-fuel-loads'>HPXML Fuel Loads</a>) is used.")
    arg.setUnits('Frac')
    args << arg

    arg = OpenStudio::Measure::OSArgument::makeDoubleArgument('misc_fuel_loads_fireplace_frac_latent', false)
    arg.setDisplayName('Misc Fuel Loads: Fireplace Latent Fraction')
    arg.setDescription("Fraction of fireplace residual fuel loads' internal gains that are latent. If not provided, the OS-HPXML default (see <a href='#{docs_base_url}#hpxml-fuel-loads'>HPXML Fuel Loads</a>) is used.")
    arg.setUnits('Frac')
    args << arg

    arg = OpenStudio::Measure::OSArgument::makeDoubleArgument('misc_fuel_loads_fireplace_usage_multiplier', false)
    arg.setDisplayName('Misc Fuel Loads: Fireplace Usage Multiplier')
    arg.setDescription("Multiplier on the fuel loads fireplace energy usage that can reflect, e.g., high/low usage occupants. If not provided, the OS-HPXML default (see <a href='#{docs_base_url}#hpxml-fuel-loads'>HPXML Fuel Loads</a>) is used.")
    args << arg

    heater_type_choices = OpenStudio::StringVector.new
    heater_type_choices << HPXML::TypeNone
    heater_type_choices << HPXML::HeaterTypeElectricResistance
    heater_type_choices << HPXML::HeaterTypeGas
    heater_type_choices << HPXML::HeaterTypeHeatPump

    arg = OpenStudio::Measure::OSArgument::makeBoolArgument('pool_present', false)
    arg.setDisplayName('Pool: Present')
    arg.setDescription('Whether there is a pool. If not provided, defaults to false.')
    arg.setDefaultValue(false)
    args << arg

    arg = OpenStudio::Measure::OSArgument::makeDoubleArgument('pool_pump_annual_kwh', false)
    arg.setDisplayName('Pool: Pump Annual kWh')
    arg.setDescription("The annual energy consumption of the pool pump. If not provided, the OS-HPXML default (see <a href='#{docs_base_url}#pool-pump'>Pool Pump</a>) is used.")
    arg.setUnits('kWh/yr')
    args << arg

    arg = OpenStudio::Measure::OSArgument::makeDoubleArgument('pool_pump_usage_multiplier', false)
    arg.setDisplayName('Pool: Pump Usage Multiplier')
    arg.setDescription("Multiplier on the pool pump energy usage that can reflect, e.g., high/low usage occupants. If not provided, the OS-HPXML default (see <a href='#{docs_base_url}#pool-pump'>Pool Pump</a>) is used.")
    args << arg

    arg = OpenStudio::Measure::OSArgument::makeChoiceArgument('pool_heater_type', heater_type_choices, false)
    arg.setDisplayName('Pool: Heater Type')
    arg.setDescription("The type of pool heater. Use '#{HPXML::TypeNone}' if there is no pool heater.")
    arg.setDefaultValue(HPXML::TypeNone)
    args << arg

    arg = OpenStudio::Measure::OSArgument::makeDoubleArgument('pool_heater_annual_kwh', false)
    arg.setDisplayName('Pool: Heater Annual kWh')
    arg.setDescription("The annual energy consumption of the #{HPXML::HeaterTypeElectricResistance} pool heater. If not provided, the OS-HPXML default (see <a href='#{docs_base_url}#pool-heater'>Pool Heater</a>) is used.")
    arg.setUnits('kWh/yr')
    args << arg

    arg = OpenStudio::Measure::OSArgument::makeDoubleArgument('pool_heater_annual_therm', false)
    arg.setDisplayName('Pool: Heater Annual therm')
    arg.setDescription("The annual energy consumption of the #{HPXML::HeaterTypeGas} pool heater. If not provided, the OS-HPXML default (see <a href='#{docs_base_url}#pool-heater'>Pool Heater</a>) is used.")
    arg.setUnits('therm/yr')
    args << arg

    arg = OpenStudio::Measure::OSArgument::makeDoubleArgument('pool_heater_usage_multiplier', false)
    arg.setDisplayName('Pool: Heater Usage Multiplier')
    arg.setDescription("Multiplier on the pool heater energy usage that can reflect, e.g., high/low usage occupants. If not provided, the OS-HPXML default (see <a href='#{docs_base_url}#pool-heater'>Pool Heater</a>) is used.")
    args << arg

    arg = OpenStudio::Measure::OSArgument::makeBoolArgument('permanent_spa_present', false)
    arg.setDisplayName('Permanent Spa: Present')
    arg.setDescription('Whether there is a permanent spa. If not provided, defaults to false.')
    arg.setDefaultValue(false)
    args << arg

    arg = OpenStudio::Measure::OSArgument::makeDoubleArgument('permanent_spa_pump_annual_kwh', false)
    arg.setDisplayName('Permanent Spa: Pump Annual kWh')
    arg.setDescription("The annual energy consumption of the permanent spa pump. If not provided, the OS-HPXML default (see <a href='#{docs_base_url}#permanent-spa-pump'>Permanent Spa Pump</a>) is used.")
    arg.setUnits('kWh/yr')
    args << arg

    arg = OpenStudio::Measure::OSArgument::makeDoubleArgument('permanent_spa_pump_usage_multiplier', false)
    arg.setDisplayName('Permanent Spa: Pump Usage Multiplier')
    arg.setDescription("Multiplier on the permanent spa pump energy usage that can reflect, e.g., high/low usage occupants. If not provided, the OS-HPXML default (see <a href='#{docs_base_url}#permanent-spa-pump'>Permanent Spa Pump</a>) is used.")
    args << arg

    arg = OpenStudio::Measure::OSArgument::makeChoiceArgument('permanent_spa_heater_type', heater_type_choices, false)
    arg.setDisplayName('Permanent Spa: Heater Type')
    arg.setDescription("The type of permanent spa heater. Use '#{HPXML::TypeNone}' if there is no permanent spa heater.")
    arg.setDefaultValue(HPXML::TypeNone)
    args << arg

    arg = OpenStudio::Measure::OSArgument::makeDoubleArgument('permanent_spa_heater_annual_kwh', false)
    arg.setDisplayName('Permanent Spa: Heater Annual kWh')
    arg.setDescription("The annual energy consumption of the #{HPXML::HeaterTypeElectricResistance} permanent spa heater. If not provided, the OS-HPXML default (see <a href='#{docs_base_url}#permanent-spa-heater'>Permanent Spa Heater</a>) is used.")
    arg.setUnits('kWh/yr')
    args << arg

    arg = OpenStudio::Measure::OSArgument::makeDoubleArgument('permanent_spa_heater_annual_therm', false)
    arg.setDisplayName('Permanent Spa: Heater Annual therm')
    arg.setDescription("The annual energy consumption of the #{HPXML::HeaterTypeGas} permanent spa heater. If not provided, the OS-HPXML default (see <a href='#{docs_base_url}#permanent-spa-heater'>Permanent Spa Heater</a>) is used.")
    arg.setUnits('therm/yr')
    args << arg

    arg = OpenStudio::Measure::OSArgument::makeDoubleArgument('permanent_spa_heater_usage_multiplier', false)
    arg.setDisplayName('Permanent Spa: Heater Usage Multiplier')
    arg.setDescription("Multiplier on the permanent spa heater energy usage that can reflect, e.g., high/low usage occupants. If not provided, the OS-HPXML default (see <a href='#{docs_base_url}#permanent-spa-heater'>Permanent Spa Heater</a>) is used.")
    args << arg

    arg = OpenStudio::Measure::OSArgument.makeStringArgument('emissions_scenario_names', false)
    arg.setDisplayName('Emissions: Scenario Names')
    arg.setDescription('Names of emissions scenarios. If multiple scenarios, use a comma-separated list. If not provided, no emissions scenarios are calculated.')
    args << arg

    arg = OpenStudio::Measure::OSArgument.makeStringArgument('emissions_types', false)
    arg.setDisplayName('Emissions: Types')
    arg.setDescription('Types of emissions (e.g., CO2e, NOx, etc.). If multiple scenarios, use a comma-separated list.')
    args << arg

    arg = OpenStudio::Measure::OSArgument.makeStringArgument('emissions_electricity_units', false)
    arg.setDisplayName('Emissions: Electricity Units')
    arg.setDescription('Electricity emissions factors units. If multiple scenarios, use a comma-separated list. Only lb/MWh and kg/MWh are allowed.')
    args << arg

    arg = OpenStudio::Measure::OSArgument.makeStringArgument('emissions_electricity_values_or_filepaths', false)
    arg.setDisplayName('Emissions: Electricity Values or File Paths')
    arg.setDescription('Electricity emissions factors values, specified as either an annual factor or an absolute/relative path to a file with hourly factors. If multiple scenarios, use a comma-separated list.')
    args << arg

    arg = OpenStudio::Measure::OSArgument.makeStringArgument('emissions_electricity_number_of_header_rows', false)
    arg.setDisplayName('Emissions: Electricity Files Number of Header Rows')
    arg.setDescription('The number of header rows in the electricity emissions factor file. Only applies when an electricity filepath is used. If multiple scenarios, use a comma-separated list.')
    args << arg

    arg = OpenStudio::Measure::OSArgument.makeStringArgument('emissions_electricity_column_numbers', false)
    arg.setDisplayName('Emissions: Electricity Files Column Numbers')
    arg.setDescription('The column number in the electricity emissions factor file. Only applies when an electricity filepath is used. If multiple scenarios, use a comma-separated list.')
    args << arg

    arg = OpenStudio::Measure::OSArgument.makeStringArgument('emissions_fossil_fuel_units', false)
    arg.setDisplayName('Emissions: Fossil Fuel Units')
    arg.setDescription('Fossil fuel emissions factors units. If multiple scenarios, use a comma-separated list. Only lb/MBtu and kg/MBtu are allowed.')
    args << arg

    HPXML::fossil_fuels.each do |fossil_fuel|
      underscore_case = OpenStudio::toUnderscoreCase(fossil_fuel)
      all_caps_case = fossil_fuel.split(' ').map(&:capitalize).join(' ')
      cap_case = fossil_fuel.capitalize

      arg = OpenStudio::Measure::OSArgument.makeStringArgument("emissions_#{underscore_case}_values", false)
      arg.setDisplayName("Emissions: #{all_caps_case} Values")
      arg.setDescription("#{cap_case} emissions factors values, specified as an annual factor. If multiple scenarios, use a comma-separated list.")
      args << arg
    end

    arg = OpenStudio::Measure::OSArgument.makeStringArgument('utility_bill_scenario_names', false)
    arg.setDisplayName('Utility Bills: Scenario Names')
    arg.setDescription('Names of utility bill scenarios. If multiple scenarios, use a comma-separated list. If not provided, no utility bills scenarios are calculated.')
    args << arg

    arg = OpenStudio::Measure::OSArgument.makeStringArgument('utility_bill_electricity_filepaths', false)
    arg.setDisplayName('Utility Bills: Electricity File Paths')
    arg.setDescription('Electricity tariff file specified as an absolute/relative path to a file with utility rate structure information. Tariff file must be formatted to OpenEI API version 7. If multiple scenarios, use a comma-separated list.')
    args << arg

    HPXML::all_fuels.each do |fuel|
      underscore_case = OpenStudio::toUnderscoreCase(fuel)
      all_caps_case = fuel.split(' ').map(&:capitalize).join(' ')
      cap_case = fuel.capitalize

      arg = OpenStudio::Measure::OSArgument.makeStringArgument("utility_bill_#{underscore_case}_fixed_charges", false)
      arg.setDisplayName("Utility Bills: #{all_caps_case} Fixed Charges")
      arg.setDescription("#{cap_case} utility bill monthly fixed charges. If multiple scenarios, use a comma-separated list.")
      args << arg
    end

    HPXML::all_fuels.each do |fuel|
      underscore_case = OpenStudio::toUnderscoreCase(fuel)
      all_caps_case = fuel.split(' ').map(&:capitalize).join(' ')
      cap_case = fuel.capitalize

      arg = OpenStudio::Measure::OSArgument.makeStringArgument("utility_bill_#{underscore_case}_marginal_rates", false)
      arg.setDisplayName("Utility Bills: #{all_caps_case} Marginal Rates")
      arg.setDescription("#{cap_case} utility bill marginal rates. If multiple scenarios, use a comma-separated list.")
      args << arg
    end

    arg = OpenStudio::Measure::OSArgument.makeStringArgument('utility_bill_pv_compensation_types', false)
    arg.setDisplayName('Utility Bills: PV Compensation Types')
    arg.setDescription('Utility bill PV compensation types. If multiple scenarios, use a comma-separated list.')
    args << arg

    arg = OpenStudio::Measure::OSArgument.makeStringArgument('utility_bill_pv_net_metering_annual_excess_sellback_rate_types', false)
    arg.setDisplayName('Utility Bills: PV Net Metering Annual Excess Sellback Rate Types')
    arg.setDescription("Utility bill PV net metering annual excess sellback rate types. Only applies if the PV compensation type is '#{HPXML::PVCompensationTypeNetMetering}'. If multiple scenarios, use a comma-separated list.")
    args << arg

    arg = OpenStudio::Measure::OSArgument.makeStringArgument('utility_bill_pv_net_metering_annual_excess_sellback_rates', false)
    arg.setDisplayName('Utility Bills: PV Net Metering Annual Excess Sellback Rates')
    arg.setDescription("Utility bill PV net metering annual excess sellback rates. Only applies if the PV compensation type is '#{HPXML::PVCompensationTypeNetMetering}' and the PV annual excess sellback rate type is '#{HPXML::PVAnnualExcessSellbackRateTypeUserSpecified}'. If multiple scenarios, use a comma-separated list.")
    args << arg

    arg = OpenStudio::Measure::OSArgument.makeStringArgument('utility_bill_pv_feed_in_tariff_rates', false)
    arg.setDisplayName('Utility Bills: PV Feed-In Tariff Rates')
    arg.setDescription("Utility bill PV annual full/gross feed-in tariff rates. Only applies if the PV compensation type is '#{HPXML::PVCompensationTypeFeedInTariff}'. If multiple scenarios, use a comma-separated list.")
    args << arg

    arg = OpenStudio::Measure::OSArgument.makeStringArgument('utility_bill_pv_monthly_grid_connection_fee_units', false)
    arg.setDisplayName('Utility Bills: PV Monthly Grid Connection Fee Units')
    arg.setDescription('Utility bill PV monthly grid connection fee units. If multiple scenarios, use a comma-separated list.')
    args << arg

    arg = OpenStudio::Measure::OSArgument.makeStringArgument('utility_bill_pv_monthly_grid_connection_fees', false)
    arg.setDisplayName('Utility Bills: PV Monthly Grid Connection Fees')
    arg.setDescription('Utility bill PV monthly grid connection fees. If multiple scenarios, use a comma-separated list.')
    args << arg

    arg = OpenStudio::Measure::OSArgument.makeStringArgument('additional_properties', false)
    arg.setDisplayName('Additional Properties')
    arg.setDescription("Additional properties specified as key-value pairs (i.e., key=value). If multiple additional properties, use a |-separated list. For example, 'LowIncome=false|Remodeled|Description=2-story home in Denver'. These properties will be stored in the HPXML file under /HPXML/SoftwareInfo/extension/AdditionalProperties.")
    args << arg

    arg = OpenStudio::Measure::OSArgument::makeBoolArgument('combine_like_surfaces', false)
    arg.setDisplayName('Combine like surfaces?')
    arg.setDescription('If true, combines like surfaces to simplify the HPXML file generated.')
    arg.setDefaultValue(false)
    args << arg

    arg = OpenStudio::Measure::OSArgument::makeBoolArgument('apply_defaults', false)
    arg.setDisplayName('Apply Default Values?')
    arg.setDescription('If true, applies OS-HPXML default values to the HPXML output file. Setting to true will also force validation of the HPXML output file before applying OS-HPXML default values.')
    arg.setDefaultValue(false)
    args << arg

    arg = OpenStudio::Measure::OSArgument::makeBoolArgument('apply_validation', false)
    arg.setDisplayName('Apply Validation?')
    arg.setDescription('If true, validates the HPXML output file. Set to false for faster performance. Note that validation is not needed if the HPXML file will be validated downstream (e.g., via the HPXMLtoOpenStudio measure).')
    arg.setDefaultValue(false)
    args << arg

    return args
  end

  # Define what happens when the measure is run.
  #
  # @param model [OpenStudio::Model::Model] OpenStudio Model object
  # @param runner [OpenStudio::Measure::OSRunner] Object typically used to display warnings
  # @param user_arguments [OpenStudio::Measure::OSArgumentMap] OpenStudio measure arguments
  # @return [Boolean] true if successful
  def run(model, runner, user_arguments)
    super(model, runner, user_arguments)

    # use the built-in error checking
    if !runner.validateUserArguments(arguments(model), user_arguments)
      return false
    end

    Model.reset(model, runner)

    Version.check_openstudio_version()

    args = runner.getArgumentValues(arguments(model), user_arguments)

    # Argument error checks
    warnings, errors = validate_arguments(args)
    unless warnings.empty?
      warnings.each do |warning|
        runner.registerWarning(warning)
      end
    end
    unless errors.empty?
      errors.each do |error|
        runner.registerError(error)
      end
      return false
    end

    if args[:weather_station_epw_filepath].nil? && args[:site_zip_code].nil?
      runner.registerError('Either EPW filepath or site zip code is required.')
      return false
    end

    epw_path = args[:weather_station_epw_filepath]
    if epw_path.nil?
      # Get EPW path from zip code
      epw_path = Defaults.lookup_weather_data_from_zipcode(args[:site_zip_code])[:station_filename]
    end

    # Create EpwFile object
    if not File.exist? epw_path
      epw_path = File.join(File.expand_path(File.join(File.dirname(__FILE__), '..', 'weather')), epw_path) # a filename was entered for weather_station_epw_filepath
    end
    if not File.exist? epw_path
      runner.registerError("Could not find EPW file at '#{epw_path}'.")
      return false
    end

    # Create HPXML file
    hpxml_path = args[:hpxml_path]
    unless (Pathname.new hpxml_path).absolute?
      hpxml_path = File.expand_path(hpxml_path)
    end

    # Existing HPXML File
    if not args[:existing_hpxml_path].nil?
      existing_hpxml_path = args[:existing_hpxml_path]
      unless (Pathname.new existing_hpxml_path).absolute?
        existing_hpxml_path = File.expand_path(existing_hpxml_path)
      end
    end

    hpxml_doc = HPXMLFile.create(runner, model, args, epw_path, hpxml_path, existing_hpxml_path)
    if not hpxml_doc
      runner.registerError('Unsuccessful creation of HPXML file.')
      return false
    end

    runner.registerInfo("Wrote file: #{hpxml_path}")

    # Uncomment for debugging purposes
    # File.write(hpxml_path.gsub('.xml', '.osm'), model.to_s)

    return true
  end

  # Issue warnings or errors for certain combinations of argument values.
  #
  # @param args [Hash] Map of :argument_name => value
  # @return [Array<String>, Array<String>] arrays of warnings and errors
  def validate_arguments(args)
    warnings = argument_warnings(args)
    errors = argument_errors(args)

    return warnings, errors
  end

  # Collection of warning checks on combinations of user argument values.
  # Warnings are registered to the runner, but do not exit the measure.
  #
  # @param args [Hash] Map of :argument_name => value
  # @return [Array<String>] array of warnings
  def argument_warnings(args)
    warnings = []

    max_uninsulated_floor_rvalue = 6.0
    max_uninsulated_ceiling_rvalue = 3.0
    max_uninsulated_roof_rvalue = 3.0

    warning = ([HPXML::WaterHeaterTypeHeatPump].include?(args[:water_heater_type]) && (args[:water_heater_fuel_type] != HPXML::FuelTypeElectricity))
    warnings << 'Cannot model a heat pump water heater with non-electric fuel type.' if warning

    warning = [HPXML::FoundationTypeSlab, HPXML::FoundationTypeAboveApartment].include?(args[:geometry_foundation_type]) && (args[:geometry_foundation_height] > 0)
    warnings << "Foundation type of '#{args[:geometry_foundation_type]}' cannot have a non-zero height. Assuming height is zero." if warning

    warning = (args[:geometry_foundation_type] == HPXML::FoundationTypeSlab) && (args[:geometry_foundation_height_above_grade] > 0)
    warnings << 'Specified a slab foundation type with a non-zero height above grade.' if warning

    warning = [HPXML::FoundationTypeCrawlspaceVented, HPXML::FoundationTypeCrawlspaceUnvented, HPXML::FoundationTypeBasementUnconditioned].include?(args[:geometry_foundation_type]) && ((args[:foundation_wall_insulation_r] > 0) || !args[:foundation_wall_assembly_r].nil?) && (args[:floor_over_foundation_assembly_r] > max_uninsulated_floor_rvalue)
    warnings << 'Home with unconditioned basement/crawlspace foundation type has both foundation wall insulation and floor insulation.' if warning

    warning = [HPXML::AtticTypeVented, HPXML::AtticTypeUnvented].include?(args[:geometry_attic_type]) && (args[:ceiling_assembly_r] > max_uninsulated_ceiling_rvalue) && (args[:roof_assembly_r] > max_uninsulated_roof_rvalue)
    warnings << 'Home with unconditioned attic type has both ceiling insulation and roof insulation.' if warning

    warning = (args[:geometry_foundation_type] == HPXML::FoundationTypeBasementConditioned) && (args[:floor_over_foundation_assembly_r] > max_uninsulated_floor_rvalue)
    warnings << 'Home with conditioned basement has floor insulation.' if warning

    warning = (args[:geometry_attic_type] == HPXML::AtticTypeConditioned) && (args[:ceiling_assembly_r] > max_uninsulated_ceiling_rvalue)
    warnings << 'Home with conditioned attic has ceiling insulation.' if warning

    warning = (args[:heat_pump_type] != HPXML::HVACTypeHeatPumpGroundToAir) && (!args[:geothermal_loop_configuration].nil? && args[:geothermal_loop_configuration] != Constants::None)
    warnings << 'Specified an attached geothermal loop but home has no ground source heat pump.' if warning

    return warnings
  end

  # Collection of error checks on combinations of user argument values.
  # Errors are registered to the runner, and exit the measure.
  #
  # @param args [Hash] Map of :argument_name => value
  # @return [Array<String>] array of errors
  def argument_errors(args)
    errors = []

    error = (args[:heating_system_type] != Constants::None) && (args[:heat_pump_type] != Constants::None) && (args[:heating_system_fraction_heat_load_served] > 0) && (args[:heat_pump_fraction_heat_load_served] > 0)
    errors << 'Multiple central heating systems are not currently supported.' if error

    error = (args[:cooling_system_type] != Constants::None) && (args[:heat_pump_type] != Constants::None) && (args[:cooling_system_fraction_cool_load_served] > 0) && (args[:heat_pump_fraction_cool_load_served] > 0)
    errors << 'Multiple central cooling systems are not currently supported.' if error

    error = ![HPXML::FoundationTypeSlab, HPXML::FoundationTypeAboveApartment].include?(args[:geometry_foundation_type]) && (args[:geometry_foundation_height] == 0)
    errors << "Foundation type of '#{args[:geometry_foundation_type]}' cannot have a height of zero." if error

    error = (args[:geometry_unit_type] == HPXML::ResidentialTypeApartment) && ([HPXML::FoundationTypeBasementConditioned, HPXML::FoundationTypeCrawlspaceConditioned].include? args[:geometry_foundation_type])
    errors << 'Conditioned basement/crawlspace foundation type for apartment units is not currently supported.' if error

    error = (args[:heating_system_type] == Constants::None) && (args[:heat_pump_type] == Constants::None) && (args[:heating_system_2_type] != Constants::None)
    errors << 'A second heating system was specified without a primary heating system.' if error

    if ((args[:heat_pump_backup_type] == HPXML::HeatPumpBackupTypeSeparate) && (args[:heating_system_2_type] == HPXML::HVACTypeFurnace)) # separate ducted backup
      if [HPXML::HVACTypeHeatPumpAirToAir, HPXML::HVACTypeHeatPumpGroundToAir].include?(args[:heat_pump_type]) ||
         ((args[:heat_pump_type] == HPXML::HVACTypeHeatPumpMiniSplit) && args[:heat_pump_is_ducted]) # ducted heat pump
        errors << "A ducted heat pump with '#{HPXML::HeatPumpBackupTypeSeparate}' ducted backup is not supported."
      end
    end

    error = [HPXML::ResidentialTypeSFA, HPXML::ResidentialTypeApartment].include?(args[:geometry_unit_type]) && args[:geometry_building_num_units].nil?
    errors << 'Did not specify the number of units in the building for single-family attached or apartment units.' if error

    error = (args[:geometry_unit_type] == HPXML::ResidentialTypeApartment) && (args[:geometry_unit_num_floors_above_grade] > 1)
    errors << 'Apartment units can only have one above-grade floor.' if error

    error = (args[:geometry_unit_type] == HPXML::ResidentialTypeSFD) && (args[:geometry_unit_left_wall_is_adiabatic] || args[:geometry_unit_right_wall_is_adiabatic] || args[:geometry_unit_front_wall_is_adiabatic] || args[:geometry_unit_back_wall_is_adiabatic] || (args[:geometry_attic_type] == HPXML::AtticTypeBelowApartment) || (args[:geometry_foundation_type] == HPXML::FoundationTypeAboveApartment))
    errors << 'No adiabatic surfaces can be applied to single-family detached homes.' if error

    error = (args[:geometry_unit_type] == HPXML::ResidentialTypeApartment) && (args[:geometry_attic_type] == HPXML::AtticTypeConditioned)
    errors << 'Conditioned attic type for apartment units is not currently supported.' if error

    error = (args[:geometry_unit_num_floors_above_grade] == 1 && args[:geometry_attic_type] == HPXML::AtticTypeConditioned)
    errors << 'Units with a conditioned attic must have at least two above-grade floors.' if error

    error = ((args[:water_heater_type] == HPXML::WaterHeaterTypeCombiStorage) || (args[:water_heater_type] == HPXML::WaterHeaterTypeCombiTankless)) && (args[:heating_system_type] != HPXML::HVACTypeBoiler)
    errors << 'Must specify a boiler when modeling an indirect water heater type.' if error

    error = [HPXML::ResidentialTypeSFD].include?(args[:geometry_unit_type]) && args[:heating_system_type].include?('Shared')
    errors << 'Specified a shared system for a single-family detached unit.' if error

    error = !args[:geometry_rim_joist_height].nil? && args[:rim_joist_assembly_r].nil?
    errors << 'Specified a rim joist height but no rim joist assembly R-value.' if error

    error = !args[:rim_joist_assembly_r].nil? && args[:geometry_rim_joist_height].nil?
    errors << 'Specified a rim joist assembly R-value but no rim joist height.' if error

    schedules_unavailable_period_args_initialized = [!args[:schedules_unavailable_period_types].nil?,
                                                     !args[:schedules_unavailable_period_dates].nil?]
    error = (schedules_unavailable_period_args_initialized.uniq.size != 1)
    errors << 'Did not specify all required unavailable period arguments.' if error

    if schedules_unavailable_period_args_initialized.uniq.size == 1 && schedules_unavailable_period_args_initialized.uniq[0]
      schedules_unavailable_period_lengths = [args[:schedules_unavailable_period_types].count(','),
                                              args[:schedules_unavailable_period_dates].count(',')]

      if !args[:schedules_unavailable_period_window_natvent_availabilities].nil?
        schedules_unavailable_period_lengths += [args[:schedules_unavailable_period_window_natvent_availabilities].count(',')]
      end

      error = (schedules_unavailable_period_lengths.uniq.size != 1)
      errors << 'One or more unavailable period arguments does not have enough comma-separated elements specified.' if error
    end

    if !args[:schedules_unavailable_period_window_natvent_availabilities].nil?
      natvent_availabilities = args[:schedules_unavailable_period_window_natvent_availabilities].split(',').map(&:strip)
      natvent_availabilities.each do |natvent_availability|
        next if natvent_availability.empty?

        error = ![HPXML::ScheduleRegular, HPXML::ScheduleAvailable, HPXML::ScheduleUnavailable].include?(natvent_availability)
        errors << "Window natural ventilation availability '#{natvent_availability}' during an unavailable period is invalid." if error
      end
    end

    hvac_perf_data_heating_args_initialized = [!args[:hvac_perf_data_heating_outdoor_temperatures].nil?,
                                               !args[:hvac_perf_data_heating_min_speed_capacities].nil?,
                                               !args[:hvac_perf_data_heating_max_speed_capacities].nil?,
                                               !args[:hvac_perf_data_heating_min_speed_cops].nil?,
                                               !args[:hvac_perf_data_heating_max_speed_cops].nil?]
    error = (hvac_perf_data_heating_args_initialized.uniq.size != 1)
    errors << 'Did not specify all required heating detailed performance data arguments.' if error

    if hvac_perf_data_heating_args_initialized.uniq.size == 1 && hvac_perf_data_heating_args_initialized.uniq[0]
      heating_data_points_lengths = [args[:hvac_perf_data_heating_outdoor_temperatures].count(','),
                                     args[:hvac_perf_data_heating_min_speed_capacities].count(','),
                                     args[:hvac_perf_data_heating_max_speed_capacities].count(','),
                                     args[:hvac_perf_data_heating_min_speed_cops].count(','),
                                     args[:hvac_perf_data_heating_max_speed_cops].count(',')]

      error = (heating_data_points_lengths.uniq.size != 1)
      errors << 'One or more detailed heating performance data arguments does not have enough comma-separated elements specified.' if error
    end

    hvac_perf_data_cooling_args_initialized = [!args[:hvac_perf_data_cooling_outdoor_temperatures].nil?,
                                               !args[:hvac_perf_data_cooling_min_speed_capacities].nil?,
                                               !args[:hvac_perf_data_cooling_max_speed_capacities].nil?,
                                               !args[:hvac_perf_data_cooling_min_speed_cops].nil?,
                                               !args[:hvac_perf_data_cooling_max_speed_cops].nil?]
    error = (hvac_perf_data_cooling_args_initialized.uniq.size != 1)
    errors << 'Did not specify all required cooling detailed performance data arguments.' if error

    if hvac_perf_data_cooling_args_initialized.uniq.size == 1 && hvac_perf_data_cooling_args_initialized.uniq[0]
      cooling_data_points_lengths = [args[:hvac_perf_data_cooling_outdoor_temperatures].count(','),
                                     args[:hvac_perf_data_cooling_min_speed_capacities].count(','),
                                     args[:hvac_perf_data_cooling_max_speed_capacities].count(','),
                                     args[:hvac_perf_data_cooling_min_speed_cops].count(','),
                                     args[:hvac_perf_data_cooling_max_speed_cops].count(',')]

      error = (cooling_data_points_lengths.uniq.size != 1)
      errors << 'One or more detailed cooling performance data arguments does not have enough comma-separated elements specified.' if error
    end

    emissions_args_initialized = [!args[:emissions_scenario_names].nil?,
                                  !args[:emissions_types].nil?,
                                  !args[:emissions_electricity_units].nil?,
                                  !args[:emissions_electricity_values_or_filepaths].nil?]
    error = (emissions_args_initialized.uniq.size != 1)
    errors << 'Did not specify all required emissions arguments.' if error

    HPXML::fossil_fuels.each do |fossil_fuel|
      underscore_case = OpenStudio::toUnderscoreCase(fossil_fuel)

      if !args["emissions_#{underscore_case}_values".to_sym].nil?
        error = args[:emissions_fossil_fuel_units].nil?
        errors << "Did not specify fossil fuel emissions units for #{fossil_fuel} emissions values." if error
      end
    end

    if emissions_args_initialized.uniq.size == 1 && emissions_args_initialized.uniq[0]
      emissions_scenario_lengths = [args[:emissions_scenario_names].count(','),
                                    args[:emissions_types].count(','),
                                    args[:emissions_electricity_units].count(','),
                                    args[:emissions_electricity_values_or_filepaths].count(',')]

      emissions_scenario_lengths += [args[:emissions_electricity_number_of_header_rows].count(',')] unless args[:emissions_electricity_number_of_header_rows].nil?
      emissions_scenario_lengths += [args[:emissions_electricity_column_numbers].count(',')] unless args[:emissions_electricity_column_numbers].nil?

      HPXML::fossil_fuels.each do |fossil_fuel|
        underscore_case = OpenStudio::toUnderscoreCase(fossil_fuel)

        emissions_scenario_lengths += [args["emissions_#{underscore_case}_values".to_sym].count(',')] unless args["emissions_#{underscore_case}_values".to_sym].nil?
      end

      error = (emissions_scenario_lengths.uniq.size != 1)
      errors << 'One or more emissions arguments does not have enough comma-separated elements specified.' if error
    end

    bills_args_initialized = [!args[:utility_bill_scenario_names].nil?]
    if bills_args_initialized.uniq[0]
      bills_scenario_lengths = [args[:utility_bill_scenario_names].count(',')]
      HPXML::all_fuels.each do |fuel|
        underscore_case = OpenStudio::toUnderscoreCase(fuel)

        bills_scenario_lengths += [args["utility_bill_#{underscore_case}_fixed_charges".to_sym].count(',')] unless args["utility_bill_#{underscore_case}_fixed_charges".to_sym].nil?
        bills_scenario_lengths += [args["utility_bill_#{underscore_case}_marginal_rates".to_sym].count(',')] unless args["utility_bill_#{underscore_case}_marginal_rates".to_sym].nil?
      end

      error = (bills_scenario_lengths.uniq.size != 1)
      errors << 'One or more utility bill arguments does not have enough comma-separated elements specified.' if error
    end

    error = (args[:geometry_unit_aspect_ratio] <= 0)
    errors << 'Aspect ratio must be greater than zero.' if error

    error = (args[:geometry_foundation_height] < 0)
    errors << 'Foundation height cannot be negative.' if error

    error = (args[:geometry_unit_num_floors_above_grade] > 6)
    errors << 'Number of above-grade floors must be six or less.' if error

    error = (args[:geometry_garage_protrusion] < 0) || (args[:geometry_garage_protrusion] > 1)
    errors << 'Garage protrusion fraction must be between zero and one.' if error

    error = (args[:geometry_unit_left_wall_is_adiabatic] && args[:geometry_unit_right_wall_is_adiabatic] && args[:geometry_unit_front_wall_is_adiabatic] && args[:geometry_unit_back_wall_is_adiabatic])
    errors << 'At least one wall must be set to non-adiabatic.' if error

    error = (args[:geometry_unit_type] == HPXML::ResidentialTypeSFA) && (args[:geometry_foundation_type] == HPXML::FoundationTypeAboveApartment)
    errors << 'Single-family attached units cannot be above another unit.' if error

    error = (args[:geometry_unit_type] == HPXML::ResidentialTypeSFA) && (args[:geometry_attic_type] == HPXML::AtticTypeBelowApartment)
    errors << 'Single-family attached units cannot be below another unit.' if error

    error = (args[:geometry_garage_protrusion] > 0) && (args[:geometry_roof_type] == Constants::RoofTypeHip) && (args[:geometry_garage_width] * args[:geometry_garage_depth] > 0)
    errors << 'Cannot handle protruding garage and hip roof.' if error

    error = (args[:geometry_garage_protrusion] > 0) && (args[:geometry_unit_aspect_ratio] < 1) && (args[:geometry_garage_width] * args[:geometry_garage_depth] > 0) && (args[:geometry_roof_type] == Constants::RoofTypeGable)
    errors << 'Cannot handle protruding garage and attic ridge running from front to back.' if error

    error = (args[:geometry_foundation_type] == HPXML::FoundationTypeAmbient) && (args[:geometry_garage_width] * args[:geometry_garage_depth] > 0)
    errors << 'Cannot handle garages with an ambient foundation type.' if error

    error = (args[:door_area] < 0)
    errors << 'Door area cannot be negative.' if error

    error = (args[:window_aspect_ratio] <= 0)
    errors << 'Window aspect ratio must be greater than zero.' if error

    return errors
  end
end

# Collection of methods for creating the HPXML file and setting properties based on user arguments
module HPXMLFile
  # Create the closed-form geometry, and then call individual set_xxx methods
  #
  # @param runner [OpenStudio::Measure::OSRunner] Object typically used to display warnings
  # @param model [OpenStudio::Model::Model] OpenStudio Model object
  # @param args [Hash] Map of :argument_name => value
  # @param epw_path [String] Path to the EPW weather file
  # @param hpxml_path [String] Path to the created HPXML file
  # @param existing_hpxml_path [String] Path to the existing HPXML file
  # @return [Oga::XML::Element] Root XML element of the updated HPXML document
  def self.create(runner, model, args, epw_path, hpxml_path, existing_hpxml_path)
    if need_weather_based_on_args(args)
      weather = WeatherFile.new(epw_path: epw_path, runner: nil)
    end

    success = create_geometry_envelope(runner, model, args)
    return false if not success

    @surface_ids = {}

    # Sorting of objects to make the measure deterministic
    sorted_surfaces = model.getSurfaces.sort_by { |s| s.additionalProperties.getFeatureAsInteger('Index').get }
    sorted_subsurfaces = model.getSubSurfaces.sort_by { |ss| ss.additionalProperties.getFeatureAsInteger('Index').get }

    hpxml = HPXML.new(hpxml_path: existing_hpxml_path)

    if not set_header(runner, hpxml, args)
      return false
    end

    hpxml_bldg = add_building(hpxml, args)
    set_site(hpxml_bldg, args)
    set_neighbor_buildings(hpxml_bldg, args)
    set_building_occupancy(hpxml_bldg, args)
    set_building_construction(hpxml_bldg, args)
    set_building_header(hpxml_bldg, args)
    set_climate_and_risk_zones(hpxml_bldg, args)
    set_air_infiltration_measurements(hpxml_bldg, args)
    set_roofs(hpxml_bldg, args, sorted_surfaces)
    set_rim_joists(hpxml_bldg, model, args, sorted_surfaces)
    set_walls(hpxml_bldg, model, args, sorted_surfaces)
    set_foundation_walls(hpxml_bldg, model, args, sorted_surfaces)
    set_floors(hpxml_bldg, args, sorted_surfaces)
    set_slabs(hpxml_bldg, model, args, sorted_surfaces)
    set_windows(hpxml_bldg, model, args, sorted_subsurfaces)
    set_skylights(hpxml_bldg, args, sorted_subsurfaces)
    set_doors(hpxml_bldg, model, args, sorted_subsurfaces)
    set_attics(hpxml_bldg, args)
    set_foundations(hpxml_bldg, args)
    set_heating_systems(hpxml_bldg, args)
    set_cooling_systems(hpxml_bldg, args)
    set_heat_pumps(hpxml_bldg, args)
    set_geothermal_loop(hpxml_bldg, args)
    set_secondary_heating_systems(hpxml_bldg, args)
    set_hvac_distribution(hpxml_bldg, args)
    set_hvac_blower(hpxml_bldg, args)
    set_hvac_control(hpxml, hpxml_bldg, args, weather)
    set_ventilation_fans(hpxml_bldg, args)
    set_water_heating_systems(hpxml_bldg, args)
    set_hot_water_distribution(hpxml_bldg, args)
    set_water_fixtures(hpxml_bldg, args)
    set_solar_thermal(hpxml_bldg, args, weather)
    set_pv_systems(hpxml_bldg, args, weather)
    set_battery(hpxml_bldg, args)
    set_lighting(hpxml_bldg, args)
    set_dehumidifier(hpxml_bldg, args)
    set_clothes_washer(hpxml_bldg, args)
    set_clothes_dryer(hpxml_bldg, args)
    set_dishwasher(hpxml_bldg, args)
    set_refrigerator(hpxml_bldg, args)
    set_extra_refrigerator(hpxml_bldg, args)
    set_freezer(hpxml_bldg, args)
    set_cooking_range_oven(hpxml_bldg, args)
    set_ceiling_fans(hpxml_bldg, args)
    set_misc_plug_loads_television(hpxml_bldg, args)
    set_misc_plug_loads_other(hpxml_bldg, args)
    set_misc_plug_loads_vehicle(hpxml_bldg, args)
    set_misc_plug_loads_well_pump(hpxml_bldg, args)
    set_misc_fuel_loads_grill(hpxml_bldg, args)
    set_misc_fuel_loads_lighting(hpxml_bldg, args)
    set_misc_fuel_loads_fireplace(hpxml_bldg, args)
    set_pool(hpxml_bldg, args)
    set_permanent_spa(hpxml_bldg, args)
    collapse_surfaces(hpxml_bldg, args)
    renumber_hpxml_ids(hpxml_bldg)

    hpxml_doc = hpxml.to_doc()
    hpxml.set_unique_hpxml_ids(hpxml_doc, true) if hpxml.buildings.size > 1
    XMLHelper.write_file(hpxml_doc, hpxml_path)

    if args[:apply_defaults]
      # Always check for invalid HPXML file before applying defaults
      if not validate_hpxml(runner, hpxml, hpxml_doc, hpxml_path)
        return false
      end

      Defaults.apply(runner, hpxml, hpxml_bldg, weather)
      hpxml_doc = hpxml.to_doc()
      hpxml.set_unique_hpxml_ids(hpxml_doc, true) if hpxml.buildings.size > 1
      XMLHelper.write_file(hpxml_doc, hpxml_path)
    end

    if args[:apply_validation]
      # Optionally check for invalid HPXML file (with or without defaults applied)
      if not validate_hpxml(runner, hpxml, hpxml_doc, hpxml_path)
        return false
      end
    end

    return hpxml_doc
  end

  # Determines if we need to process the weather; we avoid this if we can because it has a runtime performance impact
  #
  # @param args [Hash] Map of :argument_name => value
  # @return [Boolean] True if we need to process the weather file
  def self.need_weather_based_on_args(args)
    if (args[:hvac_control_heating_season_period].to_s == Constants::BuildingAmerica) ||
       (args[:hvac_control_cooling_season_period].to_s == Constants::BuildingAmerica) ||
       (args[:solar_thermal_system_type] != Constants::None && args[:solar_thermal_collector_tilt].start_with?('latitude')) ||
       (args[:pv_system_present] && args[:pv_system_array_tilt].start_with?('latitude')) ||
       (args[:pv_system_2_present] && args[:pv_system_2_array_tilt].start_with?('latitude')) ||
       (args[:apply_defaults])
      return true
    end

    return false
  end

  # Check for errors in hpxml, and validate hpxml_doc against hpxml_path
  #
  # @param runner [OpenStudio::Measure::OSRunner] Object typically used to display warnings
  # @param hpxml [HPXML] HPXML object
  # @param hpxml_doc [Oga::XML::Element] Root XML element of the HPXML document
  # @param hpxml_path [String] Path to the created HPXML file
  # @return [Boolean] True if the HPXML is valid
  def self.validate_hpxml(runner, hpxml, hpxml_doc, hpxml_path)
    # Check for errors in the HPXML object
    errors = []
    hpxml.buildings.each do |hpxml_bldg|
      errors += hpxml_bldg.check_for_errors()
    end
    if errors.size > 0
      fail "ERROR: Invalid HPXML object produced.\n#{errors}"
    end

    is_valid = true

    # Validate input HPXML against schema
    schema_path = File.join(File.dirname(__FILE__), '..', 'HPXMLtoOpenStudio', 'resources', 'hpxml_schema', 'HPXML.xsd')
    schema_validator = XMLValidator.get_xml_validator(schema_path)
    xsd_errors, xsd_warnings = XMLValidator.validate_against_schema(hpxml_path, schema_validator)

    # Validate input HPXML against schematron docs
    schematron_path = File.join(File.dirname(__FILE__), '..', 'HPXMLtoOpenStudio', 'resources', 'hpxml_schematron', 'EPvalidator.xml')
    schematron_validator = XMLValidator.get_xml_validator(schematron_path)
    sct_errors, sct_warnings = XMLValidator.validate_against_schematron(hpxml_path, schematron_validator, hpxml_doc)

    # Handle errors/warnings
    (xsd_errors + sct_errors).each do |error|
      runner.registerError("#{hpxml_path}: #{error}")
      is_valid = false
    end
    (xsd_warnings + sct_warnings).each do |warning|
      runner.registerWarning("#{hpxml_path}: #{warning}")
    end

    return is_valid
  end

  # Create 3D geometry (surface, subsurfaces) for a given unit type
  #
  # @param runner [OpenStudio::Measure::OSRunner] Object typically used to display warnings
  # @param model [OpenStudio::Model::Model] OpenStudio Model object
  # @param args [Hash] Map of :argument_name => value
  # @return [Boolean] True if successful
  def self.create_geometry_envelope(runner, model, args)
    args[:geometry_roof_pitch] = { '1:12' => 1.0 / 12.0,
                                   '2:12' => 2.0 / 12.0,
                                   '3:12' => 3.0 / 12.0,
                                   '4:12' => 4.0 / 12.0,
                                   '5:12' => 5.0 / 12.0,
                                   '6:12' => 6.0 / 12.0,
                                   '7:12' => 7.0 / 12.0,
                                   '8:12' => 8.0 / 12.0,
                                   '9:12' => 9.0 / 12.0,
                                   '10:12' => 10.0 / 12.0,
                                   '11:12' => 11.0 / 12.0,
                                   '12:12' => 12.0 / 12.0 }[args[:geometry_roof_pitch]]

    args[:geometry_rim_joist_height] = args[:geometry_rim_joist_height].to_f / 12.0

    if args[:geometry_foundation_type] == HPXML::FoundationTypeSlab
      args[:geometry_foundation_height] = 0.0
      args[:geometry_foundation_height_above_grade] = 0.0
      args[:geometry_rim_joist_height] = 0.0
    elsif (args[:geometry_foundation_type] == HPXML::FoundationTypeAmbient) || args[:geometry_foundation_type].start_with?(HPXML::FoundationTypeBellyAndWing)
      args[:geometry_rim_joist_height] = 0.0
    end

    if model.getSpaces.size > 0
      runner.registerError('Starting model is not empty.')
      return false
    end

    if args[:geometry_unit_type] == HPXML::ResidentialTypeSFD
      success = Geometry.create_single_family_detached(runner: runner, model: model, **args)
    elsif args[:geometry_unit_type] == HPXML::ResidentialTypeSFA
      success = Geometry.create_single_family_attached(model: model, **args)
    elsif args[:geometry_unit_type] == HPXML::ResidentialTypeApartment
      success = Geometry.create_apartment(model: model, **args)
    elsif args[:geometry_unit_type] == HPXML::ResidentialTypeManufactured
      success = Geometry.create_single_family_detached(runner: runner, model: model, **args)
    end
    return false if not success

    success = Geometry.create_doors(runner: runner, model: model, **args)
    return false if not success

    success = Geometry.create_windows_and_skylights(runner: runner, model: model, **args)
    return false if not success

    return true
  end

  # Check if unavailable period already exists for given name and begin/end times.
  #
  # @param hpxml [HPXML] HPXML object
  # @param column_name [String] Column name associated with unavailable_periods.csv
  # @param begin_month [Integer] Unavailable period begin month
  # @param begin_day [Integer] Unavailable period begin day
  # @param begin_hour [Integer] Unavailable period begin hour
  # @param end_month [Integer] Unavailable period end month
  # @param end_day [Integer] Unavailable period end day
  # @param end_hour [Integer] Unavailable period end hour
  # @param natvent_availability [String] Natural ventilation availability (HXPML::ScheduleXXX)
  # @return [Boolean] True if the unavailability period already exists
  def self.unavailable_period_exists(hpxml, column_name, begin_month, begin_day, begin_hour, end_month, end_day, end_hour, natvent_availability = nil)
    natvent_availability = HPXML::ScheduleUnavailable if natvent_availability.nil?

    hpxml.header.unavailable_periods.each do |unavailable_period|
      begin_hour = 0 if begin_hour.nil?
      end_hour = 24 if end_hour.nil?

      next unless (unavailable_period.column_name == column_name) &&
                  (unavailable_period.begin_month == begin_month) &&
                  (unavailable_period.begin_day == begin_day) &&
                  (unavailable_period.begin_hour == begin_hour) &&
                  (unavailable_period.end_month == end_month) &&
                  (unavailable_period.end_day == end_day) &&
                  (unavailable_period.end_hour == end_hour) &&
                  (unavailable_period.natvent_availability == natvent_availability)

      return true
    end
    return false
  end

  # Set header properties, including:
  # - vacancy periods
  # - power outage periods
  # - software info program
  # - simulation control
  # - emissions scenarios
  # - utility bill scenarios
  #
  # @param runner [OpenStudio::Measure::OSRunner] Object typically used to display warnings
  # @param hpxml [HPXML] HPXML object
  # @param args [Hash] Map of :argument_name => value
  # @return [Boolean] true if no errors, otherwise false
  def self.set_header(runner, hpxml, args)
    errors = []

    hpxml.header.xml_type = 'HPXML'
    hpxml.header.xml_generated_by = 'BuildResidentialHPXML'
    hpxml.header.transaction = 'create'
    hpxml.header.whole_sfa_or_mf_building_sim = args[:whole_sfa_or_mf_building_sim]

    if not args[:schedules_unavailable_period_types].nil?
      unavailable_period_types = args[:schedules_unavailable_period_types].split(',').map(&:strip)
      unavailable_period_dates = args[:schedules_unavailable_period_dates].split(',').map(&:strip)
      if !args[:schedules_unavailable_period_window_natvent_availabilities].nil?
        natvent_availabilities = args[:schedules_unavailable_period_window_natvent_availabilities].split(',').map(&:strip)
      else
        natvent_availabilities = [''] * unavailable_period_types.size
      end

      unavailable_periods = unavailable_period_types.zip(unavailable_period_dates,
                                                         natvent_availabilities)

      unavailable_periods.each do |unavailable_period|
        column_name, date_time_range, natvent_availability = unavailable_period
        natvent_availability = nil if natvent_availability.empty?

        begin_month, begin_day, begin_hour, end_month, end_day, end_hour = Calendar.parse_date_time_range(date_time_range)

        if not unavailable_period_exists(hpxml, column_name, begin_month, begin_day, begin_hour, end_month, end_day, end_hour)
          hpxml.header.unavailable_periods.add(column_name: column_name, begin_month: begin_month, begin_day: begin_day, begin_hour: begin_hour, end_month: end_month, end_day: end_day, end_hour: end_hour, natvent_availability: natvent_availability)
        end
      end
    end

    if not args[:software_info_program_used].nil?
      if (not hpxml.header.software_program_used.nil?) && (hpxml.header.software_program_used != args[:software_info_program_used])
        errors << "'Software Info: Program Used' cannot vary across dwelling units."
      end
      hpxml.header.software_program_used = args[:software_info_program_used]
    end
    if not args[:software_info_program_version].nil?
      if (not hpxml.header.software_program_version.nil?) && (hpxml.header.software_program_version != args[:software_info_program_version])
        errors << "'Software Info: Program Version' cannot vary across dwelling units."
      end
      hpxml.header.software_program_version = args[:software_info_program_version]
    end

    if not args[:simulation_control_timestep].nil?
      if (not hpxml.header.timestep.nil?) && (hpxml.header.timestep != args[:simulation_control_timestep])
        errors << "'Simulation Control: Timestep' cannot vary across dwelling units."
      end
      hpxml.header.timestep = args[:simulation_control_timestep]
    end

    if not args[:simulation_control_run_period].nil?
      begin_month, begin_day, _begin_hour, end_month, end_day, _end_hour = Calendar.parse_date_time_range(args[:simulation_control_run_period])
      if (!hpxml.header.sim_begin_month.nil? && (hpxml.header.sim_begin_month != begin_month)) ||
         (!hpxml.header.sim_begin_day.nil? && (hpxml.header.sim_begin_day != begin_day)) ||
         (!hpxml.header.sim_end_month.nil? && (hpxml.header.sim_end_month != end_month)) ||
         (!hpxml.header.sim_end_day.nil? && (hpxml.header.sim_end_day != end_day))
        errors << "'Simulation Control: Run Period' cannot vary across dwelling units."
      end
      hpxml.header.sim_begin_month = begin_month
      hpxml.header.sim_begin_day = begin_day
      hpxml.header.sim_end_month = end_month
      hpxml.header.sim_end_day = end_day
    end

    if not args[:simulation_control_run_period_calendar_year].nil?
      if (not hpxml.header.sim_calendar_year.nil?) && (hpxml.header.sim_calendar_year != Integer(args[:simulation_control_run_period_calendar_year]))
        errors << "'Simulation Control: Run Period Calendar Year' cannot vary across dwelling units."
      end
      hpxml.header.sim_calendar_year = args[:simulation_control_run_period_calendar_year]
    end

    if not args[:simulation_control_temperature_capacitance_multiplier].nil?
      if (not hpxml.header.temperature_capacitance_multiplier.nil?) && (hpxml.header.temperature_capacitance_multiplier != Float(args[:simulation_control_temperature_capacitance_multiplier]))
        errors << "'Simulation Control: Temperature Capacitance Multiplier' cannot vary across dwelling units."
      end
      hpxml.header.temperature_capacitance_multiplier = args[:simulation_control_temperature_capacitance_multiplier]
    end

    if not args[:simulation_control_defrost_model_type].nil?
      if (not hpxml.header.defrost_model_type.nil?) && (hpxml.header.defrost_model_type != args[:simulation_control_defrost_model_type])
        errors << "'Simulation Control: Defrost Model Type' cannot vary across dwelling units."
      end
      hpxml.header.defrost_model_type = args[:simulation_control_defrost_model_type]
    end

    if not args[:simulation_control_onoff_thermostat_deadband].nil?
      if (not hpxml.header.hvac_onoff_thermostat_deadband.nil?) && (hpxml.header.hvac_onoff_thermostat_deadband != args[:simulation_control_onoff_thermostat_deadband])
        errors << "'Simulation Control: HVAC On-Off Thermostat Deadband' cannot vary across dwelling units."
      end
      hpxml.header.hvac_onoff_thermostat_deadband = args[:simulation_control_onoff_thermostat_deadband]
    end

    if not args[:simulation_control_heat_pump_backup_heating_capacity_increment].nil?
      if (not hpxml.header.heat_pump_backup_heating_capacity_increment.nil?) && (hpxml.header.heat_pump_backup_heating_capacity_increment != args[:simulation_control_heat_pump_backup_heating_capacity_increment])
        errors << "'Simulation Control: Heat Pump Backup Heating Capacity Increment' cannot vary across dwelling units."
      end
      hpxml.header.heat_pump_backup_heating_capacity_increment = args[:simulation_control_heat_pump_backup_heating_capacity_increment]
    end

    if not args[:emissions_scenario_names].nil?
      emissions_scenario_names = args[:emissions_scenario_names].split(',').map(&:strip)
      emissions_types = args[:emissions_types].split(',').map(&:strip)
      emissions_electricity_units = args[:emissions_electricity_units].split(',').map(&:strip)
      emissions_electricity_values_or_filepaths = args[:emissions_electricity_values_or_filepaths].split(',').map(&:strip)

      if not args[:emissions_electricity_number_of_header_rows].nil?
        emissions_electricity_number_of_header_rows = args[:emissions_electricity_number_of_header_rows].split(',').map(&:strip)
      else
        emissions_electricity_number_of_header_rows = [nil] * emissions_scenario_names.size
      end
      if not args[:emissions_electricity_column_numbers].nil?
        emissions_electricity_column_numbers = args[:emissions_electricity_column_numbers].split(',').map(&:strip)
      else
        emissions_electricity_column_numbers = [nil] * emissions_scenario_names.size
      end
      if not args[:emissions_fossil_fuel_units].nil?
        fuel_units = args[:emissions_fossil_fuel_units].split(',').map(&:strip)
      else
        fuel_units = [nil] * emissions_scenario_names.size
      end

      fuel_values = {}
      HPXML::fossil_fuels.each do |fossil_fuel|
        underscore_case = OpenStudio::toUnderscoreCase(fossil_fuel)

        if not args["emissions_#{underscore_case}_values".to_sym].nil?
          fuel_values[fossil_fuel] = args["emissions_#{underscore_case}_values".to_sym].split(',').map(&:strip)
        else
          fuel_values[fossil_fuel] = [nil] * emissions_scenario_names.size
        end
      end

      emissions_scenarios = emissions_scenario_names.zip(emissions_types,
                                                         emissions_electricity_units,
                                                         emissions_electricity_values_or_filepaths,
                                                         emissions_electricity_number_of_header_rows,
                                                         emissions_electricity_column_numbers,
                                                         fuel_units,
                                                         fuel_values[HPXML::FuelTypeNaturalGas],
                                                         fuel_values[HPXML::FuelTypePropane],
                                                         fuel_values[HPXML::FuelTypeOil],
                                                         fuel_values[HPXML::FuelTypeCoal],
                                                         fuel_values[HPXML::FuelTypeWoodCord],
                                                         fuel_values[HPXML::FuelTypeWoodPellets])
      emissions_scenarios.each do |emissions_scenario|
        name, emissions_type, elec_units, elec_value_or_schedule_filepath, elec_num_headers, elec_column_num, fuel_units, natural_gas_value, propane_value, fuel_oil_value, coal_value, wood_value, wood_pellets_value = emissions_scenario

        elec_value = Float(elec_value_or_schedule_filepath) rescue nil
        if elec_value.nil?
          elec_schedule_filepath = elec_value_or_schedule_filepath
          elec_num_headers = Integer(elec_num_headers) rescue nil
          elec_column_num = Integer(elec_column_num) rescue nil
        end
        natural_gas_value = Float(natural_gas_value) rescue nil
        propane_value = Float(propane_value) rescue nil
        fuel_oil_value = Float(fuel_oil_value) rescue nil
        coal_value = Float(coal_value) rescue nil
        wood_value = Float(wood_value) rescue nil
        wood_pellets_value = Float(wood_pellets_value) rescue nil

        emissions_scenario_exists = false
        hpxml.header.emissions_scenarios.each do |es|
          if (es.name != name) || (es.emissions_type != emissions_type)
            next
          end

          if (es.emissions_type != emissions_type) ||
             (!elec_units.nil? && es.elec_units != elec_units) ||
             (!elec_value.nil? && es.elec_value != elec_value) ||
             (!elec_schedule_filepath.nil? && es.elec_schedule_filepath != elec_schedule_filepath) ||
             (!elec_num_headers.nil? && es.elec_schedule_number_of_header_rows != elec_num_headers) ||
             (!elec_column_num.nil? && es.elec_schedule_column_number != elec_column_num) ||
             (!es.natural_gas_units.nil? && !fuel_units.nil? && es.natural_gas_units != fuel_units) ||
             (!natural_gas_value.nil? && es.natural_gas_value != natural_gas_value) ||
             (!es.propane_units.nil? && !fuel_units.nil? && es.propane_units != fuel_units) ||
             (!propane_value.nil? && es.propane_value != propane_value) ||
             (!es.fuel_oil_units.nil? && !fuel_units.nil? && es.fuel_oil_units != fuel_units) ||
             (!fuel_oil_value.nil? && es.fuel_oil_value != fuel_oil_value) ||
             (!es.coal_units.nil? && !fuel_units.nil? && es.coal_units != fuel_units) ||
             (!coal_value.nil? && es.coal_value != coal_value) ||
             (!es.wood_units.nil? && !fuel_units.nil? && es.wood_units != fuel_units) ||
             (!wood_value.nil? && es.wood_value != wood_value) ||
             (!es.wood_pellets_units.nil? && !fuel_units.nil? && es.wood_pellets_units != fuel_units) ||
             (!wood_pellets_value.nil? && es.wood_pellets_value != wood_pellets_value)
            errors << "HPXML header already includes an emissions scenario named '#{name}' with type '#{emissions_type}'."
          else
            emissions_scenario_exists = true
          end
        end

        next if emissions_scenario_exists

        hpxml.header.emissions_scenarios.add(name: name,
                                             emissions_type: emissions_type,
                                             elec_units: elec_units,
                                             elec_value: elec_value,
                                             elec_schedule_filepath: elec_schedule_filepath,
                                             elec_schedule_number_of_header_rows: elec_num_headers,
                                             elec_schedule_column_number: elec_column_num,
                                             natural_gas_units: fuel_units,
                                             natural_gas_value: natural_gas_value,
                                             propane_units: fuel_units,
                                             propane_value: propane_value,
                                             fuel_oil_units: fuel_units,
                                             fuel_oil_value: fuel_oil_value,
                                             coal_units: fuel_units,
                                             coal_value: coal_value,
                                             wood_units: fuel_units,
                                             wood_value: wood_value,
                                             wood_pellets_units: fuel_units,
                                             wood_pellets_value: wood_pellets_value)
      end
    end

    if not args[:utility_bill_scenario_names].nil?
      bills_scenario_names = args[:utility_bill_scenario_names].split(',').map(&:strip)

      if not args[:utility_bill_electricity_filepaths].nil?
        bills_electricity_filepaths = args[:utility_bill_electricity_filepaths].split(',').map(&:strip)
      else
        bills_electricity_filepaths = [nil] * bills_scenario_names.size
      end

      fixed_charges = {}
      HPXML::all_fuels.each do |fuel|
        underscore_case = OpenStudio::toUnderscoreCase(fuel)

        if not args["utility_bill_#{underscore_case}_fixed_charges".to_sym].nil?
          fixed_charges[fuel] = args["utility_bill_#{underscore_case}_fixed_charges".to_sym].split(',').map(&:strip)
        else
          fixed_charges[fuel] = [nil] * bills_scenario_names.size
        end
      end

      marginal_rates = {}
      HPXML::all_fuels.each do |fuel|
        underscore_case = OpenStudio::toUnderscoreCase(fuel)

        if not args["utility_bill_#{underscore_case}_marginal_rates".to_sym].nil?
          marginal_rates[fuel] = args["utility_bill_#{underscore_case}_marginal_rates".to_sym].split(',').map(&:strip)
        else
          marginal_rates[fuel] = [nil] * bills_scenario_names.size
        end
      end

      if not args[:utility_bill_pv_compensation_types].nil?
        bills_pv_compensation_types = args[:utility_bill_pv_compensation_types].split(',').map(&:strip)
      else
        bills_pv_compensation_types = [nil] * bills_scenario_names.size
      end

      if not args[:utility_bill_pv_net_metering_annual_excess_sellback_rate_types].nil?
        bills_pv_net_metering_annual_excess_sellback_rate_types = args[:utility_bill_pv_net_metering_annual_excess_sellback_rate_types].split(',').map(&:strip)
      else
        bills_pv_net_metering_annual_excess_sellback_rate_types = [nil] * bills_scenario_names.size
      end

      if not args[:utility_bill_pv_net_metering_annual_excess_sellback_rates].nil?
        bills_pv_net_metering_annual_excess_sellback_rates = args[:utility_bill_pv_net_metering_annual_excess_sellback_rates].split(',').map(&:strip)
      else
        bills_pv_net_metering_annual_excess_sellback_rates = [nil] * bills_scenario_names.size
      end

      if not args[:utility_bill_pv_feed_in_tariff_rates].nil?
        bills_pv_feed_in_tariff_rates = args[:utility_bill_pv_feed_in_tariff_rates].split(',').map(&:strip)
      else
        bills_pv_feed_in_tariff_rates = [nil] * bills_scenario_names.size
      end

      if not args[:utility_bill_pv_monthly_grid_connection_fee_units].nil?
        bills_pv_monthly_grid_connection_fee_units = args[:utility_bill_pv_monthly_grid_connection_fee_units].split(',').map(&:strip)
      else
        bills_pv_monthly_grid_connection_fee_units = [nil] * bills_scenario_names.size
      end

      if not args[:utility_bill_pv_monthly_grid_connection_fees].nil?
        bills_pv_monthly_grid_connection_fees = args[:utility_bill_pv_monthly_grid_connection_fees].split(',').map(&:strip)
      else
        bills_pv_monthly_grid_connection_fees = [nil] * bills_scenario_names.size
      end

      bills_scenarios = bills_scenario_names.zip(bills_electricity_filepaths,
                                                 fixed_charges[HPXML::FuelTypeElectricity],
                                                 fixed_charges[HPXML::FuelTypeNaturalGas],
                                                 fixed_charges[HPXML::FuelTypePropane],
                                                 fixed_charges[HPXML::FuelTypeOil],
                                                 fixed_charges[HPXML::FuelTypeCoal],
                                                 fixed_charges[HPXML::FuelTypeWoodCord],
                                                 fixed_charges[HPXML::FuelTypeWoodPellets],
                                                 marginal_rates[HPXML::FuelTypeElectricity],
                                                 marginal_rates[HPXML::FuelTypeNaturalGas],
                                                 marginal_rates[HPXML::FuelTypePropane],
                                                 marginal_rates[HPXML::FuelTypeOil],
                                                 marginal_rates[HPXML::FuelTypeCoal],
                                                 marginal_rates[HPXML::FuelTypeWoodCord],
                                                 marginal_rates[HPXML::FuelTypeWoodPellets],
                                                 bills_pv_compensation_types,
                                                 bills_pv_net_metering_annual_excess_sellback_rate_types,
                                                 bills_pv_net_metering_annual_excess_sellback_rates,
                                                 bills_pv_feed_in_tariff_rates,
                                                 bills_pv_monthly_grid_connection_fee_units,
                                                 bills_pv_monthly_grid_connection_fees)

      bills_scenarios.each do |bills_scenario|
        name, elec_tariff_filepath, elec_fixed_charge, natural_gas_fixed_charge, propane_fixed_charge, fuel_oil_fixed_charge, coal_fixed_charge, wood_fixed_charge, wood_pellets_fixed_charge, elec_marginal_rate, natural_gas_marginal_rate, propane_marginal_rate, fuel_oil_marginal_rate, coal_marginal_rate, wood_marginal_rate, wood_pellets_marginal_rate, pv_compensation_type, pv_net_metering_annual_excess_sellback_rate_type, pv_net_metering_annual_excess_sellback_rate, pv_feed_in_tariff_rate, pv_monthly_grid_connection_fee_unit, pv_monthly_grid_connection_fee = bills_scenario

        elec_tariff_filepath = (elec_tariff_filepath.to_s.include?('.') ? elec_tariff_filepath : nil)
        elec_fixed_charge = Float(elec_fixed_charge) rescue nil
        natural_gas_fixed_charge = Float(natural_gas_fixed_charge) rescue nil
        propane_fixed_charge = Float(propane_fixed_charge) rescue nil
        fuel_oil_fixed_charge = Float(fuel_oil_fixed_charge) rescue nil
        coal_fixed_charge = Float(coal_fixed_charge) rescue nil
        wood_fixed_charge = Float(wood_fixed_charge) rescue nil
        wood_pellets_fixed_charge = Float(wood_pellets_fixed_charge) rescue nil
        elec_marginal_rate = Float(elec_marginal_rate) rescue nil
        natural_gas_marginal_rate = Float(natural_gas_marginal_rate) rescue nil
        propane_marginal_rate = Float(propane_marginal_rate) rescue nil
        fuel_oil_marginal_rate = Float(fuel_oil_marginal_rate) rescue nil
        coal_marginal_rate = Float(coal_marginal_rate) rescue nil
        wood_marginal_rate = Float(wood_marginal_rate) rescue nil
        wood_pellets_marginal_rate = Float(wood_pellets_marginal_rate) rescue nil

        if pv_compensation_type == HPXML::PVCompensationTypeNetMetering
          if pv_net_metering_annual_excess_sellback_rate_type == HPXML::PVAnnualExcessSellbackRateTypeUserSpecified
            pv_net_metering_annual_excess_sellback_rate = Float(pv_net_metering_annual_excess_sellback_rate) rescue nil
          else
            pv_net_metering_annual_excess_sellback_rate = nil
          end
          pv_feed_in_tariff_rate = nil
        elsif pv_compensation_type == HPXML::PVCompensationTypeFeedInTariff
          pv_feed_in_tariff_rate = Float(pv_feed_in_tariff_rate) rescue nil
          pv_net_metering_annual_excess_sellback_rate_type = nil
          pv_net_metering_annual_excess_sellback_rate = nil
        end

        if pv_monthly_grid_connection_fee_unit == HPXML::UnitsDollarsPerkW
          pv_monthly_grid_connection_fee_dollars_per_kw = Float(pv_monthly_grid_connection_fee) rescue nil
        elsif pv_monthly_grid_connection_fee_unit == HPXML::UnitsDollars
          pv_monthly_grid_connection_fee_dollars = Float(pv_monthly_grid_connection_fee) rescue nil
        end

        utility_bill_scenario_exists = false
        hpxml.header.utility_bill_scenarios.each do |ubs|
          next if ubs.name != name

          if (!elec_tariff_filepath.nil? && ubs.elec_tariff_filepath != elec_tariff_filepath) ||
             (!elec_fixed_charge.nil? && ubs.elec_fixed_charge != elec_fixed_charge) ||
             (!natural_gas_fixed_charge.nil? && ubs.natural_gas_fixed_charge != natural_gas_fixed_charge) ||
             (!propane_fixed_charge.nil? && ubs.propane_fixed_charge != propane_fixed_charge) ||
             (!fuel_oil_fixed_charge.nil? && ubs.fuel_oil_fixed_charge != fuel_oil_fixed_charge) ||
             (!coal_fixed_charge.nil? && ubs.coal_fixed_charge != coal_fixed_charge) ||
             (!wood_fixed_charge.nil? && ubs.wood_fixed_charge != wood_fixed_charge) ||
             (!wood_pellets_fixed_charge.nil? && ubs.wood_pellets_fixed_charge != wood_pellets_fixed_charge) ||
             (!elec_marginal_rate.nil? && ubs.elec_marginal_rate != elec_marginal_rate) ||
             (!natural_gas_marginal_rate.nil? && ubs.natural_gas_marginal_rate != natural_gas_marginal_rate) ||
             (!propane_marginal_rate.nil? && ubs.propane_marginal_rate != propane_marginal_rate) ||
             (!fuel_oil_marginal_rate.nil? && ubs.fuel_oil_marginal_rate != fuel_oil_marginal_rate) ||
             (!coal_marginal_rate.nil? && ubs.coal_marginal_rate != coal_marginal_rate) ||
             (!wood_marginal_rate.nil? && ubs.wood_marginal_rate != wood_marginal_rate) ||
             (!wood_pellets_marginal_rate.nil? && ubs.wood_pellets_marginal_rate != wood_pellets_marginal_rate) ||
             (!pv_compensation_type.nil? && ubs.pv_compensation_type != pv_compensation_type) ||
             (!pv_net_metering_annual_excess_sellback_rate_type.nil? && ubs.pv_net_metering_annual_excess_sellback_rate_type != pv_net_metering_annual_excess_sellback_rate_type) ||
             (!pv_net_metering_annual_excess_sellback_rate.nil? && ubs.pv_net_metering_annual_excess_sellback_rate != pv_net_metering_annual_excess_sellback_rate) ||
             (!pv_feed_in_tariff_rate.nil? && ubs.pv_feed_in_tariff_rate != pv_feed_in_tariff_rate) ||
             (!pv_monthly_grid_connection_fee_dollars_per_kw.nil? && ubs.pv_monthly_grid_connection_fee_dollars_per_kw != pv_monthly_grid_connection_fee_dollars_per_kw) ||
             (!pv_monthly_grid_connection_fee_dollars.nil? && ubs.pv_monthly_grid_connection_fee_dollars != pv_monthly_grid_connection_fee_dollars)
            errors << "HPXML header already includes a utility bill scenario named '#{name}'."
          else
            utility_bill_scenario_exists = true
          end
        end

        next if utility_bill_scenario_exists

        hpxml.header.utility_bill_scenarios.add(name: name,
                                                elec_tariff_filepath: elec_tariff_filepath,
                                                elec_fixed_charge: elec_fixed_charge,
                                                natural_gas_fixed_charge: natural_gas_fixed_charge,
                                                propane_fixed_charge: propane_fixed_charge,
                                                fuel_oil_fixed_charge: fuel_oil_fixed_charge,
                                                coal_fixed_charge: coal_fixed_charge,
                                                wood_fixed_charge: wood_fixed_charge,
                                                wood_pellets_fixed_charge: wood_pellets_fixed_charge,
                                                elec_marginal_rate: elec_marginal_rate,
                                                natural_gas_marginal_rate: natural_gas_marginal_rate,
                                                propane_marginal_rate: propane_marginal_rate,
                                                fuel_oil_marginal_rate: fuel_oil_marginal_rate,
                                                coal_marginal_rate: coal_marginal_rate,
                                                wood_marginal_rate: wood_marginal_rate,
                                                wood_pellets_marginal_rate: wood_pellets_marginal_rate,
                                                pv_compensation_type: pv_compensation_type,
                                                pv_net_metering_annual_excess_sellback_rate_type: pv_net_metering_annual_excess_sellback_rate_type,
                                                pv_net_metering_annual_excess_sellback_rate: pv_net_metering_annual_excess_sellback_rate,
                                                pv_feed_in_tariff_rate: pv_feed_in_tariff_rate,
                                                pv_monthly_grid_connection_fee_dollars_per_kw: pv_monthly_grid_connection_fee_dollars_per_kw,
                                                pv_monthly_grid_connection_fee_dollars: pv_monthly_grid_connection_fee_dollars)
      end
    end

    errors.each do |error|
      runner.registerError(error)
    end
    return errors.empty?
  end

  # Add a building (i.e., unit), along with site properties, to the HPXML file.
  # Return the building so we can then set more properties on it.
  #
  # @param hpxml [HPXML] HPXML object
  # @param args [Hash] Map of :argument_name => value
  # @return [HPXML::Building] HPXML Building object representing an individual dwelling unit
  def self.add_building(hpxml, args)
    if not args[:simulation_control_daylight_saving_period].nil?
      begin_month, begin_day, _begin_hour, end_month, end_day, _end_hour = Calendar.parse_date_time_range(args[:simulation_control_daylight_saving_period])
      dst_begin_month = begin_month
      dst_begin_day = begin_day
      dst_end_month = end_month
      dst_end_day = end_day
    end

    hpxml.buildings.add(building_id: 'MyBuilding',
                        site_id: 'SiteID',
                        event_type: 'proposed workscope',
                        city: args[:site_city],
                        state_code: args[:site_state_code],
                        zip_code: args[:site_zip_code],
                        time_zone_utc_offset: args[:site_time_zone_utc_offset],
                        elevation: args[:site_elevation],
                        latitude: args[:site_latitude],
                        longitude: args[:site_longitude],
                        dst_enabled: args[:simulation_control_daylight_saving_enabled],
                        dst_begin_month: dst_begin_month,
                        dst_begin_day: dst_begin_day,
                        dst_end_month: dst_end_month,
                        dst_end_day: dst_end_day)

    return hpxml.buildings[-1]
  end

  # Set site properties, including:
  # - shielding
  # - ground/soil
  # - surroundings
  # - orientation
  #
  # @param hpxml_bldg [HPXML::Building] HPXML Building object representing an individual dwelling unit
  # @param args [Hash] Map of :argument_name => value
  # @return [nil]
  def self.set_site(hpxml_bldg, args)
    hpxml_bldg.site.shielding_of_home = args[:site_shielding_of_home]
    hpxml_bldg.site.ground_conductivity = args[:site_ground_conductivity]
    hpxml_bldg.site.ground_diffusivity = args[:site_ground_diffusivity]

    if not args[:site_soil_and_moisture_type].nil?
      soil_type, moisture_type = args[:site_soil_and_moisture_type].split(', ')
      hpxml_bldg.site.soil_type = soil_type
      hpxml_bldg.site.moisture_type = moisture_type
    end

    hpxml_bldg.site.site_type = args[:site_type]

    adb_walls = [args[:geometry_unit_left_wall_is_adiabatic], args[:geometry_unit_right_wall_is_adiabatic], args[:geometry_unit_front_wall_is_adiabatic], args[:geometry_unit_back_wall_is_adiabatic]]
    n_walls_attached = adb_walls.count(true)

    if [HPXML::ResidentialTypeSFA, HPXML::ResidentialTypeApartment].include? args[:geometry_unit_type]
      if n_walls_attached == 3
        hpxml_bldg.site.surroundings = HPXML::SurroundingsThreeSides
      elsif n_walls_attached == 2
        hpxml_bldg.site.surroundings = HPXML::SurroundingsTwoSides
      elsif n_walls_attached == 1
        hpxml_bldg.site.surroundings = HPXML::SurroundingsOneSide
      else
        hpxml_bldg.site.surroundings = HPXML::SurroundingsStandAlone
      end
      if args[:geometry_attic_type] == HPXML::AtticTypeBelowApartment
        if args[:geometry_foundation_type] == HPXML::FoundationTypeAboveApartment
          hpxml_bldg.site.vertical_surroundings = HPXML::VerticalSurroundingsAboveAndBelow
        else
          hpxml_bldg.site.vertical_surroundings = HPXML::VerticalSurroundingsAbove
        end
      else
        if args[:geometry_foundation_type] == HPXML::FoundationTypeAboveApartment
          hpxml_bldg.site.vertical_surroundings = HPXML::VerticalSurroundingsBelow
        else
          hpxml_bldg.site.vertical_surroundings = HPXML::VerticalSurroundingsNoAboveOrBelow
        end
      end
    elsif [HPXML::ResidentialTypeSFD, HPXML::ResidentialTypeManufactured].include? args[:geometry_unit_type]
      hpxml_bldg.site.surroundings = HPXML::SurroundingsStandAlone
      hpxml_bldg.site.vertical_surroundings = HPXML::VerticalSurroundingsNoAboveOrBelow
    end

    hpxml_bldg.site.azimuth_of_front_of_home = args[:geometry_unit_orientation]
  end

  # Set neighboring buildings, including:
  # - facade
  # - distance
  # - height
  #
  # @param hpxml_bldg [HPXML::Building] HPXML Building object representing an individual dwelling unit
  # @param args [Hash] Map of :argument_name => value
  # @return [nil]
  def self.set_neighbor_buildings(hpxml_bldg, args)
    nbr_map = { Constants::FacadeFront => [args[:neighbor_front_distance], args[:neighbor_front_height]],
                Constants::FacadeBack => [args[:neighbor_back_distance], args[:neighbor_back_height]],
                Constants::FacadeLeft => [args[:neighbor_left_distance], args[:neighbor_left_height]],
                Constants::FacadeRight => [args[:neighbor_right_distance], args[:neighbor_right_height]] }

    nbr_map.each do |facade, data|
      distance, neighbor_height = data
      next if distance == 0

      azimuth = Geometry.get_azimuth_from_facade(facade: facade, orientation: args[:geometry_unit_orientation])

      if (distance > 0) && (not neighbor_height.nil?)
        height = neighbor_height
      end

      hpxml_bldg.neighbor_buildings.add(azimuth: azimuth,
                                        distance: distance,
                                        height: height)
    end
  end

  # Set building occupancy properties, including:
  # - number of occupants
  # - general water use usage multiplier
  #
  # @param hpxml_bldg [HPXML::Building] HPXML Building object representing an individual dwelling unit
  # @param args [Hash] Map of :argument_name => value
  # @return [nil]
  def self.set_building_occupancy(hpxml_bldg, args)
    hpxml_bldg.building_occupancy.number_of_residents = args[:geometry_unit_num_occupants]
    hpxml_bldg.building_occupancy.general_water_use_usage_multiplier = args[:general_water_use_usage_multiplier]
  end

  # Set building construction properties, including:
  # - number of conditioned floors
  # - number of beds/baths
  # - conditioned floor area / building volume
  # - ceiling height
  # - unit type
  # - number of dwelling units in the building
  # - year built
  # - dwelling unit multipliers
  #
  # @param hpxml_bldg [HPXML::Building] HPXML Building object representing an individual dwelling unit
  # @param args [Hash] Map of :argument_name => value
  # @return [nil]
  def self.set_building_construction(hpxml_bldg, args)
    if args[:geometry_unit_type] == HPXML::ResidentialTypeApartment
      args[:geometry_unit_num_floors_above_grade] = 1
    end
    number_of_conditioned_floors_above_grade = args[:geometry_unit_num_floors_above_grade]
    number_of_conditioned_floors = number_of_conditioned_floors_above_grade
    if args[:geometry_foundation_type] == HPXML::FoundationTypeBasementConditioned
      number_of_conditioned_floors += 1
    end

    hpxml_bldg.building_construction.number_of_conditioned_floors = number_of_conditioned_floors
    hpxml_bldg.building_construction.number_of_conditioned_floors_above_grade = number_of_conditioned_floors_above_grade
    hpxml_bldg.building_construction.number_of_bedrooms = args[:geometry_unit_num_bedrooms]
    hpxml_bldg.building_construction.number_of_bathrooms = args[:geometry_unit_num_bathrooms]
    hpxml_bldg.building_construction.conditioned_floor_area = args[:geometry_unit_cfa]
    hpxml_bldg.building_construction.conditioned_building_volume = args[:geometry_unit_cfa] * args[:geometry_average_ceiling_height]
    hpxml_bldg.building_construction.average_ceiling_height = args[:geometry_average_ceiling_height]
    hpxml_bldg.building_construction.residential_facility_type = args[:geometry_unit_type]
    hpxml_bldg.building_construction.number_of_units_in_building = args[:geometry_building_num_units]
    hpxml_bldg.building_construction.year_built = args[:year_built]
    hpxml_bldg.building_construction.number_of_units = args[:unit_multiplier]
    hpxml_bldg.building_construction.unit_height_above_grade = args[:geometry_unit_height_above_grade]
  end

  # Set building header properties, including:
  # - detailed schedule file paths
  # - heat pump sizing methodologies
  # - natural ventilation availability
  # - summer shading season
  # - user-specified additional properties
  #
  # @param hpxml_bldg [HPXML::Building] HPXML Building object representing an individual dwelling unit
  # @param args [Hash] Map of :argument_name => value
  # @return [nil]
  def self.set_building_header(hpxml_bldg, args)
    if not args[:schedules_filepaths].nil?
      hpxml_bldg.header.schedules_filepaths = args[:schedules_filepaths].split(',').map(&:strip)
    end
    hpxml_bldg.header.heat_pump_sizing_methodology = args[:heat_pump_sizing_methodology]
    hpxml_bldg.header.heat_pump_backup_sizing_methodology = args[:heat_pump_backup_sizing_methodology]
    hpxml_bldg.header.natvent_days_per_week = args[:window_natvent_availability]

    if not args[:window_shading_summer_season].nil?
      begin_month, begin_day, _begin_hour, end_month, end_day, _end_hour = Calendar.parse_date_time_range(args[:window_shading_summer_season])
      hpxml_bldg.header.shading_summer_begin_month = begin_month
      hpxml_bldg.header.shading_summer_begin_day = begin_day
      hpxml_bldg.header.shading_summer_end_month = end_month
      hpxml_bldg.header.shading_summer_end_day = end_day
    end

    if not args[:additional_properties].nil?
      extension_properties = {}
      args[:additional_properties].split('|').map(&:strip).each do |additional_property|
        key, value = additional_property.split('=').map(&:strip)
        extension_properties[key] = value
      end
      hpxml_bldg.header.extension_properties = extension_properties
    end
  end

  # Set climate and risk zones properties, including:
  # - 2006 IECC zone
  # - weather station name / EPW file path
  #
  # @param hpxml_bldg [HPXML::Building] HPXML Building object representing an individual dwelling unit
  # @param args [Hash] Map of :argument_name => value
  # @return [nil]
  def self.set_climate_and_risk_zones(hpxml_bldg, args)
    if not args[:site_iecc_zone].nil?
      hpxml_bldg.climate_and_risk_zones.climate_zone_ieccs.add(zone: args[:site_iecc_zone],
                                                               year: 2006)
    end

    if not args[:weather_station_epw_filepath].nil?
      hpxml_bldg.climate_and_risk_zones.weather_station_id = 'WeatherStation'
      hpxml_bldg.climate_and_risk_zones.weather_station_name = File.basename(args[:weather_station_epw_filepath]).gsub('.epw', '')
      hpxml_bldg.climate_and_risk_zones.weather_station_epw_filepath = args[:weather_station_epw_filepath]
    end
  end

  # Set air infiltration measurements properties, including:
  # - infiltration type
  # - unit of measure
  # - leakage value
  # - presence of flue or chimney in conditioned space
  #
  # @param hpxml_bldg [HPXML::Building] HPXML Building object representing an individual dwelling unit
  # @param args [Hash] Map of :argument_name => value
  # @return [nil]
  def self.set_air_infiltration_measurements(hpxml_bldg, args)
    if args[:air_leakage_value]
      if args[:air_leakage_units] == HPXML::UnitsELA
        effective_leakage_area = args[:air_leakage_value]
      else
        unit_of_measure = args[:air_leakage_units]
        air_leakage = args[:air_leakage_value]
        if [HPXML::UnitsACH, HPXML::UnitsCFM].include? args[:air_leakage_units]
          house_pressure = args[:air_leakage_house_pressure]
        end
      end
    else
      leakiness_description = args[:air_leakage_leakiness_description]
    end
    if not args[:air_leakage_type].nil?
      if [HPXML::ResidentialTypeSFA, HPXML::ResidentialTypeApartment].include? args[:geometry_unit_type]
        air_leakage_type = args[:air_leakage_type]
      end
    end
    infiltration_volume = hpxml_bldg.building_construction.conditioned_building_volume

    hpxml_bldg.air_infiltration_measurements.add(id: "AirInfiltrationMeasurement#{hpxml_bldg.air_infiltration_measurements.size + 1}",
                                                 house_pressure: house_pressure,
                                                 unit_of_measure: unit_of_measure,
                                                 air_leakage: air_leakage,
                                                 effective_leakage_area: effective_leakage_area,
                                                 infiltration_volume: infiltration_volume,
                                                 infiltration_type: air_leakage_type,
                                                 leakiness_description: leakiness_description)

    hpxml_bldg.air_infiltration.has_flue_or_chimney_in_conditioned_space = args[:air_leakage_has_flue_or_chimney_in_conditioned_space]
  end

  # Set roofs properties, including:
  # - adjacent space
  # - orientation
  # - gross area
  # - material type and color
  # - pitch
  # - assembly R-value
  # - presence and grade of radiant barrier
  #
  # @param hpxml_bldg [HPXML::Building] HPXML Building object representing an individual dwelling unit
  # @param args [Hash] Map of :argument_name => value
  # @param sorted_surfaces [Array<OpenStudio::Model::Surface>] surfaces sorted by deterministically assigned Index
  # @return [nil]
  def self.set_roofs(hpxml_bldg, args, sorted_surfaces)
    args[:geometry_roof_pitch] *= 12.0
    if (args[:geometry_attic_type] == HPXML::AtticTypeFlatRoof) || (args[:geometry_attic_type] == HPXML::AtticTypeBelowApartment)
      args[:geometry_roof_pitch] = 0.0
    end

    sorted_surfaces.each do |surface|
      next if surface.outsideBoundaryCondition != EPlus::BoundaryConditionOutdoors
      next if surface.surfaceType != EPlus::SurfaceTypeRoofCeiling

      interior_adjacent_to = Geometry.get_adjacent_to(surface: surface)
      next if [HPXML::LocationOtherHousingUnit].include? interior_adjacent_to

      if args[:geometry_attic_type] == HPXML::AtticTypeFlatRoof
        azimuth = nil
      else
        azimuth = Geometry.get_surface_azimuth(surface: surface, orientation: args[:geometry_unit_orientation])
      end

      hpxml_bldg.roofs.add(id: "Roof#{hpxml_bldg.roofs.size + 1}",
                           interior_adjacent_to: Geometry.get_adjacent_to(surface: surface),
                           azimuth: azimuth,
                           area: UnitConversions.convert(surface.grossArea, 'm^2', 'ft^2'),
                           roof_type: args[:roof_material_type],
                           roof_color: args[:roof_color],
                           pitch: args[:geometry_roof_pitch],
                           insulation_assembly_r_value: args[:roof_assembly_r])
      @surface_ids[surface.name.to_s] = hpxml_bldg.roofs[-1].id

      next unless [HPXML::RadiantBarrierLocationAtticRoofOnly, HPXML::RadiantBarrierLocationAtticRoofAndGableWalls].include?(args[:radiant_barrier_attic_location].to_s)
      next unless [HPXML::LocationAtticUnvented, HPXML::LocationAtticVented].include?(hpxml_bldg.roofs[-1].interior_adjacent_to)

      hpxml_bldg.roofs[-1].radiant_barrier = true
      hpxml_bldg.roofs[-1].radiant_barrier_grade = args[:radiant_barrier_grade]
    end
  end

  # Set rim joists properties, including:
  # - adjacent spaces
  # - orientation
  # - gross area
  # - siding type and color
  # - assembly R-value
  #
  # @param hpxml_bldg [HPXML::Building] HPXML Building object representing an individual dwelling unit
  # @param model [OpenStudio::Model::Model] OpenStudio Model object
  # @param args [Hash] Map of :argument_name => value
  # @param sorted_surfaces [Array<OpenStudio::Model::Surface>] surfaces sorted by deterministically assigned Index
  # @return [nil]
  def self.set_rim_joists(hpxml_bldg, model, args, sorted_surfaces)
    sorted_surfaces.each do |surface|
      next if surface.surfaceType != EPlus::SurfaceTypeWall
      next unless [EPlus::BoundaryConditionOutdoors, EPlus::BoundaryConditionAdiabatic].include? surface.outsideBoundaryCondition
      next unless Geometry.surface_is_rim_joist(surface: surface, height: args[:geometry_rim_joist_height])

      interior_adjacent_to = Geometry.get_adjacent_to(surface: surface)
      next unless [HPXML::LocationBasementConditioned,
                   HPXML::LocationBasementUnconditioned,
                   HPXML::LocationCrawlspaceUnvented,
                   HPXML::LocationCrawlspaceVented,
                   HPXML::LocationCrawlspaceConditioned].include? interior_adjacent_to

      exterior_adjacent_to = HPXML::LocationOutside
      if surface.outsideBoundaryCondition == EPlus::BoundaryConditionAdiabatic # can be adjacent to foundation space
        adjacent_surface = Geometry.get_adiabatic_adjacent_surface(model: model, surface: surface)
        if adjacent_surface.nil? # adjacent to a space that is not explicitly in the model
          unless [HPXML::ResidentialTypeSFD].include?(args[:geometry_unit_type])
            exterior_adjacent_to = interior_adjacent_to
            if exterior_adjacent_to == HPXML::LocationConditionedSpace # conditioned space adjacent to conditioned space
              exterior_adjacent_to = HPXML::LocationOtherHousingUnit
            end
          end
        else # adjacent to a space that is explicitly in the model
          exterior_adjacent_to = Geometry.get_adjacent_to(surface: adjacent_surface)
        end
      end

      if exterior_adjacent_to == HPXML::LocationOutside
        siding = args[:wall_siding_type]
      end

      if interior_adjacent_to == exterior_adjacent_to
        insulation_assembly_r_value = 4.0 # Uninsulated
      else
        insulation_assembly_r_value = args[:rim_joist_assembly_r]
      end

      azimuth = Geometry.get_surface_azimuth(surface: surface, orientation: args[:geometry_unit_orientation])

      hpxml_bldg.rim_joists.add(id: "RimJoist#{hpxml_bldg.rim_joists.size + 1}",
                                exterior_adjacent_to: exterior_adjacent_to,
                                interior_adjacent_to: interior_adjacent_to,
                                azimuth: azimuth,
                                area: UnitConversions.convert(surface.grossArea, 'm^2', 'ft^2'),
                                siding: siding,
                                color: args[:wall_color],
                                insulation_assembly_r_value: insulation_assembly_r_value)
      @surface_ids[surface.name.to_s] = hpxml_bldg.rim_joists[-1].id
    end
  end

  # Set walls properties, including:
  # - adjacent spaces
  # - orientation
  # - assembly type and R-value
  # - presence and grade of attic wall radiant barrier
  #
  # @param hpxml_bldg [HPXML::Building] HPXML Building object representing an individual dwelling unit
  # @param model [OpenStudio::Model::Model] OpenStudio Model object
  # @param args [Hash] Map of :argument_name => value
  # @param sorted_surfaces [Array<OpenStudio::Model::Surface>] surfaces sorted by deterministically assigned Index
  # @return [nil]
  def self.set_walls(hpxml_bldg, model, args, sorted_surfaces)
    sorted_surfaces.each do |surface|
      next if surface.surfaceType != EPlus::SurfaceTypeWall
      next if Geometry.surface_is_rim_joist(surface: surface, height: args[:geometry_rim_joist_height])

      interior_adjacent_to = Geometry.get_adjacent_to(surface: surface)
      next unless [HPXML::LocationConditionedSpace, HPXML::LocationAtticUnvented, HPXML::LocationAtticVented, HPXML::LocationGarage].include? interior_adjacent_to

      exterior_adjacent_to = HPXML::LocationOutside
      if surface.adjacentSurface.is_initialized
        exterior_adjacent_to = Geometry.get_adjacent_to(surface: surface.adjacentSurface.get)
      elsif surface.outsideBoundaryCondition == EPlus::BoundaryConditionAdiabatic # can be adjacent to conditioned space, attic
        adjacent_surface = Geometry.get_adiabatic_adjacent_surface(model: model, surface: surface)
        if adjacent_surface.nil? # adjacent to a space that is not explicitly in the model
          exterior_adjacent_to = interior_adjacent_to
          if exterior_adjacent_to == HPXML::LocationConditionedSpace # conditioned space adjacent to conditioned space
            exterior_adjacent_to = HPXML::LocationOtherHousingUnit
          end
        else # adjacent to a space that is explicitly in the model
          exterior_adjacent_to = Geometry.get_adjacent_to(surface: adjacent_surface)
        end
      end

      next if exterior_adjacent_to == HPXML::LocationConditionedSpace # already captured these surfaces

      attic_locations = [HPXML::LocationAtticUnconditioned, HPXML::LocationAtticUnvented, HPXML::LocationAtticVented]
      attic_wall_type = nil
      if (attic_locations.include? interior_adjacent_to) && (exterior_adjacent_to == HPXML::LocationOutside)
        attic_wall_type = HPXML::AtticWallTypeGable
      end

      wall_type = args[:wall_type]
      if attic_locations.include? interior_adjacent_to
        wall_type = HPXML::WallTypeWoodStud
      end

      if exterior_adjacent_to == HPXML::LocationOutside && (not args[:wall_siding_type].nil?)
        if (attic_locations.include? interior_adjacent_to) && (args[:wall_siding_type] == HPXML::SidingTypeNone)
          siding = nil
        else
          siding = args[:wall_siding_type]
        end
      end

      azimuth = Geometry.get_surface_azimuth(surface: surface, orientation: args[:geometry_unit_orientation])

      hpxml_bldg.walls.add(id: "Wall#{hpxml_bldg.walls.size + 1}",
                           exterior_adjacent_to: exterior_adjacent_to,
                           interior_adjacent_to: interior_adjacent_to,
                           azimuth: azimuth,
                           wall_type: wall_type,
                           attic_wall_type: attic_wall_type,
                           siding: siding,
                           color: args[:wall_color],
                           area: UnitConversions.convert(surface.grossArea, 'm^2', 'ft^2'))
      @surface_ids[surface.name.to_s] = hpxml_bldg.walls[-1].id

      is_uncond_attic_roof_insulated = false
      if attic_locations.include? interior_adjacent_to
        hpxml_bldg.roofs.each do |roof|
          next unless (roof.interior_adjacent_to == interior_adjacent_to) && (roof.insulation_assembly_r_value > 4.0)

          is_uncond_attic_roof_insulated = true
        end
      end

      if hpxml_bldg.walls[-1].is_thermal_boundary || is_uncond_attic_roof_insulated # Assume wall is insulated if roof is insulated
        hpxml_bldg.walls[-1].insulation_assembly_r_value = args[:wall_assembly_r]
      else
        hpxml_bldg.walls[-1].insulation_assembly_r_value = 4.0 # Uninsulated
      end

      next unless hpxml_bldg.walls[-1].attic_wall_type == HPXML::AtticWallTypeGable && args[:radiant_barrier_attic_location].to_s == HPXML::RadiantBarrierLocationAtticRoofAndGableWalls
      next unless [HPXML::LocationAtticUnvented, HPXML::LocationAtticVented].include?(hpxml_bldg.walls[-1].interior_adjacent_to)

      hpxml_bldg.walls[-1].radiant_barrier = true
      hpxml_bldg.walls[-1].radiant_barrier_grade = args[:radiant_barrier_grade]
    end
  end

  # Set foundation walls properties, including:
  # - adjacent spaces
  # - orientation
  # - gross area
  # - height above and below grade
  # - thickness
  # - assembly type and R-value
  # - other insulation
  #
  # @param hpxml_bldg [HPXML::Building] HPXML Building object representing an individual dwelling unit
  # @param model [OpenStudio::Model::Model] OpenStudio Model object
  # @param args [Hash] Map of :argument_name => value
  # @param sorted_surfaces [Array<OpenStudio::Model::Surface>] surfaces sorted by deterministically assigned Index
  # @return [nil]
  def self.set_foundation_walls(hpxml_bldg, model, args, sorted_surfaces)
    sorted_surfaces.each do |surface|
      next if surface.surfaceType != EPlus::SurfaceTypeWall
      next unless [EPlus::BoundaryConditionFoundation, EPlus::BoundaryConditionAdiabatic].include? surface.outsideBoundaryCondition
      next if Geometry.surface_is_rim_joist(surface: surface, height: args[:geometry_rim_joist_height])

      interior_adjacent_to = Geometry.get_adjacent_to(surface: surface)
      next unless [HPXML::LocationBasementConditioned,
                   HPXML::LocationBasementUnconditioned,
                   HPXML::LocationCrawlspaceUnvented,
                   HPXML::LocationCrawlspaceVented,
                   HPXML::LocationCrawlspaceConditioned].include? interior_adjacent_to

      exterior_adjacent_to = HPXML::LocationGround
      if surface.outsideBoundaryCondition == EPlus::BoundaryConditionAdiabatic # can be adjacent to foundation space
        adjacent_surface = Geometry.get_adiabatic_adjacent_surface(model: model, surface: surface)
        if adjacent_surface.nil? # adjacent to a space that is not explicitly in the model
          unless [HPXML::ResidentialTypeSFD].include?(args[:geometry_unit_type])
            exterior_adjacent_to = interior_adjacent_to
            if exterior_adjacent_to == HPXML::LocationConditionedSpace # conditioned space adjacent to conditioned space
              exterior_adjacent_to = HPXML::LocationOtherHousingUnit
            end
          end
        else # adjacent to a space that is explicitly in the model
          exterior_adjacent_to = Geometry.get_adjacent_to(surface: adjacent_surface)
        end
      end

      foundation_wall_insulation_location = Constants::LocationExterior # default
      if not args[:foundation_wall_insulation_location].nil?
        foundation_wall_insulation_location = args[:foundation_wall_insulation_location]
      end

      if args[:foundation_wall_assembly_r].to_f > 0
        insulation_assembly_r_value = args[:foundation_wall_assembly_r]
      else
        insulation_interior_r_value = 0
        insulation_exterior_r_value = 0
        if interior_adjacent_to == exterior_adjacent_to # E.g., don't insulate wall between basement and neighbor basement
          # nop
        elsif foundation_wall_insulation_location == Constants::LocationInterior
          insulation_interior_r_value = args[:foundation_wall_insulation_r]
          if insulation_interior_r_value > 0
            insulation_interior_distance_to_top = args[:foundation_wall_insulation_distance_to_top]
            insulation_interior_distance_to_bottom = args[:foundation_wall_insulation_distance_to_bottom]
          end
        elsif foundation_wall_insulation_location == Constants::LocationExterior
          insulation_exterior_r_value = args[:foundation_wall_insulation_r]
          if insulation_exterior_r_value > 0
            insulation_exterior_distance_to_top = args[:foundation_wall_insulation_distance_to_top]
            insulation_exterior_distance_to_bottom = args[:foundation_wall_insulation_distance_to_bottom]
          end
        end
      end

      azimuth = Geometry.get_surface_azimuth(surface: surface, orientation: args[:geometry_unit_orientation])

      hpxml_bldg.foundation_walls.add(id: "FoundationWall#{hpxml_bldg.foundation_walls.size + 1}",
                                      exterior_adjacent_to: exterior_adjacent_to,
                                      interior_adjacent_to: interior_adjacent_to,
                                      type: args[:foundation_wall_type],
                                      azimuth: azimuth,
                                      height: args[:geometry_foundation_height],
                                      area: UnitConversions.convert(surface.grossArea, 'm^2', 'ft^2'),
                                      thickness: args[:foundation_wall_thickness],
                                      depth_below_grade: args[:geometry_foundation_height] - args[:geometry_foundation_height_above_grade],
                                      insulation_assembly_r_value: insulation_assembly_r_value,
                                      insulation_interior_r_value: insulation_interior_r_value,
                                      insulation_interior_distance_to_top: insulation_interior_distance_to_top,
                                      insulation_interior_distance_to_bottom: insulation_interior_distance_to_bottom,
                                      insulation_exterior_r_value: insulation_exterior_r_value,
                                      insulation_exterior_distance_to_top: insulation_exterior_distance_to_top,
                                      insulation_exterior_distance_to_bottom: insulation_exterior_distance_to_bottom)
      @surface_ids[surface.name.to_s] = hpxml_bldg.foundation_walls[-1].id
    end
  end

  # Set the floors properties, including:
  # - adjacent spaces
  # - gross area
  # - assembly type and R-value
  # - presence and grade of attic floor radiant barrier
  #
  # @param hpxml_bldg [HPXML::Building] HPXML Building object representing an individual dwelling unit
  # @param args [Hash] Map of :argument_name => value
  # @param sorted_surfaces [Array<OpenStudio::Model::Surface>] surfaces sorted by deterministically assigned Index
  # @return [nil]
  def self.set_floors(hpxml_bldg, args, sorted_surfaces)
    if [HPXML::FoundationTypeBasementConditioned,
        HPXML::FoundationTypeCrawlspaceConditioned].include?(args[:geometry_foundation_type]) && (args[:floor_over_foundation_assembly_r] > 2.1)
      args[:floor_over_foundation_assembly_r] = 2.1 # Uninsulated
    end

    if [HPXML::AtticTypeConditioned].include?(args[:geometry_attic_type]) && (args[:ceiling_assembly_r] > 2.1)
      args[:ceiling_assembly_r] = 2.1 # Uninsulated
    end

    sorted_surfaces.each do |surface|
      next if surface.outsideBoundaryCondition == EPlus::BoundaryConditionFoundation
      next unless [EPlus::SurfaceTypeFloor, EPlus::SurfaceTypeRoofCeiling].include? surface.surfaceType

      interior_adjacent_to = Geometry.get_adjacent_to(surface: surface)
      next unless [HPXML::LocationConditionedSpace, HPXML::LocationGarage].include? interior_adjacent_to

      exterior_adjacent_to = HPXML::LocationOutside
      if surface.adjacentSurface.is_initialized
        exterior_adjacent_to = Geometry.get_adjacent_to(surface: surface.adjacentSurface.get)
      elsif surface.outsideBoundaryCondition == EPlus::BoundaryConditionAdiabatic
        exterior_adjacent_to = HPXML::LocationOtherHousingUnit
        if surface.surfaceType == EPlus::SurfaceTypeFloor
          floor_or_ceiling = HPXML::FloorOrCeilingFloor
        elsif surface.surfaceType == EPlus::SurfaceTypeRoofCeiling
          floor_or_ceiling = HPXML::FloorOrCeilingCeiling
        end
      end

      next if interior_adjacent_to == exterior_adjacent_to
      next if (surface.surfaceType == EPlus::SurfaceTypeRoofCeiling) && (exterior_adjacent_to == HPXML::LocationOutside)
      next if [HPXML::LocationConditionedSpace,
               HPXML::LocationBasementConditioned,
               HPXML::LocationCrawlspaceConditioned].include? exterior_adjacent_to

      hpxml_bldg.floors.add(id: "Floor#{hpxml_bldg.floors.size + 1}",
                            exterior_adjacent_to: exterior_adjacent_to,
                            interior_adjacent_to: interior_adjacent_to,
                            floor_type: args[:floor_type],
                            area: UnitConversions.convert(surface.grossArea, 'm^2', 'ft^2'),
                            floor_or_ceiling: floor_or_ceiling)
      if hpxml_bldg.floors[-1].floor_or_ceiling.nil?
        if hpxml_bldg.floors[-1].is_floor
          hpxml_bldg.floors[-1].floor_or_ceiling = HPXML::FloorOrCeilingFloor
        elsif hpxml_bldg.floors[-1].is_ceiling
          hpxml_bldg.floors[-1].floor_or_ceiling = HPXML::FloorOrCeilingCeiling
        end
      end
      @surface_ids[surface.name.to_s] = hpxml_bldg.floors[-1].id

      if hpxml_bldg.floors[-1].is_thermal_boundary
        if [HPXML::LocationAtticUnvented, HPXML::LocationAtticVented].include? exterior_adjacent_to
          hpxml_bldg.floors[-1].insulation_assembly_r_value = args[:ceiling_assembly_r]
        elsif [HPXML::LocationGarage].include? exterior_adjacent_to
          hpxml_bldg.floors[-1].insulation_assembly_r_value = args[:floor_over_garage_assembly_r]
        else
          hpxml_bldg.floors[-1].insulation_assembly_r_value = args[:floor_over_foundation_assembly_r]
        end
      else
        hpxml_bldg.floors[-1].insulation_assembly_r_value = 2.1 # Uninsulated
      end

      next unless args[:radiant_barrier_attic_location].to_s == HPXML::RadiantBarrierLocationAtticFloor
      next unless [HPXML::LocationAtticUnvented, HPXML::LocationAtticVented].include?(hpxml_bldg.floors[-1].exterior_adjacent_to) && hpxml_bldg.floors[-1].interior_adjacent_to == HPXML::LocationConditionedSpace

      hpxml_bldg.floors[-1].radiant_barrier = true
      hpxml_bldg.floors[-1].radiant_barrier_grade = args[:radiant_barrier_grade]
    end
  end

  # Set the slabs properties, including:
  # - adjacent space
  # - gross area
  # - thickness
  # - exposed perimeter
  # - perimeter or under-slab insulation dimensions and R-value
  # - carpet fraction and R-value
  #
  # @param hpxml_bldg [HPXML::Building] HPXML Building object representing an individual dwelling unit
  # @param model [OpenStudio::Model::Model] OpenStudio Model object
  # @param args [Hash] Map of :argument_name => value
  # @param sorted_surfaces [Array<OpenStudio::Model::Surface>] surfaces sorted by deterministically assigned Index
  # @return [nil]
  def self.set_slabs(hpxml_bldg, model, args, sorted_surfaces)
    sorted_surfaces.each do |surface|
      next unless [EPlus::BoundaryConditionFoundation].include? surface.outsideBoundaryCondition
      next if surface.surfaceType != EPlus::SurfaceTypeFloor

      interior_adjacent_to = Geometry.get_adjacent_to(surface: surface)
      next if [HPXML::LocationOutside, HPXML::LocationOtherHousingUnit].include? interior_adjacent_to

      has_foundation_walls = false
      if [HPXML::LocationCrawlspaceVented,
          HPXML::LocationCrawlspaceUnvented,
          HPXML::LocationCrawlspaceConditioned,
          HPXML::LocationBasementUnconditioned,
          HPXML::LocationBasementConditioned].include? interior_adjacent_to
        has_foundation_walls = true
      end
      exposed_perimeter = Geometry.calculate_exposed_perimeter(model: model, ground_floor_surfaces: [surface], has_foundation_walls: has_foundation_walls).round(1)
      next if exposed_perimeter == 0

      if [HPXML::LocationCrawlspaceVented,
          HPXML::LocationCrawlspaceUnvented,
          HPXML::LocationCrawlspaceConditioned,
          HPXML::LocationBasementUnconditioned,
          HPXML::LocationBasementConditioned].include? interior_adjacent_to
        exposed_perimeter -= Geometry.get_unexposed_garage_perimeter(**args)
      end

      if args[:slab_under_insulation_width] >= 999
        under_slab_insulation_spans_entire_slab = true
      else
        under_slab_insulation_width = args[:slab_under_insulation_width]
      end

      hpxml_bldg.slabs.add(id: "Slab#{hpxml_bldg.slabs.size + 1}",
                           interior_adjacent_to: interior_adjacent_to,
                           area: UnitConversions.convert(surface.grossArea, 'm^2', 'ft^2'),
                           thickness: args[:slab_thickness],
                           exposed_perimeter: exposed_perimeter,
                           perimeter_insulation_r_value: args[:slab_perimeter_insulation_r],
                           perimeter_insulation_depth: args[:slab_perimeter_insulation_depth],
                           exterior_horizontal_insulation_r_value: args[:slab_exterior_horizontal_insulation_r],
                           exterior_horizontal_insulation_width: args[:slab_exterior_horizontal_insulation_width],
                           exterior_horizontal_insulation_depth_below_grade: args[:slab_exterior_horizontal_insulation_depth_below_grade],
                           under_slab_insulation_width: under_slab_insulation_width,
                           under_slab_insulation_r_value: args[:slab_under_insulation_r],
                           under_slab_insulation_spans_entire_slab: under_slab_insulation_spans_entire_slab,
                           carpet_fraction: args[:slab_carpet_fraction],
                           carpet_r_value: args[:slab_carpet_r])
      @surface_ids[surface.name.to_s] = hpxml_bldg.slabs[-1].id

      next unless interior_adjacent_to == HPXML::LocationCrawlspaceConditioned

      # Increase Conditioned Building Volume & Infiltration Volume
      conditioned_crawlspace_volume = hpxml_bldg.slabs[-1].area * args[:geometry_foundation_height]
      hpxml_bldg.building_construction.conditioned_building_volume += conditioned_crawlspace_volume
      hpxml_bldg.air_infiltration_measurements[0].infiltration_volume += conditioned_crawlspace_volume
    end
  end

  # Set the windows properties, including:
  # - gross area
  # - orientation
  # - U-Factor and SHGC
  # - storm type
  # - winter and summer interior and exterior shading fractions
  # - operable fraction
  # - overhangs location and depth
  # - attached walls
  #
  # @param hpxml_bldg [HPXML::Building] HPXML Building object representing an individual dwelling unit
  # @param model [OpenStudio::Model::Model] OpenStudio Model object
  # @param args [Hash] Map of :argument_name => value
  # @param sorted_subsurfaces [Array<OpenStudio::Model::SubSurface>] subsurfaces sorted by deterministically assigned Index
  # @return [nil]
  def self.set_windows(hpxml_bldg, model, args, sorted_subsurfaces)
    sorted_subsurfaces.each do |sub_surface|
      next if sub_surface.subSurfaceType != EPlus::SubSurfaceTypeWindow

      surface = sub_surface.surface.get

      sub_surface_height = Geometry.get_surface_height(surface: sub_surface)
      sub_surface_facade = Geometry.get_facade_for_surface(surface: sub_surface)

      if (sub_surface_facade == Constants::FacadeFront) && (args[:overhangs_front_depth] > 0)
        overhangs_depth = args[:overhangs_front_depth]
        overhangs_distance_to_top_of_window = args[:overhangs_front_distance_to_top_of_window]
        overhangs_distance_to_bottom_of_window = args[:overhangs_front_distance_to_bottom_of_window]
      elsif (sub_surface_facade == Constants::FacadeBack) && (args[:overhangs_back_depth] > 0)
        overhangs_depth = args[:overhangs_back_depth]
        overhangs_distance_to_top_of_window = args[:overhangs_back_distance_to_top_of_window]
        overhangs_distance_to_bottom_of_window = args[:overhangs_back_distance_to_bottom_of_window]
      elsif (sub_surface_facade == Constants::FacadeLeft) && (args[:overhangs_left_depth] > 0)
        overhangs_depth = args[:overhangs_left_depth]
        overhangs_distance_to_top_of_window = args[:overhangs_left_distance_to_top_of_window]
        overhangs_distance_to_bottom_of_window = args[:overhangs_left_distance_to_bottom_of_window]
      elsif (sub_surface_facade == Constants::FacadeRight) && (args[:overhangs_right_depth] > 0)
        overhangs_depth = args[:overhangs_right_depth]
        overhangs_distance_to_top_of_window = args[:overhangs_right_distance_to_top_of_window]
        overhangs_distance_to_bottom_of_window = args[:overhangs_right_distance_to_bottom_of_window]
      elsif args[:geometry_eaves_depth] > 0
        # Get max z coordinate of eaves
        eaves_z = args[:geometry_average_ceiling_height] * args[:geometry_unit_num_floors_above_grade] + args[:geometry_rim_joist_height]
        if args[:geometry_attic_type] == HPXML::AtticTypeConditioned
          eaves_z += Geometry.get_conditioned_attic_height(spaces: model.getSpaces)
        end
        if args[:geometry_foundation_type] == HPXML::FoundationTypeAmbient
          eaves_z += args[:geometry_foundation_height]
        end

        # Get max z coordinate of this window
        sub_surface_z = Geometry.get_surface_z_values(surfaceArray: [sub_surface]).max + UnitConversions.convert(sub_surface.space.get.zOrigin, 'm', 'ft')

        overhangs_depth = args[:geometry_eaves_depth]
        overhangs_distance_to_top_of_window = eaves_z - sub_surface_z # difference between max z coordinates of eaves and this window
        overhangs_distance_to_bottom_of_window = (overhangs_distance_to_top_of_window + sub_surface_height).round(1)
      end

      azimuth = Geometry.get_azimuth_from_facade(facade: sub_surface_facade, orientation: args[:geometry_unit_orientation])

      wall_idref = @surface_ids[surface.name.to_s]
      next if wall_idref.nil?

      insect_screen_present = ([HPXML::LocationExterior, HPXML::LocationInterior].include? args[:window_insect_screens])
      if insect_screen_present
        insect_screen_location = args[:window_insect_screens]
      end

      hpxml_bldg.windows.add(id: "Window#{hpxml_bldg.windows.size + 1}",
                             area: UnitConversions.convert(sub_surface.grossArea, 'm^2', 'ft^2'),
                             azimuth: azimuth,
                             ufactor: args[:window_ufactor],
                             shgc: args[:window_shgc],
                             storm_type: args[:window_storm_type],
                             overhangs_depth: overhangs_depth,
                             overhangs_distance_to_top_of_window: overhangs_distance_to_top_of_window,
                             overhangs_distance_to_bottom_of_window: overhangs_distance_to_bottom_of_window,
                             interior_shading_type: args[:window_interior_shading_type],
                             interior_shading_factor_winter: args[:window_interior_shading_winter],
                             interior_shading_factor_summer: args[:window_interior_shading_summer],
                             exterior_shading_type: args[:window_exterior_shading_type],
                             exterior_shading_factor_winter: args[:window_exterior_shading_winter],
                             exterior_shading_factor_summer: args[:window_exterior_shading_summer],
                             insect_screen_present: insect_screen_present,
                             insect_screen_location: insect_screen_location,
                             fraction_operable: args[:window_fraction_operable],
                             attached_to_wall_idref: wall_idref)
    end
  end

  # Set the skylights properties, including:
  # - gross area
  # - orientation
  # - U-Factor and SHGC
  # - storm type
  # - attached roofs
  #
  # @param hpxml_bldg [HPXML::Building] HPXML Building object representing an individual dwelling unit
  # @param args [Hash] Map of :argument_name => value
  # @param sorted_subsurfaces [Array<OpenStudio::Model::SubSurface>] subsurfaces sorted by deterministically assigned Index
  # @return [nil]
  def self.set_skylights(hpxml_bldg, args, sorted_subsurfaces)
    sorted_subsurfaces.each do |sub_surface|
      next if sub_surface.subSurfaceType != 'Skylight'

      surface = sub_surface.surface.get

      sub_surface_facade = Geometry.get_facade_for_surface(surface: sub_surface)
      azimuth = Geometry.get_azimuth_from_facade(facade: sub_surface_facade, orientation: args[:geometry_unit_orientation])

      roof_idref = @surface_ids[surface.name.to_s]
      next if roof_idref.nil?

      roof = hpxml_bldg.roofs.find { |roof| roof.id == roof_idref }
      if roof.interior_adjacent_to != HPXML::LocationConditionedSpace
        # This is the roof of an attic, so the skylight must have a shaft; attach it to the attic floor as well.
        floor = hpxml_bldg.floors.find { |floor| floor.interior_adjacent_to == HPXML::LocationConditionedSpace && floor.exterior_adjacent_to == roof.interior_adjacent_to }
        floor_idref = floor.id
      end

      hpxml_bldg.skylights.add(id: "Skylight#{hpxml_bldg.skylights.size + 1}",
                               area: UnitConversions.convert(sub_surface.grossArea, 'm^2', 'ft^2'),
                               azimuth: azimuth,
                               ufactor: args[:skylight_ufactor],
                               shgc: args[:skylight_shgc],
                               storm_type: args[:skylight_storm_type],
                               attached_to_roof_idref: roof_idref,
                               attached_to_floor_idref: floor_idref)
    end
  end

  # Set the doors properties, including:
  # - gross area
  # - orientation
  # - R-value
  # - attached walls
  #
  # @param hpxml_bldg [HPXML::Building] HPXML Building object representing an individual dwelling unit
  # @param model [OpenStudio::Model::Model] OpenStudio Model object
  # @param args [Hash] Map of :argument_name => value
  # @param sorted_subsurfaces [Array<OpenStudio::Model::SubSurface>] subsurfaces sorted by deterministically assigned Index
  # @return [nil]
  def self.set_doors(hpxml_bldg, model, args, sorted_subsurfaces)
    sorted_subsurfaces.each do |sub_surface|
      next if sub_surface.subSurfaceType != EPlus::SubSurfaceTypeDoor

      surface = sub_surface.surface.get

      interior_adjacent_to = Geometry.get_adjacent_to(surface: surface)

      if [HPXML::LocationOtherHousingUnit].include?(interior_adjacent_to)
        adjacent_surface = Geometry.get_adiabatic_adjacent_surface(model: model, surface: surface)
        next if adjacent_surface.nil?
      end

      wall_idref = @surface_ids[surface.name.to_s]
      next if wall_idref.nil?

      hpxml_bldg.doors.add(id: "Door#{hpxml_bldg.doors.size + 1}",
                           attached_to_wall_idref: wall_idref,
                           area: UnitConversions.convert(sub_surface.grossArea, 'm^2', 'ft^2'),
                           azimuth: args[:geometry_unit_orientation],
                           r_value: args[:door_rvalue])
    end
  end

  # Set the attics properties, including:
  # - type
  # - attached roofs, walls, and floors
  #
  # @param hpxml_bldg [HPXML::Building] HPXML Building object representing an individual dwelling unit
  # @param args [Hash] Map of :argument_name => value
  # @return [nil]
  def self.set_attics(hpxml_bldg, args)
    surf_ids = { 'roofs' => { 'surfaces' => hpxml_bldg.roofs, 'ids' => [] },
                 'walls' => { 'surfaces' => hpxml_bldg.walls, 'ids' => [] },
                 'floors' => { 'surfaces' => hpxml_bldg.floors, 'ids' => [] } }

    attic_locations = [HPXML::LocationAtticUnconditioned, HPXML::LocationAtticUnvented, HPXML::LocationAtticVented]
    surf_ids.values.each do |surf_hash|
      surf_hash['surfaces'].each do |surface|
        next if (not attic_locations.include? surface.interior_adjacent_to) &&
                (not attic_locations.include? surface.exterior_adjacent_to)

        surf_hash['ids'] << surface.id
      end
    end

    # Add attached roofs for cathedral ceiling
    conditioned_space = HPXML::LocationConditionedSpace
    surf_ids['roofs']['surfaces'].each do |surface|
      next if (conditioned_space != surface.interior_adjacent_to) &&
              (conditioned_space != surface.exterior_adjacent_to)

      surf_ids['roofs']['ids'] << surface.id
    end

    hpxml_bldg.attics.add(id: "Attic#{hpxml_bldg.attics.size + 1}",
                          attic_type: args[:geometry_attic_type],
                          attached_to_roof_idrefs: surf_ids['roofs']['ids'],
                          attached_to_wall_idrefs: surf_ids['walls']['ids'],
                          attached_to_floor_idrefs: surf_ids['floors']['ids'])
  end

  # Set the foundations properties, including:
  # - type
  # - attached slabs, floors, foundation walls, walls, and rim joists
  #
  # @param hpxml_bldg [HPXML::Building] HPXML Building object representing an individual dwelling unit
  # @param args [Hash] Map of :argument_name => value
  # @return [nil]
  def self.set_foundations(hpxml_bldg, args)
    surf_ids = { 'slabs' => { 'surfaces' => hpxml_bldg.slabs, 'ids' => [] },
                 'floors' => { 'surfaces' => hpxml_bldg.floors, 'ids' => [] },
                 'foundation_walls' => { 'surfaces' => hpxml_bldg.foundation_walls, 'ids' => [] },
                 'walls' => { 'surfaces' => hpxml_bldg.walls, 'ids' => [] },
                 'rim_joists' => { 'surfaces' => hpxml_bldg.rim_joists, 'ids' => [] }, }

    foundation_locations = [HPXML::LocationBasementConditioned,
                            HPXML::LocationBasementUnconditioned,
                            HPXML::LocationCrawlspaceUnvented,
                            HPXML::LocationCrawlspaceVented,
                            HPXML::LocationCrawlspaceConditioned]

    surf_ids.each do |surf_type, surf_hash|
      surf_hash['surfaces'].each do |surface|
        next unless (foundation_locations.include? surface.interior_adjacent_to) ||
                    (foundation_locations.include? surface.exterior_adjacent_to) ||
                    (surf_type == 'slabs' && surface.interior_adjacent_to == HPXML::LocationConditionedSpace) ||
                    (surf_type == 'floors' && [HPXML::LocationOutside, HPXML::LocationManufacturedHomeUnderBelly].include?(surface.exterior_adjacent_to))

        surf_hash['ids'] << surface.id
      end
    end

    if args[:geometry_foundation_type].start_with?(HPXML::FoundationTypeBellyAndWing)
      foundation_type = HPXML::FoundationTypeBellyAndWing
      if args[:geometry_foundation_type].end_with?('WithSkirt')
        belly_wing_skirt_present = true
      elsif args[:geometry_foundation_type].end_with?('NoSkirt')
        belly_wing_skirt_present = false
      else
        fail 'Unepected belly and wing foundation type.'
      end
    else
      foundation_type = args[:geometry_foundation_type]
    end

    hpxml_bldg.foundations.add(id: "Foundation#{hpxml_bldg.foundations.size + 1}",
                               foundation_type: foundation_type,
                               attached_to_slab_idrefs: surf_ids['slabs']['ids'],
                               attached_to_floor_idrefs: surf_ids['floors']['ids'],
                               attached_to_foundation_wall_idrefs: surf_ids['foundation_walls']['ids'],
                               attached_to_wall_idrefs: surf_ids['walls']['ids'],
                               attached_to_rim_joist_idrefs: surf_ids['rim_joists']['ids'],
                               belly_wing_skirt_present: belly_wing_skirt_present)
  end

  # Set the primary heating systems properties, including:
  # - type
  # - fuel
  # - capacity
  # - efficiency
  # - heat load served
  # - presence and burn rate of pilot light
  # - number of dwelling units served
  #
  # @param hpxml_bldg [HPXML::Building] HPXML Building object representing an individual dwelling unit
  # @param args [Hash] Map of :argument_name => value
  # @return [nil]
  def self.set_heating_systems(hpxml_bldg, args)
    heating_system_type = args[:heating_system_type]

    return if heating_system_type == Constants::None

    if [HPXML::HVACTypeElectricResistance].include? heating_system_type
      args[:heating_system_fuel] = HPXML::FuelTypeElectricity
    end

    if [HPXML::HVACTypeFurnace,
        HPXML::HVACTypeWallFurnace,
        HPXML::HVACTypeFloorFurnace].include?(heating_system_type) || heating_system_type.include?(HPXML::HVACTypeBoiler)
      heating_efficiency_afue = args[:heating_system_heating_efficiency]
    elsif [HPXML::HVACTypeElectricResistance,
           HPXML::HVACTypeStove,
           HPXML::HVACTypeSpaceHeater,
           HPXML::HVACTypeFireplace].include?(heating_system_type)
      heating_efficiency_percent = args[:heating_system_heating_efficiency]
    end

    if [HPXML::HVACTypeFurnace].include? heating_system_type
      airflow_defect_ratio = args[:heating_system_airflow_defect_ratio]
    end

    if args[:heating_system_fuel] != HPXML::FuelTypeElectricity
      pilot_light_btuh = args[:heating_system_pilot_light].to_f
      if pilot_light_btuh > 0
        pilot_light = true
      end
    end

    fraction_heat_load_served = args[:heating_system_fraction_heat_load_served]

    if heating_system_type.include?('Shared')
      is_shared_system = true
      number_of_units_served = args[:geometry_building_num_units]
      args[:heating_system_heating_capacity] = nil
    end

    if heating_system_type.include?(HPXML::HVACTypeBoiler)
      heating_system_type = HPXML::HVACTypeBoiler
    end

    hpxml_bldg.heating_systems.add(id: "HeatingSystem#{hpxml_bldg.heating_systems.size + 1}",
                                   heating_system_type: heating_system_type,
                                   heating_system_fuel: args[:heating_system_fuel],
                                   heating_capacity: args[:heating_system_heating_capacity],
                                   heating_autosizing_factor: args[:heating_system_heating_autosizing_factor],
                                   heating_autosizing_limit: args[:heating_system_heating_autosizing_limit],
                                   fraction_heat_load_served: fraction_heat_load_served,
                                   heating_efficiency_afue: heating_efficiency_afue,
                                   heating_efficiency_percent: heating_efficiency_percent,
                                   airflow_defect_ratio: airflow_defect_ratio,
                                   pilot_light: pilot_light,
                                   pilot_light_btuh: pilot_light_btuh,
                                   is_shared_system: is_shared_system,
                                   number_of_units_served: number_of_units_served,
                                   primary_system: true)
  end

  # Set the primary cooling systems properties, including:
  # - type
  # - fuel
  # - capacity
  # - efficiency
  # - cool load served
  # - compressor speeds
  # - crankcase heater power
  # - integrated heating system type, fuel, efficiency, and heat load served
  # - detailed performance data
  #
  # @param hpxml_bldg [HPXML::Building] HPXML Building object representing an individual dwelling unit
  # @param args [Hash] Map of :argument_name => value
  # @return [nil]
  def self.set_cooling_systems(hpxml_bldg, args)
    cooling_system_type = args[:cooling_system_type]

    return if cooling_system_type == Constants::None

    if [HPXML::HVACTypeCentralAirConditioner, HPXML::HVACTypeMiniSplitAirConditioner].include? cooling_system_type
      compressor_type = args[:cooling_system_cooling_compressor_type]
    end

    if cooling_system_type != HPXML::HVACTypeEvaporativeCooler
      cooling_shr = args[:cooling_system_cooling_sensible_heat_fraction]
    end

    if cooling_system_type != HPXML::HVACTypeEvaporativeCooler
      if args[:cooling_system_cooling_efficiency_type] == HPXML::UnitsSEER
        cooling_efficiency_seer = args[:cooling_system_cooling_efficiency]
      elsif args[:cooling_system_cooling_efficiency_type] == HPXML::UnitsSEER2
        cooling_efficiency_seer2 = args[:cooling_system_cooling_efficiency]
      elsif args[:cooling_system_cooling_efficiency_type] == HPXML::UnitsEER
        cooling_efficiency_eer = args[:cooling_system_cooling_efficiency]
      elsif args[:cooling_system_cooling_efficiency_type] == HPXML::UnitsCEER
        cooling_efficiency_ceer = args[:cooling_system_cooling_efficiency]
      end
    end

    if [HPXML::HVACTypeCentralAirConditioner].include?(cooling_system_type) || ([HPXML::HVACTypeMiniSplitAirConditioner].include?(cooling_system_type) && (args[:cooling_system_is_ducted]))
      airflow_defect_ratio = args[:cooling_system_airflow_defect_ratio]
    end

    if [HPXML::HVACTypeCentralAirConditioner, HPXML::HVACTypeMiniSplitAirConditioner].include?(cooling_system_type)
      charge_defect_ratio = args[:cooling_system_charge_defect_ratio]
    end

    if [HPXML::HVACTypeCentralAirConditioner, HPXML::HVACTypeMiniSplitAirConditioner, HPXML::HVACTypeRoomAirConditioner, HPXML::HVACTypePTAC].include?(cooling_system_type)
      cooling_system_crankcase_heater_watts = args[:cooling_system_crankcase_heater_watts]
    end

    if [HPXML::HVACTypePTAC, HPXML::HVACTypeRoomAirConditioner].include?(cooling_system_type)
      integrated_heating_system_fuel = args[:cooling_system_integrated_heating_system_fuel]
      integrated_heating_system_fraction_heat_load_served = args[:cooling_system_integrated_heating_system_fraction_heat_load_served]
      integrated_heating_system_capacity = args[:cooling_system_integrated_heating_system_capacity]
      integrated_heating_system_efficiency_percent = args[:cooling_system_integrated_heating_system_efficiency_percent]
    end

    hpxml_bldg.cooling_systems.add(id: "CoolingSystem#{hpxml_bldg.cooling_systems.size + 1}",
                                   cooling_system_type: cooling_system_type,
                                   cooling_system_fuel: HPXML::FuelTypeElectricity,
                                   cooling_capacity: args[:cooling_system_cooling_capacity],
                                   cooling_autosizing_factor: args[:cooling_system_cooling_autosizing_factor],
                                   cooling_autosizing_limit: args[:cooling_system_cooling_autosizing_limit],
                                   fraction_cool_load_served: args[:cooling_system_fraction_cool_load_served],
                                   compressor_type: compressor_type,
                                   cooling_shr: cooling_shr,
                                   cooling_efficiency_seer: cooling_efficiency_seer,
                                   cooling_efficiency_seer2: cooling_efficiency_seer2,
                                   cooling_efficiency_eer: cooling_efficiency_eer,
                                   cooling_efficiency_ceer: cooling_efficiency_ceer,
                                   airflow_defect_ratio: airflow_defect_ratio,
                                   charge_defect_ratio: charge_defect_ratio,
                                   crankcase_heater_watts: cooling_system_crankcase_heater_watts,
                                   primary_system: true,
                                   integrated_heating_system_fuel: integrated_heating_system_fuel,
                                   integrated_heating_system_capacity: integrated_heating_system_capacity,
                                   integrated_heating_system_efficiency_percent: integrated_heating_system_efficiency_percent,
                                   integrated_heating_system_fraction_heat_load_served: integrated_heating_system_fraction_heat_load_served)

    if (not args[:hvac_perf_data_cooling_outdoor_temperatures].nil?) && [HPXML::HVACTypeCentralAirConditioner, HPXML::HVACTypeMiniSplitAirConditioner].include?(cooling_system_type) && compressor_type == HPXML::HVACCompressorTypeVariableSpeed
      hvac_perf_data_capacity_type = args[:hvac_perf_data_capacity_type]
      hvac_perf_data_cooling_outdoor_temperatures = args[:hvac_perf_data_cooling_outdoor_temperatures].split(',').map(&:strip)
      hvac_perf_data_cooling_min_speed_capacities = args[:hvac_perf_data_cooling_min_speed_capacities].split(',').map(&:strip)
      hvac_perf_data_cooling_max_speed_capacities = args[:hvac_perf_data_cooling_max_speed_capacities].split(',').map(&:strip)
      hvac_perf_data_cooling_min_speed_cops = args[:hvac_perf_data_cooling_min_speed_cops].split(',').map(&:strip)
      hvac_perf_data_cooling_max_speed_cops = args[:hvac_perf_data_cooling_max_speed_cops].split(',').map(&:strip)

      clg_perf_data = hpxml_bldg.cooling_systems[0].cooling_detailed_performance_data
      cooling_perf_data_data_points = hvac_perf_data_cooling_outdoor_temperatures.zip(hvac_perf_data_cooling_min_speed_capacities,
                                                                                      hvac_perf_data_cooling_max_speed_capacities,
                                                                                      hvac_perf_data_cooling_min_speed_cops,
                                                                                      hvac_perf_data_cooling_max_speed_cops)
      cooling_perf_data_data_points.each do |cooling_perf_data_data_point|
        outdoor_temperature, min_speed_cap_or_frac, max_speed_cap_or_frac, min_speed_cop, max_speed_cop = cooling_perf_data_data_point

        if hvac_perf_data_capacity_type == 'Absolute capacities'
          min_speed_capacity = Float(min_speed_cap_or_frac)
          max_speed_capacity = Float(max_speed_cap_or_frac)
        elsif hvac_perf_data_capacity_type == 'Normalized capacity fractions'
          min_speed_capacity_fraction_of_nominal = Float(min_speed_cap_or_frac)
          max_speed_capacity_fraction_of_nominal = Float(max_speed_cap_or_frac)
        end

        clg_perf_data.add(outdoor_temperature: Float(outdoor_temperature),
                          capacity: min_speed_capacity,
                          capacity_fraction_of_nominal: min_speed_capacity_fraction_of_nominal,
                          capacity_description: HPXML::CapacityDescriptionMinimum,
                          efficiency_cop: Float(min_speed_cop))
        clg_perf_data.add(outdoor_temperature: Float(outdoor_temperature),
                          capacity: max_speed_capacity,
                          capacity_fraction_of_nominal: max_speed_capacity_fraction_of_nominal,
                          capacity_description: HPXML::CapacityDescriptionMaximum,
                          efficiency_cop: Float(max_speed_cop))
      end
    end
  end

  # Set the primary heat pumps properties, including:
  # - type
  # - fuel
  # - heating and cooling capacities
  # - heating capacity retention fraction and temperature
  # - heating and cooling efficiencies
  # - heat and cool loads served
  # - compressor speeds and lockout temperature
  # - backup heating fuel, capacity, efficiency, and switchover/lockout temperatures
  # - crankcase heater power
  # - detailed performance data
  #
  # @param hpxml_bldg [HPXML::Building] HPXML Building object representing an individual dwelling unit
  # @param args [Hash] Map of :argument_name => value
  # @return [nil]
  def self.set_heat_pumps(hpxml_bldg, args)
    heat_pump_type = args[:heat_pump_type]

    return if heat_pump_type == Constants::None

    if args[:heat_pump_backup_type] == HPXML::HeatPumpBackupTypeIntegrated
      backup_type = args[:heat_pump_backup_type]
      backup_heating_fuel = args[:heat_pump_backup_fuel]
      backup_heating_capacity = args[:heat_pump_backup_heating_capacity]

      if backup_heating_fuel == HPXML::FuelTypeElectricity
        backup_heating_efficiency_percent = args[:heat_pump_backup_heating_efficiency]
      else
        backup_heating_efficiency_afue = args[:heat_pump_backup_heating_efficiency]
      end
    elsif args[:heat_pump_backup_type] == HPXML::HeatPumpBackupTypeSeparate
      if args[:heating_system_2_type] == Constants::None
        fail "Heat pump backup type specified as '#{args[:heat_pump_backup_type]}' but no heating system provided."
      end

      backup_type = args[:heat_pump_backup_type]
      backup_system_idref = "HeatingSystem#{hpxml_bldg.heating_systems.size + 1}"
    end

    if backup_heating_fuel != HPXML::FuelTypeElectricity
      if (not args[:heat_pump_compressor_lockout_temp].nil?) && (not args[:heat_pump_backup_heating_lockout_temp].nil?) && args[:heat_pump_compressor_lockout_temp] == args[:heat_pump_backup_heating_lockout_temp]
        # Translate to HPXML as switchover temperature instead
        backup_heating_switchover_temp = args[:heat_pump_compressor_lockout_temp]
        args[:heat_pump_compressor_lockout_temp] = nil
        args[:heat_pump_backup_heating_lockout_temp] = nil
      end
    end

    if [HPXML::HVACTypeHeatPumpAirToAir, HPXML::HVACTypeHeatPumpMiniSplit].include? heat_pump_type
      compressor_type = args[:heat_pump_cooling_compressor_type]
    end

    if args[:heat_pump_heating_efficiency_type] == HPXML::UnitsHSPF
      heating_efficiency_hspf = args[:heat_pump_heating_efficiency]
    elsif args[:heat_pump_heating_efficiency_type] == HPXML::UnitsHSPF2
      heating_efficiency_hspf2 = args[:heat_pump_heating_efficiency]
    elsif args[:heat_pump_heating_efficiency_type] == HPXML::UnitsCOP
      heating_efficiency_cop = args[:heat_pump_heating_efficiency]
    end

    if args[:heat_pump_cooling_efficiency_type] == HPXML::UnitsSEER
      cooling_efficiency_seer = args[:heat_pump_cooling_efficiency]
    elsif args[:heat_pump_cooling_efficiency_type] == HPXML::UnitsSEER2
      cooling_efficiency_seer2 = args[:heat_pump_cooling_efficiency]
    elsif args[:heat_pump_cooling_efficiency_type] == HPXML::UnitsEER
      cooling_efficiency_eer = args[:heat_pump_cooling_efficiency]
    end

    if [HPXML::HVACTypeHeatPumpAirToAir, HPXML::HVACTypeHeatPumpGroundToAir].include?(heat_pump_type) || ([HPXML::HVACTypeHeatPumpMiniSplit].include?(heat_pump_type) && (args[:heat_pump_is_ducted]))
      airflow_defect_ratio = args[:heat_pump_airflow_defect_ratio]
    end

    if [HPXML::HVACTypeHeatPumpAirToAir, HPXML::HVACTypeHeatPumpMiniSplit, HPXML::HVACTypeHeatPumpPTHP, HPXML::HVACTypeHeatPumpRoom].include?(heat_pump_type)
      heat_pump_crankcase_heater_watts = args[:heat_pump_crankcase_heater_watts]
    end

    hpxml_bldg.heat_pumps.add(id: "HeatPump#{hpxml_bldg.heat_pumps.size + 1}",
                              heat_pump_type: heat_pump_type,
                              heat_pump_fuel: HPXML::FuelTypeElectricity,
                              heating_capacity: args[:heat_pump_heating_capacity],
                              heating_autosizing_factor: args[:heat_pump_heating_autosizing_factor],
                              heating_autosizing_limit: args[:heat_pump_heating_autosizing_limit],
                              backup_heating_autosizing_factor: args[:heat_pump_backup_heating_autosizing_factor],
                              backup_heating_autosizing_limit: args[:heat_pump_backup_heating_autosizing_limit],
                              heating_capacity_retention_fraction: args[:heat_pump_heating_capacity_retention_fraction],
                              heating_capacity_retention_temp: args[:heat_pump_heating_capacity_retention_temp],
                              compressor_type: compressor_type,
                              compressor_lockout_temp: args[:heat_pump_compressor_lockout_temp],
                              cooling_shr: args[:heat_pump_cooling_sensible_heat_fraction],
                              cooling_capacity: args[:heat_pump_cooling_capacity],
                              cooling_autosizing_factor: args[:heat_pump_cooling_autosizing_factor],
                              cooling_autosizing_limit: args[:heat_pump_cooling_autosizing_limit],
                              fraction_heat_load_served: args[:heat_pump_fraction_heat_load_served],
                              fraction_cool_load_served: args[:heat_pump_fraction_cool_load_served],
                              backup_type: backup_type,
                              backup_system_idref: backup_system_idref,
                              backup_heating_fuel: backup_heating_fuel,
                              backup_heating_capacity: backup_heating_capacity,
                              backup_heating_efficiency_afue: backup_heating_efficiency_afue,
                              backup_heating_efficiency_percent: backup_heating_efficiency_percent,
                              backup_heating_switchover_temp: backup_heating_switchover_temp,
                              backup_heating_lockout_temp: args[:heat_pump_backup_heating_lockout_temp],
                              heating_efficiency_hspf: heating_efficiency_hspf,
                              heating_efficiency_hspf2: heating_efficiency_hspf2,
                              cooling_efficiency_seer: cooling_efficiency_seer,
                              cooling_efficiency_seer2: cooling_efficiency_seer2,
                              heating_efficiency_cop: heating_efficiency_cop,
                              cooling_efficiency_eer: cooling_efficiency_eer,
                              airflow_defect_ratio: airflow_defect_ratio,
                              charge_defect_ratio: args[:heat_pump_charge_defect_ratio],
                              crankcase_heater_watts: heat_pump_crankcase_heater_watts,
                              primary_heating_system: args[:heat_pump_fraction_heat_load_served] > 0,
                              primary_cooling_system: args[:heat_pump_fraction_cool_load_served] > 0)

    if [HPXML::HVACTypeHeatPumpAirToAir, HPXML::HVACTypeHeatPumpMiniSplit].include?(heat_pump_type) && compressor_type == HPXML::HVACCompressorTypeVariableSpeed
      if not args[:hvac_perf_data_heating_outdoor_temperatures].nil?
        hvac_perf_data_capacity_type = args[:hvac_perf_data_capacity_type]
        hvac_perf_data_heating_outdoor_temperatures = args[:hvac_perf_data_heating_outdoor_temperatures].split(',').map(&:strip)
        hvac_perf_data_heating_min_speed_capacities = args[:hvac_perf_data_heating_min_speed_capacities].split(',').map(&:strip)
        hvac_perf_data_heating_max_speed_capacities = args[:hvac_perf_data_heating_max_speed_capacities].split(',').map(&:strip)
        hvac_perf_data_heating_min_speed_cops = args[:hvac_perf_data_heating_min_speed_cops].split(',').map(&:strip)
        hvac_perf_data_heating_max_speed_cops = args[:hvac_perf_data_heating_max_speed_cops].split(',').map(&:strip)

        htg_perf_data = hpxml_bldg.heat_pumps[0].heating_detailed_performance_data
        heating_perf_data_data_points = hvac_perf_data_heating_outdoor_temperatures.zip(hvac_perf_data_heating_min_speed_capacities,
                                                                                        hvac_perf_data_heating_max_speed_capacities,
                                                                                        hvac_perf_data_heating_min_speed_cops,
                                                                                        hvac_perf_data_heating_max_speed_cops)
        heating_perf_data_data_points.each do |heating_perf_data_data_point|
          outdoor_temperature, min_speed_cap_or_frac, max_speed_cap_or_frac, min_speed_cop, max_speed_cop = heating_perf_data_data_point

          if hvac_perf_data_capacity_type == 'Absolute capacities'
            min_speed_capacity = Float(min_speed_cap_or_frac)
            max_speed_capacity = Float(max_speed_cap_or_frac)
          elsif hvac_perf_data_capacity_type == 'Normalized capacity fractions'
            min_speed_capacity_fraction_of_nominal = Float(min_speed_cap_or_frac)
            max_speed_capacity_fraction_of_nominal = Float(max_speed_cap_or_frac)
          end

          htg_perf_data.add(outdoor_temperature: Float(outdoor_temperature),
                            capacity: min_speed_capacity,
                            capacity_fraction_of_nominal: min_speed_capacity_fraction_of_nominal,
                            capacity_description: HPXML::CapacityDescriptionMinimum,
                            efficiency_cop: Float(min_speed_cop))
          htg_perf_data.add(outdoor_temperature: Float(outdoor_temperature),
                            capacity: max_speed_capacity,
                            capacity_fraction_of_nominal: max_speed_capacity_fraction_of_nominal,
                            capacity_description: HPXML::CapacityDescriptionMaximum,
                            efficiency_cop: Float(max_speed_cop))
        end
      end

      if not args[:hvac_perf_data_cooling_outdoor_temperatures].nil?
        hvac_perf_data_capacity_type = args[:hvac_perf_data_capacity_type]
        hvac_perf_data_cooling_outdoor_temperatures = args[:hvac_perf_data_cooling_outdoor_temperatures].split(',').map(&:strip)
        hvac_perf_data_cooling_min_speed_capacities = args[:hvac_perf_data_cooling_min_speed_capacities].split(',').map(&:strip)
        hvac_perf_data_cooling_max_speed_capacities = args[:hvac_perf_data_cooling_max_speed_capacities].split(',').map(&:strip)
        hvac_perf_data_cooling_min_speed_cops = args[:hvac_perf_data_cooling_min_speed_cops].split(',').map(&:strip)
        hvac_perf_data_cooling_max_speed_cops = args[:hvac_perf_data_cooling_max_speed_cops].split(',').map(&:strip)

        clg_perf_data = hpxml_bldg.heat_pumps[0].cooling_detailed_performance_data
        cooling_perf_data_data_points = hvac_perf_data_cooling_outdoor_temperatures.zip(hvac_perf_data_cooling_min_speed_capacities,
                                                                                        hvac_perf_data_cooling_max_speed_capacities,
                                                                                        hvac_perf_data_cooling_min_speed_cops,
                                                                                        hvac_perf_data_cooling_max_speed_cops)
        cooling_perf_data_data_points.each do |cooling_perf_data_data_point|
          outdoor_temperature, min_speed_cap_or_frac, max_speed_cap_or_frac, min_speed_cop, max_speed_cop = cooling_perf_data_data_point

          if hvac_perf_data_capacity_type == 'Absolute capacities'
            min_speed_capacity = Float(min_speed_cap_or_frac)
            max_speed_capacity = Float(max_speed_cap_or_frac)
          elsif hvac_perf_data_capacity_type == 'Normalized capacity fractions'
            min_speed_capacity_fraction_of_nominal = Float(min_speed_cap_or_frac)
            max_speed_capacity_fraction_of_nominal = Float(max_speed_cap_or_frac)
          end

          clg_perf_data.add(outdoor_temperature: Float(outdoor_temperature),
                            capacity: min_speed_capacity,
                            capacity_fraction_of_nominal: min_speed_capacity_fraction_of_nominal,
                            capacity_description: HPXML::CapacityDescriptionMinimum,
                            efficiency_cop: Float(min_speed_cop))
          clg_perf_data.add(outdoor_temperature: Float(outdoor_temperature),
                            capacity: max_speed_capacity,
                            capacity_fraction_of_nominal: max_speed_capacity_fraction_of_nominal,
                            capacity_description: HPXML::CapacityDescriptionMaximum,
                            efficiency_cop: Float(max_speed_cop))
        end
      end
    end
  end

  # Set the geothermal loop properties, including:
  # - loop configuration
  # - water flow rate
  # - borefield configuration
  # - number of boreholes
  # - average borehole length
  # - borehole spacing and diameter
  # - grout type
  # - pipe type and diameter
  #
  # @param hpxml_bldg [HPXML::Building] HPXML Building object representing an individual dwelling unit
  # @param args [Hash] Map of :argument_name => value
  # @return [nil]
  def self.set_geothermal_loop(hpxml_bldg, args)
    return if hpxml_bldg.heat_pumps.count { |hp| hp.heat_pump_type == HPXML::HVACTypeHeatPumpGroundToAir } == 0
    return if args[:geothermal_loop_configuration].nil? || args[:geothermal_loop_configuration] == Constants::None

    if not args[:geothermal_loop_pipe_diameter].nil?
      pipe_diameter = args[:geothermal_loop_pipe_diameter]
      if pipe_diameter == '3/4" pipe'
        pipe_diameter = 0.75
      elsif pipe_diameter == '1" pipe'
        pipe_diameter = 1.0
      elsif pipe_diameter == '1-1/4" pipe'
        pipe_diameter = 1.25
      end
    end

    hpxml_bldg.geothermal_loops.add(id: "GeothermalLoop#{hpxml_bldg.geothermal_loops.size + 1}",
                                    loop_configuration: args[:geothermal_loop_configuration],
                                    loop_flow: args[:geothermal_loop_loop_flow],
                                    bore_config: args[:geothermal_loop_borefield_configuration],
                                    num_bore_holes: args[:geothermal_loop_boreholes_count],
                                    bore_length: args[:geothermal_loop_boreholes_length],
                                    bore_spacing: args[:geothermal_loop_boreholes_spacing],
                                    bore_diameter: args[:geothermal_loop_boreholes_diameter],
                                    grout_type: args[:geothermal_loop_grout_type],
                                    pipe_type: args[:geothermal_loop_pipe_type],
                                    pipe_diameter: pipe_diameter)
    hpxml_bldg.heat_pumps[-1].geothermal_loop_idref = hpxml_bldg.geothermal_loops[-1].id
  end

  # Set the secondary heating system properties, including:
  # - type
  # - fuel
  # - capacity
  # - efficiency
  # - heat load served
  #
  # @param hpxml_bldg [HPXML::Building] HPXML Building object representing an individual dwelling unit
  # @param args [Hash] Map of :argument_name => value
  # @return [nil]
  def self.set_secondary_heating_systems(hpxml_bldg, args)
    heating_system_type = args[:heating_system_2_type]
    heating_system_is_heatpump_backup = (args[:heat_pump_type] != Constants::None && args[:heat_pump_backup_type] == HPXML::HeatPumpBackupTypeSeparate)

    return if heating_system_type == Constants::None && (not heating_system_is_heatpump_backup)

    if args[:heating_system_2_fuel] == HPXML::HVACTypeElectricResistance
      args[:heating_system_2_fuel] = HPXML::FuelTypeElectricity
    end

    if [HPXML::HVACTypeFurnace, HPXML::HVACTypeWallFurnace, HPXML::HVACTypeFloorFurnace].include?(heating_system_type) || heating_system_type.include?(HPXML::HVACTypeBoiler)
      heating_efficiency_afue = args[:heating_system_2_heating_efficiency]
    elsif [HPXML::HVACTypeElectricResistance, HPXML::HVACTypeStove, HPXML::HVACTypeSpaceHeater, HPXML::HVACTypeFireplace].include?(heating_system_type)
      heating_efficiency_percent = args[:heating_system_2_heating_efficiency]
    end

    if heating_system_type.include?(HPXML::HVACTypeBoiler)
      heating_system_type = HPXML::HVACTypeBoiler
    end

    if not heating_system_is_heatpump_backup
      fraction_heat_load_served = args[:heating_system_2_fraction_heat_load_served]
    end

    hpxml_bldg.heating_systems.add(id: "HeatingSystem#{hpxml_bldg.heating_systems.size + 1}",
                                   heating_system_type: heating_system_type,
                                   heating_system_fuel: args[:heating_system_2_fuel],
                                   heating_capacity: args[:heating_system_2_heating_capacity],
                                   heating_autosizing_factor: args[:heating_system_2_heating_autosizing_factor],
                                   heating_autosizing_limit: args[:heating_system_2_heating_autosizing_limit],
                                   fraction_heat_load_served: fraction_heat_load_served,
                                   heating_efficiency_afue: heating_efficiency_afue,
                                   heating_efficiency_percent: heating_efficiency_percent)
  end

  # Set the HVAC distribution properties, including:
  # - system type
  # - number of return registers
  # - presence of ducts
  #
  # @param hpxml_bldg [HPXML::Building] HPXML Building object representing an individual dwelling unit
  # @param args [Hash] Map of :argument_name => value
  # @return [nil]
  def self.set_hvac_distribution(hpxml_bldg, args)
    # HydronicDistribution?
    hpxml_bldg.heating_systems.each do |heating_system|
      next unless [heating_system.heating_system_type].include?(HPXML::HVACTypeBoiler)
      next if args[:heating_system_type].include?('Fan Coil')

      hpxml_bldg.hvac_distributions.add(id: "HVACDistribution#{hpxml_bldg.hvac_distributions.size + 1}",
                                        distribution_system_type: HPXML::HVACDistributionTypeHydronic,
                                        hydronic_type: HPXML::HydronicTypeBaseboard)
      heating_system.distribution_system_idref = hpxml_bldg.hvac_distributions[-1].id
    end

    # AirDistribution?
    air_distribution_systems = []
    hpxml_bldg.heating_systems.each do |heating_system|
      if [HPXML::HVACTypeFurnace].include?(heating_system.heating_system_type)
        air_distribution_systems << heating_system
      end
    end
    hpxml_bldg.cooling_systems.each do |cooling_system|
      if [HPXML::HVACTypeCentralAirConditioner].include?(cooling_system.cooling_system_type)
        air_distribution_systems << cooling_system
      elsif [HPXML::HVACTypeEvaporativeCooler, HPXML::HVACTypeMiniSplitAirConditioner].include?(cooling_system.cooling_system_type) && args[:cooling_system_is_ducted]
        air_distribution_systems << cooling_system
      end
    end
    hpxml_bldg.heat_pumps.each do |heat_pump|
      if [HPXML::HVACTypeHeatPumpAirToAir, HPXML::HVACTypeHeatPumpGroundToAir].include? heat_pump.heat_pump_type
        air_distribution_systems << heat_pump
      elsif [HPXML::HVACTypeHeatPumpMiniSplit].include?(heat_pump.heat_pump_type)
        if args[:heat_pump_is_ducted]
          air_distribution_systems << heat_pump if args[:heat_pump_is_ducted]
        end
      end
    end

    # FanCoil?
    fan_coil_distribution_systems = []
    hpxml_bldg.heating_systems.each do |heating_system|
      next unless heating_system.primary_system

      if args[:heating_system_type].include?('Fan Coil')
        fan_coil_distribution_systems << heating_system
      end
    end

    return if air_distribution_systems.size == 0 && fan_coil_distribution_systems.size == 0

    if [HPXML::HVACTypeEvaporativeCooler].include?(args[:cooling_system_type]) && hpxml_bldg.heating_systems.size == 0 && hpxml_bldg.heat_pumps.size == 0
      args[:ducts_number_of_return_registers] = nil
      if args[:cooling_system_is_ducted]
        args[:ducts_number_of_return_registers] = 0
      end
    end

    if air_distribution_systems.size > 0
      hpxml_bldg.hvac_distributions.add(id: "HVACDistribution#{hpxml_bldg.hvac_distributions.size + 1}",
                                        distribution_system_type: HPXML::HVACDistributionTypeAir,
                                        air_type: HPXML::AirTypeRegularVelocity,
                                        number_of_return_registers: args[:ducts_number_of_return_registers])
      air_distribution_systems.each do |hvac_system|
        hvac_system.distribution_system_idref = hpxml_bldg.hvac_distributions[-1].id
      end
      set_duct_leakages(args, hpxml_bldg.hvac_distributions[-1])
      set_ducts(hpxml_bldg, args, hpxml_bldg.hvac_distributions[-1])
    end

    if fan_coil_distribution_systems.size > 0
      hpxml_bldg.hvac_distributions.add(id: "HVACDistribution#{hpxml_bldg.hvac_distributions.size + 1}",
                                        distribution_system_type: HPXML::HVACDistributionTypeAir,
                                        air_type: HPXML::AirTypeFanCoil)
      fan_coil_distribution_systems.each do |hvac_system|
        hvac_system.distribution_system_idref = hpxml_bldg.hvac_distributions[-1].id
      end
    end
  end

  # Set the HVAC blower properties, including:
  # - fan W/cfm
  #
  # @param hpxml_bldg [HPXML::Building] HPXML Building object representing an individual dwelling unit
  # @param args [Hash] Map of :argument_name => value
  # @return [nil]
  def self.set_hvac_blower(hpxml_bldg, args)
    # Blower fan W/cfm
    hpxml_bldg.hvac_systems.each do |hvac_system|
      next unless (!hvac_system.distribution_system.nil? && hvac_system.distribution_system.distribution_system_type == HPXML::HVACDistributionTypeAir) || (hvac_system.is_a?(HPXML::HeatPump) && [HPXML::HVACTypeHeatPumpMiniSplit].include?(hvac_system.heat_pump_type))

      fan_watts_per_cfm = args[:hvac_blower_fan_watts_per_cfm]

      if hvac_system.is_a?(HPXML::HeatingSystem)
        if [HPXML::HVACTypeFurnace].include?(hvac_system.heating_system_type)
          hvac_system.fan_watts_per_cfm = fan_watts_per_cfm
        end
      elsif hvac_system.is_a?(HPXML::CoolingSystem)
        if [HPXML::HVACTypeCentralAirConditioner, HPXML::HVACTypeMiniSplitAirConditioner].include?(hvac_system.cooling_system_type)
          hvac_system.fan_watts_per_cfm = fan_watts_per_cfm
        end
      elsif hvac_system.is_a?(HPXML::HeatPump)
        if [HPXML::HVACTypeHeatPumpAirToAir, HPXML::HVACTypeHeatPumpMiniSplit, HPXML::HVACTypeHeatPumpGroundToAir].include?(hvac_system.heat_pump_type)
          hvac_system.fan_watts_per_cfm = fan_watts_per_cfm
        end
      end
    end
  end

  # Set the duct leakages properties, including:
  # - type
  # - leakage type, units, and value
  #
  # @param hpxml_bldg [HPXML::Building] HPXML Building object representing an individual dwelling unit
  # @param args [Hash] Map of :argument_name => value
  # @return [nil]
  def self.set_duct_leakages(args, hvac_distribution)
    hvac_distribution.duct_leakage_measurements.add(duct_type: HPXML::DuctTypeSupply,
                                                    duct_leakage_units: args[:ducts_leakage_units],
                                                    duct_leakage_value: args[:ducts_supply_leakage_to_outside_value],
                                                    duct_leakage_total_or_to_outside: HPXML::DuctLeakageToOutside)

    hvac_distribution.duct_leakage_measurements.add(duct_type: HPXML::DuctTypeReturn,
                                                    duct_leakage_units: args[:ducts_leakage_units],
                                                    duct_leakage_value: args[:ducts_return_leakage_to_outside_value],
                                                    duct_leakage_total_or_to_outside: HPXML::DuctLeakageToOutside)
  end

  # Get the specific HPXML foundation or attic location based on general HPXML location and specific HPXML foundation or attic type.
  #
  # @param location [String] the location of interest (HPXML::LocationCrawlspace or HPXML::LocationAttic)
  # @param foundation_type [String] the specific HPXML foundation type (unvented crawlspace, vented crawlspace, conditioned crawlspace)
  # @param attic_type [String] the specific HPXML attic type (unvented attic, vented attic, conditioned attic)
  # @return [nil]
  def self.get_location(location, foundation_type, attic_type)
    return if location.nil?

    if location == HPXML::LocationCrawlspace
      if foundation_type == HPXML::FoundationTypeCrawlspaceUnvented
        return HPXML::LocationCrawlspaceUnvented
      elsif foundation_type == HPXML::FoundationTypeCrawlspaceVented
        return HPXML::LocationCrawlspaceVented
      elsif foundation_type == HPXML::FoundationTypeCrawlspaceConditioned
        return HPXML::LocationCrawlspaceConditioned
      else
        fail "Specified '#{location}' but foundation type is '#{foundation_type}'."
      end
    elsif location == HPXML::LocationAttic
      if attic_type == HPXML::AtticTypeUnvented
        return HPXML::LocationAtticUnvented
      elsif attic_type == HPXML::AtticTypeVented
        return HPXML::LocationAtticVented
      elsif attic_type == HPXML::AtticTypeConditioned
        return HPXML::LocationConditionedSpace
      else
        fail "Specified '#{location}' but attic type is '#{attic_type}'."
      end
    end
    return location
  end

  # Set the ducts properties, including:
  # - type
  # - insulation R-value
  # - location
  # - surface area
  #
  # @param hpxml_bldg [HPXML::Building] HPXML Building object representing an individual dwelling unit
  # @param args [Hash] Map of :argument_name => value
  # @param hvac_distribution [HPXML::HVACDistribution] HPXML HVAC Distribution object
  # @return [nil]
  def self.set_ducts(hpxml_bldg, args, hvac_distribution)
    ducts_supply_location = get_location(args[:ducts_supply_location], hpxml_bldg.foundations[-1].foundation_type, hpxml_bldg.attics[-1].attic_type)
    ducts_return_location = get_location(args[:ducts_return_location], hpxml_bldg.foundations[-1].foundation_type, hpxml_bldg.attics[-1].attic_type)

    if not args[:ducts_supply_fraction_rectangular].nil?
      ducts_supply_fraction_rectangular = args[:ducts_supply_fraction_rectangular]
      if ducts_supply_fraction_rectangular == 0
        ducts_supply_fraction_rectangular = nil
        ducts_supply_shape = HPXML::DuctShapeRound
      elsif ducts_supply_fraction_rectangular == 1
        ducts_supply_shape = HPXML::DuctShapeRectangular
        ducts_supply_fraction_rectangular = nil
      end
    end

    if (not ducts_supply_location.nil?) && args[:ducts_supply_surface_area].nil? && args[:ducts_supply_surface_area_fraction].nil?
      # Supply duct location without any area inputs provided; set area fraction
      if ducts_supply_location == HPXML::LocationConditionedSpace
        args[:ducts_supply_surface_area_fraction] = 1.0
      else
        args[:ducts_supply_surface_area_fraction] = Defaults.get_duct_outside_fraction(args[:geometry_unit_num_floors_above_grade])
      end
    end

    if (not ducts_return_location.nil?) && args[:ducts_return_surface_area].nil? && args[:ducts_return_surface_area_fraction].nil?
      # Return duct location without any area inputs provided; set area fraction
      if ducts_return_location == HPXML::LocationConditionedSpace
        args[:ducts_return_surface_area_fraction] = 1.0
      else
        args[:ducts_return_surface_area_fraction] = Defaults.get_duct_outside_fraction(args[:geometry_unit_num_floors_above_grade])
      end
    end

    if not args[:ducts_return_fraction_rectangular].nil?
      ducts_return_fraction_rectangular = args[:ducts_return_fraction_rectangular]
      if ducts_return_fraction_rectangular == 0
        ducts_return_fraction_rectangular = nil
        ducts_return_shape = HPXML::DuctShapeRound
      elsif ducts_return_fraction_rectangular == 1
        ducts_return_shape = HPXML::DuctShapeRectangular
        ducts_return_fraction_rectangular = nil
      end
    end

    hvac_distribution.ducts.add(id: "Ducts#{hvac_distribution.ducts.size + 1}",
                                duct_type: HPXML::DuctTypeSupply,
                                duct_insulation_r_value: args[:ducts_supply_insulation_r],
                                duct_buried_insulation_level: args[:ducts_supply_buried_insulation_level],
                                duct_location: ducts_supply_location,
                                duct_surface_area: args[:ducts_supply_surface_area],
                                duct_fraction_area: args[:ducts_supply_surface_area_fraction],
                                duct_shape: ducts_supply_shape,
                                duct_fraction_rectangular: ducts_supply_fraction_rectangular)

    if not ([HPXML::HVACTypeEvaporativeCooler].include?(args[:cooling_system_type]) && args[:cooling_system_is_ducted])
      hvac_distribution.ducts.add(id: "Ducts#{hvac_distribution.ducts.size + 1}",
                                  duct_type: HPXML::DuctTypeReturn,
                                  duct_insulation_r_value: args[:ducts_return_insulation_r],
                                  duct_buried_insulation_level: args[:ducts_return_buried_insulation_level],
                                  duct_location: ducts_return_location,
                                  duct_surface_area: args[:ducts_return_surface_area],
                                  duct_fraction_area: args[:ducts_return_surface_area_fraction],
                                  duct_shape: ducts_return_shape,
                                  duct_fraction_rectangular: ducts_return_fraction_rectangular)
    end

    if (not args[:ducts_supply_surface_area_fraction].nil?) && (args[:ducts_supply_surface_area_fraction] < 1)
      # OS-HPXML needs duct fractions to sum to 1; add remaining ducts in conditioned space.
      hvac_distribution.ducts.add(id: "Ducts#{hvac_distribution.ducts.size + 1}",
                                  duct_type: HPXML::DuctTypeSupply,
                                  duct_insulation_r_value: 0.0,
                                  duct_location: HPXML::LocationConditionedSpace,
                                  duct_fraction_area: 1.0 - args[:ducts_supply_surface_area_fraction])
    end

    if not hvac_distribution.ducts.find { |d| d.duct_type == HPXML::DuctTypeReturn }.nil?
      if (not args[:ducts_return_surface_area_fraction].nil?) && (args[:ducts_return_surface_area_fraction] < 1)
        # OS-HPXML needs duct fractions to sum to 1; add remaining ducts in conditioned space.
        hvac_distribution.ducts.add(id: "Ducts#{hvac_distribution.ducts.size + 1}",
                                    duct_type: HPXML::DuctTypeReturn,
                                    duct_insulation_r_value: 0.0,
                                    duct_location: HPXML::LocationConditionedSpace,
                                    duct_fraction_area: 1.0 - args[:ducts_return_surface_area_fraction])
      end
    end

    # If duct surface areas are defaulted, set CFA served
    if hvac_distribution.ducts.count { |d| d.duct_surface_area.nil? } > 0
      max_fraction_load_served = 0.0
      hvac_distribution.hvac_systems.each do |hvac_system|
        if hvac_system.respond_to?(:fraction_heat_load_served)
          if hvac_system.is_a?(HPXML::HeatingSystem) && hvac_system.is_heat_pump_backup_system
            # HP backup system, use HP fraction heat load served
            fraction_heat_load_served = hvac_system.primary_heat_pump.fraction_heat_load_served
          else
            fraction_heat_load_served = hvac_system.fraction_heat_load_served
          end
          max_fraction_load_served = [max_fraction_load_served, fraction_heat_load_served].max
        end
        if hvac_system.respond_to?(:fraction_cool_load_served)
          max_fraction_load_served = [max_fraction_load_served, hvac_system.fraction_cool_load_served].max
        end
      end
      hvac_distribution.conditioned_floor_area_served = args[:geometry_unit_cfa] * max_fraction_load_served
    end
  end

  # Set the HVAC control properties, including:
  # - simple heating and cooling setpoint temperatures
  # - hourly heating and cooling setpoint temperatures
  # - heating and cooling seasons
  # - cooling setpoint temperature offset
  #
  # @param hpxml [HPXML] HPXML object
  # @param hpxml_bldg [HPXML::Building] HPXML Building object representing an individual dwelling unit
  # @param args [Hash] Map of :argument_name => value
  # @param weather [WeatherFile] Weather object containing EPW information
  # @return [nil]
  def self.set_hvac_control(hpxml, hpxml_bldg, args, weather)
    return if (args[:heating_system_type] == Constants::None) && (args[:cooling_system_type] == Constants::None) && (args[:heat_pump_type] == Constants::None)

    latitude = Defaults.get_latitude(args[:site_latitude], weather) unless weather.nil?

    # Heating
    if hpxml_bldg.total_fraction_heat_load_served > 0

      if (not args[:hvac_control_heating_weekday_setpoint].nil?) && (not args[:hvac_control_heating_weekend_setpoint].nil?)
        if args[:hvac_control_heating_weekday_setpoint] == args[:hvac_control_heating_weekend_setpoint] && !args[:hvac_control_heating_weekday_setpoint].include?(',')
          heating_setpoint_temp = Float(args[:hvac_control_heating_weekday_setpoint])
        else
          weekday_heating_setpoints = args[:hvac_control_heating_weekday_setpoint]
          weekend_heating_setpoints = args[:hvac_control_heating_weekend_setpoint]
        end
      end

      if not args[:hvac_control_heating_season_period].nil?
        hvac_control_heating_season_period = args[:hvac_control_heating_season_period]
        if hvac_control_heating_season_period == Constants::BuildingAmerica
          heating_months, _cooling_months = HVAC.get_building_america_hvac_seasons(weather, latitude)
          sim_calendar_year = Location.get_sim_calendar_year(hpxml.header.sim_calendar_year, weather)
          begin_month, begin_day, end_month, end_day = Calendar.get_begin_and_end_dates_from_monthly_array(heating_months, sim_calendar_year)
        else
          begin_month, begin_day, _begin_hour, end_month, end_day, _end_hour = Calendar.parse_date_time_range(hvac_control_heating_season_period)
        end
        seasons_heating_begin_month = begin_month
        seasons_heating_begin_day = begin_day
        seasons_heating_end_month = end_month
        seasons_heating_end_day = end_day
      end

    end

    # Cooling
    if hpxml_bldg.total_fraction_cool_load_served > 0

      if (not args[:hvac_control_cooling_weekday_setpoint].nil?) && (not args[:hvac_control_cooling_weekend_setpoint].nil?)
        if args[:hvac_control_cooling_weekday_setpoint] == args[:hvac_control_cooling_weekend_setpoint] && !args[:hvac_control_cooling_weekday_setpoint].include?(',')
          cooling_setpoint_temp = Float(args[:hvac_control_cooling_weekday_setpoint])
        else
          weekday_cooling_setpoints = args[:hvac_control_cooling_weekday_setpoint]
          weekend_cooling_setpoints = args[:hvac_control_cooling_weekend_setpoint]
        end
      end

      if not args[:hvac_control_cooling_season_period].nil?
        hvac_control_cooling_season_period = args[:hvac_control_cooling_season_period]
        if hvac_control_cooling_season_period == Constants::BuildingAmerica
          _heating_months, cooling_months = HVAC.get_building_america_hvac_seasons(weather, latitude)
          sim_calendar_year = Location.get_sim_calendar_year(hpxml.header.sim_calendar_year, weather)
          begin_month, begin_day, end_month, end_day = Calendar.get_begin_and_end_dates_from_monthly_array(cooling_months, sim_calendar_year)
        else
          begin_month, begin_day, _begin_hour, end_month, end_day, _end_hour = Calendar.parse_date_time_range(hvac_control_cooling_season_period)
        end
        seasons_cooling_begin_month = begin_month
        seasons_cooling_begin_day = begin_day
        seasons_cooling_end_month = end_month
        seasons_cooling_end_day = end_day
      end

    end

    hpxml_bldg.hvac_controls.add(id: "HVACControl#{hpxml_bldg.hvac_controls.size + 1}",
                                 heating_setpoint_temp: heating_setpoint_temp,
                                 cooling_setpoint_temp: cooling_setpoint_temp,
                                 weekday_heating_setpoints: weekday_heating_setpoints,
                                 weekend_heating_setpoints: weekend_heating_setpoints,
                                 weekday_cooling_setpoints: weekday_cooling_setpoints,
                                 weekend_cooling_setpoints: weekend_cooling_setpoints,
                                 ceiling_fan_cooling_setpoint_temp_offset: args[:ceiling_fan_cooling_setpoint_temp_offset],
                                 seasons_heating_begin_month: seasons_heating_begin_month,
                                 seasons_heating_begin_day: seasons_heating_begin_day,
                                 seasons_heating_end_month: seasons_heating_end_month,
                                 seasons_heating_end_day: seasons_heating_end_day,
                                 seasons_cooling_begin_month: seasons_cooling_begin_month,
                                 seasons_cooling_begin_day: seasons_cooling_begin_day,
                                 seasons_cooling_end_month: seasons_cooling_end_month,
                                 seasons_cooling_end_day: seasons_cooling_end_day)
  end

  # Set the ventilation fans properties, including:
  # - mechanical ventilation
  #   - fan type
  #   - flow rate
  #   - hours in operation
  #   - efficiency type and value
  #   - fan power
  #   - number of dwelling units served
  #   - shared system recirculation, preheating/precooling efficiencies
  #   - presence of a second system
  # - local ventilation
  #   - kitchen fans quantity, hours in operation, power, start hour
  #   - bathroom fans quantity, hours in operation, power, start hour
  # - whole house fan
  #   - flow rate
  #   - fan power
  #
  # @param hpxml_bldg [HPXML::Building] HPXML Building object representing an individual dwelling unit
  # @param args [Hash] Map of :argument_name => value
  # @return [nil]
  def self.set_ventilation_fans(hpxml_bldg, args)
    if args[:mech_vent_fan_type] != Constants::None

      if [HPXML::MechVentTypeERV].include?(args[:mech_vent_fan_type])
        if args[:mech_vent_recovery_efficiency_type] == 'Unadjusted'
          total_recovery_efficiency = args[:mech_vent_total_recovery_efficiency]
          sensible_recovery_efficiency = args[:mech_vent_sensible_recovery_efficiency]
        elsif args[:mech_vent_recovery_efficiency_type] == 'Adjusted'
          total_recovery_efficiency_adjusted = args[:mech_vent_total_recovery_efficiency]
          sensible_recovery_efficiency_adjusted = args[:mech_vent_sensible_recovery_efficiency]
        end
      elsif [HPXML::MechVentTypeHRV].include?(args[:mech_vent_fan_type])
        if args[:mech_vent_recovery_efficiency_type] == 'Unadjusted'
          sensible_recovery_efficiency = args[:mech_vent_sensible_recovery_efficiency]
        elsif args[:mech_vent_recovery_efficiency_type] == 'Adjusted'
          sensible_recovery_efficiency_adjusted = args[:mech_vent_sensible_recovery_efficiency]
        end
      end

      distribution_system_idref = nil
      if args[:mech_vent_fan_type] == HPXML::MechVentTypeCFIS
        hpxml_bldg.hvac_distributions.each do |hvac_distribution|
          next unless hvac_distribution.distribution_system_type == HPXML::HVACDistributionTypeAir
          next if hvac_distribution.air_type != HPXML::AirTypeRegularVelocity

          distribution_system_idref = hvac_distribution.id
        end
        cfis_addtl_runtime_operating_mode = HPXML::CFISModeAirHandler
      end

      if args[:mech_vent_num_units_served] > 1
        is_shared_system = true
        in_unit_flow_rate = args[:mech_vent_flow_rate] / args[:mech_vent_num_units_served].to_f
        fraction_recirculation = args[:mech_vent_shared_frac_recirculation]
        preheating_fuel = args[:mech_vent_shared_preheating_fuel]
        preheating_efficiency_cop = args[:mech_vent_shared_preheating_efficiency]
        preheating_fraction_load_served = args[:mech_vent_shared_preheating_fraction_heat_load_served]
        precooling_fuel = args[:mech_vent_shared_precooling_fuel]
        precooling_efficiency_cop = args[:mech_vent_shared_precooling_efficiency]
        precooling_fraction_load_served = args[:mech_vent_shared_precooling_fraction_cool_load_served]
      end

      hpxml_bldg.ventilation_fans.add(id: "VentilationFan#{hpxml_bldg.ventilation_fans.size + 1}",
                                      fan_type: args[:mech_vent_fan_type],
                                      cfis_addtl_runtime_operating_mode: cfis_addtl_runtime_operating_mode,
                                      rated_flow_rate: args[:mech_vent_flow_rate],
                                      hours_in_operation: args[:mech_vent_hours_in_operation],
                                      used_for_whole_building_ventilation: true,
                                      total_recovery_efficiency: total_recovery_efficiency,
                                      total_recovery_efficiency_adjusted: total_recovery_efficiency_adjusted,
                                      sensible_recovery_efficiency: sensible_recovery_efficiency,
                                      sensible_recovery_efficiency_adjusted: sensible_recovery_efficiency_adjusted,
                                      fan_power: args[:mech_vent_fan_power],
                                      distribution_system_idref: distribution_system_idref,
                                      is_shared_system: is_shared_system,
                                      in_unit_flow_rate: in_unit_flow_rate,
                                      fraction_recirculation: fraction_recirculation,
                                      preheating_fuel: preheating_fuel,
                                      preheating_efficiency_cop: preheating_efficiency_cop,
                                      preheating_fraction_load_served: preheating_fraction_load_served,
                                      precooling_fuel: precooling_fuel,
                                      precooling_efficiency_cop: precooling_efficiency_cop,
                                      precooling_fraction_load_served: precooling_fraction_load_served)
    end

    if args[:mech_vent_2_fan_type] != Constants::None

      if [HPXML::MechVentTypeERV].include?(args[:mech_vent_2_fan_type])

        if args[:mech_vent_2_recovery_efficiency_type] == 'Unadjusted'
          total_recovery_efficiency = args[:mech_vent_2_total_recovery_efficiency]
          sensible_recovery_efficiency = args[:mech_vent_2_sensible_recovery_efficiency]
        elsif args[:mech_vent_2_recovery_efficiency_type] == 'Adjusted'
          total_recovery_efficiency_adjusted = args[:mech_vent_2_total_recovery_efficiency]
          sensible_recovery_efficiency_adjusted = args[:mech_vent_2_sensible_recovery_efficiency]
        end
      elsif [HPXML::MechVentTypeHRV].include?(args[:mech_vent_2_fan_type])
        if args[:mech_vent_2_recovery_efficiency_type] == 'Unadjusted'
          sensible_recovery_efficiency = args[:mech_vent_2_sensible_recovery_efficiency]
        elsif args[:mech_vent_2_recovery_efficiency_type] == 'Adjusted'
          sensible_recovery_efficiency_adjusted = args[:mech_vent_2_sensible_recovery_efficiency]
        end
      end

      hpxml_bldg.ventilation_fans.add(id: "VentilationFan#{hpxml_bldg.ventilation_fans.size + 1}",
                                      fan_type: args[:mech_vent_2_fan_type],
                                      rated_flow_rate: args[:mech_vent_2_flow_rate],
                                      hours_in_operation: args[:mech_vent_2_hours_in_operation],
                                      used_for_whole_building_ventilation: true,
                                      total_recovery_efficiency: total_recovery_efficiency,
                                      total_recovery_efficiency_adjusted: total_recovery_efficiency_adjusted,
                                      sensible_recovery_efficiency: sensible_recovery_efficiency,
                                      sensible_recovery_efficiency_adjusted: sensible_recovery_efficiency_adjusted,
                                      fan_power: args[:mech_vent_2_fan_power])
    end

    if args[:kitchen_fans_quantity].nil? || (args[:kitchen_fans_quantity] > 0)
      hpxml_bldg.ventilation_fans.add(id: "VentilationFan#{hpxml_bldg.ventilation_fans.size + 1}",
                                      rated_flow_rate: args[:kitchen_fans_flow_rate],
                                      used_for_local_ventilation: true,
                                      hours_in_operation: args[:kitchen_fans_hours_in_operation],
                                      fan_location: HPXML::LocationKitchen,
                                      fan_power: args[:kitchen_fans_power],
                                      start_hour: args[:kitchen_fans_start_hour],
                                      count: args[:kitchen_fans_quantity])
    end

    if args[:bathroom_fans_quantity].nil? || (args[:bathroom_fans_quantity] > 0)
      hpxml_bldg.ventilation_fans.add(id: "VentilationFan#{hpxml_bldg.ventilation_fans.size + 1}",
                                      rated_flow_rate: args[:bathroom_fans_flow_rate],
                                      used_for_local_ventilation: true,
                                      hours_in_operation: args[:bathroom_fans_hours_in_operation],
                                      fan_location: HPXML::LocationBath,
                                      fan_power: args[:bathroom_fans_power],
                                      start_hour: args[:bathroom_fans_start_hour],
                                      count: args[:bathroom_fans_quantity])
    end

    if args[:whole_house_fan_present]
      hpxml_bldg.ventilation_fans.add(id: "VentilationFan#{hpxml_bldg.ventilation_fans.size + 1}",
                                      rated_flow_rate: args[:whole_house_fan_flow_rate],
                                      used_for_seasonal_cooling_load_reduction: true,
                                      fan_power: args[:whole_house_fan_power])
    end
  end

  # Set the water heating systems properties, including:
  # - type
  # - fuel
  # - capacity
  # - location
  # - tank volume
  # - efficiencies
  # - jacket R-value
  # - setpoint temperature
  # - standby loss units and value
  # - presence of desuperheater
  # - number of bedrooms served
  #
  # @param hpxml_bldg [HPXML::Building] HPXML Building object representing an individual dwelling unit
  # @param args [Hash] Map of :argument_name => value
  # @return [nil]
  def self.set_water_heating_systems(hpxml_bldg, args)
    water_heater_type = args[:water_heater_type]
    return if water_heater_type == Constants::None

    if water_heater_type == HPXML::WaterHeaterTypeHeatPump
      args[:water_heater_fuel_type] = HPXML::FuelTypeElectricity
    end

    location = get_location(args[:water_heater_location], hpxml_bldg.foundations[-1].foundation_type, hpxml_bldg.attics[-1].attic_type)

    if not [HPXML::WaterHeaterTypeCombiStorage, HPXML::WaterHeaterTypeCombiTankless].include? water_heater_type
      if args[:water_heater_efficiency_type] == 'EnergyFactor'
        energy_factor = args[:water_heater_efficiency]
      elsif args[:water_heater_efficiency_type] == 'UniformEnergyFactor'
        uniform_energy_factor = args[:water_heater_efficiency]
        if water_heater_type != HPXML::WaterHeaterTypeTankless
          usage_bin = args[:water_heater_usage_bin]
        end
      end
    end

    if (args[:water_heater_fuel_type] != HPXML::FuelTypeElectricity) && (water_heater_type == HPXML::WaterHeaterTypeStorage)
      recovery_efficiency = args[:water_heater_recovery_efficiency]
    end

    if [HPXML::WaterHeaterTypeTankless, HPXML::WaterHeaterTypeCombiTankless].include? water_heater_type
      args[:water_heater_tank_volume] = nil
    end

    if [HPXML::WaterHeaterTypeTankless].include? water_heater_type
      heating_capacity = nil
      recovery_efficiency = nil
    elsif [HPXML::WaterHeaterTypeCombiTankless, HPXML::WaterHeaterTypeCombiStorage].include? water_heater_type
      args[:water_heater_fuel_type] = nil
      heating_capacity = nil
      energy_factor = nil
      if hpxml_bldg.heating_systems.size > 0
        related_hvac_idref = hpxml_bldg.heating_systems[0].id
      end
    end

    if [HPXML::WaterHeaterTypeCombiTankless, HPXML::WaterHeaterTypeCombiStorage].include? water_heater_type
      if args[:water_heater_standby_loss].to_f > 0
        standby_loss_units = HPXML::UnitsDegFPerHour
        standby_loss_value = args[:water_heater_standby_loss]
      end
    end

    if not [HPXML::WaterHeaterTypeTankless, HPXML::WaterHeaterTypeCombiTankless].include? water_heater_type
      if args[:water_heater_jacket_rvalue].to_f > 0
        jacket_r_value = args[:water_heater_jacket_rvalue]
      end
    end

    if [HPXML::ResidentialTypeSFA, HPXML::ResidentialTypeApartment].include? args[:geometry_unit_type]
      if args[:water_heater_num_bedrooms_served].to_f > args[:geometry_unit_num_bedrooms]
        is_shared_system = true
        number_of_bedrooms_served = args[:water_heater_num_bedrooms_served]
      end
    end

    uses_desuperheater = args[:water_heater_uses_desuperheater]
    if uses_desuperheater
      related_hvac_idref = nil
      hpxml_bldg.cooling_systems.each do |cooling_system|
        next unless [HPXML::HVACTypeCentralAirConditioner,
                     HPXML::HVACTypeMiniSplitAirConditioner].include? cooling_system.cooling_system_type

        related_hvac_idref = cooling_system.id
      end
      hpxml_bldg.heat_pumps.each do |heat_pump|
        next unless [HPXML::HVACTypeHeatPumpAirToAir,
                     HPXML::HVACTypeHeatPumpMiniSplit,
                     HPXML::HVACTypeHeatPumpGroundToAir].include? heat_pump.heat_pump_type

        related_hvac_idref = heat_pump.id
      end
    end

    if [HPXML::WaterHeaterTypeStorage].include? water_heater_type
      heating_capacity = args[:water_heater_heating_capacity]
      tank_model_type = args[:water_heater_tank_model_type]
    elsif [HPXML::WaterHeaterTypeHeatPump].include? water_heater_type
      heating_capacity = args[:water_heater_heating_capacity]
      backup_heating_capacity = args[:water_heater_backup_heating_capacity]
      operating_mode = args[:water_heater_operating_mode]
    end

    hpxml_bldg.water_heating_systems.add(id: "WaterHeatingSystem#{hpxml_bldg.water_heating_systems.size + 1}",
                                         water_heater_type: water_heater_type,
                                         fuel_type: args[:water_heater_fuel_type],
                                         location: location,
                                         tank_volume: args[:water_heater_tank_volume],
                                         fraction_dhw_load_served: 1.0,
                                         energy_factor: energy_factor,
                                         uniform_energy_factor: uniform_energy_factor,
                                         usage_bin: usage_bin,
                                         recovery_efficiency: recovery_efficiency,
                                         uses_desuperheater: uses_desuperheater,
                                         related_hvac_idref: related_hvac_idref,
                                         standby_loss_units: standby_loss_units,
                                         standby_loss_value: standby_loss_value,
                                         jacket_r_value: jacket_r_value,
                                         temperature: args[:water_heater_setpoint_temperature],
                                         heating_capacity: heating_capacity,
                                         backup_heating_capacity: backup_heating_capacity,
                                         is_shared_system: is_shared_system,
                                         number_of_bedrooms_served: number_of_bedrooms_served,
                                         tank_model_type: tank_model_type,
                                         operating_mode: operating_mode)
  end

  # Set the hot water distribution properties, including:
  # - system type
  # - pipe lengths and insulation R-value
  # - recirculation control type and pump power
  # - drain water heat recovery facilities connected, flow configuration, efficiency
  #
  # @param hpxml_bldg [HPXML::Building] HPXML Building object representing an individual dwelling unit
  # @param args [Hash] Map of :argument_name => value
  # @return [nil]
  def self.set_hot_water_distribution(hpxml_bldg, args)
    return if args[:water_heater_type] == Constants::None

    if args[:dwhr_facilities_connected] != Constants::None
      dwhr_facilities_connected = args[:dwhr_facilities_connected]
      dwhr_equal_flow = args[:dwhr_equal_flow]
      dwhr_efficiency = args[:dwhr_efficiency]
    end

    if args[:hot_water_distribution_system_type] == HPXML::DHWDistTypeStandard
      standard_piping_length = args[:hot_water_distribution_standard_piping_length]
    else
      recirculation_control_type = args[:hot_water_distribution_recirc_control_type]
      recirculation_piping_loop_length = args[:hot_water_distribution_recirc_piping_length]
      recirculation_branch_piping_length = args[:hot_water_distribution_recirc_branch_piping_length]
      recirculation_pump_power = args[:hot_water_distribution_recirc_pump_power]
    end

    hpxml_bldg.hot_water_distributions.add(id: "HotWaterDistribution#{hpxml_bldg.hot_water_distributions.size + 1}",
                                           system_type: args[:hot_water_distribution_system_type],
                                           standard_piping_length: standard_piping_length,
                                           recirculation_control_type: recirculation_control_type,
                                           recirculation_piping_loop_length: recirculation_piping_loop_length,
                                           recirculation_branch_piping_length: recirculation_branch_piping_length,
                                           recirculation_pump_power: recirculation_pump_power,
                                           pipe_r_value: args[:hot_water_distribution_pipe_r],
                                           dwhr_facilities_connected: dwhr_facilities_connected,
                                           dwhr_equal_flow: dwhr_equal_flow,
                                           dwhr_efficiency: dwhr_efficiency)
  end

  # Set the water fixtures properties, including:
  # - showerhead low flow
  # - faucet/sink low flow
  #
  # @param hpxml_bldg [HPXML::Building] HPXML Building object representing an individual dwelling unit
  # @param args [Hash] Map of :argument_name => value
  # @return [nil]
  def self.set_water_fixtures(hpxml_bldg, args)
    return if args[:water_heater_type] == Constants::None

    hpxml_bldg.water_fixtures.add(id: "WaterFixture#{hpxml_bldg.water_fixtures.size + 1}",
                                  water_fixture_type: HPXML::WaterFixtureTypeShowerhead,
                                  low_flow: args[:water_fixtures_shower_low_flow])

    hpxml_bldg.water_fixtures.add(id: "WaterFixture#{hpxml_bldg.water_fixtures.size + 1}",
                                  water_fixture_type: HPXML::WaterFixtureTypeFaucet,
                                  low_flow: args[:water_fixtures_sink_low_flow])

    hpxml_bldg.water_heating.water_fixtures_usage_multiplier = args[:water_fixtures_usage_multiplier]
  end

  # Set the solar thermal properties, including:
  # - system type
  # - collector area, loop type, orientation, tilt, optical efficiency, and thermal losses
  # - storage volume
  # - solar fraction
  #
  # @param hpxml_bldg [HPXML::Building] HPXML Building object representing an individual dwelling unit
  # @param args [Hash] Map of :argument_name => value
  # @param weather [WeatherFile] Weather object containing EPW information
  # @return [nil]
  def self.set_solar_thermal(hpxml_bldg, args, weather)
    return if args[:solar_thermal_system_type] == Constants::None

    if args[:solar_thermal_solar_fraction] > 0
      solar_fraction = args[:solar_thermal_solar_fraction]
    else
      collector_area = args[:solar_thermal_collector_area]
      collector_loop_type = args[:solar_thermal_collector_loop_type]
      collector_type = args[:solar_thermal_collector_type]
      collector_azimuth = args[:solar_thermal_collector_azimuth]
      latitude = Defaults.get_latitude(args[:site_latitude], weather) unless weather.nil?
      collector_tilt = Geometry.get_absolute_tilt(tilt_str: args[:solar_thermal_collector_tilt], roof_pitch: args[:geometry_roof_pitch], latitude: latitude)
      collector_rated_optical_efficiency = args[:solar_thermal_collector_rated_optical_efficiency]
      collector_rated_thermal_losses = args[:solar_thermal_collector_rated_thermal_losses]
      storage_volume = args[:solar_thermal_storage_volume]
    end

    if hpxml_bldg.water_heating_systems.size == 0
      fail 'Solar thermal system specified but no water heater found.'
    end

    hpxml_bldg.solar_thermal_systems.add(id: "SolarThermalSystem#{hpxml_bldg.solar_thermal_systems.size + 1}",
                                         system_type: args[:solar_thermal_system_type],
                                         collector_area: collector_area,
                                         collector_loop_type: collector_loop_type,
                                         collector_type: collector_type,
                                         collector_azimuth: collector_azimuth,
                                         collector_tilt: collector_tilt,
                                         collector_rated_optical_efficiency: collector_rated_optical_efficiency,
                                         collector_rated_thermal_losses: collector_rated_thermal_losses,
                                         storage_volume: storage_volume,
                                         water_heating_system_idref: hpxml_bldg.water_heating_systems[0].id,
                                         solar_fraction: solar_fraction)
  end

  # Set the PV systems properties, including:
  # - module type
  # - roof or ground location
  # - tracking type
  # - array orientation and tilt
  # - power output
  # - inverter efficiency
  # - losses fraction
  # - number of bedrooms served
  # - presence of a second system
  #
  # @param hpxml_bldg [HPXML::Building] HPXML Building object representing an individual dwelling unit
  # @param args [Hash] Map of :argument_name => value
  # @param weather [WeatherFile] Weather object containing EPW information
  # @return [nil]
  def self.set_pv_systems(hpxml_bldg, args, weather)
    return unless args[:pv_system_present]

    if [HPXML::ResidentialTypeSFA, HPXML::ResidentialTypeApartment].include? args[:geometry_unit_type]
      if args[:pv_system_num_bedrooms_served].to_f > args[:geometry_unit_num_bedrooms]
        is_shared_system = true
        number_of_bedrooms_served = args[:pv_system_num_bedrooms_served]
      end
    end

    latitude = Defaults.get_latitude(args[:site_latitude], weather) unless weather.nil?

    hpxml_bldg.pv_systems.add(id: "PVSystem#{hpxml_bldg.pv_systems.size + 1}",
                              location: args[:pv_system_location],
                              module_type: args[:pv_system_module_type],
                              tracking: args[:pv_system_tracking],
                              array_azimuth: args[:pv_system_array_azimuth],
                              array_tilt: Geometry.get_absolute_tilt(tilt_str: args[:pv_system_array_tilt], roof_pitch: args[:geometry_roof_pitch], latitude: latitude),
                              max_power_output: args[:pv_system_max_power_output],
                              system_losses_fraction: args[:pv_system_system_losses_fraction],
                              is_shared_system: is_shared_system,
                              number_of_bedrooms_served: number_of_bedrooms_served)

    if args[:pv_system_2_present]
      hpxml_bldg.pv_systems.add(id: "PVSystem#{hpxml_bldg.pv_systems.size + 1}",
                                location: args[:pv_system_2_location],
                                module_type: args[:pv_system_2_module_type],
                                tracking: args[:pv_system_2_tracking],
                                array_azimuth: args[:pv_system_2_array_azimuth],
                                array_tilt: Geometry.get_absolute_tilt(tilt_str: args[:pv_system_2_array_tilt], roof_pitch: args[:geometry_roof_pitch], latitude: latitude),
                                max_power_output: args[:pv_system_2_max_power_output],
                                system_losses_fraction: args[:pv_system_system_losses_fraction],
                                is_shared_system: is_shared_system,
                                number_of_bedrooms_served: number_of_bedrooms_served)
    end

    # Add inverter efficiency; assume a single inverter even if multiple PV arrays
    hpxml_bldg.inverters.add(id: "Inverter#{hpxml_bldg.inverters.size + 1}",
                             inverter_efficiency: args[:pv_system_inverter_efficiency])
    hpxml_bldg.pv_systems.each do |pv_system|
      pv_system.inverter_idref = hpxml_bldg.inverters[-1].id
    end
  end

  # Set the battery properties, including:
  # - location
  # - power output
  # - nominal and usable capacity
  # - round-trip efficiency
  # - number of bedrooms served
  #
  # @param hpxml_bldg [HPXML::Building] HPXML Building object representing an individual dwelling unit
  # @param args [Hash] Map of :argument_name => value
  # @return [nil]
  def self.set_battery(hpxml_bldg, args)
    return unless args[:battery_present]

    location = get_location(args[:battery_location], hpxml_bldg.foundations[-1].foundation_type, hpxml_bldg.attics[-1].attic_type)

    if [HPXML::ResidentialTypeSFA, HPXML::ResidentialTypeApartment].include? args[:geometry_unit_type]
      if args[:battery_num_bedrooms_served].to_f > args[:geometry_unit_num_bedrooms]
        is_shared_system = true
        number_of_bedrooms_served = args[:battery_num_bedrooms_served]
      end
    end

    hpxml_bldg.batteries.add(id: "Battery#{hpxml_bldg.batteries.size + 1}",
                             type: HPXML::BatteryTypeLithiumIon,
                             location: location,
                             rated_power_output: args[:battery_power],
                             nominal_capacity_kwh: args[:battery_capacity],
                             usable_capacity_kwh: args[:battery_usable_capacity],
                             round_trip_efficiency: args[:battery_round_trip_efficiency],
                             is_shared_system: is_shared_system,
                             number_of_bedrooms_served: number_of_bedrooms_served)
  end

  # Set the lighting properties, including:
  # - interior/exterior/garage fraction of lamps that are LFL/CFL/LED
  # - interior/exterior/garage usage multipliers
  # - holiday lighting daily energy and period
  #
  # @param hpxml_bldg [HPXML::Building] HPXML Building object representing an individual dwelling unit
  # @param args [Hash] Map of :argument_name => value
  # @return [nil]
  def self.set_lighting(hpxml_bldg, args)
    if args[:lighting_present]
      has_garage = (args[:geometry_garage_width] * args[:geometry_garage_depth] > 0)

      # Interior
      interior_usage_multiplier = args[:lighting_interior_usage_multiplier]
      if interior_usage_multiplier.nil? || interior_usage_multiplier.to_f > 0
        hpxml_bldg.lighting_groups.add(id: "LightingGroup#{hpxml_bldg.lighting_groups.size + 1}",
                                       location: HPXML::LocationInterior,
                                       fraction_of_units_in_location: args[:lighting_interior_fraction_cfl],
                                       lighting_type: HPXML::LightingTypeCFL)
        hpxml_bldg.lighting_groups.add(id: "LightingGroup#{hpxml_bldg.lighting_groups.size + 1}",
                                       location: HPXML::LocationInterior,
                                       fraction_of_units_in_location: args[:lighting_interior_fraction_lfl],
                                       lighting_type: HPXML::LightingTypeLFL)
        hpxml_bldg.lighting_groups.add(id: "LightingGroup#{hpxml_bldg.lighting_groups.size + 1}",
                                       location: HPXML::LocationInterior,
                                       fraction_of_units_in_location: args[:lighting_interior_fraction_led],
                                       lighting_type: HPXML::LightingTypeLED)
        hpxml_bldg.lighting.interior_usage_multiplier = interior_usage_multiplier
      end

      # Exterior
      exterior_usage_multiplier = args[:lighting_exterior_usage_multiplier]
      if exterior_usage_multiplier.nil? || exterior_usage_multiplier.to_f > 0
        hpxml_bldg.lighting_groups.add(id: "LightingGroup#{hpxml_bldg.lighting_groups.size + 1}",
                                       location: HPXML::LocationExterior,
                                       fraction_of_units_in_location: args[:lighting_exterior_fraction_cfl],
                                       lighting_type: HPXML::LightingTypeCFL)
        hpxml_bldg.lighting_groups.add(id: "LightingGroup#{hpxml_bldg.lighting_groups.size + 1}",
                                       location: HPXML::LocationExterior,
                                       fraction_of_units_in_location: args[:lighting_exterior_fraction_lfl],
                                       lighting_type: HPXML::LightingTypeLFL)
        hpxml_bldg.lighting_groups.add(id: "LightingGroup#{hpxml_bldg.lighting_groups.size + 1}",
                                       location: HPXML::LocationExterior,
                                       fraction_of_units_in_location: args[:lighting_exterior_fraction_led],
                                       lighting_type: HPXML::LightingTypeLED)
        hpxml_bldg.lighting.exterior_usage_multiplier = exterior_usage_multiplier
      end

      # Garage
      if has_garage
        garage_usage_multiplier = args[:lighting_garage_usage_multiplier]
        if garage_usage_multiplier.nil? || garage_usage_multiplier.to_f > 0
          hpxml_bldg.lighting_groups.add(id: "LightingGroup#{hpxml_bldg.lighting_groups.size + 1}",
                                         location: HPXML::LocationGarage,
                                         fraction_of_units_in_location: args[:lighting_garage_fraction_cfl],
                                         lighting_type: HPXML::LightingTypeCFL)
          hpxml_bldg.lighting_groups.add(id: "LightingGroup#{hpxml_bldg.lighting_groups.size + 1}",
                                         location: HPXML::LocationGarage,
                                         fraction_of_units_in_location: args[:lighting_garage_fraction_lfl],
                                         lighting_type: HPXML::LightingTypeLFL)
          hpxml_bldg.lighting_groups.add(id: "LightingGroup#{hpxml_bldg.lighting_groups.size + 1}",
                                         location: HPXML::LocationGarage,
                                         fraction_of_units_in_location: args[:lighting_garage_fraction_led],
                                         lighting_type: HPXML::LightingTypeLED)
          hpxml_bldg.lighting.garage_usage_multiplier = garage_usage_multiplier
        end
      end
    end

    return unless args[:holiday_lighting_present]

    hpxml_bldg.lighting.holiday_exists = true
    hpxml_bldg.lighting.holiday_kwh_per_day = args[:holiday_lighting_daily_kwh]

    if not args[:holiday_lighting_period].nil?
      begin_month, begin_day, _begin_hour, end_month, end_day, _end_hour = Calendar.parse_date_time_range(args[:holiday_lighting_period])
      hpxml_bldg.lighting.holiday_period_begin_month = begin_month
      hpxml_bldg.lighting.holiday_period_begin_day = begin_day
      hpxml_bldg.lighting.holiday_period_end_month = end_month
      hpxml_bldg.lighting.holiday_period_end_day = end_day
    end
  end

  # Set the dehumidifier properties, including:
  # - type
  # - efficiency
  # - capacity
  # - relative humidity setpoint
  # - dehumidification load served
  #
  # @param hpxml_bldg [HPXML::Building] HPXML Building object representing an individual dwelling unit
  # @param args [Hash] Map of :argument_name => value
  # @return [nil]
  def self.set_dehumidifier(hpxml_bldg, args)
    return if args[:dehumidifier_type] == Constants::None

    if args[:dehumidifier_efficiency_type] == 'EnergyFactor'
      energy_factor = args[:dehumidifier_efficiency]
    elsif args[:dehumidifier_efficiency_type] == 'IntegratedEnergyFactor'
      integrated_energy_factor = args[:dehumidifier_efficiency]
    end

    hpxml_bldg.dehumidifiers.add(id: "Dehumidifier#{hpxml_bldg.dehumidifiers.size + 1}",
                                 type: args[:dehumidifier_type],
                                 capacity: args[:dehumidifier_capacity],
                                 energy_factor: energy_factor,
                                 integrated_energy_factor: integrated_energy_factor,
                                 rh_setpoint: args[:dehumidifier_rh_setpoint],
                                 fraction_served: args[:dehumidifier_fraction_dehumidification_load_served],
                                 location: HPXML::LocationConditionedSpace)
  end

  # Set the clothes washer properties, including:
  # - location
  # - efficiency
  # - capacity
  # - annual consumption
  # - label electric rate
  # - label gas rate and annual cost
  # - usage multiplier
  #
  # @param hpxml_bldg [HPXML::Building] HPXML Building object representing an individual dwelling unit
  # @param args [Hash] Map of :argument_name => value
  # @return [nil]
  def self.set_clothes_washer(hpxml_bldg, args)
    return if args[:water_heater_type] == Constants::None
    return unless args[:clothes_washer_present]

    if args[:clothes_washer_efficiency_type] == 'ModifiedEnergyFactor'
      modified_energy_factor = args[:clothes_washer_efficiency]
    elsif args[:clothes_washer_efficiency_type] == 'IntegratedModifiedEnergyFactor'
      integrated_modified_energy_factor = args[:clothes_washer_efficiency]
    end

    hpxml_bldg.clothes_washers.add(id: "ClothesWasher#{hpxml_bldg.clothes_washers.size + 1}",
                                   location: args[:clothes_washer_location],
                                   modified_energy_factor: modified_energy_factor,
                                   integrated_modified_energy_factor: integrated_modified_energy_factor,
                                   rated_annual_kwh: args[:clothes_washer_rated_annual_kwh],
                                   label_electric_rate: args[:clothes_washer_label_electric_rate],
                                   label_gas_rate: args[:clothes_washer_label_gas_rate],
                                   label_annual_gas_cost: args[:clothes_washer_label_annual_gas_cost],
                                   label_usage: args[:clothes_washer_label_usage],
                                   capacity: args[:clothes_washer_capacity],
                                   usage_multiplier: args[:clothes_washer_usage_multiplier])
  end

  # Set the clothes dryer properties, including:
  # - location
  # - fuel
  # - efficiency
  # - exhaust flow rate
  # - usage multiplier
  #
  # @param hpxml_bldg [HPXML::Building] HPXML Building object representing an individual dwelling unit
  # @param args [Hash] Map of :argument_name => value
  # @return [nil]
  def self.set_clothes_dryer(hpxml_bldg, args)
    return if args[:water_heater_type] == Constants::None
    return unless args[:clothes_washer_present]
    return unless args[:clothes_dryer_present]

    if args[:clothes_dryer_efficiency_type] == 'EnergyFactor'
      energy_factor = args[:clothes_dryer_efficiency]
    elsif args[:clothes_dryer_efficiency_type] == 'CombinedEnergyFactor'
      combined_energy_factor = args[:clothes_dryer_efficiency]
    end

    if not args[:clothes_dryer_vented_flow_rate].nil?
      is_vented = false
      if args[:clothes_dryer_vented_flow_rate] > 0
        is_vented = true
        vented_flow_rate = args[:clothes_dryer_vented_flow_rate]
      end
    end

    hpxml_bldg.clothes_dryers.add(id: "ClothesDryer#{hpxml_bldg.clothes_dryers.size + 1}",
                                  location: args[:clothes_dryer_location],
                                  fuel_type: args[:clothes_dryer_fuel_type],
                                  energy_factor: energy_factor,
                                  combined_energy_factor: combined_energy_factor,
                                  is_vented: is_vented,
                                  vented_flow_rate: vented_flow_rate,
                                  usage_multiplier: args[:clothes_dryer_usage_multiplier])
  end

  # Set the dishwasher properties, including:
  # - location
  # - efficiency type and value
  # - label electric rate
  # - label gas rate and annual cost
  # - loads per week
  # - number of place settings
  # - usage multiplier
  #
  # @param hpxml_bldg [HPXML::Building] HPXML Building object representing an individual dwelling unit
  # @param args [Hash] Map of :argument_name => value
  # @return [nil]
  def self.set_dishwasher(hpxml_bldg, args)
    return if args[:water_heater_type] == Constants::None
    return unless args[:dishwasher_present]

    if args[:dishwasher_efficiency_type] == 'RatedAnnualkWh'
      rated_annual_kwh = args[:dishwasher_efficiency]
    elsif args[:dishwasher_efficiency_type] == 'EnergyFactor'
      energy_factor = args[:dishwasher_efficiency]
    end

    hpxml_bldg.dishwashers.add(id: "Dishwasher#{hpxml_bldg.dishwashers.size + 1}",
                               location: args[:dishwasher_location],
                               rated_annual_kwh: rated_annual_kwh,
                               energy_factor: energy_factor,
                               label_electric_rate: args[:dishwasher_label_electric_rate],
                               label_gas_rate: args[:dishwasher_label_gas_rate],
                               label_annual_gas_cost: args[:dishwasher_label_annual_gas_cost],
                               label_usage: args[:dishwasher_label_usage],
                               place_setting_capacity: args[:dishwasher_place_setting_capacity],
                               usage_multiplier: args[:dishwasher_usage_multiplier])
  end

  # Set the primary refrigerator properties, including:
  # - location
  # - annual consumption
  # - usage multiplier
  #
  # @param hpxml_bldg [HPXML::Building] HPXML Building object representing an individual dwelling unit
  # @param args [Hash] Map of :argument_name => value
  # @return [nil]
  def self.set_refrigerator(hpxml_bldg, args)
    return unless args[:refrigerator_present]

    hpxml_bldg.refrigerators.add(id: "Refrigerator#{hpxml_bldg.refrigerators.size + 1}",
                                 location: args[:refrigerator_location],
                                 rated_annual_kwh: args[:refrigerator_rated_annual_kwh],
                                 usage_multiplier: args[:refrigerator_usage_multiplier])
  end

  # Set the extra refrigerator properties, including:
  # - location
  # - annual consumption
  # - usage multiplier
  #
  # @param hpxml_bldg [HPXML::Building] HPXML Building object representing an individual dwelling unit
  # @param args [Hash] Map of :argument_name => value
  # @return [nil]
  def self.set_extra_refrigerator(hpxml_bldg, args)
    return unless args[:extra_refrigerator_present]

    hpxml_bldg.refrigerators.add(id: "Refrigerator#{hpxml_bldg.refrigerators.size + 1}",
                                 location: args[:extra_refrigerator_location],
                                 rated_annual_kwh: args[:extra_refrigerator_rated_annual_kwh],
                                 usage_multiplier: args[:extra_refrigerator_usage_multiplier],
                                 primary_indicator: false)
    hpxml_bldg.refrigerators[0].primary_indicator = true
  end

  # Set the freezer properties, including:
  # - location
  # - annual consumption
  # - usage multiplier
  #
  # @param hpxml_bldg [HPXML::Building] HPXML Building object representing an individual dwelling unit
  # @param args [Hash] Map of :argument_name => value
  # @return [nil]
  def self.set_freezer(hpxml_bldg, args)
    return unless args[:freezer_present]

    hpxml_bldg.freezers.add(id: "Freezer#{hpxml_bldg.freezers.size + 1}",
                            location: args[:freezer_location],
                            rated_annual_kwh: args[:freezer_rated_annual_kwh],
                            usage_multiplier: args[:freezer_usage_multiplier])
  end

  # Set the cooking range/oven properties, including:
  # - location
  # - whether induction or convection
  # - usage multiplier
  #
  # @param hpxml_bldg [HPXML::Building] HPXML Building object representing an individual dwelling unit
  # @param args [Hash] Map of :argument_name => value
  # @return [nil]
  def self.set_cooking_range_oven(hpxml_bldg, args)
    return unless args[:cooking_range_oven_present]

    hpxml_bldg.cooking_ranges.add(id: "CookingRange#{hpxml_bldg.cooking_ranges.size + 1}",
                                  location: args[:cooking_range_oven_location],
                                  fuel_type: args[:cooking_range_oven_fuel_type],
                                  is_induction: args[:cooking_range_oven_is_induction],
                                  usage_multiplier: args[:cooking_range_oven_usage_multiplier])

    hpxml_bldg.ovens.add(id: "Oven#{hpxml_bldg.ovens.size + 1}",
                         is_convection: args[:cooking_range_oven_is_convection])
  end

  # Set the ceiling fans properties, including:
  # - label energy use
  # - efficiency
  # - quantity
  #
  # @param hpxml_bldg [HPXML::Building] HPXML Building object representing an individual dwelling unit
  # @param args [Hash] Map of :argument_name => value
  # @return [nil]
  def self.set_ceiling_fans(hpxml_bldg, args)
    return unless args[:ceiling_fan_present]

    hpxml_bldg.ceiling_fans.add(id: "CeilingFan#{hpxml_bldg.ceiling_fans.size + 1}",
                                efficiency: args[:ceiling_fan_efficiency],
                                label_energy_use: args[:ceiling_fan_label_energy_use],
                                count: args[:ceiling_fan_quantity])
  end

  # Set the miscellaneous television plug loads properties, including:
  # - annual consumption
  # - usage multiplier
  #
  # @param hpxml_bldg [HPXML::Building] HPXML Building object representing an individual dwelling unit
  # @param args [Hash] Map of :argument_name => value
  # @return [nil]
  def self.set_misc_plug_loads_television(hpxml_bldg, args)
    return unless args[:misc_plug_loads_television_present]

    hpxml_bldg.plug_loads.add(id: "PlugLoad#{hpxml_bldg.plug_loads.size + 1}",
                              plug_load_type: HPXML::PlugLoadTypeTelevision,
                              kwh_per_year: args[:misc_plug_loads_television_annual_kwh],
                              usage_multiplier: args[:misc_plug_loads_television_usage_multiplier])
  end

  # Set the miscellaneous other plug loads properties, including:
  # - annual consumption
  # - sensible and latent fractions
  # - usage multiplier
  #
  # @param hpxml_bldg [HPXML::Building] HPXML Building object representing an individual dwelling unit
  # @param args [Hash] Map of :argument_name => value
  # @return [nil]
  def self.set_misc_plug_loads_other(hpxml_bldg, args)
    hpxml_bldg.plug_loads.add(id: "PlugLoad#{hpxml_bldg.plug_loads.size + 1}",
                              plug_load_type: HPXML::PlugLoadTypeOther,
                              kwh_per_year: args[:misc_plug_loads_other_annual_kwh],
                              frac_sensible: args[:misc_plug_loads_other_frac_sensible],
                              frac_latent: args[:misc_plug_loads_other_frac_latent],
                              usage_multiplier: args[:misc_plug_loads_other_usage_multiplier])
  end

  # Set the miscellaneous well pump plug loads properties, including:
  # - annual consumption
  # - usage multiplier
  #
  # @param hpxml_bldg [HPXML::Building] HPXML Building object representing an individual dwelling unit
  # @param args [Hash] Map of :argument_name => value
  # @return [nil]
  def self.set_misc_plug_loads_well_pump(hpxml_bldg, args)
    return unless args[:misc_plug_loads_well_pump_present]

    hpxml_bldg.plug_loads.add(id: "PlugLoad#{hpxml_bldg.plug_loads.size + 1}",
                              plug_load_type: HPXML::PlugLoadTypeWellPump,
                              kwh_per_year: args[:misc_plug_loads_well_pump_annual_kwh],
                              usage_multiplier: args[:misc_plug_loads_well_pump_usage_multiplier])
  end

  # Set the miscellaneous vehicle plug loads properties, including:
  # - annual consumption
  # - usage multiplier
  #
  # @param hpxml_bldg [HPXML::Building] HPXML Building object representing an individual dwelling unit
  # @param args [Hash] Map of :argument_name => value
  # @return [nil]
  def self.set_misc_plug_loads_vehicle(hpxml_bldg, args)
    return unless args[:misc_plug_loads_vehicle_present]

    hpxml_bldg.plug_loads.add(id: "PlugLoad#{hpxml_bldg.plug_loads.size + 1}",
                              plug_load_type: HPXML::PlugLoadTypeElectricVehicleCharging,
                              kwh_per_year: args[:misc_plug_loads_vehicle_annual_kwh],
                              usage_multiplier: args[:misc_plug_loads_vehicle_usage_multiplier])
  end

  # Set the miscellaneous grill fuel loads properties, including:
  # - fuel
  # - annual consumption
  # - usage multiplier
  #
  # @param hpxml_bldg [HPXML::Building] HPXML Building object representing an individual dwelling unit
  # @param args [Hash] Map of :argument_name => value
  # @return [nil]
  def self.set_misc_fuel_loads_grill(hpxml_bldg, args)
    return unless args[:misc_fuel_loads_grill_present]

    hpxml_bldg.fuel_loads.add(id: "FuelLoad#{hpxml_bldg.fuel_loads.size + 1}",
                              fuel_load_type: HPXML::FuelLoadTypeGrill,
                              fuel_type: args[:misc_fuel_loads_grill_fuel_type],
                              therm_per_year: args[:misc_fuel_loads_grill_annual_therm],
                              usage_multiplier: args[:misc_fuel_loads_grill_usage_multiplier])
  end

  # Set the miscellaneous lighting fuel loads properties, including:
  # - fuel
  # - annual consumption
  # - usage multiplier
  #
  # @param hpxml_bldg [HPXML::Building] HPXML Building object representing an individual dwelling unit
  # @param args [Hash] Map of :argument_name => value
  # @return [nil]
  def self.set_misc_fuel_loads_lighting(hpxml_bldg, args)
    return unless args[:misc_fuel_loads_lighting_present]

    hpxml_bldg.fuel_loads.add(id: "FuelLoad#{hpxml_bldg.fuel_loads.size + 1}",
                              fuel_load_type: HPXML::FuelLoadTypeLighting,
                              fuel_type: args[:misc_fuel_loads_lighting_fuel_type],
                              therm_per_year: args[:misc_fuel_loads_lighting_annual_therm],
                              usage_multiplier: args[:misc_fuel_loads_lighting_usage_multiplier])
  end

  # Set the miscellaneous fireplace fuel loads properties, including:
  # - fuel
  # - annual consumption
  # - sensible and latent fractions
  # - usage multiplier
  #
  # @param hpxml_bldg [HPXML::Building] HPXML Building object representing an individual dwelling unit
  # @param args [Hash] Map of :argument_name => value
  # @return [nil]
  def self.set_misc_fuel_loads_fireplace(hpxml_bldg, args)
    return unless args[:misc_fuel_loads_fireplace_present]

    hpxml_bldg.fuel_loads.add(id: "FuelLoad#{hpxml_bldg.fuel_loads.size + 1}",
                              fuel_load_type: HPXML::FuelLoadTypeFireplace,
                              fuel_type: args[:misc_fuel_loads_fireplace_fuel_type],
                              therm_per_year: args[:misc_fuel_loads_fireplace_annual_therm],
                              frac_sensible: args[:misc_fuel_loads_fireplace_frac_sensible],
                              frac_latent: args[:misc_fuel_loads_fireplace_frac_latent],
                              usage_multiplier: args[:misc_fuel_loads_fireplace_usage_multiplier])
  end

  # Set the pool properties, including:
  # - pump annual consumption
  # - pump usage multiplier
  # - heater type
  # - heater annual consumption
  # - heater usage multiplier
  #
  # @param hpxml_bldg [HPXML::Building] HPXML Building object representing an individual dwelling unit
  # @param args [Hash] Map of :argument_name => value
  # @return [nil]
  def self.set_pool(hpxml_bldg, args)
    return unless args[:pool_present]

    if [HPXML::HeaterTypeElectricResistance, HPXML::HeaterTypeHeatPump].include?(args[:pool_heater_type])
      if not args[:pool_heater_annual_kwh].nil?
        heater_load_units = HPXML::UnitsKwhPerYear
        heater_load_value = args[:pool_heater_annual_kwh]
      end
    end

    if [HPXML::HeaterTypeGas].include?(args[:pool_heater_type])
      if not args[:pool_heater_annual_therm].nil?
        heater_load_units = HPXML::UnitsThermPerYear
        heater_load_value = args[:pool_heater_annual_therm]
      end
    end

    hpxml_bldg.pools.add(id: "Pool#{hpxml_bldg.pools.size + 1}",
                         type: HPXML::TypeUnknown,
                         pump_type: HPXML::TypeUnknown,
                         pump_kwh_per_year: args[:pool_pump_annual_kwh],
                         pump_usage_multiplier: args[:pool_pump_usage_multiplier],
                         heater_type: args[:pool_heater_type],
                         heater_load_units: heater_load_units,
                         heater_load_value: heater_load_value,
                         heater_usage_multiplier: args[:pool_heater_usage_multiplier])
  end

  # Set the permanent spa properties, including:
  # - pump annual consumption
  # - pump usage multiplier
  # - heater type
  # - heater annual consumption
  # - heater usage multiplier
  #
  # @param hpxml_bldg [HPXML::Building] HPXML Building object representing an individual dwelling unit
  # @param args [Hash] Map of :argument_name => value
  # @return [nil]
  def self.set_permanent_spa(hpxml_bldg, args)
    return unless args[:permanent_spa_present]

    if [HPXML::HeaterTypeElectricResistance, HPXML::HeaterTypeHeatPump].include?(args[:permanent_spa_heater_type])
      if not args[:permanent_spa_heater_annual_kwh].nil?
        heater_load_units = HPXML::UnitsKwhPerYear
        heater_load_value = args[:permanent_spa_heater_annual_kwh]
      end
    end

    if [HPXML::HeaterTypeGas].include?(args[:permanent_spa_heater_type])
      if not args[:permanent_spa_heater_annual_therm].nil?
        heater_load_units = HPXML::UnitsThermPerYear
        heater_load_value = args[:permanent_spa_heater_annual_therm]
      end
    end

    hpxml_bldg.permanent_spas.add(id: "PermanentSpa#{hpxml_bldg.permanent_spas.size + 1}",
                                  type: HPXML::TypeUnknown,
                                  pump_type: HPXML::TypeUnknown,
                                  pump_kwh_per_year: args[:permanent_spa_pump_annual_kwh],
                                  pump_usage_multiplier: args[:permanent_spa_pump_usage_multiplier],
                                  heater_type: args[:permanent_spa_heater_type],
                                  heater_load_units: heater_load_units,
                                  heater_load_value: heater_load_value,
                                  heater_usage_multiplier: args[:permanent_spa_heater_usage_multiplier])
  end

  # Combine surfaces to simplify the HPXML file.
  #
  # @param hpxml_bldg [HPXML::Building] HPXML Building object representing an individual dwelling unit
  # @param args [Hash] Map of :argument_name => value
  # @return [nil]
  def self.collapse_surfaces(hpxml_bldg, args)
    if args[:combine_like_surfaces]
      # Collapse some surfaces whose azimuth is a minor effect to simplify HPXMLs.
      (hpxml_bldg.roofs + hpxml_bldg.rim_joists + hpxml_bldg.walls + hpxml_bldg.foundation_walls).each do |surface|
        surface.azimuth = nil
      end
      hpxml_bldg.collapse_enclosure_surfaces()
    else
      # Collapse surfaces so that we don't get, e.g., individual windows
      # or the front wall split because of the door. Exclude foundation walls
      # from the list so we get all 4 foundation walls.
      hpxml_bldg.collapse_enclosure_surfaces([:roofs, :walls, :rim_joists, :floors,
                                              :slabs, :windows, :skylights, :doors])
    end

    # After surfaces are collapsed, round all areas
    (hpxml_bldg.surfaces + hpxml_bldg.subsurfaces).each do |s|
      s.area = s.area.round(1)
    end
  end

  # After having collapsed some surfaces, renumber SystemIdentifier ids and AttachedToXXX idrefs.
  #
  # @param hpxml_bldg [HPXML::Building] HPXML Building object representing an individual dwelling unit
  # @return [nil]
  def self.renumber_hpxml_ids(hpxml_bldg)
    # Renumber surfaces
    indexes = {}
    (hpxml_bldg.surfaces + hpxml_bldg.subsurfaces).each do |surf|
      surf_name = surf.class.to_s.gsub('HPXML::', '')
      indexes[surf_name] = 0 if indexes[surf_name].nil?
      indexes[surf_name] += 1
      (hpxml_bldg.attics + hpxml_bldg.foundations).each do |attic_or_fnd|
        if attic_or_fnd.respond_to?(:attached_to_roof_idrefs) && !attic_or_fnd.attached_to_roof_idrefs.nil? && !attic_or_fnd.attached_to_roof_idrefs.delete(surf.id).nil?
          attic_or_fnd.attached_to_roof_idrefs << "#{surf_name}#{indexes[surf_name]}"
        end
        if attic_or_fnd.respond_to?(:attached_to_wall_idrefs) && !attic_or_fnd.attached_to_wall_idrefs.nil? && !attic_or_fnd.attached_to_wall_idrefs.delete(surf.id).nil?
          attic_or_fnd.attached_to_wall_idrefs << "#{surf_name}#{indexes[surf_name]}"
        end
        if attic_or_fnd.respond_to?(:attached_to_rim_joist_idrefs) && !attic_or_fnd.attached_to_rim_joist_idrefs.nil? && !attic_or_fnd.attached_to_rim_joist_idrefs.delete(surf.id).nil?
          attic_or_fnd.attached_to_rim_joist_idrefs << "#{surf_name}#{indexes[surf_name]}"
        end
        if attic_or_fnd.respond_to?(:attached_to_floor_idrefs) && !attic_or_fnd.attached_to_floor_idrefs.nil? && !attic_or_fnd.attached_to_floor_idrefs.delete(surf.id).nil?
          attic_or_fnd.attached_to_floor_idrefs << "#{surf_name}#{indexes[surf_name]}"
        end
        if attic_or_fnd.respond_to?(:attached_to_slab_idrefs) && !attic_or_fnd.attached_to_slab_idrefs.nil? && !attic_or_fnd.attached_to_slab_idrefs.delete(surf.id).nil?
          attic_or_fnd.attached_to_slab_idrefs << "#{surf_name}#{indexes[surf_name]}"
        end
        if attic_or_fnd.respond_to?(:attached_to_foundation_wall_idrefs) && !attic_or_fnd.attached_to_foundation_wall_idrefs.nil? && !attic_or_fnd.attached_to_foundation_wall_idrefs.delete(surf.id).nil?
          attic_or_fnd.attached_to_foundation_wall_idrefs << "#{surf_name}#{indexes[surf_name]}"
        end
      end
      (hpxml_bldg.windows + hpxml_bldg.doors).each do |subsurf|
        if subsurf.respond_to?(:attached_to_wall_idref) && (subsurf.attached_to_wall_idref == surf.id)
          subsurf.attached_to_wall_idref = "#{surf_name}#{indexes[surf_name]}"
        end
      end
      hpxml_bldg.skylights.each do |subsurf|
        if subsurf.respond_to?(:attached_to_roof_idref) && (subsurf.attached_to_roof_idref == surf.id)
          subsurf.attached_to_roof_idref = "#{surf_name}#{indexes[surf_name]}"
        end
      end
      surf.id = "#{surf_name}#{indexes[surf_name]}"
      if surf.respond_to?(:insulation_id) && (not surf.insulation_id.nil?)
        surf.insulation_id = "#{surf_name}#{indexes[surf_name]}Insulation"
      end
      if surf.respond_to?(:perimeter_insulation_id) && (not surf.perimeter_insulation_id.nil?)
        surf.perimeter_insulation_id = "#{surf_name}#{indexes[surf_name]}PerimeterInsulation"
      end
      if surf.respond_to?(:exterior_horizontal_insulation_id) && (not surf.exterior_horizontal_insulation_id.nil?)
        surf.exterior_horizontal_insulation_id = "#{surf_name}#{indexes[surf_name]}ExteriorHorizontalInsulation"
      end
      if surf.respond_to?(:under_slab_insulation_id) && (not surf.under_slab_insulation_id.nil?)
        surf.under_slab_insulation_id = "#{surf_name}#{indexes[surf_name]}UnderSlabInsulation"
      end
    end
  end
end

# register the measure to be used by the application
BuildResidentialHPXML.new.registerWithApplication<|MERGE_RESOLUTION|>--- conflicted
+++ resolved
@@ -829,37 +829,21 @@
     arg.setDefaultValue(0)
     args << arg
 
-    arg = OpenStudio::Measure::OSArgument::makeDoubleArgument('window_aspect_ratio', false)
+    arg = OpenStudio::Measure::OSArgument::makeDoubleArgument('window_aspect_ratio', true)
     arg.setDisplayName('Windows: Aspect Ratio')
     arg.setUnits('Frac')
     arg.setDescription('Ratio of window height to width.')
     arg.setDefaultValue(1.333)
     args << arg
 
-<<<<<<< HEAD
-    arg = OpenStudio::Measure::OSArgument::makeDoubleArgument('window_fraction_operable', false)
-    arg.setDisplayName('Windows: Fraction Operable')
-    arg.setUnits('Frac')
-    arg.setDescription("Fraction of windows that are operable. If not provided, the OS-HPXML default (see <a href='#{docs_base_url}#hpxml-windows'>HPXML Windows</a>) is used.")
-    args << arg
-
-    arg = OpenStudio::Measure::OSArgument::makeIntegerArgument('window_natvent_availability', false)
-    arg.setDisplayName('Windows: Natural Ventilation Availability')
-    arg.setUnits('Days/week')
-    arg.setDescription("For operable windows, the number of days/week that windows can be opened by occupants for natural ventilation. If not provided, the OS-HPXML default (see <a href='#{docs_base_url}#hpxml-windows'>HPXML Windows</a>) is used.")
-    args << arg
-
-    arg = OpenStudio::Measure::OSArgument::makeDoubleArgument('window_ufactor', false)
-=======
     arg = OpenStudio::Measure::OSArgument::makeDoubleArgument('window_ufactor', true)
->>>>>>> ac06a7c4
     arg.setDisplayName('Windows: U-Factor')
     arg.setUnits('Btu/hr-ft^2-R')
     arg.setDescription('Full-assembly NFRC U-factor.')
     arg.setDefaultValue(0.37)
     args << arg
 
-    arg = OpenStudio::Measure::OSArgument::makeDoubleArgument('window_shgc', false)
+    arg = OpenStudio::Measure::OSArgument::makeDoubleArgument('window_shgc', true)
     arg.setDisplayName('Windows: SHGC')
     arg.setDescription('Full-assembly NFRC solar heat gain coefficient.')
     arg.setDefaultValue(0.3)
@@ -1093,7 +1077,7 @@
     arg.setDefaultValue(20.0)
     args << arg
 
-    arg = OpenStudio::Measure::OSArgument::makeDoubleArgument('door_rvalue', false)
+    arg = OpenStudio::Measure::OSArgument::makeDoubleArgument('door_rvalue', true)
     arg.setDisplayName('Doors: R-value')
     arg.setUnits('h-ft^2-R/Btu')
     arg.setDescription('R-value of the opaque door(s).')
@@ -1861,7 +1845,7 @@
 
     arg = OpenStudio::Measure::OSArgument::makeChoiceArgument('ducts_supply_buried_insulation_level', duct_buried_level_choices, false)
     arg.setDisplayName('Ducts: Supply Buried Insulation Level')
-    arg.setDescription('Whether the supply ducts are buried in, e.g., attic loose-fill insulation. Partially buried ducts have insulation that does not cover the top of the ducts. Fully buried ducts have insulation that just covers the top of the ducts. Deeply buried ducts have insulation that continues above the top of the ducts.')
+    arg.setDescription("Whether the supply ducts are buried in, e.g., attic loose-fill insulation. Partially buried ducts have insulation that does not cover the top of the ducts. Fully buried ducts have insulation that just covers the top of the ducts. Deeply buried ducts have insulation that continues above the top of the ducts. If not provided, the OS-HPXML default (see <a href='#{docs_base_url}#air-distribution'>Air Distribution</a>) is used.")
     args << arg
 
     arg = OpenStudio::Measure::OSArgument::makeDoubleArgument('ducts_supply_surface_area', false)
@@ -1902,7 +1886,7 @@
 
     arg = OpenStudio::Measure::OSArgument::makeChoiceArgument('ducts_return_buried_insulation_level', duct_buried_level_choices, false)
     arg.setDisplayName('Ducts: Return Buried Insulation Level')
-    arg.setDescription('Whether the return ducts are buried in, e.g., attic loose-fill insulation. Partially buried ducts have insulation that does not cover the top of the ducts. Fully buried ducts have insulation that just covers the top of the ducts. Deeply buried ducts have insulation that continues above the top of the ducts.')
+    arg.setDescription("Whether the return ducts are buried in, e.g., attic loose-fill insulation. Partially buried ducts have insulation that does not cover the top of the ducts. Fully buried ducts have insulation that just covers the top of the ducts. Deeply buried ducts have insulation that continues above the top of the ducts. If not provided, the OS-HPXML default (see <a href='#{docs_base_url}#air-distribution'>Air Distribution</a>) is used.")
     args << arg
 
     arg = OpenStudio::Measure::OSArgument::makeDoubleArgument('ducts_return_surface_area', false)
