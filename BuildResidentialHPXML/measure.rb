# frozen_string_literal: true

# Require all gems up front; this is much faster than multiple resource
# files lazy loading as needed, as it prevents multiple lookups for the
# same gem.
require 'openstudio'
require 'pathname'
require 'csv'
require 'oga'
Dir["#{File.dirname(__FILE__)}/resources/*.rb"].each do |resource_file|
  require resource_file
end
Dir["#{File.dirname(__FILE__)}/../HPXMLtoOpenStudio/resources/*.rb"].each do |resource_file|
  next if resource_file.include? 'minitest_helper.rb'

  require resource_file
end

# start the measure
class BuildResidentialHPXML < OpenStudio::Measure::ModelMeasure
  # human readable name
  def name
    return 'HPXML Builder'
  end

  # human readable description
  def description
    return 'Builds a residential HPXML file.'
  end

  # human readable description of modeling approach
  def modeler_description
    return "Note: OS-HPXML default values can be found in the OS-HPXML documentation or can be seen by using the 'apply_defaults' argument."
  end

  # define the arguments that the user will input
  def arguments(model) # rubocop:disable Lint/UnusedMethodArgument
    args = OpenStudio::Measure::OSArgumentVector.new

    arg = OpenStudio::Measure::OSArgument.makeStringArgument('hpxml_path', true)
    arg.setDisplayName('HPXML File Path')
    arg.setDescription('Absolute/relative path of the HPXML file.')
    args << arg

    arg = OpenStudio::Measure::OSArgument.makeStringArgument('software_info_program_used', false)
    arg.setDisplayName('Software Info: Program Used')
    arg.setDescription('The name of the software program used.')
    args << arg

    arg = OpenStudio::Measure::OSArgument.makeStringArgument('software_info_program_version', false)
    arg.setDisplayName('Software Info: Program Version')
    arg.setDescription('The version of the software program used.')
    args << arg

    arg = OpenStudio::Measure::OSArgument.makeStringArgument('schedules_filepaths', false)
    arg.setDisplayName('Schedules: CSV File Paths')
    arg.setDescription('Absolute/relative paths of csv files containing user-specified detailed schedules. If multiple files, use a comma-separated list.')
    args << arg

    arg = OpenStudio::Measure::OSArgument.makeStringArgument('schedules_vacancy_period', false)
    arg.setDisplayName('Schedules: Vacancy Period')
    arg.setDescription('Specifies the vacancy period. Enter a date like "Dec 15 - Jan 15". Optionally, can enter hour of the day like "Dec 15 2 - Jan 15 20" (start hour can be 0 through 23 and end hour can be 1 through 24).')
    args << arg

    arg = OpenStudio::Measure::OSArgument.makeStringArgument('schedules_power_outage_period', false)
    arg.setDisplayName('Schedules: Power Outage Period')
    arg.setDescription('Specifies the power outage period. Enter a date like "Dec 15 - Jan 15". Optionally, can enter hour of the day like "Dec 15 2 - Jan 15 20" (start hour can be 0 through 23 and end hour can be 1 through 24).')
    args << arg

    natvent_availability_choices = OpenStudio::StringVector.new
    natvent_availability_choices << HPXML::ScheduleRegular
    natvent_availability_choices << HPXML::ScheduleAvailable
    natvent_availability_choices << HPXML::ScheduleUnavailable

    arg = OpenStudio::Measure::OSArgument.makeChoiceArgument('schedules_power_outage_window_natvent_availability', natvent_availability_choices, false)
    arg.setDisplayName('Schedules: Power Outage Period Window Natural Ventilation Availability')
    arg.setDescription('The availability of the natural ventilation schedule during the outage period.')
    args << arg

    arg = OpenStudio::Measure::OSArgument::makeIntegerArgument('simulation_control_timestep', false)
    arg.setDisplayName('Simulation Control: Timestep')
    arg.setUnits('min')
    arg.setDescription('Value must be a divisor of 60. If not provided, the OS-HPXML default is used.')
    args << arg

    arg = OpenStudio::Measure::OSArgument::makeStringArgument('simulation_control_run_period', false)
    arg.setDisplayName('Simulation Control: Run Period')
    arg.setDescription('Enter a date like "Jan 1 - Dec 31". If not provided, the OS-HPXML default is used.')
    args << arg

    arg = OpenStudio::Measure::OSArgument::makeIntegerArgument('simulation_control_run_period_calendar_year', false)
    arg.setDisplayName('Simulation Control: Run Period Calendar Year')
    arg.setUnits('year')
    arg.setDescription('This numeric field should contain the calendar year that determines the start day of week. If you are running simulations using AMY weather files, the value entered for calendar year will not be used; it will be overridden by the actual year found in the AMY weather file. If not provided, the OS-HPXML default is used.')
    args << arg

    arg = OpenStudio::Measure::OSArgument::makeBoolArgument('simulation_control_daylight_saving_enabled', false)
    arg.setDisplayName('Simulation Control: Daylight Saving Enabled')
    arg.setDescription('Whether to use daylight saving. If not provided, the OS-HPXML default is used.')
    args << arg

    arg = OpenStudio::Measure::OSArgument::makeStringArgument('simulation_control_daylight_saving_period', false)
    arg.setDisplayName('Simulation Control: Daylight Saving Period')
    arg.setDescription('Enter a date like "Mar 15 - Dec 15". If not provided, the OS-HPXML default is used.')
    args << arg

    arg = OpenStudio::Measure::OSArgument::makeStringArgument('simulation_control_temperature_capacitance_multiplier', false)
    arg.setDisplayName('Simulation Control: Temperature Capacitance Multiplier')
    arg.setDescription('Affects the transient calculation of indoor air temperatures. If not provided, the OS-HPXML default is used.')
    args << arg

    site_type_choices = OpenStudio::StringVector.new
    site_type_choices << HPXML::SiteTypeSuburban
    site_type_choices << HPXML::SiteTypeUrban
    site_type_choices << HPXML::SiteTypeRural

    arg = OpenStudio::Measure::OSArgument::makeChoiceArgument('site_type', site_type_choices, false)
    arg.setDisplayName('Site: Type')
    arg.setDescription('The type of site. If not provided, the OS-HPXML default is used.')
    args << arg

    site_shielding_of_home_choices = OpenStudio::StringVector.new
    site_shielding_of_home_choices << HPXML::ShieldingExposed
    site_shielding_of_home_choices << HPXML::ShieldingNormal
    site_shielding_of_home_choices << HPXML::ShieldingWellShielded

    arg = OpenStudio::Measure::OSArgument::makeChoiceArgument('site_shielding_of_home', site_shielding_of_home_choices, false)
    arg.setDisplayName('Site: Shielding of Home')
    arg.setDescription('Presence of nearby buildings, trees, obstructions for infiltration model. If not provided, the OS-HPXML default is used.')
    args << arg

    arg = OpenStudio::Measure::OSArgument.makeDoubleArgument('site_ground_conductivity', false)
    arg.setDisplayName('Site: Ground Conductivity')
    arg.setDescription('Conductivity of the ground soil. If not provided, the OS-HPXML default is used.')
    arg.setUnits('Btu/hr-ft-F')
    args << arg

    arg = OpenStudio::Measure::OSArgument.makeStringArgument('site_zip_code', false)
    arg.setDisplayName('Site: Zip Code')
    arg.setDescription('Zip code of the home address.')
    args << arg

    site_iecc_zone_choices = OpenStudio::StringVector.new
    Constants.IECCZones.each do |iz|
      site_iecc_zone_choices << iz
    end

    arg = OpenStudio::Measure::OSArgument.makeChoiceArgument('site_iecc_zone', site_iecc_zone_choices, false)
    arg.setDisplayName('Site: IECC Zone')
    arg.setDescription('IECC zone of the home address.')
    args << arg

    site_state_code_choices = OpenStudio::StringVector.new
    Constants.StateCodesMap.keys.each do |sc|
      site_state_code_choices << sc
    end

    arg = OpenStudio::Measure::OSArgument.makeChoiceArgument('site_state_code', site_state_code_choices, false)
    arg.setDisplayName('Site: State Code')
    arg.setDescription('State code of the home address.')
    args << arg

    arg = OpenStudio::Measure::OSArgument.makeDoubleArgument('site_time_zone_utc_offset', false)
    arg.setDisplayName('Site: Time Zone UTC Offset')
    arg.setDescription('Time zone UTC offset of the home address. Must be between -12 and 14.')
    arg.setUnits('hr')
    args << arg

    arg = OpenStudio::Measure::OSArgument.makeStringArgument('weather_station_epw_filepath', true)
    arg.setDisplayName('Weather Station: EnergyPlus Weather (EPW) Filepath')
    arg.setDescription('Path of the EPW file.')
    arg.setDefaultValue('USA_CO_Denver.Intl.AP.725650_TMY3.epw')
    args << arg

    arg = OpenStudio::Measure::OSArgument.makeIntegerArgument('year_built', false)
    arg.setDisplayName('Building Construction: Year Built')
    arg.setDescription('The year the building was built.')
    args << arg

    unit_type_choices = OpenStudio::StringVector.new
    unit_type_choices << HPXML::ResidentialTypeSFD
    unit_type_choices << HPXML::ResidentialTypeSFA
    unit_type_choices << HPXML::ResidentialTypeApartment
    unit_type_choices << HPXML::ResidentialTypeManufactured

    arg = OpenStudio::Measure::OSArgument::makeIntegerArgument('unit_multiplier', false)
    arg.setDisplayName('Building Construction: Unit Multiplier')
    arg.setDescription('The number of similar dwelling units. EnergyPlus simulation results will be multiplied this value. If not provided, defaults to 1.')
    args << arg

    arg = OpenStudio::Measure::OSArgument::makeChoiceArgument('geometry_unit_type', unit_type_choices, true)
    arg.setDisplayName('Geometry: Unit Type')
    arg.setDescription("The type of dwelling unit. Use #{HPXML::ResidentialTypeSFA} for a dwelling unit with 1 or more stories, attached units to one or both sides, and no units above/below. Use #{HPXML::ResidentialTypeApartment} for a dwelling unit with 1 story, attached units to one, two, or three sides, and units above and/or below.")
    arg.setDefaultValue(HPXML::ResidentialTypeSFD)
    args << arg

    level_choices = OpenStudio::StringVector.new
    level_choices << 'Bottom'
    level_choices << 'Middle'
    level_choices << 'Top'

    arg = OpenStudio::Measure::OSArgument::makeBoolArgument('geometry_unit_left_wall_is_adiabatic', false)
    arg.setDisplayName('Geometry: Unit Left Wall Is Adiabatic')
    arg.setDescription('Presence of an adiabatic left wall.')
    arg.setDefaultValue(false)
    args << arg

    arg = OpenStudio::Measure::OSArgument::makeBoolArgument('geometry_unit_right_wall_is_adiabatic', false)
    arg.setDisplayName('Geometry: Unit Right Wall Is Adiabatic')
    arg.setDescription('Presence of an adiabatic right wall.')
    arg.setDefaultValue(false)
    args << arg

    arg = OpenStudio::Measure::OSArgument::makeBoolArgument('geometry_unit_front_wall_is_adiabatic', false)
    arg.setDisplayName('Geometry: Unit Front Wall Is Adiabatic')
    arg.setDescription('Presence of an adiabatic front wall, for example, the unit is adjacent to a conditioned corridor.')
    arg.setDefaultValue(false)
    args << arg

    arg = OpenStudio::Measure::OSArgument::makeBoolArgument('geometry_unit_back_wall_is_adiabatic', false)
    arg.setDisplayName('Geometry: Unit Back Wall Is Adiabatic')
    arg.setDescription('Presence of an adiabatic back wall.')
    arg.setDefaultValue(false)
    args << arg

    arg = OpenStudio::Measure::OSArgument::makeIntegerArgument('geometry_unit_num_floors_above_grade', true)
    arg.setDisplayName('Geometry: Unit Number of Floors Above Grade')
    arg.setUnits('#')
    arg.setDescription("The number of floors above grade in the unit. Attic type #{HPXML::AtticTypeConditioned} is included. Assumed to be 1 for #{HPXML::ResidentialTypeApartment}s.")
    arg.setDefaultValue(2)
    args << arg

    arg = OpenStudio::Measure::OSArgument::makeDoubleArgument('geometry_unit_cfa', true)
    arg.setDisplayName('Geometry: Unit Conditioned Floor Area')
    arg.setUnits('ft^2')
    arg.setDescription("The total floor area of the unit's conditioned space (including any conditioned basement floor area).")
    arg.setDefaultValue(2000.0)
    args << arg

    arg = OpenStudio::Measure::OSArgument::makeDoubleArgument('geometry_unit_aspect_ratio', true)
    arg.setDisplayName('Geometry: Unit Aspect Ratio')
    arg.setUnits('Frac')
    arg.setDescription('The ratio of front/back wall length to left/right wall length for the unit, excluding any protruding garage wall area.')
    arg.setDefaultValue(2.0)
    args << arg

    arg = OpenStudio::Measure::OSArgument::makeDoubleArgument('geometry_unit_orientation', true)
    arg.setDisplayName('Geometry: Unit Orientation')
    arg.setUnits('degrees')
    arg.setDescription("The unit's orientation is measured clockwise from north (e.g., North=0, East=90, South=180, West=270).")
    arg.setDefaultValue(180.0)
    args << arg

    arg = OpenStudio::Measure::OSArgument::makeIntegerArgument('geometry_unit_num_bedrooms', true)
    arg.setDisplayName('Geometry: Unit Number of Bedrooms')
    arg.setUnits('#')
    arg.setDescription('The number of bedrooms in the unit.')
    arg.setDefaultValue(3)
    args << arg

    arg = OpenStudio::Measure::OSArgument::makeIntegerArgument('geometry_unit_num_bathrooms', false)
    arg.setDisplayName('Geometry: Unit Number of Bathrooms')
    arg.setUnits('#')
    arg.setDescription('The number of bathrooms in the unit. If not provided, the OS-HPXML default is used.')
    args << arg

    arg = OpenStudio::Measure::OSArgument::makeDoubleArgument('geometry_unit_num_occupants', false)
    arg.setDisplayName('Geometry: Unit Number of Occupants')
    arg.setUnits('#')
    arg.setDescription('The number of occupants in the unit. If not provided, an *asset* calculation is performed assuming standard occupancy, in which various end use defaults (e.g., plug loads, appliances, and hot water usage) are calculated based on Number of Bedrooms and Conditioned Floor Area per ANSI/RESNET/ICC 301-2019. If provided, an *operational* calculation is instead performed in which the end use defaults are adjusted using the relationship between Number of Bedrooms and Number of Occupants from RECS 2015.')
    args << arg

    arg = OpenStudio::Measure::OSArgument::makeIntegerArgument('geometry_building_num_units', false)
    arg.setDisplayName('Geometry: Building Number of Units')
    arg.setUnits('#')
    arg.setDescription("The number of units in the building. Required for #{HPXML::ResidentialTypeSFA} and #{HPXML::ResidentialTypeApartment}s.")
    args << arg

    arg = OpenStudio::Measure::OSArgument::makeDoubleArgument('geometry_average_ceiling_height', true)
    arg.setDisplayName('Geometry: Average Ceiling Height')
    arg.setUnits('ft')
    arg.setDescription('Average distance from the floor to the ceiling.')
    arg.setDefaultValue(8.0)
    args << arg

    arg = OpenStudio::Measure::OSArgument::makeDoubleArgument('geometry_garage_width', true)
    arg.setDisplayName('Geometry: Garage Width')
    arg.setUnits('ft')
    arg.setDescription("The width of the garage. Enter zero for no garage. Only applies to #{HPXML::ResidentialTypeSFD} units.")
    arg.setDefaultValue(0.0)
    args << arg

    arg = OpenStudio::Measure::OSArgument::makeDoubleArgument('geometry_garage_depth', true)
    arg.setDisplayName('Geometry: Garage Depth')
    arg.setUnits('ft')
    arg.setDescription("The depth of the garage. Only applies to #{HPXML::ResidentialTypeSFD} units.")
    arg.setDefaultValue(20.0)
    args << arg

    arg = OpenStudio::Measure::OSArgument::makeDoubleArgument('geometry_garage_protrusion', true)
    arg.setDisplayName('Geometry: Garage Protrusion')
    arg.setUnits('Frac')
    arg.setDescription("The fraction of the garage that is protruding from the conditioned space. Only applies to #{HPXML::ResidentialTypeSFD} units.")
    arg.setDefaultValue(0.0)
    args << arg

    garage_position_choices = OpenStudio::StringVector.new
    garage_position_choices << 'Right'
    garage_position_choices << 'Left'

    arg = OpenStudio::Measure::OSArgument::makeChoiceArgument('geometry_garage_position', garage_position_choices, true)
    arg.setDisplayName('Geometry: Garage Position')
    arg.setDescription("The position of the garage. Only applies to #{HPXML::ResidentialTypeSFD} units.")
    arg.setDefaultValue('Right')
    args << arg

    foundation_type_choices = OpenStudio::StringVector.new
    foundation_type_choices << HPXML::FoundationTypeSlab
    foundation_type_choices << HPXML::FoundationTypeCrawlspaceVented
    foundation_type_choices << HPXML::FoundationTypeCrawlspaceUnvented
    foundation_type_choices << HPXML::FoundationTypeCrawlspaceConditioned
    foundation_type_choices << HPXML::FoundationTypeBasementUnconditioned
    foundation_type_choices << HPXML::FoundationTypeBasementConditioned
    foundation_type_choices << HPXML::FoundationTypeAmbient
    foundation_type_choices << HPXML::FoundationTypeAboveApartment # I.e., adiabatic
    foundation_type_choices << "#{HPXML::FoundationTypeBellyAndWing}WithSkirt"
    foundation_type_choices << "#{HPXML::FoundationTypeBellyAndWing}NoSkirt"

    arg = OpenStudio::Measure::OSArgument::makeChoiceArgument('geometry_foundation_type', foundation_type_choices, true)
    arg.setDisplayName('Geometry: Foundation Type')
    arg.setDescription("The foundation type of the building. Foundation types #{HPXML::FoundationTypeBasementConditioned} and #{HPXML::FoundationTypeCrawlspaceConditioned} are not allowed for #{HPXML::ResidentialTypeApartment}s.")
    arg.setDefaultValue(HPXML::FoundationTypeSlab)
    args << arg

    arg = OpenStudio::Measure::OSArgument::makeDoubleArgument('geometry_foundation_height', true)
    arg.setDisplayName('Geometry: Foundation Height')
    arg.setUnits('ft')
    arg.setDescription('The height of the foundation (e.g., 3ft for crawlspace, 8ft for basement). Only applies to basements/crawlspaces.')
    arg.setDefaultValue(0.0)
    args << arg

    arg = OpenStudio::Measure::OSArgument::makeDoubleArgument('geometry_foundation_height_above_grade', true)
    arg.setDisplayName('Geometry: Foundation Height Above Grade')
    arg.setUnits('ft')
    arg.setDescription('The depth above grade of the foundation wall. Only applies to basements/crawlspaces.')
    arg.setDefaultValue(0.0)
    args << arg

    arg = OpenStudio::Measure::OSArgument::makeDoubleArgument('geometry_rim_joist_height', false)
    arg.setDisplayName('Geometry: Rim Joist Height')
    arg.setUnits('in')
    arg.setDescription('The height of the rim joists. Only applies to basements/crawlspaces.')
    args << arg

    attic_type_choices = OpenStudio::StringVector.new
    attic_type_choices << HPXML::AtticTypeFlatRoof
    attic_type_choices << HPXML::AtticTypeVented
    attic_type_choices << HPXML::AtticTypeUnvented
    attic_type_choices << HPXML::AtticTypeConditioned
    attic_type_choices << HPXML::AtticTypeBelowApartment # I.e., adiabatic

    arg = OpenStudio::Measure::OSArgument::makeChoiceArgument('geometry_attic_type', attic_type_choices, true)
    arg.setDisplayName('Geometry: Attic Type')
    arg.setDescription("The attic type of the building. Attic type #{HPXML::AtticTypeConditioned} is not allowed for #{HPXML::ResidentialTypeApartment}s.")
    arg.setDefaultValue(HPXML::AtticTypeVented)
    args << arg

    roof_type_choices = OpenStudio::StringVector.new
    roof_type_choices << 'gable'
    roof_type_choices << 'hip'

    arg = OpenStudio::Measure::OSArgument::makeChoiceArgument('geometry_roof_type', roof_type_choices, true)
    arg.setDisplayName('Geometry: Roof Type')
    arg.setDescription('The roof type of the building. Ignored if the building has a flat roof.')
    arg.setDefaultValue('gable')
    args << arg

    roof_pitch_choices = OpenStudio::StringVector.new
    roof_pitch_choices << '1:12'
    roof_pitch_choices << '2:12'
    roof_pitch_choices << '3:12'
    roof_pitch_choices << '4:12'
    roof_pitch_choices << '5:12'
    roof_pitch_choices << '6:12'
    roof_pitch_choices << '7:12'
    roof_pitch_choices << '8:12'
    roof_pitch_choices << '9:12'
    roof_pitch_choices << '10:12'
    roof_pitch_choices << '11:12'
    roof_pitch_choices << '12:12'

    arg = OpenStudio::Measure::OSArgument::makeChoiceArgument('geometry_roof_pitch', roof_pitch_choices, true)
    arg.setDisplayName('Geometry: Roof Pitch')
    arg.setDescription('The roof pitch of the attic. Ignored if the building has a flat roof.')
    arg.setDefaultValue('6:12')
    args << arg

    arg = OpenStudio::Measure::OSArgument::makeDoubleArgument('geometry_eaves_depth', true)
    arg.setDisplayName('Geometry: Eaves Depth')
    arg.setUnits('ft')
    arg.setDescription('The eaves depth of the roof.')
    arg.setDefaultValue(2.0)
    args << arg

    arg = OpenStudio::Measure::OSArgument::makeDoubleArgument('neighbor_front_distance', true)
    arg.setDisplayName('Neighbor: Front Distance')
    arg.setUnits('ft')
    arg.setDescription('The distance between the unit and the neighboring building to the front (not including eaves). A value of zero indicates no neighbors. Used for shading.')
    arg.setDefaultValue(0.0)
    args << arg

    arg = OpenStudio::Measure::OSArgument::makeDoubleArgument('neighbor_back_distance', true)
    arg.setDisplayName('Neighbor: Back Distance')
    arg.setUnits('ft')
    arg.setDescription('The distance between the unit and the neighboring building to the back (not including eaves). A value of zero indicates no neighbors. Used for shading.')
    arg.setDefaultValue(0.0)
    args << arg

    arg = OpenStudio::Measure::OSArgument::makeDoubleArgument('neighbor_left_distance', true)
    arg.setDisplayName('Neighbor: Left Distance')
    arg.setUnits('ft')
    arg.setDescription('The distance between the unit and the neighboring building to the left (not including eaves). A value of zero indicates no neighbors. Used for shading.')
    arg.setDefaultValue(10.0)
    args << arg

    arg = OpenStudio::Measure::OSArgument::makeDoubleArgument('neighbor_right_distance', true)
    arg.setDisplayName('Neighbor: Right Distance')
    arg.setUnits('ft')
    arg.setDescription('The distance between the unit and the neighboring building to the right (not including eaves). A value of zero indicates no neighbors. Used for shading.')
    arg.setDefaultValue(10.0)
    args << arg

    arg = OpenStudio::Measure::OSArgument::makeDoubleArgument('neighbor_front_height', false)
    arg.setDisplayName('Neighbor: Front Height')
    arg.setUnits('ft')
    arg.setDescription('The height of the neighboring building to the front. If not provided, the OS-HPXML default is used.')
    args << arg

    arg = OpenStudio::Measure::OSArgument::makeDoubleArgument('neighbor_back_height', false)
    arg.setDisplayName('Neighbor: Back Height')
    arg.setUnits('ft')
    arg.setDescription('The height of the neighboring building to the back. If not provided, the OS-HPXML default is used.')
    args << arg

    arg = OpenStudio::Measure::OSArgument::makeDoubleArgument('neighbor_left_height', false)
    arg.setDisplayName('Neighbor: Left Height')
    arg.setUnits('ft')
    arg.setDescription('The height of the neighboring building to the left. If not provided, the OS-HPXML default is used.')
    args << arg

    arg = OpenStudio::Measure::OSArgument::makeDoubleArgument('neighbor_right_height', false)
    arg.setDisplayName('Neighbor: Right Height')
    arg.setUnits('ft')
    arg.setDescription('The height of the neighboring building to the right. If not provided, the OS-HPXML default is used.')
    args << arg

    arg = OpenStudio::Measure::OSArgument::makeDoubleArgument('floor_over_foundation_assembly_r', true)
    arg.setDisplayName('Floor: Over Foundation Assembly R-value')
    arg.setUnits('h-ft^2-R/Btu')
    arg.setDescription('Assembly R-value for the floor over the foundation. Ignored if the building has a slab-on-grade foundation.')
    arg.setDefaultValue(28.1)
    args << arg

    arg = OpenStudio::Measure::OSArgument::makeDoubleArgument('floor_over_garage_assembly_r', true)
    arg.setDisplayName('Floor: Over Garage Assembly R-value')
    arg.setUnits('h-ft^2-R/Btu')
    arg.setDescription('Assembly R-value for the floor over the garage. Ignored unless the building has a garage under conditioned space.')
    arg.setDefaultValue(28.1)
    args << arg

    floor_type_choices = OpenStudio::StringVector.new
    floor_type_choices << HPXML::FloorTypeWoodFrame
    floor_type_choices << HPXML::FloorTypeSIP
    floor_type_choices << HPXML::FloorTypeConcrete
    floor_type_choices << HPXML::FloorTypeSteelFrame

    arg = OpenStudio::Measure::OSArgument::makeChoiceArgument('floor_type', floor_type_choices, true)
    arg.setDisplayName('Floor: Type')
    arg.setDescription('The type of floors.')
    arg.setDefaultValue(HPXML::FloorTypeWoodFrame)
    args << arg

    foundation_wall_type_choices = OpenStudio::StringVector.new
    foundation_wall_type_choices << HPXML::FoundationWallTypeSolidConcrete
    foundation_wall_type_choices << HPXML::FoundationWallTypeConcreteBlock
    foundation_wall_type_choices << HPXML::FoundationWallTypeConcreteBlockFoamCore
    foundation_wall_type_choices << HPXML::FoundationWallTypeConcreteBlockPerliteCore
    foundation_wall_type_choices << HPXML::FoundationWallTypeConcreteBlockVermiculiteCore
    foundation_wall_type_choices << HPXML::FoundationWallTypeConcreteBlockSolidCore
    foundation_wall_type_choices << HPXML::FoundationWallTypeDoubleBrick
    foundation_wall_type_choices << HPXML::FoundationWallTypeWood

    arg = OpenStudio::Measure::OSArgument::makeChoiceArgument('foundation_wall_type', foundation_wall_type_choices, false)
    arg.setDisplayName('Foundation Wall: Type')
    arg.setDescription('The material type of the foundation wall. If not provided, the OS-HPXML default is used.')
    args << arg

    arg = OpenStudio::Measure::OSArgument::makeDoubleArgument('foundation_wall_thickness', false)
    arg.setDisplayName('Foundation Wall: Thickness')
    arg.setUnits('in')
    arg.setDescription('The thickness of the foundation wall. If not provided, the OS-HPXML default is used.')
    args << arg

    arg = OpenStudio::Measure::OSArgument::makeDoubleArgument('foundation_wall_insulation_r', true)
    arg.setDisplayName('Foundation Wall: Insulation Nominal R-value')
    arg.setUnits('h-ft^2-R/Btu')
    arg.setDescription('Nominal R-value for the foundation wall insulation. Only applies to basements/crawlspaces.')
    arg.setDefaultValue(0)
    args << arg

    wall_ins_location_choices = OpenStudio::StringVector.new
    wall_ins_location_choices << 'interior'
    wall_ins_location_choices << 'exterior'

    arg = OpenStudio::Measure::OSArgument::makeChoiceArgument('foundation_wall_insulation_location', wall_ins_location_choices, false)
    arg.setDisplayName('Foundation Wall: Insulation Location')
    arg.setUnits('ft')
    arg.setDescription('Whether the insulation is on the interior or exterior of the foundation wall. Only applies to basements/crawlspaces.')
    arg.setDefaultValue('exterior')
    args << arg

    arg = OpenStudio::Measure::OSArgument::makeDoubleArgument('foundation_wall_insulation_distance_to_top', false)
    arg.setDisplayName('Foundation Wall: Insulation Distance To Top')
    arg.setUnits('ft')
    arg.setDescription('The distance from the top of the foundation wall to the top of the foundation wall insulation. Only applies to basements/crawlspaces. If not provided, the OS-HPXML default is used.')
    args << arg

    arg = OpenStudio::Measure::OSArgument::makeDoubleArgument('foundation_wall_insulation_distance_to_bottom', false)
    arg.setDisplayName('Foundation Wall: Insulation Distance To Bottom')
    arg.setUnits('ft')
    arg.setDescription('The distance from the top of the foundation wall to the bottom of the foundation wall insulation. Only applies to basements/crawlspaces. If not provided, the OS-HPXML default is used.')
    args << arg

    arg = OpenStudio::Measure::OSArgument::makeDoubleArgument('foundation_wall_assembly_r', false)
    arg.setDisplayName('Foundation Wall: Assembly R-value')
    arg.setUnits('h-ft^2-R/Btu')
    arg.setDescription('Assembly R-value for the foundation walls. Only applies to basements/crawlspaces. If provided, overrides the previous foundation wall insulation inputs. If not provided, it is ignored.')
    args << arg

    arg = OpenStudio::Measure::OSArgument::makeDoubleArgument('rim_joist_assembly_r', false)
    arg.setDisplayName('Rim Joist: Assembly R-value')
    arg.setUnits('h-ft^2-R/Btu')
    arg.setDescription('Assembly R-value for the rim joists. Only applies to basements/crawlspaces. Required if a rim joist height is provided.')
    args << arg

    arg = OpenStudio::Measure::OSArgument::makeDoubleArgument('slab_perimeter_insulation_r', true)
    arg.setDisplayName('Slab: Perimeter Insulation Nominal R-value')
    arg.setUnits('h-ft^2-R/Btu')
    arg.setDescription('Nominal R-value of the vertical slab perimeter insulation. Applies to slab-on-grade foundations and basement/crawlspace floors.')
    arg.setDefaultValue(0)
    args << arg

    arg = OpenStudio::Measure::OSArgument::makeDoubleArgument('slab_perimeter_depth', true)
    arg.setDisplayName('Slab: Perimeter Insulation Depth')
    arg.setUnits('ft')
    arg.setDescription('Depth from grade to bottom of vertical slab perimeter insulation. Applies to slab-on-grade foundations and basement/crawlspace floors.')
    arg.setDefaultValue(0)
    args << arg

    arg = OpenStudio::Measure::OSArgument::makeDoubleArgument('slab_under_insulation_r', true)
    arg.setDisplayName('Slab: Under Slab Insulation Nominal R-value')
    arg.setUnits('h-ft^2-R/Btu')
    arg.setDescription('Nominal R-value of the horizontal under slab insulation. Applies to slab-on-grade foundations and basement/crawlspace floors.')
    arg.setDefaultValue(0)
    args << arg

    arg = OpenStudio::Measure::OSArgument::makeDoubleArgument('slab_under_width', true)
    arg.setDisplayName('Slab: Under Slab Insulation Width')
    arg.setUnits('ft')
    arg.setDescription('Width from slab edge inward of horizontal under-slab insulation. Enter 999 to specify that the under slab insulation spans the entire slab. Applies to slab-on-grade foundations and basement/crawlspace floors.')
    arg.setDefaultValue(0)
    args << arg

    arg = OpenStudio::Measure::OSArgument::makeDoubleArgument('slab_thickness', false)
    arg.setDisplayName('Slab: Thickness')
    arg.setUnits('in')
    arg.setDescription('The thickness of the slab. Zero can be entered if there is a dirt floor instead of a slab. If not provided, the OS-HPXML default is used.')
    args << arg

    arg = OpenStudio::Measure::OSArgument::makeDoubleArgument('slab_carpet_fraction', false)
    arg.setDisplayName('Slab: Carpet Fraction')
    arg.setUnits('Frac')
    arg.setDescription('Fraction of the slab floor area that is carpeted. If not provided, the OS-HPXML default is used.')
    args << arg

    arg = OpenStudio::Measure::OSArgument::makeDoubleArgument('slab_carpet_r', false)
    arg.setDisplayName('Slab: Carpet R-value')
    arg.setUnits('h-ft^2-R/Btu')
    arg.setDescription('R-value of the slab carpet. If not provided, the OS-HPXML default is used.')
    args << arg

    arg = OpenStudio::Measure::OSArgument::makeDoubleArgument('ceiling_assembly_r', true)
    arg.setDisplayName('Ceiling: Assembly R-value')
    arg.setUnits('h-ft^2-R/Btu')
    arg.setDescription('Assembly R-value for the ceiling (attic floor).')
    arg.setDefaultValue(31.6)
    args << arg

    roof_material_type_choices = OpenStudio::StringVector.new
    roof_material_type_choices << HPXML::RoofTypeAsphaltShingles
    roof_material_type_choices << HPXML::RoofTypeConcrete
    roof_material_type_choices << HPXML::RoofTypeCool
    roof_material_type_choices << HPXML::RoofTypeClayTile
    roof_material_type_choices << HPXML::RoofTypeEPS
    roof_material_type_choices << HPXML::RoofTypeMetal
    roof_material_type_choices << HPXML::RoofTypePlasticRubber
    roof_material_type_choices << HPXML::RoofTypeShingles
    roof_material_type_choices << HPXML::RoofTypeWoodShingles

    arg = OpenStudio::Measure::OSArgument::makeChoiceArgument('roof_material_type', roof_material_type_choices, false)
    arg.setDisplayName('Roof: Material Type')
    arg.setDescription('The material type of the roof. If not provided, the OS-HPXML default is used.')
    args << arg

    color_choices = OpenStudio::StringVector.new
    color_choices << HPXML::ColorDark
    color_choices << HPXML::ColorLight
    color_choices << HPXML::ColorMedium
    color_choices << HPXML::ColorMediumDark
    color_choices << HPXML::ColorReflective

    arg = OpenStudio::Measure::OSArgument::makeChoiceArgument('roof_color', color_choices, false)
    arg.setDisplayName('Roof: Color')
    arg.setDescription('The color of the roof. If not provided, the OS-HPXML default is used.')
    args << arg

    arg = OpenStudio::Measure::OSArgument::makeDoubleArgument('roof_assembly_r', true)
    arg.setDisplayName('Roof: Assembly R-value')
    arg.setUnits('h-ft^2-R/Btu')
    arg.setDescription('Assembly R-value of the roof.')
    arg.setDefaultValue(2.3)
    args << arg

    arg = OpenStudio::Measure::OSArgument::makeBoolArgument('roof_radiant_barrier', true)
    arg.setDisplayName('Roof: Has Radiant Barrier')
    arg.setDescription('Presence of a radiant barrier in the attic.')
    arg.setDefaultValue(false)
    args << arg

    roof_radiant_barrier_grade_choices = OpenStudio::StringVector.new
    roof_radiant_barrier_grade_choices << '1'
    roof_radiant_barrier_grade_choices << '2'
    roof_radiant_barrier_grade_choices << '3'

    arg = OpenStudio::Measure::OSArgument::makeChoiceArgument('roof_radiant_barrier_grade', roof_radiant_barrier_grade_choices, false)
    arg.setDisplayName('Roof: Radiant Barrier Grade')
    arg.setDescription('The grade of the radiant barrier. If not provided, the OS-HPXML default is used.')
    args << arg

    wall_type_choices = OpenStudio::StringVector.new
    wall_type_choices << HPXML::WallTypeWoodStud
    wall_type_choices << HPXML::WallTypeCMU
    wall_type_choices << HPXML::WallTypeDoubleWoodStud
    wall_type_choices << HPXML::WallTypeICF
    wall_type_choices << HPXML::WallTypeLog
    wall_type_choices << HPXML::WallTypeSIP
    wall_type_choices << HPXML::WallTypeConcrete
    wall_type_choices << HPXML::WallTypeSteelStud
    wall_type_choices << HPXML::WallTypeStone
    wall_type_choices << HPXML::WallTypeStrawBale
    wall_type_choices << HPXML::WallTypeBrick

    arg = OpenStudio::Measure::OSArgument::makeChoiceArgument('wall_type', wall_type_choices, true)
    arg.setDisplayName('Wall: Type')
    arg.setDescription('The type of walls.')
    arg.setDefaultValue(HPXML::WallTypeWoodStud)
    args << arg

    wall_siding_type_choices = OpenStudio::StringVector.new
    wall_siding_type_choices << HPXML::SidingTypeAluminum
    wall_siding_type_choices << HPXML::SidingTypeAsbestos
    wall_siding_type_choices << HPXML::SidingTypeBrick
    wall_siding_type_choices << HPXML::SidingTypeCompositeShingle
    wall_siding_type_choices << HPXML::SidingTypeFiberCement
    wall_siding_type_choices << HPXML::SidingTypeMasonite
    wall_siding_type_choices << HPXML::SidingTypeNone
    wall_siding_type_choices << HPXML::SidingTypeStucco
    wall_siding_type_choices << HPXML::SidingTypeSyntheticStucco
    wall_siding_type_choices << HPXML::SidingTypeVinyl
    wall_siding_type_choices << HPXML::SidingTypeWood

    arg = OpenStudio::Measure::OSArgument::makeChoiceArgument('wall_siding_type', wall_siding_type_choices, false)
    arg.setDisplayName('Wall: Siding Type')
    arg.setDescription('The siding type of the walls. Also applies to rim joists. If not provided, the OS-HPXML default is used.')
    args << arg

    arg = OpenStudio::Measure::OSArgument::makeChoiceArgument('wall_color', color_choices, false)
    arg.setDisplayName('Wall: Color')
    arg.setDescription('The color of the walls. Also applies to rim joists. If not provided, the OS-HPXML default is used.')
    args << arg

    arg = OpenStudio::Measure::OSArgument::makeDoubleArgument('wall_assembly_r', true)
    arg.setDisplayName('Wall: Assembly R-value')
    arg.setUnits('h-ft^2-R/Btu')
    arg.setDescription('Assembly R-value of the walls.')
    arg.setDefaultValue(11.9)
    args << arg

    arg = OpenStudio::Measure::OSArgument::makeDoubleArgument('window_front_wwr', true)
    arg.setDisplayName('Windows: Front Window-to-Wall Ratio')
    arg.setUnits('Frac')
    arg.setDescription("The ratio of window area to wall area for the unit's front facade. Enter 0 if specifying Front Window Area instead.")
    arg.setDefaultValue(0.18)
    args << arg

    arg = OpenStudio::Measure::OSArgument::makeDoubleArgument('window_back_wwr', true)
    arg.setDisplayName('Windows: Back Window-to-Wall Ratio')
    arg.setUnits('Frac')
    arg.setDescription("The ratio of window area to wall area for the unit's back facade. Enter 0 if specifying Back Window Area instead.")
    arg.setDefaultValue(0.18)
    args << arg

    arg = OpenStudio::Measure::OSArgument::makeDoubleArgument('window_left_wwr', true)
    arg.setDisplayName('Windows: Left Window-to-Wall Ratio')
    arg.setUnits('Frac')
    arg.setDescription("The ratio of window area to wall area for the unit's left facade (when viewed from the front). Enter 0 if specifying Left Window Area instead.")
    arg.setDefaultValue(0.18)
    args << arg

    arg = OpenStudio::Measure::OSArgument::makeDoubleArgument('window_right_wwr', true)
    arg.setDisplayName('Windows: Right Window-to-Wall Ratio')
    arg.setUnits('Frac')
    arg.setDescription("The ratio of window area to wall area for the unit's right facade (when viewed from the front). Enter 0 if specifying Right Window Area instead.")
    arg.setDefaultValue(0.18)
    args << arg

    arg = OpenStudio::Measure::OSArgument::makeDoubleArgument('window_area_front', true)
    arg.setDisplayName('Windows: Front Window Area')
    arg.setUnits('ft^2')
    arg.setDescription("The amount of window area on the unit's front facade. Enter 0 if specifying Front Window-to-Wall Ratio instead.")
    arg.setDefaultValue(0)
    args << arg

    arg = OpenStudio::Measure::OSArgument::makeDoubleArgument('window_area_back', true)
    arg.setDisplayName('Windows: Back Window Area')
    arg.setUnits('ft^2')
    arg.setDescription("The amount of window area on the unit's back facade. Enter 0 if specifying Back Window-to-Wall Ratio instead.")
    arg.setDefaultValue(0)
    args << arg

    arg = OpenStudio::Measure::OSArgument::makeDoubleArgument('window_area_left', true)
    arg.setDisplayName('Windows: Left Window Area')
    arg.setUnits('ft^2')
    arg.setDescription("The amount of window area on the unit's left facade (when viewed from the front). Enter 0 if specifying Left Window-to-Wall Ratio instead.")
    arg.setDefaultValue(0)
    args << arg

    arg = OpenStudio::Measure::OSArgument::makeDoubleArgument('window_area_right', true)
    arg.setDisplayName('Windows: Right Window Area')
    arg.setUnits('ft^2')
    arg.setDescription("The amount of window area on the unit's right facade (when viewed from the front). Enter 0 if specifying Right Window-to-Wall Ratio instead.")
    arg.setDefaultValue(0)
    args << arg

    arg = OpenStudio::Measure::OSArgument::makeDoubleArgument('window_aspect_ratio', true)
    arg.setDisplayName('Windows: Aspect Ratio')
    arg.setUnits('Frac')
    arg.setDescription('Ratio of window height to width.')
    arg.setDefaultValue(1.333)
    args << arg

    arg = OpenStudio::Measure::OSArgument::makeDoubleArgument('window_fraction_operable', false)
    arg.setDisplayName('Windows: Fraction Operable')
    arg.setUnits('Frac')
    arg.setDescription('Fraction of windows that are operable. If not provided, the OS-HPXML default is used.')
    args << arg

    arg = OpenStudio::Measure::OSArgument::makeIntegerArgument('window_natvent_availability', false)
    arg.setDisplayName('Windows: Natural Ventilation Availability')
    arg.setUnits('Days/week')
    arg.setDescription('For operable windows, the number of days/week that windows can be opened by occupants for natural ventilation. If not provided, the OS-HPXML default is used.')
    args << arg

    arg = OpenStudio::Measure::OSArgument::makeDoubleArgument('window_ufactor', true)
    arg.setDisplayName('Windows: U-Factor')
    arg.setUnits('Btu/hr-ft^2-R')
    arg.setDescription('Full-assembly NFRC U-factor.')
    arg.setDefaultValue(0.37)
    args << arg

    arg = OpenStudio::Measure::OSArgument::makeDoubleArgument('window_shgc', true)
    arg.setDisplayName('Windows: SHGC')
    arg.setDescription('Full-assembly NFRC solar heat gain coefficient.')
    arg.setDefaultValue(0.3)
    args << arg

    arg = OpenStudio::Measure::OSArgument::makeDoubleArgument('window_interior_shading_winter', false)
    arg.setDisplayName('Windows: Winter Interior Shading')
    arg.setUnits('Frac')
    arg.setDescription('Interior shading coefficient for the winter season. 1.0 indicates no reduction in solar gain, 0.85 indicates 15% reduction, etc. If not provided, the OS-HPXML default is used.')
    args << arg

    arg = OpenStudio::Measure::OSArgument::makeDoubleArgument('window_interior_shading_summer', false)
    arg.setDisplayName('Windows: Summer Interior Shading')
    arg.setUnits('Frac')
    arg.setDescription('Interior shading coefficient for the summer season. 1.0 indicates no reduction in solar gain, 0.85 indicates 15% reduction, etc. If not provided, the OS-HPXML default is used.')
    args << arg

    arg = OpenStudio::Measure::OSArgument::makeDoubleArgument('window_exterior_shading_winter', false)
    arg.setDisplayName('Windows: Winter Exterior Shading')
    arg.setUnits('Frac')
    arg.setDescription('Exterior shading coefficient for the winter season. 1.0 indicates no reduction in solar gain, 0.85 indicates 15% reduction, etc. If not provided, the OS-HPXML default is used.')
    args << arg

    arg = OpenStudio::Measure::OSArgument::makeDoubleArgument('window_exterior_shading_summer', false)
    arg.setDisplayName('Windows: Summer Exterior Shading')
    arg.setUnits('Frac')
    arg.setDescription('Exterior shading coefficient for the summer season. 1.0 indicates no reduction in solar gain, 0.85 indicates 15% reduction, etc. If not provided, the OS-HPXML default is used.')
    args << arg

    arg = OpenStudio::Measure::OSArgument::makeStringArgument('window_shading_summer_season', false)
    arg.setDisplayName('Windows: Shading Summer Season')
    arg.setDescription('Enter a date like "May 1 - Sep 30". Defines the summer season for purposes of shading coefficients; the rest of the year is assumed to be winter. If not provided, the OS-HPXML default is used.')
    args << arg

    storm_window_type_choices = OpenStudio::StringVector.new
    storm_window_type_choices << HPXML::WindowGlassTypeClear
    storm_window_type_choices << HPXML::WindowGlassTypeLowE

    arg = OpenStudio::Measure::OSArgument::makeChoiceArgument('window_storm_type', storm_window_type_choices, false)
    arg.setDisplayName('Windows: Storm Type')
    arg.setDescription('The type of storm, if present. If not provided, assumes there is no storm.')
    args << arg

    arg = OpenStudio::Measure::OSArgument::makeDoubleArgument('overhangs_front_depth', true)
    arg.setDisplayName('Overhangs: Front Depth')
    arg.setUnits('ft')
    arg.setDescription('The depth of overhangs for windows for the front facade.')
    arg.setDefaultValue(0)
    args << arg

    arg = OpenStudio::Measure::OSArgument::makeDoubleArgument('overhangs_front_distance_to_top_of_window', true)
    arg.setDisplayName('Overhangs: Front Distance to Top of Window')
    arg.setUnits('ft')
    arg.setDescription('The overhangs distance to the top of window for the front facade.')
    arg.setDefaultValue(0)
    args << arg

    arg = OpenStudio::Measure::OSArgument::makeDoubleArgument('overhangs_front_distance_to_bottom_of_window', true)
    arg.setDisplayName('Overhangs: Front Distance to Bottom of Window')
    arg.setUnits('ft')
    arg.setDescription('The overhangs distance to the bottom of window for the front facade.')
    arg.setDefaultValue(4)
    args << arg

    arg = OpenStudio::Measure::OSArgument::makeDoubleArgument('overhangs_back_depth', true)
    arg.setDisplayName('Overhangs: Back Depth')
    arg.setUnits('ft')
    arg.setDescription('The depth of overhangs for windows for the back facade.')
    arg.setDefaultValue(0)
    args << arg

    arg = OpenStudio::Measure::OSArgument::makeDoubleArgument('overhangs_back_distance_to_top_of_window', true)
    arg.setDisplayName('Overhangs: Back Distance to Top of Window')
    arg.setUnits('ft')
    arg.setDescription('The overhangs distance to the top of window for the back facade.')
    arg.setDefaultValue(0)
    args << arg

    arg = OpenStudio::Measure::OSArgument::makeDoubleArgument('overhangs_back_distance_to_bottom_of_window', true)
    arg.setDisplayName('Overhangs: Back Distance to Bottom of Window')
    arg.setUnits('ft')
    arg.setDescription('The overhangs distance to the bottom of window for the back facade.')
    arg.setDefaultValue(4)
    args << arg

    arg = OpenStudio::Measure::OSArgument::makeDoubleArgument('overhangs_left_depth', true)
    arg.setDisplayName('Overhangs: Left Depth')
    arg.setUnits('ft')
    arg.setDescription('The depth of overhangs for windows for the left facade.')
    arg.setDefaultValue(0)
    args << arg

    arg = OpenStudio::Measure::OSArgument::makeDoubleArgument('overhangs_left_distance_to_top_of_window', true)
    arg.setDisplayName('Overhangs: Left Distance to Top of Window')
    arg.setUnits('ft')
    arg.setDescription('The overhangs distance to the top of window for the left facade.')
    arg.setDefaultValue(0)
    args << arg

    arg = OpenStudio::Measure::OSArgument::makeDoubleArgument('overhangs_left_distance_to_bottom_of_window', true)
    arg.setDisplayName('Overhangs: Left Distance to Bottom of Window')
    arg.setUnits('ft')
    arg.setDescription('The overhangs distance to the bottom of window for the left facade.')
    arg.setDefaultValue(4)
    args << arg

    arg = OpenStudio::Measure::OSArgument::makeDoubleArgument('overhangs_right_depth', true)
    arg.setDisplayName('Overhangs: Right Depth')
    arg.setUnits('ft')
    arg.setDescription('The depth of overhangs for windows for the right facade.')
    arg.setDefaultValue(0)
    args << arg

    arg = OpenStudio::Measure::OSArgument::makeDoubleArgument('overhangs_right_distance_to_top_of_window', true)
    arg.setDisplayName('Overhangs: Right Distance to Top of Window')
    arg.setUnits('ft')
    arg.setDescription('The overhangs distance to the top of window for the right facade.')
    arg.setDefaultValue(0)
    args << arg

    arg = OpenStudio::Measure::OSArgument::makeDoubleArgument('overhangs_right_distance_to_bottom_of_window', true)
    arg.setDisplayName('Overhangs: Right Distance to Bottom of Window')
    arg.setUnits('ft')
    arg.setDescription('The overhangs distance to the bottom of window for the right facade.')
    arg.setDefaultValue(4)
    args << arg

    arg = OpenStudio::Measure::OSArgument::makeDoubleArgument('skylight_area_front', true)
    arg.setDisplayName('Skylights: Front Roof Area')
    arg.setUnits('ft^2')
    arg.setDescription("The amount of skylight area on the unit's front conditioned roof facade.")
    arg.setDefaultValue(0)
    args << arg

    arg = OpenStudio::Measure::OSArgument::makeDoubleArgument('skylight_area_back', true)
    arg.setDisplayName('Skylights: Back Roof Area')
    arg.setUnits('ft^2')
    arg.setDescription("The amount of skylight area on the unit's back conditioned roof facade.")
    arg.setDefaultValue(0)
    args << arg

    arg = OpenStudio::Measure::OSArgument::makeDoubleArgument('skylight_area_left', true)
    arg.setDisplayName('Skylights: Left Roof Area')
    arg.setUnits('ft^2')
    arg.setDescription("The amount of skylight area on the unit's left conditioned roof facade (when viewed from the front).")
    arg.setDefaultValue(0)
    args << arg

    arg = OpenStudio::Measure::OSArgument::makeDoubleArgument('skylight_area_right', true)
    arg.setDisplayName('Skylights: Right Roof Area')
    arg.setUnits('ft^2')
    arg.setDescription("The amount of skylight area on the unit's right conditioned roof facade (when viewed from the front).")
    arg.setDefaultValue(0)
    args << arg

    arg = OpenStudio::Measure::OSArgument::makeDoubleArgument('skylight_ufactor', true)
    arg.setDisplayName('Skylights: U-Factor')
    arg.setUnits('Btu/hr-ft^2-R')
    arg.setDescription('Full-assembly NFRC U-factor.')
    arg.setDefaultValue(0.33)
    args << arg

    skylight_shgc = OpenStudio::Measure::OSArgument::makeDoubleArgument('skylight_shgc', true)
    skylight_shgc.setDisplayName('Skylights: SHGC')
    skylight_shgc.setDescription('Full-assembly NFRC solar heat gain coefficient.')
    skylight_shgc.setDefaultValue(0.45)
    args << skylight_shgc

    arg = OpenStudio::Measure::OSArgument::makeChoiceArgument('skylight_storm_type', storm_window_type_choices, false)
    arg.setDisplayName('Skylights: Storm Type')
    arg.setDescription('The type of storm, if present. If not provided, assumes there is no storm.')
    args << arg

    arg = OpenStudio::Measure::OSArgument::makeDoubleArgument('door_area', true)
    arg.setDisplayName('Doors: Area')
    arg.setUnits('ft^2')
    arg.setDescription('The area of the opaque door(s).')
    arg.setDefaultValue(20.0)
    args << arg

    arg = OpenStudio::Measure::OSArgument::makeDoubleArgument('door_rvalue', true)
    arg.setDisplayName('Doors: R-value')
    arg.setUnits('h-ft^2-R/Btu')
    arg.setDescription('R-value of the opaque door(s).')
    arg.setDefaultValue(4.4)
    args << arg

    air_leakage_units_choices = OpenStudio::StringVector.new
    air_leakage_units_choices << HPXML::UnitsACH
    air_leakage_units_choices << HPXML::UnitsCFM
    air_leakage_units_choices << HPXML::UnitsACHNatural
    air_leakage_units_choices << HPXML::UnitsCFMNatural
    air_leakage_units_choices << HPXML::UnitsELA

    arg = OpenStudio::Measure::OSArgument::makeChoiceArgument('air_leakage_units', air_leakage_units_choices, true)
    arg.setDisplayName('Air Leakage: Units')
    arg.setDescription('The unit of measure for the air leakage.')
    arg.setDefaultValue(HPXML::UnitsACH)
    args << arg

    arg = OpenStudio::Measure::OSArgument::makeDoubleArgument('air_leakage_house_pressure', true)
    arg.setDisplayName('Air Leakage: House Pressure')
    arg.setUnits('Pa')
    arg.setDescription("The house pressure relative to outside. Required when units are #{HPXML::UnitsACH} or #{HPXML::UnitsCFM}.")
    arg.setDefaultValue(50)
    args << arg

    arg = OpenStudio::Measure::OSArgument::makeDoubleArgument('air_leakage_value', true)
    arg.setDisplayName('Air Leakage: Value')
    arg.setDescription("Air exchange rate value. For '#{HPXML::UnitsELA}', provide value in sq. in.")
    arg.setDefaultValue(3)
    args << arg

    air_leakage_type_choices = OpenStudio::StringVector.new
    air_leakage_type_choices << HPXML::InfiltrationTypeUnitTotal
    air_leakage_type_choices << HPXML::InfiltrationTypeUnitExterior

    arg = OpenStudio::Measure::OSArgument::makeChoiceArgument('air_leakage_type', air_leakage_type_choices, false)
    arg.setDisplayName('Air Leakage: Type')
    arg.setDescription("Type of air leakage. If '#{HPXML::InfiltrationTypeUnitTotal}', represents the total infiltration to the unit as measured by a compartmentalization test, in which case the air leakage value will be adjusted by the ratio of exterior envelope surface area to total envelope surface area. Otherwise, if '#{HPXML::InfiltrationTypeUnitExterior}', represents the infiltration to the unit from outside only as measured by a guarded test. Required when unit type is #{HPXML::ResidentialTypeSFA} or #{HPXML::ResidentialTypeApartment}.")
    args << arg

    arg = OpenStudio::Measure::OSArgument::makeBoolArgument('air_leakage_has_flue_or_chimney_in_conditioned_space', false)
    arg.setDisplayName('Air Leakage: Has Flue or Chimney in Conditioned Space')
    arg.setDescription('Presence of flue or chimney with combustion air from conditioned space; used for infiltration model. If not provided, the OS-HPXML default is used.')
    args << arg

    heating_system_type_choices = OpenStudio::StringVector.new
    heating_system_type_choices << 'none'
    heating_system_type_choices << HPXML::HVACTypeFurnace
    heating_system_type_choices << HPXML::HVACTypeWallFurnace
    heating_system_type_choices << HPXML::HVACTypeFloorFurnace
    heating_system_type_choices << HPXML::HVACTypeBoiler
    heating_system_type_choices << HPXML::HVACTypeElectricResistance
    heating_system_type_choices << HPXML::HVACTypeStove
    heating_system_type_choices << HPXML::HVACTypeSpaceHeater
    heating_system_type_choices << HPXML::HVACTypeFireplace
    heating_system_type_choices << "Shared #{HPXML::HVACTypeBoiler} w/ Baseboard"
    heating_system_type_choices << "Shared #{HPXML::HVACTypeBoiler} w/ Ductless Fan Coil"

    heating_system_fuel_choices = OpenStudio::StringVector.new
    heating_system_fuel_choices << HPXML::FuelTypeElectricity
    heating_system_fuel_choices << HPXML::FuelTypeNaturalGas
    heating_system_fuel_choices << HPXML::FuelTypeOil
    heating_system_fuel_choices << HPXML::FuelTypePropane
    heating_system_fuel_choices << HPXML::FuelTypeWoodCord
    heating_system_fuel_choices << HPXML::FuelTypeWoodPellets
    heating_system_fuel_choices << HPXML::FuelTypeCoal

    cooling_system_type_choices = OpenStudio::StringVector.new
    cooling_system_type_choices << 'none'
    cooling_system_type_choices << HPXML::HVACTypeCentralAirConditioner
    cooling_system_type_choices << HPXML::HVACTypeRoomAirConditioner
    cooling_system_type_choices << HPXML::HVACTypeEvaporativeCooler
    cooling_system_type_choices << HPXML::HVACTypeMiniSplitAirConditioner
    cooling_system_type_choices << HPXML::HVACTypePTAC

    cooling_efficiency_type_choices = OpenStudio::StringVector.new
    cooling_efficiency_type_choices << HPXML::UnitsSEER
    cooling_efficiency_type_choices << HPXML::UnitsSEER2
    cooling_efficiency_type_choices << HPXML::UnitsEER
    cooling_efficiency_type_choices << HPXML::UnitsCEER

    compressor_type_choices = OpenStudio::StringVector.new
    compressor_type_choices << HPXML::HVACCompressorTypeSingleStage
    compressor_type_choices << HPXML::HVACCompressorTypeTwoStage
    compressor_type_choices << HPXML::HVACCompressorTypeVariableSpeed

    arg = OpenStudio::Measure::OSArgument::makeChoiceArgument('heating_system_type', heating_system_type_choices, true)
    arg.setDisplayName('Heating System: Type')
    arg.setDescription("The type of heating system. Use 'none' if there is no heating system or if there is a heat pump serving a heating load.")
    arg.setDefaultValue(HPXML::HVACTypeFurnace)
    args << arg

    arg = OpenStudio::Measure::OSArgument::makeChoiceArgument('heating_system_fuel', heating_system_fuel_choices, true)
    arg.setDisplayName('Heating System: Fuel Type')
    arg.setDescription("The fuel type of the heating system. Ignored for #{HPXML::HVACTypeElectricResistance}.")
    arg.setDefaultValue(HPXML::FuelTypeNaturalGas)
    args << arg

    arg = OpenStudio::Measure::OSArgument::makeDoubleArgument('heating_system_heating_efficiency', true)
    arg.setDisplayName('Heating System: Rated AFUE or Percent')
    arg.setUnits('Frac')
    arg.setDescription('The rated heating efficiency value of the heating system.')
    arg.setDefaultValue(0.78)
    args << arg

    arg = OpenStudio::Measure::OSArgument::makeDoubleArgument('heating_system_heating_capacity', false)
    arg.setDisplayName('Heating System: Heating Capacity')
    arg.setDescription('The output heating capacity of the heating system. If not provided, the OS-HPXML autosized default is used.')
    arg.setUnits('Btu/hr')
    args << arg

    arg = OpenStudio::Measure::OSArgument::makeDoubleArgument('heating_system_fraction_heat_load_served', true)
    arg.setDisplayName('Heating System: Fraction Heat Load Served')
    arg.setDescription('The heating load served by the heating system.')
    arg.setUnits('Frac')
    arg.setDefaultValue(1)
    args << arg

    arg = OpenStudio::Measure::OSArgument::makeDoubleArgument('heating_system_pilot_light', false)
    arg.setDisplayName('Heating System: Pilot Light')
    arg.setDescription("The fuel usage of the pilot light. Applies only to #{HPXML::HVACTypeFurnace}, #{HPXML::HVACTypeWallFurnace}, #{HPXML::HVACTypeFloorFurnace}, #{HPXML::HVACTypeStove}, #{HPXML::HVACTypeBoiler}, and #{HPXML::HVACTypeFireplace} with non-electric fuel type. If not provided, assumes no pilot light.")
    arg.setUnits('Btuh')
    args << arg

    arg = OpenStudio::Measure::OSArgument::makeDoubleArgument('heating_system_airflow_defect_ratio', false)
    arg.setDisplayName('Heating System: Airflow Defect Ratio')
    arg.setDescription("The airflow defect ratio, defined as (InstalledAirflow - DesignAirflow) / DesignAirflow, of the heating system per ANSI/RESNET/ACCA Standard 310. A value of zero means no airflow defect. Applies only to #{HPXML::HVACTypeFurnace}. If not provided, assumes no defect.")
    arg.setUnits('Frac')
    args << arg

    arg = OpenStudio::Measure::OSArgument::makeChoiceArgument('cooling_system_type', cooling_system_type_choices, true)
    arg.setDisplayName('Cooling System: Type')
    arg.setDescription("The type of cooling system. Use 'none' if there is no cooling system or if there is a heat pump serving a cooling load.")
    arg.setDefaultValue(HPXML::HVACTypeCentralAirConditioner)
    args << arg

    arg = OpenStudio::Measure::OSArgument::makeChoiceArgument('cooling_system_cooling_efficiency_type', cooling_efficiency_type_choices, true)
    arg.setDisplayName('Cooling System: Efficiency Type')
    arg.setDescription("The efficiency type of the cooling system. System types #{HPXML::HVACTypeCentralAirConditioner} and #{HPXML::HVACTypeMiniSplitAirConditioner} use #{HPXML::UnitsSEER} or #{HPXML::UnitsSEER2}. System types #{HPXML::HVACTypeRoomAirConditioner} and #{HPXML::HVACTypePTAC} use #{HPXML::UnitsEER} or #{HPXML::UnitsCEER}. Ignored for system type #{HPXML::HVACTypeEvaporativeCooler}.")
    arg.setDefaultValue(HPXML::UnitsSEER)
    args << arg

    arg = OpenStudio::Measure::OSArgument::makeDoubleArgument('cooling_system_cooling_efficiency', true)
    arg.setDisplayName('Cooling System: Efficiency')
    arg.setDescription("The rated efficiency value of the cooling system. Ignored for #{HPXML::HVACTypeEvaporativeCooler}.")
    arg.setDefaultValue(13.0)
    args << arg

    arg = OpenStudio::Measure::OSArgument::makeChoiceArgument('cooling_system_cooling_compressor_type', compressor_type_choices, false)
    arg.setDisplayName('Cooling System: Cooling Compressor Type')
    arg.setDescription("The compressor type of the cooling system. Only applies to #{HPXML::HVACTypeCentralAirConditioner}. If not provided, the OS-HPXML default is used.")
    args << arg

    arg = OpenStudio::Measure::OSArgument::makeDoubleArgument('cooling_system_cooling_sensible_heat_fraction', false)
    arg.setDisplayName('Cooling System: Cooling Sensible Heat Fraction')
    arg.setDescription("The sensible heat fraction of the cooling system. Ignored for #{HPXML::HVACTypeEvaporativeCooler}. If not provided, the OS-HPXML default is used.")
    arg.setUnits('Frac')
    args << arg

    arg = OpenStudio::Measure::OSArgument::makeDoubleArgument('cooling_system_cooling_capacity', false)
    arg.setDisplayName('Cooling System: Cooling Capacity')
    arg.setDescription('The output cooling capacity of the cooling system. If not provided, the OS-HPXML autosized default is used.')
    arg.setUnits('Btu/hr')
    args << arg

    arg = OpenStudio::Measure::OSArgument::makeDoubleArgument('cooling_system_fraction_cool_load_served', true)
    arg.setDisplayName('Cooling System: Fraction Cool Load Served')
    arg.setDescription('The cooling load served by the cooling system.')
    arg.setUnits('Frac')
    arg.setDefaultValue(1)
    args << arg

    arg = OpenStudio::Measure::OSArgument::makeBoolArgument('cooling_system_is_ducted', false)
    arg.setDisplayName('Cooling System: Is Ducted')
    arg.setDescription("Whether the cooling system is ducted or not. Only used for #{HPXML::HVACTypeMiniSplitAirConditioner} and #{HPXML::HVACTypeEvaporativeCooler}. It's assumed that #{HPXML::HVACTypeCentralAirConditioner} is ducted, and #{HPXML::HVACTypeRoomAirConditioner} and #{HPXML::HVACTypePTAC} are not ducted.")
    arg.setDefaultValue(false)
    args << arg

    arg = OpenStudio::Measure::OSArgument::makeDoubleArgument('cooling_system_airflow_defect_ratio', false)
    arg.setDisplayName('Cooling System: Airflow Defect Ratio')
    arg.setDescription("The airflow defect ratio, defined as (InstalledAirflow - DesignAirflow) / DesignAirflow, of the cooling system per ANSI/RESNET/ACCA Standard 310. A value of zero means no airflow defect. Applies only to #{HPXML::HVACTypeCentralAirConditioner} and ducted #{HPXML::HVACTypeMiniSplitAirConditioner}. If not provided, assumes no defect.")
    arg.setUnits('Frac')
    args << arg

    arg = OpenStudio::Measure::OSArgument::makeDoubleArgument('cooling_system_charge_defect_ratio', false)
    arg.setDisplayName('Cooling System: Charge Defect Ratio')
    arg.setDescription("The refrigerant charge defect ratio, defined as (InstalledCharge - DesignCharge) / DesignCharge, of the cooling system per ANSI/RESNET/ACCA Standard 310. A value of zero means no refrigerant charge defect. Applies only to #{HPXML::HVACTypeCentralAirConditioner} and #{HPXML::HVACTypeMiniSplitAirConditioner}. If not provided, assumes no defect.")
    arg.setUnits('Frac')
    args << arg

    arg = OpenStudio::Measure::OSArgument::makeDoubleArgument('cooling_system_crankcase_heater_watts', false)
    arg.setDisplayName('Cooling System: Crankcase Heater Power Watts')
    arg.setDescription("Cooling system crankcase heater power consumption in Watts. Applies only to #{HPXML::HVACTypeCentralAirConditioner}, #{HPXML::HVACTypeMiniSplitAirConditioner}, #{HPXML::HVACTypePTAC} and #{HPXML::HVACTypeRoomAirConditioner}. If not provided, the OS-HPXML default is used.")
    arg.setUnits('W')
    args << arg

    arg = OpenStudio::Measure::OSArgument::makeChoiceArgument('cooling_system_integrated_heating_system_fuel', heating_system_fuel_choices, false)
    arg.setDisplayName('Cooling System: Integrated Heating System Fuel Type')
    arg.setDescription("The fuel type of the heating system integrated into cooling system. Only used for #{HPXML::HVACTypePTAC} and #{HPXML::HVACTypeRoomAirConditioner}.")
    args << arg

    arg = OpenStudio::Measure::OSArgument::makeDoubleArgument('cooling_system_integrated_heating_system_efficiency_percent', false)
    arg.setDisplayName('Cooling System: Integrated Heating System Efficiency')
    arg.setUnits('Frac')
    arg.setDescription("The rated heating efficiency value of the heating system integrated into cooling system. Only used for #{HPXML::HVACTypePTAC} and #{HPXML::HVACTypeRoomAirConditioner}.")
    args << arg

    arg = OpenStudio::Measure::OSArgument::makeDoubleArgument('cooling_system_integrated_heating_system_capacity', false)
    arg.setDisplayName('Cooling System: Integrated Heating System Heating Capacity')
    arg.setDescription("The output heating capacity of the heating system integrated into cooling system. If not provided, the OS-HPXML autosized default is used. Only used for #{HPXML::HVACTypePTAC} and #{HPXML::HVACTypeRoomAirConditioner}.")
    arg.setUnits('Btu/hr')
    args << arg

    arg = OpenStudio::Measure::OSArgument::makeDoubleArgument('cooling_system_integrated_heating_system_fraction_heat_load_served', false)
    arg.setDisplayName('Cooling System: Integrated Heating System Fraction Heat Load Served')
    arg.setDescription("The heating load served by the heating system integrated into cooling system. Only used for #{HPXML::HVACTypePTAC} and #{HPXML::HVACTypeRoomAirConditioner}.")
    arg.setUnits('Frac')
    args << arg

    heat_pump_type_choices = OpenStudio::StringVector.new
    heat_pump_type_choices << 'none'
    heat_pump_type_choices << HPXML::HVACTypeHeatPumpAirToAir
    heat_pump_type_choices << HPXML::HVACTypeHeatPumpMiniSplit
    heat_pump_type_choices << HPXML::HVACTypeHeatPumpGroundToAir
    heat_pump_type_choices << HPXML::HVACTypeHeatPumpPTHP
    heat_pump_type_choices << HPXML::HVACTypeHeatPumpRoom

    heat_pump_heating_efficiency_type_choices = OpenStudio::StringVector.new
    heat_pump_heating_efficiency_type_choices << HPXML::UnitsHSPF
    heat_pump_heating_efficiency_type_choices << HPXML::UnitsHSPF2
    heat_pump_heating_efficiency_type_choices << HPXML::UnitsCOP

    heat_pump_backup_type_choices = OpenStudio::StringVector.new
    heat_pump_backup_type_choices << 'none'
    heat_pump_backup_type_choices << HPXML::HeatPumpBackupTypeIntegrated
    heat_pump_backup_type_choices << HPXML::HeatPumpBackupTypeSeparate

    heat_pump_backup_fuel_choices = OpenStudio::StringVector.new
    heat_pump_backup_fuel_choices << HPXML::FuelTypeElectricity
    heat_pump_backup_fuel_choices << HPXML::FuelTypeNaturalGas
    heat_pump_backup_fuel_choices << HPXML::FuelTypeOil
    heat_pump_backup_fuel_choices << HPXML::FuelTypePropane

    heat_pump_sizing_choices = OpenStudio::StringVector.new
    heat_pump_sizing_choices << HPXML::HeatPumpSizingACCA
    heat_pump_sizing_choices << HPXML::HeatPumpSizingHERS
    heat_pump_sizing_choices << HPXML::HeatPumpSizingMaxLoad

    arg = OpenStudio::Measure::OSArgument::makeChoiceArgument('heat_pump_type', heat_pump_type_choices, true)
    arg.setDisplayName('Heat Pump: Type')
    arg.setDescription("The type of heat pump. Use 'none' if there is no heat pump.")
    arg.setDefaultValue('none')
    args << arg

    arg = OpenStudio::Measure::OSArgument::makeChoiceArgument('heat_pump_heating_efficiency_type', heat_pump_heating_efficiency_type_choices, true)
    arg.setDisplayName('Heat Pump: Heating Efficiency Type')
    arg.setDescription("The heating efficiency type of heat pump. System types #{HPXML::HVACTypeHeatPumpAirToAir} and #{HPXML::HVACTypeHeatPumpMiniSplit} use #{HPXML::UnitsHSPF} or #{HPXML::UnitsHSPF2}. System types #{HPXML::HVACTypeHeatPumpGroundToAir}, #{HPXML::HVACTypeHeatPumpPTHP} and #{HPXML::HVACTypeHeatPumpRoom} use #{HPXML::UnitsCOP}.")
    arg.setDefaultValue(HPXML::UnitsHSPF)
    args << arg

    arg = OpenStudio::Measure::OSArgument::makeDoubleArgument('heat_pump_heating_efficiency', true)
    arg.setDisplayName('Heat Pump: Heating Efficiency')
    arg.setDescription('The rated heating efficiency value of the heat pump.')
    arg.setDefaultValue(7.7)
    args << arg

    arg = OpenStudio::Measure::OSArgument::makeChoiceArgument('heat_pump_cooling_efficiency_type', cooling_efficiency_type_choices, true)
    arg.setDisplayName('Heat Pump: Cooling Efficiency Type')
    arg.setDescription("The cooling efficiency type of heat pump. System types #{HPXML::HVACTypeHeatPumpAirToAir} and #{HPXML::HVACTypeHeatPumpMiniSplit} use #{HPXML::UnitsSEER} or #{HPXML::UnitsSEER2}. System types #{HPXML::HVACTypeHeatPumpGroundToAir}, #{HPXML::HVACTypeHeatPumpPTHP} and #{HPXML::HVACTypeHeatPumpRoom} use #{HPXML::UnitsEER}.")
    arg.setDefaultValue(HPXML::UnitsSEER)
    args << arg

    arg = OpenStudio::Measure::OSArgument::makeDoubleArgument('heat_pump_cooling_efficiency', true)
    arg.setDisplayName('Heat Pump: Cooling Efficiency')
    arg.setDescription('The rated cooling efficiency value of the heat pump.')
    arg.setDefaultValue(13.0)
    args << arg

    arg = OpenStudio::Measure::OSArgument::makeChoiceArgument('heat_pump_cooling_compressor_type', compressor_type_choices, false)
    arg.setDisplayName('Heat Pump: Cooling Compressor Type')
    arg.setDescription("The compressor type of the heat pump. Only applies to #{HPXML::HVACTypeHeatPumpAirToAir}. If not provided, the OS-HPXML default is used.")
    args << arg

    arg = OpenStudio::Measure::OSArgument::makeDoubleArgument('heat_pump_cooling_sensible_heat_fraction', false)
    arg.setDisplayName('Heat Pump: Cooling Sensible Heat Fraction')
    arg.setDescription('The sensible heat fraction of the heat pump. If not provided, the OS-HPXML default is used.')
    arg.setUnits('Frac')
    args << arg

    arg = OpenStudio::Measure::OSArgument::makeDoubleArgument('heat_pump_heating_capacity', false)
    arg.setDisplayName('Heat Pump: Heating Capacity')
    arg.setDescription('The output heating capacity of the heat pump. If not provided, the OS-HPXML autosized default is used.')
    arg.setUnits('Btu/hr')
    args << arg

    arg = OpenStudio::Measure::OSArgument::makeDoubleArgument('heat_pump_heating_capacity_retention_fraction', false)
    arg.setDisplayName('Heat Pump: Heating Capacity Retention Fraction')
    arg.setDescription("The output heating capacity of the heat pump at a user-specified temperature (e.g., 17F or 5F) divided by the above nominal heating capacity. Applies to all heat pump types except #{HPXML::HVACTypeHeatPumpGroundToAir}. If not provided, the OS-HPXML default is used.")
    arg.setUnits('Frac')
    args << arg

    arg = OpenStudio::Measure::OSArgument::makeDoubleArgument('heat_pump_heating_capacity_retention_temp', false)
    arg.setDisplayName('Heat Pump: Heating Capacity Retention Temperature')
    arg.setDescription("The user-specified temperature (e.g., 17F or 5F) for the above heating capacity retention fraction. Applies to all heat pump types except #{HPXML::HVACTypeHeatPumpGroundToAir}. Required if the Heating Capacity Retention Fraction is provided.")
    arg.setUnits('deg-F')
    args << arg

    arg = OpenStudio::Measure::OSArgument::makeDoubleArgument('heat_pump_cooling_capacity', false)
    arg.setDisplayName('Heat Pump: Cooling Capacity')
    arg.setDescription('The output cooling capacity of the heat pump. If not provided, the OS-HPXML autosized default is used.')
    arg.setUnits('Btu/hr')
    args << arg

    arg = OpenStudio::Measure::OSArgument::makeDoubleArgument('heat_pump_fraction_heat_load_served', true)
    arg.setDisplayName('Heat Pump: Fraction Heat Load Served')
    arg.setDescription('The heating load served by the heat pump.')
    arg.setUnits('Frac')
    arg.setDefaultValue(1)
    args << arg

    arg = OpenStudio::Measure::OSArgument::makeDoubleArgument('heat_pump_fraction_cool_load_served', true)
    arg.setDisplayName('Heat Pump: Fraction Cool Load Served')
    arg.setDescription('The cooling load served by the heat pump.')
    arg.setUnits('Frac')
    arg.setDefaultValue(1)
    args << arg

    arg = OpenStudio::Measure::OSArgument::makeDoubleArgument('heat_pump_compressor_lockout_temp', false)
    arg.setDisplayName('Heat Pump: Compressor Lockout Temperature')
    arg.setDescription("The temperature below which the heat pump compressor is disabled. If both this and Backup Heating Lockout Temperature are provided and use the same value, it essentially defines a switchover temperature (for, e.g., a dual-fuel heat pump). Applies to all heat pump types other than #{HPXML::HVACTypeHeatPumpGroundToAir}. If not provided, the OS-HPXML default is used.")
    arg.setUnits('deg-F')
    args << arg

    arg = OpenStudio::Measure::OSArgument::makeChoiceArgument('heat_pump_backup_type', heat_pump_backup_type_choices, true)
    arg.setDisplayName('Heat Pump: Backup Type')
    arg.setDescription("The backup type of the heat pump. If '#{HPXML::HeatPumpBackupTypeIntegrated}', represents e.g. built-in electric strip heat or dual-fuel integrated furnace. If '#{HPXML::HeatPumpBackupTypeSeparate}', represents e.g. electric baseboard or boiler based on the Heating System 2 specified below. Use 'none' if there is no backup heating.")
    arg.setDefaultValue(HPXML::HeatPumpBackupTypeIntegrated)
    args << arg

    arg = OpenStudio::Measure::OSArgument::makeChoiceArgument('heat_pump_backup_fuel', heat_pump_backup_fuel_choices, true)
    arg.setDisplayName('Heat Pump: Backup Fuel Type')
    arg.setDescription("The backup fuel type of the heat pump. Only applies if Backup Type is '#{HPXML::HeatPumpBackupTypeIntegrated}'.")
    arg.setDefaultValue(HPXML::FuelTypeElectricity)
    args << arg

    arg = OpenStudio::Measure::OSArgument::makeDoubleArgument('heat_pump_backup_heating_efficiency', true)
    arg.setDisplayName('Heat Pump: Backup Rated Efficiency')
    arg.setDescription("The backup rated efficiency value of the heat pump. Percent for electricity fuel type. AFUE otherwise. Only applies if Backup Type is '#{HPXML::HeatPumpBackupTypeIntegrated}'.")
    arg.setDefaultValue(1)
    args << arg

    arg = OpenStudio::Measure::OSArgument::makeDoubleArgument('heat_pump_backup_heating_capacity', false)
    arg.setDisplayName('Heat Pump: Backup Heating Capacity')
    arg.setDescription("The backup output heating capacity of the heat pump. If not provided, the OS-HPXML autosized default is used. Only applies if Backup Type is '#{HPXML::HeatPumpBackupTypeIntegrated}'.")
    arg.setUnits('Btu/hr')
    args << arg

    arg = OpenStudio::Measure::OSArgument::makeDoubleArgument('heat_pump_backup_heating_lockout_temp', false)
    arg.setDisplayName('Heat Pump: Backup Heating Lockout Temperature')
    arg.setDescription("The temperature above which the heat pump backup system is disabled. If both this and Compressor Lockout Temperature are provided and use the same value, it essentially defines a switchover temperature (for, e.g., a dual-fuel heat pump). Applies for both Backup Type of '#{HPXML::HeatPumpBackupTypeIntegrated}' and '#{HPXML::HeatPumpBackupTypeSeparate}'. If not provided, the OS-HPXML default is used.")
    arg.setUnits('deg-F')
    args << arg

    arg = OpenStudio::Measure::OSArgument::makeChoiceArgument('heat_pump_sizing_methodology', heat_pump_sizing_choices, false)
    arg.setDisplayName('Heat Pump: Sizing Methodology')
    arg.setDescription('The auto-sizing methodology to use when the heat pump capacity is not provided. If not provided, the OS-HPXML default is used.')
    args << arg

    arg = OpenStudio::Measure::OSArgument::makeBoolArgument('heat_pump_is_ducted', false)
    arg.setDisplayName('Heat Pump: Is Ducted')
    arg.setDescription("Whether the heat pump is ducted or not. Only used for #{HPXML::HVACTypeHeatPumpMiniSplit}. It's assumed that #{HPXML::HVACTypeHeatPumpAirToAir} and #{HPXML::HVACTypeHeatPumpGroundToAir} are ducted, and #{HPXML::HVACTypeHeatPumpPTHP} and #{HPXML::HVACTypeHeatPumpRoom} are not ducted. If not provided, assumes not ducted.")
    args << arg

    arg = OpenStudio::Measure::OSArgument::makeDoubleArgument('heat_pump_airflow_defect_ratio', false)
    arg.setDisplayName('Heat Pump: Airflow Defect Ratio')
    arg.setDescription("The airflow defect ratio, defined as (InstalledAirflow - DesignAirflow) / DesignAirflow, of the heat pump per ANSI/RESNET/ACCA Standard 310. A value of zero means no airflow defect. Applies only to #{HPXML::HVACTypeHeatPumpAirToAir}, ducted #{HPXML::HVACTypeHeatPumpMiniSplit}, and #{HPXML::HVACTypeHeatPumpGroundToAir}. If not provided, assumes no defect.")
    arg.setUnits('Frac')
    args << arg

    arg = OpenStudio::Measure::OSArgument::makeDoubleArgument('heat_pump_charge_defect_ratio', false)
    arg.setDisplayName('Heat Pump: Charge Defect Ratio')
    arg.setDescription('The refrigerant charge defect ratio, defined as (InstalledCharge - DesignCharge) / DesignCharge, of the heat pump per ANSI/RESNET/ACCA Standard 310. A value of zero means no refrigerant charge defect. Applies to all heat pump types. If not provided, assumes no defect.')
    arg.setUnits('Frac')
    args << arg

    arg = OpenStudio::Measure::OSArgument::makeDoubleArgument('heat_pump_crankcase_heater_watts', false)
    arg.setDisplayName('Heat Pump: Crankcase Heater Power Watts')
    arg.setDescription("Heat Pump crankcase heater power consumption in Watts. Applies only to #{HPXML::HVACTypeHeatPumpAirToAir}, #{HPXML::HVACTypeHeatPumpMiniSplit}, #{HPXML::HVACTypeHeatPumpPTHP} and #{HPXML::HVACTypeHeatPumpRoom}. If not provided, the OS-HPXML default is used.")
    arg.setUnits('W')
    args << arg

    heating_system_2_type_choices = OpenStudio::StringVector.new
    heating_system_2_type_choices << 'none'
    heating_system_2_type_choices << HPXML::HVACTypeFurnace
    heating_system_2_type_choices << HPXML::HVACTypeWallFurnace
    heating_system_2_type_choices << HPXML::HVACTypeFloorFurnace
    heating_system_2_type_choices << HPXML::HVACTypeBoiler
    heating_system_2_type_choices << HPXML::HVACTypeElectricResistance
    heating_system_2_type_choices << HPXML::HVACTypeStove
    heating_system_2_type_choices << HPXML::HVACTypeSpaceHeater
    heating_system_2_type_choices << HPXML::HVACTypeFireplace

    arg = OpenStudio::Measure::OSArgument::makeChoiceArgument('heating_system_2_type', heating_system_2_type_choices, true)
    arg.setDisplayName('Heating System 2: Type')
    arg.setDescription('The type of the second heating system.')
    arg.setDefaultValue('none')
    args << arg

    arg = OpenStudio::Measure::OSArgument::makeChoiceArgument('heating_system_2_fuel', heating_system_fuel_choices, true)
    arg.setDisplayName('Heating System 2: Fuel Type')
    arg.setDescription("The fuel type of the second heating system. Ignored for #{HPXML::HVACTypeElectricResistance}.")
    arg.setDefaultValue(HPXML::FuelTypeElectricity)
    args << arg

    arg = OpenStudio::Measure::OSArgument::makeDoubleArgument('heating_system_2_heating_efficiency', true)
    arg.setDisplayName('Heating System 2: Rated AFUE or Percent')
    arg.setUnits('Frac')
    arg.setDescription('The rated heating efficiency value of the second heating system.')
    arg.setDefaultValue(1.0)
    args << arg

    arg = OpenStudio::Measure::OSArgument::makeDoubleArgument('heating_system_2_heating_capacity', false)
    arg.setDisplayName('Heating System 2: Heating Capacity')
    arg.setDescription('The output heating capacity of the second heating system. If not provided, the OS-HPXML autosized default is used.')
    arg.setUnits('Btu/hr')
    args << arg

    arg = OpenStudio::Measure::OSArgument::makeDoubleArgument('heating_system_2_fraction_heat_load_served', true)
    arg.setDisplayName('Heating System 2: Fraction Heat Load Served')
    arg.setDescription('The heat load served fraction of the second heating system. Ignored if this heating system serves as a backup system for a heat pump.')
    arg.setUnits('Frac')
    arg.setDefaultValue(0.25)
    args << arg

    arg = OpenStudio::Measure::OSArgument::makeStringArgument('hvac_control_heating_weekday_setpoint', false)
    arg.setDisplayName('HVAC Control: Heating Weekday Setpoint Schedule')
    arg.setDescription('Specify the constant or 24-hour comma-separated weekday heating setpoint schedule. Required unless a detailed CSV schedule is provided.')
    arg.setUnits('deg-F')
    args << arg

    arg = OpenStudio::Measure::OSArgument::makeStringArgument('hvac_control_heating_weekend_setpoint', false)
    arg.setDisplayName('HVAC Control: Heating Weekend Setpoint Schedule')
    arg.setDescription('Specify the constant or 24-hour comma-separated weekend heating setpoint schedule. Required unless a detailed CSV schedule is provided.')
    arg.setUnits('deg-F')
    args << arg

    arg = OpenStudio::Measure::OSArgument::makeStringArgument('hvac_control_cooling_weekday_setpoint', false)
    arg.setDisplayName('HVAC Control: Cooling Weekday Setpoint Schedule')
    arg.setDescription('Specify the constant or 24-hour comma-separated weekday cooling setpoint schedule. Required unless a detailed CSV schedule is provided.')
    arg.setUnits('deg-F')
    args << arg

    arg = OpenStudio::Measure::OSArgument::makeStringArgument('hvac_control_cooling_weekend_setpoint', false)
    arg.setDisplayName('HVAC Control: Cooling Weekend Setpoint Schedule')
    arg.setDescription('Specify the constant or 24-hour comma-separated weekend cooling setpoint schedule. Required unless a detailed CSV schedule is provided.')
    arg.setUnits('deg-F')
    args << arg

    arg = OpenStudio::Measure::OSArgument::makeStringArgument('hvac_control_heating_season_period', false)
    arg.setDisplayName('HVAC Control: Heating Season Period')
    arg.setDescription("Enter a date like 'Nov 1 - Jun 30'. If not provided, the OS-HPXML default is used. Can also provide '#{HPXML::BuildingAmerica}' to use automatic seasons from the Building America House Simulation Protocols.")
    args << arg

    arg = OpenStudio::Measure::OSArgument::makeStringArgument('hvac_control_cooling_season_period', false)
    arg.setDisplayName('HVAC Control: Cooling Season Period')
    arg.setDescription("Enter a date like 'Jun 1 - Oct 31'. If not provided, the OS-HPXML default is used. Can also provide '#{HPXML::BuildingAmerica}' to use automatic seasons from the Building America House Simulation Protocols.")
    args << arg

    duct_leakage_units_choices = OpenStudio::StringVector.new
    duct_leakage_units_choices << HPXML::UnitsCFM25
    duct_leakage_units_choices << HPXML::UnitsCFM50
    duct_leakage_units_choices << HPXML::UnitsPercent

    duct_location_choices = OpenStudio::StringVector.new
    duct_location_choices << HPXML::LocationConditionedSpace
    duct_location_choices << HPXML::LocationBasementConditioned
    duct_location_choices << HPXML::LocationBasementUnconditioned
    duct_location_choices << HPXML::LocationCrawlspace
    duct_location_choices << HPXML::LocationCrawlspaceVented
    duct_location_choices << HPXML::LocationCrawlspaceUnvented
    duct_location_choices << HPXML::LocationCrawlspaceConditioned
    duct_location_choices << HPXML::LocationAttic
    duct_location_choices << HPXML::LocationAtticVented
    duct_location_choices << HPXML::LocationAtticUnvented
    duct_location_choices << HPXML::LocationGarage
    duct_location_choices << HPXML::LocationExteriorWall
    duct_location_choices << HPXML::LocationUnderSlab
    duct_location_choices << HPXML::LocationRoofDeck
    duct_location_choices << HPXML::LocationOutside
    duct_location_choices << HPXML::LocationOtherHousingUnit
    duct_location_choices << HPXML::LocationOtherHeatedSpace
    duct_location_choices << HPXML::LocationOtherMultifamilyBufferSpace
    duct_location_choices << HPXML::LocationOtherNonFreezingSpace
    duct_location_choices << HPXML::LocationManufacturedHomeBelly

    arg = OpenStudio::Measure::OSArgument::makeChoiceArgument('ducts_leakage_units', duct_leakage_units_choices, true)
    arg.setDisplayName('Ducts: Leakage Units')
    arg.setDescription('The leakage units of the ducts.')
    arg.setDefaultValue(HPXML::UnitsPercent)
    args << arg

    arg = OpenStudio::Measure::OSArgument::makeDoubleArgument('ducts_supply_leakage_to_outside_value', true)
    arg.setDisplayName('Ducts: Supply Leakage to Outside Value')
    arg.setDescription('The leakage value to outside for the supply ducts.')
    arg.setDefaultValue(0.1)
    args << arg

    arg = OpenStudio::Measure::OSArgument::makeDoubleArgument('ducts_return_leakage_to_outside_value', true)
    arg.setDisplayName('Ducts: Return Leakage to Outside Value')
    arg.setDescription('The leakage value to outside for the return ducts.')
    arg.setDefaultValue(0.1)
    args << arg

    arg = OpenStudio::Measure::OSArgument::makeChoiceArgument('ducts_supply_location', duct_location_choices, false)
    arg.setDisplayName('Ducts: Supply Location')
    arg.setDescription('The location of the supply ducts. If not provided, the OS-HPXML default is used.')
    args << arg

    arg = OpenStudio::Measure::OSArgument::makeDoubleArgument('ducts_supply_insulation_r', true)
    arg.setDisplayName('Ducts: Supply Insulation R-Value')
    arg.setDescription('The insulation r-value of the supply ducts excluding air films.')
    arg.setUnits('h-ft^2-R/Btu')
    arg.setDefaultValue(0)
    args << arg

    duct_buried_level_choices = OpenStudio::StringVector.new
    duct_buried_level_choices << HPXML::DuctBuriedInsulationNone
    duct_buried_level_choices << HPXML::DuctBuriedInsulationPartial
    duct_buried_level_choices << HPXML::DuctBuriedInsulationFull
    duct_buried_level_choices << HPXML::DuctBuriedInsulationDeep

    arg = OpenStudio::Measure::OSArgument::makeChoiceArgument('ducts_supply_buried_insulation_level', duct_buried_level_choices, false)
    arg.setDisplayName('Ducts: Supply Buried Insulation Level')
    arg.setDescription('Whether the supply ducts are buried in, e.g., attic loose-fill insulation. Partially buried ducts have insulation that does not cover the top of the ducts. Fully buried ducts have insulation that just covers the top of the ducts. Deeply buried ducts have insulation that continues above the top of the ducts.')
    args << arg

    arg = OpenStudio::Measure::OSArgument::makeDoubleArgument('ducts_supply_surface_area', false)
    arg.setDisplayName('Ducts: Supply Surface Area')
    arg.setDescription('The supply ducts surface area in the given location. If neither Surface Area nor Area Fraction provided, the OS-HPXML default is used.')
    arg.setUnits('ft^2')
    args << arg

    arg = OpenStudio::Measure::OSArgument::makeDoubleArgument('ducts_supply_surface_area_fraction', false)
    arg.setDisplayName('Ducts: Supply Area Fraction')
    arg.setDescription('The fraction of supply ducts surface area in the given location. Only used if Surface Area is not provided. If the fraction is less than 1, the remaining duct area is assumed to be in conditioned space. If neither Surface Area nor Area Fraction provided, the OS-HPXML default is used.')
    arg.setUnits('frac')
    args << arg

    arg = OpenStudio::Measure::OSArgument::makeChoiceArgument('ducts_return_location', duct_location_choices, false)
    arg.setDisplayName('Ducts: Return Location')
    arg.setDescription('The location of the return ducts. If not provided, the OS-HPXML default is used.')
    args << arg

    arg = OpenStudio::Measure::OSArgument::makeDoubleArgument('ducts_return_insulation_r', true)
    arg.setDisplayName('Ducts: Return Insulation R-Value')
    arg.setDescription('The insulation r-value of the return ducts excluding air films.')
    arg.setUnits('h-ft^2-R/Btu')
    arg.setDefaultValue(0)
    args << arg

    arg = OpenStudio::Measure::OSArgument::makeChoiceArgument('ducts_return_buried_insulation_level', duct_buried_level_choices, false)
    arg.setDisplayName('Ducts: Return Buried Insulation Level')
    arg.setDescription('Whether the return ducts are buried in, e.g., attic loose-fill insulation. Partially buried ducts have insulation that does not cover the top of the ducts. Fully buried ducts have insulation that just covers the top of the ducts. Deeply buried ducts have insulation that continues above the top of the ducts.')
    args << arg

    arg = OpenStudio::Measure::OSArgument::makeDoubleArgument('ducts_return_surface_area', false)
    arg.setDisplayName('Ducts: Return Surface Area')
    arg.setDescription('The return ducts surface area in the given location. If neither Surface Area nor Area Fraction provided, the OS-HPXML default is used.')
    arg.setUnits('ft^2')
    args << arg

    arg = OpenStudio::Measure::OSArgument::makeDoubleArgument('ducts_return_surface_area_fraction', false)
    arg.setDisplayName('Ducts: Return Area Fraction')
    arg.setDescription('The fraction of return ducts surface area in the given location. Only used if Surface Area is not provided. If the fraction is less than 1, the remaining duct area is assumed to be in conditioned space. If neither Surface Area nor Area Fraction provided, the OS-HPXML default is used.')
    arg.setUnits('frac')
    args << arg

    arg = OpenStudio::Measure::OSArgument::makeIntegerArgument('ducts_number_of_return_registers', false)
    arg.setDisplayName('Ducts: Number of Return Registers')
    arg.setDescription('The number of return registers of the ducts. Only used to calculate default return duct surface area. If not provided, the OS-HPXML default is used.')
    arg.setUnits('#')
    args << arg

    mech_vent_fan_type_choices = OpenStudio::StringVector.new
    mech_vent_fan_type_choices << 'none'
    mech_vent_fan_type_choices << HPXML::MechVentTypeExhaust
    mech_vent_fan_type_choices << HPXML::MechVentTypeSupply
    mech_vent_fan_type_choices << HPXML::MechVentTypeERV
    mech_vent_fan_type_choices << HPXML::MechVentTypeHRV
    mech_vent_fan_type_choices << HPXML::MechVentTypeBalanced
    mech_vent_fan_type_choices << HPXML::MechVentTypeCFIS

    mech_vent_recovery_efficiency_type_choices = OpenStudio::StringVector.new
    mech_vent_recovery_efficiency_type_choices << 'Unadjusted'
    mech_vent_recovery_efficiency_type_choices << 'Adjusted'

    arg = OpenStudio::Measure::OSArgument::makeChoiceArgument('mech_vent_fan_type', mech_vent_fan_type_choices, true)
    arg.setDisplayName('Mechanical Ventilation: Fan Type')
    arg.setDescription("The type of the mechanical ventilation. Use 'none' if there is no mechanical ventilation system.")
    arg.setDefaultValue('none')
    args << arg

    arg = OpenStudio::Measure::OSArgument::makeDoubleArgument('mech_vent_flow_rate', false)
    arg.setDisplayName('Mechanical Ventilation: Flow Rate')
    arg.setDescription('The flow rate of the mechanical ventilation. If not provided, the OS-HPXML default is used.')
    arg.setUnits('CFM')
    args << arg

    arg = OpenStudio::Measure::OSArgument::makeDoubleArgument('mech_vent_hours_in_operation', false)
    arg.setDisplayName('Mechanical Ventilation: Hours In Operation')
    arg.setDescription('The hours in operation of the mechanical ventilation. If not provided, the OS-HPXML default is used.')
    arg.setUnits('hrs/day')
    args << arg

    arg = OpenStudio::Measure::OSArgument::makeChoiceArgument('mech_vent_recovery_efficiency_type', mech_vent_recovery_efficiency_type_choices, true)
    arg.setDisplayName('Mechanical Ventilation: Total Recovery Efficiency Type')
    arg.setDescription('The total recovery efficiency type of the mechanical ventilation.')
    arg.setDefaultValue('Unadjusted')
    args << arg

    arg = OpenStudio::Measure::OSArgument::makeDoubleArgument('mech_vent_total_recovery_efficiency', true)
    arg.setDisplayName('Mechanical Ventilation: Total Recovery Efficiency')
    arg.setDescription("The Unadjusted or Adjusted total recovery efficiency of the mechanical ventilation. Applies to #{HPXML::MechVentTypeERV}.")
    arg.setUnits('Frac')
    arg.setDefaultValue(0.48)
    args << arg

    arg = OpenStudio::Measure::OSArgument::makeDoubleArgument('mech_vent_sensible_recovery_efficiency', true)
    arg.setDisplayName('Mechanical Ventilation: Sensible Recovery Efficiency')
    arg.setDescription("The Unadjusted or Adjusted sensible recovery efficiency of the mechanical ventilation. Applies to #{HPXML::MechVentTypeERV} and #{HPXML::MechVentTypeHRV}.")
    arg.setUnits('Frac')
    arg.setDefaultValue(0.72)
    args << arg

    arg = OpenStudio::Measure::OSArgument::makeDoubleArgument('mech_vent_fan_power', false)
    arg.setDisplayName('Mechanical Ventilation: Fan Power')
    arg.setDescription('The fan power of the mechanical ventilation. If not provided, the OS-HPXML default is used.')
    arg.setUnits('W')
    args << arg

    arg = OpenStudio::Measure::OSArgument::makeIntegerArgument('mech_vent_num_units_served', true)
    arg.setDisplayName('Mechanical Ventilation: Number of Units Served')
    arg.setDescription("Number of dwelling units served by the mechanical ventilation system. Must be 1 if #{HPXML::ResidentialTypeSFD}. Used to apportion flow rate and fan power to the unit.")
    arg.setUnits('#')
    arg.setDefaultValue(1)
    args << arg

    arg = OpenStudio::Measure::OSArgument::makeDoubleArgument('mech_vent_shared_frac_recirculation', false)
    arg.setDisplayName('Shared Mechanical Ventilation: Fraction Recirculation')
    arg.setDescription('Fraction of the total supply air that is recirculated, with the remainder assumed to be outdoor air. The value must be 0 for exhaust only systems. Required for a shared mechanical ventilation system.')
    arg.setUnits('Frac')
    args << arg

    arg = OpenStudio::Measure::OSArgument::makeChoiceArgument('mech_vent_shared_preheating_fuel', heating_system_fuel_choices, false)
    arg.setDisplayName('Shared Mechanical Ventilation: Preheating Fuel')
    arg.setDescription('Fuel type of the preconditioning heating equipment. Only used for a shared mechanical ventilation system. If not provided, assumes no preheating.')
    args << arg

    arg = OpenStudio::Measure::OSArgument::makeDoubleArgument('mech_vent_shared_preheating_efficiency', false)
    arg.setDisplayName('Shared Mechanical Ventilation: Preheating Efficiency')
    arg.setDescription('Efficiency of the preconditioning heating equipment. Only used for a shared mechanical ventilation system. If not provided, assumes no preheating.')
    arg.setUnits('COP')
    args << arg

    arg = OpenStudio::Measure::OSArgument::makeDoubleArgument('mech_vent_shared_preheating_fraction_heat_load_served', false)
    arg.setDisplayName('Shared Mechanical Ventilation: Preheating Fraction Ventilation Heat Load Served')
    arg.setDescription('Fraction of heating load introduced by the shared ventilation system that is met by the preconditioning heating equipment. If not provided, assumes no preheating.')
    arg.setUnits('Frac')
    args << arg

    cooling_system_fuel_choices = OpenStudio::StringVector.new
    cooling_system_fuel_choices << HPXML::FuelTypeElectricity

    arg = OpenStudio::Measure::OSArgument::makeChoiceArgument('mech_vent_shared_precooling_fuel', cooling_system_fuel_choices, false)
    arg.setDisplayName('Shared Mechanical Ventilation: Precooling Fuel')
    arg.setDescription('Fuel type of the preconditioning cooling equipment. Only used for a shared mechanical ventilation system. If not provided, assumes no precooling.')
    args << arg

    arg = OpenStudio::Measure::OSArgument::makeDoubleArgument('mech_vent_shared_precooling_efficiency', false)
    arg.setDisplayName('Shared Mechanical Ventilation: Precooling Efficiency')
    arg.setDescription('Efficiency of the preconditioning cooling equipment. Only used for a shared mechanical ventilation system. If not provided, assumes no precooling.')
    arg.setUnits('COP')
    args << arg

    arg = OpenStudio::Measure::OSArgument::makeDoubleArgument('mech_vent_shared_precooling_fraction_cool_load_served', false)
    arg.setDisplayName('Shared Mechanical Ventilation: Precooling Fraction Ventilation Cool Load Served')
    arg.setDescription('Fraction of cooling load introduced by the shared ventilation system that is met by the preconditioning cooling equipment. If not provided, assumes no precooling.')
    arg.setUnits('Frac')
    args << arg

    mech_vent_2_fan_type_choices = OpenStudio::StringVector.new
    mech_vent_2_fan_type_choices << 'none'
    mech_vent_2_fan_type_choices << HPXML::MechVentTypeExhaust
    mech_vent_2_fan_type_choices << HPXML::MechVentTypeSupply
    mech_vent_2_fan_type_choices << HPXML::MechVentTypeERV
    mech_vent_2_fan_type_choices << HPXML::MechVentTypeHRV
    mech_vent_2_fan_type_choices << HPXML::MechVentTypeBalanced

    arg = OpenStudio::Measure::OSArgument::makeChoiceArgument('mech_vent_2_fan_type', mech_vent_2_fan_type_choices, true)
    arg.setDisplayName('Mechanical Ventilation 2: Fan Type')
    arg.setDescription("The type of the second mechanical ventilation. Use 'none' if there is no second mechanical ventilation system.")
    arg.setDefaultValue('none')
    args << arg

    arg = OpenStudio::Measure::OSArgument::makeDoubleArgument('mech_vent_2_flow_rate', true)
    arg.setDisplayName('Mechanical Ventilation 2: Flow Rate')
    arg.setDescription('The flow rate of the second mechanical ventilation.')
    arg.setUnits('CFM')
    arg.setDefaultValue(110)
    args << arg

    arg = OpenStudio::Measure::OSArgument::makeDoubleArgument('mech_vent_2_hours_in_operation', true)
    arg.setDisplayName('Mechanical Ventilation 2: Hours In Operation')
    arg.setDescription('The hours in operation of the second mechanical ventilation.')
    arg.setUnits('hrs/day')
    arg.setDefaultValue(24)
    args << arg

    arg = OpenStudio::Measure::OSArgument::makeChoiceArgument('mech_vent_2_recovery_efficiency_type', mech_vent_recovery_efficiency_type_choices, true)
    arg.setDisplayName('Mechanical Ventilation 2: Total Recovery Efficiency Type')
    arg.setDescription('The total recovery efficiency type of the second mechanical ventilation.')
    arg.setDefaultValue('Unadjusted')
    args << arg

    arg = OpenStudio::Measure::OSArgument::makeDoubleArgument('mech_vent_2_total_recovery_efficiency', true)
    arg.setDisplayName('Mechanical Ventilation 2: Total Recovery Efficiency')
    arg.setDescription("The Unadjusted or Adjusted total recovery efficiency of the second mechanical ventilation. Applies to #{HPXML::MechVentTypeERV}.")
    arg.setUnits('Frac')
    arg.setDefaultValue(0.48)
    args << arg

    arg = OpenStudio::Measure::OSArgument::makeDoubleArgument('mech_vent_2_sensible_recovery_efficiency', true)
    arg.setDisplayName('Mechanical Ventilation 2: Sensible Recovery Efficiency')
    arg.setDescription("The Unadjusted or Adjusted sensible recovery efficiency of the second mechanical ventilation. Applies to #{HPXML::MechVentTypeERV} and #{HPXML::MechVentTypeHRV}.")
    arg.setUnits('Frac')
    arg.setDefaultValue(0.72)
    args << arg

    arg = OpenStudio::Measure::OSArgument::makeDoubleArgument('mech_vent_2_fan_power', true)
    arg.setDisplayName('Mechanical Ventilation 2: Fan Power')
    arg.setDescription('The fan power of the second mechanical ventilation.')
    arg.setUnits('W')
    arg.setDefaultValue(30)
    args << arg

    arg = OpenStudio::Measure::OSArgument::makeIntegerArgument('kitchen_fans_quantity', false)
    arg.setDisplayName('Kitchen Fans: Quantity')
    arg.setDescription('The quantity of the kitchen fans. If not provided, the OS-HPXML default is used.')
    arg.setUnits('#')
    args << arg

    arg = OpenStudio::Measure::OSArgument::makeDoubleArgument('kitchen_fans_flow_rate', false)
    arg.setDisplayName('Kitchen Fans: Flow Rate')
    arg.setDescription('The flow rate of the kitchen fan. If not provided, the OS-HPXML default is used.')
    arg.setUnits('CFM')
    args << arg

    arg = OpenStudio::Measure::OSArgument::makeDoubleArgument('kitchen_fans_hours_in_operation', false)
    arg.setDisplayName('Kitchen Fans: Hours In Operation')
    arg.setDescription('The hours in operation of the kitchen fan. If not provided, the OS-HPXML default is used.')
    arg.setUnits('hrs/day')
    args << arg

    arg = OpenStudio::Measure::OSArgument::makeDoubleArgument('kitchen_fans_power', false)
    arg.setDisplayName('Kitchen Fans: Fan Power')
    arg.setDescription('The fan power of the kitchen fan. If not provided, the OS-HPXML default is used.')
    arg.setUnits('W')
    args << arg

    arg = OpenStudio::Measure::OSArgument::makeIntegerArgument('kitchen_fans_start_hour', false)
    arg.setDisplayName('Kitchen Fans: Start Hour')
    arg.setDescription('The start hour of the kitchen fan. If not provided, the OS-HPXML default is used.')
    arg.setUnits('hr')
    args << arg

    arg = OpenStudio::Measure::OSArgument::makeIntegerArgument('bathroom_fans_quantity', false)
    arg.setDisplayName('Bathroom Fans: Quantity')
    arg.setDescription('The quantity of the bathroom fans. If not provided, the OS-HPXML default is used.')
    arg.setUnits('#')
    args << arg

    arg = OpenStudio::Measure::OSArgument::makeDoubleArgument('bathroom_fans_flow_rate', false)
    arg.setDisplayName('Bathroom Fans: Flow Rate')
    arg.setDescription('The flow rate of the bathroom fans. If not provided, the OS-HPXML default is used.')
    arg.setUnits('CFM')
    args << arg

    arg = OpenStudio::Measure::OSArgument::makeDoubleArgument('bathroom_fans_hours_in_operation', false)
    arg.setDisplayName('Bathroom Fans: Hours In Operation')
    arg.setDescription('The hours in operation of the bathroom fans. If not provided, the OS-HPXML default is used.')
    arg.setUnits('hrs/day')
    args << arg

    arg = OpenStudio::Measure::OSArgument::makeDoubleArgument('bathroom_fans_power', false)
    arg.setDisplayName('Bathroom Fans: Fan Power')
    arg.setDescription('The fan power of the bathroom fans. If not provided, the OS-HPXML default is used.')
    arg.setUnits('W')
    args << arg

    arg = OpenStudio::Measure::OSArgument::makeIntegerArgument('bathroom_fans_start_hour', false)
    arg.setDisplayName('Bathroom Fans: Start Hour')
    arg.setDescription('The start hour of the bathroom fans. If not provided, the OS-HPXML default is used.')
    arg.setUnits('hr')
    args << arg

    arg = OpenStudio::Measure::OSArgument::makeBoolArgument('whole_house_fan_present', true)
    arg.setDisplayName('Whole House Fan: Present')
    arg.setDescription('Whether there is a whole house fan.')
    arg.setDefaultValue(false)
    args << arg

    arg = OpenStudio::Measure::OSArgument::makeDoubleArgument('whole_house_fan_flow_rate', false)
    arg.setDisplayName('Whole House Fan: Flow Rate')
    arg.setDescription('The flow rate of the whole house fan. If not provided, the OS-HPXML default is used.')
    arg.setUnits('CFM')
    args << arg

    arg = OpenStudio::Measure::OSArgument::makeDoubleArgument('whole_house_fan_power', false)
    arg.setDisplayName('Whole House Fan: Fan Power')
    arg.setDescription('The fan power of the whole house fan. If not provided, the OS-HPXML default is used.')
    arg.setUnits('W')
    args << arg

    water_heater_type_choices = OpenStudio::StringVector.new
    water_heater_type_choices << 'none'
    water_heater_type_choices << HPXML::WaterHeaterTypeStorage
    water_heater_type_choices << HPXML::WaterHeaterTypeTankless
    water_heater_type_choices << HPXML::WaterHeaterTypeHeatPump
    water_heater_type_choices << HPXML::WaterHeaterTypeCombiStorage
    water_heater_type_choices << HPXML::WaterHeaterTypeCombiTankless

    water_heater_fuel_choices = OpenStudio::StringVector.new
    water_heater_fuel_choices << HPXML::FuelTypeElectricity
    water_heater_fuel_choices << HPXML::FuelTypeNaturalGas
    water_heater_fuel_choices << HPXML::FuelTypeOil
    water_heater_fuel_choices << HPXML::FuelTypePropane
    water_heater_fuel_choices << HPXML::FuelTypeWoodCord
    water_heater_fuel_choices << HPXML::FuelTypeCoal

    water_heater_location_choices = OpenStudio::StringVector.new
    water_heater_location_choices << HPXML::LocationConditionedSpace
    water_heater_location_choices << HPXML::LocationBasementConditioned
    water_heater_location_choices << HPXML::LocationBasementUnconditioned
    water_heater_location_choices << HPXML::LocationGarage
    water_heater_location_choices << HPXML::LocationAttic
    water_heater_location_choices << HPXML::LocationAtticVented
    water_heater_location_choices << HPXML::LocationAtticUnvented
    water_heater_location_choices << HPXML::LocationCrawlspace
    water_heater_location_choices << HPXML::LocationCrawlspaceVented
    water_heater_location_choices << HPXML::LocationCrawlspaceUnvented
    water_heater_location_choices << HPXML::LocationCrawlspaceConditioned
    water_heater_location_choices << HPXML::LocationOtherExterior
    water_heater_location_choices << HPXML::LocationOtherHousingUnit
    water_heater_location_choices << HPXML::LocationOtherHeatedSpace
    water_heater_location_choices << HPXML::LocationOtherMultifamilyBufferSpace
    water_heater_location_choices << HPXML::LocationOtherNonFreezingSpace

    water_heater_efficiency_type_choices = OpenStudio::StringVector.new
    water_heater_efficiency_type_choices << 'EnergyFactor'
    water_heater_efficiency_type_choices << 'UniformEnergyFactor'

    water_heater_usage_bin_choices = OpenStudio::StringVector.new
    water_heater_usage_bin_choices << HPXML::WaterHeaterUsageBinVerySmall
    water_heater_usage_bin_choices << HPXML::WaterHeaterUsageBinLow
    water_heater_usage_bin_choices << HPXML::WaterHeaterUsageBinMedium
    water_heater_usage_bin_choices << HPXML::WaterHeaterUsageBinHigh

    arg = OpenStudio::Measure::OSArgument::makeChoiceArgument('water_heater_type', water_heater_type_choices, true)
    arg.setDisplayName('Water Heater: Type')
    arg.setDescription("The type of water heater. Use 'none' if there is no water heater.")
    arg.setDefaultValue(HPXML::WaterHeaterTypeStorage)
    args << arg

    arg = OpenStudio::Measure::OSArgument::makeChoiceArgument('water_heater_fuel_type', water_heater_fuel_choices, true)
    arg.setDisplayName('Water Heater: Fuel Type')
    arg.setDescription("The fuel type of water heater. Ignored for #{HPXML::WaterHeaterTypeHeatPump}.")
    arg.setDefaultValue(HPXML::FuelTypeNaturalGas)
    args << arg

    arg = OpenStudio::Measure::OSArgument::makeChoiceArgument('water_heater_location', water_heater_location_choices, false)
    arg.setDisplayName('Water Heater: Location')
    arg.setDescription('The location of water heater. If not provided, the OS-HPXML default is used.')
    args << arg

    arg = OpenStudio::Measure::OSArgument::makeDoubleArgument('water_heater_tank_volume', false)
    arg.setDisplayName('Water Heater: Tank Volume')
    arg.setDescription("Nominal volume of water heater tank. Only applies to #{HPXML::WaterHeaterTypeStorage}, #{HPXML::WaterHeaterTypeHeatPump}, and #{HPXML::WaterHeaterTypeCombiStorage}. If not provided, the OS-HPXML default is used.")
    arg.setUnits('gal')
    args << arg

    arg = OpenStudio::Measure::OSArgument::makeChoiceArgument('water_heater_efficiency_type', water_heater_efficiency_type_choices, true)
    arg.setDisplayName('Water Heater: Efficiency Type')
    arg.setDescription('The efficiency type of water heater. Does not apply to space-heating boilers.')
    arg.setDefaultValue('EnergyFactor')
    args << arg

    arg = OpenStudio::Measure::OSArgument::makeDoubleArgument('water_heater_efficiency', true)
    arg.setDisplayName('Water Heater: Efficiency')
    arg.setDescription('Rated Energy Factor or Uniform Energy Factor. Does not apply to space-heating boilers.')
    arg.setDefaultValue(0.67)
    args << arg

    arg = OpenStudio::Measure::OSArgument::makeChoiceArgument('water_heater_usage_bin', water_heater_usage_bin_choices, false)
    arg.setDisplayName('Water Heater: Usage Bin')
    arg.setDescription("The usage of the water heater. Only applies if Efficiency Type is UniformEnergyFactor and Type is not #{HPXML::WaterHeaterTypeTankless}. Does not apply to space-heating boilers. If not provided, the OS-HPXML default is used.")
    args << arg

    arg = OpenStudio::Measure::OSArgument::makeDoubleArgument('water_heater_recovery_efficiency', false)
    arg.setDisplayName('Water Heater: Recovery Efficiency')
    arg.setDescription('Ratio of energy delivered to water heater to the energy content of the fuel consumed by the water heater. Only used for non-electric storage water heaters. If not provided, the OS-HPXML default is used.')
    arg.setUnits('Frac')
    args << arg

    arg = OpenStudio::Measure::OSArgument::makeDoubleArgument('water_heater_heating_capacity', false)
    arg.setDisplayName('Water Heater: Heating Capacity')
    arg.setDescription("Heating capacity. Only applies to #{HPXML::WaterHeaterTypeStorage}. If not provided, the OS-HPXML default is used.")
    arg.setUnits('Btu/hr')
    args << arg

    arg = OpenStudio::Measure::OSArgument::makeDoubleArgument('water_heater_standby_loss', false)
    arg.setDisplayName('Water Heater: Standby Loss')
    arg.setDescription('The standby loss of water heater. Only applies to space-heating boilers. If not provided, the OS-HPXML default is used.')
    arg.setUnits('deg-F/hr')
    args << arg

    arg = OpenStudio::Measure::OSArgument::makeDoubleArgument('water_heater_jacket_rvalue', false)
    arg.setDisplayName('Water Heater: Jacket R-value')
    arg.setDescription("The jacket R-value of water heater. Doesn't apply to #{HPXML::WaterHeaterTypeTankless} or #{HPXML::WaterHeaterTypeCombiTankless}. If not provided, defaults to no jacket insulation.")
    arg.setUnits('h-ft^2-R/Btu')
    args << arg

    arg = OpenStudio::Measure::OSArgument::makeDoubleArgument('water_heater_setpoint_temperature', false)
    arg.setDisplayName('Water Heater: Setpoint Temperature')
    arg.setDescription('The setpoint temperature of water heater. If not provided, the OS-HPXML default is used.')
    arg.setUnits('deg-F')
    args << arg

    arg = OpenStudio::Measure::OSArgument::makeIntegerArgument('water_heater_num_units_served', true)
    arg.setDisplayName('Water Heater: Number of Units Served')
    arg.setDescription("Number of dwelling units served (directly or indirectly) by the water heater. Must be 1 if #{HPXML::ResidentialTypeSFD}. Used to apportion water heater tank losses to the unit.")
    arg.setUnits('#')
    arg.setDefaultValue(1)
    args << arg

    arg = OpenStudio::Measure::OSArgument::makeBoolArgument('water_heater_uses_desuperheater', false)
    arg.setDisplayName('Water Heater: Uses Desuperheater')
    arg.setDescription("Requires that the dwelling unit has a #{HPXML::HVACTypeHeatPumpAirToAir}, #{HPXML::HVACTypeHeatPumpMiniSplit}, or #{HPXML::HVACTypeHeatPumpGroundToAir} heat pump or a #{HPXML::HVACTypeCentralAirConditioner} or #{HPXML::HVACTypeMiniSplitAirConditioner} air conditioner. If not provided, assumes no desuperheater.")
    args << arg

    water_heater_tank_model_type_choices = OpenStudio::StringVector.new
    water_heater_tank_model_type_choices << HPXML::WaterHeaterTankModelTypeMixed
    water_heater_tank_model_type_choices << HPXML::WaterHeaterTankModelTypeStratified

    arg = OpenStudio::Measure::OSArgument::makeChoiceArgument('water_heater_tank_model_type', water_heater_tank_model_type_choices, false)
    arg.setDisplayName('Water Heater: Tank Type')
    arg.setDescription("Type of tank model to use. The '#{HPXML::WaterHeaterTankModelTypeStratified}' tank generally provide more accurate results, but may significantly increase run time. Applies only to #{HPXML::WaterHeaterTypeStorage}. If not provided, the OS-HPXML default is used.")
    args << arg

    water_heater_operating_mode_choices = OpenStudio::StringVector.new
    water_heater_operating_mode_choices << HPXML::WaterHeaterOperatingModeHybridAuto
    water_heater_operating_mode_choices << HPXML::WaterHeaterOperatingModeHeatPumpOnly

    arg = OpenStudio::Measure::OSArgument::makeChoiceArgument('water_heater_operating_mode', water_heater_operating_mode_choices, false)
    arg.setDisplayName('Water Heater: Operating Mode')
    arg.setDescription("The water heater operating mode. The '#{HPXML::WaterHeaterOperatingModeHeatPumpOnly}' option only uses the heat pump, while '#{HPXML::WaterHeaterOperatingModeHybridAuto}' allows the backup electric resistance to come on in high demand situations. This is ignored if a scheduled operating mode type is selected. Applies only to #{HPXML::WaterHeaterTypeHeatPump}. If not provided, the OS-HPXML default is used.")
    args << arg

    hot_water_distribution_system_type_choices = OpenStudio::StringVector.new
    hot_water_distribution_system_type_choices << HPXML::DHWDistTypeStandard
    hot_water_distribution_system_type_choices << HPXML::DHWDistTypeRecirc

    arg = OpenStudio::Measure::OSArgument::makeChoiceArgument('hot_water_distribution_system_type', hot_water_distribution_system_type_choices, true)
    arg.setDisplayName('Hot Water Distribution: System Type')
    arg.setDescription('The type of the hot water distribution system.')
    arg.setDefaultValue(HPXML::DHWDistTypeStandard)
    args << arg

    arg = OpenStudio::Measure::OSArgument::makeDoubleArgument('hot_water_distribution_standard_piping_length', false)
    arg.setDisplayName('Hot Water Distribution: Standard Piping Length')
    arg.setUnits('ft')
    arg.setDescription("If the distribution system is #{HPXML::DHWDistTypeStandard}, the length of the piping. If not provided, the OS-HPXML default is used.")
    args << arg

    recirculation_control_type_choices = OpenStudio::StringVector.new
    recirculation_control_type_choices << HPXML::DHWRecirControlTypeNone
    recirculation_control_type_choices << HPXML::DHWRecirControlTypeTimer
    recirculation_control_type_choices << HPXML::DHWRecirControlTypeTemperature
    recirculation_control_type_choices << HPXML::DHWRecirControlTypeSensor
    recirculation_control_type_choices << HPXML::DHWRecirControlTypeManual

    arg = OpenStudio::Measure::OSArgument::makeChoiceArgument('hot_water_distribution_recirc_control_type', recirculation_control_type_choices, false)
    arg.setDisplayName('Hot Water Distribution: Recirculation Control Type')
    arg.setDescription("If the distribution system is #{HPXML::DHWDistTypeRecirc}, the type of hot water recirculation control, if any.")
    arg.setDefaultValue(HPXML::DHWRecirControlTypeNone)
    args << arg

    arg = OpenStudio::Measure::OSArgument::makeDoubleArgument('hot_water_distribution_recirc_piping_length', false)
    arg.setDisplayName('Hot Water Distribution: Recirculation Piping Length')
    arg.setUnits('ft')
    arg.setDescription("If the distribution system is #{HPXML::DHWDistTypeRecirc}, the length of the recirculation piping. If not provided, the OS-HPXML default is used.")
    args << arg

    arg = OpenStudio::Measure::OSArgument::makeDoubleArgument('hot_water_distribution_recirc_branch_piping_length', false)
    arg.setDisplayName('Hot Water Distribution: Recirculation Branch Piping Length')
    arg.setUnits('ft')
    arg.setDescription("If the distribution system is #{HPXML::DHWDistTypeRecirc}, the length of the recirculation branch piping. If not provided, the OS-HPXML default is used.")
    args << arg

    arg = OpenStudio::Measure::OSArgument::makeDoubleArgument('hot_water_distribution_recirc_pump_power', false)
    arg.setDisplayName('Hot Water Distribution: Recirculation Pump Power')
    arg.setUnits('W')
    arg.setDescription("If the distribution system is #{HPXML::DHWDistTypeRecirc}, the recirculation pump power. If not provided, the OS-HPXML default is used.")
    args << arg

    arg = OpenStudio::Measure::OSArgument::makeDoubleArgument('hot_water_distribution_pipe_r', false)
    arg.setDisplayName('Hot Water Distribution: Pipe Insulation Nominal R-Value')
    arg.setUnits('h-ft^2-R/Btu')
    arg.setDescription('Nominal R-value of the pipe insulation. If not provided, the OS-HPXML default is used.')
    args << arg

    dwhr_facilities_connected_choices = OpenStudio::StringVector.new
    dwhr_facilities_connected_choices << 'none'
    dwhr_facilities_connected_choices << HPXML::DWHRFacilitiesConnectedOne
    dwhr_facilities_connected_choices << HPXML::DWHRFacilitiesConnectedAll

    arg = OpenStudio::Measure::OSArgument::makeChoiceArgument('dwhr_facilities_connected', dwhr_facilities_connected_choices, true)
    arg.setDisplayName('Drain Water Heat Recovery: Facilities Connected')
    arg.setDescription("Which facilities are connected for the drain water heat recovery. Use 'none' if there is no drain water heat recovery system.")
    arg.setDefaultValue('none')
    args << arg

    arg = OpenStudio::Measure::OSArgument::makeBoolArgument('dwhr_equal_flow', false)
    arg.setDisplayName('Drain Water Heat Recovery: Equal Flow')
    arg.setDescription('Whether the drain water heat recovery has equal flow.')
    arg.setDefaultValue(true)
    args << arg

    arg = OpenStudio::Measure::OSArgument::makeDoubleArgument('dwhr_efficiency', false)
    arg.setDisplayName('Drain Water Heat Recovery: Efficiency')
    arg.setUnits('Frac')
    arg.setDescription('The efficiency of the drain water heat recovery.')
    arg.setDefaultValue(0.55)
    args << arg

    arg = OpenStudio::Measure::OSArgument::makeBoolArgument('water_fixtures_shower_low_flow', true)
    arg.setDisplayName('Hot Water Fixtures: Is Shower Low Flow')
    arg.setDescription('Whether the shower fixture is low flow.')
    arg.setDefaultValue(false)
    args << arg

    arg = OpenStudio::Measure::OSArgument::makeBoolArgument('water_fixtures_sink_low_flow', true)
    arg.setDisplayName('Hot Water Fixtures: Is Sink Low Flow')
    arg.setDescription('Whether the sink fixture is low flow.')
    arg.setDefaultValue(false)
    args << arg

    arg = OpenStudio::Measure::OSArgument::makeDoubleArgument('water_fixtures_usage_multiplier', false)
    arg.setDisplayName('Hot Water Fixtures: Usage Multiplier')
    arg.setDescription('Multiplier on the hot water usage that can reflect, e.g., high/low usage occupants. If not provided, the OS-HPXML default is used.')
    args << arg

    solar_thermal_system_type_choices = OpenStudio::StringVector.new
    solar_thermal_system_type_choices << 'none'
    solar_thermal_system_type_choices << HPXML::SolarThermalSystemType

    solar_thermal_collector_loop_type_choices = OpenStudio::StringVector.new
    solar_thermal_collector_loop_type_choices << HPXML::SolarThermalLoopTypeDirect
    solar_thermal_collector_loop_type_choices << HPXML::SolarThermalLoopTypeIndirect
    solar_thermal_collector_loop_type_choices << HPXML::SolarThermalLoopTypeThermosyphon

    solar_thermal_collector_type_choices = OpenStudio::StringVector.new
    solar_thermal_collector_type_choices << HPXML::SolarThermalTypeEvacuatedTube
    solar_thermal_collector_type_choices << HPXML::SolarThermalTypeSingleGlazing
    solar_thermal_collector_type_choices << HPXML::SolarThermalTypeDoubleGlazing
    solar_thermal_collector_type_choices << HPXML::SolarThermalTypeICS

    arg = OpenStudio::Measure::OSArgument::makeChoiceArgument('solar_thermal_system_type', solar_thermal_system_type_choices, true)
    arg.setDisplayName('Solar Thermal: System Type')
    arg.setDescription("The type of solar thermal system. Use 'none' if there is no solar thermal system.")
    arg.setDefaultValue('none')
    args << arg

    arg = OpenStudio::Measure::OSArgument::makeDoubleArgument('solar_thermal_collector_area', true)
    arg.setDisplayName('Solar Thermal: Collector Area')
    arg.setUnits('ft^2')
    arg.setDescription('The collector area of the solar thermal system.')
    arg.setDefaultValue(40.0)
    args << arg

    arg = OpenStudio::Measure::OSArgument::makeChoiceArgument('solar_thermal_collector_loop_type', solar_thermal_collector_loop_type_choices, true)
    arg.setDisplayName('Solar Thermal: Collector Loop Type')
    arg.setDescription('The collector loop type of the solar thermal system.')
    arg.setDefaultValue(HPXML::SolarThermalLoopTypeDirect)
    args << arg

    arg = OpenStudio::Measure::OSArgument::makeChoiceArgument('solar_thermal_collector_type', solar_thermal_collector_type_choices, true)
    arg.setDisplayName('Solar Thermal: Collector Type')
    arg.setDescription('The collector type of the solar thermal system.')
    arg.setDefaultValue(HPXML::SolarThermalTypeEvacuatedTube)
    args << arg

    arg = OpenStudio::Measure::OSArgument::makeDoubleArgument('solar_thermal_collector_azimuth', true)
    arg.setDisplayName('Solar Thermal: Collector Azimuth')
    arg.setUnits('degrees')
    arg.setDescription('The collector azimuth of the solar thermal system. Azimuth is measured clockwise from north (e.g., North=0, East=90, South=180, West=270).')
    arg.setDefaultValue(180)
    args << arg

    arg = OpenStudio::Measure::OSArgument::makeStringArgument('solar_thermal_collector_tilt', true)
    arg.setDisplayName('Solar Thermal: Collector Tilt')
    arg.setUnits('degrees')
    arg.setDescription('The collector tilt of the solar thermal system. Can also enter, e.g., RoofPitch, RoofPitch+20, Latitude, Latitude-15, etc.')
    arg.setDefaultValue('RoofPitch')
    args << arg

    arg = OpenStudio::Measure::OSArgument::makeDoubleArgument('solar_thermal_collector_rated_optical_efficiency', true)
    arg.setDisplayName('Solar Thermal: Collector Rated Optical Efficiency')
    arg.setUnits('Frac')
    arg.setDescription('The collector rated optical efficiency of the solar thermal system.')
    arg.setDefaultValue(0.5)
    args << arg

    arg = OpenStudio::Measure::OSArgument::makeDoubleArgument('solar_thermal_collector_rated_thermal_losses', true)
    arg.setDisplayName('Solar Thermal: Collector Rated Thermal Losses')
    arg.setUnits('Btu/hr-ft^2-R')
    arg.setDescription('The collector rated thermal losses of the solar thermal system.')
    arg.setDefaultValue(0.2799)
    args << arg

    arg = OpenStudio::Measure::OSArgument::makeDoubleArgument('solar_thermal_storage_volume', false)
    arg.setDisplayName('Solar Thermal: Storage Volume')
    arg.setUnits('gal')
    arg.setDescription('The storage volume of the solar thermal system. If not provided, the OS-HPXML default is used.')
    args << arg

    arg = OpenStudio::Measure::OSArgument::makeDoubleArgument('solar_thermal_solar_fraction', true)
    arg.setDisplayName('Solar Thermal: Solar Fraction')
    arg.setUnits('Frac')
    arg.setDescription('The solar fraction of the solar thermal system. If provided, overrides all other solar thermal inputs.')
    arg.setDefaultValue(0)
    args << arg

    pv_system_module_type_choices = OpenStudio::StringVector.new
    pv_system_module_type_choices << HPXML::PVModuleTypeStandard
    pv_system_module_type_choices << HPXML::PVModuleTypePremium
    pv_system_module_type_choices << HPXML::PVModuleTypeThinFilm

    pv_system_location_choices = OpenStudio::StringVector.new
    pv_system_location_choices << HPXML::LocationRoof
    pv_system_location_choices << HPXML::LocationGround

    pv_system_tracking_choices = OpenStudio::StringVector.new
    pv_system_tracking_choices << HPXML::PVTrackingTypeFixed
    pv_system_tracking_choices << HPXML::PVTrackingType1Axis
    pv_system_tracking_choices << HPXML::PVTrackingType1AxisBacktracked
    pv_system_tracking_choices << HPXML::PVTrackingType2Axis

    arg = OpenStudio::Measure::OSArgument::makeBoolArgument('pv_system_present', true)
    arg.setDisplayName('PV System: Present')
    arg.setDescription('Whether there is a PV system present.')
    arg.setDefaultValue(false)
    args << arg

    arg = OpenStudio::Measure::OSArgument::makeChoiceArgument('pv_system_module_type', pv_system_module_type_choices, false)
    arg.setDisplayName('PV System: Module Type')
    arg.setDescription('Module type of the PV system. If not provided, the OS-HPXML default is used.')
    args << arg

    arg = OpenStudio::Measure::OSArgument::makeChoiceArgument('pv_system_location', pv_system_location_choices, false)
    arg.setDisplayName('PV System: Location')
    arg.setDescription('Location of the PV system. If not provided, the OS-HPXML default is used.')
    args << arg

    arg = OpenStudio::Measure::OSArgument::makeChoiceArgument('pv_system_tracking', pv_system_tracking_choices, false)
    arg.setDisplayName('PV System: Tracking')
    arg.setDescription('Type of tracking for the PV system. If not provided, the OS-HPXML default is used.')
    args << arg

    arg = OpenStudio::Measure::OSArgument::makeDoubleArgument('pv_system_array_azimuth', true)
    arg.setDisplayName('PV System: Array Azimuth')
    arg.setUnits('degrees')
    arg.setDescription('Array azimuth of the PV system. Azimuth is measured clockwise from north (e.g., North=0, East=90, South=180, West=270).')
    arg.setDefaultValue(180)
    args << arg

    arg = OpenStudio::Measure::OSArgument::makeStringArgument('pv_system_array_tilt', true)
    arg.setDisplayName('PV System: Array Tilt')
    arg.setUnits('degrees')
    arg.setDescription('Array tilt of the PV system. Can also enter, e.g., RoofPitch, RoofPitch+20, Latitude, Latitude-15, etc.')
    arg.setDefaultValue('RoofPitch')
    args << arg

    arg = OpenStudio::Measure::OSArgument::makeDoubleArgument('pv_system_max_power_output', true)
    arg.setDisplayName('PV System: Maximum Power Output')
    arg.setUnits('W')
    arg.setDescription('Maximum power output of the PV system. For a shared system, this is the total building maximum power output.')
    arg.setDefaultValue(4000)
    args << arg

    arg = OpenStudio::Measure::OSArgument::makeDoubleArgument('pv_system_inverter_efficiency', false)
    arg.setDisplayName('PV System: Inverter Efficiency')
    arg.setUnits('Frac')
    arg.setDescription('Inverter efficiency of the PV system. If there are two PV systems, this will apply to both. If not provided, the OS-HPXML default is used.')
    args << arg

    arg = OpenStudio::Measure::OSArgument::makeDoubleArgument('pv_system_system_losses_fraction', false)
    arg.setDisplayName('PV System: System Losses Fraction')
    arg.setUnits('Frac')
    arg.setDescription('System losses fraction of the PV system. If there are two PV systems, this will apply to both. If not provided, the OS-HPXML default is used.')
    args << arg

    arg = OpenStudio::Measure::OSArgument::makeIntegerArgument('pv_system_num_bedrooms_served', false)
    arg.setDisplayName('PV System: Number of Bedrooms Served')
    arg.setDescription("Number of bedrooms served by PV system. Required if #{HPXML::ResidentialTypeSFA} or #{HPXML::ResidentialTypeApartment}. Used to apportion PV generation to the unit of a SFA/MF building. If there are two PV systems, this will apply to both.")
    arg.setUnits('#')
    args << arg

    arg = OpenStudio::Measure::OSArgument::makeBoolArgument('pv_system_2_present', true)
    arg.setDisplayName('PV System 2: Present')
    arg.setDescription('Whether there is a second PV system present.')
    arg.setDefaultValue(false)
    args << arg

    arg = OpenStudio::Measure::OSArgument::makeChoiceArgument('pv_system_2_module_type', pv_system_module_type_choices, false)
    arg.setDisplayName('PV System 2: Module Type')
    arg.setDescription('Module type of the second PV system. If not provided, the OS-HPXML default is used.')
    args << arg

    arg = OpenStudio::Measure::OSArgument::makeChoiceArgument('pv_system_2_location', pv_system_location_choices, false)
    arg.setDisplayName('PV System 2: Location')
    arg.setDescription('Location of the second PV system. If not provided, the OS-HPXML default is used.')
    args << arg

    arg = OpenStudio::Measure::OSArgument::makeChoiceArgument('pv_system_2_tracking', pv_system_tracking_choices, false)
    arg.setDisplayName('PV System 2: Tracking')
    arg.setDescription('Type of tracking for the second PV system. If not provided, the OS-HPXML default is used.')
    args << arg

    arg = OpenStudio::Measure::OSArgument::makeDoubleArgument('pv_system_2_array_azimuth', true)
    arg.setDisplayName('PV System 2: Array Azimuth')
    arg.setUnits('degrees')
    arg.setDescription('Array azimuth of the second PV system. Azimuth is measured clockwise from north (e.g., North=0, East=90, South=180, West=270).')
    arg.setDefaultValue(180)
    args << arg

    arg = OpenStudio::Measure::OSArgument::makeStringArgument('pv_system_2_array_tilt', true)
    arg.setDisplayName('PV System 2: Array Tilt')
    arg.setUnits('degrees')
    arg.setDescription('Array tilt of the second PV system. Can also enter, e.g., RoofPitch, RoofPitch+20, Latitude, Latitude-15, etc.')
    arg.setDefaultValue('RoofPitch')
    args << arg

    arg = OpenStudio::Measure::OSArgument::makeDoubleArgument('pv_system_2_max_power_output', true)
    arg.setDisplayName('PV System 2: Maximum Power Output')
    arg.setUnits('W')
    arg.setDescription('Maximum power output of the second PV system. For a shared system, this is the total building maximum power output.')
    arg.setDefaultValue(4000)
    args << arg

    battery_location_choices = OpenStudio::StringVector.new
    battery_location_choices << HPXML::LocationConditionedSpace
    battery_location_choices << HPXML::LocationBasementConditioned
    battery_location_choices << HPXML::LocationBasementUnconditioned
    battery_location_choices << HPXML::LocationCrawlspace
    battery_location_choices << HPXML::LocationCrawlspaceVented
    battery_location_choices << HPXML::LocationCrawlspaceUnvented
    battery_location_choices << HPXML::LocationCrawlspaceConditioned
    battery_location_choices << HPXML::LocationAttic
    battery_location_choices << HPXML::LocationAtticVented
    battery_location_choices << HPXML::LocationAtticUnvented
    battery_location_choices << HPXML::LocationGarage
    battery_location_choices << HPXML::LocationOutside

    arg = OpenStudio::Measure::OSArgument::makeBoolArgument('battery_present', true)
    arg.setDisplayName('Battery: Present')
    arg.setDescription('Whether there is a lithium ion battery present.')
    arg.setDefaultValue(false)
    args << arg

    arg = OpenStudio::Measure::OSArgument::makeChoiceArgument('battery_location', battery_location_choices, false)
    arg.setDisplayName('Battery: Location')
    arg.setDescription('The space type for the lithium ion battery location. If not provided, the OS-HPXML default is used.')
    args << arg

    arg = OpenStudio::Measure::OSArgument::makeDoubleArgument('battery_power', false)
    arg.setDisplayName('Battery: Rated Power Output')
    arg.setDescription('The rated power output of the lithium ion battery. If not provided, the OS-HPXML default is used.')
    arg.setUnits('W')
    args << arg

    arg = OpenStudio::Measure::OSArgument::makeDoubleArgument('battery_capacity', false)
    arg.setDisplayName('Battery: Nominal Capacity')
    arg.setDescription('The nominal capacity of the lithium ion battery. If not provided, the OS-HPXML default is used.')
    arg.setUnits('kWh')
    args << arg

    arg = OpenStudio::Measure::OSArgument::makeDoubleArgument('battery_usable_capacity', false)
    arg.setDisplayName('Battery: Usable Capacity')
    arg.setDescription('The usable capacity of the lithium ion battery. If not provided, the OS-HPXML default is used.')
    arg.setUnits('kWh')
    args << arg

    arg = OpenStudio::Measure::OSArgument::makeDoubleArgument('battery_round_trip_efficiency', false)
    arg.setDisplayName('Battery: Round Trip Efficiency')
    arg.setDescription('The round trip efficiency of the lithium ion battery. If not provided, the OS-HPXML default is used.')
    arg.setUnits('Frac')
    args << arg

    arg = OpenStudio::Measure::OSArgument::makeBoolArgument('lighting_present', true)
    arg.setDisplayName('Lighting: Present')
    arg.setDescription('Whether there is lighting energy use.')
    arg.setDefaultValue(true)
    args << arg

    arg = OpenStudio::Measure::OSArgument::makeDoubleArgument('lighting_interior_fraction_cfl', true)
    arg.setDisplayName('Lighting: Interior Fraction CFL')
    arg.setDescription('Fraction of all lamps (interior) that are compact fluorescent. Lighting not specified as CFL, LFL, or LED is assumed to be incandescent.')
    arg.setDefaultValue(0.1)
    args << arg

    arg = OpenStudio::Measure::OSArgument::makeDoubleArgument('lighting_interior_fraction_lfl', true)
    arg.setDisplayName('Lighting: Interior Fraction LFL')
    arg.setDescription('Fraction of all lamps (interior) that are linear fluorescent. Lighting not specified as CFL, LFL, or LED is assumed to be incandescent.')
    arg.setDefaultValue(0.0)
    args << arg

    arg = OpenStudio::Measure::OSArgument::makeDoubleArgument('lighting_interior_fraction_led', true)
    arg.setDisplayName('Lighting: Interior Fraction LED')
    arg.setDescription('Fraction of all lamps (interior) that are light emitting diodes. Lighting not specified as CFL, LFL, or LED is assumed to be incandescent.')
    arg.setDefaultValue(0.0)
    args << arg

    arg = OpenStudio::Measure::OSArgument::makeDoubleArgument('lighting_interior_usage_multiplier', false)
    arg.setDisplayName('Lighting: Interior Usage Multiplier')
    arg.setDescription('Multiplier on the lighting energy usage (interior) that can reflect, e.g., high/low usage occupants. If not provided, the OS-HPXML default is used.')
    args << arg

    arg = OpenStudio::Measure::OSArgument::makeDoubleArgument('lighting_exterior_fraction_cfl', true)
    arg.setDisplayName('Lighting: Exterior Fraction CFL')
    arg.setDescription('Fraction of all lamps (exterior) that are compact fluorescent. Lighting not specified as CFL, LFL, or LED is assumed to be incandescent.')
    arg.setDefaultValue(0.0)
    args << arg

    arg = OpenStudio::Measure::OSArgument::makeDoubleArgument('lighting_exterior_fraction_lfl', true)
    arg.setDisplayName('Lighting: Exterior Fraction LFL')
    arg.setDescription('Fraction of all lamps (exterior) that are linear fluorescent. Lighting not specified as CFL, LFL, or LED is assumed to be incandescent.')
    arg.setDefaultValue(0.0)
    args << arg

    arg = OpenStudio::Measure::OSArgument::makeDoubleArgument('lighting_exterior_fraction_led', true)
    arg.setDisplayName('Lighting: Exterior Fraction LED')
    arg.setDescription('Fraction of all lamps (exterior) that are light emitting diodes. Lighting not specified as CFL, LFL, or LED is assumed to be incandescent.')
    arg.setDefaultValue(0.0)
    args << arg

    arg = OpenStudio::Measure::OSArgument::makeDoubleArgument('lighting_exterior_usage_multiplier', false)
    arg.setDisplayName('Lighting: Exterior Usage Multiplier')
    arg.setDescription('Multiplier on the lighting energy usage (exterior) that can reflect, e.g., high/low usage occupants. If not provided, the OS-HPXML default is used.')
    args << arg

    arg = OpenStudio::Measure::OSArgument::makeDoubleArgument('lighting_garage_fraction_cfl', true)
    arg.setDisplayName('Lighting: Garage Fraction CFL')
    arg.setDescription('Fraction of all lamps (garage) that are compact fluorescent. Lighting not specified as CFL, LFL, or LED is assumed to be incandescent.')
    arg.setDefaultValue(0.0)
    args << arg

    arg = OpenStudio::Measure::OSArgument::makeDoubleArgument('lighting_garage_fraction_lfl', true)
    arg.setDisplayName('Lighting: Garage Fraction LFL')
    arg.setDescription('Fraction of all lamps (garage) that are linear fluorescent. Lighting not specified as CFL, LFL, or LED is assumed to be incandescent.')
    arg.setDefaultValue(0.0)
    args << arg

    arg = OpenStudio::Measure::OSArgument::makeDoubleArgument('lighting_garage_fraction_led', true)
    arg.setDisplayName('Lighting: Garage Fraction LED')
    arg.setDescription('Fraction of all lamps (garage) that are light emitting diodes. Lighting not specified as CFL, LFL, or LED is assumed to be incandescent.')
    arg.setDefaultValue(0.0)
    args << arg

    arg = OpenStudio::Measure::OSArgument::makeDoubleArgument('lighting_garage_usage_multiplier', false)
    arg.setDisplayName('Lighting: Garage Usage Multiplier')
    arg.setDescription('Multiplier on the lighting energy usage (garage) that can reflect, e.g., high/low usage occupants. If not provided, the OS-HPXML default is used.')
    args << arg

    arg = OpenStudio::Measure::OSArgument::makeBoolArgument('holiday_lighting_present', true)
    arg.setDisplayName('Holiday Lighting: Present')
    arg.setDescription('Whether there is holiday lighting.')
    arg.setDefaultValue(false)
    args << arg

    arg = OpenStudio::Measure::OSArgument::makeDoubleArgument('holiday_lighting_daily_kwh', false)
    arg.setDisplayName('Holiday Lighting: Daily Consumption')
    arg.setUnits('kWh/day')
    arg.setDescription('The daily energy consumption for holiday lighting (exterior). If not provided, the OS-HPXML default is used.')
    args << arg

    arg = OpenStudio::Measure::OSArgument::makeStringArgument('holiday_lighting_period', false)
    arg.setDisplayName('Holiday Lighting: Period')
    arg.setDescription('Enter a date like "Nov 25 - Jan 5". If not provided, the OS-HPXML default is used.')
    args << arg

    dehumidifier_type_choices = OpenStudio::StringVector.new
    dehumidifier_type_choices << 'none'
    dehumidifier_type_choices << HPXML::DehumidifierTypePortable
    dehumidifier_type_choices << HPXML::DehumidifierTypeWholeHome

    dehumidifier_efficiency_type_choices = OpenStudio::StringVector.new
    dehumidifier_efficiency_type_choices << 'EnergyFactor'
    dehumidifier_efficiency_type_choices << 'IntegratedEnergyFactor'

    arg = OpenStudio::Measure::OSArgument::makeChoiceArgument('dehumidifier_type', dehumidifier_type_choices, true)
    arg.setDisplayName('Dehumidifier: Type')
    arg.setDescription('The type of dehumidifier.')
    arg.setDefaultValue('none')
    args << arg

    arg = OpenStudio::Measure::OSArgument::makeChoiceArgument('dehumidifier_efficiency_type', dehumidifier_efficiency_type_choices, true)
    arg.setDisplayName('Dehumidifier: Efficiency Type')
    arg.setDescription('The efficiency type of dehumidifier.')
    arg.setDefaultValue('IntegratedEnergyFactor')
    args << arg

    arg = OpenStudio::Measure::OSArgument::makeDoubleArgument('dehumidifier_efficiency', true)
    arg.setDisplayName('Dehumidifier: Efficiency')
    arg.setUnits('liters/kWh')
    arg.setDescription('The efficiency of the dehumidifier.')
    arg.setDefaultValue(1.5)
    args << arg

    arg = OpenStudio::Measure::OSArgument::makeDoubleArgument('dehumidifier_capacity', true)
    arg.setDisplayName('Dehumidifier: Capacity')
    arg.setDescription('The capacity (water removal rate) of the dehumidifier.')
    arg.setUnits('pint/day')
    arg.setDefaultValue(40)
    args << arg

    arg = OpenStudio::Measure::OSArgument::makeDoubleArgument('dehumidifier_rh_setpoint', true)
    arg.setDisplayName('Dehumidifier: Relative Humidity Setpoint')
    arg.setDescription('The relative humidity setpoint of the dehumidifier.')
    arg.setUnits('Frac')
    arg.setDefaultValue(0.5)
    args << arg

    arg = OpenStudio::Measure::OSArgument::makeDoubleArgument('dehumidifier_fraction_dehumidification_load_served', true)
    arg.setDisplayName('Dehumidifier: Fraction Dehumidification Load Served')
    arg.setDescription('The dehumidification load served fraction of the dehumidifier.')
    arg.setUnits('Frac')
    arg.setDefaultValue(1)
    args << arg

    appliance_location_choices = OpenStudio::StringVector.new
    appliance_location_choices << HPXML::LocationConditionedSpace
    appliance_location_choices << HPXML::LocationBasementConditioned
    appliance_location_choices << HPXML::LocationBasementUnconditioned
    appliance_location_choices << HPXML::LocationGarage
    appliance_location_choices << HPXML::LocationOtherHousingUnit
    appliance_location_choices << HPXML::LocationOtherHeatedSpace
    appliance_location_choices << HPXML::LocationOtherMultifamilyBufferSpace
    appliance_location_choices << HPXML::LocationOtherNonFreezingSpace

    clothes_washer_efficiency_type_choices = OpenStudio::StringVector.new
    clothes_washer_efficiency_type_choices << 'ModifiedEnergyFactor'
    clothes_washer_efficiency_type_choices << 'IntegratedModifiedEnergyFactor'

    arg = OpenStudio::Measure::OSArgument::makeBoolArgument('clothes_washer_present', true)
    arg.setDisplayName('Clothes Washer: Present')
    arg.setDescription('Whether there is a clothes washer present.')
    arg.setDefaultValue(true)
    args << arg

    arg = OpenStudio::Measure::OSArgument::makeChoiceArgument('clothes_washer_location', appliance_location_choices, false)
    arg.setDisplayName('Clothes Washer: Location')
    arg.setDescription('The space type for the clothes washer location. If not provided, the OS-HPXML default is used.')
    args << arg

    arg = OpenStudio::Measure::OSArgument::makeChoiceArgument('clothes_washer_efficiency_type', clothes_washer_efficiency_type_choices, true)
    arg.setDisplayName('Clothes Washer: Efficiency Type')
    arg.setDescription('The efficiency type of the clothes washer.')
    arg.setDefaultValue('IntegratedModifiedEnergyFactor')
    args << arg

    arg = OpenStudio::Measure::OSArgument::makeDoubleArgument('clothes_washer_efficiency', false)
    arg.setDisplayName('Clothes Washer: Efficiency')
    arg.setUnits('ft^3/kWh-cyc')
    arg.setDescription('The efficiency of the clothes washer. If not provided, the OS-HPXML default is used.')
    args << arg

    arg = OpenStudio::Measure::OSArgument::makeDoubleArgument('clothes_washer_rated_annual_kwh', false)
    arg.setDisplayName('Clothes Washer: Rated Annual Consumption')
    arg.setUnits('kWh/yr')
    arg.setDescription('The annual energy consumed by the clothes washer, as rated, obtained from the EnergyGuide label. This includes both the appliance electricity consumption and the energy required for water heating. If not provided, the OS-HPXML default is used.')
    args << arg

    arg = OpenStudio::Measure::OSArgument::makeDoubleArgument('clothes_washer_label_electric_rate', false)
    arg.setDisplayName('Clothes Washer: Label Electric Rate')
    arg.setUnits('$/kWh')
    arg.setDescription('The annual energy consumed by the clothes washer, as rated, obtained from the EnergyGuide label. This includes both the appliance electricity consumption and the energy required for water heating. If not provided, the OS-HPXML default is used.')
    args << arg

    arg = OpenStudio::Measure::OSArgument::makeDoubleArgument('clothes_washer_label_gas_rate', false)
    arg.setDisplayName('Clothes Washer: Label Gas Rate')
    arg.setUnits('$/therm')
    arg.setDescription('The annual energy consumed by the clothes washer, as rated, obtained from the EnergyGuide label. This includes both the appliance electricity consumption and the energy required for water heating. If not provided, the OS-HPXML default is used.')
    args << arg

    arg = OpenStudio::Measure::OSArgument::makeDoubleArgument('clothes_washer_label_annual_gas_cost', false)
    arg.setDisplayName('Clothes Washer: Label Annual Cost with Gas DHW')
    arg.setUnits('$')
    arg.setDescription('The annual cost of using the system under test conditions. Input is obtained from the EnergyGuide label. If not provided, the OS-HPXML default is used.')
    args << arg

    arg = OpenStudio::Measure::OSArgument::makeDoubleArgument('clothes_washer_label_usage', false)
    arg.setDisplayName('Clothes Washer: Label Usage')
    arg.setUnits('cyc/wk')
    arg.setDescription('The clothes washer loads per week. If not provided, the OS-HPXML default is used.')
    args << arg

    arg = OpenStudio::Measure::OSArgument::makeDoubleArgument('clothes_washer_capacity', false)
    arg.setDisplayName('Clothes Washer: Drum Volume')
    arg.setUnits('ft^3')
    arg.setDescription("Volume of the washer drum. Obtained from the EnergyStar website or the manufacturer's literature. If not provided, the OS-HPXML default is used.")
    args << arg

    arg = OpenStudio::Measure::OSArgument::makeDoubleArgument('clothes_washer_usage_multiplier', false)
    arg.setDisplayName('Clothes Washer: Usage Multiplier')
    arg.setDescription('Multiplier on the clothes washer energy and hot water usage that can reflect, e.g., high/low usage occupants. If not provided, the OS-HPXML default is used.')
    args << arg

    arg = OpenStudio::Measure::OSArgument::makeBoolArgument('clothes_dryer_present', true)
    arg.setDisplayName('Clothes Dryer: Present')
    arg.setDescription('Whether there is a clothes dryer present.')
    arg.setDefaultValue(true)
    args << arg

    arg = OpenStudio::Measure::OSArgument::makeChoiceArgument('clothes_dryer_location', appliance_location_choices, false)
    arg.setDisplayName('Clothes Dryer: Location')
    arg.setDescription('The space type for the clothes dryer location. If not provided, the OS-HPXML default is used.')
    args << arg

    clothes_dryer_fuel_choices = OpenStudio::StringVector.new
    clothes_dryer_fuel_choices << HPXML::FuelTypeElectricity
    clothes_dryer_fuel_choices << HPXML::FuelTypeNaturalGas
    clothes_dryer_fuel_choices << HPXML::FuelTypeOil
    clothes_dryer_fuel_choices << HPXML::FuelTypePropane
    clothes_dryer_fuel_choices << HPXML::FuelTypeWoodCord
    clothes_dryer_fuel_choices << HPXML::FuelTypeCoal

    clothes_dryer_efficiency_type_choices = OpenStudio::StringVector.new
    clothes_dryer_efficiency_type_choices << 'EnergyFactor'
    clothes_dryer_efficiency_type_choices << 'CombinedEnergyFactor'

    arg = OpenStudio::Measure::OSArgument::makeChoiceArgument('clothes_dryer_fuel_type', clothes_dryer_fuel_choices, true)
    arg.setDisplayName('Clothes Dryer: Fuel Type')
    arg.setDescription('Type of fuel used by the clothes dryer.')
    arg.setDefaultValue(HPXML::FuelTypeNaturalGas)
    args << arg

    arg = OpenStudio::Measure::OSArgument::makeChoiceArgument('clothes_dryer_efficiency_type', clothes_dryer_efficiency_type_choices, true)
    arg.setDisplayName('Clothes Dryer: Efficiency Type')
    arg.setDescription('The efficiency type of the clothes dryer.')
    arg.setDefaultValue('CombinedEnergyFactor')
    args << arg

    arg = OpenStudio::Measure::OSArgument::makeDoubleArgument('clothes_dryer_efficiency', false)
    arg.setDisplayName('Clothes Dryer: Efficiency')
    arg.setUnits('lb/kWh')
    arg.setDescription('The efficiency of the clothes dryer. If not provided, the OS-HPXML default is used.')
    args << arg

    arg = OpenStudio::Measure::OSArgument::makeDoubleArgument('clothes_dryer_vented_flow_rate', false)
    arg.setDisplayName('Clothes Dryer: Vented Flow Rate')
    arg.setDescription('The exhaust flow rate of the vented clothes dryer. If not provided, the OS-HPXML default is used.')
    arg.setUnits('CFM')
    args << arg

    arg = OpenStudio::Measure::OSArgument::makeDoubleArgument('clothes_dryer_usage_multiplier', false)
    arg.setDisplayName('Clothes Dryer: Usage Multiplier')
    arg.setDescription('Multiplier on the clothes dryer energy usage that can reflect, e.g., high/low usage occupants. If not provided, the OS-HPXML default is used.')
    args << arg

    arg = OpenStudio::Measure::OSArgument::makeBoolArgument('dishwasher_present', true)
    arg.setDisplayName('Dishwasher: Present')
    arg.setDescription('Whether there is a dishwasher present.')
    arg.setDefaultValue(true)
    args << arg

    arg = OpenStudio::Measure::OSArgument::makeChoiceArgument('dishwasher_location', appliance_location_choices, false)
    arg.setDisplayName('Dishwasher: Location')
    arg.setDescription('The space type for the dishwasher location. If not provided, the OS-HPXML default is used.')
    args << arg

    dishwasher_efficiency_type_choices = OpenStudio::StringVector.new
    dishwasher_efficiency_type_choices << 'RatedAnnualkWh'
    dishwasher_efficiency_type_choices << 'EnergyFactor'

    arg = OpenStudio::Measure::OSArgument::makeChoiceArgument('dishwasher_efficiency_type', dishwasher_efficiency_type_choices, true)
    arg.setDisplayName('Dishwasher: Efficiency Type')
    arg.setDescription('The efficiency type of dishwasher.')
    arg.setDefaultValue('RatedAnnualkWh')
    args << arg

    arg = OpenStudio::Measure::OSArgument::makeDoubleArgument('dishwasher_efficiency', false)
    arg.setDisplayName('Dishwasher: Efficiency')
    arg.setUnits('RatedAnnualkWh or EnergyFactor')
    arg.setDescription('The efficiency of the dishwasher. If not provided, the OS-HPXML default is used.')
    args << arg

    arg = OpenStudio::Measure::OSArgument::makeDoubleArgument('dishwasher_label_electric_rate', false)
    arg.setDisplayName('Dishwasher: Label Electric Rate')
    arg.setUnits('$/kWh')
    arg.setDescription('The label electric rate of the dishwasher. If not provided, the OS-HPXML default is used.')
    args << arg

    arg = OpenStudio::Measure::OSArgument::makeDoubleArgument('dishwasher_label_gas_rate', false)
    arg.setDisplayName('Dishwasher: Label Gas Rate')
    arg.setUnits('$/therm')
    arg.setDescription('The label gas rate of the dishwasher. If not provided, the OS-HPXML default is used.')
    args << arg

    arg = OpenStudio::Measure::OSArgument::makeDoubleArgument('dishwasher_label_annual_gas_cost', false)
    arg.setDisplayName('Dishwasher: Label Annual Gas Cost')
    arg.setUnits('$')
    arg.setDescription('The label annual gas cost of the dishwasher. If not provided, the OS-HPXML default is used.')
    args << arg

    arg = OpenStudio::Measure::OSArgument::makeDoubleArgument('dishwasher_label_usage', false)
    arg.setDisplayName('Dishwasher: Label Usage')
    arg.setUnits('cyc/wk')
    arg.setDescription('The dishwasher loads per week. If not provided, the OS-HPXML default is used.')
    args << arg

    arg = OpenStudio::Measure::OSArgument::makeIntegerArgument('dishwasher_place_setting_capacity', false)
    arg.setDisplayName('Dishwasher: Number of Place Settings')
    arg.setUnits('#')
    arg.setDescription("The number of place settings for the unit. Data obtained from manufacturer's literature. If not provided, the OS-HPXML default is used.")
    args << arg

    arg = OpenStudio::Measure::OSArgument::makeDoubleArgument('dishwasher_usage_multiplier', false)
    arg.setDisplayName('Dishwasher: Usage Multiplier')
    arg.setDescription('Multiplier on the dishwasher energy usage that can reflect, e.g., high/low usage occupants. If not provided, the OS-HPXML default is used.')
    args << arg

    arg = OpenStudio::Measure::OSArgument::makeBoolArgument('refrigerator_present', true)
    arg.setDisplayName('Refrigerator: Present')
    arg.setDescription('Whether there is a refrigerator present.')
    arg.setDefaultValue(true)
    args << arg

    arg = OpenStudio::Measure::OSArgument::makeChoiceArgument('refrigerator_location', appliance_location_choices, false)
    arg.setDisplayName('Refrigerator: Location')
    arg.setDescription('The space type for the refrigerator location. If not provided, the OS-HPXML default is used.')
    args << arg

    arg = OpenStudio::Measure::OSArgument::makeDoubleArgument('refrigerator_rated_annual_kwh', false)
    arg.setDisplayName('Refrigerator: Rated Annual Consumption')
    arg.setUnits('kWh/yr')
    arg.setDescription('The EnergyGuide rated annual energy consumption for a refrigerator. If not provided, the OS-HPXML default is used.')
    args << arg

    arg = OpenStudio::Measure::OSArgument::makeDoubleArgument('refrigerator_usage_multiplier', false)
    arg.setDisplayName('Refrigerator: Usage Multiplier')
    arg.setDescription('Multiplier on the refrigerator energy usage that can reflect, e.g., high/low usage occupants. If not provided, the OS-HPXML default is used.')
    args << arg

    arg = OpenStudio::Measure::OSArgument::makeBoolArgument('extra_refrigerator_present', true)
    arg.setDisplayName('Extra Refrigerator: Present')
    arg.setDescription('Whether there is an extra refrigerator present.')
    arg.setDefaultValue(false)
    args << arg

    arg = OpenStudio::Measure::OSArgument::makeChoiceArgument('extra_refrigerator_location', appliance_location_choices, false)
    arg.setDisplayName('Extra Refrigerator: Location')
    arg.setDescription('The space type for the extra refrigerator location. If not provided, the OS-HPXML default is used.')
    args << arg

    arg = OpenStudio::Measure::OSArgument::makeDoubleArgument('extra_refrigerator_rated_annual_kwh', false)
    arg.setDisplayName('Extra Refrigerator: Rated Annual Consumption')
    arg.setUnits('kWh/yr')
    arg.setDescription('The EnergyGuide rated annual energy consumption for an extra rrefrigerator. If not provided, the OS-HPXML default is used.')
    args << arg

    arg = OpenStudio::Measure::OSArgument::makeDoubleArgument('extra_refrigerator_usage_multiplier', false)
    arg.setDisplayName('Extra Refrigerator: Usage Multiplier')
    arg.setDescription('Multiplier on the extra refrigerator energy usage that can reflect, e.g., high/low usage occupants. If not provided, the OS-HPXML default is used.')
    args << arg

    arg = OpenStudio::Measure::OSArgument::makeBoolArgument('freezer_present', true)
    arg.setDisplayName('Freezer: Present')
    arg.setDescription('Whether there is a freezer present.')
    arg.setDefaultValue(false)
    args << arg

    arg = OpenStudio::Measure::OSArgument::makeChoiceArgument('freezer_location', appliance_location_choices, false)
    arg.setDisplayName('Freezer: Location')
    arg.setDescription('The space type for the freezer location. If not provided, the OS-HPXML default is used.')
    args << arg

    arg = OpenStudio::Measure::OSArgument::makeDoubleArgument('freezer_rated_annual_kwh', false)
    arg.setDisplayName('Freezer: Rated Annual Consumption')
    arg.setUnits('kWh/yr')
    arg.setDescription('The EnergyGuide rated annual energy consumption for a freezer. If not provided, the OS-HPXML default is used.')
    args << arg

    arg = OpenStudio::Measure::OSArgument::makeDoubleArgument('freezer_usage_multiplier', false)
    arg.setDisplayName('Freezer: Usage Multiplier')
    arg.setDescription('Multiplier on the freezer energy usage that can reflect, e.g., high/low usage occupants. If not provided, the OS-HPXML default is used.')
    args << arg

    cooking_range_oven_fuel_choices = OpenStudio::StringVector.new
    cooking_range_oven_fuel_choices << HPXML::FuelTypeElectricity
    cooking_range_oven_fuel_choices << HPXML::FuelTypeNaturalGas
    cooking_range_oven_fuel_choices << HPXML::FuelTypeOil
    cooking_range_oven_fuel_choices << HPXML::FuelTypePropane
    cooking_range_oven_fuel_choices << HPXML::FuelTypeWoodCord
    cooking_range_oven_fuel_choices << HPXML::FuelTypeCoal

    arg = OpenStudio::Measure::OSArgument::makeBoolArgument('cooking_range_oven_present', true)
    arg.setDisplayName('Cooking Range/Oven: Present')
    arg.setDescription('Whether there is a cooking range/oven present.')
    arg.setDefaultValue(true)
    args << arg

    arg = OpenStudio::Measure::OSArgument::makeChoiceArgument('cooking_range_oven_location', appliance_location_choices, false)
    arg.setDisplayName('Cooking Range/Oven: Location')
    arg.setDescription('The space type for the cooking range/oven location. If not provided, the OS-HPXML default is used.')
    args << arg

    arg = OpenStudio::Measure::OSArgument::makeChoiceArgument('cooking_range_oven_fuel_type', cooking_range_oven_fuel_choices, true)
    arg.setDisplayName('Cooking Range/Oven: Fuel Type')
    arg.setDescription('Type of fuel used by the cooking range/oven.')
    arg.setDefaultValue(HPXML::FuelTypeNaturalGas)
    args << arg

    arg = OpenStudio::Measure::OSArgument::makeBoolArgument('cooking_range_oven_is_induction', false)
    arg.setDisplayName('Cooking Range/Oven: Is Induction')
    arg.setDescription('Whether the cooking range is induction. If not provided, the OS-HPXML default is used.')
    args << arg

    arg = OpenStudio::Measure::OSArgument::makeBoolArgument('cooking_range_oven_is_convection', false)
    arg.setDisplayName('Cooking Range/Oven: Is Convection')
    arg.setDescription('Whether the oven is convection. If not provided, the OS-HPXML default is used.')
    args << arg

    arg = OpenStudio::Measure::OSArgument::makeDoubleArgument('cooking_range_oven_usage_multiplier', false)
    arg.setDisplayName('Cooking Range/Oven: Usage Multiplier')
    arg.setDescription('Multiplier on the cooking range/oven energy usage that can reflect, e.g., high/low usage occupants. If not provided, the OS-HPXML default is used.')
    args << arg

    arg = OpenStudio::Measure::OSArgument::makeBoolArgument('ceiling_fan_present', true)
    arg.setDisplayName('Ceiling Fan: Present')
    arg.setDescription('Whether there are any ceiling fans.')
    arg.setDefaultValue(true)
    args << arg

    arg = OpenStudio::Measure::OSArgument::makeDoubleArgument('ceiling_fan_efficiency', false)
    arg.setDisplayName('Ceiling Fan: Efficiency')
    arg.setUnits('CFM/W')
    arg.setDescription('The efficiency rating of the ceiling fan(s) at medium speed. If not provided, the OS-HPXML default is used.')
    args << arg

    arg = OpenStudio::Measure::OSArgument::makeIntegerArgument('ceiling_fan_quantity', false)
    arg.setDisplayName('Ceiling Fan: Quantity')
    arg.setUnits('#')
    arg.setDescription('Total number of ceiling fans. If not provided, the OS-HPXML default is used.')
    args << arg

    arg = OpenStudio::Measure::OSArgument::makeDoubleArgument('ceiling_fan_cooling_setpoint_temp_offset', false)
    arg.setDisplayName('Ceiling Fan: Cooling Setpoint Temperature Offset')
    arg.setUnits('deg-F')
    arg.setDescription('The cooling setpoint temperature offset during months when the ceiling fans are operating. Only applies if ceiling fan quantity is greater than zero. If not provided, the OS-HPXML default is used.')
    args << arg

    arg = OpenStudio::Measure::OSArgument::makeBoolArgument('misc_plug_loads_television_present', true)
    arg.setDisplayName('Misc Plug Loads: Television Present')
    arg.setDescription('Whether there are televisions.')
    arg.setDefaultValue(true)
    args << arg

    arg = OpenStudio::Measure::OSArgument::makeDoubleArgument('misc_plug_loads_television_annual_kwh', false)
    arg.setDisplayName('Misc Plug Loads: Television Annual kWh')
    arg.setDescription('The annual energy consumption of the television plug loads. If not provided, the OS-HPXML default is used.')
    arg.setUnits('kWh/yr')
    args << arg

    arg = OpenStudio::Measure::OSArgument::makeDoubleArgument('misc_plug_loads_television_usage_multiplier', false)
    arg.setDisplayName('Misc Plug Loads: Television Usage Multiplier')
    arg.setDescription('Multiplier on the television energy usage that can reflect, e.g., high/low usage occupants. If not provided, the OS-HPXML default is used.')
    args << arg

    arg = OpenStudio::Measure::OSArgument::makeDoubleArgument('misc_plug_loads_other_annual_kwh', false)
    arg.setDisplayName('Misc Plug Loads: Other Annual kWh')
    arg.setDescription('The annual energy consumption of the other residual plug loads. If not provided, the OS-HPXML default is used.')
    arg.setUnits('kWh/yr')
    args << arg

    arg = OpenStudio::Measure::OSArgument::makeDoubleArgument('misc_plug_loads_other_frac_sensible', false)
    arg.setDisplayName('Misc Plug Loads: Other Sensible Fraction')
    arg.setDescription("Fraction of other residual plug loads' internal gains that are sensible. If not provided, the OS-HPXML default is used.")
    arg.setUnits('Frac')
    args << arg

    arg = OpenStudio::Measure::OSArgument::makeDoubleArgument('misc_plug_loads_other_frac_latent', false)
    arg.setDisplayName('Misc Plug Loads: Other Latent Fraction')
    arg.setDescription("Fraction of other residual plug loads' internal gains that are latent. If not provided, the OS-HPXML default is used.")
    arg.setUnits('Frac')
    args << arg

    arg = OpenStudio::Measure::OSArgument::makeDoubleArgument('misc_plug_loads_other_usage_multiplier', false)
    arg.setDisplayName('Misc Plug Loads: Other Usage Multiplier')
    arg.setDescription('Multiplier on the other energy usage that can reflect, e.g., high/low usage occupants. If not provided, the OS-HPXML default is used.')
    args << arg

    arg = OpenStudio::Measure::OSArgument::makeBoolArgument('misc_plug_loads_well_pump_present', true)
    arg.setDisplayName('Misc Plug Loads: Well Pump Present')
    arg.setDescription('Whether there is a well pump.')
    arg.setDefaultValue(false)
    args << arg

    arg = OpenStudio::Measure::OSArgument::makeDoubleArgument('misc_plug_loads_well_pump_annual_kwh', false)
    arg.setDisplayName('Misc Plug Loads: Well Pump Annual kWh')
    arg.setDescription('The annual energy consumption of the well pump plug loads. If not provided, the OS-HPXML default is used.')
    arg.setUnits('kWh/yr')
    args << arg

    arg = OpenStudio::Measure::OSArgument::makeDoubleArgument('misc_plug_loads_well_pump_usage_multiplier', false)
    arg.setDisplayName('Misc Plug Loads: Well Pump Usage Multiplier')
    arg.setDescription('Multiplier on the well pump energy usage that can reflect, e.g., high/low usage occupants. If not provided, the OS-HPXML default is used.')
    args << arg

    arg = OpenStudio::Measure::OSArgument::makeBoolArgument('misc_plug_loads_vehicle_present', true)
    arg.setDisplayName('Misc Plug Loads: Vehicle Present')
    arg.setDescription('Whether there is an electric vehicle.')
    arg.setDefaultValue(false)
    args << arg

    arg = OpenStudio::Measure::OSArgument::makeDoubleArgument('misc_plug_loads_vehicle_annual_kwh', false)
    arg.setDisplayName('Misc Plug Loads: Vehicle Annual kWh')
    arg.setDescription('The annual energy consumption of the electric vehicle plug loads. If not provided, the OS-HPXML default is used.')
    arg.setUnits('kWh/yr')
    args << arg

    arg = OpenStudio::Measure::OSArgument::makeDoubleArgument('misc_plug_loads_vehicle_usage_multiplier', false)
    arg.setDisplayName('Misc Plug Loads: Vehicle Usage Multiplier')
    arg.setDescription('Multiplier on the electric vehicle energy usage that can reflect, e.g., high/low usage occupants. If not provided, the OS-HPXML default is used.')
    args << arg

    misc_fuel_loads_fuel_choices = OpenStudio::StringVector.new
    misc_fuel_loads_fuel_choices << HPXML::FuelTypeNaturalGas
    misc_fuel_loads_fuel_choices << HPXML::FuelTypeOil
    misc_fuel_loads_fuel_choices << HPXML::FuelTypePropane
    misc_fuel_loads_fuel_choices << HPXML::FuelTypeWoodCord
    misc_fuel_loads_fuel_choices << HPXML::FuelTypeWoodPellets

    arg = OpenStudio::Measure::OSArgument::makeBoolArgument('misc_fuel_loads_grill_present', true)
    arg.setDisplayName('Misc Fuel Loads: Grill Present')
    arg.setDescription('Whether there is a fuel loads grill.')
    arg.setDefaultValue(false)
    args << arg

    arg = OpenStudio::Measure::OSArgument::makeChoiceArgument('misc_fuel_loads_grill_fuel_type', misc_fuel_loads_fuel_choices, true)
    arg.setDisplayName('Misc Fuel Loads: Grill Fuel Type')
    arg.setDescription('The fuel type of the fuel loads grill.')
    arg.setDefaultValue(HPXML::FuelTypeNaturalGas)
    args << arg

    arg = OpenStudio::Measure::OSArgument::makeDoubleArgument('misc_fuel_loads_grill_annual_therm', false)
    arg.setDisplayName('Misc Fuel Loads: Grill Annual therm')
    arg.setDescription('The annual energy consumption of the fuel loads grill. If not provided, the OS-HPXML default is used.')
    arg.setUnits('therm/yr')
    args << arg

    arg = OpenStudio::Measure::OSArgument::makeDoubleArgument('misc_fuel_loads_grill_usage_multiplier', false)
    arg.setDisplayName('Misc Fuel Loads: Grill Usage Multiplier')
    arg.setDescription('Multiplier on the fuel loads grill energy usage that can reflect, e.g., high/low usage occupants. If not provided, the OS-HPXML default is used.')
    args << arg

    arg = OpenStudio::Measure::OSArgument::makeBoolArgument('misc_fuel_loads_lighting_present', true)
    arg.setDisplayName('Misc Fuel Loads: Lighting Present')
    arg.setDescription('Whether there is fuel loads lighting.')
    arg.setDefaultValue(false)
    args << arg

    arg = OpenStudio::Measure::OSArgument::makeChoiceArgument('misc_fuel_loads_lighting_fuel_type', misc_fuel_loads_fuel_choices, true)
    arg.setDisplayName('Misc Fuel Loads: Lighting Fuel Type')
    arg.setDescription('The fuel type of the fuel loads lighting.')
    arg.setDefaultValue(HPXML::FuelTypeNaturalGas)
    args << arg

    arg = OpenStudio::Measure::OSArgument::makeDoubleArgument('misc_fuel_loads_lighting_annual_therm', false)
    arg.setDisplayName('Misc Fuel Loads: Lighting Annual therm')
    arg.setDescription('The annual energy consumption of the fuel loads lighting. If not provided, the OS-HPXML default is used.')
    arg.setUnits('therm/yr')
    args << arg

    arg = OpenStudio::Measure::OSArgument::makeDoubleArgument('misc_fuel_loads_lighting_usage_multiplier', false)
    arg.setDisplayName('Misc Fuel Loads: Lighting Usage Multiplier')
    arg.setDescription('Multiplier on the fuel loads lighting energy usage that can reflect, e.g., high/low usage occupants. If not provided, the OS-HPXML default is used.')
    args << arg

    arg = OpenStudio::Measure::OSArgument::makeBoolArgument('misc_fuel_loads_fireplace_present', true)
    arg.setDisplayName('Misc Fuel Loads: Fireplace Present')
    arg.setDescription('Whether there is fuel loads fireplace.')
    arg.setDefaultValue(false)
    args << arg

    arg = OpenStudio::Measure::OSArgument::makeChoiceArgument('misc_fuel_loads_fireplace_fuel_type', misc_fuel_loads_fuel_choices, true)
    arg.setDisplayName('Misc Fuel Loads: Fireplace Fuel Type')
    arg.setDescription('The fuel type of the fuel loads fireplace.')
    arg.setDefaultValue(HPXML::FuelTypeNaturalGas)
    args << arg

    arg = OpenStudio::Measure::OSArgument::makeDoubleArgument('misc_fuel_loads_fireplace_annual_therm', false)
    arg.setDisplayName('Misc Fuel Loads: Fireplace Annual therm')
    arg.setDescription('The annual energy consumption of the fuel loads fireplace. If not provided, the OS-HPXML default is used.')
    arg.setUnits('therm/yr')
    args << arg

    arg = OpenStudio::Measure::OSArgument::makeDoubleArgument('misc_fuel_loads_fireplace_frac_sensible', false)
    arg.setDisplayName('Misc Fuel Loads: Fireplace Sensible Fraction')
    arg.setDescription("Fraction of fireplace residual fuel loads' internal gains that are sensible. If not provided, the OS-HPXML default is used.")
    arg.setUnits('Frac')
    args << arg

    arg = OpenStudio::Measure::OSArgument::makeDoubleArgument('misc_fuel_loads_fireplace_frac_latent', false)
    arg.setDisplayName('Misc Fuel Loads: Fireplace Latent Fraction')
    arg.setDescription("Fraction of fireplace residual fuel loads' internal gains that are latent. If not provided, the OS-HPXML default is used.")
    arg.setUnits('Frac')
    args << arg

    arg = OpenStudio::Measure::OSArgument::makeDoubleArgument('misc_fuel_loads_fireplace_usage_multiplier', false)
    arg.setDisplayName('Misc Fuel Loads: Fireplace Usage Multiplier')
    arg.setDescription('Multiplier on the fuel loads fireplace energy usage that can reflect, e.g., high/low usage occupants. If not provided, the OS-HPXML default is used.')
    args << arg

    heater_type_choices = OpenStudio::StringVector.new
    heater_type_choices << HPXML::TypeNone
    heater_type_choices << HPXML::HeaterTypeElectricResistance
    heater_type_choices << HPXML::HeaterTypeGas
    heater_type_choices << HPXML::HeaterTypeHeatPump

    arg = OpenStudio::Measure::OSArgument::makeBoolArgument('pool_present', true)
    arg.setDisplayName('Pool: Present')
    arg.setDescription('Whether there is a pool.')
    arg.setDefaultValue(false)
    args << arg

    arg = OpenStudio::Measure::OSArgument::makeDoubleArgument('pool_pump_annual_kwh', false)
    arg.setDisplayName('Pool: Pump Annual kWh')
    arg.setDescription('The annual energy consumption of the pool pump. If not provided, the OS-HPXML default is used.')
    arg.setUnits('kWh/yr')
    args << arg

    arg = OpenStudio::Measure::OSArgument::makeDoubleArgument('pool_pump_usage_multiplier', false)
    arg.setDisplayName('Pool: Pump Usage Multiplier')
    arg.setDescription('Multiplier on the pool pump energy usage that can reflect, e.g., high/low usage occupants. If not provided, the OS-HPXML default is used.')
    args << arg

    arg = OpenStudio::Measure::OSArgument::makeChoiceArgument('pool_heater_type', heater_type_choices, true)
    arg.setDisplayName('Pool: Heater Type')
    arg.setDescription("The type of pool heater. Use '#{HPXML::TypeNone}' if there is no pool heater.")
    arg.setDefaultValue(HPXML::TypeNone)
    args << arg

    arg = OpenStudio::Measure::OSArgument::makeDoubleArgument('pool_heater_annual_kwh', false)
    arg.setDisplayName('Pool: Heater Annual kWh')
    arg.setDescription("The annual energy consumption of the #{HPXML::HeaterTypeElectricResistance} pool heater. If not provided, the OS-HPXML default is used.")
    arg.setUnits('kWh/yr')
    args << arg

    arg = OpenStudio::Measure::OSArgument::makeDoubleArgument('pool_heater_annual_therm', false)
    arg.setDisplayName('Pool: Heater Annual therm')
    arg.setDescription("The annual energy consumption of the #{HPXML::HeaterTypeGas} pool heater. If not provided, the OS-HPXML default is used.")
    arg.setUnits('therm/yr')
    args << arg

    arg = OpenStudio::Measure::OSArgument::makeDoubleArgument('pool_heater_usage_multiplier', false)
    arg.setDisplayName('Pool: Heater Usage Multiplier')
    arg.setDescription('Multiplier on the pool heater energy usage that can reflect, e.g., high/low usage occupants. If not provided, the OS-HPXML default is used.')
    args << arg

    arg = OpenStudio::Measure::OSArgument::makeBoolArgument('permanent_spa_present', true)
    arg.setDisplayName('Permanent Spa: Present')
    arg.setDescription('Whether there is a permanent spa.')
    arg.setDefaultValue(false)
    args << arg

    arg = OpenStudio::Measure::OSArgument::makeDoubleArgument('permanent_spa_pump_annual_kwh', false)
    arg.setDisplayName('Permanent Spa: Pump Annual kWh')
    arg.setDescription('The annual energy consumption of the permanent spa pump. If not provided, the OS-HPXML default is used.')
    arg.setUnits('kWh/yr')
    args << arg

    arg = OpenStudio::Measure::OSArgument::makeDoubleArgument('permanent_spa_pump_usage_multiplier', false)
    arg.setDisplayName('Permanent Spa: Pump Usage Multiplier')
    arg.setDescription('Multiplier on the permanent spa pump energy usage that can reflect, e.g., high/low usage occupants. If not provided, the OS-HPXML default is used.')
    args << arg

    arg = OpenStudio::Measure::OSArgument::makeChoiceArgument('permanent_spa_heater_type', heater_type_choices, true)
    arg.setDisplayName('Permanent Spa: Heater Type')
    arg.setDescription("The type of permanent spa heater. Use '#{HPXML::TypeNone}' if there is no permanent spa heater.")
    arg.setDefaultValue(HPXML::TypeNone)
    args << arg

    arg = OpenStudio::Measure::OSArgument::makeDoubleArgument('permanent_spa_heater_annual_kwh', false)
    arg.setDisplayName('Permanent Spa: Heater Annual kWh')
    arg.setDescription("The annual energy consumption of the #{HPXML::HeaterTypeElectricResistance} permanent spa heater. If not provided, the OS-HPXML default is used.")
    arg.setUnits('kWh/yr')
    args << arg

    arg = OpenStudio::Measure::OSArgument::makeDoubleArgument('permanent_spa_heater_annual_therm', false)
    arg.setDisplayName('Permanent Spa: Heater Annual therm')
    arg.setDescription("The annual energy consumption of the #{HPXML::HeaterTypeGas} permanent spa heater. If not provided, the OS-HPXML default is used.")
    arg.setUnits('therm/yr')
    args << arg

    arg = OpenStudio::Measure::OSArgument::makeDoubleArgument('permanent_spa_heater_usage_multiplier', false)
    arg.setDisplayName('Permanent Spa: Heater Usage Multiplier')
    arg.setDescription('Multiplier on the permanent spa heater energy usage that can reflect, e.g., high/low usage occupants. If not provided, the OS-HPXML default is used.')
    args << arg

    arg = OpenStudio::Measure::OSArgument.makeStringArgument('emissions_scenario_names', false)
    arg.setDisplayName('Emissions: Scenario Names')
    arg.setDescription('Names of emissions scenarios. If multiple scenarios, use a comma-separated list. If not provided, no emissions scenarios are calculated.')
    args << arg

    arg = OpenStudio::Measure::OSArgument.makeStringArgument('emissions_types', false)
    arg.setDisplayName('Emissions: Types')
    arg.setDescription('Types of emissions (e.g., CO2e, NOx, etc.). If multiple scenarios, use a comma-separated list.')
    args << arg

    arg = OpenStudio::Measure::OSArgument.makeStringArgument('emissions_electricity_units', false)
    arg.setDisplayName('Emissions: Electricity Units')
    arg.setDescription('Electricity emissions factors units. If multiple scenarios, use a comma-separated list. Only lb/MWh and kg/MWh are allowed.')
    args << arg

    arg = OpenStudio::Measure::OSArgument.makeStringArgument('emissions_electricity_values_or_filepaths', false)
    arg.setDisplayName('Emissions: Electricity Values or File Paths')
    arg.setDescription('Electricity emissions factors values, specified as either an annual factor or an absolute/relative path to a file with hourly factors. If multiple scenarios, use a comma-separated list.')
    args << arg

    arg = OpenStudio::Measure::OSArgument.makeStringArgument('emissions_electricity_number_of_header_rows', false)
    arg.setDisplayName('Emissions: Electricity Files Number of Header Rows')
    arg.setDescription('The number of header rows in the electricity emissions factor file. Only applies when an electricity filepath is used. If multiple scenarios, use a comma-separated list.')
    args << arg

    arg = OpenStudio::Measure::OSArgument.makeStringArgument('emissions_electricity_column_numbers', false)
    arg.setDisplayName('Emissions: Electricity Files Column Numbers')
    arg.setDescription('The column number in the electricity emissions factor file. Only applies when an electricity filepath is used. If multiple scenarios, use a comma-separated list.')
    args << arg

    arg = OpenStudio::Measure::OSArgument.makeStringArgument('emissions_fossil_fuel_units', false)
    arg.setDisplayName('Emissions: Fossil Fuel Units')
    arg.setDescription('Fossil fuel emissions factors units. If multiple scenarios, use a comma-separated list. Only lb/MBtu and kg/MBtu are allowed.')
    args << arg

    Constants.FossilFuels.each do |fossil_fuel|
      underscore_case = OpenStudio::toUnderscoreCase(fossil_fuel)
      all_caps_case = fossil_fuel.split(' ').map(&:capitalize).join(' ')
      cap_case = fossil_fuel.capitalize

      arg = OpenStudio::Measure::OSArgument.makeStringArgument("emissions_#{underscore_case}_values", false)
      arg.setDisplayName("Emissions: #{all_caps_case} Values")
      arg.setDescription("#{cap_case} emissions factors values, specified as an annual factor. If multiple scenarios, use a comma-separated list.")
      args << arg
    end

    arg = OpenStudio::Measure::OSArgument.makeStringArgument('utility_bill_scenario_names', false)
    arg.setDisplayName('Utility Bills: Scenario Names')
    arg.setDescription('Names of utility bill scenarios. If multiple scenarios, use a comma-separated list. If not provided, no utility bills scenarios are calculated.')
    args << arg

    arg = OpenStudio::Measure::OSArgument.makeStringArgument('utility_bill_electricity_filepaths', false)
    arg.setDisplayName('Utility Bills: Electricity File Paths')
    arg.setDescription('Electricity tariff file specified as an absolute/relative path to a file with utility rate structure information. Tariff file must be formatted to OpenEI API version 7. If multiple scenarios, use a comma-separated list.')
    args << arg

    ([HPXML::FuelTypeElectricity] + Constants.FossilFuels).each do |fuel|
      underscore_case = OpenStudio::toUnderscoreCase(fuel)
      all_caps_case = fuel.split(' ').map(&:capitalize).join(' ')
      cap_case = fuel.capitalize

      arg = OpenStudio::Measure::OSArgument.makeStringArgument("utility_bill_#{underscore_case}_fixed_charges", false)
      arg.setDisplayName("Utility Bills: #{all_caps_case} Fixed Charges")
      arg.setDescription("#{cap_case} utility bill monthly fixed charges. If multiple scenarios, use a comma-separated list.")
      args << arg
    end

    ([HPXML::FuelTypeElectricity] + Constants.FossilFuels).each do |fuel|
      underscore_case = OpenStudio::toUnderscoreCase(fuel)
      all_caps_case = fuel.split(' ').map(&:capitalize).join(' ')
      cap_case = fuel.capitalize

      arg = OpenStudio::Measure::OSArgument.makeStringArgument("utility_bill_#{underscore_case}_marginal_rates", false)
      arg.setDisplayName("Utility Bills: #{all_caps_case} Marginal Rates")
      arg.setDescription("#{cap_case} utility bill marginal rates. If multiple scenarios, use a comma-separated list.")
      args << arg
    end

    arg = OpenStudio::Measure::OSArgument.makeStringArgument('utility_bill_pv_compensation_types', false)
    arg.setDisplayName('Utility Bills: PV Compensation Types')
    arg.setDescription('Utility bill PV compensation types. If multiple scenarios, use a comma-separated list.')
    args << arg

    arg = OpenStudio::Measure::OSArgument.makeStringArgument('utility_bill_pv_net_metering_annual_excess_sellback_rate_types', false)
    arg.setDisplayName('Utility Bills: PV Net Metering Annual Excess Sellback Rate Types')
    arg.setDescription("Utility bill PV net metering annual excess sellback rate types. Only applies if the PV compensation type is '#{HPXML::PVCompensationTypeNetMetering}'. If multiple scenarios, use a comma-separated list.")
    args << arg

    arg = OpenStudio::Measure::OSArgument.makeStringArgument('utility_bill_pv_net_metering_annual_excess_sellback_rates', false)
    arg.setDisplayName('Utility Bills: PV Net Metering Annual Excess Sellback Rates')
    arg.setDescription("Utility bill PV net metering annual excess sellback rates. Only applies if the PV compensation type is '#{HPXML::PVCompensationTypeNetMetering}' and the PV annual excess sellback rate type is '#{HPXML::PVAnnualExcessSellbackRateTypeUserSpecified}'. If multiple scenarios, use a comma-separated list.")
    args << arg

    arg = OpenStudio::Measure::OSArgument.makeStringArgument('utility_bill_pv_feed_in_tariff_rates', false)
    arg.setDisplayName('Utility Bills: PV Feed-In Tariff Rates')
    arg.setDescription("Utility bill PV annual full/gross feed-in tariff rates. Only applies if the PV compensation type is '#{HPXML::PVCompensationTypeFeedInTariff}'. If multiple scenarios, use a comma-separated list.")
    args << arg

    arg = OpenStudio::Measure::OSArgument.makeStringArgument('utility_bill_pv_monthly_grid_connection_fee_units', false)
    arg.setDisplayName('Utility Bills: PV Monthly Grid Connection Fee Units')
    arg.setDescription('Utility bill PV monthly grid connection fee units. If multiple scenarios, use a comma-separated list.')
    args << arg

    arg = OpenStudio::Measure::OSArgument.makeStringArgument('utility_bill_pv_monthly_grid_connection_fees', false)
    arg.setDisplayName('Utility Bills: PV Monthly Grid Connection Fees')
    arg.setDescription('Utility bill PV monthly grid connection fees. If multiple scenarios, use a comma-separated list.')
    args << arg

    arg = OpenStudio::Measure::OSArgument.makeStringArgument('additional_properties', false)
    arg.setDisplayName('Additional Properties')
    arg.setDescription("Additional properties specified as key-value pairs (i.e., key=value). If multiple additional properties, use a |-separated list. For example, 'LowIncome=false|Remodeled|Description=2-story home in Denver'. These properties will be stored in the HPXML file under /HPXML/SoftwareInfo/extension/AdditionalProperties.")
    args << arg

    arg = OpenStudio::Measure::OSArgument::makeBoolArgument('combine_like_surfaces', false)
    arg.setDisplayName('Combine like surfaces?')
    arg.setDescription('If true, combines like surfaces to simplify the HPXML file generated.')
    arg.setDefaultValue(false)
    args << arg

    arg = OpenStudio::Measure::OSArgument::makeBoolArgument('apply_defaults', false)
    arg.setDisplayName('Apply Default Values?')
    arg.setDescription('If true, applies OS-HPXML default values to the HPXML output file. Setting to true will also force validation of the HPXML output file before applying OS-HPXML default values.')
    arg.setDefaultValue(false)
    args << arg

    arg = OpenStudio::Measure::OSArgument::makeBoolArgument('apply_validation', false)
    arg.setDisplayName('Apply Validation?')
    arg.setDescription('If true, validates the HPXML output file. Set to false for faster performance. Note that validation is not needed if the HPXML file will be validated downstream (e.g., via the HPXMLtoOpenStudio measure).')
    arg.setDefaultValue(false)
    args << arg

    return args
  end

  # define what happens when the measure is run
  def run(model, runner, user_arguments)
    super(model, runner, user_arguments)

    # use the built-in error checking
    if !runner.validateUserArguments(arguments(model), user_arguments)
      return false
    end

    Geometry.tear_down_model(model, runner)

    Version.check_openstudio_version()

    # assign the user inputs to variables
    args = get_argument_values(runner, arguments(model), user_arguments)

    args[:apply_validation] = args[:apply_validation].is_initialized ? args[:apply_validation].get : false
    args[:apply_defaults] = args[:apply_defaults].is_initialized ? args[:apply_defaults].get : false
    args[:geometry_unit_left_wall_is_adiabatic] = (args[:geometry_unit_left_wall_is_adiabatic].is_initialized && args[:geometry_unit_left_wall_is_adiabatic].get)
    args[:geometry_unit_right_wall_is_adiabatic] = (args[:geometry_unit_right_wall_is_adiabatic].is_initialized && args[:geometry_unit_right_wall_is_adiabatic].get)
    args[:geometry_unit_front_wall_is_adiabatic] = (args[:geometry_unit_front_wall_is_adiabatic].is_initialized && args[:geometry_unit_front_wall_is_adiabatic].get)
    args[:geometry_unit_back_wall_is_adiabatic] = (args[:geometry_unit_back_wall_is_adiabatic].is_initialized && args[:geometry_unit_back_wall_is_adiabatic].get)
    args[:cooling_system_is_ducted] = (args[:cooling_system_is_ducted].is_initialized && args[:cooling_system_is_ducted].get)
    args[:heat_pump_is_ducted] = (args[:heat_pump_is_ducted].is_initialized && args[:heat_pump_is_ducted].get)

    # Argument error checks
    warnings, errors = validate_arguments(args)
    unless warnings.empty?
      warnings.each do |warning|
        runner.registerWarning(warning)
      end
    end
    unless errors.empty?
      errors.each do |error|
        runner.registerError(error)
      end
      return false
    end

    # Create EpwFile object
    epw_path = args[:weather_station_epw_filepath]
    if not File.exist? epw_path
      epw_path = File.join(File.expand_path(File.join(File.dirname(__FILE__), '..', 'weather')), epw_path) # a filename was entered for weather_station_epw_filepath
    end
    if not File.exist? epw_path
      runner.registerError("Could not find EPW file at '#{epw_path}'.")
      return false
    end

    # Create HPXML file
    hpxml_path = args[:hpxml_path]
    unless (Pathname.new hpxml_path).absolute?
      hpxml_path = File.expand_path(hpxml_path)
    end

    hpxml_doc = HPXMLFile.create(runner, model, args, epw_path, hpxml_path)
    if not hpxml_doc
      runner.registerError('Unsuccessful creation of HPXML file.')
      return false
    end

    runner.registerInfo("Wrote file: #{hpxml_path}")

    # Uncomment for debugging purposes
    # File.write(hpxml_path.gsub('.xml', '.osm'), model.to_s)

    return true
  end

  def validate_arguments(args)
    warnings = argument_warnings(args)
    errors = argument_errors(args)

    return warnings, errors
  end

  def argument_warnings(args)
    warnings = []

    max_uninsulated_floor_rvalue = 6.0
    max_uninsulated_ceiling_rvalue = 3.0
    max_uninsulated_roof_rvalue = 3.0

    warning = ([HPXML::WaterHeaterTypeHeatPump].include?(args[:water_heater_type]) && (args[:water_heater_fuel_type] != HPXML::FuelTypeElectricity))
    warnings << 'Cannot model a heat pump water heater with non-electric fuel type.' if warning

    warning = [HPXML::FoundationTypeSlab, HPXML::FoundationTypeAboveApartment].include?(args[:geometry_foundation_type]) && (args[:geometry_foundation_height] > 0)
    warnings << "Foundation type of '#{args[:geometry_foundation_type]}' cannot have a non-zero height. Assuming height is zero." if warning

    warning = (args[:geometry_foundation_type] == HPXML::FoundationTypeSlab) && (args[:geometry_foundation_height_above_grade] > 0)
    warnings << 'Specified a slab foundation type with a non-zero height above grade.' if warning

    warning = [HPXML::FoundationTypeCrawlspaceVented, HPXML::FoundationTypeCrawlspaceUnvented, HPXML::FoundationTypeBasementUnconditioned].include?(args[:geometry_foundation_type]) && ((args[:foundation_wall_insulation_r] > 0) || args[:foundation_wall_assembly_r].is_initialized) && (args[:floor_over_foundation_assembly_r] > max_uninsulated_floor_rvalue)
    warnings << 'Home with unconditioned basement/crawlspace foundation type has both foundation wall insulation and floor insulation.' if warning

    warning = [HPXML::AtticTypeVented, HPXML::AtticTypeUnvented].include?(args[:geometry_attic_type]) && (args[:ceiling_assembly_r] > max_uninsulated_ceiling_rvalue) && (args[:roof_assembly_r] > max_uninsulated_roof_rvalue)
    warnings << 'Home with unconditioned attic type has both ceiling insulation and roof insulation.' if warning

    warning = (args[:geometry_foundation_type] == HPXML::FoundationTypeBasementConditioned) && (args[:floor_over_foundation_assembly_r] > max_uninsulated_floor_rvalue)
    warnings << 'Home with conditioned basement has floor insulation.' if warning

    warning = (args[:geometry_attic_type] == HPXML::AtticTypeConditioned) && (args[:ceiling_assembly_r] > max_uninsulated_ceiling_rvalue)
    warnings << 'Home with conditioned attic has ceiling insulation.' if warning

    return warnings
  end

  def argument_errors(args)
    errors = []

    error = (args[:heating_system_type] != 'none') && (args[:heat_pump_type] != 'none') && (args[:heating_system_fraction_heat_load_served] > 0) && (args[:heat_pump_fraction_heat_load_served] > 0)
    errors << 'Multiple central heating systems are not currently supported.' if error

    error = (args[:cooling_system_type] != 'none') && (args[:heat_pump_type] != 'none') && (args[:cooling_system_fraction_cool_load_served] > 0) && (args[:heat_pump_fraction_cool_load_served] > 0)
    errors << 'Multiple central cooling systems are not currently supported.' if error

    error = ![HPXML::FoundationTypeSlab, HPXML::FoundationTypeAboveApartment].include?(args[:geometry_foundation_type]) && (args[:geometry_foundation_height] == 0)
    errors << "Foundation type of '#{args[:geometry_foundation_type]}' cannot have a height of zero." if error

    error = (args[:geometry_unit_type] == HPXML::ResidentialTypeApartment) && ([HPXML::FoundationTypeBasementConditioned, HPXML::FoundationTypeCrawlspaceConditioned].include? args[:geometry_foundation_type])
    errors << 'Conditioned basement/crawlspace foundation type for apartment units is not currently supported.' if error

    error = (args[:heating_system_type] == 'none') && (args[:heat_pump_type] == 'none') && (args[:heating_system_2_type] != 'none')
    errors << 'A second heating system was specified without a primary heating system.' if error

    if ((args[:heat_pump_backup_type] == HPXML::HeatPumpBackupTypeSeparate) && (args[:heating_system_2_type] == HPXML::HVACTypeFurnace)) # separate ducted backup
      if [HPXML::HVACTypeHeatPumpAirToAir, HPXML::HVACTypeHeatPumpGroundToAir].include?(args[:heat_pump_type]) ||
         ((args[:heat_pump_type] == HPXML::HVACTypeHeatPumpMiniSplit) && args[:heat_pump_is_ducted]) # ducted heat pump
        errors << "A ducted heat pump with '#{HPXML::HeatPumpBackupTypeSeparate}' ducted backup is not supported."
      end
    end

    error = [HPXML::ResidentialTypeSFA, HPXML::ResidentialTypeApartment].include?(args[:geometry_unit_type]) && !args[:geometry_building_num_units].is_initialized
    errors << 'Did not specify the number of units in the building for single-family attached or apartment units.' if error

    error = (args[:geometry_unit_type] == HPXML::ResidentialTypeApartment) && (args[:geometry_unit_num_floors_above_grade] > 1)
    errors << 'Apartment units can only have one above-grade floor.' if error

    error = (args[:geometry_unit_type] == HPXML::ResidentialTypeSFD) && (args[:geometry_unit_left_wall_is_adiabatic] || args[:geometry_unit_right_wall_is_adiabatic] || args[:geometry_unit_front_wall_is_adiabatic] || args[:geometry_unit_back_wall_is_adiabatic] || (args[:geometry_attic_type] == HPXML::AtticTypeBelowApartment) || (args[:geometry_foundation_type] == HPXML::FoundationTypeAboveApartment))
    errors << 'No adiabatic surfaces can be applied to single-family detached homes.' if error

    error = (args[:geometry_unit_type] == HPXML::ResidentialTypeApartment) && (args[:geometry_attic_type] == HPXML::AtticTypeConditioned)
    errors << 'Conditioned attic type for apartment units is not currently supported.' if error

    error = (args[:geometry_unit_num_floors_above_grade] == 1 && args[:geometry_attic_type] == HPXML::AtticTypeConditioned)
    errors << 'Units with a conditioned attic must have at least two above-grade floors.' if error

    error = ((args[:water_heater_type] == HPXML::WaterHeaterTypeCombiStorage) || (args[:water_heater_type] == HPXML::WaterHeaterTypeCombiTankless)) && (args[:heating_system_type] != HPXML::HVACTypeBoiler)
    errors << 'Must specify a boiler when modeling an indirect water heater type.' if error

    error = (args[:geometry_unit_num_bedrooms] <= 0)
    errors << 'Number of bedrooms must be greater than zero.' if error

    error = [HPXML::ResidentialTypeSFD].include?(args[:geometry_unit_type]) && args[:heating_system_type].include?('Shared')
    errors << 'Specified a shared system for a single-family detached unit.' if error

    error = args[:geometry_rim_joist_height].is_initialized && !args[:rim_joist_assembly_r].is_initialized
    errors << 'Specified a rim joist height but no rim joist assembly R-value.' if error

    error = args[:rim_joist_assembly_r].is_initialized && !args[:geometry_rim_joist_height].is_initialized
    errors << 'Specified a rim joist assembly R-value but no rim joist height.' if error

    emissions_args_initialized = [args[:emissions_scenario_names].is_initialized,
                                  args[:emissions_types].is_initialized,
                                  args[:emissions_electricity_units].is_initialized,
                                  args[:emissions_electricity_values_or_filepaths].is_initialized]
    error = (emissions_args_initialized.uniq.size != 1)
    errors << 'Did not specify all required emissions arguments.' if error

    Constants.FossilFuels.each do |fossil_fuel|
      underscore_case = OpenStudio::toUnderscoreCase(fossil_fuel)

      if args["emissions_#{underscore_case}_values".to_sym].is_initialized
        error = !args[:emissions_fossil_fuel_units].is_initialized
        errors << "Did not specify fossil fuel emissions units for #{fossil_fuel} emissions values." if error
      end
    end

    if emissions_args_initialized.uniq.size == 1 && emissions_args_initialized.uniq[0]
      emissions_scenario_lengths = [args[:emissions_scenario_names].get.count(','),
                                    args[:emissions_types].get.count(','),
                                    args[:emissions_electricity_units].get.count(','),
                                    args[:emissions_electricity_values_or_filepaths].get.count(',')]

      emissions_scenario_lengths += [args[:emissions_electricity_number_of_header_rows].get.count(',')] if args[:emissions_electricity_number_of_header_rows].is_initialized
      emissions_scenario_lengths += [args[:emissions_electricity_column_numbers].get.count(',')] if args[:emissions_electricity_column_numbers].is_initialized

      Constants.FossilFuels.each do |fossil_fuel|
        underscore_case = OpenStudio::toUnderscoreCase(fossil_fuel)

        emissions_scenario_lengths += [args["emissions_#{underscore_case}_values".to_sym].get.count(',')] if args["emissions_#{underscore_case}_values".to_sym].is_initialized
      end

      error = (emissions_scenario_lengths.uniq.size != 1)
      errors << 'One or more emissions arguments does not have enough comma-separated elements specified.' if error
    end

    bills_args_initialized = [args[:utility_bill_scenario_names].is_initialized]
    if bills_args_initialized.uniq[0]
      bills_scenario_lengths = [args[:utility_bill_scenario_names].get.count(',')]
      ([HPXML::FuelTypeElectricity] + Constants.FossilFuels).each do |fuel|
        underscore_case = OpenStudio::toUnderscoreCase(fuel)

        bills_scenario_lengths += [args["utility_bill_#{underscore_case}_fixed_charges".to_sym].get.count(',')] if args["utility_bill_#{underscore_case}_fixed_charges".to_sym].is_initialized
        bills_scenario_lengths += [args["utility_bill_#{underscore_case}_marginal_rates".to_sym].get.count(',')] if args["utility_bill_#{underscore_case}_marginal_rates".to_sym].is_initialized
      end

      error = (bills_scenario_lengths.uniq.size != 1)
      errors << 'One or more utility bill arguments does not have enough comma-separated elements specified.' if error
    end

    error = (args[:geometry_unit_aspect_ratio] <= 0)
    errors << 'Aspect ratio must be greater than zero.' if error

    error = (args[:geometry_foundation_height] < 0)
    errors << 'Foundation height cannot be negative.' if error

    error = (args[:geometry_unit_num_floors_above_grade] > 6)
    errors << 'Number of above-grade floors must be six or less.' if error

    error = (args[:geometry_garage_protrusion] < 0) || (args[:geometry_garage_protrusion] > 1)
    errors << 'Garage protrusion fraction must be between zero and one.' if error

    error = (args[:geometry_unit_left_wall_is_adiabatic] && args[:geometry_unit_right_wall_is_adiabatic] && args[:geometry_unit_front_wall_is_adiabatic] && args[:geometry_unit_back_wall_is_adiabatic])
    errors << 'At least one wall must be set to non-adiabatic.' if error

    error = (args[:geometry_unit_type] == HPXML::ResidentialTypeSFA) && (args[:geometry_foundation_type] == HPXML::FoundationTypeAboveApartment)
    errors << 'Single-family attached units cannot be above another unit.' if error

    error = (args[:geometry_unit_type] == HPXML::ResidentialTypeSFA) && (args[:geometry_attic_type] == HPXML::AtticTypeBelowApartment)
    errors << 'Single-family attached units cannot be below another unit.' if error

    error = (args[:geometry_garage_protrusion] > 0) && (args[:geometry_roof_type] == 'hip') && (args[:geometry_garage_width] * args[:geometry_garage_depth] > 0)
    errors << 'Cannot handle protruding garage and hip roof.' if error

    error = (args[:geometry_garage_protrusion] > 0) && (args[:geometry_unit_aspect_ratio] < 1) && (args[:geometry_garage_width] * args[:geometry_garage_depth] > 0) && (args[:geometry_roof_type] == 'gable')
    errors << 'Cannot handle protruding garage and attic ridge running from front to back.' if error

    error = (args[:geometry_foundation_type] == HPXML::FoundationTypeAmbient) && (args[:geometry_garage_width] * args[:geometry_garage_depth] > 0)
    errors << 'Cannot handle garages with an ambient foundation type.' if error

    error = (args[:door_area] < 0)
    errors << 'Door area cannot be negative.' if error

    error = (args[:window_aspect_ratio] <= 0)
    errors << 'Window aspect ratio must be greater than zero.' if error

    return errors
  end
end

class HPXMLFile
  def self.create(runner, model, args, epw_path, hpxml_path)
    epw_file = OpenStudio::EpwFile.new(epw_path)
    if (args[:hvac_control_heating_season_period].to_s == HPXML::BuildingAmerica) || (args[:hvac_control_cooling_season_period].to_s == HPXML::BuildingAmerica) || (args[:apply_defaults])
      weather = WeatherProcess.new(epw_path: epw_path, runner: nil)
    end

    success = create_geometry_envelope(runner, model, args)
    return false if not success

    @surface_ids = {}

    # Sorting of objects to make the measure deterministic
    sorted_surfaces = model.getSurfaces.sort_by { |s| s.additionalProperties.getFeatureAsInteger('Index').get }
    sorted_subsurfaces = model.getSubSurfaces.sort_by { |ss| ss.additionalProperties.getFeatureAsInteger('Index').get }

    hpxml = HPXML.new

    set_header(hpxml, args)
<<<<<<< HEAD
    hpxml_bldg = add_building(hpxml, args)
    set_site(hpxml_bldg, args)
    set_neighbor_buildings(hpxml_bldg, args)
    set_building_occupancy(hpxml_bldg, args)
    set_building_construction(hpxml_bldg, args)
    set_building_header(hpxml_bldg, args)
    set_climate_and_risk_zones(hpxml_bldg, args)
    set_air_infiltration_measurements(hpxml_bldg, args)
    set_roofs(hpxml_bldg, args, sorted_surfaces)
    set_rim_joists(hpxml_bldg, model, args, sorted_surfaces)
    set_walls(hpxml_bldg, model, args, sorted_surfaces)
    set_foundation_walls(hpxml_bldg, model, args, sorted_surfaces)
    set_floors(hpxml_bldg, args, sorted_surfaces)
    set_slabs(hpxml_bldg, model, args, sorted_surfaces)
    set_windows(hpxml_bldg, model, args, sorted_subsurfaces)
    set_skylights(hpxml_bldg, args, sorted_subsurfaces)
    set_doors(hpxml_bldg, model, args, sorted_subsurfaces)
    set_attics(hpxml_bldg, args)
    set_foundations(hpxml_bldg, args)
    set_heating_systems(hpxml_bldg, args)
    set_cooling_systems(hpxml_bldg, args)
    set_heat_pumps(hpxml_bldg, args)
    set_secondary_heating_systems(hpxml_bldg, args)
    set_hvac_distribution(hpxml_bldg, args)
    set_hvac_control(hpxml, hpxml_bldg, args, epw_file, weather)
    set_ventilation_fans(hpxml_bldg, args)
    set_water_heating_systems(hpxml_bldg, args)
    set_hot_water_distribution(hpxml_bldg, args)
    set_water_fixtures(hpxml_bldg, args)
    set_solar_thermal(hpxml_bldg, args, epw_file)
    set_pv_systems(hpxml_bldg, args, epw_file)
    set_battery(hpxml_bldg, args)
    set_lighting(hpxml_bldg, args)
    set_dehumidifier(hpxml_bldg, args)
    set_clothes_washer(hpxml_bldg, args)
    set_clothes_dryer(hpxml_bldg, args)
    set_dishwasher(hpxml_bldg, args)
    set_refrigerator(hpxml_bldg, args)
    set_extra_refrigerator(hpxml_bldg, args)
    set_freezer(hpxml_bldg, args)
    set_cooking_range_oven(hpxml_bldg, args)
    set_ceiling_fans(hpxml_bldg, args)
    set_misc_plug_loads_television(hpxml_bldg, args)
    set_misc_plug_loads_other(hpxml_bldg, args)
    set_misc_plug_loads_vehicle(hpxml_bldg, args)
    set_misc_plug_loads_well_pump(hpxml_bldg, args)
    set_misc_fuel_loads_grill(hpxml_bldg, args)
    set_misc_fuel_loads_lighting(hpxml_bldg, args)
    set_misc_fuel_loads_fireplace(hpxml_bldg, args)
    set_pool(hpxml_bldg, args)
    set_hot_tub(hpxml_bldg, args)
    collapse_surfaces(hpxml_bldg, args)
    renumber_hpxml_ids(hpxml_bldg)

    hpxml_doc = hpxml.to_doc()
=======
    set_site(hpxml, args)
    set_neighbor_buildings(hpxml, args)
    set_building_occupancy(hpxml, args)
    set_building_construction(hpxml, args)
    set_climate_and_risk_zones(hpxml, args)
    set_air_infiltration_measurements(hpxml, args)
    set_roofs(hpxml, args, sorted_surfaces)
    set_rim_joists(hpxml, model, args, sorted_surfaces)
    set_walls(hpxml, model, args, sorted_surfaces)
    set_foundation_walls(hpxml, model, args, sorted_surfaces)
    set_floors(hpxml, args, sorted_surfaces)
    set_slabs(hpxml, model, args, sorted_surfaces)
    set_windows(hpxml, model, args, sorted_subsurfaces)
    set_skylights(hpxml, args, sorted_subsurfaces)
    set_doors(hpxml, model, args, sorted_subsurfaces)
    set_attics(hpxml, args)
    set_foundations(hpxml, args)
    set_heating_systems(hpxml, args)
    set_cooling_systems(hpxml, args)
    set_heat_pumps(hpxml, args)
    set_secondary_heating_systems(hpxml, args)
    set_hvac_distribution(hpxml, args)
    set_hvac_control(hpxml, args, epw_file, weather)
    set_ventilation_fans(hpxml, args)
    set_water_heating_systems(hpxml, args)
    set_hot_water_distribution(hpxml, args)
    set_water_fixtures(hpxml, args)
    set_solar_thermal(hpxml, args, epw_file)
    set_pv_systems(hpxml, args, epw_file)
    set_battery(hpxml, args)
    set_lighting(hpxml, args)
    set_dehumidifier(hpxml, args)
    set_clothes_washer(hpxml, args)
    set_clothes_dryer(hpxml, args)
    set_dishwasher(hpxml, args)
    set_refrigerator(hpxml, args)
    set_extra_refrigerator(hpxml, args)
    set_freezer(hpxml, args)
    set_cooking_range_oven(hpxml, args)
    set_ceiling_fans(hpxml, args)
    set_misc_plug_loads_television(hpxml, args)
    set_misc_plug_loads_other(hpxml, args)
    set_misc_plug_loads_vehicle(hpxml, args)
    set_misc_plug_loads_well_pump(hpxml, args)
    set_misc_fuel_loads_grill(hpxml, args)
    set_misc_fuel_loads_lighting(hpxml, args)
    set_misc_fuel_loads_fireplace(hpxml, args)
    set_pool(hpxml, args)
    set_permanent_spa(hpxml, args)
    collapse_surfaces(hpxml, args)
    renumber_hpxml_ids(hpxml)

    hpxml_doc = hpxml.to_oga()
>>>>>>> ed024c39
    XMLHelper.write_file(hpxml_doc, hpxml_path)

    if args[:apply_defaults]
      # Always check for invalid HPXML file before applying defaults
      if not validate_hpxml(runner, hpxml, hpxml_doc, hpxml_path)
        return false
      end

      eri_version = Constants.ERIVersions[-1]
      # FIXME: Address this when multiple buildings
      HPXMLDefaults.apply(runner, hpxml, hpxml.buildings[0], eri_version, weather, epw_file: epw_file)
      hpxml_doc = hpxml.to_doc()
      XMLHelper.write_file(hpxml_doc, hpxml_path)
    end

    if args[:apply_validation]
      # Optionally check for invalid HPXML file (with or without defaults applied)
      if not validate_hpxml(runner, hpxml, hpxml_doc, hpxml_path)
        return false
      end
    end

    return hpxml_doc
  end

  def self.validate_hpxml(runner, hpxml, hpxml_doc, hpxml_path)
    # Check for errors in the HPXML object
    errors = []
    hpxml.buildings.each do |hpxml_bldg|
      errors += hpxml_bldg.check_for_errors()
    end
    if errors.size > 0
      fail "ERROR: Invalid HPXML object produced.\n#{errors}"
    end

    is_valid = true

    # Validate input HPXML against schema
    schema_path = File.join(File.dirname(__FILE__), '..', 'HPXMLtoOpenStudio', 'resources', 'hpxml_schema', 'HPXML.xsd')
    schema_validator = XMLValidator.get_schema_validator(schema_path)
    xsd_errors, xsd_warnings = XMLValidator.validate_against_schema(hpxml_path, schema_validator)

    # Validate input HPXML against schematron docs
    schematron_path = File.join(File.dirname(__FILE__), '..', 'HPXMLtoOpenStudio', 'resources', 'hpxml_schematron', 'EPvalidator.xml')
    schematron_validator = XMLValidator.get_schematron_validator(schematron_path)
    sct_errors, sct_warnings = XMLValidator.validate_against_schematron(hpxml_path, schematron_validator, hpxml_doc)

    # Handle errors/warnings
    (xsd_errors + sct_errors).each do |error|
      runner.registerError("#{hpxml_path}: #{error}")
      is_valid = false
    end
    (xsd_warnings + sct_warnings).each do |warning|
      runner.registerWarning("#{hpxml_path}: #{warning}")
    end

    return is_valid
  end

  def self.create_geometry_envelope(runner, model, args)
    args[:geometry_roof_pitch] = { '1:12' => 1.0 / 12.0,
                                   '2:12' => 2.0 / 12.0,
                                   '3:12' => 3.0 / 12.0,
                                   '4:12' => 4.0 / 12.0,
                                   '5:12' => 5.0 / 12.0,
                                   '6:12' => 6.0 / 12.0,
                                   '7:12' => 7.0 / 12.0,
                                   '8:12' => 8.0 / 12.0,
                                   '9:12' => 9.0 / 12.0,
                                   '10:12' => 10.0 / 12.0,
                                   '11:12' => 11.0 / 12.0,
                                   '12:12' => 12.0 / 12.0 }[args[:geometry_roof_pitch]]

    if args[:geometry_rim_joist_height].is_initialized
      args[:geometry_rim_joist_height] = args[:geometry_rim_joist_height].get / 12.0
    else
      args[:geometry_rim_joist_height] = 0.0
    end

    if args[:geometry_foundation_type] == HPXML::FoundationTypeSlab
      args[:geometry_foundation_height] = 0.0
      args[:geometry_foundation_height_above_grade] = 0.0
      args[:geometry_rim_joist_height] = 0.0
    elsif (args[:geometry_foundation_type] == HPXML::FoundationTypeAmbient) || args[:geometry_foundation_type].start_with?(HPXML::FoundationTypeBellyAndWing)
      args[:geometry_rim_joist_height] = 0.0
    end

    if model.getSpaces.size > 0
      runner.registerError('Starting model is not empty.')
      return false
    end

    if args[:geometry_unit_type] == HPXML::ResidentialTypeSFD
      success = Geometry.create_single_family_detached(runner: runner, model: model, **args)
    elsif args[:geometry_unit_type] == HPXML::ResidentialTypeSFA
      success = Geometry.create_single_family_attached(model: model, **args)
    elsif args[:geometry_unit_type] == HPXML::ResidentialTypeApartment
      success = Geometry.create_apartment(model: model, **args)
    elsif args[:geometry_unit_type] == HPXML::ResidentialTypeManufactured
      success = Geometry.create_single_family_detached(runner: runner, model: model, **args)
    end
    return false if not success

    success = Geometry.create_doors(runner: runner, model: model, **args)
    return false if not success

    success = Geometry.create_windows_and_skylights(runner: runner, model: model, **args)
    return false if not success

    return true
  end

  def self.set_header(hpxml, args)
    hpxml.header.xml_type = 'HPXML'
    hpxml.header.xml_generated_by = 'BuildResidentialHPXML'
    hpxml.header.transaction = 'create'

    if args[:schedules_vacancy_period].is_initialized
      begin_month, begin_day, begin_hour, end_month, end_day, end_hour = Schedule.parse_date_time_range(args[:schedules_vacancy_period].get)
      hpxml.header.unavailable_periods.add(column_name: 'Vacancy', begin_month: begin_month, begin_day: begin_day, begin_hour: begin_hour, end_month: end_month, end_day: end_day, end_hour: end_hour, natvent_availability: HPXML::ScheduleUnavailable)
    end
    if args[:schedules_power_outage_period].is_initialized
      begin_month, begin_day, begin_hour, end_month, end_day, end_hour = Schedule.parse_date_time_range(args[:schedules_power_outage_period].get)

      if args[:schedules_power_outage_window_natvent_availability].is_initialized
        natvent_availability = args[:schedules_power_outage_window_natvent_availability].get
      end

      hpxml.header.unavailable_periods.add(column_name: 'Power Outage', begin_month: begin_month, begin_day: begin_day, begin_hour: begin_hour, end_month: end_month, end_day: end_day, end_hour: end_hour, natvent_availability: natvent_availability)
    end

    if args[:software_info_program_used].is_initialized
      hpxml.header.software_program_used = args[:software_info_program_used].get
    end
    if args[:software_info_program_version].is_initialized
      hpxml.header.software_program_version = args[:software_info_program_version].get
    end

    if args[:simulation_control_timestep].is_initialized
      hpxml.header.timestep = args[:simulation_control_timestep].get
    end

    if args[:simulation_control_run_period].is_initialized
      begin_month, begin_day, _begin_hour, end_month, end_day, _end_hour = Schedule.parse_date_time_range(args[:simulation_control_run_period].get)
      hpxml.header.sim_begin_month = begin_month
      hpxml.header.sim_begin_day = begin_day
      hpxml.header.sim_end_month = end_month
      hpxml.header.sim_end_day = end_day
    end

    if args[:simulation_control_run_period_calendar_year].is_initialized
      hpxml.header.sim_calendar_year = args[:simulation_control_run_period_calendar_year].get
    end

    if args[:simulation_control_temperature_capacitance_multiplier].is_initialized
      hpxml.header.temperature_capacitance_multiplier = args[:simulation_control_temperature_capacitance_multiplier].get
    end

    if args[:emissions_scenario_names].is_initialized
      emissions_scenario_names = args[:emissions_scenario_names].get.split(',').map(&:strip)
      emissions_types = args[:emissions_types].get.split(',').map(&:strip)
      emissions_electricity_units = args[:emissions_electricity_units].get.split(',').map(&:strip)
      emissions_electricity_values_or_filepaths = args[:emissions_electricity_values_or_filepaths].get.split(',').map(&:strip)

      if args[:emissions_electricity_number_of_header_rows].is_initialized
        emissions_electricity_number_of_header_rows = args[:emissions_electricity_number_of_header_rows].get.split(',').map(&:strip)
      else
        emissions_electricity_number_of_header_rows = [nil] * emissions_scenario_names.size
      end
      if args[:emissions_electricity_column_numbers].is_initialized
        emissions_electricity_column_numbers = args[:emissions_electricity_column_numbers].get.split(',').map(&:strip)
      else
        emissions_electricity_column_numbers = [nil] * emissions_scenario_names.size
      end
      if args[:emissions_fossil_fuel_units].is_initialized
        fuel_units = args[:emissions_fossil_fuel_units].get.split(',').map(&:strip)
      else
        fuel_units = [nil] * emissions_scenario_names.size
      end

      fuel_values = {}
      Constants.FossilFuels.each do |fossil_fuel|
        underscore_case = OpenStudio::toUnderscoreCase(fossil_fuel)

        if args["emissions_#{underscore_case}_values".to_sym].is_initialized
          fuel_values[fossil_fuel] = args["emissions_#{underscore_case}_values".to_sym].get.split(',').map(&:strip)
        else
          fuel_values[fossil_fuel] = [nil] * emissions_scenario_names.size
        end
      end

      emissions_scenarios = emissions_scenario_names.zip(emissions_types,
                                                         emissions_electricity_units,
                                                         emissions_electricity_values_or_filepaths,
                                                         emissions_electricity_number_of_header_rows,
                                                         emissions_electricity_column_numbers,
                                                         fuel_units,
                                                         fuel_values[HPXML::FuelTypeNaturalGas],
                                                         fuel_values[HPXML::FuelTypePropane],
                                                         fuel_values[HPXML::FuelTypeOil],
                                                         fuel_values[HPXML::FuelTypeCoal],
                                                         fuel_values[HPXML::FuelTypeWoodCord],
                                                         fuel_values[HPXML::FuelTypeWoodPellets])
      emissions_scenarios.each do |emissions_scenario|
        name, emissions_type, elec_units, elec_value_or_schedule_filepath, elec_num_headers, elec_column_num, fuel_units, natural_gas_value, propane_value, fuel_oil_value, coal_value, wood_value, wood_pellets_value = emissions_scenario
        elec_value = Float(elec_value_or_schedule_filepath) rescue nil
        if elec_value.nil?
          elec_schedule_filepath = elec_value_or_schedule_filepath
          elec_num_headers = Integer(elec_num_headers) rescue nil
          elec_column_num = Integer(elec_column_num) rescue nil
        end
        natural_gas_value = Float(natural_gas_value) rescue nil
        propane_value = Float(propane_value) rescue nil
        fuel_oil_value = Float(fuel_oil_value) rescue nil
        coal_value = Float(coal_value) rescue nil
        wood_value = Float(wood_value) rescue nil
        wood_pellets_value = Float(wood_pellets_value) rescue nil

        hpxml.header.emissions_scenarios.add(name: name,
                                             emissions_type: emissions_type,
                                             elec_units: elec_units,
                                             elec_value: elec_value,
                                             elec_schedule_filepath: elec_schedule_filepath,
                                             elec_schedule_number_of_header_rows: elec_num_headers,
                                             elec_schedule_column_number: elec_column_num,
                                             natural_gas_units: fuel_units,
                                             natural_gas_value: natural_gas_value,
                                             propane_units: fuel_units,
                                             propane_value: propane_value,
                                             fuel_oil_units: fuel_units,
                                             fuel_oil_value: fuel_oil_value,
                                             coal_units: fuel_units,
                                             coal_value: coal_value,
                                             wood_units: fuel_units,
                                             wood_value: wood_value,
                                             wood_pellets_units: fuel_units,
                                             wood_pellets_value: wood_pellets_value)
      end
    end

    if args[:utility_bill_scenario_names].is_initialized
      bills_scenario_names = args[:utility_bill_scenario_names].get.split(',').map(&:strip)

      if args[:utility_bill_electricity_filepaths].is_initialized
        bills_electricity_filepaths = args[:utility_bill_electricity_filepaths].get.split(',').map(&:strip)
      else
        bills_electricity_filepaths = [nil] * bills_scenario_names.size
      end

      fixed_charges = {}
      ([HPXML::FuelTypeElectricity] + Constants.FossilFuels).each do |fuel|
        underscore_case = OpenStudio::toUnderscoreCase(fuel)

        if args["utility_bill_#{underscore_case}_fixed_charges".to_sym].is_initialized
          fixed_charges[fuel] = args["utility_bill_#{underscore_case}_fixed_charges".to_sym].get.split(',').map(&:strip)
        else
          fixed_charges[fuel] = [nil] * bills_scenario_names.size
        end
      end

      marginal_rates = {}
      ([HPXML::FuelTypeElectricity] + Constants.FossilFuels).each do |fuel|
        underscore_case = OpenStudio::toUnderscoreCase(fuel)

        if args["utility_bill_#{underscore_case}_marginal_rates".to_sym].is_initialized
          marginal_rates[fuel] = args["utility_bill_#{underscore_case}_marginal_rates".to_sym].get.split(',').map(&:strip)
        else
          marginal_rates[fuel] = [nil] * bills_scenario_names.size
        end
      end

      if args[:utility_bill_pv_compensation_types].is_initialized
        bills_pv_compensation_types = args[:utility_bill_pv_compensation_types].get.split(',').map(&:strip)
      else
        bills_pv_compensation_types = [nil] * bills_scenario_names.size
      end

      if args[:utility_bill_pv_net_metering_annual_excess_sellback_rate_types].is_initialized
        bills_pv_net_metering_annual_excess_sellback_rate_types = args[:utility_bill_pv_net_metering_annual_excess_sellback_rate_types].get.split(',').map(&:strip)
      else
        bills_pv_net_metering_annual_excess_sellback_rate_types = [nil] * bills_scenario_names.size
      end

      if args[:utility_bill_pv_net_metering_annual_excess_sellback_rates].is_initialized
        bills_pv_net_metering_annual_excess_sellback_rates = args[:utility_bill_pv_net_metering_annual_excess_sellback_rates].get.split(',').map(&:strip)
      else
        bills_pv_net_metering_annual_excess_sellback_rates = [nil] * bills_scenario_names.size
      end

      if args[:utility_bill_pv_feed_in_tariff_rates].is_initialized
        bills_pv_feed_in_tariff_rates = args[:utility_bill_pv_feed_in_tariff_rates].get.split(',').map(&:strip)
      else
        bills_pv_feed_in_tariff_rates = [nil] * bills_scenario_names.size
      end

      if args[:utility_bill_pv_monthly_grid_connection_fee_units].is_initialized
        bills_pv_monthly_grid_connection_fee_units = args[:utility_bill_pv_monthly_grid_connection_fee_units].get.split(',').map(&:strip)
      else
        bills_pv_monthly_grid_connection_fee_units = [nil] * bills_scenario_names.size
      end

      if args[:utility_bill_pv_monthly_grid_connection_fees].is_initialized
        bills_pv_monthly_grid_connection_fees = args[:utility_bill_pv_monthly_grid_connection_fees].get.split(',').map(&:strip)
      else
        bills_pv_monthly_grid_connection_fees = [nil] * bills_scenario_names.size
      end

      bills_scenarios = bills_scenario_names.zip(bills_electricity_filepaths,
                                                 fixed_charges[HPXML::FuelTypeElectricity],
                                                 fixed_charges[HPXML::FuelTypeNaturalGas],
                                                 fixed_charges[HPXML::FuelTypePropane],
                                                 fixed_charges[HPXML::FuelTypeOil],
                                                 fixed_charges[HPXML::FuelTypeCoal],
                                                 fixed_charges[HPXML::FuelTypeWoodCord],
                                                 fixed_charges[HPXML::FuelTypeWoodPellets],
                                                 marginal_rates[HPXML::FuelTypeElectricity],
                                                 marginal_rates[HPXML::FuelTypeNaturalGas],
                                                 marginal_rates[HPXML::FuelTypePropane],
                                                 marginal_rates[HPXML::FuelTypeOil],
                                                 marginal_rates[HPXML::FuelTypeCoal],
                                                 marginal_rates[HPXML::FuelTypeWoodCord],
                                                 marginal_rates[HPXML::FuelTypeWoodPellets],
                                                 bills_pv_compensation_types,
                                                 bills_pv_net_metering_annual_excess_sellback_rate_types,
                                                 bills_pv_net_metering_annual_excess_sellback_rates,
                                                 bills_pv_feed_in_tariff_rates,
                                                 bills_pv_monthly_grid_connection_fee_units,
                                                 bills_pv_monthly_grid_connection_fees)

      bills_scenarios.each do |bills_scenario|
        name, elec_tariff_filepath, elec_fixed_charge, natural_gas_fixed_charge, propane_fixed_charge, fuel_oil_fixed_charge, coal_fixed_charge, wood_fixed_charge, wood_pellets_fixed_charge, elec_marginal_rate, natural_gas_marginal_rate, propane_marginal_rate, fuel_oil_marginal_rate, coal_marginal_rate, wood_marginal_rate, wood_pellets_marginal_rate, pv_compensation_type, pv_net_metering_annual_excess_sellback_rate_type, pv_net_metering_annual_excess_sellback_rate, pv_feed_in_tariff_rate, pv_monthly_grid_connection_fee_unit, pv_monthly_grid_connection_fee = bills_scenario
        elec_tariff_filepath = (elec_tariff_filepath.to_s.include?('.') ? elec_tariff_filepath : nil)
        elec_fixed_charge = Float(elec_fixed_charge) rescue nil
        natural_gas_fixed_charge = Float(natural_gas_fixed_charge) rescue nil
        propane_fixed_charge = Float(propane_fixed_charge) rescue nil
        fuel_oil_fixed_charge = Float(fuel_oil_fixed_charge) rescue nil
        coal_fixed_charge = Float(coal_fixed_charge) rescue nil
        wood_fixed_charge = Float(wood_fixed_charge) rescue nil
        wood_pellets_fixed_charge = Float(wood_pellets_fixed_charge) rescue nil
        elec_marginal_rate = Float(elec_marginal_rate) rescue nil
        natural_gas_marginal_rate = Float(natural_gas_marginal_rate) rescue nil
        propane_marginal_rate = Float(propane_marginal_rate) rescue nil
        fuel_oil_marginal_rate = Float(fuel_oil_marginal_rate) rescue nil
        coal_marginal_rate = Float(coal_marginal_rate) rescue nil
        wood_marginal_rate = Float(wood_marginal_rate) rescue nil
        wood_pellets_marginal_rate = Float(wood_pellets_marginal_rate) rescue nil

        if pv_compensation_type == HPXML::PVCompensationTypeNetMetering
          if pv_net_metering_annual_excess_sellback_rate_type == HPXML::PVAnnualExcessSellbackRateTypeUserSpecified
            pv_net_metering_annual_excess_sellback_rate = Float(pv_net_metering_annual_excess_sellback_rate) rescue nil
          else
            pv_net_metering_annual_excess_sellback_rate = nil
          end
          pv_feed_in_tariff_rate = nil
        elsif pv_compensation_type == HPXML::PVCompensationTypeFeedInTariff
          pv_feed_in_tariff_rate = Float(pv_feed_in_tariff_rate) rescue nil
          pv_net_metering_annual_excess_sellback_rate_type = nil
          pv_net_metering_annual_excess_sellback_rate = nil
        end

        if pv_monthly_grid_connection_fee_unit == HPXML::UnitsDollarsPerkW
          pv_monthly_grid_connection_fee_dollars_per_kw = Float(pv_monthly_grid_connection_fee) rescue nil
        elsif pv_monthly_grid_connection_fee_unit == HPXML::UnitsDollars
          pv_monthly_grid_connection_fee_dollars = Float(pv_monthly_grid_connection_fee) rescue nil
        end

        hpxml.header.utility_bill_scenarios.add(name: name,
                                                elec_tariff_filepath: elec_tariff_filepath,
                                                elec_fixed_charge: elec_fixed_charge,
                                                natural_gas_fixed_charge: natural_gas_fixed_charge,
                                                propane_fixed_charge: propane_fixed_charge,
                                                fuel_oil_fixed_charge: fuel_oil_fixed_charge,
                                                coal_fixed_charge: coal_fixed_charge,
                                                wood_fixed_charge: wood_fixed_charge,
                                                wood_pellets_fixed_charge: wood_pellets_fixed_charge,
                                                elec_marginal_rate: elec_marginal_rate,
                                                natural_gas_marginal_rate: natural_gas_marginal_rate,
                                                propane_marginal_rate: propane_marginal_rate,
                                                fuel_oil_marginal_rate: fuel_oil_marginal_rate,
                                                coal_marginal_rate: coal_marginal_rate,
                                                wood_marginal_rate: wood_marginal_rate,
                                                wood_pellets_marginal_rate: wood_pellets_marginal_rate,
                                                pv_compensation_type: pv_compensation_type,
                                                pv_net_metering_annual_excess_sellback_rate_type: pv_net_metering_annual_excess_sellback_rate_type,
                                                pv_net_metering_annual_excess_sellback_rate: pv_net_metering_annual_excess_sellback_rate,
                                                pv_feed_in_tariff_rate: pv_feed_in_tariff_rate,
                                                pv_monthly_grid_connection_fee_dollars_per_kw: pv_monthly_grid_connection_fee_dollars_per_kw,
                                                pv_monthly_grid_connection_fee_dollars: pv_monthly_grid_connection_fee_dollars)
      end
    end
  end

  def self.add_building(hpxml, args)
    if args[:site_zip_code].is_initialized
      zip_code = args[:site_zip_code].get
    end

    if args[:site_state_code].is_initialized
      state_code = args[:site_state_code].get
    end

    if args[:site_time_zone_utc_offset].is_initialized
      time_zone_utc_offset = args[:site_time_zone_utc_offset].get
    end

    if args[:simulation_control_daylight_saving_enabled].is_initialized
      dst_enabled = args[:simulation_control_daylight_saving_enabled].get
    end
    if args[:simulation_control_daylight_saving_period].is_initialized
      begin_month, begin_day, _begin_hour, end_month, end_day, _end_hour = Schedule.parse_date_time_range(args[:simulation_control_daylight_saving_period].get)
      dst_begin_month = begin_month
      dst_begin_day = begin_day
      dst_end_month = end_month
      dst_end_day = end_day
    end

    hpxml.buildings.add(building_id: 'MyBuilding',
                        event_type: 'proposed workscope',
                        zip_code: zip_code,
                        state_code: state_code,
                        time_zone_utc_offset: time_zone_utc_offset,
                        dst_enabled: dst_enabled,
                        dst_begin_month: dst_begin_month,
                        dst_begin_day: dst_begin_day,
                        dst_end_month: dst_end_month,
                        dst_end_day: dst_end_day)

    return hpxml.buildings[-1]
  end

  def self.set_site(hpxml_bldg, args)
    if args[:site_shielding_of_home].is_initialized
      hpxml_bldg.site.shielding_of_home = args[:site_shielding_of_home].get
    end

    if args[:site_ground_conductivity].is_initialized
      hpxml_bldg.site.ground_conductivity = args[:site_ground_conductivity].get
    end

    if args[:site_type].is_initialized
      hpxml_bldg.site.site_type = args[:site_type].get
    end

    adb_walls = [args[:geometry_unit_left_wall_is_adiabatic], args[:geometry_unit_right_wall_is_adiabatic], args[:geometry_unit_front_wall_is_adiabatic], args[:geometry_unit_back_wall_is_adiabatic]]
    n_walls_attached = adb_walls.count(true)

    if [HPXML::ResidentialTypeSFA, HPXML::ResidentialTypeApartment].include? args[:geometry_unit_type]
      if n_walls_attached == 3
        hpxml_bldg.site.surroundings = HPXML::SurroundingsThreeSides
      elsif n_walls_attached == 2
        hpxml_bldg.site.surroundings = HPXML::SurroundingsTwoSides
      elsif n_walls_attached == 1
        hpxml_bldg.site.surroundings = HPXML::SurroundingsOneSide
      else
        hpxml_bldg.site.surroundings = HPXML::SurroundingsStandAlone
      end
      if args[:geometry_attic_type] == HPXML::AtticTypeBelowApartment
        if args[:geometry_foundation_type] == HPXML::FoundationTypeAboveApartment
          hpxml_bldg.site.vertical_surroundings = HPXML::VerticalSurroundingsAboveAndBelow
        else
          hpxml_bldg.site.vertical_surroundings = HPXML::VerticalSurroundingsAbove
        end
      else
        if args[:geometry_foundation_type] == HPXML::FoundationTypeAboveApartment
          hpxml_bldg.site.vertical_surroundings = HPXML::VerticalSurroundingsBelow
        else
          hpxml_bldg.site.vertical_surroundings = HPXML::VerticalSurroundingsNoAboveOrBelow
        end
      end
    elsif [HPXML::ResidentialTypeSFD, HPXML::ResidentialTypeManufactured].include? args[:geometry_unit_type]
      hpxml_bldg.site.surroundings = HPXML::SurroundingsStandAlone
      hpxml_bldg.site.vertical_surroundings = HPXML::VerticalSurroundingsNoAboveOrBelow
    end

    hpxml_bldg.site.azimuth_of_front_of_home = args[:geometry_unit_orientation]
  end

  def self.set_neighbor_buildings(hpxml_bldg, args)
    nbr_map = { Constants.FacadeFront => [args[:neighbor_front_distance], args[:neighbor_front_height]],
                Constants.FacadeBack => [args[:neighbor_back_distance], args[:neighbor_back_height]],
                Constants.FacadeLeft => [args[:neighbor_left_distance], args[:neighbor_left_height]],
                Constants.FacadeRight => [args[:neighbor_right_distance], args[:neighbor_right_height]] }

    nbr_map.each do |facade, data|
      distance, neighbor_height = data
      next if distance == 0

      azimuth = Geometry.get_azimuth_from_facade(facade: facade, orientation: args[:geometry_unit_orientation])

      if (distance > 0) && neighbor_height.is_initialized
        height = neighbor_height.get
      end

      hpxml_bldg.neighbor_buildings.add(azimuth: azimuth,
                                        distance: distance,
                                        height: height)
    end
  end

  def self.set_building_occupancy(hpxml_bldg, args)
    if args[:geometry_unit_num_occupants].is_initialized
      hpxml_bldg.building_occupancy.number_of_residents = args[:geometry_unit_num_occupants].get
    end
  end

  def self.set_building_construction(hpxml_bldg, args)
    if args[:geometry_unit_type] == HPXML::ResidentialTypeApartment
      args[:geometry_unit_num_floors_above_grade] = 1
    end
    number_of_conditioned_floors_above_grade = args[:geometry_unit_num_floors_above_grade]
    number_of_conditioned_floors = number_of_conditioned_floors_above_grade
    if args[:geometry_foundation_type] == HPXML::FoundationTypeBasementConditioned
      number_of_conditioned_floors += 1
    end

    if args[:geometry_unit_num_bathrooms].is_initialized
      number_of_bathrooms = args[:geometry_unit_num_bathrooms].get
    end

    conditioned_building_volume = args[:geometry_unit_cfa] * args[:geometry_average_ceiling_height]

    hpxml_bldg.building_construction.number_of_conditioned_floors = number_of_conditioned_floors
    hpxml_bldg.building_construction.number_of_conditioned_floors_above_grade = number_of_conditioned_floors_above_grade
    hpxml_bldg.building_construction.number_of_bedrooms = args[:geometry_unit_num_bedrooms]
    hpxml_bldg.building_construction.number_of_bathrooms = number_of_bathrooms
    hpxml_bldg.building_construction.conditioned_floor_area = args[:geometry_unit_cfa]
    hpxml_bldg.building_construction.conditioned_building_volume = conditioned_building_volume
    hpxml_bldg.building_construction.average_ceiling_height = args[:geometry_average_ceiling_height]
    hpxml_bldg.building_construction.residential_facility_type = args[:geometry_unit_type]

    if args[:year_built].is_initialized
      hpxml_bldg.building_construction.year_built = args[:year_built].get
    end

    if args[:unit_multiplier].is_initialized
      hpxml_bldg.building_construction.number_of_units = args[:unit_multiplier].get
    end
  end

  def self.set_building_header(hpxml_bldg, args)
    if args[:schedules_filepaths].is_initialized
      hpxml_bldg.header.schedules_filepaths = args[:schedules_filepaths].get.split(',').map(&:strip)
    end

    if args[:heat_pump_sizing_methodology].is_initialized
      hpxml_bldg.header.heat_pump_sizing_methodology = args[:heat_pump_sizing_methodology].get
    end

    if args[:window_natvent_availability].is_initialized
      hpxml_bldg.header.natvent_days_per_week = args[:window_natvent_availability].get
    end

    if args[:window_shading_summer_season].is_initialized
      begin_month, begin_day, _begin_hour, end_month, end_day, _end_hour = Schedule.parse_date_time_range(args[:window_shading_summer_season].get)
      hpxml_bldg.header.shading_summer_begin_month = begin_month
      hpxml_bldg.header.shading_summer_begin_day = begin_day
      hpxml_bldg.header.shading_summer_end_month = end_month
      hpxml_bldg.header.shading_summer_end_day = end_day
    end

    if args[:additional_properties].is_initialized
      extension_properties = {}
      additional_properties = args[:additional_properties].get.split('|').map(&:strip)
      additional_properties.each do |additional_property|
        key, value = additional_property.split('=').map(&:strip)
        extension_properties[key] = value
      end
      hpxml_bldg.header.extension_properties = extension_properties
    end
  end

  def self.set_climate_and_risk_zones(hpxml_bldg, args)
    hpxml_bldg.climate_and_risk_zones.weather_station_id = 'WeatherStation'

    if args[:site_iecc_zone].is_initialized
      hpxml_bldg.climate_and_risk_zones.climate_zone_ieccs.add(zone: args[:site_iecc_zone].get,
                                                               year: 2006)
    end

    weather_station_name = File.basename(args[:weather_station_epw_filepath]).gsub('.epw', '')
    hpxml_bldg.climate_and_risk_zones.weather_station_name = weather_station_name
    hpxml_bldg.climate_and_risk_zones.weather_station_epw_filepath = args[:weather_station_epw_filepath]
  end

  def self.set_air_infiltration_measurements(hpxml_bldg, args)
    if args[:air_leakage_units] == HPXML::UnitsELA
      effective_leakage_area = args[:air_leakage_value]
    else
      unit_of_measure = args[:air_leakage_units]
      air_leakage = args[:air_leakage_value]
      if [HPXML::UnitsACH, HPXML::UnitsCFM].include? args[:air_leakage_units]
        house_pressure = args[:air_leakage_house_pressure]
      end
    end
    if args[:air_leakage_type].is_initialized
      if [HPXML::ResidentialTypeSFA, HPXML::ResidentialTypeApartment].include? args[:geometry_unit_type]
        air_leakage_type = args[:air_leakage_type]
      end
    end
    infiltration_volume = hpxml_bldg.building_construction.conditioned_building_volume

    hpxml_bldg.air_infiltration_measurements.add(id: "AirInfiltrationMeasurement#{hpxml_bldg.air_infiltration_measurements.size + 1}",
                                                 house_pressure: house_pressure,
                                                 unit_of_measure: unit_of_measure,
                                                 air_leakage: air_leakage,
                                                 effective_leakage_area: effective_leakage_area,
                                                 infiltration_volume: infiltration_volume,
                                                 infiltration_type: air_leakage_type)

    if args[:air_leakage_has_flue_or_chimney_in_conditioned_space].is_initialized
      hpxml_bldg.air_infiltration.has_flue_or_chimney_in_conditioned_space = args[:air_leakage_has_flue_or_chimney_in_conditioned_space].get
    end
  end

  def self.set_roofs(hpxml_bldg, args, sorted_surfaces)
    args[:geometry_roof_pitch] *= 12.0
    if (args[:geometry_attic_type] == HPXML::AtticTypeFlatRoof) || (args[:geometry_attic_type] == HPXML::AtticTypeBelowApartment)
      args[:geometry_roof_pitch] = 0.0
    end

    sorted_surfaces.each do |surface|
      next unless ['Outdoors'].include? surface.outsideBoundaryCondition
      next if surface.surfaceType != 'RoofCeiling'

      interior_adjacent_to = Geometry.get_adjacent_to(surface: surface)
      next if [HPXML::LocationOtherHousingUnit].include? interior_adjacent_to

      if args[:roof_material_type].is_initialized
        roof_type = args[:roof_material_type].get
      end

      if args[:roof_color].is_initialized
        roof_color = args[:roof_color].get
      end

      radiant_barrier = args[:roof_radiant_barrier]
      if args[:roof_radiant_barrier] && args[:roof_radiant_barrier_grade].is_initialized
        radiant_barrier_grade = args[:roof_radiant_barrier_grade].get
      end

      if args[:geometry_attic_type] == HPXML::AtticTypeFlatRoof
        azimuth = nil
      else
        azimuth = Geometry.get_surface_azimuth(surface: surface, orientation: args[:geometry_unit_orientation])
      end

      hpxml_bldg.roofs.add(id: "Roof#{hpxml_bldg.roofs.size + 1}",
                           interior_adjacent_to: Geometry.get_adjacent_to(surface: surface),
                           azimuth: azimuth,
                           area: UnitConversions.convert(surface.grossArea, 'm^2', 'ft^2'),
                           roof_type: roof_type,
                           roof_color: roof_color,
                           pitch: args[:geometry_roof_pitch],
                           radiant_barrier: radiant_barrier,
                           radiant_barrier_grade: radiant_barrier_grade,
                           insulation_assembly_r_value: args[:roof_assembly_r])
      @surface_ids[surface.name.to_s] = hpxml_bldg.roofs[-1].id
    end
  end

  def self.set_rim_joists(hpxml_bldg, model, args, sorted_surfaces)
    sorted_surfaces.each do |surface|
      next if surface.surfaceType != 'Wall'
      next unless ['Outdoors', 'Adiabatic'].include? surface.outsideBoundaryCondition
      next unless Geometry.surface_is_rim_joist(surface, args[:geometry_rim_joist_height])

      interior_adjacent_to = Geometry.get_adjacent_to(surface: surface)
      next unless [HPXML::LocationBasementConditioned,
                   HPXML::LocationBasementUnconditioned,
                   HPXML::LocationCrawlspaceUnvented,
                   HPXML::LocationCrawlspaceVented,
                   HPXML::LocationCrawlspaceConditioned].include? interior_adjacent_to

      exterior_adjacent_to = HPXML::LocationOutside
      if surface.outsideBoundaryCondition == 'Adiabatic' # can be adjacent to foundation space
        adjacent_surface = Geometry.get_adiabatic_adjacent_surface(model: model, surface: surface)
        if adjacent_surface.nil? # adjacent to a space that is not explicitly in the model
          unless [HPXML::ResidentialTypeSFD].include?(args[:geometry_unit_type])
            exterior_adjacent_to = interior_adjacent_to
            if exterior_adjacent_to == HPXML::LocationConditionedSpace # conditioned space adjacent to conditioned space
              exterior_adjacent_to = HPXML::LocationOtherHousingUnit
            end
          end
        else # adjacent to a space that is explicitly in the model
          exterior_adjacent_to = Geometry.get_adjacent_to(surface: adjacent_surface)
        end
      end

      if exterior_adjacent_to == HPXML::LocationOutside && args[:wall_siding_type].is_initialized
        siding = args[:wall_siding_type].get
      end

      if args[:wall_color].is_initialized
        color = args[:wall_color].get
      end

      if interior_adjacent_to == exterior_adjacent_to
        insulation_assembly_r_value = 4.0 # Uninsulated
      else
        insulation_assembly_r_value = args[:rim_joist_assembly_r].get
      end

      azimuth = Geometry.get_surface_azimuth(surface: surface, orientation: args[:geometry_unit_orientation])

      hpxml_bldg.rim_joists.add(id: "RimJoist#{hpxml_bldg.rim_joists.size + 1}",
                                exterior_adjacent_to: exterior_adjacent_to,
                                interior_adjacent_to: interior_adjacent_to,
                                azimuth: azimuth,
                                area: UnitConversions.convert(surface.grossArea, 'm^2', 'ft^2'),
                                siding: siding,
                                color: color,
                                insulation_assembly_r_value: insulation_assembly_r_value)
      @surface_ids[surface.name.to_s] = hpxml_bldg.rim_joists[-1].id
    end
  end

  def self.set_walls(hpxml_bldg, model, args, sorted_surfaces)
    sorted_surfaces.each do |surface|
      next if surface.surfaceType != 'Wall'
      next if Geometry.surface_is_rim_joist(surface, args[:geometry_rim_joist_height])

      interior_adjacent_to = Geometry.get_adjacent_to(surface: surface)
      next unless [HPXML::LocationConditionedSpace, HPXML::LocationAtticUnvented, HPXML::LocationAtticVented, HPXML::LocationGarage].include? interior_adjacent_to

      exterior_adjacent_to = HPXML::LocationOutside
      if surface.adjacentSurface.is_initialized
        exterior_adjacent_to = Geometry.get_adjacent_to(surface: surface.adjacentSurface.get)
      elsif surface.outsideBoundaryCondition == 'Adiabatic' # can be adjacent to conditioned space, attic
        adjacent_surface = Geometry.get_adiabatic_adjacent_surface(model: model, surface: surface)
        if adjacent_surface.nil? # adjacent to a space that is not explicitly in the model
          exterior_adjacent_to = interior_adjacent_to
          if exterior_adjacent_to == HPXML::LocationConditionedSpace # conditioned space adjacent to conditioned space
            exterior_adjacent_to = HPXML::LocationOtherHousingUnit
          end
        else # adjacent to a space that is explicitly in the model
          exterior_adjacent_to = Geometry.get_adjacent_to(surface: adjacent_surface)
        end
      end

      next if exterior_adjacent_to == HPXML::LocationConditionedSpace # already captured these surfaces

      attic_locations = [HPXML::LocationAtticUnconditioned, HPXML::LocationAtticUnvented, HPXML::LocationAtticVented]
      attic_wall_type = nil
      if (attic_locations.include? interior_adjacent_to) && (exterior_adjacent_to == HPXML::LocationOutside)
        attic_wall_type = HPXML::AtticWallTypeGable
      end

      wall_type = args[:wall_type]
      if attic_locations.include? interior_adjacent_to
        wall_type = HPXML::WallTypeWoodStud
      end

      if exterior_adjacent_to == HPXML::LocationOutside && args[:wall_siding_type].is_initialized
        if (attic_locations.include? interior_adjacent_to) && (args[:wall_siding_type].get == HPXML::SidingTypeNone)
          siding = nil
        else
          siding = args[:wall_siding_type].get
        end
      end

      if args[:wall_color].is_initialized
        color = args[:wall_color].get
      end

      azimuth = Geometry.get_surface_azimuth(surface: surface, orientation: args[:geometry_unit_orientation])

      hpxml_bldg.walls.add(id: "Wall#{hpxml_bldg.walls.size + 1}",
                           exterior_adjacent_to: exterior_adjacent_to,
                           interior_adjacent_to: interior_adjacent_to,
                           azimuth: azimuth,
                           wall_type: wall_type,
                           attic_wall_type: attic_wall_type,
                           siding: siding,
                           color: color,
                           area: UnitConversions.convert(surface.grossArea, 'm^2', 'ft^2'))
      @surface_ids[surface.name.to_s] = hpxml_bldg.walls[-1].id

      is_uncond_attic_roof_insulated = false
      if attic_locations.include? interior_adjacent_to
        hpxml_bldg.roofs.each do |roof|
          next unless (roof.interior_adjacent_to == interior_adjacent_to) && (roof.insulation_assembly_r_value > 4.0)

          is_uncond_attic_roof_insulated = true
        end
      end

      if hpxml_bldg.walls[-1].is_thermal_boundary || is_uncond_attic_roof_insulated # Assume wall is insulated if roof is insulated
        hpxml_bldg.walls[-1].insulation_assembly_r_value = args[:wall_assembly_r]
      else
        hpxml_bldg.walls[-1].insulation_assembly_r_value = 4.0 # Uninsulated
      end
    end
  end

  def self.set_foundation_walls(hpxml_bldg, model, args, sorted_surfaces)
    sorted_surfaces.each do |surface|
      next if surface.surfaceType != 'Wall'
      next unless ['Foundation', 'Adiabatic'].include? surface.outsideBoundaryCondition
      next if Geometry.surface_is_rim_joist(surface, args[:geometry_rim_joist_height])

      interior_adjacent_to = Geometry.get_adjacent_to(surface: surface)
      next unless [HPXML::LocationBasementConditioned,
                   HPXML::LocationBasementUnconditioned,
                   HPXML::LocationCrawlspaceUnvented,
                   HPXML::LocationCrawlspaceVented,
                   HPXML::LocationCrawlspaceConditioned].include? interior_adjacent_to

      exterior_adjacent_to = HPXML::LocationGround
      if surface.outsideBoundaryCondition == 'Adiabatic' # can be adjacent to foundation space
        adjacent_surface = Geometry.get_adiabatic_adjacent_surface(model: model, surface: surface)
        if adjacent_surface.nil? # adjacent to a space that is not explicitly in the model
          unless [HPXML::ResidentialTypeSFD].include?(args[:geometry_unit_type])
            exterior_adjacent_to = interior_adjacent_to
            if exterior_adjacent_to == HPXML::LocationConditionedSpace # conditioned space adjacent to conditioned space
              exterior_adjacent_to = HPXML::LocationOtherHousingUnit
            end
          end
        else # adjacent to a space that is explicitly in the model
          exterior_adjacent_to = Geometry.get_adjacent_to(surface: adjacent_surface)
        end
      end

      foundation_wall_insulation_location = 'exterior' # default
      if args[:foundation_wall_insulation_location].is_initialized
        foundation_wall_insulation_location = args[:foundation_wall_insulation_location].get
      end

      if args[:foundation_wall_assembly_r].is_initialized && (args[:foundation_wall_assembly_r].get > 0)
        insulation_assembly_r_value = args[:foundation_wall_assembly_r].get
      else
        insulation_interior_r_value = 0
        insulation_exterior_r_value = 0
        if interior_adjacent_to == exterior_adjacent_to # E.g., don't insulate wall between basement and neighbor basement
          # nop
        elsif foundation_wall_insulation_location == 'interior'
          insulation_interior_r_value = args[:foundation_wall_insulation_r]
          if insulation_interior_r_value > 0
            if args[:foundation_wall_insulation_distance_to_top].is_initialized
              insulation_interior_distance_to_top = args[:foundation_wall_insulation_distance_to_top].get
            end
            if args[:foundation_wall_insulation_distance_to_bottom].is_initialized
              insulation_interior_distance_to_bottom = args[:foundation_wall_insulation_distance_to_bottom].get
            end
          end
        elsif foundation_wall_insulation_location == 'exterior'
          insulation_exterior_r_value = args[:foundation_wall_insulation_r]
          if insulation_exterior_r_value > 0
            if args[:foundation_wall_insulation_distance_to_top].is_initialized
              insulation_exterior_distance_to_top = args[:foundation_wall_insulation_distance_to_top].get
            end
            if args[:foundation_wall_insulation_distance_to_bottom].is_initialized
              insulation_exterior_distance_to_bottom = args[:foundation_wall_insulation_distance_to_bottom].get
            end
          end
        end
      end

      if args[:foundation_wall_thickness].is_initialized
        thickness = args[:foundation_wall_thickness].get
      end

      if args[:foundation_wall_type].is_initialized
        type = args[:foundation_wall_type].get
      end

      azimuth = Geometry.get_surface_azimuth(surface: surface, orientation: args[:geometry_unit_orientation])

      hpxml_bldg.foundation_walls.add(id: "FoundationWall#{hpxml_bldg.foundation_walls.size + 1}",
                                      exterior_adjacent_to: exterior_adjacent_to,
                                      interior_adjacent_to: interior_adjacent_to,
                                      type: type,
                                      azimuth: azimuth,
                                      height: args[:geometry_foundation_height],
                                      area: UnitConversions.convert(surface.grossArea, 'm^2', 'ft^2'),
                                      thickness: thickness,
                                      depth_below_grade: args[:geometry_foundation_height] - args[:geometry_foundation_height_above_grade],
                                      insulation_assembly_r_value: insulation_assembly_r_value,
                                      insulation_interior_r_value: insulation_interior_r_value,
                                      insulation_interior_distance_to_top: insulation_interior_distance_to_top,
                                      insulation_interior_distance_to_bottom: insulation_interior_distance_to_bottom,
                                      insulation_exterior_r_value: insulation_exterior_r_value,
                                      insulation_exterior_distance_to_top: insulation_exterior_distance_to_top,
                                      insulation_exterior_distance_to_bottom: insulation_exterior_distance_to_bottom)
      @surface_ids[surface.name.to_s] = hpxml_bldg.foundation_walls[-1].id
    end
  end

  def self.set_floors(hpxml_bldg, args, sorted_surfaces)
    if [HPXML::FoundationTypeBasementConditioned,
        HPXML::FoundationTypeCrawlspaceConditioned].include?(args[:geometry_foundation_type]) && (args[:floor_over_foundation_assembly_r] > 2.1)
      args[:floor_over_foundation_assembly_r] = 2.1 # Uninsulated
    end

    if [HPXML::AtticTypeConditioned].include?(args[:geometry_attic_type]) && (args[:ceiling_assembly_r] > 2.1)
      args[:ceiling_assembly_r] = 2.1 # Uninsulated
    end

    sorted_surfaces.each do |surface|
      next if surface.outsideBoundaryCondition == 'Foundation'
      next unless ['Floor', 'RoofCeiling'].include? surface.surfaceType

      interior_adjacent_to = Geometry.get_adjacent_to(surface: surface)
      next unless [HPXML::LocationConditionedSpace, HPXML::LocationGarage].include? interior_adjacent_to

      exterior_adjacent_to = HPXML::LocationOutside
      if surface.adjacentSurface.is_initialized
        exterior_adjacent_to = Geometry.get_adjacent_to(surface: surface.adjacentSurface.get)
      elsif surface.outsideBoundaryCondition == 'Adiabatic'
        exterior_adjacent_to = HPXML::LocationOtherHousingUnit
        if surface.surfaceType == 'Floor'
          floor_or_ceiling = HPXML::FloorOrCeilingFloor
        elsif surface.surfaceType == 'RoofCeiling'
          floor_or_ceiling = HPXML::FloorOrCeilingCeiling
        end
      end

      next if interior_adjacent_to == exterior_adjacent_to
      next if (surface.surfaceType == 'RoofCeiling') && (exterior_adjacent_to == HPXML::LocationOutside)
      next if [HPXML::LocationConditionedSpace,
               HPXML::LocationBasementConditioned,
               HPXML::LocationCrawlspaceConditioned].include? exterior_adjacent_to

      hpxml_bldg.floors.add(id: "Floor#{hpxml_bldg.floors.size + 1}",
                            exterior_adjacent_to: exterior_adjacent_to,
                            interior_adjacent_to: interior_adjacent_to,
                            floor_type: args[:floor_type],
                            area: UnitConversions.convert(surface.grossArea, 'm^2', 'ft^2'),
                            floor_or_ceiling: floor_or_ceiling)
      if hpxml_bldg.floors[-1].floor_or_ceiling.nil?
        if hpxml_bldg.floors[-1].is_floor
          hpxml_bldg.floors[-1].floor_or_ceiling = HPXML::FloorOrCeilingFloor
        elsif hpxml_bldg.floors[-1].is_ceiling
          hpxml_bldg.floors[-1].floor_or_ceiling = HPXML::FloorOrCeilingCeiling
        end
      end
      @surface_ids[surface.name.to_s] = hpxml_bldg.floors[-1].id

      if hpxml_bldg.floors[-1].is_thermal_boundary
        if [HPXML::LocationAtticUnvented, HPXML::LocationAtticVented].include? exterior_adjacent_to
          hpxml_bldg.floors[-1].insulation_assembly_r_value = args[:ceiling_assembly_r]
        elsif [HPXML::LocationGarage].include? exterior_adjacent_to
          hpxml_bldg.floors[-1].insulation_assembly_r_value = args[:floor_over_garage_assembly_r]
        else
          hpxml_bldg.floors[-1].insulation_assembly_r_value = args[:floor_over_foundation_assembly_r]
        end
      else
        hpxml_bldg.floors[-1].insulation_assembly_r_value = 2.1 # Uninsulated
      end
    end
  end

  def self.set_slabs(hpxml_bldg, model, args, sorted_surfaces)
    sorted_surfaces.each do |surface|
      next unless ['Foundation'].include? surface.outsideBoundaryCondition
      next if surface.surfaceType != 'Floor'

      interior_adjacent_to = Geometry.get_adjacent_to(surface: surface)
      next if [HPXML::LocationOutside, HPXML::LocationOtherHousingUnit].include? interior_adjacent_to

      has_foundation_walls = false
      if [HPXML::LocationCrawlspaceVented,
          HPXML::LocationCrawlspaceUnvented,
          HPXML::LocationCrawlspaceConditioned,
          HPXML::LocationBasementUnconditioned,
          HPXML::LocationBasementConditioned].include? interior_adjacent_to
        has_foundation_walls = true
      end
      exposed_perimeter = Geometry.calculate_exposed_perimeter(model, [surface], has_foundation_walls).round(1)
      next if exposed_perimeter == 0

      if [HPXML::LocationCrawlspaceVented,
          HPXML::LocationCrawlspaceUnvented,
          HPXML::LocationCrawlspaceConditioned,
          HPXML::LocationBasementUnconditioned,
          HPXML::LocationBasementConditioned].include? interior_adjacent_to
        exposed_perimeter -= Geometry.get_unexposed_garage_perimeter(**args)
      end

      if args[:slab_under_width] == 999
        under_slab_insulation_spans_entire_slab = true
      else
        under_slab_insulation_width = args[:slab_under_width]
      end

      if args[:slab_thickness].is_initialized
        thickness = args[:slab_thickness].get
      end

      if args[:slab_carpet_fraction].is_initialized
        carpet_fraction = args[:slab_carpet_fraction].get
      end

      if args[:slab_carpet_r].is_initialized
        carpet_r_value = args[:slab_carpet_r].get
      end

      hpxml_bldg.slabs.add(id: "Slab#{hpxml_bldg.slabs.size + 1}",
                           interior_adjacent_to: interior_adjacent_to,
                           area: UnitConversions.convert(surface.grossArea, 'm^2', 'ft^2'),
                           thickness: thickness,
                           exposed_perimeter: exposed_perimeter,
                           perimeter_insulation_depth: args[:slab_perimeter_depth],
                           under_slab_insulation_width: under_slab_insulation_width,
                           perimeter_insulation_r_value: args[:slab_perimeter_insulation_r],
                           under_slab_insulation_r_value: args[:slab_under_insulation_r],
                           under_slab_insulation_spans_entire_slab: under_slab_insulation_spans_entire_slab,
                           carpet_fraction: carpet_fraction,
                           carpet_r_value: carpet_r_value)
      @surface_ids[surface.name.to_s] = hpxml_bldg.slabs[-1].id

      next unless interior_adjacent_to == HPXML::LocationCrawlspaceConditioned

      # Increase Conditioned Building Volume & Infiltration Volume
      conditioned_crawlspace_volume = hpxml_bldg.slabs[-1].area * args[:geometry_foundation_height]
      hpxml_bldg.building_construction.conditioned_building_volume += conditioned_crawlspace_volume
      hpxml_bldg.air_infiltration_measurements[0].infiltration_volume += conditioned_crawlspace_volume
    end
  end

  def self.set_windows(hpxml_bldg, model, args, sorted_subsurfaces)
    sorted_subsurfaces.each do |sub_surface|
      next if sub_surface.subSurfaceType != 'FixedWindow'

      surface = sub_surface.surface.get

      sub_surface_height = Geometry.get_surface_height(sub_surface)
      sub_surface_facade = Geometry.get_facade_for_surface(sub_surface)

      if (sub_surface_facade == Constants.FacadeFront) && ((args[:overhangs_front_depth] > 0) || args[:overhangs_front_distance_to_top_of_window] > 0)
        overhangs_depth = args[:overhangs_front_depth]
        overhangs_distance_to_top_of_window = args[:overhangs_front_distance_to_top_of_window]
        overhangs_distance_to_bottom_of_window = args[:overhangs_front_distance_to_bottom_of_window]
      elsif (sub_surface_facade == Constants.FacadeBack) && ((args[:overhangs_back_depth] > 0) || args[:overhangs_back_distance_to_top_of_window] > 0)
        overhangs_depth = args[:overhangs_back_depth]
        overhangs_distance_to_top_of_window = args[:overhangs_back_distance_to_top_of_window]
        overhangs_distance_to_bottom_of_window = args[:overhangs_back_distance_to_bottom_of_window]
      elsif (sub_surface_facade == Constants.FacadeLeft) && ((args[:overhangs_left_depth] > 0) || args[:overhangs_left_distance_to_top_of_window] > 0)
        overhangs_depth = args[:overhangs_left_depth]
        overhangs_distance_to_top_of_window = args[:overhangs_left_distance_to_top_of_window]
        overhangs_distance_to_bottom_of_window = args[:overhangs_left_distance_to_bottom_of_window]
      elsif (sub_surface_facade == Constants.FacadeRight) && ((args[:overhangs_right_depth] > 0) || args[:overhangs_right_distance_to_top_of_window] > 0)
        overhangs_depth = args[:overhangs_right_depth]
        overhangs_distance_to_top_of_window = args[:overhangs_right_distance_to_top_of_window]
        overhangs_distance_to_bottom_of_window = args[:overhangs_right_distance_to_bottom_of_window]
      elsif args[:geometry_eaves_depth] > 0
        # Get max z coordinate of eaves
        eaves_z = args[:geometry_average_ceiling_height] * args[:geometry_unit_num_floors_above_grade] + args[:geometry_rim_joist_height]
        if args[:geometry_attic_type] == HPXML::AtticTypeConditioned
          eaves_z += Geometry.get_conditioned_attic_height(model.getSpaces)
        end
        if args[:geometry_foundation_type] == HPXML::FoundationTypeAmbient
          eaves_z += args[:geometry_foundation_height]
        end

        # Get max z coordinate of this window
        sub_surface_z = Geometry.get_surface_z_values([sub_surface]).max + UnitConversions.convert(sub_surface.space.get.zOrigin, 'm', 'ft')

        overhangs_depth = args[:geometry_eaves_depth]
        overhangs_distance_to_top_of_window = eaves_z - sub_surface_z # difference between max z coordinates of eaves and this window
        overhangs_distance_to_bottom_of_window = (overhangs_distance_to_top_of_window + sub_surface_height).round(1)
      end

      azimuth = Geometry.get_azimuth_from_facade(facade: sub_surface_facade, orientation: args[:geometry_unit_orientation])

      if args[:window_interior_shading_winter].is_initialized
        interior_shading_factor_winter = args[:window_interior_shading_winter].get
      end

      if args[:window_interior_shading_summer].is_initialized
        interior_shading_factor_summer = args[:window_interior_shading_summer].get
      end

      if args[:window_exterior_shading_winter].is_initialized
        exterior_shading_factor_winter = args[:window_exterior_shading_winter].get
      end

      if args[:window_exterior_shading_summer].is_initialized
        exterior_shading_factor_summer = args[:window_exterior_shading_summer].get
      end

      if args[:window_fraction_operable].is_initialized
        fraction_operable = args[:window_fraction_operable].get
      end

      if args[:window_storm_type].is_initialized
        window_storm_type = args[:window_storm_type].get
      end

      wall_idref = @surface_ids[surface.name.to_s]
      next if wall_idref.nil?

      hpxml_bldg.windows.add(id: "Window#{hpxml_bldg.windows.size + 1}",
                             area: UnitConversions.convert(sub_surface.grossArea, 'm^2', 'ft^2'),
                             azimuth: azimuth,
                             ufactor: args[:window_ufactor],
                             shgc: args[:window_shgc],
                             storm_type: window_storm_type,
                             overhangs_depth: overhangs_depth,
                             overhangs_distance_to_top_of_window: overhangs_distance_to_top_of_window,
                             overhangs_distance_to_bottom_of_window: overhangs_distance_to_bottom_of_window,
                             interior_shading_factor_winter: interior_shading_factor_winter,
                             interior_shading_factor_summer: interior_shading_factor_summer,
                             exterior_shading_factor_winter: exterior_shading_factor_winter,
                             exterior_shading_factor_summer: exterior_shading_factor_summer,
                             fraction_operable: fraction_operable,
                             wall_idref: wall_idref)
    end
  end

  def self.set_skylights(hpxml_bldg, args, sorted_subsurfaces)
    sorted_subsurfaces.each do |sub_surface|
      next if sub_surface.subSurfaceType != 'Skylight'

      surface = sub_surface.surface.get

      sub_surface_facade = Geometry.get_facade_for_surface(sub_surface)
      azimuth = Geometry.get_azimuth_from_facade(facade: sub_surface_facade, orientation: args[:geometry_unit_orientation])

      if args[:skylight_storm_type].is_initialized
        skylight_storm_type = args[:skylight_storm_type].get
      end

      roof_idref = @surface_ids[surface.name.to_s]
      next if roof_idref.nil?

      hpxml_bldg.skylights.add(id: "Skylight#{hpxml_bldg.skylights.size + 1}",
                               area: UnitConversions.convert(sub_surface.grossArea, 'm^2', 'ft^2'),
                               azimuth: azimuth,
                               ufactor: args[:skylight_ufactor],
                               shgc: args[:skylight_shgc],
                               storm_type: skylight_storm_type,
                               roof_idref: roof_idref)
    end
  end

  def self.set_doors(hpxml_bldg, model, args, sorted_subsurfaces)
    sorted_subsurfaces.each do |sub_surface|
      next if sub_surface.subSurfaceType != 'Door'

      surface = sub_surface.surface.get

      interior_adjacent_to = Geometry.get_adjacent_to(surface: surface)

      if [HPXML::LocationOtherHousingUnit].include?(interior_adjacent_to)
        adjacent_surface = Geometry.get_adiabatic_adjacent_surface(model: model, surface: surface)
        next if adjacent_surface.nil?
      end

      wall_idref = @surface_ids[surface.name.to_s]
      next if wall_idref.nil?

      hpxml_bldg.doors.add(id: "Door#{hpxml_bldg.doors.size + 1}",
                           wall_idref: wall_idref,
                           area: UnitConversions.convert(sub_surface.grossArea, 'm^2', 'ft^2'),
                           azimuth: args[:geometry_unit_orientation],
                           r_value: args[:door_rvalue])
    end
  end

  def self.set_attics(hpxml_bldg, args)
    surf_ids = { 'roofs' => { 'surfaces' => hpxml_bldg.roofs, 'ids' => [] },
                 'walls' => { 'surfaces' => hpxml_bldg.walls, 'ids' => [] },
                 'floors' => { 'surfaces' => hpxml_bldg.floors, 'ids' => [] } }

    attic_locations = [HPXML::LocationAtticUnconditioned, HPXML::LocationAtticUnvented, HPXML::LocationAtticVented]
    surf_ids.values.each do |surf_hash|
      surf_hash['surfaces'].each do |surface|
        next if (not attic_locations.include? surface.interior_adjacent_to) &&
                (not attic_locations.include? surface.exterior_adjacent_to)

        surf_hash['ids'] << surface.id
      end
    end

    # Add attached roofs for cathedral ceiling
    conditioned_space = HPXML::LocationConditionedSpace
    surf_ids['roofs']['surfaces'].each do |surface|
      next if (conditioned_space != surface.interior_adjacent_to) &&
              (conditioned_space != surface.exterior_adjacent_to)

      surf_ids['roofs']['ids'] << surface.id
    end

    hpxml_bldg.attics.add(id: "Attic#{hpxml_bldg.attics.size + 1}",
                          attic_type: args[:geometry_attic_type],
                          attached_to_roof_idrefs: surf_ids['roofs']['ids'],
                          attached_to_wall_idrefs: surf_ids['walls']['ids'],
                          attached_to_floor_idrefs: surf_ids['floors']['ids'])
  end

  def self.set_foundations(hpxml_bldg, args)
    surf_ids = { 'slabs' => { 'surfaces' => hpxml_bldg.slabs, 'ids' => [] },
                 'floors' => { 'surfaces' => hpxml_bldg.floors, 'ids' => [] },
                 'foundation_walls' => { 'surfaces' => hpxml_bldg.foundation_walls, 'ids' => [] },
                 'walls' => { 'surfaces' => hpxml_bldg.walls, 'ids' => [] },
                 'rim_joists' => { 'surfaces' => hpxml_bldg.rim_joists, 'ids' => [] }, }

    foundation_locations = [HPXML::LocationBasementConditioned,
                            HPXML::LocationBasementUnconditioned,
                            HPXML::LocationCrawlspaceUnvented,
                            HPXML::LocationCrawlspaceVented,
                            HPXML::LocationCrawlspaceConditioned]

    surf_ids.each do |surf_type, surf_hash|
      surf_hash['surfaces'].each do |surface|
        next unless (foundation_locations.include? surface.interior_adjacent_to) ||
                    (foundation_locations.include? surface.exterior_adjacent_to) ||
                    (surf_type == 'slabs' && surface.interior_adjacent_to == HPXML::LocationConditionedSpace) ||
                    (surf_type == 'floors' && [HPXML::LocationOutside, HPXML::LocationManufacturedHomeUnderBelly].include?(surface.exterior_adjacent_to))

        surf_hash['ids'] << surface.id
      end
    end

    if args[:geometry_foundation_type].start_with?(HPXML::FoundationTypeBellyAndWing)
      foundation_type = HPXML::FoundationTypeBellyAndWing
      if args[:geometry_foundation_type].end_with?('WithSkirt')
        belly_wing_skirt_present = true
      elsif args[:geometry_foundation_type].end_with?('NoSkirt')
        belly_wing_skirt_present = false
      else
        fail 'Unepected belly and wing foundation type.'
      end
    else
      foundation_type = args[:geometry_foundation_type]
    end

    hpxml_bldg.foundations.add(id: "Foundation#{hpxml_bldg.foundations.size + 1}",
                               foundation_type: foundation_type,
                               attached_to_slab_idrefs: surf_ids['slabs']['ids'],
                               attached_to_floor_idrefs: surf_ids['floors']['ids'],
                               attached_to_foundation_wall_idrefs: surf_ids['foundation_walls']['ids'],
                               attached_to_wall_idrefs: surf_ids['walls']['ids'],
                               attached_to_rim_joist_idrefs: surf_ids['rim_joists']['ids'],
                               belly_wing_skirt_present: belly_wing_skirt_present)
  end

  def self.set_heating_systems(hpxml_bldg, args)
    heating_system_type = args[:heating_system_type]

    return if heating_system_type == 'none'

    if args[:heating_system_heating_capacity].is_initialized
      heating_capacity = args[:heating_system_heating_capacity].get
    end

    if [HPXML::HVACTypeElectricResistance].include? heating_system_type
      heating_system_fuel = HPXML::FuelTypeElectricity
    else
      heating_system_fuel = args[:heating_system_fuel]
    end

    if [HPXML::HVACTypeFurnace,
        HPXML::HVACTypeWallFurnace,
        HPXML::HVACTypeFloorFurnace].include?(heating_system_type) || heating_system_type.include?(HPXML::HVACTypeBoiler)
      heating_efficiency_afue = args[:heating_system_heating_efficiency]
    elsif [HPXML::HVACTypeElectricResistance,
           HPXML::HVACTypeStove,
           HPXML::HVACTypeSpaceHeater,
           HPXML::HVACTypeFireplace].include?(heating_system_type)
      heating_efficiency_percent = args[:heating_system_heating_efficiency]
    end

    if args[:heating_system_airflow_defect_ratio].is_initialized
      if [HPXML::HVACTypeFurnace].include? heating_system_type
        airflow_defect_ratio = args[:heating_system_airflow_defect_ratio].get
      end
    end

    if args[:heating_system_pilot_light].is_initialized && heating_system_fuel != HPXML::FuelTypeElectricity
      pilot_light_btuh = args[:heating_system_pilot_light].get
      if pilot_light_btuh > 0
        pilot_light = true
      end
    end

    fraction_heat_load_served = args[:heating_system_fraction_heat_load_served]

    if heating_system_type.include?('Shared')
      is_shared_system = true
      number_of_units_served = args[:geometry_building_num_units].get
      heating_capacity = nil
    end

    if heating_system_type.include?(HPXML::HVACTypeBoiler)
      heating_system_type = HPXML::HVACTypeBoiler
    end

    hpxml_bldg.heating_systems.add(id: "HeatingSystem#{hpxml_bldg.heating_systems.size + 1}",
                                   heating_system_type: heating_system_type,
                                   heating_system_fuel: heating_system_fuel,
                                   heating_capacity: heating_capacity,
                                   fraction_heat_load_served: fraction_heat_load_served,
                                   heating_efficiency_afue: heating_efficiency_afue,
                                   heating_efficiency_percent: heating_efficiency_percent,
                                   airflow_defect_ratio: airflow_defect_ratio,
                                   pilot_light: pilot_light,
                                   pilot_light_btuh: pilot_light_btuh,
                                   is_shared_system: is_shared_system,
                                   number_of_units_served: number_of_units_served,
                                   primary_system: true)
  end

  def self.set_cooling_systems(hpxml_bldg, args)
    cooling_system_type = args[:cooling_system_type]

    return if cooling_system_type == 'none'

    if args[:cooling_system_cooling_capacity].is_initialized
      cooling_capacity = args[:cooling_system_cooling_capacity].get
    end

    if args[:cooling_system_cooling_compressor_type].is_initialized
      if cooling_system_type == HPXML::HVACTypeCentralAirConditioner
        compressor_type = args[:cooling_system_cooling_compressor_type].get
      end
    end

    if args[:cooling_system_cooling_sensible_heat_fraction].is_initialized
      if cooling_system_type != HPXML::HVACTypeEvaporativeCooler
        cooling_shr = args[:cooling_system_cooling_sensible_heat_fraction].get
      end
    end

    if cooling_system_type != HPXML::HVACTypeEvaporativeCooler
      if args[:cooling_system_cooling_efficiency_type] == HPXML::UnitsSEER
        cooling_efficiency_seer = args[:cooling_system_cooling_efficiency]
      elsif args[:cooling_system_cooling_efficiency_type] == HPXML::UnitsSEER2
        cooling_efficiency_seer2 = args[:cooling_system_cooling_efficiency]
      elsif args[:cooling_system_cooling_efficiency_type] == HPXML::UnitsEER
        cooling_efficiency_eer = args[:cooling_system_cooling_efficiency]
      elsif args[:cooling_system_cooling_efficiency_type] == HPXML::UnitsCEER
        cooling_efficiency_ceer = args[:cooling_system_cooling_efficiency]
      end
    end

    if args[:cooling_system_airflow_defect_ratio].is_initialized
      if [HPXML::HVACTypeCentralAirConditioner].include?(cooling_system_type) || ([HPXML::HVACTypeMiniSplitAirConditioner].include?(cooling_system_type) && (args[:cooling_system_is_ducted]))
        airflow_defect_ratio = args[:cooling_system_airflow_defect_ratio].get
      end
    end

    if args[:cooling_system_charge_defect_ratio].is_initialized
      if [HPXML::HVACTypeCentralAirConditioner, HPXML::HVACTypeMiniSplitAirConditioner].include?(cooling_system_type)
        charge_defect_ratio = args[:cooling_system_charge_defect_ratio].get
      end
    end

    if args[:cooling_system_crankcase_heater_watts].is_initialized
      if [HPXML::HVACTypeCentralAirConditioner, HPXML::HVACTypeMiniSplitAirConditioner, HPXML::HVACTypeRoomAirConditioner, HPXML::HVACTypePTAC].include?(cooling_system_type)
        cooling_system_crankcase_heater_watts = args[:cooling_system_crankcase_heater_watts].get
      end
    end

    if [HPXML::HVACTypePTAC, HPXML::HVACTypeRoomAirConditioner].include?(cooling_system_type)
      if args[:cooling_system_integrated_heating_system_fuel].is_initialized
        integrated_heating_system_fuel = args[:cooling_system_integrated_heating_system_fuel].get
      end

      if args[:cooling_system_integrated_heating_system_fraction_heat_load_served].is_initialized
        integrated_heating_system_fraction_heat_load_served = args[:cooling_system_integrated_heating_system_fraction_heat_load_served].get
      end

      if args[:cooling_system_integrated_heating_system_capacity].is_initialized
        integrated_heating_system_capacity = args[:cooling_system_integrated_heating_system_capacity].get
      end

      if args[:cooling_system_integrated_heating_system_efficiency_percent].is_initialized
        integrated_heating_system_efficiency_percent = args[:cooling_system_integrated_heating_system_efficiency_percent].get
      end
    end

    hpxml_bldg.cooling_systems.add(id: "CoolingSystem#{hpxml_bldg.cooling_systems.size + 1}",
                                   cooling_system_type: cooling_system_type,
                                   cooling_system_fuel: HPXML::FuelTypeElectricity,
                                   cooling_capacity: cooling_capacity,
                                   fraction_cool_load_served: args[:cooling_system_fraction_cool_load_served],
                                   compressor_type: compressor_type,
                                   cooling_shr: cooling_shr,
                                   cooling_efficiency_seer: cooling_efficiency_seer,
                                   cooling_efficiency_seer2: cooling_efficiency_seer2,
                                   cooling_efficiency_eer: cooling_efficiency_eer,
                                   cooling_efficiency_ceer: cooling_efficiency_ceer,
                                   airflow_defect_ratio: airflow_defect_ratio,
                                   charge_defect_ratio: charge_defect_ratio,
                                   crankcase_heater_watts: cooling_system_crankcase_heater_watts,
                                   primary_system: true,
                                   integrated_heating_system_fuel: integrated_heating_system_fuel,
                                   integrated_heating_system_capacity: integrated_heating_system_capacity,
                                   integrated_heating_system_efficiency_percent: integrated_heating_system_efficiency_percent,
                                   integrated_heating_system_fraction_heat_load_served: integrated_heating_system_fraction_heat_load_served)
  end

  def self.set_heat_pumps(hpxml_bldg, args)
    heat_pump_type = args[:heat_pump_type]

    return if heat_pump_type == 'none'

    if args[:heat_pump_heating_capacity].is_initialized
      heating_capacity = args[:heat_pump_heating_capacity].get
    end

    if args[:heat_pump_heating_capacity_retention_fraction].is_initialized
      heating_capacity_retention_fraction = args[:heat_pump_heating_capacity_retention_fraction].get
    end

    if args[:heat_pump_heating_capacity_retention_temp].is_initialized
      heating_capacity_retention_temp = args[:heat_pump_heating_capacity_retention_temp].get
    end

    if args[:heat_pump_backup_type] == HPXML::HeatPumpBackupTypeIntegrated
      backup_type = args[:heat_pump_backup_type]
      backup_heating_fuel = args[:heat_pump_backup_fuel]

      if args[:heat_pump_backup_heating_capacity].is_initialized
        backup_heating_capacity = args[:heat_pump_backup_heating_capacity].get
      end

      if backup_heating_fuel == HPXML::FuelTypeElectricity
        backup_heating_efficiency_percent = args[:heat_pump_backup_heating_efficiency]
      else
        backup_heating_efficiency_afue = args[:heat_pump_backup_heating_efficiency]
      end
    elsif args[:heat_pump_backup_type] == HPXML::HeatPumpBackupTypeSeparate
      if args[:heating_system_2_type] == 'none'
        fail "Heat pump backup type specified as '#{args[:heat_pump_backup_type]}' but no heating system provided."
      end

      backup_type = args[:heat_pump_backup_type]
      backup_system_idref = "HeatingSystem#{hpxml_bldg.heating_systems.size + 1}"
    end

    if args[:heat_pump_compressor_lockout_temp].is_initialized
      compressor_lockout_temp = args[:heat_pump_compressor_lockout_temp].get
    end

    if args[:heat_pump_backup_heating_lockout_temp].is_initialized
      backup_heating_lockout_temp = args[:heat_pump_backup_heating_lockout_temp].get
    end

    if compressor_lockout_temp == backup_heating_lockout_temp && backup_heating_fuel != HPXML::FuelTypeElectricity
      # Translate to HPXML as switchover temperature instead
      backup_heating_switchover_temp = compressor_lockout_temp
      compressor_lockout_temp = nil
      backup_heating_lockout_temp = nil
    end

    if args[:heat_pump_cooling_capacity].is_initialized
      cooling_capacity = args[:heat_pump_cooling_capacity].get
    end

    if args[:heat_pump_cooling_compressor_type].is_initialized
      if [HPXML::HVACTypeHeatPumpAirToAir].include? heat_pump_type
        compressor_type = args[:heat_pump_cooling_compressor_type].get
      end
    end

    if args[:heat_pump_cooling_sensible_heat_fraction].is_initialized
      cooling_shr = args[:heat_pump_cooling_sensible_heat_fraction].get
    end

    if args[:heat_pump_heating_efficiency_type] == HPXML::UnitsHSPF
      heating_efficiency_hspf = args[:heat_pump_heating_efficiency]
    elsif args[:heat_pump_heating_efficiency_type] == HPXML::UnitsHSPF2
      heating_efficiency_hspf2 = args[:heat_pump_heating_efficiency]
    elsif args[:heat_pump_heating_efficiency_type] == HPXML::UnitsCOP
      heating_efficiency_cop = args[:heat_pump_heating_efficiency]
    end

    if args[:heat_pump_cooling_efficiency_type] == HPXML::UnitsSEER
      cooling_efficiency_seer = args[:heat_pump_cooling_efficiency]
    elsif args[:heat_pump_cooling_efficiency_type] == HPXML::UnitsSEER2
      cooling_efficiency_seer2 = args[:heat_pump_cooling_efficiency]
    elsif args[:heat_pump_cooling_efficiency_type] == HPXML::UnitsEER
      cooling_efficiency_eer = args[:heat_pump_cooling_efficiency]
    end

    if args[:heat_pump_airflow_defect_ratio].is_initialized
      if [HPXML::HVACTypeHeatPumpAirToAir, HPXML::HVACTypeHeatPumpGroundToAir].include?(heat_pump_type) || ([HPXML::HVACTypeHeatPumpMiniSplit].include?(heat_pump_type) && (args[:heat_pump_is_ducted]))
        airflow_defect_ratio = args[:heat_pump_airflow_defect_ratio].get
      end
    end

    if args[:heat_pump_charge_defect_ratio].is_initialized
      charge_defect_ratio = args[:heat_pump_charge_defect_ratio].get
    end

    if args[:heat_pump_crankcase_heater_watts].is_initialized
      if [HPXML::HVACTypeHeatPumpAirToAir, HPXML::HVACTypeHeatPumpMiniSplit, HPXML::HVACTypeHeatPumpPTHP, HPXML::HVACTypeHeatPumpRoom].include?(heat_pump_type)
        heat_pump_crankcase_heater_watts = args[:heat_pump_crankcase_heater_watts].get
      end
    end

    fraction_heat_load_served = args[:heat_pump_fraction_heat_load_served]
    fraction_cool_load_served = args[:heat_pump_fraction_cool_load_served]

    if fraction_heat_load_served > 0
      primary_heating_system = true
    end

    if fraction_cool_load_served > 0
      primary_cooling_system = true
    end

    hpxml_bldg.heat_pumps.add(id: "HeatPump#{hpxml_bldg.heat_pumps.size + 1}",
                              heat_pump_type: heat_pump_type,
                              heat_pump_fuel: HPXML::FuelTypeElectricity,
                              heating_capacity: heating_capacity,
                              heating_capacity_retention_fraction: heating_capacity_retention_fraction,
                              heating_capacity_retention_temp: heating_capacity_retention_temp,
                              compressor_type: compressor_type,
                              compressor_lockout_temp: compressor_lockout_temp,
                              cooling_shr: cooling_shr,
                              cooling_capacity: cooling_capacity,
                              fraction_heat_load_served: fraction_heat_load_served,
                              fraction_cool_load_served: fraction_cool_load_served,
                              backup_type: backup_type,
                              backup_system_idref: backup_system_idref,
                              backup_heating_fuel: backup_heating_fuel,
                              backup_heating_capacity: backup_heating_capacity,
                              backup_heating_efficiency_afue: backup_heating_efficiency_afue,
                              backup_heating_efficiency_percent: backup_heating_efficiency_percent,
                              backup_heating_switchover_temp: backup_heating_switchover_temp,
                              backup_heating_lockout_temp: backup_heating_lockout_temp,
                              heating_efficiency_hspf: heating_efficiency_hspf,
                              heating_efficiency_hspf2: heating_efficiency_hspf2,
                              cooling_efficiency_seer: cooling_efficiency_seer,
                              cooling_efficiency_seer2: cooling_efficiency_seer2,
                              heating_efficiency_cop: heating_efficiency_cop,
                              cooling_efficiency_eer: cooling_efficiency_eer,
                              airflow_defect_ratio: airflow_defect_ratio,
                              charge_defect_ratio: charge_defect_ratio,
                              crankcase_heater_watts: heat_pump_crankcase_heater_watts,
                              primary_heating_system: primary_heating_system,
                              primary_cooling_system: primary_cooling_system)
  end

  def self.set_secondary_heating_systems(hpxml_bldg, args)
    heating_system_type = args[:heating_system_2_type]
    heating_system_is_heatpump_backup = (args[:heat_pump_type] != 'none' && args[:heat_pump_backup_type] == HPXML::HeatPumpBackupTypeSeparate)

    return if heating_system_type == 'none' && (not heating_system_is_heatpump_backup)

    if args[:heating_system_2_heating_capacity].is_initialized
      heating_capacity = args[:heating_system_2_heating_capacity].get
    end

    if args[:heating_system_2_fuel] == HPXML::HVACTypeElectricResistance
      heating_system_fuel = HPXML::FuelTypeElectricity
    else
      heating_system_fuel = args[:heating_system_2_fuel]
    end

    if [HPXML::HVACTypeFurnace, HPXML::HVACTypeWallFurnace, HPXML::HVACTypeFloorFurnace].include?(heating_system_type) || heating_system_type.include?(HPXML::HVACTypeBoiler)
      heating_efficiency_afue = args[:heating_system_2_heating_efficiency]
    elsif [HPXML::HVACTypeElectricResistance, HPXML::HVACTypeStove, HPXML::HVACTypeSpaceHeater, HPXML::HVACTypeFireplace].include?(heating_system_type)
      heating_efficiency_percent = args[:heating_system_2_heating_efficiency]
    end

    if heating_system_type.include?(HPXML::HVACTypeBoiler)
      heating_system_type = HPXML::HVACTypeBoiler
    end

    if not heating_system_is_heatpump_backup
      fraction_heat_load_served = args[:heating_system_2_fraction_heat_load_served]
    end

    hpxml_bldg.heating_systems.add(id: "HeatingSystem#{hpxml_bldg.heating_systems.size + 1}",
                                   heating_system_type: heating_system_type,
                                   heating_system_fuel: heating_system_fuel,
                                   heating_capacity: heating_capacity,
                                   fraction_heat_load_served: fraction_heat_load_served,
                                   heating_efficiency_afue: heating_efficiency_afue,
                                   heating_efficiency_percent: heating_efficiency_percent)
  end

  def self.set_hvac_distribution(hpxml_bldg, args)
    # HydronicDistribution?
    hpxml_bldg.heating_systems.each do |heating_system|
      next unless [heating_system.heating_system_type].include?(HPXML::HVACTypeBoiler)
      next if args[:heating_system_type].include?('Fan Coil')

      hpxml_bldg.hvac_distributions.add(id: "HVACDistribution#{hpxml_bldg.hvac_distributions.size + 1}",
                                        distribution_system_type: HPXML::HVACDistributionTypeHydronic,
                                        hydronic_type: HPXML::HydronicTypeBaseboard)
      heating_system.distribution_system_idref = hpxml_bldg.hvac_distributions[-1].id
    end

    # AirDistribution?
    air_distribution_systems = []
    hpxml_bldg.heating_systems.each do |heating_system|
      if [HPXML::HVACTypeFurnace].include?(heating_system.heating_system_type)
        air_distribution_systems << heating_system
      end
    end
    hpxml_bldg.cooling_systems.each do |cooling_system|
      if [HPXML::HVACTypeCentralAirConditioner].include?(cooling_system.cooling_system_type)
        air_distribution_systems << cooling_system
      elsif [HPXML::HVACTypeEvaporativeCooler, HPXML::HVACTypeMiniSplitAirConditioner].include?(cooling_system.cooling_system_type) && args[:cooling_system_is_ducted]
        air_distribution_systems << cooling_system
      end
    end
    hpxml_bldg.heat_pumps.each do |heat_pump|
      if [HPXML::HVACTypeHeatPumpAirToAir, HPXML::HVACTypeHeatPumpGroundToAir].include? heat_pump.heat_pump_type
        air_distribution_systems << heat_pump
      elsif [HPXML::HVACTypeHeatPumpMiniSplit].include?(heat_pump.heat_pump_type)
        if args[:heat_pump_is_ducted]
          air_distribution_systems << heat_pump if args[:heat_pump_is_ducted]
        end
      end
    end

    # FanCoil?
    fan_coil_distribution_systems = []
    hpxml_bldg.heating_systems.each do |heating_system|
      next unless heating_system.primary_system

      if args[:heating_system_type].include?('Fan Coil')
        fan_coil_distribution_systems << heating_system
      end
    end

    return if air_distribution_systems.size == 0 && fan_coil_distribution_systems.size == 0

    if args[:ducts_number_of_return_registers].is_initialized
      number_of_return_registers = args[:ducts_number_of_return_registers].get
    end

    if [HPXML::HVACTypeEvaporativeCooler].include?(args[:cooling_system_type]) && hpxml_bldg.heating_systems.size == 0 && hpxml_bldg.heat_pumps.size == 0
      number_of_return_registers = nil
      if args[:cooling_system_is_ducted]
        number_of_return_registers = 0
      end
    end

    if air_distribution_systems.size > 0
      hpxml_bldg.hvac_distributions.add(id: "HVACDistribution#{hpxml_bldg.hvac_distributions.size + 1}",
                                        distribution_system_type: HPXML::HVACDistributionTypeAir,
                                        air_type: HPXML::AirTypeRegularVelocity,
                                        number_of_return_registers: number_of_return_registers)
      air_distribution_systems.each do |hvac_system|
        hvac_system.distribution_system_idref = hpxml_bldg.hvac_distributions[-1].id
      end
      set_duct_leakages(args, hpxml_bldg.hvac_distributions[-1])
      set_ducts(hpxml_bldg, args, hpxml_bldg.hvac_distributions[-1])
    end

    if fan_coil_distribution_systems.size > 0
      hpxml_bldg.hvac_distributions.add(id: "HVACDistribution#{hpxml_bldg.hvac_distributions.size + 1}",
                                        distribution_system_type: HPXML::HVACDistributionTypeAir,
                                        air_type: HPXML::AirTypeFanCoil)
      fan_coil_distribution_systems.each do |hvac_system|
        hvac_system.distribution_system_idref = hpxml_bldg.hvac_distributions[-1].id
      end
    end
  end

  def self.set_duct_leakages(args, hvac_distribution)
    hvac_distribution.duct_leakage_measurements.add(duct_type: HPXML::DuctTypeSupply,
                                                    duct_leakage_units: args[:ducts_leakage_units],
                                                    duct_leakage_value: args[:ducts_supply_leakage_to_outside_value],
                                                    duct_leakage_total_or_to_outside: HPXML::DuctLeakageToOutside)

    hvac_distribution.duct_leakage_measurements.add(duct_type: HPXML::DuctTypeReturn,
                                                    duct_leakage_units: args[:ducts_leakage_units],
                                                    duct_leakage_value: args[:ducts_return_leakage_to_outside_value],
                                                    duct_leakage_total_or_to_outside: HPXML::DuctLeakageToOutside)
  end

  def self.get_location(location, foundation_type, attic_type)
    if location == HPXML::LocationCrawlspace
      if foundation_type == HPXML::FoundationTypeCrawlspaceUnvented
        return HPXML::LocationCrawlspaceUnvented
      elsif foundation_type == HPXML::FoundationTypeCrawlspaceVented
        return HPXML::LocationCrawlspaceVented
      elsif foundation_type == HPXML::FoundationTypeCrawlspaceConditioned
        return HPXML::LocationCrawlspaceConditioned
      else
        fail "Specified '#{location}' but foundation type is '#{foundation_type}'."
      end
    elsif location == HPXML::LocationAttic
      if attic_type == HPXML::AtticTypeUnvented
        return HPXML::LocationAtticUnvented
      elsif attic_type == HPXML::AtticTypeVented
        return HPXML::LocationAtticVented
      elsif attic_type == HPXML::AtticTypeConditioned
        return HPXML::LocationConditionedSpace
      else
        fail "Specified '#{location}' but attic type is '#{attic_type}'."
      end
    end
    return location
  end

  def self.set_ducts(hpxml_bldg, args, hvac_distribution)
    if args[:ducts_supply_location].is_initialized
      ducts_supply_location = get_location(args[:ducts_supply_location].get, hpxml_bldg.foundations[-1].foundation_type, hpxml_bldg.attics[-1].attic_type)
    end

    if args[:ducts_return_location].is_initialized
      ducts_return_location = get_location(args[:ducts_return_location].get, hpxml_bldg.foundations[-1].foundation_type, hpxml_bldg.attics[-1].attic_type)
    end

    if args[:ducts_supply_surface_area].is_initialized
      ducts_supply_surface_area = args[:ducts_supply_surface_area].get
    end

    if args[:ducts_supply_surface_area_fraction].is_initialized
      ducts_supply_area_fraction = args[:ducts_supply_surface_area_fraction].get
    end

    if args[:ducts_return_surface_area].is_initialized
      ducts_return_surface_area = args[:ducts_return_surface_area].get
    end

    if args[:ducts_return_surface_area_fraction].is_initialized
      ducts_return_area_fraction = args[:ducts_return_surface_area_fraction].get
    end

    if (not ducts_supply_location.nil?) && ducts_supply_surface_area.nil? && ducts_supply_area_fraction.nil?
      # Supply duct location without any area inputs provided; set area fraction
      if ducts_supply_location == HPXML::LocationConditionedSpace
        ducts_supply_area_fraction = 1.0
      else
        ducts_supply_area_fraction = HVAC.get_default_duct_fraction_outside_conditioned_space(args[:geometry_unit_num_floors_above_grade])
      end
    end

    if (not ducts_return_location.nil?) && ducts_return_surface_area.nil? && ducts_return_area_fraction.nil?
      # Return duct location without any area inputs provided; set area fraction
      if ducts_return_location == HPXML::LocationConditionedSpace
        ducts_return_area_fraction = 1.0
      else
        ducts_return_area_fraction = HVAC.get_default_duct_fraction_outside_conditioned_space(args[:geometry_unit_num_floors_above_grade])
      end
    end

    if args[:ducts_supply_buried_insulation_level].is_initialized
      ducts_supply_buried_insulation_level = args[:ducts_supply_buried_insulation_level].get
    end

    if args[:ducts_return_buried_insulation_level].is_initialized
      ducts_return_buried_insulation_level = args[:ducts_return_buried_insulation_level].get
    end

    hvac_distribution.ducts.add(id: "Ducts#{hvac_distribution.ducts.size + 1}",
                                duct_type: HPXML::DuctTypeSupply,
                                duct_insulation_r_value: args[:ducts_supply_insulation_r],
                                duct_buried_insulation_level: ducts_supply_buried_insulation_level,
                                duct_location: ducts_supply_location,
                                duct_surface_area: ducts_supply_surface_area,
                                duct_fraction_area: ducts_supply_area_fraction)

    if not ([HPXML::HVACTypeEvaporativeCooler].include?(args[:cooling_system_type]) && args[:cooling_system_is_ducted])
      hvac_distribution.ducts.add(id: "Ducts#{hvac_distribution.ducts.size + 1}",
                                  duct_type: HPXML::DuctTypeReturn,
                                  duct_insulation_r_value: args[:ducts_return_insulation_r],
                                  duct_buried_insulation_level: ducts_return_buried_insulation_level,
                                  duct_location: ducts_return_location,
                                  duct_surface_area: ducts_return_surface_area,
                                  duct_fraction_area: ducts_return_area_fraction)
    end

    if (not ducts_supply_area_fraction.nil?) && (ducts_supply_area_fraction < 1)
      # OS-HPXML needs duct fractions to sum to 1; add remaining ducts in conditioned space.
      hvac_distribution.ducts.add(id: "Ducts#{hvac_distribution.ducts.size + 1}",
                                  duct_type: HPXML::DuctTypeSupply,
                                  duct_insulation_r_value: 0.0,
                                  duct_location: HPXML::LocationConditionedSpace,
                                  duct_fraction_area: 1.0 - ducts_supply_area_fraction)
    end

    if not hvac_distribution.ducts.find { |d| d.duct_type == HPXML::DuctTypeReturn }.nil?
      if (not ducts_return_area_fraction.nil?) && (ducts_return_area_fraction < 1)
        # OS-HPXML needs duct fractions to sum to 1; add remaining ducts in conditioned space.
        hvac_distribution.ducts.add(id: "Ducts#{hvac_distribution.ducts.size + 1}",
                                    duct_type: HPXML::DuctTypeReturn,
                                    duct_insulation_r_value: 0.0,
                                    duct_location: HPXML::LocationConditionedSpace,
                                    duct_fraction_area: 1.0 - ducts_return_area_fraction)
      end
    end

    # If duct surface areas are defaulted, set CFA served
    if hvac_distribution.ducts.select { |d| d.duct_surface_area.nil? }.size > 0
      max_fraction_load_served = 0.0
      hvac_distribution.hvac_systems.each do |hvac_system|
        if hvac_system.respond_to?(:fraction_heat_load_served)
          if hvac_system.is_a?(HPXML::HeatingSystem) && hvac_system.is_heat_pump_backup_system
            # HP backup system, use HP fraction heat load served
            fraction_heat_load_served = hvac_system.primary_heat_pump.fraction_heat_load_served
          else
            fraction_heat_load_served = hvac_system.fraction_heat_load_served
          end
          max_fraction_load_served = [max_fraction_load_served, fraction_heat_load_served].max
        end
        if hvac_system.respond_to?(:fraction_cool_load_served)
          max_fraction_load_served = [max_fraction_load_served, hvac_system.fraction_cool_load_served].max
        end
      end
      hvac_distribution.conditioned_floor_area_served = args[:geometry_unit_cfa] * max_fraction_load_served
    end
  end

  def self.set_hvac_control(hpxml, hpxml_bldg, args, epw_file, weather)
    return if (args[:heating_system_type] == 'none') && (args[:cooling_system_type] == 'none') && (args[:heat_pump_type] == 'none')

    # Heating
    if hpxml_bldg.total_fraction_heat_load_served > 0

      if args[:hvac_control_heating_weekday_setpoint].is_initialized && args[:hvac_control_heating_weekend_setpoint].is_initialized
        if args[:hvac_control_heating_weekday_setpoint].get == args[:hvac_control_heating_weekend_setpoint].get && !args[:hvac_control_heating_weekday_setpoint].get.include?(',')
          heating_setpoint_temp = Float(args[:hvac_control_heating_weekday_setpoint].get)
        else
          weekday_heating_setpoints = args[:hvac_control_heating_weekday_setpoint].get
          weekend_heating_setpoints = args[:hvac_control_heating_weekend_setpoint].get
        end
      end

      if args[:hvac_control_heating_season_period].is_initialized
        hvac_control_heating_season_period = args[:hvac_control_heating_season_period].get
        if hvac_control_heating_season_period == HPXML::BuildingAmerica
          heating_months, _cooling_months = HVAC.get_default_heating_and_cooling_seasons(weather)
          sim_calendar_year = Location.get_sim_calendar_year(hpxml.header.sim_calendar_year, epw_file)
          begin_month, begin_day, end_month, end_day = Schedule.get_begin_and_end_dates_from_monthly_array(heating_months, sim_calendar_year)
        else
          begin_month, begin_day, _begin_hour, end_month, end_day, _end_hour = Schedule.parse_date_time_range(hvac_control_heating_season_period)
        end
        seasons_heating_begin_month = begin_month
        seasons_heating_begin_day = begin_day
        seasons_heating_end_month = end_month
        seasons_heating_end_day = end_day
      end

    end

    # Cooling
    if hpxml_bldg.total_fraction_cool_load_served > 0

      if args[:hvac_control_cooling_weekday_setpoint].is_initialized && args[:hvac_control_cooling_weekend_setpoint].is_initialized
        if args[:hvac_control_cooling_weekday_setpoint].get == args[:hvac_control_cooling_weekend_setpoint].get && !args[:hvac_control_cooling_weekday_setpoint].get.include?(',')
          cooling_setpoint_temp = Float(args[:hvac_control_cooling_weekday_setpoint].get)
        else
          weekday_cooling_setpoints = args[:hvac_control_cooling_weekday_setpoint].get
          weekend_cooling_setpoints = args[:hvac_control_cooling_weekend_setpoint].get
        end
      end

      if args[:ceiling_fan_cooling_setpoint_temp_offset].is_initialized
        ceiling_fan_cooling_setpoint_temp_offset = args[:ceiling_fan_cooling_setpoint_temp_offset].get
      end

      if args[:hvac_control_cooling_season_period].is_initialized
        hvac_control_cooling_season_period = args[:hvac_control_cooling_season_period].get
        if hvac_control_cooling_season_period == HPXML::BuildingAmerica
          _heating_months, cooling_months = HVAC.get_default_heating_and_cooling_seasons(weather)
          sim_calendar_year = Location.get_sim_calendar_year(hpxml.header.sim_calendar_year, epw_file)
          begin_month, begin_day, end_month, end_day = Schedule.get_begin_and_end_dates_from_monthly_array(cooling_months, sim_calendar_year)
        else
          begin_month, begin_day, _begin_hour, end_month, end_day, _end_hour = Schedule.parse_date_time_range(hvac_control_cooling_season_period)
        end
        seasons_cooling_begin_month = begin_month
        seasons_cooling_begin_day = begin_day
        seasons_cooling_end_month = end_month
        seasons_cooling_end_day = end_day
      end

    end

    hpxml_bldg.hvac_controls.add(id: "HVACControl#{hpxml_bldg.hvac_controls.size + 1}",
                                 heating_setpoint_temp: heating_setpoint_temp,
                                 cooling_setpoint_temp: cooling_setpoint_temp,
                                 weekday_heating_setpoints: weekday_heating_setpoints,
                                 weekend_heating_setpoints: weekend_heating_setpoints,
                                 weekday_cooling_setpoints: weekday_cooling_setpoints,
                                 weekend_cooling_setpoints: weekend_cooling_setpoints,
                                 ceiling_fan_cooling_setpoint_temp_offset: ceiling_fan_cooling_setpoint_temp_offset,
                                 seasons_heating_begin_month: seasons_heating_begin_month,
                                 seasons_heating_begin_day: seasons_heating_begin_day,
                                 seasons_heating_end_month: seasons_heating_end_month,
                                 seasons_heating_end_day: seasons_heating_end_day,
                                 seasons_cooling_begin_month: seasons_cooling_begin_month,
                                 seasons_cooling_begin_day: seasons_cooling_begin_day,
                                 seasons_cooling_end_month: seasons_cooling_end_month,
                                 seasons_cooling_end_day: seasons_cooling_end_day)
  end

  def self.set_ventilation_fans(hpxml_bldg, args)
    if args[:mech_vent_fan_type] != 'none'

      if [HPXML::MechVentTypeERV].include?(args[:mech_vent_fan_type])
        if args[:mech_vent_recovery_efficiency_type] == 'Unadjusted'
          total_recovery_efficiency = args[:mech_vent_total_recovery_efficiency]
          sensible_recovery_efficiency = args[:mech_vent_sensible_recovery_efficiency]
        elsif args[:mech_vent_recovery_efficiency_type] == 'Adjusted'
          total_recovery_efficiency_adjusted = args[:mech_vent_total_recovery_efficiency]
          sensible_recovery_efficiency_adjusted = args[:mech_vent_sensible_recovery_efficiency]
        end
      elsif [HPXML::MechVentTypeHRV].include?(args[:mech_vent_fan_type])
        if args[:mech_vent_recovery_efficiency_type] == 'Unadjusted'
          sensible_recovery_efficiency = args[:mech_vent_sensible_recovery_efficiency]
        elsif args[:mech_vent_recovery_efficiency_type] == 'Adjusted'
          sensible_recovery_efficiency_adjusted = args[:mech_vent_sensible_recovery_efficiency]
        end
      end

      distribution_system_idref = nil
      if args[:mech_vent_fan_type] == HPXML::MechVentTypeCFIS
        hpxml_bldg.hvac_distributions.each do |hvac_distribution|
          next unless hvac_distribution.distribution_system_type == HPXML::HVACDistributionTypeAir
          next if hvac_distribution.air_type != HPXML::AirTypeRegularVelocity

          distribution_system_idref = hvac_distribution.id
        end
        cfis_addtl_runtime_operating_mode = HPXML::CFISModeAirHandler
      end

      if args[:mech_vent_num_units_served] > 1
        is_shared_system = true
        in_unit_flow_rate = args[:mech_vent_flow_rate].get / args[:mech_vent_num_units_served].to_f
        fraction_recirculation = args[:mech_vent_shared_frac_recirculation].get
        if args[:mech_vent_shared_preheating_fuel].is_initialized && args[:mech_vent_shared_preheating_efficiency].is_initialized && args[:mech_vent_shared_preheating_fraction_heat_load_served].is_initialized
          preheating_fuel = args[:mech_vent_shared_preheating_fuel].get
          preheating_efficiency_cop = args[:mech_vent_shared_preheating_efficiency].get
          preheating_fraction_load_served = args[:mech_vent_shared_preheating_fraction_heat_load_served].get
        end
        if args[:mech_vent_shared_precooling_fuel].is_initialized && args[:mech_vent_shared_precooling_efficiency].is_initialized && args[:mech_vent_shared_precooling_fraction_cool_load_served].is_initialized
          precooling_fuel = args[:mech_vent_shared_precooling_fuel].get
          precooling_efficiency_cop = args[:mech_vent_shared_precooling_efficiency].get
          precooling_fraction_load_served = args[:mech_vent_shared_precooling_fraction_cool_load_served].get
        end
      end

      if args[:mech_vent_hours_in_operation].is_initialized
        hours_in_operation = args[:mech_vent_hours_in_operation].get
      end

      if args[:mech_vent_fan_power].is_initialized
        fan_power = args[:mech_vent_fan_power].get
      end

      if args[:mech_vent_flow_rate].is_initialized
        rated_flow_rate = args[:mech_vent_flow_rate].get
      end

      hpxml_bldg.ventilation_fans.add(id: "VentilationFan#{hpxml_bldg.ventilation_fans.size + 1}",
                                      fan_type: args[:mech_vent_fan_type],
                                      cfis_addtl_runtime_operating_mode: cfis_addtl_runtime_operating_mode,
                                      rated_flow_rate: rated_flow_rate,
                                      hours_in_operation: hours_in_operation,
                                      used_for_whole_building_ventilation: true,
                                      total_recovery_efficiency: total_recovery_efficiency,
                                      total_recovery_efficiency_adjusted: total_recovery_efficiency_adjusted,
                                      sensible_recovery_efficiency: sensible_recovery_efficiency,
                                      sensible_recovery_efficiency_adjusted: sensible_recovery_efficiency_adjusted,
                                      fan_power: fan_power,
                                      distribution_system_idref: distribution_system_idref,
                                      is_shared_system: is_shared_system,
                                      in_unit_flow_rate: in_unit_flow_rate,
                                      fraction_recirculation: fraction_recirculation,
                                      preheating_fuel: preheating_fuel,
                                      preheating_efficiency_cop: preheating_efficiency_cop,
                                      preheating_fraction_load_served: preheating_fraction_load_served,
                                      precooling_fuel: precooling_fuel,
                                      precooling_efficiency_cop: precooling_efficiency_cop,
                                      precooling_fraction_load_served: precooling_fraction_load_served)
    end

    if args[:mech_vent_2_fan_type] != 'none'

      if [HPXML::MechVentTypeERV].include?(args[:mech_vent_2_fan_type])

        if args[:mech_vent_2_recovery_efficiency_type] == 'Unadjusted'
          total_recovery_efficiency = args[:mech_vent_2_total_recovery_efficiency]
          sensible_recovery_efficiency = args[:mech_vent_2_sensible_recovery_efficiency]
        elsif args[:mech_vent_2_recovery_efficiency_type] == 'Adjusted'
          total_recovery_efficiency_adjusted = args[:mech_vent_2_total_recovery_efficiency]
          sensible_recovery_efficiency_adjusted = args[:mech_vent_2_sensible_recovery_efficiency]
        end
      elsif [HPXML::MechVentTypeHRV].include?(args[:mech_vent_2_fan_type])
        if args[:mech_vent_2_recovery_efficiency_type] == 'Unadjusted'
          sensible_recovery_efficiency = args[:mech_vent_2_sensible_recovery_efficiency]
        elsif args[:mech_vent_2_recovery_efficiency_type] == 'Adjusted'
          sensible_recovery_efficiency_adjusted = args[:mech_vent_2_sensible_recovery_efficiency]
        end
      end

      hours_in_operation = args[:mech_vent_2_hours_in_operation]
      fan_power = args[:mech_vent_2_fan_power]

      hpxml_bldg.ventilation_fans.add(id: "VentilationFan#{hpxml_bldg.ventilation_fans.size + 1}",
                                      fan_type: args[:mech_vent_2_fan_type],
                                      rated_flow_rate: args[:mech_vent_2_flow_rate],
                                      hours_in_operation: hours_in_operation,
                                      used_for_whole_building_ventilation: true,
                                      total_recovery_efficiency: total_recovery_efficiency,
                                      total_recovery_efficiency_adjusted: total_recovery_efficiency_adjusted,
                                      sensible_recovery_efficiency: sensible_recovery_efficiency,
                                      sensible_recovery_efficiency_adjusted: sensible_recovery_efficiency_adjusted,
                                      fan_power: fan_power)
    end

    if !args[:kitchen_fans_quantity].is_initialized || (args[:kitchen_fans_quantity].get > 0)
      if args[:kitchen_fans_flow_rate].is_initialized
        rated_flow_rate = args[:kitchen_fans_flow_rate].get
      end

      if args[:kitchen_fans_power].is_initialized
        fan_power = args[:kitchen_fans_power].get
      end

      if args[:kitchen_fans_hours_in_operation].is_initialized
        hours_in_operation = args[:kitchen_fans_hours_in_operation].get
      end

      if args[:kitchen_fans_start_hour].is_initialized
        start_hour = args[:kitchen_fans_start_hour].get
      end

      if args[:kitchen_fans_quantity].is_initialized
        quantity = args[:kitchen_fans_quantity].get
      end

      hpxml_bldg.ventilation_fans.add(id: "VentilationFan#{hpxml_bldg.ventilation_fans.size + 1}",
                                      rated_flow_rate: rated_flow_rate,
                                      used_for_local_ventilation: true,
                                      hours_in_operation: hours_in_operation,
                                      fan_location: HPXML::LocationKitchen,
                                      fan_power: fan_power,
                                      start_hour: start_hour,
                                      count: quantity)
    end

    if !args[:bathroom_fans_quantity].is_initialized || (args[:bathroom_fans_quantity].get > 0)
      if args[:bathroom_fans_flow_rate].is_initialized
        rated_flow_rate = args[:bathroom_fans_flow_rate].get
      end

      if args[:bathroom_fans_power].is_initialized
        fan_power = args[:bathroom_fans_power].get
      end

      if args[:bathroom_fans_hours_in_operation].is_initialized
        hours_in_operation = args[:bathroom_fans_hours_in_operation].get
      end

      if args[:bathroom_fans_start_hour].is_initialized
        start_hour = args[:bathroom_fans_start_hour].get
      end

      if args[:bathroom_fans_quantity].is_initialized
        quantity = args[:bathroom_fans_quantity].get
      end

      hpxml_bldg.ventilation_fans.add(id: "VentilationFan#{hpxml_bldg.ventilation_fans.size + 1}",
                                      rated_flow_rate: rated_flow_rate,
                                      used_for_local_ventilation: true,
                                      hours_in_operation: hours_in_operation,
                                      fan_location: HPXML::LocationBath,
                                      fan_power: fan_power,
                                      start_hour: start_hour,
                                      count: quantity)
    end

    if args[:whole_house_fan_present]
      if args[:whole_house_fan_flow_rate].is_initialized
        rated_flow_rate = args[:whole_house_fan_flow_rate].get
      end

      if args[:whole_house_fan_power].is_initialized
        fan_power = args[:whole_house_fan_power].get
      end

      hpxml_bldg.ventilation_fans.add(id: "VentilationFan#{hpxml_bldg.ventilation_fans.size + 1}",
                                      rated_flow_rate: rated_flow_rate,
                                      used_for_seasonal_cooling_load_reduction: true,
                                      fan_power: fan_power)
    end
  end

  def self.set_water_heating_systems(hpxml_bldg, args)
    water_heater_type = args[:water_heater_type]
    return if water_heater_type == 'none'

    if water_heater_type != HPXML::WaterHeaterTypeHeatPump
      fuel_type = args[:water_heater_fuel_type]
    else
      fuel_type = HPXML::FuelTypeElectricity
    end

    if args[:water_heater_location].is_initialized
      location = get_location(args[:water_heater_location].get, hpxml_bldg.foundations[-1].foundation_type, hpxml_bldg.attics[-1].attic_type)
    end

    if args[:water_heater_tank_volume].is_initialized
      tank_volume = args[:water_heater_tank_volume].get
    end

    if args[:water_heater_setpoint_temperature].is_initialized
      temperature = args[:water_heater_setpoint_temperature].get
    end

    if not [HPXML::WaterHeaterTypeCombiStorage, HPXML::WaterHeaterTypeCombiTankless].include? water_heater_type
      if args[:water_heater_efficiency_type] == 'EnergyFactor'
        energy_factor = args[:water_heater_efficiency]
      elsif args[:water_heater_efficiency_type] == 'UniformEnergyFactor'
        uniform_energy_factor = args[:water_heater_efficiency]
        if water_heater_type != HPXML::WaterHeaterTypeTankless
          usage_bin = args[:water_heater_usage_bin].get if args[:water_heater_usage_bin].is_initialized
        end
      end
    end

    if (fuel_type != HPXML::FuelTypeElectricity) && (water_heater_type == HPXML::WaterHeaterTypeStorage)
      if args[:water_heater_recovery_efficiency].is_initialized
        recovery_efficiency = args[:water_heater_recovery_efficiency].get
      end
    end

    if [HPXML::WaterHeaterTypeTankless, HPXML::WaterHeaterTypeCombiTankless].include? water_heater_type
      tank_volume = nil
    end

    if [HPXML::WaterHeaterTypeTankless].include? water_heater_type
      heating_capacity = nil
      recovery_efficiency = nil
    elsif [HPXML::WaterHeaterTypeCombiTankless, HPXML::WaterHeaterTypeCombiStorage].include? water_heater_type
      fuel_type = nil
      heating_capacity = nil
      energy_factor = nil
      if hpxml_bldg.heating_systems.size > 0
        related_hvac_idref = hpxml_bldg.heating_systems[0].id
      end
    end

    if [HPXML::WaterHeaterTypeCombiTankless, HPXML::WaterHeaterTypeCombiStorage].include? water_heater_type
      if args[:water_heater_standby_loss].is_initialized
        if args[:water_heater_standby_loss].get > 0
          standby_loss_units = HPXML::UnitsDegFPerHour
          standby_loss_value = args[:water_heater_standby_loss].get
        end
      end
    end

    if not [HPXML::WaterHeaterTypeTankless, HPXML::WaterHeaterTypeCombiTankless].include? water_heater_type
      if args[:water_heater_jacket_rvalue].is_initialized
        if args[:water_heater_jacket_rvalue].get > 0
          jacket_r_value = args[:water_heater_jacket_rvalue].get
        end
      end
    end

    if args[:water_heater_num_units_served] > 1
      is_shared_system = true
      number_of_units_served = args[:water_heater_num_units_served]
    end
    if args[:water_heater_uses_desuperheater].is_initialized
      uses_desuperheater = args[:water_heater_uses_desuperheater].get
      if uses_desuperheater
        related_hvac_idref = nil
        hpxml_bldg.cooling_systems.each do |cooling_system|
          next unless [HPXML::HVACTypeCentralAirConditioner,
                       HPXML::HVACTypeMiniSplitAirConditioner].include? cooling_system.cooling_system_type

          related_hvac_idref = cooling_system.id
        end
        hpxml_bldg.heat_pumps.each do |heat_pump|
          next unless [HPXML::HVACTypeHeatPumpAirToAir,
                       HPXML::HVACTypeHeatPumpMiniSplit,
                       HPXML::HVACTypeHeatPumpGroundToAir].include? heat_pump.heat_pump_type

          related_hvac_idref = heat_pump.id
        end
      end
    end

    if [HPXML::WaterHeaterTypeStorage].include? water_heater_type
      if args[:water_heater_heating_capacity].is_initialized
        heating_capacity = args[:water_heater_heating_capacity].get
      end

      if args[:water_heater_tank_model_type].is_initialized
        tank_model_type = args[:water_heater_tank_model_type].get
      end
    elsif [HPXML::WaterHeaterTypeHeatPump].include? water_heater_type
      if args[:water_heater_operating_mode].is_initialized
        operating_mode = args[:water_heater_operating_mode].get
      end
    end

    hpxml_bldg.water_heating_systems.add(id: "WaterHeatingSystem#{hpxml_bldg.water_heating_systems.size + 1}",
                                         water_heater_type: water_heater_type,
                                         fuel_type: fuel_type,
                                         location: location,
                                         tank_volume: tank_volume,
                                         fraction_dhw_load_served: 1.0,
                                         energy_factor: energy_factor,
                                         uniform_energy_factor: uniform_energy_factor,
                                         usage_bin: usage_bin,
                                         recovery_efficiency: recovery_efficiency,
                                         uses_desuperheater: uses_desuperheater,
                                         related_hvac_idref: related_hvac_idref,
                                         standby_loss_units: standby_loss_units,
                                         standby_loss_value: standby_loss_value,
                                         jacket_r_value: jacket_r_value,
                                         temperature: temperature,
                                         heating_capacity: heating_capacity,
                                         is_shared_system: is_shared_system,
                                         number_of_units_served: number_of_units_served,
                                         tank_model_type: tank_model_type,
                                         operating_mode: operating_mode)
  end

  def self.set_hot_water_distribution(hpxml_bldg, args)
    return if args[:water_heater_type] == 'none'

    if args[:dwhr_facilities_connected] != 'none'
      dwhr_facilities_connected = args[:dwhr_facilities_connected]
      if args[:dwhr_equal_flow].is_initialized
        dwhr_equal_flow = args[:dwhr_equal_flow].get
      end
      if args[:dwhr_efficiency].is_initialized
        dwhr_efficiency = args[:dwhr_efficiency].get
      end
    end

    if args[:hot_water_distribution_system_type] == HPXML::DHWDistTypeStandard
      if args[:hot_water_distribution_standard_piping_length].is_initialized
        standard_piping_length = args[:hot_water_distribution_standard_piping_length].get
      end
    else
      if args[:hot_water_distribution_recirc_control_type].is_initialized
        recirculation_control_type = args[:hot_water_distribution_recirc_control_type].get
      end

      if args[:hot_water_distribution_recirc_piping_length].is_initialized
        recirculation_piping_length = args[:hot_water_distribution_recirc_piping_length].get
      end

      if args[:hot_water_distribution_recirc_branch_piping_length].is_initialized
        recirculation_branch_piping_length = args[:hot_water_distribution_recirc_branch_piping_length].get
      end

      if args[:hot_water_distribution_recirc_pump_power].is_initialized
        recirculation_pump_power = args[:hot_water_distribution_recirc_pump_power].get
      end
    end

    if args[:hot_water_distribution_pipe_r].is_initialized
      pipe_r_value = args[:hot_water_distribution_pipe_r].get
    end

    hpxml_bldg.hot_water_distributions.add(id: "HotWaterDistribution#{hpxml_bldg.hot_water_distributions.size + 1}",
                                           system_type: args[:hot_water_distribution_system_type],
                                           standard_piping_length: standard_piping_length,
                                           recirculation_control_type: recirculation_control_type,
                                           recirculation_piping_length: recirculation_piping_length,
                                           recirculation_branch_piping_length: recirculation_branch_piping_length,
                                           recirculation_pump_power: recirculation_pump_power,
                                           pipe_r_value: pipe_r_value,
                                           dwhr_facilities_connected: dwhr_facilities_connected,
                                           dwhr_equal_flow: dwhr_equal_flow,
                                           dwhr_efficiency: dwhr_efficiency)
  end

  def self.set_water_fixtures(hpxml_bldg, args)
    return if args[:water_heater_type] == 'none'

    hpxml_bldg.water_fixtures.add(id: "WaterFixture#{hpxml_bldg.water_fixtures.size + 1}",
                                  water_fixture_type: HPXML::WaterFixtureTypeShowerhead,
                                  low_flow: args[:water_fixtures_shower_low_flow])

    hpxml_bldg.water_fixtures.add(id: "WaterFixture#{hpxml_bldg.water_fixtures.size + 1}",
                                  water_fixture_type: HPXML::WaterFixtureTypeFaucet,
                                  low_flow: args[:water_fixtures_sink_low_flow])

    if args[:water_fixtures_usage_multiplier].is_initialized
      hpxml_bldg.water_heating.water_fixtures_usage_multiplier = args[:water_fixtures_usage_multiplier].get
    end
  end

  def self.set_solar_thermal(hpxml_bldg, args, epw_file)
    return if args[:solar_thermal_system_type] == 'none'

    if args[:solar_thermal_solar_fraction] > 0
      solar_fraction = args[:solar_thermal_solar_fraction]
    else
      collector_area = args[:solar_thermal_collector_area]
      collector_loop_type = args[:solar_thermal_collector_loop_type]
      collector_type = args[:solar_thermal_collector_type]
      collector_azimuth = args[:solar_thermal_collector_azimuth]
      collector_tilt = Geometry.get_absolute_tilt(args[:solar_thermal_collector_tilt], args[:geometry_roof_pitch], epw_file)
      collector_frta = args[:solar_thermal_collector_rated_optical_efficiency]
      collector_frul = args[:solar_thermal_collector_rated_thermal_losses]

      if args[:solar_thermal_storage_volume].is_initialized
        storage_volume = args[:solar_thermal_storage_volume].get
      end
    end

    if hpxml_bldg.water_heating_systems.size == 0
      fail 'Solar thermal system specified but no water heater found.'
    end

    hpxml_bldg.solar_thermal_systems.add(id: "SolarThermalSystem#{hpxml_bldg.solar_thermal_systems.size + 1}",
                                         system_type: args[:solar_thermal_system_type],
                                         collector_area: collector_area,
                                         collector_loop_type: collector_loop_type,
                                         collector_type: collector_type,
                                         collector_azimuth: collector_azimuth,
                                         collector_tilt: collector_tilt,
                                         collector_frta: collector_frta,
                                         collector_frul: collector_frul,
                                         storage_volume: storage_volume,
                                         water_heating_system_idref: hpxml_bldg.water_heating_systems[0].id,
                                         solar_fraction: solar_fraction)
  end

  def self.set_pv_systems(hpxml_bldg, args, epw_file)
    [args[:pv_system_present], args[:pv_system_2_present]].each_with_index do |pv_system_present, i|
      next unless pv_system_present

      if [args[:pv_system_module_type], args[:pv_system_2_module_type]][i].is_initialized
        module_type = [args[:pv_system_module_type], args[:pv_system_2_module_type]][i].get
      end

      if [args[:pv_system_location], args[:pv_system_2_location]][i].is_initialized
        location = [args[:pv_system_location], args[:pv_system_2_location]][i].get
      end

      if [args[:pv_system_tracking], args[:pv_system_2_tracking]][i].is_initialized
        tracking = [args[:pv_system_tracking], args[:pv_system_2_tracking]][i].get
      end

      max_power_output = [args[:pv_system_max_power_output], args[:pv_system_2_max_power_output]][i]

      if args[:pv_system_system_losses_fraction].is_initialized
        system_losses_fraction = args[:pv_system_system_losses_fraction].get
      end

      if [HPXML::ResidentialTypeSFA, HPXML::ResidentialTypeApartment].include? args[:geometry_unit_type]
        if args[:pv_system_num_bedrooms_served].get > args[:geometry_unit_num_bedrooms]
          is_shared_system = true
          number_of_bedrooms_served = args[:pv_system_num_bedrooms_served].get
        end
      end

      hpxml_bldg.pv_systems.add(id: "PVSystem#{hpxml_bldg.pv_systems.size + 1}",
                                location: location,
                                module_type: module_type,
                                tracking: tracking,
                                array_azimuth: [args[:pv_system_array_azimuth], args[:pv_system_2_array_azimuth]][i],
                                array_tilt: Geometry.get_absolute_tilt([args[:pv_system_array_tilt], args[:pv_system_2_array_tilt]][i], args[:geometry_roof_pitch], epw_file),
                                max_power_output: max_power_output,
                                system_losses_fraction: system_losses_fraction,
                                is_shared_system: is_shared_system,
                                number_of_bedrooms_served: number_of_bedrooms_served)
    end
    if hpxml_bldg.pv_systems.size > 0
      # Add inverter efficiency; assume a single inverter even if multiple PV arrays
      if args[:pv_system_inverter_efficiency].is_initialized
        inverter_efficiency = args[:pv_system_inverter_efficiency].get
      end

      hpxml_bldg.inverters.add(id: "Inverter#{hpxml_bldg.inverters.size + 1}",
                               inverter_efficiency: inverter_efficiency)
      hpxml_bldg.pv_systems.each do |pv_system|
        pv_system.inverter_idref = hpxml_bldg.inverters[-1].id
      end
    end
  end

  def self.set_battery(hpxml_bldg, args)
    return unless args[:battery_present]

    if args[:battery_location].is_initialized
      location = get_location(args[:battery_location].get, hpxml_bldg.foundations[-1].foundation_type, hpxml_bldg.attics[-1].attic_type)
    end

    if args[:battery_power].is_initialized
      rated_power_output = args[:battery_power].get
    end

    if args[:battery_capacity].is_initialized
      nominal_capacity_kwh = args[:battery_capacity].get
    end

    if args[:battery_usable_capacity].is_initialized
      usable_capacity_kwh = args[:battery_usable_capacity].get
    end

    if args[:battery_round_trip_efficiency].is_initialized
      round_trip_efficiency = args[:battery_round_trip_efficiency].get
    end

    hpxml_bldg.batteries.add(id: "Battery#{hpxml_bldg.batteries.size + 1}",
                             type: HPXML::BatteryTypeLithiumIon,
                             location: location,
                             rated_power_output: rated_power_output,
                             nominal_capacity_kwh: nominal_capacity_kwh,
                             usable_capacity_kwh: usable_capacity_kwh,
                             round_trip_efficiency: round_trip_efficiency)
  end

  def self.set_lighting(hpxml_bldg, args)
    if args[:lighting_present]
      has_garage = (args[:geometry_garage_width] * args[:geometry_garage_depth] > 0)

      # Interior
      if args[:lighting_interior_usage_multiplier].is_initialized
        interior_usage_multiplier = args[:lighting_interior_usage_multiplier].get
      end
      if interior_usage_multiplier.nil? || interior_usage_multiplier.to_f > 0
        hpxml_bldg.lighting_groups.add(id: "LightingGroup#{hpxml_bldg.lighting_groups.size + 1}",
                                       location: HPXML::LocationInterior,
                                       fraction_of_units_in_location: args[:lighting_interior_fraction_cfl],
                                       lighting_type: HPXML::LightingTypeCFL)
        hpxml_bldg.lighting_groups.add(id: "LightingGroup#{hpxml_bldg.lighting_groups.size + 1}",
                                       location: HPXML::LocationInterior,
                                       fraction_of_units_in_location: args[:lighting_interior_fraction_lfl],
                                       lighting_type: HPXML::LightingTypeLFL)
        hpxml_bldg.lighting_groups.add(id: "LightingGroup#{hpxml_bldg.lighting_groups.size + 1}",
                                       location: HPXML::LocationInterior,
                                       fraction_of_units_in_location: args[:lighting_interior_fraction_led],
                                       lighting_type: HPXML::LightingTypeLED)
        hpxml_bldg.lighting.interior_usage_multiplier = interior_usage_multiplier
      end

      # Exterior
      if args[:lighting_exterior_usage_multiplier].is_initialized
        exterior_usage_multiplier = args[:lighting_exterior_usage_multiplier].get
      end
      if exterior_usage_multiplier.nil? || exterior_usage_multiplier.to_f > 0
        hpxml_bldg.lighting_groups.add(id: "LightingGroup#{hpxml_bldg.lighting_groups.size + 1}",
                                       location: HPXML::LocationExterior,
                                       fraction_of_units_in_location: args[:lighting_exterior_fraction_cfl],
                                       lighting_type: HPXML::LightingTypeCFL)
        hpxml_bldg.lighting_groups.add(id: "LightingGroup#{hpxml_bldg.lighting_groups.size + 1}",
                                       location: HPXML::LocationExterior,
                                       fraction_of_units_in_location: args[:lighting_exterior_fraction_lfl],
                                       lighting_type: HPXML::LightingTypeLFL)
        hpxml_bldg.lighting_groups.add(id: "LightingGroup#{hpxml_bldg.lighting_groups.size + 1}",
                                       location: HPXML::LocationExterior,
                                       fraction_of_units_in_location: args[:lighting_exterior_fraction_led],
                                       lighting_type: HPXML::LightingTypeLED)
        hpxml_bldg.lighting.exterior_usage_multiplier = exterior_usage_multiplier
      end

      # Garage
      if has_garage
        if args[:lighting_garage_usage_multiplier].is_initialized
          garage_usage_multiplier = args[:lighting_garage_usage_multiplier].get
        end
        if garage_usage_multiplier.nil? || garage_usage_multiplier.to_f > 0
          hpxml_bldg.lighting_groups.add(id: "LightingGroup#{hpxml_bldg.lighting_groups.size + 1}",
                                         location: HPXML::LocationGarage,
                                         fraction_of_units_in_location: args[:lighting_garage_fraction_cfl],
                                         lighting_type: HPXML::LightingTypeCFL)
          hpxml_bldg.lighting_groups.add(id: "LightingGroup#{hpxml_bldg.lighting_groups.size + 1}",
                                         location: HPXML::LocationGarage,
                                         fraction_of_units_in_location: args[:lighting_garage_fraction_lfl],
                                         lighting_type: HPXML::LightingTypeLFL)
          hpxml_bldg.lighting_groups.add(id: "LightingGroup#{hpxml_bldg.lighting_groups.size + 1}",
                                         location: HPXML::LocationGarage,
                                         fraction_of_units_in_location: args[:lighting_garage_fraction_led],
                                         lighting_type: HPXML::LightingTypeLED)
          hpxml_bldg.lighting.garage_usage_multiplier = garage_usage_multiplier
        end
      end
    end

    return unless args[:holiday_lighting_present]

    hpxml_bldg.lighting.holiday_exists = true

    if args[:holiday_lighting_daily_kwh].is_initialized
      hpxml_bldg.lighting.holiday_kwh_per_day = args[:holiday_lighting_daily_kwh].get
    end

    if args[:holiday_lighting_period].is_initialized
      begin_month, begin_day, _begin_hour, end_month, end_day, _end_hour = Schedule.parse_date_time_range(args[:holiday_lighting_period].get)
      hpxml_bldg.lighting.holiday_period_begin_month = begin_month
      hpxml_bldg.lighting.holiday_period_begin_day = begin_day
      hpxml_bldg.lighting.holiday_period_end_month = end_month
      hpxml_bldg.lighting.holiday_period_end_day = end_day
    end
  end

  def self.set_dehumidifier(hpxml_bldg, args)
    return if args[:dehumidifier_type] == 'none'

    if args[:dehumidifier_efficiency_type] == 'EnergyFactor'
      energy_factor = args[:dehumidifier_efficiency]
    elsif args[:dehumidifier_efficiency_type] == 'IntegratedEnergyFactor'
      integrated_energy_factor = args[:dehumidifier_efficiency]
    end

<<<<<<< HEAD
    hpxml_bldg.dehumidifiers.add(id: "Dehumidifier#{hpxml_bldg.dehumidifiers.size + 1}",
                                 type: args[:dehumidifier_type],
                                 capacity: args[:dehumidifier_capacity],
                                 energy_factor: energy_factor,
                                 integrated_energy_factor: integrated_energy_factor,
                                 rh_setpoint: args[:dehumidifier_rh_setpoint],
                                 fraction_served: args[:dehumidifier_fraction_dehumidification_load_served],
                                 location: HPXML::LocationLivingSpace)
=======
    hpxml.dehumidifiers.add(id: "Dehumidifier#{hpxml.dehumidifiers.size + 1}",
                            type: args[:dehumidifier_type],
                            capacity: args[:dehumidifier_capacity],
                            energy_factor: energy_factor,
                            integrated_energy_factor: integrated_energy_factor,
                            rh_setpoint: args[:dehumidifier_rh_setpoint],
                            fraction_served: args[:dehumidifier_fraction_dehumidification_load_served],
                            location: HPXML::LocationConditionedSpace)
>>>>>>> ed024c39
  end

  def self.set_clothes_washer(hpxml_bldg, args)
    return if args[:water_heater_type] == 'none'
    return unless args[:clothes_washer_present]

    if args[:clothes_washer_rated_annual_kwh].is_initialized
      rated_annual_kwh = args[:clothes_washer_rated_annual_kwh].get
    end

    if args[:clothes_washer_location].is_initialized
      location = args[:clothes_washer_location].get
    end

    if args[:clothes_washer_efficiency].is_initialized
      if args[:clothes_washer_efficiency_type] == 'ModifiedEnergyFactor'
        modified_energy_factor = args[:clothes_washer_efficiency].get
      elsif args[:clothes_washer_efficiency_type] == 'IntegratedModifiedEnergyFactor'
        integrated_modified_energy_factor = args[:clothes_washer_efficiency].get
      end
    end

    if args[:clothes_washer_label_electric_rate].is_initialized
      label_electric_rate = args[:clothes_washer_label_electric_rate].get
    end

    if args[:clothes_washer_label_gas_rate].is_initialized
      label_gas_rate = args[:clothes_washer_label_gas_rate].get
    end

    if args[:clothes_washer_label_annual_gas_cost].is_initialized
      label_annual_gas_cost = args[:clothes_washer_label_annual_gas_cost].get
    end

    if args[:clothes_washer_label_usage].is_initialized
      label_usage = args[:clothes_washer_label_usage].get
    end

    if args[:clothes_washer_capacity].is_initialized
      capacity = args[:clothes_washer_capacity].get
    end

    if args[:clothes_washer_usage_multiplier].is_initialized
      usage_multiplier = args[:clothes_washer_usage_multiplier].get
    end

    hpxml_bldg.clothes_washers.add(id: "ClothesWasher#{hpxml_bldg.clothes_washers.size + 1}",
                                   location: location,
                                   modified_energy_factor: modified_energy_factor,
                                   integrated_modified_energy_factor: integrated_modified_energy_factor,
                                   rated_annual_kwh: rated_annual_kwh,
                                   label_electric_rate: label_electric_rate,
                                   label_gas_rate: label_gas_rate,
                                   label_annual_gas_cost: label_annual_gas_cost,
                                   label_usage: label_usage,
                                   capacity: capacity,
                                   usage_multiplier: usage_multiplier)
  end

  def self.set_clothes_dryer(hpxml_bldg, args)
    return if args[:water_heater_type] == 'none'
    return unless args[:clothes_washer_present]
    return unless args[:clothes_dryer_present]

    if args[:clothes_dryer_efficiency].is_initialized
      if args[:clothes_dryer_efficiency_type] == 'EnergyFactor'
        energy_factor = args[:clothes_dryer_efficiency].get
      elsif args[:clothes_dryer_efficiency_type] == 'CombinedEnergyFactor'
        combined_energy_factor = args[:clothes_dryer_efficiency].get
      end
    end

    if args[:clothes_dryer_location].is_initialized
      location = args[:clothes_dryer_location].get
    end

    if args[:clothes_dryer_vented_flow_rate].is_initialized
      is_vented = false
      if args[:clothes_dryer_vented_flow_rate].get > 0
        is_vented = true
        vented_flow_rate = args[:clothes_dryer_vented_flow_rate].get
      end
    end

    if args[:clothes_dryer_usage_multiplier].is_initialized
      usage_multiplier = args[:clothes_dryer_usage_multiplier].get
    end

    hpxml_bldg.clothes_dryers.add(id: "ClothesDryer#{hpxml_bldg.clothes_dryers.size + 1}",
                                  location: location,
                                  fuel_type: args[:clothes_dryer_fuel_type],
                                  energy_factor: energy_factor,
                                  combined_energy_factor: combined_energy_factor,
                                  is_vented: is_vented,
                                  vented_flow_rate: vented_flow_rate,
                                  usage_multiplier: usage_multiplier)
  end

  def self.set_dishwasher(hpxml_bldg, args)
    return if args[:water_heater_type] == 'none'
    return unless args[:dishwasher_present]

    if args[:dishwasher_location].is_initialized
      location = args[:dishwasher_location].get
    end

    if args[:dishwasher_efficiency_type] == 'RatedAnnualkWh'
      if args[:dishwasher_efficiency].is_initialized
        rated_annual_kwh = args[:dishwasher_efficiency].get
      end
    elsif args[:dishwasher_efficiency_type] == 'EnergyFactor'
      if args[:dishwasher_efficiency].is_initialized
        energy_factor = args[:dishwasher_efficiency].get
      end
    end

    if args[:dishwasher_label_electric_rate].is_initialized
      label_electric_rate = args[:dishwasher_label_electric_rate].get
    end

    if args[:dishwasher_label_gas_rate].is_initialized
      label_gas_rate = args[:dishwasher_label_gas_rate].get
    end

    if args[:dishwasher_label_annual_gas_cost].is_initialized
      label_annual_gas_cost = args[:dishwasher_label_annual_gas_cost].get
    end

    if args[:dishwasher_label_usage].is_initialized
      label_usage = args[:dishwasher_label_usage].get
    end

    if args[:dishwasher_place_setting_capacity].is_initialized
      place_setting_capacity = args[:dishwasher_place_setting_capacity].get
    end

    if args[:dishwasher_usage_multiplier].is_initialized
      usage_multiplier = args[:dishwasher_usage_multiplier].get
    end

    hpxml_bldg.dishwashers.add(id: "Dishwasher#{hpxml_bldg.dishwashers.size + 1}",
                               location: location,
                               rated_annual_kwh: rated_annual_kwh,
                               energy_factor: energy_factor,
                               label_electric_rate: label_electric_rate,
                               label_gas_rate: label_gas_rate,
                               label_annual_gas_cost: label_annual_gas_cost,
                               label_usage: label_usage,
                               place_setting_capacity: place_setting_capacity,
                               usage_multiplier: usage_multiplier)
  end

  def self.set_refrigerator(hpxml_bldg, args)
    return unless args[:refrigerator_present]

    if args[:refrigerator_rated_annual_kwh].is_initialized
      rated_annual_kwh = args[:refrigerator_rated_annual_kwh].get
    end

    if args[:refrigerator_location].is_initialized
      location = args[:refrigerator_location].get
    end

    if args[:refrigerator_usage_multiplier].is_initialized
      usage_multiplier = args[:refrigerator_usage_multiplier].get
    end

    hpxml_bldg.refrigerators.add(id: "Refrigerator#{hpxml_bldg.refrigerators.size + 1}",
                                 location: location,
                                 rated_annual_kwh: rated_annual_kwh,
                                 primary_indicator: true,
                                 usage_multiplier: usage_multiplier)
  end

  def self.set_extra_refrigerator(hpxml_bldg, args)
    return unless args[:extra_refrigerator_present]

    if args[:extra_refrigerator_rated_annual_kwh].is_initialized
      rated_annual_kwh = args[:extra_refrigerator_rated_annual_kwh].get
    end

    if args[:extra_refrigerator_location].is_initialized
      location = args[:extra_refrigerator_location].get
    end

    if args[:extra_refrigerator_usage_multiplier].is_initialized
      usage_multiplier = args[:extra_refrigerator_usage_multiplier].get
    end

    hpxml_bldg.refrigerators.add(id: "Refrigerator#{hpxml_bldg.refrigerators.size + 1}",
                                 location: location,
                                 rated_annual_kwh: rated_annual_kwh,
                                 primary_indicator: false,
                                 usage_multiplier: usage_multiplier)
  end

  def self.set_freezer(hpxml_bldg, args)
    return unless args[:freezer_present]

    if args[:freezer_rated_annual_kwh].is_initialized
      rated_annual_kwh = args[:freezer_rated_annual_kwh].get
    end

    if args[:freezer_location].is_initialized
      location = args[:freezer_location].get
    end

    if args[:freezer_usage_multiplier].is_initialized
      usage_multiplier = args[:freezer_usage_multiplier].get
    end

    hpxml_bldg.freezers.add(id: "Freezer#{hpxml_bldg.freezers.size + 1}",
                            location: location,
                            rated_annual_kwh: rated_annual_kwh,
                            usage_multiplier: usage_multiplier)
  end

  def self.set_cooking_range_oven(hpxml_bldg, args)
    return unless args[:cooking_range_oven_present]

    if args[:cooking_range_oven_location].is_initialized
      location = args[:cooking_range_oven_location].get
    end

    if args[:cooking_range_oven_is_induction].is_initialized
      is_induction = args[:cooking_range_oven_is_induction].get
    end

    if args[:cooking_range_oven_usage_multiplier].is_initialized
      usage_multiplier = args[:cooking_range_oven_usage_multiplier].get
    end

    hpxml_bldg.cooking_ranges.add(id: "CookingRange#{hpxml_bldg.cooking_ranges.size + 1}",
                                  location: location,
                                  fuel_type: args[:cooking_range_oven_fuel_type],
                                  is_induction: is_induction,
                                  usage_multiplier: usage_multiplier)

    if args[:cooking_range_oven_is_convection].is_initialized
      is_convection = args[:cooking_range_oven_is_convection].get
    end

    hpxml_bldg.ovens.add(id: "Oven#{hpxml_bldg.ovens.size + 1}",
                         is_convection: is_convection)
  end

  def self.set_ceiling_fans(hpxml_bldg, args)
    return unless args[:ceiling_fan_present]

    if args[:ceiling_fan_efficiency].is_initialized
      efficiency = args[:ceiling_fan_efficiency].get
    end

    if args[:ceiling_fan_quantity].is_initialized
      quantity = args[:ceiling_fan_quantity].get
    end

    hpxml_bldg.ceiling_fans.add(id: "CeilingFan#{hpxml_bldg.ceiling_fans.size + 1}",
                                efficiency: efficiency,
                                count: quantity)
  end

  def self.set_misc_plug_loads_television(hpxml_bldg, args)
    return unless args[:misc_plug_loads_television_present]

    if args[:misc_plug_loads_television_annual_kwh].is_initialized
      kwh_per_year = args[:misc_plug_loads_television_annual_kwh].get
    end

    if args[:misc_plug_loads_television_usage_multiplier].is_initialized
      usage_multiplier = args[:misc_plug_loads_television_usage_multiplier].get
    end

    hpxml_bldg.plug_loads.add(id: "PlugLoad#{hpxml_bldg.plug_loads.size + 1}",
                              plug_load_type: HPXML::PlugLoadTypeTelevision,
                              kwh_per_year: kwh_per_year,
                              usage_multiplier: usage_multiplier)
  end

  def self.set_misc_plug_loads_other(hpxml_bldg, args)
    if args[:misc_plug_loads_other_annual_kwh].is_initialized
      kwh_per_year = args[:misc_plug_loads_other_annual_kwh].get
    end

    if args[:misc_plug_loads_other_frac_sensible].is_initialized
      frac_sensible = args[:misc_plug_loads_other_frac_sensible].get
    end

    if args[:misc_plug_loads_other_frac_latent].is_initialized
      frac_latent = args[:misc_plug_loads_other_frac_latent].get
    end

    if args[:misc_plug_loads_other_usage_multiplier].is_initialized
      usage_multiplier = args[:misc_plug_loads_other_usage_multiplier].get
    end

    hpxml_bldg.plug_loads.add(id: "PlugLoad#{hpxml_bldg.plug_loads.size + 1}",
                              plug_load_type: HPXML::PlugLoadTypeOther,
                              kwh_per_year: kwh_per_year,
                              frac_sensible: frac_sensible,
                              frac_latent: frac_latent,
                              usage_multiplier: usage_multiplier)
  end

  def self.set_misc_plug_loads_well_pump(hpxml_bldg, args)
    return unless args[:misc_plug_loads_well_pump_present]

    if args[:misc_plug_loads_well_pump_annual_kwh].is_initialized
      kwh_per_year = args[:misc_plug_loads_well_pump_annual_kwh].get
    end

    if args[:misc_plug_loads_well_pump_usage_multiplier].is_initialized
      usage_multiplier = args[:misc_plug_loads_well_pump_usage_multiplier].get
    end

    hpxml_bldg.plug_loads.add(id: "PlugLoad#{hpxml_bldg.plug_loads.size + 1}",
                              plug_load_type: HPXML::PlugLoadTypeWellPump,
                              kwh_per_year: kwh_per_year,
                              usage_multiplier: usage_multiplier)
  end

  def self.set_misc_plug_loads_vehicle(hpxml_bldg, args)
    return unless args[:misc_plug_loads_vehicle_present]

    if args[:misc_plug_loads_vehicle_annual_kwh].is_initialized
      kwh_per_year = args[:misc_plug_loads_vehicle_annual_kwh].get
    end

    if args[:misc_plug_loads_vehicle_usage_multiplier].is_initialized
      usage_multiplier = args[:misc_plug_loads_vehicle_usage_multiplier].get
    end

    hpxml_bldg.plug_loads.add(id: "PlugLoad#{hpxml_bldg.plug_loads.size + 1}",
                              plug_load_type: HPXML::PlugLoadTypeElectricVehicleCharging,
                              kwh_per_year: kwh_per_year,
                              usage_multiplier: usage_multiplier)
  end

  def self.set_misc_fuel_loads_grill(hpxml_bldg, args)
    return unless args[:misc_fuel_loads_grill_present]

    if args[:misc_fuel_loads_grill_annual_therm].is_initialized
      therm_per_year = args[:misc_fuel_loads_grill_annual_therm].get
    end

    if args[:misc_fuel_loads_grill_usage_multiplier].is_initialized
      usage_multiplier = args[:misc_fuel_loads_grill_usage_multiplier].get
    end

    hpxml_bldg.fuel_loads.add(id: "FuelLoad#{hpxml_bldg.fuel_loads.size + 1}",
                              fuel_load_type: HPXML::FuelLoadTypeGrill,
                              fuel_type: args[:misc_fuel_loads_grill_fuel_type],
                              therm_per_year: therm_per_year,
                              usage_multiplier: usage_multiplier)
  end

  def self.set_misc_fuel_loads_lighting(hpxml_bldg, args)
    return unless args[:misc_fuel_loads_lighting_present]

    if args[:misc_fuel_loads_lighting_annual_therm].is_initialized
      therm_per_year = args[:misc_fuel_loads_lighting_annual_therm].get
    end

    if args[:misc_fuel_loads_lighting_usage_multiplier].is_initialized
      usage_multiplier = args[:misc_fuel_loads_lighting_usage_multiplier].get
    end

    hpxml_bldg.fuel_loads.add(id: "FuelLoad#{hpxml_bldg.fuel_loads.size + 1}",
                              fuel_load_type: HPXML::FuelLoadTypeLighting,
                              fuel_type: args[:misc_fuel_loads_lighting_fuel_type],
                              therm_per_year: therm_per_year,
                              usage_multiplier: usage_multiplier)
  end

  def self.set_misc_fuel_loads_fireplace(hpxml_bldg, args)
    return unless args[:misc_fuel_loads_fireplace_present]

    if args[:misc_fuel_loads_fireplace_annual_therm].is_initialized
      therm_per_year = args[:misc_fuel_loads_fireplace_annual_therm].get
    end

    if args[:misc_fuel_loads_fireplace_frac_sensible].is_initialized
      frac_sensible = args[:misc_fuel_loads_fireplace_frac_sensible].get
    end

    if args[:misc_fuel_loads_fireplace_frac_latent].is_initialized
      frac_latent = args[:misc_fuel_loads_fireplace_frac_latent].get
    end

    if args[:misc_fuel_loads_fireplace_usage_multiplier].is_initialized
      usage_multiplier = args[:misc_fuel_loads_fireplace_usage_multiplier].get
    end

    hpxml_bldg.fuel_loads.add(id: "FuelLoad#{hpxml_bldg.fuel_loads.size + 1}",
                              fuel_load_type: HPXML::FuelLoadTypeFireplace,
                              fuel_type: args[:misc_fuel_loads_fireplace_fuel_type],
                              therm_per_year: therm_per_year,
                              frac_sensible: frac_sensible,
                              frac_latent: frac_latent,
                              usage_multiplier: usage_multiplier)
  end

  def self.set_pool(hpxml_bldg, args)
    return unless args[:pool_present]

    if args[:pool_pump_annual_kwh].is_initialized
      pump_kwh_per_year = args[:pool_pump_annual_kwh].get
    end

    if args[:pool_pump_usage_multiplier].is_initialized
      pump_usage_multiplier = args[:pool_pump_usage_multiplier].get
    end

    pool_heater_type = args[:pool_heater_type]

    if [HPXML::HeaterTypeElectricResistance, HPXML::HeaterTypeHeatPump].include?(pool_heater_type)
      if args[:pool_heater_annual_kwh].is_initialized
        heater_load_units = HPXML::UnitsKwhPerYear
        heater_load_value = args[:pool_heater_annual_kwh].get
      end
    end

    if [HPXML::HeaterTypeGas].include?(pool_heater_type)
      if args[:pool_heater_annual_therm].is_initialized
        heater_load_units = HPXML::UnitsThermPerYear
        heater_load_value = args[:pool_heater_annual_therm].get
      end
    end

    if args[:pool_heater_usage_multiplier].is_initialized
      heater_usage_multiplier = args[:pool_heater_usage_multiplier].get
    end

    hpxml_bldg.pools.add(id: "Pool#{hpxml_bldg.pools.size + 1}",
                         type: HPXML::TypeUnknown,
                         pump_type: HPXML::TypeUnknown,
                         pump_kwh_per_year: pump_kwh_per_year,
                         pump_usage_multiplier: pump_usage_multiplier,
                         heater_type: pool_heater_type,
                         heater_load_units: heater_load_units,
                         heater_load_value: heater_load_value,
                         heater_usage_multiplier: heater_usage_multiplier)
  end

<<<<<<< HEAD
  def self.set_hot_tub(hpxml_bldg, args)
    return unless args[:hot_tub_present]
=======
  def self.set_permanent_spa(hpxml, args)
    return unless args[:permanent_spa_present]
>>>>>>> ed024c39

    if args[:permanent_spa_pump_annual_kwh].is_initialized
      pump_kwh_per_year = args[:permanent_spa_pump_annual_kwh].get
    end

    if args[:permanent_spa_pump_usage_multiplier].is_initialized
      pump_usage_multiplier = args[:permanent_spa_pump_usage_multiplier].get
    end

    permanent_spa_heater_type = args[:permanent_spa_heater_type]

    if [HPXML::HeaterTypeElectricResistance, HPXML::HeaterTypeHeatPump].include?(permanent_spa_heater_type)
      if args[:permanent_spa_heater_annual_kwh].is_initialized
        heater_load_units = HPXML::UnitsKwhPerYear
        heater_load_value = args[:permanent_spa_heater_annual_kwh].get
      end
    end

    if [HPXML::HeaterTypeGas].include?(permanent_spa_heater_type)
      if args[:permanent_spa_heater_annual_therm].is_initialized
        heater_load_units = HPXML::UnitsThermPerYear
        heater_load_value = args[:permanent_spa_heater_annual_therm].get
      end
    end

    if args[:permanent_spa_heater_usage_multiplier].is_initialized
      heater_usage_multiplier = args[:permanent_spa_heater_usage_multiplier].get
    end

<<<<<<< HEAD
    hpxml_bldg.hot_tubs.add(id: "HotTub#{hpxml_bldg.hot_tubs.size + 1}",
                            type: HPXML::TypeUnknown,
                            pump_type: HPXML::TypeUnknown,
                            pump_kwh_per_year: pump_kwh_per_year,
                            pump_usage_multiplier: pump_usage_multiplier,
                            heater_type: hot_tub_heater_type,
                            heater_load_units: heater_load_units,
                            heater_load_value: heater_load_value,
                            heater_usage_multiplier: heater_usage_multiplier)
=======
    hpxml.permanent_spas.add(id: "PermanentSpa#{hpxml.permanent_spas.size + 1}",
                             type: HPXML::TypeUnknown,
                             pump_type: HPXML::TypeUnknown,
                             pump_kwh_per_year: pump_kwh_per_year,
                             pump_usage_multiplier: pump_usage_multiplier,
                             heater_type: permanent_spa_heater_type,
                             heater_load_units: heater_load_units,
                             heater_load_value: heater_load_value,
                             heater_usage_multiplier: heater_usage_multiplier)
>>>>>>> ed024c39
  end

  def self.collapse_surfaces(hpxml_bldg, args)
    if args[:combine_like_surfaces].is_initialized && args[:combine_like_surfaces].get
      # Collapse some surfaces whose azimuth is a minor effect to simplify HPXMLs.
      (hpxml_bldg.roofs + hpxml_bldg.rim_joists + hpxml_bldg.walls + hpxml_bldg.foundation_walls).each do |surface|
        surface.azimuth = nil
      end
      hpxml_bldg.collapse_enclosure_surfaces()
    else
      # Collapse surfaces so that we don't get, e.g., individual windows
      # or the front wall split because of the door. Exclude foundation walls
      # from the list so we get all 4 foundation walls.
      hpxml_bldg.collapse_enclosure_surfaces([:roofs, :walls, :rim_joists, :floors,
                                              :slabs, :windows, :skylights, :doors])
    end

    # After surfaces are collapsed, round all areas
    (hpxml_bldg.roofs +
     hpxml_bldg.rim_joists +
     hpxml_bldg.walls +
     hpxml_bldg.foundation_walls +
     hpxml_bldg.floors +
     hpxml_bldg.slabs +
     hpxml_bldg.windows +
     hpxml_bldg.skylights +
     hpxml_bldg.doors).each do |s|
      s.area = s.area.round(1)
    end
  end

  def self.renumber_hpxml_ids(hpxml_bldg)
    # Renumber surfaces
    { hpxml_bldg.walls => 'Wall',
      hpxml_bldg.foundation_walls => 'FoundationWall',
      hpxml_bldg.rim_joists => 'RimJoist',
      hpxml_bldg.floors => 'Floor',
      hpxml_bldg.roofs => 'Roof',
      hpxml_bldg.slabs => 'Slab',
      hpxml_bldg.windows => 'Window',
      hpxml_bldg.doors => 'Door',
      hpxml_bldg.skylights => 'Skylight' }.each do |surfs, surf_name|
      surfs.each_with_index do |surf, i|
        (hpxml_bldg.attics + hpxml_bldg.foundations).each do |attic_or_fnd|
          if attic_or_fnd.respond_to?(:attached_to_roof_idrefs) && !attic_or_fnd.attached_to_roof_idrefs.nil? && !attic_or_fnd.attached_to_roof_idrefs.delete(surf.id).nil?
            attic_or_fnd.attached_to_roof_idrefs << "#{surf_name}#{i + 1}"
          end
          if attic_or_fnd.respond_to?(:attached_to_wall_idrefs) && !attic_or_fnd.attached_to_wall_idrefs.nil? && !attic_or_fnd.attached_to_wall_idrefs.delete(surf.id).nil?
            attic_or_fnd.attached_to_wall_idrefs << "#{surf_name}#{i + 1}"
          end
          if attic_or_fnd.respond_to?(:attached_to_rim_joist_idrefs) && !attic_or_fnd.attached_to_rim_joist_idrefs.nil? && !attic_or_fnd.attached_to_rim_joist_idrefs.delete(surf.id).nil?
            attic_or_fnd.attached_to_rim_joist_idrefs << "#{surf_name}#{i + 1}"
          end
          if attic_or_fnd.respond_to?(:attached_to_floor_idrefs) && !attic_or_fnd.attached_to_floor_idrefs.nil? && !attic_or_fnd.attached_to_floor_idrefs.delete(surf.id).nil?
            attic_or_fnd.attached_to_floor_idrefs << "#{surf_name}#{i + 1}"
          end
          if attic_or_fnd.respond_to?(:attached_to_slab_idrefs) && !attic_or_fnd.attached_to_slab_idrefs.nil? && !attic_or_fnd.attached_to_slab_idrefs.delete(surf.id).nil?
            attic_or_fnd.attached_to_slab_idrefs << "#{surf_name}#{i + 1}"
          end
          if attic_or_fnd.respond_to?(:attached_to_foundation_wall_idrefs) && !attic_or_fnd.attached_to_foundation_wall_idrefs.nil? && !attic_or_fnd.attached_to_foundation_wall_idrefs.delete(surf.id).nil?
            attic_or_fnd.attached_to_foundation_wall_idrefs << "#{surf_name}#{i + 1}"
          end
        end
        (hpxml_bldg.windows + hpxml_bldg.doors).each do |subsurf|
          if subsurf.respond_to?(:wall_idref) && (subsurf.wall_idref == surf.id)
            subsurf.wall_idref = "#{surf_name}#{i + 1}"
          end
        end
        hpxml_bldg.skylights.each do |subsurf|
          if subsurf.respond_to?(:roof_idref) && (subsurf.roof_idref == surf.id)
            subsurf.roof_idref = "#{surf_name}#{i + 1}"
          end
        end
        surf.id = "#{surf_name}#{i + 1}"
        if surf.respond_to? :insulation_id
          surf.insulation_id = "#{surf_name}#{i + 1}Insulation"
        end
        if surf.respond_to? :perimeter_insulation_id
          surf.perimeter_insulation_id = "#{surf_name}#{i + 1}PerimeterInsulation"
        end
        if surf.respond_to? :under_slab_insulation_id
          surf.under_slab_insulation_id = "#{surf_name}#{i + 1}UnderSlabInsulation"
        end
      end
    end
  end
end

# register the measure to be used by the application
BuildResidentialHPXML.new.registerWithApplication<|MERGE_RESOLUTION|>--- conflicted
+++ resolved
@@ -3384,7 +3384,6 @@
     hpxml = HPXML.new
 
     set_header(hpxml, args)
-<<<<<<< HEAD
     hpxml_bldg = add_building(hpxml, args)
     set_site(hpxml_bldg, args)
     set_neighbor_buildings(hpxml_bldg, args)
@@ -3435,66 +3434,11 @@
     set_misc_fuel_loads_lighting(hpxml_bldg, args)
     set_misc_fuel_loads_fireplace(hpxml_bldg, args)
     set_pool(hpxml_bldg, args)
-    set_hot_tub(hpxml_bldg, args)
+    set_permanent_spa(hpxml_bldg, args)
     collapse_surfaces(hpxml_bldg, args)
     renumber_hpxml_ids(hpxml_bldg)
 
     hpxml_doc = hpxml.to_doc()
-=======
-    set_site(hpxml, args)
-    set_neighbor_buildings(hpxml, args)
-    set_building_occupancy(hpxml, args)
-    set_building_construction(hpxml, args)
-    set_climate_and_risk_zones(hpxml, args)
-    set_air_infiltration_measurements(hpxml, args)
-    set_roofs(hpxml, args, sorted_surfaces)
-    set_rim_joists(hpxml, model, args, sorted_surfaces)
-    set_walls(hpxml, model, args, sorted_surfaces)
-    set_foundation_walls(hpxml, model, args, sorted_surfaces)
-    set_floors(hpxml, args, sorted_surfaces)
-    set_slabs(hpxml, model, args, sorted_surfaces)
-    set_windows(hpxml, model, args, sorted_subsurfaces)
-    set_skylights(hpxml, args, sorted_subsurfaces)
-    set_doors(hpxml, model, args, sorted_subsurfaces)
-    set_attics(hpxml, args)
-    set_foundations(hpxml, args)
-    set_heating_systems(hpxml, args)
-    set_cooling_systems(hpxml, args)
-    set_heat_pumps(hpxml, args)
-    set_secondary_heating_systems(hpxml, args)
-    set_hvac_distribution(hpxml, args)
-    set_hvac_control(hpxml, args, epw_file, weather)
-    set_ventilation_fans(hpxml, args)
-    set_water_heating_systems(hpxml, args)
-    set_hot_water_distribution(hpxml, args)
-    set_water_fixtures(hpxml, args)
-    set_solar_thermal(hpxml, args, epw_file)
-    set_pv_systems(hpxml, args, epw_file)
-    set_battery(hpxml, args)
-    set_lighting(hpxml, args)
-    set_dehumidifier(hpxml, args)
-    set_clothes_washer(hpxml, args)
-    set_clothes_dryer(hpxml, args)
-    set_dishwasher(hpxml, args)
-    set_refrigerator(hpxml, args)
-    set_extra_refrigerator(hpxml, args)
-    set_freezer(hpxml, args)
-    set_cooking_range_oven(hpxml, args)
-    set_ceiling_fans(hpxml, args)
-    set_misc_plug_loads_television(hpxml, args)
-    set_misc_plug_loads_other(hpxml, args)
-    set_misc_plug_loads_vehicle(hpxml, args)
-    set_misc_plug_loads_well_pump(hpxml, args)
-    set_misc_fuel_loads_grill(hpxml, args)
-    set_misc_fuel_loads_lighting(hpxml, args)
-    set_misc_fuel_loads_fireplace(hpxml, args)
-    set_pool(hpxml, args)
-    set_permanent_spa(hpxml, args)
-    collapse_surfaces(hpxml, args)
-    renumber_hpxml_ids(hpxml)
-
-    hpxml_doc = hpxml.to_oga()
->>>>>>> ed024c39
     XMLHelper.write_file(hpxml_doc, hpxml_path)
 
     if args[:apply_defaults]
@@ -5992,7 +5936,6 @@
       integrated_energy_factor = args[:dehumidifier_efficiency]
     end
 
-<<<<<<< HEAD
     hpxml_bldg.dehumidifiers.add(id: "Dehumidifier#{hpxml_bldg.dehumidifiers.size + 1}",
                                  type: args[:dehumidifier_type],
                                  capacity: args[:dehumidifier_capacity],
@@ -6000,17 +5943,7 @@
                                  integrated_energy_factor: integrated_energy_factor,
                                  rh_setpoint: args[:dehumidifier_rh_setpoint],
                                  fraction_served: args[:dehumidifier_fraction_dehumidification_load_served],
-                                 location: HPXML::LocationLivingSpace)
-=======
-    hpxml.dehumidifiers.add(id: "Dehumidifier#{hpxml.dehumidifiers.size + 1}",
-                            type: args[:dehumidifier_type],
-                            capacity: args[:dehumidifier_capacity],
-                            energy_factor: energy_factor,
-                            integrated_energy_factor: integrated_energy_factor,
-                            rh_setpoint: args[:dehumidifier_rh_setpoint],
-                            fraction_served: args[:dehumidifier_fraction_dehumidification_load_served],
-                            location: HPXML::LocationConditionedSpace)
->>>>>>> ed024c39
+                                 location: HPXML::LocationConditionedSpace)
   end
 
   def self.set_clothes_washer(hpxml_bldg, args)
@@ -6455,13 +6388,8 @@
                          heater_usage_multiplier: heater_usage_multiplier)
   end
 
-<<<<<<< HEAD
-  def self.set_hot_tub(hpxml_bldg, args)
-    return unless args[:hot_tub_present]
-=======
-  def self.set_permanent_spa(hpxml, args)
+  def self.set_permanent_spa(hpxml_bldg, args)
     return unless args[:permanent_spa_present]
->>>>>>> ed024c39
 
     if args[:permanent_spa_pump_annual_kwh].is_initialized
       pump_kwh_per_year = args[:permanent_spa_pump_annual_kwh].get
@@ -6491,27 +6419,15 @@
       heater_usage_multiplier = args[:permanent_spa_heater_usage_multiplier].get
     end
 
-<<<<<<< HEAD
-    hpxml_bldg.hot_tubs.add(id: "HotTub#{hpxml_bldg.hot_tubs.size + 1}",
-                            type: HPXML::TypeUnknown,
-                            pump_type: HPXML::TypeUnknown,
-                            pump_kwh_per_year: pump_kwh_per_year,
-                            pump_usage_multiplier: pump_usage_multiplier,
-                            heater_type: hot_tub_heater_type,
-                            heater_load_units: heater_load_units,
-                            heater_load_value: heater_load_value,
-                            heater_usage_multiplier: heater_usage_multiplier)
-=======
-    hpxml.permanent_spas.add(id: "PermanentSpa#{hpxml.permanent_spas.size + 1}",
-                             type: HPXML::TypeUnknown,
-                             pump_type: HPXML::TypeUnknown,
-                             pump_kwh_per_year: pump_kwh_per_year,
-                             pump_usage_multiplier: pump_usage_multiplier,
-                             heater_type: permanent_spa_heater_type,
-                             heater_load_units: heater_load_units,
-                             heater_load_value: heater_load_value,
-                             heater_usage_multiplier: heater_usage_multiplier)
->>>>>>> ed024c39
+    hpxml_bldg.permanent_spas.add(id: "PermanentSpa#{hpxml_bldg.permanent_spas.size + 1}",
+                                  type: HPXML::TypeUnknown,
+                                  pump_type: HPXML::TypeUnknown,
+                                  pump_kwh_per_year: pump_kwh_per_year,
+                                  pump_usage_multiplier: pump_usage_multiplier,
+                                  heater_type: permanent_spa_heater_type,
+                                  heater_load_units: heater_load_units,
+                                  heater_load_value: heater_load_value,
+                                  heater_usage_multiplier: heater_usage_multiplier)
   end
 
   def self.collapse_surfaces(hpxml_bldg, args)
