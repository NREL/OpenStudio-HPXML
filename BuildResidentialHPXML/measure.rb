--- conflicted
+++ resolved
@@ -4878,22 +4878,6 @@
       heating_system_type = HPXML::HVACTypeBoiler
     end
 
-<<<<<<< HEAD
-    hpxml.heating_systems.add(id: "HeatingSystem#{hpxml.heating_systems.size + 1}",
-                              heating_system_type: heating_system_type,
-                              heating_system_fuel: heating_system_fuel,
-                              heating_capacity: heating_capacity,
-                              fraction_heat_load_served: fraction_heat_load_served,
-                              heating_efficiency_afue: heating_efficiency_afue,
-                              heating_efficiency_percent: heating_efficiency_percent,
-                              airflow_defect_ratio: airflow_defect_ratio,
-                              pilot_light: pilot_light,
-                              pilot_light_btuh: pilot_light_btuh,
-                              fan_watts_per_cfm: fan_watts_per_cfm,
-                              is_shared_system: is_shared_system,
-                              number_of_units_served: number_of_units_served,
-                              primary_system: true)
-=======
     hpxml_bldg.heating_systems.add(id: "HeatingSystem#{hpxml_bldg.heating_systems.size + 1}",
                                    heating_system_type: heating_system_type,
                                    heating_system_fuel: heating_system_fuel,
@@ -4904,10 +4888,10 @@
                                    airflow_defect_ratio: airflow_defect_ratio,
                                    pilot_light: pilot_light,
                                    pilot_light_btuh: pilot_light_btuh,
+                                   fan_watts_per_cfm: fan_watts_per_cfm,
                                    is_shared_system: is_shared_system,
                                    number_of_units_served: number_of_units_served,
                                    primary_system: true)
->>>>>>> 4d634565
   end
 
   def self.set_cooling_systems(hpxml_bldg, args)
@@ -4985,28 +4969,6 @@
       end
     end
 
-<<<<<<< HEAD
-    hpxml.cooling_systems.add(id: "CoolingSystem#{hpxml.cooling_systems.size + 1}",
-                              cooling_system_type: cooling_system_type,
-                              cooling_system_fuel: HPXML::FuelTypeElectricity,
-                              cooling_capacity: cooling_capacity,
-                              fraction_cool_load_served: args[:cooling_system_fraction_cool_load_served],
-                              compressor_type: compressor_type,
-                              cooling_shr: cooling_shr,
-                              cooling_efficiency_seer: cooling_efficiency_seer,
-                              cooling_efficiency_seer2: cooling_efficiency_seer2,
-                              cooling_efficiency_eer: cooling_efficiency_eer,
-                              cooling_efficiency_ceer: cooling_efficiency_ceer,
-                              airflow_defect_ratio: airflow_defect_ratio,
-                              charge_defect_ratio: charge_defect_ratio,
-                              crankcase_heater_watts: cooling_system_crankcase_heater_watts,
-                              fan_watts_per_cfm: fan_watts_per_cfm,
-                              primary_system: true,
-                              integrated_heating_system_fuel: integrated_heating_system_fuel,
-                              integrated_heating_system_capacity: integrated_heating_system_capacity,
-                              integrated_heating_system_efficiency_percent: integrated_heating_system_efficiency_percent,
-                              integrated_heating_system_fraction_heat_load_served: integrated_heating_system_fraction_heat_load_served)
-=======
     hpxml_bldg.cooling_systems.add(id: "CoolingSystem#{hpxml_bldg.cooling_systems.size + 1}",
                                    cooling_system_type: cooling_system_type,
                                    cooling_system_fuel: HPXML::FuelTypeElectricity,
@@ -5021,12 +4983,12 @@
                                    airflow_defect_ratio: airflow_defect_ratio,
                                    charge_defect_ratio: charge_defect_ratio,
                                    crankcase_heater_watts: cooling_system_crankcase_heater_watts,
+                                   fan_watts_per_cfm: fan_watts_per_cfm,
                                    primary_system: true,
                                    integrated_heating_system_fuel: integrated_heating_system_fuel,
                                    integrated_heating_system_capacity: integrated_heating_system_capacity,
                                    integrated_heating_system_efficiency_percent: integrated_heating_system_efficiency_percent,
                                    integrated_heating_system_fraction_heat_load_served: integrated_heating_system_fraction_heat_load_served)
->>>>>>> 4d634565
   end
 
   def self.set_heat_pumps(hpxml_bldg, args)
@@ -5146,44 +5108,6 @@
       primary_cooling_system = true
     end
 
-<<<<<<< HEAD
-    if args[:heat_pump_sizing_methodology].is_initialized
-      hpxml.header.heat_pump_sizing_methodology = args[:heat_pump_sizing_methodology].get
-    end
-
-    hpxml.heat_pumps.add(id: "HeatPump#{hpxml.heat_pumps.size + 1}",
-                         heat_pump_type: heat_pump_type,
-                         heat_pump_fuel: HPXML::FuelTypeElectricity,
-                         heating_capacity: heating_capacity,
-                         heating_capacity_retention_fraction: heating_capacity_retention_fraction,
-                         heating_capacity_retention_temp: heating_capacity_retention_temp,
-                         compressor_type: compressor_type,
-                         compressor_lockout_temp: compressor_lockout_temp,
-                         cooling_shr: cooling_shr,
-                         cooling_capacity: cooling_capacity,
-                         fraction_heat_load_served: fraction_heat_load_served,
-                         fraction_cool_load_served: fraction_cool_load_served,
-                         backup_type: backup_type,
-                         backup_system_idref: backup_system_idref,
-                         backup_heating_fuel: backup_heating_fuel,
-                         backup_heating_capacity: backup_heating_capacity,
-                         backup_heating_efficiency_afue: backup_heating_efficiency_afue,
-                         backup_heating_efficiency_percent: backup_heating_efficiency_percent,
-                         backup_heating_switchover_temp: backup_heating_switchover_temp,
-                         backup_heating_lockout_temp: backup_heating_lockout_temp,
-                         heating_efficiency_hspf: heating_efficiency_hspf,
-                         heating_efficiency_hspf2: heating_efficiency_hspf2,
-                         cooling_efficiency_seer: cooling_efficiency_seer,
-                         cooling_efficiency_seer2: cooling_efficiency_seer2,
-                         heating_efficiency_cop: heating_efficiency_cop,
-                         cooling_efficiency_eer: cooling_efficiency_eer,
-                         airflow_defect_ratio: airflow_defect_ratio,
-                         charge_defect_ratio: charge_defect_ratio,
-                         crankcase_heater_watts: heat_pump_crankcase_heater_watts,
-                         fan_watts_per_cfm: fan_watts_per_cfm,
-                         primary_heating_system: primary_heating_system,
-                         primary_cooling_system: primary_cooling_system)
-=======
     hpxml_bldg.heat_pumps.add(id: "HeatPump#{hpxml_bldg.heat_pumps.size + 1}",
                               heat_pump_type: heat_pump_type,
                               heat_pump_fuel: HPXML::FuelTypeElectricity,
@@ -5213,9 +5137,9 @@
                               airflow_defect_ratio: airflow_defect_ratio,
                               charge_defect_ratio: charge_defect_ratio,
                               crankcase_heater_watts: heat_pump_crankcase_heater_watts,
+                              fan_watts_per_cfm: fan_watts_per_cfm,
                               primary_heating_system: primary_heating_system,
                               primary_cooling_system: primary_cooling_system)
->>>>>>> 4d634565
   end
 
   def self.set_secondary_heating_systems(hpxml_bldg, args)
@@ -5248,30 +5172,20 @@
       fraction_heat_load_served = args[:heating_system_2_fraction_heat_load_served]
     end
 
-<<<<<<< HEAD
     if args[:hvac_distribution_fan_watts_per_cfm].is_initialized
       if [HPXML::HVACTypeFurnace].include?(heating_system_type)
         fan_watts_per_cfm = args[:hvac_distribution_fan_watts_per_cfm].get
       end
     end
 
-    hpxml.heating_systems.add(id: "HeatingSystem#{hpxml.heating_systems.size + 1}",
-                              heating_system_type: heating_system_type,
-                              heating_system_fuel: heating_system_fuel,
-                              heating_capacity: heating_capacity,
-                              fraction_heat_load_served: fraction_heat_load_served,
-                              heating_efficiency_afue: heating_efficiency_afue,
-                              heating_efficiency_percent: heating_efficiency_percent,
-                              fan_watts_per_cfm: fan_watts_per_cfm)
-=======
     hpxml_bldg.heating_systems.add(id: "HeatingSystem#{hpxml_bldg.heating_systems.size + 1}",
                                    heating_system_type: heating_system_type,
                                    heating_system_fuel: heating_system_fuel,
                                    heating_capacity: heating_capacity,
                                    fraction_heat_load_served: fraction_heat_load_served,
                                    heating_efficiency_afue: heating_efficiency_afue,
-                                   heating_efficiency_percent: heating_efficiency_percent)
->>>>>>> 4d634565
+                                   heating_efficiency_percent: heating_efficiency_percent,
+                                   fan_watts_per_cfm: fan_watts_per_cfm)
   end
 
   def self.set_hvac_distribution(hpxml_bldg, args)
