# frozen_string_literal: true

# Require all gems up front; this is much faster than multiple resource
# files lazy loading as needed, as it prevents multiple lookups for the
# same gem.
require 'openstudio'
require 'pathname'
require 'csv'
require 'oga'
Dir["#{File.dirname(__FILE__)}/resources/*.rb"].each do |resource_file|
  require resource_file
end
Dir["#{File.dirname(__FILE__)}/../HPXMLtoOpenStudio/resources/*.rb"].each do |resource_file|
  next if resource_file.include? 'minitest_helper.rb'

  require resource_file
end

# start the measure
class BuildResidentialHPXML < OpenStudio::Measure::ModelMeasure
  # human readable name
  def name
    return 'HPXML Builder'
  end

  # human readable description
  def description
    return 'Builds a residential HPXML file.'
  end

  # human readable description of modeling approach
  def modeler_description
    return "Note: OS-HPXML default values can be found in the OS-HPXML documentation or can be seen by using the 'apply_defaults' argument."
  end

  # define the arguments that the user will input
  def arguments(model) # rubocop:disable Lint/UnusedMethodArgument
    docs_base_url = "https://openstudio-hpxml.readthedocs.io/en/v#{Version::OS_HPXML_Version}/workflow_inputs.html"

    args = OpenStudio::Measure::OSArgumentVector.new

    arg = OpenStudio::Measure::OSArgument.makeStringArgument('hpxml_path', true)
    arg.setDisplayName('HPXML File Path')
    arg.setDescription('Absolute/relative path of the HPXML file.')
    args << arg

    arg = OpenStudio::Measure::OSArgument.makeStringArgument('existing_hpxml_path', false)
    arg.setDisplayName('Existing HPXML File Path')
    arg.setDescription('Absolute/relative path of the existing HPXML file. If not provided, a new HPXML file with one Building element is created. If provided, a new Building element will be appended to this HPXML file (e.g., to create a multifamily HPXML file describing multiple dwelling units).')
    args << arg

    arg = OpenStudio::Measure::OSArgument::makeBoolArgument('whole_sfa_or_mf_building_sim', false)
    arg.setDisplayName('Whole SFA/MF Building Simulation?')
    arg.setDescription('If the HPXML file represents a single family-attached/multifamily building with multiple dwelling units defined, specifies whether to run the HPXML file as a single whole building model.')
    args << arg

    arg = OpenStudio::Measure::OSArgument.makeStringArgument('software_info_program_used', false)
    arg.setDisplayName('Software Info: Program Used')
    arg.setDescription('The name of the software program used.')
    args << arg

    arg = OpenStudio::Measure::OSArgument.makeStringArgument('software_info_program_version', false)
    arg.setDisplayName('Software Info: Program Version')
    arg.setDescription('The version of the software program used.')
    args << arg

    arg = OpenStudio::Measure::OSArgument.makeStringArgument('schedules_filepaths', false)
    arg.setDisplayName('Schedules: CSV File Paths')
    arg.setDescription('Absolute/relative paths of csv files containing user-specified detailed schedules. If multiple files, use a comma-separated list.')
    args << arg

    arg = OpenStudio::Measure::OSArgument.makeStringArgument('schedules_vacancy_periods', false)
    arg.setDisplayName('Schedules: Vacancy Periods')
    arg.setDescription('Specifies the vacancy periods. Enter a date like "Dec 15 - Jan 15". Optionally, can enter hour of the day like "Dec 15 2 - Jan 15 20" (start hour can be 0 through 23 and end hour can be 1 through 24). If multiple periods, use a comma-separated list.')
    args << arg

    arg = OpenStudio::Measure::OSArgument.makeStringArgument('schedules_power_outage_periods', false)
    arg.setDisplayName('Schedules: Power Outage Periods')
    arg.setDescription('Specifies the power outage periods. Enter a date like "Dec 15 - Jan 15". Optionally, can enter hour of the day like "Dec 15 2 - Jan 15 20" (start hour can be 0 through 23 and end hour can be 1 through 24). If multiple periods, use a comma-separated list.')
    args << arg

    arg = OpenStudio::Measure::OSArgument.makeStringArgument('schedules_power_outage_periods_window_natvent_availability', false)
    arg.setDisplayName('Schedules: Power Outage Periods Window Natural Ventilation Availability')
    arg.setDescription("The availability of the natural ventilation schedule during the power outage periods. Valid choices are '#{[HPXML::ScheduleRegular, HPXML::ScheduleAvailable, HPXML::ScheduleUnavailable].join("', '")}'. If multiple periods, use a comma-separated list.")
    args << arg

    arg = OpenStudio::Measure::OSArgument::makeIntegerArgument('simulation_control_timestep', false)
    arg.setDisplayName('Simulation Control: Timestep')
    arg.setUnits('min')
    arg.setDescription("Value must be a divisor of 60. If not provided, the OS-HPXML default (see <a href='#{docs_base_url}#hpxml-simulation-control'>HPXML Simulation Control</a>) is used.")
    args << arg

    arg = OpenStudio::Measure::OSArgument::makeStringArgument('simulation_control_run_period', false)
    arg.setDisplayName('Simulation Control: Run Period')
    arg.setDescription("Enter a date like 'Jan 1 - Dec 31'. If not provided, the OS-HPXML default (see <a href='#{docs_base_url}#hpxml-simulation-control'>HPXML Simulation Control</a>) is used.")
    args << arg

    arg = OpenStudio::Measure::OSArgument::makeIntegerArgument('simulation_control_run_period_calendar_year', false)
    arg.setDisplayName('Simulation Control: Run Period Calendar Year')
    arg.setUnits('year')
    arg.setDescription("This numeric field should contain the calendar year that determines the start day of week. If you are running simulations using AMY weather files, the value entered for calendar year will not be used; it will be overridden by the actual year found in the AMY weather file. If not provided, the OS-HPXML default (see <a href='#{docs_base_url}#hpxml-simulation-control'>HPXML Simulation Control</a>) is used.")
    args << arg

    arg = OpenStudio::Measure::OSArgument::makeBoolArgument('simulation_control_daylight_saving_enabled', false)
    arg.setDisplayName('Simulation Control: Daylight Saving Enabled')
    arg.setDescription("Whether to use daylight saving. If not provided, the OS-HPXML default (see <a href='#{docs_base_url}#hpxml-building-site'>HPXML Building Site</a>) is used.")
    args << arg

    arg = OpenStudio::Measure::OSArgument::makeStringArgument('simulation_control_daylight_saving_period', false)
    arg.setDisplayName('Simulation Control: Daylight Saving Period')
    arg.setDescription("Enter a date like 'Mar 15 - Dec 15'. If not provided, the OS-HPXML default (see <a href='#{docs_base_url}#hpxml-building-site'>HPXML Building Site</a>) is used.")
    args << arg

    arg = OpenStudio::Measure::OSArgument::makeStringArgument('simulation_control_temperature_capacitance_multiplier', false)
    arg.setDisplayName('Simulation Control: Temperature Capacitance Multiplier')
    arg.setDescription("Affects the transient calculation of indoor air temperatures. If not provided, the OS-HPXML default (see <a href='#{docs_base_url}#hpxml-simulation-control'>HPXML Simulation Control</a>) is used.")
    args << arg

    site_type_choices = OpenStudio::StringVector.new
    site_type_choices << HPXML::SiteTypeSuburban
    site_type_choices << HPXML::SiteTypeUrban
    site_type_choices << HPXML::SiteTypeRural

    arg = OpenStudio::Measure::OSArgument::makeChoiceArgument('site_type', site_type_choices, false)
    arg.setDisplayName('Site: Type')
    arg.setDescription("The type of site. If not provided, the OS-HPXML default (see <a href='#{docs_base_url}#hpxml-site'>HPXML Site</a>) is used.")
    args << arg

    site_shielding_of_home_choices = OpenStudio::StringVector.new
    site_shielding_of_home_choices << HPXML::ShieldingExposed
    site_shielding_of_home_choices << HPXML::ShieldingNormal
    site_shielding_of_home_choices << HPXML::ShieldingWellShielded

    arg = OpenStudio::Measure::OSArgument::makeChoiceArgument('site_shielding_of_home', site_shielding_of_home_choices, false)
    arg.setDisplayName('Site: Shielding of Home')
    arg.setDescription("Presence of nearby buildings, trees, obstructions for infiltration model. If not provided, the OS-HPXML default (see <a href='#{docs_base_url}#hpxml-site'>HPXML Site</a>) is used.")
    args << arg

    site_soil_and_moisture_type_choices = OpenStudio::StringVector.new
    Constants.SoilTypes.each do |soil_type|
      Constants.MoistureTypes.each do |moisture_type|
        site_soil_and_moisture_type_choices << "#{soil_type}, #{moisture_type}"
      end
    end

    arg = OpenStudio::Measure::OSArgument::makeChoiceArgument('site_soil_and_moisture_type', site_soil_and_moisture_type_choices, false)
    arg.setDisplayName('Site: Soil and Moisture Type')
    arg.setDescription("Type of soil and moisture. This is used to inform ground conductivity and diffusivity. If not provided, the OS-HPXML default (see <a href='#{docs_base_url}#hpxml-site'>HPXML Site</a>) is used.")
    args << arg

    arg = OpenStudio::Measure::OSArgument.makeDoubleArgument('site_ground_conductivity', false)
    arg.setDisplayName('Site: Ground Conductivity')
    arg.setDescription('Conductivity of the ground soil. If provided, overrides the previous site and moisture type input.')
    arg.setUnits('Btu/hr-ft-F')
    args << arg

    arg = OpenStudio::Measure::OSArgument.makeDoubleArgument('site_ground_diffusivity', false)
    arg.setDisplayName('Site: Ground Diffusivity')
    arg.setDescription('Diffusivity of the ground soil. If provided, overrides the previous site and moisture type input.')
    arg.setUnits('ft^2/hr')
    args << arg

    arg = OpenStudio::Measure::OSArgument.makeStringArgument('site_zip_code', false)
    arg.setDisplayName('Site: Zip Code')
    arg.setDescription('Zip code of the home address.')
    args << arg

    site_iecc_zone_choices = OpenStudio::StringVector.new
    Constants.IECCZones.each do |iz|
      site_iecc_zone_choices << iz
    end

    arg = OpenStudio::Measure::OSArgument.makeChoiceArgument('site_iecc_zone', site_iecc_zone_choices, false)
    arg.setDisplayName('Site: IECC Zone')
    arg.setDescription('IECC zone of the home address.')
    args << arg

    site_state_code_choices = OpenStudio::StringVector.new
    Constants.StateCodesMap.keys.each do |sc|
      site_state_code_choices << sc
    end

    arg = OpenStudio::Measure::OSArgument.makeChoiceArgument('site_state_code', site_state_code_choices, false)
    arg.setDisplayName('Site: State Code')
    arg.setDescription('State code of the home address.')
    args << arg

    arg = OpenStudio::Measure::OSArgument.makeDoubleArgument('site_time_zone_utc_offset', false)
    arg.setDisplayName('Site: Time Zone UTC Offset')
    arg.setDescription('Time zone UTC offset of the home address. Must be between -12 and 14.')
    arg.setUnits('hr')
    args << arg

    arg = OpenStudio::Measure::OSArgument.makeStringArgument('weather_station_epw_filepath', true)
    arg.setDisplayName('Weather Station: EnergyPlus Weather (EPW) Filepath')
    arg.setDescription('Path of the EPW file.')
    arg.setDefaultValue('USA_CO_Denver.Intl.AP.725650_TMY3.epw')
    args << arg

    arg = OpenStudio::Measure::OSArgument.makeIntegerArgument('year_built', false)
    arg.setDisplayName('Building Construction: Year Built')
    arg.setDescription('The year the building was built.')
    args << arg

    unit_type_choices = OpenStudio::StringVector.new
    unit_type_choices << HPXML::ResidentialTypeSFD
    unit_type_choices << HPXML::ResidentialTypeSFA
    unit_type_choices << HPXML::ResidentialTypeApartment
    unit_type_choices << HPXML::ResidentialTypeManufactured

    arg = OpenStudio::Measure::OSArgument::makeIntegerArgument('unit_multiplier', false)
    arg.setDisplayName('Building Construction: Unit Multiplier')
    arg.setDescription('The number of similar dwelling units. EnergyPlus simulation results will be multiplied this value. If not provided, defaults to 1.')
    args << arg

    arg = OpenStudio::Measure::OSArgument::makeChoiceArgument('geometry_unit_type', unit_type_choices, true)
    arg.setDisplayName('Geometry: Unit Type')
    arg.setDescription("The type of dwelling unit. Use #{HPXML::ResidentialTypeSFA} for a dwelling unit with 1 or more stories, attached units to one or both sides, and no units above/below. Use #{HPXML::ResidentialTypeApartment} for a dwelling unit with 1 story, attached units to one, two, or three sides, and units above and/or below.")
    arg.setDefaultValue(HPXML::ResidentialTypeSFD)
    args << arg

    level_choices = OpenStudio::StringVector.new
    level_choices << 'Bottom'
    level_choices << 'Middle'
    level_choices << 'Top'

    arg = OpenStudio::Measure::OSArgument::makeBoolArgument('geometry_unit_left_wall_is_adiabatic', false)
    arg.setDisplayName('Geometry: Unit Left Wall Is Adiabatic')
    arg.setDescription('Presence of an adiabatic left wall.')
    arg.setDefaultValue(false)
    args << arg

    arg = OpenStudio::Measure::OSArgument::makeBoolArgument('geometry_unit_right_wall_is_adiabatic', false)
    arg.setDisplayName('Geometry: Unit Right Wall Is Adiabatic')
    arg.setDescription('Presence of an adiabatic right wall.')
    arg.setDefaultValue(false)
    args << arg

    arg = OpenStudio::Measure::OSArgument::makeBoolArgument('geometry_unit_front_wall_is_adiabatic', false)
    arg.setDisplayName('Geometry: Unit Front Wall Is Adiabatic')
    arg.setDescription('Presence of an adiabatic front wall, for example, the unit is adjacent to a conditioned corridor.')
    arg.setDefaultValue(false)
    args << arg

    arg = OpenStudio::Measure::OSArgument::makeBoolArgument('geometry_unit_back_wall_is_adiabatic', false)
    arg.setDisplayName('Geometry: Unit Back Wall Is Adiabatic')
    arg.setDescription('Presence of an adiabatic back wall.')
    arg.setDefaultValue(false)
    args << arg

    arg = OpenStudio::Measure::OSArgument::makeIntegerArgument('geometry_unit_num_floors_above_grade', true)
    arg.setDisplayName('Geometry: Unit Number of Floors Above Grade')
    arg.setUnits('#')
    arg.setDescription("The number of floors above grade in the unit. Attic type #{HPXML::AtticTypeConditioned} is included. Assumed to be 1 for #{HPXML::ResidentialTypeApartment}s.")
    arg.setDefaultValue(2)
    args << arg

    arg = OpenStudio::Measure::OSArgument::makeDoubleArgument('geometry_unit_cfa', true)
    arg.setDisplayName('Geometry: Unit Conditioned Floor Area')
    arg.setUnits('ft^2')
    arg.setDescription("The total floor area of the unit's conditioned space (including any conditioned basement floor area).")
    arg.setDefaultValue(2000.0)
    args << arg

    arg = OpenStudio::Measure::OSArgument::makeDoubleArgument('geometry_unit_aspect_ratio', true)
    arg.setDisplayName('Geometry: Unit Aspect Ratio')
    arg.setUnits('Frac')
    arg.setDescription('The ratio of front/back wall length to left/right wall length for the unit, excluding any protruding garage wall area.')
    arg.setDefaultValue(2.0)
    args << arg

    arg = OpenStudio::Measure::OSArgument::makeDoubleArgument('geometry_unit_orientation', true)
    arg.setDisplayName('Geometry: Unit Orientation')
    arg.setUnits('degrees')
    arg.setDescription("The unit's orientation is measured clockwise from north (e.g., North=0, East=90, South=180, West=270).")
    arg.setDefaultValue(180.0)
    args << arg

    arg = OpenStudio::Measure::OSArgument::makeIntegerArgument('geometry_unit_num_bedrooms', true)
    arg.setDisplayName('Geometry: Unit Number of Bedrooms')
    arg.setUnits('#')
    arg.setDescription('The number of bedrooms in the unit.')
    arg.setDefaultValue(3)
    args << arg

    arg = OpenStudio::Measure::OSArgument::makeIntegerArgument('geometry_unit_num_bathrooms', false)
    arg.setDisplayName('Geometry: Unit Number of Bathrooms')
    arg.setUnits('#')
    arg.setDescription("The number of bathrooms in the unit. If not provided, the OS-HPXML default (see <a href='#{docs_base_url}#hpxml-building-construction'>HPXML Building Construction</a>) is used.")
    args << arg

    arg = OpenStudio::Measure::OSArgument::makeDoubleArgument('geometry_unit_num_occupants', false)
    arg.setDisplayName('Geometry: Unit Number of Occupants')
    arg.setUnits('#')
    arg.setDescription('The number of occupants in the unit. If not provided, an *asset* calculation is performed assuming standard occupancy, in which various end use defaults (e.g., plug loads, appliances, and hot water usage) are calculated based on Number of Bedrooms and Conditioned Floor Area per ANSI/RESNET/ICC 301-2019. If provided, an *operational* calculation is instead performed in which the end use defaults are adjusted using the relationship between Number of Bedrooms and Number of Occupants from RECS 2015.')
    args << arg

    arg = OpenStudio::Measure::OSArgument::makeIntegerArgument('geometry_building_num_units', false)
    arg.setDisplayName('Geometry: Building Number of Units')
    arg.setUnits('#')
    arg.setDescription("The number of units in the building. Required for #{HPXML::ResidentialTypeSFA} and #{HPXML::ResidentialTypeApartment}s.")
    args << arg

    arg = OpenStudio::Measure::OSArgument::makeDoubleArgument('geometry_average_ceiling_height', true)
    arg.setDisplayName('Geometry: Average Ceiling Height')
    arg.setUnits('ft')
    arg.setDescription('Average distance from the floor to the ceiling.')
    arg.setDefaultValue(8.0)
    args << arg

    arg = OpenStudio::Measure::OSArgument::makeDoubleArgument('geometry_garage_width', true)
    arg.setDisplayName('Geometry: Garage Width')
    arg.setUnits('ft')
    arg.setDescription("The width of the garage. Enter zero for no garage. Only applies to #{HPXML::ResidentialTypeSFD} units.")
    arg.setDefaultValue(0.0)
    args << arg

    arg = OpenStudio::Measure::OSArgument::makeDoubleArgument('geometry_garage_depth', true)
    arg.setDisplayName('Geometry: Garage Depth')
    arg.setUnits('ft')
    arg.setDescription("The depth of the garage. Only applies to #{HPXML::ResidentialTypeSFD} units.")
    arg.setDefaultValue(20.0)
    args << arg

    arg = OpenStudio::Measure::OSArgument::makeDoubleArgument('geometry_garage_protrusion', true)
    arg.setDisplayName('Geometry: Garage Protrusion')
    arg.setUnits('Frac')
    arg.setDescription("The fraction of the garage that is protruding from the conditioned space. Only applies to #{HPXML::ResidentialTypeSFD} units.")
    arg.setDefaultValue(0.0)
    args << arg

    garage_position_choices = OpenStudio::StringVector.new
    garage_position_choices << 'Right'
    garage_position_choices << 'Left'

    arg = OpenStudio::Measure::OSArgument::makeChoiceArgument('geometry_garage_position', garage_position_choices, true)
    arg.setDisplayName('Geometry: Garage Position')
    arg.setDescription("The position of the garage. Only applies to #{HPXML::ResidentialTypeSFD} units.")
    arg.setDefaultValue('Right')
    args << arg

    foundation_type_choices = OpenStudio::StringVector.new
    foundation_type_choices << HPXML::FoundationTypeSlab
    foundation_type_choices << HPXML::FoundationTypeCrawlspaceVented
    foundation_type_choices << HPXML::FoundationTypeCrawlspaceUnvented
    foundation_type_choices << HPXML::FoundationTypeCrawlspaceConditioned
    foundation_type_choices << HPXML::FoundationTypeBasementUnconditioned
    foundation_type_choices << HPXML::FoundationTypeBasementConditioned
    foundation_type_choices << HPXML::FoundationTypeAmbient
    foundation_type_choices << HPXML::FoundationTypeAboveApartment # I.e., adiabatic
    foundation_type_choices << "#{HPXML::FoundationTypeBellyAndWing}WithSkirt"
    foundation_type_choices << "#{HPXML::FoundationTypeBellyAndWing}NoSkirt"

    arg = OpenStudio::Measure::OSArgument::makeChoiceArgument('geometry_foundation_type', foundation_type_choices, true)
    arg.setDisplayName('Geometry: Foundation Type')
    arg.setDescription("The foundation type of the building. Foundation types #{HPXML::FoundationTypeBasementConditioned} and #{HPXML::FoundationTypeCrawlspaceConditioned} are not allowed for #{HPXML::ResidentialTypeApartment}s.")
    arg.setDefaultValue(HPXML::FoundationTypeSlab)
    args << arg

    arg = OpenStudio::Measure::OSArgument::makeDoubleArgument('geometry_foundation_height', true)
    arg.setDisplayName('Geometry: Foundation Height')
    arg.setUnits('ft')
    arg.setDescription('The height of the foundation (e.g., 3ft for crawlspace, 8ft for basement). Only applies to basements/crawlspaces.')
    arg.setDefaultValue(0.0)
    args << arg

    arg = OpenStudio::Measure::OSArgument::makeDoubleArgument('geometry_foundation_height_above_grade', true)
    arg.setDisplayName('Geometry: Foundation Height Above Grade')
    arg.setUnits('ft')
    arg.setDescription('The depth above grade of the foundation wall. Only applies to basements/crawlspaces.')
    arg.setDefaultValue(0.0)
    args << arg

    arg = OpenStudio::Measure::OSArgument::makeDoubleArgument('geometry_rim_joist_height', false)
    arg.setDisplayName('Geometry: Rim Joist Height')
    arg.setUnits('in')
    arg.setDescription('The height of the rim joists. Only applies to basements/crawlspaces.')
    args << arg

    attic_type_choices = OpenStudio::StringVector.new
    attic_type_choices << HPXML::AtticTypeFlatRoof
    attic_type_choices << HPXML::AtticTypeVented
    attic_type_choices << HPXML::AtticTypeUnvented
    attic_type_choices << HPXML::AtticTypeConditioned
    attic_type_choices << HPXML::AtticTypeBelowApartment # I.e., adiabatic

    arg = OpenStudio::Measure::OSArgument::makeChoiceArgument('geometry_attic_type', attic_type_choices, true)
    arg.setDisplayName('Geometry: Attic Type')
    arg.setDescription("The attic type of the building. Attic type #{HPXML::AtticTypeConditioned} is not allowed for #{HPXML::ResidentialTypeApartment}s.")
    arg.setDefaultValue(HPXML::AtticTypeVented)
    args << arg

    roof_type_choices = OpenStudio::StringVector.new
    roof_type_choices << 'gable'
    roof_type_choices << 'hip'

    arg = OpenStudio::Measure::OSArgument::makeChoiceArgument('geometry_roof_type', roof_type_choices, true)
    arg.setDisplayName('Geometry: Roof Type')
    arg.setDescription('The roof type of the building. Ignored if the building has a flat roof.')
    arg.setDefaultValue('gable')
    args << arg

    roof_pitch_choices = OpenStudio::StringVector.new
    roof_pitch_choices << '1:12'
    roof_pitch_choices << '2:12'
    roof_pitch_choices << '3:12'
    roof_pitch_choices << '4:12'
    roof_pitch_choices << '5:12'
    roof_pitch_choices << '6:12'
    roof_pitch_choices << '7:12'
    roof_pitch_choices << '8:12'
    roof_pitch_choices << '9:12'
    roof_pitch_choices << '10:12'
    roof_pitch_choices << '11:12'
    roof_pitch_choices << '12:12'

    arg = OpenStudio::Measure::OSArgument::makeChoiceArgument('geometry_roof_pitch', roof_pitch_choices, true)
    arg.setDisplayName('Geometry: Roof Pitch')
    arg.setDescription('The roof pitch of the attic. Ignored if the building has a flat roof.')
    arg.setDefaultValue('6:12')
    args << arg

    arg = OpenStudio::Measure::OSArgument::makeDoubleArgument('geometry_eaves_depth', true)
    arg.setDisplayName('Geometry: Eaves Depth')
    arg.setUnits('ft')
    arg.setDescription('The eaves depth of the roof.')
    arg.setDefaultValue(2.0)
    args << arg

    arg = OpenStudio::Measure::OSArgument::makeDoubleArgument('neighbor_front_distance', true)
    arg.setDisplayName('Neighbor: Front Distance')
    arg.setUnits('ft')
    arg.setDescription('The distance between the unit and the neighboring building to the front (not including eaves). A value of zero indicates no neighbors. Used for shading.')
    arg.setDefaultValue(0.0)
    args << arg

    arg = OpenStudio::Measure::OSArgument::makeDoubleArgument('neighbor_back_distance', true)
    arg.setDisplayName('Neighbor: Back Distance')
    arg.setUnits('ft')
    arg.setDescription('The distance between the unit and the neighboring building to the back (not including eaves). A value of zero indicates no neighbors. Used for shading.')
    arg.setDefaultValue(0.0)
    args << arg

    arg = OpenStudio::Measure::OSArgument::makeDoubleArgument('neighbor_left_distance', true)
    arg.setDisplayName('Neighbor: Left Distance')
    arg.setUnits('ft')
    arg.setDescription('The distance between the unit and the neighboring building to the left (not including eaves). A value of zero indicates no neighbors. Used for shading.')
    arg.setDefaultValue(10.0)
    args << arg

    arg = OpenStudio::Measure::OSArgument::makeDoubleArgument('neighbor_right_distance', true)
    arg.setDisplayName('Neighbor: Right Distance')
    arg.setUnits('ft')
    arg.setDescription('The distance between the unit and the neighboring building to the right (not including eaves). A value of zero indicates no neighbors. Used for shading.')
    arg.setDefaultValue(10.0)
    args << arg

    arg = OpenStudio::Measure::OSArgument::makeDoubleArgument('neighbor_front_height', false)
    arg.setDisplayName('Neighbor: Front Height')
    arg.setUnits('ft')
    arg.setDescription("The height of the neighboring building to the front. If not provided, the OS-HPXML default (see <a href='#{docs_base_url}#hpxml-site'>HPXML Site</a>) is used.")
    args << arg

    arg = OpenStudio::Measure::OSArgument::makeDoubleArgument('neighbor_back_height', false)
    arg.setDisplayName('Neighbor: Back Height')
    arg.setUnits('ft')
    arg.setDescription("The height of the neighboring building to the back. If not provided, the OS-HPXML default (see <a href='#{docs_base_url}#hpxml-site'>HPXML Site</a>) is used.")
    args << arg

    arg = OpenStudio::Measure::OSArgument::makeDoubleArgument('neighbor_left_height', false)
    arg.setDisplayName('Neighbor: Left Height')
    arg.setUnits('ft')
    arg.setDescription("The height of the neighboring building to the left. If not provided, the OS-HPXML default (see <a href='#{docs_base_url}#hpxml-site'>HPXML Site</a>) is used.")
    args << arg

    arg = OpenStudio::Measure::OSArgument::makeDoubleArgument('neighbor_right_height', false)
    arg.setDisplayName('Neighbor: Right Height')
    arg.setUnits('ft')
    arg.setDescription("The height of the neighboring building to the right. If not provided, the OS-HPXML default (see <a href='#{docs_base_url}#hpxml-site'>HPXML Site</a>) is used.")
    args << arg

    arg = OpenStudio::Measure::OSArgument::makeDoubleArgument('floor_over_foundation_assembly_r', true)
    arg.setDisplayName('Floor: Over Foundation Assembly R-value')
    arg.setUnits('h-ft^2-R/Btu')
    arg.setDescription('Assembly R-value for the floor over the foundation. Ignored if the building has a slab-on-grade foundation.')
    arg.setDefaultValue(28.1)
    args << arg

    arg = OpenStudio::Measure::OSArgument::makeDoubleArgument('floor_over_garage_assembly_r', true)
    arg.setDisplayName('Floor: Over Garage Assembly R-value')
    arg.setUnits('h-ft^2-R/Btu')
    arg.setDescription('Assembly R-value for the floor over the garage. Ignored unless the building has a garage under conditioned space.')
    arg.setDefaultValue(28.1)
    args << arg

    floor_type_choices = OpenStudio::StringVector.new
    floor_type_choices << HPXML::FloorTypeWoodFrame
    floor_type_choices << HPXML::FloorTypeSIP
    floor_type_choices << HPXML::FloorTypeConcrete
    floor_type_choices << HPXML::FloorTypeSteelFrame

    arg = OpenStudio::Measure::OSArgument::makeChoiceArgument('floor_type', floor_type_choices, true)
    arg.setDisplayName('Floor: Type')
    arg.setDescription('The type of floors.')
    arg.setDefaultValue(HPXML::FloorTypeWoodFrame)
    args << arg

    foundation_wall_type_choices = OpenStudio::StringVector.new
    foundation_wall_type_choices << HPXML::FoundationWallTypeSolidConcrete
    foundation_wall_type_choices << HPXML::FoundationWallTypeConcreteBlock
    foundation_wall_type_choices << HPXML::FoundationWallTypeConcreteBlockFoamCore
    foundation_wall_type_choices << HPXML::FoundationWallTypeConcreteBlockPerliteCore
    foundation_wall_type_choices << HPXML::FoundationWallTypeConcreteBlockVermiculiteCore
    foundation_wall_type_choices << HPXML::FoundationWallTypeConcreteBlockSolidCore
    foundation_wall_type_choices << HPXML::FoundationWallTypeDoubleBrick
    foundation_wall_type_choices << HPXML::FoundationWallTypeWood

    arg = OpenStudio::Measure::OSArgument::makeChoiceArgument('foundation_wall_type', foundation_wall_type_choices, false)
    arg.setDisplayName('Foundation Wall: Type')
    arg.setDescription("The material type of the foundation wall. If not provided, the OS-HPXML default (see <a href='#{docs_base_url}#hpxml-foundation-walls'>HPXML Foundation Walls</a>) is used.")
    args << arg

    arg = OpenStudio::Measure::OSArgument::makeDoubleArgument('foundation_wall_thickness', false)
    arg.setDisplayName('Foundation Wall: Thickness')
    arg.setUnits('in')
    arg.setDescription("The thickness of the foundation wall. If not provided, the OS-HPXML default (see <a href='#{docs_base_url}#hpxml-foundation-walls'>HPXML Foundation Walls</a>) is used.")
    args << arg

    arg = OpenStudio::Measure::OSArgument::makeDoubleArgument('foundation_wall_insulation_r', true)
    arg.setDisplayName('Foundation Wall: Insulation Nominal R-value')
    arg.setUnits('h-ft^2-R/Btu')
    arg.setDescription('Nominal R-value for the foundation wall insulation. Only applies to basements/crawlspaces.')
    arg.setDefaultValue(0)
    args << arg

    wall_ins_location_choices = OpenStudio::StringVector.new
    wall_ins_location_choices << 'interior'
    wall_ins_location_choices << 'exterior'

    arg = OpenStudio::Measure::OSArgument::makeChoiceArgument('foundation_wall_insulation_location', wall_ins_location_choices, false)
    arg.setDisplayName('Foundation Wall: Insulation Location')
    arg.setUnits('ft')
    arg.setDescription('Whether the insulation is on the interior or exterior of the foundation wall. Only applies to basements/crawlspaces.')
    arg.setDefaultValue('exterior')
    args << arg

    arg = OpenStudio::Measure::OSArgument::makeDoubleArgument('foundation_wall_insulation_distance_to_top', false)
    arg.setDisplayName('Foundation Wall: Insulation Distance To Top')
    arg.setUnits('ft')
    arg.setDescription("The distance from the top of the foundation wall to the top of the foundation wall insulation. Only applies to basements/crawlspaces. If not provided, the OS-HPXML default (see <a href='#{docs_base_url}#hpxml-foundation-walls'>HPXML Foundation Walls</a>) is used.")
    args << arg

    arg = OpenStudio::Measure::OSArgument::makeDoubleArgument('foundation_wall_insulation_distance_to_bottom', false)
    arg.setDisplayName('Foundation Wall: Insulation Distance To Bottom')
    arg.setUnits('ft')
    arg.setDescription("The distance from the top of the foundation wall to the bottom of the foundation wall insulation. Only applies to basements/crawlspaces. If not provided, the OS-HPXML default (see <a href='#{docs_base_url}#hpxml-foundation-walls'>HPXML Foundation Walls</a>) is used.")
    args << arg

    arg = OpenStudio::Measure::OSArgument::makeDoubleArgument('foundation_wall_assembly_r', false)
    arg.setDisplayName('Foundation Wall: Assembly R-value')
    arg.setUnits('h-ft^2-R/Btu')
    arg.setDescription('Assembly R-value for the foundation walls. Only applies to basements/crawlspaces. If provided, overrides the previous foundation wall insulation inputs. If not provided, it is ignored.')
    args << arg

    arg = OpenStudio::Measure::OSArgument::makeDoubleArgument('rim_joist_assembly_r', false)
    arg.setDisplayName('Rim Joist: Assembly R-value')
    arg.setUnits('h-ft^2-R/Btu')
    arg.setDescription('Assembly R-value for the rim joists. Only applies to basements/crawlspaces. Required if a rim joist height is provided.')
    args << arg

    arg = OpenStudio::Measure::OSArgument::makeDoubleArgument('slab_perimeter_insulation_r', true)
    arg.setDisplayName('Slab: Perimeter Insulation Nominal R-value')
    arg.setUnits('h-ft^2-R/Btu')
    arg.setDescription('Nominal R-value of the vertical slab perimeter insulation. Applies to slab-on-grade foundations and basement/crawlspace floors.')
    arg.setDefaultValue(0)
    args << arg

    arg = OpenStudio::Measure::OSArgument::makeDoubleArgument('slab_perimeter_depth', true)
    arg.setDisplayName('Slab: Perimeter Insulation Depth')
    arg.setUnits('ft')
    arg.setDescription('Depth from grade to bottom of vertical slab perimeter insulation. Applies to slab-on-grade foundations and basement/crawlspace floors.')
    arg.setDefaultValue(0)
    args << arg

    arg = OpenStudio::Measure::OSArgument::makeDoubleArgument('slab_under_insulation_r', true)
    arg.setDisplayName('Slab: Under Slab Insulation Nominal R-value')
    arg.setUnits('h-ft^2-R/Btu')
    arg.setDescription('Nominal R-value of the horizontal under slab insulation. Applies to slab-on-grade foundations and basement/crawlspace floors.')
    arg.setDefaultValue(0)
    args << arg

    arg = OpenStudio::Measure::OSArgument::makeDoubleArgument('slab_under_width', true)
    arg.setDisplayName('Slab: Under Slab Insulation Width')
    arg.setUnits('ft')
    arg.setDescription('Width from slab edge inward of horizontal under-slab insulation. Enter 999 to specify that the under slab insulation spans the entire slab. Applies to slab-on-grade foundations and basement/crawlspace floors.')
    arg.setDefaultValue(0)
    args << arg

    arg = OpenStudio::Measure::OSArgument::makeDoubleArgument('slab_thickness', false)
    arg.setDisplayName('Slab: Thickness')
    arg.setUnits('in')
    arg.setDescription("The thickness of the slab. Zero can be entered if there is a dirt floor instead of a slab. If not provided, the OS-HPXML default (see <a href='#{docs_base_url}#hpxml-slabs'>HPXML Slabs</a>) is used.")
    args << arg

    arg = OpenStudio::Measure::OSArgument::makeDoubleArgument('slab_carpet_fraction', false)
    arg.setDisplayName('Slab: Carpet Fraction')
    arg.setUnits('Frac')
    arg.setDescription("Fraction of the slab floor area that is carpeted. If not provided, the OS-HPXML default (see <a href='#{docs_base_url}#hpxml-slabs'>HPXML Slabs</a>) is used.")
    args << arg

    arg = OpenStudio::Measure::OSArgument::makeDoubleArgument('slab_carpet_r', false)
    arg.setDisplayName('Slab: Carpet R-value')
    arg.setUnits('h-ft^2-R/Btu')
    arg.setDescription("R-value of the slab carpet. If not provided, the OS-HPXML default (see <a href='#{docs_base_url}#hpxml-slabs'>HPXML Slabs</a>) is used.")
    args << arg

    arg = OpenStudio::Measure::OSArgument::makeDoubleArgument('ceiling_assembly_r', true)
    arg.setDisplayName('Ceiling: Assembly R-value')
    arg.setUnits('h-ft^2-R/Btu')
    arg.setDescription('Assembly R-value for the ceiling (attic floor).')
    arg.setDefaultValue(31.6)
    args << arg

    roof_material_type_choices = OpenStudio::StringVector.new
    roof_material_type_choices << HPXML::RoofTypeAsphaltShingles
    roof_material_type_choices << HPXML::RoofTypeConcrete
    roof_material_type_choices << HPXML::RoofTypeCool
    roof_material_type_choices << HPXML::RoofTypeClayTile
    roof_material_type_choices << HPXML::RoofTypeEPS
    roof_material_type_choices << HPXML::RoofTypeMetal
    roof_material_type_choices << HPXML::RoofTypePlasticRubber
    roof_material_type_choices << HPXML::RoofTypeShingles
    roof_material_type_choices << HPXML::RoofTypeWoodShingles

    arg = OpenStudio::Measure::OSArgument::makeChoiceArgument('roof_material_type', roof_material_type_choices, false)
    arg.setDisplayName('Roof: Material Type')
    arg.setDescription("The material type of the roof. If not provided, the OS-HPXML default (see <a href='#{docs_base_url}#hpxml-roofs'>HPXML Roofs</a>) is used.")
    args << arg

    color_choices = OpenStudio::StringVector.new
    color_choices << HPXML::ColorDark
    color_choices << HPXML::ColorLight
    color_choices << HPXML::ColorMedium
    color_choices << HPXML::ColorMediumDark
    color_choices << HPXML::ColorReflective

    arg = OpenStudio::Measure::OSArgument::makeChoiceArgument('roof_color', color_choices, false)
    arg.setDisplayName('Roof: Color')
    arg.setDescription("The color of the roof. If not provided, the OS-HPXML default (see <a href='#{docs_base_url}#hpxml-roofs'>HPXML Roofs</a>) is used.")
    args << arg

    arg = OpenStudio::Measure::OSArgument::makeDoubleArgument('roof_assembly_r', true)
    arg.setDisplayName('Roof: Assembly R-value')
    arg.setUnits('h-ft^2-R/Btu')
    arg.setDescription('Assembly R-value of the roof.')
    arg.setDefaultValue(2.3)
    args << arg

    radiant_barrier_attic_location_choices = OpenStudio::StringVector.new
    radiant_barrier_attic_location_choices << 'none'
    radiant_barrier_attic_location_choices << HPXML::RadiantBarrierLocationAtticRoofOnly
    radiant_barrier_attic_location_choices << HPXML::RadiantBarrierLocationAtticRoofAndGableWalls
    radiant_barrier_attic_location_choices << HPXML::RadiantBarrierLocationAtticFloor

    arg = OpenStudio::Measure::OSArgument::makeChoiceArgument('radiant_barrier_attic_location', radiant_barrier_attic_location_choices, false)
    arg.setDisplayName('Attic: Radiant Barrier Location')
    arg.setDescription('The location of the radiant barrier in the attic.')
    args << arg

    radiant_barrier_grade_choices = OpenStudio::StringVector.new
    radiant_barrier_grade_choices << '1'
    radiant_barrier_grade_choices << '2'
    radiant_barrier_grade_choices << '3'

    arg = OpenStudio::Measure::OSArgument::makeChoiceArgument('radiant_barrier_grade', radiant_barrier_grade_choices, false)
    arg.setDisplayName('Attic: Radiant Barrier Grade')
    arg.setDescription("The grade of the radiant barrier in the attic. If not provided, the OS-HPXML default (see <a href='#{docs_base_url}#hpxml-roofs'>HPXML Roofs</a>) is used.")
    args << arg

    wall_type_choices = OpenStudio::StringVector.new
    wall_type_choices << HPXML::WallTypeWoodStud
    wall_type_choices << HPXML::WallTypeCMU
    wall_type_choices << HPXML::WallTypeDoubleWoodStud
    wall_type_choices << HPXML::WallTypeICF
    wall_type_choices << HPXML::WallTypeLog
    wall_type_choices << HPXML::WallTypeSIP
    wall_type_choices << HPXML::WallTypeConcrete
    wall_type_choices << HPXML::WallTypeSteelStud
    wall_type_choices << HPXML::WallTypeStone
    wall_type_choices << HPXML::WallTypeStrawBale
    wall_type_choices << HPXML::WallTypeBrick

    arg = OpenStudio::Measure::OSArgument::makeChoiceArgument('wall_type', wall_type_choices, true)
    arg.setDisplayName('Wall: Type')
    arg.setDescription('The type of walls.')
    arg.setDefaultValue(HPXML::WallTypeWoodStud)
    args << arg

    wall_siding_type_choices = OpenStudio::StringVector.new
    wall_siding_type_choices << HPXML::SidingTypeAluminum
    wall_siding_type_choices << HPXML::SidingTypeAsbestos
    wall_siding_type_choices << HPXML::SidingTypeBrick
    wall_siding_type_choices << HPXML::SidingTypeCompositeShingle
    wall_siding_type_choices << HPXML::SidingTypeFiberCement
    wall_siding_type_choices << HPXML::SidingTypeMasonite
    wall_siding_type_choices << HPXML::SidingTypeNone
    wall_siding_type_choices << HPXML::SidingTypeStucco
    wall_siding_type_choices << HPXML::SidingTypeSyntheticStucco
    wall_siding_type_choices << HPXML::SidingTypeVinyl
    wall_siding_type_choices << HPXML::SidingTypeWood

    arg = OpenStudio::Measure::OSArgument::makeChoiceArgument('wall_siding_type', wall_siding_type_choices, false)
    arg.setDisplayName('Wall: Siding Type')
    arg.setDescription("The siding type of the walls. Also applies to rim joists. If not provided, the OS-HPXML default (see <a href='#{docs_base_url}#hpxml-walls'>HPXML Walls</a>) is used.")
    args << arg

    arg = OpenStudio::Measure::OSArgument::makeChoiceArgument('wall_color', color_choices, false)
    arg.setDisplayName('Wall: Color')
    arg.setDescription("The color of the walls. Also applies to rim joists. If not provided, the OS-HPXML default (see <a href='#{docs_base_url}#hpxml-walls'>HPXML Walls</a>) is used.")
    args << arg

    arg = OpenStudio::Measure::OSArgument::makeDoubleArgument('wall_assembly_r', true)
    arg.setDisplayName('Wall: Assembly R-value')
    arg.setUnits('h-ft^2-R/Btu')
    arg.setDescription('Assembly R-value of the walls.')
    arg.setDefaultValue(11.9)
    args << arg

    arg = OpenStudio::Measure::OSArgument::makeDoubleArgument('window_front_wwr', true)
    arg.setDisplayName('Windows: Front Window-to-Wall Ratio')
    arg.setUnits('Frac')
    arg.setDescription("The ratio of window area to wall area for the unit's front facade. Enter 0 if specifying Front Window Area instead.")
    arg.setDefaultValue(0.18)
    args << arg

    arg = OpenStudio::Measure::OSArgument::makeDoubleArgument('window_back_wwr', true)
    arg.setDisplayName('Windows: Back Window-to-Wall Ratio')
    arg.setUnits('Frac')
    arg.setDescription("The ratio of window area to wall area for the unit's back facade. Enter 0 if specifying Back Window Area instead.")
    arg.setDefaultValue(0.18)
    args << arg

    arg = OpenStudio::Measure::OSArgument::makeDoubleArgument('window_left_wwr', true)
    arg.setDisplayName('Windows: Left Window-to-Wall Ratio')
    arg.setUnits('Frac')
    arg.setDescription("The ratio of window area to wall area for the unit's left facade (when viewed from the front). Enter 0 if specifying Left Window Area instead.")
    arg.setDefaultValue(0.18)
    args << arg

    arg = OpenStudio::Measure::OSArgument::makeDoubleArgument('window_right_wwr', true)
    arg.setDisplayName('Windows: Right Window-to-Wall Ratio')
    arg.setUnits('Frac')
    arg.setDescription("The ratio of window area to wall area for the unit's right facade (when viewed from the front). Enter 0 if specifying Right Window Area instead.")
    arg.setDefaultValue(0.18)
    args << arg

    arg = OpenStudio::Measure::OSArgument::makeDoubleArgument('window_area_front', true)
    arg.setDisplayName('Windows: Front Window Area')
    arg.setUnits('ft^2')
    arg.setDescription("The amount of window area on the unit's front facade. Enter 0 if specifying Front Window-to-Wall Ratio instead.")
    arg.setDefaultValue(0)
    args << arg

    arg = OpenStudio::Measure::OSArgument::makeDoubleArgument('window_area_back', true)
    arg.setDisplayName('Windows: Back Window Area')
    arg.setUnits('ft^2')
    arg.setDescription("The amount of window area on the unit's back facade. Enter 0 if specifying Back Window-to-Wall Ratio instead.")
    arg.setDefaultValue(0)
    args << arg

    arg = OpenStudio::Measure::OSArgument::makeDoubleArgument('window_area_left', true)
    arg.setDisplayName('Windows: Left Window Area')
    arg.setUnits('ft^2')
    arg.setDescription("The amount of window area on the unit's left facade (when viewed from the front). Enter 0 if specifying Left Window-to-Wall Ratio instead.")
    arg.setDefaultValue(0)
    args << arg

    arg = OpenStudio::Measure::OSArgument::makeDoubleArgument('window_area_right', true)
    arg.setDisplayName('Windows: Right Window Area')
    arg.setUnits('ft^2')
    arg.setDescription("The amount of window area on the unit's right facade (when viewed from the front). Enter 0 if specifying Right Window-to-Wall Ratio instead.")
    arg.setDefaultValue(0)
    args << arg

    arg = OpenStudio::Measure::OSArgument::makeDoubleArgument('window_aspect_ratio', true)
    arg.setDisplayName('Windows: Aspect Ratio')
    arg.setUnits('Frac')
    arg.setDescription('Ratio of window height to width.')
    arg.setDefaultValue(1.333)
    args << arg

    arg = OpenStudio::Measure::OSArgument::makeDoubleArgument('window_fraction_operable', false)
    arg.setDisplayName('Windows: Fraction Operable')
    arg.setUnits('Frac')
    arg.setDescription("Fraction of windows that are operable. If not provided, the OS-HPXML default (see <a href='#{docs_base_url}#hpxml-windows'>HPXML Windows</a>) is used.")
    args << arg

    arg = OpenStudio::Measure::OSArgument::makeIntegerArgument('window_natvent_availability', false)
    arg.setDisplayName('Windows: Natural Ventilation Availability')
    arg.setUnits('Days/week')
    arg.setDescription("For operable windows, the number of days/week that windows can be opened by occupants for natural ventilation. If not provided, the OS-HPXML default (see <a href='#{docs_base_url}#hpxml-windows'>HPXML Windows</a>) is used.")
    args << arg

    arg = OpenStudio::Measure::OSArgument::makeDoubleArgument('window_ufactor', true)
    arg.setDisplayName('Windows: U-Factor')
    arg.setUnits('Btu/hr-ft^2-R')
    arg.setDescription('Full-assembly NFRC U-factor.')
    arg.setDefaultValue(0.37)
    args << arg

    arg = OpenStudio::Measure::OSArgument::makeDoubleArgument('window_shgc', true)
    arg.setDisplayName('Windows: SHGC')
    arg.setDescription('Full-assembly NFRC solar heat gain coefficient.')
    arg.setDefaultValue(0.3)
    args << arg

    arg = OpenStudio::Measure::OSArgument::makeDoubleArgument('window_interior_shading_winter', false)
    arg.setDisplayName('Windows: Winter Interior Shading')
    arg.setUnits('Frac')
    arg.setDescription("Interior shading coefficient for the winter season. 1.0 indicates no reduction in solar gain, 0.85 indicates 15% reduction, etc. If not provided, the OS-HPXML default (see <a href='#{docs_base_url}#hpxml-windows'>HPXML Windows</a>) is used.")
    args << arg

    arg = OpenStudio::Measure::OSArgument::makeDoubleArgument('window_interior_shading_summer', false)
    arg.setDisplayName('Windows: Summer Interior Shading')
    arg.setUnits('Frac')
    arg.setDescription("Interior shading coefficient for the summer season. 1.0 indicates no reduction in solar gain, 0.85 indicates 15% reduction, etc. If not provided, the OS-HPXML default (see <a href='#{docs_base_url}#hpxml-windows'>HPXML Windows</a>) is used.")
    args << arg

    arg = OpenStudio::Measure::OSArgument::makeDoubleArgument('window_exterior_shading_winter', false)
    arg.setDisplayName('Windows: Winter Exterior Shading')
    arg.setUnits('Frac')
    arg.setDescription("Exterior shading coefficient for the winter season. 1.0 indicates no reduction in solar gain, 0.85 indicates 15% reduction, etc. If not provided, the OS-HPXML default (see <a href='#{docs_base_url}#hpxml-windows'>HPXML Windows</a>) is used.")
    args << arg

    arg = OpenStudio::Measure::OSArgument::makeDoubleArgument('window_exterior_shading_summer', false)
    arg.setDisplayName('Windows: Summer Exterior Shading')
    arg.setUnits('Frac')
    arg.setDescription("Exterior shading coefficient for the summer season. 1.0 indicates no reduction in solar gain, 0.85 indicates 15% reduction, etc. If not provided, the OS-HPXML default (see <a href='#{docs_base_url}#hpxml-windows'>HPXML Windows</a>) is used.")
    args << arg

    arg = OpenStudio::Measure::OSArgument::makeStringArgument('window_shading_summer_season', false)
    arg.setDisplayName('Windows: Shading Summer Season')
    arg.setDescription("Enter a date like 'May 1 - Sep 30'. Defines the summer season for purposes of shading coefficients; the rest of the year is assumed to be winter. If not provided, the OS-HPXML default (see <a href='#{docs_base_url}#hpxml-windows'>HPXML Windows</a>) is used.")
    args << arg

    storm_window_type_choices = OpenStudio::StringVector.new
    storm_window_type_choices << HPXML::WindowGlassTypeClear
    storm_window_type_choices << HPXML::WindowGlassTypeLowE

    arg = OpenStudio::Measure::OSArgument::makeChoiceArgument('window_storm_type', storm_window_type_choices, false)
    arg.setDisplayName('Windows: Storm Type')
    arg.setDescription('The type of storm, if present. If not provided, assumes there is no storm.')
    args << arg

    arg = OpenStudio::Measure::OSArgument::makeDoubleArgument('overhangs_front_depth', true)
    arg.setDisplayName('Overhangs: Front Depth')
    arg.setUnits('ft')
    arg.setDescription('The depth of overhangs for windows for the front facade.')
    arg.setDefaultValue(0)
    args << arg

    arg = OpenStudio::Measure::OSArgument::makeDoubleArgument('overhangs_front_distance_to_top_of_window', true)
    arg.setDisplayName('Overhangs: Front Distance to Top of Window')
    arg.setUnits('ft')
    arg.setDescription('The overhangs distance to the top of window for the front facade.')
    arg.setDefaultValue(0)
    args << arg

    arg = OpenStudio::Measure::OSArgument::makeDoubleArgument('overhangs_front_distance_to_bottom_of_window', true)
    arg.setDisplayName('Overhangs: Front Distance to Bottom of Window')
    arg.setUnits('ft')
    arg.setDescription('The overhangs distance to the bottom of window for the front facade.')
    arg.setDefaultValue(4)
    args << arg

    arg = OpenStudio::Measure::OSArgument::makeDoubleArgument('overhangs_back_depth', true)
    arg.setDisplayName('Overhangs: Back Depth')
    arg.setUnits('ft')
    arg.setDescription('The depth of overhangs for windows for the back facade.')
    arg.setDefaultValue(0)
    args << arg

    arg = OpenStudio::Measure::OSArgument::makeDoubleArgument('overhangs_back_distance_to_top_of_window', true)
    arg.setDisplayName('Overhangs: Back Distance to Top of Window')
    arg.setUnits('ft')
    arg.setDescription('The overhangs distance to the top of window for the back facade.')
    arg.setDefaultValue(0)
    args << arg

    arg = OpenStudio::Measure::OSArgument::makeDoubleArgument('overhangs_back_distance_to_bottom_of_window', true)
    arg.setDisplayName('Overhangs: Back Distance to Bottom of Window')
    arg.setUnits('ft')
    arg.setDescription('The overhangs distance to the bottom of window for the back facade.')
    arg.setDefaultValue(4)
    args << arg

    arg = OpenStudio::Measure::OSArgument::makeDoubleArgument('overhangs_left_depth', true)
    arg.setDisplayName('Overhangs: Left Depth')
    arg.setUnits('ft')
    arg.setDescription('The depth of overhangs for windows for the left facade.')
    arg.setDefaultValue(0)
    args << arg

    arg = OpenStudio::Measure::OSArgument::makeDoubleArgument('overhangs_left_distance_to_top_of_window', true)
    arg.setDisplayName('Overhangs: Left Distance to Top of Window')
    arg.setUnits('ft')
    arg.setDescription('The overhangs distance to the top of window for the left facade.')
    arg.setDefaultValue(0)
    args << arg

    arg = OpenStudio::Measure::OSArgument::makeDoubleArgument('overhangs_left_distance_to_bottom_of_window', true)
    arg.setDisplayName('Overhangs: Left Distance to Bottom of Window')
    arg.setUnits('ft')
    arg.setDescription('The overhangs distance to the bottom of window for the left facade.')
    arg.setDefaultValue(4)
    args << arg

    arg = OpenStudio::Measure::OSArgument::makeDoubleArgument('overhangs_right_depth', true)
    arg.setDisplayName('Overhangs: Right Depth')
    arg.setUnits('ft')
    arg.setDescription('The depth of overhangs for windows for the right facade.')
    arg.setDefaultValue(0)
    args << arg

    arg = OpenStudio::Measure::OSArgument::makeDoubleArgument('overhangs_right_distance_to_top_of_window', true)
    arg.setDisplayName('Overhangs: Right Distance to Top of Window')
    arg.setUnits('ft')
    arg.setDescription('The overhangs distance to the top of window for the right facade.')
    arg.setDefaultValue(0)
    args << arg

    arg = OpenStudio::Measure::OSArgument::makeDoubleArgument('overhangs_right_distance_to_bottom_of_window', true)
    arg.setDisplayName('Overhangs: Right Distance to Bottom of Window')
    arg.setUnits('ft')
    arg.setDescription('The overhangs distance to the bottom of window for the right facade.')
    arg.setDefaultValue(4)
    args << arg

    arg = OpenStudio::Measure::OSArgument::makeDoubleArgument('skylight_area_front', true)
    arg.setDisplayName('Skylights: Front Roof Area')
    arg.setUnits('ft^2')
    arg.setDescription("The amount of skylight area on the unit's front conditioned roof facade.")
    arg.setDefaultValue(0)
    args << arg

    arg = OpenStudio::Measure::OSArgument::makeDoubleArgument('skylight_area_back', true)
    arg.setDisplayName('Skylights: Back Roof Area')
    arg.setUnits('ft^2')
    arg.setDescription("The amount of skylight area on the unit's back conditioned roof facade.")
    arg.setDefaultValue(0)
    args << arg

    arg = OpenStudio::Measure::OSArgument::makeDoubleArgument('skylight_area_left', true)
    arg.setDisplayName('Skylights: Left Roof Area')
    arg.setUnits('ft^2')
    arg.setDescription("The amount of skylight area on the unit's left conditioned roof facade (when viewed from the front).")
    arg.setDefaultValue(0)
    args << arg

    arg = OpenStudio::Measure::OSArgument::makeDoubleArgument('skylight_area_right', true)
    arg.setDisplayName('Skylights: Right Roof Area')
    arg.setUnits('ft^2')
    arg.setDescription("The amount of skylight area on the unit's right conditioned roof facade (when viewed from the front).")
    arg.setDefaultValue(0)
    args << arg

    arg = OpenStudio::Measure::OSArgument::makeDoubleArgument('skylight_ufactor', true)
    arg.setDisplayName('Skylights: U-Factor')
    arg.setUnits('Btu/hr-ft^2-R')
    arg.setDescription('Full-assembly NFRC U-factor.')
    arg.setDefaultValue(0.33)
    args << arg

    skylight_shgc = OpenStudio::Measure::OSArgument::makeDoubleArgument('skylight_shgc', true)
    skylight_shgc.setDisplayName('Skylights: SHGC')
    skylight_shgc.setDescription('Full-assembly NFRC solar heat gain coefficient.')
    skylight_shgc.setDefaultValue(0.45)
    args << skylight_shgc

    arg = OpenStudio::Measure::OSArgument::makeChoiceArgument('skylight_storm_type', storm_window_type_choices, false)
    arg.setDisplayName('Skylights: Storm Type')
    arg.setDescription('The type of storm, if present. If not provided, assumes there is no storm.')
    args << arg

    arg = OpenStudio::Measure::OSArgument::makeDoubleArgument('door_area', true)
    arg.setDisplayName('Doors: Area')
    arg.setUnits('ft^2')
    arg.setDescription('The area of the opaque door(s).')
    arg.setDefaultValue(20.0)
    args << arg

    arg = OpenStudio::Measure::OSArgument::makeDoubleArgument('door_rvalue', true)
    arg.setDisplayName('Doors: R-value')
    arg.setUnits('h-ft^2-R/Btu')
    arg.setDescription('R-value of the opaque door(s).')
    arg.setDefaultValue(4.4)
    args << arg

    air_leakage_units_choices = OpenStudio::StringVector.new
    air_leakage_units_choices << HPXML::UnitsACH
    air_leakage_units_choices << HPXML::UnitsCFM
    air_leakage_units_choices << HPXML::UnitsACHNatural
    air_leakage_units_choices << HPXML::UnitsCFMNatural
    air_leakage_units_choices << HPXML::UnitsELA

    arg = OpenStudio::Measure::OSArgument::makeChoiceArgument('air_leakage_units', air_leakage_units_choices, true)
    arg.setDisplayName('Air Leakage: Units')
    arg.setDescription('The unit of measure for the air leakage.')
    arg.setDefaultValue(HPXML::UnitsACH)
    args << arg

    arg = OpenStudio::Measure::OSArgument::makeDoubleArgument('air_leakage_house_pressure', true)
    arg.setDisplayName('Air Leakage: House Pressure')
    arg.setUnits('Pa')
    arg.setDescription("The house pressure relative to outside. Required when units are #{HPXML::UnitsACH} or #{HPXML::UnitsCFM}.")
    arg.setDefaultValue(50)
    args << arg

    arg = OpenStudio::Measure::OSArgument::makeDoubleArgument('air_leakage_value', true)
    arg.setDisplayName('Air Leakage: Value')
    arg.setDescription("Air exchange rate value. For '#{HPXML::UnitsELA}', provide value in sq. in.")
    arg.setDefaultValue(3)
    args << arg

    air_leakage_type_choices = OpenStudio::StringVector.new
    air_leakage_type_choices << HPXML::InfiltrationTypeUnitTotal
    air_leakage_type_choices << HPXML::InfiltrationTypeUnitExterior

    arg = OpenStudio::Measure::OSArgument::makeChoiceArgument('air_leakage_type', air_leakage_type_choices, false)
    arg.setDisplayName('Air Leakage: Type')
    arg.setDescription("Type of air leakage. If '#{HPXML::InfiltrationTypeUnitTotal}', represents the total infiltration to the unit as measured by a compartmentalization test, in which case the air leakage value will be adjusted by the ratio of exterior envelope surface area to total envelope surface area. Otherwise, if '#{HPXML::InfiltrationTypeUnitExterior}', represents the infiltration to the unit from outside only as measured by a guarded test. Required when unit type is #{HPXML::ResidentialTypeSFA} or #{HPXML::ResidentialTypeApartment}.")
    args << arg

    arg = OpenStudio::Measure::OSArgument::makeBoolArgument('air_leakage_has_flue_or_chimney_in_conditioned_space', false)
    arg.setDisplayName('Air Leakage: Has Flue or Chimney in Conditioned Space')
    arg.setDescription("Presence of flue or chimney with combustion air from conditioned space; used for infiltration model. If not provided, the OS-HPXML default (see <a href='#{docs_base_url}#flue-or-chimney'>Flue or Chimney</a>) is used.")
    args << arg

    heating_system_type_choices = OpenStudio::StringVector.new
    heating_system_type_choices << 'none'
    heating_system_type_choices << HPXML::HVACTypeFurnace
    heating_system_type_choices << HPXML::HVACTypeWallFurnace
    heating_system_type_choices << HPXML::HVACTypeFloorFurnace
    heating_system_type_choices << HPXML::HVACTypeBoiler
    heating_system_type_choices << HPXML::HVACTypeElectricResistance
    heating_system_type_choices << HPXML::HVACTypeStove
    heating_system_type_choices << HPXML::HVACTypeSpaceHeater
    heating_system_type_choices << HPXML::HVACTypeFireplace
    heating_system_type_choices << "Shared #{HPXML::HVACTypeBoiler} w/ Baseboard"
    heating_system_type_choices << "Shared #{HPXML::HVACTypeBoiler} w/ Ductless Fan Coil"

    heating_system_fuel_choices = OpenStudio::StringVector.new
    heating_system_fuel_choices << HPXML::FuelTypeElectricity
    heating_system_fuel_choices << HPXML::FuelTypeNaturalGas
    heating_system_fuel_choices << HPXML::FuelTypeOil
    heating_system_fuel_choices << HPXML::FuelTypePropane
    heating_system_fuel_choices << HPXML::FuelTypeWoodCord
    heating_system_fuel_choices << HPXML::FuelTypeWoodPellets
    heating_system_fuel_choices << HPXML::FuelTypeCoal

    cooling_system_type_choices = OpenStudio::StringVector.new
    cooling_system_type_choices << 'none'
    cooling_system_type_choices << HPXML::HVACTypeCentralAirConditioner
    cooling_system_type_choices << HPXML::HVACTypeRoomAirConditioner
    cooling_system_type_choices << HPXML::HVACTypeEvaporativeCooler
    cooling_system_type_choices << HPXML::HVACTypeMiniSplitAirConditioner
    cooling_system_type_choices << HPXML::HVACTypePTAC

    cooling_efficiency_type_choices = OpenStudio::StringVector.new
    cooling_efficiency_type_choices << HPXML::UnitsSEER
    cooling_efficiency_type_choices << HPXML::UnitsSEER2
    cooling_efficiency_type_choices << HPXML::UnitsEER
    cooling_efficiency_type_choices << HPXML::UnitsCEER

    compressor_type_choices = OpenStudio::StringVector.new
    compressor_type_choices << HPXML::HVACCompressorTypeSingleStage
    compressor_type_choices << HPXML::HVACCompressorTypeTwoStage
    compressor_type_choices << HPXML::HVACCompressorTypeVariableSpeed

    arg = OpenStudio::Measure::OSArgument::makeChoiceArgument('heating_system_type', heating_system_type_choices, true)
    arg.setDisplayName('Heating System: Type')
    arg.setDescription("The type of heating system. Use 'none' if there is no heating system or if there is a heat pump serving a heating load.")
    arg.setDefaultValue(HPXML::HVACTypeFurnace)
    args << arg

    arg = OpenStudio::Measure::OSArgument::makeChoiceArgument('heating_system_fuel', heating_system_fuel_choices, true)
    arg.setDisplayName('Heating System: Fuel Type')
    arg.setDescription("The fuel type of the heating system. Ignored for #{HPXML::HVACTypeElectricResistance}.")
    arg.setDefaultValue(HPXML::FuelTypeNaturalGas)
    args << arg

    arg = OpenStudio::Measure::OSArgument::makeDoubleArgument('heating_system_heating_efficiency', true)
    arg.setDisplayName('Heating System: Rated AFUE or Percent')
    arg.setUnits('Frac')
    arg.setDescription('The rated heating efficiency value of the heating system.')
    arg.setDefaultValue(0.78)
    args << arg

    arg = OpenStudio::Measure::OSArgument::makeDoubleArgument('heating_system_heating_capacity', false)
    arg.setDisplayName('Heating System: Heating Capacity')
    arg.setDescription("The output heating capacity of the heating system. If not provided, the OS-HPXML autosized default (see <a href='#{docs_base_url}#hpxml-heating-systems'>HPXML Heating Systems</a>) is used.")
    arg.setUnits('Btu/hr')
    args << arg

    arg = OpenStudio::Measure::OSArgument::makeDoubleArgument('heating_system_fraction_heat_load_served', true)
    arg.setDisplayName('Heating System: Fraction Heat Load Served')
    arg.setDescription('The heating load served by the heating system.')
    arg.setUnits('Frac')
    arg.setDefaultValue(1)
    args << arg

    arg = OpenStudio::Measure::OSArgument::makeDoubleArgument('heating_system_pilot_light', false)
    arg.setDisplayName('Heating System: Pilot Light')
    arg.setDescription("The fuel usage of the pilot light. Applies only to #{HPXML::HVACTypeFurnace}, #{HPXML::HVACTypeWallFurnace}, #{HPXML::HVACTypeFloorFurnace}, #{HPXML::HVACTypeStove}, #{HPXML::HVACTypeBoiler}, and #{HPXML::HVACTypeFireplace} with non-electric fuel type. If not provided, assumes no pilot light.")
    arg.setUnits('Btuh')
    args << arg

    arg = OpenStudio::Measure::OSArgument::makeDoubleArgument('heating_system_airflow_defect_ratio', false)
    arg.setDisplayName('Heating System: Airflow Defect Ratio')
    arg.setDescription("The airflow defect ratio, defined as (InstalledAirflow - DesignAirflow) / DesignAirflow, of the heating system per ANSI/RESNET/ACCA Standard 310. A value of zero means no airflow defect. Applies only to #{HPXML::HVACTypeFurnace}. If not provided, assumes no defect.")
    arg.setUnits('Frac')
    args << arg

    arg = OpenStudio::Measure::OSArgument::makeChoiceArgument('cooling_system_type', cooling_system_type_choices, true)
    arg.setDisplayName('Cooling System: Type')
    arg.setDescription("The type of cooling system. Use 'none' if there is no cooling system or if there is a heat pump serving a cooling load.")
    arg.setDefaultValue(HPXML::HVACTypeCentralAirConditioner)
    args << arg

    arg = OpenStudio::Measure::OSArgument::makeChoiceArgument('cooling_system_cooling_efficiency_type', cooling_efficiency_type_choices, true)
    arg.setDisplayName('Cooling System: Efficiency Type')
    arg.setDescription("The efficiency type of the cooling system. System types #{HPXML::HVACTypeCentralAirConditioner} and #{HPXML::HVACTypeMiniSplitAirConditioner} use #{HPXML::UnitsSEER} or #{HPXML::UnitsSEER2}. System types #{HPXML::HVACTypeRoomAirConditioner} and #{HPXML::HVACTypePTAC} use #{HPXML::UnitsEER} or #{HPXML::UnitsCEER}. Ignored for system type #{HPXML::HVACTypeEvaporativeCooler}.")
    arg.setDefaultValue(HPXML::UnitsSEER)
    args << arg

    arg = OpenStudio::Measure::OSArgument::makeDoubleArgument('cooling_system_cooling_efficiency', true)
    arg.setDisplayName('Cooling System: Efficiency')
    arg.setDescription("The rated efficiency value of the cooling system. Ignored for #{HPXML::HVACTypeEvaporativeCooler}.")
    arg.setDefaultValue(13.0)
    args << arg

    arg = OpenStudio::Measure::OSArgument::makeChoiceArgument('cooling_system_cooling_compressor_type', compressor_type_choices, false)
    arg.setDisplayName('Cooling System: Cooling Compressor Type')
    arg.setDescription("The compressor type of the cooling system. Only applies to #{HPXML::HVACTypeCentralAirConditioner} and #{HPXML::HVACTypeMiniSplitAirConditioner}. If not provided, the OS-HPXML default (see <a href='#{docs_base_url}#central-air-conditioner'>Central Air Conditioner</a>, <a href='#{docs_base_url}#mini-split-air-conditioner'>Mini-Split Air Conditioner</a>) is used.")
    args << arg

    arg = OpenStudio::Measure::OSArgument::makeDoubleArgument('cooling_system_cooling_sensible_heat_fraction', false)
    arg.setDisplayName('Cooling System: Cooling Sensible Heat Fraction')
    arg.setDescription("The sensible heat fraction of the cooling system. Ignored for #{HPXML::HVACTypeEvaporativeCooler}. If not provided, the OS-HPXML default (see <a href='#{docs_base_url}#central-air-conditioner'>Central Air Conditioner</a>, <a href='#{docs_base_url}#room-air-conditioner'>Room Air Conditioner</a>, <a href='#{docs_base_url}#packaged-terminal-air-conditioner'>Packaged Terminal Air Conditioner</a>, <a href='#{docs_base_url}#mini-split-air-conditioner'>Mini-Split Air Conditioner</a>) is used.")
    arg.setUnits('Frac')
    args << arg

    arg = OpenStudio::Measure::OSArgument::makeDoubleArgument('cooling_system_cooling_capacity', false)
    arg.setDisplayName('Cooling System: Cooling Capacity')
    arg.setDescription("The output cooling capacity of the cooling system. If not provided, the OS-HPXML autosized default (see <a href='#{docs_base_url}#central-air-conditioner'>Central Air Conditioner</a>, <a href='#{docs_base_url}#room-air-conditioner'>Room Air Conditioner</a>, <a href='#{docs_base_url}#packaged-terminal-air-conditioner'>Packaged Terminal Air Conditioner</a>, <a href='#{docs_base_url}#evaporative-cooler'>Evaporative Cooler</a>, <a href='#{docs_base_url}#mini-split-air-conditioner'>Mini-Split Air Conditioner</a>) is used.")
    arg.setUnits('Btu/hr')
    args << arg

    arg = OpenStudio::Measure::OSArgument::makeDoubleArgument('cooling_system_fraction_cool_load_served', true)
    arg.setDisplayName('Cooling System: Fraction Cool Load Served')
    arg.setDescription('The cooling load served by the cooling system.')
    arg.setUnits('Frac')
    arg.setDefaultValue(1)
    args << arg

    arg = OpenStudio::Measure::OSArgument::makeBoolArgument('cooling_system_is_ducted', false)
    arg.setDisplayName('Cooling System: Is Ducted')
    arg.setDescription("Whether the cooling system is ducted or not. Only used for #{HPXML::HVACTypeMiniSplitAirConditioner} and #{HPXML::HVACTypeEvaporativeCooler}. It's assumed that #{HPXML::HVACTypeCentralAirConditioner} is ducted, and #{HPXML::HVACTypeRoomAirConditioner} and #{HPXML::HVACTypePTAC} are not ducted.")
    arg.setDefaultValue(false)
    args << arg

    arg = OpenStudio::Measure::OSArgument::makeDoubleArgument('cooling_system_airflow_defect_ratio', false)
    arg.setDisplayName('Cooling System: Airflow Defect Ratio')
    arg.setDescription("The airflow defect ratio, defined as (InstalledAirflow - DesignAirflow) / DesignAirflow, of the cooling system per ANSI/RESNET/ACCA Standard 310. A value of zero means no airflow defect. Applies only to #{HPXML::HVACTypeCentralAirConditioner} and ducted #{HPXML::HVACTypeMiniSplitAirConditioner}. If not provided, assumes no defect.")
    arg.setUnits('Frac')
    args << arg

    arg = OpenStudio::Measure::OSArgument::makeDoubleArgument('cooling_system_charge_defect_ratio', false)
    arg.setDisplayName('Cooling System: Charge Defect Ratio')
    arg.setDescription("The refrigerant charge defect ratio, defined as (InstalledCharge - DesignCharge) / DesignCharge, of the cooling system per ANSI/RESNET/ACCA Standard 310. A value of zero means no refrigerant charge defect. Applies only to #{HPXML::HVACTypeCentralAirConditioner} and #{HPXML::HVACTypeMiniSplitAirConditioner}. If not provided, assumes no defect.")
    arg.setUnits('Frac')
    args << arg

    arg = OpenStudio::Measure::OSArgument::makeDoubleArgument('cooling_system_crankcase_heater_watts', false)
    arg.setDisplayName('Cooling System: Crankcase Heater Power Watts')
    arg.setDescription("Cooling system crankcase heater power consumption in Watts. Applies only to #{HPXML::HVACTypeCentralAirConditioner}, #{HPXML::HVACTypeRoomAirConditioner}, #{HPXML::HVACTypePTAC} and #{HPXML::HVACTypeMiniSplitAirConditioner}. If not provided, the OS-HPXML default (see <a href='#{docs_base_url}#central-air-conditioner'>Central Air Conditioner</a>, <a href='#{docs_base_url}#room-air-conditioner'>Room Air Conditioner</a>, <a href='#{docs_base_url}#packaged-terminal-air-conditioner'>Packaged Terminal Air Conditioner</a>, <a href='#{docs_base_url}#mini-split-air-conditioner'>Mini-Split Air Conditioner</a>) is used.")
    arg.setUnits('W')
    args << arg

    arg = OpenStudio::Measure::OSArgument::makeChoiceArgument('cooling_system_integrated_heating_system_fuel', heating_system_fuel_choices, false)
    arg.setDisplayName('Cooling System: Integrated Heating System Fuel Type')
    arg.setDescription("The fuel type of the heating system integrated into cooling system. Only used for #{HPXML::HVACTypePTAC} and #{HPXML::HVACTypeRoomAirConditioner}.")
    args << arg

    arg = OpenStudio::Measure::OSArgument::makeDoubleArgument('cooling_system_integrated_heating_system_efficiency_percent', false)
    arg.setDisplayName('Cooling System: Integrated Heating System Efficiency')
    arg.setUnits('Frac')
    arg.setDescription("The rated heating efficiency value of the heating system integrated into cooling system. Only used for #{HPXML::HVACTypePTAC} and #{HPXML::HVACTypeRoomAirConditioner}.")
    args << arg

    arg = OpenStudio::Measure::OSArgument::makeDoubleArgument('cooling_system_integrated_heating_system_capacity', false)
    arg.setDisplayName('Cooling System: Integrated Heating System Heating Capacity')
    arg.setDescription("The output heating capacity of the heating system integrated into cooling system. If not provided, the OS-HPXML autosized default (see <a href='#{docs_base_url}#room-air-conditioner'>Room Air Conditioner</a>, <a href='#{docs_base_url}#packaged-terminal-air-conditioner'>Packaged Terminal Air Conditioner</a>) is used. Only used for #{HPXML::HVACTypeRoomAirConditioner} and #{HPXML::HVACTypePTAC}.")
    arg.setUnits('Btu/hr')
    args << arg

    arg = OpenStudio::Measure::OSArgument::makeDoubleArgument('cooling_system_integrated_heating_system_fraction_heat_load_served', false)
    arg.setDisplayName('Cooling System: Integrated Heating System Fraction Heat Load Served')
    arg.setDescription("The heating load served by the heating system integrated into cooling system. Only used for #{HPXML::HVACTypePTAC} and #{HPXML::HVACTypeRoomAirConditioner}.")
    arg.setUnits('Frac')
    args << arg

    heat_pump_type_choices = OpenStudio::StringVector.new
    heat_pump_type_choices << 'none'
    heat_pump_type_choices << HPXML::HVACTypeHeatPumpAirToAir
    heat_pump_type_choices << HPXML::HVACTypeHeatPumpMiniSplit
    heat_pump_type_choices << HPXML::HVACTypeHeatPumpGroundToAir
    heat_pump_type_choices << HPXML::HVACTypeHeatPumpPTHP
    heat_pump_type_choices << HPXML::HVACTypeHeatPumpRoom

    heat_pump_heating_efficiency_type_choices = OpenStudio::StringVector.new
    heat_pump_heating_efficiency_type_choices << HPXML::UnitsHSPF
    heat_pump_heating_efficiency_type_choices << HPXML::UnitsHSPF2
    heat_pump_heating_efficiency_type_choices << HPXML::UnitsCOP

    heat_pump_backup_type_choices = OpenStudio::StringVector.new
    heat_pump_backup_type_choices << 'none'
    heat_pump_backup_type_choices << HPXML::HeatPumpBackupTypeIntegrated
    heat_pump_backup_type_choices << HPXML::HeatPumpBackupTypeSeparate

    heat_pump_backup_fuel_choices = OpenStudio::StringVector.new
    heat_pump_backup_fuel_choices << HPXML::FuelTypeElectricity
    heat_pump_backup_fuel_choices << HPXML::FuelTypeNaturalGas
    heat_pump_backup_fuel_choices << HPXML::FuelTypeOil
    heat_pump_backup_fuel_choices << HPXML::FuelTypePropane

    heat_pump_sizing_choices = OpenStudio::StringVector.new
    heat_pump_sizing_choices << HPXML::HeatPumpSizingACCA
    heat_pump_sizing_choices << HPXML::HeatPumpSizingHERS
    heat_pump_sizing_choices << HPXML::HeatPumpSizingMaxLoad

    heat_pump_backup_sizing_choices = OpenStudio::StringVector.new
    heat_pump_backup_sizing_choices << HPXML::HeatPumpBackupSizingEmergency
    heat_pump_backup_sizing_choices << HPXML::HeatPumpBackupSizingSupplemental

    arg = OpenStudio::Measure::OSArgument::makeChoiceArgument('heat_pump_type', heat_pump_type_choices, true)
    arg.setDisplayName('Heat Pump: Type')
    arg.setDescription("The type of heat pump. Use 'none' if there is no heat pump.")
    arg.setDefaultValue('none')
    args << arg

    arg = OpenStudio::Measure::OSArgument::makeChoiceArgument('heat_pump_heating_efficiency_type', heat_pump_heating_efficiency_type_choices, true)
    arg.setDisplayName('Heat Pump: Heating Efficiency Type')
    arg.setDescription("The heating efficiency type of heat pump. System types #{HPXML::HVACTypeHeatPumpAirToAir} and #{HPXML::HVACTypeHeatPumpMiniSplit} use #{HPXML::UnitsHSPF} or #{HPXML::UnitsHSPF2}. System types #{HPXML::HVACTypeHeatPumpGroundToAir}, #{HPXML::HVACTypeHeatPumpPTHP} and #{HPXML::HVACTypeHeatPumpRoom} use #{HPXML::UnitsCOP}.")
    arg.setDefaultValue(HPXML::UnitsHSPF)
    args << arg

    arg = OpenStudio::Measure::OSArgument::makeDoubleArgument('heat_pump_heating_efficiency', true)
    arg.setDisplayName('Heat Pump: Heating Efficiency')
    arg.setDescription('The rated heating efficiency value of the heat pump.')
    arg.setDefaultValue(7.7)
    args << arg

    arg = OpenStudio::Measure::OSArgument::makeChoiceArgument('heat_pump_cooling_efficiency_type', cooling_efficiency_type_choices, true)
    arg.setDisplayName('Heat Pump: Cooling Efficiency Type')
    arg.setDescription("The cooling efficiency type of heat pump. System types #{HPXML::HVACTypeHeatPumpAirToAir} and #{HPXML::HVACTypeHeatPumpMiniSplit} use #{HPXML::UnitsSEER} or #{HPXML::UnitsSEER2}. System types #{HPXML::HVACTypeHeatPumpGroundToAir}, #{HPXML::HVACTypeHeatPumpPTHP} and #{HPXML::HVACTypeHeatPumpRoom} use #{HPXML::UnitsEER}.")
    arg.setDefaultValue(HPXML::UnitsSEER)
    args << arg

    arg = OpenStudio::Measure::OSArgument::makeDoubleArgument('heat_pump_cooling_efficiency', true)
    arg.setDisplayName('Heat Pump: Cooling Efficiency')
    arg.setDescription('The rated cooling efficiency value of the heat pump.')
    arg.setDefaultValue(13.0)
    args << arg

    arg = OpenStudio::Measure::OSArgument::makeChoiceArgument('heat_pump_cooling_compressor_type', compressor_type_choices, false)
    arg.setDisplayName('Heat Pump: Cooling Compressor Type')
    arg.setDescription("The compressor type of the heat pump. Only applies to #{HPXML::HVACTypeHeatPumpAirToAir} and #{HPXML::HVACTypeHeatPumpMiniSplit}. If not provided, the OS-HPXML default (see <a href='#{docs_base_url}#air-to-air-heat-pump'>Air-to-Air Heat Pump</a>, <a href='#{docs_base_url}#mini-split-heat-pump'>Mini-Split Heat Pump</a>) is used.")
    args << arg

    arg = OpenStudio::Measure::OSArgument::makeDoubleArgument('heat_pump_cooling_sensible_heat_fraction', false)
    arg.setDisplayName('Heat Pump: Cooling Sensible Heat Fraction')
    arg.setDescription("The sensible heat fraction of the heat pump. If not provided, the OS-HPXML default (see <a href='#{docs_base_url}#air-to-air-heat-pump'>Air-to-Air Heat Pump</a>, <a href='#{docs_base_url}#mini-split-heat-pump'>Mini-Split Heat Pump</a>, <a href='#{docs_base_url}#packaged-terminal-heat-pump'>Packaged Terminal Heat Pump</a>, <a href='#{docs_base_url}#room-air-conditioner-w-reverse-cycle'>Room Air Conditioner w/ Reverse Cycle</a>, <a href='#{docs_base_url}#ground-to-air-heat-pump'>Ground-to-Air Heat Pump</a>) is used.")
    arg.setUnits('Frac')
    args << arg

    arg = OpenStudio::Measure::OSArgument::makeDoubleArgument('heat_pump_heating_capacity', false)
    arg.setDisplayName('Heat Pump: Heating Capacity')
    arg.setDescription("The output heating capacity of the heat pump. If not provided, the OS-HPXML autosized default (see <a href='#{docs_base_url}#air-to-air-heat-pump'>Air-to-Air Heat Pump</a>, <a href='#{docs_base_url}#mini-split-heat-pump'>Mini-Split Heat Pump</a>, <a href='#{docs_base_url}#packaged-terminal-heat-pump'>Packaged Terminal Heat Pump</a>, <a href='#{docs_base_url}#room-air-conditioner-w-reverse-cycle'>Room Air Conditioner w/ Reverse Cycle</a>, <a href='#{docs_base_url}#ground-to-air-heat-pump'>Ground-to-Air Heat Pump</a>) is used.")
    arg.setUnits('Btu/hr')
    args << arg

    arg = OpenStudio::Measure::OSArgument::makeDoubleArgument('heat_pump_heating_capacity_retention_fraction', false)
    arg.setDisplayName('Heat Pump: Heating Capacity Retention Fraction')
    arg.setDescription("The output heating capacity of the heat pump at a user-specified temperature (e.g., 17F or 5F) divided by the above nominal heating capacity. Applies to all heat pump types except #{HPXML::HVACTypeHeatPumpGroundToAir}. If not provided, the OS-HPXML default (see <a href='#{docs_base_url}#air-to-air-heat-pump'>Air-to-Air Heat Pump</a>, <a href='#{docs_base_url}#mini-split-heat-pump'>Mini-Split Heat Pump</a>, <a href='#{docs_base_url}#packaged-terminal-heat-pump'>Packaged Terminal Heat Pump</a>, <a href='#{docs_base_url}#room-air-conditioner-w-reverse-cycle'>Room Air Conditioner w/ Reverse Cycle</a>) is used.")
    arg.setUnits('Frac')
    args << arg

    arg = OpenStudio::Measure::OSArgument::makeDoubleArgument('heat_pump_heating_capacity_retention_temp', false)
    arg.setDisplayName('Heat Pump: Heating Capacity Retention Temperature')
    arg.setDescription("The user-specified temperature (e.g., 17F or 5F) for the above heating capacity retention fraction. Applies to all heat pump types except #{HPXML::HVACTypeHeatPumpGroundToAir}. Required if the Heating Capacity Retention Fraction is provided.")
    arg.setUnits('deg-F')
    args << arg

    arg = OpenStudio::Measure::OSArgument::makeDoubleArgument('heat_pump_cooling_capacity', false)
    arg.setDisplayName('Heat Pump: Cooling Capacity')
    arg.setDescription("The output cooling capacity of the heat pump. If not provided, the OS-HPXML autosized default (see <a href='#{docs_base_url}#air-to-air-heat-pump'>Air-to-Air Heat Pump</a>, <a href='#{docs_base_url}#mini-split-heat-pump'>Mini-Split Heat Pump</a>, <a href='#{docs_base_url}#packaged-terminal-heat-pump'>Packaged Terminal Heat Pump</a>, <a href='#{docs_base_url}#room-air-conditioner-w-reverse-cycle'>Room Air Conditioner w/ Reverse Cycle</a>, <a href='#{docs_base_url}#ground-to-air-heat-pump'>Ground-to-Air Heat Pump</a>) is used.")
    arg.setUnits('Btu/hr')
    args << arg

    arg = OpenStudio::Measure::OSArgument::makeDoubleArgument('heat_pump_fraction_heat_load_served', true)
    arg.setDisplayName('Heat Pump: Fraction Heat Load Served')
    arg.setDescription('The heating load served by the heat pump.')
    arg.setUnits('Frac')
    arg.setDefaultValue(1)
    args << arg

    arg = OpenStudio::Measure::OSArgument::makeDoubleArgument('heat_pump_fraction_cool_load_served', true)
    arg.setDisplayName('Heat Pump: Fraction Cool Load Served')
    arg.setDescription('The cooling load served by the heat pump.')
    arg.setUnits('Frac')
    arg.setDefaultValue(1)
    args << arg

    arg = OpenStudio::Measure::OSArgument::makeDoubleArgument('heat_pump_compressor_lockout_temp', false)
    arg.setDisplayName('Heat Pump: Compressor Lockout Temperature')
    arg.setDescription("The temperature below which the heat pump compressor is disabled. If both this and Backup Heating Lockout Temperature are provided and use the same value, it essentially defines a switchover temperature (for, e.g., a dual-fuel heat pump). Applies to all heat pump types other than #{HPXML::HVACTypeHeatPumpGroundToAir}. If not provided, the OS-HPXML default (see <a href='#{docs_base_url}#air-to-air-heat-pump'>Air-to-Air Heat Pump</a>, <a href='#{docs_base_url}#mini-split-heat-pump'>Mini-Split Heat Pump</a>, <a href='#{docs_base_url}#packaged-terminal-heat-pump'>Packaged Terminal Heat Pump</a>, <a href='#{docs_base_url}#room-air-conditioner-w-reverse-cycle'>Room Air Conditioner w/ Reverse Cycle</a>) is used.")
    arg.setUnits('deg-F')
    args << arg

    arg = OpenStudio::Measure::OSArgument::makeChoiceArgument('heat_pump_backup_type', heat_pump_backup_type_choices, true)
    arg.setDisplayName('Heat Pump: Backup Type')
    arg.setDescription("The backup type of the heat pump. If '#{HPXML::HeatPumpBackupTypeIntegrated}', represents e.g. built-in electric strip heat or dual-fuel integrated furnace. If '#{HPXML::HeatPumpBackupTypeSeparate}', represents e.g. electric baseboard or boiler based on the Heating System 2 specified below. Use 'none' if there is no backup heating.")
    arg.setDefaultValue(HPXML::HeatPumpBackupTypeIntegrated)
    args << arg

    arg = OpenStudio::Measure::OSArgument::makeChoiceArgument('heat_pump_backup_fuel', heat_pump_backup_fuel_choices, true)
    arg.setDisplayName('Heat Pump: Backup Fuel Type')
    arg.setDescription("The backup fuel type of the heat pump. Only applies if Backup Type is '#{HPXML::HeatPumpBackupTypeIntegrated}'.")
    arg.setDefaultValue(HPXML::FuelTypeElectricity)
    args << arg

    arg = OpenStudio::Measure::OSArgument::makeDoubleArgument('heat_pump_backup_heating_efficiency', true)
    arg.setDisplayName('Heat Pump: Backup Rated Efficiency')
    arg.setDescription("The backup rated efficiency value of the heat pump. Percent for electricity fuel type. AFUE otherwise. Only applies if Backup Type is '#{HPXML::HeatPumpBackupTypeIntegrated}'.")
    arg.setDefaultValue(1)
    args << arg

    arg = OpenStudio::Measure::OSArgument::makeDoubleArgument('heat_pump_backup_heating_capacity', false)
    arg.setDisplayName('Heat Pump: Backup Heating Capacity')
    arg.setDescription("The backup output heating capacity of the heat pump. If not provided, the OS-HPXML autosized default (see <a href='#{docs_base_url}#backup'>Backup</a>) is used. Only applies if Backup Type is '#{HPXML::HeatPumpBackupTypeIntegrated}'.")
    arg.setUnits('Btu/hr')
    args << arg

    arg = OpenStudio::Measure::OSArgument::makeDoubleArgument('heat_pump_backup_heating_lockout_temp', false)
    arg.setDisplayName('Heat Pump: Backup Heating Lockout Temperature')
    arg.setDescription("The temperature above which the heat pump backup system is disabled. If both this and Compressor Lockout Temperature are provided and use the same value, it essentially defines a switchover temperature (for, e.g., a dual-fuel heat pump). Applies for both Backup Type of '#{HPXML::HeatPumpBackupTypeIntegrated}' and '#{HPXML::HeatPumpBackupTypeSeparate}'. If not provided, the OS-HPXML default (see <a href='#{docs_base_url}#backup'>Backup</a>) is used.")
    arg.setUnits('deg-F')
    args << arg

    arg = OpenStudio::Measure::OSArgument::makeChoiceArgument('heat_pump_sizing_methodology', heat_pump_sizing_choices, false)
    arg.setDisplayName('Heat Pump: Sizing Methodology')
    arg.setDescription("The auto-sizing methodology to use when the heat pump capacity is not provided. If not provided, the OS-HPXML default (see <a href='#{docs_base_url}#hpxml-hvac-sizing-control'>HPXML HVAC Sizing Control</a>) is used.")
    args << arg

    arg = OpenStudio::Measure::OSArgument::makeChoiceArgument('heat_pump_backup_sizing_methodology', heat_pump_backup_sizing_choices, false)
    arg.setDisplayName('Heat Pump: Backup Sizing Methodology')
    arg.setDescription("The auto-sizing methodology to use when the heat pump backup capacity is not provided. If not provided, the OS-HPXML default (see <a href='#{docs_base_url}#hpxml-hvac-sizing-control'>HPXML HVAC Sizing Control</a>) is used.")
    args << arg

    arg = OpenStudio::Measure::OSArgument::makeBoolArgument('heat_pump_is_ducted', false)
    arg.setDisplayName('Heat Pump: Is Ducted')
    arg.setDescription("Whether the heat pump is ducted or not. Only used for #{HPXML::HVACTypeHeatPumpMiniSplit}. It's assumed that #{HPXML::HVACTypeHeatPumpAirToAir} and #{HPXML::HVACTypeHeatPumpGroundToAir} are ducted, and #{HPXML::HVACTypeHeatPumpPTHP} and #{HPXML::HVACTypeHeatPumpRoom} are not ducted. If not provided, assumes not ducted.")
    args << arg

    arg = OpenStudio::Measure::OSArgument::makeDoubleArgument('heat_pump_airflow_defect_ratio', false)
    arg.setDisplayName('Heat Pump: Airflow Defect Ratio')
    arg.setDescription("The airflow defect ratio, defined as (InstalledAirflow - DesignAirflow) / DesignAirflow, of the heat pump per ANSI/RESNET/ACCA Standard 310. A value of zero means no airflow defect. Applies only to #{HPXML::HVACTypeHeatPumpAirToAir}, ducted #{HPXML::HVACTypeHeatPumpMiniSplit}, and #{HPXML::HVACTypeHeatPumpGroundToAir}. If not provided, assumes no defect.")
    arg.setUnits('Frac')
    args << arg

    arg = OpenStudio::Measure::OSArgument::makeDoubleArgument('heat_pump_charge_defect_ratio', false)
    arg.setDisplayName('Heat Pump: Charge Defect Ratio')
    arg.setDescription('The refrigerant charge defect ratio, defined as (InstalledCharge - DesignCharge) / DesignCharge, of the heat pump per ANSI/RESNET/ACCA Standard 310. A value of zero means no refrigerant charge defect. Applies to all heat pump types. If not provided, assumes no defect.')
    arg.setUnits('Frac')
    args << arg

    arg = OpenStudio::Measure::OSArgument::makeDoubleArgument('heat_pump_crankcase_heater_watts', false)
    arg.setDisplayName('Heat Pump: Crankcase Heater Power Watts')
    arg.setDescription("Heat Pump crankcase heater power consumption in Watts. Applies only to #{HPXML::HVACTypeHeatPumpAirToAir}, #{HPXML::HVACTypeHeatPumpMiniSplit}, #{HPXML::HVACTypeHeatPumpPTHP} and #{HPXML::HVACTypeHeatPumpRoom}. If not provided, the OS-HPXML default (see <a href='#{docs_base_url}#air-to-air-heat-pump'>Air-to-Air Heat Pump</a>, <a href='#{docs_base_url}#mini-split-heat-pump'>Mini-Split Heat Pump</a>, <a href='#{docs_base_url}#packaged-terminal-heat-pump'>Packaged Terminal Heat Pump</a>, <a href='#{docs_base_url}#room-air-conditioner-w-reverse-cycle'>Room Air Conditioner w/ Reverse Cycle</a>) is used.")
    arg.setUnits('W')
    args << arg

    perf_data_capacity_type_choices = OpenStudio::StringVector.new
    perf_data_capacity_type_choices << 'Absolute capacities'
    perf_data_capacity_type_choices << 'Normalized capacity fractions'

    arg = OpenStudio::Measure::OSArgument.makeChoiceArgument('hvac_perf_data_capacity_type', perf_data_capacity_type_choices, false)
    arg.setDisplayName('HVAC Detailed Performance Data: Capacity Type')
    arg.setDescription('Type of capacity values for detailed performance data if available. Applies only to variable-speed air-source HVAC systems (central air conditioners, mini-split air conditioners, air-to-air heat pumps, and mini-split heat pumps).')
    arg.setUnits('Absolute capacities')
    args << arg

    arg = OpenStudio::Measure::OSArgument.makeStringArgument('hvac_perf_data_heating_outdoor_temperatures', false)
    arg.setDisplayName('HVAC Detailed Performance Data: Heating Outdoor Temperatures')
    arg.setDescription('Outdoor temperatures of heating detailed performance data if available. Applies only to variable-speed air-source HVAC systems (central air conditioners, mini-split air conditioners, air-to-air heat pumps, and mini-split heat pumps). One of the outdoor temperatures must be 47 deg-F. At least two performance data points are required using a comma-separated list.')
    arg.setUnits('deg-F')
    args << arg

    arg = OpenStudio::Measure::OSArgument.makeStringArgument('hvac_perf_data_heating_min_speed_capacities', false)
    arg.setDisplayName('HVAC Detailed Performance Data: Heating Minimum Speed Capacities')
    arg.setDescription('Minimum speed capacities of heating detailed performance data if available. Applies only to variable-speed air-source HVAC systems (central air conditioners, mini-split air conditioners, air-to-air heat pumps, and mini-split heat pumps). At least two performance data points are required using a comma-separated list.')
    arg.setUnits('Btu/hr or Frac')
    args << arg

    arg = OpenStudio::Measure::OSArgument.makeStringArgument('hvac_perf_data_heating_max_speed_capacities', false)
    arg.setDisplayName('HVAC Detailed Performance Data: Heating Maximum Speed Capacities')
    arg.setDescription('Maximum speed capacities of heating detailed performance data if available. Applies only to variable-speed air-source HVAC systems (central air conditioners, mini-split air conditioners, air-to-air heat pumps, and mini-split heat pumps). At least two performance data points are required using a comma-separated list.')
    arg.setUnits('Btu/hr or Frac')
    args << arg

    arg = OpenStudio::Measure::OSArgument.makeStringArgument('hvac_perf_data_heating_min_speed_cops', false)
    arg.setDisplayName('HVAC Detailed Performance Data: Heating Minimum Speed COPs')
    arg.setDescription('Minimum speed efficiency COP values of heating detailed performance data if available. Applies only to variable-speed air-source HVAC systems (central air conditioners, mini-split air conditioners, air-to-air heat pumps, and mini-split heat pumps). At least two performance data points are required using a comma-separated list.')
    arg.setUnits('W/W')
    args << arg

    arg = OpenStudio::Measure::OSArgument.makeStringArgument('hvac_perf_data_heating_max_speed_cops', false)
    arg.setDisplayName('HVAC Detailed Performance Data: Heating Maximum Speed COPs')
    arg.setDescription('Maximum speed efficiency COP values of heating detailed performance data if available. Applies only to variable-speed air-source HVAC systems (central air conditioners, mini-split air conditioners, air-to-air heat pumps, and mini-split heat pumps). At least two performance data points are required using a comma-separated list.')
    arg.setUnits('W/W')
    args << arg

    arg = OpenStudio::Measure::OSArgument.makeStringArgument('hvac_perf_data_cooling_outdoor_temperatures', false)
    arg.setDisplayName('HVAC Detailed Performance Data: Cooling Outdoor Temperatures')
    arg.setDescription('Outdoor temperatures of cooling detailed performance data if available. Applies only to variable-speed air-source HVAC systems (central air conditioners, mini-split air conditioners, air-to-air heat pumps, and mini-split heat pumps). One of the outdoor temperatures must be 95 deg-F. At least two performance data points are required using a comma-separated list.')
    arg.setUnits('deg-F')
    args << arg

    arg = OpenStudio::Measure::OSArgument.makeStringArgument('hvac_perf_data_cooling_min_speed_capacities', false)
    arg.setDisplayName('HVAC Detailed Performance Data: Cooling Minimum Speed Capacities')
    arg.setDescription('Minimum speed capacities of cooling detailed performance data if available. Applies only to variable-speed air-source HVAC systems (central air conditioners, mini-split air conditioners, air-to-air heat pumps, and mini-split heat pumps). At least two performance data points are required using a comma-separated list.')
    arg.setUnits('Btu/hr or Frac')
    args << arg

    arg = OpenStudio::Measure::OSArgument.makeStringArgument('hvac_perf_data_cooling_max_speed_capacities', false)
    arg.setDisplayName('HVAC Detailed Performance Data: Cooling Maximum Speed Capacities')
    arg.setDescription('Maximum speed capacities of cooling detailed performance data if available. Applies only to variable-speed air-source HVAC systems (central air conditioners, mini-split air conditioners, air-to-air heat pumps, and mini-split heat pumps). At least two performance data points are required using a comma-separated list.')
    arg.setUnits('Btu/hr or Frac')
    args << arg

    arg = OpenStudio::Measure::OSArgument.makeStringArgument('hvac_perf_data_cooling_min_speed_cops', false)
    arg.setDisplayName('HVAC Detailed Performance Data: Cooling Minimum Speed COPs')
    arg.setDescription('Minimum speed efficiency COP values of cooling detailed performance data if available. Applies only to variable-speed air-source HVAC systems (central air conditioners, mini-split air conditioners, air-to-air heat pumps, and mini-split heat pumps). At least two performance data points are required using a comma-separated list.')
    arg.setUnits('W/W')
    args << arg

    arg = OpenStudio::Measure::OSArgument.makeStringArgument('hvac_perf_data_cooling_max_speed_cops', false)
    arg.setDisplayName('HVAC Detailed Performance Data: Cooling Maximum Speed COPs')
    arg.setDescription('Maximum speed efficiency COP values of cooling detailed performance data if available. Applies only to variable-speed air-source HVAC systems (central air conditioners, mini-split air conditioners, air-to-air heat pumps, and mini-split heat pumps). At least two performance data points are required using a comma-separated list.')
    arg.setUnits('W/W')
    args << arg

    geothermal_loop_configuration_choices = OpenStudio::StringVector.new
    geothermal_loop_configuration_choices << 'none'
    # geothermal_loop_configuration_choices << HPXML::GeothermalLoopLoopConfigurationDiagonal
    # geothermal_loop_configuration_choices << HPXML::GeothermalLoopLoopConfigurationHorizontal
    # geothermal_loop_configuration_choices << HPXML::GeothermalLoopLoopConfigurationOther
    geothermal_loop_configuration_choices << HPXML::GeothermalLoopLoopConfigurationVertical

    arg = OpenStudio::Measure::OSArgument::makeChoiceArgument('geothermal_loop_configuration', geothermal_loop_configuration_choices, false)
    arg.setDisplayName('Geothermal Loop: Configuration')
    arg.setDescription("Configuration of the geothermal loop. Only applies to #{HPXML::HVACTypeHeatPumpGroundToAir} heat pump type. If not provided, the OS-HPXML default (see <a href='#{docs_base_url}#ground-to-air-heat-pump'>Ground-to-Air Heat Pump</a>) is used.")
    args << arg

    geothermal_loop_borefield_configuration_choices = OpenStudio::StringVector.new
    valid_bore_configs = HVACSizing.valid_bore_configs
    valid_bore_configs.keys.each do |valid_bore_config|
      geothermal_loop_borefield_configuration_choices << valid_bore_config
    end

    arg = OpenStudio::Measure::OSArgument::makeChoiceArgument('geothermal_loop_borefield_configuration', geothermal_loop_borefield_configuration_choices, false)
    arg.setDisplayName('Geothermal Loop: Borefield Configuration')
    arg.setDescription("Borefield configuration of the geothermal loop. Only applies to #{HPXML::HVACTypeHeatPumpGroundToAir} heat pump type. If not provided, the OS-HPXML default (see <a href='#{docs_base_url}#hpxml-geothermal-loops'>HPXML Geothermal Loops</a>) is used.")
    args << arg

    arg = OpenStudio::Measure::OSArgument::makeDoubleArgument('geothermal_loop_loop_flow', false)
    arg.setDisplayName('Geothermal Loop: Loop Flow')
    arg.setDescription("Water flow rate through the geothermal loop. Only applies to #{HPXML::HVACTypeHeatPumpGroundToAir} heat pump type. If not provided, the OS-HPXML autosized default (see <a href='#{docs_base_url}#hpxml-geothermal-loops'>HPXML Geothermal Loops</a>) is used.")
    arg.setUnits('gpm')
    args << arg

    arg = OpenStudio::Measure::OSArgument::makeIntegerArgument('geothermal_loop_boreholes_count', false)
    arg.setDisplayName('Geothermal Loop: Boreholes Count')
    arg.setDescription("Number of boreholes. Only applies to #{HPXML::HVACTypeHeatPumpGroundToAir} heat pump type. If not provided, the OS-HPXML autosized default (see <a href='#{docs_base_url}#hpxml-geothermal-loops'>HPXML Geothermal Loops</a>) is used.")
    arg.setUnits('#')
    args << arg

    arg = OpenStudio::Measure::OSArgument::makeDoubleArgument('geothermal_loop_boreholes_length', false)
    arg.setDisplayName('Geothermal Loop: Boreholes Length')
    arg.setDescription("Average length of each borehole (vertical). Only applies to #{HPXML::HVACTypeHeatPumpGroundToAir} heat pump type. If not provided, the OS-HPXML autosized default (see <a href='#{docs_base_url}#hpxml-geothermal-loops'>HPXML Geothermal Loops</a>) is used.")
    arg.setUnits('ft')
    args << arg

    arg = OpenStudio::Measure::OSArgument::makeDoubleArgument('geothermal_loop_boreholes_spacing', false)
    arg.setDisplayName('Geothermal Loop: Boreholes Spacing')
    arg.setDescription("Distance between bores. Only applies to #{HPXML::HVACTypeHeatPumpGroundToAir} heat pump type. If not provided, the OS-HPXML default (see <a href='#{docs_base_url}#hpxml-geothermal-loops'>HPXML Geothermal Loops</a>) is used.")
    arg.setUnits('ft')
    args << arg

    arg = OpenStudio::Measure::OSArgument::makeDoubleArgument('geothermal_loop_boreholes_diameter', false)
    arg.setDisplayName('Geothermal Loop: Boreholes Diameter')
    arg.setDescription("Diameter of bores. Only applies to #{HPXML::HVACTypeHeatPumpGroundToAir} heat pump type. If not provided, the OS-HPXML default (see <a href='#{docs_base_url}#hpxml-geothermal-loops'>HPXML Geothermal Loops</a>) is used.")
    arg.setUnits('in')
    args << arg

    geothermal_loop_grout_or_pipe_type_choices = OpenStudio::StringVector.new
    geothermal_loop_grout_or_pipe_type_choices << HPXML::GeothermalLoopGroutOrPipeTypeStandard
    geothermal_loop_grout_or_pipe_type_choices << HPXML::GeothermalLoopGroutOrPipeTypeThermallyEnhanced

    arg = OpenStudio::Measure::OSArgument::makeChoiceArgument('geothermal_loop_grout_type', geothermal_loop_grout_or_pipe_type_choices, false)
    arg.setDisplayName('Geothermal Loop: Grout Type')
    arg.setDescription("Grout type of the geothermal loop. Only applies to #{HPXML::HVACTypeHeatPumpGroundToAir} heat pump type. If not provided, the OS-HPXML default (see <a href='#{docs_base_url}#hpxml-geothermal-loops'>HPXML Geothermal Loops</a>) is used.")
    args << arg

    arg = OpenStudio::Measure::OSArgument::makeChoiceArgument('geothermal_loop_pipe_type', geothermal_loop_grout_or_pipe_type_choices, false)
    arg.setDisplayName('Geothermal Loop: Pipe Type')
    arg.setDescription("Pipe type of the geothermal loop. Only applies to #{HPXML::HVACTypeHeatPumpGroundToAir} heat pump type. If not provided, the OS-HPXML default (see <a href='#{docs_base_url}#hpxml-geothermal-loops'>HPXML Geothermal Loops</a>) is used.")
    args << arg

    geothermal_loop_pipe_diameter_choices = OpenStudio::StringVector.new
    geothermal_loop_pipe_diameter_choices << '3/4" pipe'
    geothermal_loop_pipe_diameter_choices << '1" pipe'
    geothermal_loop_pipe_diameter_choices << '1-1/4" pipe'

    arg = OpenStudio::Measure::OSArgument::makeChoiceArgument('geothermal_loop_pipe_diameter', geothermal_loop_pipe_diameter_choices, false)
    arg.setDisplayName('Geothermal Loop: Pipe Diameter')
    arg.setDescription("Pipe diameter of the geothermal loop. Only applies to #{HPXML::HVACTypeHeatPumpGroundToAir} heat pump type. If not provided, the OS-HPXML default (see <a href='#{docs_base_url}#hpxml-geothermal-loops'>HPXML Geothermal Loops</a>) is used.")
    arg.setUnits('in')
    args << arg

    heating_system_2_type_choices = OpenStudio::StringVector.new
    heating_system_2_type_choices << 'none'
    heating_system_2_type_choices << HPXML::HVACTypeFurnace
    heating_system_2_type_choices << HPXML::HVACTypeWallFurnace
    heating_system_2_type_choices << HPXML::HVACTypeFloorFurnace
    heating_system_2_type_choices << HPXML::HVACTypeBoiler
    heating_system_2_type_choices << HPXML::HVACTypeElectricResistance
    heating_system_2_type_choices << HPXML::HVACTypeStove
    heating_system_2_type_choices << HPXML::HVACTypeSpaceHeater
    heating_system_2_type_choices << HPXML::HVACTypeFireplace

    arg = OpenStudio::Measure::OSArgument::makeChoiceArgument('heating_system_2_type', heating_system_2_type_choices, true)
    arg.setDisplayName('Heating System 2: Type')
    arg.setDescription('The type of the second heating system.')
    arg.setDefaultValue('none')
    args << arg

    arg = OpenStudio::Measure::OSArgument::makeChoiceArgument('heating_system_2_fuel', heating_system_fuel_choices, true)
    arg.setDisplayName('Heating System 2: Fuel Type')
    arg.setDescription("The fuel type of the second heating system. Ignored for #{HPXML::HVACTypeElectricResistance}.")
    arg.setDefaultValue(HPXML::FuelTypeElectricity)
    args << arg

    arg = OpenStudio::Measure::OSArgument::makeDoubleArgument('heating_system_2_heating_efficiency', true)
    arg.setDisplayName('Heating System 2: Rated AFUE or Percent')
    arg.setUnits('Frac')
    arg.setDescription('The rated heating efficiency value of the second heating system.')
    arg.setDefaultValue(1.0)
    args << arg

    arg = OpenStudio::Measure::OSArgument::makeDoubleArgument('heating_system_2_heating_capacity', false)
    arg.setDisplayName('Heating System 2: Heating Capacity')
    arg.setDescription("The output heating capacity of the second heating system. If not provided, the OS-HPXML autosized default (see <a href='#{docs_base_url}#hpxml-heating-systems'>HPXML Heating Systems</a>) is used.")
    arg.setUnits('Btu/hr')
    args << arg

    arg = OpenStudio::Measure::OSArgument::makeDoubleArgument('heating_system_2_fraction_heat_load_served', true)
    arg.setDisplayName('Heating System 2: Fraction Heat Load Served')
    arg.setDescription('The heat load served fraction of the second heating system. Ignored if this heating system serves as a backup system for a heat pump.')
    arg.setUnits('Frac')
    arg.setDefaultValue(0.25)
    args << arg

    arg = OpenStudio::Measure::OSArgument::makeStringArgument('hvac_control_heating_weekday_setpoint', false)
    arg.setDisplayName('HVAC Control: Heating Weekday Setpoint Schedule')
    arg.setDescription('Specify the constant or 24-hour comma-separated weekday heating setpoint schedule. Required unless a detailed CSV schedule is provided.')
    arg.setUnits('deg-F')
    args << arg

    arg = OpenStudio::Measure::OSArgument::makeStringArgument('hvac_control_heating_weekend_setpoint', false)
    arg.setDisplayName('HVAC Control: Heating Weekend Setpoint Schedule')
    arg.setDescription('Specify the constant or 24-hour comma-separated weekend heating setpoint schedule. Required unless a detailed CSV schedule is provided.')
    arg.setUnits('deg-F')
    args << arg

    arg = OpenStudio::Measure::OSArgument::makeStringArgument('hvac_control_cooling_weekday_setpoint', false)
    arg.setDisplayName('HVAC Control: Cooling Weekday Setpoint Schedule')
    arg.setDescription('Specify the constant or 24-hour comma-separated weekday cooling setpoint schedule. Required unless a detailed CSV schedule is provided.')
    arg.setUnits('deg-F')
    args << arg

    arg = OpenStudio::Measure::OSArgument::makeStringArgument('hvac_control_cooling_weekend_setpoint', false)
    arg.setDisplayName('HVAC Control: Cooling Weekend Setpoint Schedule')
    arg.setDescription('Specify the constant or 24-hour comma-separated weekend cooling setpoint schedule. Required unless a detailed CSV schedule is provided.')
    arg.setUnits('deg-F')
    args << arg

    arg = OpenStudio::Measure::OSArgument::makeStringArgument('hvac_control_heating_season_period', false)
    arg.setDisplayName('HVAC Control: Heating Season Period')
    arg.setDescription("Enter a date like 'Nov 1 - Jun 30'. If not provided, the OS-HPXML default (see <a href='#{docs_base_url}#hpxml-hvac-control'>HPXML HVAC Control</a>) is used. Can also provide '#{HPXML::BuildingAmerica}' to use automatic seasons from the Building America House Simulation Protocols.")
    args << arg

    arg = OpenStudio::Measure::OSArgument::makeStringArgument('hvac_control_cooling_season_period', false)
    arg.setDisplayName('HVAC Control: Cooling Season Period')
    arg.setDescription("Enter a date like 'Jun 1 - Oct 31'. If not provided, the OS-HPXML default (see <a href='#{docs_base_url}#hpxml-hvac-control'>HPXML HVAC Control</a>) is used. Can also provide '#{HPXML::BuildingAmerica}' to use automatic seasons from the Building America House Simulation Protocols.")
    args << arg

    duct_leakage_units_choices = OpenStudio::StringVector.new
    duct_leakage_units_choices << HPXML::UnitsCFM25
    duct_leakage_units_choices << HPXML::UnitsCFM50
    duct_leakage_units_choices << HPXML::UnitsPercent

    duct_location_choices = OpenStudio::StringVector.new
    duct_location_choices << HPXML::LocationConditionedSpace
    duct_location_choices << HPXML::LocationBasementConditioned
    duct_location_choices << HPXML::LocationBasementUnconditioned
    duct_location_choices << HPXML::LocationCrawlspace
    duct_location_choices << HPXML::LocationCrawlspaceVented
    duct_location_choices << HPXML::LocationCrawlspaceUnvented
    duct_location_choices << HPXML::LocationCrawlspaceConditioned
    duct_location_choices << HPXML::LocationAttic
    duct_location_choices << HPXML::LocationAtticVented
    duct_location_choices << HPXML::LocationAtticUnvented
    duct_location_choices << HPXML::LocationGarage
    duct_location_choices << HPXML::LocationExteriorWall
    duct_location_choices << HPXML::LocationUnderSlab
    duct_location_choices << HPXML::LocationRoofDeck
    duct_location_choices << HPXML::LocationOutside
    duct_location_choices << HPXML::LocationOtherHousingUnit
    duct_location_choices << HPXML::LocationOtherHeatedSpace
    duct_location_choices << HPXML::LocationOtherMultifamilyBufferSpace
    duct_location_choices << HPXML::LocationOtherNonFreezingSpace
    duct_location_choices << HPXML::LocationManufacturedHomeBelly

    arg = OpenStudio::Measure::OSArgument::makeChoiceArgument('ducts_leakage_units', duct_leakage_units_choices, true)
    arg.setDisplayName('Ducts: Leakage Units')
    arg.setDescription('The leakage units of the ducts.')
    arg.setDefaultValue(HPXML::UnitsPercent)
    args << arg

    arg = OpenStudio::Measure::OSArgument::makeDoubleArgument('ducts_supply_leakage_to_outside_value', true)
    arg.setDisplayName('Ducts: Supply Leakage to Outside Value')
    arg.setDescription('The leakage value to outside for the supply ducts.')
    arg.setDefaultValue(0.1)
    args << arg

    arg = OpenStudio::Measure::OSArgument::makeDoubleArgument('ducts_return_leakage_to_outside_value', true)
    arg.setDisplayName('Ducts: Return Leakage to Outside Value')
    arg.setDescription('The leakage value to outside for the return ducts.')
    arg.setDefaultValue(0.1)
    args << arg

    arg = OpenStudio::Measure::OSArgument::makeChoiceArgument('ducts_supply_location', duct_location_choices, false)
    arg.setDisplayName('Ducts: Supply Location')
    arg.setDescription("The location of the supply ducts. If not provided, the OS-HPXML default (see <a href='#{docs_base_url}#air-distribution'>Air Distribution</a>) is used.")
    args << arg

    arg = OpenStudio::Measure::OSArgument::makeDoubleArgument('ducts_supply_insulation_r', true)
    arg.setDisplayName('Ducts: Supply Insulation R-Value')
    arg.setDescription('The insulation r-value of the supply ducts excluding air films.')
    arg.setUnits('h-ft^2-R/Btu')
    arg.setDefaultValue(0)
    args << arg

    duct_buried_level_choices = OpenStudio::StringVector.new
    duct_buried_level_choices << HPXML::DuctBuriedInsulationNone
    duct_buried_level_choices << HPXML::DuctBuriedInsulationPartial
    duct_buried_level_choices << HPXML::DuctBuriedInsulationFull
    duct_buried_level_choices << HPXML::DuctBuriedInsulationDeep

    arg = OpenStudio::Measure::OSArgument::makeChoiceArgument('ducts_supply_buried_insulation_level', duct_buried_level_choices, false)
    arg.setDisplayName('Ducts: Supply Buried Insulation Level')
    arg.setDescription('Whether the supply ducts are buried in, e.g., attic loose-fill insulation. Partially buried ducts have insulation that does not cover the top of the ducts. Fully buried ducts have insulation that just covers the top of the ducts. Deeply buried ducts have insulation that continues above the top of the ducts.')
    args << arg

    arg = OpenStudio::Measure::OSArgument::makeDoubleArgument('ducts_supply_surface_area', false)
    arg.setDisplayName('Ducts: Supply Surface Area')
    arg.setDescription("The supply ducts surface area in the given location. If neither Surface Area nor Area Fraction provided, the OS-HPXML default (see <a href='#{docs_base_url}#air-distribution'>Air Distribution</a>) is used.")
    arg.setUnits('ft^2')
    args << arg

    arg = OpenStudio::Measure::OSArgument::makeDoubleArgument('ducts_supply_surface_area_fraction', false)
    arg.setDisplayName('Ducts: Supply Area Fraction')
    arg.setDescription("The fraction of supply ducts surface area in the given location. Only used if Surface Area is not provided. If the fraction is less than 1, the remaining duct area is assumed to be in conditioned space. If neither Surface Area nor Area Fraction provided, the OS-HPXML default (see <a href='#{docs_base_url}#air-distribution'>Air Distribution</a>) is used.")
    arg.setUnits('frac')
    args << arg

    arg = OpenStudio::Measure::OSArgument::makeChoiceArgument('ducts_return_location', duct_location_choices, false)
    arg.setDisplayName('Ducts: Return Location')
    arg.setDescription("The location of the return ducts. If not provided, the OS-HPXML default (see <a href='#{docs_base_url}#air-distribution'>Air Distribution</a>) is used.")
    args << arg

    arg = OpenStudio::Measure::OSArgument::makeDoubleArgument('ducts_return_insulation_r', true)
    arg.setDisplayName('Ducts: Return Insulation R-Value')
    arg.setDescription('The insulation r-value of the return ducts excluding air films.')
    arg.setUnits('h-ft^2-R/Btu')
    arg.setDefaultValue(0)
    args << arg

    arg = OpenStudio::Measure::OSArgument::makeChoiceArgument('ducts_return_buried_insulation_level', duct_buried_level_choices, false)
    arg.setDisplayName('Ducts: Return Buried Insulation Level')
    arg.setDescription('Whether the return ducts are buried in, e.g., attic loose-fill insulation. Partially buried ducts have insulation that does not cover the top of the ducts. Fully buried ducts have insulation that just covers the top of the ducts. Deeply buried ducts have insulation that continues above the top of the ducts.')
    args << arg

    arg = OpenStudio::Measure::OSArgument::makeDoubleArgument('ducts_return_surface_area', false)
    arg.setDisplayName('Ducts: Return Surface Area')
    arg.setDescription("The return ducts surface area in the given location. If neither Surface Area nor Area Fraction provided, the OS-HPXML default (see <a href='#{docs_base_url}#air-distribution'>Air Distribution</a>) is used.")
    arg.setUnits('ft^2')
    args << arg

    arg = OpenStudio::Measure::OSArgument::makeDoubleArgument('ducts_return_surface_area_fraction', false)
    arg.setDisplayName('Ducts: Return Area Fraction')
    arg.setDescription("The fraction of return ducts surface area in the given location. Only used if Surface Area is not provided. If the fraction is less than 1, the remaining duct area is assumed to be in conditioned space. If neither Surface Area nor Area Fraction provided, the OS-HPXML default (see <a href='#{docs_base_url}#air-distribution'>Air Distribution</a>) is used.")
    arg.setUnits('frac')
    args << arg

    arg = OpenStudio::Measure::OSArgument::makeIntegerArgument('ducts_number_of_return_registers', false)
    arg.setDisplayName('Ducts: Number of Return Registers')
    arg.setDescription("The number of return registers of the ducts. Only used to calculate default return duct surface area. If not provided, the OS-HPXML default (see <a href='#{docs_base_url}#air-distribution'>Air Distribution</a>) is used.")
    arg.setUnits('#')
    args << arg

    mech_vent_fan_type_choices = OpenStudio::StringVector.new
    mech_vent_fan_type_choices << 'none'
    mech_vent_fan_type_choices << HPXML::MechVentTypeExhaust
    mech_vent_fan_type_choices << HPXML::MechVentTypeSupply
    mech_vent_fan_type_choices << HPXML::MechVentTypeERV
    mech_vent_fan_type_choices << HPXML::MechVentTypeHRV
    mech_vent_fan_type_choices << HPXML::MechVentTypeBalanced
    mech_vent_fan_type_choices << HPXML::MechVentTypeCFIS

    mech_vent_recovery_efficiency_type_choices = OpenStudio::StringVector.new
    mech_vent_recovery_efficiency_type_choices << 'Unadjusted'
    mech_vent_recovery_efficiency_type_choices << 'Adjusted'

    arg = OpenStudio::Measure::OSArgument::makeChoiceArgument('mech_vent_fan_type', mech_vent_fan_type_choices, true)
    arg.setDisplayName('Mechanical Ventilation: Fan Type')
    arg.setDescription("The type of the mechanical ventilation. Use 'none' if there is no mechanical ventilation system.")
    arg.setDefaultValue('none')
    args << arg

    arg = OpenStudio::Measure::OSArgument::makeDoubleArgument('mech_vent_flow_rate', false)
    arg.setDisplayName('Mechanical Ventilation: Flow Rate')
    arg.setDescription("The flow rate of the mechanical ventilation. If not provided, the OS-HPXML default (see <a href='#{docs_base_url}#hpxml-mechanical-ventilation-fans'>HPXML Mechanical Ventilation Fans</a>) is used.")
    arg.setUnits('CFM')
    args << arg

    arg = OpenStudio::Measure::OSArgument::makeDoubleArgument('mech_vent_hours_in_operation', false)
    arg.setDisplayName('Mechanical Ventilation: Hours In Operation')
    arg.setDescription("The hours in operation of the mechanical ventilation. If not provided, the OS-HPXML default (see <a href='#{docs_base_url}#hpxml-mechanical-ventilation-fans'>HPXML Mechanical Ventilation Fans</a>) is used.")
    arg.setUnits('hrs/day')
    args << arg

    arg = OpenStudio::Measure::OSArgument::makeChoiceArgument('mech_vent_recovery_efficiency_type', mech_vent_recovery_efficiency_type_choices, true)
    arg.setDisplayName('Mechanical Ventilation: Total Recovery Efficiency Type')
    arg.setDescription('The total recovery efficiency type of the mechanical ventilation.')
    arg.setDefaultValue('Unadjusted')
    args << arg

    arg = OpenStudio::Measure::OSArgument::makeDoubleArgument('mech_vent_total_recovery_efficiency', true)
    arg.setDisplayName('Mechanical Ventilation: Total Recovery Efficiency')
    arg.setDescription("The Unadjusted or Adjusted total recovery efficiency of the mechanical ventilation. Applies to #{HPXML::MechVentTypeERV}.")
    arg.setUnits('Frac')
    arg.setDefaultValue(0.48)
    args << arg

    arg = OpenStudio::Measure::OSArgument::makeDoubleArgument('mech_vent_sensible_recovery_efficiency', true)
    arg.setDisplayName('Mechanical Ventilation: Sensible Recovery Efficiency')
    arg.setDescription("The Unadjusted or Adjusted sensible recovery efficiency of the mechanical ventilation. Applies to #{HPXML::MechVentTypeERV} and #{HPXML::MechVentTypeHRV}.")
    arg.setUnits('Frac')
    arg.setDefaultValue(0.72)
    args << arg

    arg = OpenStudio::Measure::OSArgument::makeDoubleArgument('mech_vent_fan_power', false)
    arg.setDisplayName('Mechanical Ventilation: Fan Power')
    arg.setDescription("The fan power of the mechanical ventilation. If not provided, the OS-HPXML default (see <a href='#{docs_base_url}#hpxml-mechanical-ventilation-fans'>HPXML Mechanical Ventilation Fans</a>) is used.")
    arg.setUnits('W')
    args << arg

    arg = OpenStudio::Measure::OSArgument::makeIntegerArgument('mech_vent_num_units_served', true)
    arg.setDisplayName('Mechanical Ventilation: Number of Units Served')
    arg.setDescription("Number of dwelling units served by the mechanical ventilation system. Must be 1 if #{HPXML::ResidentialTypeSFD}. Used to apportion flow rate and fan power to the unit.")
    arg.setUnits('#')
    arg.setDefaultValue(1)
    args << arg

    arg = OpenStudio::Measure::OSArgument::makeDoubleArgument('mech_vent_shared_frac_recirculation', false)
    arg.setDisplayName('Shared Mechanical Ventilation: Fraction Recirculation')
    arg.setDescription('Fraction of the total supply air that is recirculated, with the remainder assumed to be outdoor air. The value must be 0 for exhaust only systems. Required for a shared mechanical ventilation system.')
    arg.setUnits('Frac')
    args << arg

    arg = OpenStudio::Measure::OSArgument::makeChoiceArgument('mech_vent_shared_preheating_fuel', heating_system_fuel_choices, false)
    arg.setDisplayName('Shared Mechanical Ventilation: Preheating Fuel')
    arg.setDescription('Fuel type of the preconditioning heating equipment. Only used for a shared mechanical ventilation system. If not provided, assumes no preheating.')
    args << arg

    arg = OpenStudio::Measure::OSArgument::makeDoubleArgument('mech_vent_shared_preheating_efficiency', false)
    arg.setDisplayName('Shared Mechanical Ventilation: Preheating Efficiency')
    arg.setDescription('Efficiency of the preconditioning heating equipment. Only used for a shared mechanical ventilation system. If not provided, assumes no preheating.')
    arg.setUnits('COP')
    args << arg

    arg = OpenStudio::Measure::OSArgument::makeDoubleArgument('mech_vent_shared_preheating_fraction_heat_load_served', false)
    arg.setDisplayName('Shared Mechanical Ventilation: Preheating Fraction Ventilation Heat Load Served')
    arg.setDescription('Fraction of heating load introduced by the shared ventilation system that is met by the preconditioning heating equipment. If not provided, assumes no preheating.')
    arg.setUnits('Frac')
    args << arg

    cooling_system_fuel_choices = OpenStudio::StringVector.new
    cooling_system_fuel_choices << HPXML::FuelTypeElectricity

    arg = OpenStudio::Measure::OSArgument::makeChoiceArgument('mech_vent_shared_precooling_fuel', cooling_system_fuel_choices, false)
    arg.setDisplayName('Shared Mechanical Ventilation: Precooling Fuel')
    arg.setDescription('Fuel type of the preconditioning cooling equipment. Only used for a shared mechanical ventilation system. If not provided, assumes no precooling.')
    args << arg

    arg = OpenStudio::Measure::OSArgument::makeDoubleArgument('mech_vent_shared_precooling_efficiency', false)
    arg.setDisplayName('Shared Mechanical Ventilation: Precooling Efficiency')
    arg.setDescription('Efficiency of the preconditioning cooling equipment. Only used for a shared mechanical ventilation system. If not provided, assumes no precooling.')
    arg.setUnits('COP')
    args << arg

    arg = OpenStudio::Measure::OSArgument::makeDoubleArgument('mech_vent_shared_precooling_fraction_cool_load_served', false)
    arg.setDisplayName('Shared Mechanical Ventilation: Precooling Fraction Ventilation Cool Load Served')
    arg.setDescription('Fraction of cooling load introduced by the shared ventilation system that is met by the preconditioning cooling equipment. If not provided, assumes no precooling.')
    arg.setUnits('Frac')
    args << arg

    mech_vent_2_fan_type_choices = OpenStudio::StringVector.new
    mech_vent_2_fan_type_choices << 'none'
    mech_vent_2_fan_type_choices << HPXML::MechVentTypeExhaust
    mech_vent_2_fan_type_choices << HPXML::MechVentTypeSupply
    mech_vent_2_fan_type_choices << HPXML::MechVentTypeERV
    mech_vent_2_fan_type_choices << HPXML::MechVentTypeHRV
    mech_vent_2_fan_type_choices << HPXML::MechVentTypeBalanced

    arg = OpenStudio::Measure::OSArgument::makeChoiceArgument('mech_vent_2_fan_type', mech_vent_2_fan_type_choices, true)
    arg.setDisplayName('Mechanical Ventilation 2: Fan Type')
    arg.setDescription("The type of the second mechanical ventilation. Use 'none' if there is no second mechanical ventilation system.")
    arg.setDefaultValue('none')
    args << arg

    arg = OpenStudio::Measure::OSArgument::makeDoubleArgument('mech_vent_2_flow_rate', true)
    arg.setDisplayName('Mechanical Ventilation 2: Flow Rate')
    arg.setDescription('The flow rate of the second mechanical ventilation.')
    arg.setUnits('CFM')
    arg.setDefaultValue(110)
    args << arg

    arg = OpenStudio::Measure::OSArgument::makeDoubleArgument('mech_vent_2_hours_in_operation', true)
    arg.setDisplayName('Mechanical Ventilation 2: Hours In Operation')
    arg.setDescription('The hours in operation of the second mechanical ventilation.')
    arg.setUnits('hrs/day')
    arg.setDefaultValue(24)
    args << arg

    arg = OpenStudio::Measure::OSArgument::makeChoiceArgument('mech_vent_2_recovery_efficiency_type', mech_vent_recovery_efficiency_type_choices, true)
    arg.setDisplayName('Mechanical Ventilation 2: Total Recovery Efficiency Type')
    arg.setDescription('The total recovery efficiency type of the second mechanical ventilation.')
    arg.setDefaultValue('Unadjusted')
    args << arg

    arg = OpenStudio::Measure::OSArgument::makeDoubleArgument('mech_vent_2_total_recovery_efficiency', true)
    arg.setDisplayName('Mechanical Ventilation 2: Total Recovery Efficiency')
    arg.setDescription("The Unadjusted or Adjusted total recovery efficiency of the second mechanical ventilation. Applies to #{HPXML::MechVentTypeERV}.")
    arg.setUnits('Frac')
    arg.setDefaultValue(0.48)
    args << arg

    arg = OpenStudio::Measure::OSArgument::makeDoubleArgument('mech_vent_2_sensible_recovery_efficiency', true)
    arg.setDisplayName('Mechanical Ventilation 2: Sensible Recovery Efficiency')
    arg.setDescription("The Unadjusted or Adjusted sensible recovery efficiency of the second mechanical ventilation. Applies to #{HPXML::MechVentTypeERV} and #{HPXML::MechVentTypeHRV}.")
    arg.setUnits('Frac')
    arg.setDefaultValue(0.72)
    args << arg

    arg = OpenStudio::Measure::OSArgument::makeDoubleArgument('mech_vent_2_fan_power', true)
    arg.setDisplayName('Mechanical Ventilation 2: Fan Power')
    arg.setDescription('The fan power of the second mechanical ventilation.')
    arg.setUnits('W')
    arg.setDefaultValue(30)
    args << arg

    arg = OpenStudio::Measure::OSArgument::makeIntegerArgument('kitchen_fans_quantity', false)
    arg.setDisplayName('Kitchen Fans: Quantity')
    arg.setDescription("The quantity of the kitchen fans. If not provided, the OS-HPXML default (see <a href='#{docs_base_url}#hpxml-local-ventilation-fans'>HPXML Local Ventilation Fans</a>) is used.")
    arg.setUnits('#')
    args << arg

    arg = OpenStudio::Measure::OSArgument::makeDoubleArgument('kitchen_fans_flow_rate', false)
    arg.setDisplayName('Kitchen Fans: Flow Rate')
    arg.setDescription("The flow rate of the kitchen fan. If not provided, the OS-HPXML default (see <a href='#{docs_base_url}#hpxml-local-ventilation-fans'>HPXML Local Ventilation Fans</a>) is used.")
    arg.setUnits('CFM')
    args << arg

    arg = OpenStudio::Measure::OSArgument::makeDoubleArgument('kitchen_fans_hours_in_operation', false)
    arg.setDisplayName('Kitchen Fans: Hours In Operation')
    arg.setDescription("The hours in operation of the kitchen fan. If not provided, the OS-HPXML default (see <a href='#{docs_base_url}#hpxml-local-ventilation-fans'>HPXML Local Ventilation Fans</a>) is used.")
    arg.setUnits('hrs/day')
    args << arg

    arg = OpenStudio::Measure::OSArgument::makeDoubleArgument('kitchen_fans_power', false)
    arg.setDisplayName('Kitchen Fans: Fan Power')
    arg.setDescription("The fan power of the kitchen fan. If not provided, the OS-HPXML default (see <a href='#{docs_base_url}#hpxml-local-ventilation-fans'>HPXML Local Ventilation Fans</a>) is used.")
    arg.setUnits('W')
    args << arg

    arg = OpenStudio::Measure::OSArgument::makeIntegerArgument('kitchen_fans_start_hour', false)
    arg.setDisplayName('Kitchen Fans: Start Hour')
    arg.setDescription("The start hour of the kitchen fan. If not provided, the OS-HPXML default (see <a href='#{docs_base_url}#hpxml-local-ventilation-fans'>HPXML Local Ventilation Fans</a>) is used.")
    arg.setUnits('hr')
    args << arg

    arg = OpenStudio::Measure::OSArgument::makeIntegerArgument('bathroom_fans_quantity', false)
    arg.setDisplayName('Bathroom Fans: Quantity')
    arg.setDescription("The quantity of the bathroom fans. If not provided, the OS-HPXML default (see <a href='#{docs_base_url}#hpxml-local-ventilation-fans'>HPXML Local Ventilation Fans</a>) is used.")
    arg.setUnits('#')
    args << arg

    arg = OpenStudio::Measure::OSArgument::makeDoubleArgument('bathroom_fans_flow_rate', false)
    arg.setDisplayName('Bathroom Fans: Flow Rate')
    arg.setDescription("The flow rate of the bathroom fans. If not provided, the OS-HPXML default (see <a href='#{docs_base_url}#hpxml-local-ventilation-fans'>HPXML Local Ventilation Fans</a>) is used.")
    arg.setUnits('CFM')
    args << arg

    arg = OpenStudio::Measure::OSArgument::makeDoubleArgument('bathroom_fans_hours_in_operation', false)
    arg.setDisplayName('Bathroom Fans: Hours In Operation')
    arg.setDescription("The hours in operation of the bathroom fans. If not provided, the OS-HPXML default (see <a href='#{docs_base_url}#hpxml-local-ventilation-fans'>HPXML Local Ventilation Fans</a>) is used.")
    arg.setUnits('hrs/day')
    args << arg

    arg = OpenStudio::Measure::OSArgument::makeDoubleArgument('bathroom_fans_power', false)
    arg.setDisplayName('Bathroom Fans: Fan Power')
    arg.setDescription("The fan power of the bathroom fans. If not provided, the OS-HPXML default (see <a href='#{docs_base_url}#hpxml-local-ventilation-fans'>HPXML Local Ventilation Fans</a>) is used.")
    arg.setUnits('W')
    args << arg

    arg = OpenStudio::Measure::OSArgument::makeIntegerArgument('bathroom_fans_start_hour', false)
    arg.setDisplayName('Bathroom Fans: Start Hour')
    arg.setDescription("The start hour of the bathroom fans. If not provided, the OS-HPXML default (see <a href='#{docs_base_url}#hpxml-local-ventilation-fans'>HPXML Local Ventilation Fans</a>) is used.")
    arg.setUnits('hr')
    args << arg

    arg = OpenStudio::Measure::OSArgument::makeBoolArgument('whole_house_fan_present', true)
    arg.setDisplayName('Whole House Fan: Present')
    arg.setDescription('Whether there is a whole house fan.')
    arg.setDefaultValue(false)
    args << arg

    arg = OpenStudio::Measure::OSArgument::makeDoubleArgument('whole_house_fan_flow_rate', false)
    arg.setDisplayName('Whole House Fan: Flow Rate')
    arg.setDescription("The flow rate of the whole house fan. If not provided, the OS-HPXML default (see <a href='#{docs_base_url}#hpxml-whole-house-fans'>HPXML Whole House Fans</a>) is used.")
    arg.setUnits('CFM')
    args << arg

    arg = OpenStudio::Measure::OSArgument::makeDoubleArgument('whole_house_fan_power', false)
    arg.setDisplayName('Whole House Fan: Fan Power')
    arg.setDescription("The fan power of the whole house fan. If not provided, the OS-HPXML default (see <a href='#{docs_base_url}#hpxml-whole-house-fans'>HPXML Whole House Fans</a>) is used.")
    arg.setUnits('W')
    args << arg

    water_heater_type_choices = OpenStudio::StringVector.new
    water_heater_type_choices << 'none'
    water_heater_type_choices << HPXML::WaterHeaterTypeStorage
    water_heater_type_choices << HPXML::WaterHeaterTypeTankless
    water_heater_type_choices << HPXML::WaterHeaterTypeHeatPump
    water_heater_type_choices << HPXML::WaterHeaterTypeCombiStorage
    water_heater_type_choices << HPXML::WaterHeaterTypeCombiTankless

    water_heater_fuel_choices = OpenStudio::StringVector.new
    water_heater_fuel_choices << HPXML::FuelTypeElectricity
    water_heater_fuel_choices << HPXML::FuelTypeNaturalGas
    water_heater_fuel_choices << HPXML::FuelTypeOil
    water_heater_fuel_choices << HPXML::FuelTypePropane
    water_heater_fuel_choices << HPXML::FuelTypeWoodCord
    water_heater_fuel_choices << HPXML::FuelTypeCoal

    water_heater_location_choices = OpenStudio::StringVector.new
    water_heater_location_choices << HPXML::LocationConditionedSpace
    water_heater_location_choices << HPXML::LocationBasementConditioned
    water_heater_location_choices << HPXML::LocationBasementUnconditioned
    water_heater_location_choices << HPXML::LocationGarage
    water_heater_location_choices << HPXML::LocationAttic
    water_heater_location_choices << HPXML::LocationAtticVented
    water_heater_location_choices << HPXML::LocationAtticUnvented
    water_heater_location_choices << HPXML::LocationCrawlspace
    water_heater_location_choices << HPXML::LocationCrawlspaceVented
    water_heater_location_choices << HPXML::LocationCrawlspaceUnvented
    water_heater_location_choices << HPXML::LocationCrawlspaceConditioned
    water_heater_location_choices << HPXML::LocationOtherExterior
    water_heater_location_choices << HPXML::LocationOtherHousingUnit
    water_heater_location_choices << HPXML::LocationOtherHeatedSpace
    water_heater_location_choices << HPXML::LocationOtherMultifamilyBufferSpace
    water_heater_location_choices << HPXML::LocationOtherNonFreezingSpace

    water_heater_efficiency_type_choices = OpenStudio::StringVector.new
    water_heater_efficiency_type_choices << 'EnergyFactor'
    water_heater_efficiency_type_choices << 'UniformEnergyFactor'

    water_heater_usage_bin_choices = OpenStudio::StringVector.new
    water_heater_usage_bin_choices << HPXML::WaterHeaterUsageBinVerySmall
    water_heater_usage_bin_choices << HPXML::WaterHeaterUsageBinLow
    water_heater_usage_bin_choices << HPXML::WaterHeaterUsageBinMedium
    water_heater_usage_bin_choices << HPXML::WaterHeaterUsageBinHigh

    arg = OpenStudio::Measure::OSArgument::makeChoiceArgument('water_heater_type', water_heater_type_choices, true)
    arg.setDisplayName('Water Heater: Type')
    arg.setDescription("The type of water heater. Use 'none' if there is no water heater.")
    arg.setDefaultValue(HPXML::WaterHeaterTypeStorage)
    args << arg

    arg = OpenStudio::Measure::OSArgument::makeChoiceArgument('water_heater_fuel_type', water_heater_fuel_choices, true)
    arg.setDisplayName('Water Heater: Fuel Type')
    arg.setDescription("The fuel type of water heater. Ignored for #{HPXML::WaterHeaterTypeHeatPump}.")
    arg.setDefaultValue(HPXML::FuelTypeNaturalGas)
    args << arg

    arg = OpenStudio::Measure::OSArgument::makeChoiceArgument('water_heater_location', water_heater_location_choices, false)
    arg.setDisplayName('Water Heater: Location')
    arg.setDescription("The location of water heater. If not provided, the OS-HPXML default (see <a href='#{docs_base_url}#hpxml-water-heating-systems'>HPXML Water Heating Systems</a>) is used.")
    args << arg

    arg = OpenStudio::Measure::OSArgument::makeDoubleArgument('water_heater_tank_volume', false)
    arg.setDisplayName('Water Heater: Tank Volume')
    arg.setDescription("Nominal volume of water heater tank. Only applies to #{HPXML::WaterHeaterTypeStorage}, #{HPXML::WaterHeaterTypeHeatPump}, and #{HPXML::WaterHeaterTypeCombiStorage}. If not provided, the OS-HPXML default (see <a href='#{docs_base_url}#conventional-storage'>Conventional Storage</a>, <a href='#{docs_base_url}#heat-pump'>Heat Pump</a>, <a href='#{docs_base_url}#combi-boiler-w-storage'>Combi Boiler w/ Storage</a>) is used.")
    arg.setUnits('gal')
    args << arg

    arg = OpenStudio::Measure::OSArgument::makeChoiceArgument('water_heater_efficiency_type', water_heater_efficiency_type_choices, true)
    arg.setDisplayName('Water Heater: Efficiency Type')
    arg.setDescription('The efficiency type of water heater. Does not apply to space-heating boilers.')
    arg.setDefaultValue('EnergyFactor')
    args << arg

    arg = OpenStudio::Measure::OSArgument::makeDoubleArgument('water_heater_efficiency', true)
    arg.setDisplayName('Water Heater: Efficiency')
    arg.setDescription('Rated Energy Factor or Uniform Energy Factor. Does not apply to space-heating boilers.')
    arg.setDefaultValue(0.67)
    args << arg

    arg = OpenStudio::Measure::OSArgument::makeChoiceArgument('water_heater_usage_bin', water_heater_usage_bin_choices, false)
    arg.setDisplayName('Water Heater: Usage Bin')
    arg.setDescription("The usage of the water heater. Only applies if Efficiency Type is UniformEnergyFactor and Type is not #{HPXML::WaterHeaterTypeTankless}. Does not apply to space-heating boilers. If not provided, the OS-HPXML default (see <a href='#{docs_base_url}#conventional-storage'>Conventional Storage</a>, <a href='#{docs_base_url}#heat-pump'>Heat Pump</a>) is used.")
    args << arg

    arg = OpenStudio::Measure::OSArgument::makeDoubleArgument('water_heater_recovery_efficiency', false)
    arg.setDisplayName('Water Heater: Recovery Efficiency')
    arg.setDescription("Ratio of energy delivered to water heater to the energy content of the fuel consumed by the water heater. Only used for non-electric storage water heaters. If not provided, the OS-HPXML default (see <a href='#{docs_base_url}#conventional-storage'>Conventional Storage</a>) is used.")
    arg.setUnits('Frac')
    args << arg

    arg = OpenStudio::Measure::OSArgument::makeDoubleArgument('water_heater_heating_capacity', false)
    arg.setDisplayName('Water Heater: Heating Capacity')
    arg.setDescription("Heating capacity. Only applies to #{HPXML::WaterHeaterTypeStorage}. If not provided, the OS-HPXML default (see <a href='#{docs_base_url}#conventional-storage'>Conventional Storage</a>) is used.")
    arg.setUnits('Btu/hr')
    args << arg

    arg = OpenStudio::Measure::OSArgument::makeDoubleArgument('water_heater_standby_loss', false)
    arg.setDisplayName('Water Heater: Standby Loss')
    arg.setDescription("The standby loss of water heater. Only applies to space-heating boilers. If not provided, the OS-HPXML default (see <a href='#{docs_base_url}#combi-boiler-w-storage'>Combi Boiler w/ Storage</a>) is used.")
    arg.setUnits('deg-F/hr')
    args << arg

    arg = OpenStudio::Measure::OSArgument::makeDoubleArgument('water_heater_jacket_rvalue', false)
    arg.setDisplayName('Water Heater: Jacket R-value')
    arg.setDescription("The jacket R-value of water heater. Doesn't apply to #{HPXML::WaterHeaterTypeTankless} or #{HPXML::WaterHeaterTypeCombiTankless}. If not provided, defaults to no jacket insulation.")
    arg.setUnits('h-ft^2-R/Btu')
    args << arg

    arg = OpenStudio::Measure::OSArgument::makeDoubleArgument('water_heater_setpoint_temperature', false)
    arg.setDisplayName('Water Heater: Setpoint Temperature')
    arg.setDescription("The setpoint temperature of water heater. If not provided, the OS-HPXML default (see <a href='#{docs_base_url}#hpxml-water-heating-systems'>HPXML Water Heating Systems</a>) is used.")
    arg.setUnits('deg-F')
    args << arg

    arg = OpenStudio::Measure::OSArgument::makeIntegerArgument('water_heater_num_units_served', true)
    arg.setDisplayName('Water Heater: Number of Units Served')
    arg.setDescription("Number of dwelling units served (directly or indirectly) by the water heater. Must be 1 if #{HPXML::ResidentialTypeSFD}. Used to apportion water heater tank losses to the unit.")
    arg.setUnits('#')
    arg.setDefaultValue(1)
    args << arg

    arg = OpenStudio::Measure::OSArgument::makeBoolArgument('water_heater_uses_desuperheater', false)
    arg.setDisplayName('Water Heater: Uses Desuperheater')
    arg.setDescription("Requires that the dwelling unit has a #{HPXML::HVACTypeHeatPumpAirToAir}, #{HPXML::HVACTypeHeatPumpMiniSplit}, or #{HPXML::HVACTypeHeatPumpGroundToAir} heat pump or a #{HPXML::HVACTypeCentralAirConditioner} or #{HPXML::HVACTypeMiniSplitAirConditioner} air conditioner. If not provided, assumes no desuperheater.")
    args << arg

    water_heater_tank_model_type_choices = OpenStudio::StringVector.new
    water_heater_tank_model_type_choices << HPXML::WaterHeaterTankModelTypeMixed
    water_heater_tank_model_type_choices << HPXML::WaterHeaterTankModelTypeStratified

    arg = OpenStudio::Measure::OSArgument::makeChoiceArgument('water_heater_tank_model_type', water_heater_tank_model_type_choices, false)
    arg.setDisplayName('Water Heater: Tank Type')
    arg.setDescription("Type of tank model to use. The '#{HPXML::WaterHeaterTankModelTypeStratified}' tank generally provide more accurate results, but may significantly increase run time. Applies only to #{HPXML::WaterHeaterTypeStorage}. If not provided, the OS-HPXML default (see <a href='#{docs_base_url}#conventional-storage'>Conventional Storage</a>) is used.")
    args << arg

    water_heater_operating_mode_choices = OpenStudio::StringVector.new
    water_heater_operating_mode_choices << HPXML::WaterHeaterOperatingModeHybridAuto
    water_heater_operating_mode_choices << HPXML::WaterHeaterOperatingModeHeatPumpOnly

    arg = OpenStudio::Measure::OSArgument::makeChoiceArgument('water_heater_operating_mode', water_heater_operating_mode_choices, false)
    arg.setDisplayName('Water Heater: Operating Mode')
    arg.setDescription("The water heater operating mode. The '#{HPXML::WaterHeaterOperatingModeHeatPumpOnly}' option only uses the heat pump, while '#{HPXML::WaterHeaterOperatingModeHybridAuto}' allows the backup electric resistance to come on in high demand situations. This is ignored if a scheduled operating mode type is selected. Applies only to #{HPXML::WaterHeaterTypeHeatPump}. If not provided, the OS-HPXML default (see <a href='#{docs_base_url}#heat-pump'>Heat Pump</a>) is used.")
    args << arg

    hot_water_distribution_system_type_choices = OpenStudio::StringVector.new
    hot_water_distribution_system_type_choices << HPXML::DHWDistTypeStandard
    hot_water_distribution_system_type_choices << HPXML::DHWDistTypeRecirc

    arg = OpenStudio::Measure::OSArgument::makeChoiceArgument('hot_water_distribution_system_type', hot_water_distribution_system_type_choices, true)
    arg.setDisplayName('Hot Water Distribution: System Type')
    arg.setDescription('The type of the hot water distribution system.')
    arg.setDefaultValue(HPXML::DHWDistTypeStandard)
    args << arg

    arg = OpenStudio::Measure::OSArgument::makeDoubleArgument('hot_water_distribution_standard_piping_length', false)
    arg.setDisplayName('Hot Water Distribution: Standard Piping Length')
    arg.setUnits('ft')
    arg.setDescription("If the distribution system is #{HPXML::DHWDistTypeStandard}, the length of the piping. If not provided, the OS-HPXML default (see <a href='#{docs_base_url}#standard'>Standard</a>) is used.")
    args << arg

    recirculation_control_type_choices = OpenStudio::StringVector.new
    recirculation_control_type_choices << HPXML::DHWRecircControlTypeNone
    recirculation_control_type_choices << HPXML::DHWRecircControlTypeTimer
    recirculation_control_type_choices << HPXML::DHWRecircControlTypeTemperature
    recirculation_control_type_choices << HPXML::DHWRecircControlTypeSensor
    recirculation_control_type_choices << HPXML::DHWRecircControlTypeManual

    arg = OpenStudio::Measure::OSArgument::makeChoiceArgument('hot_water_distribution_recirc_control_type', recirculation_control_type_choices, false)
    arg.setDisplayName('Hot Water Distribution: Recirculation Control Type')
    arg.setDescription("If the distribution system is #{HPXML::DHWDistTypeRecirc}, the type of hot water recirculation control, if any.")
    arg.setDefaultValue(HPXML::DHWRecircControlTypeNone)
    args << arg

    arg = OpenStudio::Measure::OSArgument::makeDoubleArgument('hot_water_distribution_recirc_piping_length', false)
    arg.setDisplayName('Hot Water Distribution: Recirculation Piping Length')
    arg.setUnits('ft')
    arg.setDescription("If the distribution system is #{HPXML::DHWDistTypeRecirc}, the length of the recirculation piping. If not provided, the OS-HPXML default (see <a href='#{docs_base_url}#recirculation-in-unit'>Recirculation (In-Unit)</a>) is used.")
    args << arg

    arg = OpenStudio::Measure::OSArgument::makeDoubleArgument('hot_water_distribution_recirc_branch_piping_length', false)
    arg.setDisplayName('Hot Water Distribution: Recirculation Branch Piping Length')
    arg.setUnits('ft')
    arg.setDescription("If the distribution system is #{HPXML::DHWDistTypeRecirc}, the length of the recirculation branch piping. If not provided, the OS-HPXML default (see <a href='#{docs_base_url}#recirculation-in-unit'>Recirculation (In-Unit)</a>) is used.")
    args << arg

    arg = OpenStudio::Measure::OSArgument::makeDoubleArgument('hot_water_distribution_recirc_pump_power', false)
    arg.setDisplayName('Hot Water Distribution: Recirculation Pump Power')
    arg.setUnits('W')
    arg.setDescription("If the distribution system is #{HPXML::DHWDistTypeRecirc}, the recirculation pump power. If not provided, the OS-HPXML default (see <a href='#{docs_base_url}#recirculation-in-unit'>Recirculation (In-Unit)</a>) is used.")
    args << arg

    arg = OpenStudio::Measure::OSArgument::makeDoubleArgument('hot_water_distribution_pipe_r', false)
    arg.setDisplayName('Hot Water Distribution: Pipe Insulation Nominal R-Value')
    arg.setUnits('h-ft^2-R/Btu')
    arg.setDescription("Nominal R-value of the pipe insulation. If not provided, the OS-HPXML default (see <a href='#{docs_base_url}#hpxml-hot-water-distribution'>HPXML Hot Water Distribution</a>) is used.")
    args << arg

    dwhr_facilities_connected_choices = OpenStudio::StringVector.new
    dwhr_facilities_connected_choices << 'none'
    dwhr_facilities_connected_choices << HPXML::DWHRFacilitiesConnectedOne
    dwhr_facilities_connected_choices << HPXML::DWHRFacilitiesConnectedAll

    arg = OpenStudio::Measure::OSArgument::makeChoiceArgument('dwhr_facilities_connected', dwhr_facilities_connected_choices, true)
    arg.setDisplayName('Drain Water Heat Recovery: Facilities Connected')
    arg.setDescription("Which facilities are connected for the drain water heat recovery. Use 'none' if there is no drain water heat recovery system.")
    arg.setDefaultValue('none')
    args << arg

    arg = OpenStudio::Measure::OSArgument::makeBoolArgument('dwhr_equal_flow', false)
    arg.setDisplayName('Drain Water Heat Recovery: Equal Flow')
    arg.setDescription('Whether the drain water heat recovery has equal flow.')
    arg.setDefaultValue(true)
    args << arg

    arg = OpenStudio::Measure::OSArgument::makeDoubleArgument('dwhr_efficiency', false)
    arg.setDisplayName('Drain Water Heat Recovery: Efficiency')
    arg.setUnits('Frac')
    arg.setDescription('The efficiency of the drain water heat recovery.')
    arg.setDefaultValue(0.55)
    args << arg

    arg = OpenStudio::Measure::OSArgument::makeBoolArgument('water_fixtures_shower_low_flow', true)
    arg.setDisplayName('Hot Water Fixtures: Is Shower Low Flow')
    arg.setDescription('Whether the shower fixture is low flow.')
    arg.setDefaultValue(false)
    args << arg

    arg = OpenStudio::Measure::OSArgument::makeBoolArgument('water_fixtures_sink_low_flow', true)
    arg.setDisplayName('Hot Water Fixtures: Is Sink Low Flow')
    arg.setDescription('Whether the sink fixture is low flow.')
    arg.setDefaultValue(false)
    args << arg

    arg = OpenStudio::Measure::OSArgument::makeDoubleArgument('water_fixtures_usage_multiplier', false)
    arg.setDisplayName('Hot Water Fixtures: Usage Multiplier')
    arg.setDescription("Multiplier on the hot water usage that can reflect, e.g., high/low usage occupants. If not provided, the OS-HPXML default (see <a href='#{docs_base_url}#hpxml-water-fixtures'>HPXML Water Fixtures</a>) is used.")
    args << arg

    arg = OpenStudio::Measure::OSArgument::makeDoubleArgument('general_water_use_usage_multiplier', false)
    arg.setDisplayName('General Water Use: Usage Multiplier')
    arg.setDescription("Multiplier on internal gains from general water use (floor mopping, shower evaporation, water films on showers, tubs & sinks surfaces, plant watering, etc.) that can reflect, e.g., high/low usage occupants. If not provided, the OS-HPXML default (see <a href='#{docs_base_url}#hpxml-building-occupancy'>HPXML Building Occupancy</a>) is used.")
    args << arg

    solar_thermal_system_type_choices = OpenStudio::StringVector.new
    solar_thermal_system_type_choices << 'none'
    solar_thermal_system_type_choices << HPXML::SolarThermalSystemType

    solar_thermal_collector_loop_type_choices = OpenStudio::StringVector.new
    solar_thermal_collector_loop_type_choices << HPXML::SolarThermalLoopTypeDirect
    solar_thermal_collector_loop_type_choices << HPXML::SolarThermalLoopTypeIndirect
    solar_thermal_collector_loop_type_choices << HPXML::SolarThermalLoopTypeThermosyphon

    solar_thermal_collector_type_choices = OpenStudio::StringVector.new
    solar_thermal_collector_type_choices << HPXML::SolarThermalTypeEvacuatedTube
    solar_thermal_collector_type_choices << HPXML::SolarThermalTypeSingleGlazing
    solar_thermal_collector_type_choices << HPXML::SolarThermalTypeDoubleGlazing
    solar_thermal_collector_type_choices << HPXML::SolarThermalTypeICS

    arg = OpenStudio::Measure::OSArgument::makeChoiceArgument('solar_thermal_system_type', solar_thermal_system_type_choices, true)
    arg.setDisplayName('Solar Thermal: System Type')
    arg.setDescription("The type of solar thermal system. Use 'none' if there is no solar thermal system.")
    arg.setDefaultValue('none')
    args << arg

    arg = OpenStudio::Measure::OSArgument::makeDoubleArgument('solar_thermal_collector_area', true)
    arg.setDisplayName('Solar Thermal: Collector Area')
    arg.setUnits('ft^2')
    arg.setDescription('The collector area of the solar thermal system.')
    arg.setDefaultValue(40.0)
    args << arg

    arg = OpenStudio::Measure::OSArgument::makeChoiceArgument('solar_thermal_collector_loop_type', solar_thermal_collector_loop_type_choices, true)
    arg.setDisplayName('Solar Thermal: Collector Loop Type')
    arg.setDescription('The collector loop type of the solar thermal system.')
    arg.setDefaultValue(HPXML::SolarThermalLoopTypeDirect)
    args << arg

    arg = OpenStudio::Measure::OSArgument::makeChoiceArgument('solar_thermal_collector_type', solar_thermal_collector_type_choices, true)
    arg.setDisplayName('Solar Thermal: Collector Type')
    arg.setDescription('The collector type of the solar thermal system.')
    arg.setDefaultValue(HPXML::SolarThermalTypeEvacuatedTube)
    args << arg

    arg = OpenStudio::Measure::OSArgument::makeDoubleArgument('solar_thermal_collector_azimuth', true)
    arg.setDisplayName('Solar Thermal: Collector Azimuth')
    arg.setUnits('degrees')
    arg.setDescription('The collector azimuth of the solar thermal system. Azimuth is measured clockwise from north (e.g., North=0, East=90, South=180, West=270).')
    arg.setDefaultValue(180)
    args << arg

    arg = OpenStudio::Measure::OSArgument::makeStringArgument('solar_thermal_collector_tilt', true)
    arg.setDisplayName('Solar Thermal: Collector Tilt')
    arg.setUnits('degrees')
    arg.setDescription('The collector tilt of the solar thermal system. Can also enter, e.g., RoofPitch, RoofPitch+20, Latitude, Latitude-15, etc.')
    arg.setDefaultValue('RoofPitch')
    args << arg

    arg = OpenStudio::Measure::OSArgument::makeDoubleArgument('solar_thermal_collector_rated_optical_efficiency', true)
    arg.setDisplayName('Solar Thermal: Collector Rated Optical Efficiency')
    arg.setUnits('Frac')
    arg.setDescription('The collector rated optical efficiency of the solar thermal system.')
    arg.setDefaultValue(0.5)
    args << arg

    arg = OpenStudio::Measure::OSArgument::makeDoubleArgument('solar_thermal_collector_rated_thermal_losses', true)
    arg.setDisplayName('Solar Thermal: Collector Rated Thermal Losses')
    arg.setUnits('Btu/hr-ft^2-R')
    arg.setDescription('The collector rated thermal losses of the solar thermal system.')
    arg.setDefaultValue(0.2799)
    args << arg

    arg = OpenStudio::Measure::OSArgument::makeDoubleArgument('solar_thermal_storage_volume', false)
    arg.setDisplayName('Solar Thermal: Storage Volume')
    arg.setUnits('gal')
    arg.setDescription("The storage volume of the solar thermal system. If not provided, the OS-HPXML default (see <a href='#{docs_base_url}#detailed-inputs'>Detailed Inputs</a>) is used.")
    args << arg

    arg = OpenStudio::Measure::OSArgument::makeDoubleArgument('solar_thermal_solar_fraction', true)
    arg.setDisplayName('Solar Thermal: Solar Fraction')
    arg.setUnits('Frac')
    arg.setDescription('The solar fraction of the solar thermal system. If provided, overrides all other solar thermal inputs.')
    arg.setDefaultValue(0)
    args << arg

    pv_system_module_type_choices = OpenStudio::StringVector.new
    pv_system_module_type_choices << HPXML::PVModuleTypeStandard
    pv_system_module_type_choices << HPXML::PVModuleTypePremium
    pv_system_module_type_choices << HPXML::PVModuleTypeThinFilm

    pv_system_location_choices = OpenStudio::StringVector.new
    pv_system_location_choices << HPXML::LocationRoof
    pv_system_location_choices << HPXML::LocationGround

    pv_system_tracking_choices = OpenStudio::StringVector.new
    pv_system_tracking_choices << HPXML::PVTrackingTypeFixed
    pv_system_tracking_choices << HPXML::PVTrackingType1Axis
    pv_system_tracking_choices << HPXML::PVTrackingType1AxisBacktracked
    pv_system_tracking_choices << HPXML::PVTrackingType2Axis

    arg = OpenStudio::Measure::OSArgument::makeBoolArgument('pv_system_present', true)
    arg.setDisplayName('PV System: Present')
    arg.setDescription('Whether there is a PV system present.')
    arg.setDefaultValue(false)
    args << arg

    arg = OpenStudio::Measure::OSArgument::makeChoiceArgument('pv_system_module_type', pv_system_module_type_choices, false)
    arg.setDisplayName('PV System: Module Type')
    arg.setDescription("Module type of the PV system. If not provided, the OS-HPXML default (see <a href='#{docs_base_url}#hpxml-photovoltaics'>HPXML Photovoltaics</a>) is used.")
    args << arg

    arg = OpenStudio::Measure::OSArgument::makeChoiceArgument('pv_system_location', pv_system_location_choices, false)
    arg.setDisplayName('PV System: Location')
    arg.setDescription("Location of the PV system. If not provided, the OS-HPXML default (see <a href='#{docs_base_url}#hpxml-photovoltaics'>HPXML Photovoltaics</a>) is used.")
    args << arg

    arg = OpenStudio::Measure::OSArgument::makeChoiceArgument('pv_system_tracking', pv_system_tracking_choices, false)
    arg.setDisplayName('PV System: Tracking')
    arg.setDescription("Type of tracking for the PV system. If not provided, the OS-HPXML default (see <a href='#{docs_base_url}#hpxml-photovoltaics'>HPXML Photovoltaics</a>) is used.")
    args << arg

    arg = OpenStudio::Measure::OSArgument::makeDoubleArgument('pv_system_array_azimuth', true)
    arg.setDisplayName('PV System: Array Azimuth')
    arg.setUnits('degrees')
    arg.setDescription('Array azimuth of the PV system. Azimuth is measured clockwise from north (e.g., North=0, East=90, South=180, West=270).')
    arg.setDefaultValue(180)
    args << arg

    arg = OpenStudio::Measure::OSArgument::makeStringArgument('pv_system_array_tilt', true)
    arg.setDisplayName('PV System: Array Tilt')
    arg.setUnits('degrees')
    arg.setDescription('Array tilt of the PV system. Can also enter, e.g., RoofPitch, RoofPitch+20, Latitude, Latitude-15, etc.')
    arg.setDefaultValue('RoofPitch')
    args << arg

    arg = OpenStudio::Measure::OSArgument::makeDoubleArgument('pv_system_max_power_output', true)
    arg.setDisplayName('PV System: Maximum Power Output')
    arg.setUnits('W')
    arg.setDescription('Maximum power output of the PV system. For a shared system, this is the total building maximum power output.')
    arg.setDefaultValue(4000)
    args << arg

    arg = OpenStudio::Measure::OSArgument::makeDoubleArgument('pv_system_inverter_efficiency', false)
    arg.setDisplayName('PV System: Inverter Efficiency')
    arg.setUnits('Frac')
    arg.setDescription("Inverter efficiency of the PV system. If there are two PV systems, this will apply to both. If not provided, the OS-HPXML default (see <a href='#{docs_base_url}#hpxml-photovoltaics'>HPXML Photovoltaics</a>) is used.")
    args << arg

    arg = OpenStudio::Measure::OSArgument::makeDoubleArgument('pv_system_system_losses_fraction', false)
    arg.setDisplayName('PV System: System Losses Fraction')
    arg.setUnits('Frac')
    arg.setDescription("System losses fraction of the PV system. If there are two PV systems, this will apply to both. If not provided, the OS-HPXML default (see <a href='#{docs_base_url}#hpxml-photovoltaics'>HPXML Photovoltaics</a>) is used.")
    args << arg

    arg = OpenStudio::Measure::OSArgument::makeIntegerArgument('pv_system_num_bedrooms_served', false)
    arg.setDisplayName('PV System: Number of Bedrooms Served')
    arg.setDescription("Number of bedrooms served by PV system. Required if #{HPXML::ResidentialTypeSFA} or #{HPXML::ResidentialTypeApartment}. Used to apportion PV generation to the unit of a SFA/MF building. If there are two PV systems, this will apply to both.")
    arg.setUnits('#')
    args << arg

    arg = OpenStudio::Measure::OSArgument::makeBoolArgument('pv_system_2_present', true)
    arg.setDisplayName('PV System 2: Present')
    arg.setDescription('Whether there is a second PV system present.')
    arg.setDefaultValue(false)
    args << arg

    arg = OpenStudio::Measure::OSArgument::makeChoiceArgument('pv_system_2_module_type', pv_system_module_type_choices, false)
    arg.setDisplayName('PV System 2: Module Type')
    arg.setDescription("Module type of the second PV system. If not provided, the OS-HPXML default (see <a href='#{docs_base_url}#hpxml-photovoltaics'>HPXML Photovoltaics</a>) is used.")
    args << arg

    arg = OpenStudio::Measure::OSArgument::makeChoiceArgument('pv_system_2_location', pv_system_location_choices, false)
    arg.setDisplayName('PV System 2: Location')
    arg.setDescription("Location of the second PV system. If not provided, the OS-HPXML default (see <a href='#{docs_base_url}#hpxml-photovoltaics'>HPXML Photovoltaics</a>) is used.")
    args << arg

    arg = OpenStudio::Measure::OSArgument::makeChoiceArgument('pv_system_2_tracking', pv_system_tracking_choices, false)
    arg.setDisplayName('PV System 2: Tracking')
    arg.setDescription("Type of tracking for the second PV system. If not provided, the OS-HPXML default (see <a href='#{docs_base_url}#hpxml-photovoltaics'>HPXML Photovoltaics</a>) is used.")
    args << arg

    arg = OpenStudio::Measure::OSArgument::makeDoubleArgument('pv_system_2_array_azimuth', true)
    arg.setDisplayName('PV System 2: Array Azimuth')
    arg.setUnits('degrees')
    arg.setDescription('Array azimuth of the second PV system. Azimuth is measured clockwise from north (e.g., North=0, East=90, South=180, West=270).')
    arg.setDefaultValue(180)
    args << arg

    arg = OpenStudio::Measure::OSArgument::makeStringArgument('pv_system_2_array_tilt', true)
    arg.setDisplayName('PV System 2: Array Tilt')
    arg.setUnits('degrees')
    arg.setDescription('Array tilt of the second PV system. Can also enter, e.g., RoofPitch, RoofPitch+20, Latitude, Latitude-15, etc.')
    arg.setDefaultValue('RoofPitch')
    args << arg

    arg = OpenStudio::Measure::OSArgument::makeDoubleArgument('pv_system_2_max_power_output', true)
    arg.setDisplayName('PV System 2: Maximum Power Output')
    arg.setUnits('W')
    arg.setDescription('Maximum power output of the second PV system. For a shared system, this is the total building maximum power output.')
    arg.setDefaultValue(4000)
    args << arg

    battery_location_choices = OpenStudio::StringVector.new
    battery_location_choices << HPXML::LocationConditionedSpace
    battery_location_choices << HPXML::LocationBasementConditioned
    battery_location_choices << HPXML::LocationBasementUnconditioned
    battery_location_choices << HPXML::LocationCrawlspace
    battery_location_choices << HPXML::LocationCrawlspaceVented
    battery_location_choices << HPXML::LocationCrawlspaceUnvented
    battery_location_choices << HPXML::LocationCrawlspaceConditioned
    battery_location_choices << HPXML::LocationAttic
    battery_location_choices << HPXML::LocationAtticVented
    battery_location_choices << HPXML::LocationAtticUnvented
    battery_location_choices << HPXML::LocationGarage
    battery_location_choices << HPXML::LocationOutside

    arg = OpenStudio::Measure::OSArgument::makeBoolArgument('battery_present', true)
    arg.setDisplayName('Battery: Present')
    arg.setDescription('Whether there is a lithium ion battery present.')
    arg.setDefaultValue(false)
    args << arg

    arg = OpenStudio::Measure::OSArgument::makeChoiceArgument('battery_location', battery_location_choices, false)
    arg.setDisplayName('Battery: Location')
    arg.setDescription("The space type for the lithium ion battery location. If not provided, the OS-HPXML default (see <a href='#{docs_base_url}#hpxml-batteries'>HPXML Batteries</a>) is used.")
    args << arg

    arg = OpenStudio::Measure::OSArgument::makeDoubleArgument('battery_power', false)
    arg.setDisplayName('Battery: Rated Power Output')
    arg.setDescription("The rated power output of the lithium ion battery. If not provided, the OS-HPXML default (see <a href='#{docs_base_url}#hpxml-batteries'>HPXML Batteries</a>) is used.")
    arg.setUnits('W')
    args << arg

    arg = OpenStudio::Measure::OSArgument::makeDoubleArgument('battery_capacity', false)
    arg.setDisplayName('Battery: Nominal Capacity')
    arg.setDescription("The nominal capacity of the lithium ion battery. If not provided, the OS-HPXML default (see <a href='#{docs_base_url}#hpxml-batteries'>HPXML Batteries</a>) is used.")
    arg.setUnits('kWh')
    args << arg

    arg = OpenStudio::Measure::OSArgument::makeDoubleArgument('battery_usable_capacity', false)
    arg.setDisplayName('Battery: Usable Capacity')
    arg.setDescription("The usable capacity of the lithium ion battery. If not provided, the OS-HPXML default (see <a href='#{docs_base_url}#hpxml-batteries'>HPXML Batteries</a>) is used.")
    arg.setUnits('kWh')
    args << arg

    arg = OpenStudio::Measure::OSArgument::makeDoubleArgument('battery_round_trip_efficiency', false)
    arg.setDisplayName('Battery: Round Trip Efficiency')
    arg.setDescription("The round trip efficiency of the lithium ion battery. If not provided, the OS-HPXML default (see <a href='#{docs_base_url}#hpxml-batteries'>HPXML Batteries</a>) is used.")
    arg.setUnits('Frac')
    args << arg

<<<<<<< HEAD
    arg = OpenStudio::Measure::OSArgument::makeBoolArgument('ev_present', false)
    arg.setDisplayName('Electric Vehicle: Present')
    arg.setDescription('Whether there is an electric vehicle battery present.')
    arg.setDefaultValue(false)
    args << arg

    arg = OpenStudio::Measure::OSArgument::makeDoubleArgument('ev_battery_discharge_power', false)
    arg.setDisplayName('Electric Vehicle: Rated Battery Power Output')
    arg.setDescription('The rated power output of the EV battery. If not provided, the OS-HPXML default is used.')
    arg.setUnits('W')
    args << arg

    arg = OpenStudio::Measure::OSArgument::makeDoubleArgument('ev_battery_capacity', false)
    arg.setDisplayName('Electric Vehicle: Nominal Battery Capacity')
    arg.setDescription('The nominal capacity of the EV battery. If not provided, the OS-HPXML default is used.')
    arg.setUnits('kWh')
    args << arg

    arg = OpenStudio::Measure::OSArgument::makeDoubleArgument('ev_battery_usable_capacity', false)
    arg.setDisplayName('Electric Vehicle: Usable Battery Capacity')
    arg.setDescription('The usable capacity of the EV battery. If not provided, the OS-HPXML default is used.')
    arg.setUnits('kWh')
    args << arg

    arg = OpenStudio::Measure::OSArgument::makeBoolArgument('ev_charger_present', false)
    arg.setDisplayName('Electric Vehicle Charger: Present')
    arg.setDescription('Whether there is an electric vehicle charger present.')
    arg.setDefaultValue(false)
    args << arg

    arg = OpenStudio::Measure::OSArgument::makeDoubleArgument('ev_charger_power', false)
    arg.setDisplayName('Electric Vehicle Charger: Rated Charger Power Output')
    arg.setDescription('The rated power output of the EV charger. If not provided, the OS-HPXML default is used.')
    arg.setUnits('W')
    args << arg

    ev_charger_location_choices = OpenStudio::StringVector.new
    ev_charger_location_choices << HPXML::LocationGarage
    ev_charger_location_choices << HPXML::LocationOutside

    arg = OpenStudio::Measure::OSArgument::makeChoiceArgument('ev_charger_location', ev_charger_location_choices, false)
    arg.setDisplayName('Electric Vehicle Charger: Location')
    arg.setDescription('The space type for the EV charger. If not provided, the OS-HPXML default is used.')
=======
    arg = OpenStudio::Measure::OSArgument::makeIntegerArgument('battery_num_bedrooms_served', false)
    arg.setDisplayName('Battery: Number of Bedrooms Served')
    arg.setDescription("Number of bedrooms served by the lithium ion battery. Required if #{HPXML::ResidentialTypeSFA} or #{HPXML::ResidentialTypeApartment}. Used to apportion battery charging/discharging to the unit of a SFA/MF building.")
    arg.setUnits('#')
>>>>>>> 26fdf9c4
    args << arg

    arg = OpenStudio::Measure::OSArgument::makeBoolArgument('lighting_present', true)
    arg.setDisplayName('Lighting: Present')
    arg.setDescription('Whether there is lighting energy use.')
    arg.setDefaultValue(true)
    args << arg

    arg = OpenStudio::Measure::OSArgument::makeDoubleArgument('lighting_interior_fraction_cfl', true)
    arg.setDisplayName('Lighting: Interior Fraction CFL')
    arg.setDescription('Fraction of all lamps (interior) that are compact fluorescent. Lighting not specified as CFL, LFL, or LED is assumed to be incandescent.')
    arg.setDefaultValue(0.1)
    args << arg

    arg = OpenStudio::Measure::OSArgument::makeDoubleArgument('lighting_interior_fraction_lfl', true)
    arg.setDisplayName('Lighting: Interior Fraction LFL')
    arg.setDescription('Fraction of all lamps (interior) that are linear fluorescent. Lighting not specified as CFL, LFL, or LED is assumed to be incandescent.')
    arg.setDefaultValue(0.0)
    args << arg

    arg = OpenStudio::Measure::OSArgument::makeDoubleArgument('lighting_interior_fraction_led', true)
    arg.setDisplayName('Lighting: Interior Fraction LED')
    arg.setDescription('Fraction of all lamps (interior) that are light emitting diodes. Lighting not specified as CFL, LFL, or LED is assumed to be incandescent.')
    arg.setDefaultValue(0.0)
    args << arg

    arg = OpenStudio::Measure::OSArgument::makeDoubleArgument('lighting_interior_usage_multiplier', false)
    arg.setDisplayName('Lighting: Interior Usage Multiplier')
    arg.setDescription("Multiplier on the lighting energy usage (interior) that can reflect, e.g., high/low usage occupants. If not provided, the OS-HPXML default (see <a href='#{docs_base_url}#hpxml-lighting'>HPXML Lighting</a>) is used.")
    args << arg

    arg = OpenStudio::Measure::OSArgument::makeDoubleArgument('lighting_exterior_fraction_cfl', true)
    arg.setDisplayName('Lighting: Exterior Fraction CFL')
    arg.setDescription('Fraction of all lamps (exterior) that are compact fluorescent. Lighting not specified as CFL, LFL, or LED is assumed to be incandescent.')
    arg.setDefaultValue(0.0)
    args << arg

    arg = OpenStudio::Measure::OSArgument::makeDoubleArgument('lighting_exterior_fraction_lfl', true)
    arg.setDisplayName('Lighting: Exterior Fraction LFL')
    arg.setDescription('Fraction of all lamps (exterior) that are linear fluorescent. Lighting not specified as CFL, LFL, or LED is assumed to be incandescent.')
    arg.setDefaultValue(0.0)
    args << arg

    arg = OpenStudio::Measure::OSArgument::makeDoubleArgument('lighting_exterior_fraction_led', true)
    arg.setDisplayName('Lighting: Exterior Fraction LED')
    arg.setDescription('Fraction of all lamps (exterior) that are light emitting diodes. Lighting not specified as CFL, LFL, or LED is assumed to be incandescent.')
    arg.setDefaultValue(0.0)
    args << arg

    arg = OpenStudio::Measure::OSArgument::makeDoubleArgument('lighting_exterior_usage_multiplier', false)
    arg.setDisplayName('Lighting: Exterior Usage Multiplier')
    arg.setDescription("Multiplier on the lighting energy usage (exterior) that can reflect, e.g., high/low usage occupants. If not provided, the OS-HPXML default (see <a href='#{docs_base_url}#hpxml-lighting'>HPXML Lighting</a>) is used.")
    args << arg

    arg = OpenStudio::Measure::OSArgument::makeDoubleArgument('lighting_garage_fraction_cfl', true)
    arg.setDisplayName('Lighting: Garage Fraction CFL')
    arg.setDescription('Fraction of all lamps (garage) that are compact fluorescent. Lighting not specified as CFL, LFL, or LED is assumed to be incandescent.')
    arg.setDefaultValue(0.0)
    args << arg

    arg = OpenStudio::Measure::OSArgument::makeDoubleArgument('lighting_garage_fraction_lfl', true)
    arg.setDisplayName('Lighting: Garage Fraction LFL')
    arg.setDescription('Fraction of all lamps (garage) that are linear fluorescent. Lighting not specified as CFL, LFL, or LED is assumed to be incandescent.')
    arg.setDefaultValue(0.0)
    args << arg

    arg = OpenStudio::Measure::OSArgument::makeDoubleArgument('lighting_garage_fraction_led', true)
    arg.setDisplayName('Lighting: Garage Fraction LED')
    arg.setDescription('Fraction of all lamps (garage) that are light emitting diodes. Lighting not specified as CFL, LFL, or LED is assumed to be incandescent.')
    arg.setDefaultValue(0.0)
    args << arg

    arg = OpenStudio::Measure::OSArgument::makeDoubleArgument('lighting_garage_usage_multiplier', false)
    arg.setDisplayName('Lighting: Garage Usage Multiplier')
    arg.setDescription("Multiplier on the lighting energy usage (garage) that can reflect, e.g., high/low usage occupants. If not provided, the OS-HPXML default (see <a href='#{docs_base_url}#hpxml-lighting'>HPXML Lighting</a>) is used.")
    args << arg

    arg = OpenStudio::Measure::OSArgument::makeBoolArgument('holiday_lighting_present', true)
    arg.setDisplayName('Holiday Lighting: Present')
    arg.setDescription('Whether there is holiday lighting.')
    arg.setDefaultValue(false)
    args << arg

    arg = OpenStudio::Measure::OSArgument::makeDoubleArgument('holiday_lighting_daily_kwh', false)
    arg.setDisplayName('Holiday Lighting: Daily Consumption')
    arg.setUnits('kWh/day')
    arg.setDescription("The daily energy consumption for holiday lighting (exterior). If not provided, the OS-HPXML default (see <a href='#{docs_base_url}#hpxml-lighting'>HPXML Lighting</a>) is used.")
    args << arg

    arg = OpenStudio::Measure::OSArgument::makeStringArgument('holiday_lighting_period', false)
    arg.setDisplayName('Holiday Lighting: Period')
    arg.setDescription("Enter a date like 'Nov 25 - Jan 5'. If not provided, the OS-HPXML default (see <a href='#{docs_base_url}#hpxml-lighting'>HPXML Lighting</a>) is used.")
    args << arg

    dehumidifier_type_choices = OpenStudio::StringVector.new
    dehumidifier_type_choices << 'none'
    dehumidifier_type_choices << HPXML::DehumidifierTypePortable
    dehumidifier_type_choices << HPXML::DehumidifierTypeWholeHome

    dehumidifier_efficiency_type_choices = OpenStudio::StringVector.new
    dehumidifier_efficiency_type_choices << 'EnergyFactor'
    dehumidifier_efficiency_type_choices << 'IntegratedEnergyFactor'

    arg = OpenStudio::Measure::OSArgument::makeChoiceArgument('dehumidifier_type', dehumidifier_type_choices, true)
    arg.setDisplayName('Dehumidifier: Type')
    arg.setDescription('The type of dehumidifier.')
    arg.setDefaultValue('none')
    args << arg

    arg = OpenStudio::Measure::OSArgument::makeChoiceArgument('dehumidifier_efficiency_type', dehumidifier_efficiency_type_choices, true)
    arg.setDisplayName('Dehumidifier: Efficiency Type')
    arg.setDescription('The efficiency type of dehumidifier.')
    arg.setDefaultValue('IntegratedEnergyFactor')
    args << arg

    arg = OpenStudio::Measure::OSArgument::makeDoubleArgument('dehumidifier_efficiency', true)
    arg.setDisplayName('Dehumidifier: Efficiency')
    arg.setUnits('liters/kWh')
    arg.setDescription('The efficiency of the dehumidifier.')
    arg.setDefaultValue(1.5)
    args << arg

    arg = OpenStudio::Measure::OSArgument::makeDoubleArgument('dehumidifier_capacity', true)
    arg.setDisplayName('Dehumidifier: Capacity')
    arg.setDescription('The capacity (water removal rate) of the dehumidifier.')
    arg.setUnits('pint/day')
    arg.setDefaultValue(40)
    args << arg

    arg = OpenStudio::Measure::OSArgument::makeDoubleArgument('dehumidifier_rh_setpoint', true)
    arg.setDisplayName('Dehumidifier: Relative Humidity Setpoint')
    arg.setDescription('The relative humidity setpoint of the dehumidifier.')
    arg.setUnits('Frac')
    arg.setDefaultValue(0.5)
    args << arg

    arg = OpenStudio::Measure::OSArgument::makeDoubleArgument('dehumidifier_fraction_dehumidification_load_served', true)
    arg.setDisplayName('Dehumidifier: Fraction Dehumidification Load Served')
    arg.setDescription('The dehumidification load served fraction of the dehumidifier.')
    arg.setUnits('Frac')
    arg.setDefaultValue(1)
    args << arg

    appliance_location_choices = OpenStudio::StringVector.new
    appliance_location_choices << HPXML::LocationConditionedSpace
    appliance_location_choices << HPXML::LocationBasementConditioned
    appliance_location_choices << HPXML::LocationBasementUnconditioned
    appliance_location_choices << HPXML::LocationGarage
    appliance_location_choices << HPXML::LocationOtherHousingUnit
    appliance_location_choices << HPXML::LocationOtherHeatedSpace
    appliance_location_choices << HPXML::LocationOtherMultifamilyBufferSpace
    appliance_location_choices << HPXML::LocationOtherNonFreezingSpace

    clothes_washer_efficiency_type_choices = OpenStudio::StringVector.new
    clothes_washer_efficiency_type_choices << 'ModifiedEnergyFactor'
    clothes_washer_efficiency_type_choices << 'IntegratedModifiedEnergyFactor'

    arg = OpenStudio::Measure::OSArgument::makeBoolArgument('clothes_washer_present', true)
    arg.setDisplayName('Clothes Washer: Present')
    arg.setDescription('Whether there is a clothes washer present.')
    arg.setDefaultValue(true)
    args << arg

    arg = OpenStudio::Measure::OSArgument::makeChoiceArgument('clothes_washer_location', appliance_location_choices, false)
    arg.setDisplayName('Clothes Washer: Location')
    arg.setDescription("The space type for the clothes washer location. If not provided, the OS-HPXML default (see <a href='#{docs_base_url}#hpxml-clothes-washer'>HPXML Clothes Washer</a>) is used.")
    args << arg

    arg = OpenStudio::Measure::OSArgument::makeChoiceArgument('clothes_washer_efficiency_type', clothes_washer_efficiency_type_choices, true)
    arg.setDisplayName('Clothes Washer: Efficiency Type')
    arg.setDescription('The efficiency type of the clothes washer.')
    arg.setDefaultValue('IntegratedModifiedEnergyFactor')
    args << arg

    arg = OpenStudio::Measure::OSArgument::makeDoubleArgument('clothes_washer_efficiency', false)
    arg.setDisplayName('Clothes Washer: Efficiency')
    arg.setUnits('ft^3/kWh-cyc')
    arg.setDescription("The efficiency of the clothes washer. If not provided, the OS-HPXML default (see <a href='#{docs_base_url}#hpxml-clothes-washer'>HPXML Clothes Washer</a>) is used.")
    args << arg

    arg = OpenStudio::Measure::OSArgument::makeDoubleArgument('clothes_washer_rated_annual_kwh', false)
    arg.setDisplayName('Clothes Washer: Rated Annual Consumption')
    arg.setUnits('kWh/yr')
    arg.setDescription("The annual energy consumed by the clothes washer, as rated, obtained from the EnergyGuide label. This includes both the appliance electricity consumption and the energy required for water heating. If not provided, the OS-HPXML default (see <a href='#{docs_base_url}#hpxml-clothes-washer'>HPXML Clothes Washer</a>) is used.")
    args << arg

    arg = OpenStudio::Measure::OSArgument::makeDoubleArgument('clothes_washer_label_electric_rate', false)
    arg.setDisplayName('Clothes Washer: Label Electric Rate')
    arg.setUnits('$/kWh')
    arg.setDescription("The annual energy consumed by the clothes washer, as rated, obtained from the EnergyGuide label. This includes both the appliance electricity consumption and the energy required for water heating. If not provided, the OS-HPXML default (see <a href='#{docs_base_url}#hpxml-clothes-washer'>HPXML Clothes Washer</a>) is used.")
    args << arg

    arg = OpenStudio::Measure::OSArgument::makeDoubleArgument('clothes_washer_label_gas_rate', false)
    arg.setDisplayName('Clothes Washer: Label Gas Rate')
    arg.setUnits('$/therm')
    arg.setDescription("The annual energy consumed by the clothes washer, as rated, obtained from the EnergyGuide label. This includes both the appliance electricity consumption and the energy required for water heating. If not provided, the OS-HPXML default (see <a href='#{docs_base_url}#hpxml-clothes-washer'>HPXML Clothes Washer</a>) is used.")
    args << arg

    arg = OpenStudio::Measure::OSArgument::makeDoubleArgument('clothes_washer_label_annual_gas_cost', false)
    arg.setDisplayName('Clothes Washer: Label Annual Cost with Gas DHW')
    arg.setUnits('$')
    arg.setDescription("The annual cost of using the system under test conditions. Input is obtained from the EnergyGuide label. If not provided, the OS-HPXML default (see <a href='#{docs_base_url}#hpxml-clothes-washer'>HPXML Clothes Washer</a>) is used.")
    args << arg

    arg = OpenStudio::Measure::OSArgument::makeDoubleArgument('clothes_washer_label_usage', false)
    arg.setDisplayName('Clothes Washer: Label Usage')
    arg.setUnits('cyc/wk')
    arg.setDescription("The clothes washer loads per week. If not provided, the OS-HPXML default (see <a href='#{docs_base_url}#hpxml-clothes-washer'>HPXML Clothes Washer</a>) is used.")
    args << arg

    arg = OpenStudio::Measure::OSArgument::makeDoubleArgument('clothes_washer_capacity', false)
    arg.setDisplayName('Clothes Washer: Drum Volume')
    arg.setUnits('ft^3')
    arg.setDescription("Volume of the washer drum. Obtained from the EnergyStar website or the manufacturer's literature. If not provided, the OS-HPXML default (see <a href='#{docs_base_url}#hpxml-clothes-washer'>HPXML Clothes Washer</a>) is used.")
    args << arg

    arg = OpenStudio::Measure::OSArgument::makeDoubleArgument('clothes_washer_usage_multiplier', false)
    arg.setDisplayName('Clothes Washer: Usage Multiplier')
    arg.setDescription("Multiplier on the clothes washer energy and hot water usage that can reflect, e.g., high/low usage occupants. If not provided, the OS-HPXML default (see <a href='#{docs_base_url}#hpxml-clothes-washer'>HPXML Clothes Washer</a>) is used.")
    args << arg

    arg = OpenStudio::Measure::OSArgument::makeBoolArgument('clothes_dryer_present', true)
    arg.setDisplayName('Clothes Dryer: Present')
    arg.setDescription('Whether there is a clothes dryer present.')
    arg.setDefaultValue(true)
    args << arg

    arg = OpenStudio::Measure::OSArgument::makeChoiceArgument('clothes_dryer_location', appliance_location_choices, false)
    arg.setDisplayName('Clothes Dryer: Location')
    arg.setDescription("The space type for the clothes dryer location. If not provided, the OS-HPXML default (see <a href='#{docs_base_url}#hpxml-clothes-dryer'>HPXML Clothes Dryer</a>) is used.")
    args << arg

    clothes_dryer_fuel_choices = OpenStudio::StringVector.new
    clothes_dryer_fuel_choices << HPXML::FuelTypeElectricity
    clothes_dryer_fuel_choices << HPXML::FuelTypeNaturalGas
    clothes_dryer_fuel_choices << HPXML::FuelTypeOil
    clothes_dryer_fuel_choices << HPXML::FuelTypePropane
    clothes_dryer_fuel_choices << HPXML::FuelTypeWoodCord
    clothes_dryer_fuel_choices << HPXML::FuelTypeCoal

    clothes_dryer_efficiency_type_choices = OpenStudio::StringVector.new
    clothes_dryer_efficiency_type_choices << 'EnergyFactor'
    clothes_dryer_efficiency_type_choices << 'CombinedEnergyFactor'

    arg = OpenStudio::Measure::OSArgument::makeChoiceArgument('clothes_dryer_fuel_type', clothes_dryer_fuel_choices, true)
    arg.setDisplayName('Clothes Dryer: Fuel Type')
    arg.setDescription('Type of fuel used by the clothes dryer.')
    arg.setDefaultValue(HPXML::FuelTypeNaturalGas)
    args << arg

    arg = OpenStudio::Measure::OSArgument::makeChoiceArgument('clothes_dryer_efficiency_type', clothes_dryer_efficiency_type_choices, true)
    arg.setDisplayName('Clothes Dryer: Efficiency Type')
    arg.setDescription('The efficiency type of the clothes dryer.')
    arg.setDefaultValue('CombinedEnergyFactor')
    args << arg

    arg = OpenStudio::Measure::OSArgument::makeDoubleArgument('clothes_dryer_efficiency', false)
    arg.setDisplayName('Clothes Dryer: Efficiency')
    arg.setUnits('lb/kWh')
    arg.setDescription("The efficiency of the clothes dryer. If not provided, the OS-HPXML default (see <a href='#{docs_base_url}#hpxml-clothes-dryer'>HPXML Clothes Dryer</a>) is used.")
    args << arg

    arg = OpenStudio::Measure::OSArgument::makeDoubleArgument('clothes_dryer_vented_flow_rate', false)
    arg.setDisplayName('Clothes Dryer: Vented Flow Rate')
    arg.setDescription("The exhaust flow rate of the vented clothes dryer. If not provided, the OS-HPXML default (see <a href='#{docs_base_url}#hpxml-clothes-dryer'>HPXML Clothes Dryer</a>) is used.")
    arg.setUnits('CFM')
    args << arg

    arg = OpenStudio::Measure::OSArgument::makeDoubleArgument('clothes_dryer_usage_multiplier', false)
    arg.setDisplayName('Clothes Dryer: Usage Multiplier')
    arg.setDescription("Multiplier on the clothes dryer energy usage that can reflect, e.g., high/low usage occupants. If not provided, the OS-HPXML default (see <a href='#{docs_base_url}#hpxml-clothes-dryer'>HPXML Clothes Dryer</a>) is used.")
    args << arg

    arg = OpenStudio::Measure::OSArgument::makeBoolArgument('dishwasher_present', true)
    arg.setDisplayName('Dishwasher: Present')
    arg.setDescription('Whether there is a dishwasher present.')
    arg.setDefaultValue(true)
    args << arg

    arg = OpenStudio::Measure::OSArgument::makeChoiceArgument('dishwasher_location', appliance_location_choices, false)
    arg.setDisplayName('Dishwasher: Location')
    arg.setDescription("The space type for the dishwasher location. If not provided, the OS-HPXML default (see <a href='#{docs_base_url}#hpxml-dishwasher'>HPXML Dishwasher</a>) is used.")
    args << arg

    dishwasher_efficiency_type_choices = OpenStudio::StringVector.new
    dishwasher_efficiency_type_choices << 'RatedAnnualkWh'
    dishwasher_efficiency_type_choices << 'EnergyFactor'

    arg = OpenStudio::Measure::OSArgument::makeChoiceArgument('dishwasher_efficiency_type', dishwasher_efficiency_type_choices, true)
    arg.setDisplayName('Dishwasher: Efficiency Type')
    arg.setDescription('The efficiency type of dishwasher.')
    arg.setDefaultValue('RatedAnnualkWh')
    args << arg

    arg = OpenStudio::Measure::OSArgument::makeDoubleArgument('dishwasher_efficiency', false)
    arg.setDisplayName('Dishwasher: Efficiency')
    arg.setUnits('RatedAnnualkWh or EnergyFactor')
    arg.setDescription("The efficiency of the dishwasher. If not provided, the OS-HPXML default (see <a href='#{docs_base_url}#hpxml-dishwasher'>HPXML Dishwasher</a>) is used.")
    args << arg

    arg = OpenStudio::Measure::OSArgument::makeDoubleArgument('dishwasher_label_electric_rate', false)
    arg.setDisplayName('Dishwasher: Label Electric Rate')
    arg.setUnits('$/kWh')
    arg.setDescription("The label electric rate of the dishwasher. If not provided, the OS-HPXML default (see <a href='#{docs_base_url}#hpxml-dishwasher'>HPXML Dishwasher</a>) is used.")
    args << arg

    arg = OpenStudio::Measure::OSArgument::makeDoubleArgument('dishwasher_label_gas_rate', false)
    arg.setDisplayName('Dishwasher: Label Gas Rate')
    arg.setUnits('$/therm')
    arg.setDescription("The label gas rate of the dishwasher. If not provided, the OS-HPXML default (see <a href='#{docs_base_url}#hpxml-dishwasher'>HPXML Dishwasher</a>) is used.")
    args << arg

    arg = OpenStudio::Measure::OSArgument::makeDoubleArgument('dishwasher_label_annual_gas_cost', false)
    arg.setDisplayName('Dishwasher: Label Annual Gas Cost')
    arg.setUnits('$')
    arg.setDescription("The label annual gas cost of the dishwasher. If not provided, the OS-HPXML default (see <a href='#{docs_base_url}#hpxml-dishwasher'>HPXML Dishwasher</a>) is used.")
    args << arg

    arg = OpenStudio::Measure::OSArgument::makeDoubleArgument('dishwasher_label_usage', false)
    arg.setDisplayName('Dishwasher: Label Usage')
    arg.setUnits('cyc/wk')
    arg.setDescription("The dishwasher loads per week. If not provided, the OS-HPXML default (see <a href='#{docs_base_url}#hpxml-dishwasher'>HPXML Dishwasher</a>) is used.")
    args << arg

    arg = OpenStudio::Measure::OSArgument::makeIntegerArgument('dishwasher_place_setting_capacity', false)
    arg.setDisplayName('Dishwasher: Number of Place Settings')
    arg.setUnits('#')
    arg.setDescription("The number of place settings for the unit. Data obtained from manufacturer's literature. If not provided, the OS-HPXML default (see <a href='#{docs_base_url}#hpxml-dishwasher'>HPXML Dishwasher</a>) is used.")
    args << arg

    arg = OpenStudio::Measure::OSArgument::makeDoubleArgument('dishwasher_usage_multiplier', false)
    arg.setDisplayName('Dishwasher: Usage Multiplier')
    arg.setDescription("Multiplier on the dishwasher energy usage that can reflect, e.g., high/low usage occupants. If not provided, the OS-HPXML default (see <a href='#{docs_base_url}#hpxml-dishwasher'>HPXML Dishwasher</a>) is used.")
    args << arg

    arg = OpenStudio::Measure::OSArgument::makeBoolArgument('refrigerator_present', true)
    arg.setDisplayName('Refrigerator: Present')
    arg.setDescription('Whether there is a refrigerator present.')
    arg.setDefaultValue(true)
    args << arg

    arg = OpenStudio::Measure::OSArgument::makeChoiceArgument('refrigerator_location', appliance_location_choices, false)
    arg.setDisplayName('Refrigerator: Location')
    arg.setDescription("The space type for the refrigerator location. If not provided, the OS-HPXML default (see <a href='#{docs_base_url}#hpxml-refrigerators'>HPXML Refrigerators</a>) is used.")
    args << arg

    arg = OpenStudio::Measure::OSArgument::makeDoubleArgument('refrigerator_rated_annual_kwh', false)
    arg.setDisplayName('Refrigerator: Rated Annual Consumption')
    arg.setUnits('kWh/yr')
    arg.setDescription("The EnergyGuide rated annual energy consumption for a refrigerator. If not provided, the OS-HPXML default (see <a href='#{docs_base_url}#hpxml-refrigerators'>HPXML Refrigerators</a>) is used.")
    args << arg

    arg = OpenStudio::Measure::OSArgument::makeDoubleArgument('refrigerator_usage_multiplier', false)
    arg.setDisplayName('Refrigerator: Usage Multiplier')
    arg.setDescription("Multiplier on the refrigerator energy usage that can reflect, e.g., high/low usage occupants. If not provided, the OS-HPXML default (see <a href='#{docs_base_url}#hpxml-refrigerators'>HPXML Refrigerators</a>) is used.")
    args << arg

    arg = OpenStudio::Measure::OSArgument::makeBoolArgument('extra_refrigerator_present', true)
    arg.setDisplayName('Extra Refrigerator: Present')
    arg.setDescription('Whether there is an extra refrigerator present.')
    arg.setDefaultValue(false)
    args << arg

    arg = OpenStudio::Measure::OSArgument::makeChoiceArgument('extra_refrigerator_location', appliance_location_choices, false)
    arg.setDisplayName('Extra Refrigerator: Location')
    arg.setDescription("The space type for the extra refrigerator location. If not provided, the OS-HPXML default (see <a href='#{docs_base_url}#hpxml-refrigerators'>HPXML Refrigerators</a>) is used.")
    args << arg

    arg = OpenStudio::Measure::OSArgument::makeDoubleArgument('extra_refrigerator_rated_annual_kwh', false)
    arg.setDisplayName('Extra Refrigerator: Rated Annual Consumption')
    arg.setUnits('kWh/yr')
    arg.setDescription("The EnergyGuide rated annual energy consumption for an extra rrefrigerator. If not provided, the OS-HPXML default (see <a href='#{docs_base_url}#hpxml-refrigerators'>HPXML Refrigerators</a>) is used.")
    args << arg

    arg = OpenStudio::Measure::OSArgument::makeDoubleArgument('extra_refrigerator_usage_multiplier', false)
    arg.setDisplayName('Extra Refrigerator: Usage Multiplier')
    arg.setDescription("Multiplier on the extra refrigerator energy usage that can reflect, e.g., high/low usage occupants. If not provided, the OS-HPXML default (see <a href='#{docs_base_url}#hpxml-refrigerators'>HPXML Refrigerators</a>) is used.")
    args << arg

    arg = OpenStudio::Measure::OSArgument::makeBoolArgument('freezer_present', true)
    arg.setDisplayName('Freezer: Present')
    arg.setDescription('Whether there is a freezer present.')
    arg.setDefaultValue(false)
    args << arg

    arg = OpenStudio::Measure::OSArgument::makeChoiceArgument('freezer_location', appliance_location_choices, false)
    arg.setDisplayName('Freezer: Location')
    arg.setDescription("The space type for the freezer location. If not provided, the OS-HPXML default (see <a href='#{docs_base_url}#hpxml-freezers'>HPXML Freezers</a>) is used.")
    args << arg

    arg = OpenStudio::Measure::OSArgument::makeDoubleArgument('freezer_rated_annual_kwh', false)
    arg.setDisplayName('Freezer: Rated Annual Consumption')
    arg.setUnits('kWh/yr')
    arg.setDescription("The EnergyGuide rated annual energy consumption for a freezer. If not provided, the OS-HPXML default (see <a href='#{docs_base_url}#hpxml-freezers'>HPXML Freezers</a>) is used.")
    args << arg

    arg = OpenStudio::Measure::OSArgument::makeDoubleArgument('freezer_usage_multiplier', false)
    arg.setDisplayName('Freezer: Usage Multiplier')
    arg.setDescription("Multiplier on the freezer energy usage that can reflect, e.g., high/low usage occupants. If not provided, the OS-HPXML default (see <a href='#{docs_base_url}#hpxml-freezers'>HPXML Freezers</a>) is used.")
    args << arg

    cooking_range_oven_fuel_choices = OpenStudio::StringVector.new
    cooking_range_oven_fuel_choices << HPXML::FuelTypeElectricity
    cooking_range_oven_fuel_choices << HPXML::FuelTypeNaturalGas
    cooking_range_oven_fuel_choices << HPXML::FuelTypeOil
    cooking_range_oven_fuel_choices << HPXML::FuelTypePropane
    cooking_range_oven_fuel_choices << HPXML::FuelTypeWoodCord
    cooking_range_oven_fuel_choices << HPXML::FuelTypeCoal

    arg = OpenStudio::Measure::OSArgument::makeBoolArgument('cooking_range_oven_present', true)
    arg.setDisplayName('Cooking Range/Oven: Present')
    arg.setDescription('Whether there is a cooking range/oven present.')
    arg.setDefaultValue(true)
    args << arg

    arg = OpenStudio::Measure::OSArgument::makeChoiceArgument('cooking_range_oven_location', appliance_location_choices, false)
    arg.setDisplayName('Cooking Range/Oven: Location')
    arg.setDescription("The space type for the cooking range/oven location. If not provided, the OS-HPXML default (see <a href='#{docs_base_url}#hpxml-cooking-range-oven'>HPXML Cooking Range/Oven</a>) is used.")
    args << arg

    arg = OpenStudio::Measure::OSArgument::makeChoiceArgument('cooking_range_oven_fuel_type', cooking_range_oven_fuel_choices, true)
    arg.setDisplayName('Cooking Range/Oven: Fuel Type')
    arg.setDescription('Type of fuel used by the cooking range/oven.')
    arg.setDefaultValue(HPXML::FuelTypeNaturalGas)
    args << arg

    arg = OpenStudio::Measure::OSArgument::makeBoolArgument('cooking_range_oven_is_induction', false)
    arg.setDisplayName('Cooking Range/Oven: Is Induction')
    arg.setDescription("Whether the cooking range is induction. If not provided, the OS-HPXML default (see <a href='#{docs_base_url}#hpxml-cooking-range-oven'>HPXML Cooking Range/Oven</a>) is used.")
    args << arg

    arg = OpenStudio::Measure::OSArgument::makeBoolArgument('cooking_range_oven_is_convection', false)
    arg.setDisplayName('Cooking Range/Oven: Is Convection')
    arg.setDescription("Whether the oven is convection. If not provided, the OS-HPXML default (see <a href='#{docs_base_url}#hpxml-cooking-range-oven'>HPXML Cooking Range/Oven</a>) is used.")
    args << arg

    arg = OpenStudio::Measure::OSArgument::makeDoubleArgument('cooking_range_oven_usage_multiplier', false)
    arg.setDisplayName('Cooking Range/Oven: Usage Multiplier')
    arg.setDescription("Multiplier on the cooking range/oven energy usage that can reflect, e.g., high/low usage occupants. If not provided, the OS-HPXML default (see <a href='#{docs_base_url}#hpxml-cooking-range-oven'>HPXML Cooking Range/Oven</a>) is used.")
    args << arg

    arg = OpenStudio::Measure::OSArgument::makeBoolArgument('ceiling_fan_present', true)
    arg.setDisplayName('Ceiling Fan: Present')
    arg.setDescription('Whether there are any ceiling fans.')
    arg.setDefaultValue(true)
    args << arg

    arg = OpenStudio::Measure::OSArgument::makeDoubleArgument('ceiling_fan_label_energy_use', false)
    arg.setDisplayName('Ceiling Fan: Label Energy Use')
    arg.setUnits('W')
    arg.setDescription("The label average energy use of the ceiling fan(s). If neither Efficiency nor Label Energy Use provided, the OS-HPXML default (see <a href='#{docs_base_url}#hpxml-ceiling-fans'>HPXML Ceiling Fans</a>) is used.")
    args << arg

    arg = OpenStudio::Measure::OSArgument::makeDoubleArgument('ceiling_fan_efficiency', false)
    arg.setDisplayName('Ceiling Fan: Efficiency')
    arg.setUnits('CFM/W')
    arg.setDescription("The efficiency rating of the ceiling fan(s) at medium speed. Only used if Label Energy Use not provided. If neither Efficiency nor Label Energy Use provided, the OS-HPXML default (see <a href='#{docs_base_url}#hpxml-ceiling-fans'>HPXML Ceiling Fans</a>) is used.")
    args << arg

    arg = OpenStudio::Measure::OSArgument::makeIntegerArgument('ceiling_fan_quantity', false)
    arg.setDisplayName('Ceiling Fan: Quantity')
    arg.setUnits('#')
    arg.setDescription("Total number of ceiling fans. If not provided, the OS-HPXML default (see <a href='#{docs_base_url}#hpxml-ceiling-fans'>HPXML Ceiling Fans</a>) is used.")
    args << arg

    arg = OpenStudio::Measure::OSArgument::makeDoubleArgument('ceiling_fan_cooling_setpoint_temp_offset', false)
    arg.setDisplayName('Ceiling Fan: Cooling Setpoint Temperature Offset')
    arg.setUnits('deg-F')
    arg.setDescription("The cooling setpoint temperature offset during months when the ceiling fans are operating. Only applies if ceiling fan quantity is greater than zero. If not provided, the OS-HPXML default (see <a href='#{docs_base_url}#hpxml-ceiling-fans'>HPXML Ceiling Fans</a>) is used.")
    args << arg

    arg = OpenStudio::Measure::OSArgument::makeBoolArgument('misc_plug_loads_television_present', true)
    arg.setDisplayName('Misc Plug Loads: Television Present')
    arg.setDescription('Whether there are televisions.')
    arg.setDefaultValue(true)
    args << arg

    arg = OpenStudio::Measure::OSArgument::makeDoubleArgument('misc_plug_loads_television_annual_kwh', false)
    arg.setDisplayName('Misc Plug Loads: Television Annual kWh')
    arg.setDescription("The annual energy consumption of the television plug loads. If not provided, the OS-HPXML default (see <a href='#{docs_base_url}#hpxml-plug-loads'>HPXML Plug Loads</a>) is used.")
    arg.setUnits('kWh/yr')
    args << arg

    arg = OpenStudio::Measure::OSArgument::makeDoubleArgument('misc_plug_loads_television_usage_multiplier', false)
    arg.setDisplayName('Misc Plug Loads: Television Usage Multiplier')
    arg.setDescription("Multiplier on the television energy usage that can reflect, e.g., high/low usage occupants. If not provided, the OS-HPXML default (see <a href='#{docs_base_url}#hpxml-plug-loads'>HPXML Plug Loads</a>) is used.")
    args << arg

    arg = OpenStudio::Measure::OSArgument::makeDoubleArgument('misc_plug_loads_other_annual_kwh', false)
    arg.setDisplayName('Misc Plug Loads: Other Annual kWh')
    arg.setDescription("The annual energy consumption of the other residual plug loads. If not provided, the OS-HPXML default (see <a href='#{docs_base_url}#hpxml-plug-loads'>HPXML Plug Loads</a>) is used.")
    arg.setUnits('kWh/yr')
    args << arg

    arg = OpenStudio::Measure::OSArgument::makeDoubleArgument('misc_plug_loads_other_frac_sensible', false)
    arg.setDisplayName('Misc Plug Loads: Other Sensible Fraction')
    arg.setDescription("Fraction of other residual plug loads' internal gains that are sensible. If not provided, the OS-HPXML default (see <a href='#{docs_base_url}#hpxml-plug-loads'>HPXML Plug Loads</a>) is used.")
    arg.setUnits('Frac')
    args << arg

    arg = OpenStudio::Measure::OSArgument::makeDoubleArgument('misc_plug_loads_other_frac_latent', false)
    arg.setDisplayName('Misc Plug Loads: Other Latent Fraction')
    arg.setDescription("Fraction of other residual plug loads' internal gains that are latent. If not provided, the OS-HPXML default (see <a href='#{docs_base_url}#hpxml-plug-loads'>HPXML Plug Loads</a>) is used.")
    arg.setUnits('Frac')
    args << arg

    arg = OpenStudio::Measure::OSArgument::makeDoubleArgument('misc_plug_loads_other_usage_multiplier', false)
    arg.setDisplayName('Misc Plug Loads: Other Usage Multiplier')
    arg.setDescription("Multiplier on the other energy usage that can reflect, e.g., high/low usage occupants. If not provided, the OS-HPXML default (see <a href='#{docs_base_url}#hpxml-plug-loads'>HPXML Plug Loads</a>) is used.")
    args << arg

    arg = OpenStudio::Measure::OSArgument::makeBoolArgument('misc_plug_loads_well_pump_present', true)
    arg.setDisplayName('Misc Plug Loads: Well Pump Present')
    arg.setDescription('Whether there is a well pump.')
    arg.setDefaultValue(false)
    args << arg

    arg = OpenStudio::Measure::OSArgument::makeDoubleArgument('misc_plug_loads_well_pump_annual_kwh', false)
    arg.setDisplayName('Misc Plug Loads: Well Pump Annual kWh')
    arg.setDescription("The annual energy consumption of the well pump plug loads. If not provided, the OS-HPXML default (see <a href='#{docs_base_url}#hpxml-plug-loads'>HPXML Plug Loads</a>) is used.")
    arg.setUnits('kWh/yr')
    args << arg

    arg = OpenStudio::Measure::OSArgument::makeDoubleArgument('misc_plug_loads_well_pump_usage_multiplier', false)
    arg.setDisplayName('Misc Plug Loads: Well Pump Usage Multiplier')
    arg.setDescription("Multiplier on the well pump energy usage that can reflect, e.g., high/low usage occupants. If not provided, the OS-HPXML default (see <a href='#{docs_base_url}#hpxml-plug-loads'>HPXML Plug Loads</a>) is used.")
    args << arg

    arg = OpenStudio::Measure::OSArgument::makeBoolArgument('misc_plug_loads_vehicle_present', true)
    arg.setDisplayName('Misc Plug Loads: Vehicle Present')
    arg.setDescription('Whether there is an electric vehicle.')
    arg.setDefaultValue(false)
    args << arg

    arg = OpenStudio::Measure::OSArgument::makeDoubleArgument('misc_plug_loads_vehicle_annual_kwh', false)
    arg.setDisplayName('Misc Plug Loads: Vehicle Annual kWh')
    arg.setDescription("The annual energy consumption of the electric vehicle plug loads. If not provided, the OS-HPXML default (see <a href='#{docs_base_url}#hpxml-plug-loads'>HPXML Plug Loads</a>) is used.")
    arg.setUnits('kWh/yr')
    args << arg

    arg = OpenStudio::Measure::OSArgument::makeDoubleArgument('misc_plug_loads_vehicle_usage_multiplier', false)
    arg.setDisplayName('Misc Plug Loads: Vehicle Usage Multiplier')
    arg.setDescription("Multiplier on the electric vehicle energy usage that can reflect, e.g., high/low usage occupants. If not provided, the OS-HPXML default (see <a href='#{docs_base_url}#hpxml-plug-loads'>HPXML Plug Loads</a>) is used.")
    args << arg

    misc_fuel_loads_fuel_choices = OpenStudio::StringVector.new
    misc_fuel_loads_fuel_choices << HPXML::FuelTypeNaturalGas
    misc_fuel_loads_fuel_choices << HPXML::FuelTypeOil
    misc_fuel_loads_fuel_choices << HPXML::FuelTypePropane
    misc_fuel_loads_fuel_choices << HPXML::FuelTypeWoodCord
    misc_fuel_loads_fuel_choices << HPXML::FuelTypeWoodPellets

    arg = OpenStudio::Measure::OSArgument::makeBoolArgument('misc_fuel_loads_grill_present', true)
    arg.setDisplayName('Misc Fuel Loads: Grill Present')
    arg.setDescription('Whether there is a fuel loads grill.')
    arg.setDefaultValue(false)
    args << arg

    arg = OpenStudio::Measure::OSArgument::makeChoiceArgument('misc_fuel_loads_grill_fuel_type', misc_fuel_loads_fuel_choices, true)
    arg.setDisplayName('Misc Fuel Loads: Grill Fuel Type')
    arg.setDescription('The fuel type of the fuel loads grill.')
    arg.setDefaultValue(HPXML::FuelTypeNaturalGas)
    args << arg

    arg = OpenStudio::Measure::OSArgument::makeDoubleArgument('misc_fuel_loads_grill_annual_therm', false)
    arg.setDisplayName('Misc Fuel Loads: Grill Annual therm')
    arg.setDescription("The annual energy consumption of the fuel loads grill. If not provided, the OS-HPXML default (see <a href='#{docs_base_url}#hpxml-fuel-loads'>HPXML Fuel Loads</a>) is used.")
    arg.setUnits('therm/yr')
    args << arg

    arg = OpenStudio::Measure::OSArgument::makeDoubleArgument('misc_fuel_loads_grill_usage_multiplier', false)
    arg.setDisplayName('Misc Fuel Loads: Grill Usage Multiplier')
    arg.setDescription("Multiplier on the fuel loads grill energy usage that can reflect, e.g., high/low usage occupants. If not provided, the OS-HPXML default (see <a href='#{docs_base_url}#hpxml-fuel-loads'>HPXML Fuel Loads</a>) is used.")
    args << arg

    arg = OpenStudio::Measure::OSArgument::makeBoolArgument('misc_fuel_loads_lighting_present', true)
    arg.setDisplayName('Misc Fuel Loads: Lighting Present')
    arg.setDescription('Whether there is fuel loads lighting.')
    arg.setDefaultValue(false)
    args << arg

    arg = OpenStudio::Measure::OSArgument::makeChoiceArgument('misc_fuel_loads_lighting_fuel_type', misc_fuel_loads_fuel_choices, true)
    arg.setDisplayName('Misc Fuel Loads: Lighting Fuel Type')
    arg.setDescription('The fuel type of the fuel loads lighting.')
    arg.setDefaultValue(HPXML::FuelTypeNaturalGas)
    args << arg

    arg = OpenStudio::Measure::OSArgument::makeDoubleArgument('misc_fuel_loads_lighting_annual_therm', false)
    arg.setDisplayName('Misc Fuel Loads: Lighting Annual therm')
    arg.setDescription("The annual energy consumption of the fuel loads lighting. If not provided, the OS-HPXML default (see <a href='#{docs_base_url}#hpxml-fuel-loads'>HPXML Fuel Loads</a>)is used.")
    arg.setUnits('therm/yr')
    args << arg

    arg = OpenStudio::Measure::OSArgument::makeDoubleArgument('misc_fuel_loads_lighting_usage_multiplier', false)
    arg.setDisplayName('Misc Fuel Loads: Lighting Usage Multiplier')
    arg.setDescription("Multiplier on the fuel loads lighting energy usage that can reflect, e.g., high/low usage occupants. If not provided, the OS-HPXML default (see <a href='#{docs_base_url}#hpxml-fuel-loads'>HPXML Fuel Loads</a>) is used.")
    args << arg

    arg = OpenStudio::Measure::OSArgument::makeBoolArgument('misc_fuel_loads_fireplace_present', true)
    arg.setDisplayName('Misc Fuel Loads: Fireplace Present')
    arg.setDescription('Whether there is fuel loads fireplace.')
    arg.setDefaultValue(false)
    args << arg

    arg = OpenStudio::Measure::OSArgument::makeChoiceArgument('misc_fuel_loads_fireplace_fuel_type', misc_fuel_loads_fuel_choices, true)
    arg.setDisplayName('Misc Fuel Loads: Fireplace Fuel Type')
    arg.setDescription('The fuel type of the fuel loads fireplace.')
    arg.setDefaultValue(HPXML::FuelTypeNaturalGas)
    args << arg

    arg = OpenStudio::Measure::OSArgument::makeDoubleArgument('misc_fuel_loads_fireplace_annual_therm', false)
    arg.setDisplayName('Misc Fuel Loads: Fireplace Annual therm')
    arg.setDescription("The annual energy consumption of the fuel loads fireplace. If not provided, the OS-HPXML default (see <a href='#{docs_base_url}#hpxml-fuel-loads'>HPXML Fuel Loads</a>) is used.")
    arg.setUnits('therm/yr')
    args << arg

    arg = OpenStudio::Measure::OSArgument::makeDoubleArgument('misc_fuel_loads_fireplace_frac_sensible', false)
    arg.setDisplayName('Misc Fuel Loads: Fireplace Sensible Fraction')
    arg.setDescription("Fraction of fireplace residual fuel loads' internal gains that are sensible. If not provided, the OS-HPXML default (see <a href='#{docs_base_url}#hpxml-fuel-loads'>HPXML Fuel Loads</a>) is used.")
    arg.setUnits('Frac')
    args << arg

    arg = OpenStudio::Measure::OSArgument::makeDoubleArgument('misc_fuel_loads_fireplace_frac_latent', false)
    arg.setDisplayName('Misc Fuel Loads: Fireplace Latent Fraction')
    arg.setDescription("Fraction of fireplace residual fuel loads' internal gains that are latent. If not provided, the OS-HPXML default (see <a href='#{docs_base_url}#hpxml-fuel-loads'>HPXML Fuel Loads</a>) is used.")
    arg.setUnits('Frac')
    args << arg

    arg = OpenStudio::Measure::OSArgument::makeDoubleArgument('misc_fuel_loads_fireplace_usage_multiplier', false)
    arg.setDisplayName('Misc Fuel Loads: Fireplace Usage Multiplier')
    arg.setDescription("Multiplier on the fuel loads fireplace energy usage that can reflect, e.g., high/low usage occupants. If not provided, the OS-HPXML default (see <a href='#{docs_base_url}#hpxml-fuel-loads'>HPXML Fuel Loads</a>) is used.")
    args << arg

    heater_type_choices = OpenStudio::StringVector.new
    heater_type_choices << HPXML::TypeNone
    heater_type_choices << HPXML::HeaterTypeElectricResistance
    heater_type_choices << HPXML::HeaterTypeGas
    heater_type_choices << HPXML::HeaterTypeHeatPump

    arg = OpenStudio::Measure::OSArgument::makeBoolArgument('pool_present', true)
    arg.setDisplayName('Pool: Present')
    arg.setDescription('Whether there is a pool.')
    arg.setDefaultValue(false)
    args << arg

    arg = OpenStudio::Measure::OSArgument::makeDoubleArgument('pool_pump_annual_kwh', false)
    arg.setDisplayName('Pool: Pump Annual kWh')
    arg.setDescription("The annual energy consumption of the pool pump. If not provided, the OS-HPXML default (see <a href='#{docs_base_url}#pool-pump'>Pool Pump</a>) is used.")
    arg.setUnits('kWh/yr')
    args << arg

    arg = OpenStudio::Measure::OSArgument::makeDoubleArgument('pool_pump_usage_multiplier', false)
    arg.setDisplayName('Pool: Pump Usage Multiplier')
    arg.setDescription("Multiplier on the pool pump energy usage that can reflect, e.g., high/low usage occupants. If not provided, the OS-HPXML default (see <a href='#{docs_base_url}#pool-pump'>Pool Pump</a>) is used.")
    args << arg

    arg = OpenStudio::Measure::OSArgument::makeChoiceArgument('pool_heater_type', heater_type_choices, true)
    arg.setDisplayName('Pool: Heater Type')
    arg.setDescription("The type of pool heater. Use '#{HPXML::TypeNone}' if there is no pool heater.")
    arg.setDefaultValue(HPXML::TypeNone)
    args << arg

    arg = OpenStudio::Measure::OSArgument::makeDoubleArgument('pool_heater_annual_kwh', false)
    arg.setDisplayName('Pool: Heater Annual kWh')
    arg.setDescription("The annual energy consumption of the #{HPXML::HeaterTypeElectricResistance} pool heater. If not provided, the OS-HPXML default (see <a href='#{docs_base_url}#pool-heater'>Pool Heater</a>) is used.")
    arg.setUnits('kWh/yr')
    args << arg

    arg = OpenStudio::Measure::OSArgument::makeDoubleArgument('pool_heater_annual_therm', false)
    arg.setDisplayName('Pool: Heater Annual therm')
    arg.setDescription("The annual energy consumption of the #{HPXML::HeaterTypeGas} pool heater. If not provided, the OS-HPXML default (see <a href='#{docs_base_url}#pool-heater'>Pool Heater</a>) is used.")
    arg.setUnits('therm/yr')
    args << arg

    arg = OpenStudio::Measure::OSArgument::makeDoubleArgument('pool_heater_usage_multiplier', false)
    arg.setDisplayName('Pool: Heater Usage Multiplier')
    arg.setDescription("Multiplier on the pool heater energy usage that can reflect, e.g., high/low usage occupants. If not provided, the OS-HPXML default (see <a href='#{docs_base_url}#pool-heater'>Pool Heater</a>) is used.")
    args << arg

    arg = OpenStudio::Measure::OSArgument::makeBoolArgument('permanent_spa_present', true)
    arg.setDisplayName('Permanent Spa: Present')
    arg.setDescription('Whether there is a permanent spa.')
    arg.setDefaultValue(false)
    args << arg

    arg = OpenStudio::Measure::OSArgument::makeDoubleArgument('permanent_spa_pump_annual_kwh', false)
    arg.setDisplayName('Permanent Spa: Pump Annual kWh')
    arg.setDescription("The annual energy consumption of the permanent spa pump. If not provided, the OS-HPXML default (see <a href='#{docs_base_url}#permanent-spa-pump'>Permanent Spa Pump</a>) is used.")
    arg.setUnits('kWh/yr')
    args << arg

    arg = OpenStudio::Measure::OSArgument::makeDoubleArgument('permanent_spa_pump_usage_multiplier', false)
    arg.setDisplayName('Permanent Spa: Pump Usage Multiplier')
    arg.setDescription("Multiplier on the permanent spa pump energy usage that can reflect, e.g., high/low usage occupants. If not provided, the OS-HPXML default (see <a href='#{docs_base_url}#permanent-spa-pump'>Permanent Spa Pump</a>) is used.")
    args << arg

    arg = OpenStudio::Measure::OSArgument::makeChoiceArgument('permanent_spa_heater_type', heater_type_choices, true)
    arg.setDisplayName('Permanent Spa: Heater Type')
    arg.setDescription("The type of permanent spa heater. Use '#{HPXML::TypeNone}' if there is no permanent spa heater.")
    arg.setDefaultValue(HPXML::TypeNone)
    args << arg

    arg = OpenStudio::Measure::OSArgument::makeDoubleArgument('permanent_spa_heater_annual_kwh', false)
    arg.setDisplayName('Permanent Spa: Heater Annual kWh')
    arg.setDescription("The annual energy consumption of the #{HPXML::HeaterTypeElectricResistance} permanent spa heater. If not provided, the OS-HPXML default (see <a href='#{docs_base_url}#permanent-spa-heater'>Permanent Spa Heater</a>) is used.")
    arg.setUnits('kWh/yr')
    args << arg

    arg = OpenStudio::Measure::OSArgument::makeDoubleArgument('permanent_spa_heater_annual_therm', false)
    arg.setDisplayName('Permanent Spa: Heater Annual therm')
    arg.setDescription("The annual energy consumption of the #{HPXML::HeaterTypeGas} permanent spa heater. If not provided, the OS-HPXML default (see <a href='#{docs_base_url}#permanent-spa-heater'>Permanent Spa Heater</a>) is used.")
    arg.setUnits('therm/yr')
    args << arg

    arg = OpenStudio::Measure::OSArgument::makeDoubleArgument('permanent_spa_heater_usage_multiplier', false)
    arg.setDisplayName('Permanent Spa: Heater Usage Multiplier')
    arg.setDescription("Multiplier on the permanent spa heater energy usage that can reflect, e.g., high/low usage occupants. If not provided, the OS-HPXML default (see <a href='#{docs_base_url}#permanent-spa-heater'>Permanent Spa Heater</a>) is used.")
    args << arg

    arg = OpenStudio::Measure::OSArgument.makeStringArgument('emissions_scenario_names', false)
    arg.setDisplayName('Emissions: Scenario Names')
    arg.setDescription('Names of emissions scenarios. If multiple scenarios, use a comma-separated list. If not provided, no emissions scenarios are calculated.')
    args << arg

    arg = OpenStudio::Measure::OSArgument.makeStringArgument('emissions_types', false)
    arg.setDisplayName('Emissions: Types')
    arg.setDescription('Types of emissions (e.g., CO2e, NOx, etc.). If multiple scenarios, use a comma-separated list.')
    args << arg

    arg = OpenStudio::Measure::OSArgument.makeStringArgument('emissions_electricity_units', false)
    arg.setDisplayName('Emissions: Electricity Units')
    arg.setDescription('Electricity emissions factors units. If multiple scenarios, use a comma-separated list. Only lb/MWh and kg/MWh are allowed.')
    args << arg

    arg = OpenStudio::Measure::OSArgument.makeStringArgument('emissions_electricity_values_or_filepaths', false)
    arg.setDisplayName('Emissions: Electricity Values or File Paths')
    arg.setDescription('Electricity emissions factors values, specified as either an annual factor or an absolute/relative path to a file with hourly factors. If multiple scenarios, use a comma-separated list.')
    args << arg

    arg = OpenStudio::Measure::OSArgument.makeStringArgument('emissions_electricity_number_of_header_rows', false)
    arg.setDisplayName('Emissions: Electricity Files Number of Header Rows')
    arg.setDescription('The number of header rows in the electricity emissions factor file. Only applies when an electricity filepath is used. If multiple scenarios, use a comma-separated list.')
    args << arg

    arg = OpenStudio::Measure::OSArgument.makeStringArgument('emissions_electricity_column_numbers', false)
    arg.setDisplayName('Emissions: Electricity Files Column Numbers')
    arg.setDescription('The column number in the electricity emissions factor file. Only applies when an electricity filepath is used. If multiple scenarios, use a comma-separated list.')
    args << arg

    arg = OpenStudio::Measure::OSArgument.makeStringArgument('emissions_fossil_fuel_units', false)
    arg.setDisplayName('Emissions: Fossil Fuel Units')
    arg.setDescription('Fossil fuel emissions factors units. If multiple scenarios, use a comma-separated list. Only lb/MBtu and kg/MBtu are allowed.')
    args << arg

    Constants.FossilFuels.each do |fossil_fuel|
      underscore_case = OpenStudio::toUnderscoreCase(fossil_fuel)
      all_caps_case = fossil_fuel.split(' ').map(&:capitalize).join(' ')
      cap_case = fossil_fuel.capitalize

      arg = OpenStudio::Measure::OSArgument.makeStringArgument("emissions_#{underscore_case}_values", false)
      arg.setDisplayName("Emissions: #{all_caps_case} Values")
      arg.setDescription("#{cap_case} emissions factors values, specified as an annual factor. If multiple scenarios, use a comma-separated list.")
      args << arg
    end

    arg = OpenStudio::Measure::OSArgument.makeStringArgument('utility_bill_scenario_names', false)
    arg.setDisplayName('Utility Bills: Scenario Names')
    arg.setDescription('Names of utility bill scenarios. If multiple scenarios, use a comma-separated list. If not provided, no utility bills scenarios are calculated.')
    args << arg

    arg = OpenStudio::Measure::OSArgument.makeStringArgument('utility_bill_electricity_filepaths', false)
    arg.setDisplayName('Utility Bills: Electricity File Paths')
    arg.setDescription('Electricity tariff file specified as an absolute/relative path to a file with utility rate structure information. Tariff file must be formatted to OpenEI API version 7. If multiple scenarios, use a comma-separated list.')
    args << arg

    ([HPXML::FuelTypeElectricity] + Constants.FossilFuels).each do |fuel|
      underscore_case = OpenStudio::toUnderscoreCase(fuel)
      all_caps_case = fuel.split(' ').map(&:capitalize).join(' ')
      cap_case = fuel.capitalize

      arg = OpenStudio::Measure::OSArgument.makeStringArgument("utility_bill_#{underscore_case}_fixed_charges", false)
      arg.setDisplayName("Utility Bills: #{all_caps_case} Fixed Charges")
      arg.setDescription("#{cap_case} utility bill monthly fixed charges. If multiple scenarios, use a comma-separated list.")
      args << arg
    end

    ([HPXML::FuelTypeElectricity] + Constants.FossilFuels).each do |fuel|
      underscore_case = OpenStudio::toUnderscoreCase(fuel)
      all_caps_case = fuel.split(' ').map(&:capitalize).join(' ')
      cap_case = fuel.capitalize

      arg = OpenStudio::Measure::OSArgument.makeStringArgument("utility_bill_#{underscore_case}_marginal_rates", false)
      arg.setDisplayName("Utility Bills: #{all_caps_case} Marginal Rates")
      arg.setDescription("#{cap_case} utility bill marginal rates. If multiple scenarios, use a comma-separated list.")
      args << arg
    end

    arg = OpenStudio::Measure::OSArgument.makeStringArgument('utility_bill_pv_compensation_types', false)
    arg.setDisplayName('Utility Bills: PV Compensation Types')
    arg.setDescription('Utility bill PV compensation types. If multiple scenarios, use a comma-separated list.')
    args << arg

    arg = OpenStudio::Measure::OSArgument.makeStringArgument('utility_bill_pv_net_metering_annual_excess_sellback_rate_types', false)
    arg.setDisplayName('Utility Bills: PV Net Metering Annual Excess Sellback Rate Types')
    arg.setDescription("Utility bill PV net metering annual excess sellback rate types. Only applies if the PV compensation type is '#{HPXML::PVCompensationTypeNetMetering}'. If multiple scenarios, use a comma-separated list.")
    args << arg

    arg = OpenStudio::Measure::OSArgument.makeStringArgument('utility_bill_pv_net_metering_annual_excess_sellback_rates', false)
    arg.setDisplayName('Utility Bills: PV Net Metering Annual Excess Sellback Rates')
    arg.setDescription("Utility bill PV net metering annual excess sellback rates. Only applies if the PV compensation type is '#{HPXML::PVCompensationTypeNetMetering}' and the PV annual excess sellback rate type is '#{HPXML::PVAnnualExcessSellbackRateTypeUserSpecified}'. If multiple scenarios, use a comma-separated list.")
    args << arg

    arg = OpenStudio::Measure::OSArgument.makeStringArgument('utility_bill_pv_feed_in_tariff_rates', false)
    arg.setDisplayName('Utility Bills: PV Feed-In Tariff Rates')
    arg.setDescription("Utility bill PV annual full/gross feed-in tariff rates. Only applies if the PV compensation type is '#{HPXML::PVCompensationTypeFeedInTariff}'. If multiple scenarios, use a comma-separated list.")
    args << arg

    arg = OpenStudio::Measure::OSArgument.makeStringArgument('utility_bill_pv_monthly_grid_connection_fee_units', false)
    arg.setDisplayName('Utility Bills: PV Monthly Grid Connection Fee Units')
    arg.setDescription('Utility bill PV monthly grid connection fee units. If multiple scenarios, use a comma-separated list.')
    args << arg

    arg = OpenStudio::Measure::OSArgument.makeStringArgument('utility_bill_pv_monthly_grid_connection_fees', false)
    arg.setDisplayName('Utility Bills: PV Monthly Grid Connection Fees')
    arg.setDescription('Utility bill PV monthly grid connection fees. If multiple scenarios, use a comma-separated list.')
    args << arg

    arg = OpenStudio::Measure::OSArgument.makeStringArgument('additional_properties', false)
    arg.setDisplayName('Additional Properties')
    arg.setDescription("Additional properties specified as key-value pairs (i.e., key=value). If multiple additional properties, use a |-separated list. For example, 'LowIncome=false|Remodeled|Description=2-story home in Denver'. These properties will be stored in the HPXML file under /HPXML/SoftwareInfo/extension/AdditionalProperties.")
    args << arg

    arg = OpenStudio::Measure::OSArgument::makeBoolArgument('combine_like_surfaces', false)
    arg.setDisplayName('Combine like surfaces?')
    arg.setDescription('If true, combines like surfaces to simplify the HPXML file generated.')
    arg.setDefaultValue(false)
    args << arg

    arg = OpenStudio::Measure::OSArgument::makeBoolArgument('apply_defaults', false)
    arg.setDisplayName('Apply Default Values?')
    arg.setDescription('If true, applies OS-HPXML default values to the HPXML output file. Setting to true will also force validation of the HPXML output file before applying OS-HPXML default values.')
    arg.setDefaultValue(false)
    args << arg

    arg = OpenStudio::Measure::OSArgument::makeBoolArgument('apply_validation', false)
    arg.setDisplayName('Apply Validation?')
    arg.setDescription('If true, validates the HPXML output file. Set to false for faster performance. Note that validation is not needed if the HPXML file will be validated downstream (e.g., via the HPXMLtoOpenStudio measure).')
    arg.setDefaultValue(false)
    args << arg

    return args
  end

  # define what happens when the measure is run
  def run(model, runner, user_arguments)
    super(model, runner, user_arguments)

    # use the built-in error checking
    if !runner.validateUserArguments(arguments(model), user_arguments)
      return false
    end

    Geometry.tear_down_model(model, runner)

    Version.check_openstudio_version()

    # assign the user inputs to variables
    args = get_argument_values(runner, arguments(model), user_arguments)

    args[:apply_validation] = args[:apply_validation].is_initialized ? args[:apply_validation].get : false
    args[:apply_defaults] = args[:apply_defaults].is_initialized ? args[:apply_defaults].get : false
    args[:geometry_unit_left_wall_is_adiabatic] = (args[:geometry_unit_left_wall_is_adiabatic].is_initialized && args[:geometry_unit_left_wall_is_adiabatic].get)
    args[:geometry_unit_right_wall_is_adiabatic] = (args[:geometry_unit_right_wall_is_adiabatic].is_initialized && args[:geometry_unit_right_wall_is_adiabatic].get)
    args[:geometry_unit_front_wall_is_adiabatic] = (args[:geometry_unit_front_wall_is_adiabatic].is_initialized && args[:geometry_unit_front_wall_is_adiabatic].get)
    args[:geometry_unit_back_wall_is_adiabatic] = (args[:geometry_unit_back_wall_is_adiabatic].is_initialized && args[:geometry_unit_back_wall_is_adiabatic].get)
    args[:cooling_system_is_ducted] = (args[:cooling_system_is_ducted].is_initialized && args[:cooling_system_is_ducted].get)
    args[:heat_pump_is_ducted] = (args[:heat_pump_is_ducted].is_initialized && args[:heat_pump_is_ducted].get)

    # Argument error checks
    warnings, errors = validate_arguments(args)
    unless warnings.empty?
      warnings.each do |warning|
        runner.registerWarning(warning)
      end
    end
    unless errors.empty?
      errors.each do |error|
        runner.registerError(error)
      end
      return false
    end

    # Create EpwFile object
    epw_path = args[:weather_station_epw_filepath]
    if not File.exist? epw_path
      epw_path = File.join(File.expand_path(File.join(File.dirname(__FILE__), '..', 'weather')), epw_path) # a filename was entered for weather_station_epw_filepath
    end
    if not File.exist? epw_path
      runner.registerError("Could not find EPW file at '#{epw_path}'.")
      return false
    end

    # Create HPXML file
    hpxml_path = args[:hpxml_path]
    unless (Pathname.new hpxml_path).absolute?
      hpxml_path = File.expand_path(hpxml_path)
    end

    # Existing HPXML File
    if args[:existing_hpxml_path].is_initialized
      existing_hpxml_path = args[:existing_hpxml_path].get
      unless (Pathname.new existing_hpxml_path).absolute?
        existing_hpxml_path = File.expand_path(existing_hpxml_path)
      end
    end

    hpxml_doc = HPXMLFile.create(runner, model, args, epw_path, hpxml_path, existing_hpxml_path)
    if not hpxml_doc
      runner.registerError('Unsuccessful creation of HPXML file.')
      return false
    end

    runner.registerInfo("Wrote file: #{hpxml_path}")

    # Uncomment for debugging purposes
    # File.write(hpxml_path.gsub('.xml', '.osm'), model.to_s)

    return true
  end

  def validate_arguments(args)
    warnings = argument_warnings(args)
    errors = argument_errors(args)

    return warnings, errors
  end

  def argument_warnings(args)
    warnings = []

    max_uninsulated_floor_rvalue = 6.0
    max_uninsulated_ceiling_rvalue = 3.0
    max_uninsulated_roof_rvalue = 3.0

    warning = ([HPXML::WaterHeaterTypeHeatPump].include?(args[:water_heater_type]) && (args[:water_heater_fuel_type] != HPXML::FuelTypeElectricity))
    warnings << 'Cannot model a heat pump water heater with non-electric fuel type.' if warning

    warning = [HPXML::FoundationTypeSlab, HPXML::FoundationTypeAboveApartment].include?(args[:geometry_foundation_type]) && (args[:geometry_foundation_height] > 0)
    warnings << "Foundation type of '#{args[:geometry_foundation_type]}' cannot have a non-zero height. Assuming height is zero." if warning

    warning = (args[:geometry_foundation_type] == HPXML::FoundationTypeSlab) && (args[:geometry_foundation_height_above_grade] > 0)
    warnings << 'Specified a slab foundation type with a non-zero height above grade.' if warning

    warning = [HPXML::FoundationTypeCrawlspaceVented, HPXML::FoundationTypeCrawlspaceUnvented, HPXML::FoundationTypeBasementUnconditioned].include?(args[:geometry_foundation_type]) && ((args[:foundation_wall_insulation_r] > 0) || args[:foundation_wall_assembly_r].is_initialized) && (args[:floor_over_foundation_assembly_r] > max_uninsulated_floor_rvalue)
    warnings << 'Home with unconditioned basement/crawlspace foundation type has both foundation wall insulation and floor insulation.' if warning

    warning = [HPXML::AtticTypeVented, HPXML::AtticTypeUnvented].include?(args[:geometry_attic_type]) && (args[:ceiling_assembly_r] > max_uninsulated_ceiling_rvalue) && (args[:roof_assembly_r] > max_uninsulated_roof_rvalue)
    warnings << 'Home with unconditioned attic type has both ceiling insulation and roof insulation.' if warning

    warning = (args[:geometry_foundation_type] == HPXML::FoundationTypeBasementConditioned) && (args[:floor_over_foundation_assembly_r] > max_uninsulated_floor_rvalue)
    warnings << 'Home with conditioned basement has floor insulation.' if warning

    warning = (args[:geometry_attic_type] == HPXML::AtticTypeConditioned) && (args[:ceiling_assembly_r] > max_uninsulated_ceiling_rvalue)
    warnings << 'Home with conditioned attic has ceiling insulation.' if warning

    warning = (args[:heat_pump_type] != HPXML::HVACTypeHeatPumpGroundToAir) && (args[:geothermal_loop_configuration].is_initialized && args[:geothermal_loop_configuration].get != 'none')
    warnings << 'Specified an attached geothermal loop but home has no ground source heat pump.' if warning

    return warnings
  end

  def argument_errors(args)
    errors = []

    error = (args[:heating_system_type] != 'none') && (args[:heat_pump_type] != 'none') && (args[:heating_system_fraction_heat_load_served] > 0) && (args[:heat_pump_fraction_heat_load_served] > 0)
    errors << 'Multiple central heating systems are not currently supported.' if error

    error = (args[:cooling_system_type] != 'none') && (args[:heat_pump_type] != 'none') && (args[:cooling_system_fraction_cool_load_served] > 0) && (args[:heat_pump_fraction_cool_load_served] > 0)
    errors << 'Multiple central cooling systems are not currently supported.' if error

    error = ![HPXML::FoundationTypeSlab, HPXML::FoundationTypeAboveApartment].include?(args[:geometry_foundation_type]) && (args[:geometry_foundation_height] == 0)
    errors << "Foundation type of '#{args[:geometry_foundation_type]}' cannot have a height of zero." if error

    error = (args[:geometry_unit_type] == HPXML::ResidentialTypeApartment) && ([HPXML::FoundationTypeBasementConditioned, HPXML::FoundationTypeCrawlspaceConditioned].include? args[:geometry_foundation_type])
    errors << 'Conditioned basement/crawlspace foundation type for apartment units is not currently supported.' if error

    error = (args[:heating_system_type] == 'none') && (args[:heat_pump_type] == 'none') && (args[:heating_system_2_type] != 'none')
    errors << 'A second heating system was specified without a primary heating system.' if error

    if ((args[:heat_pump_backup_type] == HPXML::HeatPumpBackupTypeSeparate) && (args[:heating_system_2_type] == HPXML::HVACTypeFurnace)) # separate ducted backup
      if [HPXML::HVACTypeHeatPumpAirToAir, HPXML::HVACTypeHeatPumpGroundToAir].include?(args[:heat_pump_type]) ||
         ((args[:heat_pump_type] == HPXML::HVACTypeHeatPumpMiniSplit) && args[:heat_pump_is_ducted]) # ducted heat pump
        errors << "A ducted heat pump with '#{HPXML::HeatPumpBackupTypeSeparate}' ducted backup is not supported."
      end
    end

    error = [HPXML::ResidentialTypeSFA, HPXML::ResidentialTypeApartment].include?(args[:geometry_unit_type]) && !args[:geometry_building_num_units].is_initialized
    errors << 'Did not specify the number of units in the building for single-family attached or apartment units.' if error

    error = (args[:geometry_unit_type] == HPXML::ResidentialTypeApartment) && (args[:geometry_unit_num_floors_above_grade] > 1)
    errors << 'Apartment units can only have one above-grade floor.' if error

    error = (args[:geometry_unit_type] == HPXML::ResidentialTypeSFD) && (args[:geometry_unit_left_wall_is_adiabatic] || args[:geometry_unit_right_wall_is_adiabatic] || args[:geometry_unit_front_wall_is_adiabatic] || args[:geometry_unit_back_wall_is_adiabatic] || (args[:geometry_attic_type] == HPXML::AtticTypeBelowApartment) || (args[:geometry_foundation_type] == HPXML::FoundationTypeAboveApartment))
    errors << 'No adiabatic surfaces can be applied to single-family detached homes.' if error

    error = (args[:geometry_unit_type] == HPXML::ResidentialTypeApartment) && (args[:geometry_attic_type] == HPXML::AtticTypeConditioned)
    errors << 'Conditioned attic type for apartment units is not currently supported.' if error

    error = (args[:geometry_unit_num_floors_above_grade] == 1 && args[:geometry_attic_type] == HPXML::AtticTypeConditioned)
    errors << 'Units with a conditioned attic must have at least two above-grade floors.' if error

    error = ((args[:water_heater_type] == HPXML::WaterHeaterTypeCombiStorage) || (args[:water_heater_type] == HPXML::WaterHeaterTypeCombiTankless)) && (args[:heating_system_type] != HPXML::HVACTypeBoiler)
    errors << 'Must specify a boiler when modeling an indirect water heater type.' if error

    error = (args[:geometry_unit_num_bedrooms] <= 0)
    errors << 'Number of bedrooms must be greater than zero.' if error

    error = [HPXML::ResidentialTypeSFD].include?(args[:geometry_unit_type]) && args[:heating_system_type].include?('Shared')
    errors << 'Specified a shared system for a single-family detached unit.' if error

    error = args[:geometry_rim_joist_height].is_initialized && !args[:rim_joist_assembly_r].is_initialized
    errors << 'Specified a rim joist height but no rim joist assembly R-value.' if error

    error = args[:rim_joist_assembly_r].is_initialized && !args[:geometry_rim_joist_height].is_initialized
    errors << 'Specified a rim joist assembly R-value but no rim joist height.' if error

    if args[:schedules_power_outage_periods].is_initialized && args[:schedules_power_outage_periods_window_natvent_availability].is_initialized
      schedules_power_outage_periods_lengths = [args[:schedules_power_outage_periods].get.count(','),
                                                args[:schedules_power_outage_periods_window_natvent_availability].get.count(',')]

      error = (schedules_power_outage_periods_lengths.uniq.size != 1)
      errors << 'One power outage periods schedule argument does not have enough comma-separated elements specified.' if error
    end

    if args[:schedules_power_outage_periods_window_natvent_availability].is_initialized
      natvent_availabilities = args[:schedules_power_outage_periods_window_natvent_availability].get.split(',').map(&:strip)
      natvent_availabilities.each do |natvent_availability|
        error = ![HPXML::ScheduleRegular, HPXML::ScheduleAvailable, HPXML::ScheduleUnavailable].include?(natvent_availability)
        errors << "Window natural ventilation availability '#{natvent_availability}' during a power outage is invalid." if error
      end
    end

    hvac_perf_data_heating_args_initialized = [args[:hvac_perf_data_heating_outdoor_temperatures].is_initialized,
                                               args[:hvac_perf_data_heating_min_speed_capacities].is_initialized,
                                               args[:hvac_perf_data_heating_max_speed_capacities].is_initialized,
                                               args[:hvac_perf_data_heating_min_speed_cops].is_initialized,
                                               args[:hvac_perf_data_heating_max_speed_cops].is_initialized]
    error = (hvac_perf_data_heating_args_initialized.uniq.size != 1)
    errors << 'Did not specify all required heating detailed performance data arguments.' if error

    if hvac_perf_data_heating_args_initialized.uniq.size == 1 && hvac_perf_data_heating_args_initialized.uniq[0]
      heating_data_points_lengths = [args[:hvac_perf_data_heating_outdoor_temperatures].get.count(','),
                                     args[:hvac_perf_data_heating_min_speed_capacities].get.count(','),
                                     args[:hvac_perf_data_heating_max_speed_capacities].get.count(','),
                                     args[:hvac_perf_data_heating_min_speed_cops].get.count(','),
                                     args[:hvac_perf_data_heating_max_speed_cops].get.count(',')]

      error = (heating_data_points_lengths.uniq.size != 1)
      errors << 'One or more detailed heating performance data arguments does not have enough comma-separated elements specified.' if error
    end

    hvac_perf_data_cooling_args_initialized = [args[:hvac_perf_data_cooling_outdoor_temperatures].is_initialized,
                                               args[:hvac_perf_data_cooling_min_speed_capacities].is_initialized,
                                               args[:hvac_perf_data_cooling_max_speed_capacities].is_initialized,
                                               args[:hvac_perf_data_cooling_min_speed_cops].is_initialized,
                                               args[:hvac_perf_data_cooling_max_speed_cops].is_initialized]
    error = (hvac_perf_data_cooling_args_initialized.uniq.size != 1)
    errors << 'Did not specify all required cooling detailed performance data arguments.' if error

    if hvac_perf_data_cooling_args_initialized.uniq.size == 1 && hvac_perf_data_cooling_args_initialized.uniq[0]
      cooling_data_points_lengths = [args[:hvac_perf_data_cooling_outdoor_temperatures].get.count(','),
                                     args[:hvac_perf_data_cooling_min_speed_capacities].get.count(','),
                                     args[:hvac_perf_data_cooling_max_speed_capacities].get.count(','),
                                     args[:hvac_perf_data_cooling_min_speed_cops].get.count(','),
                                     args[:hvac_perf_data_cooling_max_speed_cops].get.count(',')]

      error = (cooling_data_points_lengths.uniq.size != 1)
      errors << 'One or more detailed cooling performance data arguments does not have enough comma-separated elements specified.' if error
    end

    emissions_args_initialized = [args[:emissions_scenario_names].is_initialized,
                                  args[:emissions_types].is_initialized,
                                  args[:emissions_electricity_units].is_initialized,
                                  args[:emissions_electricity_values_or_filepaths].is_initialized]
    error = (emissions_args_initialized.uniq.size != 1)
    errors << 'Did not specify all required emissions arguments.' if error

    Constants.FossilFuels.each do |fossil_fuel|
      underscore_case = OpenStudio::toUnderscoreCase(fossil_fuel)

      if args["emissions_#{underscore_case}_values".to_sym].is_initialized
        error = !args[:emissions_fossil_fuel_units].is_initialized
        errors << "Did not specify fossil fuel emissions units for #{fossil_fuel} emissions values." if error
      end
    end

    if emissions_args_initialized.uniq.size == 1 && emissions_args_initialized.uniq[0]
      emissions_scenario_lengths = [args[:emissions_scenario_names].get.count(','),
                                    args[:emissions_types].get.count(','),
                                    args[:emissions_electricity_units].get.count(','),
                                    args[:emissions_electricity_values_or_filepaths].get.count(',')]

      emissions_scenario_lengths += [args[:emissions_electricity_number_of_header_rows].get.count(',')] if args[:emissions_electricity_number_of_header_rows].is_initialized
      emissions_scenario_lengths += [args[:emissions_electricity_column_numbers].get.count(',')] if args[:emissions_electricity_column_numbers].is_initialized

      Constants.FossilFuels.each do |fossil_fuel|
        underscore_case = OpenStudio::toUnderscoreCase(fossil_fuel)

        emissions_scenario_lengths += [args["emissions_#{underscore_case}_values".to_sym].get.count(',')] if args["emissions_#{underscore_case}_values".to_sym].is_initialized
      end

      error = (emissions_scenario_lengths.uniq.size != 1)
      errors << 'One or more emissions arguments does not have enough comma-separated elements specified.' if error
    end

    bills_args_initialized = [args[:utility_bill_scenario_names].is_initialized]
    if bills_args_initialized.uniq[0]
      bills_scenario_lengths = [args[:utility_bill_scenario_names].get.count(',')]
      ([HPXML::FuelTypeElectricity] + Constants.FossilFuels).each do |fuel|
        underscore_case = OpenStudio::toUnderscoreCase(fuel)

        bills_scenario_lengths += [args["utility_bill_#{underscore_case}_fixed_charges".to_sym].get.count(',')] if args["utility_bill_#{underscore_case}_fixed_charges".to_sym].is_initialized
        bills_scenario_lengths += [args["utility_bill_#{underscore_case}_marginal_rates".to_sym].get.count(',')] if args["utility_bill_#{underscore_case}_marginal_rates".to_sym].is_initialized
      end

      error = (bills_scenario_lengths.uniq.size != 1)
      errors << 'One or more utility bill arguments does not have enough comma-separated elements specified.' if error
    end

    error = (args[:geometry_unit_aspect_ratio] <= 0)
    errors << 'Aspect ratio must be greater than zero.' if error

    error = (args[:geometry_foundation_height] < 0)
    errors << 'Foundation height cannot be negative.' if error

    error = (args[:geometry_unit_num_floors_above_grade] > 6)
    errors << 'Number of above-grade floors must be six or less.' if error

    error = (args[:geometry_garage_protrusion] < 0) || (args[:geometry_garage_protrusion] > 1)
    errors << 'Garage protrusion fraction must be between zero and one.' if error

    error = (args[:geometry_unit_left_wall_is_adiabatic] && args[:geometry_unit_right_wall_is_adiabatic] && args[:geometry_unit_front_wall_is_adiabatic] && args[:geometry_unit_back_wall_is_adiabatic])
    errors << 'At least one wall must be set to non-adiabatic.' if error

    error = (args[:geometry_unit_type] == HPXML::ResidentialTypeSFA) && (args[:geometry_foundation_type] == HPXML::FoundationTypeAboveApartment)
    errors << 'Single-family attached units cannot be above another unit.' if error

    error = (args[:geometry_unit_type] == HPXML::ResidentialTypeSFA) && (args[:geometry_attic_type] == HPXML::AtticTypeBelowApartment)
    errors << 'Single-family attached units cannot be below another unit.' if error

    error = (args[:geometry_garage_protrusion] > 0) && (args[:geometry_roof_type] == 'hip') && (args[:geometry_garage_width] * args[:geometry_garage_depth] > 0)
    errors << 'Cannot handle protruding garage and hip roof.' if error

    error = (args[:geometry_garage_protrusion] > 0) && (args[:geometry_unit_aspect_ratio] < 1) && (args[:geometry_garage_width] * args[:geometry_garage_depth] > 0) && (args[:geometry_roof_type] == 'gable')
    errors << 'Cannot handle protruding garage and attic ridge running from front to back.' if error

    error = (args[:geometry_foundation_type] == HPXML::FoundationTypeAmbient) && (args[:geometry_garage_width] * args[:geometry_garage_depth] > 0)
    errors << 'Cannot handle garages with an ambient foundation type.' if error

    error = (args[:door_area] < 0)
    errors << 'Door area cannot be negative.' if error

    error = (args[:window_aspect_ratio] <= 0)
    errors << 'Window aspect ratio must be greater than zero.' if error

    return errors
  end
end

class HPXMLFile
  def self.create(runner, model, args, epw_path, hpxml_path, existing_hpxml_path)
    epw_file = OpenStudio::EpwFile.new(epw_path)
    if (args[:hvac_control_heating_season_period].to_s == HPXML::BuildingAmerica) || (args[:hvac_control_cooling_season_period].to_s == HPXML::BuildingAmerica) || (args[:apply_defaults])
      weather = WeatherProcess.new(epw_path: epw_path, runner: nil)
    end

    success = create_geometry_envelope(runner, model, args)
    return false if not success

    @surface_ids = {}

    # Sorting of objects to make the measure deterministic
    sorted_surfaces = model.getSurfaces.sort_by { |s| s.additionalProperties.getFeatureAsInteger('Index').get }
    sorted_subsurfaces = model.getSubSurfaces.sort_by { |ss| ss.additionalProperties.getFeatureAsInteger('Index').get }

    hpxml = HPXML.new(hpxml_path: existing_hpxml_path)

    if not set_header(runner, hpxml, args)
      return false
    end

    hpxml_bldg = add_building(hpxml, args)
    set_site(hpxml_bldg, args)
    set_neighbor_buildings(hpxml_bldg, args)
    set_building_occupancy(hpxml_bldg, args)
    set_building_construction(hpxml_bldg, args)
    set_building_header(hpxml_bldg, args)
    set_climate_and_risk_zones(hpxml_bldg, args)
    set_air_infiltration_measurements(hpxml_bldg, args)
    set_roofs(hpxml_bldg, args, sorted_surfaces)
    set_rim_joists(hpxml_bldg, model, args, sorted_surfaces)
    set_walls(hpxml_bldg, model, args, sorted_surfaces)
    set_foundation_walls(hpxml_bldg, model, args, sorted_surfaces)
    set_floors(hpxml_bldg, args, sorted_surfaces)
    set_slabs(hpxml_bldg, model, args, sorted_surfaces)
    set_windows(hpxml_bldg, model, args, sorted_subsurfaces)
    set_skylights(hpxml_bldg, args, sorted_subsurfaces)
    set_doors(hpxml_bldg, model, args, sorted_subsurfaces)
    set_attics(hpxml_bldg, args)
    set_foundations(hpxml_bldg, args)
    set_heating_systems(hpxml_bldg, args)
    set_cooling_systems(hpxml_bldg, args)
    set_heat_pumps(hpxml_bldg, args)
    set_geothermal_loop(hpxml_bldg, args)
    set_secondary_heating_systems(hpxml_bldg, args)
    set_hvac_distribution(hpxml_bldg, args)
    set_hvac_control(hpxml, hpxml_bldg, args, epw_file, weather)
    set_ventilation_fans(hpxml_bldg, args)
    set_water_heating_systems(hpxml_bldg, args)
    set_hot_water_distribution(hpxml_bldg, args)
    set_water_fixtures(hpxml_bldg, args)
    set_solar_thermal(hpxml_bldg, args, epw_file)
    set_pv_systems(hpxml_bldg, args, epw_file)
    set_battery(hpxml_bldg, args)
    set_electric_vehicle(hpxml_bldg, args)
    set_lighting(hpxml_bldg, args)
    set_dehumidifier(hpxml_bldg, args)
    set_clothes_washer(hpxml_bldg, args)
    set_clothes_dryer(hpxml_bldg, args)
    set_dishwasher(hpxml_bldg, args)
    set_refrigerator(hpxml_bldg, args)
    set_extra_refrigerator(hpxml_bldg, args)
    set_freezer(hpxml_bldg, args)
    set_cooking_range_oven(hpxml_bldg, args)
    set_ceiling_fans(hpxml_bldg, args)
    set_misc_plug_loads_television(hpxml_bldg, args)
    set_misc_plug_loads_other(hpxml_bldg, args)
    set_misc_plug_loads_vehicle(hpxml_bldg, args)
    set_misc_plug_loads_well_pump(hpxml_bldg, args)
    set_misc_fuel_loads_grill(hpxml_bldg, args)
    set_misc_fuel_loads_lighting(hpxml_bldg, args)
    set_misc_fuel_loads_fireplace(hpxml_bldg, args)
    set_pool(hpxml_bldg, args)
    set_permanent_spa(hpxml_bldg, args)
    collapse_surfaces(hpxml_bldg, args)
    renumber_hpxml_ids(hpxml_bldg)

    hpxml_doc = hpxml.to_doc()
    hpxml.set_unique_hpxml_ids(hpxml_doc, true) if hpxml.buildings.size > 1
    XMLHelper.write_file(hpxml_doc, hpxml_path)

    if args[:apply_defaults]
      # Always check for invalid HPXML file before applying defaults
      if not validate_hpxml(runner, hpxml, hpxml_doc, hpxml_path)
        return false
      end

      eri_version = Constants.ERIVersions[-1]
      HPXMLDefaults.apply(runner, hpxml, hpxml_bldg, eri_version, weather, epw_file: epw_file)
      hpxml_doc = hpxml.to_doc()
      hpxml.set_unique_hpxml_ids(hpxml_doc, true) if hpxml.buildings.size > 1
      XMLHelper.write_file(hpxml_doc, hpxml_path)
    end

    if args[:apply_validation]
      # Optionally check for invalid HPXML file (with or without defaults applied)
      if not validate_hpxml(runner, hpxml, hpxml_doc, hpxml_path)
        return false
      end
    end

    return hpxml_doc
  end

  def self.validate_hpxml(runner, hpxml, hpxml_doc, hpxml_path)
    # Check for errors in the HPXML object
    errors = []
    hpxml.buildings.each do |hpxml_bldg|
      errors += hpxml_bldg.check_for_errors()
    end
    if errors.size > 0
      fail "ERROR: Invalid HPXML object produced.\n#{errors}"
    end

    is_valid = true

    # Validate input HPXML against schema
    schema_path = File.join(File.dirname(__FILE__), '..', 'HPXMLtoOpenStudio', 'resources', 'hpxml_schema', 'HPXML.xsd')
    schema_validator = XMLValidator.get_schema_validator(schema_path)
    xsd_errors, xsd_warnings = XMLValidator.validate_against_schema(hpxml_path, schema_validator)

    # Validate input HPXML against schematron docs
    schematron_path = File.join(File.dirname(__FILE__), '..', 'HPXMLtoOpenStudio', 'resources', 'hpxml_schematron', 'EPvalidator.xml')
    schematron_validator = XMLValidator.get_schematron_validator(schematron_path)
    sct_errors, sct_warnings = XMLValidator.validate_against_schematron(hpxml_path, schematron_validator, hpxml_doc)

    # Handle errors/warnings
    (xsd_errors + sct_errors).each do |error|
      runner.registerError("#{hpxml_path}: #{error}")
      is_valid = false
    end
    (xsd_warnings + sct_warnings).each do |warning|
      runner.registerWarning("#{hpxml_path}: #{warning}")
    end

    return is_valid
  end

  def self.create_geometry_envelope(runner, model, args)
    args[:geometry_roof_pitch] = { '1:12' => 1.0 / 12.0,
                                   '2:12' => 2.0 / 12.0,
                                   '3:12' => 3.0 / 12.0,
                                   '4:12' => 4.0 / 12.0,
                                   '5:12' => 5.0 / 12.0,
                                   '6:12' => 6.0 / 12.0,
                                   '7:12' => 7.0 / 12.0,
                                   '8:12' => 8.0 / 12.0,
                                   '9:12' => 9.0 / 12.0,
                                   '10:12' => 10.0 / 12.0,
                                   '11:12' => 11.0 / 12.0,
                                   '12:12' => 12.0 / 12.0 }[args[:geometry_roof_pitch]]

    if args[:geometry_rim_joist_height].is_initialized
      args[:geometry_rim_joist_height] = args[:geometry_rim_joist_height].get / 12.0
    else
      args[:geometry_rim_joist_height] = 0.0
    end

    if args[:geometry_foundation_type] == HPXML::FoundationTypeSlab
      args[:geometry_foundation_height] = 0.0
      args[:geometry_foundation_height_above_grade] = 0.0
      args[:geometry_rim_joist_height] = 0.0
    elsif (args[:geometry_foundation_type] == HPXML::FoundationTypeAmbient) || args[:geometry_foundation_type].start_with?(HPXML::FoundationTypeBellyAndWing)
      args[:geometry_rim_joist_height] = 0.0
    end

    if model.getSpaces.size > 0
      runner.registerError('Starting model is not empty.')
      return false
    end

    if args[:geometry_unit_type] == HPXML::ResidentialTypeSFD
      success = Geometry.create_single_family_detached(runner: runner, model: model, **args)
    elsif args[:geometry_unit_type] == HPXML::ResidentialTypeSFA
      success = Geometry.create_single_family_attached(model: model, **args)
    elsif args[:geometry_unit_type] == HPXML::ResidentialTypeApartment
      success = Geometry.create_apartment(model: model, **args)
    elsif args[:geometry_unit_type] == HPXML::ResidentialTypeManufactured
      success = Geometry.create_single_family_detached(runner: runner, model: model, **args)
    end
    return false if not success

    success = Geometry.create_doors(runner: runner, model: model, **args)
    return false if not success

    success = Geometry.create_windows_and_skylights(runner: runner, model: model, **args)
    return false if not success

    return true
  end

  def self.unavailable_period_exists(hpxml, column_name, begin_month, begin_day, begin_hour, end_month, end_day, end_hour, natvent_availability = nil)
    natvent_availability = HPXML::ScheduleUnavailable if natvent_availability.nil?

    hpxml.header.unavailable_periods.each do |unavailable_period|
      begin_hour = 0 if begin_hour.nil?
      end_hour = 24 if end_hour.nil?

      next unless (unavailable_period.column_name == column_name) &&
                  (unavailable_period.begin_month == begin_month) &&
                  (unavailable_period.begin_day == begin_day) &&
                  (unavailable_period.begin_hour == begin_hour) &&
                  (unavailable_period.end_month == end_month) &&
                  (unavailable_period.end_day == end_day) &&
                  (unavailable_period.end_hour == end_hour) &&
                  (unavailable_period.natvent_availability == natvent_availability)

      return true
    end
    return false
  end

  def self.set_header(runner, hpxml, args)
    errors = []

    hpxml.header.xml_type = 'HPXML'
    hpxml.header.xml_generated_by = 'BuildResidentialHPXML'
    hpxml.header.transaction = 'create'

    if args[:whole_sfa_or_mf_building_sim].is_initialized
      hpxml.header.whole_sfa_or_mf_building_sim = args[:whole_sfa_or_mf_building_sim].get
    end

    if args[:schedules_vacancy_periods].is_initialized
      schedules_vacancy_periods = args[:schedules_vacancy_periods].get.split(',').map(&:strip)
      schedules_vacancy_periods.each do |schedules_vacancy_period|
        begin_month, begin_day, begin_hour, end_month, end_day, end_hour = Schedule.parse_date_time_range(schedules_vacancy_period)

        if not unavailable_period_exists(hpxml, 'Vacancy', begin_month, begin_day, begin_hour, end_month, end_day, end_hour)
          hpxml.header.unavailable_periods.add(column_name: 'Vacancy', begin_month: begin_month, begin_day: begin_day, begin_hour: begin_hour, end_month: end_month, end_day: end_day, end_hour: end_hour, natvent_availability: HPXML::ScheduleUnavailable)
        end
      end
    end
    if args[:schedules_power_outage_periods].is_initialized
      schedules_power_outage_periods = args[:schedules_power_outage_periods].get.split(',').map(&:strip)

      natvent_availabilities = []
      if args[:schedules_power_outage_periods_window_natvent_availability].is_initialized
        natvent_availabilities = args[:schedules_power_outage_periods_window_natvent_availability].get.split(',').map(&:strip)
      end

      schedules_power_outage_periods = schedules_power_outage_periods.zip(natvent_availabilities)
      schedules_power_outage_periods.each do |schedules_power_outage_period|
        outage_period, natvent_availability = schedules_power_outage_period
        begin_month, begin_day, begin_hour, end_month, end_day, end_hour = Schedule.parse_date_time_range(outage_period)

        if not unavailable_period_exists(hpxml, 'Power Outage', begin_month, begin_day, begin_hour, end_month, end_day, end_hour, natvent_availability)
          hpxml.header.unavailable_periods.add(column_name: 'Power Outage', begin_month: begin_month, begin_day: begin_day, begin_hour: begin_hour, end_month: end_month, end_day: end_day, end_hour: end_hour, natvent_availability: natvent_availability)
        end
      end
    end

    if args[:software_info_program_used].is_initialized
      if !hpxml.header.software_program_used.nil? && (hpxml.header.software_program_used != args[:software_info_program_used].get)
        errors << "'Software Info: Program Used' cannot vary across dwelling units."
      end
      hpxml.header.software_program_used = args[:software_info_program_used].get
    end
    if args[:software_info_program_version].is_initialized
      if !hpxml.header.software_program_version.nil? && (hpxml.header.software_program_version != args[:software_info_program_version].get)
        errors << "'Software Info: Program Version' cannot vary across dwelling units."
      end
      hpxml.header.software_program_version = args[:software_info_program_version].get
    end

    if args[:simulation_control_timestep].is_initialized
      if !hpxml.header.timestep.nil? && (hpxml.header.timestep != args[:simulation_control_timestep].get)
        errors << "'Simulation Control: Timestep' cannot vary across dwelling units."
      end
      hpxml.header.timestep = args[:simulation_control_timestep].get
    end

    if args[:simulation_control_run_period].is_initialized
      begin_month, begin_day, _begin_hour, end_month, end_day, _end_hour = Schedule.parse_date_time_range(args[:simulation_control_run_period].get)
      if (!hpxml.header.sim_begin_month.nil? && (hpxml.header.sim_begin_month != begin_month)) ||
         (!hpxml.header.sim_begin_day.nil? && (hpxml.header.sim_begin_day != begin_day)) ||
         (!hpxml.header.sim_end_month.nil? && (hpxml.header.sim_end_month != end_month)) ||
         (!hpxml.header.sim_end_day.nil? && (hpxml.header.sim_end_day != end_day))
        errors << "'Simulation Control: Run Period' cannot vary across dwelling units."
      end
      hpxml.header.sim_begin_month = begin_month
      hpxml.header.sim_begin_day = begin_day
      hpxml.header.sim_end_month = end_month
      hpxml.header.sim_end_day = end_day
    end

    if args[:simulation_control_run_period_calendar_year].is_initialized
      if !hpxml.header.sim_calendar_year.nil? && (hpxml.header.sim_calendar_year != Integer(args[:simulation_control_run_period_calendar_year].get))
        errors << "'Simulation Control: Run Period Calendar Year' cannot vary across dwelling units."
      end
      hpxml.header.sim_calendar_year = args[:simulation_control_run_period_calendar_year].get
    end

    if args[:simulation_control_temperature_capacitance_multiplier].is_initialized
      if !hpxml.header.temperature_capacitance_multiplier.nil? && (hpxml.header.temperature_capacitance_multiplier != Float(args[:simulation_control_temperature_capacitance_multiplier].get))
        errors << "'Simulation Control: Temperature Capacitance Multiplier' cannot vary across dwelling units."
      end
      hpxml.header.temperature_capacitance_multiplier = args[:simulation_control_temperature_capacitance_multiplier].get
    end

    if args[:emissions_scenario_names].is_initialized
      emissions_scenario_names = args[:emissions_scenario_names].get.split(',').map(&:strip)
      emissions_types = args[:emissions_types].get.split(',').map(&:strip)
      emissions_electricity_units = args[:emissions_electricity_units].get.split(',').map(&:strip)
      emissions_electricity_values_or_filepaths = args[:emissions_electricity_values_or_filepaths].get.split(',').map(&:strip)

      if args[:emissions_electricity_number_of_header_rows].is_initialized
        emissions_electricity_number_of_header_rows = args[:emissions_electricity_number_of_header_rows].get.split(',').map(&:strip)
      else
        emissions_electricity_number_of_header_rows = [nil] * emissions_scenario_names.size
      end
      if args[:emissions_electricity_column_numbers].is_initialized
        emissions_electricity_column_numbers = args[:emissions_electricity_column_numbers].get.split(',').map(&:strip)
      else
        emissions_electricity_column_numbers = [nil] * emissions_scenario_names.size
      end
      if args[:emissions_fossil_fuel_units].is_initialized
        fuel_units = args[:emissions_fossil_fuel_units].get.split(',').map(&:strip)
      else
        fuel_units = [nil] * emissions_scenario_names.size
      end

      fuel_values = {}
      Constants.FossilFuels.each do |fossil_fuel|
        underscore_case = OpenStudio::toUnderscoreCase(fossil_fuel)

        if args["emissions_#{underscore_case}_values".to_sym].is_initialized
          fuel_values[fossil_fuel] = args["emissions_#{underscore_case}_values".to_sym].get.split(',').map(&:strip)
        else
          fuel_values[fossil_fuel] = [nil] * emissions_scenario_names.size
        end
      end

      emissions_scenarios = emissions_scenario_names.zip(emissions_types,
                                                         emissions_electricity_units,
                                                         emissions_electricity_values_or_filepaths,
                                                         emissions_electricity_number_of_header_rows,
                                                         emissions_electricity_column_numbers,
                                                         fuel_units,
                                                         fuel_values[HPXML::FuelTypeNaturalGas],
                                                         fuel_values[HPXML::FuelTypePropane],
                                                         fuel_values[HPXML::FuelTypeOil],
                                                         fuel_values[HPXML::FuelTypeCoal],
                                                         fuel_values[HPXML::FuelTypeWoodCord],
                                                         fuel_values[HPXML::FuelTypeWoodPellets])
      emissions_scenarios.each do |emissions_scenario|
        name, emissions_type, elec_units, elec_value_or_schedule_filepath, elec_num_headers, elec_column_num, fuel_units, natural_gas_value, propane_value, fuel_oil_value, coal_value, wood_value, wood_pellets_value = emissions_scenario

        elec_value = Float(elec_value_or_schedule_filepath) rescue nil
        if elec_value.nil?
          elec_schedule_filepath = elec_value_or_schedule_filepath
          elec_num_headers = Integer(elec_num_headers) rescue nil
          elec_column_num = Integer(elec_column_num) rescue nil
        end
        natural_gas_value = Float(natural_gas_value) rescue nil
        propane_value = Float(propane_value) rescue nil
        fuel_oil_value = Float(fuel_oil_value) rescue nil
        coal_value = Float(coal_value) rescue nil
        wood_value = Float(wood_value) rescue nil
        wood_pellets_value = Float(wood_pellets_value) rescue nil

        emissions_scenario_exists = false
        hpxml.header.emissions_scenarios.each do |es|
          if (es.name != name) || (es.emissions_type != emissions_type)
            next
          end

          if (es.emissions_type != emissions_type) ||
             (!elec_units.nil? && es.elec_units != elec_units) ||
             (!elec_value.nil? && es.elec_value != elec_value) ||
             (!elec_schedule_filepath.nil? && es.elec_schedule_filepath != elec_schedule_filepath) ||
             (!elec_num_headers.nil? && es.elec_schedule_number_of_header_rows != elec_num_headers) ||
             (!elec_column_num.nil? && es.elec_schedule_column_number != elec_column_num) ||
             (!es.natural_gas_units.nil? && !fuel_units.nil? && es.natural_gas_units != fuel_units) ||
             (!natural_gas_value.nil? && es.natural_gas_value != natural_gas_value) ||
             (!es.propane_units.nil? && !fuel_units.nil? && es.propane_units != fuel_units) ||
             (!propane_value.nil? && es.propane_value != propane_value) ||
             (!es.fuel_oil_units.nil? && !fuel_units.nil? && es.fuel_oil_units != fuel_units) ||
             (!fuel_oil_value.nil? && es.fuel_oil_value != fuel_oil_value) ||
             (!es.coal_units.nil? && !fuel_units.nil? && es.coal_units != fuel_units) ||
             (!coal_value.nil? && es.coal_value != coal_value) ||
             (!es.wood_units.nil? && !fuel_units.nil? && es.wood_units != fuel_units) ||
             (!wood_value.nil? && es.wood_value != wood_value) ||
             (!es.wood_pellets_units.nil? && !fuel_units.nil? && es.wood_pellets_units != fuel_units) ||
             (!wood_pellets_value.nil? && es.wood_pellets_value != wood_pellets_value)
            errors << "HPXML header already includes an emissions scenario named '#{name}' with type '#{emissions_type}'."
          else
            emissions_scenario_exists = true
          end
        end

        next if emissions_scenario_exists

        hpxml.header.emissions_scenarios.add(name: name,
                                             emissions_type: emissions_type,
                                             elec_units: elec_units,
                                             elec_value: elec_value,
                                             elec_schedule_filepath: elec_schedule_filepath,
                                             elec_schedule_number_of_header_rows: elec_num_headers,
                                             elec_schedule_column_number: elec_column_num,
                                             natural_gas_units: fuel_units,
                                             natural_gas_value: natural_gas_value,
                                             propane_units: fuel_units,
                                             propane_value: propane_value,
                                             fuel_oil_units: fuel_units,
                                             fuel_oil_value: fuel_oil_value,
                                             coal_units: fuel_units,
                                             coal_value: coal_value,
                                             wood_units: fuel_units,
                                             wood_value: wood_value,
                                             wood_pellets_units: fuel_units,
                                             wood_pellets_value: wood_pellets_value)
      end
    end

    if args[:utility_bill_scenario_names].is_initialized
      bills_scenario_names = args[:utility_bill_scenario_names].get.split(',').map(&:strip)

      if args[:utility_bill_electricity_filepaths].is_initialized
        bills_electricity_filepaths = args[:utility_bill_electricity_filepaths].get.split(',').map(&:strip)
      else
        bills_electricity_filepaths = [nil] * bills_scenario_names.size
      end

      fixed_charges = {}
      ([HPXML::FuelTypeElectricity] + Constants.FossilFuels).each do |fuel|
        underscore_case = OpenStudio::toUnderscoreCase(fuel)

        if args["utility_bill_#{underscore_case}_fixed_charges".to_sym].is_initialized
          fixed_charges[fuel] = args["utility_bill_#{underscore_case}_fixed_charges".to_sym].get.split(',').map(&:strip)
        else
          fixed_charges[fuel] = [nil] * bills_scenario_names.size
        end
      end

      marginal_rates = {}
      ([HPXML::FuelTypeElectricity] + Constants.FossilFuels).each do |fuel|
        underscore_case = OpenStudio::toUnderscoreCase(fuel)

        if args["utility_bill_#{underscore_case}_marginal_rates".to_sym].is_initialized
          marginal_rates[fuel] = args["utility_bill_#{underscore_case}_marginal_rates".to_sym].get.split(',').map(&:strip)
        else
          marginal_rates[fuel] = [nil] * bills_scenario_names.size
        end
      end

      if args[:utility_bill_pv_compensation_types].is_initialized
        bills_pv_compensation_types = args[:utility_bill_pv_compensation_types].get.split(',').map(&:strip)
      else
        bills_pv_compensation_types = [nil] * bills_scenario_names.size
      end

      if args[:utility_bill_pv_net_metering_annual_excess_sellback_rate_types].is_initialized
        bills_pv_net_metering_annual_excess_sellback_rate_types = args[:utility_bill_pv_net_metering_annual_excess_sellback_rate_types].get.split(',').map(&:strip)
      else
        bills_pv_net_metering_annual_excess_sellback_rate_types = [nil] * bills_scenario_names.size
      end

      if args[:utility_bill_pv_net_metering_annual_excess_sellback_rates].is_initialized
        bills_pv_net_metering_annual_excess_sellback_rates = args[:utility_bill_pv_net_metering_annual_excess_sellback_rates].get.split(',').map(&:strip)
      else
        bills_pv_net_metering_annual_excess_sellback_rates = [nil] * bills_scenario_names.size
      end

      if args[:utility_bill_pv_feed_in_tariff_rates].is_initialized
        bills_pv_feed_in_tariff_rates = args[:utility_bill_pv_feed_in_tariff_rates].get.split(',').map(&:strip)
      else
        bills_pv_feed_in_tariff_rates = [nil] * bills_scenario_names.size
      end

      if args[:utility_bill_pv_monthly_grid_connection_fee_units].is_initialized
        bills_pv_monthly_grid_connection_fee_units = args[:utility_bill_pv_monthly_grid_connection_fee_units].get.split(',').map(&:strip)
      else
        bills_pv_monthly_grid_connection_fee_units = [nil] * bills_scenario_names.size
      end

      if args[:utility_bill_pv_monthly_grid_connection_fees].is_initialized
        bills_pv_monthly_grid_connection_fees = args[:utility_bill_pv_monthly_grid_connection_fees].get.split(',').map(&:strip)
      else
        bills_pv_monthly_grid_connection_fees = [nil] * bills_scenario_names.size
      end

      bills_scenarios = bills_scenario_names.zip(bills_electricity_filepaths,
                                                 fixed_charges[HPXML::FuelTypeElectricity],
                                                 fixed_charges[HPXML::FuelTypeNaturalGas],
                                                 fixed_charges[HPXML::FuelTypePropane],
                                                 fixed_charges[HPXML::FuelTypeOil],
                                                 fixed_charges[HPXML::FuelTypeCoal],
                                                 fixed_charges[HPXML::FuelTypeWoodCord],
                                                 fixed_charges[HPXML::FuelTypeWoodPellets],
                                                 marginal_rates[HPXML::FuelTypeElectricity],
                                                 marginal_rates[HPXML::FuelTypeNaturalGas],
                                                 marginal_rates[HPXML::FuelTypePropane],
                                                 marginal_rates[HPXML::FuelTypeOil],
                                                 marginal_rates[HPXML::FuelTypeCoal],
                                                 marginal_rates[HPXML::FuelTypeWoodCord],
                                                 marginal_rates[HPXML::FuelTypeWoodPellets],
                                                 bills_pv_compensation_types,
                                                 bills_pv_net_metering_annual_excess_sellback_rate_types,
                                                 bills_pv_net_metering_annual_excess_sellback_rates,
                                                 bills_pv_feed_in_tariff_rates,
                                                 bills_pv_monthly_grid_connection_fee_units,
                                                 bills_pv_monthly_grid_connection_fees)

      bills_scenarios.each do |bills_scenario|
        name, elec_tariff_filepath, elec_fixed_charge, natural_gas_fixed_charge, propane_fixed_charge, fuel_oil_fixed_charge, coal_fixed_charge, wood_fixed_charge, wood_pellets_fixed_charge, elec_marginal_rate, natural_gas_marginal_rate, propane_marginal_rate, fuel_oil_marginal_rate, coal_marginal_rate, wood_marginal_rate, wood_pellets_marginal_rate, pv_compensation_type, pv_net_metering_annual_excess_sellback_rate_type, pv_net_metering_annual_excess_sellback_rate, pv_feed_in_tariff_rate, pv_monthly_grid_connection_fee_unit, pv_monthly_grid_connection_fee = bills_scenario

        elec_tariff_filepath = (elec_tariff_filepath.to_s.include?('.') ? elec_tariff_filepath : nil)
        elec_fixed_charge = Float(elec_fixed_charge) rescue nil
        natural_gas_fixed_charge = Float(natural_gas_fixed_charge) rescue nil
        propane_fixed_charge = Float(propane_fixed_charge) rescue nil
        fuel_oil_fixed_charge = Float(fuel_oil_fixed_charge) rescue nil
        coal_fixed_charge = Float(coal_fixed_charge) rescue nil
        wood_fixed_charge = Float(wood_fixed_charge) rescue nil
        wood_pellets_fixed_charge = Float(wood_pellets_fixed_charge) rescue nil
        elec_marginal_rate = Float(elec_marginal_rate) rescue nil
        natural_gas_marginal_rate = Float(natural_gas_marginal_rate) rescue nil
        propane_marginal_rate = Float(propane_marginal_rate) rescue nil
        fuel_oil_marginal_rate = Float(fuel_oil_marginal_rate) rescue nil
        coal_marginal_rate = Float(coal_marginal_rate) rescue nil
        wood_marginal_rate = Float(wood_marginal_rate) rescue nil
        wood_pellets_marginal_rate = Float(wood_pellets_marginal_rate) rescue nil

        if pv_compensation_type == HPXML::PVCompensationTypeNetMetering
          if pv_net_metering_annual_excess_sellback_rate_type == HPXML::PVAnnualExcessSellbackRateTypeUserSpecified
            pv_net_metering_annual_excess_sellback_rate = Float(pv_net_metering_annual_excess_sellback_rate) rescue nil
          else
            pv_net_metering_annual_excess_sellback_rate = nil
          end
          pv_feed_in_tariff_rate = nil
        elsif pv_compensation_type == HPXML::PVCompensationTypeFeedInTariff
          pv_feed_in_tariff_rate = Float(pv_feed_in_tariff_rate) rescue nil
          pv_net_metering_annual_excess_sellback_rate_type = nil
          pv_net_metering_annual_excess_sellback_rate = nil
        end

        if pv_monthly_grid_connection_fee_unit == HPXML::UnitsDollarsPerkW
          pv_monthly_grid_connection_fee_dollars_per_kw = Float(pv_monthly_grid_connection_fee) rescue nil
        elsif pv_monthly_grid_connection_fee_unit == HPXML::UnitsDollars
          pv_monthly_grid_connection_fee_dollars = Float(pv_monthly_grid_connection_fee) rescue nil
        end

        utility_bill_scenario_exists = false
        hpxml.header.utility_bill_scenarios.each do |ubs|
          next if ubs.name != name

          if (!elec_tariff_filepath.nil? && ubs.elec_tariff_filepath != elec_tariff_filepath) ||
             (!elec_fixed_charge.nil? && ubs.elec_fixed_charge != elec_fixed_charge) ||
             (!natural_gas_fixed_charge.nil? && ubs.natural_gas_fixed_charge != natural_gas_fixed_charge) ||
             (!propane_fixed_charge.nil? && ubs.propane_fixed_charge != propane_fixed_charge) ||
             (!fuel_oil_fixed_charge.nil? && ubs.fuel_oil_fixed_charge != fuel_oil_fixed_charge) ||
             (!coal_fixed_charge.nil? && ubs.coal_fixed_charge != coal_fixed_charge) ||
             (!wood_fixed_charge.nil? && ubs.wood_fixed_charge != wood_fixed_charge) ||
             (!wood_pellets_fixed_charge.nil? && ubs.wood_pellets_fixed_charge != wood_pellets_fixed_charge) ||
             (!elec_marginal_rate.nil? && ubs.elec_marginal_rate != elec_marginal_rate) ||
             (!natural_gas_marginal_rate.nil? && ubs.natural_gas_marginal_rate != natural_gas_marginal_rate) ||
             (!propane_marginal_rate.nil? && ubs.propane_marginal_rate != propane_marginal_rate) ||
             (!fuel_oil_marginal_rate.nil? && ubs.fuel_oil_marginal_rate != fuel_oil_marginal_rate) ||
             (!coal_marginal_rate.nil? && ubs.coal_marginal_rate != coal_marginal_rate) ||
             (!wood_marginal_rate.nil? && ubs.wood_marginal_rate != wood_marginal_rate) ||
             (!wood_pellets_marginal_rate.nil? && ubs.wood_pellets_marginal_rate != wood_pellets_marginal_rate) ||
             (!pv_compensation_type.nil? && ubs.pv_compensation_type != pv_compensation_type) ||
             (!pv_net_metering_annual_excess_sellback_rate_type.nil? && ubs.pv_net_metering_annual_excess_sellback_rate_type != pv_net_metering_annual_excess_sellback_rate_type) ||
             (!pv_net_metering_annual_excess_sellback_rate.nil? && ubs.pv_net_metering_annual_excess_sellback_rate != pv_net_metering_annual_excess_sellback_rate) ||
             (!pv_feed_in_tariff_rate.nil? && ubs.pv_feed_in_tariff_rate != pv_feed_in_tariff_rate) ||
             (!pv_monthly_grid_connection_fee_dollars_per_kw.nil? && ubs.pv_monthly_grid_connection_fee_dollars_per_kw != pv_monthly_grid_connection_fee_dollars_per_kw) ||
             (!pv_monthly_grid_connection_fee_dollars.nil? && ubs.pv_monthly_grid_connection_fee_dollars != pv_monthly_grid_connection_fee_dollars)
            errors << "HPXML header already includes a utility bill scenario named '#{name}'."
          else
            utility_bill_scenario_exists = true
          end
        end

        next if utility_bill_scenario_exists

        hpxml.header.utility_bill_scenarios.add(name: name,
                                                elec_tariff_filepath: elec_tariff_filepath,
                                                elec_fixed_charge: elec_fixed_charge,
                                                natural_gas_fixed_charge: natural_gas_fixed_charge,
                                                propane_fixed_charge: propane_fixed_charge,
                                                fuel_oil_fixed_charge: fuel_oil_fixed_charge,
                                                coal_fixed_charge: coal_fixed_charge,
                                                wood_fixed_charge: wood_fixed_charge,
                                                wood_pellets_fixed_charge: wood_pellets_fixed_charge,
                                                elec_marginal_rate: elec_marginal_rate,
                                                natural_gas_marginal_rate: natural_gas_marginal_rate,
                                                propane_marginal_rate: propane_marginal_rate,
                                                fuel_oil_marginal_rate: fuel_oil_marginal_rate,
                                                coal_marginal_rate: coal_marginal_rate,
                                                wood_marginal_rate: wood_marginal_rate,
                                                wood_pellets_marginal_rate: wood_pellets_marginal_rate,
                                                pv_compensation_type: pv_compensation_type,
                                                pv_net_metering_annual_excess_sellback_rate_type: pv_net_metering_annual_excess_sellback_rate_type,
                                                pv_net_metering_annual_excess_sellback_rate: pv_net_metering_annual_excess_sellback_rate,
                                                pv_feed_in_tariff_rate: pv_feed_in_tariff_rate,
                                                pv_monthly_grid_connection_fee_dollars_per_kw: pv_monthly_grid_connection_fee_dollars_per_kw,
                                                pv_monthly_grid_connection_fee_dollars: pv_monthly_grid_connection_fee_dollars)
      end
    end

    errors.each do |error|
      runner.registerError(error)
    end
    return errors.empty?
  end

  def self.add_building(hpxml, args)
    if args[:site_zip_code].is_initialized
      zip_code = args[:site_zip_code].get
    end

    if args[:site_state_code].is_initialized
      state_code = args[:site_state_code].get
    end

    if args[:site_time_zone_utc_offset].is_initialized
      time_zone_utc_offset = args[:site_time_zone_utc_offset].get
    end

    if args[:simulation_control_daylight_saving_enabled].is_initialized
      dst_enabled = args[:simulation_control_daylight_saving_enabled].get
    end
    if args[:simulation_control_daylight_saving_period].is_initialized
      begin_month, begin_day, _begin_hour, end_month, end_day, _end_hour = Schedule.parse_date_time_range(args[:simulation_control_daylight_saving_period].get)
      dst_begin_month = begin_month
      dst_begin_day = begin_day
      dst_end_month = end_month
      dst_end_day = end_day
    end

    hpxml.buildings.add(building_id: 'MyBuilding',
                        site_id: 'SiteID',
                        event_type: 'proposed workscope',
                        zip_code: zip_code,
                        state_code: state_code,
                        time_zone_utc_offset: time_zone_utc_offset,
                        dst_enabled: dst_enabled,
                        dst_begin_month: dst_begin_month,
                        dst_begin_day: dst_begin_day,
                        dst_end_month: dst_end_month,
                        dst_end_day: dst_end_day)

    return hpxml.buildings[-1]
  end

  def self.set_site(hpxml_bldg, args)
    if args[:site_shielding_of_home].is_initialized
      hpxml_bldg.site.shielding_of_home = args[:site_shielding_of_home].get
    end

    if args[:site_ground_conductivity].is_initialized
      hpxml_bldg.site.ground_conductivity = args[:site_ground_conductivity].get
    end

    if args[:site_ground_diffusivity].is_initialized
      hpxml_bldg.site.ground_diffusivity = args[:site_ground_diffusivity].get
    end

    if args[:site_soil_and_moisture_type].is_initialized
      soil_type, moisture_type = args[:site_soil_and_moisture_type].get.split(', ')
      hpxml_bldg.site.soil_type = soil_type
      hpxml_bldg.site.moisture_type = moisture_type
    end

    if args[:site_type].is_initialized
      hpxml_bldg.site.site_type = args[:site_type].get
    end

    adb_walls = [args[:geometry_unit_left_wall_is_adiabatic], args[:geometry_unit_right_wall_is_adiabatic], args[:geometry_unit_front_wall_is_adiabatic], args[:geometry_unit_back_wall_is_adiabatic]]
    n_walls_attached = adb_walls.count(true)

    if [HPXML::ResidentialTypeSFA, HPXML::ResidentialTypeApartment].include? args[:geometry_unit_type]
      if n_walls_attached == 3
        hpxml_bldg.site.surroundings = HPXML::SurroundingsThreeSides
      elsif n_walls_attached == 2
        hpxml_bldg.site.surroundings = HPXML::SurroundingsTwoSides
      elsif n_walls_attached == 1
        hpxml_bldg.site.surroundings = HPXML::SurroundingsOneSide
      else
        hpxml_bldg.site.surroundings = HPXML::SurroundingsStandAlone
      end
      if args[:geometry_attic_type] == HPXML::AtticTypeBelowApartment
        if args[:geometry_foundation_type] == HPXML::FoundationTypeAboveApartment
          hpxml_bldg.site.vertical_surroundings = HPXML::VerticalSurroundingsAboveAndBelow
        else
          hpxml_bldg.site.vertical_surroundings = HPXML::VerticalSurroundingsAbove
        end
      else
        if args[:geometry_foundation_type] == HPXML::FoundationTypeAboveApartment
          hpxml_bldg.site.vertical_surroundings = HPXML::VerticalSurroundingsBelow
        else
          hpxml_bldg.site.vertical_surroundings = HPXML::VerticalSurroundingsNoAboveOrBelow
        end
      end
    elsif [HPXML::ResidentialTypeSFD, HPXML::ResidentialTypeManufactured].include? args[:geometry_unit_type]
      hpxml_bldg.site.surroundings = HPXML::SurroundingsStandAlone
      hpxml_bldg.site.vertical_surroundings = HPXML::VerticalSurroundingsNoAboveOrBelow
    end

    hpxml_bldg.site.azimuth_of_front_of_home = args[:geometry_unit_orientation]
  end

  def self.set_neighbor_buildings(hpxml_bldg, args)
    nbr_map = { Constants.FacadeFront => [args[:neighbor_front_distance], args[:neighbor_front_height]],
                Constants.FacadeBack => [args[:neighbor_back_distance], args[:neighbor_back_height]],
                Constants.FacadeLeft => [args[:neighbor_left_distance], args[:neighbor_left_height]],
                Constants.FacadeRight => [args[:neighbor_right_distance], args[:neighbor_right_height]] }

    nbr_map.each do |facade, data|
      distance, neighbor_height = data
      next if distance == 0

      azimuth = Geometry.get_azimuth_from_facade(facade: facade, orientation: args[:geometry_unit_orientation])

      if (distance > 0) && neighbor_height.is_initialized
        height = neighbor_height.get
      end

      hpxml_bldg.neighbor_buildings.add(azimuth: azimuth,
                                        distance: distance,
                                        height: height)
    end
  end

  def self.set_building_occupancy(hpxml_bldg, args)
    if args[:geometry_unit_num_occupants].is_initialized
      hpxml_bldg.building_occupancy.number_of_residents = args[:geometry_unit_num_occupants].get
    end
    if args[:general_water_use_usage_multiplier].is_initialized
      hpxml_bldg.building_occupancy.general_water_use_usage_multiplier = args[:general_water_use_usage_multiplier].get
    end
  end

  def self.set_building_construction(hpxml_bldg, args)
    if args[:geometry_unit_type] == HPXML::ResidentialTypeApartment
      args[:geometry_unit_num_floors_above_grade] = 1
    end
    number_of_conditioned_floors_above_grade = args[:geometry_unit_num_floors_above_grade]
    number_of_conditioned_floors = number_of_conditioned_floors_above_grade
    if args[:geometry_foundation_type] == HPXML::FoundationTypeBasementConditioned
      number_of_conditioned_floors += 1
    end

    if args[:geometry_unit_num_bathrooms].is_initialized
      number_of_bathrooms = args[:geometry_unit_num_bathrooms].get
    end

    conditioned_building_volume = args[:geometry_unit_cfa] * args[:geometry_average_ceiling_height]

    hpxml_bldg.building_construction.number_of_conditioned_floors = number_of_conditioned_floors
    hpxml_bldg.building_construction.number_of_conditioned_floors_above_grade = number_of_conditioned_floors_above_grade
    hpxml_bldg.building_construction.number_of_bedrooms = args[:geometry_unit_num_bedrooms]
    hpxml_bldg.building_construction.number_of_bathrooms = number_of_bathrooms
    hpxml_bldg.building_construction.conditioned_floor_area = args[:geometry_unit_cfa]
    hpxml_bldg.building_construction.conditioned_building_volume = conditioned_building_volume
    hpxml_bldg.building_construction.average_ceiling_height = args[:geometry_average_ceiling_height]
    hpxml_bldg.building_construction.residential_facility_type = args[:geometry_unit_type]
    if args[:geometry_building_num_units].is_initialized
      hpxml_bldg.building_construction.number_of_units_in_building = args[:geometry_building_num_units].get
    end

    if args[:year_built].is_initialized
      hpxml_bldg.building_construction.year_built = args[:year_built].get
    end

    if args[:unit_multiplier].is_initialized
      hpxml_bldg.building_construction.number_of_units = args[:unit_multiplier].get
    end
  end

  def self.set_building_header(hpxml_bldg, args)
    if args[:schedules_filepaths].is_initialized
      hpxml_bldg.header.schedules_filepaths = args[:schedules_filepaths].get.split(',').map(&:strip)
    end

    if args[:heat_pump_sizing_methodology].is_initialized
      hpxml_bldg.header.heat_pump_sizing_methodology = args[:heat_pump_sizing_methodology].get
    end

    if args[:heat_pump_backup_sizing_methodology].is_initialized
      hpxml_bldg.header.heat_pump_backup_sizing_methodology = args[:heat_pump_backup_sizing_methodology].get
    end

    if args[:window_natvent_availability].is_initialized
      hpxml_bldg.header.natvent_days_per_week = args[:window_natvent_availability].get
    end

    if args[:window_shading_summer_season].is_initialized
      begin_month, begin_day, _begin_hour, end_month, end_day, _end_hour = Schedule.parse_date_time_range(args[:window_shading_summer_season].get)
      hpxml_bldg.header.shading_summer_begin_month = begin_month
      hpxml_bldg.header.shading_summer_begin_day = begin_day
      hpxml_bldg.header.shading_summer_end_month = end_month
      hpxml_bldg.header.shading_summer_end_day = end_day
    end

    if args[:additional_properties].is_initialized
      extension_properties = {}
      additional_properties = args[:additional_properties].get.split('|').map(&:strip)
      additional_properties.each do |additional_property|
        key, value = additional_property.split('=').map(&:strip)
        extension_properties[key] = value
      end
      hpxml_bldg.header.extension_properties = extension_properties
    end
  end

  def self.set_climate_and_risk_zones(hpxml_bldg, args)
    hpxml_bldg.climate_and_risk_zones.weather_station_id = 'WeatherStation'

    if args[:site_iecc_zone].is_initialized
      hpxml_bldg.climate_and_risk_zones.climate_zone_ieccs.add(zone: args[:site_iecc_zone].get,
                                                               year: 2006)
    end

    weather_station_name = File.basename(args[:weather_station_epw_filepath]).gsub('.epw', '')
    hpxml_bldg.climate_and_risk_zones.weather_station_name = weather_station_name
    hpxml_bldg.climate_and_risk_zones.weather_station_epw_filepath = args[:weather_station_epw_filepath]
  end

  def self.set_air_infiltration_measurements(hpxml_bldg, args)
    if args[:air_leakage_units] == HPXML::UnitsELA
      effective_leakage_area = args[:air_leakage_value]
    else
      unit_of_measure = args[:air_leakage_units]
      air_leakage = args[:air_leakage_value]
      if [HPXML::UnitsACH, HPXML::UnitsCFM].include? args[:air_leakage_units]
        house_pressure = args[:air_leakage_house_pressure]
      end
    end
    if args[:air_leakage_type].is_initialized
      if [HPXML::ResidentialTypeSFA, HPXML::ResidentialTypeApartment].include? args[:geometry_unit_type]
        air_leakage_type = args[:air_leakage_type]
      end
    end
    infiltration_volume = hpxml_bldg.building_construction.conditioned_building_volume

    hpxml_bldg.air_infiltration_measurements.add(id: "AirInfiltrationMeasurement#{hpxml_bldg.air_infiltration_measurements.size + 1}",
                                                 house_pressure: house_pressure,
                                                 unit_of_measure: unit_of_measure,
                                                 air_leakage: air_leakage,
                                                 effective_leakage_area: effective_leakage_area,
                                                 infiltration_volume: infiltration_volume,
                                                 infiltration_type: air_leakage_type)

    if args[:air_leakage_has_flue_or_chimney_in_conditioned_space].is_initialized
      hpxml_bldg.air_infiltration.has_flue_or_chimney_in_conditioned_space = args[:air_leakage_has_flue_or_chimney_in_conditioned_space].get
    end
  end

  def self.set_roofs(hpxml_bldg, args, sorted_surfaces)
    args[:geometry_roof_pitch] *= 12.0
    if (args[:geometry_attic_type] == HPXML::AtticTypeFlatRoof) || (args[:geometry_attic_type] == HPXML::AtticTypeBelowApartment)
      args[:geometry_roof_pitch] = 0.0
    end

    sorted_surfaces.each do |surface|
      next unless ['Outdoors'].include? surface.outsideBoundaryCondition
      next if surface.surfaceType != 'RoofCeiling'

      interior_adjacent_to = Geometry.get_adjacent_to(surface: surface)
      next if [HPXML::LocationOtherHousingUnit].include? interior_adjacent_to

      if args[:roof_material_type].is_initialized
        roof_type = args[:roof_material_type].get
      end

      if args[:roof_color].is_initialized
        roof_color = args[:roof_color].get
      end

      if args[:geometry_attic_type] == HPXML::AtticTypeFlatRoof
        azimuth = nil
      else
        azimuth = Geometry.get_surface_azimuth(surface: surface, orientation: args[:geometry_unit_orientation])
      end

      hpxml_bldg.roofs.add(id: "Roof#{hpxml_bldg.roofs.size + 1}",
                           interior_adjacent_to: Geometry.get_adjacent_to(surface: surface),
                           azimuth: azimuth,
                           area: UnitConversions.convert(surface.grossArea, 'm^2', 'ft^2'),
                           roof_type: roof_type,
                           roof_color: roof_color,
                           pitch: args[:geometry_roof_pitch],
                           insulation_assembly_r_value: args[:roof_assembly_r])
      @surface_ids[surface.name.to_s] = hpxml_bldg.roofs[-1].id

      next unless [HPXML::RadiantBarrierLocationAtticRoofOnly, HPXML::RadiantBarrierLocationAtticRoofAndGableWalls].include?(args[:radiant_barrier_attic_location].to_s)
      next unless [HPXML::LocationAtticUnvented, HPXML::LocationAtticVented].include?(hpxml_bldg.roofs[-1].interior_adjacent_to)

      hpxml_bldg.roofs[-1].radiant_barrier = true
      if args[:radiant_barrier_grade].is_initialized
        hpxml_bldg.roofs[-1].radiant_barrier_grade = args[:radiant_barrier_grade].get
      end
    end
  end

  def self.set_rim_joists(hpxml_bldg, model, args, sorted_surfaces)
    sorted_surfaces.each do |surface|
      next if surface.surfaceType != 'Wall'
      next unless ['Outdoors', 'Adiabatic'].include? surface.outsideBoundaryCondition
      next unless Geometry.surface_is_rim_joist(surface, args[:geometry_rim_joist_height])

      interior_adjacent_to = Geometry.get_adjacent_to(surface: surface)
      next unless [HPXML::LocationBasementConditioned,
                   HPXML::LocationBasementUnconditioned,
                   HPXML::LocationCrawlspaceUnvented,
                   HPXML::LocationCrawlspaceVented,
                   HPXML::LocationCrawlspaceConditioned].include? interior_adjacent_to

      exterior_adjacent_to = HPXML::LocationOutside
      if surface.outsideBoundaryCondition == 'Adiabatic' # can be adjacent to foundation space
        adjacent_surface = Geometry.get_adiabatic_adjacent_surface(model: model, surface: surface)
        if adjacent_surface.nil? # adjacent to a space that is not explicitly in the model
          unless [HPXML::ResidentialTypeSFD].include?(args[:geometry_unit_type])
            exterior_adjacent_to = interior_adjacent_to
            if exterior_adjacent_to == HPXML::LocationConditionedSpace # conditioned space adjacent to conditioned space
              exterior_adjacent_to = HPXML::LocationOtherHousingUnit
            end
          end
        else # adjacent to a space that is explicitly in the model
          exterior_adjacent_to = Geometry.get_adjacent_to(surface: adjacent_surface)
        end
      end

      if exterior_adjacent_to == HPXML::LocationOutside && args[:wall_siding_type].is_initialized
        siding = args[:wall_siding_type].get
      end

      if args[:wall_color].is_initialized
        color = args[:wall_color].get
      end

      if interior_adjacent_to == exterior_adjacent_to
        insulation_assembly_r_value = 4.0 # Uninsulated
      else
        insulation_assembly_r_value = args[:rim_joist_assembly_r].get
      end

      azimuth = Geometry.get_surface_azimuth(surface: surface, orientation: args[:geometry_unit_orientation])

      hpxml_bldg.rim_joists.add(id: "RimJoist#{hpxml_bldg.rim_joists.size + 1}",
                                exterior_adjacent_to: exterior_adjacent_to,
                                interior_adjacent_to: interior_adjacent_to,
                                azimuth: azimuth,
                                area: UnitConversions.convert(surface.grossArea, 'm^2', 'ft^2'),
                                siding: siding,
                                color: color,
                                insulation_assembly_r_value: insulation_assembly_r_value)
      @surface_ids[surface.name.to_s] = hpxml_bldg.rim_joists[-1].id
    end
  end

  def self.set_walls(hpxml_bldg, model, args, sorted_surfaces)
    sorted_surfaces.each do |surface|
      next if surface.surfaceType != 'Wall'
      next if Geometry.surface_is_rim_joist(surface, args[:geometry_rim_joist_height])

      interior_adjacent_to = Geometry.get_adjacent_to(surface: surface)
      next unless [HPXML::LocationConditionedSpace, HPXML::LocationAtticUnvented, HPXML::LocationAtticVented, HPXML::LocationGarage].include? interior_adjacent_to

      exterior_adjacent_to = HPXML::LocationOutside
      if surface.adjacentSurface.is_initialized
        exterior_adjacent_to = Geometry.get_adjacent_to(surface: surface.adjacentSurface.get)
      elsif surface.outsideBoundaryCondition == 'Adiabatic' # can be adjacent to conditioned space, attic
        adjacent_surface = Geometry.get_adiabatic_adjacent_surface(model: model, surface: surface)
        if adjacent_surface.nil? # adjacent to a space that is not explicitly in the model
          exterior_adjacent_to = interior_adjacent_to
          if exterior_adjacent_to == HPXML::LocationConditionedSpace # conditioned space adjacent to conditioned space
            exterior_adjacent_to = HPXML::LocationOtherHousingUnit
          end
        else # adjacent to a space that is explicitly in the model
          exterior_adjacent_to = Geometry.get_adjacent_to(surface: adjacent_surface)
        end
      end

      next if exterior_adjacent_to == HPXML::LocationConditionedSpace # already captured these surfaces

      attic_locations = [HPXML::LocationAtticUnconditioned, HPXML::LocationAtticUnvented, HPXML::LocationAtticVented]
      attic_wall_type = nil
      if (attic_locations.include? interior_adjacent_to) && (exterior_adjacent_to == HPXML::LocationOutside)
        attic_wall_type = HPXML::AtticWallTypeGable
      end

      wall_type = args[:wall_type]
      if attic_locations.include? interior_adjacent_to
        wall_type = HPXML::WallTypeWoodStud
      end

      if exterior_adjacent_to == HPXML::LocationOutside && args[:wall_siding_type].is_initialized
        if (attic_locations.include? interior_adjacent_to) && (args[:wall_siding_type].get == HPXML::SidingTypeNone)
          siding = nil
        else
          siding = args[:wall_siding_type].get
        end
      end

      if args[:wall_color].is_initialized
        color = args[:wall_color].get
      end

      azimuth = Geometry.get_surface_azimuth(surface: surface, orientation: args[:geometry_unit_orientation])

      hpxml_bldg.walls.add(id: "Wall#{hpxml_bldg.walls.size + 1}",
                           exterior_adjacent_to: exterior_adjacent_to,
                           interior_adjacent_to: interior_adjacent_to,
                           azimuth: azimuth,
                           wall_type: wall_type,
                           attic_wall_type: attic_wall_type,
                           siding: siding,
                           color: color,
                           area: UnitConversions.convert(surface.grossArea, 'm^2', 'ft^2'))
      @surface_ids[surface.name.to_s] = hpxml_bldg.walls[-1].id

      is_uncond_attic_roof_insulated = false
      if attic_locations.include? interior_adjacent_to
        hpxml_bldg.roofs.each do |roof|
          next unless (roof.interior_adjacent_to == interior_adjacent_to) && (roof.insulation_assembly_r_value > 4.0)

          is_uncond_attic_roof_insulated = true
        end
      end

      if hpxml_bldg.walls[-1].is_thermal_boundary || is_uncond_attic_roof_insulated # Assume wall is insulated if roof is insulated
        hpxml_bldg.walls[-1].insulation_assembly_r_value = args[:wall_assembly_r]
      else
        hpxml_bldg.walls[-1].insulation_assembly_r_value = 4.0 # Uninsulated
      end

      next unless hpxml_bldg.walls[-1].attic_wall_type == HPXML::AtticWallTypeGable && args[:radiant_barrier_attic_location].to_s == HPXML::RadiantBarrierLocationAtticRoofAndGableWalls
      next unless [HPXML::LocationAtticUnvented, HPXML::LocationAtticVented].include?(hpxml_bldg.walls[-1].interior_adjacent_to)

      hpxml_bldg.walls[-1].radiant_barrier = true
      if args[:radiant_barrier_grade].is_initialized
        hpxml_bldg.walls[-1].radiant_barrier_grade = args[:radiant_barrier_grade].get
      end
    end
  end

  def self.set_foundation_walls(hpxml_bldg, model, args, sorted_surfaces)
    sorted_surfaces.each do |surface|
      next if surface.surfaceType != 'Wall'
      next unless ['Foundation', 'Adiabatic'].include? surface.outsideBoundaryCondition
      next if Geometry.surface_is_rim_joist(surface, args[:geometry_rim_joist_height])

      interior_adjacent_to = Geometry.get_adjacent_to(surface: surface)
      next unless [HPXML::LocationBasementConditioned,
                   HPXML::LocationBasementUnconditioned,
                   HPXML::LocationCrawlspaceUnvented,
                   HPXML::LocationCrawlspaceVented,
                   HPXML::LocationCrawlspaceConditioned].include? interior_adjacent_to

      exterior_adjacent_to = HPXML::LocationGround
      if surface.outsideBoundaryCondition == 'Adiabatic' # can be adjacent to foundation space
        adjacent_surface = Geometry.get_adiabatic_adjacent_surface(model: model, surface: surface)
        if adjacent_surface.nil? # adjacent to a space that is not explicitly in the model
          unless [HPXML::ResidentialTypeSFD].include?(args[:geometry_unit_type])
            exterior_adjacent_to = interior_adjacent_to
            if exterior_adjacent_to == HPXML::LocationConditionedSpace # conditioned space adjacent to conditioned space
              exterior_adjacent_to = HPXML::LocationOtherHousingUnit
            end
          end
        else # adjacent to a space that is explicitly in the model
          exterior_adjacent_to = Geometry.get_adjacent_to(surface: adjacent_surface)
        end
      end

      foundation_wall_insulation_location = 'exterior' # default
      if args[:foundation_wall_insulation_location].is_initialized
        foundation_wall_insulation_location = args[:foundation_wall_insulation_location].get
      end

      if args[:foundation_wall_assembly_r].is_initialized && (args[:foundation_wall_assembly_r].get > 0)
        insulation_assembly_r_value = args[:foundation_wall_assembly_r].get
      else
        insulation_interior_r_value = 0
        insulation_exterior_r_value = 0
        if interior_adjacent_to == exterior_adjacent_to # E.g., don't insulate wall between basement and neighbor basement
          # nop
        elsif foundation_wall_insulation_location == 'interior'
          insulation_interior_r_value = args[:foundation_wall_insulation_r]
          if insulation_interior_r_value > 0
            if args[:foundation_wall_insulation_distance_to_top].is_initialized
              insulation_interior_distance_to_top = args[:foundation_wall_insulation_distance_to_top].get
            end
            if args[:foundation_wall_insulation_distance_to_bottom].is_initialized
              insulation_interior_distance_to_bottom = args[:foundation_wall_insulation_distance_to_bottom].get
            end
          end
        elsif foundation_wall_insulation_location == 'exterior'
          insulation_exterior_r_value = args[:foundation_wall_insulation_r]
          if insulation_exterior_r_value > 0
            if args[:foundation_wall_insulation_distance_to_top].is_initialized
              insulation_exterior_distance_to_top = args[:foundation_wall_insulation_distance_to_top].get
            end
            if args[:foundation_wall_insulation_distance_to_bottom].is_initialized
              insulation_exterior_distance_to_bottom = args[:foundation_wall_insulation_distance_to_bottom].get
            end
          end
        end
      end

      if args[:foundation_wall_thickness].is_initialized
        thickness = args[:foundation_wall_thickness].get
      end

      if args[:foundation_wall_type].is_initialized
        type = args[:foundation_wall_type].get
      end

      azimuth = Geometry.get_surface_azimuth(surface: surface, orientation: args[:geometry_unit_orientation])

      hpxml_bldg.foundation_walls.add(id: "FoundationWall#{hpxml_bldg.foundation_walls.size + 1}",
                                      exterior_adjacent_to: exterior_adjacent_to,
                                      interior_adjacent_to: interior_adjacent_to,
                                      type: type,
                                      azimuth: azimuth,
                                      height: args[:geometry_foundation_height],
                                      area: UnitConversions.convert(surface.grossArea, 'm^2', 'ft^2'),
                                      thickness: thickness,
                                      depth_below_grade: args[:geometry_foundation_height] - args[:geometry_foundation_height_above_grade],
                                      insulation_assembly_r_value: insulation_assembly_r_value,
                                      insulation_interior_r_value: insulation_interior_r_value,
                                      insulation_interior_distance_to_top: insulation_interior_distance_to_top,
                                      insulation_interior_distance_to_bottom: insulation_interior_distance_to_bottom,
                                      insulation_exterior_r_value: insulation_exterior_r_value,
                                      insulation_exterior_distance_to_top: insulation_exterior_distance_to_top,
                                      insulation_exterior_distance_to_bottom: insulation_exterior_distance_to_bottom)
      @surface_ids[surface.name.to_s] = hpxml_bldg.foundation_walls[-1].id
    end
  end

  def self.set_floors(hpxml_bldg, args, sorted_surfaces)
    if [HPXML::FoundationTypeBasementConditioned,
        HPXML::FoundationTypeCrawlspaceConditioned].include?(args[:geometry_foundation_type]) && (args[:floor_over_foundation_assembly_r] > 2.1)
      args[:floor_over_foundation_assembly_r] = 2.1 # Uninsulated
    end

    if [HPXML::AtticTypeConditioned].include?(args[:geometry_attic_type]) && (args[:ceiling_assembly_r] > 2.1)
      args[:ceiling_assembly_r] = 2.1 # Uninsulated
    end

    sorted_surfaces.each do |surface|
      next if surface.outsideBoundaryCondition == 'Foundation'
      next unless ['Floor', 'RoofCeiling'].include? surface.surfaceType

      interior_adjacent_to = Geometry.get_adjacent_to(surface: surface)
      next unless [HPXML::LocationConditionedSpace, HPXML::LocationGarage].include? interior_adjacent_to

      exterior_adjacent_to = HPXML::LocationOutside
      if surface.adjacentSurface.is_initialized
        exterior_adjacent_to = Geometry.get_adjacent_to(surface: surface.adjacentSurface.get)
      elsif surface.outsideBoundaryCondition == 'Adiabatic'
        exterior_adjacent_to = HPXML::LocationOtherHousingUnit
        if surface.surfaceType == 'Floor'
          floor_or_ceiling = HPXML::FloorOrCeilingFloor
        elsif surface.surfaceType == 'RoofCeiling'
          floor_or_ceiling = HPXML::FloorOrCeilingCeiling
        end
      end

      next if interior_adjacent_to == exterior_adjacent_to
      next if (surface.surfaceType == 'RoofCeiling') && (exterior_adjacent_to == HPXML::LocationOutside)
      next if [HPXML::LocationConditionedSpace,
               HPXML::LocationBasementConditioned,
               HPXML::LocationCrawlspaceConditioned].include? exterior_adjacent_to

      hpxml_bldg.floors.add(id: "Floor#{hpxml_bldg.floors.size + 1}",
                            exterior_adjacent_to: exterior_adjacent_to,
                            interior_adjacent_to: interior_adjacent_to,
                            floor_type: args[:floor_type],
                            area: UnitConversions.convert(surface.grossArea, 'm^2', 'ft^2'),
                            floor_or_ceiling: floor_or_ceiling)
      if hpxml_bldg.floors[-1].floor_or_ceiling.nil?
        if hpxml_bldg.floors[-1].is_floor
          hpxml_bldg.floors[-1].floor_or_ceiling = HPXML::FloorOrCeilingFloor
        elsif hpxml_bldg.floors[-1].is_ceiling
          hpxml_bldg.floors[-1].floor_or_ceiling = HPXML::FloorOrCeilingCeiling
        end
      end
      @surface_ids[surface.name.to_s] = hpxml_bldg.floors[-1].id

      if hpxml_bldg.floors[-1].is_thermal_boundary
        if [HPXML::LocationAtticUnvented, HPXML::LocationAtticVented].include? exterior_adjacent_to
          hpxml_bldg.floors[-1].insulation_assembly_r_value = args[:ceiling_assembly_r]
        elsif [HPXML::LocationGarage].include? exterior_adjacent_to
          hpxml_bldg.floors[-1].insulation_assembly_r_value = args[:floor_over_garage_assembly_r]
        else
          hpxml_bldg.floors[-1].insulation_assembly_r_value = args[:floor_over_foundation_assembly_r]
        end
      else
        hpxml_bldg.floors[-1].insulation_assembly_r_value = 2.1 # Uninsulated
      end

      next unless args[:radiant_barrier_attic_location].to_s == HPXML::RadiantBarrierLocationAtticFloor
      next unless [HPXML::LocationAtticUnvented, HPXML::LocationAtticVented].include?(hpxml_bldg.floors[-1].exterior_adjacent_to) && hpxml_bldg.floors[-1].interior_adjacent_to == HPXML::LocationConditionedSpace

      hpxml_bldg.floors[-1].radiant_barrier = true
      if args[:radiant_barrier_grade].is_initialized
        hpxml_bldg.floors[-1].radiant_barrier_grade = args[:radiant_barrier_grade].get
      end
    end
  end

  def self.set_slabs(hpxml_bldg, model, args, sorted_surfaces)
    sorted_surfaces.each do |surface|
      next unless ['Foundation'].include? surface.outsideBoundaryCondition
      next if surface.surfaceType != 'Floor'

      interior_adjacent_to = Geometry.get_adjacent_to(surface: surface)
      next if [HPXML::LocationOutside, HPXML::LocationOtherHousingUnit].include? interior_adjacent_to

      has_foundation_walls = false
      if [HPXML::LocationCrawlspaceVented,
          HPXML::LocationCrawlspaceUnvented,
          HPXML::LocationCrawlspaceConditioned,
          HPXML::LocationBasementUnconditioned,
          HPXML::LocationBasementConditioned].include? interior_adjacent_to
        has_foundation_walls = true
      end
      exposed_perimeter = Geometry.calculate_exposed_perimeter(model, [surface], has_foundation_walls).round(1)
      next if exposed_perimeter == 0

      if [HPXML::LocationCrawlspaceVented,
          HPXML::LocationCrawlspaceUnvented,
          HPXML::LocationCrawlspaceConditioned,
          HPXML::LocationBasementUnconditioned,
          HPXML::LocationBasementConditioned].include? interior_adjacent_to
        exposed_perimeter -= Geometry.get_unexposed_garage_perimeter(**args)
      end

      if args[:slab_under_width] == 999
        under_slab_insulation_spans_entire_slab = true
      else
        under_slab_insulation_width = args[:slab_under_width]
      end

      if args[:slab_thickness].is_initialized
        thickness = args[:slab_thickness].get
      end

      if args[:slab_carpet_fraction].is_initialized
        carpet_fraction = args[:slab_carpet_fraction].get
      end

      if args[:slab_carpet_r].is_initialized
        carpet_r_value = args[:slab_carpet_r].get
      end

      hpxml_bldg.slabs.add(id: "Slab#{hpxml_bldg.slabs.size + 1}",
                           interior_adjacent_to: interior_adjacent_to,
                           area: UnitConversions.convert(surface.grossArea, 'm^2', 'ft^2'),
                           thickness: thickness,
                           exposed_perimeter: exposed_perimeter,
                           perimeter_insulation_depth: args[:slab_perimeter_depth],
                           under_slab_insulation_width: under_slab_insulation_width,
                           perimeter_insulation_r_value: args[:slab_perimeter_insulation_r],
                           under_slab_insulation_r_value: args[:slab_under_insulation_r],
                           under_slab_insulation_spans_entire_slab: under_slab_insulation_spans_entire_slab,
                           carpet_fraction: carpet_fraction,
                           carpet_r_value: carpet_r_value)
      @surface_ids[surface.name.to_s] = hpxml_bldg.slabs[-1].id

      next unless interior_adjacent_to == HPXML::LocationCrawlspaceConditioned

      # Increase Conditioned Building Volume & Infiltration Volume
      conditioned_crawlspace_volume = hpxml_bldg.slabs[-1].area * args[:geometry_foundation_height]
      hpxml_bldg.building_construction.conditioned_building_volume += conditioned_crawlspace_volume
      hpxml_bldg.air_infiltration_measurements[0].infiltration_volume += conditioned_crawlspace_volume
    end
  end

  def self.set_windows(hpxml_bldg, model, args, sorted_subsurfaces)
    sorted_subsurfaces.each do |sub_surface|
      next if sub_surface.subSurfaceType != 'FixedWindow'

      surface = sub_surface.surface.get

      sub_surface_height = Geometry.get_surface_height(sub_surface)
      sub_surface_facade = Geometry.get_facade_for_surface(sub_surface)

      if (sub_surface_facade == Constants.FacadeFront) && ((args[:overhangs_front_depth] > 0) || args[:overhangs_front_distance_to_top_of_window] > 0)
        overhangs_depth = args[:overhangs_front_depth]
        overhangs_distance_to_top_of_window = args[:overhangs_front_distance_to_top_of_window]
        overhangs_distance_to_bottom_of_window = args[:overhangs_front_distance_to_bottom_of_window]
      elsif (sub_surface_facade == Constants.FacadeBack) && ((args[:overhangs_back_depth] > 0) || args[:overhangs_back_distance_to_top_of_window] > 0)
        overhangs_depth = args[:overhangs_back_depth]
        overhangs_distance_to_top_of_window = args[:overhangs_back_distance_to_top_of_window]
        overhangs_distance_to_bottom_of_window = args[:overhangs_back_distance_to_bottom_of_window]
      elsif (sub_surface_facade == Constants.FacadeLeft) && ((args[:overhangs_left_depth] > 0) || args[:overhangs_left_distance_to_top_of_window] > 0)
        overhangs_depth = args[:overhangs_left_depth]
        overhangs_distance_to_top_of_window = args[:overhangs_left_distance_to_top_of_window]
        overhangs_distance_to_bottom_of_window = args[:overhangs_left_distance_to_bottom_of_window]
      elsif (sub_surface_facade == Constants.FacadeRight) && ((args[:overhangs_right_depth] > 0) || args[:overhangs_right_distance_to_top_of_window] > 0)
        overhangs_depth = args[:overhangs_right_depth]
        overhangs_distance_to_top_of_window = args[:overhangs_right_distance_to_top_of_window]
        overhangs_distance_to_bottom_of_window = args[:overhangs_right_distance_to_bottom_of_window]
      elsif args[:geometry_eaves_depth] > 0
        # Get max z coordinate of eaves
        eaves_z = args[:geometry_average_ceiling_height] * args[:geometry_unit_num_floors_above_grade] + args[:geometry_rim_joist_height]
        if args[:geometry_attic_type] == HPXML::AtticTypeConditioned
          eaves_z += Geometry.get_conditioned_attic_height(model.getSpaces)
        end
        if args[:geometry_foundation_type] == HPXML::FoundationTypeAmbient
          eaves_z += args[:geometry_foundation_height]
        end

        # Get max z coordinate of this window
        sub_surface_z = Geometry.get_surface_z_values([sub_surface]).max + UnitConversions.convert(sub_surface.space.get.zOrigin, 'm', 'ft')

        overhangs_depth = args[:geometry_eaves_depth]
        overhangs_distance_to_top_of_window = eaves_z - sub_surface_z # difference between max z coordinates of eaves and this window
        overhangs_distance_to_bottom_of_window = (overhangs_distance_to_top_of_window + sub_surface_height).round(1)
      end

      azimuth = Geometry.get_azimuth_from_facade(facade: sub_surface_facade, orientation: args[:geometry_unit_orientation])

      if args[:window_interior_shading_winter].is_initialized
        interior_shading_factor_winter = args[:window_interior_shading_winter].get
      end

      if args[:window_interior_shading_summer].is_initialized
        interior_shading_factor_summer = args[:window_interior_shading_summer].get
      end

      if args[:window_exterior_shading_winter].is_initialized
        exterior_shading_factor_winter = args[:window_exterior_shading_winter].get
      end

      if args[:window_exterior_shading_summer].is_initialized
        exterior_shading_factor_summer = args[:window_exterior_shading_summer].get
      end

      if args[:window_fraction_operable].is_initialized
        fraction_operable = args[:window_fraction_operable].get
      end

      if args[:window_storm_type].is_initialized
        window_storm_type = args[:window_storm_type].get
      end

      wall_idref = @surface_ids[surface.name.to_s]
      next if wall_idref.nil?

      hpxml_bldg.windows.add(id: "Window#{hpxml_bldg.windows.size + 1}",
                             area: UnitConversions.convert(sub_surface.grossArea, 'm^2', 'ft^2'),
                             azimuth: azimuth,
                             ufactor: args[:window_ufactor],
                             shgc: args[:window_shgc],
                             storm_type: window_storm_type,
                             overhangs_depth: overhangs_depth,
                             overhangs_distance_to_top_of_window: overhangs_distance_to_top_of_window,
                             overhangs_distance_to_bottom_of_window: overhangs_distance_to_bottom_of_window,
                             interior_shading_factor_winter: interior_shading_factor_winter,
                             interior_shading_factor_summer: interior_shading_factor_summer,
                             exterior_shading_factor_winter: exterior_shading_factor_winter,
                             exterior_shading_factor_summer: exterior_shading_factor_summer,
                             fraction_operable: fraction_operable,
                             wall_idref: wall_idref)
    end
  end

  def self.set_skylights(hpxml_bldg, args, sorted_subsurfaces)
    sorted_subsurfaces.each do |sub_surface|
      next if sub_surface.subSurfaceType != 'Skylight'

      surface = sub_surface.surface.get

      sub_surface_facade = Geometry.get_facade_for_surface(sub_surface)
      azimuth = Geometry.get_azimuth_from_facade(facade: sub_surface_facade, orientation: args[:geometry_unit_orientation])

      if args[:skylight_storm_type].is_initialized
        skylight_storm_type = args[:skylight_storm_type].get
      end

      roof_idref = @surface_ids[surface.name.to_s]
      next if roof_idref.nil?

      hpxml_bldg.skylights.add(id: "Skylight#{hpxml_bldg.skylights.size + 1}",
                               area: UnitConversions.convert(sub_surface.grossArea, 'm^2', 'ft^2'),
                               azimuth: azimuth,
                               ufactor: args[:skylight_ufactor],
                               shgc: args[:skylight_shgc],
                               storm_type: skylight_storm_type,
                               roof_idref: roof_idref)
    end
  end

  def self.set_doors(hpxml_bldg, model, args, sorted_subsurfaces)
    sorted_subsurfaces.each do |sub_surface|
      next if sub_surface.subSurfaceType != 'Door'

      surface = sub_surface.surface.get

      interior_adjacent_to = Geometry.get_adjacent_to(surface: surface)

      if [HPXML::LocationOtherHousingUnit].include?(interior_adjacent_to)
        adjacent_surface = Geometry.get_adiabatic_adjacent_surface(model: model, surface: surface)
        next if adjacent_surface.nil?
      end

      wall_idref = @surface_ids[surface.name.to_s]
      next if wall_idref.nil?

      hpxml_bldg.doors.add(id: "Door#{hpxml_bldg.doors.size + 1}",
                           wall_idref: wall_idref,
                           area: UnitConversions.convert(sub_surface.grossArea, 'm^2', 'ft^2'),
                           azimuth: args[:geometry_unit_orientation],
                           r_value: args[:door_rvalue])
    end
  end

  def self.set_attics(hpxml_bldg, args)
    surf_ids = { 'roofs' => { 'surfaces' => hpxml_bldg.roofs, 'ids' => [] },
                 'walls' => { 'surfaces' => hpxml_bldg.walls, 'ids' => [] },
                 'floors' => { 'surfaces' => hpxml_bldg.floors, 'ids' => [] } }

    attic_locations = [HPXML::LocationAtticUnconditioned, HPXML::LocationAtticUnvented, HPXML::LocationAtticVented]
    surf_ids.values.each do |surf_hash|
      surf_hash['surfaces'].each do |surface|
        next if (not attic_locations.include? surface.interior_adjacent_to) &&
                (not attic_locations.include? surface.exterior_adjacent_to)

        surf_hash['ids'] << surface.id
      end
    end

    # Add attached roofs for cathedral ceiling
    conditioned_space = HPXML::LocationConditionedSpace
    surf_ids['roofs']['surfaces'].each do |surface|
      next if (conditioned_space != surface.interior_adjacent_to) &&
              (conditioned_space != surface.exterior_adjacent_to)

      surf_ids['roofs']['ids'] << surface.id
    end

    hpxml_bldg.attics.add(id: "Attic#{hpxml_bldg.attics.size + 1}",
                          attic_type: args[:geometry_attic_type],
                          attached_to_roof_idrefs: surf_ids['roofs']['ids'],
                          attached_to_wall_idrefs: surf_ids['walls']['ids'],
                          attached_to_floor_idrefs: surf_ids['floors']['ids'])
  end

  def self.set_foundations(hpxml_bldg, args)
    surf_ids = { 'slabs' => { 'surfaces' => hpxml_bldg.slabs, 'ids' => [] },
                 'floors' => { 'surfaces' => hpxml_bldg.floors, 'ids' => [] },
                 'foundation_walls' => { 'surfaces' => hpxml_bldg.foundation_walls, 'ids' => [] },
                 'walls' => { 'surfaces' => hpxml_bldg.walls, 'ids' => [] },
                 'rim_joists' => { 'surfaces' => hpxml_bldg.rim_joists, 'ids' => [] }, }

    foundation_locations = [HPXML::LocationBasementConditioned,
                            HPXML::LocationBasementUnconditioned,
                            HPXML::LocationCrawlspaceUnvented,
                            HPXML::LocationCrawlspaceVented,
                            HPXML::LocationCrawlspaceConditioned]

    surf_ids.each do |surf_type, surf_hash|
      surf_hash['surfaces'].each do |surface|
        next unless (foundation_locations.include? surface.interior_adjacent_to) ||
                    (foundation_locations.include? surface.exterior_adjacent_to) ||
                    (surf_type == 'slabs' && surface.interior_adjacent_to == HPXML::LocationConditionedSpace) ||
                    (surf_type == 'floors' && [HPXML::LocationOutside, HPXML::LocationManufacturedHomeUnderBelly].include?(surface.exterior_adjacent_to))

        surf_hash['ids'] << surface.id
      end
    end

    if args[:geometry_foundation_type].start_with?(HPXML::FoundationTypeBellyAndWing)
      foundation_type = HPXML::FoundationTypeBellyAndWing
      if args[:geometry_foundation_type].end_with?('WithSkirt')
        belly_wing_skirt_present = true
      elsif args[:geometry_foundation_type].end_with?('NoSkirt')
        belly_wing_skirt_present = false
      else
        fail 'Unepected belly and wing foundation type.'
      end
    else
      foundation_type = args[:geometry_foundation_type]
    end

    hpxml_bldg.foundations.add(id: "Foundation#{hpxml_bldg.foundations.size + 1}",
                               foundation_type: foundation_type,
                               attached_to_slab_idrefs: surf_ids['slabs']['ids'],
                               attached_to_floor_idrefs: surf_ids['floors']['ids'],
                               attached_to_foundation_wall_idrefs: surf_ids['foundation_walls']['ids'],
                               attached_to_wall_idrefs: surf_ids['walls']['ids'],
                               attached_to_rim_joist_idrefs: surf_ids['rim_joists']['ids'],
                               belly_wing_skirt_present: belly_wing_skirt_present)
  end

  def self.set_heating_systems(hpxml_bldg, args)
    heating_system_type = args[:heating_system_type]

    return if heating_system_type == 'none'

    if args[:heating_system_heating_capacity].is_initialized
      heating_capacity = args[:heating_system_heating_capacity].get
    end

    if [HPXML::HVACTypeElectricResistance].include? heating_system_type
      heating_system_fuel = HPXML::FuelTypeElectricity
    else
      heating_system_fuel = args[:heating_system_fuel]
    end

    if [HPXML::HVACTypeFurnace,
        HPXML::HVACTypeWallFurnace,
        HPXML::HVACTypeFloorFurnace].include?(heating_system_type) || heating_system_type.include?(HPXML::HVACTypeBoiler)
      heating_efficiency_afue = args[:heating_system_heating_efficiency]
    elsif [HPXML::HVACTypeElectricResistance,
           HPXML::HVACTypeStove,
           HPXML::HVACTypeSpaceHeater,
           HPXML::HVACTypeFireplace].include?(heating_system_type)
      heating_efficiency_percent = args[:heating_system_heating_efficiency]
    end

    if args[:heating_system_airflow_defect_ratio].is_initialized
      if [HPXML::HVACTypeFurnace].include? heating_system_type
        airflow_defect_ratio = args[:heating_system_airflow_defect_ratio].get
      end
    end

    if args[:heating_system_pilot_light].is_initialized && heating_system_fuel != HPXML::FuelTypeElectricity
      pilot_light_btuh = args[:heating_system_pilot_light].get
      if pilot_light_btuh > 0
        pilot_light = true
      end
    end

    fraction_heat_load_served = args[:heating_system_fraction_heat_load_served]

    if heating_system_type.include?('Shared')
      is_shared_system = true
      number_of_units_served = args[:geometry_building_num_units].get
      heating_capacity = nil
    end

    if heating_system_type.include?(HPXML::HVACTypeBoiler)
      heating_system_type = HPXML::HVACTypeBoiler
    end

    hpxml_bldg.heating_systems.add(id: "HeatingSystem#{hpxml_bldg.heating_systems.size + 1}",
                                   heating_system_type: heating_system_type,
                                   heating_system_fuel: heating_system_fuel,
                                   heating_capacity: heating_capacity,
                                   fraction_heat_load_served: fraction_heat_load_served,
                                   heating_efficiency_afue: heating_efficiency_afue,
                                   heating_efficiency_percent: heating_efficiency_percent,
                                   airflow_defect_ratio: airflow_defect_ratio,
                                   pilot_light: pilot_light,
                                   pilot_light_btuh: pilot_light_btuh,
                                   is_shared_system: is_shared_system,
                                   number_of_units_served: number_of_units_served,
                                   primary_system: true)
  end

  def self.set_cooling_systems(hpxml_bldg, args)
    cooling_system_type = args[:cooling_system_type]

    return if cooling_system_type == 'none'

    if args[:cooling_system_cooling_capacity].is_initialized
      cooling_capacity = args[:cooling_system_cooling_capacity].get
    end

    if args[:cooling_system_cooling_compressor_type].is_initialized
      if [HPXML::HVACTypeCentralAirConditioner, HPXML::HVACTypeMiniSplitAirConditioner].include? cooling_system_type
        compressor_type = args[:cooling_system_cooling_compressor_type].get
      end
    end

    if args[:cooling_system_cooling_sensible_heat_fraction].is_initialized
      if cooling_system_type != HPXML::HVACTypeEvaporativeCooler
        cooling_shr = args[:cooling_system_cooling_sensible_heat_fraction].get
      end
    end

    if cooling_system_type != HPXML::HVACTypeEvaporativeCooler
      if args[:cooling_system_cooling_efficiency_type] == HPXML::UnitsSEER
        cooling_efficiency_seer = args[:cooling_system_cooling_efficiency]
      elsif args[:cooling_system_cooling_efficiency_type] == HPXML::UnitsSEER2
        cooling_efficiency_seer2 = args[:cooling_system_cooling_efficiency]
      elsif args[:cooling_system_cooling_efficiency_type] == HPXML::UnitsEER
        cooling_efficiency_eer = args[:cooling_system_cooling_efficiency]
      elsif args[:cooling_system_cooling_efficiency_type] == HPXML::UnitsCEER
        cooling_efficiency_ceer = args[:cooling_system_cooling_efficiency]
      end
    end

    if args[:cooling_system_airflow_defect_ratio].is_initialized
      if [HPXML::HVACTypeCentralAirConditioner].include?(cooling_system_type) || ([HPXML::HVACTypeMiniSplitAirConditioner].include?(cooling_system_type) && (args[:cooling_system_is_ducted]))
        airflow_defect_ratio = args[:cooling_system_airflow_defect_ratio].get
      end
    end

    if args[:cooling_system_charge_defect_ratio].is_initialized
      if [HPXML::HVACTypeCentralAirConditioner, HPXML::HVACTypeMiniSplitAirConditioner].include?(cooling_system_type)
        charge_defect_ratio = args[:cooling_system_charge_defect_ratio].get
      end
    end

    if args[:cooling_system_crankcase_heater_watts].is_initialized
      if [HPXML::HVACTypeCentralAirConditioner, HPXML::HVACTypeMiniSplitAirConditioner, HPXML::HVACTypeRoomAirConditioner, HPXML::HVACTypePTAC].include?(cooling_system_type)
        cooling_system_crankcase_heater_watts = args[:cooling_system_crankcase_heater_watts].get
      end
    end

    if [HPXML::HVACTypePTAC, HPXML::HVACTypeRoomAirConditioner].include?(cooling_system_type)
      if args[:cooling_system_integrated_heating_system_fuel].is_initialized
        integrated_heating_system_fuel = args[:cooling_system_integrated_heating_system_fuel].get
      end

      if args[:cooling_system_integrated_heating_system_fraction_heat_load_served].is_initialized
        integrated_heating_system_fraction_heat_load_served = args[:cooling_system_integrated_heating_system_fraction_heat_load_served].get
      end

      if args[:cooling_system_integrated_heating_system_capacity].is_initialized
        integrated_heating_system_capacity = args[:cooling_system_integrated_heating_system_capacity].get
      end

      if args[:cooling_system_integrated_heating_system_efficiency_percent].is_initialized
        integrated_heating_system_efficiency_percent = args[:cooling_system_integrated_heating_system_efficiency_percent].get
      end
    end

    hpxml_bldg.cooling_systems.add(id: "CoolingSystem#{hpxml_bldg.cooling_systems.size + 1}",
                                   cooling_system_type: cooling_system_type,
                                   cooling_system_fuel: HPXML::FuelTypeElectricity,
                                   cooling_capacity: cooling_capacity,
                                   fraction_cool_load_served: args[:cooling_system_fraction_cool_load_served],
                                   compressor_type: compressor_type,
                                   cooling_shr: cooling_shr,
                                   cooling_efficiency_seer: cooling_efficiency_seer,
                                   cooling_efficiency_seer2: cooling_efficiency_seer2,
                                   cooling_efficiency_eer: cooling_efficiency_eer,
                                   cooling_efficiency_ceer: cooling_efficiency_ceer,
                                   airflow_defect_ratio: airflow_defect_ratio,
                                   charge_defect_ratio: charge_defect_ratio,
                                   crankcase_heater_watts: cooling_system_crankcase_heater_watts,
                                   primary_system: true,
                                   integrated_heating_system_fuel: integrated_heating_system_fuel,
                                   integrated_heating_system_capacity: integrated_heating_system_capacity,
                                   integrated_heating_system_efficiency_percent: integrated_heating_system_efficiency_percent,
                                   integrated_heating_system_fraction_heat_load_served: integrated_heating_system_fraction_heat_load_served)

    if args[:hvac_perf_data_cooling_outdoor_temperatures].is_initialized && [HPXML::HVACTypeCentralAirConditioner, HPXML::HVACTypeMiniSplitAirConditioner].include?(cooling_system_type) && compressor_type == HPXML::HVACCompressorTypeVariableSpeed
      hvac_perf_data_capacity_type = args[:hvac_perf_data_capacity_type].get
      hvac_perf_data_cooling_outdoor_temperatures = args[:hvac_perf_data_cooling_outdoor_temperatures].get.split(',').map(&:strip)
      hvac_perf_data_cooling_min_speed_capacities = args[:hvac_perf_data_cooling_min_speed_capacities].get.split(',').map(&:strip)
      hvac_perf_data_cooling_max_speed_capacities = args[:hvac_perf_data_cooling_max_speed_capacities].get.split(',').map(&:strip)
      hvac_perf_data_cooling_min_speed_cops = args[:hvac_perf_data_cooling_min_speed_cops].get.split(',').map(&:strip)
      hvac_perf_data_cooling_max_speed_cops = args[:hvac_perf_data_cooling_max_speed_cops].get.split(',').map(&:strip)

      clg_perf_data = hpxml_bldg.cooling_systems[0].cooling_detailed_performance_data
      cooling_perf_data_data_points = hvac_perf_data_cooling_outdoor_temperatures.zip(hvac_perf_data_cooling_min_speed_capacities,
                                                                                      hvac_perf_data_cooling_max_speed_capacities,
                                                                                      hvac_perf_data_cooling_min_speed_cops,
                                                                                      hvac_perf_data_cooling_max_speed_cops)
      cooling_perf_data_data_points.each do |cooling_perf_data_data_point|
        outdoor_temperature, min_speed_cap_or_frac, max_speed_cap_or_frac, min_speed_cop, max_speed_cop = cooling_perf_data_data_point

        if hvac_perf_data_capacity_type == 'Absolute capacities'
          min_speed_capacity = Float(min_speed_cap_or_frac)
          max_speed_capacity = Float(max_speed_cap_or_frac)
        elsif hvac_perf_data_capacity_type == 'Normalized capacity fractions'
          min_speed_capacity_fraction_of_nominal = Float(min_speed_cap_or_frac)
          max_speed_capacity_fraction_of_nominal = Float(max_speed_cap_or_frac)
        end

        clg_perf_data.add(outdoor_temperature: Float(outdoor_temperature),
                          capacity: min_speed_capacity,
                          capacity_fraction_of_nominal: min_speed_capacity_fraction_of_nominal,
                          capacity_description: HPXML::CapacityDescriptionMinimum,
                          efficiency_cop: Float(min_speed_cop))
        clg_perf_data.add(outdoor_temperature: Float(outdoor_temperature),
                          capacity: max_speed_capacity,
                          capacity_fraction_of_nominal: max_speed_capacity_fraction_of_nominal,
                          capacity_description: HPXML::CapacityDescriptionMaximum,
                          efficiency_cop: Float(max_speed_cop))
      end
    end
  end

  def self.set_heat_pumps(hpxml_bldg, args)
    heat_pump_type = args[:heat_pump_type]

    return if heat_pump_type == 'none'

    if args[:heat_pump_heating_capacity].is_initialized
      heating_capacity = args[:heat_pump_heating_capacity].get
    end

    if args[:heat_pump_heating_capacity_retention_fraction].is_initialized
      heating_capacity_retention_fraction = args[:heat_pump_heating_capacity_retention_fraction].get
    end

    if args[:heat_pump_heating_capacity_retention_temp].is_initialized
      heating_capacity_retention_temp = args[:heat_pump_heating_capacity_retention_temp].get
    end

    if args[:heat_pump_backup_type] == HPXML::HeatPumpBackupTypeIntegrated
      backup_type = args[:heat_pump_backup_type]
      backup_heating_fuel = args[:heat_pump_backup_fuel]

      if args[:heat_pump_backup_heating_capacity].is_initialized
        backup_heating_capacity = args[:heat_pump_backup_heating_capacity].get
      end

      if backup_heating_fuel == HPXML::FuelTypeElectricity
        backup_heating_efficiency_percent = args[:heat_pump_backup_heating_efficiency]
      else
        backup_heating_efficiency_afue = args[:heat_pump_backup_heating_efficiency]
      end
    elsif args[:heat_pump_backup_type] == HPXML::HeatPumpBackupTypeSeparate
      if args[:heating_system_2_type] == 'none'
        fail "Heat pump backup type specified as '#{args[:heat_pump_backup_type]}' but no heating system provided."
      end

      backup_type = args[:heat_pump_backup_type]
      backup_system_idref = "HeatingSystem#{hpxml_bldg.heating_systems.size + 1}"
    end

    if args[:heat_pump_compressor_lockout_temp].is_initialized
      compressor_lockout_temp = args[:heat_pump_compressor_lockout_temp].get
    end

    if args[:heat_pump_backup_heating_lockout_temp].is_initialized
      backup_heating_lockout_temp = args[:heat_pump_backup_heating_lockout_temp].get
    end

    if compressor_lockout_temp == backup_heating_lockout_temp && backup_heating_fuel != HPXML::FuelTypeElectricity
      # Translate to HPXML as switchover temperature instead
      backup_heating_switchover_temp = compressor_lockout_temp
      compressor_lockout_temp = nil
      backup_heating_lockout_temp = nil
    end

    if args[:heat_pump_cooling_capacity].is_initialized
      cooling_capacity = args[:heat_pump_cooling_capacity].get
    end

    if args[:heat_pump_cooling_compressor_type].is_initialized
      if [HPXML::HVACTypeHeatPumpAirToAir, HPXML::HVACTypeHeatPumpMiniSplit].include? heat_pump_type
        compressor_type = args[:heat_pump_cooling_compressor_type].get
      end
    end

    if args[:heat_pump_cooling_sensible_heat_fraction].is_initialized
      cooling_shr = args[:heat_pump_cooling_sensible_heat_fraction].get
    end

    if args[:heat_pump_heating_efficiency_type] == HPXML::UnitsHSPF
      heating_efficiency_hspf = args[:heat_pump_heating_efficiency]
    elsif args[:heat_pump_heating_efficiency_type] == HPXML::UnitsHSPF2
      heating_efficiency_hspf2 = args[:heat_pump_heating_efficiency]
    elsif args[:heat_pump_heating_efficiency_type] == HPXML::UnitsCOP
      heating_efficiency_cop = args[:heat_pump_heating_efficiency]
    end

    if args[:heat_pump_cooling_efficiency_type] == HPXML::UnitsSEER
      cooling_efficiency_seer = args[:heat_pump_cooling_efficiency]
    elsif args[:heat_pump_cooling_efficiency_type] == HPXML::UnitsSEER2
      cooling_efficiency_seer2 = args[:heat_pump_cooling_efficiency]
    elsif args[:heat_pump_cooling_efficiency_type] == HPXML::UnitsEER
      cooling_efficiency_eer = args[:heat_pump_cooling_efficiency]
    end

    if args[:heat_pump_airflow_defect_ratio].is_initialized
      if [HPXML::HVACTypeHeatPumpAirToAir, HPXML::HVACTypeHeatPumpGroundToAir].include?(heat_pump_type) || ([HPXML::HVACTypeHeatPumpMiniSplit].include?(heat_pump_type) && (args[:heat_pump_is_ducted]))
        airflow_defect_ratio = args[:heat_pump_airflow_defect_ratio].get
      end
    end

    if args[:heat_pump_charge_defect_ratio].is_initialized
      charge_defect_ratio = args[:heat_pump_charge_defect_ratio].get
    end

    if args[:heat_pump_crankcase_heater_watts].is_initialized
      if [HPXML::HVACTypeHeatPumpAirToAir, HPXML::HVACTypeHeatPumpMiniSplit, HPXML::HVACTypeHeatPumpPTHP, HPXML::HVACTypeHeatPumpRoom].include?(heat_pump_type)
        heat_pump_crankcase_heater_watts = args[:heat_pump_crankcase_heater_watts].get
      end
    end

    fraction_heat_load_served = args[:heat_pump_fraction_heat_load_served]
    fraction_cool_load_served = args[:heat_pump_fraction_cool_load_served]

    if fraction_heat_load_served > 0
      primary_heating_system = true
    end

    if fraction_cool_load_served > 0
      primary_cooling_system = true
    end

    hpxml_bldg.heat_pumps.add(id: "HeatPump#{hpxml_bldg.heat_pumps.size + 1}",
                              heat_pump_type: heat_pump_type,
                              heat_pump_fuel: HPXML::FuelTypeElectricity,
                              heating_capacity: heating_capacity,
                              heating_capacity_retention_fraction: heating_capacity_retention_fraction,
                              heating_capacity_retention_temp: heating_capacity_retention_temp,
                              compressor_type: compressor_type,
                              compressor_lockout_temp: compressor_lockout_temp,
                              cooling_shr: cooling_shr,
                              cooling_capacity: cooling_capacity,
                              fraction_heat_load_served: fraction_heat_load_served,
                              fraction_cool_load_served: fraction_cool_load_served,
                              backup_type: backup_type,
                              backup_system_idref: backup_system_idref,
                              backup_heating_fuel: backup_heating_fuel,
                              backup_heating_capacity: backup_heating_capacity,
                              backup_heating_efficiency_afue: backup_heating_efficiency_afue,
                              backup_heating_efficiency_percent: backup_heating_efficiency_percent,
                              backup_heating_switchover_temp: backup_heating_switchover_temp,
                              backup_heating_lockout_temp: backup_heating_lockout_temp,
                              heating_efficiency_hspf: heating_efficiency_hspf,
                              heating_efficiency_hspf2: heating_efficiency_hspf2,
                              cooling_efficiency_seer: cooling_efficiency_seer,
                              cooling_efficiency_seer2: cooling_efficiency_seer2,
                              heating_efficiency_cop: heating_efficiency_cop,
                              cooling_efficiency_eer: cooling_efficiency_eer,
                              airflow_defect_ratio: airflow_defect_ratio,
                              charge_defect_ratio: charge_defect_ratio,
                              crankcase_heater_watts: heat_pump_crankcase_heater_watts,
                              primary_heating_system: primary_heating_system,
                              primary_cooling_system: primary_cooling_system)

    if [HPXML::HVACTypeHeatPumpAirToAir, HPXML::HVACTypeHeatPumpMiniSplit].include?(heat_pump_type) && compressor_type == HPXML::HVACCompressorTypeVariableSpeed
      if args[:hvac_perf_data_heating_outdoor_temperatures].is_initialized
        hvac_perf_data_capacity_type = args[:hvac_perf_data_capacity_type].get
        hvac_perf_data_heating_outdoor_temperatures = args[:hvac_perf_data_heating_outdoor_temperatures].get.split(',').map(&:strip)
        hvac_perf_data_heating_min_speed_capacities = args[:hvac_perf_data_heating_min_speed_capacities].get.split(',').map(&:strip)
        hvac_perf_data_heating_max_speed_capacities = args[:hvac_perf_data_heating_max_speed_capacities].get.split(',').map(&:strip)
        hvac_perf_data_heating_min_speed_cops = args[:hvac_perf_data_heating_min_speed_cops].get.split(',').map(&:strip)
        hvac_perf_data_heating_max_speed_cops = args[:hvac_perf_data_heating_max_speed_cops].get.split(',').map(&:strip)

        htg_perf_data = hpxml_bldg.heat_pumps[0].heating_detailed_performance_data
        heating_perf_data_data_points = hvac_perf_data_heating_outdoor_temperatures.zip(hvac_perf_data_heating_min_speed_capacities,
                                                                                        hvac_perf_data_heating_max_speed_capacities,
                                                                                        hvac_perf_data_heating_min_speed_cops,
                                                                                        hvac_perf_data_heating_max_speed_cops)
        heating_perf_data_data_points.each do |heating_perf_data_data_point|
          outdoor_temperature, min_speed_cap_or_frac, max_speed_cap_or_frac, min_speed_cop, max_speed_cop = heating_perf_data_data_point

          if hvac_perf_data_capacity_type == 'Absolute capacities'
            min_speed_capacity = Float(min_speed_cap_or_frac)
            max_speed_capacity = Float(max_speed_cap_or_frac)
          elsif hvac_perf_data_capacity_type == 'Normalized capacity fractions'
            min_speed_capacity_fraction_of_nominal = Float(min_speed_cap_or_frac)
            max_speed_capacity_fraction_of_nominal = Float(max_speed_cap_or_frac)
          end

          htg_perf_data.add(outdoor_temperature: Float(outdoor_temperature),
                            capacity: min_speed_capacity,
                            capacity_fraction_of_nominal: min_speed_capacity_fraction_of_nominal,
                            capacity_description: HPXML::CapacityDescriptionMinimum,
                            efficiency_cop: Float(min_speed_cop))
          htg_perf_data.add(outdoor_temperature: Float(outdoor_temperature),
                            capacity: max_speed_capacity,
                            capacity_fraction_of_nominal: max_speed_capacity_fraction_of_nominal,
                            capacity_description: HPXML::CapacityDescriptionMaximum,
                            efficiency_cop: Float(max_speed_cop))
        end
      end

      if args[:hvac_perf_data_cooling_outdoor_temperatures].is_initialized
        hvac_perf_data_capacity_type = args[:hvac_perf_data_capacity_type].get
        hvac_perf_data_cooling_outdoor_temperatures = args[:hvac_perf_data_cooling_outdoor_temperatures].get.split(',').map(&:strip)
        hvac_perf_data_cooling_min_speed_capacities = args[:hvac_perf_data_cooling_min_speed_capacities].get.split(',').map(&:strip)
        hvac_perf_data_cooling_max_speed_capacities = args[:hvac_perf_data_cooling_max_speed_capacities].get.split(',').map(&:strip)
        hvac_perf_data_cooling_min_speed_cops = args[:hvac_perf_data_cooling_min_speed_cops].get.split(',').map(&:strip)
        hvac_perf_data_cooling_max_speed_cops = args[:hvac_perf_data_cooling_max_speed_cops].get.split(',').map(&:strip)

        clg_perf_data = hpxml_bldg.heat_pumps[0].cooling_detailed_performance_data
        cooling_perf_data_data_points = hvac_perf_data_cooling_outdoor_temperatures.zip(hvac_perf_data_cooling_min_speed_capacities,
                                                                                        hvac_perf_data_cooling_max_speed_capacities,
                                                                                        hvac_perf_data_cooling_min_speed_cops,
                                                                                        hvac_perf_data_cooling_max_speed_cops)
        cooling_perf_data_data_points.each do |cooling_perf_data_data_point|
          outdoor_temperature, min_speed_cap_or_frac, max_speed_cap_or_frac, min_speed_cop, max_speed_cop = cooling_perf_data_data_point

          if hvac_perf_data_capacity_type == 'Absolute capacities'
            min_speed_capacity = Float(min_speed_cap_or_frac)
            max_speed_capacity = Float(max_speed_cap_or_frac)
          elsif hvac_perf_data_capacity_type == 'Normalized capacity fractions'
            min_speed_capacity_fraction_of_nominal = Float(min_speed_cap_or_frac)
            max_speed_capacity_fraction_of_nominal = Float(max_speed_cap_or_frac)
          end

          clg_perf_data.add(outdoor_temperature: Float(outdoor_temperature),
                            capacity: min_speed_capacity,
                            capacity_fraction_of_nominal: min_speed_capacity_fraction_of_nominal,
                            capacity_description: HPXML::CapacityDescriptionMinimum,
                            efficiency_cop: Float(min_speed_cop))
          clg_perf_data.add(outdoor_temperature: Float(outdoor_temperature),
                            capacity: max_speed_capacity,
                            capacity_fraction_of_nominal: max_speed_capacity_fraction_of_nominal,
                            capacity_description: HPXML::CapacityDescriptionMaximum,
                            efficiency_cop: Float(max_speed_cop))
        end
      end
    end
  end

  def self.set_geothermal_loop(hpxml_bldg, args)
    return if hpxml_bldg.heat_pumps.select { |hp| hp.heat_pump_type == HPXML::HVACTypeHeatPumpGroundToAir }.size == 0
    return if !args[:geothermal_loop_configuration].is_initialized || args[:geothermal_loop_configuration].get == 'none'

    if args[:geothermal_loop_borefield_configuration].is_initialized
      bore_config = args[:geothermal_loop_borefield_configuration].get
    end

    if args[:geothermal_loop_loop_flow].is_initialized
      loop_flow = args[:geothermal_loop_loop_flow].get
    end

    if args[:geothermal_loop_boreholes_count].is_initialized
      num_bore_holes = args[:geothermal_loop_boreholes_count].get
    end

    if args[:geothermal_loop_boreholes_length].is_initialized
      bore_length = args[:geothermal_loop_boreholes_length].get
    end

    if args[:geothermal_loop_boreholes_spacing].is_initialized
      bore_spacing = args[:geothermal_loop_boreholes_spacing].get
    end

    if args[:geothermal_loop_boreholes_diameter].is_initialized
      bore_diameter = args[:geothermal_loop_boreholes_diameter].get
    end

    if args[:geothermal_loop_grout_type].is_initialized
      grout_type = args[:geothermal_loop_grout_type].get
    end

    if args[:geothermal_loop_pipe_type].is_initialized
      pipe_type = args[:geothermal_loop_pipe_type].get
    end

    if args[:geothermal_loop_pipe_diameter].is_initialized
      pipe_diameter = args[:geothermal_loop_pipe_diameter].get
      if pipe_diameter == '3/4" pipe'
        pipe_diameter = 0.75
      elsif pipe_diameter == '1" pipe'
        pipe_diameter = 1.0
      elsif pipe_diameter == '1-1/4" pipe'
        pipe_diameter = 1.25
      end
    end

    hpxml_bldg.geothermal_loops.add(id: "GeothermalLoop#{hpxml_bldg.geothermal_loops.size + 1}",
                                    loop_configuration: args[:geothermal_loop_configuration].get,
                                    loop_flow: loop_flow,
                                    bore_config: bore_config,
                                    num_bore_holes: num_bore_holes,
                                    bore_length: bore_length,
                                    bore_spacing: bore_spacing,
                                    bore_diameter: bore_diameter,
                                    grout_type: grout_type,
                                    pipe_type: pipe_type,
                                    pipe_diameter: pipe_diameter)
    hpxml_bldg.heat_pumps[-1].geothermal_loop_idref = hpxml_bldg.geothermal_loops[-1].id
  end

  def self.set_secondary_heating_systems(hpxml_bldg, args)
    heating_system_type = args[:heating_system_2_type]
    heating_system_is_heatpump_backup = (args[:heat_pump_type] != 'none' && args[:heat_pump_backup_type] == HPXML::HeatPumpBackupTypeSeparate)

    return if heating_system_type == 'none' && (not heating_system_is_heatpump_backup)

    if args[:heating_system_2_heating_capacity].is_initialized
      heating_capacity = args[:heating_system_2_heating_capacity].get
    end

    if args[:heating_system_2_fuel] == HPXML::HVACTypeElectricResistance
      heating_system_fuel = HPXML::FuelTypeElectricity
    else
      heating_system_fuel = args[:heating_system_2_fuel]
    end

    if [HPXML::HVACTypeFurnace, HPXML::HVACTypeWallFurnace, HPXML::HVACTypeFloorFurnace].include?(heating_system_type) || heating_system_type.include?(HPXML::HVACTypeBoiler)
      heating_efficiency_afue = args[:heating_system_2_heating_efficiency]
    elsif [HPXML::HVACTypeElectricResistance, HPXML::HVACTypeStove, HPXML::HVACTypeSpaceHeater, HPXML::HVACTypeFireplace].include?(heating_system_type)
      heating_efficiency_percent = args[:heating_system_2_heating_efficiency]
    end

    if heating_system_type.include?(HPXML::HVACTypeBoiler)
      heating_system_type = HPXML::HVACTypeBoiler
    end

    if not heating_system_is_heatpump_backup
      fraction_heat_load_served = args[:heating_system_2_fraction_heat_load_served]
    end

    hpxml_bldg.heating_systems.add(id: "HeatingSystem#{hpxml_bldg.heating_systems.size + 1}",
                                   heating_system_type: heating_system_type,
                                   heating_system_fuel: heating_system_fuel,
                                   heating_capacity: heating_capacity,
                                   fraction_heat_load_served: fraction_heat_load_served,
                                   heating_efficiency_afue: heating_efficiency_afue,
                                   heating_efficiency_percent: heating_efficiency_percent)
  end

  def self.set_hvac_distribution(hpxml_bldg, args)
    # HydronicDistribution?
    hpxml_bldg.heating_systems.each do |heating_system|
      next unless [heating_system.heating_system_type].include?(HPXML::HVACTypeBoiler)
      next if args[:heating_system_type].include?('Fan Coil')

      hpxml_bldg.hvac_distributions.add(id: "HVACDistribution#{hpxml_bldg.hvac_distributions.size + 1}",
                                        distribution_system_type: HPXML::HVACDistributionTypeHydronic,
                                        hydronic_type: HPXML::HydronicTypeBaseboard)
      heating_system.distribution_system_idref = hpxml_bldg.hvac_distributions[-1].id
    end

    # AirDistribution?
    air_distribution_systems = []
    hpxml_bldg.heating_systems.each do |heating_system|
      if [HPXML::HVACTypeFurnace].include?(heating_system.heating_system_type)
        air_distribution_systems << heating_system
      end
    end
    hpxml_bldg.cooling_systems.each do |cooling_system|
      if [HPXML::HVACTypeCentralAirConditioner].include?(cooling_system.cooling_system_type)
        air_distribution_systems << cooling_system
      elsif [HPXML::HVACTypeEvaporativeCooler, HPXML::HVACTypeMiniSplitAirConditioner].include?(cooling_system.cooling_system_type) && args[:cooling_system_is_ducted]
        air_distribution_systems << cooling_system
      end
    end
    hpxml_bldg.heat_pumps.each do |heat_pump|
      if [HPXML::HVACTypeHeatPumpAirToAir, HPXML::HVACTypeHeatPumpGroundToAir].include? heat_pump.heat_pump_type
        air_distribution_systems << heat_pump
      elsif [HPXML::HVACTypeHeatPumpMiniSplit].include?(heat_pump.heat_pump_type)
        if args[:heat_pump_is_ducted]
          air_distribution_systems << heat_pump if args[:heat_pump_is_ducted]
        end
      end
    end

    # FanCoil?
    fan_coil_distribution_systems = []
    hpxml_bldg.heating_systems.each do |heating_system|
      next unless heating_system.primary_system

      if args[:heating_system_type].include?('Fan Coil')
        fan_coil_distribution_systems << heating_system
      end
    end

    return if air_distribution_systems.size == 0 && fan_coil_distribution_systems.size == 0

    if args[:ducts_number_of_return_registers].is_initialized
      number_of_return_registers = args[:ducts_number_of_return_registers].get
    end

    if [HPXML::HVACTypeEvaporativeCooler].include?(args[:cooling_system_type]) && hpxml_bldg.heating_systems.size == 0 && hpxml_bldg.heat_pumps.size == 0
      number_of_return_registers = nil
      if args[:cooling_system_is_ducted]
        number_of_return_registers = 0
      end
    end

    if air_distribution_systems.size > 0
      hpxml_bldg.hvac_distributions.add(id: "HVACDistribution#{hpxml_bldg.hvac_distributions.size + 1}",
                                        distribution_system_type: HPXML::HVACDistributionTypeAir,
                                        air_type: HPXML::AirTypeRegularVelocity,
                                        number_of_return_registers: number_of_return_registers)
      air_distribution_systems.each do |hvac_system|
        hvac_system.distribution_system_idref = hpxml_bldg.hvac_distributions[-1].id
      end
      set_duct_leakages(args, hpxml_bldg.hvac_distributions[-1])
      set_ducts(hpxml_bldg, args, hpxml_bldg.hvac_distributions[-1])
    end

    if fan_coil_distribution_systems.size > 0
      hpxml_bldg.hvac_distributions.add(id: "HVACDistribution#{hpxml_bldg.hvac_distributions.size + 1}",
                                        distribution_system_type: HPXML::HVACDistributionTypeAir,
                                        air_type: HPXML::AirTypeFanCoil)
      fan_coil_distribution_systems.each do |hvac_system|
        hvac_system.distribution_system_idref = hpxml_bldg.hvac_distributions[-1].id
      end
    end
  end

  def self.set_duct_leakages(args, hvac_distribution)
    hvac_distribution.duct_leakage_measurements.add(duct_type: HPXML::DuctTypeSupply,
                                                    duct_leakage_units: args[:ducts_leakage_units],
                                                    duct_leakage_value: args[:ducts_supply_leakage_to_outside_value],
                                                    duct_leakage_total_or_to_outside: HPXML::DuctLeakageToOutside)

    hvac_distribution.duct_leakage_measurements.add(duct_type: HPXML::DuctTypeReturn,
                                                    duct_leakage_units: args[:ducts_leakage_units],
                                                    duct_leakage_value: args[:ducts_return_leakage_to_outside_value],
                                                    duct_leakage_total_or_to_outside: HPXML::DuctLeakageToOutside)
  end

  def self.get_location(location, foundation_type, attic_type)
    if location == HPXML::LocationCrawlspace
      if foundation_type == HPXML::FoundationTypeCrawlspaceUnvented
        return HPXML::LocationCrawlspaceUnvented
      elsif foundation_type == HPXML::FoundationTypeCrawlspaceVented
        return HPXML::LocationCrawlspaceVented
      elsif foundation_type == HPXML::FoundationTypeCrawlspaceConditioned
        return HPXML::LocationCrawlspaceConditioned
      else
        fail "Specified '#{location}' but foundation type is '#{foundation_type}'."
      end
    elsif location == HPXML::LocationAttic
      if attic_type == HPXML::AtticTypeUnvented
        return HPXML::LocationAtticUnvented
      elsif attic_type == HPXML::AtticTypeVented
        return HPXML::LocationAtticVented
      elsif attic_type == HPXML::AtticTypeConditioned
        return HPXML::LocationConditionedSpace
      else
        fail "Specified '#{location}' but attic type is '#{attic_type}'."
      end
    end
    return location
  end

  def self.set_ducts(hpxml_bldg, args, hvac_distribution)
    if args[:ducts_supply_location].is_initialized
      ducts_supply_location = get_location(args[:ducts_supply_location].get, hpxml_bldg.foundations[-1].foundation_type, hpxml_bldg.attics[-1].attic_type)
    end

    if args[:ducts_return_location].is_initialized
      ducts_return_location = get_location(args[:ducts_return_location].get, hpxml_bldg.foundations[-1].foundation_type, hpxml_bldg.attics[-1].attic_type)
    end

    if args[:ducts_supply_surface_area].is_initialized
      ducts_supply_surface_area = args[:ducts_supply_surface_area].get
    end

    if args[:ducts_supply_surface_area_fraction].is_initialized
      ducts_supply_area_fraction = args[:ducts_supply_surface_area_fraction].get
    end

    if args[:ducts_return_surface_area].is_initialized
      ducts_return_surface_area = args[:ducts_return_surface_area].get
    end

    if args[:ducts_return_surface_area_fraction].is_initialized
      ducts_return_area_fraction = args[:ducts_return_surface_area_fraction].get
    end

    if (not ducts_supply_location.nil?) && ducts_supply_surface_area.nil? && ducts_supply_area_fraction.nil?
      # Supply duct location without any area inputs provided; set area fraction
      if ducts_supply_location == HPXML::LocationConditionedSpace
        ducts_supply_area_fraction = 1.0
      else
        ducts_supply_area_fraction = HVAC.get_default_duct_fraction_outside_conditioned_space(args[:geometry_unit_num_floors_above_grade])
      end
    end

    if (not ducts_return_location.nil?) && ducts_return_surface_area.nil? && ducts_return_area_fraction.nil?
      # Return duct location without any area inputs provided; set area fraction
      if ducts_return_location == HPXML::LocationConditionedSpace
        ducts_return_area_fraction = 1.0
      else
        ducts_return_area_fraction = HVAC.get_default_duct_fraction_outside_conditioned_space(args[:geometry_unit_num_floors_above_grade])
      end
    end

    if args[:ducts_supply_buried_insulation_level].is_initialized
      ducts_supply_buried_insulation_level = args[:ducts_supply_buried_insulation_level].get
    end

    if args[:ducts_return_buried_insulation_level].is_initialized
      ducts_return_buried_insulation_level = args[:ducts_return_buried_insulation_level].get
    end

    hvac_distribution.ducts.add(id: "Ducts#{hvac_distribution.ducts.size + 1}",
                                duct_type: HPXML::DuctTypeSupply,
                                duct_insulation_r_value: args[:ducts_supply_insulation_r],
                                duct_buried_insulation_level: ducts_supply_buried_insulation_level,
                                duct_location: ducts_supply_location,
                                duct_surface_area: ducts_supply_surface_area,
                                duct_fraction_area: ducts_supply_area_fraction)

    if not ([HPXML::HVACTypeEvaporativeCooler].include?(args[:cooling_system_type]) && args[:cooling_system_is_ducted])
      hvac_distribution.ducts.add(id: "Ducts#{hvac_distribution.ducts.size + 1}",
                                  duct_type: HPXML::DuctTypeReturn,
                                  duct_insulation_r_value: args[:ducts_return_insulation_r],
                                  duct_buried_insulation_level: ducts_return_buried_insulation_level,
                                  duct_location: ducts_return_location,
                                  duct_surface_area: ducts_return_surface_area,
                                  duct_fraction_area: ducts_return_area_fraction)
    end

    if (not ducts_supply_area_fraction.nil?) && (ducts_supply_area_fraction < 1)
      # OS-HPXML needs duct fractions to sum to 1; add remaining ducts in conditioned space.
      hvac_distribution.ducts.add(id: "Ducts#{hvac_distribution.ducts.size + 1}",
                                  duct_type: HPXML::DuctTypeSupply,
                                  duct_insulation_r_value: 0.0,
                                  duct_location: HPXML::LocationConditionedSpace,
                                  duct_fraction_area: 1.0 - ducts_supply_area_fraction)
    end

    if not hvac_distribution.ducts.find { |d| d.duct_type == HPXML::DuctTypeReturn }.nil?
      if (not ducts_return_area_fraction.nil?) && (ducts_return_area_fraction < 1)
        # OS-HPXML needs duct fractions to sum to 1; add remaining ducts in conditioned space.
        hvac_distribution.ducts.add(id: "Ducts#{hvac_distribution.ducts.size + 1}",
                                    duct_type: HPXML::DuctTypeReturn,
                                    duct_insulation_r_value: 0.0,
                                    duct_location: HPXML::LocationConditionedSpace,
                                    duct_fraction_area: 1.0 - ducts_return_area_fraction)
      end
    end

    # If duct surface areas are defaulted, set CFA served
    if hvac_distribution.ducts.select { |d| d.duct_surface_area.nil? }.size > 0
      max_fraction_load_served = 0.0
      hvac_distribution.hvac_systems.each do |hvac_system|
        if hvac_system.respond_to?(:fraction_heat_load_served)
          if hvac_system.is_a?(HPXML::HeatingSystem) && hvac_system.is_heat_pump_backup_system
            # HP backup system, use HP fraction heat load served
            fraction_heat_load_served = hvac_system.primary_heat_pump.fraction_heat_load_served
          else
            fraction_heat_load_served = hvac_system.fraction_heat_load_served
          end
          max_fraction_load_served = [max_fraction_load_served, fraction_heat_load_served].max
        end
        if hvac_system.respond_to?(:fraction_cool_load_served)
          max_fraction_load_served = [max_fraction_load_served, hvac_system.fraction_cool_load_served].max
        end
      end
      hvac_distribution.conditioned_floor_area_served = args[:geometry_unit_cfa] * max_fraction_load_served
    end
  end

  def self.set_hvac_control(hpxml, hpxml_bldg, args, epw_file, weather)
    return if (args[:heating_system_type] == 'none') && (args[:cooling_system_type] == 'none') && (args[:heat_pump_type] == 'none')

    # Heating
    if hpxml_bldg.total_fraction_heat_load_served > 0

      if args[:hvac_control_heating_weekday_setpoint].is_initialized && args[:hvac_control_heating_weekend_setpoint].is_initialized
        if args[:hvac_control_heating_weekday_setpoint].get == args[:hvac_control_heating_weekend_setpoint].get && !args[:hvac_control_heating_weekday_setpoint].get.include?(',')
          heating_setpoint_temp = Float(args[:hvac_control_heating_weekday_setpoint].get)
        else
          weekday_heating_setpoints = args[:hvac_control_heating_weekday_setpoint].get
          weekend_heating_setpoints = args[:hvac_control_heating_weekend_setpoint].get
        end
      end

      if args[:hvac_control_heating_season_period].is_initialized
        hvac_control_heating_season_period = args[:hvac_control_heating_season_period].get
        if hvac_control_heating_season_period == HPXML::BuildingAmerica
          heating_months, _cooling_months = HVAC.get_default_heating_and_cooling_seasons(weather)
          sim_calendar_year = Location.get_sim_calendar_year(hpxml.header.sim_calendar_year, epw_file)
          begin_month, begin_day, end_month, end_day = Schedule.get_begin_and_end_dates_from_monthly_array(heating_months, sim_calendar_year)
        else
          begin_month, begin_day, _begin_hour, end_month, end_day, _end_hour = Schedule.parse_date_time_range(hvac_control_heating_season_period)
        end
        seasons_heating_begin_month = begin_month
        seasons_heating_begin_day = begin_day
        seasons_heating_end_month = end_month
        seasons_heating_end_day = end_day
      end

    end

    # Cooling
    if hpxml_bldg.total_fraction_cool_load_served > 0

      if args[:hvac_control_cooling_weekday_setpoint].is_initialized && args[:hvac_control_cooling_weekend_setpoint].is_initialized
        if args[:hvac_control_cooling_weekday_setpoint].get == args[:hvac_control_cooling_weekend_setpoint].get && !args[:hvac_control_cooling_weekday_setpoint].get.include?(',')
          cooling_setpoint_temp = Float(args[:hvac_control_cooling_weekday_setpoint].get)
        else
          weekday_cooling_setpoints = args[:hvac_control_cooling_weekday_setpoint].get
          weekend_cooling_setpoints = args[:hvac_control_cooling_weekend_setpoint].get
        end
      end

      if args[:ceiling_fan_cooling_setpoint_temp_offset].is_initialized
        ceiling_fan_cooling_setpoint_temp_offset = args[:ceiling_fan_cooling_setpoint_temp_offset].get
      end

      if args[:hvac_control_cooling_season_period].is_initialized
        hvac_control_cooling_season_period = args[:hvac_control_cooling_season_period].get
        if hvac_control_cooling_season_period == HPXML::BuildingAmerica
          _heating_months, cooling_months = HVAC.get_default_heating_and_cooling_seasons(weather)
          sim_calendar_year = Location.get_sim_calendar_year(hpxml.header.sim_calendar_year, epw_file)
          begin_month, begin_day, end_month, end_day = Schedule.get_begin_and_end_dates_from_monthly_array(cooling_months, sim_calendar_year)
        else
          begin_month, begin_day, _begin_hour, end_month, end_day, _end_hour = Schedule.parse_date_time_range(hvac_control_cooling_season_period)
        end
        seasons_cooling_begin_month = begin_month
        seasons_cooling_begin_day = begin_day
        seasons_cooling_end_month = end_month
        seasons_cooling_end_day = end_day
      end

    end

    hpxml_bldg.hvac_controls.add(id: "HVACControl#{hpxml_bldg.hvac_controls.size + 1}",
                                 heating_setpoint_temp: heating_setpoint_temp,
                                 cooling_setpoint_temp: cooling_setpoint_temp,
                                 weekday_heating_setpoints: weekday_heating_setpoints,
                                 weekend_heating_setpoints: weekend_heating_setpoints,
                                 weekday_cooling_setpoints: weekday_cooling_setpoints,
                                 weekend_cooling_setpoints: weekend_cooling_setpoints,
                                 ceiling_fan_cooling_setpoint_temp_offset: ceiling_fan_cooling_setpoint_temp_offset,
                                 seasons_heating_begin_month: seasons_heating_begin_month,
                                 seasons_heating_begin_day: seasons_heating_begin_day,
                                 seasons_heating_end_month: seasons_heating_end_month,
                                 seasons_heating_end_day: seasons_heating_end_day,
                                 seasons_cooling_begin_month: seasons_cooling_begin_month,
                                 seasons_cooling_begin_day: seasons_cooling_begin_day,
                                 seasons_cooling_end_month: seasons_cooling_end_month,
                                 seasons_cooling_end_day: seasons_cooling_end_day)
  end

  def self.set_ventilation_fans(hpxml_bldg, args)
    if args[:mech_vent_fan_type] != 'none'

      if [HPXML::MechVentTypeERV].include?(args[:mech_vent_fan_type])
        if args[:mech_vent_recovery_efficiency_type] == 'Unadjusted'
          total_recovery_efficiency = args[:mech_vent_total_recovery_efficiency]
          sensible_recovery_efficiency = args[:mech_vent_sensible_recovery_efficiency]
        elsif args[:mech_vent_recovery_efficiency_type] == 'Adjusted'
          total_recovery_efficiency_adjusted = args[:mech_vent_total_recovery_efficiency]
          sensible_recovery_efficiency_adjusted = args[:mech_vent_sensible_recovery_efficiency]
        end
      elsif [HPXML::MechVentTypeHRV].include?(args[:mech_vent_fan_type])
        if args[:mech_vent_recovery_efficiency_type] == 'Unadjusted'
          sensible_recovery_efficiency = args[:mech_vent_sensible_recovery_efficiency]
        elsif args[:mech_vent_recovery_efficiency_type] == 'Adjusted'
          sensible_recovery_efficiency_adjusted = args[:mech_vent_sensible_recovery_efficiency]
        end
      end

      distribution_system_idref = nil
      if args[:mech_vent_fan_type] == HPXML::MechVentTypeCFIS
        hpxml_bldg.hvac_distributions.each do |hvac_distribution|
          next unless hvac_distribution.distribution_system_type == HPXML::HVACDistributionTypeAir
          next if hvac_distribution.air_type != HPXML::AirTypeRegularVelocity

          distribution_system_idref = hvac_distribution.id
        end
        cfis_addtl_runtime_operating_mode = HPXML::CFISModeAirHandler
      end

      if args[:mech_vent_num_units_served] > 1
        is_shared_system = true
        in_unit_flow_rate = args[:mech_vent_flow_rate].get / args[:mech_vent_num_units_served].to_f
        fraction_recirculation = args[:mech_vent_shared_frac_recirculation].get
        if args[:mech_vent_shared_preheating_fuel].is_initialized && args[:mech_vent_shared_preheating_efficiency].is_initialized && args[:mech_vent_shared_preheating_fraction_heat_load_served].is_initialized
          preheating_fuel = args[:mech_vent_shared_preheating_fuel].get
          preheating_efficiency_cop = args[:mech_vent_shared_preheating_efficiency].get
          preheating_fraction_load_served = args[:mech_vent_shared_preheating_fraction_heat_load_served].get
        end
        if args[:mech_vent_shared_precooling_fuel].is_initialized && args[:mech_vent_shared_precooling_efficiency].is_initialized && args[:mech_vent_shared_precooling_fraction_cool_load_served].is_initialized
          precooling_fuel = args[:mech_vent_shared_precooling_fuel].get
          precooling_efficiency_cop = args[:mech_vent_shared_precooling_efficiency].get
          precooling_fraction_load_served = args[:mech_vent_shared_precooling_fraction_cool_load_served].get
        end
      end

      if args[:mech_vent_hours_in_operation].is_initialized
        hours_in_operation = args[:mech_vent_hours_in_operation].get
      end

      if args[:mech_vent_fan_power].is_initialized
        fan_power = args[:mech_vent_fan_power].get
      end

      if args[:mech_vent_flow_rate].is_initialized
        rated_flow_rate = args[:mech_vent_flow_rate].get
      end

      hpxml_bldg.ventilation_fans.add(id: "VentilationFan#{hpxml_bldg.ventilation_fans.size + 1}",
                                      fan_type: args[:mech_vent_fan_type],
                                      cfis_addtl_runtime_operating_mode: cfis_addtl_runtime_operating_mode,
                                      rated_flow_rate: rated_flow_rate,
                                      hours_in_operation: hours_in_operation,
                                      used_for_whole_building_ventilation: true,
                                      total_recovery_efficiency: total_recovery_efficiency,
                                      total_recovery_efficiency_adjusted: total_recovery_efficiency_adjusted,
                                      sensible_recovery_efficiency: sensible_recovery_efficiency,
                                      sensible_recovery_efficiency_adjusted: sensible_recovery_efficiency_adjusted,
                                      fan_power: fan_power,
                                      distribution_system_idref: distribution_system_idref,
                                      is_shared_system: is_shared_system,
                                      in_unit_flow_rate: in_unit_flow_rate,
                                      fraction_recirculation: fraction_recirculation,
                                      preheating_fuel: preheating_fuel,
                                      preheating_efficiency_cop: preheating_efficiency_cop,
                                      preheating_fraction_load_served: preheating_fraction_load_served,
                                      precooling_fuel: precooling_fuel,
                                      precooling_efficiency_cop: precooling_efficiency_cop,
                                      precooling_fraction_load_served: precooling_fraction_load_served)
    end

    if args[:mech_vent_2_fan_type] != 'none'

      if [HPXML::MechVentTypeERV].include?(args[:mech_vent_2_fan_type])

        if args[:mech_vent_2_recovery_efficiency_type] == 'Unadjusted'
          total_recovery_efficiency = args[:mech_vent_2_total_recovery_efficiency]
          sensible_recovery_efficiency = args[:mech_vent_2_sensible_recovery_efficiency]
        elsif args[:mech_vent_2_recovery_efficiency_type] == 'Adjusted'
          total_recovery_efficiency_adjusted = args[:mech_vent_2_total_recovery_efficiency]
          sensible_recovery_efficiency_adjusted = args[:mech_vent_2_sensible_recovery_efficiency]
        end
      elsif [HPXML::MechVentTypeHRV].include?(args[:mech_vent_2_fan_type])
        if args[:mech_vent_2_recovery_efficiency_type] == 'Unadjusted'
          sensible_recovery_efficiency = args[:mech_vent_2_sensible_recovery_efficiency]
        elsif args[:mech_vent_2_recovery_efficiency_type] == 'Adjusted'
          sensible_recovery_efficiency_adjusted = args[:mech_vent_2_sensible_recovery_efficiency]
        end
      end

      hours_in_operation = args[:mech_vent_2_hours_in_operation]
      fan_power = args[:mech_vent_2_fan_power]

      hpxml_bldg.ventilation_fans.add(id: "VentilationFan#{hpxml_bldg.ventilation_fans.size + 1}",
                                      fan_type: args[:mech_vent_2_fan_type],
                                      rated_flow_rate: args[:mech_vent_2_flow_rate],
                                      hours_in_operation: hours_in_operation,
                                      used_for_whole_building_ventilation: true,
                                      total_recovery_efficiency: total_recovery_efficiency,
                                      total_recovery_efficiency_adjusted: total_recovery_efficiency_adjusted,
                                      sensible_recovery_efficiency: sensible_recovery_efficiency,
                                      sensible_recovery_efficiency_adjusted: sensible_recovery_efficiency_adjusted,
                                      fan_power: fan_power)
    end

    if !args[:kitchen_fans_quantity].is_initialized || (args[:kitchen_fans_quantity].get > 0)
      if args[:kitchen_fans_flow_rate].is_initialized
        rated_flow_rate = args[:kitchen_fans_flow_rate].get
      end

      if args[:kitchen_fans_power].is_initialized
        fan_power = args[:kitchen_fans_power].get
      end

      if args[:kitchen_fans_hours_in_operation].is_initialized
        hours_in_operation = args[:kitchen_fans_hours_in_operation].get
      end

      if args[:kitchen_fans_start_hour].is_initialized
        start_hour = args[:kitchen_fans_start_hour].get
      end

      if args[:kitchen_fans_quantity].is_initialized
        quantity = args[:kitchen_fans_quantity].get
      end

      hpxml_bldg.ventilation_fans.add(id: "VentilationFan#{hpxml_bldg.ventilation_fans.size + 1}",
                                      rated_flow_rate: rated_flow_rate,
                                      used_for_local_ventilation: true,
                                      hours_in_operation: hours_in_operation,
                                      fan_location: HPXML::LocationKitchen,
                                      fan_power: fan_power,
                                      start_hour: start_hour,
                                      count: quantity)
    end

    if !args[:bathroom_fans_quantity].is_initialized || (args[:bathroom_fans_quantity].get > 0)
      if args[:bathroom_fans_flow_rate].is_initialized
        rated_flow_rate = args[:bathroom_fans_flow_rate].get
      end

      if args[:bathroom_fans_power].is_initialized
        fan_power = args[:bathroom_fans_power].get
      end

      if args[:bathroom_fans_hours_in_operation].is_initialized
        hours_in_operation = args[:bathroom_fans_hours_in_operation].get
      end

      if args[:bathroom_fans_start_hour].is_initialized
        start_hour = args[:bathroom_fans_start_hour].get
      end

      if args[:bathroom_fans_quantity].is_initialized
        quantity = args[:bathroom_fans_quantity].get
      end

      hpxml_bldg.ventilation_fans.add(id: "VentilationFan#{hpxml_bldg.ventilation_fans.size + 1}",
                                      rated_flow_rate: rated_flow_rate,
                                      used_for_local_ventilation: true,
                                      hours_in_operation: hours_in_operation,
                                      fan_location: HPXML::LocationBath,
                                      fan_power: fan_power,
                                      start_hour: start_hour,
                                      count: quantity)
    end

    if args[:whole_house_fan_present]
      if args[:whole_house_fan_flow_rate].is_initialized
        rated_flow_rate = args[:whole_house_fan_flow_rate].get
      end

      if args[:whole_house_fan_power].is_initialized
        fan_power = args[:whole_house_fan_power].get
      end

      hpxml_bldg.ventilation_fans.add(id: "VentilationFan#{hpxml_bldg.ventilation_fans.size + 1}",
                                      rated_flow_rate: rated_flow_rate,
                                      used_for_seasonal_cooling_load_reduction: true,
                                      fan_power: fan_power)
    end
  end

  def self.set_water_heating_systems(hpxml_bldg, args)
    water_heater_type = args[:water_heater_type]
    return if water_heater_type == 'none'

    if water_heater_type != HPXML::WaterHeaterTypeHeatPump
      fuel_type = args[:water_heater_fuel_type]
    else
      fuel_type = HPXML::FuelTypeElectricity
    end

    if args[:water_heater_location].is_initialized
      location = get_location(args[:water_heater_location].get, hpxml_bldg.foundations[-1].foundation_type, hpxml_bldg.attics[-1].attic_type)
    end

    if args[:water_heater_tank_volume].is_initialized
      tank_volume = args[:water_heater_tank_volume].get
    end

    if args[:water_heater_setpoint_temperature].is_initialized
      temperature = args[:water_heater_setpoint_temperature].get
    end

    if not [HPXML::WaterHeaterTypeCombiStorage, HPXML::WaterHeaterTypeCombiTankless].include? water_heater_type
      if args[:water_heater_efficiency_type] == 'EnergyFactor'
        energy_factor = args[:water_heater_efficiency]
      elsif args[:water_heater_efficiency_type] == 'UniformEnergyFactor'
        uniform_energy_factor = args[:water_heater_efficiency]
        if water_heater_type != HPXML::WaterHeaterTypeTankless
          usage_bin = args[:water_heater_usage_bin].get if args[:water_heater_usage_bin].is_initialized
        end
      end
    end

    if (fuel_type != HPXML::FuelTypeElectricity) && (water_heater_type == HPXML::WaterHeaterTypeStorage)
      if args[:water_heater_recovery_efficiency].is_initialized
        recovery_efficiency = args[:water_heater_recovery_efficiency].get
      end
    end

    if [HPXML::WaterHeaterTypeTankless, HPXML::WaterHeaterTypeCombiTankless].include? water_heater_type
      tank_volume = nil
    end

    if [HPXML::WaterHeaterTypeTankless].include? water_heater_type
      heating_capacity = nil
      recovery_efficiency = nil
    elsif [HPXML::WaterHeaterTypeCombiTankless, HPXML::WaterHeaterTypeCombiStorage].include? water_heater_type
      fuel_type = nil
      heating_capacity = nil
      energy_factor = nil
      if hpxml_bldg.heating_systems.size > 0
        related_hvac_idref = hpxml_bldg.heating_systems[0].id
      end
    end

    if [HPXML::WaterHeaterTypeCombiTankless, HPXML::WaterHeaterTypeCombiStorage].include? water_heater_type
      if args[:water_heater_standby_loss].is_initialized
        if args[:water_heater_standby_loss].get > 0
          standby_loss_units = HPXML::UnitsDegFPerHour
          standby_loss_value = args[:water_heater_standby_loss].get
        end
      end
    end

    if not [HPXML::WaterHeaterTypeTankless, HPXML::WaterHeaterTypeCombiTankless].include? water_heater_type
      if args[:water_heater_jacket_rvalue].is_initialized
        if args[:water_heater_jacket_rvalue].get > 0
          jacket_r_value = args[:water_heater_jacket_rvalue].get
        end
      end
    end

    if args[:water_heater_num_units_served] > 1
      is_shared_system = true
      number_of_units_served = args[:water_heater_num_units_served]
    end
    if args[:water_heater_uses_desuperheater].is_initialized
      uses_desuperheater = args[:water_heater_uses_desuperheater].get
      if uses_desuperheater
        related_hvac_idref = nil
        hpxml_bldg.cooling_systems.each do |cooling_system|
          next unless [HPXML::HVACTypeCentralAirConditioner,
                       HPXML::HVACTypeMiniSplitAirConditioner].include? cooling_system.cooling_system_type

          related_hvac_idref = cooling_system.id
        end
        hpxml_bldg.heat_pumps.each do |heat_pump|
          next unless [HPXML::HVACTypeHeatPumpAirToAir,
                       HPXML::HVACTypeHeatPumpMiniSplit,
                       HPXML::HVACTypeHeatPumpGroundToAir].include? heat_pump.heat_pump_type

          related_hvac_idref = heat_pump.id
        end
      end
    end

    if [HPXML::WaterHeaterTypeStorage].include? water_heater_type
      if args[:water_heater_heating_capacity].is_initialized
        heating_capacity = args[:water_heater_heating_capacity].get
      end

      if args[:water_heater_tank_model_type].is_initialized
        tank_model_type = args[:water_heater_tank_model_type].get
      end
    elsif [HPXML::WaterHeaterTypeHeatPump].include? water_heater_type
      if args[:water_heater_operating_mode].is_initialized
        operating_mode = args[:water_heater_operating_mode].get
      end
    end

    hpxml_bldg.water_heating_systems.add(id: "WaterHeatingSystem#{hpxml_bldg.water_heating_systems.size + 1}",
                                         water_heater_type: water_heater_type,
                                         fuel_type: fuel_type,
                                         location: location,
                                         tank_volume: tank_volume,
                                         fraction_dhw_load_served: 1.0,
                                         energy_factor: energy_factor,
                                         uniform_energy_factor: uniform_energy_factor,
                                         usage_bin: usage_bin,
                                         recovery_efficiency: recovery_efficiency,
                                         uses_desuperheater: uses_desuperheater,
                                         related_hvac_idref: related_hvac_idref,
                                         standby_loss_units: standby_loss_units,
                                         standby_loss_value: standby_loss_value,
                                         jacket_r_value: jacket_r_value,
                                         temperature: temperature,
                                         heating_capacity: heating_capacity,
                                         is_shared_system: is_shared_system,
                                         number_of_units_served: number_of_units_served,
                                         tank_model_type: tank_model_type,
                                         operating_mode: operating_mode)
  end

  def self.set_hot_water_distribution(hpxml_bldg, args)
    return if args[:water_heater_type] == 'none'

    if args[:dwhr_facilities_connected] != 'none'
      dwhr_facilities_connected = args[:dwhr_facilities_connected]
      if args[:dwhr_equal_flow].is_initialized
        dwhr_equal_flow = args[:dwhr_equal_flow].get
      end
      if args[:dwhr_efficiency].is_initialized
        dwhr_efficiency = args[:dwhr_efficiency].get
      end
    end

    if args[:hot_water_distribution_system_type] == HPXML::DHWDistTypeStandard
      if args[:hot_water_distribution_standard_piping_length].is_initialized
        standard_piping_length = args[:hot_water_distribution_standard_piping_length].get
      end
    else
      if args[:hot_water_distribution_recirc_control_type].is_initialized
        recirculation_control_type = args[:hot_water_distribution_recirc_control_type].get
      end

      if args[:hot_water_distribution_recirc_piping_length].is_initialized
        recirculation_piping_length = args[:hot_water_distribution_recirc_piping_length].get
      end

      if args[:hot_water_distribution_recirc_branch_piping_length].is_initialized
        recirculation_branch_piping_length = args[:hot_water_distribution_recirc_branch_piping_length].get
      end

      if args[:hot_water_distribution_recirc_pump_power].is_initialized
        recirculation_pump_power = args[:hot_water_distribution_recirc_pump_power].get
      end
    end

    if args[:hot_water_distribution_pipe_r].is_initialized
      pipe_r_value = args[:hot_water_distribution_pipe_r].get
    end

    hpxml_bldg.hot_water_distributions.add(id: "HotWaterDistribution#{hpxml_bldg.hot_water_distributions.size + 1}",
                                           system_type: args[:hot_water_distribution_system_type],
                                           standard_piping_length: standard_piping_length,
                                           recirculation_control_type: recirculation_control_type,
                                           recirculation_piping_length: recirculation_piping_length,
                                           recirculation_branch_piping_length: recirculation_branch_piping_length,
                                           recirculation_pump_power: recirculation_pump_power,
                                           pipe_r_value: pipe_r_value,
                                           dwhr_facilities_connected: dwhr_facilities_connected,
                                           dwhr_equal_flow: dwhr_equal_flow,
                                           dwhr_efficiency: dwhr_efficiency)
  end

  def self.set_water_fixtures(hpxml_bldg, args)
    return if args[:water_heater_type] == 'none'

    hpxml_bldg.water_fixtures.add(id: "WaterFixture#{hpxml_bldg.water_fixtures.size + 1}",
                                  water_fixture_type: HPXML::WaterFixtureTypeShowerhead,
                                  low_flow: args[:water_fixtures_shower_low_flow])

    hpxml_bldg.water_fixtures.add(id: "WaterFixture#{hpxml_bldg.water_fixtures.size + 1}",
                                  water_fixture_type: HPXML::WaterFixtureTypeFaucet,
                                  low_flow: args[:water_fixtures_sink_low_flow])

    if args[:water_fixtures_usage_multiplier].is_initialized
      hpxml_bldg.water_heating.water_fixtures_usage_multiplier = args[:water_fixtures_usage_multiplier].get
    end
  end

  def self.set_solar_thermal(hpxml_bldg, args, epw_file)
    return if args[:solar_thermal_system_type] == 'none'

    if args[:solar_thermal_solar_fraction] > 0
      solar_fraction = args[:solar_thermal_solar_fraction]
    else
      collector_area = args[:solar_thermal_collector_area]
      collector_loop_type = args[:solar_thermal_collector_loop_type]
      collector_type = args[:solar_thermal_collector_type]
      collector_azimuth = args[:solar_thermal_collector_azimuth]
      collector_tilt = Geometry.get_absolute_tilt(args[:solar_thermal_collector_tilt], args[:geometry_roof_pitch], epw_file)
      collector_frta = args[:solar_thermal_collector_rated_optical_efficiency]
      collector_frul = args[:solar_thermal_collector_rated_thermal_losses]

      if args[:solar_thermal_storage_volume].is_initialized
        storage_volume = args[:solar_thermal_storage_volume].get
      end
    end

    if hpxml_bldg.water_heating_systems.size == 0
      fail 'Solar thermal system specified but no water heater found.'
    end

    hpxml_bldg.solar_thermal_systems.add(id: "SolarThermalSystem#{hpxml_bldg.solar_thermal_systems.size + 1}",
                                         system_type: args[:solar_thermal_system_type],
                                         collector_area: collector_area,
                                         collector_loop_type: collector_loop_type,
                                         collector_type: collector_type,
                                         collector_azimuth: collector_azimuth,
                                         collector_tilt: collector_tilt,
                                         collector_frta: collector_frta,
                                         collector_frul: collector_frul,
                                         storage_volume: storage_volume,
                                         water_heating_system_idref: hpxml_bldg.water_heating_systems[0].id,
                                         solar_fraction: solar_fraction)
  end

  def self.set_pv_systems(hpxml_bldg, args, epw_file)
    [args[:pv_system_present], args[:pv_system_2_present]].each_with_index do |pv_system_present, i|
      next unless pv_system_present

      if [args[:pv_system_module_type], args[:pv_system_2_module_type]][i].is_initialized
        module_type = [args[:pv_system_module_type], args[:pv_system_2_module_type]][i].get
      end

      if [args[:pv_system_location], args[:pv_system_2_location]][i].is_initialized
        location = [args[:pv_system_location], args[:pv_system_2_location]][i].get
      end

      if [args[:pv_system_tracking], args[:pv_system_2_tracking]][i].is_initialized
        tracking = [args[:pv_system_tracking], args[:pv_system_2_tracking]][i].get
      end

      max_power_output = [args[:pv_system_max_power_output], args[:pv_system_2_max_power_output]][i]

      if args[:pv_system_system_losses_fraction].is_initialized
        system_losses_fraction = args[:pv_system_system_losses_fraction].get
      end

      if [HPXML::ResidentialTypeSFA, HPXML::ResidentialTypeApartment].include? args[:geometry_unit_type]
        if args[:pv_system_num_bedrooms_served].get > args[:geometry_unit_num_bedrooms]
          is_shared_system = true
          number_of_bedrooms_served = args[:pv_system_num_bedrooms_served].get
        end
      end

      hpxml_bldg.pv_systems.add(id: "PVSystem#{hpxml_bldg.pv_systems.size + 1}",
                                location: location,
                                module_type: module_type,
                                tracking: tracking,
                                array_azimuth: [args[:pv_system_array_azimuth], args[:pv_system_2_array_azimuth]][i],
                                array_tilt: Geometry.get_absolute_tilt([args[:pv_system_array_tilt], args[:pv_system_2_array_tilt]][i], args[:geometry_roof_pitch], epw_file),
                                max_power_output: max_power_output,
                                system_losses_fraction: system_losses_fraction,
                                is_shared_system: is_shared_system,
                                number_of_bedrooms_served: number_of_bedrooms_served)
    end
    if hpxml_bldg.pv_systems.size > 0
      # Add inverter efficiency; assume a single inverter even if multiple PV arrays
      if args[:pv_system_inverter_efficiency].is_initialized
        inverter_efficiency = args[:pv_system_inverter_efficiency].get
      end

      hpxml_bldg.inverters.add(id: "Inverter#{hpxml_bldg.inverters.size + 1}",
                               inverter_efficiency: inverter_efficiency)
      hpxml_bldg.pv_systems.each do |pv_system|
        pv_system.inverter_idref = hpxml_bldg.inverters[-1].id
      end
    end
  end

  def self.set_battery(hpxml_bldg, args)
    return unless args[:battery_present]

    if args[:battery_location].is_initialized
      location = get_location(args[:battery_location].get, hpxml_bldg.foundations[-1].foundation_type, hpxml_bldg.attics[-1].attic_type)
    end

    if args[:battery_power].is_initialized
      rated_power_output = args[:battery_power].get
    end

    if args[:battery_capacity].is_initialized
      nominal_capacity_kwh = args[:battery_capacity].get
    end

    if args[:battery_usable_capacity].is_initialized
      usable_capacity_kwh = args[:battery_usable_capacity].get
    end

    if args[:battery_round_trip_efficiency].is_initialized
      round_trip_efficiency = args[:battery_round_trip_efficiency].get
    end

    if [HPXML::ResidentialTypeSFA, HPXML::ResidentialTypeApartment].include? args[:geometry_unit_type]
      if args[:battery_num_bedrooms_served].get > args[:geometry_unit_num_bedrooms]
        is_shared_system = true
        number_of_bedrooms_served = args[:battery_num_bedrooms_served].get
      end
    end

    hpxml_bldg.batteries.add(id: "Battery#{hpxml_bldg.batteries.size + 1}",
                             type: HPXML::BatteryTypeLithiumIon,
                             location: location,
                             rated_power_output: rated_power_output,
                             nominal_capacity_kwh: nominal_capacity_kwh,
                             usable_capacity_kwh: usable_capacity_kwh,
                             round_trip_efficiency: round_trip_efficiency,
                             is_shared_system: is_shared_system,
                             number_of_bedrooms_served: number_of_bedrooms_served)
  end

  def self.set_electric_vehicle(hpxml_bldg, args)
    if args[:ev_present].is_initialized && args[:ev_present].get != true
      return
    end

    location = get_location('outside', hpxml_bldg.foundations[-1].foundation_type, hpxml_bldg.attics[-1].attic_type)

    if args[:ev_battery_discharge_power].is_initialized
      rated_power_output = args[:ev_battery_discharge_power].get
    end

    if args[:ev_battery_capacity].is_initialized
      nominal_capacity_kwh = args[:ev_battery_capacity].get
    end

    if args[:ev_battery_usable_capacity].is_initialized
      usable_capacity_kwh = args[:ev_battery_usable_capacity].get
    end

    if args[:ev_charger_present].is_initialized
      ev_charger_present = args[:ev_charger_present].get
    else
      ev_charger_present = false
    end

    if args[:ev_charger_power].is_initialized
      ev_charger_power = args[:ev_charger_power].get
    end

    if args[:ev_charger_location].is_initialized
      location = get_location(args[:ev_charger_location].get, hpxml_bldg.foundations[-1].foundation_type, hpxml_bldg.attics[-1].attic_type)
    end

    charger_id = nil
    if ev_charger_present
      charger_id = "EVCharger#{hpxml_bldg.ev_chargers.size + 1}"
      hpxml_bldg.ev_chargers.add(id: charger_id,
                                 location: location,
                                 charging_power: ev_charger_power)
    end

    ev_ct = hpxml_bldg.vehicles.count { |vehicle| vehicle.id.include?('ElectricVehicle') }
    hpxml_bldg.vehicles.add(id: "ElectricVehicle#{ev_ct + 1}",
                            type: HPXML::BatteryTypeLithiumIon,
                            rated_power_output: rated_power_output,
                            nominal_capacity_kwh: nominal_capacity_kwh,
                            usable_capacity_kwh: usable_capacity_kwh,
                            ev_charger_idref: charger_id)
  end

  def self.set_lighting(hpxml_bldg, args)
    if args[:lighting_present]
      has_garage = (args[:geometry_garage_width] * args[:geometry_garage_depth] > 0)

      # Interior
      if args[:lighting_interior_usage_multiplier].is_initialized
        interior_usage_multiplier = args[:lighting_interior_usage_multiplier].get
      end
      if interior_usage_multiplier.nil? || interior_usage_multiplier.to_f > 0
        hpxml_bldg.lighting_groups.add(id: "LightingGroup#{hpxml_bldg.lighting_groups.size + 1}",
                                       location: HPXML::LocationInterior,
                                       fraction_of_units_in_location: args[:lighting_interior_fraction_cfl],
                                       lighting_type: HPXML::LightingTypeCFL)
        hpxml_bldg.lighting_groups.add(id: "LightingGroup#{hpxml_bldg.lighting_groups.size + 1}",
                                       location: HPXML::LocationInterior,
                                       fraction_of_units_in_location: args[:lighting_interior_fraction_lfl],
                                       lighting_type: HPXML::LightingTypeLFL)
        hpxml_bldg.lighting_groups.add(id: "LightingGroup#{hpxml_bldg.lighting_groups.size + 1}",
                                       location: HPXML::LocationInterior,
                                       fraction_of_units_in_location: args[:lighting_interior_fraction_led],
                                       lighting_type: HPXML::LightingTypeLED)
        hpxml_bldg.lighting.interior_usage_multiplier = interior_usage_multiplier
      end

      # Exterior
      if args[:lighting_exterior_usage_multiplier].is_initialized
        exterior_usage_multiplier = args[:lighting_exterior_usage_multiplier].get
      end
      if exterior_usage_multiplier.nil? || exterior_usage_multiplier.to_f > 0
        hpxml_bldg.lighting_groups.add(id: "LightingGroup#{hpxml_bldg.lighting_groups.size + 1}",
                                       location: HPXML::LocationExterior,
                                       fraction_of_units_in_location: args[:lighting_exterior_fraction_cfl],
                                       lighting_type: HPXML::LightingTypeCFL)
        hpxml_bldg.lighting_groups.add(id: "LightingGroup#{hpxml_bldg.lighting_groups.size + 1}",
                                       location: HPXML::LocationExterior,
                                       fraction_of_units_in_location: args[:lighting_exterior_fraction_lfl],
                                       lighting_type: HPXML::LightingTypeLFL)
        hpxml_bldg.lighting_groups.add(id: "LightingGroup#{hpxml_bldg.lighting_groups.size + 1}",
                                       location: HPXML::LocationExterior,
                                       fraction_of_units_in_location: args[:lighting_exterior_fraction_led],
                                       lighting_type: HPXML::LightingTypeLED)
        hpxml_bldg.lighting.exterior_usage_multiplier = exterior_usage_multiplier
      end

      # Garage
      if has_garage
        if args[:lighting_garage_usage_multiplier].is_initialized
          garage_usage_multiplier = args[:lighting_garage_usage_multiplier].get
        end
        if garage_usage_multiplier.nil? || garage_usage_multiplier.to_f > 0
          hpxml_bldg.lighting_groups.add(id: "LightingGroup#{hpxml_bldg.lighting_groups.size + 1}",
                                         location: HPXML::LocationGarage,
                                         fraction_of_units_in_location: args[:lighting_garage_fraction_cfl],
                                         lighting_type: HPXML::LightingTypeCFL)
          hpxml_bldg.lighting_groups.add(id: "LightingGroup#{hpxml_bldg.lighting_groups.size + 1}",
                                         location: HPXML::LocationGarage,
                                         fraction_of_units_in_location: args[:lighting_garage_fraction_lfl],
                                         lighting_type: HPXML::LightingTypeLFL)
          hpxml_bldg.lighting_groups.add(id: "LightingGroup#{hpxml_bldg.lighting_groups.size + 1}",
                                         location: HPXML::LocationGarage,
                                         fraction_of_units_in_location: args[:lighting_garage_fraction_led],
                                         lighting_type: HPXML::LightingTypeLED)
          hpxml_bldg.lighting.garage_usage_multiplier = garage_usage_multiplier
        end
      end
    end

    return unless args[:holiday_lighting_present]

    hpxml_bldg.lighting.holiday_exists = true

    if args[:holiday_lighting_daily_kwh].is_initialized
      hpxml_bldg.lighting.holiday_kwh_per_day = args[:holiday_lighting_daily_kwh].get
    end

    if args[:holiday_lighting_period].is_initialized
      begin_month, begin_day, _begin_hour, end_month, end_day, _end_hour = Schedule.parse_date_time_range(args[:holiday_lighting_period].get)
      hpxml_bldg.lighting.holiday_period_begin_month = begin_month
      hpxml_bldg.lighting.holiday_period_begin_day = begin_day
      hpxml_bldg.lighting.holiday_period_end_month = end_month
      hpxml_bldg.lighting.holiday_period_end_day = end_day
    end
  end

  def self.set_dehumidifier(hpxml_bldg, args)
    return if args[:dehumidifier_type] == 'none'

    if args[:dehumidifier_efficiency_type] == 'EnergyFactor'
      energy_factor = args[:dehumidifier_efficiency]
    elsif args[:dehumidifier_efficiency_type] == 'IntegratedEnergyFactor'
      integrated_energy_factor = args[:dehumidifier_efficiency]
    end

    hpxml_bldg.dehumidifiers.add(id: "Dehumidifier#{hpxml_bldg.dehumidifiers.size + 1}",
                                 type: args[:dehumidifier_type],
                                 capacity: args[:dehumidifier_capacity],
                                 energy_factor: energy_factor,
                                 integrated_energy_factor: integrated_energy_factor,
                                 rh_setpoint: args[:dehumidifier_rh_setpoint],
                                 fraction_served: args[:dehumidifier_fraction_dehumidification_load_served],
                                 location: HPXML::LocationConditionedSpace)
  end

  def self.set_clothes_washer(hpxml_bldg, args)
    return if args[:water_heater_type] == 'none'
    return unless args[:clothes_washer_present]

    if args[:clothes_washer_rated_annual_kwh].is_initialized
      rated_annual_kwh = args[:clothes_washer_rated_annual_kwh].get
    end

    if args[:clothes_washer_location].is_initialized
      location = args[:clothes_washer_location].get
    end

    if args[:clothes_washer_efficiency].is_initialized
      if args[:clothes_washer_efficiency_type] == 'ModifiedEnergyFactor'
        modified_energy_factor = args[:clothes_washer_efficiency].get
      elsif args[:clothes_washer_efficiency_type] == 'IntegratedModifiedEnergyFactor'
        integrated_modified_energy_factor = args[:clothes_washer_efficiency].get
      end
    end

    if args[:clothes_washer_label_electric_rate].is_initialized
      label_electric_rate = args[:clothes_washer_label_electric_rate].get
    end

    if args[:clothes_washer_label_gas_rate].is_initialized
      label_gas_rate = args[:clothes_washer_label_gas_rate].get
    end

    if args[:clothes_washer_label_annual_gas_cost].is_initialized
      label_annual_gas_cost = args[:clothes_washer_label_annual_gas_cost].get
    end

    if args[:clothes_washer_label_usage].is_initialized
      label_usage = args[:clothes_washer_label_usage].get
    end

    if args[:clothes_washer_capacity].is_initialized
      capacity = args[:clothes_washer_capacity].get
    end

    if args[:clothes_washer_usage_multiplier].is_initialized
      usage_multiplier = args[:clothes_washer_usage_multiplier].get
    end

    hpxml_bldg.clothes_washers.add(id: "ClothesWasher#{hpxml_bldg.clothes_washers.size + 1}",
                                   location: location,
                                   modified_energy_factor: modified_energy_factor,
                                   integrated_modified_energy_factor: integrated_modified_energy_factor,
                                   rated_annual_kwh: rated_annual_kwh,
                                   label_electric_rate: label_electric_rate,
                                   label_gas_rate: label_gas_rate,
                                   label_annual_gas_cost: label_annual_gas_cost,
                                   label_usage: label_usage,
                                   capacity: capacity,
                                   usage_multiplier: usage_multiplier)
  end

  def self.set_clothes_dryer(hpxml_bldg, args)
    return if args[:water_heater_type] == 'none'
    return unless args[:clothes_washer_present]
    return unless args[:clothes_dryer_present]

    if args[:clothes_dryer_efficiency].is_initialized
      if args[:clothes_dryer_efficiency_type] == 'EnergyFactor'
        energy_factor = args[:clothes_dryer_efficiency].get
      elsif args[:clothes_dryer_efficiency_type] == 'CombinedEnergyFactor'
        combined_energy_factor = args[:clothes_dryer_efficiency].get
      end
    end

    if args[:clothes_dryer_location].is_initialized
      location = args[:clothes_dryer_location].get
    end

    if args[:clothes_dryer_vented_flow_rate].is_initialized
      is_vented = false
      if args[:clothes_dryer_vented_flow_rate].get > 0
        is_vented = true
        vented_flow_rate = args[:clothes_dryer_vented_flow_rate].get
      end
    end

    if args[:clothes_dryer_usage_multiplier].is_initialized
      usage_multiplier = args[:clothes_dryer_usage_multiplier].get
    end

    hpxml_bldg.clothes_dryers.add(id: "ClothesDryer#{hpxml_bldg.clothes_dryers.size + 1}",
                                  location: location,
                                  fuel_type: args[:clothes_dryer_fuel_type],
                                  energy_factor: energy_factor,
                                  combined_energy_factor: combined_energy_factor,
                                  is_vented: is_vented,
                                  vented_flow_rate: vented_flow_rate,
                                  usage_multiplier: usage_multiplier)
  end

  def self.set_dishwasher(hpxml_bldg, args)
    return if args[:water_heater_type] == 'none'
    return unless args[:dishwasher_present]

    if args[:dishwasher_location].is_initialized
      location = args[:dishwasher_location].get
    end

    if args[:dishwasher_efficiency_type] == 'RatedAnnualkWh'
      if args[:dishwasher_efficiency].is_initialized
        rated_annual_kwh = args[:dishwasher_efficiency].get
      end
    elsif args[:dishwasher_efficiency_type] == 'EnergyFactor'
      if args[:dishwasher_efficiency].is_initialized
        energy_factor = args[:dishwasher_efficiency].get
      end
    end

    if args[:dishwasher_label_electric_rate].is_initialized
      label_electric_rate = args[:dishwasher_label_electric_rate].get
    end

    if args[:dishwasher_label_gas_rate].is_initialized
      label_gas_rate = args[:dishwasher_label_gas_rate].get
    end

    if args[:dishwasher_label_annual_gas_cost].is_initialized
      label_annual_gas_cost = args[:dishwasher_label_annual_gas_cost].get
    end

    if args[:dishwasher_label_usage].is_initialized
      label_usage = args[:dishwasher_label_usage].get
    end

    if args[:dishwasher_place_setting_capacity].is_initialized
      place_setting_capacity = args[:dishwasher_place_setting_capacity].get
    end

    if args[:dishwasher_usage_multiplier].is_initialized
      usage_multiplier = args[:dishwasher_usage_multiplier].get
    end

    hpxml_bldg.dishwashers.add(id: "Dishwasher#{hpxml_bldg.dishwashers.size + 1}",
                               location: location,
                               rated_annual_kwh: rated_annual_kwh,
                               energy_factor: energy_factor,
                               label_electric_rate: label_electric_rate,
                               label_gas_rate: label_gas_rate,
                               label_annual_gas_cost: label_annual_gas_cost,
                               label_usage: label_usage,
                               place_setting_capacity: place_setting_capacity,
                               usage_multiplier: usage_multiplier)
  end

  def self.set_refrigerator(hpxml_bldg, args)
    return unless args[:refrigerator_present]

    if args[:refrigerator_rated_annual_kwh].is_initialized
      rated_annual_kwh = args[:refrigerator_rated_annual_kwh].get
    end

    if args[:refrigerator_location].is_initialized
      location = args[:refrigerator_location].get
    end

    if args[:refrigerator_usage_multiplier].is_initialized
      usage_multiplier = args[:refrigerator_usage_multiplier].get
    end

    hpxml_bldg.refrigerators.add(id: "Refrigerator#{hpxml_bldg.refrigerators.size + 1}",
                                 location: location,
                                 rated_annual_kwh: rated_annual_kwh,
                                 primary_indicator: true,
                                 usage_multiplier: usage_multiplier)
  end

  def self.set_extra_refrigerator(hpxml_bldg, args)
    return unless args[:extra_refrigerator_present]

    if args[:extra_refrigerator_rated_annual_kwh].is_initialized
      rated_annual_kwh = args[:extra_refrigerator_rated_annual_kwh].get
    end

    if args[:extra_refrigerator_location].is_initialized
      location = args[:extra_refrigerator_location].get
    end

    if args[:extra_refrigerator_usage_multiplier].is_initialized
      usage_multiplier = args[:extra_refrigerator_usage_multiplier].get
    end

    hpxml_bldg.refrigerators.add(id: "Refrigerator#{hpxml_bldg.refrigerators.size + 1}",
                                 location: location,
                                 rated_annual_kwh: rated_annual_kwh,
                                 primary_indicator: false,
                                 usage_multiplier: usage_multiplier)
  end

  def self.set_freezer(hpxml_bldg, args)
    return unless args[:freezer_present]

    if args[:freezer_rated_annual_kwh].is_initialized
      rated_annual_kwh = args[:freezer_rated_annual_kwh].get
    end

    if args[:freezer_location].is_initialized
      location = args[:freezer_location].get
    end

    if args[:freezer_usage_multiplier].is_initialized
      usage_multiplier = args[:freezer_usage_multiplier].get
    end

    hpxml_bldg.freezers.add(id: "Freezer#{hpxml_bldg.freezers.size + 1}",
                            location: location,
                            rated_annual_kwh: rated_annual_kwh,
                            usage_multiplier: usage_multiplier)
  end

  def self.set_cooking_range_oven(hpxml_bldg, args)
    return unless args[:cooking_range_oven_present]

    if args[:cooking_range_oven_location].is_initialized
      location = args[:cooking_range_oven_location].get
    end

    if args[:cooking_range_oven_is_induction].is_initialized
      is_induction = args[:cooking_range_oven_is_induction].get
    end

    if args[:cooking_range_oven_usage_multiplier].is_initialized
      usage_multiplier = args[:cooking_range_oven_usage_multiplier].get
    end

    hpxml_bldg.cooking_ranges.add(id: "CookingRange#{hpxml_bldg.cooking_ranges.size + 1}",
                                  location: location,
                                  fuel_type: args[:cooking_range_oven_fuel_type],
                                  is_induction: is_induction,
                                  usage_multiplier: usage_multiplier)

    if args[:cooking_range_oven_is_convection].is_initialized
      is_convection = args[:cooking_range_oven_is_convection].get
    end

    hpxml_bldg.ovens.add(id: "Oven#{hpxml_bldg.ovens.size + 1}",
                         is_convection: is_convection)
  end

  def self.set_ceiling_fans(hpxml_bldg, args)
    return unless args[:ceiling_fan_present]

    if args[:ceiling_fan_label_energy_use].is_initialized
      label_energy_use = args[:ceiling_fan_label_energy_use].get
    end

    if args[:ceiling_fan_efficiency].is_initialized
      efficiency = args[:ceiling_fan_efficiency].get
    end

    if args[:ceiling_fan_quantity].is_initialized
      quantity = args[:ceiling_fan_quantity].get
    end

    hpxml_bldg.ceiling_fans.add(id: "CeilingFan#{hpxml_bldg.ceiling_fans.size + 1}",
                                efficiency: efficiency,
                                label_energy_use: label_energy_use,
                                count: quantity)
  end

  def self.set_misc_plug_loads_television(hpxml_bldg, args)
    return unless args[:misc_plug_loads_television_present]

    if args[:misc_plug_loads_television_annual_kwh].is_initialized
      kwh_per_year = args[:misc_plug_loads_television_annual_kwh].get
    end

    if args[:misc_plug_loads_television_usage_multiplier].is_initialized
      usage_multiplier = args[:misc_plug_loads_television_usage_multiplier].get
    end

    hpxml_bldg.plug_loads.add(id: "PlugLoad#{hpxml_bldg.plug_loads.size + 1}",
                              plug_load_type: HPXML::PlugLoadTypeTelevision,
                              kwh_per_year: kwh_per_year,
                              usage_multiplier: usage_multiplier)
  end

  def self.set_misc_plug_loads_other(hpxml_bldg, args)
    if args[:misc_plug_loads_other_annual_kwh].is_initialized
      kwh_per_year = args[:misc_plug_loads_other_annual_kwh].get
    end

    if args[:misc_plug_loads_other_frac_sensible].is_initialized
      frac_sensible = args[:misc_plug_loads_other_frac_sensible].get
    end

    if args[:misc_plug_loads_other_frac_latent].is_initialized
      frac_latent = args[:misc_plug_loads_other_frac_latent].get
    end

    if args[:misc_plug_loads_other_usage_multiplier].is_initialized
      usage_multiplier = args[:misc_plug_loads_other_usage_multiplier].get
    end

    hpxml_bldg.plug_loads.add(id: "PlugLoad#{hpxml_bldg.plug_loads.size + 1}",
                              plug_load_type: HPXML::PlugLoadTypeOther,
                              kwh_per_year: kwh_per_year,
                              frac_sensible: frac_sensible,
                              frac_latent: frac_latent,
                              usage_multiplier: usage_multiplier)
  end

  def self.set_misc_plug_loads_well_pump(hpxml_bldg, args)
    return unless args[:misc_plug_loads_well_pump_present]

    if args[:misc_plug_loads_well_pump_annual_kwh].is_initialized
      kwh_per_year = args[:misc_plug_loads_well_pump_annual_kwh].get
    end

    if args[:misc_plug_loads_well_pump_usage_multiplier].is_initialized
      usage_multiplier = args[:misc_plug_loads_well_pump_usage_multiplier].get
    end

    hpxml_bldg.plug_loads.add(id: "PlugLoad#{hpxml_bldg.plug_loads.size + 1}",
                              plug_load_type: HPXML::PlugLoadTypeWellPump,
                              kwh_per_year: kwh_per_year,
                              usage_multiplier: usage_multiplier)
  end

  def self.set_misc_plug_loads_vehicle(hpxml_bldg, args)
    return unless args[:misc_plug_loads_vehicle_present]

    if args[:misc_plug_loads_vehicle_annual_kwh].is_initialized
      kwh_per_year = args[:misc_plug_loads_vehicle_annual_kwh].get
    end

    if args[:misc_plug_loads_vehicle_usage_multiplier].is_initialized
      usage_multiplier = args[:misc_plug_loads_vehicle_usage_multiplier].get
    end

    hpxml_bldg.plug_loads.add(id: "PlugLoad#{hpxml_bldg.plug_loads.size + 1}",
                              plug_load_type: HPXML::PlugLoadTypeElectricVehicleCharging,
                              kwh_per_year: kwh_per_year,
                              usage_multiplier: usage_multiplier)
  end

  def self.set_misc_fuel_loads_grill(hpxml_bldg, args)
    return unless args[:misc_fuel_loads_grill_present]

    if args[:misc_fuel_loads_grill_annual_therm].is_initialized
      therm_per_year = args[:misc_fuel_loads_grill_annual_therm].get
    end

    if args[:misc_fuel_loads_grill_usage_multiplier].is_initialized
      usage_multiplier = args[:misc_fuel_loads_grill_usage_multiplier].get
    end

    hpxml_bldg.fuel_loads.add(id: "FuelLoad#{hpxml_bldg.fuel_loads.size + 1}",
                              fuel_load_type: HPXML::FuelLoadTypeGrill,
                              fuel_type: args[:misc_fuel_loads_grill_fuel_type],
                              therm_per_year: therm_per_year,
                              usage_multiplier: usage_multiplier)
  end

  def self.set_misc_fuel_loads_lighting(hpxml_bldg, args)
    return unless args[:misc_fuel_loads_lighting_present]

    if args[:misc_fuel_loads_lighting_annual_therm].is_initialized
      therm_per_year = args[:misc_fuel_loads_lighting_annual_therm].get
    end

    if args[:misc_fuel_loads_lighting_usage_multiplier].is_initialized
      usage_multiplier = args[:misc_fuel_loads_lighting_usage_multiplier].get
    end

    hpxml_bldg.fuel_loads.add(id: "FuelLoad#{hpxml_bldg.fuel_loads.size + 1}",
                              fuel_load_type: HPXML::FuelLoadTypeLighting,
                              fuel_type: args[:misc_fuel_loads_lighting_fuel_type],
                              therm_per_year: therm_per_year,
                              usage_multiplier: usage_multiplier)
  end

  def self.set_misc_fuel_loads_fireplace(hpxml_bldg, args)
    return unless args[:misc_fuel_loads_fireplace_present]

    if args[:misc_fuel_loads_fireplace_annual_therm].is_initialized
      therm_per_year = args[:misc_fuel_loads_fireplace_annual_therm].get
    end

    if args[:misc_fuel_loads_fireplace_frac_sensible].is_initialized
      frac_sensible = args[:misc_fuel_loads_fireplace_frac_sensible].get
    end

    if args[:misc_fuel_loads_fireplace_frac_latent].is_initialized
      frac_latent = args[:misc_fuel_loads_fireplace_frac_latent].get
    end

    if args[:misc_fuel_loads_fireplace_usage_multiplier].is_initialized
      usage_multiplier = args[:misc_fuel_loads_fireplace_usage_multiplier].get
    end

    hpxml_bldg.fuel_loads.add(id: "FuelLoad#{hpxml_bldg.fuel_loads.size + 1}",
                              fuel_load_type: HPXML::FuelLoadTypeFireplace,
                              fuel_type: args[:misc_fuel_loads_fireplace_fuel_type],
                              therm_per_year: therm_per_year,
                              frac_sensible: frac_sensible,
                              frac_latent: frac_latent,
                              usage_multiplier: usage_multiplier)
  end

  def self.set_pool(hpxml_bldg, args)
    return unless args[:pool_present]

    if args[:pool_pump_annual_kwh].is_initialized
      pump_kwh_per_year = args[:pool_pump_annual_kwh].get
    end

    if args[:pool_pump_usage_multiplier].is_initialized
      pump_usage_multiplier = args[:pool_pump_usage_multiplier].get
    end

    pool_heater_type = args[:pool_heater_type]

    if [HPXML::HeaterTypeElectricResistance, HPXML::HeaterTypeHeatPump].include?(pool_heater_type)
      if args[:pool_heater_annual_kwh].is_initialized
        heater_load_units = HPXML::UnitsKwhPerYear
        heater_load_value = args[:pool_heater_annual_kwh].get
      end
    end

    if [HPXML::HeaterTypeGas].include?(pool_heater_type)
      if args[:pool_heater_annual_therm].is_initialized
        heater_load_units = HPXML::UnitsThermPerYear
        heater_load_value = args[:pool_heater_annual_therm].get
      end
    end

    if args[:pool_heater_usage_multiplier].is_initialized
      heater_usage_multiplier = args[:pool_heater_usage_multiplier].get
    end

    hpxml_bldg.pools.add(id: "Pool#{hpxml_bldg.pools.size + 1}",
                         type: HPXML::TypeUnknown,
                         pump_type: HPXML::TypeUnknown,
                         pump_kwh_per_year: pump_kwh_per_year,
                         pump_usage_multiplier: pump_usage_multiplier,
                         heater_type: pool_heater_type,
                         heater_load_units: heater_load_units,
                         heater_load_value: heater_load_value,
                         heater_usage_multiplier: heater_usage_multiplier)
  end

  def self.set_permanent_spa(hpxml_bldg, args)
    return unless args[:permanent_spa_present]

    if args[:permanent_spa_pump_annual_kwh].is_initialized
      pump_kwh_per_year = args[:permanent_spa_pump_annual_kwh].get
    end

    if args[:permanent_spa_pump_usage_multiplier].is_initialized
      pump_usage_multiplier = args[:permanent_spa_pump_usage_multiplier].get
    end

    permanent_spa_heater_type = args[:permanent_spa_heater_type]

    if [HPXML::HeaterTypeElectricResistance, HPXML::HeaterTypeHeatPump].include?(permanent_spa_heater_type)
      if args[:permanent_spa_heater_annual_kwh].is_initialized
        heater_load_units = HPXML::UnitsKwhPerYear
        heater_load_value = args[:permanent_spa_heater_annual_kwh].get
      end
    end

    if [HPXML::HeaterTypeGas].include?(permanent_spa_heater_type)
      if args[:permanent_spa_heater_annual_therm].is_initialized
        heater_load_units = HPXML::UnitsThermPerYear
        heater_load_value = args[:permanent_spa_heater_annual_therm].get
      end
    end

    if args[:permanent_spa_heater_usage_multiplier].is_initialized
      heater_usage_multiplier = args[:permanent_spa_heater_usage_multiplier].get
    end

    hpxml_bldg.permanent_spas.add(id: "PermanentSpa#{hpxml_bldg.permanent_spas.size + 1}",
                                  type: HPXML::TypeUnknown,
                                  pump_type: HPXML::TypeUnknown,
                                  pump_kwh_per_year: pump_kwh_per_year,
                                  pump_usage_multiplier: pump_usage_multiplier,
                                  heater_type: permanent_spa_heater_type,
                                  heater_load_units: heater_load_units,
                                  heater_load_value: heater_load_value,
                                  heater_usage_multiplier: heater_usage_multiplier)
  end

  def self.collapse_surfaces(hpxml_bldg, args)
    if args[:combine_like_surfaces].is_initialized && args[:combine_like_surfaces].get
      # Collapse some surfaces whose azimuth is a minor effect to simplify HPXMLs.
      (hpxml_bldg.roofs + hpxml_bldg.rim_joists + hpxml_bldg.walls + hpxml_bldg.foundation_walls).each do |surface|
        surface.azimuth = nil
      end
      hpxml_bldg.collapse_enclosure_surfaces()
    else
      # Collapse surfaces so that we don't get, e.g., individual windows
      # or the front wall split because of the door. Exclude foundation walls
      # from the list so we get all 4 foundation walls.
      hpxml_bldg.collapse_enclosure_surfaces([:roofs, :walls, :rim_joists, :floors,
                                              :slabs, :windows, :skylights, :doors])
    end

    # After surfaces are collapsed, round all areas
    (hpxml_bldg.roofs +
     hpxml_bldg.rim_joists +
     hpxml_bldg.walls +
     hpxml_bldg.foundation_walls +
     hpxml_bldg.floors +
     hpxml_bldg.slabs +
     hpxml_bldg.windows +
     hpxml_bldg.skylights +
     hpxml_bldg.doors).each do |s|
      s.area = s.area.round(1)
    end
  end

  def self.renumber_hpxml_ids(hpxml_bldg)
    # Renumber surfaces
    { hpxml_bldg.walls => 'Wall',
      hpxml_bldg.foundation_walls => 'FoundationWall',
      hpxml_bldg.rim_joists => 'RimJoist',
      hpxml_bldg.floors => 'Floor',
      hpxml_bldg.roofs => 'Roof',
      hpxml_bldg.slabs => 'Slab',
      hpxml_bldg.windows => 'Window',
      hpxml_bldg.doors => 'Door',
      hpxml_bldg.skylights => 'Skylight' }.each do |surfs, surf_name|
      surfs.each_with_index do |surf, i|
        (hpxml_bldg.attics + hpxml_bldg.foundations).each do |attic_or_fnd|
          if attic_or_fnd.respond_to?(:attached_to_roof_idrefs) && !attic_or_fnd.attached_to_roof_idrefs.nil? && !attic_or_fnd.attached_to_roof_idrefs.delete(surf.id).nil?
            attic_or_fnd.attached_to_roof_idrefs << "#{surf_name}#{i + 1}"
          end
          if attic_or_fnd.respond_to?(:attached_to_wall_idrefs) && !attic_or_fnd.attached_to_wall_idrefs.nil? && !attic_or_fnd.attached_to_wall_idrefs.delete(surf.id).nil?
            attic_or_fnd.attached_to_wall_idrefs << "#{surf_name}#{i + 1}"
          end
          if attic_or_fnd.respond_to?(:attached_to_rim_joist_idrefs) && !attic_or_fnd.attached_to_rim_joist_idrefs.nil? && !attic_or_fnd.attached_to_rim_joist_idrefs.delete(surf.id).nil?
            attic_or_fnd.attached_to_rim_joist_idrefs << "#{surf_name}#{i + 1}"
          end
          if attic_or_fnd.respond_to?(:attached_to_floor_idrefs) && !attic_or_fnd.attached_to_floor_idrefs.nil? && !attic_or_fnd.attached_to_floor_idrefs.delete(surf.id).nil?
            attic_or_fnd.attached_to_floor_idrefs << "#{surf_name}#{i + 1}"
          end
          if attic_or_fnd.respond_to?(:attached_to_slab_idrefs) && !attic_or_fnd.attached_to_slab_idrefs.nil? && !attic_or_fnd.attached_to_slab_idrefs.delete(surf.id).nil?
            attic_or_fnd.attached_to_slab_idrefs << "#{surf_name}#{i + 1}"
          end
          if attic_or_fnd.respond_to?(:attached_to_foundation_wall_idrefs) && !attic_or_fnd.attached_to_foundation_wall_idrefs.nil? && !attic_or_fnd.attached_to_foundation_wall_idrefs.delete(surf.id).nil?
            attic_or_fnd.attached_to_foundation_wall_idrefs << "#{surf_name}#{i + 1}"
          end
        end
        (hpxml_bldg.windows + hpxml_bldg.doors).each do |subsurf|
          if subsurf.respond_to?(:wall_idref) && (subsurf.wall_idref == surf.id)
            subsurf.wall_idref = "#{surf_name}#{i + 1}"
          end
        end
        hpxml_bldg.skylights.each do |subsurf|
          if subsurf.respond_to?(:roof_idref) && (subsurf.roof_idref == surf.id)
            subsurf.roof_idref = "#{surf_name}#{i + 1}"
          end
        end
        surf.id = "#{surf_name}#{i + 1}"
        if surf.respond_to? :insulation_id
          surf.insulation_id = "#{surf_name}#{i + 1}Insulation"
        end
        if surf.respond_to? :perimeter_insulation_id
          surf.perimeter_insulation_id = "#{surf_name}#{i + 1}PerimeterInsulation"
        end
        if surf.respond_to? :under_slab_insulation_id
          surf.under_slab_insulation_id = "#{surf_name}#{i + 1}UnderSlabInsulation"
        end
      end
    end
  end
end

# register the measure to be used by the application
BuildResidentialHPXML.new.registerWithApplication<|MERGE_RESOLUTION|>--- conflicted
+++ resolved
@@ -2461,7 +2461,6 @@
     arg.setUnits('Frac')
     args << arg
 
-<<<<<<< HEAD
     arg = OpenStudio::Measure::OSArgument::makeBoolArgument('ev_present', false)
     arg.setDisplayName('Electric Vehicle: Present')
     arg.setDescription('Whether there is an electric vehicle battery present.')
@@ -2505,12 +2504,12 @@
     arg = OpenStudio::Measure::OSArgument::makeChoiceArgument('ev_charger_location', ev_charger_location_choices, false)
     arg.setDisplayName('Electric Vehicle Charger: Location')
     arg.setDescription('The space type for the EV charger. If not provided, the OS-HPXML default is used.')
-=======
+    args << arg
+
     arg = OpenStudio::Measure::OSArgument::makeIntegerArgument('battery_num_bedrooms_served', false)
     arg.setDisplayName('Battery: Number of Bedrooms Served')
     arg.setDescription("Number of bedrooms served by the lithium ion battery. Required if #{HPXML::ResidentialTypeSFA} or #{HPXML::ResidentialTypeApartment}. Used to apportion battery charging/discharging to the unit of a SFA/MF building.")
     arg.setUnits('#')
->>>>>>> 26fdf9c4
     args << arg
 
     arg = OpenStudio::Measure::OSArgument::makeBoolArgument('lighting_present', true)
