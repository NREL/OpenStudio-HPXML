--- conflicted
+++ resolved
@@ -3602,11 +3602,7 @@
       next if Geometry.getSurfaceXValues([surface]).sort != Geometry.getSurfaceXValues([adjacent_surface]).sort
       next if Geometry.getSurfaceYValues([surface]).sort != Geometry.getSurfaceYValues([adjacent_surface]).sort
       next if Geometry.getSurfaceZValues([surface]).sort != Geometry.getSurfaceZValues([adjacent_surface]).sort
-<<<<<<< HEAD
-      
-=======
-
->>>>>>> 97c12f13
+
       return adjacent_surface
     end
     return
