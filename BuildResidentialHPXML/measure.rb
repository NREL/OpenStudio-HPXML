--- conflicted
+++ resolved
@@ -2885,33 +2885,6 @@
 
     arg = OpenStudio::Measure::OSArgument.makeStringArgument('emissions_scenario_names', false)
     arg.setDisplayName('Emissions: Scenario Names')
-<<<<<<< HEAD
-    arg.setDescription('Names (comma-separated) of emissions scenarios.')
-    args << arg
-
-    # emissions_types_choices = OpenStudio::StringVector.new
-    # emissions_types_choices << 'CO2'
-    # emissions_types_choices << 'SO2'
-    # emissions_types_choices << 'NOx'
-
-    arg = OpenStudio::Measure::OSArgument.makeStringArgument('emissions_types', false)
-    arg.setDisplayName('Emissions: Types')
-    arg.setDescription('Types (comma-separated) of emissions types. This list corresponds to scenario names.')
-    args << arg
-
-    # emissions_electricity_units_choices = OpenStudio::StringVector.new
-    # emissions_electricity_units_choices << HPXML::EmissionsScenario::UnitsKgPerMWh
-    # emissions_electricity_units_choices << HPXML::EmissionsScenario::UnitsLbPerMWh
-
-    arg = OpenStudio::Measure::OSArgument.makeStringArgument('emissions_electricity_units', false)
-    arg.setDisplayName('Emissions: Electricity Units')
-    arg.setDescription('Units (comma-separated) of electricity emissions factor units.')
-    args << arg
-
-    arg = OpenStudio::Measure::OSArgument.makeStringArgument('emissions_electricity_filepaths', false)
-    arg.setDisplayName('Emissions: Electricity CSV Paths')
-    arg.setDescription('Absolute/relative paths (comma-separated) of electricity emissions factor schedule files with hourly values. This list corresponds to scenario names.')
-=======
     arg.setDescription('Names of emissions scenarios. If multiple scenarios, use a comma-separated list.')
     args << arg
 
@@ -2928,7 +2901,6 @@
     arg = OpenStudio::Measure::OSArgument.makeStringArgument('emissions_electricity_values_or_filepaths', false)
     arg.setDisplayName('Emissions: Electricity Values or File Paths')
     arg.setDescription('Electricity emissions factors values, specified as either an annual factor or an absolute/relative path to a file with hourly factors. If multiple scenarios, use a comma-separated list.')
->>>>>>> d203d474
     args << arg
 
     return args
@@ -3123,11 +3095,7 @@
     emissions_args_initialized = [args[:emissions_scenario_names].is_initialized,
                                   args[:emissions_types].is_initialized,
                                   args[:emissions_electricity_units].is_initialized,
-<<<<<<< HEAD
-                                  args[:emissions_electricity_filepaths].is_initialized]
-=======
                                   args[:emissions_electricity_values_or_filepaths].is_initialized]
->>>>>>> d203d474
     error = (emissions_args_initialized.uniq.size != 1)
     errors << 'Did not specify either no emissions arguments or all emissions arguments.' if error
 
@@ -3135,11 +3103,7 @@
       emissions_scenario_lengths = [args[:emissions_scenario_names].get.split(',').length,
                                     args[:emissions_types].get.split(',').length,
                                     args[:emissions_electricity_units].get.split(',').length,
-<<<<<<< HEAD
-                                    args[:emissions_electricity_filepaths].get.split(',').length]
-=======
                                     args[:emissions_electricity_values_or_filepaths].get.split(',').length]
->>>>>>> d203d474
       error = (emissions_scenario_lengths.uniq.size != 1)
       errors << 'One or more emissions arguments does not have enough comma-separated elements specified.' if error
     end
@@ -3390,19 +3354,6 @@
     hpxml.header.event_type = 'proposed workscope'
 
     if args[:emissions_scenario_names].is_initialized
-<<<<<<< HEAD
-      emissions_scenario_names = args[:emissions_scenario_names].get.split(',')
-      emissions_types = args[:emissions_types].get.split(',')
-      emissions_electricity_units = args[:emissions_electricity_units].get.split(',')
-      emissions_electricity_filepaths = args[:emissions_electricity_filepaths].get.split(',')
-
-      emissions_scenarios = emissions_scenario_names.zip(emissions_types, emissions_electricity_units, emissions_electricity_filepaths)
-      emissions_scenarios.each do |emissions_scenario|
-        name, emissions_type, elec_units, elec_schedule_filepath = emissions_scenario
-        hpxml.header.emissions_scenarios.add(name: name,
-                                             emissions_type: emissions_type,
-                                             elec_units: elec_units,
-=======
       emissions_scenario_names = args[:emissions_scenario_names].get.split(',').map(&:strip)
       emissions_types = args[:emissions_types].get.split(',').map(&:strip)
       emissions_electricity_units = args[:emissions_electricity_units].get.split(',').map(&:strip)
@@ -3417,7 +3368,6 @@
                                              emissions_type: emissions_type,
                                              elec_units: elec_units,
                                              elec_value: elec_value,
->>>>>>> d203d474
                                              elec_schedule_filepath: elec_schedule_filepath)
       end
     end
