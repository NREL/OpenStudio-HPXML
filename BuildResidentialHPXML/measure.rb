# frozen_string_literal: true

# Require all gems up front; this is much faster than multiple resource
# files lazy loading as needed, as it prevents multiple lookups for the
# same gem.
require 'openstudio'
require 'pathname'
require 'csv'
require 'oga'
Dir["#{File.dirname(__FILE__)}/resources/*.rb"].each do |resource_file|
  require resource_file
end
Dir["#{File.dirname(__FILE__)}/../HPXMLtoOpenStudio/resources/*.rb"].each do |resource_file|
  next if resource_file.include? 'minitest_helper.rb'

  require resource_file
end

# start the measure
class BuildResidentialHPXML < OpenStudio::Measure::ModelMeasure
  # human readable name
  def name
    return 'HPXML Builder'
  end

  # human readable description
  def description
    return 'Builds a residential HPXML file.'
  end

  # human readable description of modeling approach
  def modeler_description
    return "The measure handles geometry by 1) translating high-level geometry inputs (conditioned floor area, number of stories, etc.) to 3D closed-form geometry in an OpenStudio model and then 2) mapping the OpenStudio surfaces to HPXML surfaces (using surface type, boundary condition, area, orientation, etc.). Like surfaces are collapsed into a single surface with aggregate surface area. Note: OS-HPXML default values can be found in the documentation or can be seen by using the 'apply_defaults' argument."
  end

  # Define the arguments that the user will input.
  #
  # @param model [OpenStudio::Model::Model] OpenStudio Model object
  # @return [OpenStudio::Measure::OSArgumentVector] an OpenStudio::Measure::OSArgumentVector object
  def arguments(model) # rubocop:disable Lint/UnusedMethodArgument
    docs_base_url = "https://openstudio-hpxml.readthedocs.io/en/v#{Version::OS_HPXML_Version}/workflow_inputs.html"

    args = OpenStudio::Measure::OSArgumentVector.new

    arg = OpenStudio::Measure::OSArgument.makeStringArgument('hpxml_path', true)
    arg.setDisplayName('HPXML File Path')
    arg.setDescription('Absolute/relative path of the HPXML file.')
    args << arg

    arg = OpenStudio::Measure::OSArgument.makeStringArgument('existing_hpxml_path', false)
    arg.setDisplayName('Existing HPXML File Path')
    arg.setDescription('Absolute/relative path of the existing HPXML file. If not provided, a new HPXML file with one Building element is created. If provided, a new Building element will be appended to this HPXML file (e.g., to create a multifamily HPXML file describing multiple dwelling units).')
    args << arg

    arg = OpenStudio::Measure::OSArgument::makeBoolArgument('whole_sfa_or_mf_building_sim', false)
    arg.setDisplayName('Whole SFA/MF Building Simulation?')
    arg.setDescription('If the HPXML file represents a single family-attached/multifamily building with multiple dwelling units defined, specifies whether to run the HPXML file as a single whole building model.')
    args << arg

    arg = OpenStudio::Measure::OSArgument.makeStringArgument('software_info_program_used', false)
    arg.setDisplayName('Software Info: Program Used')
    arg.setDescription('The name of the software program used.')
    args << arg

    arg = OpenStudio::Measure::OSArgument.makeStringArgument('software_info_program_version', false)
    arg.setDisplayName('Software Info: Program Version')
    arg.setDescription('The version of the software program used.')
    args << arg

    arg = OpenStudio::Measure::OSArgument.makeStringArgument('schedules_filepaths', false)
    arg.setDisplayName('Schedules: CSV File Paths')
    arg.setDescription('Absolute/relative paths of csv files containing user-specified detailed schedules. If multiple files, use a comma-separated list.')
    args << arg

    arg = OpenStudio::Measure::OSArgument.makeStringArgument('schedules_vacancy_periods', false)
    arg.setDisplayName('Schedules: Vacancy Periods')
    arg.setDescription('Specifies the vacancy periods. Enter a date like "Dec 15 - Jan 15". Optionally, can enter hour of the day like "Dec 15 2 - Jan 15 20" (start hour can be 0 through 23 and end hour can be 1 through 24). If multiple periods, use a comma-separated list.')
    args << arg

    arg = OpenStudio::Measure::OSArgument.makeStringArgument('schedules_power_outage_periods', false)
    arg.setDisplayName('Schedules: Power Outage Periods')
    arg.setDescription('Specifies the power outage periods. Enter a date like "Dec 15 - Jan 15". Optionally, can enter hour of the day like "Dec 15 2 - Jan 15 20" (start hour can be 0 through 23 and end hour can be 1 through 24). If multiple periods, use a comma-separated list.')
    args << arg

    arg = OpenStudio::Measure::OSArgument.makeStringArgument('schedules_power_outage_periods_window_natvent_availability', false)
    arg.setDisplayName('Schedules: Power Outage Periods Window Natural Ventilation Availability')
    arg.setDescription("The availability of the natural ventilation schedule during the power outage periods. Valid choices are '#{[HPXML::ScheduleRegular, HPXML::ScheduleAvailable, HPXML::ScheduleUnavailable].join("', '")}'. If multiple periods, use a comma-separated list.")
    args << arg

    arg = OpenStudio::Measure::OSArgument::makeIntegerArgument('simulation_control_timestep', false)
    arg.setDisplayName('Simulation Control: Timestep')
    arg.setUnits('min')
    arg.setDescription("Value must be a divisor of 60. If not provided, the OS-HPXML default (see <a href='#{docs_base_url}#hpxml-simulation-control'>HPXML Simulation Control</a>) is used.")
    args << arg

    arg = OpenStudio::Measure::OSArgument::makeStringArgument('simulation_control_run_period', false)
    arg.setDisplayName('Simulation Control: Run Period')
    arg.setDescription("Enter a date like 'Jan 1 - Dec 31'. If not provided, the OS-HPXML default (see <a href='#{docs_base_url}#hpxml-simulation-control'>HPXML Simulation Control</a>) is used.")
    args << arg

    arg = OpenStudio::Measure::OSArgument::makeIntegerArgument('simulation_control_run_period_calendar_year', false)
    arg.setDisplayName('Simulation Control: Run Period Calendar Year')
    arg.setUnits('year')
    arg.setDescription("This numeric field should contain the calendar year that determines the start day of week. If you are running simulations using AMY weather files, the value entered for calendar year will not be used; it will be overridden by the actual year found in the AMY weather file. If not provided, the OS-HPXML default (see <a href='#{docs_base_url}#hpxml-simulation-control'>HPXML Simulation Control</a>) is used.")
    args << arg

    arg = OpenStudio::Measure::OSArgument::makeBoolArgument('simulation_control_daylight_saving_enabled', false)
    arg.setDisplayName('Simulation Control: Daylight Saving Enabled')
    arg.setDescription("Whether to use daylight saving. If not provided, the OS-HPXML default (see <a href='#{docs_base_url}#hpxml-building-site'>HPXML Building Site</a>) is used.")
    args << arg

    arg = OpenStudio::Measure::OSArgument::makeStringArgument('simulation_control_daylight_saving_period', false)
    arg.setDisplayName('Simulation Control: Daylight Saving Period')
    arg.setDescription("Enter a date like 'Mar 15 - Dec 15'. If not provided, the OS-HPXML default (see <a href='#{docs_base_url}#hpxml-building-site'>HPXML Building Site</a>) is used.")
    args << arg

    arg = OpenStudio::Measure::OSArgument::makeStringArgument('simulation_control_temperature_capacitance_multiplier', false)
    arg.setDisplayName('Simulation Control: Temperature Capacitance Multiplier')
    arg.setDescription("Affects the transient calculation of indoor air temperatures. If not provided, the OS-HPXML default (see <a href='#{docs_base_url}#hpxml-simulation-control'>HPXML Simulation Control</a>) is used.")
    args << arg

    defrost_model_type_choices = OpenStudio::StringVector.new
    defrost_model_type_choices << HPXML::AdvancedResearchDefrostModelTypeStandard
    defrost_model_type_choices << HPXML::AdvancedResearchDefrostModelTypeAdvanced
    arg = OpenStudio::Measure::OSArgument::makeChoiceArgument('simulation_control_defrost_model_type', defrost_model_type_choices, false)
    arg.setDisplayName('Simulation Control: Defrost Model Type')
    arg.setDescription("Research feature to select the type of defrost model. Use #{HPXML::AdvancedResearchDefrostModelTypeStandard} for default E+ defrost setting. Use #{HPXML::AdvancedResearchDefrostModelTypeAdvanced} for an improved model that better accounts for load and energy use during defrost; using #{HPXML::AdvancedResearchDefrostModelTypeAdvanced} may impact simulation runtime. If not provided, the OS-HPXML default (see <a href='#{docs_base_url}#hpxml-simulation-control'>HPXML Simulation Control</a>) is used.")
    args << arg

    arg = OpenStudio::Measure::OSArgument::makeDoubleArgument('simulation_control_onoff_thermostat_deadband', false)
    arg.setDisplayName('Simulation Control: HVAC On-Off Thermostat Deadband')
    arg.setDescription('Research feature to model on-off thermostat deadband and start-up degradation for single or two speed AC/ASHP systems, and realistic time-based staging for two speed AC/ASHP systems. Currently only supported with 1 min timestep.')
    arg.setUnits('deg-F')
    args << arg

    arg = OpenStudio::Measure::OSArgument::makeDoubleArgument('simulation_control_heat_pump_backup_heating_capacity_increment', false)
    arg.setDisplayName('Simulation Control: Heat Pump Backup Heating Capacity Increment')
    arg.setDescription("Research feature to model capacity increment of multi-stage heat pump backup systems with time-based staging. Only applies to air-source heat pumps where Backup Type is '#{HPXML::HeatPumpBackupTypeIntegrated}' and Backup Fuel Type is '#{HPXML::FuelTypeElectricity}'. Currently only supported with 1 min timestep.")
    arg.setUnits('Btu/hr')
    args << arg

    site_type_choices = OpenStudio::StringVector.new
    site_type_choices << HPXML::SiteTypeSuburban
    site_type_choices << HPXML::SiteTypeUrban
    site_type_choices << HPXML::SiteTypeRural

    arg = OpenStudio::Measure::OSArgument::makeChoiceArgument('site_type', site_type_choices, false)
    arg.setDisplayName('Site: Type')
    arg.setDescription("The type of site. If not provided, the OS-HPXML default (see <a href='#{docs_base_url}#hpxml-site'>HPXML Site</a>) is used.")
    args << arg

    site_shielding_of_home_choices = OpenStudio::StringVector.new
    site_shielding_of_home_choices << HPXML::ShieldingExposed
    site_shielding_of_home_choices << HPXML::ShieldingNormal
    site_shielding_of_home_choices << HPXML::ShieldingWellShielded

    arg = OpenStudio::Measure::OSArgument::makeChoiceArgument('site_shielding_of_home', site_shielding_of_home_choices, false)
    arg.setDisplayName('Site: Shielding of Home')
    arg.setDescription("Presence of nearby buildings, trees, obstructions for infiltration model. If not provided, the OS-HPXML default (see <a href='#{docs_base_url}#hpxml-site'>HPXML Site</a>) is used.")
    args << arg

    soil_types = [HPXML::SiteSoilTypeClay,
                  HPXML::SiteSoilTypeGravel,
                  HPXML::SiteSoilTypeLoam,
                  HPXML::SiteSoilTypeSand,
                  HPXML::SiteSoilTypeSilt,
                  HPXML::SiteSoilTypeUnknown]

    moisture_types = [HPXML::SiteSoilMoistureTypeDry,
                      HPXML::SiteSoilMoistureTypeMixed,
                      HPXML::SiteSoilMoistureTypeWet]

    site_soil_and_moisture_type_choices = OpenStudio::StringVector.new
    soil_types.each do |soil_type|
      moisture_types.each do |moisture_type|
        site_soil_and_moisture_type_choices << "#{soil_type}, #{moisture_type}"
      end
    end

    arg = OpenStudio::Measure::OSArgument::makeChoiceArgument('site_soil_and_moisture_type', site_soil_and_moisture_type_choices, false)
    arg.setDisplayName('Site: Soil and Moisture Type')
    arg.setDescription("Type of soil and moisture. This is used to inform ground conductivity and diffusivity. If not provided, the OS-HPXML default (see <a href='#{docs_base_url}#hpxml-site'>HPXML Site</a>) is used.")
    args << arg

    arg = OpenStudio::Measure::OSArgument.makeDoubleArgument('site_ground_conductivity', false)
    arg.setDisplayName('Site: Ground Conductivity')
    arg.setDescription('Conductivity of the ground soil. If provided, overrides the previous site and moisture type input.')
    arg.setUnits('Btu/hr-ft-F')
    args << arg

    arg = OpenStudio::Measure::OSArgument.makeDoubleArgument('site_ground_diffusivity', false)
    arg.setDisplayName('Site: Ground Diffusivity')
    arg.setDescription('Diffusivity of the ground soil. If provided, overrides the previous site and moisture type input.')
    arg.setUnits('ft^2/hr')
    args << arg

    site_iecc_zone_choices = OpenStudio::StringVector.new
    Constants.IECCZones.each do |iz|
      site_iecc_zone_choices << iz
    end

    arg = OpenStudio::Measure::OSArgument.makeChoiceArgument('site_iecc_zone', site_iecc_zone_choices, false)
    arg.setDisplayName('Site: IECC Zone')
    arg.setDescription('IECC zone of the home address.')
    args << arg

    arg = OpenStudio::Measure::OSArgument.makeStringArgument('site_city', false)
    arg.setDisplayName('Site: City')
    arg.setDescription('City/municipality of the home address.')
    args << arg

    site_state_code_choices = OpenStudio::StringVector.new
    Constants.StateCodesMap.keys.each do |sc|
      site_state_code_choices << sc
    end

    arg = OpenStudio::Measure::OSArgument.makeChoiceArgument('site_state_code', site_state_code_choices, false)
    arg.setDisplayName('Site: State Code')
    arg.setDescription("State code of the home address. If not provided, the OS-HPXML default (see <a href='#{docs_base_url}#hpxml-site'>HPXML Site</a>) is used.")
    args << arg

    arg = OpenStudio::Measure::OSArgument.makeStringArgument('site_zip_code', false)
    arg.setDisplayName('Site: Zip Code')
    arg.setDescription('Zip code of the home address.')
    args << arg

    arg = OpenStudio::Measure::OSArgument.makeDoubleArgument('site_time_zone_utc_offset', false)
    arg.setDisplayName('Site: Time Zone UTC Offset')
    arg.setDescription("Time zone UTC offset of the home address. Must be between -12 and 14. If not provided, the OS-HPXML default (see <a href='#{docs_base_url}#hpxml-site'>HPXML Site</a>) is used.")
    arg.setUnits('hr')
    args << arg

    arg = OpenStudio::Measure::OSArgument.makeDoubleArgument('site_elevation', false)
    arg.setDisplayName('Site: Elevation')
    arg.setDescription("Elevation of the home address. If not provided, the OS-HPXML default (see <a href='#{docs_base_url}#hpxml-site'>HPXML Site</a>) is used.")
    arg.setUnits('ft')
    args << arg

    arg = OpenStudio::Measure::OSArgument.makeDoubleArgument('site_latitude', false)
    arg.setDisplayName('Site: Latitude')
    arg.setDescription("Latitude of the home address. Must be between -90 and 90. Use negative values for southern hemisphere. If not provided, the OS-HPXML default (see <a href='#{docs_base_url}#hpxml-site'>HPXML Site</a>) is used.")
    arg.setUnits('deg')
    args << arg

    arg = OpenStudio::Measure::OSArgument.makeDoubleArgument('site_longitude', false)
    arg.setDisplayName('Site: Longitude')
    arg.setDescription("Longitude of the home address. Must be between -180 and 180. Use negative values for the western hemisphere. If not provided, the OS-HPXML default (see <a href='#{docs_base_url}#hpxml-site'>HPXML Site</a>) is used.")
    arg.setUnits('deg')
    args << arg

    arg = OpenStudio::Measure::OSArgument.makeStringArgument('weather_station_epw_filepath', true)
    arg.setDisplayName('Weather Station: EnergyPlus Weather (EPW) Filepath')
    arg.setDescription('Path of the EPW file.')
    arg.setDefaultValue('USA_CO_Denver.Intl.AP.725650_TMY3.epw')
    args << arg

    arg = OpenStudio::Measure::OSArgument.makeIntegerArgument('year_built', false)
    arg.setDisplayName('Building Construction: Year Built')
    arg.setDescription('The year the building was built.')
    args << arg

    unit_type_choices = OpenStudio::StringVector.new
    unit_type_choices << HPXML::ResidentialTypeSFD
    unit_type_choices << HPXML::ResidentialTypeSFA
    unit_type_choices << HPXML::ResidentialTypeApartment
    unit_type_choices << HPXML::ResidentialTypeManufactured

    arg = OpenStudio::Measure::OSArgument::makeIntegerArgument('unit_multiplier', false)
    arg.setDisplayName('Building Construction: Unit Multiplier')
    arg.setDescription('The number of similar dwelling units. EnergyPlus simulation results will be multiplied this value. If not provided, defaults to 1.')
    args << arg

    arg = OpenStudio::Measure::OSArgument::makeChoiceArgument('geometry_unit_type', unit_type_choices, true)
    arg.setDisplayName('Geometry: Unit Type')
    arg.setDescription("The type of dwelling unit. Use #{HPXML::ResidentialTypeSFA} for a dwelling unit with 1 or more stories, attached units to one or both sides, and no units above/below. Use #{HPXML::ResidentialTypeApartment} for a dwelling unit with 1 story, attached units to one, two, or three sides, and units above and/or below.")
    arg.setDefaultValue(HPXML::ResidentialTypeSFD)
    args << arg

    level_choices = OpenStudio::StringVector.new
    level_choices << 'Bottom'
    level_choices << 'Middle'
    level_choices << 'Top'

    arg = OpenStudio::Measure::OSArgument::makeBoolArgument('geometry_unit_left_wall_is_adiabatic', false)
    arg.setDisplayName('Geometry: Unit Left Wall Is Adiabatic')
    arg.setDescription('Presence of an adiabatic left wall.')
    arg.setDefaultValue(false)
    args << arg

    arg = OpenStudio::Measure::OSArgument::makeBoolArgument('geometry_unit_right_wall_is_adiabatic', false)
    arg.setDisplayName('Geometry: Unit Right Wall Is Adiabatic')
    arg.setDescription('Presence of an adiabatic right wall.')
    arg.setDefaultValue(false)
    args << arg

    arg = OpenStudio::Measure::OSArgument::makeBoolArgument('geometry_unit_front_wall_is_adiabatic', false)
    arg.setDisplayName('Geometry: Unit Front Wall Is Adiabatic')
    arg.setDescription('Presence of an adiabatic front wall, for example, the unit is adjacent to a conditioned corridor.')
    arg.setDefaultValue(false)
    args << arg

    arg = OpenStudio::Measure::OSArgument::makeBoolArgument('geometry_unit_back_wall_is_adiabatic', false)
    arg.setDisplayName('Geometry: Unit Back Wall Is Adiabatic')
    arg.setDescription('Presence of an adiabatic back wall.')
    arg.setDefaultValue(false)
    args << arg

    arg = OpenStudio::Measure::OSArgument::makeIntegerArgument('geometry_unit_num_floors_above_grade', true)
    arg.setDisplayName('Geometry: Unit Number of Floors Above Grade')
    arg.setUnits('#')
    arg.setDescription("The number of floors above grade in the unit. Attic type #{HPXML::AtticTypeConditioned} is included. Assumed to be 1 for #{HPXML::ResidentialTypeApartment}s.")
    arg.setDefaultValue(2)
    args << arg

    arg = OpenStudio::Measure::OSArgument::makeDoubleArgument('geometry_unit_cfa', true)
    arg.setDisplayName('Geometry: Unit Conditioned Floor Area')
    arg.setUnits('ft^2')
    arg.setDescription("The total floor area of the unit's conditioned space (including any conditioned basement floor area).")
    arg.setDefaultValue(2000.0)
    args << arg

    arg = OpenStudio::Measure::OSArgument::makeDoubleArgument('geometry_unit_aspect_ratio', true)
    arg.setDisplayName('Geometry: Unit Aspect Ratio')
    arg.setUnits('Frac')
    arg.setDescription('The ratio of front/back wall length to left/right wall length for the unit, excluding any protruding garage wall area.')
    arg.setDefaultValue(2.0)
    args << arg

    arg = OpenStudio::Measure::OSArgument::makeDoubleArgument('geometry_unit_orientation', true)
    arg.setDisplayName('Geometry: Unit Orientation')
    arg.setUnits('degrees')
    arg.setDescription("The unit's orientation is measured clockwise from north (e.g., North=0, East=90, South=180, West=270).")
    arg.setDefaultValue(180.0)
    args << arg

    arg = OpenStudio::Measure::OSArgument::makeIntegerArgument('geometry_unit_num_bedrooms', true)
    arg.setDisplayName('Geometry: Unit Number of Bedrooms')
    arg.setUnits('#')
    arg.setDescription('The number of bedrooms in the unit.')
    arg.setDefaultValue(3)
    args << arg

    arg = OpenStudio::Measure::OSArgument::makeIntegerArgument('geometry_unit_num_bathrooms', false)
    arg.setDisplayName('Geometry: Unit Number of Bathrooms')
    arg.setUnits('#')
    arg.setDescription("The number of bathrooms in the unit. If not provided, the OS-HPXML default (see <a href='#{docs_base_url}#hpxml-building-construction'>HPXML Building Construction</a>) is used.")
    args << arg

    arg = OpenStudio::Measure::OSArgument::makeDoubleArgument('geometry_unit_num_occupants', false)
    arg.setDisplayName('Geometry: Unit Number of Occupants')
    arg.setUnits('#')
    arg.setDescription('The number of occupants in the unit. If not provided, an *asset* calculation is performed assuming standard occupancy, in which various end use defaults (e.g., plug loads, appliances, and hot water usage) are calculated based on Number of Bedrooms and Conditioned Floor Area per ANSI/RESNET/ICC 301-2019. If provided, an *operational* calculation is instead performed in which the end use defaults are adjusted using the relationship between Number of Bedrooms and Number of Occupants from RECS 2015.')
    args << arg

    arg = OpenStudio::Measure::OSArgument::makeIntegerArgument('geometry_building_num_units', false)
    arg.setDisplayName('Geometry: Building Number of Units')
    arg.setUnits('#')
    arg.setDescription("The number of units in the building. Required for #{HPXML::ResidentialTypeSFA} and #{HPXML::ResidentialTypeApartment}s.")
    args << arg

    arg = OpenStudio::Measure::OSArgument::makeDoubleArgument('geometry_average_ceiling_height', true)
    arg.setDisplayName('Geometry: Average Ceiling Height')
    arg.setUnits('ft')
    arg.setDescription('Average distance from the floor to the ceiling.')
    arg.setDefaultValue(8.0)
    args << arg

    arg = OpenStudio::Measure::OSArgument::makeDoubleArgument('geometry_garage_width', true)
    arg.setDisplayName('Geometry: Garage Width')
    arg.setUnits('ft')
    arg.setDescription("The width of the garage. Enter zero for no garage. Only applies to #{HPXML::ResidentialTypeSFD} units.")
    arg.setDefaultValue(0.0)
    args << arg

    arg = OpenStudio::Measure::OSArgument::makeDoubleArgument('geometry_garage_depth', true)
    arg.setDisplayName('Geometry: Garage Depth')
    arg.setUnits('ft')
    arg.setDescription("The depth of the garage. Only applies to #{HPXML::ResidentialTypeSFD} units.")
    arg.setDefaultValue(20.0)
    args << arg

    arg = OpenStudio::Measure::OSArgument::makeDoubleArgument('geometry_garage_protrusion', true)
    arg.setDisplayName('Geometry: Garage Protrusion')
    arg.setUnits('Frac')
    arg.setDescription("The fraction of the garage that is protruding from the conditioned space. Only applies to #{HPXML::ResidentialTypeSFD} units.")
    arg.setDefaultValue(0.0)
    args << arg

    garage_position_choices = OpenStudio::StringVector.new
    garage_position_choices << 'Right'
    garage_position_choices << 'Left'

    arg = OpenStudio::Measure::OSArgument::makeChoiceArgument('geometry_garage_position', garage_position_choices, true)
    arg.setDisplayName('Geometry: Garage Position')
    arg.setDescription("The position of the garage. Only applies to #{HPXML::ResidentialTypeSFD} units.")
    arg.setDefaultValue('Right')
    args << arg

    foundation_type_choices = OpenStudio::StringVector.new
    foundation_type_choices << HPXML::FoundationTypeSlab
    foundation_type_choices << HPXML::FoundationTypeCrawlspaceVented
    foundation_type_choices << HPXML::FoundationTypeCrawlspaceUnvented
    foundation_type_choices << HPXML::FoundationTypeCrawlspaceConditioned
    foundation_type_choices << HPXML::FoundationTypeBasementUnconditioned
    foundation_type_choices << HPXML::FoundationTypeBasementConditioned
    foundation_type_choices << HPXML::FoundationTypeAmbient
    foundation_type_choices << HPXML::FoundationTypeAboveApartment # I.e., adiabatic
    foundation_type_choices << "#{HPXML::FoundationTypeBellyAndWing}WithSkirt"
    foundation_type_choices << "#{HPXML::FoundationTypeBellyAndWing}NoSkirt"

    arg = OpenStudio::Measure::OSArgument::makeChoiceArgument('geometry_foundation_type', foundation_type_choices, true)
    arg.setDisplayName('Geometry: Foundation Type')
    arg.setDescription("The foundation type of the building. Foundation types #{HPXML::FoundationTypeBasementConditioned} and #{HPXML::FoundationTypeCrawlspaceConditioned} are not allowed for #{HPXML::ResidentialTypeApartment}s.")
    arg.setDefaultValue(HPXML::FoundationTypeSlab)
    args << arg

    arg = OpenStudio::Measure::OSArgument::makeDoubleArgument('geometry_foundation_height', true)
    arg.setDisplayName('Geometry: Foundation Height')
    arg.setUnits('ft')
    arg.setDescription('The height of the foundation (e.g., 3ft for crawlspace, 8ft for basement). Only applies to basements/crawlspaces.')
    arg.setDefaultValue(0.0)
    args << arg

    arg = OpenStudio::Measure::OSArgument::makeDoubleArgument('geometry_foundation_height_above_grade', true)
    arg.setDisplayName('Geometry: Foundation Height Above Grade')
    arg.setUnits('ft')
    arg.setDescription('The depth above grade of the foundation wall. Only applies to basements/crawlspaces.')
    arg.setDefaultValue(0.0)
    args << arg

    arg = OpenStudio::Measure::OSArgument::makeDoubleArgument('geometry_rim_joist_height', false)
    arg.setDisplayName('Geometry: Rim Joist Height')
    arg.setUnits('in')
    arg.setDescription('The height of the rim joists. Only applies to basements/crawlspaces.')
    args << arg

    attic_type_choices = OpenStudio::StringVector.new
    attic_type_choices << HPXML::AtticTypeFlatRoof
    attic_type_choices << HPXML::AtticTypeVented
    attic_type_choices << HPXML::AtticTypeUnvented
    attic_type_choices << HPXML::AtticTypeConditioned
    attic_type_choices << HPXML::AtticTypeBelowApartment # I.e., adiabatic

    arg = OpenStudio::Measure::OSArgument::makeChoiceArgument('geometry_attic_type', attic_type_choices, true)
    arg.setDisplayName('Geometry: Attic Type')
    arg.setDescription("The attic type of the building. Attic type #{HPXML::AtticTypeConditioned} is not allowed for #{HPXML::ResidentialTypeApartment}s.")
    arg.setDefaultValue(HPXML::AtticTypeVented)
    args << arg

    roof_type_choices = OpenStudio::StringVector.new
    roof_type_choices << 'gable'
    roof_type_choices << 'hip'

    arg = OpenStudio::Measure::OSArgument::makeChoiceArgument('geometry_roof_type', roof_type_choices, true)
    arg.setDisplayName('Geometry: Roof Type')
    arg.setDescription('The roof type of the building. Ignored if the building has a flat roof.')
    arg.setDefaultValue('gable')
    args << arg

    roof_pitch_choices = OpenStudio::StringVector.new
    roof_pitch_choices << '1:12'
    roof_pitch_choices << '2:12'
    roof_pitch_choices << '3:12'
    roof_pitch_choices << '4:12'
    roof_pitch_choices << '5:12'
    roof_pitch_choices << '6:12'
    roof_pitch_choices << '7:12'
    roof_pitch_choices << '8:12'
    roof_pitch_choices << '9:12'
    roof_pitch_choices << '10:12'
    roof_pitch_choices << '11:12'
    roof_pitch_choices << '12:12'

    arg = OpenStudio::Measure::OSArgument::makeChoiceArgument('geometry_roof_pitch', roof_pitch_choices, true)
    arg.setDisplayName('Geometry: Roof Pitch')
    arg.setDescription('The roof pitch of the attic. Ignored if the building has a flat roof.')
    arg.setDefaultValue('6:12')
    args << arg

    arg = OpenStudio::Measure::OSArgument::makeDoubleArgument('geometry_eaves_depth', true)
    arg.setDisplayName('Geometry: Eaves Depth')
    arg.setUnits('ft')
    arg.setDescription('The eaves depth of the roof.')
    arg.setDefaultValue(2.0)
    args << arg

    arg = OpenStudio::Measure::OSArgument::makeDoubleArgument('neighbor_front_distance', true)
    arg.setDisplayName('Neighbor: Front Distance')
    arg.setUnits('ft')
    arg.setDescription('The distance between the unit and the neighboring building to the front (not including eaves). A value of zero indicates no neighbors. Used for shading.')
    arg.setDefaultValue(0.0)
    args << arg

    arg = OpenStudio::Measure::OSArgument::makeDoubleArgument('neighbor_back_distance', true)
    arg.setDisplayName('Neighbor: Back Distance')
    arg.setUnits('ft')
    arg.setDescription('The distance between the unit and the neighboring building to the back (not including eaves). A value of zero indicates no neighbors. Used for shading.')
    arg.setDefaultValue(0.0)
    args << arg

    arg = OpenStudio::Measure::OSArgument::makeDoubleArgument('neighbor_left_distance', true)
    arg.setDisplayName('Neighbor: Left Distance')
    arg.setUnits('ft')
    arg.setDescription('The distance between the unit and the neighboring building to the left (not including eaves). A value of zero indicates no neighbors. Used for shading.')
    arg.setDefaultValue(10.0)
    args << arg

    arg = OpenStudio::Measure::OSArgument::makeDoubleArgument('neighbor_right_distance', true)
    arg.setDisplayName('Neighbor: Right Distance')
    arg.setUnits('ft')
    arg.setDescription('The distance between the unit and the neighboring building to the right (not including eaves). A value of zero indicates no neighbors. Used for shading.')
    arg.setDefaultValue(10.0)
    args << arg

    arg = OpenStudio::Measure::OSArgument::makeDoubleArgument('neighbor_front_height', false)
    arg.setDisplayName('Neighbor: Front Height')
    arg.setUnits('ft')
    arg.setDescription("The height of the neighboring building to the front. If not provided, the OS-HPXML default (see <a href='#{docs_base_url}#hpxml-site'>HPXML Site</a>) is used.")
    args << arg

    arg = OpenStudio::Measure::OSArgument::makeDoubleArgument('neighbor_back_height', false)
    arg.setDisplayName('Neighbor: Back Height')
    arg.setUnits('ft')
    arg.setDescription("The height of the neighboring building to the back. If not provided, the OS-HPXML default (see <a href='#{docs_base_url}#hpxml-site'>HPXML Site</a>) is used.")
    args << arg

    arg = OpenStudio::Measure::OSArgument::makeDoubleArgument('neighbor_left_height', false)
    arg.setDisplayName('Neighbor: Left Height')
    arg.setUnits('ft')
    arg.setDescription("The height of the neighboring building to the left. If not provided, the OS-HPXML default (see <a href='#{docs_base_url}#hpxml-site'>HPXML Site</a>) is used.")
    args << arg

    arg = OpenStudio::Measure::OSArgument::makeDoubleArgument('neighbor_right_height', false)
    arg.setDisplayName('Neighbor: Right Height')
    arg.setUnits('ft')
    arg.setDescription("The height of the neighboring building to the right. If not provided, the OS-HPXML default (see <a href='#{docs_base_url}#hpxml-site'>HPXML Site</a>) is used.")
    args << arg

    arg = OpenStudio::Measure::OSArgument::makeDoubleArgument('floor_over_foundation_assembly_r', true)
    arg.setDisplayName('Floor: Over Foundation Assembly R-value')
    arg.setUnits('h-ft^2-R/Btu')
    arg.setDescription('Assembly R-value for the floor over the foundation. Ignored if the building has a slab-on-grade foundation.')
    arg.setDefaultValue(28.1)
    args << arg

    arg = OpenStudio::Measure::OSArgument::makeDoubleArgument('floor_over_garage_assembly_r', true)
    arg.setDisplayName('Floor: Over Garage Assembly R-value')
    arg.setUnits('h-ft^2-R/Btu')
    arg.setDescription('Assembly R-value for the floor over the garage. Ignored unless the building has a garage under conditioned space.')
    arg.setDefaultValue(28.1)
    args << arg

    floor_type_choices = OpenStudio::StringVector.new
    floor_type_choices << HPXML::FloorTypeWoodFrame
    floor_type_choices << HPXML::FloorTypeSIP
    floor_type_choices << HPXML::FloorTypeConcrete
    floor_type_choices << HPXML::FloorTypeSteelFrame

    arg = OpenStudio::Measure::OSArgument::makeChoiceArgument('floor_type', floor_type_choices, true)
    arg.setDisplayName('Floor: Type')
    arg.setDescription('The type of floors.')
    arg.setDefaultValue(HPXML::FloorTypeWoodFrame)
    args << arg

    foundation_wall_type_choices = OpenStudio::StringVector.new
    foundation_wall_type_choices << HPXML::FoundationWallTypeSolidConcrete
    foundation_wall_type_choices << HPXML::FoundationWallTypeConcreteBlock
    foundation_wall_type_choices << HPXML::FoundationWallTypeConcreteBlockFoamCore
    foundation_wall_type_choices << HPXML::FoundationWallTypeConcreteBlockPerliteCore
    foundation_wall_type_choices << HPXML::FoundationWallTypeConcreteBlockVermiculiteCore
    foundation_wall_type_choices << HPXML::FoundationWallTypeConcreteBlockSolidCore
    foundation_wall_type_choices << HPXML::FoundationWallTypeDoubleBrick
    foundation_wall_type_choices << HPXML::FoundationWallTypeWood

    arg = OpenStudio::Measure::OSArgument::makeChoiceArgument('foundation_wall_type', foundation_wall_type_choices, false)
    arg.setDisplayName('Foundation Wall: Type')
    arg.setDescription("The material type of the foundation wall. If not provided, the OS-HPXML default (see <a href='#{docs_base_url}#hpxml-foundation-walls'>HPXML Foundation Walls</a>) is used.")
    args << arg

    arg = OpenStudio::Measure::OSArgument::makeDoubleArgument('foundation_wall_thickness', false)
    arg.setDisplayName('Foundation Wall: Thickness')
    arg.setUnits('in')
    arg.setDescription("The thickness of the foundation wall. If not provided, the OS-HPXML default (see <a href='#{docs_base_url}#hpxml-foundation-walls'>HPXML Foundation Walls</a>) is used.")
    args << arg

    arg = OpenStudio::Measure::OSArgument::makeDoubleArgument('foundation_wall_insulation_r', true)
    arg.setDisplayName('Foundation Wall: Insulation Nominal R-value')
    arg.setUnits('h-ft^2-R/Btu')
    arg.setDescription('Nominal R-value for the foundation wall insulation. Only applies to basements/crawlspaces.')
    arg.setDefaultValue(0)
    args << arg

    wall_ins_location_choices = OpenStudio::StringVector.new
    wall_ins_location_choices << 'interior'
    wall_ins_location_choices << 'exterior'

    arg = OpenStudio::Measure::OSArgument::makeChoiceArgument('foundation_wall_insulation_location', wall_ins_location_choices, false)
    arg.setDisplayName('Foundation Wall: Insulation Location')
    arg.setUnits('ft')
    arg.setDescription('Whether the insulation is on the interior or exterior of the foundation wall. Only applies to basements/crawlspaces.')
    arg.setDefaultValue('exterior')
    args << arg

    arg = OpenStudio::Measure::OSArgument::makeDoubleArgument('foundation_wall_insulation_distance_to_top', false)
    arg.setDisplayName('Foundation Wall: Insulation Distance To Top')
    arg.setUnits('ft')
    arg.setDescription("The distance from the top of the foundation wall to the top of the foundation wall insulation. Only applies to basements/crawlspaces. If not provided, the OS-HPXML default (see <a href='#{docs_base_url}#hpxml-foundation-walls'>HPXML Foundation Walls</a>) is used.")
    args << arg

    arg = OpenStudio::Measure::OSArgument::makeDoubleArgument('foundation_wall_insulation_distance_to_bottom', false)
    arg.setDisplayName('Foundation Wall: Insulation Distance To Bottom')
    arg.setUnits('ft')
    arg.setDescription("The distance from the top of the foundation wall to the bottom of the foundation wall insulation. Only applies to basements/crawlspaces. If not provided, the OS-HPXML default (see <a href='#{docs_base_url}#hpxml-foundation-walls'>HPXML Foundation Walls</a>) is used.")
    args << arg

    arg = OpenStudio::Measure::OSArgument::makeDoubleArgument('foundation_wall_assembly_r', false)
    arg.setDisplayName('Foundation Wall: Assembly R-value')
    arg.setUnits('h-ft^2-R/Btu')
    arg.setDescription('Assembly R-value for the foundation walls. Only applies to basements/crawlspaces. If provided, overrides the previous foundation wall insulation inputs. If not provided, it is ignored.')
    args << arg

    arg = OpenStudio::Measure::OSArgument::makeDoubleArgument('rim_joist_assembly_r', false)
    arg.setDisplayName('Rim Joist: Assembly R-value')
    arg.setUnits('h-ft^2-R/Btu')
    arg.setDescription('Assembly R-value for the rim joists. Only applies to basements/crawlspaces. Required if a rim joist height is provided.')
    args << arg

    arg = OpenStudio::Measure::OSArgument::makeDoubleArgument('slab_perimeter_insulation_r', true)
    arg.setDisplayName('Slab: Perimeter Insulation Nominal R-value')
    arg.setUnits('h-ft^2-R/Btu')
    arg.setDescription('Nominal R-value of the vertical slab perimeter insulation. Applies to slab-on-grade foundations and basement/crawlspace floors.')
    arg.setDefaultValue(0)
    args << arg

    arg = OpenStudio::Measure::OSArgument::makeDoubleArgument('slab_perimeter_insulation_depth', true)
    arg.setDisplayName('Slab: Perimeter Insulation Depth')
    arg.setUnits('ft')
    arg.setDescription('Depth from grade to bottom of vertical slab perimeter insulation. Applies to slab-on-grade foundations and basement/crawlspace floors.')
    arg.setDefaultValue(0)
    args << arg

    arg = OpenStudio::Measure::OSArgument::makeDoubleArgument('slab_exterior_horizontal_insulation_r', true)
    arg.setDisplayName('Slab: Exterior Horizontal Insulation Nominal R-value')
    arg.setUnits('h-ft^2-R/Btu')
    arg.setDescription('Nominal R-value of the slab perimeter exterior horizontal (wing/skirt) insulation. Applies to slab-on-grade foundations and basement/crawlspace floors.')
    arg.setDefaultValue(0)
    args << arg

    arg = OpenStudio::Measure::OSArgument::makeDoubleArgument('slab_exterior_horizontal_insulation_width', true)
    arg.setDisplayName('Slab: Exterior Horizontal Insulation Width')
    arg.setUnits('ft')
    arg.setDescription('Width of the slab exterior horizontal (wing/skirt) insulation measured from the exterior surface of the vertical slab perimeter insulation. Applies to slab-on-grade foundations and basement/crawlspace floors.')
    arg.setDefaultValue(0)
    args << arg

    arg = OpenStudio::Measure::OSArgument::makeDoubleArgument('slab_exterior_horizontal_insulation_depth_below_grade', true)
    arg.setDisplayName('Slab: Exterior Horizontal Insulation Depth Below Grade')
    arg.setUnits('ft')
    arg.setDescription('Depth of the slab exterior horizontal (wing/skirt) insulation measured from the top surface of the slab exterior horizontal insulation. Applies to slab-on-grade foundations and basement/crawlspace floors.')
    arg.setDefaultValue(0)
    args << arg

    arg = OpenStudio::Measure::OSArgument::makeDoubleArgument('slab_under_insulation_r', true)
    arg.setDisplayName('Slab: Under Slab Insulation Nominal R-value')
    arg.setUnits('h-ft^2-R/Btu')
    arg.setDescription('Nominal R-value of the horizontal under slab insulation. Applies to slab-on-grade foundations and basement/crawlspace floors.')
    arg.setDefaultValue(0)
    args << arg

    arg = OpenStudio::Measure::OSArgument::makeDoubleArgument('slab_under_insulation_width', true)
    arg.setDisplayName('Slab: Under Slab Insulation Width')
    arg.setUnits('ft')
    arg.setDescription('Width from slab edge inward of horizontal under-slab insulation. Enter 999 to specify that the under slab insulation spans the entire slab. Applies to slab-on-grade foundations and basement/crawlspace floors.')
    arg.setDefaultValue(0)
    args << arg

    arg = OpenStudio::Measure::OSArgument::makeDoubleArgument('slab_thickness', false)
    arg.setDisplayName('Slab: Thickness')
    arg.setUnits('in')
    arg.setDescription("The thickness of the slab. Zero can be entered if there is a dirt floor instead of a slab. If not provided, the OS-HPXML default (see <a href='#{docs_base_url}#hpxml-slabs'>HPXML Slabs</a>) is used.")
    args << arg

    arg = OpenStudio::Measure::OSArgument::makeDoubleArgument('slab_carpet_fraction', false)
    arg.setDisplayName('Slab: Carpet Fraction')
    arg.setUnits('Frac')
    arg.setDescription("Fraction of the slab floor area that is carpeted. If not provided, the OS-HPXML default (see <a href='#{docs_base_url}#hpxml-slabs'>HPXML Slabs</a>) is used.")
    args << arg

    arg = OpenStudio::Measure::OSArgument::makeDoubleArgument('slab_carpet_r', false)
    arg.setDisplayName('Slab: Carpet R-value')
    arg.setUnits('h-ft^2-R/Btu')
    arg.setDescription("R-value of the slab carpet. If not provided, the OS-HPXML default (see <a href='#{docs_base_url}#hpxml-slabs'>HPXML Slabs</a>) is used.")
    args << arg

    arg = OpenStudio::Measure::OSArgument::makeDoubleArgument('ceiling_assembly_r', true)
    arg.setDisplayName('Ceiling: Assembly R-value')
    arg.setUnits('h-ft^2-R/Btu')
    arg.setDescription('Assembly R-value for the ceiling (attic floor).')
    arg.setDefaultValue(31.6)
    args << arg

    roof_material_type_choices = OpenStudio::StringVector.new
    roof_material_type_choices << HPXML::RoofTypeAsphaltShingles
    roof_material_type_choices << HPXML::RoofTypeConcrete
    roof_material_type_choices << HPXML::RoofTypeCool
    roof_material_type_choices << HPXML::RoofTypeClayTile
    roof_material_type_choices << HPXML::RoofTypeEPS
    roof_material_type_choices << HPXML::RoofTypeMetal
    roof_material_type_choices << HPXML::RoofTypePlasticRubber
    roof_material_type_choices << HPXML::RoofTypeShingles
    roof_material_type_choices << HPXML::RoofTypeWoodShingles

    arg = OpenStudio::Measure::OSArgument::makeChoiceArgument('roof_material_type', roof_material_type_choices, false)
    arg.setDisplayName('Roof: Material Type')
    arg.setDescription("The material type of the roof. If not provided, the OS-HPXML default (see <a href='#{docs_base_url}#hpxml-roofs'>HPXML Roofs</a>) is used.")
    args << arg

    color_choices = OpenStudio::StringVector.new
    color_choices << HPXML::ColorDark
    color_choices << HPXML::ColorLight
    color_choices << HPXML::ColorMedium
    color_choices << HPXML::ColorMediumDark
    color_choices << HPXML::ColorReflective

    arg = OpenStudio::Measure::OSArgument::makeChoiceArgument('roof_color', color_choices, false)
    arg.setDisplayName('Roof: Color')
    arg.setDescription("The color of the roof. If not provided, the OS-HPXML default (see <a href='#{docs_base_url}#hpxml-roofs'>HPXML Roofs</a>) is used.")
    args << arg

    arg = OpenStudio::Measure::OSArgument::makeDoubleArgument('roof_assembly_r', true)
    arg.setDisplayName('Roof: Assembly R-value')
    arg.setUnits('h-ft^2-R/Btu')
    arg.setDescription('Assembly R-value of the roof.')
    arg.setDefaultValue(2.3)
    args << arg

    radiant_barrier_attic_location_choices = OpenStudio::StringVector.new
    radiant_barrier_attic_location_choices << 'none'
    radiant_barrier_attic_location_choices << HPXML::RadiantBarrierLocationAtticRoofOnly
    radiant_barrier_attic_location_choices << HPXML::RadiantBarrierLocationAtticRoofAndGableWalls
    radiant_barrier_attic_location_choices << HPXML::RadiantBarrierLocationAtticFloor

    arg = OpenStudio::Measure::OSArgument::makeChoiceArgument('radiant_barrier_attic_location', radiant_barrier_attic_location_choices, false)
    arg.setDisplayName('Attic: Radiant Barrier Location')
    arg.setDescription('The location of the radiant barrier in the attic.')
    args << arg

    radiant_barrier_grade_choices = OpenStudio::StringVector.new
    radiant_barrier_grade_choices << '1'
    radiant_barrier_grade_choices << '2'
    radiant_barrier_grade_choices << '3'

    arg = OpenStudio::Measure::OSArgument::makeChoiceArgument('radiant_barrier_grade', radiant_barrier_grade_choices, false)
    arg.setDisplayName('Attic: Radiant Barrier Grade')
    arg.setDescription("The grade of the radiant barrier in the attic. If not provided, the OS-HPXML default (see <a href='#{docs_base_url}#hpxml-roofs'>HPXML Roofs</a>) is used.")
    args << arg

    wall_type_choices = OpenStudio::StringVector.new
    wall_type_choices << HPXML::WallTypeWoodStud
    wall_type_choices << HPXML::WallTypeCMU
    wall_type_choices << HPXML::WallTypeDoubleWoodStud
    wall_type_choices << HPXML::WallTypeICF
    wall_type_choices << HPXML::WallTypeLog
    wall_type_choices << HPXML::WallTypeSIP
    wall_type_choices << HPXML::WallTypeConcrete
    wall_type_choices << HPXML::WallTypeSteelStud
    wall_type_choices << HPXML::WallTypeStone
    wall_type_choices << HPXML::WallTypeStrawBale
    wall_type_choices << HPXML::WallTypeBrick

    arg = OpenStudio::Measure::OSArgument::makeChoiceArgument('wall_type', wall_type_choices, true)
    arg.setDisplayName('Wall: Type')
    arg.setDescription('The type of walls.')
    arg.setDefaultValue(HPXML::WallTypeWoodStud)
    args << arg

    wall_siding_type_choices = OpenStudio::StringVector.new
    wall_siding_type_choices << HPXML::SidingTypeAluminum
    wall_siding_type_choices << HPXML::SidingTypeAsbestos
    wall_siding_type_choices << HPXML::SidingTypeBrick
    wall_siding_type_choices << HPXML::SidingTypeCompositeShingle
    wall_siding_type_choices << HPXML::SidingTypeFiberCement
    wall_siding_type_choices << HPXML::SidingTypeMasonite
    wall_siding_type_choices << HPXML::SidingTypeNone
    wall_siding_type_choices << HPXML::SidingTypeStucco
    wall_siding_type_choices << HPXML::SidingTypeSyntheticStucco
    wall_siding_type_choices << HPXML::SidingTypeVinyl
    wall_siding_type_choices << HPXML::SidingTypeWood

    arg = OpenStudio::Measure::OSArgument::makeChoiceArgument('wall_siding_type', wall_siding_type_choices, false)
    arg.setDisplayName('Wall: Siding Type')
    arg.setDescription("The siding type of the walls. Also applies to rim joists. If not provided, the OS-HPXML default (see <a href='#{docs_base_url}#hpxml-walls'>HPXML Walls</a>) is used.")
    args << arg

    arg = OpenStudio::Measure::OSArgument::makeChoiceArgument('wall_color', color_choices, false)
    arg.setDisplayName('Wall: Color')
    arg.setDescription("The color of the walls. Also applies to rim joists. If not provided, the OS-HPXML default (see <a href='#{docs_base_url}#hpxml-walls'>HPXML Walls</a>) is used.")
    args << arg

    arg = OpenStudio::Measure::OSArgument::makeDoubleArgument('wall_assembly_r', true)
    arg.setDisplayName('Wall: Assembly R-value')
    arg.setUnits('h-ft^2-R/Btu')
    arg.setDescription('Assembly R-value of the walls.')
    arg.setDefaultValue(11.9)
    args << arg

    arg = OpenStudio::Measure::OSArgument::makeDoubleArgument('window_front_wwr', true)
    arg.setDisplayName('Windows: Front Window-to-Wall Ratio')
    arg.setUnits('Frac')
    arg.setDescription("The ratio of window area to wall area for the unit's front facade. Enter 0 if specifying Front Window Area instead.")
    arg.setDefaultValue(0.18)
    args << arg

    arg = OpenStudio::Measure::OSArgument::makeDoubleArgument('window_back_wwr', true)
    arg.setDisplayName('Windows: Back Window-to-Wall Ratio')
    arg.setUnits('Frac')
    arg.setDescription("The ratio of window area to wall area for the unit's back facade. Enter 0 if specifying Back Window Area instead.")
    arg.setDefaultValue(0.18)
    args << arg

    arg = OpenStudio::Measure::OSArgument::makeDoubleArgument('window_left_wwr', true)
    arg.setDisplayName('Windows: Left Window-to-Wall Ratio')
    arg.setUnits('Frac')
    arg.setDescription("The ratio of window area to wall area for the unit's left facade (when viewed from the front). Enter 0 if specifying Left Window Area instead.")
    arg.setDefaultValue(0.18)
    args << arg

    arg = OpenStudio::Measure::OSArgument::makeDoubleArgument('window_right_wwr', true)
    arg.setDisplayName('Windows: Right Window-to-Wall Ratio')
    arg.setUnits('Frac')
    arg.setDescription("The ratio of window area to wall area for the unit's right facade (when viewed from the front). Enter 0 if specifying Right Window Area instead.")
    arg.setDefaultValue(0.18)
    args << arg

    arg = OpenStudio::Measure::OSArgument::makeDoubleArgument('window_area_front', true)
    arg.setDisplayName('Windows: Front Window Area')
    arg.setUnits('ft^2')
    arg.setDescription("The amount of window area on the unit's front facade. Enter 0 if specifying Front Window-to-Wall Ratio instead.")
    arg.setDefaultValue(0)
    args << arg

    arg = OpenStudio::Measure::OSArgument::makeDoubleArgument('window_area_back', true)
    arg.setDisplayName('Windows: Back Window Area')
    arg.setUnits('ft^2')
    arg.setDescription("The amount of window area on the unit's back facade. Enter 0 if specifying Back Window-to-Wall Ratio instead.")
    arg.setDefaultValue(0)
    args << arg

    arg = OpenStudio::Measure::OSArgument::makeDoubleArgument('window_area_left', true)
    arg.setDisplayName('Windows: Left Window Area')
    arg.setUnits('ft^2')
    arg.setDescription("The amount of window area on the unit's left facade (when viewed from the front). Enter 0 if specifying Left Window-to-Wall Ratio instead.")
    arg.setDefaultValue(0)
    args << arg

    arg = OpenStudio::Measure::OSArgument::makeDoubleArgument('window_area_right', true)
    arg.setDisplayName('Windows: Right Window Area')
    arg.setUnits('ft^2')
    arg.setDescription("The amount of window area on the unit's right facade (when viewed from the front). Enter 0 if specifying Right Window-to-Wall Ratio instead.")
    arg.setDefaultValue(0)
    args << arg

    arg = OpenStudio::Measure::OSArgument::makeDoubleArgument('window_aspect_ratio', true)
    arg.setDisplayName('Windows: Aspect Ratio')
    arg.setUnits('Frac')
    arg.setDescription('Ratio of window height to width.')
    arg.setDefaultValue(1.333)
    args << arg

    arg = OpenStudio::Measure::OSArgument::makeDoubleArgument('window_fraction_operable', false)
    arg.setDisplayName('Windows: Fraction Operable')
    arg.setUnits('Frac')
    arg.setDescription("Fraction of windows that are operable. If not provided, the OS-HPXML default (see <a href='#{docs_base_url}#hpxml-windows'>HPXML Windows</a>) is used.")
    args << arg

    arg = OpenStudio::Measure::OSArgument::makeIntegerArgument('window_natvent_availability', false)
    arg.setDisplayName('Windows: Natural Ventilation Availability')
    arg.setUnits('Days/week')
    arg.setDescription("For operable windows, the number of days/week that windows can be opened by occupants for natural ventilation. If not provided, the OS-HPXML default (see <a href='#{docs_base_url}#hpxml-windows'>HPXML Windows</a>) is used.")
    args << arg

    arg = OpenStudio::Measure::OSArgument::makeDoubleArgument('window_ufactor', true)
    arg.setDisplayName('Windows: U-Factor')
    arg.setUnits('Btu/hr-ft^2-R')
    arg.setDescription('Full-assembly NFRC U-factor.')
    arg.setDefaultValue(0.37)
    args << arg

    arg = OpenStudio::Measure::OSArgument::makeDoubleArgument('window_shgc', true)
    arg.setDisplayName('Windows: SHGC')
    arg.setDescription('Full-assembly NFRC solar heat gain coefficient.')
    arg.setDefaultValue(0.3)
    args << arg

    arg = OpenStudio::Measure::OSArgument::makeDoubleArgument('window_interior_shading_winter', false)
    arg.setDisplayName('Windows: Winter Interior Shading')
    arg.setUnits('Frac')
    arg.setDescription("Interior shading coefficient for the winter season. 1.0 indicates no reduction in solar gain, 0.85 indicates 15% reduction, etc. If not provided, the OS-HPXML default (see <a href='#{docs_base_url}#hpxml-windows'>HPXML Windows</a>) is used.")
    args << arg

    arg = OpenStudio::Measure::OSArgument::makeDoubleArgument('window_interior_shading_summer', false)
    arg.setDisplayName('Windows: Summer Interior Shading')
    arg.setUnits('Frac')
    arg.setDescription("Interior shading coefficient for the summer season. 1.0 indicates no reduction in solar gain, 0.85 indicates 15% reduction, etc. If not provided, the OS-HPXML default (see <a href='#{docs_base_url}#hpxml-windows'>HPXML Windows</a>) is used.")
    args << arg

    arg = OpenStudio::Measure::OSArgument::makeDoubleArgument('window_exterior_shading_winter', false)
    arg.setDisplayName('Windows: Winter Exterior Shading')
    arg.setUnits('Frac')
    arg.setDescription("Exterior shading coefficient for the winter season. 1.0 indicates no reduction in solar gain, 0.85 indicates 15% reduction, etc. If not provided, the OS-HPXML default (see <a href='#{docs_base_url}#hpxml-windows'>HPXML Windows</a>) is used.")
    args << arg

    arg = OpenStudio::Measure::OSArgument::makeDoubleArgument('window_exterior_shading_summer', false)
    arg.setDisplayName('Windows: Summer Exterior Shading')
    arg.setUnits('Frac')
    arg.setDescription("Exterior shading coefficient for the summer season. 1.0 indicates no reduction in solar gain, 0.85 indicates 15% reduction, etc. If not provided, the OS-HPXML default (see <a href='#{docs_base_url}#hpxml-windows'>HPXML Windows</a>) is used.")
    args << arg

    arg = OpenStudio::Measure::OSArgument::makeStringArgument('window_shading_summer_season', false)
    arg.setDisplayName('Windows: Shading Summer Season')
    arg.setDescription("Enter a date like 'May 1 - Sep 30'. Defines the summer season for purposes of shading coefficients; the rest of the year is assumed to be winter. If not provided, the OS-HPXML default (see <a href='#{docs_base_url}#hpxml-windows'>HPXML Windows</a>) is used.")
    args << arg

    storm_window_type_choices = OpenStudio::StringVector.new
    storm_window_type_choices << HPXML::WindowGlassTypeClear
    storm_window_type_choices << HPXML::WindowGlassTypeLowE

    arg = OpenStudio::Measure::OSArgument::makeChoiceArgument('window_storm_type', storm_window_type_choices, false)
    arg.setDisplayName('Windows: Storm Type')
    arg.setDescription('The type of storm, if present. If not provided, assumes there is no storm.')
    args << arg

    arg = OpenStudio::Measure::OSArgument::makeDoubleArgument('overhangs_front_depth', true)
    arg.setDisplayName('Overhangs: Front Depth')
    arg.setUnits('ft')
    arg.setDescription('The depth of overhangs for windows for the front facade.')
    arg.setDefaultValue(0)
    args << arg

    arg = OpenStudio::Measure::OSArgument::makeDoubleArgument('overhangs_front_distance_to_top_of_window', true)
    arg.setDisplayName('Overhangs: Front Distance to Top of Window')
    arg.setUnits('ft')
    arg.setDescription('The overhangs distance to the top of window for the front facade.')
    arg.setDefaultValue(0)
    args << arg

    arg = OpenStudio::Measure::OSArgument::makeDoubleArgument('overhangs_front_distance_to_bottom_of_window', true)
    arg.setDisplayName('Overhangs: Front Distance to Bottom of Window')
    arg.setUnits('ft')
    arg.setDescription('The overhangs distance to the bottom of window for the front facade.')
    arg.setDefaultValue(4)
    args << arg

    arg = OpenStudio::Measure::OSArgument::makeDoubleArgument('overhangs_back_depth', true)
    arg.setDisplayName('Overhangs: Back Depth')
    arg.setUnits('ft')
    arg.setDescription('The depth of overhangs for windows for the back facade.')
    arg.setDefaultValue(0)
    args << arg

    arg = OpenStudio::Measure::OSArgument::makeDoubleArgument('overhangs_back_distance_to_top_of_window', true)
    arg.setDisplayName('Overhangs: Back Distance to Top of Window')
    arg.setUnits('ft')
    arg.setDescription('The overhangs distance to the top of window for the back facade.')
    arg.setDefaultValue(0)
    args << arg

    arg = OpenStudio::Measure::OSArgument::makeDoubleArgument('overhangs_back_distance_to_bottom_of_window', true)
    arg.setDisplayName('Overhangs: Back Distance to Bottom of Window')
    arg.setUnits('ft')
    arg.setDescription('The overhangs distance to the bottom of window for the back facade.')
    arg.setDefaultValue(4)
    args << arg

    arg = OpenStudio::Measure::OSArgument::makeDoubleArgument('overhangs_left_depth', true)
    arg.setDisplayName('Overhangs: Left Depth')
    arg.setUnits('ft')
    arg.setDescription('The depth of overhangs for windows for the left facade.')
    arg.setDefaultValue(0)
    args << arg

    arg = OpenStudio::Measure::OSArgument::makeDoubleArgument('overhangs_left_distance_to_top_of_window', true)
    arg.setDisplayName('Overhangs: Left Distance to Top of Window')
    arg.setUnits('ft')
    arg.setDescription('The overhangs distance to the top of window for the left facade.')
    arg.setDefaultValue(0)
    args << arg

    arg = OpenStudio::Measure::OSArgument::makeDoubleArgument('overhangs_left_distance_to_bottom_of_window', true)
    arg.setDisplayName('Overhangs: Left Distance to Bottom of Window')
    arg.setUnits('ft')
    arg.setDescription('The overhangs distance to the bottom of window for the left facade.')
    arg.setDefaultValue(4)
    args << arg

    arg = OpenStudio::Measure::OSArgument::makeDoubleArgument('overhangs_right_depth', true)
    arg.setDisplayName('Overhangs: Right Depth')
    arg.setUnits('ft')
    arg.setDescription('The depth of overhangs for windows for the right facade.')
    arg.setDefaultValue(0)
    args << arg

    arg = OpenStudio::Measure::OSArgument::makeDoubleArgument('overhangs_right_distance_to_top_of_window', true)
    arg.setDisplayName('Overhangs: Right Distance to Top of Window')
    arg.setUnits('ft')
    arg.setDescription('The overhangs distance to the top of window for the right facade.')
    arg.setDefaultValue(0)
    args << arg

    arg = OpenStudio::Measure::OSArgument::makeDoubleArgument('overhangs_right_distance_to_bottom_of_window', true)
    arg.setDisplayName('Overhangs: Right Distance to Bottom of Window')
    arg.setUnits('ft')
    arg.setDescription('The overhangs distance to the bottom of window for the right facade.')
    arg.setDefaultValue(4)
    args << arg

    arg = OpenStudio::Measure::OSArgument::makeDoubleArgument('skylight_area_front', true)
    arg.setDisplayName('Skylights: Front Roof Area')
    arg.setUnits('ft^2')
    arg.setDescription("The amount of skylight area on the unit's front conditioned roof facade.")
    arg.setDefaultValue(0)
    args << arg

    arg = OpenStudio::Measure::OSArgument::makeDoubleArgument('skylight_area_back', true)
    arg.setDisplayName('Skylights: Back Roof Area')
    arg.setUnits('ft^2')
    arg.setDescription("The amount of skylight area on the unit's back conditioned roof facade.")
    arg.setDefaultValue(0)
    args << arg

    arg = OpenStudio::Measure::OSArgument::makeDoubleArgument('skylight_area_left', true)
    arg.setDisplayName('Skylights: Left Roof Area')
    arg.setUnits('ft^2')
    arg.setDescription("The amount of skylight area on the unit's left conditioned roof facade (when viewed from the front).")
    arg.setDefaultValue(0)
    args << arg

    arg = OpenStudio::Measure::OSArgument::makeDoubleArgument('skylight_area_right', true)
    arg.setDisplayName('Skylights: Right Roof Area')
    arg.setUnits('ft^2')
    arg.setDescription("The amount of skylight area on the unit's right conditioned roof facade (when viewed from the front).")
    arg.setDefaultValue(0)
    args << arg

    arg = OpenStudio::Measure::OSArgument::makeDoubleArgument('skylight_ufactor', true)
    arg.setDisplayName('Skylights: U-Factor')
    arg.setUnits('Btu/hr-ft^2-R')
    arg.setDescription('Full-assembly NFRC U-factor.')
    arg.setDefaultValue(0.33)
    args << arg

    skylight_shgc = OpenStudio::Measure::OSArgument::makeDoubleArgument('skylight_shgc', true)
    skylight_shgc.setDisplayName('Skylights: SHGC')
    skylight_shgc.setDescription('Full-assembly NFRC solar heat gain coefficient.')
    skylight_shgc.setDefaultValue(0.45)
    args << skylight_shgc

    arg = OpenStudio::Measure::OSArgument::makeChoiceArgument('skylight_storm_type', storm_window_type_choices, false)
    arg.setDisplayName('Skylights: Storm Type')
    arg.setDescription('The type of storm, if present. If not provided, assumes there is no storm.')
    args << arg

    arg = OpenStudio::Measure::OSArgument::makeDoubleArgument('door_area', true)
    arg.setDisplayName('Doors: Area')
    arg.setUnits('ft^2')
    arg.setDescription('The area of the opaque door(s).')
    arg.setDefaultValue(20.0)
    args << arg

    arg = OpenStudio::Measure::OSArgument::makeDoubleArgument('door_rvalue', true)
    arg.setDisplayName('Doors: R-value')
    arg.setUnits('h-ft^2-R/Btu')
    arg.setDescription('R-value of the opaque door(s).')
    arg.setDefaultValue(4.4)
    args << arg

    air_leakage_leakiness_description_choices = OpenStudio::StringVector.new
    air_leakage_leakiness_description_choices << HPXML::LeakinessVeryTight
    air_leakage_leakiness_description_choices << HPXML::LeakinessTight
    air_leakage_leakiness_description_choices << HPXML::LeakinessAverage
    air_leakage_leakiness_description_choices << HPXML::LeakinessLeaky
    air_leakage_leakiness_description_choices << HPXML::LeakinessVeryLeaky

    arg = OpenStudio::Measure::OSArgument::makeChoiceArgument('air_leakage_leakiness_description', air_leakage_leakiness_description_choices, false)
    arg.setDisplayName('Air Leakage: Leakiness Description')
    arg.setDescription('Qualitative description of infiltration. If provided, the Year Built of the home is required. Either provide this input or provide a numeric air leakage value below.')
    arg.setDefaultValue(HPXML::LeakinessAverage)
    args << arg

    air_leakage_units_choices = OpenStudio::StringVector.new
    air_leakage_units_choices << HPXML::UnitsACH
    air_leakage_units_choices << HPXML::UnitsCFM
    air_leakage_units_choices << HPXML::UnitsACHNatural
    air_leakage_units_choices << HPXML::UnitsCFMNatural
    air_leakage_units_choices << HPXML::UnitsELA

    arg = OpenStudio::Measure::OSArgument::makeChoiceArgument('air_leakage_units', air_leakage_units_choices, false)
    arg.setDisplayName('Air Leakage: Units')
    arg.setDescription('The unit of measure for the air leakage if providing a numeric air leakage value.')
    args << arg

    arg = OpenStudio::Measure::OSArgument::makeDoubleArgument('air_leakage_house_pressure', false)
    arg.setDisplayName('Air Leakage: House Pressure')
    arg.setUnits('Pa')
    arg.setDescription("The house pressure relative to outside if providing a numeric air leakage value. Required when units are #{HPXML::UnitsACH} or #{HPXML::UnitsCFM}.")
    args << arg

    arg = OpenStudio::Measure::OSArgument::makeDoubleArgument('air_leakage_value', false)
    arg.setDisplayName('Air Leakage: Value')
    arg.setDescription("Numeric air leakage value. For '#{HPXML::UnitsELA}', provide value in sq. in. If provided, overrides Leakiness Description input.")
    args << arg

    air_leakage_type_choices = OpenStudio::StringVector.new
    air_leakage_type_choices << HPXML::InfiltrationTypeUnitTotal
    air_leakage_type_choices << HPXML::InfiltrationTypeUnitExterior

    arg = OpenStudio::Measure::OSArgument::makeChoiceArgument('air_leakage_type', air_leakage_type_choices, false)
    arg.setDisplayName('Air Leakage: Type')
    arg.setDescription("Type of air leakage if providing a numeric air leakage value. If '#{HPXML::InfiltrationTypeUnitTotal}', represents the total infiltration to the unit as measured by a compartmentalization test, in which case the air leakage value will be adjusted by the ratio of exterior envelope surface area to total envelope surface area. Otherwise, if '#{HPXML::InfiltrationTypeUnitExterior}', represents the infiltration to the unit from outside only as measured by a guarded test. Required when unit type is #{HPXML::ResidentialTypeSFA} or #{HPXML::ResidentialTypeApartment}.")
    args << arg

    arg = OpenStudio::Measure::OSArgument::makeBoolArgument('air_leakage_has_flue_or_chimney_in_conditioned_space', false)
    arg.setDisplayName('Air Leakage: Has Flue or Chimney in Conditioned Space')
    arg.setDescription("Presence of flue or chimney with combustion air from conditioned space; used for infiltration model. If not provided, the OS-HPXML default (see <a href='#{docs_base_url}#flue-or-chimney'>Flue or Chimney</a>) is used.")
    args << arg

    heating_system_type_choices = OpenStudio::StringVector.new
    heating_system_type_choices << 'none'
    heating_system_type_choices << HPXML::HVACTypeFurnace
    heating_system_type_choices << HPXML::HVACTypeWallFurnace
    heating_system_type_choices << HPXML::HVACTypeFloorFurnace
    heating_system_type_choices << HPXML::HVACTypeBoiler
    heating_system_type_choices << HPXML::HVACTypeElectricResistance
    heating_system_type_choices << HPXML::HVACTypeStove
    heating_system_type_choices << HPXML::HVACTypeSpaceHeater
    heating_system_type_choices << HPXML::HVACTypeFireplace
    heating_system_type_choices << "Shared #{HPXML::HVACTypeBoiler} w/ Baseboard"
    heating_system_type_choices << "Shared #{HPXML::HVACTypeBoiler} w/ Ductless Fan Coil"

    heating_system_fuel_choices = OpenStudio::StringVector.new
    heating_system_fuel_choices << HPXML::FuelTypeElectricity
    heating_system_fuel_choices << HPXML::FuelTypeNaturalGas
    heating_system_fuel_choices << HPXML::FuelTypeOil
    heating_system_fuel_choices << HPXML::FuelTypePropane
    heating_system_fuel_choices << HPXML::FuelTypeWoodCord
    heating_system_fuel_choices << HPXML::FuelTypeWoodPellets
    heating_system_fuel_choices << HPXML::FuelTypeCoal

    cooling_system_type_choices = OpenStudio::StringVector.new
    cooling_system_type_choices << 'none'
    cooling_system_type_choices << HPXML::HVACTypeCentralAirConditioner
    cooling_system_type_choices << HPXML::HVACTypeRoomAirConditioner
    cooling_system_type_choices << HPXML::HVACTypeEvaporativeCooler
    cooling_system_type_choices << HPXML::HVACTypeMiniSplitAirConditioner
    cooling_system_type_choices << HPXML::HVACTypePTAC

    cooling_efficiency_type_choices = OpenStudio::StringVector.new
    cooling_efficiency_type_choices << HPXML::UnitsSEER
    cooling_efficiency_type_choices << HPXML::UnitsSEER2
    cooling_efficiency_type_choices << HPXML::UnitsEER
    cooling_efficiency_type_choices << HPXML::UnitsCEER

    compressor_type_choices = OpenStudio::StringVector.new
    compressor_type_choices << HPXML::HVACCompressorTypeSingleStage
    compressor_type_choices << HPXML::HVACCompressorTypeTwoStage
    compressor_type_choices << HPXML::HVACCompressorTypeVariableSpeed

    arg = OpenStudio::Measure::OSArgument::makeChoiceArgument('heating_system_type', heating_system_type_choices, true)
    arg.setDisplayName('Heating System: Type')
    arg.setDescription("The type of heating system. Use 'none' if there is no heating system or if there is a heat pump serving a heating load.")
    arg.setDefaultValue(HPXML::HVACTypeFurnace)
    args << arg

    arg = OpenStudio::Measure::OSArgument::makeChoiceArgument('heating_system_fuel', heating_system_fuel_choices, true)
    arg.setDisplayName('Heating System: Fuel Type')
    arg.setDescription("The fuel type of the heating system. Ignored for #{HPXML::HVACTypeElectricResistance}.")
    arg.setDefaultValue(HPXML::FuelTypeNaturalGas)
    args << arg

    arg = OpenStudio::Measure::OSArgument::makeDoubleArgument('heating_system_heating_efficiency', true)
    arg.setDisplayName('Heating System: Rated AFUE or Percent')
    arg.setUnits('Frac')
    arg.setDescription('The rated heating efficiency value of the heating system.')
    arg.setDefaultValue(0.78)
    args << arg

    arg = OpenStudio::Measure::OSArgument::makeDoubleArgument('heating_system_heating_capacity', false)
    arg.setDisplayName('Heating System: Heating Capacity')
    arg.setDescription("The output heating capacity of the heating system. If not provided, the OS-HPXML autosized default (see <a href='#{docs_base_url}#hpxml-heating-systems'>HPXML Heating Systems</a>) is used.")
    arg.setUnits('Btu/hr')
    args << arg

    arg = OpenStudio::Measure::OSArgument::makeDoubleArgument('heating_system_heating_autosizing_factor', false)
    arg.setDisplayName('Heating System: Heating Autosizing Factor')
    arg.setDescription('The capacity scaling factor applied to the auto-sizing methodology. If not provided, 1.0 is used.')
    args << arg

    arg = OpenStudio::Measure::OSArgument::makeDoubleArgument('heating_system_heating_autosizing_limit', false)
    arg.setDisplayName('Heating System: Heating Autosizing Limit')
    arg.setDescription('The maximum capacity limit applied to the auto-sizing methodology. If not provided, no limit is used.')
    arg.setUnits('Btu/hr')
    args << arg

    arg = OpenStudio::Measure::OSArgument::makeDoubleArgument('heating_system_fraction_heat_load_served', true)
    arg.setDisplayName('Heating System: Fraction Heat Load Served')
    arg.setDescription('The heating load served by the heating system.')
    arg.setUnits('Frac')
    arg.setDefaultValue(1)
    args << arg

    arg = OpenStudio::Measure::OSArgument::makeDoubleArgument('heating_system_pilot_light', false)
    arg.setDisplayName('Heating System: Pilot Light')
    arg.setDescription("The fuel usage of the pilot light. Applies only to #{HPXML::HVACTypeFurnace}, #{HPXML::HVACTypeWallFurnace}, #{HPXML::HVACTypeFloorFurnace}, #{HPXML::HVACTypeStove}, #{HPXML::HVACTypeBoiler}, and #{HPXML::HVACTypeFireplace} with non-electric fuel type. If not provided, assumes no pilot light.")
    arg.setUnits('Btuh')
    args << arg

    arg = OpenStudio::Measure::OSArgument::makeDoubleArgument('heating_system_airflow_defect_ratio', false)
    arg.setDisplayName('Heating System: Airflow Defect Ratio')
    arg.setDescription("The airflow defect ratio, defined as (InstalledAirflow - DesignAirflow) / DesignAirflow, of the heating system per ANSI/RESNET/ACCA Standard 310. A value of zero means no airflow defect. Applies only to #{HPXML::HVACTypeFurnace}. If not provided, assumes no defect.")
    arg.setUnits('Frac')
    args << arg

    arg = OpenStudio::Measure::OSArgument::makeChoiceArgument('cooling_system_type', cooling_system_type_choices, true)
    arg.setDisplayName('Cooling System: Type')
    arg.setDescription("The type of cooling system. Use 'none' if there is no cooling system or if there is a heat pump serving a cooling load.")
    arg.setDefaultValue(HPXML::HVACTypeCentralAirConditioner)
    args << arg

    arg = OpenStudio::Measure::OSArgument::makeChoiceArgument('cooling_system_cooling_efficiency_type', cooling_efficiency_type_choices, true)
    arg.setDisplayName('Cooling System: Efficiency Type')
    arg.setDescription("The efficiency type of the cooling system. System types #{HPXML::HVACTypeCentralAirConditioner} and #{HPXML::HVACTypeMiniSplitAirConditioner} use #{HPXML::UnitsSEER} or #{HPXML::UnitsSEER2}. System types #{HPXML::HVACTypeRoomAirConditioner} and #{HPXML::HVACTypePTAC} use #{HPXML::UnitsEER} or #{HPXML::UnitsCEER}. Ignored for system type #{HPXML::HVACTypeEvaporativeCooler}.")
    arg.setDefaultValue(HPXML::UnitsSEER)
    args << arg

    arg = OpenStudio::Measure::OSArgument::makeDoubleArgument('cooling_system_cooling_efficiency', true)
    arg.setDisplayName('Cooling System: Efficiency')
    arg.setDescription("The rated efficiency value of the cooling system. Ignored for #{HPXML::HVACTypeEvaporativeCooler}.")
    arg.setDefaultValue(13.0)
    args << arg

    arg = OpenStudio::Measure::OSArgument::makeChoiceArgument('cooling_system_cooling_compressor_type', compressor_type_choices, false)
    arg.setDisplayName('Cooling System: Cooling Compressor Type')
    arg.setDescription("The compressor type of the cooling system. Only applies to #{HPXML::HVACTypeCentralAirConditioner} and #{HPXML::HVACTypeMiniSplitAirConditioner}. If not provided, the OS-HPXML default (see <a href='#{docs_base_url}#central-air-conditioner'>Central Air Conditioner</a>, <a href='#{docs_base_url}#mini-split-air-conditioner'>Mini-Split Air Conditioner</a>) is used.")
    args << arg

    arg = OpenStudio::Measure::OSArgument::makeDoubleArgument('cooling_system_cooling_sensible_heat_fraction', false)
    arg.setDisplayName('Cooling System: Cooling Sensible Heat Fraction')
    arg.setDescription("The sensible heat fraction of the cooling system. Ignored for #{HPXML::HVACTypeEvaporativeCooler}. If not provided, the OS-HPXML default (see <a href='#{docs_base_url}#central-air-conditioner'>Central Air Conditioner</a>, <a href='#{docs_base_url}#room-air-conditioner'>Room Air Conditioner</a>, <a href='#{docs_base_url}#packaged-terminal-air-conditioner'>Packaged Terminal Air Conditioner</a>, <a href='#{docs_base_url}#mini-split-air-conditioner'>Mini-Split Air Conditioner</a>) is used.")
    arg.setUnits('Frac')
    args << arg

    arg = OpenStudio::Measure::OSArgument::makeDoubleArgument('cooling_system_cooling_capacity', false)
    arg.setDisplayName('Cooling System: Cooling Capacity')
    arg.setDescription("The output cooling capacity of the cooling system. If not provided, the OS-HPXML autosized default (see <a href='#{docs_base_url}#central-air-conditioner'>Central Air Conditioner</a>, <a href='#{docs_base_url}#room-air-conditioner'>Room Air Conditioner</a>, <a href='#{docs_base_url}#packaged-terminal-air-conditioner'>Packaged Terminal Air Conditioner</a>, <a href='#{docs_base_url}#evaporative-cooler'>Evaporative Cooler</a>, <a href='#{docs_base_url}#mini-split-air-conditioner'>Mini-Split Air Conditioner</a>) is used.")
    arg.setUnits('Btu/hr')
    args << arg

    arg = OpenStudio::Measure::OSArgument::makeDoubleArgument('cooling_system_cooling_autosizing_factor', false)
    arg.setDisplayName('Cooling System: Cooling Autosizing Factor')
    arg.setDescription('The capacity scaling factor applied to the auto-sizing methodology. If not provided, 1.0 is used.')
    args << arg

    arg = OpenStudio::Measure::OSArgument::makeDoubleArgument('cooling_system_cooling_autosizing_limit', false)
    arg.setDisplayName('Cooling System: Cooling Autosizing Limit')
    arg.setDescription('The maximum capacity limit applied to the auto-sizing methodology. If not provided, no limit is used.')
    arg.setUnits('Btu/hr')
    args << arg

    arg = OpenStudio::Measure::OSArgument::makeDoubleArgument('cooling_system_fraction_cool_load_served', true)
    arg.setDisplayName('Cooling System: Fraction Cool Load Served')
    arg.setDescription('The cooling load served by the cooling system.')
    arg.setUnits('Frac')
    arg.setDefaultValue(1)
    args << arg

    arg = OpenStudio::Measure::OSArgument::makeBoolArgument('cooling_system_is_ducted', false)
    arg.setDisplayName('Cooling System: Is Ducted')
    arg.setDescription("Whether the cooling system is ducted or not. Only used for #{HPXML::HVACTypeMiniSplitAirConditioner} and #{HPXML::HVACTypeEvaporativeCooler}. It's assumed that #{HPXML::HVACTypeCentralAirConditioner} is ducted, and #{HPXML::HVACTypeRoomAirConditioner} and #{HPXML::HVACTypePTAC} are not ducted.")
    arg.setDefaultValue(false)
    args << arg

    arg = OpenStudio::Measure::OSArgument::makeDoubleArgument('cooling_system_airflow_defect_ratio', false)
    arg.setDisplayName('Cooling System: Airflow Defect Ratio')
    arg.setDescription("The airflow defect ratio, defined as (InstalledAirflow - DesignAirflow) / DesignAirflow, of the cooling system per ANSI/RESNET/ACCA Standard 310. A value of zero means no airflow defect. Applies only to #{HPXML::HVACTypeCentralAirConditioner} and ducted #{HPXML::HVACTypeMiniSplitAirConditioner}. If not provided, assumes no defect.")
    arg.setUnits('Frac')
    args << arg

    arg = OpenStudio::Measure::OSArgument::makeDoubleArgument('cooling_system_charge_defect_ratio', false)
    arg.setDisplayName('Cooling System: Charge Defect Ratio')
    arg.setDescription("The refrigerant charge defect ratio, defined as (InstalledCharge - DesignCharge) / DesignCharge, of the cooling system per ANSI/RESNET/ACCA Standard 310. A value of zero means no refrigerant charge defect. Applies only to #{HPXML::HVACTypeCentralAirConditioner} and #{HPXML::HVACTypeMiniSplitAirConditioner}. If not provided, assumes no defect.")
    arg.setUnits('Frac')
    args << arg

    arg = OpenStudio::Measure::OSArgument::makeDoubleArgument('cooling_system_crankcase_heater_watts', false)
    arg.setDisplayName('Cooling System: Crankcase Heater Power Watts')
    arg.setDescription("Cooling system crankcase heater power consumption in Watts. Applies only to #{HPXML::HVACTypeCentralAirConditioner}, #{HPXML::HVACTypeRoomAirConditioner}, #{HPXML::HVACTypePTAC} and #{HPXML::HVACTypeMiniSplitAirConditioner}. If not provided, the OS-HPXML default (see <a href='#{docs_base_url}#central-air-conditioner'>Central Air Conditioner</a>, <a href='#{docs_base_url}#room-air-conditioner'>Room Air Conditioner</a>, <a href='#{docs_base_url}#packaged-terminal-air-conditioner'>Packaged Terminal Air Conditioner</a>, <a href='#{docs_base_url}#mini-split-air-conditioner'>Mini-Split Air Conditioner</a>) is used.")
    arg.setUnits('W')
    args << arg

    arg = OpenStudio::Measure::OSArgument::makeChoiceArgument('cooling_system_integrated_heating_system_fuel', heating_system_fuel_choices, false)
    arg.setDisplayName('Cooling System: Integrated Heating System Fuel Type')
    arg.setDescription("The fuel type of the heating system integrated into cooling system. Only used for #{HPXML::HVACTypePTAC} and #{HPXML::HVACTypeRoomAirConditioner}.")
    args << arg

    arg = OpenStudio::Measure::OSArgument::makeDoubleArgument('cooling_system_integrated_heating_system_efficiency_percent', false)
    arg.setDisplayName('Cooling System: Integrated Heating System Efficiency')
    arg.setUnits('Frac')
    arg.setDescription("The rated heating efficiency value of the heating system integrated into cooling system. Only used for #{HPXML::HVACTypePTAC} and #{HPXML::HVACTypeRoomAirConditioner}.")
    args << arg

    arg = OpenStudio::Measure::OSArgument::makeDoubleArgument('cooling_system_integrated_heating_system_capacity', false)
    arg.setDisplayName('Cooling System: Integrated Heating System Heating Capacity')
    arg.setDescription("The output heating capacity of the heating system integrated into cooling system. If not provided, the OS-HPXML autosized default (see <a href='#{docs_base_url}#room-air-conditioner'>Room Air Conditioner</a>, <a href='#{docs_base_url}#packaged-terminal-air-conditioner'>Packaged Terminal Air Conditioner</a>) is used. Only used for #{HPXML::HVACTypeRoomAirConditioner} and #{HPXML::HVACTypePTAC}.")
    arg.setUnits('Btu/hr')
    args << arg

    arg = OpenStudio::Measure::OSArgument::makeDoubleArgument('cooling_system_integrated_heating_system_fraction_heat_load_served', false)
    arg.setDisplayName('Cooling System: Integrated Heating System Fraction Heat Load Served')
    arg.setDescription("The heating load served by the heating system integrated into cooling system. Only used for #{HPXML::HVACTypePTAC} and #{HPXML::HVACTypeRoomAirConditioner}.")
    arg.setUnits('Frac')
    args << arg

    heat_pump_type_choices = OpenStudio::StringVector.new
    heat_pump_type_choices << 'none'
    heat_pump_type_choices << HPXML::HVACTypeHeatPumpAirToAir
    heat_pump_type_choices << HPXML::HVACTypeHeatPumpMiniSplit
    heat_pump_type_choices << HPXML::HVACTypeHeatPumpGroundToAir
    heat_pump_type_choices << HPXML::HVACTypeHeatPumpPTHP
    heat_pump_type_choices << HPXML::HVACTypeHeatPumpRoom

    heat_pump_heating_efficiency_type_choices = OpenStudio::StringVector.new
    heat_pump_heating_efficiency_type_choices << HPXML::UnitsHSPF
    heat_pump_heating_efficiency_type_choices << HPXML::UnitsHSPF2
    heat_pump_heating_efficiency_type_choices << HPXML::UnitsCOP

    heat_pump_backup_type_choices = OpenStudio::StringVector.new
    heat_pump_backup_type_choices << 'none'
    heat_pump_backup_type_choices << HPXML::HeatPumpBackupTypeIntegrated
    heat_pump_backup_type_choices << HPXML::HeatPumpBackupTypeSeparate

    heat_pump_backup_fuel_choices = OpenStudio::StringVector.new
    heat_pump_backup_fuel_choices << HPXML::FuelTypeElectricity
    heat_pump_backup_fuel_choices << HPXML::FuelTypeNaturalGas
    heat_pump_backup_fuel_choices << HPXML::FuelTypeOil
    heat_pump_backup_fuel_choices << HPXML::FuelTypePropane

    heat_pump_sizing_choices = OpenStudio::StringVector.new
    heat_pump_sizing_choices << HPXML::HeatPumpSizingACCA
    heat_pump_sizing_choices << HPXML::HeatPumpSizingHERS
    heat_pump_sizing_choices << HPXML::HeatPumpSizingMaxLoad

    heat_pump_backup_sizing_choices = OpenStudio::StringVector.new
    heat_pump_backup_sizing_choices << HPXML::HeatPumpBackupSizingEmergency
    heat_pump_backup_sizing_choices << HPXML::HeatPumpBackupSizingSupplemental

    arg = OpenStudio::Measure::OSArgument::makeChoiceArgument('heat_pump_type', heat_pump_type_choices, true)
    arg.setDisplayName('Heat Pump: Type')
    arg.setDescription("The type of heat pump. Use 'none' if there is no heat pump.")
    arg.setDefaultValue('none')
    args << arg

    arg = OpenStudio::Measure::OSArgument::makeChoiceArgument('heat_pump_heating_efficiency_type', heat_pump_heating_efficiency_type_choices, true)
    arg.setDisplayName('Heat Pump: Heating Efficiency Type')
    arg.setDescription("The heating efficiency type of heat pump. System types #{HPXML::HVACTypeHeatPumpAirToAir} and #{HPXML::HVACTypeHeatPumpMiniSplit} use #{HPXML::UnitsHSPF} or #{HPXML::UnitsHSPF2}. System types #{HPXML::HVACTypeHeatPumpGroundToAir}, #{HPXML::HVACTypeHeatPumpPTHP} and #{HPXML::HVACTypeHeatPumpRoom} use #{HPXML::UnitsCOP}.")
    arg.setDefaultValue(HPXML::UnitsHSPF)
    args << arg

    arg = OpenStudio::Measure::OSArgument::makeDoubleArgument('heat_pump_heating_efficiency', true)
    arg.setDisplayName('Heat Pump: Heating Efficiency')
    arg.setDescription('The rated heating efficiency value of the heat pump.')
    arg.setDefaultValue(7.7)
    args << arg

    arg = OpenStudio::Measure::OSArgument::makeChoiceArgument('heat_pump_cooling_efficiency_type', cooling_efficiency_type_choices, true)
    arg.setDisplayName('Heat Pump: Cooling Efficiency Type')
    arg.setDescription("The cooling efficiency type of heat pump. System types #{HPXML::HVACTypeHeatPumpAirToAir} and #{HPXML::HVACTypeHeatPumpMiniSplit} use #{HPXML::UnitsSEER} or #{HPXML::UnitsSEER2}. System types #{HPXML::HVACTypeHeatPumpGroundToAir}, #{HPXML::HVACTypeHeatPumpPTHP} and #{HPXML::HVACTypeHeatPumpRoom} use #{HPXML::UnitsEER}.")
    arg.setDefaultValue(HPXML::UnitsSEER)
    args << arg

    arg = OpenStudio::Measure::OSArgument::makeDoubleArgument('heat_pump_cooling_efficiency', true)
    arg.setDisplayName('Heat Pump: Cooling Efficiency')
    arg.setDescription('The rated cooling efficiency value of the heat pump.')
    arg.setDefaultValue(13.0)
    args << arg

    arg = OpenStudio::Measure::OSArgument::makeChoiceArgument('heat_pump_cooling_compressor_type', compressor_type_choices, false)
    arg.setDisplayName('Heat Pump: Cooling Compressor Type')
    arg.setDescription("The compressor type of the heat pump. Only applies to #{HPXML::HVACTypeHeatPumpAirToAir} and #{HPXML::HVACTypeHeatPumpMiniSplit}. If not provided, the OS-HPXML default (see <a href='#{docs_base_url}#air-to-air-heat-pump'>Air-to-Air Heat Pump</a>, <a href='#{docs_base_url}#mini-split-heat-pump'>Mini-Split Heat Pump</a>) is used.")
    args << arg

    arg = OpenStudio::Measure::OSArgument::makeDoubleArgument('heat_pump_cooling_sensible_heat_fraction', false)
    arg.setDisplayName('Heat Pump: Cooling Sensible Heat Fraction')
    arg.setDescription("The sensible heat fraction of the heat pump. If not provided, the OS-HPXML default (see <a href='#{docs_base_url}#air-to-air-heat-pump'>Air-to-Air Heat Pump</a>, <a href='#{docs_base_url}#mini-split-heat-pump'>Mini-Split Heat Pump</a>, <a href='#{docs_base_url}#packaged-terminal-heat-pump'>Packaged Terminal Heat Pump</a>, <a href='#{docs_base_url}#room-air-conditioner-w-reverse-cycle'>Room Air Conditioner w/ Reverse Cycle</a>, <a href='#{docs_base_url}#ground-to-air-heat-pump'>Ground-to-Air Heat Pump</a>) is used.")
    arg.setUnits('Frac')
    args << arg

    arg = OpenStudio::Measure::OSArgument::makeDoubleArgument('heat_pump_heating_capacity', false)
    arg.setDisplayName('Heat Pump: Heating Capacity')
    arg.setDescription("The output heating capacity of the heat pump. If not provided, the OS-HPXML autosized default (see <a href='#{docs_base_url}#air-to-air-heat-pump'>Air-to-Air Heat Pump</a>, <a href='#{docs_base_url}#mini-split-heat-pump'>Mini-Split Heat Pump</a>, <a href='#{docs_base_url}#packaged-terminal-heat-pump'>Packaged Terminal Heat Pump</a>, <a href='#{docs_base_url}#room-air-conditioner-w-reverse-cycle'>Room Air Conditioner w/ Reverse Cycle</a>, <a href='#{docs_base_url}#ground-to-air-heat-pump'>Ground-to-Air Heat Pump</a>) is used.")
    arg.setUnits('Btu/hr')
    args << arg

    arg = OpenStudio::Measure::OSArgument::makeDoubleArgument('heat_pump_heating_autosizing_factor', false)
    arg.setDisplayName('Heat Pump: Heating Autosizing Factor')
    arg.setDescription('The capacity scaling factor applied to the auto-sizing methodology. If not provided, 1.0 is used.')
    args << arg

    arg = OpenStudio::Measure::OSArgument::makeDoubleArgument('heat_pump_heating_autosizing_limit', false)
    arg.setDisplayName('Heat Pump: Heating Autosizing Limit')
    arg.setDescription('The maximum capacity limit applied to the auto-sizing methodology. If not provided, no limit is used.')
    arg.setUnits('Btu/hr')
    args << arg

    arg = OpenStudio::Measure::OSArgument::makeDoubleArgument('heat_pump_heating_capacity_retention_fraction', false)
    arg.setDisplayName('Heat Pump: Heating Capacity Retention Fraction')
    arg.setDescription("The output heating capacity of the heat pump at a user-specified temperature (e.g., 17F or 5F) divided by the above nominal heating capacity. Applies to all heat pump types except #{HPXML::HVACTypeHeatPumpGroundToAir}. If not provided, the OS-HPXML default (see <a href='#{docs_base_url}#air-to-air-heat-pump'>Air-to-Air Heat Pump</a>, <a href='#{docs_base_url}#mini-split-heat-pump'>Mini-Split Heat Pump</a>, <a href='#{docs_base_url}#packaged-terminal-heat-pump'>Packaged Terminal Heat Pump</a>, <a href='#{docs_base_url}#room-air-conditioner-w-reverse-cycle'>Room Air Conditioner w/ Reverse Cycle</a>) is used.")
    arg.setUnits('Frac')
    args << arg

    arg = OpenStudio::Measure::OSArgument::makeDoubleArgument('heat_pump_heating_capacity_retention_temp', false)
    arg.setDisplayName('Heat Pump: Heating Capacity Retention Temperature')
    arg.setDescription("The user-specified temperature (e.g., 17F or 5F) for the above heating capacity retention fraction. Applies to all heat pump types except #{HPXML::HVACTypeHeatPumpGroundToAir}. Required if the Heating Capacity Retention Fraction is provided.")
    arg.setUnits('F')
    args << arg

    arg = OpenStudio::Measure::OSArgument::makeDoubleArgument('heat_pump_cooling_capacity', false)
    arg.setDisplayName('Heat Pump: Cooling Capacity')
    arg.setDescription("The output cooling capacity of the heat pump. If not provided, the OS-HPXML autosized default (see <a href='#{docs_base_url}#air-to-air-heat-pump'>Air-to-Air Heat Pump</a>, <a href='#{docs_base_url}#mini-split-heat-pump'>Mini-Split Heat Pump</a>, <a href='#{docs_base_url}#packaged-terminal-heat-pump'>Packaged Terminal Heat Pump</a>, <a href='#{docs_base_url}#room-air-conditioner-w-reverse-cycle'>Room Air Conditioner w/ Reverse Cycle</a>, <a href='#{docs_base_url}#ground-to-air-heat-pump'>Ground-to-Air Heat Pump</a>) is used.")
    arg.setUnits('Btu/hr')
    args << arg

    arg = OpenStudio::Measure::OSArgument::makeDoubleArgument('heat_pump_cooling_autosizing_factor', false)
    arg.setDisplayName('Heat Pump: Cooling Autosizing Factor')
    arg.setDescription('The capacity scaling factor applied to the auto-sizing methodology. If not provided, 1.0 is used.')
    args << arg

    arg = OpenStudio::Measure::OSArgument::makeDoubleArgument('heat_pump_cooling_autosizing_limit', false)
    arg.setDisplayName('Heat Pump: Cooling Autosizing Limit')
    arg.setDescription('The maximum capacity limit applied to the auto-sizing methodology. If not provided, no limit is used.')
    arg.setUnits('Btu/hr')
    args << arg

    arg = OpenStudio::Measure::OSArgument::makeDoubleArgument('heat_pump_fraction_heat_load_served', true)
    arg.setDisplayName('Heat Pump: Fraction Heat Load Served')
    arg.setDescription('The heating load served by the heat pump.')
    arg.setUnits('Frac')
    arg.setDefaultValue(1)
    args << arg

    arg = OpenStudio::Measure::OSArgument::makeDoubleArgument('heat_pump_fraction_cool_load_served', true)
    arg.setDisplayName('Heat Pump: Fraction Cool Load Served')
    arg.setDescription('The cooling load served by the heat pump.')
    arg.setUnits('Frac')
    arg.setDefaultValue(1)
    args << arg

    arg = OpenStudio::Measure::OSArgument::makeDoubleArgument('heat_pump_compressor_lockout_temp', false)
    arg.setDisplayName('Heat Pump: Compressor Lockout Temperature')
    arg.setDescription("The temperature below which the heat pump compressor is disabled. If both this and Backup Heating Lockout Temperature are provided and use the same value, it essentially defines a switchover temperature (for, e.g., a dual-fuel heat pump). Applies to all heat pump types other than #{HPXML::HVACTypeHeatPumpGroundToAir}. If not provided, the OS-HPXML default (see <a href='#{docs_base_url}#air-to-air-heat-pump'>Air-to-Air Heat Pump</a>, <a href='#{docs_base_url}#mini-split-heat-pump'>Mini-Split Heat Pump</a>, <a href='#{docs_base_url}#packaged-terminal-heat-pump'>Packaged Terminal Heat Pump</a>, <a href='#{docs_base_url}#room-air-conditioner-w-reverse-cycle'>Room Air Conditioner w/ Reverse Cycle</a>) is used.")
    arg.setUnits('F')
    args << arg

    arg = OpenStudio::Measure::OSArgument::makeChoiceArgument('heat_pump_backup_type', heat_pump_backup_type_choices, true)
    arg.setDisplayName('Heat Pump: Backup Type')
    arg.setDescription("The backup type of the heat pump. If '#{HPXML::HeatPumpBackupTypeIntegrated}', represents e.g. built-in electric strip heat or dual-fuel integrated furnace. If '#{HPXML::HeatPumpBackupTypeSeparate}', represents e.g. electric baseboard or boiler based on the Heating System 2 specified below. Use 'none' if there is no backup heating.")
    arg.setDefaultValue(HPXML::HeatPumpBackupTypeIntegrated)
    args << arg

    arg = OpenStudio::Measure::OSArgument::makeDoubleArgument('heat_pump_backup_heating_autosizing_factor', false)
    arg.setDisplayName('Heat Pump: Backup Heating Autosizing Factor')
    arg.setDescription("The capacity scaling factor applied to the auto-sizing methodology if Backup Type is '#{HPXML::HeatPumpBackupTypeIntegrated}'. If not provided, 1.0 is used. If Backup Type is '#{HPXML::HeatPumpBackupTypeSeparate}', use Heating System 2: Heating Autosizing Factor.")
    args << arg

    arg = OpenStudio::Measure::OSArgument::makeDoubleArgument('heat_pump_backup_heating_autosizing_limit', false)
    arg.setDisplayName('Heat Pump: Backup Heating Autosizing Limit')
    arg.setDescription("The maximum capacity limit applied to the auto-sizing methodology if Backup Type is '#{HPXML::HeatPumpBackupTypeIntegrated}'. If not provided, no limit is used. If Backup Type is '#{HPXML::HeatPumpBackupTypeSeparate}', use Heating System 2: Heating Autosizing Limit.")
    arg.setUnits('Btu/hr')
    args << arg

    arg = OpenStudio::Measure::OSArgument::makeChoiceArgument('heat_pump_backup_fuel', heat_pump_backup_fuel_choices, true)
    arg.setDisplayName('Heat Pump: Backup Fuel Type')
    arg.setDescription("The backup fuel type of the heat pump. Only applies if Backup Type is '#{HPXML::HeatPumpBackupTypeIntegrated}'.")
    arg.setDefaultValue(HPXML::FuelTypeElectricity)
    args << arg

    arg = OpenStudio::Measure::OSArgument::makeDoubleArgument('heat_pump_backup_heating_efficiency', true)
    arg.setDisplayName('Heat Pump: Backup Rated Efficiency')
    arg.setDescription("The backup rated efficiency value of the heat pump. Percent for electricity fuel type. AFUE otherwise. Only applies if Backup Type is '#{HPXML::HeatPumpBackupTypeIntegrated}'.")
    arg.setDefaultValue(1)
    args << arg

    arg = OpenStudio::Measure::OSArgument::makeDoubleArgument('heat_pump_backup_heating_capacity', false)
    arg.setDisplayName('Heat Pump: Backup Heating Capacity')
    arg.setDescription("The backup output heating capacity of the heat pump. If not provided, the OS-HPXML autosized default (see <a href='#{docs_base_url}#backup'>Backup</a>) is used. Only applies if Backup Type is '#{HPXML::HeatPumpBackupTypeIntegrated}'.")
    arg.setUnits('Btu/hr')
    args << arg

    arg = OpenStudio::Measure::OSArgument::makeDoubleArgument('heat_pump_backup_heating_lockout_temp', false)
    arg.setDisplayName('Heat Pump: Backup Heating Lockout Temperature')
    arg.setDescription("The temperature above which the heat pump backup system is disabled. If both this and Compressor Lockout Temperature are provided and use the same value, it essentially defines a switchover temperature (for, e.g., a dual-fuel heat pump). Applies for both Backup Type of '#{HPXML::HeatPumpBackupTypeIntegrated}' and '#{HPXML::HeatPumpBackupTypeSeparate}'. If not provided, the OS-HPXML default (see <a href='#{docs_base_url}#backup'>Backup</a>) is used.")
    arg.setUnits('F')
    args << arg

    arg = OpenStudio::Measure::OSArgument::makeChoiceArgument('heat_pump_sizing_methodology', heat_pump_sizing_choices, false)
    arg.setDisplayName('Heat Pump: Sizing Methodology')
    arg.setDescription("The auto-sizing methodology to use when the heat pump capacity is not provided. If not provided, the OS-HPXML default (see <a href='#{docs_base_url}#hpxml-hvac-sizing-control'>HPXML HVAC Sizing Control</a>) is used.")
    args << arg

    arg = OpenStudio::Measure::OSArgument::makeChoiceArgument('heat_pump_backup_sizing_methodology', heat_pump_backup_sizing_choices, false)
    arg.setDisplayName('Heat Pump: Backup Sizing Methodology')
    arg.setDescription("The auto-sizing methodology to use when the heat pump backup capacity is not provided. If not provided, the OS-HPXML default (see <a href='#{docs_base_url}#hpxml-hvac-sizing-control'>HPXML HVAC Sizing Control</a>) is used.")
    args << arg

    arg = OpenStudio::Measure::OSArgument::makeBoolArgument('heat_pump_is_ducted', false)
    arg.setDisplayName('Heat Pump: Is Ducted')
    arg.setDescription("Whether the heat pump is ducted or not. Only used for #{HPXML::HVACTypeHeatPumpMiniSplit}. It's assumed that #{HPXML::HVACTypeHeatPumpAirToAir} and #{HPXML::HVACTypeHeatPumpGroundToAir} are ducted, and #{HPXML::HVACTypeHeatPumpPTHP} and #{HPXML::HVACTypeHeatPumpRoom} are not ducted. If not provided, assumes not ducted.")
    args << arg

    arg = OpenStudio::Measure::OSArgument::makeDoubleArgument('heat_pump_airflow_defect_ratio', false)
    arg.setDisplayName('Heat Pump: Airflow Defect Ratio')
    arg.setDescription("The airflow defect ratio, defined as (InstalledAirflow - DesignAirflow) / DesignAirflow, of the heat pump per ANSI/RESNET/ACCA Standard 310. A value of zero means no airflow defect. Applies only to #{HPXML::HVACTypeHeatPumpAirToAir}, ducted #{HPXML::HVACTypeHeatPumpMiniSplit}, and #{HPXML::HVACTypeHeatPumpGroundToAir}. If not provided, assumes no defect.")
    arg.setUnits('Frac')
    args << arg

    arg = OpenStudio::Measure::OSArgument::makeDoubleArgument('heat_pump_charge_defect_ratio', false)
    arg.setDisplayName('Heat Pump: Charge Defect Ratio')
    arg.setDescription('The refrigerant charge defect ratio, defined as (InstalledCharge - DesignCharge) / DesignCharge, of the heat pump per ANSI/RESNET/ACCA Standard 310. A value of zero means no refrigerant charge defect. Applies to all heat pump types. If not provided, assumes no defect.')
    arg.setUnits('Frac')
    args << arg

    arg = OpenStudio::Measure::OSArgument::makeDoubleArgument('heat_pump_crankcase_heater_watts', false)
    arg.setDisplayName('Heat Pump: Crankcase Heater Power Watts')
    arg.setDescription("Heat Pump crankcase heater power consumption in Watts. Applies only to #{HPXML::HVACTypeHeatPumpAirToAir}, #{HPXML::HVACTypeHeatPumpMiniSplit}, #{HPXML::HVACTypeHeatPumpPTHP} and #{HPXML::HVACTypeHeatPumpRoom}. If not provided, the OS-HPXML default (see <a href='#{docs_base_url}#air-to-air-heat-pump'>Air-to-Air Heat Pump</a>, <a href='#{docs_base_url}#mini-split-heat-pump'>Mini-Split Heat Pump</a>, <a href='#{docs_base_url}#packaged-terminal-heat-pump'>Packaged Terminal Heat Pump</a>, <a href='#{docs_base_url}#room-air-conditioner-w-reverse-cycle'>Room Air Conditioner w/ Reverse Cycle</a>) is used.")
    arg.setUnits('W')
    args << arg

    perf_data_capacity_type_choices = OpenStudio::StringVector.new
    perf_data_capacity_type_choices << 'Absolute capacities'
    perf_data_capacity_type_choices << 'Normalized capacity fractions'

    arg = OpenStudio::Measure::OSArgument.makeChoiceArgument('hvac_perf_data_capacity_type', perf_data_capacity_type_choices, false)
    arg.setDisplayName('HVAC Detailed Performance Data: Capacity Type')
    arg.setDescription('Type of capacity values for detailed performance data if available. Applies only to variable-speed air-source HVAC systems (central air conditioners, mini-split air conditioners, air-to-air heat pumps, and mini-split heat pumps).')
    arg.setUnits('Absolute capacities')
    args << arg

    arg = OpenStudio::Measure::OSArgument.makeStringArgument('hvac_perf_data_heating_outdoor_temperatures', false)
    arg.setDisplayName('HVAC Detailed Performance Data: Heating Outdoor Temperatures')
    arg.setDescription('Outdoor temperatures of heating detailed performance data if available. Applies only to variable-speed air-source HVAC systems (central air conditioners, mini-split air conditioners, air-to-air heat pumps, and mini-split heat pumps). One of the outdoor temperatures must be 47 F. At least two performance data points are required using a comma-separated list.')
    arg.setUnits('F')
    args << arg

    arg = OpenStudio::Measure::OSArgument.makeStringArgument('hvac_perf_data_heating_min_speed_capacities', false)
    arg.setDisplayName('HVAC Detailed Performance Data: Heating Minimum Speed Capacities')
    arg.setDescription('Minimum speed capacities of heating detailed performance data if available. Applies only to variable-speed air-source HVAC systems (central air conditioners, mini-split air conditioners, air-to-air heat pumps, and mini-split heat pumps). At least two performance data points are required using a comma-separated list.')
    arg.setUnits('Btu/hr or Frac')
    args << arg

    arg = OpenStudio::Measure::OSArgument.makeStringArgument('hvac_perf_data_heating_max_speed_capacities', false)
    arg.setDisplayName('HVAC Detailed Performance Data: Heating Maximum Speed Capacities')
    arg.setDescription('Maximum speed capacities of heating detailed performance data if available. Applies only to variable-speed air-source HVAC systems (central air conditioners, mini-split air conditioners, air-to-air heat pumps, and mini-split heat pumps). At least two performance data points are required using a comma-separated list.')
    arg.setUnits('Btu/hr or Frac')
    args << arg

    arg = OpenStudio::Measure::OSArgument.makeStringArgument('hvac_perf_data_heating_min_speed_cops', false)
    arg.setDisplayName('HVAC Detailed Performance Data: Heating Minimum Speed COPs')
    arg.setDescription('Minimum speed efficiency COP values of heating detailed performance data if available. Applies only to variable-speed air-source HVAC systems (central air conditioners, mini-split air conditioners, air-to-air heat pumps, and mini-split heat pumps). At least two performance data points are required using a comma-separated list.')
    arg.setUnits('W/W')
    args << arg

    arg = OpenStudio::Measure::OSArgument.makeStringArgument('hvac_perf_data_heating_max_speed_cops', false)
    arg.setDisplayName('HVAC Detailed Performance Data: Heating Maximum Speed COPs')
    arg.setDescription('Maximum speed efficiency COP values of heating detailed performance data if available. Applies only to variable-speed air-source HVAC systems (central air conditioners, mini-split air conditioners, air-to-air heat pumps, and mini-split heat pumps). At least two performance data points are required using a comma-separated list.')
    arg.setUnits('W/W')
    args << arg

    arg = OpenStudio::Measure::OSArgument.makeStringArgument('hvac_perf_data_cooling_outdoor_temperatures', false)
    arg.setDisplayName('HVAC Detailed Performance Data: Cooling Outdoor Temperatures')
    arg.setDescription('Outdoor temperatures of cooling detailed performance data if available. Applies only to variable-speed air-source HVAC systems (central air conditioners, mini-split air conditioners, air-to-air heat pumps, and mini-split heat pumps). One of the outdoor temperatures must be 95 F. At least two performance data points are required using a comma-separated list.')
    arg.setUnits('F')
    args << arg

    arg = OpenStudio::Measure::OSArgument.makeStringArgument('hvac_perf_data_cooling_min_speed_capacities', false)
    arg.setDisplayName('HVAC Detailed Performance Data: Cooling Minimum Speed Capacities')
    arg.setDescription('Minimum speed capacities of cooling detailed performance data if available. Applies only to variable-speed air-source HVAC systems (central air conditioners, mini-split air conditioners, air-to-air heat pumps, and mini-split heat pumps). At least two performance data points are required using a comma-separated list.')
    arg.setUnits('Btu/hr or Frac')
    args << arg

    arg = OpenStudio::Measure::OSArgument.makeStringArgument('hvac_perf_data_cooling_max_speed_capacities', false)
    arg.setDisplayName('HVAC Detailed Performance Data: Cooling Maximum Speed Capacities')
    arg.setDescription('Maximum speed capacities of cooling detailed performance data if available. Applies only to variable-speed air-source HVAC systems (central air conditioners, mini-split air conditioners, air-to-air heat pumps, and mini-split heat pumps). At least two performance data points are required using a comma-separated list.')
    arg.setUnits('Btu/hr or Frac')
    args << arg

    arg = OpenStudio::Measure::OSArgument.makeStringArgument('hvac_perf_data_cooling_min_speed_cops', false)
    arg.setDisplayName('HVAC Detailed Performance Data: Cooling Minimum Speed COPs')
    arg.setDescription('Minimum speed efficiency COP values of cooling detailed performance data if available. Applies only to variable-speed air-source HVAC systems (central air conditioners, mini-split air conditioners, air-to-air heat pumps, and mini-split heat pumps). At least two performance data points are required using a comma-separated list.')
    arg.setUnits('W/W')
    args << arg

    arg = OpenStudio::Measure::OSArgument.makeStringArgument('hvac_perf_data_cooling_max_speed_cops', false)
    arg.setDisplayName('HVAC Detailed Performance Data: Cooling Maximum Speed COPs')
    arg.setDescription('Maximum speed efficiency COP values of cooling detailed performance data if available. Applies only to variable-speed air-source HVAC systems (central air conditioners, mini-split air conditioners, air-to-air heat pumps, and mini-split heat pumps). At least two performance data points are required using a comma-separated list.')
    arg.setUnits('W/W')
    args << arg

    geothermal_loop_configuration_choices = OpenStudio::StringVector.new
    geothermal_loop_configuration_choices << 'none'
    # geothermal_loop_configuration_choices << HPXML::GeothermalLoopLoopConfigurationDiagonal
    # geothermal_loop_configuration_choices << HPXML::GeothermalLoopLoopConfigurationHorizontal
    # geothermal_loop_configuration_choices << HPXML::GeothermalLoopLoopConfigurationOther
    geothermal_loop_configuration_choices << HPXML::GeothermalLoopLoopConfigurationVertical

    arg = OpenStudio::Measure::OSArgument::makeChoiceArgument('geothermal_loop_configuration', geothermal_loop_configuration_choices, false)
    arg.setDisplayName('Geothermal Loop: Configuration')
    arg.setDescription("Configuration of the geothermal loop. Only applies to #{HPXML::HVACTypeHeatPumpGroundToAir} heat pump type. If not provided, the OS-HPXML default (see <a href='#{docs_base_url}#ground-to-air-heat-pump'>Ground-to-Air Heat Pump</a>) is used.")
    args << arg

    geothermal_loop_borefield_configuration_choices = OpenStudio::StringVector.new
    valid_bore_configs = HVACSizing.get_geothermal_loop_valid_configurations
    valid_bore_configs.keys.each do |valid_bore_config|
      geothermal_loop_borefield_configuration_choices << valid_bore_config
    end

    arg = OpenStudio::Measure::OSArgument::makeChoiceArgument('geothermal_loop_borefield_configuration', geothermal_loop_borefield_configuration_choices, false)
    arg.setDisplayName('Geothermal Loop: Borefield Configuration')
    arg.setDescription("Borefield configuration of the geothermal loop. Only applies to #{HPXML::HVACTypeHeatPumpGroundToAir} heat pump type. If not provided, the OS-HPXML default (see <a href='#{docs_base_url}#hpxml-geothermal-loops'>HPXML Geothermal Loops</a>) is used.")
    args << arg

    arg = OpenStudio::Measure::OSArgument::makeDoubleArgument('geothermal_loop_loop_flow', false)
    arg.setDisplayName('Geothermal Loop: Loop Flow')
    arg.setDescription("Water flow rate through the geothermal loop. Only applies to #{HPXML::HVACTypeHeatPumpGroundToAir} heat pump type. If not provided, the OS-HPXML autosized default (see <a href='#{docs_base_url}#hpxml-geothermal-loops'>HPXML Geothermal Loops</a>) is used.")
    arg.setUnits('gpm')
    args << arg

    arg = OpenStudio::Measure::OSArgument::makeIntegerArgument('geothermal_loop_boreholes_count', false)
    arg.setDisplayName('Geothermal Loop: Boreholes Count')
    arg.setDescription("Number of boreholes. Only applies to #{HPXML::HVACTypeHeatPumpGroundToAir} heat pump type. If not provided, the OS-HPXML autosized default (see <a href='#{docs_base_url}#hpxml-geothermal-loops'>HPXML Geothermal Loops</a>) is used.")
    arg.setUnits('#')
    args << arg

    arg = OpenStudio::Measure::OSArgument::makeDoubleArgument('geothermal_loop_boreholes_length', false)
    arg.setDisplayName('Geothermal Loop: Boreholes Length')
    arg.setDescription("Average length of each borehole (vertical). Only applies to #{HPXML::HVACTypeHeatPumpGroundToAir} heat pump type. If not provided, the OS-HPXML autosized default (see <a href='#{docs_base_url}#hpxml-geothermal-loops'>HPXML Geothermal Loops</a>) is used.")
    arg.setUnits('ft')
    args << arg

    arg = OpenStudio::Measure::OSArgument::makeDoubleArgument('geothermal_loop_boreholes_spacing', false)
    arg.setDisplayName('Geothermal Loop: Boreholes Spacing')
    arg.setDescription("Distance between bores. Only applies to #{HPXML::HVACTypeHeatPumpGroundToAir} heat pump type. If not provided, the OS-HPXML default (see <a href='#{docs_base_url}#hpxml-geothermal-loops'>HPXML Geothermal Loops</a>) is used.")
    arg.setUnits('ft')
    args << arg

    arg = OpenStudio::Measure::OSArgument::makeDoubleArgument('geothermal_loop_boreholes_diameter', false)
    arg.setDisplayName('Geothermal Loop: Boreholes Diameter')
    arg.setDescription("Diameter of bores. Only applies to #{HPXML::HVACTypeHeatPumpGroundToAir} heat pump type. If not provided, the OS-HPXML default (see <a href='#{docs_base_url}#hpxml-geothermal-loops'>HPXML Geothermal Loops</a>) is used.")
    arg.setUnits('in')
    args << arg

    geothermal_loop_grout_or_pipe_type_choices = OpenStudio::StringVector.new
    geothermal_loop_grout_or_pipe_type_choices << HPXML::GeothermalLoopGroutOrPipeTypeStandard
    geothermal_loop_grout_or_pipe_type_choices << HPXML::GeothermalLoopGroutOrPipeTypeThermallyEnhanced

    arg = OpenStudio::Measure::OSArgument::makeChoiceArgument('geothermal_loop_grout_type', geothermal_loop_grout_or_pipe_type_choices, false)
    arg.setDisplayName('Geothermal Loop: Grout Type')
    arg.setDescription("Grout type of the geothermal loop. Only applies to #{HPXML::HVACTypeHeatPumpGroundToAir} heat pump type. If not provided, the OS-HPXML default (see <a href='#{docs_base_url}#hpxml-geothermal-loops'>HPXML Geothermal Loops</a>) is used.")
    args << arg

    arg = OpenStudio::Measure::OSArgument::makeChoiceArgument('geothermal_loop_pipe_type', geothermal_loop_grout_or_pipe_type_choices, false)
    arg.setDisplayName('Geothermal Loop: Pipe Type')
    arg.setDescription("Pipe type of the geothermal loop. Only applies to #{HPXML::HVACTypeHeatPumpGroundToAir} heat pump type. If not provided, the OS-HPXML default (see <a href='#{docs_base_url}#hpxml-geothermal-loops'>HPXML Geothermal Loops</a>) is used.")
    args << arg

    geothermal_loop_pipe_diameter_choices = OpenStudio::StringVector.new
    geothermal_loop_pipe_diameter_choices << '3/4" pipe'
    geothermal_loop_pipe_diameter_choices << '1" pipe'
    geothermal_loop_pipe_diameter_choices << '1-1/4" pipe'

    arg = OpenStudio::Measure::OSArgument::makeChoiceArgument('geothermal_loop_pipe_diameter', geothermal_loop_pipe_diameter_choices, false)
    arg.setDisplayName('Geothermal Loop: Pipe Diameter')
    arg.setDescription("Pipe diameter of the geothermal loop. Only applies to #{HPXML::HVACTypeHeatPumpGroundToAir} heat pump type. If not provided, the OS-HPXML default (see <a href='#{docs_base_url}#hpxml-geothermal-loops'>HPXML Geothermal Loops</a>) is used.")
    arg.setUnits('in')
    args << arg

    heating_system_2_type_choices = OpenStudio::StringVector.new
    heating_system_2_type_choices << 'none'
    heating_system_2_type_choices << HPXML::HVACTypeFurnace
    heating_system_2_type_choices << HPXML::HVACTypeWallFurnace
    heating_system_2_type_choices << HPXML::HVACTypeFloorFurnace
    heating_system_2_type_choices << HPXML::HVACTypeBoiler
    heating_system_2_type_choices << HPXML::HVACTypeElectricResistance
    heating_system_2_type_choices << HPXML::HVACTypeStove
    heating_system_2_type_choices << HPXML::HVACTypeSpaceHeater
    heating_system_2_type_choices << HPXML::HVACTypeFireplace

    arg = OpenStudio::Measure::OSArgument::makeChoiceArgument('heating_system_2_type', heating_system_2_type_choices, true)
    arg.setDisplayName('Heating System 2: Type')
    arg.setDescription('The type of the second heating system.')
    arg.setDefaultValue('none')
    args << arg

    arg = OpenStudio::Measure::OSArgument::makeChoiceArgument('heating_system_2_fuel', heating_system_fuel_choices, true)
    arg.setDisplayName('Heating System 2: Fuel Type')
    arg.setDescription("The fuel type of the second heating system. Ignored for #{HPXML::HVACTypeElectricResistance}.")
    arg.setDefaultValue(HPXML::FuelTypeElectricity)
    args << arg

    arg = OpenStudio::Measure::OSArgument::makeDoubleArgument('heating_system_2_heating_efficiency', true)
    arg.setDisplayName('Heating System 2: Rated AFUE or Percent')
    arg.setUnits('Frac')
    arg.setDescription('The rated heating efficiency value of the second heating system.')
    arg.setDefaultValue(1.0)
    args << arg

    arg = OpenStudio::Measure::OSArgument::makeDoubleArgument('heating_system_2_heating_capacity', false)
    arg.setDisplayName('Heating System 2: Heating Capacity')
    arg.setDescription("The output heating capacity of the second heating system. If not provided, the OS-HPXML autosized default (see <a href='#{docs_base_url}#hpxml-heating-systems'>HPXML Heating Systems</a>) is used.")
    arg.setUnits('Btu/hr')
    args << arg

    arg = OpenStudio::Measure::OSArgument::makeDoubleArgument('heating_system_2_heating_autosizing_factor', false)
    arg.setDisplayName('Heating System 2: Heating Autosizing Factor')
    arg.setDescription('The capacity scaling factor applied to the auto-sizing methodology. If not provided, 1.0 is used.')
    args << arg

    arg = OpenStudio::Measure::OSArgument::makeDoubleArgument('heating_system_2_heating_autosizing_limit', false)
    arg.setDisplayName('Heating System 2: Heating Autosizing Limit')
    arg.setDescription('The maximum capacity limit applied to the auto-sizing methodology. If not provided, no limit is used.')
    arg.setUnits('Btu/hr')
    args << arg

    arg = OpenStudio::Measure::OSArgument::makeDoubleArgument('heating_system_2_fraction_heat_load_served', true)
    arg.setDisplayName('Heating System 2: Fraction Heat Load Served')
    arg.setDescription('The heat load served fraction of the second heating system. Ignored if this heating system serves as a backup system for a heat pump.')
    arg.setUnits('Frac')
    arg.setDefaultValue(0.25)
    args << arg

    arg = OpenStudio::Measure::OSArgument::makeStringArgument('hvac_control_heating_weekday_setpoint', false)
    arg.setDisplayName('HVAC Control: Heating Weekday Setpoint Schedule')
    arg.setDescription('Specify the constant or 24-hour comma-separated weekday heating setpoint schedule. Required unless a detailed CSV schedule is provided.')
    arg.setUnits('F')
    args << arg

    arg = OpenStudio::Measure::OSArgument::makeStringArgument('hvac_control_heating_weekend_setpoint', false)
    arg.setDisplayName('HVAC Control: Heating Weekend Setpoint Schedule')
    arg.setDescription('Specify the constant or 24-hour comma-separated weekend heating setpoint schedule. Required unless a detailed CSV schedule is provided.')
    arg.setUnits('F')
    args << arg

    arg = OpenStudio::Measure::OSArgument::makeStringArgument('hvac_control_cooling_weekday_setpoint', false)
    arg.setDisplayName('HVAC Control: Cooling Weekday Setpoint Schedule')
    arg.setDescription('Specify the constant or 24-hour comma-separated weekday cooling setpoint schedule. Required unless a detailed CSV schedule is provided.')
    arg.setUnits('F')
    args << arg

    arg = OpenStudio::Measure::OSArgument::makeStringArgument('hvac_control_cooling_weekend_setpoint', false)
    arg.setDisplayName('HVAC Control: Cooling Weekend Setpoint Schedule')
    arg.setDescription('Specify the constant or 24-hour comma-separated weekend cooling setpoint schedule. Required unless a detailed CSV schedule is provided.')
    arg.setUnits('F')
    args << arg

    arg = OpenStudio::Measure::OSArgument::makeStringArgument('hvac_control_heating_season_period', false)
    arg.setDisplayName('HVAC Control: Heating Season Period')
    arg.setDescription("Enter a date like 'Nov 1 - Jun 30'. If not provided, the OS-HPXML default (see <a href='#{docs_base_url}#hpxml-hvac-control'>HPXML HVAC Control</a>) is used. Can also provide '#{HPXML::BuildingAmerica}' to use automatic seasons from the Building America House Simulation Protocols.")
    args << arg

    arg = OpenStudio::Measure::OSArgument::makeStringArgument('hvac_control_cooling_season_period', false)
    arg.setDisplayName('HVAC Control: Cooling Season Period')
    arg.setDescription("Enter a date like 'Jun 1 - Oct 31'. If not provided, the OS-HPXML default (see <a href='#{docs_base_url}#hpxml-hvac-control'>HPXML HVAC Control</a>) is used. Can also provide '#{HPXML::BuildingAmerica}' to use automatic seasons from the Building America House Simulation Protocols.")
    args << arg

    arg = OpenStudio::Measure::OSArgument::makeDoubleArgument('hvac_blower_fan_watts_per_cfm', false)
    arg.setDisplayName('HVAC Blower: Fan Efficiency')
    arg.setDescription("The blower fan efficiency at maximum fan speed. Applies only to split (not packaged) systems (i.e., applies to ducted systems as well as ductless #{HPXML::HVACTypeHeatPumpMiniSplit} systems). If not provided, the OS-HPXML default (see <a href='#{docs_base_url}#hpxml-heating-systems'>HPXML Heating Systems</a>, <a href='#{docs_base_url}#hpxml-cooling-systems'>HPXML Cooling Systems</a>, <a href='#{docs_base_url}#hpxml-heat-pumps'>HPXML Heat Pumps</a>) is used.")
    arg.setUnits('W/CFM')
    args << arg

    duct_leakage_units_choices = OpenStudio::StringVector.new
    duct_leakage_units_choices << HPXML::UnitsCFM25
    duct_leakage_units_choices << HPXML::UnitsCFM50
    duct_leakage_units_choices << HPXML::UnitsPercent

    duct_location_choices = OpenStudio::StringVector.new
    duct_location_choices << HPXML::LocationConditionedSpace
    duct_location_choices << HPXML::LocationBasementConditioned
    duct_location_choices << HPXML::LocationBasementUnconditioned
    duct_location_choices << HPXML::LocationCrawlspace
    duct_location_choices << HPXML::LocationCrawlspaceVented
    duct_location_choices << HPXML::LocationCrawlspaceUnvented
    duct_location_choices << HPXML::LocationCrawlspaceConditioned
    duct_location_choices << HPXML::LocationAttic
    duct_location_choices << HPXML::LocationAtticVented
    duct_location_choices << HPXML::LocationAtticUnvented
    duct_location_choices << HPXML::LocationGarage
    duct_location_choices << HPXML::LocationExteriorWall
    duct_location_choices << HPXML::LocationUnderSlab
    duct_location_choices << HPXML::LocationRoofDeck
    duct_location_choices << HPXML::LocationOutside
    duct_location_choices << HPXML::LocationOtherHousingUnit
    duct_location_choices << HPXML::LocationOtherHeatedSpace
    duct_location_choices << HPXML::LocationOtherMultifamilyBufferSpace
    duct_location_choices << HPXML::LocationOtherNonFreezingSpace
    duct_location_choices << HPXML::LocationManufacturedHomeBelly

    arg = OpenStudio::Measure::OSArgument::makeChoiceArgument('ducts_leakage_units', duct_leakage_units_choices, true)
    arg.setDisplayName('Ducts: Leakage Units')
    arg.setDescription('The leakage units of the ducts.')
    arg.setDefaultValue(HPXML::UnitsPercent)
    args << arg

    arg = OpenStudio::Measure::OSArgument::makeDoubleArgument('ducts_supply_leakage_to_outside_value', true)
    arg.setDisplayName('Ducts: Supply Leakage to Outside Value')
    arg.setDescription('The leakage value to outside for the supply ducts.')
    arg.setDefaultValue(0.1)
    args << arg

    arg = OpenStudio::Measure::OSArgument::makeChoiceArgument('ducts_supply_location', duct_location_choices, false)
    arg.setDisplayName('Ducts: Supply Location')
    arg.setDescription("The location of the supply ducts. If not provided, the OS-HPXML default (see <a href='#{docs_base_url}#air-distribution'>Air Distribution</a>) is used.")
    args << arg

    arg = OpenStudio::Measure::OSArgument::makeDoubleArgument('ducts_supply_insulation_r', true)
    arg.setDisplayName('Ducts: Supply Insulation R-Value')
    arg.setDescription('The nominal insulation r-value of the supply ducts excluding air films. Use 0 for uninsulated ducts.')
    arg.setUnits('h-ft^2-R/Btu')
    arg.setDefaultValue(0)
    args << arg

    duct_buried_level_choices = OpenStudio::StringVector.new
    duct_buried_level_choices << HPXML::DuctBuriedInsulationNone
    duct_buried_level_choices << HPXML::DuctBuriedInsulationPartial
    duct_buried_level_choices << HPXML::DuctBuriedInsulationFull
    duct_buried_level_choices << HPXML::DuctBuriedInsulationDeep

    arg = OpenStudio::Measure::OSArgument::makeChoiceArgument('ducts_supply_buried_insulation_level', duct_buried_level_choices, false)
    arg.setDisplayName('Ducts: Supply Buried Insulation Level')
    arg.setDescription('Whether the supply ducts are buried in, e.g., attic loose-fill insulation. Partially buried ducts have insulation that does not cover the top of the ducts. Fully buried ducts have insulation that just covers the top of the ducts. Deeply buried ducts have insulation that continues above the top of the ducts.')
    args << arg

    arg = OpenStudio::Measure::OSArgument::makeDoubleArgument('ducts_supply_surface_area', false)
    arg.setDisplayName('Ducts: Supply Surface Area')
    arg.setDescription("The supply ducts surface area in the given location. If neither Surface Area nor Area Fraction provided, the OS-HPXML default (see <a href='#{docs_base_url}#air-distribution'>Air Distribution</a>) is used.")
    arg.setUnits('ft^2')
    args << arg

    arg = OpenStudio::Measure::OSArgument::makeDoubleArgument('ducts_supply_surface_area_fraction', false)
    arg.setDisplayName('Ducts: Supply Area Fraction')
    arg.setDescription("The fraction of supply ducts surface area in the given location. Only used if Surface Area is not provided. If the fraction is less than 1, the remaining duct area is assumed to be in conditioned space. If neither Surface Area nor Area Fraction provided, the OS-HPXML default (see <a href='#{docs_base_url}#air-distribution'>Air Distribution</a>) is used.")
    arg.setUnits('frac')
    args << arg

    arg = OpenStudio::Measure::OSArgument::makeDoubleArgument('ducts_supply_fraction_rectangular', false)
    arg.setDisplayName('Ducts: Supply Fraction Rectangular')
    arg.setDescription("The fraction of supply ducts that are rectangular (as opposed to round); this affects the duct effective R-value used for modeling. If not provided, the OS-HPXML default (see <a href='#{docs_base_url}#air-distribution'>Air Distribution</a>) is used.")
    arg.setUnits('frac')
    args << arg

    arg = OpenStudio::Measure::OSArgument::makeDoubleArgument('ducts_return_leakage_to_outside_value', true)
    arg.setDisplayName('Ducts: Return Leakage to Outside Value')
    arg.setDescription('The leakage value to outside for the return ducts.')
    arg.setDefaultValue(0.1)
    args << arg

    arg = OpenStudio::Measure::OSArgument::makeChoiceArgument('ducts_return_location', duct_location_choices, false)
    arg.setDisplayName('Ducts: Return Location')
    arg.setDescription("The location of the return ducts. If not provided, the OS-HPXML default (see <a href='#{docs_base_url}#air-distribution'>Air Distribution</a>) is used.")
    args << arg

    arg = OpenStudio::Measure::OSArgument::makeDoubleArgument('ducts_return_insulation_r', true)
    arg.setDisplayName('Ducts: Return Insulation R-Value')
    arg.setDescription('The nominal insulation r-value of the return ducts excluding air films. Use 0 for uninsulated ducts.')
    arg.setUnits('h-ft^2-R/Btu')
    arg.setDefaultValue(0)
    args << arg

    arg = OpenStudio::Measure::OSArgument::makeChoiceArgument('ducts_return_buried_insulation_level', duct_buried_level_choices, false)
    arg.setDisplayName('Ducts: Return Buried Insulation Level')
    arg.setDescription('Whether the return ducts are buried in, e.g., attic loose-fill insulation. Partially buried ducts have insulation that does not cover the top of the ducts. Fully buried ducts have insulation that just covers the top of the ducts. Deeply buried ducts have insulation that continues above the top of the ducts.')
    args << arg

    arg = OpenStudio::Measure::OSArgument::makeDoubleArgument('ducts_return_surface_area', false)
    arg.setDisplayName('Ducts: Return Surface Area')
    arg.setDescription("The return ducts surface area in the given location. If neither Surface Area nor Area Fraction provided, the OS-HPXML default (see <a href='#{docs_base_url}#air-distribution'>Air Distribution</a>) is used.")
    arg.setUnits('ft^2')
    args << arg

    arg = OpenStudio::Measure::OSArgument::makeDoubleArgument('ducts_return_surface_area_fraction', false)
    arg.setDisplayName('Ducts: Return Area Fraction')
    arg.setDescription("The fraction of return ducts surface area in the given location. Only used if Surface Area is not provided. If the fraction is less than 1, the remaining duct area is assumed to be in conditioned space. If neither Surface Area nor Area Fraction provided, the OS-HPXML default (see <a href='#{docs_base_url}#air-distribution'>Air Distribution</a>) is used.")
    arg.setUnits('frac')
    args << arg

    arg = OpenStudio::Measure::OSArgument::makeIntegerArgument('ducts_number_of_return_registers', false)
    arg.setDisplayName('Ducts: Number of Return Registers')
    arg.setDescription("The number of return registers of the ducts. Only used to calculate default return duct surface area. If not provided, the OS-HPXML default (see <a href='#{docs_base_url}#air-distribution'>Air Distribution</a>) is used.")
    arg.setUnits('#')
    args << arg

    arg = OpenStudio::Measure::OSArgument::makeDoubleArgument('ducts_return_fraction_rectangular', false)
    arg.setDisplayName('Ducts: Return Fraction Rectangular')
    arg.setDescription("The fraction of return ducts that are rectangular (as opposed to round); this affects the duct effective R-value used for modeling. If not provided, the OS-HPXML default (see <a href='#{docs_base_url}#air-distribution'>Air Distribution</a>) is used.")
    arg.setUnits('frac')
    args << arg

    mech_vent_fan_type_choices = OpenStudio::StringVector.new
    mech_vent_fan_type_choices << 'none'
    mech_vent_fan_type_choices << HPXML::MechVentTypeExhaust
    mech_vent_fan_type_choices << HPXML::MechVentTypeSupply
    mech_vent_fan_type_choices << HPXML::MechVentTypeERV
    mech_vent_fan_type_choices << HPXML::MechVentTypeHRV
    mech_vent_fan_type_choices << HPXML::MechVentTypeBalanced
    mech_vent_fan_type_choices << HPXML::MechVentTypeCFIS

    mech_vent_recovery_efficiency_type_choices = OpenStudio::StringVector.new
    mech_vent_recovery_efficiency_type_choices << 'Unadjusted'
    mech_vent_recovery_efficiency_type_choices << 'Adjusted'

    arg = OpenStudio::Measure::OSArgument::makeChoiceArgument('mech_vent_fan_type', mech_vent_fan_type_choices, true)
    arg.setDisplayName('Mechanical Ventilation: Fan Type')
    arg.setDescription("The type of the mechanical ventilation. Use 'none' if there is no mechanical ventilation system.")
    arg.setDefaultValue('none')
    args << arg

    arg = OpenStudio::Measure::OSArgument::makeDoubleArgument('mech_vent_flow_rate', false)
    arg.setDisplayName('Mechanical Ventilation: Flow Rate')
    arg.setDescription("The flow rate of the mechanical ventilation. If not provided, the OS-HPXML default (see <a href='#{docs_base_url}#hpxml-mechanical-ventilation-fans'>HPXML Mechanical Ventilation Fans</a>) is used.")
    arg.setUnits('CFM')
    args << arg

    arg = OpenStudio::Measure::OSArgument::makeDoubleArgument('mech_vent_hours_in_operation', false)
    arg.setDisplayName('Mechanical Ventilation: Hours In Operation')
    arg.setDescription("The hours in operation of the mechanical ventilation. If not provided, the OS-HPXML default (see <a href='#{docs_base_url}#hpxml-mechanical-ventilation-fans'>HPXML Mechanical Ventilation Fans</a>) is used.")
    arg.setUnits('hrs/day')
    args << arg

    arg = OpenStudio::Measure::OSArgument::makeChoiceArgument('mech_vent_recovery_efficiency_type', mech_vent_recovery_efficiency_type_choices, true)
    arg.setDisplayName('Mechanical Ventilation: Total Recovery Efficiency Type')
    arg.setDescription('The total recovery efficiency type of the mechanical ventilation.')
    arg.setDefaultValue('Unadjusted')
    args << arg

    arg = OpenStudio::Measure::OSArgument::makeDoubleArgument('mech_vent_total_recovery_efficiency', true)
    arg.setDisplayName('Mechanical Ventilation: Total Recovery Efficiency')
    arg.setDescription("The Unadjusted or Adjusted total recovery efficiency of the mechanical ventilation. Applies to #{HPXML::MechVentTypeERV}.")
    arg.setUnits('Frac')
    arg.setDefaultValue(0.48)
    args << arg

    arg = OpenStudio::Measure::OSArgument::makeDoubleArgument('mech_vent_sensible_recovery_efficiency', true)
    arg.setDisplayName('Mechanical Ventilation: Sensible Recovery Efficiency')
    arg.setDescription("The Unadjusted or Adjusted sensible recovery efficiency of the mechanical ventilation. Applies to #{HPXML::MechVentTypeERV} and #{HPXML::MechVentTypeHRV}.")
    arg.setUnits('Frac')
    arg.setDefaultValue(0.72)
    args << arg

    arg = OpenStudio::Measure::OSArgument::makeDoubleArgument('mech_vent_fan_power', false)
    arg.setDisplayName('Mechanical Ventilation: Fan Power')
    arg.setDescription("The fan power of the mechanical ventilation. If not provided, the OS-HPXML default (see <a href='#{docs_base_url}#hpxml-mechanical-ventilation-fans'>HPXML Mechanical Ventilation Fans</a>) is used.")
    arg.setUnits('W')
    args << arg

    arg = OpenStudio::Measure::OSArgument::makeIntegerArgument('mech_vent_num_units_served', true)
    arg.setDisplayName('Mechanical Ventilation: Number of Units Served')
    arg.setDescription("Number of dwelling units served by the mechanical ventilation system. Must be 1 if #{HPXML::ResidentialTypeSFD}. Used to apportion flow rate and fan power to the unit.")
    arg.setUnits('#')
    arg.setDefaultValue(1)
    args << arg

    arg = OpenStudio::Measure::OSArgument::makeDoubleArgument('mech_vent_shared_frac_recirculation', false)
    arg.setDisplayName('Shared Mechanical Ventilation: Fraction Recirculation')
    arg.setDescription('Fraction of the total supply air that is recirculated, with the remainder assumed to be outdoor air. The value must be 0 for exhaust only systems. Required for a shared mechanical ventilation system.')
    arg.setUnits('Frac')
    args << arg

    arg = OpenStudio::Measure::OSArgument::makeChoiceArgument('mech_vent_shared_preheating_fuel', heating_system_fuel_choices, false)
    arg.setDisplayName('Shared Mechanical Ventilation: Preheating Fuel')
    arg.setDescription('Fuel type of the preconditioning heating equipment. Only used for a shared mechanical ventilation system. If not provided, assumes no preheating.')
    args << arg

    arg = OpenStudio::Measure::OSArgument::makeDoubleArgument('mech_vent_shared_preheating_efficiency', false)
    arg.setDisplayName('Shared Mechanical Ventilation: Preheating Efficiency')
    arg.setDescription('Efficiency of the preconditioning heating equipment. Only used for a shared mechanical ventilation system. If not provided, assumes no preheating.')
    arg.setUnits('COP')
    args << arg

    arg = OpenStudio::Measure::OSArgument::makeDoubleArgument('mech_vent_shared_preheating_fraction_heat_load_served', false)
    arg.setDisplayName('Shared Mechanical Ventilation: Preheating Fraction Ventilation Heat Load Served')
    arg.setDescription('Fraction of heating load introduced by the shared ventilation system that is met by the preconditioning heating equipment. If not provided, assumes no preheating.')
    arg.setUnits('Frac')
    args << arg

    cooling_system_fuel_choices = OpenStudio::StringVector.new
    cooling_system_fuel_choices << HPXML::FuelTypeElectricity

    arg = OpenStudio::Measure::OSArgument::makeChoiceArgument('mech_vent_shared_precooling_fuel', cooling_system_fuel_choices, false)
    arg.setDisplayName('Shared Mechanical Ventilation: Precooling Fuel')
    arg.setDescription('Fuel type of the preconditioning cooling equipment. Only used for a shared mechanical ventilation system. If not provided, assumes no precooling.')
    args << arg

    arg = OpenStudio::Measure::OSArgument::makeDoubleArgument('mech_vent_shared_precooling_efficiency', false)
    arg.setDisplayName('Shared Mechanical Ventilation: Precooling Efficiency')
    arg.setDescription('Efficiency of the preconditioning cooling equipment. Only used for a shared mechanical ventilation system. If not provided, assumes no precooling.')
    arg.setUnits('COP')
    args << arg

    arg = OpenStudio::Measure::OSArgument::makeDoubleArgument('mech_vent_shared_precooling_fraction_cool_load_served', false)
    arg.setDisplayName('Shared Mechanical Ventilation: Precooling Fraction Ventilation Cool Load Served')
    arg.setDescription('Fraction of cooling load introduced by the shared ventilation system that is met by the preconditioning cooling equipment. If not provided, assumes no precooling.')
    arg.setUnits('Frac')
    args << arg

    mech_vent_2_fan_type_choices = OpenStudio::StringVector.new
    mech_vent_2_fan_type_choices << 'none'
    mech_vent_2_fan_type_choices << HPXML::MechVentTypeExhaust
    mech_vent_2_fan_type_choices << HPXML::MechVentTypeSupply
    mech_vent_2_fan_type_choices << HPXML::MechVentTypeERV
    mech_vent_2_fan_type_choices << HPXML::MechVentTypeHRV
    mech_vent_2_fan_type_choices << HPXML::MechVentTypeBalanced

    arg = OpenStudio::Measure::OSArgument::makeChoiceArgument('mech_vent_2_fan_type', mech_vent_2_fan_type_choices, true)
    arg.setDisplayName('Mechanical Ventilation 2: Fan Type')
    arg.setDescription("The type of the second mechanical ventilation. Use 'none' if there is no second mechanical ventilation system.")
    arg.setDefaultValue('none')
    args << arg

    arg = OpenStudio::Measure::OSArgument::makeDoubleArgument('mech_vent_2_flow_rate', true)
    arg.setDisplayName('Mechanical Ventilation 2: Flow Rate')
    arg.setDescription('The flow rate of the second mechanical ventilation.')
    arg.setUnits('CFM')
    arg.setDefaultValue(110)
    args << arg

    arg = OpenStudio::Measure::OSArgument::makeDoubleArgument('mech_vent_2_hours_in_operation', true)
    arg.setDisplayName('Mechanical Ventilation 2: Hours In Operation')
    arg.setDescription('The hours in operation of the second mechanical ventilation.')
    arg.setUnits('hrs/day')
    arg.setDefaultValue(24)
    args << arg

    arg = OpenStudio::Measure::OSArgument::makeChoiceArgument('mech_vent_2_recovery_efficiency_type', mech_vent_recovery_efficiency_type_choices, true)
    arg.setDisplayName('Mechanical Ventilation 2: Total Recovery Efficiency Type')
    arg.setDescription('The total recovery efficiency type of the second mechanical ventilation.')
    arg.setDefaultValue('Unadjusted')
    args << arg

    arg = OpenStudio::Measure::OSArgument::makeDoubleArgument('mech_vent_2_total_recovery_efficiency', true)
    arg.setDisplayName('Mechanical Ventilation 2: Total Recovery Efficiency')
    arg.setDescription("The Unadjusted or Adjusted total recovery efficiency of the second mechanical ventilation. Applies to #{HPXML::MechVentTypeERV}.")
    arg.setUnits('Frac')
    arg.setDefaultValue(0.48)
    args << arg

    arg = OpenStudio::Measure::OSArgument::makeDoubleArgument('mech_vent_2_sensible_recovery_efficiency', true)
    arg.setDisplayName('Mechanical Ventilation 2: Sensible Recovery Efficiency')
    arg.setDescription("The Unadjusted or Adjusted sensible recovery efficiency of the second mechanical ventilation. Applies to #{HPXML::MechVentTypeERV} and #{HPXML::MechVentTypeHRV}.")
    arg.setUnits('Frac')
    arg.setDefaultValue(0.72)
    args << arg

    arg = OpenStudio::Measure::OSArgument::makeDoubleArgument('mech_vent_2_fan_power', true)
    arg.setDisplayName('Mechanical Ventilation 2: Fan Power')
    arg.setDescription('The fan power of the second mechanical ventilation.')
    arg.setUnits('W')
    arg.setDefaultValue(30)
    args << arg

    arg = OpenStudio::Measure::OSArgument::makeIntegerArgument('kitchen_fans_quantity', false)
    arg.setDisplayName('Kitchen Fans: Quantity')
    arg.setDescription("The quantity of the kitchen fans. If not provided, the OS-HPXML default (see <a href='#{docs_base_url}#hpxml-local-ventilation-fans'>HPXML Local Ventilation Fans</a>) is used.")
    arg.setUnits('#')
    args << arg

    arg = OpenStudio::Measure::OSArgument::makeDoubleArgument('kitchen_fans_flow_rate', false)
    arg.setDisplayName('Kitchen Fans: Flow Rate')
    arg.setDescription("The flow rate of the kitchen fan. If not provided, the OS-HPXML default (see <a href='#{docs_base_url}#hpxml-local-ventilation-fans'>HPXML Local Ventilation Fans</a>) is used.")
    arg.setUnits('CFM')
    args << arg

    arg = OpenStudio::Measure::OSArgument::makeDoubleArgument('kitchen_fans_hours_in_operation', false)
    arg.setDisplayName('Kitchen Fans: Hours In Operation')
    arg.setDescription("The hours in operation of the kitchen fan. If not provided, the OS-HPXML default (see <a href='#{docs_base_url}#hpxml-local-ventilation-fans'>HPXML Local Ventilation Fans</a>) is used.")
    arg.setUnits('hrs/day')
    args << arg

    arg = OpenStudio::Measure::OSArgument::makeDoubleArgument('kitchen_fans_power', false)
    arg.setDisplayName('Kitchen Fans: Fan Power')
    arg.setDescription("The fan power of the kitchen fan. If not provided, the OS-HPXML default (see <a href='#{docs_base_url}#hpxml-local-ventilation-fans'>HPXML Local Ventilation Fans</a>) is used.")
    arg.setUnits('W')
    args << arg

    arg = OpenStudio::Measure::OSArgument::makeIntegerArgument('kitchen_fans_start_hour', false)
    arg.setDisplayName('Kitchen Fans: Start Hour')
    arg.setDescription("The start hour of the kitchen fan. If not provided, the OS-HPXML default (see <a href='#{docs_base_url}#hpxml-local-ventilation-fans'>HPXML Local Ventilation Fans</a>) is used.")
    arg.setUnits('hr')
    args << arg

    arg = OpenStudio::Measure::OSArgument::makeIntegerArgument('bathroom_fans_quantity', false)
    arg.setDisplayName('Bathroom Fans: Quantity')
    arg.setDescription("The quantity of the bathroom fans. If not provided, the OS-HPXML default (see <a href='#{docs_base_url}#hpxml-local-ventilation-fans'>HPXML Local Ventilation Fans</a>) is used.")
    arg.setUnits('#')
    args << arg

    arg = OpenStudio::Measure::OSArgument::makeDoubleArgument('bathroom_fans_flow_rate', false)
    arg.setDisplayName('Bathroom Fans: Flow Rate')
    arg.setDescription("The flow rate of the bathroom fans. If not provided, the OS-HPXML default (see <a href='#{docs_base_url}#hpxml-local-ventilation-fans'>HPXML Local Ventilation Fans</a>) is used.")
    arg.setUnits('CFM')
    args << arg

    arg = OpenStudio::Measure::OSArgument::makeDoubleArgument('bathroom_fans_hours_in_operation', false)
    arg.setDisplayName('Bathroom Fans: Hours In Operation')
    arg.setDescription("The hours in operation of the bathroom fans. If not provided, the OS-HPXML default (see <a href='#{docs_base_url}#hpxml-local-ventilation-fans'>HPXML Local Ventilation Fans</a>) is used.")
    arg.setUnits('hrs/day')
    args << arg

    arg = OpenStudio::Measure::OSArgument::makeDoubleArgument('bathroom_fans_power', false)
    arg.setDisplayName('Bathroom Fans: Fan Power')
    arg.setDescription("The fan power of the bathroom fans. If not provided, the OS-HPXML default (see <a href='#{docs_base_url}#hpxml-local-ventilation-fans'>HPXML Local Ventilation Fans</a>) is used.")
    arg.setUnits('W')
    args << arg

    arg = OpenStudio::Measure::OSArgument::makeIntegerArgument('bathroom_fans_start_hour', false)
    arg.setDisplayName('Bathroom Fans: Start Hour')
    arg.setDescription("The start hour of the bathroom fans. If not provided, the OS-HPXML default (see <a href='#{docs_base_url}#hpxml-local-ventilation-fans'>HPXML Local Ventilation Fans</a>) is used.")
    arg.setUnits('hr')
    args << arg

    arg = OpenStudio::Measure::OSArgument::makeBoolArgument('whole_house_fan_present', true)
    arg.setDisplayName('Whole House Fan: Present')
    arg.setDescription('Whether there is a whole house fan.')
    arg.setDefaultValue(false)
    args << arg

    arg = OpenStudio::Measure::OSArgument::makeDoubleArgument('whole_house_fan_flow_rate', false)
    arg.setDisplayName('Whole House Fan: Flow Rate')
    arg.setDescription("The flow rate of the whole house fan. If not provided, the OS-HPXML default (see <a href='#{docs_base_url}#hpxml-whole-house-fans'>HPXML Whole House Fans</a>) is used.")
    arg.setUnits('CFM')
    args << arg

    arg = OpenStudio::Measure::OSArgument::makeDoubleArgument('whole_house_fan_power', false)
    arg.setDisplayName('Whole House Fan: Fan Power')
    arg.setDescription("The fan power of the whole house fan. If not provided, the OS-HPXML default (see <a href='#{docs_base_url}#hpxml-whole-house-fans'>HPXML Whole House Fans</a>) is used.")
    arg.setUnits('W')
    args << arg

    water_heater_type_choices = OpenStudio::StringVector.new
    water_heater_type_choices << 'none'
    water_heater_type_choices << HPXML::WaterHeaterTypeStorage
    water_heater_type_choices << HPXML::WaterHeaterTypeTankless
    water_heater_type_choices << HPXML::WaterHeaterTypeHeatPump
    water_heater_type_choices << HPXML::WaterHeaterTypeCombiStorage
    water_heater_type_choices << HPXML::WaterHeaterTypeCombiTankless

    water_heater_fuel_choices = OpenStudio::StringVector.new
    water_heater_fuel_choices << HPXML::FuelTypeElectricity
    water_heater_fuel_choices << HPXML::FuelTypeNaturalGas
    water_heater_fuel_choices << HPXML::FuelTypeOil
    water_heater_fuel_choices << HPXML::FuelTypePropane
    water_heater_fuel_choices << HPXML::FuelTypeWoodCord
    water_heater_fuel_choices << HPXML::FuelTypeCoal

    water_heater_location_choices = OpenStudio::StringVector.new
    water_heater_location_choices << HPXML::LocationConditionedSpace
    water_heater_location_choices << HPXML::LocationBasementConditioned
    water_heater_location_choices << HPXML::LocationBasementUnconditioned
    water_heater_location_choices << HPXML::LocationGarage
    water_heater_location_choices << HPXML::LocationAttic
    water_heater_location_choices << HPXML::LocationAtticVented
    water_heater_location_choices << HPXML::LocationAtticUnvented
    water_heater_location_choices << HPXML::LocationCrawlspace
    water_heater_location_choices << HPXML::LocationCrawlspaceVented
    water_heater_location_choices << HPXML::LocationCrawlspaceUnvented
    water_heater_location_choices << HPXML::LocationCrawlspaceConditioned
    water_heater_location_choices << HPXML::LocationOtherExterior
    water_heater_location_choices << HPXML::LocationOtherHousingUnit
    water_heater_location_choices << HPXML::LocationOtherHeatedSpace
    water_heater_location_choices << HPXML::LocationOtherMultifamilyBufferSpace
    water_heater_location_choices << HPXML::LocationOtherNonFreezingSpace

    water_heater_efficiency_type_choices = OpenStudio::StringVector.new
    water_heater_efficiency_type_choices << 'EnergyFactor'
    water_heater_efficiency_type_choices << 'UniformEnergyFactor'

    water_heater_usage_bin_choices = OpenStudio::StringVector.new
    water_heater_usage_bin_choices << HPXML::WaterHeaterUsageBinVerySmall
    water_heater_usage_bin_choices << HPXML::WaterHeaterUsageBinLow
    water_heater_usage_bin_choices << HPXML::WaterHeaterUsageBinMedium
    water_heater_usage_bin_choices << HPXML::WaterHeaterUsageBinHigh

    arg = OpenStudio::Measure::OSArgument::makeChoiceArgument('water_heater_type', water_heater_type_choices, true)
    arg.setDisplayName('Water Heater: Type')
    arg.setDescription("The type of water heater. Use 'none' if there is no water heater.")
    arg.setDefaultValue(HPXML::WaterHeaterTypeStorage)
    args << arg

    arg = OpenStudio::Measure::OSArgument::makeChoiceArgument('water_heater_fuel_type', water_heater_fuel_choices, true)
    arg.setDisplayName('Water Heater: Fuel Type')
    arg.setDescription("The fuel type of water heater. Ignored for #{HPXML::WaterHeaterTypeHeatPump}.")
    arg.setDefaultValue(HPXML::FuelTypeNaturalGas)
    args << arg

    arg = OpenStudio::Measure::OSArgument::makeChoiceArgument('water_heater_location', water_heater_location_choices, false)
    arg.setDisplayName('Water Heater: Location')
    arg.setDescription("The location of water heater. If not provided, the OS-HPXML default (see <a href='#{docs_base_url}#hpxml-water-heating-systems'>HPXML Water Heating Systems</a>) is used.")
    args << arg

    arg = OpenStudio::Measure::OSArgument::makeDoubleArgument('water_heater_tank_volume', false)
    arg.setDisplayName('Water Heater: Tank Volume')
    arg.setDescription("Nominal volume of water heater tank. Only applies to #{HPXML::WaterHeaterTypeStorage}, #{HPXML::WaterHeaterTypeHeatPump}, and #{HPXML::WaterHeaterTypeCombiStorage}. If not provided, the OS-HPXML default (see <a href='#{docs_base_url}#conventional-storage'>Conventional Storage</a>, <a href='#{docs_base_url}#heat-pump'>Heat Pump</a>, <a href='#{docs_base_url}#combi-boiler-w-storage'>Combi Boiler w/ Storage</a>) is used.")
    arg.setUnits('gal')
    args << arg

    arg = OpenStudio::Measure::OSArgument::makeChoiceArgument('water_heater_efficiency_type', water_heater_efficiency_type_choices, true)
    arg.setDisplayName('Water Heater: Efficiency Type')
    arg.setDescription('The efficiency type of water heater. Does not apply to space-heating boilers.')
    arg.setDefaultValue('EnergyFactor')
    args << arg

    arg = OpenStudio::Measure::OSArgument::makeDoubleArgument('water_heater_efficiency', true)
    arg.setDisplayName('Water Heater: Efficiency')
    arg.setDescription('Rated Energy Factor or Uniform Energy Factor. Does not apply to space-heating boilers.')
    arg.setDefaultValue(0.67)
    args << arg

    arg = OpenStudio::Measure::OSArgument::makeChoiceArgument('water_heater_usage_bin', water_heater_usage_bin_choices, false)
    arg.setDisplayName('Water Heater: Usage Bin')
    arg.setDescription("The usage of the water heater. Only applies if Efficiency Type is UniformEnergyFactor and Type is not #{HPXML::WaterHeaterTypeTankless}. Does not apply to space-heating boilers. If not provided, the OS-HPXML default (see <a href='#{docs_base_url}#conventional-storage'>Conventional Storage</a>, <a href='#{docs_base_url}#heat-pump'>Heat Pump</a>) is used.")
    args << arg

    arg = OpenStudio::Measure::OSArgument::makeDoubleArgument('water_heater_recovery_efficiency', false)
    arg.setDisplayName('Water Heater: Recovery Efficiency')
    arg.setDescription("Ratio of energy delivered to water heater to the energy content of the fuel consumed by the water heater. Only used for non-electric storage water heaters. If not provided, the OS-HPXML default (see <a href='#{docs_base_url}#conventional-storage'>Conventional Storage</a>) is used.")
    arg.setUnits('Frac')
    args << arg

    arg = OpenStudio::Measure::OSArgument::makeDoubleArgument('water_heater_heating_capacity', false)
    arg.setDisplayName('Water Heater: Heating Capacity')
    arg.setDescription("Heating capacity. Only applies to #{HPXML::WaterHeaterTypeStorage}. If not provided, the OS-HPXML default (see <a href='#{docs_base_url}#conventional-storage'>Conventional Storage</a>) is used.")
    arg.setUnits('Btu/hr')
    args << arg

    arg = OpenStudio::Measure::OSArgument::makeDoubleArgument('water_heater_standby_loss', false)
    arg.setDisplayName('Water Heater: Standby Loss')
    arg.setDescription("The standby loss of water heater. Only applies to space-heating boilers. If not provided, the OS-HPXML default (see <a href='#{docs_base_url}#combi-boiler-w-storage'>Combi Boiler w/ Storage</a>) is used.")
    arg.setUnits('F/hr')
    args << arg

    arg = OpenStudio::Measure::OSArgument::makeDoubleArgument('water_heater_jacket_rvalue', false)
    arg.setDisplayName('Water Heater: Jacket R-value')
    arg.setDescription("The jacket R-value of water heater. Doesn't apply to #{HPXML::WaterHeaterTypeTankless} or #{HPXML::WaterHeaterTypeCombiTankless}. If not provided, defaults to no jacket insulation.")
    arg.setUnits('h-ft^2-R/Btu')
    args << arg

    arg = OpenStudio::Measure::OSArgument::makeDoubleArgument('water_heater_setpoint_temperature', false)
    arg.setDisplayName('Water Heater: Setpoint Temperature')
    arg.setDescription("The setpoint temperature of water heater. If not provided, the OS-HPXML default (see <a href='#{docs_base_url}#hpxml-water-heating-systems'>HPXML Water Heating Systems</a>) is used.")
    arg.setUnits('F')
    args << arg

    arg = OpenStudio::Measure::OSArgument::makeIntegerArgument('water_heater_num_bedrooms_served', false)
    arg.setDisplayName('Water Heater: Number of Bedrooms Served')
    arg.setDescription("Number of bedrooms served (directly or indirectly) by the water heater. Only needed if #{HPXML::ResidentialTypeSFA} or #{HPXML::ResidentialTypeApartment} and it is a shared water heater serving multiple dwelling units. Used to apportion water heater tank losses to the unit.")
    arg.setUnits('#')
    args << arg

    arg = OpenStudio::Measure::OSArgument::makeBoolArgument('water_heater_uses_desuperheater', false)
    arg.setDisplayName('Water Heater: Uses Desuperheater')
    arg.setDescription("Requires that the dwelling unit has a #{HPXML::HVACTypeHeatPumpAirToAir}, #{HPXML::HVACTypeHeatPumpMiniSplit}, or #{HPXML::HVACTypeHeatPumpGroundToAir} heat pump or a #{HPXML::HVACTypeCentralAirConditioner} or #{HPXML::HVACTypeMiniSplitAirConditioner} air conditioner. If not provided, assumes no desuperheater.")
    args << arg

    water_heater_tank_model_type_choices = OpenStudio::StringVector.new
    water_heater_tank_model_type_choices << HPXML::WaterHeaterTankModelTypeMixed
    water_heater_tank_model_type_choices << HPXML::WaterHeaterTankModelTypeStratified

    arg = OpenStudio::Measure::OSArgument::makeChoiceArgument('water_heater_tank_model_type', water_heater_tank_model_type_choices, false)
    arg.setDisplayName('Water Heater: Tank Type')
    arg.setDescription("Type of tank model to use. The '#{HPXML::WaterHeaterTankModelTypeStratified}' tank generally provide more accurate results, but may significantly increase run time. Applies only to #{HPXML::WaterHeaterTypeStorage}. If not provided, the OS-HPXML default (see <a href='#{docs_base_url}#conventional-storage'>Conventional Storage</a>) is used.")
    args << arg

    water_heater_operating_mode_choices = OpenStudio::StringVector.new
    water_heater_operating_mode_choices << HPXML::WaterHeaterOperatingModeHybridAuto
    water_heater_operating_mode_choices << HPXML::WaterHeaterOperatingModeHeatPumpOnly

    arg = OpenStudio::Measure::OSArgument::makeChoiceArgument('water_heater_operating_mode', water_heater_operating_mode_choices, false)
    arg.setDisplayName('Water Heater: Operating Mode')
    arg.setDescription("The water heater operating mode. The '#{HPXML::WaterHeaterOperatingModeHeatPumpOnly}' option only uses the heat pump, while '#{HPXML::WaterHeaterOperatingModeHybridAuto}' allows the backup electric resistance to come on in high demand situations. This is ignored if a scheduled operating mode type is selected. Applies only to #{HPXML::WaterHeaterTypeHeatPump}. If not provided, the OS-HPXML default (see <a href='#{docs_base_url}#heat-pump'>Heat Pump</a>) is used.")
    args << arg

    hot_water_distribution_system_type_choices = OpenStudio::StringVector.new
    hot_water_distribution_system_type_choices << HPXML::DHWDistTypeStandard
    hot_water_distribution_system_type_choices << HPXML::DHWDistTypeRecirc

    arg = OpenStudio::Measure::OSArgument::makeChoiceArgument('hot_water_distribution_system_type', hot_water_distribution_system_type_choices, true)
    arg.setDisplayName('Hot Water Distribution: System Type')
    arg.setDescription('The type of the hot water distribution system.')
    arg.setDefaultValue(HPXML::DHWDistTypeStandard)
    args << arg

    arg = OpenStudio::Measure::OSArgument::makeDoubleArgument('hot_water_distribution_standard_piping_length', false)
    arg.setDisplayName('Hot Water Distribution: Standard Piping Length')
    arg.setUnits('ft')
    arg.setDescription("If the distribution system is #{HPXML::DHWDistTypeStandard}, the length of the piping. If not provided, the OS-HPXML default (see <a href='#{docs_base_url}#standard'>Standard</a>) is used.")
    args << arg

    recirculation_control_type_choices = OpenStudio::StringVector.new
    recirculation_control_type_choices << HPXML::DHWRecircControlTypeNone
    recirculation_control_type_choices << HPXML::DHWRecircControlTypeTimer
    recirculation_control_type_choices << HPXML::DHWRecircControlTypeTemperature
    recirculation_control_type_choices << HPXML::DHWRecircControlTypeSensor
    recirculation_control_type_choices << HPXML::DHWRecircControlTypeManual

    arg = OpenStudio::Measure::OSArgument::makeChoiceArgument('hot_water_distribution_recirc_control_type', recirculation_control_type_choices, false)
    arg.setDisplayName('Hot Water Distribution: Recirculation Control Type')
    arg.setDescription("If the distribution system is #{HPXML::DHWDistTypeRecirc}, the type of hot water recirculation control, if any.")
    arg.setDefaultValue(HPXML::DHWRecircControlTypeNone)
    args << arg

    arg = OpenStudio::Measure::OSArgument::makeDoubleArgument('hot_water_distribution_recirc_piping_length', false)
    arg.setDisplayName('Hot Water Distribution: Recirculation Piping Length')
    arg.setUnits('ft')
    arg.setDescription("If the distribution system is #{HPXML::DHWDistTypeRecirc}, the length of the recirculation piping. If not provided, the OS-HPXML default (see <a href='#{docs_base_url}#recirculation-in-unit'>Recirculation (In-Unit)</a>) is used.")
    args << arg

    arg = OpenStudio::Measure::OSArgument::makeDoubleArgument('hot_water_distribution_recirc_branch_piping_length', false)
    arg.setDisplayName('Hot Water Distribution: Recirculation Branch Piping Length')
    arg.setUnits('ft')
    arg.setDescription("If the distribution system is #{HPXML::DHWDistTypeRecirc}, the length of the recirculation branch piping. If not provided, the OS-HPXML default (see <a href='#{docs_base_url}#recirculation-in-unit'>Recirculation (In-Unit)</a>) is used.")
    args << arg

    arg = OpenStudio::Measure::OSArgument::makeDoubleArgument('hot_water_distribution_recirc_pump_power', false)
    arg.setDisplayName('Hot Water Distribution: Recirculation Pump Power')
    arg.setUnits('W')
    arg.setDescription("If the distribution system is #{HPXML::DHWDistTypeRecirc}, the recirculation pump power. If not provided, the OS-HPXML default (see <a href='#{docs_base_url}#recirculation-in-unit'>Recirculation (In-Unit)</a>) is used.")
    args << arg

    arg = OpenStudio::Measure::OSArgument::makeDoubleArgument('hot_water_distribution_pipe_r', false)
    arg.setDisplayName('Hot Water Distribution: Pipe Insulation Nominal R-Value')
    arg.setUnits('h-ft^2-R/Btu')
    arg.setDescription("Nominal R-value of the pipe insulation. If not provided, the OS-HPXML default (see <a href='#{docs_base_url}#hpxml-hot-water-distribution'>HPXML Hot Water Distribution</a>) is used.")
    args << arg

    dwhr_facilities_connected_choices = OpenStudio::StringVector.new
    dwhr_facilities_connected_choices << 'none'
    dwhr_facilities_connected_choices << HPXML::DWHRFacilitiesConnectedOne
    dwhr_facilities_connected_choices << HPXML::DWHRFacilitiesConnectedAll

    arg = OpenStudio::Measure::OSArgument::makeChoiceArgument('dwhr_facilities_connected', dwhr_facilities_connected_choices, true)
    arg.setDisplayName('Drain Water Heat Recovery: Facilities Connected')
    arg.setDescription("Which facilities are connected for the drain water heat recovery. Use 'none' if there is no drain water heat recovery system.")
    arg.setDefaultValue('none')
    args << arg

    arg = OpenStudio::Measure::OSArgument::makeBoolArgument('dwhr_equal_flow', false)
    arg.setDisplayName('Drain Water Heat Recovery: Equal Flow')
    arg.setDescription('Whether the drain water heat recovery has equal flow.')
    arg.setDefaultValue(true)
    args << arg

    arg = OpenStudio::Measure::OSArgument::makeDoubleArgument('dwhr_efficiency', false)
    arg.setDisplayName('Drain Water Heat Recovery: Efficiency')
    arg.setUnits('Frac')
    arg.setDescription('The efficiency of the drain water heat recovery.')
    arg.setDefaultValue(0.55)
    args << arg

    arg = OpenStudio::Measure::OSArgument::makeBoolArgument('water_fixtures_shower_low_flow', true)
    arg.setDisplayName('Hot Water Fixtures: Is Shower Low Flow')
    arg.setDescription('Whether the shower fixture is low flow.')
    arg.setDefaultValue(false)
    args << arg

    arg = OpenStudio::Measure::OSArgument::makeBoolArgument('water_fixtures_sink_low_flow', true)
    arg.setDisplayName('Hot Water Fixtures: Is Sink Low Flow')
    arg.setDescription('Whether the sink fixture is low flow.')
    arg.setDefaultValue(false)
    args << arg

    arg = OpenStudio::Measure::OSArgument::makeDoubleArgument('water_fixtures_usage_multiplier', false)
    arg.setDisplayName('Hot Water Fixtures: Usage Multiplier')
    arg.setDescription("Multiplier on the hot water usage that can reflect, e.g., high/low usage occupants. If not provided, the OS-HPXML default (see <a href='#{docs_base_url}#hpxml-water-fixtures'>HPXML Water Fixtures</a>) is used.")
    args << arg

    arg = OpenStudio::Measure::OSArgument::makeDoubleArgument('general_water_use_usage_multiplier', false)
    arg.setDisplayName('General Water Use: Usage Multiplier')
    arg.setDescription("Multiplier on internal gains from general water use (floor mopping, shower evaporation, water films on showers, tubs & sinks surfaces, plant watering, etc.) that can reflect, e.g., high/low usage occupants. If not provided, the OS-HPXML default (see <a href='#{docs_base_url}#hpxml-building-occupancy'>HPXML Building Occupancy</a>) is used.")
    args << arg

    solar_thermal_system_type_choices = OpenStudio::StringVector.new
    solar_thermal_system_type_choices << 'none'
    solar_thermal_system_type_choices << HPXML::SolarThermalSystemType

    solar_thermal_collector_loop_type_choices = OpenStudio::StringVector.new
    solar_thermal_collector_loop_type_choices << HPXML::SolarThermalLoopTypeDirect
    solar_thermal_collector_loop_type_choices << HPXML::SolarThermalLoopTypeIndirect
    solar_thermal_collector_loop_type_choices << HPXML::SolarThermalLoopTypeThermosyphon

    solar_thermal_collector_type_choices = OpenStudio::StringVector.new
    solar_thermal_collector_type_choices << HPXML::SolarThermalTypeEvacuatedTube
    solar_thermal_collector_type_choices << HPXML::SolarThermalTypeSingleGlazing
    solar_thermal_collector_type_choices << HPXML::SolarThermalTypeDoubleGlazing
    solar_thermal_collector_type_choices << HPXML::SolarThermalTypeICS

    arg = OpenStudio::Measure::OSArgument::makeChoiceArgument('solar_thermal_system_type', solar_thermal_system_type_choices, true)
    arg.setDisplayName('Solar Thermal: System Type')
    arg.setDescription("The type of solar thermal system. Use 'none' if there is no solar thermal system.")
    arg.setDefaultValue('none')
    args << arg

    arg = OpenStudio::Measure::OSArgument::makeDoubleArgument('solar_thermal_collector_area', true)
    arg.setDisplayName('Solar Thermal: Collector Area')
    arg.setUnits('ft^2')
    arg.setDescription('The collector area of the solar thermal system.')
    arg.setDefaultValue(40.0)
    args << arg

    arg = OpenStudio::Measure::OSArgument::makeChoiceArgument('solar_thermal_collector_loop_type', solar_thermal_collector_loop_type_choices, true)
    arg.setDisplayName('Solar Thermal: Collector Loop Type')
    arg.setDescription('The collector loop type of the solar thermal system.')
    arg.setDefaultValue(HPXML::SolarThermalLoopTypeDirect)
    args << arg

    arg = OpenStudio::Measure::OSArgument::makeChoiceArgument('solar_thermal_collector_type', solar_thermal_collector_type_choices, true)
    arg.setDisplayName('Solar Thermal: Collector Type')
    arg.setDescription('The collector type of the solar thermal system.')
    arg.setDefaultValue(HPXML::SolarThermalTypeEvacuatedTube)
    args << arg

    arg = OpenStudio::Measure::OSArgument::makeDoubleArgument('solar_thermal_collector_azimuth', true)
    arg.setDisplayName('Solar Thermal: Collector Azimuth')
    arg.setUnits('degrees')
    arg.setDescription('The collector azimuth of the solar thermal system. Azimuth is measured clockwise from north (e.g., North=0, East=90, South=180, West=270).')
    arg.setDefaultValue(180)
    args << arg

    arg = OpenStudio::Measure::OSArgument::makeStringArgument('solar_thermal_collector_tilt', true)
    arg.setDisplayName('Solar Thermal: Collector Tilt')
    arg.setUnits('degrees')
    arg.setDescription('The collector tilt of the solar thermal system. Can also enter, e.g., RoofPitch, RoofPitch+20, Latitude, Latitude-15, etc.')
    arg.setDefaultValue('RoofPitch')
    args << arg

    arg = OpenStudio::Measure::OSArgument::makeDoubleArgument('solar_thermal_collector_rated_optical_efficiency', true)
    arg.setDisplayName('Solar Thermal: Collector Rated Optical Efficiency')
    arg.setUnits('Frac')
    arg.setDescription('The collector rated optical efficiency of the solar thermal system.')
    arg.setDefaultValue(0.5)
    args << arg

    arg = OpenStudio::Measure::OSArgument::makeDoubleArgument('solar_thermal_collector_rated_thermal_losses', true)
    arg.setDisplayName('Solar Thermal: Collector Rated Thermal Losses')
    arg.setUnits('Btu/hr-ft^2-R')
    arg.setDescription('The collector rated thermal losses of the solar thermal system.')
    arg.setDefaultValue(0.2799)
    args << arg

    arg = OpenStudio::Measure::OSArgument::makeDoubleArgument('solar_thermal_storage_volume', false)
    arg.setDisplayName('Solar Thermal: Storage Volume')
    arg.setUnits('gal')
    arg.setDescription("The storage volume of the solar thermal system. If not provided, the OS-HPXML default (see <a href='#{docs_base_url}#detailed-inputs'>Detailed Inputs</a>) is used.")
    args << arg

    arg = OpenStudio::Measure::OSArgument::makeDoubleArgument('solar_thermal_solar_fraction', true)
    arg.setDisplayName('Solar Thermal: Solar Fraction')
    arg.setUnits('Frac')
    arg.setDescription('The solar fraction of the solar thermal system. If provided, overrides all other solar thermal inputs.')
    arg.setDefaultValue(0)
    args << arg

    pv_system_module_type_choices = OpenStudio::StringVector.new
    pv_system_module_type_choices << HPXML::PVModuleTypeStandard
    pv_system_module_type_choices << HPXML::PVModuleTypePremium
    pv_system_module_type_choices << HPXML::PVModuleTypeThinFilm

    pv_system_location_choices = OpenStudio::StringVector.new
    pv_system_location_choices << HPXML::LocationRoof
    pv_system_location_choices << HPXML::LocationGround

    pv_system_tracking_choices = OpenStudio::StringVector.new
    pv_system_tracking_choices << HPXML::PVTrackingTypeFixed
    pv_system_tracking_choices << HPXML::PVTrackingType1Axis
    pv_system_tracking_choices << HPXML::PVTrackingType1AxisBacktracked
    pv_system_tracking_choices << HPXML::PVTrackingType2Axis

    arg = OpenStudio::Measure::OSArgument::makeBoolArgument('pv_system_present', true)
    arg.setDisplayName('PV System: Present')
    arg.setDescription('Whether there is a PV system present.')
    arg.setDefaultValue(false)
    args << arg

    arg = OpenStudio::Measure::OSArgument::makeChoiceArgument('pv_system_module_type', pv_system_module_type_choices, false)
    arg.setDisplayName('PV System: Module Type')
    arg.setDescription("Module type of the PV system. If not provided, the OS-HPXML default (see <a href='#{docs_base_url}#hpxml-photovoltaics'>HPXML Photovoltaics</a>) is used.")
    args << arg

    arg = OpenStudio::Measure::OSArgument::makeChoiceArgument('pv_system_location', pv_system_location_choices, false)
    arg.setDisplayName('PV System: Location')
    arg.setDescription("Location of the PV system. If not provided, the OS-HPXML default (see <a href='#{docs_base_url}#hpxml-photovoltaics'>HPXML Photovoltaics</a>) is used.")
    args << arg

    arg = OpenStudio::Measure::OSArgument::makeChoiceArgument('pv_system_tracking', pv_system_tracking_choices, false)
    arg.setDisplayName('PV System: Tracking')
    arg.setDescription("Type of tracking for the PV system. If not provided, the OS-HPXML default (see <a href='#{docs_base_url}#hpxml-photovoltaics'>HPXML Photovoltaics</a>) is used.")
    args << arg

    arg = OpenStudio::Measure::OSArgument::makeDoubleArgument('pv_system_array_azimuth', true)
    arg.setDisplayName('PV System: Array Azimuth')
    arg.setUnits('degrees')
    arg.setDescription('Array azimuth of the PV system. Azimuth is measured clockwise from north (e.g., North=0, East=90, South=180, West=270).')
    arg.setDefaultValue(180)
    args << arg

    arg = OpenStudio::Measure::OSArgument::makeStringArgument('pv_system_array_tilt', true)
    arg.setDisplayName('PV System: Array Tilt')
    arg.setUnits('degrees')
    arg.setDescription('Array tilt of the PV system. Can also enter, e.g., RoofPitch, RoofPitch+20, Latitude, Latitude-15, etc.')
    arg.setDefaultValue('RoofPitch')
    args << arg

    arg = OpenStudio::Measure::OSArgument::makeDoubleArgument('pv_system_max_power_output', true)
    arg.setDisplayName('PV System: Maximum Power Output')
    arg.setUnits('W')
    arg.setDescription('Maximum power output of the PV system. For a shared system, this is the total building maximum power output.')
    arg.setDefaultValue(4000)
    args << arg

    arg = OpenStudio::Measure::OSArgument::makeDoubleArgument('pv_system_inverter_efficiency', false)
    arg.setDisplayName('PV System: Inverter Efficiency')
    arg.setUnits('Frac')
    arg.setDescription("Inverter efficiency of the PV system. If there are two PV systems, this will apply to both. If not provided, the OS-HPXML default (see <a href='#{docs_base_url}#hpxml-photovoltaics'>HPXML Photovoltaics</a>) is used.")
    args << arg

    arg = OpenStudio::Measure::OSArgument::makeDoubleArgument('pv_system_system_losses_fraction', false)
    arg.setDisplayName('PV System: System Losses Fraction')
    arg.setUnits('Frac')
    arg.setDescription("System losses fraction of the PV system. If there are two PV systems, this will apply to both. If not provided, the OS-HPXML default (see <a href='#{docs_base_url}#hpxml-photovoltaics'>HPXML Photovoltaics</a>) is used.")
    args << arg

    arg = OpenStudio::Measure::OSArgument::makeIntegerArgument('pv_system_num_bedrooms_served', false)
    arg.setDisplayName('PV System: Number of Bedrooms Served')
    arg.setDescription("Number of bedrooms served by PV system. Only needed if #{HPXML::ResidentialTypeSFA} or #{HPXML::ResidentialTypeApartment} and it is a shared PV system serving multiple dwelling units. Used to apportion PV generation to the unit of a SFA/MF building. If there are two PV systems, this will apply to both.")
    arg.setUnits('#')
    args << arg

    arg = OpenStudio::Measure::OSArgument::makeBoolArgument('pv_system_2_present', true)
    arg.setDisplayName('PV System 2: Present')
    arg.setDescription('Whether there is a second PV system present.')
    arg.setDefaultValue(false)
    args << arg

    arg = OpenStudio::Measure::OSArgument::makeChoiceArgument('pv_system_2_module_type', pv_system_module_type_choices, false)
    arg.setDisplayName('PV System 2: Module Type')
    arg.setDescription("Module type of the second PV system. If not provided, the OS-HPXML default (see <a href='#{docs_base_url}#hpxml-photovoltaics'>HPXML Photovoltaics</a>) is used.")
    args << arg

    arg = OpenStudio::Measure::OSArgument::makeChoiceArgument('pv_system_2_location', pv_system_location_choices, false)
    arg.setDisplayName('PV System 2: Location')
    arg.setDescription("Location of the second PV system. If not provided, the OS-HPXML default (see <a href='#{docs_base_url}#hpxml-photovoltaics'>HPXML Photovoltaics</a>) is used.")
    args << arg

    arg = OpenStudio::Measure::OSArgument::makeChoiceArgument('pv_system_2_tracking', pv_system_tracking_choices, false)
    arg.setDisplayName('PV System 2: Tracking')
    arg.setDescription("Type of tracking for the second PV system. If not provided, the OS-HPXML default (see <a href='#{docs_base_url}#hpxml-photovoltaics'>HPXML Photovoltaics</a>) is used.")
    args << arg

    arg = OpenStudio::Measure::OSArgument::makeDoubleArgument('pv_system_2_array_azimuth', true)
    arg.setDisplayName('PV System 2: Array Azimuth')
    arg.setUnits('degrees')
    arg.setDescription('Array azimuth of the second PV system. Azimuth is measured clockwise from north (e.g., North=0, East=90, South=180, West=270).')
    arg.setDefaultValue(180)
    args << arg

    arg = OpenStudio::Measure::OSArgument::makeStringArgument('pv_system_2_array_tilt', true)
    arg.setDisplayName('PV System 2: Array Tilt')
    arg.setUnits('degrees')
    arg.setDescription('Array tilt of the second PV system. Can also enter, e.g., RoofPitch, RoofPitch+20, Latitude, Latitude-15, etc.')
    arg.setDefaultValue('RoofPitch')
    args << arg

    arg = OpenStudio::Measure::OSArgument::makeDoubleArgument('pv_system_2_max_power_output', true)
    arg.setDisplayName('PV System 2: Maximum Power Output')
    arg.setUnits('W')
    arg.setDescription('Maximum power output of the second PV system. For a shared system, this is the total building maximum power output.')
    arg.setDefaultValue(4000)
    args << arg

    battery_location_choices = OpenStudio::StringVector.new
    battery_location_choices << HPXML::LocationConditionedSpace
    battery_location_choices << HPXML::LocationBasementConditioned
    battery_location_choices << HPXML::LocationBasementUnconditioned
    battery_location_choices << HPXML::LocationCrawlspace
    battery_location_choices << HPXML::LocationCrawlspaceVented
    battery_location_choices << HPXML::LocationCrawlspaceUnvented
    battery_location_choices << HPXML::LocationCrawlspaceConditioned
    battery_location_choices << HPXML::LocationAttic
    battery_location_choices << HPXML::LocationAtticVented
    battery_location_choices << HPXML::LocationAtticUnvented
    battery_location_choices << HPXML::LocationGarage
    battery_location_choices << HPXML::LocationOutside

    arg = OpenStudio::Measure::OSArgument::makeBoolArgument('battery_present', true)
    arg.setDisplayName('Battery: Present')
    arg.setDescription('Whether there is a lithium ion battery present.')
    arg.setDefaultValue(false)
    args << arg

    arg = OpenStudio::Measure::OSArgument::makeChoiceArgument('battery_location', battery_location_choices, false)
    arg.setDisplayName('Battery: Location')
    arg.setDescription("The space type for the lithium ion battery location. If not provided, the OS-HPXML default (see <a href='#{docs_base_url}#hpxml-batteries'>HPXML Batteries</a>) is used.")
    args << arg

    arg = OpenStudio::Measure::OSArgument::makeDoubleArgument('battery_power', false)
    arg.setDisplayName('Battery: Rated Power Output')
    arg.setDescription("The rated power output of the lithium ion battery. If not provided, the OS-HPXML default (see <a href='#{docs_base_url}#hpxml-batteries'>HPXML Batteries</a>) is used.")
    arg.setUnits('W')
    args << arg

    arg = OpenStudio::Measure::OSArgument::makeDoubleArgument('battery_capacity', false)
    arg.setDisplayName('Battery: Nominal Capacity')
    arg.setDescription("The nominal capacity of the lithium ion battery. If not provided, the OS-HPXML default (see <a href='#{docs_base_url}#hpxml-batteries'>HPXML Batteries</a>) is used.")
    arg.setUnits('kWh')
    args << arg

    arg = OpenStudio::Measure::OSArgument::makeDoubleArgument('battery_usable_capacity', false)
    arg.setDisplayName('Battery: Usable Capacity')
    arg.setDescription("The usable capacity of the lithium ion battery. If not provided, the OS-HPXML default (see <a href='#{docs_base_url}#hpxml-batteries'>HPXML Batteries</a>) is used.")
    arg.setUnits('kWh')
    args << arg

    arg = OpenStudio::Measure::OSArgument::makeDoubleArgument('battery_round_trip_efficiency', false)
    arg.setDisplayName('Battery: Round Trip Efficiency')
    arg.setDescription("The round trip efficiency of the lithium ion battery. If not provided, the OS-HPXML default (see <a href='#{docs_base_url}#hpxml-batteries'>HPXML Batteries</a>) is used.")
    arg.setUnits('Frac')
    args << arg

    arg = OpenStudio::Measure::OSArgument::makeIntegerArgument('battery_num_bedrooms_served', false)
    arg.setDisplayName('Battery: Number of Bedrooms Served')
    arg.setDescription("Number of bedrooms served by the lithium ion battery. Only needed if #{HPXML::ResidentialTypeSFA} or #{HPXML::ResidentialTypeApartment} and it is a shared battery serving multiple dwelling units. Used to apportion battery charging/discharging to the unit of a SFA/MF building.")
    arg.setUnits('#')
    args << arg

    arg = OpenStudio::Measure::OSArgument::makeBoolArgument('lighting_present', true)
    arg.setDisplayName('Lighting: Present')
    arg.setDescription('Whether there is lighting energy use.')
    arg.setDefaultValue(true)
    args << arg

    arg = OpenStudio::Measure::OSArgument::makeDoubleArgument('lighting_interior_fraction_cfl', true)
    arg.setDisplayName('Lighting: Interior Fraction CFL')
    arg.setDescription('Fraction of all lamps (interior) that are compact fluorescent. Lighting not specified as CFL, LFL, or LED is assumed to be incandescent.')
    arg.setDefaultValue(0.1)
    args << arg

    arg = OpenStudio::Measure::OSArgument::makeDoubleArgument('lighting_interior_fraction_lfl', true)
    arg.setDisplayName('Lighting: Interior Fraction LFL')
    arg.setDescription('Fraction of all lamps (interior) that are linear fluorescent. Lighting not specified as CFL, LFL, or LED is assumed to be incandescent.')
    arg.setDefaultValue(0.0)
    args << arg

    arg = OpenStudio::Measure::OSArgument::makeDoubleArgument('lighting_interior_fraction_led', true)
    arg.setDisplayName('Lighting: Interior Fraction LED')
    arg.setDescription('Fraction of all lamps (interior) that are light emitting diodes. Lighting not specified as CFL, LFL, or LED is assumed to be incandescent.')
    arg.setDefaultValue(0.0)
    args << arg

    arg = OpenStudio::Measure::OSArgument::makeDoubleArgument('lighting_interior_usage_multiplier', false)
    arg.setDisplayName('Lighting: Interior Usage Multiplier')
    arg.setDescription("Multiplier on the lighting energy usage (interior) that can reflect, e.g., high/low usage occupants. If not provided, the OS-HPXML default (see <a href='#{docs_base_url}#hpxml-lighting'>HPXML Lighting</a>) is used.")
    args << arg

    arg = OpenStudio::Measure::OSArgument::makeDoubleArgument('lighting_exterior_fraction_cfl', true)
    arg.setDisplayName('Lighting: Exterior Fraction CFL')
    arg.setDescription('Fraction of all lamps (exterior) that are compact fluorescent. Lighting not specified as CFL, LFL, or LED is assumed to be incandescent.')
    arg.setDefaultValue(0.0)
    args << arg

    arg = OpenStudio::Measure::OSArgument::makeDoubleArgument('lighting_exterior_fraction_lfl', true)
    arg.setDisplayName('Lighting: Exterior Fraction LFL')
    arg.setDescription('Fraction of all lamps (exterior) that are linear fluorescent. Lighting not specified as CFL, LFL, or LED is assumed to be incandescent.')
    arg.setDefaultValue(0.0)
    args << arg

    arg = OpenStudio::Measure::OSArgument::makeDoubleArgument('lighting_exterior_fraction_led', true)
    arg.setDisplayName('Lighting: Exterior Fraction LED')
    arg.setDescription('Fraction of all lamps (exterior) that are light emitting diodes. Lighting not specified as CFL, LFL, or LED is assumed to be incandescent.')
    arg.setDefaultValue(0.0)
    args << arg

    arg = OpenStudio::Measure::OSArgument::makeDoubleArgument('lighting_exterior_usage_multiplier', false)
    arg.setDisplayName('Lighting: Exterior Usage Multiplier')
    arg.setDescription("Multiplier on the lighting energy usage (exterior) that can reflect, e.g., high/low usage occupants. If not provided, the OS-HPXML default (see <a href='#{docs_base_url}#hpxml-lighting'>HPXML Lighting</a>) is used.")
    args << arg

    arg = OpenStudio::Measure::OSArgument::makeDoubleArgument('lighting_garage_fraction_cfl', true)
    arg.setDisplayName('Lighting: Garage Fraction CFL')
    arg.setDescription('Fraction of all lamps (garage) that are compact fluorescent. Lighting not specified as CFL, LFL, or LED is assumed to be incandescent.')
    arg.setDefaultValue(0.0)
    args << arg

    arg = OpenStudio::Measure::OSArgument::makeDoubleArgument('lighting_garage_fraction_lfl', true)
    arg.setDisplayName('Lighting: Garage Fraction LFL')
    arg.setDescription('Fraction of all lamps (garage) that are linear fluorescent. Lighting not specified as CFL, LFL, or LED is assumed to be incandescent.')
    arg.setDefaultValue(0.0)
    args << arg

    arg = OpenStudio::Measure::OSArgument::makeDoubleArgument('lighting_garage_fraction_led', true)
    arg.setDisplayName('Lighting: Garage Fraction LED')
    arg.setDescription('Fraction of all lamps (garage) that are light emitting diodes. Lighting not specified as CFL, LFL, or LED is assumed to be incandescent.')
    arg.setDefaultValue(0.0)
    args << arg

    arg = OpenStudio::Measure::OSArgument::makeDoubleArgument('lighting_garage_usage_multiplier', false)
    arg.setDisplayName('Lighting: Garage Usage Multiplier')
    arg.setDescription("Multiplier on the lighting energy usage (garage) that can reflect, e.g., high/low usage occupants. If not provided, the OS-HPXML default (see <a href='#{docs_base_url}#hpxml-lighting'>HPXML Lighting</a>) is used.")
    args << arg

    arg = OpenStudio::Measure::OSArgument::makeBoolArgument('holiday_lighting_present', true)
    arg.setDisplayName('Holiday Lighting: Present')
    arg.setDescription('Whether there is holiday lighting.')
    arg.setDefaultValue(false)
    args << arg

    arg = OpenStudio::Measure::OSArgument::makeDoubleArgument('holiday_lighting_daily_kwh', false)
    arg.setDisplayName('Holiday Lighting: Daily Consumption')
    arg.setUnits('kWh/day')
    arg.setDescription("The daily energy consumption for holiday lighting (exterior). If not provided, the OS-HPXML default (see <a href='#{docs_base_url}#hpxml-lighting'>HPXML Lighting</a>) is used.")
    args << arg

    arg = OpenStudio::Measure::OSArgument::makeStringArgument('holiday_lighting_period', false)
    arg.setDisplayName('Holiday Lighting: Period')
    arg.setDescription("Enter a date like 'Nov 25 - Jan 5'. If not provided, the OS-HPXML default (see <a href='#{docs_base_url}#hpxml-lighting'>HPXML Lighting</a>) is used.")
    args << arg

    dehumidifier_type_choices = OpenStudio::StringVector.new
    dehumidifier_type_choices << 'none'
    dehumidifier_type_choices << HPXML::DehumidifierTypePortable
    dehumidifier_type_choices << HPXML::DehumidifierTypeWholeHome

    dehumidifier_efficiency_type_choices = OpenStudio::StringVector.new
    dehumidifier_efficiency_type_choices << 'EnergyFactor'
    dehumidifier_efficiency_type_choices << 'IntegratedEnergyFactor'

    arg = OpenStudio::Measure::OSArgument::makeChoiceArgument('dehumidifier_type', dehumidifier_type_choices, true)
    arg.setDisplayName('Dehumidifier: Type')
    arg.setDescription('The type of dehumidifier.')
    arg.setDefaultValue('none')
    args << arg

    arg = OpenStudio::Measure::OSArgument::makeChoiceArgument('dehumidifier_efficiency_type', dehumidifier_efficiency_type_choices, true)
    arg.setDisplayName('Dehumidifier: Efficiency Type')
    arg.setDescription('The efficiency type of dehumidifier.')
    arg.setDefaultValue('IntegratedEnergyFactor')
    args << arg

    arg = OpenStudio::Measure::OSArgument::makeDoubleArgument('dehumidifier_efficiency', true)
    arg.setDisplayName('Dehumidifier: Efficiency')
    arg.setUnits('liters/kWh')
    arg.setDescription('The efficiency of the dehumidifier.')
    arg.setDefaultValue(1.5)
    args << arg

    arg = OpenStudio::Measure::OSArgument::makeDoubleArgument('dehumidifier_capacity', true)
    arg.setDisplayName('Dehumidifier: Capacity')
    arg.setDescription('The capacity (water removal rate) of the dehumidifier.')
    arg.setUnits('pint/day')
    arg.setDefaultValue(40)
    args << arg

    arg = OpenStudio::Measure::OSArgument::makeDoubleArgument('dehumidifier_rh_setpoint', true)
    arg.setDisplayName('Dehumidifier: Relative Humidity Setpoint')
    arg.setDescription('The relative humidity setpoint of the dehumidifier.')
    arg.setUnits('Frac')
    arg.setDefaultValue(0.5)
    args << arg

    arg = OpenStudio::Measure::OSArgument::makeDoubleArgument('dehumidifier_fraction_dehumidification_load_served', true)
    arg.setDisplayName('Dehumidifier: Fraction Dehumidification Load Served')
    arg.setDescription('The dehumidification load served fraction of the dehumidifier.')
    arg.setUnits('Frac')
    arg.setDefaultValue(1)
    args << arg

    appliance_location_choices = OpenStudio::StringVector.new
    appliance_location_choices << HPXML::LocationConditionedSpace
    appliance_location_choices << HPXML::LocationBasementConditioned
    appliance_location_choices << HPXML::LocationBasementUnconditioned
    appliance_location_choices << HPXML::LocationGarage
    appliance_location_choices << HPXML::LocationOtherHousingUnit
    appliance_location_choices << HPXML::LocationOtherHeatedSpace
    appliance_location_choices << HPXML::LocationOtherMultifamilyBufferSpace
    appliance_location_choices << HPXML::LocationOtherNonFreezingSpace

    clothes_washer_efficiency_type_choices = OpenStudio::StringVector.new
    clothes_washer_efficiency_type_choices << 'ModifiedEnergyFactor'
    clothes_washer_efficiency_type_choices << 'IntegratedModifiedEnergyFactor'

    arg = OpenStudio::Measure::OSArgument::makeBoolArgument('clothes_washer_present', true)
    arg.setDisplayName('Clothes Washer: Present')
    arg.setDescription('Whether there is a clothes washer present.')
    arg.setDefaultValue(true)
    args << arg

    arg = OpenStudio::Measure::OSArgument::makeChoiceArgument('clothes_washer_location', appliance_location_choices, false)
    arg.setDisplayName('Clothes Washer: Location')
    arg.setDescription("The space type for the clothes washer location. If not provided, the OS-HPXML default (see <a href='#{docs_base_url}#hpxml-clothes-washer'>HPXML Clothes Washer</a>) is used.")
    args << arg

    arg = OpenStudio::Measure::OSArgument::makeChoiceArgument('clothes_washer_efficiency_type', clothes_washer_efficiency_type_choices, true)
    arg.setDisplayName('Clothes Washer: Efficiency Type')
    arg.setDescription('The efficiency type of the clothes washer.')
    arg.setDefaultValue('IntegratedModifiedEnergyFactor')
    args << arg

    arg = OpenStudio::Measure::OSArgument::makeDoubleArgument('clothes_washer_efficiency', false)
    arg.setDisplayName('Clothes Washer: Efficiency')
    arg.setUnits('ft^3/kWh-cyc')
    arg.setDescription("The efficiency of the clothes washer. If not provided, the OS-HPXML default (see <a href='#{docs_base_url}#hpxml-clothes-washer'>HPXML Clothes Washer</a>) is used.")
    args << arg

    arg = OpenStudio::Measure::OSArgument::makeDoubleArgument('clothes_washer_rated_annual_kwh', false)
    arg.setDisplayName('Clothes Washer: Rated Annual Consumption')
    arg.setUnits('kWh/yr')
    arg.setDescription("The annual energy consumed by the clothes washer, as rated, obtained from the EnergyGuide label. This includes both the appliance electricity consumption and the energy required for water heating. If not provided, the OS-HPXML default (see <a href='#{docs_base_url}#hpxml-clothes-washer'>HPXML Clothes Washer</a>) is used.")
    args << arg

    arg = OpenStudio::Measure::OSArgument::makeDoubleArgument('clothes_washer_label_electric_rate', false)
    arg.setDisplayName('Clothes Washer: Label Electric Rate')
    arg.setUnits('$/kWh')
    arg.setDescription("The annual energy consumed by the clothes washer, as rated, obtained from the EnergyGuide label. This includes both the appliance electricity consumption and the energy required for water heating. If not provided, the OS-HPXML default (see <a href='#{docs_base_url}#hpxml-clothes-washer'>HPXML Clothes Washer</a>) is used.")
    args << arg

    arg = OpenStudio::Measure::OSArgument::makeDoubleArgument('clothes_washer_label_gas_rate', false)
    arg.setDisplayName('Clothes Washer: Label Gas Rate')
    arg.setUnits('$/therm')
    arg.setDescription("The annual energy consumed by the clothes washer, as rated, obtained from the EnergyGuide label. This includes both the appliance electricity consumption and the energy required for water heating. If not provided, the OS-HPXML default (see <a href='#{docs_base_url}#hpxml-clothes-washer'>HPXML Clothes Washer</a>) is used.")
    args << arg

    arg = OpenStudio::Measure::OSArgument::makeDoubleArgument('clothes_washer_label_annual_gas_cost', false)
    arg.setDisplayName('Clothes Washer: Label Annual Cost with Gas DHW')
    arg.setUnits('$')
    arg.setDescription("The annual cost of using the system under test conditions. Input is obtained from the EnergyGuide label. If not provided, the OS-HPXML default (see <a href='#{docs_base_url}#hpxml-clothes-washer'>HPXML Clothes Washer</a>) is used.")
    args << arg

    arg = OpenStudio::Measure::OSArgument::makeDoubleArgument('clothes_washer_label_usage', false)
    arg.setDisplayName('Clothes Washer: Label Usage')
    arg.setUnits('cyc/wk')
    arg.setDescription("The clothes washer loads per week. If not provided, the OS-HPXML default (see <a href='#{docs_base_url}#hpxml-clothes-washer'>HPXML Clothes Washer</a>) is used.")
    args << arg

    arg = OpenStudio::Measure::OSArgument::makeDoubleArgument('clothes_washer_capacity', false)
    arg.setDisplayName('Clothes Washer: Drum Volume')
    arg.setUnits('ft^3')
    arg.setDescription("Volume of the washer drum. Obtained from the EnergyStar website or the manufacturer's literature. If not provided, the OS-HPXML default (see <a href='#{docs_base_url}#hpxml-clothes-washer'>HPXML Clothes Washer</a>) is used.")
    args << arg

    arg = OpenStudio::Measure::OSArgument::makeDoubleArgument('clothes_washer_usage_multiplier', false)
    arg.setDisplayName('Clothes Washer: Usage Multiplier')
    arg.setDescription("Multiplier on the clothes washer energy and hot water usage that can reflect, e.g., high/low usage occupants. If not provided, the OS-HPXML default (see <a href='#{docs_base_url}#hpxml-clothes-washer'>HPXML Clothes Washer</a>) is used.")
    args << arg

    arg = OpenStudio::Measure::OSArgument::makeBoolArgument('clothes_dryer_present', true)
    arg.setDisplayName('Clothes Dryer: Present')
    arg.setDescription('Whether there is a clothes dryer present.')
    arg.setDefaultValue(true)
    args << arg

    arg = OpenStudio::Measure::OSArgument::makeChoiceArgument('clothes_dryer_location', appliance_location_choices, false)
    arg.setDisplayName('Clothes Dryer: Location')
    arg.setDescription("The space type for the clothes dryer location. If not provided, the OS-HPXML default (see <a href='#{docs_base_url}#hpxml-clothes-dryer'>HPXML Clothes Dryer</a>) is used.")
    args << arg

    clothes_dryer_fuel_choices = OpenStudio::StringVector.new
    clothes_dryer_fuel_choices << HPXML::FuelTypeElectricity
    clothes_dryer_fuel_choices << HPXML::FuelTypeNaturalGas
    clothes_dryer_fuel_choices << HPXML::FuelTypeOil
    clothes_dryer_fuel_choices << HPXML::FuelTypePropane
    clothes_dryer_fuel_choices << HPXML::FuelTypeWoodCord
    clothes_dryer_fuel_choices << HPXML::FuelTypeCoal

    clothes_dryer_efficiency_type_choices = OpenStudio::StringVector.new
    clothes_dryer_efficiency_type_choices << 'EnergyFactor'
    clothes_dryer_efficiency_type_choices << 'CombinedEnergyFactor'

    arg = OpenStudio::Measure::OSArgument::makeChoiceArgument('clothes_dryer_fuel_type', clothes_dryer_fuel_choices, true)
    arg.setDisplayName('Clothes Dryer: Fuel Type')
    arg.setDescription('Type of fuel used by the clothes dryer.')
    arg.setDefaultValue(HPXML::FuelTypeNaturalGas)
    args << arg

    arg = OpenStudio::Measure::OSArgument::makeChoiceArgument('clothes_dryer_efficiency_type', clothes_dryer_efficiency_type_choices, true)
    arg.setDisplayName('Clothes Dryer: Efficiency Type')
    arg.setDescription('The efficiency type of the clothes dryer.')
    arg.setDefaultValue('CombinedEnergyFactor')
    args << arg

    arg = OpenStudio::Measure::OSArgument::makeDoubleArgument('clothes_dryer_efficiency', false)
    arg.setDisplayName('Clothes Dryer: Efficiency')
    arg.setUnits('lb/kWh')
    arg.setDescription("The efficiency of the clothes dryer. If not provided, the OS-HPXML default (see <a href='#{docs_base_url}#hpxml-clothes-dryer'>HPXML Clothes Dryer</a>) is used.")
    args << arg

    arg = OpenStudio::Measure::OSArgument::makeDoubleArgument('clothes_dryer_vented_flow_rate', false)
    arg.setDisplayName('Clothes Dryer: Vented Flow Rate')
    arg.setDescription("The exhaust flow rate of the vented clothes dryer. If not provided, the OS-HPXML default (see <a href='#{docs_base_url}#hpxml-clothes-dryer'>HPXML Clothes Dryer</a>) is used.")
    arg.setUnits('CFM')
    args << arg

    arg = OpenStudio::Measure::OSArgument::makeDoubleArgument('clothes_dryer_usage_multiplier', false)
    arg.setDisplayName('Clothes Dryer: Usage Multiplier')
    arg.setDescription("Multiplier on the clothes dryer energy usage that can reflect, e.g., high/low usage occupants. If not provided, the OS-HPXML default (see <a href='#{docs_base_url}#hpxml-clothes-dryer'>HPXML Clothes Dryer</a>) is used.")
    args << arg

    arg = OpenStudio::Measure::OSArgument::makeBoolArgument('dishwasher_present', true)
    arg.setDisplayName('Dishwasher: Present')
    arg.setDescription('Whether there is a dishwasher present.')
    arg.setDefaultValue(true)
    args << arg

    arg = OpenStudio::Measure::OSArgument::makeChoiceArgument('dishwasher_location', appliance_location_choices, false)
    arg.setDisplayName('Dishwasher: Location')
    arg.setDescription("The space type for the dishwasher location. If not provided, the OS-HPXML default (see <a href='#{docs_base_url}#hpxml-dishwasher'>HPXML Dishwasher</a>) is used.")
    args << arg

    dishwasher_efficiency_type_choices = OpenStudio::StringVector.new
    dishwasher_efficiency_type_choices << 'RatedAnnualkWh'
    dishwasher_efficiency_type_choices << 'EnergyFactor'

    arg = OpenStudio::Measure::OSArgument::makeChoiceArgument('dishwasher_efficiency_type', dishwasher_efficiency_type_choices, true)
    arg.setDisplayName('Dishwasher: Efficiency Type')
    arg.setDescription('The efficiency type of dishwasher.')
    arg.setDefaultValue('RatedAnnualkWh')
    args << arg

    arg = OpenStudio::Measure::OSArgument::makeDoubleArgument('dishwasher_efficiency', false)
    arg.setDisplayName('Dishwasher: Efficiency')
    arg.setUnits('RatedAnnualkWh or EnergyFactor')
    arg.setDescription("The efficiency of the dishwasher. If not provided, the OS-HPXML default (see <a href='#{docs_base_url}#hpxml-dishwasher'>HPXML Dishwasher</a>) is used.")
    args << arg

    arg = OpenStudio::Measure::OSArgument::makeDoubleArgument('dishwasher_label_electric_rate', false)
    arg.setDisplayName('Dishwasher: Label Electric Rate')
    arg.setUnits('$/kWh')
    arg.setDescription("The label electric rate of the dishwasher. If not provided, the OS-HPXML default (see <a href='#{docs_base_url}#hpxml-dishwasher'>HPXML Dishwasher</a>) is used.")
    args << arg

    arg = OpenStudio::Measure::OSArgument::makeDoubleArgument('dishwasher_label_gas_rate', false)
    arg.setDisplayName('Dishwasher: Label Gas Rate')
    arg.setUnits('$/therm')
    arg.setDescription("The label gas rate of the dishwasher. If not provided, the OS-HPXML default (see <a href='#{docs_base_url}#hpxml-dishwasher'>HPXML Dishwasher</a>) is used.")
    args << arg

    arg = OpenStudio::Measure::OSArgument::makeDoubleArgument('dishwasher_label_annual_gas_cost', false)
    arg.setDisplayName('Dishwasher: Label Annual Gas Cost')
    arg.setUnits('$')
    arg.setDescription("The label annual gas cost of the dishwasher. If not provided, the OS-HPXML default (see <a href='#{docs_base_url}#hpxml-dishwasher'>HPXML Dishwasher</a>) is used.")
    args << arg

    arg = OpenStudio::Measure::OSArgument::makeDoubleArgument('dishwasher_label_usage', false)
    arg.setDisplayName('Dishwasher: Label Usage')
    arg.setUnits('cyc/wk')
    arg.setDescription("The dishwasher loads per week. If not provided, the OS-HPXML default (see <a href='#{docs_base_url}#hpxml-dishwasher'>HPXML Dishwasher</a>) is used.")
    args << arg

    arg = OpenStudio::Measure::OSArgument::makeIntegerArgument('dishwasher_place_setting_capacity', false)
    arg.setDisplayName('Dishwasher: Number of Place Settings')
    arg.setUnits('#')
    arg.setDescription("The number of place settings for the unit. Data obtained from manufacturer's literature. If not provided, the OS-HPXML default (see <a href='#{docs_base_url}#hpxml-dishwasher'>HPXML Dishwasher</a>) is used.")
    args << arg

    arg = OpenStudio::Measure::OSArgument::makeDoubleArgument('dishwasher_usage_multiplier', false)
    arg.setDisplayName('Dishwasher: Usage Multiplier')
    arg.setDescription("Multiplier on the dishwasher energy usage that can reflect, e.g., high/low usage occupants. If not provided, the OS-HPXML default (see <a href='#{docs_base_url}#hpxml-dishwasher'>HPXML Dishwasher</a>) is used.")
    args << arg

    arg = OpenStudio::Measure::OSArgument::makeBoolArgument('refrigerator_present', true)
    arg.setDisplayName('Refrigerator: Present')
    arg.setDescription('Whether there is a refrigerator present.')
    arg.setDefaultValue(true)
    args << arg

    arg = OpenStudio::Measure::OSArgument::makeChoiceArgument('refrigerator_location', appliance_location_choices, false)
    arg.setDisplayName('Refrigerator: Location')
    arg.setDescription("The space type for the refrigerator location. If not provided, the OS-HPXML default (see <a href='#{docs_base_url}#hpxml-refrigerators'>HPXML Refrigerators</a>) is used.")
    args << arg

    arg = OpenStudio::Measure::OSArgument::makeDoubleArgument('refrigerator_rated_annual_kwh', false)
    arg.setDisplayName('Refrigerator: Rated Annual Consumption')
    arg.setUnits('kWh/yr')
    arg.setDescription("The EnergyGuide rated annual energy consumption for a refrigerator. If not provided, the OS-HPXML default (see <a href='#{docs_base_url}#hpxml-refrigerators'>HPXML Refrigerators</a>) is used.")
    args << arg

    arg = OpenStudio::Measure::OSArgument::makeDoubleArgument('refrigerator_usage_multiplier', false)
    arg.setDisplayName('Refrigerator: Usage Multiplier')
    arg.setDescription("Multiplier on the refrigerator energy usage that can reflect, e.g., high/low usage occupants. If not provided, the OS-HPXML default (see <a href='#{docs_base_url}#hpxml-refrigerators'>HPXML Refrigerators</a>) is used.")
    args << arg

    arg = OpenStudio::Measure::OSArgument::makeBoolArgument('extra_refrigerator_present', true)
    arg.setDisplayName('Extra Refrigerator: Present')
    arg.setDescription('Whether there is an extra refrigerator present.')
    arg.setDefaultValue(false)
    args << arg

    arg = OpenStudio::Measure::OSArgument::makeChoiceArgument('extra_refrigerator_location', appliance_location_choices, false)
    arg.setDisplayName('Extra Refrigerator: Location')
    arg.setDescription("The space type for the extra refrigerator location. If not provided, the OS-HPXML default (see <a href='#{docs_base_url}#hpxml-refrigerators'>HPXML Refrigerators</a>) is used.")
    args << arg

    arg = OpenStudio::Measure::OSArgument::makeDoubleArgument('extra_refrigerator_rated_annual_kwh', false)
    arg.setDisplayName('Extra Refrigerator: Rated Annual Consumption')
    arg.setUnits('kWh/yr')
    arg.setDescription("The EnergyGuide rated annual energy consumption for an extra refrigerator. If not provided, the OS-HPXML default (see <a href='#{docs_base_url}#hpxml-refrigerators'>HPXML Refrigerators</a>) is used.")
    args << arg

    arg = OpenStudio::Measure::OSArgument::makeDoubleArgument('extra_refrigerator_usage_multiplier', false)
    arg.setDisplayName('Extra Refrigerator: Usage Multiplier')
    arg.setDescription("Multiplier on the extra refrigerator energy usage that can reflect, e.g., high/low usage occupants. If not provided, the OS-HPXML default (see <a href='#{docs_base_url}#hpxml-refrigerators'>HPXML Refrigerators</a>) is used.")
    args << arg

    arg = OpenStudio::Measure::OSArgument::makeBoolArgument('freezer_present', true)
    arg.setDisplayName('Freezer: Present')
    arg.setDescription('Whether there is a freezer present.')
    arg.setDefaultValue(false)
    args << arg

    arg = OpenStudio::Measure::OSArgument::makeChoiceArgument('freezer_location', appliance_location_choices, false)
    arg.setDisplayName('Freezer: Location')
    arg.setDescription("The space type for the freezer location. If not provided, the OS-HPXML default (see <a href='#{docs_base_url}#hpxml-freezers'>HPXML Freezers</a>) is used.")
    args << arg

    arg = OpenStudio::Measure::OSArgument::makeDoubleArgument('freezer_rated_annual_kwh', false)
    arg.setDisplayName('Freezer: Rated Annual Consumption')
    arg.setUnits('kWh/yr')
    arg.setDescription("The EnergyGuide rated annual energy consumption for a freezer. If not provided, the OS-HPXML default (see <a href='#{docs_base_url}#hpxml-freezers'>HPXML Freezers</a>) is used.")
    args << arg

    arg = OpenStudio::Measure::OSArgument::makeDoubleArgument('freezer_usage_multiplier', false)
    arg.setDisplayName('Freezer: Usage Multiplier')
    arg.setDescription("Multiplier on the freezer energy usage that can reflect, e.g., high/low usage occupants. If not provided, the OS-HPXML default (see <a href='#{docs_base_url}#hpxml-freezers'>HPXML Freezers</a>) is used.")
    args << arg

    cooking_range_oven_fuel_choices = OpenStudio::StringVector.new
    cooking_range_oven_fuel_choices << HPXML::FuelTypeElectricity
    cooking_range_oven_fuel_choices << HPXML::FuelTypeNaturalGas
    cooking_range_oven_fuel_choices << HPXML::FuelTypeOil
    cooking_range_oven_fuel_choices << HPXML::FuelTypePropane
    cooking_range_oven_fuel_choices << HPXML::FuelTypeWoodCord
    cooking_range_oven_fuel_choices << HPXML::FuelTypeCoal

    arg = OpenStudio::Measure::OSArgument::makeBoolArgument('cooking_range_oven_present', true)
    arg.setDisplayName('Cooking Range/Oven: Present')
    arg.setDescription('Whether there is a cooking range/oven present.')
    arg.setDefaultValue(true)
    args << arg

    arg = OpenStudio::Measure::OSArgument::makeChoiceArgument('cooking_range_oven_location', appliance_location_choices, false)
    arg.setDisplayName('Cooking Range/Oven: Location')
    arg.setDescription("The space type for the cooking range/oven location. If not provided, the OS-HPXML default (see <a href='#{docs_base_url}#hpxml-cooking-range-oven'>HPXML Cooking Range/Oven</a>) is used.")
    args << arg

    arg = OpenStudio::Measure::OSArgument::makeChoiceArgument('cooking_range_oven_fuel_type', cooking_range_oven_fuel_choices, true)
    arg.setDisplayName('Cooking Range/Oven: Fuel Type')
    arg.setDescription('Type of fuel used by the cooking range/oven.')
    arg.setDefaultValue(HPXML::FuelTypeNaturalGas)
    args << arg

    arg = OpenStudio::Measure::OSArgument::makeBoolArgument('cooking_range_oven_is_induction', false)
    arg.setDisplayName('Cooking Range/Oven: Is Induction')
    arg.setDescription("Whether the cooking range is induction. If not provided, the OS-HPXML default (see <a href='#{docs_base_url}#hpxml-cooking-range-oven'>HPXML Cooking Range/Oven</a>) is used.")
    args << arg

    arg = OpenStudio::Measure::OSArgument::makeBoolArgument('cooking_range_oven_is_convection', false)
    arg.setDisplayName('Cooking Range/Oven: Is Convection')
    arg.setDescription("Whether the oven is convection. If not provided, the OS-HPXML default (see <a href='#{docs_base_url}#hpxml-cooking-range-oven'>HPXML Cooking Range/Oven</a>) is used.")
    args << arg

    arg = OpenStudio::Measure::OSArgument::makeDoubleArgument('cooking_range_oven_usage_multiplier', false)
    arg.setDisplayName('Cooking Range/Oven: Usage Multiplier')
    arg.setDescription("Multiplier on the cooking range/oven energy usage that can reflect, e.g., high/low usage occupants. If not provided, the OS-HPXML default (see <a href='#{docs_base_url}#hpxml-cooking-range-oven'>HPXML Cooking Range/Oven</a>) is used.")
    args << arg

    arg = OpenStudio::Measure::OSArgument::makeBoolArgument('ceiling_fan_present', true)
    arg.setDisplayName('Ceiling Fan: Present')
    arg.setDescription('Whether there are any ceiling fans.')
    arg.setDefaultValue(true)
    args << arg

    arg = OpenStudio::Measure::OSArgument::makeDoubleArgument('ceiling_fan_label_energy_use', false)
    arg.setDisplayName('Ceiling Fan: Label Energy Use')
    arg.setUnits('W')
    arg.setDescription("The label average energy use of the ceiling fan(s). If neither Efficiency nor Label Energy Use provided, the OS-HPXML default (see <a href='#{docs_base_url}#hpxml-ceiling-fans'>HPXML Ceiling Fans</a>) is used.")
    args << arg

    arg = OpenStudio::Measure::OSArgument::makeDoubleArgument('ceiling_fan_efficiency', false)
    arg.setDisplayName('Ceiling Fan: Efficiency')
    arg.setUnits('CFM/W')
    arg.setDescription("The efficiency rating of the ceiling fan(s) at medium speed. Only used if Label Energy Use not provided. If neither Efficiency nor Label Energy Use provided, the OS-HPXML default (see <a href='#{docs_base_url}#hpxml-ceiling-fans'>HPXML Ceiling Fans</a>) is used.")
    args << arg

    arg = OpenStudio::Measure::OSArgument::makeIntegerArgument('ceiling_fan_quantity', false)
    arg.setDisplayName('Ceiling Fan: Quantity')
    arg.setUnits('#')
    arg.setDescription("Total number of ceiling fans. If not provided, the OS-HPXML default (see <a href='#{docs_base_url}#hpxml-ceiling-fans'>HPXML Ceiling Fans</a>) is used.")
    args << arg

    arg = OpenStudio::Measure::OSArgument::makeDoubleArgument('ceiling_fan_cooling_setpoint_temp_offset', false)
    arg.setDisplayName('Ceiling Fan: Cooling Setpoint Temperature Offset')
    arg.setUnits('F')
    arg.setDescription("The cooling setpoint temperature offset during months when the ceiling fans are operating. Only applies if ceiling fan quantity is greater than zero. If not provided, the OS-HPXML default (see <a href='#{docs_base_url}#hpxml-ceiling-fans'>HPXML Ceiling Fans</a>) is used.")
    args << arg

    arg = OpenStudio::Measure::OSArgument::makeBoolArgument('misc_plug_loads_television_present', true)
    arg.setDisplayName('Misc Plug Loads: Television Present')
    arg.setDescription('Whether there are televisions.')
    arg.setDefaultValue(true)
    args << arg

    arg = OpenStudio::Measure::OSArgument::makeDoubleArgument('misc_plug_loads_television_annual_kwh', false)
    arg.setDisplayName('Misc Plug Loads: Television Annual kWh')
    arg.setDescription("The annual energy consumption of the television plug loads. If not provided, the OS-HPXML default (see <a href='#{docs_base_url}#hpxml-plug-loads'>HPXML Plug Loads</a>) is used.")
    arg.setUnits('kWh/yr')
    args << arg

    arg = OpenStudio::Measure::OSArgument::makeDoubleArgument('misc_plug_loads_television_usage_multiplier', false)
    arg.setDisplayName('Misc Plug Loads: Television Usage Multiplier')
    arg.setDescription("Multiplier on the television energy usage that can reflect, e.g., high/low usage occupants. If not provided, the OS-HPXML default (see <a href='#{docs_base_url}#hpxml-plug-loads'>HPXML Plug Loads</a>) is used.")
    args << arg

    arg = OpenStudio::Measure::OSArgument::makeDoubleArgument('misc_plug_loads_other_annual_kwh', false)
    arg.setDisplayName('Misc Plug Loads: Other Annual kWh')
    arg.setDescription("The annual energy consumption of the other residual plug loads. If not provided, the OS-HPXML default (see <a href='#{docs_base_url}#hpxml-plug-loads'>HPXML Plug Loads</a>) is used.")
    arg.setUnits('kWh/yr')
    args << arg

    arg = OpenStudio::Measure::OSArgument::makeDoubleArgument('misc_plug_loads_other_frac_sensible', false)
    arg.setDisplayName('Misc Plug Loads: Other Sensible Fraction')
    arg.setDescription("Fraction of other residual plug loads' internal gains that are sensible. If not provided, the OS-HPXML default (see <a href='#{docs_base_url}#hpxml-plug-loads'>HPXML Plug Loads</a>) is used.")
    arg.setUnits('Frac')
    args << arg

    arg = OpenStudio::Measure::OSArgument::makeDoubleArgument('misc_plug_loads_other_frac_latent', false)
    arg.setDisplayName('Misc Plug Loads: Other Latent Fraction')
    arg.setDescription("Fraction of other residual plug loads' internal gains that are latent. If not provided, the OS-HPXML default (see <a href='#{docs_base_url}#hpxml-plug-loads'>HPXML Plug Loads</a>) is used.")
    arg.setUnits('Frac')
    args << arg

    arg = OpenStudio::Measure::OSArgument::makeDoubleArgument('misc_plug_loads_other_usage_multiplier', false)
    arg.setDisplayName('Misc Plug Loads: Other Usage Multiplier')
    arg.setDescription("Multiplier on the other energy usage that can reflect, e.g., high/low usage occupants. If not provided, the OS-HPXML default (see <a href='#{docs_base_url}#hpxml-plug-loads'>HPXML Plug Loads</a>) is used.")
    args << arg

    arg = OpenStudio::Measure::OSArgument::makeBoolArgument('misc_plug_loads_well_pump_present', true)
    arg.setDisplayName('Misc Plug Loads: Well Pump Present')
    arg.setDescription('Whether there is a well pump.')
    arg.setDefaultValue(false)
    args << arg

    arg = OpenStudio::Measure::OSArgument::makeDoubleArgument('misc_plug_loads_well_pump_annual_kwh', false)
    arg.setDisplayName('Misc Plug Loads: Well Pump Annual kWh')
    arg.setDescription("The annual energy consumption of the well pump plug loads. If not provided, the OS-HPXML default (see <a href='#{docs_base_url}#hpxml-plug-loads'>HPXML Plug Loads</a>) is used.")
    arg.setUnits('kWh/yr')
    args << arg

    arg = OpenStudio::Measure::OSArgument::makeDoubleArgument('misc_plug_loads_well_pump_usage_multiplier', false)
    arg.setDisplayName('Misc Plug Loads: Well Pump Usage Multiplier')
    arg.setDescription("Multiplier on the well pump energy usage that can reflect, e.g., high/low usage occupants. If not provided, the OS-HPXML default (see <a href='#{docs_base_url}#hpxml-plug-loads'>HPXML Plug Loads</a>) is used.")
    args << arg

    arg = OpenStudio::Measure::OSArgument::makeBoolArgument('misc_plug_loads_vehicle_present', true)
    arg.setDisplayName('Misc Plug Loads: Vehicle Present')
    arg.setDescription('Whether there is an electric vehicle.')
    arg.setDefaultValue(false)
    args << arg

    arg = OpenStudio::Measure::OSArgument::makeDoubleArgument('misc_plug_loads_vehicle_annual_kwh', false)
    arg.setDisplayName('Misc Plug Loads: Vehicle Annual kWh')
    arg.setDescription("The annual energy consumption of the electric vehicle plug loads. If not provided, the OS-HPXML default (see <a href='#{docs_base_url}#hpxml-plug-loads'>HPXML Plug Loads</a>) is used.")
    arg.setUnits('kWh/yr')
    args << arg

    arg = OpenStudio::Measure::OSArgument::makeDoubleArgument('misc_plug_loads_vehicle_usage_multiplier', false)
    arg.setDisplayName('Misc Plug Loads: Vehicle Usage Multiplier')
    arg.setDescription("Multiplier on the electric vehicle energy usage that can reflect, e.g., high/low usage occupants. If not provided, the OS-HPXML default (see <a href='#{docs_base_url}#hpxml-plug-loads'>HPXML Plug Loads</a>) is used.")
    args << arg

    misc_fuel_loads_fuel_choices = OpenStudio::StringVector.new
    misc_fuel_loads_fuel_choices << HPXML::FuelTypeNaturalGas
    misc_fuel_loads_fuel_choices << HPXML::FuelTypeOil
    misc_fuel_loads_fuel_choices << HPXML::FuelTypePropane
    misc_fuel_loads_fuel_choices << HPXML::FuelTypeWoodCord
    misc_fuel_loads_fuel_choices << HPXML::FuelTypeWoodPellets

    arg = OpenStudio::Measure::OSArgument::makeBoolArgument('misc_fuel_loads_grill_present', true)
    arg.setDisplayName('Misc Fuel Loads: Grill Present')
    arg.setDescription('Whether there is a fuel loads grill.')
    arg.setDefaultValue(false)
    args << arg

    arg = OpenStudio::Measure::OSArgument::makeChoiceArgument('misc_fuel_loads_grill_fuel_type', misc_fuel_loads_fuel_choices, true)
    arg.setDisplayName('Misc Fuel Loads: Grill Fuel Type')
    arg.setDescription('The fuel type of the fuel loads grill.')
    arg.setDefaultValue(HPXML::FuelTypeNaturalGas)
    args << arg

    arg = OpenStudio::Measure::OSArgument::makeDoubleArgument('misc_fuel_loads_grill_annual_therm', false)
    arg.setDisplayName('Misc Fuel Loads: Grill Annual therm')
    arg.setDescription("The annual energy consumption of the fuel loads grill. If not provided, the OS-HPXML default (see <a href='#{docs_base_url}#hpxml-fuel-loads'>HPXML Fuel Loads</a>) is used.")
    arg.setUnits('therm/yr')
    args << arg

    arg = OpenStudio::Measure::OSArgument::makeDoubleArgument('misc_fuel_loads_grill_usage_multiplier', false)
    arg.setDisplayName('Misc Fuel Loads: Grill Usage Multiplier')
    arg.setDescription("Multiplier on the fuel loads grill energy usage that can reflect, e.g., high/low usage occupants. If not provided, the OS-HPXML default (see <a href='#{docs_base_url}#hpxml-fuel-loads'>HPXML Fuel Loads</a>) is used.")
    args << arg

    arg = OpenStudio::Measure::OSArgument::makeBoolArgument('misc_fuel_loads_lighting_present', true)
    arg.setDisplayName('Misc Fuel Loads: Lighting Present')
    arg.setDescription('Whether there is fuel loads lighting.')
    arg.setDefaultValue(false)
    args << arg

    arg = OpenStudio::Measure::OSArgument::makeChoiceArgument('misc_fuel_loads_lighting_fuel_type', misc_fuel_loads_fuel_choices, true)
    arg.setDisplayName('Misc Fuel Loads: Lighting Fuel Type')
    arg.setDescription('The fuel type of the fuel loads lighting.')
    arg.setDefaultValue(HPXML::FuelTypeNaturalGas)
    args << arg

    arg = OpenStudio::Measure::OSArgument::makeDoubleArgument('misc_fuel_loads_lighting_annual_therm', false)
    arg.setDisplayName('Misc Fuel Loads: Lighting Annual therm')
    arg.setDescription("The annual energy consumption of the fuel loads lighting. If not provided, the OS-HPXML default (see <a href='#{docs_base_url}#hpxml-fuel-loads'>HPXML Fuel Loads</a>)is used.")
    arg.setUnits('therm/yr')
    args << arg

    arg = OpenStudio::Measure::OSArgument::makeDoubleArgument('misc_fuel_loads_lighting_usage_multiplier', false)
    arg.setDisplayName('Misc Fuel Loads: Lighting Usage Multiplier')
    arg.setDescription("Multiplier on the fuel loads lighting energy usage that can reflect, e.g., high/low usage occupants. If not provided, the OS-HPXML default (see <a href='#{docs_base_url}#hpxml-fuel-loads'>HPXML Fuel Loads</a>) is used.")
    args << arg

    arg = OpenStudio::Measure::OSArgument::makeBoolArgument('misc_fuel_loads_fireplace_present', true)
    arg.setDisplayName('Misc Fuel Loads: Fireplace Present')
    arg.setDescription('Whether there is fuel loads fireplace.')
    arg.setDefaultValue(false)
    args << arg

    arg = OpenStudio::Measure::OSArgument::makeChoiceArgument('misc_fuel_loads_fireplace_fuel_type', misc_fuel_loads_fuel_choices, true)
    arg.setDisplayName('Misc Fuel Loads: Fireplace Fuel Type')
    arg.setDescription('The fuel type of the fuel loads fireplace.')
    arg.setDefaultValue(HPXML::FuelTypeNaturalGas)
    args << arg

    arg = OpenStudio::Measure::OSArgument::makeDoubleArgument('misc_fuel_loads_fireplace_annual_therm', false)
    arg.setDisplayName('Misc Fuel Loads: Fireplace Annual therm')
    arg.setDescription("The annual energy consumption of the fuel loads fireplace. If not provided, the OS-HPXML default (see <a href='#{docs_base_url}#hpxml-fuel-loads'>HPXML Fuel Loads</a>) is used.")
    arg.setUnits('therm/yr')
    args << arg

    arg = OpenStudio::Measure::OSArgument::makeDoubleArgument('misc_fuel_loads_fireplace_frac_sensible', false)
    arg.setDisplayName('Misc Fuel Loads: Fireplace Sensible Fraction')
    arg.setDescription("Fraction of fireplace residual fuel loads' internal gains that are sensible. If not provided, the OS-HPXML default (see <a href='#{docs_base_url}#hpxml-fuel-loads'>HPXML Fuel Loads</a>) is used.")
    arg.setUnits('Frac')
    args << arg

    arg = OpenStudio::Measure::OSArgument::makeDoubleArgument('misc_fuel_loads_fireplace_frac_latent', false)
    arg.setDisplayName('Misc Fuel Loads: Fireplace Latent Fraction')
    arg.setDescription("Fraction of fireplace residual fuel loads' internal gains that are latent. If not provided, the OS-HPXML default (see <a href='#{docs_base_url}#hpxml-fuel-loads'>HPXML Fuel Loads</a>) is used.")
    arg.setUnits('Frac')
    args << arg

    arg = OpenStudio::Measure::OSArgument::makeDoubleArgument('misc_fuel_loads_fireplace_usage_multiplier', false)
    arg.setDisplayName('Misc Fuel Loads: Fireplace Usage Multiplier')
    arg.setDescription("Multiplier on the fuel loads fireplace energy usage that can reflect, e.g., high/low usage occupants. If not provided, the OS-HPXML default (see <a href='#{docs_base_url}#hpxml-fuel-loads'>HPXML Fuel Loads</a>) is used.")
    args << arg

    heater_type_choices = OpenStudio::StringVector.new
    heater_type_choices << HPXML::TypeNone
    heater_type_choices << HPXML::HeaterTypeElectricResistance
    heater_type_choices << HPXML::HeaterTypeGas
    heater_type_choices << HPXML::HeaterTypeHeatPump

    arg = OpenStudio::Measure::OSArgument::makeBoolArgument('pool_present', true)
    arg.setDisplayName('Pool: Present')
    arg.setDescription('Whether there is a pool.')
    arg.setDefaultValue(false)
    args << arg

    arg = OpenStudio::Measure::OSArgument::makeDoubleArgument('pool_pump_annual_kwh', false)
    arg.setDisplayName('Pool: Pump Annual kWh')
    arg.setDescription("The annual energy consumption of the pool pump. If not provided, the OS-HPXML default (see <a href='#{docs_base_url}#pool-pump'>Pool Pump</a>) is used.")
    arg.setUnits('kWh/yr')
    args << arg

    arg = OpenStudio::Measure::OSArgument::makeDoubleArgument('pool_pump_usage_multiplier', false)
    arg.setDisplayName('Pool: Pump Usage Multiplier')
    arg.setDescription("Multiplier on the pool pump energy usage that can reflect, e.g., high/low usage occupants. If not provided, the OS-HPXML default (see <a href='#{docs_base_url}#pool-pump'>Pool Pump</a>) is used.")
    args << arg

    arg = OpenStudio::Measure::OSArgument::makeChoiceArgument('pool_heater_type', heater_type_choices, true)
    arg.setDisplayName('Pool: Heater Type')
    arg.setDescription("The type of pool heater. Use '#{HPXML::TypeNone}' if there is no pool heater.")
    arg.setDefaultValue(HPXML::TypeNone)
    args << arg

    arg = OpenStudio::Measure::OSArgument::makeDoubleArgument('pool_heater_annual_kwh', false)
    arg.setDisplayName('Pool: Heater Annual kWh')
    arg.setDescription("The annual energy consumption of the #{HPXML::HeaterTypeElectricResistance} pool heater. If not provided, the OS-HPXML default (see <a href='#{docs_base_url}#pool-heater'>Pool Heater</a>) is used.")
    arg.setUnits('kWh/yr')
    args << arg

    arg = OpenStudio::Measure::OSArgument::makeDoubleArgument('pool_heater_annual_therm', false)
    arg.setDisplayName('Pool: Heater Annual therm')
    arg.setDescription("The annual energy consumption of the #{HPXML::HeaterTypeGas} pool heater. If not provided, the OS-HPXML default (see <a href='#{docs_base_url}#pool-heater'>Pool Heater</a>) is used.")
    arg.setUnits('therm/yr')
    args << arg

    arg = OpenStudio::Measure::OSArgument::makeDoubleArgument('pool_heater_usage_multiplier', false)
    arg.setDisplayName('Pool: Heater Usage Multiplier')
    arg.setDescription("Multiplier on the pool heater energy usage that can reflect, e.g., high/low usage occupants. If not provided, the OS-HPXML default (see <a href='#{docs_base_url}#pool-heater'>Pool Heater</a>) is used.")
    args << arg

    arg = OpenStudio::Measure::OSArgument::makeBoolArgument('permanent_spa_present', true)
    arg.setDisplayName('Permanent Spa: Present')
    arg.setDescription('Whether there is a permanent spa.')
    arg.setDefaultValue(false)
    args << arg

    arg = OpenStudio::Measure::OSArgument::makeDoubleArgument('permanent_spa_pump_annual_kwh', false)
    arg.setDisplayName('Permanent Spa: Pump Annual kWh')
    arg.setDescription("The annual energy consumption of the permanent spa pump. If not provided, the OS-HPXML default (see <a href='#{docs_base_url}#permanent-spa-pump'>Permanent Spa Pump</a>) is used.")
    arg.setUnits('kWh/yr')
    args << arg

    arg = OpenStudio::Measure::OSArgument::makeDoubleArgument('permanent_spa_pump_usage_multiplier', false)
    arg.setDisplayName('Permanent Spa: Pump Usage Multiplier')
    arg.setDescription("Multiplier on the permanent spa pump energy usage that can reflect, e.g., high/low usage occupants. If not provided, the OS-HPXML default (see <a href='#{docs_base_url}#permanent-spa-pump'>Permanent Spa Pump</a>) is used.")
    args << arg

    arg = OpenStudio::Measure::OSArgument::makeChoiceArgument('permanent_spa_heater_type', heater_type_choices, true)
    arg.setDisplayName('Permanent Spa: Heater Type')
    arg.setDescription("The type of permanent spa heater. Use '#{HPXML::TypeNone}' if there is no permanent spa heater.")
    arg.setDefaultValue(HPXML::TypeNone)
    args << arg

    arg = OpenStudio::Measure::OSArgument::makeDoubleArgument('permanent_spa_heater_annual_kwh', false)
    arg.setDisplayName('Permanent Spa: Heater Annual kWh')
    arg.setDescription("The annual energy consumption of the #{HPXML::HeaterTypeElectricResistance} permanent spa heater. If not provided, the OS-HPXML default (see <a href='#{docs_base_url}#permanent-spa-heater'>Permanent Spa Heater</a>) is used.")
    arg.setUnits('kWh/yr')
    args << arg

    arg = OpenStudio::Measure::OSArgument::makeDoubleArgument('permanent_spa_heater_annual_therm', false)
    arg.setDisplayName('Permanent Spa: Heater Annual therm')
    arg.setDescription("The annual energy consumption of the #{HPXML::HeaterTypeGas} permanent spa heater. If not provided, the OS-HPXML default (see <a href='#{docs_base_url}#permanent-spa-heater'>Permanent Spa Heater</a>) is used.")
    arg.setUnits('therm/yr')
    args << arg

    arg = OpenStudio::Measure::OSArgument::makeDoubleArgument('permanent_spa_heater_usage_multiplier', false)
    arg.setDisplayName('Permanent Spa: Heater Usage Multiplier')
    arg.setDescription("Multiplier on the permanent spa heater energy usage that can reflect, e.g., high/low usage occupants. If not provided, the OS-HPXML default (see <a href='#{docs_base_url}#permanent-spa-heater'>Permanent Spa Heater</a>) is used.")
    args << arg

    arg = OpenStudio::Measure::OSArgument.makeStringArgument('emissions_scenario_names', false)
    arg.setDisplayName('Emissions: Scenario Names')
    arg.setDescription('Names of emissions scenarios. If multiple scenarios, use a comma-separated list. If not provided, no emissions scenarios are calculated.')
    args << arg

    arg = OpenStudio::Measure::OSArgument.makeStringArgument('emissions_types', false)
    arg.setDisplayName('Emissions: Types')
    arg.setDescription('Types of emissions (e.g., CO2e, NOx, etc.). If multiple scenarios, use a comma-separated list.')
    args << arg

    arg = OpenStudio::Measure::OSArgument.makeStringArgument('emissions_electricity_units', false)
    arg.setDisplayName('Emissions: Electricity Units')
    arg.setDescription('Electricity emissions factors units. If multiple scenarios, use a comma-separated list. Only lb/MWh and kg/MWh are allowed.')
    args << arg

    arg = OpenStudio::Measure::OSArgument.makeStringArgument('emissions_electricity_values_or_filepaths', false)
    arg.setDisplayName('Emissions: Electricity Values or File Paths')
    arg.setDescription('Electricity emissions factors values, specified as either an annual factor or an absolute/relative path to a file with hourly factors. If multiple scenarios, use a comma-separated list.')
    args << arg

    arg = OpenStudio::Measure::OSArgument.makeStringArgument('emissions_electricity_number_of_header_rows', false)
    arg.setDisplayName('Emissions: Electricity Files Number of Header Rows')
    arg.setDescription('The number of header rows in the electricity emissions factor file. Only applies when an electricity filepath is used. If multiple scenarios, use a comma-separated list.')
    args << arg

    arg = OpenStudio::Measure::OSArgument.makeStringArgument('emissions_electricity_column_numbers', false)
    arg.setDisplayName('Emissions: Electricity Files Column Numbers')
    arg.setDescription('The column number in the electricity emissions factor file. Only applies when an electricity filepath is used. If multiple scenarios, use a comma-separated list.')
    args << arg

    arg = OpenStudio::Measure::OSArgument.makeStringArgument('emissions_fossil_fuel_units', false)
    arg.setDisplayName('Emissions: Fossil Fuel Units')
    arg.setDescription('Fossil fuel emissions factors units. If multiple scenarios, use a comma-separated list. Only lb/MBtu and kg/MBtu are allowed.')
    args << arg

    HPXML::fossil_fuels.each do |fossil_fuel|
      underscore_case = OpenStudio::toUnderscoreCase(fossil_fuel)
      all_caps_case = fossil_fuel.split(' ').map(&:capitalize).join(' ')
      cap_case = fossil_fuel.capitalize

      arg = OpenStudio::Measure::OSArgument.makeStringArgument("emissions_#{underscore_case}_values", false)
      arg.setDisplayName("Emissions: #{all_caps_case} Values")
      arg.setDescription("#{cap_case} emissions factors values, specified as an annual factor. If multiple scenarios, use a comma-separated list.")
      args << arg
    end

    arg = OpenStudio::Measure::OSArgument.makeStringArgument('utility_bill_scenario_names', false)
    arg.setDisplayName('Utility Bills: Scenario Names')
    arg.setDescription('Names of utility bill scenarios. If multiple scenarios, use a comma-separated list. If not provided, no utility bills scenarios are calculated.')
    args << arg

    arg = OpenStudio::Measure::OSArgument.makeStringArgument('utility_bill_electricity_filepaths', false)
    arg.setDisplayName('Utility Bills: Electricity File Paths')
    arg.setDescription('Electricity tariff file specified as an absolute/relative path to a file with utility rate structure information. Tariff file must be formatted to OpenEI API version 7. If multiple scenarios, use a comma-separated list.')
    args << arg

    HPXML::all_fuels.each do |fuel|
      underscore_case = OpenStudio::toUnderscoreCase(fuel)
      all_caps_case = fuel.split(' ').map(&:capitalize).join(' ')
      cap_case = fuel.capitalize

      arg = OpenStudio::Measure::OSArgument.makeStringArgument("utility_bill_#{underscore_case}_fixed_charges", false)
      arg.setDisplayName("Utility Bills: #{all_caps_case} Fixed Charges")
      arg.setDescription("#{cap_case} utility bill monthly fixed charges. If multiple scenarios, use a comma-separated list.")
      args << arg
    end

    HPXML::all_fuels.each do |fuel|
      underscore_case = OpenStudio::toUnderscoreCase(fuel)
      all_caps_case = fuel.split(' ').map(&:capitalize).join(' ')
      cap_case = fuel.capitalize

      arg = OpenStudio::Measure::OSArgument.makeStringArgument("utility_bill_#{underscore_case}_marginal_rates", false)
      arg.setDisplayName("Utility Bills: #{all_caps_case} Marginal Rates")
      arg.setDescription("#{cap_case} utility bill marginal rates. If multiple scenarios, use a comma-separated list.")
      args << arg
    end

    arg = OpenStudio::Measure::OSArgument.makeStringArgument('utility_bill_pv_compensation_types', false)
    arg.setDisplayName('Utility Bills: PV Compensation Types')
    arg.setDescription('Utility bill PV compensation types. If multiple scenarios, use a comma-separated list.')
    args << arg

    arg = OpenStudio::Measure::OSArgument.makeStringArgument('utility_bill_pv_net_metering_annual_excess_sellback_rate_types', false)
    arg.setDisplayName('Utility Bills: PV Net Metering Annual Excess Sellback Rate Types')
    arg.setDescription("Utility bill PV net metering annual excess sellback rate types. Only applies if the PV compensation type is '#{HPXML::PVCompensationTypeNetMetering}'. If multiple scenarios, use a comma-separated list.")
    args << arg

    arg = OpenStudio::Measure::OSArgument.makeStringArgument('utility_bill_pv_net_metering_annual_excess_sellback_rates', false)
    arg.setDisplayName('Utility Bills: PV Net Metering Annual Excess Sellback Rates')
    arg.setDescription("Utility bill PV net metering annual excess sellback rates. Only applies if the PV compensation type is '#{HPXML::PVCompensationTypeNetMetering}' and the PV annual excess sellback rate type is '#{HPXML::PVAnnualExcessSellbackRateTypeUserSpecified}'. If multiple scenarios, use a comma-separated list.")
    args << arg

    arg = OpenStudio::Measure::OSArgument.makeStringArgument('utility_bill_pv_feed_in_tariff_rates', false)
    arg.setDisplayName('Utility Bills: PV Feed-In Tariff Rates')
    arg.setDescription("Utility bill PV annual full/gross feed-in tariff rates. Only applies if the PV compensation type is '#{HPXML::PVCompensationTypeFeedInTariff}'. If multiple scenarios, use a comma-separated list.")
    args << arg

    arg = OpenStudio::Measure::OSArgument.makeStringArgument('utility_bill_pv_monthly_grid_connection_fee_units', false)
    arg.setDisplayName('Utility Bills: PV Monthly Grid Connection Fee Units')
    arg.setDescription('Utility bill PV monthly grid connection fee units. If multiple scenarios, use a comma-separated list.')
    args << arg

    arg = OpenStudio::Measure::OSArgument.makeStringArgument('utility_bill_pv_monthly_grid_connection_fees', false)
    arg.setDisplayName('Utility Bills: PV Monthly Grid Connection Fees')
    arg.setDescription('Utility bill PV monthly grid connection fees. If multiple scenarios, use a comma-separated list.')
    args << arg

    arg = OpenStudio::Measure::OSArgument.makeStringArgument('additional_properties', false)
    arg.setDisplayName('Additional Properties')
    arg.setDescription("Additional properties specified as key-value pairs (i.e., key=value). If multiple additional properties, use a |-separated list. For example, 'LowIncome=false|Remodeled|Description=2-story home in Denver'. These properties will be stored in the HPXML file under /HPXML/SoftwareInfo/extension/AdditionalProperties.")
    args << arg

    arg = OpenStudio::Measure::OSArgument::makeBoolArgument('combine_like_surfaces', false)
    arg.setDisplayName('Combine like surfaces?')
    arg.setDescription('If true, combines like surfaces to simplify the HPXML file generated.')
    arg.setDefaultValue(false)
    args << arg

    arg = OpenStudio::Measure::OSArgument::makeBoolArgument('apply_defaults', false)
    arg.setDisplayName('Apply Default Values?')
    arg.setDescription('If true, applies OS-HPXML default values to the HPXML output file. Setting to true will also force validation of the HPXML output file before applying OS-HPXML default values.')
    arg.setDefaultValue(false)
    args << arg

    arg = OpenStudio::Measure::OSArgument::makeBoolArgument('apply_validation', false)
    arg.setDisplayName('Apply Validation?')
    arg.setDescription('If true, validates the HPXML output file. Set to false for faster performance. Note that validation is not needed if the HPXML file will be validated downstream (e.g., via the HPXMLtoOpenStudio measure).')
    arg.setDefaultValue(false)
    args << arg

    return args
  end

  # Define what happens when the measure is run.
  #
  # @param model [OpenStudio::Model::Model] OpenStudio Model object
  # @param runner [OpenStudio::Measure::OSRunner] OpenStudio Runner object
  # @param user_arguments [OpenStudio::Measure::OSArgumentMap] OpenStudio measure arguments
  # @return [Boolean] true if successful
  def run(model, runner, user_arguments)
    super(model, runner, user_arguments)

    # use the built-in error checking
    if !runner.validateUserArguments(arguments(model), user_arguments)
      return false
    end

    Geometry.tear_down_model(model: model, runner: runner)

    Version.check_openstudio_version()

    args = runner.getArgumentValues(arguments(model), user_arguments)

    # Argument error checks
    warnings, errors = validate_arguments(args)
    unless warnings.empty?
      warnings.each do |warning|
        runner.registerWarning(warning)
      end
    end
    unless errors.empty?
      errors.each do |error|
        runner.registerError(error)
      end
      return false
    end

    # Create EpwFile object
    epw_path = args[:weather_station_epw_filepath]
    if not File.exist? epw_path
      epw_path = File.join(File.expand_path(File.join(File.dirname(__FILE__), '..', 'weather')), epw_path) # a filename was entered for weather_station_epw_filepath
    end
    if not File.exist? epw_path
      runner.registerError("Could not find EPW file at '#{epw_path}'.")
      return false
    end

    # Create HPXML file
    hpxml_path = args[:hpxml_path]
    unless (Pathname.new hpxml_path).absolute?
      hpxml_path = File.expand_path(hpxml_path)
    end

    # Existing HPXML File
    if not args[:existing_hpxml_path].nil?
      existing_hpxml_path = args[:existing_hpxml_path]
      unless (Pathname.new existing_hpxml_path).absolute?
        existing_hpxml_path = File.expand_path(existing_hpxml_path)
      end
    end

    hpxml_doc = HPXMLFile.create(runner, model, args, epw_path, hpxml_path, existing_hpxml_path)
    if not hpxml_doc
      runner.registerError('Unsuccessful creation of HPXML file.')
      return false
    end

    runner.registerInfo("Wrote file: #{hpxml_path}")

    # Uncomment for debugging purposes
    # File.write(hpxml_path.gsub('.xml', '.osm'), model.to_s)

    return true
  end

  # Issue warnings or errors for certain combinations of argument values.
  #
  # @param args [Hash] Map of :argument_name => value
  # @return [Array<String>, Array<String>] arrays of warnings and errors
  def validate_arguments(args)
    warnings = argument_warnings(args)
    errors = argument_errors(args)

    return warnings, errors
  end

  # Collection of warning checks on combinations of user argument values.
  # Warnings are registered to the runner, but do not exit the measure.
  #
  # @param args [Hash] Map of :argument_name => value
  # @return [Array<String>] array of warnings
  def argument_warnings(args)
    warnings = []

    max_uninsulated_floor_rvalue = 6.0
    max_uninsulated_ceiling_rvalue = 3.0
    max_uninsulated_roof_rvalue = 3.0

    warning = ([HPXML::WaterHeaterTypeHeatPump].include?(args[:water_heater_type]) && (args[:water_heater_fuel_type] != HPXML::FuelTypeElectricity))
    warnings << 'Cannot model a heat pump water heater with non-electric fuel type.' if warning

    warning = [HPXML::FoundationTypeSlab, HPXML::FoundationTypeAboveApartment].include?(args[:geometry_foundation_type]) && (args[:geometry_foundation_height] > 0)
    warnings << "Foundation type of '#{args[:geometry_foundation_type]}' cannot have a non-zero height. Assuming height is zero." if warning

    warning = (args[:geometry_foundation_type] == HPXML::FoundationTypeSlab) && (args[:geometry_foundation_height_above_grade] > 0)
    warnings << 'Specified a slab foundation type with a non-zero height above grade.' if warning

    warning = [HPXML::FoundationTypeCrawlspaceVented, HPXML::FoundationTypeCrawlspaceUnvented, HPXML::FoundationTypeBasementUnconditioned].include?(args[:geometry_foundation_type]) && ((args[:foundation_wall_insulation_r] > 0) || !args[:foundation_wall_assembly_r].nil?) && (args[:floor_over_foundation_assembly_r] > max_uninsulated_floor_rvalue)
    warnings << 'Home with unconditioned basement/crawlspace foundation type has both foundation wall insulation and floor insulation.' if warning

    warning = [HPXML::AtticTypeVented, HPXML::AtticTypeUnvented].include?(args[:geometry_attic_type]) && (args[:ceiling_assembly_r] > max_uninsulated_ceiling_rvalue) && (args[:roof_assembly_r] > max_uninsulated_roof_rvalue)
    warnings << 'Home with unconditioned attic type has both ceiling insulation and roof insulation.' if warning

    warning = (args[:geometry_foundation_type] == HPXML::FoundationTypeBasementConditioned) && (args[:floor_over_foundation_assembly_r] > max_uninsulated_floor_rvalue)
    warnings << 'Home with conditioned basement has floor insulation.' if warning

    warning = (args[:geometry_attic_type] == HPXML::AtticTypeConditioned) && (args[:ceiling_assembly_r] > max_uninsulated_ceiling_rvalue)
    warnings << 'Home with conditioned attic has ceiling insulation.' if warning

    warning = (args[:heat_pump_type] != HPXML::HVACTypeHeatPumpGroundToAir) && (!args[:geothermal_loop_configuration].nil? && args[:geothermal_loop_configuration] != 'none')
    warnings << 'Specified an attached geothermal loop but home has no ground source heat pump.' if warning

    return warnings
  end

  # Collection of error checks on combinations of user argument values.
  # Errors are registered to the runner, and exit the measure.
  #
  # @param args [Hash] Map of :argument_name => value
  # @return [Array<String>] array of errors
  def argument_errors(args)
    errors = []

    error = (args[:heating_system_type] != 'none') && (args[:heat_pump_type] != 'none') && (args[:heating_system_fraction_heat_load_served] > 0) && (args[:heat_pump_fraction_heat_load_served] > 0)
    errors << 'Multiple central heating systems are not currently supported.' if error

    error = (args[:cooling_system_type] != 'none') && (args[:heat_pump_type] != 'none') && (args[:cooling_system_fraction_cool_load_served] > 0) && (args[:heat_pump_fraction_cool_load_served] > 0)
    errors << 'Multiple central cooling systems are not currently supported.' if error

    error = ![HPXML::FoundationTypeSlab, HPXML::FoundationTypeAboveApartment].include?(args[:geometry_foundation_type]) && (args[:geometry_foundation_height] == 0)
    errors << "Foundation type of '#{args[:geometry_foundation_type]}' cannot have a height of zero." if error

    error = (args[:geometry_unit_type] == HPXML::ResidentialTypeApartment) && ([HPXML::FoundationTypeBasementConditioned, HPXML::FoundationTypeCrawlspaceConditioned].include? args[:geometry_foundation_type])
    errors << 'Conditioned basement/crawlspace foundation type for apartment units is not currently supported.' if error

    error = (args[:heating_system_type] == 'none') && (args[:heat_pump_type] == 'none') && (args[:heating_system_2_type] != 'none')
    errors << 'A second heating system was specified without a primary heating system.' if error

    if ((args[:heat_pump_backup_type] == HPXML::HeatPumpBackupTypeSeparate) && (args[:heating_system_2_type] == HPXML::HVACTypeFurnace)) # separate ducted backup
      if [HPXML::HVACTypeHeatPumpAirToAir, HPXML::HVACTypeHeatPumpGroundToAir].include?(args[:heat_pump_type]) ||
         ((args[:heat_pump_type] == HPXML::HVACTypeHeatPumpMiniSplit) && args[:heat_pump_is_ducted]) # ducted heat pump
        errors << "A ducted heat pump with '#{HPXML::HeatPumpBackupTypeSeparate}' ducted backup is not supported."
      end
    end

    error = [HPXML::ResidentialTypeSFA, HPXML::ResidentialTypeApartment].include?(args[:geometry_unit_type]) && args[:geometry_building_num_units].nil?
    errors << 'Did not specify the number of units in the building for single-family attached or apartment units.' if error

    error = (args[:geometry_unit_type] == HPXML::ResidentialTypeApartment) && (args[:geometry_unit_num_floors_above_grade] > 1)
    errors << 'Apartment units can only have one above-grade floor.' if error

    error = (args[:geometry_unit_type] == HPXML::ResidentialTypeSFD) && (args[:geometry_unit_left_wall_is_adiabatic] || args[:geometry_unit_right_wall_is_adiabatic] || args[:geometry_unit_front_wall_is_adiabatic] || args[:geometry_unit_back_wall_is_adiabatic] || (args[:geometry_attic_type] == HPXML::AtticTypeBelowApartment) || (args[:geometry_foundation_type] == HPXML::FoundationTypeAboveApartment))
    errors << 'No adiabatic surfaces can be applied to single-family detached homes.' if error

    error = (args[:geometry_unit_type] == HPXML::ResidentialTypeApartment) && (args[:geometry_attic_type] == HPXML::AtticTypeConditioned)
    errors << 'Conditioned attic type for apartment units is not currently supported.' if error

    error = (args[:geometry_unit_num_floors_above_grade] == 1 && args[:geometry_attic_type] == HPXML::AtticTypeConditioned)
    errors << 'Units with a conditioned attic must have at least two above-grade floors.' if error

    error = ((args[:water_heater_type] == HPXML::WaterHeaterTypeCombiStorage) || (args[:water_heater_type] == HPXML::WaterHeaterTypeCombiTankless)) && (args[:heating_system_type] != HPXML::HVACTypeBoiler)
    errors << 'Must specify a boiler when modeling an indirect water heater type.' if error

    error = [HPXML::ResidentialTypeSFD].include?(args[:geometry_unit_type]) && args[:heating_system_type].include?('Shared')
    errors << 'Specified a shared system for a single-family detached unit.' if error

    error = !args[:geometry_rim_joist_height].nil? && args[:rim_joist_assembly_r].nil?
    errors << 'Specified a rim joist height but no rim joist assembly R-value.' if error

    error = !args[:rim_joist_assembly_r].nil? && args[:geometry_rim_joist_height].nil?
    errors << 'Specified a rim joist assembly R-value but no rim joist height.' if error

    if !args[:schedules_power_outage_periods].nil? && !args[:schedules_power_outage_periods_window_natvent_availability].nil?
      schedules_power_outage_periods_lengths = [args[:schedules_power_outage_periods].count(','),
                                                args[:schedules_power_outage_periods_window_natvent_availability].count(',')]

      error = (schedules_power_outage_periods_lengths.uniq.size != 1)
      errors << 'One power outage periods schedule argument does not have enough comma-separated elements specified.' if error
    end

    if !args[:schedules_power_outage_periods_window_natvent_availability].nil?
      natvent_availabilities = args[:schedules_power_outage_periods_window_natvent_availability].split(',').map(&:strip)
      natvent_availabilities.each do |natvent_availability|
        error = ![HPXML::ScheduleRegular, HPXML::ScheduleAvailable, HPXML::ScheduleUnavailable].include?(natvent_availability)
        errors << "Window natural ventilation availability '#{natvent_availability}' during a power outage is invalid." if error
      end
    end

    hvac_perf_data_heating_args_initialized = [!args[:hvac_perf_data_heating_outdoor_temperatures].nil?,
                                               !args[:hvac_perf_data_heating_min_speed_capacities].nil?,
                                               !args[:hvac_perf_data_heating_max_speed_capacities].nil?,
                                               !args[:hvac_perf_data_heating_min_speed_cops].nil?,
                                               !args[:hvac_perf_data_heating_max_speed_cops].nil?]
    error = (hvac_perf_data_heating_args_initialized.uniq.size != 1)
    errors << 'Did not specify all required heating detailed performance data arguments.' if error

    if hvac_perf_data_heating_args_initialized.uniq.size == 1 && hvac_perf_data_heating_args_initialized.uniq[0]
      heating_data_points_lengths = [args[:hvac_perf_data_heating_outdoor_temperatures].count(','),
                                     args[:hvac_perf_data_heating_min_speed_capacities].count(','),
                                     args[:hvac_perf_data_heating_max_speed_capacities].count(','),
                                     args[:hvac_perf_data_heating_min_speed_cops].count(','),
                                     args[:hvac_perf_data_heating_max_speed_cops].count(',')]

      error = (heating_data_points_lengths.uniq.size != 1)
      errors << 'One or more detailed heating performance data arguments does not have enough comma-separated elements specified.' if error
    end

    hvac_perf_data_cooling_args_initialized = [!args[:hvac_perf_data_cooling_outdoor_temperatures].nil?,
                                               !args[:hvac_perf_data_cooling_min_speed_capacities].nil?,
                                               !args[:hvac_perf_data_cooling_max_speed_capacities].nil?,
                                               !args[:hvac_perf_data_cooling_min_speed_cops].nil?,
                                               !args[:hvac_perf_data_cooling_max_speed_cops].nil?]
    error = (hvac_perf_data_cooling_args_initialized.uniq.size != 1)
    errors << 'Did not specify all required cooling detailed performance data arguments.' if error

    if hvac_perf_data_cooling_args_initialized.uniq.size == 1 && hvac_perf_data_cooling_args_initialized.uniq[0]
      cooling_data_points_lengths = [args[:hvac_perf_data_cooling_outdoor_temperatures].count(','),
                                     args[:hvac_perf_data_cooling_min_speed_capacities].count(','),
                                     args[:hvac_perf_data_cooling_max_speed_capacities].count(','),
                                     args[:hvac_perf_data_cooling_min_speed_cops].count(','),
                                     args[:hvac_perf_data_cooling_max_speed_cops].count(',')]

      error = (cooling_data_points_lengths.uniq.size != 1)
      errors << 'One or more detailed cooling performance data arguments does not have enough comma-separated elements specified.' if error
    end

    emissions_args_initialized = [!args[:emissions_scenario_names].nil?,
                                  !args[:emissions_types].nil?,
                                  !args[:emissions_electricity_units].nil?,
                                  !args[:emissions_electricity_values_or_filepaths].nil?]
    error = (emissions_args_initialized.uniq.size != 1)
    errors << 'Did not specify all required emissions arguments.' if error

    HPXML::fossil_fuels.each do |fossil_fuel|
      underscore_case = OpenStudio::toUnderscoreCase(fossil_fuel)

      if !args["emissions_#{underscore_case}_values".to_sym].nil?
        error = args[:emissions_fossil_fuel_units].nil?
        errors << "Did not specify fossil fuel emissions units for #{fossil_fuel} emissions values." if error
      end
    end

    if emissions_args_initialized.uniq.size == 1 && emissions_args_initialized.uniq[0]
      emissions_scenario_lengths = [args[:emissions_scenario_names].count(','),
                                    args[:emissions_types].count(','),
                                    args[:emissions_electricity_units].count(','),
                                    args[:emissions_electricity_values_or_filepaths].count(',')]

      emissions_scenario_lengths += [args[:emissions_electricity_number_of_header_rows].count(',')] unless args[:emissions_electricity_number_of_header_rows].nil?
      emissions_scenario_lengths += [args[:emissions_electricity_column_numbers].count(',')] unless args[:emissions_electricity_column_numbers].nil?

      HPXML::fossil_fuels.each do |fossil_fuel|
        underscore_case = OpenStudio::toUnderscoreCase(fossil_fuel)

        emissions_scenario_lengths += [args["emissions_#{underscore_case}_values".to_sym].count(',')] unless args["emissions_#{underscore_case}_values".to_sym].nil?
      end

      error = (emissions_scenario_lengths.uniq.size != 1)
      errors << 'One or more emissions arguments does not have enough comma-separated elements specified.' if error
    end

    bills_args_initialized = [!args[:utility_bill_scenario_names].nil?]
    if bills_args_initialized.uniq[0]
      bills_scenario_lengths = [args[:utility_bill_scenario_names].count(',')]
      HPXML::all_fuels.each do |fuel|
        underscore_case = OpenStudio::toUnderscoreCase(fuel)

        bills_scenario_lengths += [args["utility_bill_#{underscore_case}_fixed_charges".to_sym].count(',')] unless args["utility_bill_#{underscore_case}_fixed_charges".to_sym].nil?
        bills_scenario_lengths += [args["utility_bill_#{underscore_case}_marginal_rates".to_sym].count(',')] unless args["utility_bill_#{underscore_case}_marginal_rates".to_sym].nil?
      end

      error = (bills_scenario_lengths.uniq.size != 1)
      errors << 'One or more utility bill arguments does not have enough comma-separated elements specified.' if error
    end

    error = (args[:geometry_unit_aspect_ratio] <= 0)
    errors << 'Aspect ratio must be greater than zero.' if error

    error = (args[:geometry_foundation_height] < 0)
    errors << 'Foundation height cannot be negative.' if error

    error = (args[:geometry_unit_num_floors_above_grade] > 6)
    errors << 'Number of above-grade floors must be six or less.' if error

    error = (args[:geometry_garage_protrusion] < 0) || (args[:geometry_garage_protrusion] > 1)
    errors << 'Garage protrusion fraction must be between zero and one.' if error

    error = (args[:geometry_unit_left_wall_is_adiabatic] && args[:geometry_unit_right_wall_is_adiabatic] && args[:geometry_unit_front_wall_is_adiabatic] && args[:geometry_unit_back_wall_is_adiabatic])
    errors << 'At least one wall must be set to non-adiabatic.' if error

    error = (args[:geometry_unit_type] == HPXML::ResidentialTypeSFA) && (args[:geometry_foundation_type] == HPXML::FoundationTypeAboveApartment)
    errors << 'Single-family attached units cannot be above another unit.' if error

    error = (args[:geometry_unit_type] == HPXML::ResidentialTypeSFA) && (args[:geometry_attic_type] == HPXML::AtticTypeBelowApartment)
    errors << 'Single-family attached units cannot be below another unit.' if error

    error = (args[:geometry_garage_protrusion] > 0) && (args[:geometry_roof_type] == 'hip') && (args[:geometry_garage_width] * args[:geometry_garage_depth] > 0)
    errors << 'Cannot handle protruding garage and hip roof.' if error

    error = (args[:geometry_garage_protrusion] > 0) && (args[:geometry_unit_aspect_ratio] < 1) && (args[:geometry_garage_width] * args[:geometry_garage_depth] > 0) && (args[:geometry_roof_type] == 'gable')
    errors << 'Cannot handle protruding garage and attic ridge running from front to back.' if error

    error = (args[:geometry_foundation_type] == HPXML::FoundationTypeAmbient) && (args[:geometry_garage_width] * args[:geometry_garage_depth] > 0)
    errors << 'Cannot handle garages with an ambient foundation type.' if error

    error = (args[:door_area] < 0)
    errors << 'Door area cannot be negative.' if error

    error = (args[:window_aspect_ratio] <= 0)
    errors << 'Window aspect ratio must be greater than zero.' if error

    return errors
  end
end

# Collection of methods for creating the HPXML file and setting properties based on user arguments
module HPXMLFile
  # Create the closed-form geometry, and then call individual set_xxx methods
  #
  # @param runner [OpenStudio::Measure::OSRunner] OpenStudio Runner object
  # @param model [OpenStudio::Model::Model] OpenStudio Model object
  # @param args [Hash] Map of :argument_name => value
  # @param epw_path [String] Path to the EPW weather file
  # @param hpxml_path [TODO] TODO
  # @param existing_hpxml_path [TODO] TODO
  # @return [Oga::XML::Element] Root XML element of the updated HPXML document
  def self.create(runner, model, args, epw_path, hpxml_path, existing_hpxml_path)
    if need_weather_based_on_args(args)
      weather = WeatherFile.new(epw_path: epw_path, runner: nil)
    end

    success = create_geometry_envelope(runner, model, args)
    return false if not success

    @surface_ids = {}

    # Sorting of objects to make the measure deterministic
    sorted_surfaces = model.getSurfaces.sort_by { |s| s.additionalProperties.getFeatureAsInteger('Index').get }
    sorted_subsurfaces = model.getSubSurfaces.sort_by { |ss| ss.additionalProperties.getFeatureAsInteger('Index').get }

    hpxml = HPXML.new(hpxml_path: existing_hpxml_path)

    if not set_header(runner, hpxml, args)
      return false
    end

    hpxml_bldg = add_building(hpxml, args)
    set_site(hpxml_bldg, args)
    set_neighbor_buildings(hpxml_bldg, args)
    set_building_occupancy(hpxml_bldg, args)
    set_building_construction(hpxml_bldg, args)
    set_building_header(hpxml_bldg, args)
    set_climate_and_risk_zones(hpxml_bldg, args)
    set_air_infiltration_measurements(hpxml_bldg, args)
    set_roofs(hpxml_bldg, args, sorted_surfaces)
    set_rim_joists(hpxml_bldg, model, args, sorted_surfaces)
    set_walls(hpxml_bldg, model, args, sorted_surfaces)
    set_foundation_walls(hpxml_bldg, model, args, sorted_surfaces)
    set_floors(hpxml_bldg, args, sorted_surfaces)
    set_slabs(hpxml_bldg, model, args, sorted_surfaces)
    set_windows(hpxml_bldg, model, args, sorted_subsurfaces)
    set_skylights(hpxml_bldg, args, sorted_subsurfaces)
    set_doors(hpxml_bldg, model, args, sorted_subsurfaces)
    set_attics(hpxml_bldg, args)
    set_foundations(hpxml_bldg, args)
    set_heating_systems(hpxml_bldg, args)
    set_cooling_systems(hpxml_bldg, args)
    set_heat_pumps(hpxml_bldg, args)
    set_geothermal_loop(hpxml_bldg, args)
    set_secondary_heating_systems(hpxml_bldg, args)
    set_hvac_distribution(hpxml_bldg, args)
    set_hvac_blower(hpxml_bldg, args)
    set_hvac_control(hpxml, hpxml_bldg, args, weather)
    set_ventilation_fans(hpxml_bldg, args)
    set_water_heating_systems(hpxml_bldg, args)
    set_hot_water_distribution(hpxml_bldg, args)
    set_water_fixtures(hpxml_bldg, args)
    set_solar_thermal(hpxml_bldg, args, weather)
    set_pv_systems(hpxml_bldg, args, weather)
    set_battery(hpxml_bldg, args)
    set_lighting(hpxml_bldg, args)
    set_dehumidifier(hpxml_bldg, args)
    set_clothes_washer(hpxml_bldg, args)
    set_clothes_dryer(hpxml_bldg, args)
    set_dishwasher(hpxml_bldg, args)
    set_refrigerator(hpxml_bldg, args)
    set_extra_refrigerator(hpxml_bldg, args)
    set_freezer(hpxml_bldg, args)
    set_cooking_range_oven(hpxml_bldg, args)
    set_ceiling_fans(hpxml_bldg, args)
    set_misc_plug_loads_television(hpxml_bldg, args)
    set_misc_plug_loads_other(hpxml_bldg, args)
    set_misc_plug_loads_vehicle(hpxml_bldg, args)
    set_misc_plug_loads_well_pump(hpxml_bldg, args)
    set_misc_fuel_loads_grill(hpxml_bldg, args)
    set_misc_fuel_loads_lighting(hpxml_bldg, args)
    set_misc_fuel_loads_fireplace(hpxml_bldg, args)
    set_pool(hpxml_bldg, args)
    set_permanent_spa(hpxml_bldg, args)
    collapse_surfaces(hpxml_bldg, args)
    renumber_hpxml_ids(hpxml_bldg)

    hpxml_doc = hpxml.to_doc()
    hpxml.set_unique_hpxml_ids(hpxml_doc, true) if hpxml.buildings.size > 1
    XMLHelper.write_file(hpxml_doc, hpxml_path)

    if args[:apply_defaults]
      # Always check for invalid HPXML file before applying defaults
      if not validate_hpxml(runner, hpxml, hpxml_doc, hpxml_path)
        return false
      end

      eri_version = Constants.ERIVersions[-1]
      HPXMLDefaults.apply(runner, hpxml, hpxml_bldg, eri_version, weather)
      hpxml_doc = hpxml.to_doc()
      hpxml.set_unique_hpxml_ids(hpxml_doc, true) if hpxml.buildings.size > 1
      XMLHelper.write_file(hpxml_doc, hpxml_path)
    end

    if args[:apply_validation]
      # Optionally check for invalid HPXML file (with or without defaults applied)
      if not validate_hpxml(runner, hpxml, hpxml_doc, hpxml_path)
        return false
      end
    end

    return hpxml_doc
  end

  # Determines if we need to process the weather; we avoid this if we can because it has a runtime performance impact
  #
  # @param args [Hash] Map of :argument_name => value
  # @return [Boolean] True if we need to process the weather file
  def self.need_weather_based_on_args(args)
    if (args[:hvac_control_heating_season_period].to_s == HPXML::BuildingAmerica) ||
       (args[:hvac_control_cooling_season_period].to_s == HPXML::BuildingAmerica) ||
       (args[:solar_thermal_system_type] != 'none' && args[:solar_thermal_collector_tilt].start_with?('latitude')) ||
       (args[:pv_system_present] && args[:pv_system_array_tilt].start_with?('latitude')) ||
       (args[:pv_system_2_present] && args[:pv_system_2_array_tilt].start_with?('latitude')) ||
       (args[:apply_defaults])
      return true
    end

    return false
  end

  # Check for errors in hpxml, and validate hpxml_doc against hpxml_path
  #
  # @param runner [OpenStudio::Measure::OSRunner] OpenStudio Runner object
  # @param hpxml [HPXML] HPXML object
  # @param hpxml_doc [Oga::XML::Element] Root XML element of the HPXML document
  # @param hpxml_path [TODO] TODO
  # @return [Boolean] True if the HPXML is valid
  def self.validate_hpxml(runner, hpxml, hpxml_doc, hpxml_path)
    # Check for errors in the HPXML object
    errors = []
    hpxml.buildings.each do |hpxml_bldg|
      errors += hpxml_bldg.check_for_errors()
    end
    if errors.size > 0
      fail "ERROR: Invalid HPXML object produced.\n#{errors}"
    end

    is_valid = true

    # Validate input HPXML against schema
    schema_path = File.join(File.dirname(__FILE__), '..', 'HPXMLtoOpenStudio', 'resources', 'hpxml_schema', 'HPXML.xsd')
    schema_validator = XMLValidator.get_xml_validator(schema_path)
    xsd_errors, xsd_warnings = XMLValidator.validate_against_schema(hpxml_path, schema_validator)

    # Validate input HPXML against schematron docs
    schematron_path = File.join(File.dirname(__FILE__), '..', 'HPXMLtoOpenStudio', 'resources', 'hpxml_schematron', 'EPvalidator.xml')
    schematron_validator = XMLValidator.get_xml_validator(schematron_path)
    sct_errors, sct_warnings = XMLValidator.validate_against_schematron(hpxml_path, schematron_validator, hpxml_doc)

    # Handle errors/warnings
    (xsd_errors + sct_errors).each do |error|
      runner.registerError("#{hpxml_path}: #{error}")
      is_valid = false
    end
    (xsd_warnings + sct_warnings).each do |warning|
      runner.registerWarning("#{hpxml_path}: #{warning}")
    end

    return is_valid
  end

  # Create 3D geometry (surface, subsurfaces) for a given unit type
  #
  # @param runner [OpenStudio::Measure::OSRunner] OpenStudio Runner object
  # @param model [OpenStudio::Model::Model] OpenStudio Model object
  # @param args [Hash] Map of :argument_name => value
  # @return [Boolean] True if successful
  def self.create_geometry_envelope(runner, model, args)
    args[:geometry_roof_pitch] = { '1:12' => 1.0 / 12.0,
                                   '2:12' => 2.0 / 12.0,
                                   '3:12' => 3.0 / 12.0,
                                   '4:12' => 4.0 / 12.0,
                                   '5:12' => 5.0 / 12.0,
                                   '6:12' => 6.0 / 12.0,
                                   '7:12' => 7.0 / 12.0,
                                   '8:12' => 8.0 / 12.0,
                                   '9:12' => 9.0 / 12.0,
                                   '10:12' => 10.0 / 12.0,
                                   '11:12' => 11.0 / 12.0,
                                   '12:12' => 12.0 / 12.0 }[args[:geometry_roof_pitch]]

    args[:geometry_rim_joist_height] = args[:geometry_rim_joist_height].to_f / 12.0

    if args[:geometry_foundation_type] == HPXML::FoundationTypeSlab
      args[:geometry_foundation_height] = 0.0
      args[:geometry_foundation_height_above_grade] = 0.0
      args[:geometry_rim_joist_height] = 0.0
    elsif (args[:geometry_foundation_type] == HPXML::FoundationTypeAmbient) || args[:geometry_foundation_type].start_with?(HPXML::FoundationTypeBellyAndWing)
      args[:geometry_rim_joist_height] = 0.0
    end

    if model.getSpaces.size > 0
      runner.registerError('Starting model is not empty.')
      return false
    end

    if args[:geometry_unit_type] == HPXML::ResidentialTypeSFD
      success = Geometry.create_single_family_detached(runner: runner, model: model, **args)
    elsif args[:geometry_unit_type] == HPXML::ResidentialTypeSFA
      success = Geometry.create_single_family_attached(model: model, **args)
    elsif args[:geometry_unit_type] == HPXML::ResidentialTypeApartment
      success = Geometry.create_apartment(model: model, **args)
    elsif args[:geometry_unit_type] == HPXML::ResidentialTypeManufactured
      success = Geometry.create_single_family_detached(runner: runner, model: model, **args)
    end
    return false if not success

    success = Geometry.create_doors(runner: runner, model: model, **args)
    return false if not success

    success = Geometry.create_windows_and_skylights(runner: runner, model: model, **args)
    return false if not success

    return true
  end

  # Check if unavailable period already exists for given begin/end times
  #
  # @param hpxml [HPXML] HPXML object
  # @param column_name [TODO] TODO
  # @param begin_month [TODO] TODO
  # @param begin_day [TODO] TODO
  # @param begin_hour [TODO] TODO
  # @param end_month [TODO] TODO
  # @param end_day [TODO] TODO
  # @param end_hour [TODO] TODO
  # @param natvent_availability [TODO] TODO
  # @return [Boolean] True if the unavailability period already exists
  def self.unavailable_period_exists(hpxml, column_name, begin_month, begin_day, begin_hour, end_month, end_day, end_hour, natvent_availability = nil)
    natvent_availability = HPXML::ScheduleUnavailable if natvent_availability.nil?

    hpxml.header.unavailable_periods.each do |unavailable_period|
      begin_hour = 0 if begin_hour.nil?
      end_hour = 24 if end_hour.nil?

      next unless (unavailable_period.column_name == column_name) &&
                  (unavailable_period.begin_month == begin_month) &&
                  (unavailable_period.begin_day == begin_day) &&
                  (unavailable_period.begin_hour == begin_hour) &&
                  (unavailable_period.end_month == end_month) &&
                  (unavailable_period.end_day == end_day) &&
                  (unavailable_period.end_hour == end_hour) &&
                  (unavailable_period.natvent_availability == natvent_availability)

      return true
    end
    return false
  end

  # Set header properties, including:
  # - vacancy periods
  # - power outage periods
  # - software info program
  # - simulation control
  # - emissions scenarios
  # - utility bill scenarios
  #
  # @param runner [OpenStudio::Measure::OSRunner] OpenStudio Runner object
  # @param hpxml [HPXML] HPXML object
  # @param args [Hash] Map of :argument_name => value
  # @return [Boolean] true if no errors, otherwise false
  def self.set_header(runner, hpxml, args)
    errors = []

    hpxml.header.xml_type = 'HPXML'
    hpxml.header.xml_generated_by = 'BuildResidentialHPXML'
    hpxml.header.transaction = 'create'
    hpxml.header.whole_sfa_or_mf_building_sim = args[:whole_sfa_or_mf_building_sim]

    if not args[:schedules_vacancy_periods].nil?
      schedules_vacancy_periods = args[:schedules_vacancy_periods].split(',').map(&:strip)
      schedules_vacancy_periods.each do |schedules_vacancy_period|
        begin_month, begin_day, begin_hour, end_month, end_day, end_hour = Schedule.parse_date_time_range(schedules_vacancy_period)

        if not unavailable_period_exists(hpxml, 'Vacancy', begin_month, begin_day, begin_hour, end_month, end_day, end_hour)
          hpxml.header.unavailable_periods.add(column_name: 'Vacancy', begin_month: begin_month, begin_day: begin_day, begin_hour: begin_hour, end_month: end_month, end_day: end_day, end_hour: end_hour, natvent_availability: HPXML::ScheduleUnavailable)
        end
      end
    end

    if not args[:schedules_power_outage_periods].nil?
      schedules_power_outage_periods = args[:schedules_power_outage_periods].split(',').map(&:strip)

      natvent_availabilities = []
      if not args[:schedules_power_outage_periods_window_natvent_availability].nil?
        natvent_availabilities = args[:schedules_power_outage_periods_window_natvent_availability].split(',').map(&:strip)
      end

      schedules_power_outage_periods = schedules_power_outage_periods.zip(natvent_availabilities)
      schedules_power_outage_periods.each do |schedules_power_outage_period|
        outage_period, natvent_availability = schedules_power_outage_period
        begin_month, begin_day, begin_hour, end_month, end_day, end_hour = Schedule.parse_date_time_range(outage_period)

        if not unavailable_period_exists(hpxml, 'Power Outage', begin_month, begin_day, begin_hour, end_month, end_day, end_hour, natvent_availability)
          hpxml.header.unavailable_periods.add(column_name: 'Power Outage', begin_month: begin_month, begin_day: begin_day, begin_hour: begin_hour, end_month: end_month, end_day: end_day, end_hour: end_hour, natvent_availability: natvent_availability)
        end
      end
    end

    if not args[:software_info_program_used].nil?
      if (not hpxml.header.software_program_used.nil?) && (hpxml.header.software_program_used != args[:software_info_program_used])
        errors << "'Software Info: Program Used' cannot vary across dwelling units."
      end
      hpxml.header.software_program_used = args[:software_info_program_used]
    end
    if not args[:software_info_program_version].nil?
      if (not hpxml.header.software_program_version.nil?) && (hpxml.header.software_program_version != args[:software_info_program_version])
        errors << "'Software Info: Program Version' cannot vary across dwelling units."
      end
      hpxml.header.software_program_version = args[:software_info_program_version]
    end

    if not args[:simulation_control_timestep].nil?
      if (not hpxml.header.timestep.nil?) && (hpxml.header.timestep != args[:simulation_control_timestep])
        errors << "'Simulation Control: Timestep' cannot vary across dwelling units."
      end
      hpxml.header.timestep = args[:simulation_control_timestep]
    end

    if not args[:simulation_control_run_period].nil?
      begin_month, begin_day, _begin_hour, end_month, end_day, _end_hour = Schedule.parse_date_time_range(args[:simulation_control_run_period])
      if (!hpxml.header.sim_begin_month.nil? && (hpxml.header.sim_begin_month != begin_month)) ||
         (!hpxml.header.sim_begin_day.nil? && (hpxml.header.sim_begin_day != begin_day)) ||
         (!hpxml.header.sim_end_month.nil? && (hpxml.header.sim_end_month != end_month)) ||
         (!hpxml.header.sim_end_day.nil? && (hpxml.header.sim_end_day != end_day))
        errors << "'Simulation Control: Run Period' cannot vary across dwelling units."
      end
      hpxml.header.sim_begin_month = begin_month
      hpxml.header.sim_begin_day = begin_day
      hpxml.header.sim_end_month = end_month
      hpxml.header.sim_end_day = end_day
    end

    if not args[:simulation_control_run_period_calendar_year].nil?
      if (not hpxml.header.sim_calendar_year.nil?) && (hpxml.header.sim_calendar_year != Integer(args[:simulation_control_run_period_calendar_year]))
        errors << "'Simulation Control: Run Period Calendar Year' cannot vary across dwelling units."
      end
      hpxml.header.sim_calendar_year = args[:simulation_control_run_period_calendar_year]
    end

    if not args[:simulation_control_temperature_capacitance_multiplier].nil?
      if (not hpxml.header.temperature_capacitance_multiplier.nil?) && (hpxml.header.temperature_capacitance_multiplier != Float(args[:simulation_control_temperature_capacitance_multiplier]))
        errors << "'Simulation Control: Temperature Capacitance Multiplier' cannot vary across dwelling units."
      end
      hpxml.header.temperature_capacitance_multiplier = args[:simulation_control_temperature_capacitance_multiplier]
    end

    if not args[:simulation_control_defrost_model_type].nil?
      if (not hpxml.header.defrost_model_type.nil?) && (hpxml.header.defrost_model_type != args[:simulation_control_defrost_model_type])
        errors << "'Simulation Control: Defrost Model Type' cannot vary across dwelling units."
      end
      hpxml.header.defrost_model_type = args[:simulation_control_defrost_model_type]
    end

    if not args[:simulation_control_onoff_thermostat_deadband].nil?
      if (not hpxml.header.hvac_onoff_thermostat_deadband.nil?) && (hpxml.header.hvac_onoff_thermostat_deadband != args[:simulation_control_onoff_thermostat_deadband])
        errors << "'Simulation Control: HVAC On-Off Thermostat Deadband' cannot vary across dwelling units."
      end
      hpxml.header.hvac_onoff_thermostat_deadband = args[:simulation_control_onoff_thermostat_deadband]
    end

    if not args[:simulation_control_heat_pump_backup_heating_capacity_increment].nil?
      if (not hpxml.header.heat_pump_backup_heating_capacity_increment.nil?) && (hpxml.header.heat_pump_backup_heating_capacity_increment != args[:simulation_control_heat_pump_backup_heating_capacity_increment])
        errors << "'Simulation Control: Heat Pump Backup Heating Capacity Increment' cannot vary across dwelling units."
      end
      hpxml.header.heat_pump_backup_heating_capacity_increment = args[:simulation_control_heat_pump_backup_heating_capacity_increment]
    end

    if not args[:emissions_scenario_names].nil?
      emissions_scenario_names = args[:emissions_scenario_names].split(',').map(&:strip)
      emissions_types = args[:emissions_types].split(',').map(&:strip)
      emissions_electricity_units = args[:emissions_electricity_units].split(',').map(&:strip)
      emissions_electricity_values_or_filepaths = args[:emissions_electricity_values_or_filepaths].split(',').map(&:strip)

      if not args[:emissions_electricity_number_of_header_rows].nil?
        emissions_electricity_number_of_header_rows = args[:emissions_electricity_number_of_header_rows].split(',').map(&:strip)
      else
        emissions_electricity_number_of_header_rows = [nil] * emissions_scenario_names.size
      end
      if not args[:emissions_electricity_column_numbers].nil?
        emissions_electricity_column_numbers = args[:emissions_electricity_column_numbers].split(',').map(&:strip)
      else
        emissions_electricity_column_numbers = [nil] * emissions_scenario_names.size
      end
      if not args[:emissions_fossil_fuel_units].nil?
        fuel_units = args[:emissions_fossil_fuel_units].split(',').map(&:strip)
      else
        fuel_units = [nil] * emissions_scenario_names.size
      end

      fuel_values = {}
      HPXML::fossil_fuels.each do |fossil_fuel|
        underscore_case = OpenStudio::toUnderscoreCase(fossil_fuel)

        if not args["emissions_#{underscore_case}_values".to_sym].nil?
          fuel_values[fossil_fuel] = args["emissions_#{underscore_case}_values".to_sym].split(',').map(&:strip)
        else
          fuel_values[fossil_fuel] = [nil] * emissions_scenario_names.size
        end
      end

      emissions_scenarios = emissions_scenario_names.zip(emissions_types,
                                                         emissions_electricity_units,
                                                         emissions_electricity_values_or_filepaths,
                                                         emissions_electricity_number_of_header_rows,
                                                         emissions_electricity_column_numbers,
                                                         fuel_units,
                                                         fuel_values[HPXML::FuelTypeNaturalGas],
                                                         fuel_values[HPXML::FuelTypePropane],
                                                         fuel_values[HPXML::FuelTypeOil],
                                                         fuel_values[HPXML::FuelTypeCoal],
                                                         fuel_values[HPXML::FuelTypeWoodCord],
                                                         fuel_values[HPXML::FuelTypeWoodPellets])
      emissions_scenarios.each do |emissions_scenario|
        name, emissions_type, elec_units, elec_value_or_schedule_filepath, elec_num_headers, elec_column_num, fuel_units, natural_gas_value, propane_value, fuel_oil_value, coal_value, wood_value, wood_pellets_value = emissions_scenario

        elec_value = Float(elec_value_or_schedule_filepath) rescue nil
        if elec_value.nil?
          elec_schedule_filepath = elec_value_or_schedule_filepath
          elec_num_headers = Integer(elec_num_headers) rescue nil
          elec_column_num = Integer(elec_column_num) rescue nil
        end
        natural_gas_value = Float(natural_gas_value) rescue nil
        propane_value = Float(propane_value) rescue nil
        fuel_oil_value = Float(fuel_oil_value) rescue nil
        coal_value = Float(coal_value) rescue nil
        wood_value = Float(wood_value) rescue nil
        wood_pellets_value = Float(wood_pellets_value) rescue nil

        emissions_scenario_exists = false
        hpxml.header.emissions_scenarios.each do |es|
          if (es.name != name) || (es.emissions_type != emissions_type)
            next
          end

          if (es.emissions_type != emissions_type) ||
             (!elec_units.nil? && es.elec_units != elec_units) ||
             (!elec_value.nil? && es.elec_value != elec_value) ||
             (!elec_schedule_filepath.nil? && es.elec_schedule_filepath != elec_schedule_filepath) ||
             (!elec_num_headers.nil? && es.elec_schedule_number_of_header_rows != elec_num_headers) ||
             (!elec_column_num.nil? && es.elec_schedule_column_number != elec_column_num) ||
             (!es.natural_gas_units.nil? && !fuel_units.nil? && es.natural_gas_units != fuel_units) ||
             (!natural_gas_value.nil? && es.natural_gas_value != natural_gas_value) ||
             (!es.propane_units.nil? && !fuel_units.nil? && es.propane_units != fuel_units) ||
             (!propane_value.nil? && es.propane_value != propane_value) ||
             (!es.fuel_oil_units.nil? && !fuel_units.nil? && es.fuel_oil_units != fuel_units) ||
             (!fuel_oil_value.nil? && es.fuel_oil_value != fuel_oil_value) ||
             (!es.coal_units.nil? && !fuel_units.nil? && es.coal_units != fuel_units) ||
             (!coal_value.nil? && es.coal_value != coal_value) ||
             (!es.wood_units.nil? && !fuel_units.nil? && es.wood_units != fuel_units) ||
             (!wood_value.nil? && es.wood_value != wood_value) ||
             (!es.wood_pellets_units.nil? && !fuel_units.nil? && es.wood_pellets_units != fuel_units) ||
             (!wood_pellets_value.nil? && es.wood_pellets_value != wood_pellets_value)
            errors << "HPXML header already includes an emissions scenario named '#{name}' with type '#{emissions_type}'."
          else
            emissions_scenario_exists = true
          end
        end

        next if emissions_scenario_exists

        hpxml.header.emissions_scenarios.add(name: name,
                                             emissions_type: emissions_type,
                                             elec_units: elec_units,
                                             elec_value: elec_value,
                                             elec_schedule_filepath: elec_schedule_filepath,
                                             elec_schedule_number_of_header_rows: elec_num_headers,
                                             elec_schedule_column_number: elec_column_num,
                                             natural_gas_units: fuel_units,
                                             natural_gas_value: natural_gas_value,
                                             propane_units: fuel_units,
                                             propane_value: propane_value,
                                             fuel_oil_units: fuel_units,
                                             fuel_oil_value: fuel_oil_value,
                                             coal_units: fuel_units,
                                             coal_value: coal_value,
                                             wood_units: fuel_units,
                                             wood_value: wood_value,
                                             wood_pellets_units: fuel_units,
                                             wood_pellets_value: wood_pellets_value)
      end
    end

    if not args[:utility_bill_scenario_names].nil?
      bills_scenario_names = args[:utility_bill_scenario_names].split(',').map(&:strip)

      if not args[:utility_bill_electricity_filepaths].nil?
        bills_electricity_filepaths = args[:utility_bill_electricity_filepaths].split(',').map(&:strip)
      else
        bills_electricity_filepaths = [nil] * bills_scenario_names.size
      end

      fixed_charges = {}
      HPXML::all_fuels.each do |fuel|
        underscore_case = OpenStudio::toUnderscoreCase(fuel)

        if not args["utility_bill_#{underscore_case}_fixed_charges".to_sym].nil?
          fixed_charges[fuel] = args["utility_bill_#{underscore_case}_fixed_charges".to_sym].split(',').map(&:strip)
        else
          fixed_charges[fuel] = [nil] * bills_scenario_names.size
        end
      end

      marginal_rates = {}
      HPXML::all_fuels.each do |fuel|
        underscore_case = OpenStudio::toUnderscoreCase(fuel)

        if not args["utility_bill_#{underscore_case}_marginal_rates".to_sym].nil?
          marginal_rates[fuel] = args["utility_bill_#{underscore_case}_marginal_rates".to_sym].split(',').map(&:strip)
        else
          marginal_rates[fuel] = [nil] * bills_scenario_names.size
        end
      end

      if not args[:utility_bill_pv_compensation_types].nil?
        bills_pv_compensation_types = args[:utility_bill_pv_compensation_types].split(',').map(&:strip)
      else
        bills_pv_compensation_types = [nil] * bills_scenario_names.size
      end

      if not args[:utility_bill_pv_net_metering_annual_excess_sellback_rate_types].nil?
        bills_pv_net_metering_annual_excess_sellback_rate_types = args[:utility_bill_pv_net_metering_annual_excess_sellback_rate_types].split(',').map(&:strip)
      else
        bills_pv_net_metering_annual_excess_sellback_rate_types = [nil] * bills_scenario_names.size
      end

      if not args[:utility_bill_pv_net_metering_annual_excess_sellback_rates].nil?
        bills_pv_net_metering_annual_excess_sellback_rates = args[:utility_bill_pv_net_metering_annual_excess_sellback_rates].split(',').map(&:strip)
      else
        bills_pv_net_metering_annual_excess_sellback_rates = [nil] * bills_scenario_names.size
      end

      if not args[:utility_bill_pv_feed_in_tariff_rates].nil?
        bills_pv_feed_in_tariff_rates = args[:utility_bill_pv_feed_in_tariff_rates].split(',').map(&:strip)
      else
        bills_pv_feed_in_tariff_rates = [nil] * bills_scenario_names.size
      end

      if not args[:utility_bill_pv_monthly_grid_connection_fee_units].nil?
        bills_pv_monthly_grid_connection_fee_units = args[:utility_bill_pv_monthly_grid_connection_fee_units].split(',').map(&:strip)
      else
        bills_pv_monthly_grid_connection_fee_units = [nil] * bills_scenario_names.size
      end

      if not args[:utility_bill_pv_monthly_grid_connection_fees].nil?
        bills_pv_monthly_grid_connection_fees = args[:utility_bill_pv_monthly_grid_connection_fees].split(',').map(&:strip)
      else
        bills_pv_monthly_grid_connection_fees = [nil] * bills_scenario_names.size
      end

      bills_scenarios = bills_scenario_names.zip(bills_electricity_filepaths,
                                                 fixed_charges[HPXML::FuelTypeElectricity],
                                                 fixed_charges[HPXML::FuelTypeNaturalGas],
                                                 fixed_charges[HPXML::FuelTypePropane],
                                                 fixed_charges[HPXML::FuelTypeOil],
                                                 fixed_charges[HPXML::FuelTypeCoal],
                                                 fixed_charges[HPXML::FuelTypeWoodCord],
                                                 fixed_charges[HPXML::FuelTypeWoodPellets],
                                                 marginal_rates[HPXML::FuelTypeElectricity],
                                                 marginal_rates[HPXML::FuelTypeNaturalGas],
                                                 marginal_rates[HPXML::FuelTypePropane],
                                                 marginal_rates[HPXML::FuelTypeOil],
                                                 marginal_rates[HPXML::FuelTypeCoal],
                                                 marginal_rates[HPXML::FuelTypeWoodCord],
                                                 marginal_rates[HPXML::FuelTypeWoodPellets],
                                                 bills_pv_compensation_types,
                                                 bills_pv_net_metering_annual_excess_sellback_rate_types,
                                                 bills_pv_net_metering_annual_excess_sellback_rates,
                                                 bills_pv_feed_in_tariff_rates,
                                                 bills_pv_monthly_grid_connection_fee_units,
                                                 bills_pv_monthly_grid_connection_fees)

      bills_scenarios.each do |bills_scenario|
        name, elec_tariff_filepath, elec_fixed_charge, natural_gas_fixed_charge, propane_fixed_charge, fuel_oil_fixed_charge, coal_fixed_charge, wood_fixed_charge, wood_pellets_fixed_charge, elec_marginal_rate, natural_gas_marginal_rate, propane_marginal_rate, fuel_oil_marginal_rate, coal_marginal_rate, wood_marginal_rate, wood_pellets_marginal_rate, pv_compensation_type, pv_net_metering_annual_excess_sellback_rate_type, pv_net_metering_annual_excess_sellback_rate, pv_feed_in_tariff_rate, pv_monthly_grid_connection_fee_unit, pv_monthly_grid_connection_fee = bills_scenario

        elec_tariff_filepath = (elec_tariff_filepath.to_s.include?('.') ? elec_tariff_filepath : nil)
        elec_fixed_charge = Float(elec_fixed_charge) rescue nil
        natural_gas_fixed_charge = Float(natural_gas_fixed_charge) rescue nil
        propane_fixed_charge = Float(propane_fixed_charge) rescue nil
        fuel_oil_fixed_charge = Float(fuel_oil_fixed_charge) rescue nil
        coal_fixed_charge = Float(coal_fixed_charge) rescue nil
        wood_fixed_charge = Float(wood_fixed_charge) rescue nil
        wood_pellets_fixed_charge = Float(wood_pellets_fixed_charge) rescue nil
        elec_marginal_rate = Float(elec_marginal_rate) rescue nil
        natural_gas_marginal_rate = Float(natural_gas_marginal_rate) rescue nil
        propane_marginal_rate = Float(propane_marginal_rate) rescue nil
        fuel_oil_marginal_rate = Float(fuel_oil_marginal_rate) rescue nil
        coal_marginal_rate = Float(coal_marginal_rate) rescue nil
        wood_marginal_rate = Float(wood_marginal_rate) rescue nil
        wood_pellets_marginal_rate = Float(wood_pellets_marginal_rate) rescue nil

        if pv_compensation_type == HPXML::PVCompensationTypeNetMetering
          if pv_net_metering_annual_excess_sellback_rate_type == HPXML::PVAnnualExcessSellbackRateTypeUserSpecified
            pv_net_metering_annual_excess_sellback_rate = Float(pv_net_metering_annual_excess_sellback_rate) rescue nil
          else
            pv_net_metering_annual_excess_sellback_rate = nil
          end
          pv_feed_in_tariff_rate = nil
        elsif pv_compensation_type == HPXML::PVCompensationTypeFeedInTariff
          pv_feed_in_tariff_rate = Float(pv_feed_in_tariff_rate) rescue nil
          pv_net_metering_annual_excess_sellback_rate_type = nil
          pv_net_metering_annual_excess_sellback_rate = nil
        end

        if pv_monthly_grid_connection_fee_unit == HPXML::UnitsDollarsPerkW
          pv_monthly_grid_connection_fee_dollars_per_kw = Float(pv_monthly_grid_connection_fee) rescue nil
        elsif pv_monthly_grid_connection_fee_unit == HPXML::UnitsDollars
          pv_monthly_grid_connection_fee_dollars = Float(pv_monthly_grid_connection_fee) rescue nil
        end

        utility_bill_scenario_exists = false
        hpxml.header.utility_bill_scenarios.each do |ubs|
          next if ubs.name != name

          if (!elec_tariff_filepath.nil? && ubs.elec_tariff_filepath != elec_tariff_filepath) ||
             (!elec_fixed_charge.nil? && ubs.elec_fixed_charge != elec_fixed_charge) ||
             (!natural_gas_fixed_charge.nil? && ubs.natural_gas_fixed_charge != natural_gas_fixed_charge) ||
             (!propane_fixed_charge.nil? && ubs.propane_fixed_charge != propane_fixed_charge) ||
             (!fuel_oil_fixed_charge.nil? && ubs.fuel_oil_fixed_charge != fuel_oil_fixed_charge) ||
             (!coal_fixed_charge.nil? && ubs.coal_fixed_charge != coal_fixed_charge) ||
             (!wood_fixed_charge.nil? && ubs.wood_fixed_charge != wood_fixed_charge) ||
             (!wood_pellets_fixed_charge.nil? && ubs.wood_pellets_fixed_charge != wood_pellets_fixed_charge) ||
             (!elec_marginal_rate.nil? && ubs.elec_marginal_rate != elec_marginal_rate) ||
             (!natural_gas_marginal_rate.nil? && ubs.natural_gas_marginal_rate != natural_gas_marginal_rate) ||
             (!propane_marginal_rate.nil? && ubs.propane_marginal_rate != propane_marginal_rate) ||
             (!fuel_oil_marginal_rate.nil? && ubs.fuel_oil_marginal_rate != fuel_oil_marginal_rate) ||
             (!coal_marginal_rate.nil? && ubs.coal_marginal_rate != coal_marginal_rate) ||
             (!wood_marginal_rate.nil? && ubs.wood_marginal_rate != wood_marginal_rate) ||
             (!wood_pellets_marginal_rate.nil? && ubs.wood_pellets_marginal_rate != wood_pellets_marginal_rate) ||
             (!pv_compensation_type.nil? && ubs.pv_compensation_type != pv_compensation_type) ||
             (!pv_net_metering_annual_excess_sellback_rate_type.nil? && ubs.pv_net_metering_annual_excess_sellback_rate_type != pv_net_metering_annual_excess_sellback_rate_type) ||
             (!pv_net_metering_annual_excess_sellback_rate.nil? && ubs.pv_net_metering_annual_excess_sellback_rate != pv_net_metering_annual_excess_sellback_rate) ||
             (!pv_feed_in_tariff_rate.nil? && ubs.pv_feed_in_tariff_rate != pv_feed_in_tariff_rate) ||
             (!pv_monthly_grid_connection_fee_dollars_per_kw.nil? && ubs.pv_monthly_grid_connection_fee_dollars_per_kw != pv_monthly_grid_connection_fee_dollars_per_kw) ||
             (!pv_monthly_grid_connection_fee_dollars.nil? && ubs.pv_monthly_grid_connection_fee_dollars != pv_monthly_grid_connection_fee_dollars)
            errors << "HPXML header already includes a utility bill scenario named '#{name}'."
          else
            utility_bill_scenario_exists = true
          end
        end

        next if utility_bill_scenario_exists

        hpxml.header.utility_bill_scenarios.add(name: name,
                                                elec_tariff_filepath: elec_tariff_filepath,
                                                elec_fixed_charge: elec_fixed_charge,
                                                natural_gas_fixed_charge: natural_gas_fixed_charge,
                                                propane_fixed_charge: propane_fixed_charge,
                                                fuel_oil_fixed_charge: fuel_oil_fixed_charge,
                                                coal_fixed_charge: coal_fixed_charge,
                                                wood_fixed_charge: wood_fixed_charge,
                                                wood_pellets_fixed_charge: wood_pellets_fixed_charge,
                                                elec_marginal_rate: elec_marginal_rate,
                                                natural_gas_marginal_rate: natural_gas_marginal_rate,
                                                propane_marginal_rate: propane_marginal_rate,
                                                fuel_oil_marginal_rate: fuel_oil_marginal_rate,
                                                coal_marginal_rate: coal_marginal_rate,
                                                wood_marginal_rate: wood_marginal_rate,
                                                wood_pellets_marginal_rate: wood_pellets_marginal_rate,
                                                pv_compensation_type: pv_compensation_type,
                                                pv_net_metering_annual_excess_sellback_rate_type: pv_net_metering_annual_excess_sellback_rate_type,
                                                pv_net_metering_annual_excess_sellback_rate: pv_net_metering_annual_excess_sellback_rate,
                                                pv_feed_in_tariff_rate: pv_feed_in_tariff_rate,
                                                pv_monthly_grid_connection_fee_dollars_per_kw: pv_monthly_grid_connection_fee_dollars_per_kw,
                                                pv_monthly_grid_connection_fee_dollars: pv_monthly_grid_connection_fee_dollars)
      end
    end

    errors.each do |error|
      runner.registerError(error)
    end
    return errors.empty?
  end

  # Add a building (i.e., unit), along with site properties, to the HPXML file.
  # Return the building so we can then set more properties on it.
  #
  # @param hpxml [HPXML] HPXML object
  # @param args [Hash] Map of :argument_name => value
  # @return [HPXML::Building] HPXML Building object representing an individual dwelling unit
  def self.add_building(hpxml, args)
    if not args[:simulation_control_daylight_saving_period].nil?
      begin_month, begin_day, _begin_hour, end_month, end_day, _end_hour = Schedule.parse_date_time_range(args[:simulation_control_daylight_saving_period])
      dst_begin_month = begin_month
      dst_begin_day = begin_day
      dst_end_month = end_month
      dst_end_day = end_day
    end

    hpxml.buildings.add(building_id: 'MyBuilding',
                        site_id: 'SiteID',
                        event_type: 'proposed workscope',
                        city: args[:site_city],
                        state_code: args[:site_state_code],
                        zip_code: args[:site_zip_code],
                        time_zone_utc_offset: args[:site_time_zone_utc_offset],
                        elevation: args[:site_elevation],
                        latitude: args[:site_latitude],
                        longitude: args[:site_longitude],
                        dst_enabled: args[:simulation_control_daylight_saving_enabled],
                        dst_begin_month: dst_begin_month,
                        dst_begin_day: dst_begin_day,
                        dst_end_month: dst_end_month,
                        dst_end_day: dst_end_day)

    return hpxml.buildings[-1]
  end

  # Set site properties, including:
  # - shielding
  # - ground/soil
  # - surroundings
  # - orientation
  #
  # @param hpxml_bldg [HPXML::Building] HPXML Building object representing an individual dwelling unit
  # @param args [Hash] Map of :argument_name => value
  # @return [void]
  def self.set_site(hpxml_bldg, args)
    hpxml_bldg.site.shielding_of_home = args[:site_shielding_of_home]
    hpxml_bldg.site.ground_conductivity = args[:site_ground_conductivity]
    hpxml_bldg.site.ground_diffusivity = args[:site_ground_diffusivity]

    if not args[:site_soil_and_moisture_type].nil?
      soil_type, moisture_type = args[:site_soil_and_moisture_type].split(', ')
      hpxml_bldg.site.soil_type = soil_type
      hpxml_bldg.site.moisture_type = moisture_type
    end

    hpxml_bldg.site.site_type = args[:site_type]

    adb_walls = [args[:geometry_unit_left_wall_is_adiabatic], args[:geometry_unit_right_wall_is_adiabatic], args[:geometry_unit_front_wall_is_adiabatic], args[:geometry_unit_back_wall_is_adiabatic]]
    n_walls_attached = adb_walls.count(true)

    if [HPXML::ResidentialTypeSFA, HPXML::ResidentialTypeApartment].include? args[:geometry_unit_type]
      if n_walls_attached == 3
        hpxml_bldg.site.surroundings = HPXML::SurroundingsThreeSides
      elsif n_walls_attached == 2
        hpxml_bldg.site.surroundings = HPXML::SurroundingsTwoSides
      elsif n_walls_attached == 1
        hpxml_bldg.site.surroundings = HPXML::SurroundingsOneSide
      else
        hpxml_bldg.site.surroundings = HPXML::SurroundingsStandAlone
      end
      if args[:geometry_attic_type] == HPXML::AtticTypeBelowApartment
        if args[:geometry_foundation_type] == HPXML::FoundationTypeAboveApartment
          hpxml_bldg.site.vertical_surroundings = HPXML::VerticalSurroundingsAboveAndBelow
        else
          hpxml_bldg.site.vertical_surroundings = HPXML::VerticalSurroundingsAbove
        end
      else
        if args[:geometry_foundation_type] == HPXML::FoundationTypeAboveApartment
          hpxml_bldg.site.vertical_surroundings = HPXML::VerticalSurroundingsBelow
        else
          hpxml_bldg.site.vertical_surroundings = HPXML::VerticalSurroundingsNoAboveOrBelow
        end
      end
    elsif [HPXML::ResidentialTypeSFD, HPXML::ResidentialTypeManufactured].include? args[:geometry_unit_type]
      hpxml_bldg.site.surroundings = HPXML::SurroundingsStandAlone
      hpxml_bldg.site.vertical_surroundings = HPXML::VerticalSurroundingsNoAboveOrBelow
    end

    hpxml_bldg.site.azimuth_of_front_of_home = args[:geometry_unit_orientation]
  end

  # Set neighboring buildings, including:
  # - facade
  # - distance
  # - height
  #
  # @param hpxml_bldg [HPXML::Building] HPXML Building object representing an individual dwelling unit
  # @param args [Hash] Map of :argument_name => value
  # @return [void]
  def self.set_neighbor_buildings(hpxml_bldg, args)
    nbr_map = { Constants.FacadeFront => [args[:neighbor_front_distance], args[:neighbor_front_height]],
                Constants.FacadeBack => [args[:neighbor_back_distance], args[:neighbor_back_height]],
                Constants.FacadeLeft => [args[:neighbor_left_distance], args[:neighbor_left_height]],
                Constants.FacadeRight => [args[:neighbor_right_distance], args[:neighbor_right_height]] }

    nbr_map.each do |facade, data|
      distance, neighbor_height = data
      next if distance == 0

      azimuth = Geometry.get_azimuth_from_facade(facade: facade, orientation: args[:geometry_unit_orientation])

      if (distance > 0) && (not neighbor_height.nil?)
        height = neighbor_height
      end

      hpxml_bldg.neighbor_buildings.add(azimuth: azimuth,
                                        distance: distance,
                                        height: height)
    end
  end

  # Set building occupancy properties, including:
  # - number of occupants
  # - general water use usage multiplier
  #
  # @param hpxml_bldg [HPXML::Building] HPXML Building object representing an individual dwelling unit
  # @param args [Hash] Map of :argument_name => value
  # @return [void]
  def self.set_building_occupancy(hpxml_bldg, args)
    hpxml_bldg.building_occupancy.number_of_residents = args[:geometry_unit_num_occupants]
    hpxml_bldg.building_occupancy.general_water_use_usage_multiplier = args[:general_water_use_usage_multiplier]
  end

  # Set building construction properties, including:
  # - number of conditioned floors
  # - number of beds/baths
  # - conditioned floor area / building volume
  # - ceiling height
  # - unit type
  # - number of dwelling units in the building
  # - year built
  # - dwelling unit multipliers
  #
  # @param hpxml_bldg [HPXML::Building] HPXML Building object representing an individual dwelling unit
  # @param args [Hash] Map of :argument_name => value
  # @return [void]
  def self.set_building_construction(hpxml_bldg, args)
    if args[:geometry_unit_type] == HPXML::ResidentialTypeApartment
      args[:geometry_unit_num_floors_above_grade] = 1
    end
    number_of_conditioned_floors_above_grade = args[:geometry_unit_num_floors_above_grade]
    number_of_conditioned_floors = number_of_conditioned_floors_above_grade
    if args[:geometry_foundation_type] == HPXML::FoundationTypeBasementConditioned
      number_of_conditioned_floors += 1
    end

    hpxml_bldg.building_construction.number_of_conditioned_floors = number_of_conditioned_floors
    hpxml_bldg.building_construction.number_of_conditioned_floors_above_grade = number_of_conditioned_floors_above_grade
    hpxml_bldg.building_construction.number_of_bedrooms = args[:geometry_unit_num_bedrooms]
    hpxml_bldg.building_construction.number_of_bathrooms = args[:geometry_unit_num_bathrooms]
    hpxml_bldg.building_construction.conditioned_floor_area = args[:geometry_unit_cfa]
    hpxml_bldg.building_construction.conditioned_building_volume = args[:geometry_unit_cfa] * args[:geometry_average_ceiling_height]
    hpxml_bldg.building_construction.average_ceiling_height = args[:geometry_average_ceiling_height]
    hpxml_bldg.building_construction.residential_facility_type = args[:geometry_unit_type]
    hpxml_bldg.building_construction.number_of_units_in_building = args[:geometry_building_num_units]
    hpxml_bldg.building_construction.year_built = args[:year_built]
    hpxml_bldg.building_construction.number_of_units = args[:unit_multiplier]
  end

  # Set building header properties, including:
  # - detailed schedule file paths
  # - heat pump sizing methodologies
  # - natural ventilation availability
  # - summer shading season
  # - user-specified additional properties
  #
  # @param hpxml_bldg [HPXML::Building] HPXML Building object representing an individual dwelling unit
  # @param args [Hash] Map of :argument_name => value
  # @return [void]
  def self.set_building_header(hpxml_bldg, args)
    if not args[:schedules_filepaths].nil?
      hpxml_bldg.header.schedules_filepaths = args[:schedules_filepaths].split(',').map(&:strip)
    end
    hpxml_bldg.header.heat_pump_sizing_methodology = args[:heat_pump_sizing_methodology]
    hpxml_bldg.header.heat_pump_backup_sizing_methodology = args[:heat_pump_backup_sizing_methodology]
    hpxml_bldg.header.natvent_days_per_week = args[:window_natvent_availability]

    if not args[:window_shading_summer_season].nil?
      begin_month, begin_day, _begin_hour, end_month, end_day, _end_hour = Schedule.parse_date_time_range(args[:window_shading_summer_season])
      hpxml_bldg.header.shading_summer_begin_month = begin_month
      hpxml_bldg.header.shading_summer_begin_day = begin_day
      hpxml_bldg.header.shading_summer_end_month = end_month
      hpxml_bldg.header.shading_summer_end_day = end_day
    end

    if not args[:additional_properties].nil?
      extension_properties = {}
      args[:additional_properties].split('|').map(&:strip).each do |additional_property|
        key, value = additional_property.split('=').map(&:strip)
        extension_properties[key] = value
      end
      hpxml_bldg.header.extension_properties = extension_properties
    end
  end

  # Set climate and risk zones properties, including:
  # - 2006 IECC zone
  # - weather station name / EPW file path
  #
  # @param hpxml_bldg [HPXML::Building] HPXML Building object representing an individual dwelling unit
  # @param args [Hash] Map of :argument_name => value
  # @return [void]
  def self.set_climate_and_risk_zones(hpxml_bldg, args)
    hpxml_bldg.climate_and_risk_zones.weather_station_id = 'WeatherStation'

    if not args[:site_iecc_zone].nil?
      hpxml_bldg.climate_and_risk_zones.climate_zone_ieccs.add(zone: args[:site_iecc_zone],
                                                               year: 2006)
    end

    weather_station_name = File.basename(args[:weather_station_epw_filepath]).gsub('.epw', '')
    hpxml_bldg.climate_and_risk_zones.weather_station_name = weather_station_name
    hpxml_bldg.climate_and_risk_zones.weather_station_epw_filepath = args[:weather_station_epw_filepath]
  end

  # Set air infiltration measurements properties, including:
  # - infiltration type
  # - unit of measure
  # - leakage value
  # - presence of flue or chimney in conditioned space
  #
  # @param hpxml_bldg [HPXML::Building] HPXML Building object representing an individual dwelling unit
  # @param args [Hash] Map of :argument_name => value
  # @return [void]
  def self.set_air_infiltration_measurements(hpxml_bldg, args)
    if args[:air_leakage_value]
      if args[:air_leakage_units] == HPXML::UnitsELA
        effective_leakage_area = args[:air_leakage_value]
      else
        unit_of_measure = args[:air_leakage_units]
        air_leakage = args[:air_leakage_value]
        if [HPXML::UnitsACH, HPXML::UnitsCFM].include? args[:air_leakage_units]
          house_pressure = args[:air_leakage_house_pressure]
        end
      end
    else
      leakiness_description = args[:air_leakage_leakiness_description]
    end
    if not args[:air_leakage_type].nil?
      if [HPXML::ResidentialTypeSFA, HPXML::ResidentialTypeApartment].include? args[:geometry_unit_type]
        air_leakage_type = args[:air_leakage_type]
      end
    end
    infiltration_volume = hpxml_bldg.building_construction.conditioned_building_volume

    hpxml_bldg.air_infiltration_measurements.add(id: "AirInfiltrationMeasurement#{hpxml_bldg.air_infiltration_measurements.size + 1}",
                                                 house_pressure: house_pressure,
                                                 unit_of_measure: unit_of_measure,
                                                 air_leakage: air_leakage,
                                                 effective_leakage_area: effective_leakage_area,
                                                 infiltration_volume: infiltration_volume,
                                                 infiltration_type: air_leakage_type,
                                                 leakiness_description: leakiness_description)

    hpxml_bldg.air_infiltration.has_flue_or_chimney_in_conditioned_space = args[:air_leakage_has_flue_or_chimney_in_conditioned_space]
  end

  # Set roofs properties, including:
  # - adjacent space
  # - orientation
  # - gross area
  # - material type and color
  # - pitch
  # - assembly R-value
  # - presence and grade of radiant barrier
  #
  # @param hpxml_bldg [HPXML::Building] HPXML Building object representing an individual dwelling unit
  # @param args [Hash] Map of :argument_name => value
  # @param sorted_surfaces [Array<OpenStudio::Model::Surface>] surfaces sorted by deterministically assigned Index
  # @return [void]
  def self.set_roofs(hpxml_bldg, args, sorted_surfaces)
    args[:geometry_roof_pitch] *= 12.0
    if (args[:geometry_attic_type] == HPXML::AtticTypeFlatRoof) || (args[:geometry_attic_type] == HPXML::AtticTypeBelowApartment)
      args[:geometry_roof_pitch] = 0.0
    end

    sorted_surfaces.each do |surface|
      next unless ['Outdoors'].include? surface.outsideBoundaryCondition
      next if surface.surfaceType != 'RoofCeiling'

      interior_adjacent_to = Geometry.get_adjacent_to(surface: surface)
      next if [HPXML::LocationOtherHousingUnit].include? interior_adjacent_to

      if args[:geometry_attic_type] == HPXML::AtticTypeFlatRoof
        azimuth = nil
      else
        azimuth = Geometry.get_surface_azimuth(surface: surface, orientation: args[:geometry_unit_orientation])
      end

      hpxml_bldg.roofs.add(id: "Roof#{hpxml_bldg.roofs.size + 1}",
                           interior_adjacent_to: Geometry.get_adjacent_to(surface: surface),
                           azimuth: azimuth,
                           area: UnitConversions.convert(surface.grossArea, 'm^2', 'ft^2'),
                           roof_type: args[:roof_material_type],
                           roof_color: args[:roof_color],
                           pitch: args[:geometry_roof_pitch],
                           insulation_assembly_r_value: args[:roof_assembly_r])
      @surface_ids[surface.name.to_s] = hpxml_bldg.roofs[-1].id

      next unless [HPXML::RadiantBarrierLocationAtticRoofOnly, HPXML::RadiantBarrierLocationAtticRoofAndGableWalls].include?(args[:radiant_barrier_attic_location].to_s)
      next unless [HPXML::LocationAtticUnvented, HPXML::LocationAtticVented].include?(hpxml_bldg.roofs[-1].interior_adjacent_to)

      hpxml_bldg.roofs[-1].radiant_barrier = true
      hpxml_bldg.roofs[-1].radiant_barrier_grade = args[:radiant_barrier_grade]
    end
  end

  # Set rim joists properties, including:
  # - adjacent spaces
  # - orientation
  # - gross area
  # - siding type and color
  # - assembly R-value
  #
  # @param hpxml_bldg [HPXML::Building] HPXML Building object representing an individual dwelling unit
  # @param model [OpenStudio::Model::Model] OpenStudio Model object
  # @param args [Hash] Map of :argument_name => value
  # @param sorted_surfaces [Array<OpenStudio::Model::Surface>] surfaces sorted by deterministically assigned Index
  # @return [void]
  def self.set_rim_joists(hpxml_bldg, model, args, sorted_surfaces)
    sorted_surfaces.each do |surface|
      next if surface.surfaceType != 'Wall'
      next unless ['Outdoors', 'Adiabatic'].include? surface.outsideBoundaryCondition
      next unless Geometry.surface_is_rim_joist(surface: surface, height: args[:geometry_rim_joist_height])

      interior_adjacent_to = Geometry.get_adjacent_to(surface: surface)
      next unless [HPXML::LocationBasementConditioned,
                   HPXML::LocationBasementUnconditioned,
                   HPXML::LocationCrawlspaceUnvented,
                   HPXML::LocationCrawlspaceVented,
                   HPXML::LocationCrawlspaceConditioned].include? interior_adjacent_to

      exterior_adjacent_to = HPXML::LocationOutside
      if surface.outsideBoundaryCondition == 'Adiabatic' # can be adjacent to foundation space
        adjacent_surface = Geometry.get_adiabatic_adjacent_surface(model: model, surface: surface)
        if adjacent_surface.nil? # adjacent to a space that is not explicitly in the model
          unless [HPXML::ResidentialTypeSFD].include?(args[:geometry_unit_type])
            exterior_adjacent_to = interior_adjacent_to
            if exterior_adjacent_to == HPXML::LocationConditionedSpace # conditioned space adjacent to conditioned space
              exterior_adjacent_to = HPXML::LocationOtherHousingUnit
            end
          end
        else # adjacent to a space that is explicitly in the model
          exterior_adjacent_to = Geometry.get_adjacent_to(surface: adjacent_surface)
        end
      end

      if exterior_adjacent_to == HPXML::LocationOutside
        siding = args[:wall_siding_type]
      end

      if interior_adjacent_to == exterior_adjacent_to
        insulation_assembly_r_value = 4.0 # Uninsulated
      else
        insulation_assembly_r_value = args[:rim_joist_assembly_r]
      end

      azimuth = Geometry.get_surface_azimuth(surface: surface, orientation: args[:geometry_unit_orientation])

      hpxml_bldg.rim_joists.add(id: "RimJoist#{hpxml_bldg.rim_joists.size + 1}",
                                exterior_adjacent_to: exterior_adjacent_to,
                                interior_adjacent_to: interior_adjacent_to,
                                azimuth: azimuth,
                                area: UnitConversions.convert(surface.grossArea, 'm^2', 'ft^2'),
                                siding: siding,
                                color: args[:wall_color],
                                insulation_assembly_r_value: insulation_assembly_r_value)
      @surface_ids[surface.name.to_s] = hpxml_bldg.rim_joists[-1].id
    end
  end

  # Set walls properties, including:
  # - adjacent spaces
  # - orientation
  # - assembly type and R-value
  # - presence and grade of attic wall radiant barrier
  #
  # @param hpxml_bldg [HPXML::Building] HPXML Building object representing an individual dwelling unit
  # @param model [OpenStudio::Model::Model] OpenStudio Model object
  # @param args [Hash] Map of :argument_name => value
  # @param sorted_surfaces [Array<OpenStudio::Model::Surface>] surfaces sorted by deterministically assigned Index
  # @return [void]
  def self.set_walls(hpxml_bldg, model, args, sorted_surfaces)
    sorted_surfaces.each do |surface|
      next if surface.surfaceType != 'Wall'
      next if Geometry.surface_is_rim_joist(surface: surface, height: args[:geometry_rim_joist_height])

      interior_adjacent_to = Geometry.get_adjacent_to(surface: surface)
      next unless [HPXML::LocationConditionedSpace, HPXML::LocationAtticUnvented, HPXML::LocationAtticVented, HPXML::LocationGarage].include? interior_adjacent_to

      exterior_adjacent_to = HPXML::LocationOutside
      if surface.adjacentSurface.is_initialized
        exterior_adjacent_to = Geometry.get_adjacent_to(surface: surface.adjacentSurface.get)
      elsif surface.outsideBoundaryCondition == 'Adiabatic' # can be adjacent to conditioned space, attic
        adjacent_surface = Geometry.get_adiabatic_adjacent_surface(model: model, surface: surface)
        if adjacent_surface.nil? # adjacent to a space that is not explicitly in the model
          exterior_adjacent_to = interior_adjacent_to
          if exterior_adjacent_to == HPXML::LocationConditionedSpace # conditioned space adjacent to conditioned space
            exterior_adjacent_to = HPXML::LocationOtherHousingUnit
          end
        else # adjacent to a space that is explicitly in the model
          exterior_adjacent_to = Geometry.get_adjacent_to(surface: adjacent_surface)
        end
      end

      next if exterior_adjacent_to == HPXML::LocationConditionedSpace # already captured these surfaces

      attic_locations = [HPXML::LocationAtticUnconditioned, HPXML::LocationAtticUnvented, HPXML::LocationAtticVented]
      attic_wall_type = nil
      if (attic_locations.include? interior_adjacent_to) && (exterior_adjacent_to == HPXML::LocationOutside)
        attic_wall_type = HPXML::AtticWallTypeGable
      end

      wall_type = args[:wall_type]
      if attic_locations.include? interior_adjacent_to
        wall_type = HPXML::WallTypeWoodStud
      end

      if exterior_adjacent_to == HPXML::LocationOutside && (not args[:wall_siding_type].nil?)
        if (attic_locations.include? interior_adjacent_to) && (args[:wall_siding_type] == HPXML::SidingTypeNone)
          siding = nil
        else
          siding = args[:wall_siding_type]
        end
      end

      azimuth = Geometry.get_surface_azimuth(surface: surface, orientation: args[:geometry_unit_orientation])

      hpxml_bldg.walls.add(id: "Wall#{hpxml_bldg.walls.size + 1}",
                           exterior_adjacent_to: exterior_adjacent_to,
                           interior_adjacent_to: interior_adjacent_to,
                           azimuth: azimuth,
                           wall_type: wall_type,
                           attic_wall_type: attic_wall_type,
                           siding: siding,
                           color: args[:wall_color],
                           area: UnitConversions.convert(surface.grossArea, 'm^2', 'ft^2'))
      @surface_ids[surface.name.to_s] = hpxml_bldg.walls[-1].id

      is_uncond_attic_roof_insulated = false
      if attic_locations.include? interior_adjacent_to
        hpxml_bldg.roofs.each do |roof|
          next unless (roof.interior_adjacent_to == interior_adjacent_to) && (roof.insulation_assembly_r_value > 4.0)

          is_uncond_attic_roof_insulated = true
        end
      end

      if hpxml_bldg.walls[-1].is_thermal_boundary || is_uncond_attic_roof_insulated # Assume wall is insulated if roof is insulated
        hpxml_bldg.walls[-1].insulation_assembly_r_value = args[:wall_assembly_r]
      else
        hpxml_bldg.walls[-1].insulation_assembly_r_value = 4.0 # Uninsulated
      end

      next unless hpxml_bldg.walls[-1].attic_wall_type == HPXML::AtticWallTypeGable && args[:radiant_barrier_attic_location].to_s == HPXML::RadiantBarrierLocationAtticRoofAndGableWalls
      next unless [HPXML::LocationAtticUnvented, HPXML::LocationAtticVented].include?(hpxml_bldg.walls[-1].interior_adjacent_to)

      hpxml_bldg.walls[-1].radiant_barrier = true
      hpxml_bldg.walls[-1].radiant_barrier_grade = args[:radiant_barrier_grade]
    end
  end

  # Set foundation walls properties, including:
  # - adjacent spaces
  # - orientation
  # - gross area
  # - height above and below grade
  # - thickness
  # - assembly type and R-value
  # - other insulation
  #
  # @param hpxml_bldg [HPXML::Building] HPXML Building object representing an individual dwelling unit
  # @param model [OpenStudio::Model::Model] OpenStudio Model object
  # @param args [Hash] Map of :argument_name => value
  # @param sorted_surfaces [Array<OpenStudio::Model::Surface>] surfaces sorted by deterministically assigned Index
  # @return [void]
  def self.set_foundation_walls(hpxml_bldg, model, args, sorted_surfaces)
    sorted_surfaces.each do |surface|
      next if surface.surfaceType != 'Wall'
      next unless ['Foundation', 'Adiabatic'].include? surface.outsideBoundaryCondition
      next if Geometry.surface_is_rim_joist(surface: surface, height: args[:geometry_rim_joist_height])

      interior_adjacent_to = Geometry.get_adjacent_to(surface: surface)
      next unless [HPXML::LocationBasementConditioned,
                   HPXML::LocationBasementUnconditioned,
                   HPXML::LocationCrawlspaceUnvented,
                   HPXML::LocationCrawlspaceVented,
                   HPXML::LocationCrawlspaceConditioned].include? interior_adjacent_to

      exterior_adjacent_to = HPXML::LocationGround
      if surface.outsideBoundaryCondition == 'Adiabatic' # can be adjacent to foundation space
        adjacent_surface = Geometry.get_adiabatic_adjacent_surface(model: model, surface: surface)
        if adjacent_surface.nil? # adjacent to a space that is not explicitly in the model
          unless [HPXML::ResidentialTypeSFD].include?(args[:geometry_unit_type])
            exterior_adjacent_to = interior_adjacent_to
            if exterior_adjacent_to == HPXML::LocationConditionedSpace # conditioned space adjacent to conditioned space
              exterior_adjacent_to = HPXML::LocationOtherHousingUnit
            end
          end
        else # adjacent to a space that is explicitly in the model
          exterior_adjacent_to = Geometry.get_adjacent_to(surface: adjacent_surface)
        end
      end

      foundation_wall_insulation_location = 'exterior' # default
      if not args[:foundation_wall_insulation_location].nil?
        foundation_wall_insulation_location = args[:foundation_wall_insulation_location]
      end

      if args[:foundation_wall_assembly_r].to_f > 0
        insulation_assembly_r_value = args[:foundation_wall_assembly_r]
      else
        insulation_interior_r_value = 0
        insulation_exterior_r_value = 0
        if interior_adjacent_to == exterior_adjacent_to # E.g., don't insulate wall between basement and neighbor basement
          # nop
        elsif foundation_wall_insulation_location == 'interior'
          insulation_interior_r_value = args[:foundation_wall_insulation_r]
          if insulation_interior_r_value > 0
            insulation_interior_distance_to_top = args[:foundation_wall_insulation_distance_to_top]
            insulation_interior_distance_to_bottom = args[:foundation_wall_insulation_distance_to_bottom]
          end
        elsif foundation_wall_insulation_location == 'exterior'
          insulation_exterior_r_value = args[:foundation_wall_insulation_r]
          if insulation_exterior_r_value > 0
            insulation_exterior_distance_to_top = args[:foundation_wall_insulation_distance_to_top]
            insulation_exterior_distance_to_bottom = args[:foundation_wall_insulation_distance_to_bottom]
          end
        end
      end

      azimuth = Geometry.get_surface_azimuth(surface: surface, orientation: args[:geometry_unit_orientation])

      hpxml_bldg.foundation_walls.add(id: "FoundationWall#{hpxml_bldg.foundation_walls.size + 1}",
                                      exterior_adjacent_to: exterior_adjacent_to,
                                      interior_adjacent_to: interior_adjacent_to,
                                      type: args[:foundation_wall_type],
                                      azimuth: azimuth,
                                      height: args[:geometry_foundation_height],
                                      area: UnitConversions.convert(surface.grossArea, 'm^2', 'ft^2'),
                                      thickness: args[:foundation_wall_thickness],
                                      depth_below_grade: args[:geometry_foundation_height] - args[:geometry_foundation_height_above_grade],
                                      insulation_assembly_r_value: insulation_assembly_r_value,
                                      insulation_interior_r_value: insulation_interior_r_value,
                                      insulation_interior_distance_to_top: insulation_interior_distance_to_top,
                                      insulation_interior_distance_to_bottom: insulation_interior_distance_to_bottom,
                                      insulation_exterior_r_value: insulation_exterior_r_value,
                                      insulation_exterior_distance_to_top: insulation_exterior_distance_to_top,
                                      insulation_exterior_distance_to_bottom: insulation_exterior_distance_to_bottom)
      @surface_ids[surface.name.to_s] = hpxml_bldg.foundation_walls[-1].id
    end
  end

  # Set the floors properties, including:
  # - adjacent spaces
  # - gross area
  # - assembly type and R-value
  # - presence and grade of attic floor radiant barrier
  #
  # @param hpxml_bldg [HPXML::Building] HPXML Building object representing an individual dwelling unit
  # @param args [Hash] Map of :argument_name => value
  # @param sorted_surfaces [Array<OpenStudio::Model::Surface>] surfaces sorted by deterministically assigned Index
  # @return [void]
  def self.set_floors(hpxml_bldg, args, sorted_surfaces)
    if [HPXML::FoundationTypeBasementConditioned,
        HPXML::FoundationTypeCrawlspaceConditioned].include?(args[:geometry_foundation_type]) && (args[:floor_over_foundation_assembly_r] > 2.1)
      args[:floor_over_foundation_assembly_r] = 2.1 # Uninsulated
    end

    if [HPXML::AtticTypeConditioned].include?(args[:geometry_attic_type]) && (args[:ceiling_assembly_r] > 2.1)
      args[:ceiling_assembly_r] = 2.1 # Uninsulated
    end

    sorted_surfaces.each do |surface|
      next if surface.outsideBoundaryCondition == 'Foundation'
      next unless ['Floor', 'RoofCeiling'].include? surface.surfaceType

      interior_adjacent_to = Geometry.get_adjacent_to(surface: surface)
      next unless [HPXML::LocationConditionedSpace, HPXML::LocationGarage].include? interior_adjacent_to

      exterior_adjacent_to = HPXML::LocationOutside
      if surface.adjacentSurface.is_initialized
        exterior_adjacent_to = Geometry.get_adjacent_to(surface: surface.adjacentSurface.get)
      elsif surface.outsideBoundaryCondition == 'Adiabatic'
        exterior_adjacent_to = HPXML::LocationOtherHousingUnit
        if surface.surfaceType == 'Floor'
          floor_or_ceiling = HPXML::FloorOrCeilingFloor
        elsif surface.surfaceType == 'RoofCeiling'
          floor_or_ceiling = HPXML::FloorOrCeilingCeiling
        end
      end

      next if interior_adjacent_to == exterior_adjacent_to
      next if (surface.surfaceType == 'RoofCeiling') && (exterior_adjacent_to == HPXML::LocationOutside)
      next if [HPXML::LocationConditionedSpace,
               HPXML::LocationBasementConditioned,
               HPXML::LocationCrawlspaceConditioned].include? exterior_adjacent_to

      hpxml_bldg.floors.add(id: "Floor#{hpxml_bldg.floors.size + 1}",
                            exterior_adjacent_to: exterior_adjacent_to,
                            interior_adjacent_to: interior_adjacent_to,
                            floor_type: args[:floor_type],
                            area: UnitConversions.convert(surface.grossArea, 'm^2', 'ft^2'),
                            floor_or_ceiling: floor_or_ceiling)
      if hpxml_bldg.floors[-1].floor_or_ceiling.nil?
        if hpxml_bldg.floors[-1].is_floor
          hpxml_bldg.floors[-1].floor_or_ceiling = HPXML::FloorOrCeilingFloor
        elsif hpxml_bldg.floors[-1].is_ceiling
          hpxml_bldg.floors[-1].floor_or_ceiling = HPXML::FloorOrCeilingCeiling
        end
      end
      @surface_ids[surface.name.to_s] = hpxml_bldg.floors[-1].id

      if hpxml_bldg.floors[-1].is_thermal_boundary
        if [HPXML::LocationAtticUnvented, HPXML::LocationAtticVented].include? exterior_adjacent_to
          hpxml_bldg.floors[-1].insulation_assembly_r_value = args[:ceiling_assembly_r]
        elsif [HPXML::LocationGarage].include? exterior_adjacent_to
          hpxml_bldg.floors[-1].insulation_assembly_r_value = args[:floor_over_garage_assembly_r]
        else
          hpxml_bldg.floors[-1].insulation_assembly_r_value = args[:floor_over_foundation_assembly_r]
        end
      else
        hpxml_bldg.floors[-1].insulation_assembly_r_value = 2.1 # Uninsulated
      end

      next unless args[:radiant_barrier_attic_location].to_s == HPXML::RadiantBarrierLocationAtticFloor
      next unless [HPXML::LocationAtticUnvented, HPXML::LocationAtticVented].include?(hpxml_bldg.floors[-1].exterior_adjacent_to) && hpxml_bldg.floors[-1].interior_adjacent_to == HPXML::LocationConditionedSpace

      hpxml_bldg.floors[-1].radiant_barrier = true
      hpxml_bldg.floors[-1].radiant_barrier_grade = args[:radiant_barrier_grade]
    end
  end

  # Set the slabs properties, including:
  # - adjacent space
  # - gross area
  # - thickness
  # - exposed perimeter
  # - perimeter or under-slab insulation dimensions and R-value
  # - carpet fraction and R-value
  #
  # @param hpxml_bldg [HPXML::Building] HPXML Building object representing an individual dwelling unit
  # @param model [OpenStudio::Model::Model] OpenStudio Model object
  # @param args [Hash] Map of :argument_name => value
  # @param sorted_surfaces [Array<OpenStudio::Model::Surface>] surfaces sorted by deterministically assigned Index
  # @return [void]
  def self.set_slabs(hpxml_bldg, model, args, sorted_surfaces)
    sorted_surfaces.each do |surface|
      next unless ['Foundation'].include? surface.outsideBoundaryCondition
      next if surface.surfaceType != 'Floor'

      interior_adjacent_to = Geometry.get_adjacent_to(surface: surface)
      next if [HPXML::LocationOutside, HPXML::LocationOtherHousingUnit].include? interior_adjacent_to

      has_foundation_walls = false
      if [HPXML::LocationCrawlspaceVented,
          HPXML::LocationCrawlspaceUnvented,
          HPXML::LocationCrawlspaceConditioned,
          HPXML::LocationBasementUnconditioned,
          HPXML::LocationBasementConditioned].include? interior_adjacent_to
        has_foundation_walls = true
      end
      exposed_perimeter = Geometry.calculate_exposed_perimeter(model: model, ground_floor_surfaces: [surface], has_foundation_walls: has_foundation_walls).round(1)
      next if exposed_perimeter == 0

      if [HPXML::LocationCrawlspaceVented,
          HPXML::LocationCrawlspaceUnvented,
          HPXML::LocationCrawlspaceConditioned,
          HPXML::LocationBasementUnconditioned,
          HPXML::LocationBasementConditioned].include? interior_adjacent_to
        exposed_perimeter -= Geometry.get_unexposed_garage_perimeter(**args)
      end

      if args[:slab_under_insulation_width] >= 999
        under_slab_insulation_spans_entire_slab = true
      else
        under_slab_insulation_width = args[:slab_under_insulation_width]
      end

      hpxml_bldg.slabs.add(id: "Slab#{hpxml_bldg.slabs.size + 1}",
                           interior_adjacent_to: interior_adjacent_to,
                           area: UnitConversions.convert(surface.grossArea, 'm^2', 'ft^2'),
                           thickness: args[:slab_thickness],
                           exposed_perimeter: exposed_perimeter,
<<<<<<< HEAD
                           perimeter_insulation_depth: args[:slab_perimeter_depth],
                           exterior_horizontal_insulation_r_value: args[:slab_exterior_horizontal_insulation_r],
                           exterior_horizontal_insulation_width: args[:slab_exterior_horizontal_insulation_width],
                           exterior_horizontal_insulation_depth_below_grade: args[:slab_exterior_horizontal_insulation_depth_below_grade],
=======
                           perimeter_insulation_depth: args[:slab_perimeter_insulation_depth],
>>>>>>> 0e7e609d
                           under_slab_insulation_width: under_slab_insulation_width,
                           perimeter_insulation_r_value: args[:slab_perimeter_insulation_r],
                           under_slab_insulation_r_value: args[:slab_under_insulation_r],
                           under_slab_insulation_spans_entire_slab: under_slab_insulation_spans_entire_slab,
                           carpet_fraction: args[:slab_carpet_fraction],
                           carpet_r_value: args[:slab_carpet_r])
      @surface_ids[surface.name.to_s] = hpxml_bldg.slabs[-1].id

      next unless interior_adjacent_to == HPXML::LocationCrawlspaceConditioned

      # Increase Conditioned Building Volume & Infiltration Volume
      conditioned_crawlspace_volume = hpxml_bldg.slabs[-1].area * args[:geometry_foundation_height]
      hpxml_bldg.building_construction.conditioned_building_volume += conditioned_crawlspace_volume
      hpxml_bldg.air_infiltration_measurements[0].infiltration_volume += conditioned_crawlspace_volume
    end
  end

  # Set the windows properties, including:
  # - gross area
  # - orientation
  # - U-Factor and SHGC
  # - storm type
  # - winter and summer interior and exterior shading fractions
  # - operable fraction
  # - overhangs location and depth
  # - attached walls
  #
  # @param hpxml_bldg [HPXML::Building] HPXML Building object representing an individual dwelling unit
  # @param model [OpenStudio::Model::Model] OpenStudio Model object
  # @param args [Hash] Map of :argument_name => value
  # @param sorted_subsurfaces [Array<OpenStudio::Model::SubSurface>] subsurfaces sorted by deterministically assigned Index
  # @return [void]
  def self.set_windows(hpxml_bldg, model, args, sorted_subsurfaces)
    sorted_subsurfaces.each do |sub_surface|
      next if sub_surface.subSurfaceType != 'FixedWindow'

      surface = sub_surface.surface.get

      sub_surface_height = Geometry.get_surface_height(surface: sub_surface)
      sub_surface_facade = Geometry.get_facade_for_surface(surface: sub_surface)

      if (sub_surface_facade == Constants.FacadeFront) && ((args[:overhangs_front_depth] > 0) || args[:overhangs_front_distance_to_top_of_window] > 0)
        overhangs_depth = args[:overhangs_front_depth]
        overhangs_distance_to_top_of_window = args[:overhangs_front_distance_to_top_of_window]
        overhangs_distance_to_bottom_of_window = args[:overhangs_front_distance_to_bottom_of_window]
      elsif (sub_surface_facade == Constants.FacadeBack) && ((args[:overhangs_back_depth] > 0) || args[:overhangs_back_distance_to_top_of_window] > 0)
        overhangs_depth = args[:overhangs_back_depth]
        overhangs_distance_to_top_of_window = args[:overhangs_back_distance_to_top_of_window]
        overhangs_distance_to_bottom_of_window = args[:overhangs_back_distance_to_bottom_of_window]
      elsif (sub_surface_facade == Constants.FacadeLeft) && ((args[:overhangs_left_depth] > 0) || args[:overhangs_left_distance_to_top_of_window] > 0)
        overhangs_depth = args[:overhangs_left_depth]
        overhangs_distance_to_top_of_window = args[:overhangs_left_distance_to_top_of_window]
        overhangs_distance_to_bottom_of_window = args[:overhangs_left_distance_to_bottom_of_window]
      elsif (sub_surface_facade == Constants.FacadeRight) && ((args[:overhangs_right_depth] > 0) || args[:overhangs_right_distance_to_top_of_window] > 0)
        overhangs_depth = args[:overhangs_right_depth]
        overhangs_distance_to_top_of_window = args[:overhangs_right_distance_to_top_of_window]
        overhangs_distance_to_bottom_of_window = args[:overhangs_right_distance_to_bottom_of_window]
      elsif args[:geometry_eaves_depth] > 0
        # Get max z coordinate of eaves
        eaves_z = args[:geometry_average_ceiling_height] * args[:geometry_unit_num_floors_above_grade] + args[:geometry_rim_joist_height]
        if args[:geometry_attic_type] == HPXML::AtticTypeConditioned
          eaves_z += Geometry.get_conditioned_attic_height(spaces: model.getSpaces)
        end
        if args[:geometry_foundation_type] == HPXML::FoundationTypeAmbient
          eaves_z += args[:geometry_foundation_height]
        end

        # Get max z coordinate of this window
        sub_surface_z = Geometry.get_surface_z_values(surfaceArray: [sub_surface]).max + UnitConversions.convert(sub_surface.space.get.zOrigin, 'm', 'ft')

        overhangs_depth = args[:geometry_eaves_depth]
        overhangs_distance_to_top_of_window = eaves_z - sub_surface_z # difference between max z coordinates of eaves and this window
        overhangs_distance_to_bottom_of_window = (overhangs_distance_to_top_of_window + sub_surface_height).round(1)
      end

      azimuth = Geometry.get_azimuth_from_facade(facade: sub_surface_facade, orientation: args[:geometry_unit_orientation])

      wall_idref = @surface_ids[surface.name.to_s]
      next if wall_idref.nil?

      hpxml_bldg.windows.add(id: "Window#{hpxml_bldg.windows.size + 1}",
                             area: UnitConversions.convert(sub_surface.grossArea, 'm^2', 'ft^2'),
                             azimuth: azimuth,
                             ufactor: args[:window_ufactor],
                             shgc: args[:window_shgc],
                             storm_type: args[:window_storm_type],
                             overhangs_depth: overhangs_depth,
                             overhangs_distance_to_top_of_window: overhangs_distance_to_top_of_window,
                             overhangs_distance_to_bottom_of_window: overhangs_distance_to_bottom_of_window,
                             interior_shading_factor_winter: args[:window_interior_shading_winter],
                             interior_shading_factor_summer: args[:window_interior_shading_summer],
                             exterior_shading_factor_winter: args[:window_exterior_shading_winter],
                             exterior_shading_factor_summer: args[:window_exterior_shading_summer],
                             fraction_operable: args[:window_fraction_operable],
                             attached_to_wall_idref: wall_idref)
    end
  end

  # Set the skylights properties, including:
  # - gross area
  # - orientation
  # - U-Factor and SHGC
  # - storm type
  # - attached roofs
  #
  # @param hpxml_bldg [HPXML::Building] HPXML Building object representing an individual dwelling unit
  # @param args [Hash] Map of :argument_name => value
  # @param sorted_subsurfaces [Array<OpenStudio::Model::SubSurface>] subsurfaces sorted by deterministically assigned Index
  # @return [void]
  def self.set_skylights(hpxml_bldg, args, sorted_subsurfaces)
    sorted_subsurfaces.each do |sub_surface|
      next if sub_surface.subSurfaceType != 'Skylight'

      surface = sub_surface.surface.get

      sub_surface_facade = Geometry.get_facade_for_surface(surface: sub_surface)
      azimuth = Geometry.get_azimuth_from_facade(facade: sub_surface_facade, orientation: args[:geometry_unit_orientation])

      roof_idref = @surface_ids[surface.name.to_s]
      next if roof_idref.nil?

      roof = hpxml_bldg.roofs.find { |roof| roof.id == roof_idref }
      if roof.interior_adjacent_to != HPXML::LocationConditionedSpace
        # This is the roof of an attic, so the skylight must have a shaft; attach it to the attic floor as well.
        floor = hpxml_bldg.floors.find { |floor| floor.interior_adjacent_to == HPXML::LocationConditionedSpace && floor.exterior_adjacent_to == roof.interior_adjacent_to }
        floor_idref = floor.id
      end

      hpxml_bldg.skylights.add(id: "Skylight#{hpxml_bldg.skylights.size + 1}",
                               area: UnitConversions.convert(sub_surface.grossArea, 'm^2', 'ft^2'),
                               azimuth: azimuth,
                               ufactor: args[:skylight_ufactor],
                               shgc: args[:skylight_shgc],
                               storm_type: args[:skylight_storm_type],
                               attached_to_roof_idref: roof_idref,
                               attached_to_floor_idref: floor_idref)
    end
  end

  # Set the doors properties, including:
  # - gross area
  # - orientation
  # - R-value
  # - attached walls
  #
  # @param hpxml_bldg [HPXML::Building] HPXML Building object representing an individual dwelling unit
  # @param model [OpenStudio::Model::Model] OpenStudio Model object
  # @param args [Hash] Map of :argument_name => value
  # @param sorted_subsurfaces [Array<OpenStudio::Model::SubSurface>] subsurfaces sorted by deterministically assigned Index
  # @return [void]
  def self.set_doors(hpxml_bldg, model, args, sorted_subsurfaces)
    sorted_subsurfaces.each do |sub_surface|
      next if sub_surface.subSurfaceType != 'Door'

      surface = sub_surface.surface.get

      interior_adjacent_to = Geometry.get_adjacent_to(surface: surface)

      if [HPXML::LocationOtherHousingUnit].include?(interior_adjacent_to)
        adjacent_surface = Geometry.get_adiabatic_adjacent_surface(model: model, surface: surface)
        next if adjacent_surface.nil?
      end

      wall_idref = @surface_ids[surface.name.to_s]
      next if wall_idref.nil?

      hpxml_bldg.doors.add(id: "Door#{hpxml_bldg.doors.size + 1}",
                           attached_to_wall_idref: wall_idref,
                           area: UnitConversions.convert(sub_surface.grossArea, 'm^2', 'ft^2'),
                           azimuth: args[:geometry_unit_orientation],
                           r_value: args[:door_rvalue])
    end
  end

  # Set the attics properties, including:
  # - type
  # - attached roofs, walls, and floors
  #
  # @param hpxml_bldg [HPXML::Building] HPXML Building object representing an individual dwelling unit
  # @param args [Hash] Map of :argument_name => value
  # @return [void]
  def self.set_attics(hpxml_bldg, args)
    surf_ids = { 'roofs' => { 'surfaces' => hpxml_bldg.roofs, 'ids' => [] },
                 'walls' => { 'surfaces' => hpxml_bldg.walls, 'ids' => [] },
                 'floors' => { 'surfaces' => hpxml_bldg.floors, 'ids' => [] } }

    attic_locations = [HPXML::LocationAtticUnconditioned, HPXML::LocationAtticUnvented, HPXML::LocationAtticVented]
    surf_ids.values.each do |surf_hash|
      surf_hash['surfaces'].each do |surface|
        next if (not attic_locations.include? surface.interior_adjacent_to) &&
                (not attic_locations.include? surface.exterior_adjacent_to)

        surf_hash['ids'] << surface.id
      end
    end

    # Add attached roofs for cathedral ceiling
    conditioned_space = HPXML::LocationConditionedSpace
    surf_ids['roofs']['surfaces'].each do |surface|
      next if (conditioned_space != surface.interior_adjacent_to) &&
              (conditioned_space != surface.exterior_adjacent_to)

      surf_ids['roofs']['ids'] << surface.id
    end

    hpxml_bldg.attics.add(id: "Attic#{hpxml_bldg.attics.size + 1}",
                          attic_type: args[:geometry_attic_type],
                          attached_to_roof_idrefs: surf_ids['roofs']['ids'],
                          attached_to_wall_idrefs: surf_ids['walls']['ids'],
                          attached_to_floor_idrefs: surf_ids['floors']['ids'])
  end

  # Set the foundations properties, including:
  # - type
  # - attached slabs, floors, foundation walls, walls, and rim joists
  #
  # @param hpxml_bldg [HPXML::Building] HPXML Building object representing an individual dwelling unit
  # @param args [Hash] Map of :argument_name => value
  # @return [void]
  def self.set_foundations(hpxml_bldg, args)
    surf_ids = { 'slabs' => { 'surfaces' => hpxml_bldg.slabs, 'ids' => [] },
                 'floors' => { 'surfaces' => hpxml_bldg.floors, 'ids' => [] },
                 'foundation_walls' => { 'surfaces' => hpxml_bldg.foundation_walls, 'ids' => [] },
                 'walls' => { 'surfaces' => hpxml_bldg.walls, 'ids' => [] },
                 'rim_joists' => { 'surfaces' => hpxml_bldg.rim_joists, 'ids' => [] }, }

    foundation_locations = [HPXML::LocationBasementConditioned,
                            HPXML::LocationBasementUnconditioned,
                            HPXML::LocationCrawlspaceUnvented,
                            HPXML::LocationCrawlspaceVented,
                            HPXML::LocationCrawlspaceConditioned]

    surf_ids.each do |surf_type, surf_hash|
      surf_hash['surfaces'].each do |surface|
        next unless (foundation_locations.include? surface.interior_adjacent_to) ||
                    (foundation_locations.include? surface.exterior_adjacent_to) ||
                    (surf_type == 'slabs' && surface.interior_adjacent_to == HPXML::LocationConditionedSpace) ||
                    (surf_type == 'floors' && [HPXML::LocationOutside, HPXML::LocationManufacturedHomeUnderBelly].include?(surface.exterior_adjacent_to))

        surf_hash['ids'] << surface.id
      end
    end

    if args[:geometry_foundation_type].start_with?(HPXML::FoundationTypeBellyAndWing)
      foundation_type = HPXML::FoundationTypeBellyAndWing
      if args[:geometry_foundation_type].end_with?('WithSkirt')
        belly_wing_skirt_present = true
      elsif args[:geometry_foundation_type].end_with?('NoSkirt')
        belly_wing_skirt_present = false
      else
        fail 'Unepected belly and wing foundation type.'
      end
    else
      foundation_type = args[:geometry_foundation_type]
    end

    hpxml_bldg.foundations.add(id: "Foundation#{hpxml_bldg.foundations.size + 1}",
                               foundation_type: foundation_type,
                               attached_to_slab_idrefs: surf_ids['slabs']['ids'],
                               attached_to_floor_idrefs: surf_ids['floors']['ids'],
                               attached_to_foundation_wall_idrefs: surf_ids['foundation_walls']['ids'],
                               attached_to_wall_idrefs: surf_ids['walls']['ids'],
                               attached_to_rim_joist_idrefs: surf_ids['rim_joists']['ids'],
                               belly_wing_skirt_present: belly_wing_skirt_present)
  end

  # Set the primary heating systems properties, including:
  # - type
  # - fuel
  # - capacity
  # - efficiency
  # - heat load served
  # - presence and burn rate of pilot light
  # - number of dwelling units served
  #
  # @param hpxml_bldg [HPXML::Building] HPXML Building object representing an individual dwelling unit
  # @param args [Hash] Map of :argument_name => value
  # @return [void]
  def self.set_heating_systems(hpxml_bldg, args)
    heating_system_type = args[:heating_system_type]

    return if heating_system_type == 'none'

    if [HPXML::HVACTypeElectricResistance].include? heating_system_type
      args[:heating_system_fuel] = HPXML::FuelTypeElectricity
    end

    if [HPXML::HVACTypeFurnace,
        HPXML::HVACTypeWallFurnace,
        HPXML::HVACTypeFloorFurnace].include?(heating_system_type) || heating_system_type.include?(HPXML::HVACTypeBoiler)
      heating_efficiency_afue = args[:heating_system_heating_efficiency]
    elsif [HPXML::HVACTypeElectricResistance,
           HPXML::HVACTypeStove,
           HPXML::HVACTypeSpaceHeater,
           HPXML::HVACTypeFireplace].include?(heating_system_type)
      heating_efficiency_percent = args[:heating_system_heating_efficiency]
    end

    if [HPXML::HVACTypeFurnace].include? heating_system_type
      airflow_defect_ratio = args[:heating_system_airflow_defect_ratio]
    end

    if args[:heating_system_fuel] != HPXML::FuelTypeElectricity
      pilot_light_btuh = args[:heating_system_pilot_light].to_f
      if pilot_light_btuh > 0
        pilot_light = true
      end
    end

    fraction_heat_load_served = args[:heating_system_fraction_heat_load_served]

    if heating_system_type.include?('Shared')
      is_shared_system = true
      number_of_units_served = args[:geometry_building_num_units]
      args[:heating_system_heating_capacity] = nil
    end

    if heating_system_type.include?(HPXML::HVACTypeBoiler)
      heating_system_type = HPXML::HVACTypeBoiler
    end

    hpxml_bldg.heating_systems.add(id: "HeatingSystem#{hpxml_bldg.heating_systems.size + 1}",
                                   heating_system_type: heating_system_type,
                                   heating_system_fuel: args[:heating_system_fuel],
                                   heating_capacity: args[:heating_system_heating_capacity],
                                   heating_autosizing_factor: args[:heating_system_heating_autosizing_factor],
                                   heating_autosizing_limit: args[:heating_system_heating_autosizing_limit],
                                   fraction_heat_load_served: fraction_heat_load_served,
                                   heating_efficiency_afue: heating_efficiency_afue,
                                   heating_efficiency_percent: heating_efficiency_percent,
                                   airflow_defect_ratio: airflow_defect_ratio,
                                   pilot_light: pilot_light,
                                   pilot_light_btuh: pilot_light_btuh,
                                   is_shared_system: is_shared_system,
                                   number_of_units_served: number_of_units_served,
                                   primary_system: true)
  end

  # Set the primary cooling systems properties, including:
  # - type
  # - fuel
  # - capacity
  # - efficiency
  # - cool load served
  # - compressor speeds
  # - crankcase heater power
  # - integrated heating system type, fuel, efficiency, and heat load served
  # - detailed performance data
  #
  # @param hpxml_bldg [HPXML::Building] HPXML Building object representing an individual dwelling unit
  # @param args [Hash] Map of :argument_name => value
  # @return [void]
  def self.set_cooling_systems(hpxml_bldg, args)
    cooling_system_type = args[:cooling_system_type]

    return if cooling_system_type == 'none'

    if [HPXML::HVACTypeCentralAirConditioner, HPXML::HVACTypeMiniSplitAirConditioner].include? cooling_system_type
      compressor_type = args[:cooling_system_cooling_compressor_type]
    end

    if cooling_system_type != HPXML::HVACTypeEvaporativeCooler
      cooling_shr = args[:cooling_system_cooling_sensible_heat_fraction]
    end

    if cooling_system_type != HPXML::HVACTypeEvaporativeCooler
      if args[:cooling_system_cooling_efficiency_type] == HPXML::UnitsSEER
        cooling_efficiency_seer = args[:cooling_system_cooling_efficiency]
      elsif args[:cooling_system_cooling_efficiency_type] == HPXML::UnitsSEER2
        cooling_efficiency_seer2 = args[:cooling_system_cooling_efficiency]
      elsif args[:cooling_system_cooling_efficiency_type] == HPXML::UnitsEER
        cooling_efficiency_eer = args[:cooling_system_cooling_efficiency]
      elsif args[:cooling_system_cooling_efficiency_type] == HPXML::UnitsCEER
        cooling_efficiency_ceer = args[:cooling_system_cooling_efficiency]
      end
    end

    if [HPXML::HVACTypeCentralAirConditioner].include?(cooling_system_type) || ([HPXML::HVACTypeMiniSplitAirConditioner].include?(cooling_system_type) && (args[:cooling_system_is_ducted]))
      airflow_defect_ratio = args[:cooling_system_airflow_defect_ratio]
    end

    if [HPXML::HVACTypeCentralAirConditioner, HPXML::HVACTypeMiniSplitAirConditioner].include?(cooling_system_type)
      charge_defect_ratio = args[:cooling_system_charge_defect_ratio]
    end

    if [HPXML::HVACTypeCentralAirConditioner, HPXML::HVACTypeMiniSplitAirConditioner, HPXML::HVACTypeRoomAirConditioner, HPXML::HVACTypePTAC].include?(cooling_system_type)
      cooling_system_crankcase_heater_watts = args[:cooling_system_crankcase_heater_watts]
    end

    if [HPXML::HVACTypePTAC, HPXML::HVACTypeRoomAirConditioner].include?(cooling_system_type)
      integrated_heating_system_fuel = args[:cooling_system_integrated_heating_system_fuel]
      integrated_heating_system_fraction_heat_load_served = args[:cooling_system_integrated_heating_system_fraction_heat_load_served]
      integrated_heating_system_capacity = args[:cooling_system_integrated_heating_system_capacity]
      integrated_heating_system_efficiency_percent = args[:cooling_system_integrated_heating_system_efficiency_percent]
    end

    hpxml_bldg.cooling_systems.add(id: "CoolingSystem#{hpxml_bldg.cooling_systems.size + 1}",
                                   cooling_system_type: cooling_system_type,
                                   cooling_system_fuel: HPXML::FuelTypeElectricity,
                                   cooling_capacity: args[:cooling_system_cooling_capacity],
                                   cooling_autosizing_factor: args[:cooling_system_cooling_autosizing_factor],
                                   cooling_autosizing_limit: args[:cooling_system_cooling_autosizing_limit],
                                   fraction_cool_load_served: args[:cooling_system_fraction_cool_load_served],
                                   compressor_type: compressor_type,
                                   cooling_shr: cooling_shr,
                                   cooling_efficiency_seer: cooling_efficiency_seer,
                                   cooling_efficiency_seer2: cooling_efficiency_seer2,
                                   cooling_efficiency_eer: cooling_efficiency_eer,
                                   cooling_efficiency_ceer: cooling_efficiency_ceer,
                                   airflow_defect_ratio: airflow_defect_ratio,
                                   charge_defect_ratio: charge_defect_ratio,
                                   crankcase_heater_watts: cooling_system_crankcase_heater_watts,
                                   primary_system: true,
                                   integrated_heating_system_fuel: integrated_heating_system_fuel,
                                   integrated_heating_system_capacity: integrated_heating_system_capacity,
                                   integrated_heating_system_efficiency_percent: integrated_heating_system_efficiency_percent,
                                   integrated_heating_system_fraction_heat_load_served: integrated_heating_system_fraction_heat_load_served)

    if (not args[:hvac_perf_data_cooling_outdoor_temperatures].nil?) && [HPXML::HVACTypeCentralAirConditioner, HPXML::HVACTypeMiniSplitAirConditioner].include?(cooling_system_type) && compressor_type == HPXML::HVACCompressorTypeVariableSpeed
      hvac_perf_data_capacity_type = args[:hvac_perf_data_capacity_type]
      hvac_perf_data_cooling_outdoor_temperatures = args[:hvac_perf_data_cooling_outdoor_temperatures].split(',').map(&:strip)
      hvac_perf_data_cooling_min_speed_capacities = args[:hvac_perf_data_cooling_min_speed_capacities].split(',').map(&:strip)
      hvac_perf_data_cooling_max_speed_capacities = args[:hvac_perf_data_cooling_max_speed_capacities].split(',').map(&:strip)
      hvac_perf_data_cooling_min_speed_cops = args[:hvac_perf_data_cooling_min_speed_cops].split(',').map(&:strip)
      hvac_perf_data_cooling_max_speed_cops = args[:hvac_perf_data_cooling_max_speed_cops].split(',').map(&:strip)

      clg_perf_data = hpxml_bldg.cooling_systems[0].cooling_detailed_performance_data
      cooling_perf_data_data_points = hvac_perf_data_cooling_outdoor_temperatures.zip(hvac_perf_data_cooling_min_speed_capacities,
                                                                                      hvac_perf_data_cooling_max_speed_capacities,
                                                                                      hvac_perf_data_cooling_min_speed_cops,
                                                                                      hvac_perf_data_cooling_max_speed_cops)
      cooling_perf_data_data_points.each do |cooling_perf_data_data_point|
        outdoor_temperature, min_speed_cap_or_frac, max_speed_cap_or_frac, min_speed_cop, max_speed_cop = cooling_perf_data_data_point

        if hvac_perf_data_capacity_type == 'Absolute capacities'
          min_speed_capacity = Float(min_speed_cap_or_frac)
          max_speed_capacity = Float(max_speed_cap_or_frac)
        elsif hvac_perf_data_capacity_type == 'Normalized capacity fractions'
          min_speed_capacity_fraction_of_nominal = Float(min_speed_cap_or_frac)
          max_speed_capacity_fraction_of_nominal = Float(max_speed_cap_or_frac)
        end

        clg_perf_data.add(outdoor_temperature: Float(outdoor_temperature),
                          capacity: min_speed_capacity,
                          capacity_fraction_of_nominal: min_speed_capacity_fraction_of_nominal,
                          capacity_description: HPXML::CapacityDescriptionMinimum,
                          efficiency_cop: Float(min_speed_cop))
        clg_perf_data.add(outdoor_temperature: Float(outdoor_temperature),
                          capacity: max_speed_capacity,
                          capacity_fraction_of_nominal: max_speed_capacity_fraction_of_nominal,
                          capacity_description: HPXML::CapacityDescriptionMaximum,
                          efficiency_cop: Float(max_speed_cop))
      end
    end
  end

  # Set the primary heat pumps properties, including:
  # - type
  # - fuel
  # - heating and cooling capacities
  # - heating capacity retention fraction and temperature
  # - heating and cooling efficiencies
  # - heat and cool loads served
  # - compressor speeds and lockout temperature
  # - backup heating fuel, capacity, efficiency, and switchover/lockout temperatures
  # - crankcase heater power
  # - detailed performance data
  #
  # @param hpxml_bldg [HPXML::Building] HPXML Building object representing an individual dwelling unit
  # @param args [Hash] Map of :argument_name => value
  # @return [void]
  def self.set_heat_pumps(hpxml_bldg, args)
    heat_pump_type = args[:heat_pump_type]

    return if heat_pump_type == 'none'

    if args[:heat_pump_backup_type] == HPXML::HeatPumpBackupTypeIntegrated
      backup_type = args[:heat_pump_backup_type]
      backup_heating_fuel = args[:heat_pump_backup_fuel]
      backup_heating_capacity = args[:heat_pump_backup_heating_capacity]

      if backup_heating_fuel == HPXML::FuelTypeElectricity
        backup_heating_efficiency_percent = args[:heat_pump_backup_heating_efficiency]
      else
        backup_heating_efficiency_afue = args[:heat_pump_backup_heating_efficiency]
      end
    elsif args[:heat_pump_backup_type] == HPXML::HeatPumpBackupTypeSeparate
      if args[:heating_system_2_type] == 'none'
        fail "Heat pump backup type specified as '#{args[:heat_pump_backup_type]}' but no heating system provided."
      end

      backup_type = args[:heat_pump_backup_type]
      backup_system_idref = "HeatingSystem#{hpxml_bldg.heating_systems.size + 1}"
    end

    if backup_heating_fuel != HPXML::FuelTypeElectricity
      if (not args[:heat_pump_compressor_lockout_temp].nil?) && (not args[:heat_pump_backup_heating_lockout_temp].nil?) && args[:heat_pump_compressor_lockout_temp] == args[:heat_pump_backup_heating_lockout_temp]
        # Translate to HPXML as switchover temperature instead
        backup_heating_switchover_temp = args[:heat_pump_compressor_lockout_temp]
        args[:heat_pump_compressor_lockout_temp] = nil
        args[:heat_pump_backup_heating_lockout_temp] = nil
      end
    end

    if [HPXML::HVACTypeHeatPumpAirToAir, HPXML::HVACTypeHeatPumpMiniSplit].include? heat_pump_type
      compressor_type = args[:heat_pump_cooling_compressor_type]
    end

    if args[:heat_pump_heating_efficiency_type] == HPXML::UnitsHSPF
      heating_efficiency_hspf = args[:heat_pump_heating_efficiency]
    elsif args[:heat_pump_heating_efficiency_type] == HPXML::UnitsHSPF2
      heating_efficiency_hspf2 = args[:heat_pump_heating_efficiency]
    elsif args[:heat_pump_heating_efficiency_type] == HPXML::UnitsCOP
      heating_efficiency_cop = args[:heat_pump_heating_efficiency]
    end

    if args[:heat_pump_cooling_efficiency_type] == HPXML::UnitsSEER
      cooling_efficiency_seer = args[:heat_pump_cooling_efficiency]
    elsif args[:heat_pump_cooling_efficiency_type] == HPXML::UnitsSEER2
      cooling_efficiency_seer2 = args[:heat_pump_cooling_efficiency]
    elsif args[:heat_pump_cooling_efficiency_type] == HPXML::UnitsEER
      cooling_efficiency_eer = args[:heat_pump_cooling_efficiency]
    end

    if [HPXML::HVACTypeHeatPumpAirToAir, HPXML::HVACTypeHeatPumpGroundToAir].include?(heat_pump_type) || ([HPXML::HVACTypeHeatPumpMiniSplit].include?(heat_pump_type) && (args[:heat_pump_is_ducted]))
      airflow_defect_ratio = args[:heat_pump_airflow_defect_ratio]
    end

    if [HPXML::HVACTypeHeatPumpAirToAir, HPXML::HVACTypeHeatPumpMiniSplit, HPXML::HVACTypeHeatPumpPTHP, HPXML::HVACTypeHeatPumpRoom].include?(heat_pump_type)
      heat_pump_crankcase_heater_watts = args[:heat_pump_crankcase_heater_watts]
    end

    hpxml_bldg.heat_pumps.add(id: "HeatPump#{hpxml_bldg.heat_pumps.size + 1}",
                              heat_pump_type: heat_pump_type,
                              heat_pump_fuel: HPXML::FuelTypeElectricity,
                              heating_capacity: args[:heat_pump_heating_capacity],
                              heating_autosizing_factor: args[:heat_pump_heating_autosizing_factor],
                              heating_autosizing_limit: args[:heat_pump_heating_autosizing_limit],
                              backup_heating_autosizing_factor: args[:heat_pump_backup_heating_autosizing_factor],
                              backup_heating_autosizing_limit: args[:heat_pump_backup_heating_autosizing_limit],
                              heating_capacity_retention_fraction: args[:heat_pump_heating_capacity_retention_fraction],
                              heating_capacity_retention_temp: args[:heat_pump_heating_capacity_retention_temp],
                              compressor_type: compressor_type,
                              compressor_lockout_temp: args[:heat_pump_compressor_lockout_temp],
                              cooling_shr: args[:heat_pump_cooling_sensible_heat_fraction],
                              cooling_capacity: args[:heat_pump_cooling_capacity],
                              cooling_autosizing_factor: args[:heat_pump_cooling_autosizing_factor],
                              cooling_autosizing_limit: args[:heat_pump_cooling_autosizing_limit],
                              fraction_heat_load_served: args[:heat_pump_fraction_heat_load_served],
                              fraction_cool_load_served: args[:heat_pump_fraction_cool_load_served],
                              backup_type: backup_type,
                              backup_system_idref: backup_system_idref,
                              backup_heating_fuel: backup_heating_fuel,
                              backup_heating_capacity: backup_heating_capacity,
                              backup_heating_efficiency_afue: backup_heating_efficiency_afue,
                              backup_heating_efficiency_percent: backup_heating_efficiency_percent,
                              backup_heating_switchover_temp: backup_heating_switchover_temp,
                              backup_heating_lockout_temp: args[:heat_pump_backup_heating_lockout_temp],
                              heating_efficiency_hspf: heating_efficiency_hspf,
                              heating_efficiency_hspf2: heating_efficiency_hspf2,
                              cooling_efficiency_seer: cooling_efficiency_seer,
                              cooling_efficiency_seer2: cooling_efficiency_seer2,
                              heating_efficiency_cop: heating_efficiency_cop,
                              cooling_efficiency_eer: cooling_efficiency_eer,
                              airflow_defect_ratio: airflow_defect_ratio,
                              charge_defect_ratio: args[:heat_pump_charge_defect_ratio],
                              crankcase_heater_watts: heat_pump_crankcase_heater_watts,
                              primary_heating_system: args[:heat_pump_fraction_heat_load_served] > 0,
                              primary_cooling_system: args[:heat_pump_fraction_cool_load_served] > 0)

    if [HPXML::HVACTypeHeatPumpAirToAir, HPXML::HVACTypeHeatPumpMiniSplit].include?(heat_pump_type) && compressor_type == HPXML::HVACCompressorTypeVariableSpeed
      if not args[:hvac_perf_data_heating_outdoor_temperatures].nil?
        hvac_perf_data_capacity_type = args[:hvac_perf_data_capacity_type]
        hvac_perf_data_heating_outdoor_temperatures = args[:hvac_perf_data_heating_outdoor_temperatures].split(',').map(&:strip)
        hvac_perf_data_heating_min_speed_capacities = args[:hvac_perf_data_heating_min_speed_capacities].split(',').map(&:strip)
        hvac_perf_data_heating_max_speed_capacities = args[:hvac_perf_data_heating_max_speed_capacities].split(',').map(&:strip)
        hvac_perf_data_heating_min_speed_cops = args[:hvac_perf_data_heating_min_speed_cops].split(',').map(&:strip)
        hvac_perf_data_heating_max_speed_cops = args[:hvac_perf_data_heating_max_speed_cops].split(',').map(&:strip)

        htg_perf_data = hpxml_bldg.heat_pumps[0].heating_detailed_performance_data
        heating_perf_data_data_points = hvac_perf_data_heating_outdoor_temperatures.zip(hvac_perf_data_heating_min_speed_capacities,
                                                                                        hvac_perf_data_heating_max_speed_capacities,
                                                                                        hvac_perf_data_heating_min_speed_cops,
                                                                                        hvac_perf_data_heating_max_speed_cops)
        heating_perf_data_data_points.each do |heating_perf_data_data_point|
          outdoor_temperature, min_speed_cap_or_frac, max_speed_cap_or_frac, min_speed_cop, max_speed_cop = heating_perf_data_data_point

          if hvac_perf_data_capacity_type == 'Absolute capacities'
            min_speed_capacity = Float(min_speed_cap_or_frac)
            max_speed_capacity = Float(max_speed_cap_or_frac)
          elsif hvac_perf_data_capacity_type == 'Normalized capacity fractions'
            min_speed_capacity_fraction_of_nominal = Float(min_speed_cap_or_frac)
            max_speed_capacity_fraction_of_nominal = Float(max_speed_cap_or_frac)
          end

          htg_perf_data.add(outdoor_temperature: Float(outdoor_temperature),
                            capacity: min_speed_capacity,
                            capacity_fraction_of_nominal: min_speed_capacity_fraction_of_nominal,
                            capacity_description: HPXML::CapacityDescriptionMinimum,
                            efficiency_cop: Float(min_speed_cop))
          htg_perf_data.add(outdoor_temperature: Float(outdoor_temperature),
                            capacity: max_speed_capacity,
                            capacity_fraction_of_nominal: max_speed_capacity_fraction_of_nominal,
                            capacity_description: HPXML::CapacityDescriptionMaximum,
                            efficiency_cop: Float(max_speed_cop))
        end
      end

      if not args[:hvac_perf_data_cooling_outdoor_temperatures].nil?
        hvac_perf_data_capacity_type = args[:hvac_perf_data_capacity_type]
        hvac_perf_data_cooling_outdoor_temperatures = args[:hvac_perf_data_cooling_outdoor_temperatures].split(',').map(&:strip)
        hvac_perf_data_cooling_min_speed_capacities = args[:hvac_perf_data_cooling_min_speed_capacities].split(',').map(&:strip)
        hvac_perf_data_cooling_max_speed_capacities = args[:hvac_perf_data_cooling_max_speed_capacities].split(',').map(&:strip)
        hvac_perf_data_cooling_min_speed_cops = args[:hvac_perf_data_cooling_min_speed_cops].split(',').map(&:strip)
        hvac_perf_data_cooling_max_speed_cops = args[:hvac_perf_data_cooling_max_speed_cops].split(',').map(&:strip)

        clg_perf_data = hpxml_bldg.heat_pumps[0].cooling_detailed_performance_data
        cooling_perf_data_data_points = hvac_perf_data_cooling_outdoor_temperatures.zip(hvac_perf_data_cooling_min_speed_capacities,
                                                                                        hvac_perf_data_cooling_max_speed_capacities,
                                                                                        hvac_perf_data_cooling_min_speed_cops,
                                                                                        hvac_perf_data_cooling_max_speed_cops)
        cooling_perf_data_data_points.each do |cooling_perf_data_data_point|
          outdoor_temperature, min_speed_cap_or_frac, max_speed_cap_or_frac, min_speed_cop, max_speed_cop = cooling_perf_data_data_point

          if hvac_perf_data_capacity_type == 'Absolute capacities'
            min_speed_capacity = Float(min_speed_cap_or_frac)
            max_speed_capacity = Float(max_speed_cap_or_frac)
          elsif hvac_perf_data_capacity_type == 'Normalized capacity fractions'
            min_speed_capacity_fraction_of_nominal = Float(min_speed_cap_or_frac)
            max_speed_capacity_fraction_of_nominal = Float(max_speed_cap_or_frac)
          end

          clg_perf_data.add(outdoor_temperature: Float(outdoor_temperature),
                            capacity: min_speed_capacity,
                            capacity_fraction_of_nominal: min_speed_capacity_fraction_of_nominal,
                            capacity_description: HPXML::CapacityDescriptionMinimum,
                            efficiency_cop: Float(min_speed_cop))
          clg_perf_data.add(outdoor_temperature: Float(outdoor_temperature),
                            capacity: max_speed_capacity,
                            capacity_fraction_of_nominal: max_speed_capacity_fraction_of_nominal,
                            capacity_description: HPXML::CapacityDescriptionMaximum,
                            efficiency_cop: Float(max_speed_cop))
        end
      end
    end
  end

  # Set the geothermal loop properties, including:
  # - loop configuration
  # - water flow rate
  # - borefield configuration
  # - number of boreholes
  # - average borehole length
  # - borehole spacing and diameter
  # - grout type
  # - pipe type and diameter
  #
  # @param hpxml_bldg [HPXML::Building] HPXML Building object representing an individual dwelling unit
  # @param args [Hash] Map of :argument_name => value
  # @return [void]
  def self.set_geothermal_loop(hpxml_bldg, args)
    return if hpxml_bldg.heat_pumps.select { |hp| hp.heat_pump_type == HPXML::HVACTypeHeatPumpGroundToAir }.size == 0
    return if args[:geothermal_loop_configuration].nil? || args[:geothermal_loop_configuration] == 'none'

    if not args[:geothermal_loop_pipe_diameter].nil?
      pipe_diameter = args[:geothermal_loop_pipe_diameter]
      if pipe_diameter == '3/4" pipe'
        pipe_diameter = 0.75
      elsif pipe_diameter == '1" pipe'
        pipe_diameter = 1.0
      elsif pipe_diameter == '1-1/4" pipe'
        pipe_diameter = 1.25
      end
    end

    hpxml_bldg.geothermal_loops.add(id: "GeothermalLoop#{hpxml_bldg.geothermal_loops.size + 1}",
                                    loop_configuration: args[:geothermal_loop_configuration],
                                    loop_flow: args[:geothermal_loop_loop_flow],
                                    bore_config: args[:geothermal_loop_borefield_configuration],
                                    num_bore_holes: args[:geothermal_loop_boreholes_count],
                                    bore_length: args[:geothermal_loop_boreholes_length],
                                    bore_spacing: args[:geothermal_loop_boreholes_spacing],
                                    bore_diameter: args[:geothermal_loop_boreholes_diameter],
                                    grout_type: args[:geothermal_loop_grout_type],
                                    pipe_type: args[:geothermal_loop_pipe_type],
                                    pipe_diameter: pipe_diameter)
    hpxml_bldg.heat_pumps[-1].geothermal_loop_idref = hpxml_bldg.geothermal_loops[-1].id
  end

  # Set the secondary heating system properties, including:
  # - type
  # - fuel
  # - capacity
  # - efficiency
  # - heat load served
  #
  # @param hpxml_bldg [HPXML::Building] HPXML Building object representing an individual dwelling unit
  # @param args [Hash] Map of :argument_name => value
  # @return [void]
  def self.set_secondary_heating_systems(hpxml_bldg, args)
    heating_system_type = args[:heating_system_2_type]
    heating_system_is_heatpump_backup = (args[:heat_pump_type] != 'none' && args[:heat_pump_backup_type] == HPXML::HeatPumpBackupTypeSeparate)

    return if heating_system_type == 'none' && (not heating_system_is_heatpump_backup)

    if args[:heating_system_2_fuel] == HPXML::HVACTypeElectricResistance
      args[:heating_system_2_fuel] = HPXML::FuelTypeElectricity
    end

    if [HPXML::HVACTypeFurnace, HPXML::HVACTypeWallFurnace, HPXML::HVACTypeFloorFurnace].include?(heating_system_type) || heating_system_type.include?(HPXML::HVACTypeBoiler)
      heating_efficiency_afue = args[:heating_system_2_heating_efficiency]
    elsif [HPXML::HVACTypeElectricResistance, HPXML::HVACTypeStove, HPXML::HVACTypeSpaceHeater, HPXML::HVACTypeFireplace].include?(heating_system_type)
      heating_efficiency_percent = args[:heating_system_2_heating_efficiency]
    end

    if heating_system_type.include?(HPXML::HVACTypeBoiler)
      heating_system_type = HPXML::HVACTypeBoiler
    end

    if not heating_system_is_heatpump_backup
      fraction_heat_load_served = args[:heating_system_2_fraction_heat_load_served]
    end

    hpxml_bldg.heating_systems.add(id: "HeatingSystem#{hpxml_bldg.heating_systems.size + 1}",
                                   heating_system_type: heating_system_type,
                                   heating_system_fuel: args[:heating_system_2_fuel],
                                   heating_capacity: args[:heating_system_2_heating_capacity],
                                   heating_autosizing_factor: args[:heating_system_2_heating_autosizing_factor],
                                   heating_autosizing_limit: args[:heating_system_2_heating_autosizing_limit],
                                   fraction_heat_load_served: fraction_heat_load_served,
                                   heating_efficiency_afue: heating_efficiency_afue,
                                   heating_efficiency_percent: heating_efficiency_percent)
  end

  # Set the HVAC distribution properties, including:
  # - system type
  # - number of return registers
  # - presence of ducts
  #
  # @param hpxml_bldg [HPXML::Building] HPXML Building object representing an individual dwelling unit
  # @param args [Hash] Map of :argument_name => value
  # @return [void]
  def self.set_hvac_distribution(hpxml_bldg, args)
    # HydronicDistribution?
    hpxml_bldg.heating_systems.each do |heating_system|
      next unless [heating_system.heating_system_type].include?(HPXML::HVACTypeBoiler)
      next if args[:heating_system_type].include?('Fan Coil')

      hpxml_bldg.hvac_distributions.add(id: "HVACDistribution#{hpxml_bldg.hvac_distributions.size + 1}",
                                        distribution_system_type: HPXML::HVACDistributionTypeHydronic,
                                        hydronic_type: HPXML::HydronicTypeBaseboard)
      heating_system.distribution_system_idref = hpxml_bldg.hvac_distributions[-1].id
    end

    # AirDistribution?
    air_distribution_systems = []
    hpxml_bldg.heating_systems.each do |heating_system|
      if [HPXML::HVACTypeFurnace].include?(heating_system.heating_system_type)
        air_distribution_systems << heating_system
      end
    end
    hpxml_bldg.cooling_systems.each do |cooling_system|
      if [HPXML::HVACTypeCentralAirConditioner].include?(cooling_system.cooling_system_type)
        air_distribution_systems << cooling_system
      elsif [HPXML::HVACTypeEvaporativeCooler, HPXML::HVACTypeMiniSplitAirConditioner].include?(cooling_system.cooling_system_type) && args[:cooling_system_is_ducted]
        air_distribution_systems << cooling_system
      end
    end
    hpxml_bldg.heat_pumps.each do |heat_pump|
      if [HPXML::HVACTypeHeatPumpAirToAir, HPXML::HVACTypeHeatPumpGroundToAir].include? heat_pump.heat_pump_type
        air_distribution_systems << heat_pump
      elsif [HPXML::HVACTypeHeatPumpMiniSplit].include?(heat_pump.heat_pump_type)
        if args[:heat_pump_is_ducted]
          air_distribution_systems << heat_pump if args[:heat_pump_is_ducted]
        end
      end
    end

    # FanCoil?
    fan_coil_distribution_systems = []
    hpxml_bldg.heating_systems.each do |heating_system|
      next unless heating_system.primary_system

      if args[:heating_system_type].include?('Fan Coil')
        fan_coil_distribution_systems << heating_system
      end
    end

    return if air_distribution_systems.size == 0 && fan_coil_distribution_systems.size == 0

    if [HPXML::HVACTypeEvaporativeCooler].include?(args[:cooling_system_type]) && hpxml_bldg.heating_systems.size == 0 && hpxml_bldg.heat_pumps.size == 0
      args[:ducts_number_of_return_registers] = nil
      if args[:cooling_system_is_ducted]
        args[:ducts_number_of_return_registers] = 0
      end
    end

    if air_distribution_systems.size > 0
      hpxml_bldg.hvac_distributions.add(id: "HVACDistribution#{hpxml_bldg.hvac_distributions.size + 1}",
                                        distribution_system_type: HPXML::HVACDistributionTypeAir,
                                        air_type: HPXML::AirTypeRegularVelocity,
                                        number_of_return_registers: args[:ducts_number_of_return_registers])
      air_distribution_systems.each do |hvac_system|
        hvac_system.distribution_system_idref = hpxml_bldg.hvac_distributions[-1].id
      end
      set_duct_leakages(args, hpxml_bldg.hvac_distributions[-1])
      set_ducts(hpxml_bldg, args, hpxml_bldg.hvac_distributions[-1])
    end

    if fan_coil_distribution_systems.size > 0
      hpxml_bldg.hvac_distributions.add(id: "HVACDistribution#{hpxml_bldg.hvac_distributions.size + 1}",
                                        distribution_system_type: HPXML::HVACDistributionTypeAir,
                                        air_type: HPXML::AirTypeFanCoil)
      fan_coil_distribution_systems.each do |hvac_system|
        hvac_system.distribution_system_idref = hpxml_bldg.hvac_distributions[-1].id
      end
    end
  end

  # Set the HVAC blower properties, including:
  # - fan W/cfm
  #
  # @param hpxml_bldg [HPXML::Building] HPXML Building object representing an individual dwelling unit
  # @param args [Hash] Map of :argument_name => value
  # @return [void]
  def self.set_hvac_blower(hpxml_bldg, args)
    # Blower fan W/cfm
    hpxml_bldg.hvac_systems.each do |hvac_system|
      next unless (!hvac_system.distribution_system.nil? && hvac_system.distribution_system.distribution_system_type == HPXML::HVACDistributionTypeAir) || (hvac_system.is_a?(HPXML::HeatPump) && [HPXML::HVACTypeHeatPumpMiniSplit].include?(hvac_system.heat_pump_type))

      fan_watts_per_cfm = args[:hvac_blower_fan_watts_per_cfm]

      if hvac_system.is_a?(HPXML::HeatingSystem)
        if [HPXML::HVACTypeFurnace].include?(hvac_system.heating_system_type)
          hvac_system.fan_watts_per_cfm = fan_watts_per_cfm
        end
      elsif hvac_system.is_a?(HPXML::CoolingSystem)
        if [HPXML::HVACTypeCentralAirConditioner, HPXML::HVACTypeMiniSplitAirConditioner].include?(hvac_system.cooling_system_type)
          hvac_system.fan_watts_per_cfm = fan_watts_per_cfm
        end
      elsif hvac_system.is_a?(HPXML::HeatPump)
        if [HPXML::HVACTypeHeatPumpAirToAir, HPXML::HVACTypeHeatPumpMiniSplit, HPXML::HVACTypeHeatPumpGroundToAir].include?(hvac_system.heat_pump_type)
          hvac_system.fan_watts_per_cfm = fan_watts_per_cfm
        end
      end
    end
  end

  # Set the duct leakages properties, including:
  # - type
  # - leakage type, units, and value
  #
  # @param hpxml_bldg [HPXML::Building] HPXML Building object representing an individual dwelling unit
  # @param args [Hash] Map of :argument_name => value
  # @return [void]
  def self.set_duct_leakages(args, hvac_distribution)
    hvac_distribution.duct_leakage_measurements.add(duct_type: HPXML::DuctTypeSupply,
                                                    duct_leakage_units: args[:ducts_leakage_units],
                                                    duct_leakage_value: args[:ducts_supply_leakage_to_outside_value],
                                                    duct_leakage_total_or_to_outside: HPXML::DuctLeakageToOutside)

    hvac_distribution.duct_leakage_measurements.add(duct_type: HPXML::DuctTypeReturn,
                                                    duct_leakage_units: args[:ducts_leakage_units],
                                                    duct_leakage_value: args[:ducts_return_leakage_to_outside_value],
                                                    duct_leakage_total_or_to_outside: HPXML::DuctLeakageToOutside)
  end

  # Get the specific HPXML foundation or attic location based on general HPXML location and specific HPXML foundation or attic type.
  #
  # @param location [String] the general HPXML location (crawlspace or attic)
  # @param foundation_type [String] the specific HPXML foundation type (unvented crawlspace, vented crawlspace, conditioned crawlspace)
  # @param attic_type [String] the specific HPXML attic type (unvented attic, vented attic, conditioned attic)
  # @return [void]
  def self.get_location(location, foundation_type, attic_type)
    return if location.nil?

    if location == HPXML::LocationCrawlspace
      if foundation_type == HPXML::FoundationTypeCrawlspaceUnvented
        return HPXML::LocationCrawlspaceUnvented
      elsif foundation_type == HPXML::FoundationTypeCrawlspaceVented
        return HPXML::LocationCrawlspaceVented
      elsif foundation_type == HPXML::FoundationTypeCrawlspaceConditioned
        return HPXML::LocationCrawlspaceConditioned
      else
        fail "Specified '#{location}' but foundation type is '#{foundation_type}'."
      end
    elsif location == HPXML::LocationAttic
      if attic_type == HPXML::AtticTypeUnvented
        return HPXML::LocationAtticUnvented
      elsif attic_type == HPXML::AtticTypeVented
        return HPXML::LocationAtticVented
      elsif attic_type == HPXML::AtticTypeConditioned
        return HPXML::LocationConditionedSpace
      else
        fail "Specified '#{location}' but attic type is '#{attic_type}'."
      end
    end
    return location
  end

  # Set the ducts properties, including:
  # - type
  # - insulation R-value
  # - location
  # - surface area
  #
  # @param hpxml_bldg [HPXML::Building] HPXML Building object representing an individual dwelling unit
  # @param args [Hash] Map of :argument_name => value
  # @param hvac_distribution [HPXML::HVACDistribution] HPXML HVAC Distribution object
  # @return [void]
  def self.set_ducts(hpxml_bldg, args, hvac_distribution)
    ducts_supply_location = get_location(args[:ducts_supply_location], hpxml_bldg.foundations[-1].foundation_type, hpxml_bldg.attics[-1].attic_type)
    ducts_return_location = get_location(args[:ducts_return_location], hpxml_bldg.foundations[-1].foundation_type, hpxml_bldg.attics[-1].attic_type)

    if not args[:ducts_supply_fraction_rectangular].nil?
      ducts_supply_fraction_rectangular = args[:ducts_supply_fraction_rectangular]
      if ducts_supply_fraction_rectangular == 0
        ducts_supply_fraction_rectangular = nil
        ducts_supply_shape = HPXML::DuctShapeRound
      elsif ducts_supply_fraction_rectangular == 1
        ducts_supply_shape = HPXML::DuctShapeRectangular
        ducts_supply_fraction_rectangular = nil
      end
    end

    if (not ducts_supply_location.nil?) && args[:ducts_supply_surface_area].nil? && args[:ducts_supply_surface_area_fraction].nil?
      # Supply duct location without any area inputs provided; set area fraction
      if ducts_supply_location == HPXML::LocationConditionedSpace
        args[:ducts_supply_surface_area_fraction] = 1.0
      else
        args[:ducts_supply_surface_area_fraction] = HVAC.get_default_duct_fraction_outside_conditioned_space(args[:geometry_unit_num_floors_above_grade])
      end
    end

    if (not ducts_return_location.nil?) && args[:ducts_return_surface_area].nil? && args[:ducts_return_surface_area_fraction].nil?
      # Return duct location without any area inputs provided; set area fraction
      if ducts_return_location == HPXML::LocationConditionedSpace
        args[:ducts_return_surface_area_fraction] = 1.0
      else
        args[:ducts_return_surface_area_fraction] = HVAC.get_default_duct_fraction_outside_conditioned_space(args[:geometry_unit_num_floors_above_grade])
      end
    end

    if not args[:ducts_return_fraction_rectangular].nil?
      ducts_return_fraction_rectangular = args[:ducts_return_fraction_rectangular]
      if ducts_return_fraction_rectangular == 0
        ducts_return_fraction_rectangular = nil
        ducts_return_shape = HPXML::DuctShapeRound
      elsif ducts_return_fraction_rectangular == 1
        ducts_return_shape = HPXML::DuctShapeRectangular
        ducts_return_fraction_rectangular = nil
      end
    end

    hvac_distribution.ducts.add(id: "Ducts#{hvac_distribution.ducts.size + 1}",
                                duct_type: HPXML::DuctTypeSupply,
                                duct_insulation_r_value: args[:ducts_supply_insulation_r],
                                duct_buried_insulation_level: args[:ducts_supply_buried_insulation_level],
                                duct_location: ducts_supply_location,
                                duct_surface_area: args[:ducts_supply_surface_area],
                                duct_fraction_area: args[:ducts_supply_surface_area_fraction],
                                duct_shape: ducts_supply_shape,
                                duct_fraction_rectangular: ducts_supply_fraction_rectangular)

    if not ([HPXML::HVACTypeEvaporativeCooler].include?(args[:cooling_system_type]) && args[:cooling_system_is_ducted])
      hvac_distribution.ducts.add(id: "Ducts#{hvac_distribution.ducts.size + 1}",
                                  duct_type: HPXML::DuctTypeReturn,
                                  duct_insulation_r_value: args[:ducts_return_insulation_r],
                                  duct_buried_insulation_level: args[:ducts_return_buried_insulation_level],
                                  duct_location: ducts_return_location,
                                  duct_surface_area: args[:ducts_return_surface_area],
                                  duct_fraction_area: args[:ducts_return_surface_area_fraction],
                                  duct_shape: ducts_return_shape,
                                  duct_fraction_rectangular: ducts_return_fraction_rectangular)
    end

    if (not args[:ducts_supply_surface_area_fraction].nil?) && (args[:ducts_supply_surface_area_fraction] < 1)
      # OS-HPXML needs duct fractions to sum to 1; add remaining ducts in conditioned space.
      hvac_distribution.ducts.add(id: "Ducts#{hvac_distribution.ducts.size + 1}",
                                  duct_type: HPXML::DuctTypeSupply,
                                  duct_insulation_r_value: 0.0,
                                  duct_location: HPXML::LocationConditionedSpace,
                                  duct_fraction_area: 1.0 - args[:ducts_supply_surface_area_fraction])
    end

    if not hvac_distribution.ducts.find { |d| d.duct_type == HPXML::DuctTypeReturn }.nil?
      if (not args[:ducts_return_surface_area_fraction].nil?) && (args[:ducts_return_surface_area_fraction] < 1)
        # OS-HPXML needs duct fractions to sum to 1; add remaining ducts in conditioned space.
        hvac_distribution.ducts.add(id: "Ducts#{hvac_distribution.ducts.size + 1}",
                                    duct_type: HPXML::DuctTypeReturn,
                                    duct_insulation_r_value: 0.0,
                                    duct_location: HPXML::LocationConditionedSpace,
                                    duct_fraction_area: 1.0 - args[:ducts_return_surface_area_fraction])
      end
    end

    # If duct surface areas are defaulted, set CFA served
    if hvac_distribution.ducts.select { |d| d.duct_surface_area.nil? }.size > 0
      max_fraction_load_served = 0.0
      hvac_distribution.hvac_systems.each do |hvac_system|
        if hvac_system.respond_to?(:fraction_heat_load_served)
          if hvac_system.is_a?(HPXML::HeatingSystem) && hvac_system.is_heat_pump_backup_system
            # HP backup system, use HP fraction heat load served
            fraction_heat_load_served = hvac_system.primary_heat_pump.fraction_heat_load_served
          else
            fraction_heat_load_served = hvac_system.fraction_heat_load_served
          end
          max_fraction_load_served = [max_fraction_load_served, fraction_heat_load_served].max
        end
        if hvac_system.respond_to?(:fraction_cool_load_served)
          max_fraction_load_served = [max_fraction_load_served, hvac_system.fraction_cool_load_served].max
        end
      end
      hvac_distribution.conditioned_floor_area_served = args[:geometry_unit_cfa] * max_fraction_load_served
    end
  end

  # Set the HVAC control properties, including:
  # - simple heating and cooling setpoint temperatures
  # - hourly heating and cooling setpoint temperatures
  # - heating and cooling seasons
  # - cooling setpoint temperature offset
  #
  # @param hpxml [HPXML] HPXML object
  # @param hpxml_bldg [HPXML::Building] HPXML Building object representing an individual dwelling unit
  # @param args [Hash] Map of :argument_name => value
  # @param weather [WeatherFile] Weather object containing EPW information
  # @return [void]
  def self.set_hvac_control(hpxml, hpxml_bldg, args, weather)
    return if (args[:heating_system_type] == 'none') && (args[:cooling_system_type] == 'none') && (args[:heat_pump_type] == 'none')

    latitude = HPXMLDefaults.get_default_latitude(args[:site_latitude], weather) unless weather.nil?

    # Heating
    if hpxml_bldg.total_fraction_heat_load_served > 0

      if (not args[:hvac_control_heating_weekday_setpoint].nil?) && (not args[:hvac_control_heating_weekend_setpoint].nil?)
        if args[:hvac_control_heating_weekday_setpoint] == args[:hvac_control_heating_weekend_setpoint] && !args[:hvac_control_heating_weekday_setpoint].include?(',')
          heating_setpoint_temp = Float(args[:hvac_control_heating_weekday_setpoint])
        else
          weekday_heating_setpoints = args[:hvac_control_heating_weekday_setpoint]
          weekend_heating_setpoints = args[:hvac_control_heating_weekend_setpoint]
        end
      end

      if not args[:hvac_control_heating_season_period].nil?
        hvac_control_heating_season_period = args[:hvac_control_heating_season_period]
        if hvac_control_heating_season_period == HPXML::BuildingAmerica
          heating_months, _cooling_months = HVAC.get_default_heating_and_cooling_seasons(weather, latitude)
          sim_calendar_year = Location.get_sim_calendar_year(hpxml.header.sim_calendar_year, weather)
          begin_month, begin_day, end_month, end_day = Schedule.get_begin_and_end_dates_from_monthly_array(heating_months, sim_calendar_year)
        else
          begin_month, begin_day, _begin_hour, end_month, end_day, _end_hour = Schedule.parse_date_time_range(hvac_control_heating_season_period)
        end
        seasons_heating_begin_month = begin_month
        seasons_heating_begin_day = begin_day
        seasons_heating_end_month = end_month
        seasons_heating_end_day = end_day
      end

    end

    # Cooling
    if hpxml_bldg.total_fraction_cool_load_served > 0

      if (not args[:hvac_control_cooling_weekday_setpoint].nil?) && (not args[:hvac_control_cooling_weekend_setpoint].nil?)
        if args[:hvac_control_cooling_weekday_setpoint] == args[:hvac_control_cooling_weekend_setpoint] && !args[:hvac_control_cooling_weekday_setpoint].include?(',')
          cooling_setpoint_temp = Float(args[:hvac_control_cooling_weekday_setpoint])
        else
          weekday_cooling_setpoints = args[:hvac_control_cooling_weekday_setpoint]
          weekend_cooling_setpoints = args[:hvac_control_cooling_weekend_setpoint]
        end
      end

      if not args[:hvac_control_cooling_season_period].nil?
        hvac_control_cooling_season_period = args[:hvac_control_cooling_season_period]
        if hvac_control_cooling_season_period == HPXML::BuildingAmerica
          _heating_months, cooling_months = HVAC.get_default_heating_and_cooling_seasons(weather, latitude)
          sim_calendar_year = Location.get_sim_calendar_year(hpxml.header.sim_calendar_year, weather)
          begin_month, begin_day, end_month, end_day = Schedule.get_begin_and_end_dates_from_monthly_array(cooling_months, sim_calendar_year)
        else
          begin_month, begin_day, _begin_hour, end_month, end_day, _end_hour = Schedule.parse_date_time_range(hvac_control_cooling_season_period)
        end
        seasons_cooling_begin_month = begin_month
        seasons_cooling_begin_day = begin_day
        seasons_cooling_end_month = end_month
        seasons_cooling_end_day = end_day
      end

    end

    hpxml_bldg.hvac_controls.add(id: "HVACControl#{hpxml_bldg.hvac_controls.size + 1}",
                                 heating_setpoint_temp: heating_setpoint_temp,
                                 cooling_setpoint_temp: cooling_setpoint_temp,
                                 weekday_heating_setpoints: weekday_heating_setpoints,
                                 weekend_heating_setpoints: weekend_heating_setpoints,
                                 weekday_cooling_setpoints: weekday_cooling_setpoints,
                                 weekend_cooling_setpoints: weekend_cooling_setpoints,
                                 ceiling_fan_cooling_setpoint_temp_offset: args[:ceiling_fan_cooling_setpoint_temp_offset],
                                 seasons_heating_begin_month: seasons_heating_begin_month,
                                 seasons_heating_begin_day: seasons_heating_begin_day,
                                 seasons_heating_end_month: seasons_heating_end_month,
                                 seasons_heating_end_day: seasons_heating_end_day,
                                 seasons_cooling_begin_month: seasons_cooling_begin_month,
                                 seasons_cooling_begin_day: seasons_cooling_begin_day,
                                 seasons_cooling_end_month: seasons_cooling_end_month,
                                 seasons_cooling_end_day: seasons_cooling_end_day)
  end

  # Set the ventilation fans properties, including:
  # - mechanical ventilation
  #   - fan type
  #   - flow rate
  #   - hours in operation
  #   - efficiency type and value
  #   - fan power
  #   - number of dwelling units served
  #   - shared system recirculation, preheating/precooling efficiencies
  #   - presence of a second system
  # - local ventilation
  #   - kitchen fans quantity, hours in operation, power, start hour
  #   - bathroom fans quantity, hours in operation, power, start hour
  # - whole house fan
  #   - flow rate
  #   - fan power
  #
  # @param hpxml_bldg [HPXML::Building] HPXML Building object representing an individual dwelling unit
  # @param args [Hash] Map of :argument_name => value
  # @return [void]
  def self.set_ventilation_fans(hpxml_bldg, args)
    if args[:mech_vent_fan_type] != 'none'

      if [HPXML::MechVentTypeERV].include?(args[:mech_vent_fan_type])
        if args[:mech_vent_recovery_efficiency_type] == 'Unadjusted'
          total_recovery_efficiency = args[:mech_vent_total_recovery_efficiency]
          sensible_recovery_efficiency = args[:mech_vent_sensible_recovery_efficiency]
        elsif args[:mech_vent_recovery_efficiency_type] == 'Adjusted'
          total_recovery_efficiency_adjusted = args[:mech_vent_total_recovery_efficiency]
          sensible_recovery_efficiency_adjusted = args[:mech_vent_sensible_recovery_efficiency]
        end
      elsif [HPXML::MechVentTypeHRV].include?(args[:mech_vent_fan_type])
        if args[:mech_vent_recovery_efficiency_type] == 'Unadjusted'
          sensible_recovery_efficiency = args[:mech_vent_sensible_recovery_efficiency]
        elsif args[:mech_vent_recovery_efficiency_type] == 'Adjusted'
          sensible_recovery_efficiency_adjusted = args[:mech_vent_sensible_recovery_efficiency]
        end
      end

      distribution_system_idref = nil
      if args[:mech_vent_fan_type] == HPXML::MechVentTypeCFIS
        hpxml_bldg.hvac_distributions.each do |hvac_distribution|
          next unless hvac_distribution.distribution_system_type == HPXML::HVACDistributionTypeAir
          next if hvac_distribution.air_type != HPXML::AirTypeRegularVelocity

          distribution_system_idref = hvac_distribution.id
        end
        cfis_addtl_runtime_operating_mode = HPXML::CFISModeAirHandler
      end

      if args[:mech_vent_num_units_served] > 1
        is_shared_system = true
        in_unit_flow_rate = args[:mech_vent_flow_rate] / args[:mech_vent_num_units_served].to_f
        fraction_recirculation = args[:mech_vent_shared_frac_recirculation]
        preheating_fuel = args[:mech_vent_shared_preheating_fuel]
        preheating_efficiency_cop = args[:mech_vent_shared_preheating_efficiency]
        preheating_fraction_load_served = args[:mech_vent_shared_preheating_fraction_heat_load_served]
        precooling_fuel = args[:mech_vent_shared_precooling_fuel]
        precooling_efficiency_cop = args[:mech_vent_shared_precooling_efficiency]
        precooling_fraction_load_served = args[:mech_vent_shared_precooling_fraction_cool_load_served]
      end

      hpxml_bldg.ventilation_fans.add(id: "VentilationFan#{hpxml_bldg.ventilation_fans.size + 1}",
                                      fan_type: args[:mech_vent_fan_type],
                                      cfis_addtl_runtime_operating_mode: cfis_addtl_runtime_operating_mode,
                                      rated_flow_rate: args[:mech_vent_flow_rate],
                                      hours_in_operation: args[:mech_vent_hours_in_operation],
                                      used_for_whole_building_ventilation: true,
                                      total_recovery_efficiency: total_recovery_efficiency,
                                      total_recovery_efficiency_adjusted: total_recovery_efficiency_adjusted,
                                      sensible_recovery_efficiency: sensible_recovery_efficiency,
                                      sensible_recovery_efficiency_adjusted: sensible_recovery_efficiency_adjusted,
                                      fan_power: args[:mech_vent_fan_power],
                                      distribution_system_idref: distribution_system_idref,
                                      is_shared_system: is_shared_system,
                                      in_unit_flow_rate: in_unit_flow_rate,
                                      fraction_recirculation: fraction_recirculation,
                                      preheating_fuel: preheating_fuel,
                                      preheating_efficiency_cop: preheating_efficiency_cop,
                                      preheating_fraction_load_served: preheating_fraction_load_served,
                                      precooling_fuel: precooling_fuel,
                                      precooling_efficiency_cop: precooling_efficiency_cop,
                                      precooling_fraction_load_served: precooling_fraction_load_served)
    end

    if args[:mech_vent_2_fan_type] != 'none'

      if [HPXML::MechVentTypeERV].include?(args[:mech_vent_2_fan_type])

        if args[:mech_vent_2_recovery_efficiency_type] == 'Unadjusted'
          total_recovery_efficiency = args[:mech_vent_2_total_recovery_efficiency]
          sensible_recovery_efficiency = args[:mech_vent_2_sensible_recovery_efficiency]
        elsif args[:mech_vent_2_recovery_efficiency_type] == 'Adjusted'
          total_recovery_efficiency_adjusted = args[:mech_vent_2_total_recovery_efficiency]
          sensible_recovery_efficiency_adjusted = args[:mech_vent_2_sensible_recovery_efficiency]
        end
      elsif [HPXML::MechVentTypeHRV].include?(args[:mech_vent_2_fan_type])
        if args[:mech_vent_2_recovery_efficiency_type] == 'Unadjusted'
          sensible_recovery_efficiency = args[:mech_vent_2_sensible_recovery_efficiency]
        elsif args[:mech_vent_2_recovery_efficiency_type] == 'Adjusted'
          sensible_recovery_efficiency_adjusted = args[:mech_vent_2_sensible_recovery_efficiency]
        end
      end

      hpxml_bldg.ventilation_fans.add(id: "VentilationFan#{hpxml_bldg.ventilation_fans.size + 1}",
                                      fan_type: args[:mech_vent_2_fan_type],
                                      rated_flow_rate: args[:mech_vent_2_flow_rate],
                                      hours_in_operation: args[:mech_vent_2_hours_in_operation],
                                      used_for_whole_building_ventilation: true,
                                      total_recovery_efficiency: total_recovery_efficiency,
                                      total_recovery_efficiency_adjusted: total_recovery_efficiency_adjusted,
                                      sensible_recovery_efficiency: sensible_recovery_efficiency,
                                      sensible_recovery_efficiency_adjusted: sensible_recovery_efficiency_adjusted,
                                      fan_power: args[:mech_vent_2_fan_power])
    end

    if args[:kitchen_fans_quantity].nil? || (args[:kitchen_fans_quantity] > 0)
      hpxml_bldg.ventilation_fans.add(id: "VentilationFan#{hpxml_bldg.ventilation_fans.size + 1}",
                                      rated_flow_rate: args[:kitchen_fans_flow_rate],
                                      used_for_local_ventilation: true,
                                      hours_in_operation: args[:kitchen_fans_hours_in_operation],
                                      fan_location: HPXML::LocationKitchen,
                                      fan_power: args[:kitchen_fans_power],
                                      start_hour: args[:kitchen_fans_start_hour],
                                      count: args[:kitchen_fans_quantity])
    end

    if args[:bathroom_fans_quantity].nil? || (args[:bathroom_fans_quantity] > 0)
      hpxml_bldg.ventilation_fans.add(id: "VentilationFan#{hpxml_bldg.ventilation_fans.size + 1}",
                                      rated_flow_rate: args[:bathroom_fans_flow_rate],
                                      used_for_local_ventilation: true,
                                      hours_in_operation: args[:bathroom_fans_hours_in_operation],
                                      fan_location: HPXML::LocationBath,
                                      fan_power: args[:bathroom_fans_power],
                                      start_hour: args[:bathroom_fans_start_hour],
                                      count: args[:bathroom_fans_quantity])
    end

    if args[:whole_house_fan_present]
      hpxml_bldg.ventilation_fans.add(id: "VentilationFan#{hpxml_bldg.ventilation_fans.size + 1}",
                                      rated_flow_rate: args[:whole_house_fan_flow_rate],
                                      used_for_seasonal_cooling_load_reduction: true,
                                      fan_power: args[:whole_house_fan_power])
    end
  end

  # Set the water heating systems properties, including:
  # - type
  # - fuel
  # - capacity
  # - location
  # - tank volume
  # - efficiencies
  # - jacket R-value
  # - setpoint temperature
  # - standby loss units and value
  # - presence of desuperheater
  # - number of bedrooms served
  #
  # @param hpxml_bldg [HPXML::Building] HPXML Building object representing an individual dwelling unit
  # @param args [Hash] Map of :argument_name => value
  # @return [void]
  def self.set_water_heating_systems(hpxml_bldg, args)
    water_heater_type = args[:water_heater_type]
    return if water_heater_type == 'none'

    if water_heater_type == HPXML::WaterHeaterTypeHeatPump
      args[:water_heater_fuel_type] = HPXML::FuelTypeElectricity
    end

    location = get_location(args[:water_heater_location], hpxml_bldg.foundations[-1].foundation_type, hpxml_bldg.attics[-1].attic_type)

    if not [HPXML::WaterHeaterTypeCombiStorage, HPXML::WaterHeaterTypeCombiTankless].include? water_heater_type
      if args[:water_heater_efficiency_type] == 'EnergyFactor'
        energy_factor = args[:water_heater_efficiency]
      elsif args[:water_heater_efficiency_type] == 'UniformEnergyFactor'
        uniform_energy_factor = args[:water_heater_efficiency]
        if water_heater_type != HPXML::WaterHeaterTypeTankless
          usage_bin = args[:water_heater_usage_bin]
        end
      end
    end

    if (args[:water_heater_fuel_type] != HPXML::FuelTypeElectricity) && (water_heater_type == HPXML::WaterHeaterTypeStorage)
      recovery_efficiency = args[:water_heater_recovery_efficiency]
    end

    if [HPXML::WaterHeaterTypeTankless, HPXML::WaterHeaterTypeCombiTankless].include? water_heater_type
      args[:water_heater_tank_volume] = nil
    end

    if [HPXML::WaterHeaterTypeTankless].include? water_heater_type
      heating_capacity = nil
      recovery_efficiency = nil
    elsif [HPXML::WaterHeaterTypeCombiTankless, HPXML::WaterHeaterTypeCombiStorage].include? water_heater_type
      args[:water_heater_fuel_type] = nil
      heating_capacity = nil
      energy_factor = nil
      if hpxml_bldg.heating_systems.size > 0
        related_hvac_idref = hpxml_bldg.heating_systems[0].id
      end
    end

    if [HPXML::WaterHeaterTypeCombiTankless, HPXML::WaterHeaterTypeCombiStorage].include? water_heater_type
      if args[:water_heater_standby_loss].to_f > 0
        standby_loss_units = HPXML::UnitsDegFPerHour
        standby_loss_value = args[:water_heater_standby_loss]
      end
    end

    if not [HPXML::WaterHeaterTypeTankless, HPXML::WaterHeaterTypeCombiTankless].include? water_heater_type
      if args[:water_heater_jacket_rvalue].to_f > 0
        jacket_r_value = args[:water_heater_jacket_rvalue]
      end
    end

    if [HPXML::ResidentialTypeSFA, HPXML::ResidentialTypeApartment].include? args[:geometry_unit_type]
      if args[:water_heater_num_bedrooms_served].to_f > args[:geometry_unit_num_bedrooms]
        is_shared_system = true
        number_of_bedrooms_served = args[:water_heater_num_bedrooms_served]
      end
    end

    uses_desuperheater = args[:water_heater_uses_desuperheater]
    if uses_desuperheater
      related_hvac_idref = nil
      hpxml_bldg.cooling_systems.each do |cooling_system|
        next unless [HPXML::HVACTypeCentralAirConditioner,
                     HPXML::HVACTypeMiniSplitAirConditioner].include? cooling_system.cooling_system_type

        related_hvac_idref = cooling_system.id
      end
      hpxml_bldg.heat_pumps.each do |heat_pump|
        next unless [HPXML::HVACTypeHeatPumpAirToAir,
                     HPXML::HVACTypeHeatPumpMiniSplit,
                     HPXML::HVACTypeHeatPumpGroundToAir].include? heat_pump.heat_pump_type

        related_hvac_idref = heat_pump.id
      end
    end

    if [HPXML::WaterHeaterTypeStorage].include? water_heater_type
      heating_capacity = args[:water_heater_heating_capacity]
      tank_model_type = args[:water_heater_tank_model_type]
    elsif [HPXML::WaterHeaterTypeHeatPump].include? water_heater_type
      operating_mode = args[:water_heater_operating_mode]
    end

    hpxml_bldg.water_heating_systems.add(id: "WaterHeatingSystem#{hpxml_bldg.water_heating_systems.size + 1}",
                                         water_heater_type: water_heater_type,
                                         fuel_type: args[:water_heater_fuel_type],
                                         location: location,
                                         tank_volume: args[:water_heater_tank_volume],
                                         fraction_dhw_load_served: 1.0,
                                         energy_factor: energy_factor,
                                         uniform_energy_factor: uniform_energy_factor,
                                         usage_bin: usage_bin,
                                         recovery_efficiency: recovery_efficiency,
                                         uses_desuperheater: uses_desuperheater,
                                         related_hvac_idref: related_hvac_idref,
                                         standby_loss_units: standby_loss_units,
                                         standby_loss_value: standby_loss_value,
                                         jacket_r_value: jacket_r_value,
                                         temperature: args[:water_heater_setpoint_temperature],
                                         heating_capacity: heating_capacity,
                                         is_shared_system: is_shared_system,
                                         number_of_bedrooms_served: number_of_bedrooms_served,
                                         tank_model_type: tank_model_type,
                                         operating_mode: operating_mode)
  end

  # Set the hot water distribution properties, including:
  # - system type
  # - pipe lengths and insulation R-value
  # - recirculation control type and pump power
  # - drain water heat recovery facilities connected, flow configuration, efficiency
  #
  # @param hpxml_bldg [HPXML::Building] HPXML Building object representing an individual dwelling unit
  # @param args [Hash] Map of :argument_name => value
  # @return [void]
  def self.set_hot_water_distribution(hpxml_bldg, args)
    return if args[:water_heater_type] == 'none'

    if args[:dwhr_facilities_connected] != 'none'
      dwhr_facilities_connected = args[:dwhr_facilities_connected]
      dwhr_equal_flow = args[:dwhr_equal_flow]
      dwhr_efficiency = args[:dwhr_efficiency]
    end

    if args[:hot_water_distribution_system_type] == HPXML::DHWDistTypeStandard
      standard_piping_length = args[:hot_water_distribution_standard_piping_length]
    else
      recirculation_control_type = args[:hot_water_distribution_recirc_control_type]
      recirculation_piping_length = args[:hot_water_distribution_recirc_piping_length]
      recirculation_branch_piping_length = args[:hot_water_distribution_recirc_branch_piping_length]
      recirculation_pump_power = args[:hot_water_distribution_recirc_pump_power]
    end

    hpxml_bldg.hot_water_distributions.add(id: "HotWaterDistribution#{hpxml_bldg.hot_water_distributions.size + 1}",
                                           system_type: args[:hot_water_distribution_system_type],
                                           standard_piping_length: standard_piping_length,
                                           recirculation_control_type: recirculation_control_type,
                                           recirculation_piping_length: recirculation_piping_length,
                                           recirculation_branch_piping_length: recirculation_branch_piping_length,
                                           recirculation_pump_power: recirculation_pump_power,
                                           pipe_r_value: args[:hot_water_distribution_pipe_r],
                                           dwhr_facilities_connected: dwhr_facilities_connected,
                                           dwhr_equal_flow: dwhr_equal_flow,
                                           dwhr_efficiency: dwhr_efficiency)
  end

  # Set the water fixtures properties, including:
  # - showerhead low flow
  # - faucet/sink low flow
  #
  # @param hpxml_bldg [HPXML::Building] HPXML Building object representing an individual dwelling unit
  # @param args [Hash] Map of :argument_name => value
  # @return [void]
  def self.set_water_fixtures(hpxml_bldg, args)
    return if args[:water_heater_type] == 'none'

    hpxml_bldg.water_fixtures.add(id: "WaterFixture#{hpxml_bldg.water_fixtures.size + 1}",
                                  water_fixture_type: HPXML::WaterFixtureTypeShowerhead,
                                  low_flow: args[:water_fixtures_shower_low_flow])

    hpxml_bldg.water_fixtures.add(id: "WaterFixture#{hpxml_bldg.water_fixtures.size + 1}",
                                  water_fixture_type: HPXML::WaterFixtureTypeFaucet,
                                  low_flow: args[:water_fixtures_sink_low_flow])

    hpxml_bldg.water_heating.water_fixtures_usage_multiplier = args[:water_fixtures_usage_multiplier]
  end

  # Set the solar thermal properties, including:
  # - system type
  # - collector area, loop type, orientation, tilt, optical efficiency, and thermal losses
  # - storage volume
  # - solar fraction
  #
  # @param hpxml_bldg [HPXML::Building] HPXML Building object representing an individual dwelling unit
  # @param args [Hash] Map of :argument_name => value
  # @param weather [WeatherFile] Weather object containing EPW information
  # @return [void]
  def self.set_solar_thermal(hpxml_bldg, args, weather)
    return if args[:solar_thermal_system_type] == 'none'

    if args[:solar_thermal_solar_fraction] > 0
      solar_fraction = args[:solar_thermal_solar_fraction]
    else
      collector_area = args[:solar_thermal_collector_area]
      collector_loop_type = args[:solar_thermal_collector_loop_type]
      collector_type = args[:solar_thermal_collector_type]
      collector_azimuth = args[:solar_thermal_collector_azimuth]
      latitude = HPXMLDefaults.get_default_latitude(args[:site_latitude], weather) unless weather.nil?
      collector_tilt = Geometry.get_absolute_tilt(tilt_str: args[:solar_thermal_collector_tilt], roof_pitch: args[:geometry_roof_pitch], latitude: latitude)
      collector_frta = args[:solar_thermal_collector_rated_optical_efficiency]
      collector_frul = args[:solar_thermal_collector_rated_thermal_losses]
      storage_volume = args[:solar_thermal_storage_volume]
    end

    if hpxml_bldg.water_heating_systems.size == 0
      fail 'Solar thermal system specified but no water heater found.'
    end

    hpxml_bldg.solar_thermal_systems.add(id: "SolarThermalSystem#{hpxml_bldg.solar_thermal_systems.size + 1}",
                                         system_type: args[:solar_thermal_system_type],
                                         collector_area: collector_area,
                                         collector_loop_type: collector_loop_type,
                                         collector_type: collector_type,
                                         collector_azimuth: collector_azimuth,
                                         collector_tilt: collector_tilt,
                                         collector_frta: collector_frta,
                                         collector_frul: collector_frul,
                                         storage_volume: storage_volume,
                                         water_heating_system_idref: hpxml_bldg.water_heating_systems[0].id,
                                         solar_fraction: solar_fraction)
  end

  # Set the PV systems properties, including:
  # - module type
  # - roof or ground location
  # - tracking type
  # - array orientation and tilt
  # - power output
  # - inverter efficiency
  # - losses fraction
  # - number of bedrooms served
  # - presence of a second system
  #
  # @param hpxml_bldg [HPXML::Building] HPXML Building object representing an individual dwelling unit
  # @param args [Hash] Map of :argument_name => value
  # @param weather [WeatherFile] Weather object containing EPW information
  # @return [void]
  def self.set_pv_systems(hpxml_bldg, args, weather)
    return unless args[:pv_system_present]

    if [HPXML::ResidentialTypeSFA, HPXML::ResidentialTypeApartment].include? args[:geometry_unit_type]
      if args[:pv_system_num_bedrooms_served].to_f > args[:geometry_unit_num_bedrooms]
        is_shared_system = true
        number_of_bedrooms_served = args[:pv_system_num_bedrooms_served]
      end
    end

    latitude = HPXMLDefaults.get_default_latitude(args[:site_latitude], weather) unless weather.nil?

    hpxml_bldg.pv_systems.add(id: "PVSystem#{hpxml_bldg.pv_systems.size + 1}",
                              location: args[:pv_system_location],
                              module_type: args[:pv_system_module_type],
                              tracking: args[:pv_system_tracking],
                              array_azimuth: args[:pv_system_array_azimuth],
                              array_tilt: Geometry.get_absolute_tilt(tilt_str: args[:pv_system_array_tilt], roof_pitch: args[:geometry_roof_pitch], latitude: latitude),
                              max_power_output: args[:pv_system_max_power_output],
                              system_losses_fraction: args[:pv_system_system_losses_fraction],
                              is_shared_system: is_shared_system,
                              number_of_bedrooms_served: number_of_bedrooms_served)

    if args[:pv_system_2_present]
      hpxml_bldg.pv_systems.add(id: "PVSystem#{hpxml_bldg.pv_systems.size + 1}",
                                location: args[:pv_system_2_location],
                                module_type: args[:pv_system_2_module_type],
                                tracking: args[:pv_system_2_tracking],
                                array_azimuth: args[:pv_system_2_array_azimuth],
                                array_tilt: Geometry.get_absolute_tilt(tilt_str: args[:pv_system_2_array_tilt], roof_pitch: args[:geometry_roof_pitch], latitude: latitude),
                                max_power_output: args[:pv_system_2_max_power_output],
                                system_losses_fraction: args[:pv_system_system_losses_fraction],
                                is_shared_system: is_shared_system,
                                number_of_bedrooms_served: number_of_bedrooms_served)
    end

    # Add inverter efficiency; assume a single inverter even if multiple PV arrays
    hpxml_bldg.inverters.add(id: "Inverter#{hpxml_bldg.inverters.size + 1}",
                             inverter_efficiency: args[:pv_system_inverter_efficiency])
    hpxml_bldg.pv_systems.each do |pv_system|
      pv_system.inverter_idref = hpxml_bldg.inverters[-1].id
    end
  end

  # Set the battery properties, including:
  # - location
  # - power output
  # - nominal and usable capacity
  # - round-trip efficiency
  # - number of bedrooms served
  #
  # @param hpxml_bldg [HPXML::Building] HPXML Building object representing an individual dwelling unit
  # @param args [Hash] Map of :argument_name => value
  # @return [void]
  def self.set_battery(hpxml_bldg, args)
    return unless args[:battery_present]

    location = get_location(args[:battery_location], hpxml_bldg.foundations[-1].foundation_type, hpxml_bldg.attics[-1].attic_type)

    if [HPXML::ResidentialTypeSFA, HPXML::ResidentialTypeApartment].include? args[:geometry_unit_type]
      if args[:battery_num_bedrooms_served].to_f > args[:geometry_unit_num_bedrooms]
        is_shared_system = true
        number_of_bedrooms_served = args[:battery_num_bedrooms_served]
      end
    end

    hpxml_bldg.batteries.add(id: "Battery#{hpxml_bldg.batteries.size + 1}",
                             type: HPXML::BatteryTypeLithiumIon,
                             location: location,
                             rated_power_output: args[:battery_power],
                             nominal_capacity_kwh: args[:battery_capacity],
                             usable_capacity_kwh: args[:battery_usable_capacity],
                             round_trip_efficiency: args[:battery_round_trip_efficiency],
                             is_shared_system: is_shared_system,
                             number_of_bedrooms_served: number_of_bedrooms_served)
  end

  # Set the lighting properties, including:
  # - interior/exterior/garage fraction of lamps that are LFL/CFL/LED
  # - interior/exterior/garage usage multipliers
  # - holiday lighting daily energy and period
  #
  # @param hpxml_bldg [HPXML::Building] HPXML Building object representing an individual dwelling unit
  # @param args [Hash] Map of :argument_name => value
  # @return [void]
  def self.set_lighting(hpxml_bldg, args)
    if args[:lighting_present]
      has_garage = (args[:geometry_garage_width] * args[:geometry_garage_depth] > 0)

      # Interior
      interior_usage_multiplier = args[:lighting_interior_usage_multiplier]
      if interior_usage_multiplier.nil? || interior_usage_multiplier.to_f > 0
        hpxml_bldg.lighting_groups.add(id: "LightingGroup#{hpxml_bldg.lighting_groups.size + 1}",
                                       location: HPXML::LocationInterior,
                                       fraction_of_units_in_location: args[:lighting_interior_fraction_cfl],
                                       lighting_type: HPXML::LightingTypeCFL)
        hpxml_bldg.lighting_groups.add(id: "LightingGroup#{hpxml_bldg.lighting_groups.size + 1}",
                                       location: HPXML::LocationInterior,
                                       fraction_of_units_in_location: args[:lighting_interior_fraction_lfl],
                                       lighting_type: HPXML::LightingTypeLFL)
        hpxml_bldg.lighting_groups.add(id: "LightingGroup#{hpxml_bldg.lighting_groups.size + 1}",
                                       location: HPXML::LocationInterior,
                                       fraction_of_units_in_location: args[:lighting_interior_fraction_led],
                                       lighting_type: HPXML::LightingTypeLED)
        hpxml_bldg.lighting.interior_usage_multiplier = interior_usage_multiplier
      end

      # Exterior
      exterior_usage_multiplier = args[:lighting_exterior_usage_multiplier]
      if exterior_usage_multiplier.nil? || exterior_usage_multiplier.to_f > 0
        hpxml_bldg.lighting_groups.add(id: "LightingGroup#{hpxml_bldg.lighting_groups.size + 1}",
                                       location: HPXML::LocationExterior,
                                       fraction_of_units_in_location: args[:lighting_exterior_fraction_cfl],
                                       lighting_type: HPXML::LightingTypeCFL)
        hpxml_bldg.lighting_groups.add(id: "LightingGroup#{hpxml_bldg.lighting_groups.size + 1}",
                                       location: HPXML::LocationExterior,
                                       fraction_of_units_in_location: args[:lighting_exterior_fraction_lfl],
                                       lighting_type: HPXML::LightingTypeLFL)
        hpxml_bldg.lighting_groups.add(id: "LightingGroup#{hpxml_bldg.lighting_groups.size + 1}",
                                       location: HPXML::LocationExterior,
                                       fraction_of_units_in_location: args[:lighting_exterior_fraction_led],
                                       lighting_type: HPXML::LightingTypeLED)
        hpxml_bldg.lighting.exterior_usage_multiplier = exterior_usage_multiplier
      end

      # Garage
      if has_garage
        garage_usage_multiplier = args[:lighting_garage_usage_multiplier]
        if garage_usage_multiplier.nil? || garage_usage_multiplier.to_f > 0
          hpxml_bldg.lighting_groups.add(id: "LightingGroup#{hpxml_bldg.lighting_groups.size + 1}",
                                         location: HPXML::LocationGarage,
                                         fraction_of_units_in_location: args[:lighting_garage_fraction_cfl],
                                         lighting_type: HPXML::LightingTypeCFL)
          hpxml_bldg.lighting_groups.add(id: "LightingGroup#{hpxml_bldg.lighting_groups.size + 1}",
                                         location: HPXML::LocationGarage,
                                         fraction_of_units_in_location: args[:lighting_garage_fraction_lfl],
                                         lighting_type: HPXML::LightingTypeLFL)
          hpxml_bldg.lighting_groups.add(id: "LightingGroup#{hpxml_bldg.lighting_groups.size + 1}",
                                         location: HPXML::LocationGarage,
                                         fraction_of_units_in_location: args[:lighting_garage_fraction_led],
                                         lighting_type: HPXML::LightingTypeLED)
          hpxml_bldg.lighting.garage_usage_multiplier = garage_usage_multiplier
        end
      end
    end

    return unless args[:holiday_lighting_present]

    hpxml_bldg.lighting.holiday_exists = true
    hpxml_bldg.lighting.holiday_kwh_per_day = args[:holiday_lighting_daily_kwh]

    if not args[:holiday_lighting_period].nil?
      begin_month, begin_day, _begin_hour, end_month, end_day, _end_hour = Schedule.parse_date_time_range(args[:holiday_lighting_period])
      hpxml_bldg.lighting.holiday_period_begin_month = begin_month
      hpxml_bldg.lighting.holiday_period_begin_day = begin_day
      hpxml_bldg.lighting.holiday_period_end_month = end_month
      hpxml_bldg.lighting.holiday_period_end_day = end_day
    end
  end

  # Set the dehumidifier properties, including:
  # - type
  # - efficiency
  # - capacity
  # - relative humidity setpoint
  # - dehumidification load served
  #
  # @param hpxml_bldg [HPXML::Building] HPXML Building object representing an individual dwelling unit
  # @param args [Hash] Map of :argument_name => value
  # @return [void]
  def self.set_dehumidifier(hpxml_bldg, args)
    return if args[:dehumidifier_type] == 'none'

    if args[:dehumidifier_efficiency_type] == 'EnergyFactor'
      energy_factor = args[:dehumidifier_efficiency]
    elsif args[:dehumidifier_efficiency_type] == 'IntegratedEnergyFactor'
      integrated_energy_factor = args[:dehumidifier_efficiency]
    end

    hpxml_bldg.dehumidifiers.add(id: "Dehumidifier#{hpxml_bldg.dehumidifiers.size + 1}",
                                 type: args[:dehumidifier_type],
                                 capacity: args[:dehumidifier_capacity],
                                 energy_factor: energy_factor,
                                 integrated_energy_factor: integrated_energy_factor,
                                 rh_setpoint: args[:dehumidifier_rh_setpoint],
                                 fraction_served: args[:dehumidifier_fraction_dehumidification_load_served],
                                 location: HPXML::LocationConditionedSpace)
  end

  # Set the clothes washer properties, including:
  # - location
  # - efficiency
  # - capacity
  # - annual consumption
  # - label electric rate
  # - label gas rate and annual cost
  # - usage multiplier
  #
  # @param hpxml_bldg [HPXML::Building] HPXML Building object representing an individual dwelling unit
  # @param args [Hash] Map of :argument_name => value
  # @return [void]
  def self.set_clothes_washer(hpxml_bldg, args)
    return if args[:water_heater_type] == 'none'
    return unless args[:clothes_washer_present]

    if args[:clothes_washer_efficiency_type] == 'ModifiedEnergyFactor'
      modified_energy_factor = args[:clothes_washer_efficiency]
    elsif args[:clothes_washer_efficiency_type] == 'IntegratedModifiedEnergyFactor'
      integrated_modified_energy_factor = args[:clothes_washer_efficiency]
    end

    hpxml_bldg.clothes_washers.add(id: "ClothesWasher#{hpxml_bldg.clothes_washers.size + 1}",
                                   location: args[:clothes_washer_location],
                                   modified_energy_factor: modified_energy_factor,
                                   integrated_modified_energy_factor: integrated_modified_energy_factor,
                                   rated_annual_kwh: args[:clothes_washer_rated_annual_kwh],
                                   label_electric_rate: args[:clothes_washer_label_electric_rate],
                                   label_gas_rate: args[:clothes_washer_label_gas_rate],
                                   label_annual_gas_cost: args[:clothes_washer_label_annual_gas_cost],
                                   label_usage: args[:clothes_washer_label_usage],
                                   capacity: args[:clothes_washer_capacity],
                                   usage_multiplier: args[:clothes_washer_usage_multiplier])
  end

  # Set the clothes dryer properties, including:
  # - location
  # - fuel
  # - efficiency
  # - exhaust flow rate
  # - usage multiplier
  #
  # @param hpxml_bldg [HPXML::Building] HPXML Building object representing an individual dwelling unit
  # @param args [Hash] Map of :argument_name => value
  # @return [void]
  def self.set_clothes_dryer(hpxml_bldg, args)
    return if args[:water_heater_type] == 'none'
    return unless args[:clothes_washer_present]
    return unless args[:clothes_dryer_present]

    if args[:clothes_dryer_efficiency_type] == 'EnergyFactor'
      energy_factor = args[:clothes_dryer_efficiency]
    elsif args[:clothes_dryer_efficiency_type] == 'CombinedEnergyFactor'
      combined_energy_factor = args[:clothes_dryer_efficiency]
    end

    if not args[:clothes_dryer_vented_flow_rate].nil?
      is_vented = false
      if args[:clothes_dryer_vented_flow_rate] > 0
        is_vented = true
        vented_flow_rate = args[:clothes_dryer_vented_flow_rate]
      end
    end

    hpxml_bldg.clothes_dryers.add(id: "ClothesDryer#{hpxml_bldg.clothes_dryers.size + 1}",
                                  location: args[:clothes_dryer_location],
                                  fuel_type: args[:clothes_dryer_fuel_type],
                                  energy_factor: energy_factor,
                                  combined_energy_factor: combined_energy_factor,
                                  is_vented: is_vented,
                                  vented_flow_rate: vented_flow_rate,
                                  usage_multiplier: args[:clothes_dryer_usage_multiplier])
  end

  # Set the dishwasher properties, including:
  # - location
  # - efficiency type and value
  # - label electric rate
  # - label gas rate and annual cost
  # - loads per week
  # - number of place settings
  # - usage multiplier
  #
  # @param hpxml_bldg [HPXML::Building] HPXML Building object representing an individual dwelling unit
  # @param args [Hash] Map of :argument_name => value
  # @return [void]
  def self.set_dishwasher(hpxml_bldg, args)
    return if args[:water_heater_type] == 'none'
    return unless args[:dishwasher_present]

    if args[:dishwasher_efficiency_type] == 'RatedAnnualkWh'
      rated_annual_kwh = args[:dishwasher_efficiency]
    elsif args[:dishwasher_efficiency_type] == 'EnergyFactor'
      energy_factor = args[:dishwasher_efficiency]
    end

    hpxml_bldg.dishwashers.add(id: "Dishwasher#{hpxml_bldg.dishwashers.size + 1}",
                               location: args[:dishwasher_location],
                               rated_annual_kwh: rated_annual_kwh,
                               energy_factor: energy_factor,
                               label_electric_rate: args[:dishwasher_label_electric_rate],
                               label_gas_rate: args[:dishwasher_label_gas_rate],
                               label_annual_gas_cost: args[:dishwasher_label_annual_gas_cost],
                               label_usage: args[:dishwasher_label_usage],
                               place_setting_capacity: args[:dishwasher_place_setting_capacity],
                               usage_multiplier: args[:dishwasher_usage_multiplier])
  end

  # Set the primary refrigerator properties, including:
  # - location
  # - annual consumption
  # - usage multiplier
  #
  # @param hpxml_bldg [HPXML::Building] HPXML Building object representing an individual dwelling unit
  # @param args [Hash] Map of :argument_name => value
  # @return [void]
  def self.set_refrigerator(hpxml_bldg, args)
    return unless args[:refrigerator_present]

    hpxml_bldg.refrigerators.add(id: "Refrigerator#{hpxml_bldg.refrigerators.size + 1}",
                                 location: args[:refrigerator_location],
                                 rated_annual_kwh: args[:refrigerator_rated_annual_kwh],
                                 usage_multiplier: args[:refrigerator_usage_multiplier])
  end

  # Set the extra refrigerator properties, including:
  # - location
  # - annual consumption
  # - usage multiplier
  #
  # @param hpxml_bldg [HPXML::Building] HPXML Building object representing an individual dwelling unit
  # @param args [Hash] Map of :argument_name => value
  # @return [void]
  def self.set_extra_refrigerator(hpxml_bldg, args)
    return unless args[:extra_refrigerator_present]

    hpxml_bldg.refrigerators.add(id: "Refrigerator#{hpxml_bldg.refrigerators.size + 1}",
                                 location: args[:extra_refrigerator_location],
                                 rated_annual_kwh: args[:extra_refrigerator_rated_annual_kwh],
                                 usage_multiplier: args[:extra_refrigerator_usage_multiplier],
                                 primary_indicator: false)
    hpxml_bldg.refrigerators[0].primary_indicator = true
  end

  # Set the freezer properties, including:
  # - location
  # - annual consumption
  # - usage multiplier
  #
  # @param hpxml_bldg [HPXML::Building] HPXML Building object representing an individual dwelling unit
  # @param args [Hash] Map of :argument_name => value
  # @return [void]
  def self.set_freezer(hpxml_bldg, args)
    return unless args[:freezer_present]

    hpxml_bldg.freezers.add(id: "Freezer#{hpxml_bldg.freezers.size + 1}",
                            location: args[:freezer_location],
                            rated_annual_kwh: args[:freezer_rated_annual_kwh],
                            usage_multiplier: args[:freezer_usage_multiplier])
  end

  # Set the cooking range/oven properties, including:
  # - location
  # - whether induction or convection
  # - usage multiplier
  #
  # @param hpxml_bldg [HPXML::Building] HPXML Building object representing an individual dwelling unit
  # @param args [Hash] Map of :argument_name => value
  # @return [void]
  def self.set_cooking_range_oven(hpxml_bldg, args)
    return unless args[:cooking_range_oven_present]

    hpxml_bldg.cooking_ranges.add(id: "CookingRange#{hpxml_bldg.cooking_ranges.size + 1}",
                                  location: args[:cooking_range_oven_location],
                                  fuel_type: args[:cooking_range_oven_fuel_type],
                                  is_induction: args[:cooking_range_oven_is_induction],
                                  usage_multiplier: args[:cooking_range_oven_usage_multiplier])

    hpxml_bldg.ovens.add(id: "Oven#{hpxml_bldg.ovens.size + 1}",
                         is_convection: args[:cooking_range_oven_is_convection])
  end

  # Set the ceiling fans properties, including:
  # - label energy use
  # - efficiency
  # - quantity
  #
  # @param hpxml_bldg [HPXML::Building] HPXML Building object representing an individual dwelling unit
  # @param args [Hash] Map of :argument_name => value
  # @return [void]
  def self.set_ceiling_fans(hpxml_bldg, args)
    return unless args[:ceiling_fan_present]

    hpxml_bldg.ceiling_fans.add(id: "CeilingFan#{hpxml_bldg.ceiling_fans.size + 1}",
                                efficiency: args[:ceiling_fan_efficiency],
                                label_energy_use: args[:ceiling_fan_label_energy_use],
                                count: args[:ceiling_fan_quantity])
  end

  # Set the miscellaneous television plug loads properties, including:
  # - annual consumption
  # - usage multiplier
  #
  # @param hpxml_bldg [HPXML::Building] HPXML Building object representing an individual dwelling unit
  # @param args [Hash] Map of :argument_name => value
  # @return [void]
  def self.set_misc_plug_loads_television(hpxml_bldg, args)
    return unless args[:misc_plug_loads_television_present]

    hpxml_bldg.plug_loads.add(id: "PlugLoad#{hpxml_bldg.plug_loads.size + 1}",
                              plug_load_type: HPXML::PlugLoadTypeTelevision,
                              kwh_per_year: args[:misc_plug_loads_television_annual_kwh],
                              usage_multiplier: args[:misc_plug_loads_television_usage_multiplier])
  end

  # Set the miscellaneous other plug loads properties, including:
  # - annual consumption
  # - sensible and latent fractions
  # - usage multiplier
  #
  # @param hpxml_bldg [HPXML::Building] HPXML Building object representing an individual dwelling unit
  # @param args [Hash] Map of :argument_name => value
  # @return [void]
  def self.set_misc_plug_loads_other(hpxml_bldg, args)
    hpxml_bldg.plug_loads.add(id: "PlugLoad#{hpxml_bldg.plug_loads.size + 1}",
                              plug_load_type: HPXML::PlugLoadTypeOther,
                              kwh_per_year: args[:misc_plug_loads_other_annual_kwh],
                              frac_sensible: args[:misc_plug_loads_other_frac_sensible],
                              frac_latent: args[:misc_plug_loads_other_frac_latent],
                              usage_multiplier: args[:misc_plug_loads_other_usage_multiplier])
  end

  # Set the miscellaneous well pump plug loads properties, including:
  # - annual consumption
  # - usage multiplier
  #
  # @param hpxml_bldg [HPXML::Building] HPXML Building object representing an individual dwelling unit
  # @param args [Hash] Map of :argument_name => value
  # @return [void]
  def self.set_misc_plug_loads_well_pump(hpxml_bldg, args)
    return unless args[:misc_plug_loads_well_pump_present]

    hpxml_bldg.plug_loads.add(id: "PlugLoad#{hpxml_bldg.plug_loads.size + 1}",
                              plug_load_type: HPXML::PlugLoadTypeWellPump,
                              kwh_per_year: args[:misc_plug_loads_well_pump_annual_kwh],
                              usage_multiplier: args[:misc_plug_loads_well_pump_usage_multiplier])
  end

  # Set the miscellaneous vehicle plug loads properties, including:
  # - annual consumption
  # - usage multiplier
  #
  # @param hpxml_bldg [HPXML::Building] HPXML Building object representing an individual dwelling unit
  # @param args [Hash] Map of :argument_name => value
  # @return [void]
  def self.set_misc_plug_loads_vehicle(hpxml_bldg, args)
    return unless args[:misc_plug_loads_vehicle_present]

    hpxml_bldg.plug_loads.add(id: "PlugLoad#{hpxml_bldg.plug_loads.size + 1}",
                              plug_load_type: HPXML::PlugLoadTypeElectricVehicleCharging,
                              kwh_per_year: args[:misc_plug_loads_vehicle_annual_kwh],
                              usage_multiplier: args[:misc_plug_loads_vehicle_usage_multiplier])
  end

  # Set the miscellaneous grill fuel loads properties, including:
  # - fuel
  # - annual consumption
  # - usage multiplier
  #
  # @param hpxml_bldg [HPXML::Building] HPXML Building object representing an individual dwelling unit
  # @param args [Hash] Map of :argument_name => value
  # @return [void]
  def self.set_misc_fuel_loads_grill(hpxml_bldg, args)
    return unless args[:misc_fuel_loads_grill_present]

    hpxml_bldg.fuel_loads.add(id: "FuelLoad#{hpxml_bldg.fuel_loads.size + 1}",
                              fuel_load_type: HPXML::FuelLoadTypeGrill,
                              fuel_type: args[:misc_fuel_loads_grill_fuel_type],
                              therm_per_year: args[:misc_fuel_loads_grill_annual_therm],
                              usage_multiplier: args[:misc_fuel_loads_grill_usage_multiplier])
  end

  # Set the miscellaneous lighting fuel loads properties, including:
  # - fuel
  # - annual consumption
  # - usage multiplier
  #
  # @param hpxml_bldg [HPXML::Building] HPXML Building object representing an individual dwelling unit
  # @param args [Hash] Map of :argument_name => value
  # @return [void]
  def self.set_misc_fuel_loads_lighting(hpxml_bldg, args)
    return unless args[:misc_fuel_loads_lighting_present]

    hpxml_bldg.fuel_loads.add(id: "FuelLoad#{hpxml_bldg.fuel_loads.size + 1}",
                              fuel_load_type: HPXML::FuelLoadTypeLighting,
                              fuel_type: args[:misc_fuel_loads_lighting_fuel_type],
                              therm_per_year: args[:misc_fuel_loads_lighting_annual_therm],
                              usage_multiplier: args[:misc_fuel_loads_lighting_usage_multiplier])
  end

  # Set the miscellaneous fireplace fuel loads properties, including:
  # - fuel
  # - annual consumption
  # - sensible and latent fractions
  # - usage multiplier
  #
  # @param hpxml_bldg [HPXML::Building] HPXML Building object representing an individual dwelling unit
  # @param args [Hash] Map of :argument_name => value
  # @return [void]
  def self.set_misc_fuel_loads_fireplace(hpxml_bldg, args)
    return unless args[:misc_fuel_loads_fireplace_present]

    hpxml_bldg.fuel_loads.add(id: "FuelLoad#{hpxml_bldg.fuel_loads.size + 1}",
                              fuel_load_type: HPXML::FuelLoadTypeFireplace,
                              fuel_type: args[:misc_fuel_loads_fireplace_fuel_type],
                              therm_per_year: args[:misc_fuel_loads_fireplace_annual_therm],
                              frac_sensible: args[:misc_fuel_loads_fireplace_frac_sensible],
                              frac_latent: args[:misc_fuel_loads_fireplace_frac_latent],
                              usage_multiplier: args[:misc_fuel_loads_fireplace_usage_multiplier])
  end

  # Set the pool properties, including:
  # - pump annual consumption
  # - pump usage multiplier
  # - heater type
  # - heater annual consumption
  # - heater usage multiplier
  #
  # @param hpxml_bldg [HPXML::Building] HPXML Building object representing an individual dwelling unit
  # @param args [Hash] Map of :argument_name => value
  # @return [void]
  def self.set_pool(hpxml_bldg, args)
    return unless args[:pool_present]

    if [HPXML::HeaterTypeElectricResistance, HPXML::HeaterTypeHeatPump].include?(args[:pool_heater_type])
      if not args[:pool_heater_annual_kwh].nil?
        heater_load_units = HPXML::UnitsKwhPerYear
        heater_load_value = args[:pool_heater_annual_kwh]
      end
    end

    if [HPXML::HeaterTypeGas].include?(args[:pool_heater_type])
      if not args[:pool_heater_annual_therm].nil?
        heater_load_units = HPXML::UnitsThermPerYear
        heater_load_value = args[:pool_heater_annual_therm]
      end
    end

    hpxml_bldg.pools.add(id: "Pool#{hpxml_bldg.pools.size + 1}",
                         type: HPXML::TypeUnknown,
                         pump_type: HPXML::TypeUnknown,
                         pump_kwh_per_year: args[:pool_pump_annual_kwh],
                         pump_usage_multiplier: args[:pool_pump_usage_multiplier],
                         heater_type: args[:pool_heater_type],
                         heater_load_units: heater_load_units,
                         heater_load_value: heater_load_value,
                         heater_usage_multiplier: args[:pool_heater_usage_multiplier])
  end

  # Set the permanent spa properties, including:
  # - pump annual consumption
  # - pump usage multiplier
  # - heater type
  # - heater annual consumption
  # - heater usage multiplier
  #
  # @param hpxml_bldg [HPXML::Building] HPXML Building object representing an individual dwelling unit
  # @param args [Hash] Map of :argument_name => value
  # @return [void]
  def self.set_permanent_spa(hpxml_bldg, args)
    return unless args[:permanent_spa_present]

    if [HPXML::HeaterTypeElectricResistance, HPXML::HeaterTypeHeatPump].include?(args[:permanent_spa_heater_type])
      if not args[:permanent_spa_heater_annual_kwh].nil?
        heater_load_units = HPXML::UnitsKwhPerYear
        heater_load_value = args[:permanent_spa_heater_annual_kwh]
      end
    end

    if [HPXML::HeaterTypeGas].include?(args[:permanent_spa_heater_type])
      if not args[:permanent_spa_heater_annual_therm].nil?
        heater_load_units = HPXML::UnitsThermPerYear
        heater_load_value = args[:permanent_spa_heater_annual_therm]
      end
    end

    hpxml_bldg.permanent_spas.add(id: "PermanentSpa#{hpxml_bldg.permanent_spas.size + 1}",
                                  type: HPXML::TypeUnknown,
                                  pump_type: HPXML::TypeUnknown,
                                  pump_kwh_per_year: args[:permanent_spa_pump_annual_kwh],
                                  pump_usage_multiplier: args[:permanent_spa_pump_usage_multiplier],
                                  heater_type: args[:permanent_spa_heater_type],
                                  heater_load_units: heater_load_units,
                                  heater_load_value: heater_load_value,
                                  heater_usage_multiplier: args[:permanent_spa_heater_usage_multiplier])
  end

  # Combine surfaces to simplify the HPXML file.
  #
  # @param hpxml_bldg [HPXML::Building] HPXML Building object representing an individual dwelling unit
  # @param args [Hash] Map of :argument_name => value
  # @return [void]
  def self.collapse_surfaces(hpxml_bldg, args)
    if args[:combine_like_surfaces]
      # Collapse some surfaces whose azimuth is a minor effect to simplify HPXMLs.
      (hpxml_bldg.roofs + hpxml_bldg.rim_joists + hpxml_bldg.walls + hpxml_bldg.foundation_walls).each do |surface|
        surface.azimuth = nil
      end
      hpxml_bldg.collapse_enclosure_surfaces()
    else
      # Collapse surfaces so that we don't get, e.g., individual windows
      # or the front wall split because of the door. Exclude foundation walls
      # from the list so we get all 4 foundation walls.
      hpxml_bldg.collapse_enclosure_surfaces([:roofs, :walls, :rim_joists, :floors,
                                              :slabs, :windows, :skylights, :doors])
    end

    # After surfaces are collapsed, round all areas
    (hpxml_bldg.surfaces + hpxml_bldg.subsurfaces).each do |s|
      s.area = s.area.round(1)
    end
  end

  # After having collapsed some surfaces, renumber SystemIdentifier ids and AttachedToXXX idrefs.
  #
  # @param hpxml_bldg [HPXML::Building] HPXML Building object representing an individual dwelling unit
  # @return [void]
  def self.renumber_hpxml_ids(hpxml_bldg)
    # Renumber surfaces
    indexes = {}
    (hpxml_bldg.surfaces + hpxml_bldg.subsurfaces).each do |surf|
      surf_name = surf.class.to_s.gsub('HPXML::', '')
      indexes[surf_name] = 0 if indexes[surf_name].nil?
      indexes[surf_name] += 1
      (hpxml_bldg.attics + hpxml_bldg.foundations).each do |attic_or_fnd|
        if attic_or_fnd.respond_to?(:attached_to_roof_idrefs) && !attic_or_fnd.attached_to_roof_idrefs.nil? && !attic_or_fnd.attached_to_roof_idrefs.delete(surf.id).nil?
          attic_or_fnd.attached_to_roof_idrefs << "#{surf_name}#{indexes[surf_name]}"
        end
        if attic_or_fnd.respond_to?(:attached_to_wall_idrefs) && !attic_or_fnd.attached_to_wall_idrefs.nil? && !attic_or_fnd.attached_to_wall_idrefs.delete(surf.id).nil?
          attic_or_fnd.attached_to_wall_idrefs << "#{surf_name}#{indexes[surf_name]}"
        end
        if attic_or_fnd.respond_to?(:attached_to_rim_joist_idrefs) && !attic_or_fnd.attached_to_rim_joist_idrefs.nil? && !attic_or_fnd.attached_to_rim_joist_idrefs.delete(surf.id).nil?
          attic_or_fnd.attached_to_rim_joist_idrefs << "#{surf_name}#{indexes[surf_name]}"
        end
        if attic_or_fnd.respond_to?(:attached_to_floor_idrefs) && !attic_or_fnd.attached_to_floor_idrefs.nil? && !attic_or_fnd.attached_to_floor_idrefs.delete(surf.id).nil?
          attic_or_fnd.attached_to_floor_idrefs << "#{surf_name}#{indexes[surf_name]}"
        end
        if attic_or_fnd.respond_to?(:attached_to_slab_idrefs) && !attic_or_fnd.attached_to_slab_idrefs.nil? && !attic_or_fnd.attached_to_slab_idrefs.delete(surf.id).nil?
          attic_or_fnd.attached_to_slab_idrefs << "#{surf_name}#{indexes[surf_name]}"
        end
        if attic_or_fnd.respond_to?(:attached_to_foundation_wall_idrefs) && !attic_or_fnd.attached_to_foundation_wall_idrefs.nil? && !attic_or_fnd.attached_to_foundation_wall_idrefs.delete(surf.id).nil?
          attic_or_fnd.attached_to_foundation_wall_idrefs << "#{surf_name}#{indexes[surf_name]}"
        end
      end
      (hpxml_bldg.windows + hpxml_bldg.doors).each do |subsurf|
        if subsurf.respond_to?(:attached_to_wall_idref) && (subsurf.attached_to_wall_idref == surf.id)
          subsurf.attached_to_wall_idref = "#{surf_name}#{indexes[surf_name]}"
        end
      end
      hpxml_bldg.skylights.each do |subsurf|
        if subsurf.respond_to?(:attached_to_roof_idref) && (subsurf.attached_to_roof_idref == surf.id)
          subsurf.attached_to_roof_idref = "#{surf_name}#{indexes[surf_name]}"
        end
      end
      surf.id = "#{surf_name}#{indexes[surf_name]}"
      if surf.respond_to? :insulation_id
        surf.insulation_id = "#{surf_name}#{indexes[surf_name]}Insulation"
      end
      if surf.respond_to? :perimeter_insulation_id
        surf.perimeter_insulation_id = "#{surf_name}#{indexes[surf_name]}PerimeterInsulation"
      end
      if surf.respond_to? :exterior_horizontal_insulation_id
        surf.exterior_horizontal_insulation_id = "#{surf_name}#{indexes[surf_name]}ExteriorHorizontalInsulation"
      end
      if surf.respond_to? :under_slab_insulation_id
        surf.under_slab_insulation_id = "#{surf_name}#{indexes[surf_name]}UnderSlabInsulation"
      end
    end
  end
end

# register the measure to be used by the application
BuildResidentialHPXML.new.registerWithApplication<|MERGE_RESOLUTION|>--- conflicted
+++ resolved
@@ -5189,14 +5189,14 @@
                            area: UnitConversions.convert(surface.grossArea, 'm^2', 'ft^2'),
                            thickness: args[:slab_thickness],
                            exposed_perimeter: exposed_perimeter,
-<<<<<<< HEAD
+
                            perimeter_insulation_depth: args[:slab_perimeter_depth],
                            exterior_horizontal_insulation_r_value: args[:slab_exterior_horizontal_insulation_r],
                            exterior_horizontal_insulation_width: args[:slab_exterior_horizontal_insulation_width],
                            exterior_horizontal_insulation_depth_below_grade: args[:slab_exterior_horizontal_insulation_depth_below_grade],
-=======
+
                            perimeter_insulation_depth: args[:slab_perimeter_insulation_depth],
->>>>>>> 0e7e609d
+
                            under_slab_insulation_width: under_slab_insulation_width,
                            perimeter_insulation_r_value: args[:slab_perimeter_insulation_r],
                            under_slab_insulation_r_value: args[:slab_under_insulation_r],
