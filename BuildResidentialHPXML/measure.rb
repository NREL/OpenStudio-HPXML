--- conflicted
+++ resolved
@@ -2276,9 +2276,9 @@
     arg.setDescription("If the distribution system is #{HPXML::DHWDistTypeRecirc}, the recirculation pump power. If not provided, the OS-HPXML default (see <a href='#{docs_base_url}#recirculation-in-unit'>Recirculation (In-Unit)</a>) is used.")
     args << arg
 
-    arg = OpenStudio::Measure::OSArgument::makeIntegerArgument('hot_water_distribution_recirc_num_units_served', false)
-    arg.setDisplayName('Hot Water Distribution: Recirculation Number of Units Served')
-    arg.setDescription("If the distribution system is #{HPXML::DHWDistTypeRecirc}, number of dwelling units served by the recirculation system. Can only be 1 if #{HPXML::ResidentialTypeSFD}. Used to apportion recirculation pump power to the unit.")
+    arg = OpenStudio::Measure::OSArgument::makeIntegerArgument('hot_water_distribution_recirc_num_bedrooms_served', false)
+    arg.setDisplayName('Hot Water Distribution: Recirculation Number of Bedrooms Served')
+    arg.setDescription("If the distribution system is #{HPXML::DHWDistTypeRecirc}, number of bedrooms served by the recirculation system. Only needed if #{HPXML::ResidentialTypeSFA} or #{HPXML::ResidentialTypeApartment} and it is a shared recirculation system serving multiple dwelling units. Used to apportion recirculation pump power to the unit.")
     arg.setUnits('#')
     args << arg
 
@@ -6086,78 +6086,27 @@
       dwhr_efficiency = args[:dwhr_efficiency]
     end
 
-<<<<<<< HEAD
     system_type = args[:hot_water_distribution_system_type]
-    if system_type == HPXML::DHWDistTypeStandard || ((system_type == HPXML::DHWDistTypeRecirc) && args[:hot_water_distribution_recirc_num_units_served].is_initialized && (args[:hot_water_distribution_recirc_num_units_served].get > 1))
-      if args[:hot_water_distribution_standard_piping_length].is_initialized
-        standard_piping_length = args[:hot_water_distribution_standard_piping_length].get
-      end
-    end
-
-    if system_type == HPXML::DHWDistTypeRecirc
-      if args[:hot_water_distribution_recirc_num_units_served].is_initialized && args[:hot_water_distribution_recirc_num_units_served].get > 1
-        system_type = HPXML::DHWDistTypeStandard
-
-        has_shared_recirculation = true
-        shared_recirculation_number_of_units_served = args[:hot_water_distribution_recirc_num_units_served].get
-
-        if args[:hot_water_distribution_recirc_control_type].is_initialized
-          shared_recirculation_control_type = args[:hot_water_distribution_recirc_control_type].get
-        end
-
-        if args[:hot_water_distribution_recirc_pump_power].is_initialized
-          shared_recirculation_pump_power = args[:hot_water_distribution_recirc_pump_power].get
-        end
-      else
-        if args[:hot_water_distribution_recirc_control_type].is_initialized
-          recirculation_control_type = args[:hot_water_distribution_recirc_control_type].get
-        end
-
-        if args[:hot_water_distribution_recirc_piping_length].is_initialized
-          recirculation_piping_length = args[:hot_water_distribution_recirc_piping_length].get
-        end
-
-        if args[:hot_water_distribution_recirc_branch_piping_length].is_initialized
-          recirculation_branch_piping_length = args[:hot_water_distribution_recirc_branch_piping_length].get
-        end
-
-        if args[:hot_water_distribution_recirc_pump_power].is_initialized
-          recirculation_pump_power = args[:hot_water_distribution_recirc_pump_power].get
-        end
-      end
-    end
-
-    if args[:hot_water_distribution_pipe_r].is_initialized
-      pipe_r_value = args[:hot_water_distribution_pipe_r].get
-    end
-
-    hpxml.hot_water_distributions.add(id: "HotWaterDistribution#{hpxml.hot_water_distributions.size + 1}",
-                                      system_type: system_type,
-                                      standard_piping_length: standard_piping_length,
-                                      recirculation_control_type: recirculation_control_type,
-                                      recirculation_piping_length: recirculation_piping_length,
-                                      recirculation_branch_piping_length: recirculation_branch_piping_length,
-                                      recirculation_pump_power: recirculation_pump_power,
-                                      pipe_r_value: pipe_r_value,
-                                      dwhr_facilities_connected: dwhr_facilities_connected,
-                                      dwhr_equal_flow: dwhr_equal_flow,
-                                      dwhr_efficiency: dwhr_efficiency,
-                                      has_shared_recirculation: has_shared_recirculation,
-                                      shared_recirculation_number_of_units_served: shared_recirculation_number_of_units_served,
-                                      shared_recirculation_pump_power: shared_recirculation_pump_power,
-                                      shared_recirculation_control_type: shared_recirculation_control_type)
-=======
     if args[:hot_water_distribution_system_type] == HPXML::DHWDistTypeStandard
       standard_piping_length = args[:hot_water_distribution_standard_piping_length]
     else
-      recirculation_control_type = args[:hot_water_distribution_recirc_control_type]
-      recirculation_piping_length = args[:hot_water_distribution_recirc_piping_length]
-      recirculation_branch_piping_length = args[:hot_water_distribution_recirc_branch_piping_length]
-      recirculation_pump_power = args[:hot_water_distribution_recirc_pump_power]
+      if ([HPXML::ResidentialTypeSFA, HPXML::ResidentialTypeApartment].include? args[:geometry_unit_type]) && (args[:hot_water_distribution_recirc_num_bedrooms_served].to_f > args[:geometry_unit_num_bedrooms])
+        system_type = HPXML::DHWDistTypeStandard
+        standard_piping_length = args[:hot_water_distribution_standard_piping_length]
+        has_shared_recirculation = true
+        shared_recirculation_number_of_bedrooms_served = args[:hot_water_distribution_recirc_num_bedrooms_served]
+        shared_recirculation_control_type = args[:hot_water_distribution_recirc_control_type]
+        shared_recirculation_pump_power = args[:hot_water_distribution_recirc_pump_power]
+      else
+        recirculation_control_type = args[:hot_water_distribution_recirc_control_type]
+        recirculation_piping_length = args[:hot_water_distribution_recirc_piping_length]
+        recirculation_branch_piping_length = args[:hot_water_distribution_recirc_branch_piping_length]
+        recirculation_pump_power = args[:hot_water_distribution_recirc_pump_power]
+      end
     end
 
     hpxml_bldg.hot_water_distributions.add(id: "HotWaterDistribution#{hpxml_bldg.hot_water_distributions.size + 1}",
-                                           system_type: args[:hot_water_distribution_system_type],
+                                           system_type: system_type,
                                            standard_piping_length: standard_piping_length,
                                            recirculation_control_type: recirculation_control_type,
                                            recirculation_piping_length: recirculation_piping_length,
@@ -6166,8 +6115,11 @@
                                            pipe_r_value: args[:hot_water_distribution_pipe_r],
                                            dwhr_facilities_connected: dwhr_facilities_connected,
                                            dwhr_equal_flow: dwhr_equal_flow,
-                                           dwhr_efficiency: dwhr_efficiency)
->>>>>>> 7f4f9fc1
+                                           dwhr_efficiency: dwhr_efficiency,
+                                           has_shared_recirculation: has_shared_recirculation,
+                                           shared_recirculation_number_of_bedrooms_served: shared_recirculation_number_of_bedrooms_served,
+                                           shared_recirculation_pump_power: shared_recirculation_pump_power,
+                                           shared_recirculation_control_type: shared_recirculation_control_type)
   end
 
   def self.set_water_fixtures(hpxml_bldg, args)
