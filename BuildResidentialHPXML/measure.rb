# frozen_string_literal: true

# Require all gems up front; this is much faster than multiple resource
# files lazy loading as needed, as it prevents multiple lookups for the
# same gem.
require 'openstudio'
require 'pathname'
require 'csv'
require 'oga'
Dir["#{File.dirname(__FILE__)}/resources/*.rb"].each do |resource_file|
  require resource_file
end
Dir["#{File.dirname(__FILE__)}/../HPXMLtoOpenStudio/resources/*.rb"].each do |resource_file|
  next if resource_file.include? 'minitest_helper.rb'

  require resource_file
end

# start the measure
class BuildResidentialHPXML < OpenStudio::Measure::ModelMeasure
  # human readable name
  def name
    return 'HPXML Builder'
  end

  # human readable description
  def description
    return 'Builds a residential HPXML file.'
  end

  # human readable description of modeling approach
  def modeler_description
    return "Note: OS-HPXML default values can be found in the OS-HPXML documentation or can be seen by using the 'apply_defaults' argument."
  end

  # define the arguments that the user will input
  def arguments(model) # rubocop:disable Lint/UnusedMethodArgument
    docs_base_url = "https://openstudio-hpxml.readthedocs.io/en/v#{Version::OS_HPXML_Version}/workflow_inputs.html"

    args = OpenStudio::Measure::OSArgumentVector.new

    arg = OpenStudio::Measure::OSArgument.makeStringArgument('hpxml_path', true)
    arg.setDisplayName('HPXML File Path')
    arg.setDescription('Absolute/relative path of the HPXML file.')
    args << arg

    arg = OpenStudio::Measure::OSArgument.makeStringArgument('existing_hpxml_path', false)
    arg.setDisplayName('Existing HPXML File Path')
    arg.setDescription('Absolute/relative path of the existing HPXML file. If not provided, a new HPXML file with one Building element is created. If provided, a new Building element will be appended to this HPXML file (e.g., to create a multifamily HPXML file describing multiple dwelling units).')
    args << arg

    arg = OpenStudio::Measure::OSArgument.makeStringArgument('software_info_program_used', false)
    arg.setDisplayName('Software Info: Program Used')
    arg.setDescription('The name of the software program used.')
    args << arg

    arg = OpenStudio::Measure::OSArgument.makeStringArgument('software_info_program_version', false)
    arg.setDisplayName('Software Info: Program Version')
    arg.setDescription('The version of the software program used.')
    args << arg

    arg = OpenStudio::Measure::OSArgument.makeStringArgument('schedules_filepaths', false)
    arg.setDisplayName('Schedules: CSV File Paths')
    arg.setDescription('Absolute/relative paths of csv files containing user-specified detailed schedules. If multiple files, use a comma-separated list.')
    args << arg

    arg = OpenStudio::Measure::OSArgument.makeStringArgument('schedules_vacancy_period', false)
    arg.setDisplayName('Schedules: Vacancy Period')
    arg.setDescription('Specifies the vacancy period. Enter a date like "Dec 15 - Jan 15". Optionally, can enter hour of the day like "Dec 15 2 - Jan 15 20" (start hour can be 0 through 23 and end hour can be 1 through 24).')
    args << arg

    arg = OpenStudio::Measure::OSArgument.makeStringArgument('schedules_power_outage_period', false)
    arg.setDisplayName('Schedules: Power Outage Period')
    arg.setDescription('Specifies the power outage period. Enter a date like "Dec 15 - Jan 15". Optionally, can enter hour of the day like "Dec 15 2 - Jan 15 20" (start hour can be 0 through 23 and end hour can be 1 through 24).')
    args << arg

    natvent_availability_choices = OpenStudio::StringVector.new
    natvent_availability_choices << HPXML::ScheduleRegular
    natvent_availability_choices << HPXML::ScheduleAvailable
    natvent_availability_choices << HPXML::ScheduleUnavailable

    arg = OpenStudio::Measure::OSArgument.makeChoiceArgument('schedules_power_outage_window_natvent_availability', natvent_availability_choices, false)
    arg.setDisplayName('Schedules: Power Outage Period Window Natural Ventilation Availability')
    arg.setDescription('The availability of the natural ventilation schedule during the outage period.')
    args << arg

    arg = OpenStudio::Measure::OSArgument::makeIntegerArgument('simulation_control_timestep', false)
    arg.setDisplayName('Simulation Control: Timestep')
    arg.setUnits('min')
    arg.setDescription("Value must be a divisor of 60. If not provided, the OS-HPXML default (see <a href='#{docs_base_url}#hpxml-simulation-control'>HPXML Simulation Control</a>) is used.")
    args << arg

    arg = OpenStudio::Measure::OSArgument::makeStringArgument('simulation_control_run_period', false)
    arg.setDisplayName('Simulation Control: Run Period')
    arg.setDescription("Enter a date like 'Jan 1 - Dec 31'. If not provided, the OS-HPXML default (see <a href='#{docs_base_url}#hpxml-simulation-control'>HPXML Simulation Control</a>) is used.")
    args << arg

    arg = OpenStudio::Measure::OSArgument::makeIntegerArgument('simulation_control_run_period_calendar_year', false)
    arg.setDisplayName('Simulation Control: Run Period Calendar Year')
    arg.setUnits('year')
    arg.setDescription("This numeric field should contain the calendar year that determines the start day of week. If you are running simulations using AMY weather files, the value entered for calendar year will not be used; it will be overridden by the actual year found in the AMY weather file. If not provided, the OS-HPXML default (see <a href='#{docs_base_url}#hpxml-simulation-control'>HPXML Simulation Control</a>) is used.")
    args << arg

    arg = OpenStudio::Measure::OSArgument::makeBoolArgument('simulation_control_daylight_saving_enabled', false)
    arg.setDisplayName('Simulation Control: Daylight Saving Enabled')
    arg.setDescription("Whether to use daylight saving. If not provided, the OS-HPXML default (see <a href='#{docs_base_url}#hpxml-building-site'>HPXML Building Site</a>) is used.")
    args << arg

    arg = OpenStudio::Measure::OSArgument::makeStringArgument('simulation_control_daylight_saving_period', false)
    arg.setDisplayName('Simulation Control: Daylight Saving Period')
    arg.setDescription("Enter a date like 'Mar 15 - Dec 15'. If not provided, the OS-HPXML default (see <a href='#{docs_base_url}#hpxml-building-site'>HPXML Building Site</a>) is used.")
    args << arg

    arg = OpenStudio::Measure::OSArgument::makeStringArgument('simulation_control_temperature_capacitance_multiplier', false)
    arg.setDisplayName('Simulation Control: Temperature Capacitance Multiplier')
    arg.setDescription("Affects the transient calculation of indoor air temperatures. If not provided, the OS-HPXML default (see <a href='#{docs_base_url}#hpxml-simulation-control'>HPXML Simulation Control</a>) is used.")
    args << arg

    site_type_choices = OpenStudio::StringVector.new
    site_type_choices << HPXML::SiteTypeSuburban
    site_type_choices << HPXML::SiteTypeUrban
    site_type_choices << HPXML::SiteTypeRural

    arg = OpenStudio::Measure::OSArgument::makeChoiceArgument('site_type', site_type_choices, false)
    arg.setDisplayName('Site: Type')
    arg.setDescription("The type of site. If not provided, the OS-HPXML default (see <a href='#{docs_base_url}#hpxml-site'>HPXML Site</a>) is used.")
    args << arg

    site_shielding_of_home_choices = OpenStudio::StringVector.new
    site_shielding_of_home_choices << HPXML::ShieldingExposed
    site_shielding_of_home_choices << HPXML::ShieldingNormal
    site_shielding_of_home_choices << HPXML::ShieldingWellShielded

    arg = OpenStudio::Measure::OSArgument::makeChoiceArgument('site_shielding_of_home', site_shielding_of_home_choices, false)
    arg.setDisplayName('Site: Shielding of Home')
    arg.setDescription("Presence of nearby buildings, trees, obstructions for infiltration model. If not provided, the OS-HPXML default (see <a href='#{docs_base_url}#hpxml-site'>HPXML Site</a>) is used.")
    args << arg

    site_soil_and_moisture_type_choices = OpenStudio::StringVector.new
    Constants.SoilTypes.each do |soil_type|
      Constants.MoistureTypes.each do |moisture_type|
        site_soil_and_moisture_type_choices << "#{soil_type}, #{moisture_type}"
      end
    end

    arg = OpenStudio::Measure::OSArgument::makeChoiceArgument('site_soil_and_moisture_type', site_soil_and_moisture_type_choices, false)
    arg.setDisplayName('Site: Soil and Moisture Type')
    arg.setDescription('Type of soil and moisture. This is used to inform ground conductivity and diffusivity. If not provided, the OS-HPXML default is used.')
    args << arg

    arg = OpenStudio::Measure::OSArgument.makeDoubleArgument('site_ground_conductivity', false)
    arg.setDisplayName('Site: Ground Conductivity')
<<<<<<< HEAD
    arg.setDescription('Conductivity of the ground soil. If provided, overrides the previous site and moisture type input.')
=======
    arg.setDescription("Conductivity of the ground soil. If not provided, the OS-HPXML default (see <a href='#{docs_base_url}#hpxml-site'>HPXML Site</a>) is used.")
>>>>>>> 319f860c
    arg.setUnits('Btu/hr-ft-F')
    args << arg

    arg = OpenStudio::Measure::OSArgument.makeDoubleArgument('site_ground_diffusivity', false)
    arg.setDisplayName('Site: Ground Diffusivity')
    arg.setDescription('Diffusivity of the ground soil. If provided, overrides the previous site and moisture type input.')
    arg.setUnits('ft^2/hr')
    args << arg

    arg = OpenStudio::Measure::OSArgument.makeStringArgument('site_zip_code', false)
    arg.setDisplayName('Site: Zip Code')
    arg.setDescription('Zip code of the home address.')
    args << arg

    site_iecc_zone_choices = OpenStudio::StringVector.new
    Constants.IECCZones.each do |iz|
      site_iecc_zone_choices << iz
    end

    arg = OpenStudio::Measure::OSArgument.makeChoiceArgument('site_iecc_zone', site_iecc_zone_choices, false)
    arg.setDisplayName('Site: IECC Zone')
    arg.setDescription('IECC zone of the home address.')
    args << arg

    site_state_code_choices = OpenStudio::StringVector.new
    Constants.StateCodesMap.keys.each do |sc|
      site_state_code_choices << sc
    end

    arg = OpenStudio::Measure::OSArgument.makeChoiceArgument('site_state_code', site_state_code_choices, false)
    arg.setDisplayName('Site: State Code')
    arg.setDescription('State code of the home address.')
    args << arg

    arg = OpenStudio::Measure::OSArgument.makeDoubleArgument('site_time_zone_utc_offset', false)
    arg.setDisplayName('Site: Time Zone UTC Offset')
    arg.setDescription('Time zone UTC offset of the home address. Must be between -12 and 14.')
    arg.setUnits('hr')
    args << arg

    arg = OpenStudio::Measure::OSArgument.makeStringArgument('weather_station_epw_filepath', true)
    arg.setDisplayName('Weather Station: EnergyPlus Weather (EPW) Filepath')
    arg.setDescription('Path of the EPW file.')
    arg.setDefaultValue('USA_CO_Denver.Intl.AP.725650_TMY3.epw')
    args << arg

    arg = OpenStudio::Measure::OSArgument.makeIntegerArgument('year_built', false)
    arg.setDisplayName('Building Construction: Year Built')
    arg.setDescription('The year the building was built.')
    args << arg

    unit_type_choices = OpenStudio::StringVector.new
    unit_type_choices << HPXML::ResidentialTypeSFD
    unit_type_choices << HPXML::ResidentialTypeSFA
    unit_type_choices << HPXML::ResidentialTypeApartment
    unit_type_choices << HPXML::ResidentialTypeManufactured

    arg = OpenStudio::Measure::OSArgument::makeIntegerArgument('unit_multiplier', false)
    arg.setDisplayName('Building Construction: Unit Multiplier')
    arg.setDescription('The number of similar dwelling units. EnergyPlus simulation results will be multiplied this value. If not provided, defaults to 1.')
    args << arg

    arg = OpenStudio::Measure::OSArgument::makeChoiceArgument('geometry_unit_type', unit_type_choices, true)
    arg.setDisplayName('Geometry: Unit Type')
    arg.setDescription("The type of dwelling unit. Use #{HPXML::ResidentialTypeSFA} for a dwelling unit with 1 or more stories, attached units to one or both sides, and no units above/below. Use #{HPXML::ResidentialTypeApartment} for a dwelling unit with 1 story, attached units to one, two, or three sides, and units above and/or below.")
    arg.setDefaultValue(HPXML::ResidentialTypeSFD)
    args << arg

    level_choices = OpenStudio::StringVector.new
    level_choices << 'Bottom'
    level_choices << 'Middle'
    level_choices << 'Top'

    arg = OpenStudio::Measure::OSArgument::makeBoolArgument('geometry_unit_left_wall_is_adiabatic', false)
    arg.setDisplayName('Geometry: Unit Left Wall Is Adiabatic')
    arg.setDescription('Presence of an adiabatic left wall.')
    arg.setDefaultValue(false)
    args << arg

    arg = OpenStudio::Measure::OSArgument::makeBoolArgument('geometry_unit_right_wall_is_adiabatic', false)
    arg.setDisplayName('Geometry: Unit Right Wall Is Adiabatic')
    arg.setDescription('Presence of an adiabatic right wall.')
    arg.setDefaultValue(false)
    args << arg

    arg = OpenStudio::Measure::OSArgument::makeBoolArgument('geometry_unit_front_wall_is_adiabatic', false)
    arg.setDisplayName('Geometry: Unit Front Wall Is Adiabatic')
    arg.setDescription('Presence of an adiabatic front wall, for example, the unit is adjacent to a conditioned corridor.')
    arg.setDefaultValue(false)
    args << arg

    arg = OpenStudio::Measure::OSArgument::makeBoolArgument('geometry_unit_back_wall_is_adiabatic', false)
    arg.setDisplayName('Geometry: Unit Back Wall Is Adiabatic')
    arg.setDescription('Presence of an adiabatic back wall.')
    arg.setDefaultValue(false)
    args << arg

    arg = OpenStudio::Measure::OSArgument::makeIntegerArgument('geometry_unit_num_floors_above_grade', true)
    arg.setDisplayName('Geometry: Unit Number of Floors Above Grade')
    arg.setUnits('#')
    arg.setDescription("The number of floors above grade in the unit. Attic type #{HPXML::AtticTypeConditioned} is included. Assumed to be 1 for #{HPXML::ResidentialTypeApartment}s.")
    arg.setDefaultValue(2)
    args << arg

    arg = OpenStudio::Measure::OSArgument::makeDoubleArgument('geometry_unit_cfa', true)
    arg.setDisplayName('Geometry: Unit Conditioned Floor Area')
    arg.setUnits('ft^2')
    arg.setDescription("The total floor area of the unit's conditioned space (including any conditioned basement floor area).")
    arg.setDefaultValue(2000.0)
    args << arg

    arg = OpenStudio::Measure::OSArgument::makeDoubleArgument('geometry_unit_aspect_ratio', true)
    arg.setDisplayName('Geometry: Unit Aspect Ratio')
    arg.setUnits('Frac')
    arg.setDescription('The ratio of front/back wall length to left/right wall length for the unit, excluding any protruding garage wall area.')
    arg.setDefaultValue(2.0)
    args << arg

    arg = OpenStudio::Measure::OSArgument::makeDoubleArgument('geometry_unit_orientation', true)
    arg.setDisplayName('Geometry: Unit Orientation')
    arg.setUnits('degrees')
    arg.setDescription("The unit's orientation is measured clockwise from north (e.g., North=0, East=90, South=180, West=270).")
    arg.setDefaultValue(180.0)
    args << arg

    arg = OpenStudio::Measure::OSArgument::makeIntegerArgument('geometry_unit_num_bedrooms', true)
    arg.setDisplayName('Geometry: Unit Number of Bedrooms')
    arg.setUnits('#')
    arg.setDescription('The number of bedrooms in the unit.')
    arg.setDefaultValue(3)
    args << arg

    arg = OpenStudio::Measure::OSArgument::makeIntegerArgument('geometry_unit_num_bathrooms', false)
    arg.setDisplayName('Geometry: Unit Number of Bathrooms')
    arg.setUnits('#')
    arg.setDescription("The number of bathrooms in the unit. If not provided, the OS-HPXML default (see <a href='#{docs_base_url}#hpxml-building-construction'>HPXML Building Construction</a>) is used.")
    args << arg

    arg = OpenStudio::Measure::OSArgument::makeDoubleArgument('geometry_unit_num_occupants', false)
    arg.setDisplayName('Geometry: Unit Number of Occupants')
    arg.setUnits('#')
    arg.setDescription('The number of occupants in the unit. If not provided, an *asset* calculation is performed assuming standard occupancy, in which various end use defaults (e.g., plug loads, appliances, and hot water usage) are calculated based on Number of Bedrooms and Conditioned Floor Area per ANSI/RESNET/ICC 301-2019. If provided, an *operational* calculation is instead performed in which the end use defaults are adjusted using the relationship between Number of Bedrooms and Number of Occupants from RECS 2015.')
    args << arg

    arg = OpenStudio::Measure::OSArgument::makeIntegerArgument('geometry_building_num_units', false)
    arg.setDisplayName('Geometry: Building Number of Units')
    arg.setUnits('#')
    arg.setDescription("The number of units in the building. Required for #{HPXML::ResidentialTypeSFA} and #{HPXML::ResidentialTypeApartment}s.")
    args << arg

    arg = OpenStudio::Measure::OSArgument::makeDoubleArgument('geometry_average_ceiling_height', true)
    arg.setDisplayName('Geometry: Average Ceiling Height')
    arg.setUnits('ft')
    arg.setDescription('Average distance from the floor to the ceiling.')
    arg.setDefaultValue(8.0)
    args << arg

    arg = OpenStudio::Measure::OSArgument::makeDoubleArgument('geometry_garage_width', true)
    arg.setDisplayName('Geometry: Garage Width')
    arg.setUnits('ft')
    arg.setDescription("The width of the garage. Enter zero for no garage. Only applies to #{HPXML::ResidentialTypeSFD} units.")
    arg.setDefaultValue(0.0)
    args << arg

    arg = OpenStudio::Measure::OSArgument::makeDoubleArgument('geometry_garage_depth', true)
    arg.setDisplayName('Geometry: Garage Depth')
    arg.setUnits('ft')
    arg.setDescription("The depth of the garage. Only applies to #{HPXML::ResidentialTypeSFD} units.")
    arg.setDefaultValue(20.0)
    args << arg

    arg = OpenStudio::Measure::OSArgument::makeDoubleArgument('geometry_garage_protrusion', true)
    arg.setDisplayName('Geometry: Garage Protrusion')
    arg.setUnits('Frac')
    arg.setDescription("The fraction of the garage that is protruding from the conditioned space. Only applies to #{HPXML::ResidentialTypeSFD} units.")
    arg.setDefaultValue(0.0)
    args << arg

    garage_position_choices = OpenStudio::StringVector.new
    garage_position_choices << 'Right'
    garage_position_choices << 'Left'

    arg = OpenStudio::Measure::OSArgument::makeChoiceArgument('geometry_garage_position', garage_position_choices, true)
    arg.setDisplayName('Geometry: Garage Position')
    arg.setDescription("The position of the garage. Only applies to #{HPXML::ResidentialTypeSFD} units.")
    arg.setDefaultValue('Right')
    args << arg

    foundation_type_choices = OpenStudio::StringVector.new
    foundation_type_choices << HPXML::FoundationTypeSlab
    foundation_type_choices << HPXML::FoundationTypeCrawlspaceVented
    foundation_type_choices << HPXML::FoundationTypeCrawlspaceUnvented
    foundation_type_choices << HPXML::FoundationTypeCrawlspaceConditioned
    foundation_type_choices << HPXML::FoundationTypeBasementUnconditioned
    foundation_type_choices << HPXML::FoundationTypeBasementConditioned
    foundation_type_choices << HPXML::FoundationTypeAmbient
    foundation_type_choices << HPXML::FoundationTypeAboveApartment # I.e., adiabatic
    foundation_type_choices << "#{HPXML::FoundationTypeBellyAndWing}WithSkirt"
    foundation_type_choices << "#{HPXML::FoundationTypeBellyAndWing}NoSkirt"

    arg = OpenStudio::Measure::OSArgument::makeChoiceArgument('geometry_foundation_type', foundation_type_choices, true)
    arg.setDisplayName('Geometry: Foundation Type')
    arg.setDescription("The foundation type of the building. Foundation types #{HPXML::FoundationTypeBasementConditioned} and #{HPXML::FoundationTypeCrawlspaceConditioned} are not allowed for #{HPXML::ResidentialTypeApartment}s.")
    arg.setDefaultValue(HPXML::FoundationTypeSlab)
    args << arg

    arg = OpenStudio::Measure::OSArgument::makeDoubleArgument('geometry_foundation_height', true)
    arg.setDisplayName('Geometry: Foundation Height')
    arg.setUnits('ft')
    arg.setDescription('The height of the foundation (e.g., 3ft for crawlspace, 8ft for basement). Only applies to basements/crawlspaces.')
    arg.setDefaultValue(0.0)
    args << arg

    arg = OpenStudio::Measure::OSArgument::makeDoubleArgument('geometry_foundation_height_above_grade', true)
    arg.setDisplayName('Geometry: Foundation Height Above Grade')
    arg.setUnits('ft')
    arg.setDescription('The depth above grade of the foundation wall. Only applies to basements/crawlspaces.')
    arg.setDefaultValue(0.0)
    args << arg

    arg = OpenStudio::Measure::OSArgument::makeDoubleArgument('geometry_rim_joist_height', false)
    arg.setDisplayName('Geometry: Rim Joist Height')
    arg.setUnits('in')
    arg.setDescription('The height of the rim joists. Only applies to basements/crawlspaces.')
    args << arg

    attic_type_choices = OpenStudio::StringVector.new
    attic_type_choices << HPXML::AtticTypeFlatRoof
    attic_type_choices << HPXML::AtticTypeVented
    attic_type_choices << HPXML::AtticTypeUnvented
    attic_type_choices << HPXML::AtticTypeConditioned
    attic_type_choices << HPXML::AtticTypeBelowApartment # I.e., adiabatic

    arg = OpenStudio::Measure::OSArgument::makeChoiceArgument('geometry_attic_type', attic_type_choices, true)
    arg.setDisplayName('Geometry: Attic Type')
    arg.setDescription("The attic type of the building. Attic type #{HPXML::AtticTypeConditioned} is not allowed for #{HPXML::ResidentialTypeApartment}s.")
    arg.setDefaultValue(HPXML::AtticTypeVented)
    args << arg

    roof_type_choices = OpenStudio::StringVector.new
    roof_type_choices << 'gable'
    roof_type_choices << 'hip'

    arg = OpenStudio::Measure::OSArgument::makeChoiceArgument('geometry_roof_type', roof_type_choices, true)
    arg.setDisplayName('Geometry: Roof Type')
    arg.setDescription('The roof type of the building. Ignored if the building has a flat roof.')
    arg.setDefaultValue('gable')
    args << arg

    roof_pitch_choices = OpenStudio::StringVector.new
    roof_pitch_choices << '1:12'
    roof_pitch_choices << '2:12'
    roof_pitch_choices << '3:12'
    roof_pitch_choices << '4:12'
    roof_pitch_choices << '5:12'
    roof_pitch_choices << '6:12'
    roof_pitch_choices << '7:12'
    roof_pitch_choices << '8:12'
    roof_pitch_choices << '9:12'
    roof_pitch_choices << '10:12'
    roof_pitch_choices << '11:12'
    roof_pitch_choices << '12:12'

    arg = OpenStudio::Measure::OSArgument::makeChoiceArgument('geometry_roof_pitch', roof_pitch_choices, true)
    arg.setDisplayName('Geometry: Roof Pitch')
    arg.setDescription('The roof pitch of the attic. Ignored if the building has a flat roof.')
    arg.setDefaultValue('6:12')
    args << arg

    arg = OpenStudio::Measure::OSArgument::makeDoubleArgument('geometry_eaves_depth', true)
    arg.setDisplayName('Geometry: Eaves Depth')
    arg.setUnits('ft')
    arg.setDescription('The eaves depth of the roof.')
    arg.setDefaultValue(2.0)
    args << arg

    arg = OpenStudio::Measure::OSArgument::makeDoubleArgument('neighbor_front_distance', true)
    arg.setDisplayName('Neighbor: Front Distance')
    arg.setUnits('ft')
    arg.setDescription('The distance between the unit and the neighboring building to the front (not including eaves). A value of zero indicates no neighbors. Used for shading.')
    arg.setDefaultValue(0.0)
    args << arg

    arg = OpenStudio::Measure::OSArgument::makeDoubleArgument('neighbor_back_distance', true)
    arg.setDisplayName('Neighbor: Back Distance')
    arg.setUnits('ft')
    arg.setDescription('The distance between the unit and the neighboring building to the back (not including eaves). A value of zero indicates no neighbors. Used for shading.')
    arg.setDefaultValue(0.0)
    args << arg

    arg = OpenStudio::Measure::OSArgument::makeDoubleArgument('neighbor_left_distance', true)
    arg.setDisplayName('Neighbor: Left Distance')
    arg.setUnits('ft')
    arg.setDescription('The distance between the unit and the neighboring building to the left (not including eaves). A value of zero indicates no neighbors. Used for shading.')
    arg.setDefaultValue(10.0)
    args << arg

    arg = OpenStudio::Measure::OSArgument::makeDoubleArgument('neighbor_right_distance', true)
    arg.setDisplayName('Neighbor: Right Distance')
    arg.setUnits('ft')
    arg.setDescription('The distance between the unit and the neighboring building to the right (not including eaves). A value of zero indicates no neighbors. Used for shading.')
    arg.setDefaultValue(10.0)
    args << arg

    arg = OpenStudio::Measure::OSArgument::makeDoubleArgument('neighbor_front_height', false)
    arg.setDisplayName('Neighbor: Front Height')
    arg.setUnits('ft')
    arg.setDescription("The height of the neighboring building to the front. If not provided, the OS-HPXML default (see <a href='#{docs_base_url}#hpxml-site'>HPXML Site</a>) is used.")
    args << arg

    arg = OpenStudio::Measure::OSArgument::makeDoubleArgument('neighbor_back_height', false)
    arg.setDisplayName('Neighbor: Back Height')
    arg.setUnits('ft')
    arg.setDescription("The height of the neighboring building to the back. If not provided, the OS-HPXML default (see <a href='#{docs_base_url}#hpxml-site'>HPXML Site</a>) is used.")
    args << arg

    arg = OpenStudio::Measure::OSArgument::makeDoubleArgument('neighbor_left_height', false)
    arg.setDisplayName('Neighbor: Left Height')
    arg.setUnits('ft')
    arg.setDescription("The height of the neighboring building to the left. If not provided, the OS-HPXML default (see <a href='#{docs_base_url}#hpxml-site'>HPXML Site</a>) is used.")
    args << arg

    arg = OpenStudio::Measure::OSArgument::makeDoubleArgument('neighbor_right_height', false)
    arg.setDisplayName('Neighbor: Right Height')
    arg.setUnits('ft')
    arg.setDescription("The height of the neighboring building to the right. If not provided, the OS-HPXML default (see <a href='#{docs_base_url}#hpxml-site'>HPXML Site</a>) is used.")
    args << arg

    arg = OpenStudio::Measure::OSArgument::makeDoubleArgument('floor_over_foundation_assembly_r', true)
    arg.setDisplayName('Floor: Over Foundation Assembly R-value')
    arg.setUnits('h-ft^2-R/Btu')
    arg.setDescription('Assembly R-value for the floor over the foundation. Ignored if the building has a slab-on-grade foundation.')
    arg.setDefaultValue(28.1)
    args << arg

    arg = OpenStudio::Measure::OSArgument::makeDoubleArgument('floor_over_garage_assembly_r', true)
    arg.setDisplayName('Floor: Over Garage Assembly R-value')
    arg.setUnits('h-ft^2-R/Btu')
    arg.setDescription('Assembly R-value for the floor over the garage. Ignored unless the building has a garage under conditioned space.')
    arg.setDefaultValue(28.1)
    args << arg

    floor_type_choices = OpenStudio::StringVector.new
    floor_type_choices << HPXML::FloorTypeWoodFrame
    floor_type_choices << HPXML::FloorTypeSIP
    floor_type_choices << HPXML::FloorTypeConcrete
    floor_type_choices << HPXML::FloorTypeSteelFrame

    arg = OpenStudio::Measure::OSArgument::makeChoiceArgument('floor_type', floor_type_choices, true)
    arg.setDisplayName('Floor: Type')
    arg.setDescription('The type of floors.')
    arg.setDefaultValue(HPXML::FloorTypeWoodFrame)
    args << arg

    foundation_wall_type_choices = OpenStudio::StringVector.new
    foundation_wall_type_choices << HPXML::FoundationWallTypeSolidConcrete
    foundation_wall_type_choices << HPXML::FoundationWallTypeConcreteBlock
    foundation_wall_type_choices << HPXML::FoundationWallTypeConcreteBlockFoamCore
    foundation_wall_type_choices << HPXML::FoundationWallTypeConcreteBlockPerliteCore
    foundation_wall_type_choices << HPXML::FoundationWallTypeConcreteBlockVermiculiteCore
    foundation_wall_type_choices << HPXML::FoundationWallTypeConcreteBlockSolidCore
    foundation_wall_type_choices << HPXML::FoundationWallTypeDoubleBrick
    foundation_wall_type_choices << HPXML::FoundationWallTypeWood

    arg = OpenStudio::Measure::OSArgument::makeChoiceArgument('foundation_wall_type', foundation_wall_type_choices, false)
    arg.setDisplayName('Foundation Wall: Type')
    arg.setDescription("The material type of the foundation wall. If not provided, the OS-HPXML default (see <a href='#{docs_base_url}#hpxml-foundation-walls'>HPXML Foundation Walls</a>) is used.")
    args << arg

    arg = OpenStudio::Measure::OSArgument::makeDoubleArgument('foundation_wall_thickness', false)
    arg.setDisplayName('Foundation Wall: Thickness')
    arg.setUnits('in')
    arg.setDescription("The thickness of the foundation wall. If not provided, the OS-HPXML default (see <a href='#{docs_base_url}#hpxml-foundation-walls'>HPXML Foundation Walls</a>) is used.")
    args << arg

    arg = OpenStudio::Measure::OSArgument::makeDoubleArgument('foundation_wall_insulation_r', true)
    arg.setDisplayName('Foundation Wall: Insulation Nominal R-value')
    arg.setUnits('h-ft^2-R/Btu')
    arg.setDescription('Nominal R-value for the foundation wall insulation. Only applies to basements/crawlspaces.')
    arg.setDefaultValue(0)
    args << arg

    wall_ins_location_choices = OpenStudio::StringVector.new
    wall_ins_location_choices << 'interior'
    wall_ins_location_choices << 'exterior'

    arg = OpenStudio::Measure::OSArgument::makeChoiceArgument('foundation_wall_insulation_location', wall_ins_location_choices, false)
    arg.setDisplayName('Foundation Wall: Insulation Location')
    arg.setUnits('ft')
    arg.setDescription('Whether the insulation is on the interior or exterior of the foundation wall. Only applies to basements/crawlspaces.')
    arg.setDefaultValue('exterior')
    args << arg

    arg = OpenStudio::Measure::OSArgument::makeDoubleArgument('foundation_wall_insulation_distance_to_top', false)
    arg.setDisplayName('Foundation Wall: Insulation Distance To Top')
    arg.setUnits('ft')
    arg.setDescription("The distance from the top of the foundation wall to the top of the foundation wall insulation. Only applies to basements/crawlspaces. If not provided, the OS-HPXML default (see <a href='#{docs_base_url}#hpxml-foundation-walls'>HPXML Foundation Walls</a>) is used.")
    args << arg

    arg = OpenStudio::Measure::OSArgument::makeDoubleArgument('foundation_wall_insulation_distance_to_bottom', false)
    arg.setDisplayName('Foundation Wall: Insulation Distance To Bottom')
    arg.setUnits('ft')
    arg.setDescription("The distance from the top of the foundation wall to the bottom of the foundation wall insulation. Only applies to basements/crawlspaces. If not provided, the OS-HPXML default (see <a href='#{docs_base_url}#hpxml-foundation-walls'>HPXML Foundation Walls</a>) is used.")
    args << arg

    arg = OpenStudio::Measure::OSArgument::makeDoubleArgument('foundation_wall_assembly_r', false)
    arg.setDisplayName('Foundation Wall: Assembly R-value')
    arg.setUnits('h-ft^2-R/Btu')
    arg.setDescription('Assembly R-value for the foundation walls. Only applies to basements/crawlspaces. If provided, overrides the previous foundation wall insulation inputs. If not provided, it is ignored.')
    args << arg

    arg = OpenStudio::Measure::OSArgument::makeDoubleArgument('rim_joist_assembly_r', false)
    arg.setDisplayName('Rim Joist: Assembly R-value')
    arg.setUnits('h-ft^2-R/Btu')
    arg.setDescription('Assembly R-value for the rim joists. Only applies to basements/crawlspaces. Required if a rim joist height is provided.')
    args << arg

    arg = OpenStudio::Measure::OSArgument::makeDoubleArgument('slab_perimeter_insulation_r', true)
    arg.setDisplayName('Slab: Perimeter Insulation Nominal R-value')
    arg.setUnits('h-ft^2-R/Btu')
    arg.setDescription('Nominal R-value of the vertical slab perimeter insulation. Applies to slab-on-grade foundations and basement/crawlspace floors.')
    arg.setDefaultValue(0)
    args << arg

    arg = OpenStudio::Measure::OSArgument::makeDoubleArgument('slab_perimeter_depth', true)
    arg.setDisplayName('Slab: Perimeter Insulation Depth')
    arg.setUnits('ft')
    arg.setDescription('Depth from grade to bottom of vertical slab perimeter insulation. Applies to slab-on-grade foundations and basement/crawlspace floors.')
    arg.setDefaultValue(0)
    args << arg

    arg = OpenStudio::Measure::OSArgument::makeDoubleArgument('slab_under_insulation_r', true)
    arg.setDisplayName('Slab: Under Slab Insulation Nominal R-value')
    arg.setUnits('h-ft^2-R/Btu')
    arg.setDescription('Nominal R-value of the horizontal under slab insulation. Applies to slab-on-grade foundations and basement/crawlspace floors.')
    arg.setDefaultValue(0)
    args << arg

    arg = OpenStudio::Measure::OSArgument::makeDoubleArgument('slab_under_width', true)
    arg.setDisplayName('Slab: Under Slab Insulation Width')
    arg.setUnits('ft')
    arg.setDescription('Width from slab edge inward of horizontal under-slab insulation. Enter 999 to specify that the under slab insulation spans the entire slab. Applies to slab-on-grade foundations and basement/crawlspace floors.')
    arg.setDefaultValue(0)
    args << arg

    arg = OpenStudio::Measure::OSArgument::makeDoubleArgument('slab_thickness', false)
    arg.setDisplayName('Slab: Thickness')
    arg.setUnits('in')
    arg.setDescription("The thickness of the slab. Zero can be entered if there is a dirt floor instead of a slab. If not provided, the OS-HPXML default (see <a href='#{docs_base_url}#hpxml-slabs'>HPXML Slabs</a>) is used.")
    args << arg

    arg = OpenStudio::Measure::OSArgument::makeDoubleArgument('slab_carpet_fraction', false)
    arg.setDisplayName('Slab: Carpet Fraction')
    arg.setUnits('Frac')
    arg.setDescription("Fraction of the slab floor area that is carpeted. If not provided, the OS-HPXML default (see <a href='#{docs_base_url}#hpxml-slabs'>HPXML Slabs</a>) is used.")
    args << arg

    arg = OpenStudio::Measure::OSArgument::makeDoubleArgument('slab_carpet_r', false)
    arg.setDisplayName('Slab: Carpet R-value')
    arg.setUnits('h-ft^2-R/Btu')
    arg.setDescription("R-value of the slab carpet. If not provided, the OS-HPXML default (see <a href='#{docs_base_url}#hpxml-slabs'>HPXML Slabs</a>) is used.")
    args << arg

    arg = OpenStudio::Measure::OSArgument::makeDoubleArgument('ceiling_assembly_r', true)
    arg.setDisplayName('Ceiling: Assembly R-value')
    arg.setUnits('h-ft^2-R/Btu')
    arg.setDescription('Assembly R-value for the ceiling (attic floor).')
    arg.setDefaultValue(31.6)
    args << arg

    roof_material_type_choices = OpenStudio::StringVector.new
    roof_material_type_choices << HPXML::RoofTypeAsphaltShingles
    roof_material_type_choices << HPXML::RoofTypeConcrete
    roof_material_type_choices << HPXML::RoofTypeCool
    roof_material_type_choices << HPXML::RoofTypeClayTile
    roof_material_type_choices << HPXML::RoofTypeEPS
    roof_material_type_choices << HPXML::RoofTypeMetal
    roof_material_type_choices << HPXML::RoofTypePlasticRubber
    roof_material_type_choices << HPXML::RoofTypeShingles
    roof_material_type_choices << HPXML::RoofTypeWoodShingles

    arg = OpenStudio::Measure::OSArgument::makeChoiceArgument('roof_material_type', roof_material_type_choices, false)
    arg.setDisplayName('Roof: Material Type')
    arg.setDescription("The material type of the roof. If not provided, the OS-HPXML default (see <a href='#{docs_base_url}#hpxml-roofs'>HPXML Roofs</a>) is used.")
    args << arg

    color_choices = OpenStudio::StringVector.new
    color_choices << HPXML::ColorDark
    color_choices << HPXML::ColorLight
    color_choices << HPXML::ColorMedium
    color_choices << HPXML::ColorMediumDark
    color_choices << HPXML::ColorReflective

    arg = OpenStudio::Measure::OSArgument::makeChoiceArgument('roof_color', color_choices, false)
    arg.setDisplayName('Roof: Color')
    arg.setDescription("The color of the roof. If not provided, the OS-HPXML default (see <a href='#{docs_base_url}#hpxml-roofs'>HPXML Roofs</a>) is used.")
    args << arg

    arg = OpenStudio::Measure::OSArgument::makeDoubleArgument('roof_assembly_r', true)
    arg.setDisplayName('Roof: Assembly R-value')
    arg.setUnits('h-ft^2-R/Btu')
    arg.setDescription('Assembly R-value of the roof.')
    arg.setDefaultValue(2.3)
    args << arg

    arg = OpenStudio::Measure::OSArgument::makeBoolArgument('roof_radiant_barrier', true)
    arg.setDisplayName('Roof: Has Radiant Barrier')
    arg.setDescription('Presence of a radiant barrier in the attic.')
    arg.setDefaultValue(false)
    args << arg

    roof_radiant_barrier_grade_choices = OpenStudio::StringVector.new
    roof_radiant_barrier_grade_choices << '1'
    roof_radiant_barrier_grade_choices << '2'
    roof_radiant_barrier_grade_choices << '3'

    arg = OpenStudio::Measure::OSArgument::makeChoiceArgument('roof_radiant_barrier_grade', roof_radiant_barrier_grade_choices, false)
    arg.setDisplayName('Roof: Radiant Barrier Grade')
    arg.setDescription("The grade of the radiant barrier. If not provided, the OS-HPXML default (see <a href='#{docs_base_url}#hpxml-roofs'>HPXML Roofs</a>) is used.")
    args << arg

    wall_type_choices = OpenStudio::StringVector.new
    wall_type_choices << HPXML::WallTypeWoodStud
    wall_type_choices << HPXML::WallTypeCMU
    wall_type_choices << HPXML::WallTypeDoubleWoodStud
    wall_type_choices << HPXML::WallTypeICF
    wall_type_choices << HPXML::WallTypeLog
    wall_type_choices << HPXML::WallTypeSIP
    wall_type_choices << HPXML::WallTypeConcrete
    wall_type_choices << HPXML::WallTypeSteelStud
    wall_type_choices << HPXML::WallTypeStone
    wall_type_choices << HPXML::WallTypeStrawBale
    wall_type_choices << HPXML::WallTypeBrick

    arg = OpenStudio::Measure::OSArgument::makeChoiceArgument('wall_type', wall_type_choices, true)
    arg.setDisplayName('Wall: Type')
    arg.setDescription('The type of walls.')
    arg.setDefaultValue(HPXML::WallTypeWoodStud)
    args << arg

    wall_siding_type_choices = OpenStudio::StringVector.new
    wall_siding_type_choices << HPXML::SidingTypeAluminum
    wall_siding_type_choices << HPXML::SidingTypeAsbestos
    wall_siding_type_choices << HPXML::SidingTypeBrick
    wall_siding_type_choices << HPXML::SidingTypeCompositeShingle
    wall_siding_type_choices << HPXML::SidingTypeFiberCement
    wall_siding_type_choices << HPXML::SidingTypeMasonite
    wall_siding_type_choices << HPXML::SidingTypeNone
    wall_siding_type_choices << HPXML::SidingTypeStucco
    wall_siding_type_choices << HPXML::SidingTypeSyntheticStucco
    wall_siding_type_choices << HPXML::SidingTypeVinyl
    wall_siding_type_choices << HPXML::SidingTypeWood

    arg = OpenStudio::Measure::OSArgument::makeChoiceArgument('wall_siding_type', wall_siding_type_choices, false)
    arg.setDisplayName('Wall: Siding Type')
    arg.setDescription("The siding type of the walls. Also applies to rim joists. If not provided, the OS-HPXML default (see <a href='#{docs_base_url}#hpxml-walls'>HPXML Walls</a>) is used.")
    args << arg

    arg = OpenStudio::Measure::OSArgument::makeChoiceArgument('wall_color', color_choices, false)
    arg.setDisplayName('Wall: Color')
    arg.setDescription("The color of the walls. Also applies to rim joists. If not provided, the OS-HPXML default (see <a href='#{docs_base_url}#hpxml-walls'>HPXML Walls</a>) is used.")
    args << arg

    arg = OpenStudio::Measure::OSArgument::makeDoubleArgument('wall_assembly_r', true)
    arg.setDisplayName('Wall: Assembly R-value')
    arg.setUnits('h-ft^2-R/Btu')
    arg.setDescription('Assembly R-value of the walls.')
    arg.setDefaultValue(11.9)
    args << arg

    arg = OpenStudio::Measure::OSArgument::makeDoubleArgument('window_front_wwr', true)
    arg.setDisplayName('Windows: Front Window-to-Wall Ratio')
    arg.setUnits('Frac')
    arg.setDescription("The ratio of window area to wall area for the unit's front facade. Enter 0 if specifying Front Window Area instead.")
    arg.setDefaultValue(0.18)
    args << arg

    arg = OpenStudio::Measure::OSArgument::makeDoubleArgument('window_back_wwr', true)
    arg.setDisplayName('Windows: Back Window-to-Wall Ratio')
    arg.setUnits('Frac')
    arg.setDescription("The ratio of window area to wall area for the unit's back facade. Enter 0 if specifying Back Window Area instead.")
    arg.setDefaultValue(0.18)
    args << arg

    arg = OpenStudio::Measure::OSArgument::makeDoubleArgument('window_left_wwr', true)
    arg.setDisplayName('Windows: Left Window-to-Wall Ratio')
    arg.setUnits('Frac')
    arg.setDescription("The ratio of window area to wall area for the unit's left facade (when viewed from the front). Enter 0 if specifying Left Window Area instead.")
    arg.setDefaultValue(0.18)
    args << arg

    arg = OpenStudio::Measure::OSArgument::makeDoubleArgument('window_right_wwr', true)
    arg.setDisplayName('Windows: Right Window-to-Wall Ratio')
    arg.setUnits('Frac')
    arg.setDescription("The ratio of window area to wall area for the unit's right facade (when viewed from the front). Enter 0 if specifying Right Window Area instead.")
    arg.setDefaultValue(0.18)
    args << arg

    arg = OpenStudio::Measure::OSArgument::makeDoubleArgument('window_area_front', true)
    arg.setDisplayName('Windows: Front Window Area')
    arg.setUnits('ft^2')
    arg.setDescription("The amount of window area on the unit's front facade. Enter 0 if specifying Front Window-to-Wall Ratio instead.")
    arg.setDefaultValue(0)
    args << arg

    arg = OpenStudio::Measure::OSArgument::makeDoubleArgument('window_area_back', true)
    arg.setDisplayName('Windows: Back Window Area')
    arg.setUnits('ft^2')
    arg.setDescription("The amount of window area on the unit's back facade. Enter 0 if specifying Back Window-to-Wall Ratio instead.")
    arg.setDefaultValue(0)
    args << arg

    arg = OpenStudio::Measure::OSArgument::makeDoubleArgument('window_area_left', true)
    arg.setDisplayName('Windows: Left Window Area')
    arg.setUnits('ft^2')
    arg.setDescription("The amount of window area on the unit's left facade (when viewed from the front). Enter 0 if specifying Left Window-to-Wall Ratio instead.")
    arg.setDefaultValue(0)
    args << arg

    arg = OpenStudio::Measure::OSArgument::makeDoubleArgument('window_area_right', true)
    arg.setDisplayName('Windows: Right Window Area')
    arg.setUnits('ft^2')
    arg.setDescription("The amount of window area on the unit's right facade (when viewed from the front). Enter 0 if specifying Right Window-to-Wall Ratio instead.")
    arg.setDefaultValue(0)
    args << arg

    arg = OpenStudio::Measure::OSArgument::makeDoubleArgument('window_aspect_ratio', true)
    arg.setDisplayName('Windows: Aspect Ratio')
    arg.setUnits('Frac')
    arg.setDescription('Ratio of window height to width.')
    arg.setDefaultValue(1.333)
    args << arg

    arg = OpenStudio::Measure::OSArgument::makeDoubleArgument('window_fraction_operable', false)
    arg.setDisplayName('Windows: Fraction Operable')
    arg.setUnits('Frac')
    arg.setDescription("Fraction of windows that are operable. If not provided, the OS-HPXML default (see <a href='#{docs_base_url}#hpxml-windows'>HPXML Windows</a>) is used.")
    args << arg

    arg = OpenStudio::Measure::OSArgument::makeIntegerArgument('window_natvent_availability', false)
    arg.setDisplayName('Windows: Natural Ventilation Availability')
    arg.setUnits('Days/week')
    arg.setDescription("For operable windows, the number of days/week that windows can be opened by occupants for natural ventilation. If not provided, the OS-HPXML default (see <a href='#{docs_base_url}#hpxml-windows'>HPXML Windows</a>) is used.")
    args << arg

    arg = OpenStudio::Measure::OSArgument::makeDoubleArgument('window_ufactor', true)
    arg.setDisplayName('Windows: U-Factor')
    arg.setUnits('Btu/hr-ft^2-R')
    arg.setDescription('Full-assembly NFRC U-factor.')
    arg.setDefaultValue(0.37)
    args << arg

    arg = OpenStudio::Measure::OSArgument::makeDoubleArgument('window_shgc', true)
    arg.setDisplayName('Windows: SHGC')
    arg.setDescription('Full-assembly NFRC solar heat gain coefficient.')
    arg.setDefaultValue(0.3)
    args << arg

    arg = OpenStudio::Measure::OSArgument::makeDoubleArgument('window_interior_shading_winter', false)
    arg.setDisplayName('Windows: Winter Interior Shading')
    arg.setUnits('Frac')
    arg.setDescription("Interior shading coefficient for the winter season. 1.0 indicates no reduction in solar gain, 0.85 indicates 15% reduction, etc. If not provided, the OS-HPXML default (see <a href='#{docs_base_url}#hpxml-windows'>HPXML Windows</a>) is used.")
    args << arg

    arg = OpenStudio::Measure::OSArgument::makeDoubleArgument('window_interior_shading_summer', false)
    arg.setDisplayName('Windows: Summer Interior Shading')
    arg.setUnits('Frac')
    arg.setDescription("Interior shading coefficient for the summer season. 1.0 indicates no reduction in solar gain, 0.85 indicates 15% reduction, etc. If not provided, the OS-HPXML default (see <a href='#{docs_base_url}#hpxml-windows'>HPXML Windows</a>) is used.")
    args << arg

    arg = OpenStudio::Measure::OSArgument::makeDoubleArgument('window_exterior_shading_winter', false)
    arg.setDisplayName('Windows: Winter Exterior Shading')
    arg.setUnits('Frac')
    arg.setDescription("Exterior shading coefficient for the winter season. 1.0 indicates no reduction in solar gain, 0.85 indicates 15% reduction, etc. If not provided, the OS-HPXML default (see <a href='#{docs_base_url}#hpxml-windows'>HPXML Windows</a>) is used.")
    args << arg

    arg = OpenStudio::Measure::OSArgument::makeDoubleArgument('window_exterior_shading_summer', false)
    arg.setDisplayName('Windows: Summer Exterior Shading')
    arg.setUnits('Frac')
    arg.setDescription("Exterior shading coefficient for the summer season. 1.0 indicates no reduction in solar gain, 0.85 indicates 15% reduction, etc. If not provided, the OS-HPXML default (see <a href='#{docs_base_url}#hpxml-windows'>HPXML Windows</a>) is used.")
    args << arg

    arg = OpenStudio::Measure::OSArgument::makeStringArgument('window_shading_summer_season', false)
    arg.setDisplayName('Windows: Shading Summer Season')
    arg.setDescription("Enter a date like 'May 1 - Sep 30'. Defines the summer season for purposes of shading coefficients; the rest of the year is assumed to be winter. If not provided, the OS-HPXML default (see <a href='#{docs_base_url}#hpxml-windows'>HPXML Windows</a>) is used.")
    args << arg

    storm_window_type_choices = OpenStudio::StringVector.new
    storm_window_type_choices << HPXML::WindowGlassTypeClear
    storm_window_type_choices << HPXML::WindowGlassTypeLowE

    arg = OpenStudio::Measure::OSArgument::makeChoiceArgument('window_storm_type', storm_window_type_choices, false)
    arg.setDisplayName('Windows: Storm Type')
    arg.setDescription('The type of storm, if present. If not provided, assumes there is no storm.')
    args << arg

    arg = OpenStudio::Measure::OSArgument::makeDoubleArgument('overhangs_front_depth', true)
    arg.setDisplayName('Overhangs: Front Depth')
    arg.setUnits('ft')
    arg.setDescription('The depth of overhangs for windows for the front facade.')
    arg.setDefaultValue(0)
    args << arg

    arg = OpenStudio::Measure::OSArgument::makeDoubleArgument('overhangs_front_distance_to_top_of_window', true)
    arg.setDisplayName('Overhangs: Front Distance to Top of Window')
    arg.setUnits('ft')
    arg.setDescription('The overhangs distance to the top of window for the front facade.')
    arg.setDefaultValue(0)
    args << arg

    arg = OpenStudio::Measure::OSArgument::makeDoubleArgument('overhangs_front_distance_to_bottom_of_window', true)
    arg.setDisplayName('Overhangs: Front Distance to Bottom of Window')
    arg.setUnits('ft')
    arg.setDescription('The overhangs distance to the bottom of window for the front facade.')
    arg.setDefaultValue(4)
    args << arg

    arg = OpenStudio::Measure::OSArgument::makeDoubleArgument('overhangs_back_depth', true)
    arg.setDisplayName('Overhangs: Back Depth')
    arg.setUnits('ft')
    arg.setDescription('The depth of overhangs for windows for the back facade.')
    arg.setDefaultValue(0)
    args << arg

    arg = OpenStudio::Measure::OSArgument::makeDoubleArgument('overhangs_back_distance_to_top_of_window', true)
    arg.setDisplayName('Overhangs: Back Distance to Top of Window')
    arg.setUnits('ft')
    arg.setDescription('The overhangs distance to the top of window for the back facade.')
    arg.setDefaultValue(0)
    args << arg

    arg = OpenStudio::Measure::OSArgument::makeDoubleArgument('overhangs_back_distance_to_bottom_of_window', true)
    arg.setDisplayName('Overhangs: Back Distance to Bottom of Window')
    arg.setUnits('ft')
    arg.setDescription('The overhangs distance to the bottom of window for the back facade.')
    arg.setDefaultValue(4)
    args << arg

    arg = OpenStudio::Measure::OSArgument::makeDoubleArgument('overhangs_left_depth', true)
    arg.setDisplayName('Overhangs: Left Depth')
    arg.setUnits('ft')
    arg.setDescription('The depth of overhangs for windows for the left facade.')
    arg.setDefaultValue(0)
    args << arg

    arg = OpenStudio::Measure::OSArgument::makeDoubleArgument('overhangs_left_distance_to_top_of_window', true)
    arg.setDisplayName('Overhangs: Left Distance to Top of Window')
    arg.setUnits('ft')
    arg.setDescription('The overhangs distance to the top of window for the left facade.')
    arg.setDefaultValue(0)
    args << arg

    arg = OpenStudio::Measure::OSArgument::makeDoubleArgument('overhangs_left_distance_to_bottom_of_window', true)
    arg.setDisplayName('Overhangs: Left Distance to Bottom of Window')
    arg.setUnits('ft')
    arg.setDescription('The overhangs distance to the bottom of window for the left facade.')
    arg.setDefaultValue(4)
    args << arg

    arg = OpenStudio::Measure::OSArgument::makeDoubleArgument('overhangs_right_depth', true)
    arg.setDisplayName('Overhangs: Right Depth')
    arg.setUnits('ft')
    arg.setDescription('The depth of overhangs for windows for the right facade.')
    arg.setDefaultValue(0)
    args << arg

    arg = OpenStudio::Measure::OSArgument::makeDoubleArgument('overhangs_right_distance_to_top_of_window', true)
    arg.setDisplayName('Overhangs: Right Distance to Top of Window')
    arg.setUnits('ft')
    arg.setDescription('The overhangs distance to the top of window for the right facade.')
    arg.setDefaultValue(0)
    args << arg

    arg = OpenStudio::Measure::OSArgument::makeDoubleArgument('overhangs_right_distance_to_bottom_of_window', true)
    arg.setDisplayName('Overhangs: Right Distance to Bottom of Window')
    arg.setUnits('ft')
    arg.setDescription('The overhangs distance to the bottom of window for the right facade.')
    arg.setDefaultValue(4)
    args << arg

    arg = OpenStudio::Measure::OSArgument::makeDoubleArgument('skylight_area_front', true)
    arg.setDisplayName('Skylights: Front Roof Area')
    arg.setUnits('ft^2')
    arg.setDescription("The amount of skylight area on the unit's front conditioned roof facade.")
    arg.setDefaultValue(0)
    args << arg

    arg = OpenStudio::Measure::OSArgument::makeDoubleArgument('skylight_area_back', true)
    arg.setDisplayName('Skylights: Back Roof Area')
    arg.setUnits('ft^2')
    arg.setDescription("The amount of skylight area on the unit's back conditioned roof facade.")
    arg.setDefaultValue(0)
    args << arg

    arg = OpenStudio::Measure::OSArgument::makeDoubleArgument('skylight_area_left', true)
    arg.setDisplayName('Skylights: Left Roof Area')
    arg.setUnits('ft^2')
    arg.setDescription("The amount of skylight area on the unit's left conditioned roof facade (when viewed from the front).")
    arg.setDefaultValue(0)
    args << arg

    arg = OpenStudio::Measure::OSArgument::makeDoubleArgument('skylight_area_right', true)
    arg.setDisplayName('Skylights: Right Roof Area')
    arg.setUnits('ft^2')
    arg.setDescription("The amount of skylight area on the unit's right conditioned roof facade (when viewed from the front).")
    arg.setDefaultValue(0)
    args << arg

    arg = OpenStudio::Measure::OSArgument::makeDoubleArgument('skylight_ufactor', true)
    arg.setDisplayName('Skylights: U-Factor')
    arg.setUnits('Btu/hr-ft^2-R')
    arg.setDescription('Full-assembly NFRC U-factor.')
    arg.setDefaultValue(0.33)
    args << arg

    skylight_shgc = OpenStudio::Measure::OSArgument::makeDoubleArgument('skylight_shgc', true)
    skylight_shgc.setDisplayName('Skylights: SHGC')
    skylight_shgc.setDescription('Full-assembly NFRC solar heat gain coefficient.')
    skylight_shgc.setDefaultValue(0.45)
    args << skylight_shgc

    arg = OpenStudio::Measure::OSArgument::makeChoiceArgument('skylight_storm_type', storm_window_type_choices, false)
    arg.setDisplayName('Skylights: Storm Type')
    arg.setDescription('The type of storm, if present. If not provided, assumes there is no storm.')
    args << arg

    arg = OpenStudio::Measure::OSArgument::makeDoubleArgument('door_area', true)
    arg.setDisplayName('Doors: Area')
    arg.setUnits('ft^2')
    arg.setDescription('The area of the opaque door(s).')
    arg.setDefaultValue(20.0)
    args << arg

    arg = OpenStudio::Measure::OSArgument::makeDoubleArgument('door_rvalue', true)
    arg.setDisplayName('Doors: R-value')
    arg.setUnits('h-ft^2-R/Btu')
    arg.setDescription('R-value of the opaque door(s).')
    arg.setDefaultValue(4.4)
    args << arg

    air_leakage_units_choices = OpenStudio::StringVector.new
    air_leakage_units_choices << HPXML::UnitsACH
    air_leakage_units_choices << HPXML::UnitsCFM
    air_leakage_units_choices << HPXML::UnitsACHNatural
    air_leakage_units_choices << HPXML::UnitsCFMNatural
    air_leakage_units_choices << HPXML::UnitsELA

    arg = OpenStudio::Measure::OSArgument::makeChoiceArgument('air_leakage_units', air_leakage_units_choices, true)
    arg.setDisplayName('Air Leakage: Units')
    arg.setDescription('The unit of measure for the air leakage.')
    arg.setDefaultValue(HPXML::UnitsACH)
    args << arg

    arg = OpenStudio::Measure::OSArgument::makeDoubleArgument('air_leakage_house_pressure', true)
    arg.setDisplayName('Air Leakage: House Pressure')
    arg.setUnits('Pa')
    arg.setDescription("The house pressure relative to outside. Required when units are #{HPXML::UnitsACH} or #{HPXML::UnitsCFM}.")
    arg.setDefaultValue(50)
    args << arg

    arg = OpenStudio::Measure::OSArgument::makeDoubleArgument('air_leakage_value', true)
    arg.setDisplayName('Air Leakage: Value')
    arg.setDescription("Air exchange rate value. For '#{HPXML::UnitsELA}', provide value in sq. in.")
    arg.setDefaultValue(3)
    args << arg

    air_leakage_type_choices = OpenStudio::StringVector.new
    air_leakage_type_choices << HPXML::InfiltrationTypeUnitTotal
    air_leakage_type_choices << HPXML::InfiltrationTypeUnitExterior

    arg = OpenStudio::Measure::OSArgument::makeChoiceArgument('air_leakage_type', air_leakage_type_choices, false)
    arg.setDisplayName('Air Leakage: Type')
    arg.setDescription("Type of air leakage. If '#{HPXML::InfiltrationTypeUnitTotal}', represents the total infiltration to the unit as measured by a compartmentalization test, in which case the air leakage value will be adjusted by the ratio of exterior envelope surface area to total envelope surface area. Otherwise, if '#{HPXML::InfiltrationTypeUnitExterior}', represents the infiltration to the unit from outside only as measured by a guarded test. Required when unit type is #{HPXML::ResidentialTypeSFA} or #{HPXML::ResidentialTypeApartment}.")
    args << arg

    arg = OpenStudio::Measure::OSArgument::makeBoolArgument('air_leakage_has_flue_or_chimney_in_conditioned_space', false)
    arg.setDisplayName('Air Leakage: Has Flue or Chimney in Conditioned Space')
    arg.setDescription("Presence of flue or chimney with combustion air from conditioned space; used for infiltration model. If not provided, the OS-HPXML default (see <a href='#{docs_base_url}#flue-or-chimney'>Flue or Chimney</a>) is used.")
    args << arg

    heating_system_type_choices = OpenStudio::StringVector.new
    heating_system_type_choices << 'none'
    heating_system_type_choices << HPXML::HVACTypeFurnace
    heating_system_type_choices << HPXML::HVACTypeWallFurnace
    heating_system_type_choices << HPXML::HVACTypeFloorFurnace
    heating_system_type_choices << HPXML::HVACTypeBoiler
    heating_system_type_choices << HPXML::HVACTypeElectricResistance
    heating_system_type_choices << HPXML::HVACTypeStove
    heating_system_type_choices << HPXML::HVACTypeSpaceHeater
    heating_system_type_choices << HPXML::HVACTypeFireplace
    heating_system_type_choices << "Shared #{HPXML::HVACTypeBoiler} w/ Baseboard"
    heating_system_type_choices << "Shared #{HPXML::HVACTypeBoiler} w/ Ductless Fan Coil"

    heating_system_fuel_choices = OpenStudio::StringVector.new
    heating_system_fuel_choices << HPXML::FuelTypeElectricity
    heating_system_fuel_choices << HPXML::FuelTypeNaturalGas
    heating_system_fuel_choices << HPXML::FuelTypeOil
    heating_system_fuel_choices << HPXML::FuelTypePropane
    heating_system_fuel_choices << HPXML::FuelTypeWoodCord
    heating_system_fuel_choices << HPXML::FuelTypeWoodPellets
    heating_system_fuel_choices << HPXML::FuelTypeCoal

    cooling_system_type_choices = OpenStudio::StringVector.new
    cooling_system_type_choices << 'none'
    cooling_system_type_choices << HPXML::HVACTypeCentralAirConditioner
    cooling_system_type_choices << HPXML::HVACTypeRoomAirConditioner
    cooling_system_type_choices << HPXML::HVACTypeEvaporativeCooler
    cooling_system_type_choices << HPXML::HVACTypeMiniSplitAirConditioner
    cooling_system_type_choices << HPXML::HVACTypePTAC

    cooling_efficiency_type_choices = OpenStudio::StringVector.new
    cooling_efficiency_type_choices << HPXML::UnitsSEER
    cooling_efficiency_type_choices << HPXML::UnitsSEER2
    cooling_efficiency_type_choices << HPXML::UnitsEER
    cooling_efficiency_type_choices << HPXML::UnitsCEER

    compressor_type_choices = OpenStudio::StringVector.new
    compressor_type_choices << HPXML::HVACCompressorTypeSingleStage
    compressor_type_choices << HPXML::HVACCompressorTypeTwoStage
    compressor_type_choices << HPXML::HVACCompressorTypeVariableSpeed

    arg = OpenStudio::Measure::OSArgument::makeChoiceArgument('heating_system_type', heating_system_type_choices, true)
    arg.setDisplayName('Heating System: Type')
    arg.setDescription("The type of heating system. Use 'none' if there is no heating system or if there is a heat pump serving a heating load.")
    arg.setDefaultValue(HPXML::HVACTypeFurnace)
    args << arg

    arg = OpenStudio::Measure::OSArgument::makeChoiceArgument('heating_system_fuel', heating_system_fuel_choices, true)
    arg.setDisplayName('Heating System: Fuel Type')
    arg.setDescription("The fuel type of the heating system. Ignored for #{HPXML::HVACTypeElectricResistance}.")
    arg.setDefaultValue(HPXML::FuelTypeNaturalGas)
    args << arg

    arg = OpenStudio::Measure::OSArgument::makeDoubleArgument('heating_system_heating_efficiency', true)
    arg.setDisplayName('Heating System: Rated AFUE or Percent')
    arg.setUnits('Frac')
    arg.setDescription('The rated heating efficiency value of the heating system.')
    arg.setDefaultValue(0.78)
    args << arg

    arg = OpenStudio::Measure::OSArgument::makeDoubleArgument('heating_system_heating_capacity', false)
    arg.setDisplayName('Heating System: Heating Capacity')
    arg.setDescription("The output heating capacity of the heating system. If not provided, the OS-HPXML autosized default (see <a href='#{docs_base_url}#hpxml-heating-systems'>HPXML Heating Systems</a>) is used.")
    arg.setUnits('Btu/hr')
    args << arg

    arg = OpenStudio::Measure::OSArgument::makeDoubleArgument('heating_system_fraction_heat_load_served', true)
    arg.setDisplayName('Heating System: Fraction Heat Load Served')
    arg.setDescription('The heating load served by the heating system.')
    arg.setUnits('Frac')
    arg.setDefaultValue(1)
    args << arg

    arg = OpenStudio::Measure::OSArgument::makeDoubleArgument('heating_system_pilot_light', false)
    arg.setDisplayName('Heating System: Pilot Light')
    arg.setDescription("The fuel usage of the pilot light. Applies only to #{HPXML::HVACTypeFurnace}, #{HPXML::HVACTypeWallFurnace}, #{HPXML::HVACTypeFloorFurnace}, #{HPXML::HVACTypeStove}, #{HPXML::HVACTypeBoiler}, and #{HPXML::HVACTypeFireplace} with non-electric fuel type. If not provided, assumes no pilot light.")
    arg.setUnits('Btuh')
    args << arg

    arg = OpenStudio::Measure::OSArgument::makeDoubleArgument('heating_system_airflow_defect_ratio', false)
    arg.setDisplayName('Heating System: Airflow Defect Ratio')
    arg.setDescription("The airflow defect ratio, defined as (InstalledAirflow - DesignAirflow) / DesignAirflow, of the heating system per ANSI/RESNET/ACCA Standard 310. A value of zero means no airflow defect. Applies only to #{HPXML::HVACTypeFurnace}. If not provided, assumes no defect.")
    arg.setUnits('Frac')
    args << arg

    arg = OpenStudio::Measure::OSArgument::makeChoiceArgument('cooling_system_type', cooling_system_type_choices, true)
    arg.setDisplayName('Cooling System: Type')
    arg.setDescription("The type of cooling system. Use 'none' if there is no cooling system or if there is a heat pump serving a cooling load.")
    arg.setDefaultValue(HPXML::HVACTypeCentralAirConditioner)
    args << arg

    arg = OpenStudio::Measure::OSArgument::makeChoiceArgument('cooling_system_cooling_efficiency_type', cooling_efficiency_type_choices, true)
    arg.setDisplayName('Cooling System: Efficiency Type')
    arg.setDescription("The efficiency type of the cooling system. System types #{HPXML::HVACTypeCentralAirConditioner} and #{HPXML::HVACTypeMiniSplitAirConditioner} use #{HPXML::UnitsSEER} or #{HPXML::UnitsSEER2}. System types #{HPXML::HVACTypeRoomAirConditioner} and #{HPXML::HVACTypePTAC} use #{HPXML::UnitsEER} or #{HPXML::UnitsCEER}. Ignored for system type #{HPXML::HVACTypeEvaporativeCooler}.")
    arg.setDefaultValue(HPXML::UnitsSEER)
    args << arg

    arg = OpenStudio::Measure::OSArgument::makeDoubleArgument('cooling_system_cooling_efficiency', true)
    arg.setDisplayName('Cooling System: Efficiency')
    arg.setDescription("The rated efficiency value of the cooling system. Ignored for #{HPXML::HVACTypeEvaporativeCooler}.")
    arg.setDefaultValue(13.0)
    args << arg

    arg = OpenStudio::Measure::OSArgument::makeChoiceArgument('cooling_system_cooling_compressor_type', compressor_type_choices, false)
    arg.setDisplayName('Cooling System: Cooling Compressor Type')
    arg.setDescription("The compressor type of the cooling system. Only applies to #{HPXML::HVACTypeCentralAirConditioner}. If not provided, the OS-HPXML default (see <a href='#{docs_base_url}#central-air-conditioner'>Central Air Conditioner</a>) is used.")
    args << arg

    arg = OpenStudio::Measure::OSArgument::makeDoubleArgument('cooling_system_cooling_sensible_heat_fraction', false)
    arg.setDisplayName('Cooling System: Cooling Sensible Heat Fraction')
    arg.setDescription("The sensible heat fraction of the cooling system. Ignored for #{HPXML::HVACTypeEvaporativeCooler}. If not provided, the OS-HPXML default (see <a href='#{docs_base_url}#central-air-conditioner'>Central Air Conditioner</a>, <a href='#{docs_base_url}#room-air-conditioner'>Room Air Conditioner</a>, <a href='#{docs_base_url}#packaged-terminal-air-conditioner'>Packaged Terminal Air Conditioner</a>, <a href='#{docs_base_url}#mini-split-air-conditioner'>Mini-Split Air Conditioner</a>) is used.")
    arg.setUnits('Frac')
    args << arg

    arg = OpenStudio::Measure::OSArgument::makeDoubleArgument('cooling_system_cooling_capacity', false)
    arg.setDisplayName('Cooling System: Cooling Capacity')
    arg.setDescription("The output cooling capacity of the cooling system. If not provided, the OS-HPXML autosized default (see <a href='#{docs_base_url}#central-air-conditioner'>Central Air Conditioner</a>, <a href='#{docs_base_url}#room-air-conditioner'>Room Air Conditioner</a>, <a href='#{docs_base_url}#packaged-terminal-air-conditioner'>Packaged Terminal Air Conditioner</a>, <a href='#{docs_base_url}#evaporative-cooler'>Evaporative Cooler</a>, <a href='#{docs_base_url}#mini-split-air-conditioner'>Mini-Split Air Conditioner</a>) is used.")
    arg.setUnits('Btu/hr')
    args << arg

    arg = OpenStudio::Measure::OSArgument::makeDoubleArgument('cooling_system_fraction_cool_load_served', true)
    arg.setDisplayName('Cooling System: Fraction Cool Load Served')
    arg.setDescription('The cooling load served by the cooling system.')
    arg.setUnits('Frac')
    arg.setDefaultValue(1)
    args << arg

    arg = OpenStudio::Measure::OSArgument::makeBoolArgument('cooling_system_is_ducted', false)
    arg.setDisplayName('Cooling System: Is Ducted')
    arg.setDescription("Whether the cooling system is ducted or not. Only used for #{HPXML::HVACTypeMiniSplitAirConditioner} and #{HPXML::HVACTypeEvaporativeCooler}. It's assumed that #{HPXML::HVACTypeCentralAirConditioner} is ducted, and #{HPXML::HVACTypeRoomAirConditioner} and #{HPXML::HVACTypePTAC} are not ducted.")
    arg.setDefaultValue(false)
    args << arg

    arg = OpenStudio::Measure::OSArgument::makeDoubleArgument('cooling_system_airflow_defect_ratio', false)
    arg.setDisplayName('Cooling System: Airflow Defect Ratio')
    arg.setDescription("The airflow defect ratio, defined as (InstalledAirflow - DesignAirflow) / DesignAirflow, of the cooling system per ANSI/RESNET/ACCA Standard 310. A value of zero means no airflow defect. Applies only to #{HPXML::HVACTypeCentralAirConditioner} and ducted #{HPXML::HVACTypeMiniSplitAirConditioner}. If not provided, assumes no defect.")
    arg.setUnits('Frac')
    args << arg

    arg = OpenStudio::Measure::OSArgument::makeDoubleArgument('cooling_system_charge_defect_ratio', false)
    arg.setDisplayName('Cooling System: Charge Defect Ratio')
    arg.setDescription("The refrigerant charge defect ratio, defined as (InstalledCharge - DesignCharge) / DesignCharge, of the cooling system per ANSI/RESNET/ACCA Standard 310. A value of zero means no refrigerant charge defect. Applies only to #{HPXML::HVACTypeCentralAirConditioner} and #{HPXML::HVACTypeMiniSplitAirConditioner}. If not provided, assumes no defect.")
    arg.setUnits('Frac')
    args << arg

    arg = OpenStudio::Measure::OSArgument::makeDoubleArgument('cooling_system_crankcase_heater_watts', false)
    arg.setDisplayName('Cooling System: Crankcase Heater Power Watts')
    arg.setDescription("Cooling system crankcase heater power consumption in Watts. Applies only to #{HPXML::HVACTypeCentralAirConditioner}, #{HPXML::HVACTypeRoomAirConditioner}, #{HPXML::HVACTypePTAC} and #{HPXML::HVACTypeMiniSplitAirConditioner}. If not provided, the OS-HPXML default (see <a href='#{docs_base_url}#central-air-conditioner'>Central Air Conditioner</a>, <a href='#{docs_base_url}#room-air-conditioner'>Room Air Conditioner</a>, <a href='#{docs_base_url}#packaged-terminal-air-conditioner'>Packaged Terminal Air Conditioner</a>, <a href='#{docs_base_url}#mini-split-air-conditioner'>Mini-Split Air Conditioner</a>) is used.")
    arg.setUnits('W')
    args << arg

    arg = OpenStudio::Measure::OSArgument::makeChoiceArgument('cooling_system_integrated_heating_system_fuel', heating_system_fuel_choices, false)
    arg.setDisplayName('Cooling System: Integrated Heating System Fuel Type')
    arg.setDescription("The fuel type of the heating system integrated into cooling system. Only used for #{HPXML::HVACTypePTAC} and #{HPXML::HVACTypeRoomAirConditioner}.")
    args << arg

    arg = OpenStudio::Measure::OSArgument::makeDoubleArgument('cooling_system_integrated_heating_system_efficiency_percent', false)
    arg.setDisplayName('Cooling System: Integrated Heating System Efficiency')
    arg.setUnits('Frac')
    arg.setDescription("The rated heating efficiency value of the heating system integrated into cooling system. Only used for #{HPXML::HVACTypePTAC} and #{HPXML::HVACTypeRoomAirConditioner}.")
    args << arg

    arg = OpenStudio::Measure::OSArgument::makeDoubleArgument('cooling_system_integrated_heating_system_capacity', false)
    arg.setDisplayName('Cooling System: Integrated Heating System Heating Capacity')
    arg.setDescription("The output heating capacity of the heating system integrated into cooling system. If not provided, the OS-HPXML autosized default (see <a href='#{docs_base_url}#room-air-conditioner'>Room Air Conditioner</a>, <a href='#{docs_base_url}#packaged-terminal-air-conditioner'>Packaged Terminal Air Conditioner</a>) is used. Only used for #{HPXML::HVACTypeRoomAirConditioner} and #{HPXML::HVACTypePTAC}.")
    arg.setUnits('Btu/hr')
    args << arg

    arg = OpenStudio::Measure::OSArgument::makeDoubleArgument('cooling_system_integrated_heating_system_fraction_heat_load_served', false)
    arg.setDisplayName('Cooling System: Integrated Heating System Fraction Heat Load Served')
    arg.setDescription("The heating load served by the heating system integrated into cooling system. Only used for #{HPXML::HVACTypePTAC} and #{HPXML::HVACTypeRoomAirConditioner}.")
    arg.setUnits('Frac')
    args << arg

    heat_pump_type_choices = OpenStudio::StringVector.new
    heat_pump_type_choices << 'none'
    heat_pump_type_choices << HPXML::HVACTypeHeatPumpAirToAir
    heat_pump_type_choices << HPXML::HVACTypeHeatPumpMiniSplit
    heat_pump_type_choices << HPXML::HVACTypeHeatPumpGroundToAir
    heat_pump_type_choices << HPXML::HVACTypeHeatPumpPTHP
    heat_pump_type_choices << HPXML::HVACTypeHeatPumpRoom

    heat_pump_heating_efficiency_type_choices = OpenStudio::StringVector.new
    heat_pump_heating_efficiency_type_choices << HPXML::UnitsHSPF
    heat_pump_heating_efficiency_type_choices << HPXML::UnitsHSPF2
    heat_pump_heating_efficiency_type_choices << HPXML::UnitsCOP

    heat_pump_backup_type_choices = OpenStudio::StringVector.new
    heat_pump_backup_type_choices << 'none'
    heat_pump_backup_type_choices << HPXML::HeatPumpBackupTypeIntegrated
    heat_pump_backup_type_choices << HPXML::HeatPumpBackupTypeSeparate

    heat_pump_backup_fuel_choices = OpenStudio::StringVector.new
    heat_pump_backup_fuel_choices << HPXML::FuelTypeElectricity
    heat_pump_backup_fuel_choices << HPXML::FuelTypeNaturalGas
    heat_pump_backup_fuel_choices << HPXML::FuelTypeOil
    heat_pump_backup_fuel_choices << HPXML::FuelTypePropane

    heat_pump_sizing_choices = OpenStudio::StringVector.new
    heat_pump_sizing_choices << HPXML::HeatPumpSizingACCA
    heat_pump_sizing_choices << HPXML::HeatPumpSizingHERS
    heat_pump_sizing_choices << HPXML::HeatPumpSizingMaxLoad

    arg = OpenStudio::Measure::OSArgument::makeChoiceArgument('heat_pump_type', heat_pump_type_choices, true)
    arg.setDisplayName('Heat Pump: Type')
    arg.setDescription("The type of heat pump. Use 'none' if there is no heat pump.")
    arg.setDefaultValue('none')
    args << arg

    arg = OpenStudio::Measure::OSArgument::makeChoiceArgument('heat_pump_heating_efficiency_type', heat_pump_heating_efficiency_type_choices, true)
    arg.setDisplayName('Heat Pump: Heating Efficiency Type')
    arg.setDescription("The heating efficiency type of heat pump. System types #{HPXML::HVACTypeHeatPumpAirToAir} and #{HPXML::HVACTypeHeatPumpMiniSplit} use #{HPXML::UnitsHSPF} or #{HPXML::UnitsHSPF2}. System types #{HPXML::HVACTypeHeatPumpGroundToAir}, #{HPXML::HVACTypeHeatPumpPTHP} and #{HPXML::HVACTypeHeatPumpRoom} use #{HPXML::UnitsCOP}.")
    arg.setDefaultValue(HPXML::UnitsHSPF)
    args << arg

    arg = OpenStudio::Measure::OSArgument::makeDoubleArgument('heat_pump_heating_efficiency', true)
    arg.setDisplayName('Heat Pump: Heating Efficiency')
    arg.setDescription('The rated heating efficiency value of the heat pump.')
    arg.setDefaultValue(7.7)
    args << arg

    arg = OpenStudio::Measure::OSArgument::makeChoiceArgument('heat_pump_cooling_efficiency_type', cooling_efficiency_type_choices, true)
    arg.setDisplayName('Heat Pump: Cooling Efficiency Type')
    arg.setDescription("The cooling efficiency type of heat pump. System types #{HPXML::HVACTypeHeatPumpAirToAir} and #{HPXML::HVACTypeHeatPumpMiniSplit} use #{HPXML::UnitsSEER} or #{HPXML::UnitsSEER2}. System types #{HPXML::HVACTypeHeatPumpGroundToAir}, #{HPXML::HVACTypeHeatPumpPTHP} and #{HPXML::HVACTypeHeatPumpRoom} use #{HPXML::UnitsEER}.")
    arg.setDefaultValue(HPXML::UnitsSEER)
    args << arg

    arg = OpenStudio::Measure::OSArgument::makeDoubleArgument('heat_pump_cooling_efficiency', true)
    arg.setDisplayName('Heat Pump: Cooling Efficiency')
    arg.setDescription('The rated cooling efficiency value of the heat pump.')
    arg.setDefaultValue(13.0)
    args << arg

    arg = OpenStudio::Measure::OSArgument::makeChoiceArgument('heat_pump_cooling_compressor_type', compressor_type_choices, false)
    arg.setDisplayName('Heat Pump: Cooling Compressor Type')
    arg.setDescription("The compressor type of the heat pump. Only applies to #{HPXML::HVACTypeHeatPumpAirToAir}. If not provided, the OS-HPXML default (see <a href='#{docs_base_url}#air-to-air-heat-pump'>Air-to-Air Heat Pump</a>) is used.")
    args << arg

    arg = OpenStudio::Measure::OSArgument::makeDoubleArgument('heat_pump_cooling_sensible_heat_fraction', false)
    arg.setDisplayName('Heat Pump: Cooling Sensible Heat Fraction')
    arg.setDescription("The sensible heat fraction of the heat pump. If not provided, the OS-HPXML default (see <a href='#{docs_base_url}#air-to-air-heat-pump'>Air-to-Air Heat Pump</a>, <a href='#{docs_base_url}#mini-split-heat-pump'>Mini-Split Heat Pump</a>, <a href='#{docs_base_url}#packaged-terminal-heat-pump'>Packaged Terminal Heat Pump</a>, <a href='#{docs_base_url}#room-air-conditioner-w-reverse-cycle'>Room Air Conditioner w/ Reverse Cycle</a>, <a href='#{docs_base_url}#ground-to-air-heat-pump'>Ground-to-Air Heat Pump</a>) is used.")
    arg.setUnits('Frac')
    args << arg

    arg = OpenStudio::Measure::OSArgument::makeDoubleArgument('heat_pump_heating_capacity', false)
    arg.setDisplayName('Heat Pump: Heating Capacity')
    arg.setDescription("The output heating capacity of the heat pump. If not provided, the OS-HPXML autosized default (see <a href='#{docs_base_url}#air-to-air-heat-pump'>Air-to-Air Heat Pump</a>, <a href='#{docs_base_url}#mini-split-heat-pump'>Mini-Split Heat Pump</a>, <a href='#{docs_base_url}#packaged-terminal-heat-pump'>Packaged Terminal Heat Pump</a>, <a href='#{docs_base_url}#room-air-conditioner-w-reverse-cycle'>Room Air Conditioner w/ Reverse Cycle</a>, <a href='#{docs_base_url}#ground-to-air-heat-pump'>Ground-to-Air Heat Pump</a>) is used.")
    arg.setUnits('Btu/hr')
    args << arg

    arg = OpenStudio::Measure::OSArgument::makeDoubleArgument('heat_pump_heating_capacity_retention_fraction', false)
    arg.setDisplayName('Heat Pump: Heating Capacity Retention Fraction')
    arg.setDescription("The output heating capacity of the heat pump at a user-specified temperature (e.g., 17F or 5F) divided by the above nominal heating capacity. Applies to all heat pump types except #{HPXML::HVACTypeHeatPumpGroundToAir}. If not provided, the OS-HPXML default (see <a href='#{docs_base_url}#air-to-air-heat-pump'>Air-to-Air Heat Pump</a>, <a href='#{docs_base_url}#mini-split-heat-pump'>Mini-Split Heat Pump</a>, <a href='#{docs_base_url}#packaged-terminal-heat-pump'>Packaged Terminal Heat Pump</a>, <a href='#{docs_base_url}#room-air-conditioner-w-reverse-cycle'>Room Air Conditioner w/ Reverse Cycle</a>) is used.")
    arg.setUnits('Frac')
    args << arg

    arg = OpenStudio::Measure::OSArgument::makeDoubleArgument('heat_pump_heating_capacity_retention_temp', false)
    arg.setDisplayName('Heat Pump: Heating Capacity Retention Temperature')
    arg.setDescription("The user-specified temperature (e.g., 17F or 5F) for the above heating capacity retention fraction. Applies to all heat pump types except #{HPXML::HVACTypeHeatPumpGroundToAir}. Required if the Heating Capacity Retention Fraction is provided.")
    arg.setUnits('deg-F')
    args << arg

    arg = OpenStudio::Measure::OSArgument::makeDoubleArgument('heat_pump_cooling_capacity', false)
    arg.setDisplayName('Heat Pump: Cooling Capacity')
    arg.setDescription("The output cooling capacity of the heat pump. If not provided, the OS-HPXML autosized default (see <a href='#{docs_base_url}#air-to-air-heat-pump'>Air-to-Air Heat Pump</a>, <a href='#{docs_base_url}#mini-split-heat-pump'>Mini-Split Heat Pump</a>, <a href='#{docs_base_url}#packaged-terminal-heat-pump'>Packaged Terminal Heat Pump</a>, <a href='#{docs_base_url}#room-air-conditioner-w-reverse-cycle'>Room Air Conditioner w/ Reverse Cycle</a>, <a href='#{docs_base_url}#ground-to-air-heat-pump'>Ground-to-Air Heat Pump</a>) is used.")
    arg.setUnits('Btu/hr')
    args << arg

    arg = OpenStudio::Measure::OSArgument::makeDoubleArgument('heat_pump_fraction_heat_load_served', true)
    arg.setDisplayName('Heat Pump: Fraction Heat Load Served')
    arg.setDescription('The heating load served by the heat pump.')
    arg.setUnits('Frac')
    arg.setDefaultValue(1)
    args << arg

    arg = OpenStudio::Measure::OSArgument::makeDoubleArgument('heat_pump_fraction_cool_load_served', true)
    arg.setDisplayName('Heat Pump: Fraction Cool Load Served')
    arg.setDescription('The cooling load served by the heat pump.')
    arg.setUnits('Frac')
    arg.setDefaultValue(1)
    args << arg

    arg = OpenStudio::Measure::OSArgument::makeDoubleArgument('heat_pump_compressor_lockout_temp', false)
    arg.setDisplayName('Heat Pump: Compressor Lockout Temperature')
    arg.setDescription("The temperature below which the heat pump compressor is disabled. If both this and Backup Heating Lockout Temperature are provided and use the same value, it essentially defines a switchover temperature (for, e.g., a dual-fuel heat pump). Applies to all heat pump types other than #{HPXML::HVACTypeHeatPumpGroundToAir}. If not provided, the OS-HPXML default (see <a href='#{docs_base_url}#air-to-air-heat-pump'>Air-to-Air Heat Pump</a>, <a href='#{docs_base_url}#mini-split-heat-pump'>Mini-Split Heat Pump</a>, <a href='#{docs_base_url}#packaged-terminal-heat-pump'>Packaged Terminal Heat Pump</a>, <a href='#{docs_base_url}#room-air-conditioner-w-reverse-cycle'>Room Air Conditioner w/ Reverse Cycle</a>) is used.")
    arg.setUnits('deg-F')
    args << arg

    arg = OpenStudio::Measure::OSArgument::makeChoiceArgument('heat_pump_backup_type', heat_pump_backup_type_choices, true)
    arg.setDisplayName('Heat Pump: Backup Type')
    arg.setDescription("The backup type of the heat pump. If '#{HPXML::HeatPumpBackupTypeIntegrated}', represents e.g. built-in electric strip heat or dual-fuel integrated furnace. If '#{HPXML::HeatPumpBackupTypeSeparate}', represents e.g. electric baseboard or boiler based on the Heating System 2 specified below. Use 'none' if there is no backup heating.")
    arg.setDefaultValue(HPXML::HeatPumpBackupTypeIntegrated)
    args << arg

    arg = OpenStudio::Measure::OSArgument::makeChoiceArgument('heat_pump_backup_fuel', heat_pump_backup_fuel_choices, true)
    arg.setDisplayName('Heat Pump: Backup Fuel Type')
    arg.setDescription("The backup fuel type of the heat pump. Only applies if Backup Type is '#{HPXML::HeatPumpBackupTypeIntegrated}'.")
    arg.setDefaultValue(HPXML::FuelTypeElectricity)
    args << arg

    arg = OpenStudio::Measure::OSArgument::makeDoubleArgument('heat_pump_backup_heating_efficiency', true)
    arg.setDisplayName('Heat Pump: Backup Rated Efficiency')
    arg.setDescription("The backup rated efficiency value of the heat pump. Percent for electricity fuel type. AFUE otherwise. Only applies if Backup Type is '#{HPXML::HeatPumpBackupTypeIntegrated}'.")
    arg.setDefaultValue(1)
    args << arg

    arg = OpenStudio::Measure::OSArgument::makeDoubleArgument('heat_pump_backup_heating_capacity', false)
    arg.setDisplayName('Heat Pump: Backup Heating Capacity')
    arg.setDescription("The backup output heating capacity of the heat pump. If not provided, the OS-HPXML autosized default (see <a href='#{docs_base_url}#backup'>Backup</a>) is used. Only applies if Backup Type is '#{HPXML::HeatPumpBackupTypeIntegrated}'.")
    arg.setUnits('Btu/hr')
    args << arg

    arg = OpenStudio::Measure::OSArgument::makeDoubleArgument('heat_pump_backup_heating_lockout_temp', false)
    arg.setDisplayName('Heat Pump: Backup Heating Lockout Temperature')
    arg.setDescription("The temperature above which the heat pump backup system is disabled. If both this and Compressor Lockout Temperature are provided and use the same value, it essentially defines a switchover temperature (for, e.g., a dual-fuel heat pump). Applies for both Backup Type of '#{HPXML::HeatPumpBackupTypeIntegrated}' and '#{HPXML::HeatPumpBackupTypeSeparate}'. If not provided, the OS-HPXML default (see <a href='#{docs_base_url}#backup'>Backup</a>) is used.")
    arg.setUnits('deg-F')
    args << arg

    arg = OpenStudio::Measure::OSArgument::makeChoiceArgument('heat_pump_sizing_methodology', heat_pump_sizing_choices, false)
    arg.setDisplayName('Heat Pump: Sizing Methodology')
    arg.setDescription("The auto-sizing methodology to use when the heat pump capacity is not provided. If not provided, the OS-HPXML default (see <a href='#{docs_base_url}#hpxml-hvac-sizing-control'>HPXML HVAC Sizing Control</a>) is used.")
    args << arg

    arg = OpenStudio::Measure::OSArgument::makeBoolArgument('heat_pump_is_ducted', false)
    arg.setDisplayName('Heat Pump: Is Ducted')
    arg.setDescription("Whether the heat pump is ducted or not. Only used for #{HPXML::HVACTypeHeatPumpMiniSplit}. It's assumed that #{HPXML::HVACTypeHeatPumpAirToAir} and #{HPXML::HVACTypeHeatPumpGroundToAir} are ducted, and #{HPXML::HVACTypeHeatPumpPTHP} and #{HPXML::HVACTypeHeatPumpRoom} are not ducted. If not provided, assumes not ducted.")
    args << arg

    arg = OpenStudio::Measure::OSArgument::makeDoubleArgument('heat_pump_airflow_defect_ratio', false)
    arg.setDisplayName('Heat Pump: Airflow Defect Ratio')
    arg.setDescription("The airflow defect ratio, defined as (InstalledAirflow - DesignAirflow) / DesignAirflow, of the heat pump per ANSI/RESNET/ACCA Standard 310. A value of zero means no airflow defect. Applies only to #{HPXML::HVACTypeHeatPumpAirToAir}, ducted #{HPXML::HVACTypeHeatPumpMiniSplit}, and #{HPXML::HVACTypeHeatPumpGroundToAir}. If not provided, assumes no defect.")
    arg.setUnits('Frac')
    args << arg

    arg = OpenStudio::Measure::OSArgument::makeDoubleArgument('heat_pump_charge_defect_ratio', false)
    arg.setDisplayName('Heat Pump: Charge Defect Ratio')
    arg.setDescription('The refrigerant charge defect ratio, defined as (InstalledCharge - DesignCharge) / DesignCharge, of the heat pump per ANSI/RESNET/ACCA Standard 310. A value of zero means no refrigerant charge defect. Applies to all heat pump types. If not provided, assumes no defect.')
    arg.setUnits('Frac')
    args << arg

    arg = OpenStudio::Measure::OSArgument::makeDoubleArgument('heat_pump_crankcase_heater_watts', false)
    arg.setDisplayName('Heat Pump: Crankcase Heater Power Watts')
    arg.setDescription("Heat Pump crankcase heater power consumption in Watts. Applies only to #{HPXML::HVACTypeHeatPumpAirToAir}, #{HPXML::HVACTypeHeatPumpMiniSplit}, #{HPXML::HVACTypeHeatPumpPTHP} and #{HPXML::HVACTypeHeatPumpRoom}. If not provided, the OS-HPXML default (see <a href='#{docs_base_url}#air-to-air-heat-pump'>Air-to-Air Heat Pump</a>, <a href='#{docs_base_url}#mini-split-heat-pump'>Mini-Split Heat Pump</a>, <a href='#{docs_base_url}#packaged-terminal-heat-pump'>Packaged Terminal Heat Pump</a>, <a href='#{docs_base_url}#room-air-conditioner-w-reverse-cycle'>Room Air Conditioner w/ Reverse Cycle</a>) is used.")
    arg.setUnits('W')
    args << arg

    geothermal_loop_configuration_choices = OpenStudio::StringVector.new
    geothermal_loop_configuration_choices << 'none'
    # geothermal_loop_configuration_choices << HPXML::GeothermalLoopLoopConfigurationDiagonal
    # geothermal_loop_configuration_choices << HPXML::GeothermalLoopLoopConfigurationHorizontal
    # geothermal_loop_configuration_choices << HPXML::GeothermalLoopLoopConfigurationOther
    geothermal_loop_configuration_choices << HPXML::GeothermalLoopLoopConfigurationVertical

    arg = OpenStudio::Measure::OSArgument::makeChoiceArgument('geothermal_loop_configuration', geothermal_loop_configuration_choices, true)
    arg.setDisplayName('Geothermal Loop: Configuration')
    arg.setDescription("Configuration of the geothermal loop. Only applies to #{HPXML::HVACTypeHeatPumpGroundToAir} heat pump type.")
    arg.setDefaultValue('none')
    args << arg

    geothermal_loop_borefield_configuration_choices = OpenStudio::StringVector.new
    geothermal_loop_borefield_configuration_choices << HPXML::GeothermalLoopBorefieldConfigurationRectangle
    # geothermal_loop_borefield_configuration_choices << HPXML::GeothermalLoopBorefieldConfigurationZonedRectangle
    geothermal_loop_borefield_configuration_choices << HPXML::GeothermalLoopBorefieldConfigurationOpenRectangle
    geothermal_loop_borefield_configuration_choices << HPXML::GeothermalLoopBorefieldConfigurationC
    geothermal_loop_borefield_configuration_choices << HPXML::GeothermalLoopBorefieldConfigurationL
    geothermal_loop_borefield_configuration_choices << HPXML::GeothermalLoopBorefieldConfigurationU
    geothermal_loop_borefield_configuration_choices << HPXML::GeothermalLoopBorefieldConfigurationLopsidedU

    arg = OpenStudio::Measure::OSArgument::makeChoiceArgument('geothermal_loop_borefield_configuration', geothermal_loop_borefield_configuration_choices, false)
    arg.setDisplayName('Geothermal Loop: Borefield Configuration')
    arg.setDescription("Borefield configuration of the geothermal loop. Only applies to #{HPXML::HVACTypeHeatPumpGroundToAir} heat pump type. If not provided, the OS-HPXML default is used.")
    args << arg

    arg = OpenStudio::Measure::OSArgument::makeDoubleArgument('geothermal_loop_loop_flow', false)
    arg.setDisplayName('Geothermal Loop: Loop Flow')
    arg.setDescription("Water flow rate through the geothermal loop. Only applies to #{HPXML::HVACTypeHeatPumpGroundToAir} heat pump type. If not provided, the OS-HPXML autosized default is used.")
    arg.setUnits('gpm')
    args << arg

    arg = OpenStudio::Measure::OSArgument::makeIntegerArgument('geothermal_loop_boreholes_count', false)
    arg.setDisplayName('Geothermal Loop: Boreholes Count')
    arg.setDescription("Number of boreholes. Only applies to #{HPXML::HVACTypeHeatPumpGroundToAir} heat pump type. If not provided, the OS-HPXML autosized default is used.")
    arg.setUnits('#')
    args << arg

    arg = OpenStudio::Measure::OSArgument::makeDoubleArgument('geothermal_loop_boreholes_length', false)
    arg.setDisplayName('Geothermal Loop: Boreholes Length')
    arg.setDescription("Average length of each borehole (vertical). Only applies to #{HPXML::HVACTypeHeatPumpGroundToAir} heat pump type. If not provided, the OS-HPXML autosized default is used.")
    arg.setUnits('ft')
    args << arg

    arg = OpenStudio::Measure::OSArgument::makeDoubleArgument('geothermal_loop_boreholes_spacing', false)
    arg.setDisplayName('Geothermal Loop: Boreholes Spacing')
    arg.setDescription("Distance between bores. Only applies to #{HPXML::HVACTypeHeatPumpGroundToAir} heat pump type. If not provided, the OS-HPXML default is used.")
    arg.setUnits('ft')
    args << arg

    arg = OpenStudio::Measure::OSArgument::makeDoubleArgument('geothermal_loop_boreholes_diameter', false)
    arg.setDisplayName('Geothermal Loop: Boreholes Diameter')
    arg.setDescription("Diameter of bores. Only applies to #{HPXML::HVACTypeHeatPumpGroundToAir} heat pump type. If not provided, the OS-HPXML default is used.")
    arg.setUnits('in')
    args << arg

    geothermal_loop_grout_or_pipe_type_choices = OpenStudio::StringVector.new
    geothermal_loop_grout_or_pipe_type_choices << HPXML::GeothermalLoopGroutOrPipeTypeStandard
    geothermal_loop_grout_or_pipe_type_choices << HPXML::GeothermalLoopGroutOrPipeTypeThermallyEnhanced

    arg = OpenStudio::Measure::OSArgument::makeChoiceArgument('geothermal_loop_grout_type', geothermal_loop_grout_or_pipe_type_choices, false)
    arg.setDisplayName('Geothermal Loop: Grout Type')
    arg.setDescription("Grout type of the geothermal loop. Only applies to #{HPXML::HVACTypeHeatPumpGroundToAir} heat pump type. If not provided, the OS-HPXML default is used.")
    args << arg

    arg = OpenStudio::Measure::OSArgument::makeChoiceArgument('geothermal_loop_pipe_type', geothermal_loop_grout_or_pipe_type_choices, false)
    arg.setDisplayName('Geothermal Loop: Pipe Type')
    arg.setDescription("Pipe type of the geothermal loop. Only applies to #{HPXML::HVACTypeHeatPumpGroundToAir} heat pump type. If not provided, the OS-HPXML default is used.")
    args << arg

    geothermal_loop_pipe_diameter_choices = OpenStudio::StringVector.new
    geothermal_loop_pipe_diameter_choices << '3/4" pipe'
    geothermal_loop_pipe_diameter_choices << '1" pipe'
    geothermal_loop_pipe_diameter_choices << '1-1/4" pipe'

    arg = OpenStudio::Measure::OSArgument::makeChoiceArgument('geothermal_loop_pipe_diameter', geothermal_loop_pipe_diameter_choices, false)
    arg.setDisplayName('Geothermal Loop: Pipe Diameter')
    arg.setDescription("Pipe diameter of the geothermal loop. Only applies to #{HPXML::HVACTypeHeatPumpGroundToAir} heat pump type. If not provided, the OS-HPXML default is used.")
    arg.setUnits('in')
    args << arg

    heating_system_2_type_choices = OpenStudio::StringVector.new
    heating_system_2_type_choices << 'none'
    heating_system_2_type_choices << HPXML::HVACTypeFurnace
    heating_system_2_type_choices << HPXML::HVACTypeWallFurnace
    heating_system_2_type_choices << HPXML::HVACTypeFloorFurnace
    heating_system_2_type_choices << HPXML::HVACTypeBoiler
    heating_system_2_type_choices << HPXML::HVACTypeElectricResistance
    heating_system_2_type_choices << HPXML::HVACTypeStove
    heating_system_2_type_choices << HPXML::HVACTypeSpaceHeater
    heating_system_2_type_choices << HPXML::HVACTypeFireplace

    arg = OpenStudio::Measure::OSArgument::makeChoiceArgument('heating_system_2_type', heating_system_2_type_choices, true)
    arg.setDisplayName('Heating System 2: Type')
    arg.setDescription('The type of the second heating system.')
    arg.setDefaultValue('none')
    args << arg

    arg = OpenStudio::Measure::OSArgument::makeChoiceArgument('heating_system_2_fuel', heating_system_fuel_choices, true)
    arg.setDisplayName('Heating System 2: Fuel Type')
    arg.setDescription("The fuel type of the second heating system. Ignored for #{HPXML::HVACTypeElectricResistance}.")
    arg.setDefaultValue(HPXML::FuelTypeElectricity)
    args << arg

    arg = OpenStudio::Measure::OSArgument::makeDoubleArgument('heating_system_2_heating_efficiency', true)
    arg.setDisplayName('Heating System 2: Rated AFUE or Percent')
    arg.setUnits('Frac')
    arg.setDescription('The rated heating efficiency value of the second heating system.')
    arg.setDefaultValue(1.0)
    args << arg

    arg = OpenStudio::Measure::OSArgument::makeDoubleArgument('heating_system_2_heating_capacity', false)
    arg.setDisplayName('Heating System 2: Heating Capacity')
    arg.setDescription("The output heating capacity of the second heating system. If not provided, the OS-HPXML autosized default (see <a href='#{docs_base_url}#hpxml-heating-systems'>HPXML Heating Systems</a>) is used.")
    arg.setUnits('Btu/hr')
    args << arg

    arg = OpenStudio::Measure::OSArgument::makeDoubleArgument('heating_system_2_fraction_heat_load_served', true)
    arg.setDisplayName('Heating System 2: Fraction Heat Load Served')
    arg.setDescription('The heat load served fraction of the second heating system. Ignored if this heating system serves as a backup system for a heat pump.')
    arg.setUnits('Frac')
    arg.setDefaultValue(0.25)
    args << arg

    arg = OpenStudio::Measure::OSArgument::makeStringArgument('hvac_control_heating_weekday_setpoint', false)
    arg.setDisplayName('HVAC Control: Heating Weekday Setpoint Schedule')
    arg.setDescription('Specify the constant or 24-hour comma-separated weekday heating setpoint schedule. Required unless a detailed CSV schedule is provided.')
    arg.setUnits('deg-F')
    args << arg

    arg = OpenStudio::Measure::OSArgument::makeStringArgument('hvac_control_heating_weekend_setpoint', false)
    arg.setDisplayName('HVAC Control: Heating Weekend Setpoint Schedule')
    arg.setDescription('Specify the constant or 24-hour comma-separated weekend heating setpoint schedule. Required unless a detailed CSV schedule is provided.')
    arg.setUnits('deg-F')
    args << arg

    arg = OpenStudio::Measure::OSArgument::makeStringArgument('hvac_control_cooling_weekday_setpoint', false)
    arg.setDisplayName('HVAC Control: Cooling Weekday Setpoint Schedule')
    arg.setDescription('Specify the constant or 24-hour comma-separated weekday cooling setpoint schedule. Required unless a detailed CSV schedule is provided.')
    arg.setUnits('deg-F')
    args << arg

    arg = OpenStudio::Measure::OSArgument::makeStringArgument('hvac_control_cooling_weekend_setpoint', false)
    arg.setDisplayName('HVAC Control: Cooling Weekend Setpoint Schedule')
    arg.setDescription('Specify the constant or 24-hour comma-separated weekend cooling setpoint schedule. Required unless a detailed CSV schedule is provided.')
    arg.setUnits('deg-F')
    args << arg

    arg = OpenStudio::Measure::OSArgument::makeStringArgument('hvac_control_heating_season_period', false)
    arg.setDisplayName('HVAC Control: Heating Season Period')
    arg.setDescription("Enter a date like 'Nov 1 - Jun 30'. If not provided, the OS-HPXML default (see <a href='#{docs_base_url}#hpxml-hvac-control'>HPXML HVAC Control</a>) is used. Can also provide '#{HPXML::BuildingAmerica}' to use automatic seasons from the Building America House Simulation Protocols.")
    args << arg

    arg = OpenStudio::Measure::OSArgument::makeStringArgument('hvac_control_cooling_season_period', false)
    arg.setDisplayName('HVAC Control: Cooling Season Period')
    arg.setDescription("Enter a date like 'Jun 1 - Oct 31'. If not provided, the OS-HPXML default (see <a href='#{docs_base_url}#hpxml-hvac-control'>HPXML HVAC Control</a>) is used. Can also provide '#{HPXML::BuildingAmerica}' to use automatic seasons from the Building America House Simulation Protocols.")
    args << arg

    duct_leakage_units_choices = OpenStudio::StringVector.new
    duct_leakage_units_choices << HPXML::UnitsCFM25
    duct_leakage_units_choices << HPXML::UnitsCFM50
    duct_leakage_units_choices << HPXML::UnitsPercent

    duct_location_choices = OpenStudio::StringVector.new
    duct_location_choices << HPXML::LocationConditionedSpace
    duct_location_choices << HPXML::LocationBasementConditioned
    duct_location_choices << HPXML::LocationBasementUnconditioned
    duct_location_choices << HPXML::LocationCrawlspace
    duct_location_choices << HPXML::LocationCrawlspaceVented
    duct_location_choices << HPXML::LocationCrawlspaceUnvented
    duct_location_choices << HPXML::LocationCrawlspaceConditioned
    duct_location_choices << HPXML::LocationAttic
    duct_location_choices << HPXML::LocationAtticVented
    duct_location_choices << HPXML::LocationAtticUnvented
    duct_location_choices << HPXML::LocationGarage
    duct_location_choices << HPXML::LocationExteriorWall
    duct_location_choices << HPXML::LocationUnderSlab
    duct_location_choices << HPXML::LocationRoofDeck
    duct_location_choices << HPXML::LocationOutside
    duct_location_choices << HPXML::LocationOtherHousingUnit
    duct_location_choices << HPXML::LocationOtherHeatedSpace
    duct_location_choices << HPXML::LocationOtherMultifamilyBufferSpace
    duct_location_choices << HPXML::LocationOtherNonFreezingSpace
    duct_location_choices << HPXML::LocationManufacturedHomeBelly

    arg = OpenStudio::Measure::OSArgument::makeChoiceArgument('ducts_leakage_units', duct_leakage_units_choices, true)
    arg.setDisplayName('Ducts: Leakage Units')
    arg.setDescription('The leakage units of the ducts.')
    arg.setDefaultValue(HPXML::UnitsPercent)
    args << arg

    arg = OpenStudio::Measure::OSArgument::makeDoubleArgument('ducts_supply_leakage_to_outside_value', true)
    arg.setDisplayName('Ducts: Supply Leakage to Outside Value')
    arg.setDescription('The leakage value to outside for the supply ducts.')
    arg.setDefaultValue(0.1)
    args << arg

    arg = OpenStudio::Measure::OSArgument::makeDoubleArgument('ducts_return_leakage_to_outside_value', true)
    arg.setDisplayName('Ducts: Return Leakage to Outside Value')
    arg.setDescription('The leakage value to outside for the return ducts.')
    arg.setDefaultValue(0.1)
    args << arg

    arg = OpenStudio::Measure::OSArgument::makeChoiceArgument('ducts_supply_location', duct_location_choices, false)
    arg.setDisplayName('Ducts: Supply Location')
    arg.setDescription("The location of the supply ducts. If not provided, the OS-HPXML default (see <a href='#{docs_base_url}#air-distribution'>Air Distribution</a>) is used.")
    args << arg

    arg = OpenStudio::Measure::OSArgument::makeDoubleArgument('ducts_supply_insulation_r', true)
    arg.setDisplayName('Ducts: Supply Insulation R-Value')
    arg.setDescription('The insulation r-value of the supply ducts excluding air films.')
    arg.setUnits('h-ft^2-R/Btu')
    arg.setDefaultValue(0)
    args << arg

    duct_buried_level_choices = OpenStudio::StringVector.new
    duct_buried_level_choices << HPXML::DuctBuriedInsulationNone
    duct_buried_level_choices << HPXML::DuctBuriedInsulationPartial
    duct_buried_level_choices << HPXML::DuctBuriedInsulationFull
    duct_buried_level_choices << HPXML::DuctBuriedInsulationDeep

    arg = OpenStudio::Measure::OSArgument::makeChoiceArgument('ducts_supply_buried_insulation_level', duct_buried_level_choices, false)
    arg.setDisplayName('Ducts: Supply Buried Insulation Level')
    arg.setDescription('Whether the supply ducts are buried in, e.g., attic loose-fill insulation. Partially buried ducts have insulation that does not cover the top of the ducts. Fully buried ducts have insulation that just covers the top of the ducts. Deeply buried ducts have insulation that continues above the top of the ducts.')
    args << arg

    arg = OpenStudio::Measure::OSArgument::makeDoubleArgument('ducts_supply_surface_area', false)
    arg.setDisplayName('Ducts: Supply Surface Area')
    arg.setDescription("The supply ducts surface area in the given location. If neither Surface Area nor Area Fraction provided, the OS-HPXML default (see <a href='#{docs_base_url}#air-distribution'>Air Distribution</a>) is used.")
    arg.setUnits('ft^2')
    args << arg

    arg = OpenStudio::Measure::OSArgument::makeDoubleArgument('ducts_supply_surface_area_fraction', false)
    arg.setDisplayName('Ducts: Supply Area Fraction')
    arg.setDescription("The fraction of supply ducts surface area in the given location. Only used if Surface Area is not provided. If the fraction is less than 1, the remaining duct area is assumed to be in conditioned space. If neither Surface Area nor Area Fraction provided, the OS-HPXML default (see <a href='#{docs_base_url}#air-distribution'>Air Distribution</a>) is used.")
    arg.setUnits('frac')
    args << arg

    arg = OpenStudio::Measure::OSArgument::makeChoiceArgument('ducts_return_location', duct_location_choices, false)
    arg.setDisplayName('Ducts: Return Location')
    arg.setDescription("The location of the return ducts. If not provided, the OS-HPXML default (see <a href='#{docs_base_url}#air-distribution'>Air Distribution</a>) is used.")
    args << arg

    arg = OpenStudio::Measure::OSArgument::makeDoubleArgument('ducts_return_insulation_r', true)
    arg.setDisplayName('Ducts: Return Insulation R-Value')
    arg.setDescription('The insulation r-value of the return ducts excluding air films.')
    arg.setUnits('h-ft^2-R/Btu')
    arg.setDefaultValue(0)
    args << arg

    arg = OpenStudio::Measure::OSArgument::makeChoiceArgument('ducts_return_buried_insulation_level', duct_buried_level_choices, false)
    arg.setDisplayName('Ducts: Return Buried Insulation Level')
    arg.setDescription('Whether the return ducts are buried in, e.g., attic loose-fill insulation. Partially buried ducts have insulation that does not cover the top of the ducts. Fully buried ducts have insulation that just covers the top of the ducts. Deeply buried ducts have insulation that continues above the top of the ducts.')
    args << arg

    arg = OpenStudio::Measure::OSArgument::makeDoubleArgument('ducts_return_surface_area', false)
    arg.setDisplayName('Ducts: Return Surface Area')
    arg.setDescription("The return ducts surface area in the given location. If neither Surface Area nor Area Fraction provided, the OS-HPXML default (see <a href='#{docs_base_url}#air-distribution'>Air Distribution</a>) is used.")
    arg.setUnits('ft^2')
    args << arg

    arg = OpenStudio::Measure::OSArgument::makeDoubleArgument('ducts_return_surface_area_fraction', false)
    arg.setDisplayName('Ducts: Return Area Fraction')
    arg.setDescription("The fraction of return ducts surface area in the given location. Only used if Surface Area is not provided. If the fraction is less than 1, the remaining duct area is assumed to be in conditioned space. If neither Surface Area nor Area Fraction provided, the OS-HPXML default (see <a href='#{docs_base_url}#air-distribution'>Air Distribution</a>) is used.")
    arg.setUnits('frac')
    args << arg

    arg = OpenStudio::Measure::OSArgument::makeIntegerArgument('ducts_number_of_return_registers', false)
    arg.setDisplayName('Ducts: Number of Return Registers')
    arg.setDescription("The number of return registers of the ducts. Only used to calculate default return duct surface area. If not provided, the OS-HPXML default (see <a href='#{docs_base_url}#air-distribution'>Air Distribution</a>) is used.")
    arg.setUnits('#')
    args << arg

    mech_vent_fan_type_choices = OpenStudio::StringVector.new
    mech_vent_fan_type_choices << 'none'
    mech_vent_fan_type_choices << HPXML::MechVentTypeExhaust
    mech_vent_fan_type_choices << HPXML::MechVentTypeSupply
    mech_vent_fan_type_choices << HPXML::MechVentTypeERV
    mech_vent_fan_type_choices << HPXML::MechVentTypeHRV
    mech_vent_fan_type_choices << HPXML::MechVentTypeBalanced
    mech_vent_fan_type_choices << HPXML::MechVentTypeCFIS

    mech_vent_recovery_efficiency_type_choices = OpenStudio::StringVector.new
    mech_vent_recovery_efficiency_type_choices << 'Unadjusted'
    mech_vent_recovery_efficiency_type_choices << 'Adjusted'

    arg = OpenStudio::Measure::OSArgument::makeChoiceArgument('mech_vent_fan_type', mech_vent_fan_type_choices, true)
    arg.setDisplayName('Mechanical Ventilation: Fan Type')
    arg.setDescription("The type of the mechanical ventilation. Use 'none' if there is no mechanical ventilation system.")
    arg.setDefaultValue('none')
    args << arg

    arg = OpenStudio::Measure::OSArgument::makeDoubleArgument('mech_vent_flow_rate', false)
    arg.setDisplayName('Mechanical Ventilation: Flow Rate')
    arg.setDescription("The flow rate of the mechanical ventilation. If not provided, the OS-HPXML default (see <a href='#{docs_base_url}#whole-ventilation-fan'>Whole Ventilation Fan</a>) is used.")
    arg.setUnits('CFM')
    args << arg

    arg = OpenStudio::Measure::OSArgument::makeDoubleArgument('mech_vent_hours_in_operation', false)
    arg.setDisplayName('Mechanical Ventilation: Hours In Operation')
    arg.setDescription("The hours in operation of the mechanical ventilation. If not provided, the OS-HPXML default (see <a href='#{docs_base_url}#whole-ventilation-fan'>Whole Ventilation Fan</a>) is used.")
    arg.setUnits('hrs/day')
    args << arg

    arg = OpenStudio::Measure::OSArgument::makeChoiceArgument('mech_vent_recovery_efficiency_type', mech_vent_recovery_efficiency_type_choices, true)
    arg.setDisplayName('Mechanical Ventilation: Total Recovery Efficiency Type')
    arg.setDescription('The total recovery efficiency type of the mechanical ventilation.')
    arg.setDefaultValue('Unadjusted')
    args << arg

    arg = OpenStudio::Measure::OSArgument::makeDoubleArgument('mech_vent_total_recovery_efficiency', true)
    arg.setDisplayName('Mechanical Ventilation: Total Recovery Efficiency')
    arg.setDescription("The Unadjusted or Adjusted total recovery efficiency of the mechanical ventilation. Applies to #{HPXML::MechVentTypeERV}.")
    arg.setUnits('Frac')
    arg.setDefaultValue(0.48)
    args << arg

    arg = OpenStudio::Measure::OSArgument::makeDoubleArgument('mech_vent_sensible_recovery_efficiency', true)
    arg.setDisplayName('Mechanical Ventilation: Sensible Recovery Efficiency')
    arg.setDescription("The Unadjusted or Adjusted sensible recovery efficiency of the mechanical ventilation. Applies to #{HPXML::MechVentTypeERV} and #{HPXML::MechVentTypeHRV}.")
    arg.setUnits('Frac')
    arg.setDefaultValue(0.72)
    args << arg

    arg = OpenStudio::Measure::OSArgument::makeDoubleArgument('mech_vent_fan_power', false)
    arg.setDisplayName('Mechanical Ventilation: Fan Power')
    arg.setDescription("The fan power of the mechanical ventilation. If not provided, the OS-HPXML default (see <a href='#{docs_base_url}#whole-ventilation-fan'>Whole Ventilation Fan</a>) is used.")
    arg.setUnits('W')
    args << arg

    arg = OpenStudio::Measure::OSArgument::makeIntegerArgument('mech_vent_num_units_served', true)
    arg.setDisplayName('Mechanical Ventilation: Number of Units Served')
    arg.setDescription("Number of dwelling units served by the mechanical ventilation system. Must be 1 if #{HPXML::ResidentialTypeSFD}. Used to apportion flow rate and fan power to the unit.")
    arg.setUnits('#')
    arg.setDefaultValue(1)
    args << arg

    arg = OpenStudio::Measure::OSArgument::makeDoubleArgument('mech_vent_shared_frac_recirculation', false)
    arg.setDisplayName('Shared Mechanical Ventilation: Fraction Recirculation')
    arg.setDescription('Fraction of the total supply air that is recirculated, with the remainder assumed to be outdoor air. The value must be 0 for exhaust only systems. Required for a shared mechanical ventilation system.')
    arg.setUnits('Frac')
    args << arg

    arg = OpenStudio::Measure::OSArgument::makeChoiceArgument('mech_vent_shared_preheating_fuel', heating_system_fuel_choices, false)
    arg.setDisplayName('Shared Mechanical Ventilation: Preheating Fuel')
    arg.setDescription('Fuel type of the preconditioning heating equipment. Only used for a shared mechanical ventilation system. If not provided, assumes no preheating.')
    args << arg

    arg = OpenStudio::Measure::OSArgument::makeDoubleArgument('mech_vent_shared_preheating_efficiency', false)
    arg.setDisplayName('Shared Mechanical Ventilation: Preheating Efficiency')
    arg.setDescription('Efficiency of the preconditioning heating equipment. Only used for a shared mechanical ventilation system. If not provided, assumes no preheating.')
    arg.setUnits('COP')
    args << arg

    arg = OpenStudio::Measure::OSArgument::makeDoubleArgument('mech_vent_shared_preheating_fraction_heat_load_served', false)
    arg.setDisplayName('Shared Mechanical Ventilation: Preheating Fraction Ventilation Heat Load Served')
    arg.setDescription('Fraction of heating load introduced by the shared ventilation system that is met by the preconditioning heating equipment. If not provided, assumes no preheating.')
    arg.setUnits('Frac')
    args << arg

    cooling_system_fuel_choices = OpenStudio::StringVector.new
    cooling_system_fuel_choices << HPXML::FuelTypeElectricity

    arg = OpenStudio::Measure::OSArgument::makeChoiceArgument('mech_vent_shared_precooling_fuel', cooling_system_fuel_choices, false)
    arg.setDisplayName('Shared Mechanical Ventilation: Precooling Fuel')
    arg.setDescription('Fuel type of the preconditioning cooling equipment. Only used for a shared mechanical ventilation system. If not provided, assumes no precooling.')
    args << arg

    arg = OpenStudio::Measure::OSArgument::makeDoubleArgument('mech_vent_shared_precooling_efficiency', false)
    arg.setDisplayName('Shared Mechanical Ventilation: Precooling Efficiency')
    arg.setDescription('Efficiency of the preconditioning cooling equipment. Only used for a shared mechanical ventilation system. If not provided, assumes no precooling.')
    arg.setUnits('COP')
    args << arg

    arg = OpenStudio::Measure::OSArgument::makeDoubleArgument('mech_vent_shared_precooling_fraction_cool_load_served', false)
    arg.setDisplayName('Shared Mechanical Ventilation: Precooling Fraction Ventilation Cool Load Served')
    arg.setDescription('Fraction of cooling load introduced by the shared ventilation system that is met by the preconditioning cooling equipment. If not provided, assumes no precooling.')
    arg.setUnits('Frac')
    args << arg

    mech_vent_2_fan_type_choices = OpenStudio::StringVector.new
    mech_vent_2_fan_type_choices << 'none'
    mech_vent_2_fan_type_choices << HPXML::MechVentTypeExhaust
    mech_vent_2_fan_type_choices << HPXML::MechVentTypeSupply
    mech_vent_2_fan_type_choices << HPXML::MechVentTypeERV
    mech_vent_2_fan_type_choices << HPXML::MechVentTypeHRV
    mech_vent_2_fan_type_choices << HPXML::MechVentTypeBalanced

    arg = OpenStudio::Measure::OSArgument::makeChoiceArgument('mech_vent_2_fan_type', mech_vent_2_fan_type_choices, true)
    arg.setDisplayName('Mechanical Ventilation 2: Fan Type')
    arg.setDescription("The type of the second mechanical ventilation. Use 'none' if there is no second mechanical ventilation system.")
    arg.setDefaultValue('none')
    args << arg

    arg = OpenStudio::Measure::OSArgument::makeDoubleArgument('mech_vent_2_flow_rate', true)
    arg.setDisplayName('Mechanical Ventilation 2: Flow Rate')
    arg.setDescription('The flow rate of the second mechanical ventilation.')
    arg.setUnits('CFM')
    arg.setDefaultValue(110)
    args << arg

    arg = OpenStudio::Measure::OSArgument::makeDoubleArgument('mech_vent_2_hours_in_operation', true)
    arg.setDisplayName('Mechanical Ventilation 2: Hours In Operation')
    arg.setDescription('The hours in operation of the second mechanical ventilation.')
    arg.setUnits('hrs/day')
    arg.setDefaultValue(24)
    args << arg

    arg = OpenStudio::Measure::OSArgument::makeChoiceArgument('mech_vent_2_recovery_efficiency_type', mech_vent_recovery_efficiency_type_choices, true)
    arg.setDisplayName('Mechanical Ventilation 2: Total Recovery Efficiency Type')
    arg.setDescription('The total recovery efficiency type of the second mechanical ventilation.')
    arg.setDefaultValue('Unadjusted')
    args << arg

    arg = OpenStudio::Measure::OSArgument::makeDoubleArgument('mech_vent_2_total_recovery_efficiency', true)
    arg.setDisplayName('Mechanical Ventilation 2: Total Recovery Efficiency')
    arg.setDescription("The Unadjusted or Adjusted total recovery efficiency of the second mechanical ventilation. Applies to #{HPXML::MechVentTypeERV}.")
    arg.setUnits('Frac')
    arg.setDefaultValue(0.48)
    args << arg

    arg = OpenStudio::Measure::OSArgument::makeDoubleArgument('mech_vent_2_sensible_recovery_efficiency', true)
    arg.setDisplayName('Mechanical Ventilation 2: Sensible Recovery Efficiency')
    arg.setDescription("The Unadjusted or Adjusted sensible recovery efficiency of the second mechanical ventilation. Applies to #{HPXML::MechVentTypeERV} and #{HPXML::MechVentTypeHRV}.")
    arg.setUnits('Frac')
    arg.setDefaultValue(0.72)
    args << arg

    arg = OpenStudio::Measure::OSArgument::makeDoubleArgument('mech_vent_2_fan_power', true)
    arg.setDisplayName('Mechanical Ventilation 2: Fan Power')
    arg.setDescription('The fan power of the second mechanical ventilation.')
    arg.setUnits('W')
    arg.setDefaultValue(30)
    args << arg

    arg = OpenStudio::Measure::OSArgument::makeIntegerArgument('kitchen_fans_quantity', false)
    arg.setDisplayName('Kitchen Fans: Quantity')
    arg.setDescription("The quantity of the kitchen fans. If not provided, the OS-HPXML default (see <a href='#{docs_base_url}#local-ventilation-fan'>Local Ventilation Fan</a>) is used.")
    arg.setUnits('#')
    args << arg

    arg = OpenStudio::Measure::OSArgument::makeDoubleArgument('kitchen_fans_flow_rate', false)
    arg.setDisplayName('Kitchen Fans: Flow Rate')
    arg.setDescription("The flow rate of the kitchen fan. If not provided, the OS-HPXML default (see <a href='#{docs_base_url}#local-ventilation-fan'>Local Ventilation Fan</a>) is used.")
    arg.setUnits('CFM')
    args << arg

    arg = OpenStudio::Measure::OSArgument::makeDoubleArgument('kitchen_fans_hours_in_operation', false)
    arg.setDisplayName('Kitchen Fans: Hours In Operation')
    arg.setDescription("The hours in operation of the kitchen fan. If not provided, the OS-HPXML default (see <a href='#{docs_base_url}#local-ventilation-fan'>Local Ventilation Fan</a>) is used.")
    arg.setUnits('hrs/day')
    args << arg

    arg = OpenStudio::Measure::OSArgument::makeDoubleArgument('kitchen_fans_power', false)
    arg.setDisplayName('Kitchen Fans: Fan Power')
    arg.setDescription("The fan power of the kitchen fan. If not provided, the OS-HPXML default (see <a href='#{docs_base_url}#local-ventilation-fan'>Local Ventilation Fan</a>) is used.")
    arg.setUnits('W')
    args << arg

    arg = OpenStudio::Measure::OSArgument::makeIntegerArgument('kitchen_fans_start_hour', false)
    arg.setDisplayName('Kitchen Fans: Start Hour')
    arg.setDescription("The start hour of the kitchen fan. If not provided, the OS-HPXML default (see <a href='#{docs_base_url}#local-ventilation-fan'>Local Ventilation Fan</a>) is used.")
    arg.setUnits('hr')
    args << arg

    arg = OpenStudio::Measure::OSArgument::makeIntegerArgument('bathroom_fans_quantity', false)
    arg.setDisplayName('Bathroom Fans: Quantity')
    arg.setDescription("The quantity of the bathroom fans. If not provided, the OS-HPXML default (see <a href='#{docs_base_url}#local-ventilation-fan'>Local Ventilation Fan</a>) is used.")
    arg.setUnits('#')
    args << arg

    arg = OpenStudio::Measure::OSArgument::makeDoubleArgument('bathroom_fans_flow_rate', false)
    arg.setDisplayName('Bathroom Fans: Flow Rate')
    arg.setDescription("The flow rate of the bathroom fans. If not provided, the OS-HPXML default (see <a href='#{docs_base_url}#local-ventilation-fan'>Local Ventilation Fan</a>) is used.")
    arg.setUnits('CFM')
    args << arg

    arg = OpenStudio::Measure::OSArgument::makeDoubleArgument('bathroom_fans_hours_in_operation', false)
    arg.setDisplayName('Bathroom Fans: Hours In Operation')
    arg.setDescription("The hours in operation of the bathroom fans. If not provided, the OS-HPXML default (see <a href='#{docs_base_url}#local-ventilation-fan'>Local Ventilation Fan</a>) is used.")
    arg.setUnits('hrs/day')
    args << arg

    arg = OpenStudio::Measure::OSArgument::makeDoubleArgument('bathroom_fans_power', false)
    arg.setDisplayName('Bathroom Fans: Fan Power')
    arg.setDescription("The fan power of the bathroom fans. If not provided, the OS-HPXML default (see <a href='#{docs_base_url}#local-ventilation-fan'>Local Ventilation Fan</a>) is used.")
    arg.setUnits('W')
    args << arg

    arg = OpenStudio::Measure::OSArgument::makeIntegerArgument('bathroom_fans_start_hour', false)
    arg.setDisplayName('Bathroom Fans: Start Hour')
    arg.setDescription("The start hour of the bathroom fans. If not provided, the OS-HPXML default (see <a href='#{docs_base_url}#local-ventilation-fan'>Local Ventilation Fan</a>) is used.")
    arg.setUnits('hr')
    args << arg

    arg = OpenStudio::Measure::OSArgument::makeBoolArgument('whole_house_fan_present', true)
    arg.setDisplayName('Whole House Fan: Present')
    arg.setDescription('Whether there is a whole house fan.')
    arg.setDefaultValue(false)
    args << arg

    arg = OpenStudio::Measure::OSArgument::makeDoubleArgument('whole_house_fan_flow_rate', false)
    arg.setDisplayName('Whole House Fan: Flow Rate')
    arg.setDescription("The flow rate of the whole house fan. If not provided, the OS-HPXML default (see <a href='#{docs_base_url}#whole-house-fan'>Whole House Fan</a>) is used.")
    arg.setUnits('CFM')
    args << arg

    arg = OpenStudio::Measure::OSArgument::makeDoubleArgument('whole_house_fan_power', false)
    arg.setDisplayName('Whole House Fan: Fan Power')
    arg.setDescription("The fan power of the whole house fan. If not provided, the OS-HPXML default (see <a href='#{docs_base_url}#whole-house-fan'>Whole House Fan</a>) is used.")
    arg.setUnits('W')
    args << arg

    water_heater_type_choices = OpenStudio::StringVector.new
    water_heater_type_choices << 'none'
    water_heater_type_choices << HPXML::WaterHeaterTypeStorage
    water_heater_type_choices << HPXML::WaterHeaterTypeTankless
    water_heater_type_choices << HPXML::WaterHeaterTypeHeatPump
    water_heater_type_choices << HPXML::WaterHeaterTypeCombiStorage
    water_heater_type_choices << HPXML::WaterHeaterTypeCombiTankless

    water_heater_fuel_choices = OpenStudio::StringVector.new
    water_heater_fuel_choices << HPXML::FuelTypeElectricity
    water_heater_fuel_choices << HPXML::FuelTypeNaturalGas
    water_heater_fuel_choices << HPXML::FuelTypeOil
    water_heater_fuel_choices << HPXML::FuelTypePropane
    water_heater_fuel_choices << HPXML::FuelTypeWoodCord
    water_heater_fuel_choices << HPXML::FuelTypeCoal

    water_heater_location_choices = OpenStudio::StringVector.new
    water_heater_location_choices << HPXML::LocationConditionedSpace
    water_heater_location_choices << HPXML::LocationBasementConditioned
    water_heater_location_choices << HPXML::LocationBasementUnconditioned
    water_heater_location_choices << HPXML::LocationGarage
    water_heater_location_choices << HPXML::LocationAttic
    water_heater_location_choices << HPXML::LocationAtticVented
    water_heater_location_choices << HPXML::LocationAtticUnvented
    water_heater_location_choices << HPXML::LocationCrawlspace
    water_heater_location_choices << HPXML::LocationCrawlspaceVented
    water_heater_location_choices << HPXML::LocationCrawlspaceUnvented
    water_heater_location_choices << HPXML::LocationCrawlspaceConditioned
    water_heater_location_choices << HPXML::LocationOtherExterior
    water_heater_location_choices << HPXML::LocationOtherHousingUnit
    water_heater_location_choices << HPXML::LocationOtherHeatedSpace
    water_heater_location_choices << HPXML::LocationOtherMultifamilyBufferSpace
    water_heater_location_choices << HPXML::LocationOtherNonFreezingSpace

    water_heater_efficiency_type_choices = OpenStudio::StringVector.new
    water_heater_efficiency_type_choices << 'EnergyFactor'
    water_heater_efficiency_type_choices << 'UniformEnergyFactor'

    water_heater_usage_bin_choices = OpenStudio::StringVector.new
    water_heater_usage_bin_choices << HPXML::WaterHeaterUsageBinVerySmall
    water_heater_usage_bin_choices << HPXML::WaterHeaterUsageBinLow
    water_heater_usage_bin_choices << HPXML::WaterHeaterUsageBinMedium
    water_heater_usage_bin_choices << HPXML::WaterHeaterUsageBinHigh

    arg = OpenStudio::Measure::OSArgument::makeChoiceArgument('water_heater_type', water_heater_type_choices, true)
    arg.setDisplayName('Water Heater: Type')
    arg.setDescription("The type of water heater. Use 'none' if there is no water heater.")
    arg.setDefaultValue(HPXML::WaterHeaterTypeStorage)
    args << arg

    arg = OpenStudio::Measure::OSArgument::makeChoiceArgument('water_heater_fuel_type', water_heater_fuel_choices, true)
    arg.setDisplayName('Water Heater: Fuel Type')
    arg.setDescription("The fuel type of water heater. Ignored for #{HPXML::WaterHeaterTypeHeatPump}.")
    arg.setDefaultValue(HPXML::FuelTypeNaturalGas)
    args << arg

    arg = OpenStudio::Measure::OSArgument::makeChoiceArgument('water_heater_location', water_heater_location_choices, false)
    arg.setDisplayName('Water Heater: Location')
    arg.setDescription("The location of water heater. If not provided, the OS-HPXML default (see <a href='#{docs_base_url}#hpxml-water-heating-systems'>HPXML Water Heating Systems</a>) is used.")
    args << arg

    arg = OpenStudio::Measure::OSArgument::makeDoubleArgument('water_heater_tank_volume', false)
    arg.setDisplayName('Water Heater: Tank Volume')
    arg.setDescription("Nominal volume of water heater tank. Only applies to #{HPXML::WaterHeaterTypeStorage}, #{HPXML::WaterHeaterTypeHeatPump}, and #{HPXML::WaterHeaterTypeCombiStorage}. If not provided, the OS-HPXML default (see <a href='#{docs_base_url}#conventional-storage'>Conventional Storage</a>, <a href='#{docs_base_url}#heat-pump'>Heat Pump</a>, <a href='#{docs_base_url}#combi-boiler-w-storage'>Combi Boiler w/ Storage</a>) is used.")
    arg.setUnits('gal')
    args << arg

    arg = OpenStudio::Measure::OSArgument::makeChoiceArgument('water_heater_efficiency_type', water_heater_efficiency_type_choices, true)
    arg.setDisplayName('Water Heater: Efficiency Type')
    arg.setDescription('The efficiency type of water heater. Does not apply to space-heating boilers.')
    arg.setDefaultValue('EnergyFactor')
    args << arg

    arg = OpenStudio::Measure::OSArgument::makeDoubleArgument('water_heater_efficiency', true)
    arg.setDisplayName('Water Heater: Efficiency')
    arg.setDescription('Rated Energy Factor or Uniform Energy Factor. Does not apply to space-heating boilers.')
    arg.setDefaultValue(0.67)
    args << arg

    arg = OpenStudio::Measure::OSArgument::makeChoiceArgument('water_heater_usage_bin', water_heater_usage_bin_choices, false)
    arg.setDisplayName('Water Heater: Usage Bin')
    arg.setDescription("The usage of the water heater. Only applies if Efficiency Type is UniformEnergyFactor and Type is not #{HPXML::WaterHeaterTypeTankless}. Does not apply to space-heating boilers. If not provided, the OS-HPXML default (see <a href='#{docs_base_url}#conventional-storage'>Conventional Storage</a>, <a href='#{docs_base_url}#heat-pump'>Heat Pump</a>) is used.")
    args << arg

    arg = OpenStudio::Measure::OSArgument::makeDoubleArgument('water_heater_recovery_efficiency', false)
    arg.setDisplayName('Water Heater: Recovery Efficiency')
    arg.setDescription("Ratio of energy delivered to water heater to the energy content of the fuel consumed by the water heater. Only used for non-electric storage water heaters. If not provided, the OS-HPXML default (see <a href='#{docs_base_url}#conventional-storage'>Conventional Storage</a>) is used.")
    arg.setUnits('Frac')
    args << arg

    arg = OpenStudio::Measure::OSArgument::makeDoubleArgument('water_heater_heating_capacity', false)
    arg.setDisplayName('Water Heater: Heating Capacity')
    arg.setDescription("Heating capacity. Only applies to #{HPXML::WaterHeaterTypeStorage}. If not provided, the OS-HPXML default (see <a href='#{docs_base_url}#conventional-storage'>Conventional Storage</a>) is used.")
    arg.setUnits('Btu/hr')
    args << arg

    arg = OpenStudio::Measure::OSArgument::makeDoubleArgument('water_heater_standby_loss', false)
    arg.setDisplayName('Water Heater: Standby Loss')
    arg.setDescription("The standby loss of water heater. Only applies to space-heating boilers. If not provided, the OS-HPXML default (see <a href='#{docs_base_url}#combi-boiler-w-storage'>Combi Boiler w/ Storage</a>) is used.")
    arg.setUnits('deg-F/hr')
    args << arg

    arg = OpenStudio::Measure::OSArgument::makeDoubleArgument('water_heater_jacket_rvalue', false)
    arg.setDisplayName('Water Heater: Jacket R-value')
    arg.setDescription("The jacket R-value of water heater. Doesn't apply to #{HPXML::WaterHeaterTypeTankless} or #{HPXML::WaterHeaterTypeCombiTankless}. If not provided, defaults to no jacket insulation.")
    arg.setUnits('h-ft^2-R/Btu')
    args << arg

    arg = OpenStudio::Measure::OSArgument::makeDoubleArgument('water_heater_setpoint_temperature', false)
    arg.setDisplayName('Water Heater: Setpoint Temperature')
    arg.setDescription("The setpoint temperature of water heater. If not provided, the OS-HPXML default (see <a href='#{docs_base_url}#hpxml-water-heating-systems'>HPXML Water Heating Systems</a>) is used.")
    arg.setUnits('deg-F')
    args << arg

    arg = OpenStudio::Measure::OSArgument::makeIntegerArgument('water_heater_num_units_served', true)
    arg.setDisplayName('Water Heater: Number of Units Served')
    arg.setDescription("Number of dwelling units served (directly or indirectly) by the water heater. Must be 1 if #{HPXML::ResidentialTypeSFD}. Used to apportion water heater tank losses to the unit.")
    arg.setUnits('#')
    arg.setDefaultValue(1)
    args << arg

    arg = OpenStudio::Measure::OSArgument::makeBoolArgument('water_heater_uses_desuperheater', false)
    arg.setDisplayName('Water Heater: Uses Desuperheater')
    arg.setDescription("Requires that the dwelling unit has a #{HPXML::HVACTypeHeatPumpAirToAir}, #{HPXML::HVACTypeHeatPumpMiniSplit}, or #{HPXML::HVACTypeHeatPumpGroundToAir} heat pump or a #{HPXML::HVACTypeCentralAirConditioner} or #{HPXML::HVACTypeMiniSplitAirConditioner} air conditioner. If not provided, assumes no desuperheater.")
    args << arg

    water_heater_tank_model_type_choices = OpenStudio::StringVector.new
    water_heater_tank_model_type_choices << HPXML::WaterHeaterTankModelTypeMixed
    water_heater_tank_model_type_choices << HPXML::WaterHeaterTankModelTypeStratified

    arg = OpenStudio::Measure::OSArgument::makeChoiceArgument('water_heater_tank_model_type', water_heater_tank_model_type_choices, false)
    arg.setDisplayName('Water Heater: Tank Type')
    arg.setDescription("Type of tank model to use. The '#{HPXML::WaterHeaterTankModelTypeStratified}' tank generally provide more accurate results, but may significantly increase run time. Applies only to #{HPXML::WaterHeaterTypeStorage}. If not provided, the OS-HPXML default (see <a href='#{docs_base_url}#conventional-storage'>Conventional Storage</a>) is used.")
    args << arg

    water_heater_operating_mode_choices = OpenStudio::StringVector.new
    water_heater_operating_mode_choices << HPXML::WaterHeaterOperatingModeHybridAuto
    water_heater_operating_mode_choices << HPXML::WaterHeaterOperatingModeHeatPumpOnly

    arg = OpenStudio::Measure::OSArgument::makeChoiceArgument('water_heater_operating_mode', water_heater_operating_mode_choices, false)
    arg.setDisplayName('Water Heater: Operating Mode')
    arg.setDescription("The water heater operating mode. The '#{HPXML::WaterHeaterOperatingModeHeatPumpOnly}' option only uses the heat pump, while '#{HPXML::WaterHeaterOperatingModeHybridAuto}' allows the backup electric resistance to come on in high demand situations. This is ignored if a scheduled operating mode type is selected. Applies only to #{HPXML::WaterHeaterTypeHeatPump}. If not provided, the OS-HPXML default (see <a href='#{docs_base_url}#heat-pump'>Heat Pump</a>) is used.")
    args << arg

    hot_water_distribution_system_type_choices = OpenStudio::StringVector.new
    hot_water_distribution_system_type_choices << HPXML::DHWDistTypeStandard
    hot_water_distribution_system_type_choices << HPXML::DHWDistTypeRecirc

    arg = OpenStudio::Measure::OSArgument::makeChoiceArgument('hot_water_distribution_system_type', hot_water_distribution_system_type_choices, true)
    arg.setDisplayName('Hot Water Distribution: System Type')
    arg.setDescription('The type of the hot water distribution system.')
    arg.setDefaultValue(HPXML::DHWDistTypeStandard)
    args << arg

    arg = OpenStudio::Measure::OSArgument::makeDoubleArgument('hot_water_distribution_standard_piping_length', false)
    arg.setDisplayName('Hot Water Distribution: Standard Piping Length')
    arg.setUnits('ft')
    arg.setDescription("If the distribution system is #{HPXML::DHWDistTypeStandard}, the length of the piping. If not provided, the OS-HPXML default (see <a href='#{docs_base_url}#standard'>Standard</a>) is used.")
    args << arg

    recirculation_control_type_choices = OpenStudio::StringVector.new
    recirculation_control_type_choices << HPXML::DHWRecirControlTypeNone
    recirculation_control_type_choices << HPXML::DHWRecirControlTypeTimer
    recirculation_control_type_choices << HPXML::DHWRecirControlTypeTemperature
    recirculation_control_type_choices << HPXML::DHWRecirControlTypeSensor
    recirculation_control_type_choices << HPXML::DHWRecirControlTypeManual

    arg = OpenStudio::Measure::OSArgument::makeChoiceArgument('hot_water_distribution_recirc_control_type', recirculation_control_type_choices, false)
    arg.setDisplayName('Hot Water Distribution: Recirculation Control Type')
    arg.setDescription("If the distribution system is #{HPXML::DHWDistTypeRecirc}, the type of hot water recirculation control, if any.")
    arg.setDefaultValue(HPXML::DHWRecirControlTypeNone)
    args << arg

    arg = OpenStudio::Measure::OSArgument::makeDoubleArgument('hot_water_distribution_recirc_piping_length', false)
    arg.setDisplayName('Hot Water Distribution: Recirculation Piping Length')
    arg.setUnits('ft')
    arg.setDescription("If the distribution system is #{HPXML::DHWDistTypeRecirc}, the length of the recirculation piping. If not provided, the OS-HPXML default (see <a href='#{docs_base_url}#recirculation'>Recirculation</a>) is used.")
    args << arg

    arg = OpenStudio::Measure::OSArgument::makeDoubleArgument('hot_water_distribution_recirc_branch_piping_length', false)
    arg.setDisplayName('Hot Water Distribution: Recirculation Branch Piping Length')
    arg.setUnits('ft')
    arg.setDescription("If the distribution system is #{HPXML::DHWDistTypeRecirc}, the length of the recirculation branch piping. If not provided, the OS-HPXML default (see <a href='#{docs_base_url}#recirculation'>Recirculation</a>) is used.")
    args << arg

    arg = OpenStudio::Measure::OSArgument::makeDoubleArgument('hot_water_distribution_recirc_pump_power', false)
    arg.setDisplayName('Hot Water Distribution: Recirculation Pump Power')
    arg.setUnits('W')
    arg.setDescription("If the distribution system is #{HPXML::DHWDistTypeRecirc}, the recirculation pump power. If not provided, the OS-HPXML default (see <a href='#{docs_base_url}#recirculation'>Recirculation</a>) is used.")
    args << arg

    arg = OpenStudio::Measure::OSArgument::makeDoubleArgument('hot_water_distribution_pipe_r', false)
    arg.setDisplayName('Hot Water Distribution: Pipe Insulation Nominal R-Value')
    arg.setUnits('h-ft^2-R/Btu')
    arg.setDescription("Nominal R-value of the pipe insulation. If not provided, the OS-HPXML default (see <a href='#{docs_base_url}#hpxml-hot-water-distribution'>HPXML Hot Water Distribution</a>) is used.")
    args << arg

    dwhr_facilities_connected_choices = OpenStudio::StringVector.new
    dwhr_facilities_connected_choices << 'none'
    dwhr_facilities_connected_choices << HPXML::DWHRFacilitiesConnectedOne
    dwhr_facilities_connected_choices << HPXML::DWHRFacilitiesConnectedAll

    arg = OpenStudio::Measure::OSArgument::makeChoiceArgument('dwhr_facilities_connected', dwhr_facilities_connected_choices, true)
    arg.setDisplayName('Drain Water Heat Recovery: Facilities Connected')
    arg.setDescription("Which facilities are connected for the drain water heat recovery. Use 'none' if there is no drain water heat recovery system.")
    arg.setDefaultValue('none')
    args << arg

    arg = OpenStudio::Measure::OSArgument::makeBoolArgument('dwhr_equal_flow', false)
    arg.setDisplayName('Drain Water Heat Recovery: Equal Flow')
    arg.setDescription('Whether the drain water heat recovery has equal flow.')
    arg.setDefaultValue(true)
    args << arg

    arg = OpenStudio::Measure::OSArgument::makeDoubleArgument('dwhr_efficiency', false)
    arg.setDisplayName('Drain Water Heat Recovery: Efficiency')
    arg.setUnits('Frac')
    arg.setDescription('The efficiency of the drain water heat recovery.')
    arg.setDefaultValue(0.55)
    args << arg

    arg = OpenStudio::Measure::OSArgument::makeBoolArgument('water_fixtures_shower_low_flow', true)
    arg.setDisplayName('Hot Water Fixtures: Is Shower Low Flow')
    arg.setDescription('Whether the shower fixture is low flow.')
    arg.setDefaultValue(false)
    args << arg

    arg = OpenStudio::Measure::OSArgument::makeBoolArgument('water_fixtures_sink_low_flow', true)
    arg.setDisplayName('Hot Water Fixtures: Is Sink Low Flow')
    arg.setDescription('Whether the sink fixture is low flow.')
    arg.setDefaultValue(false)
    args << arg

    arg = OpenStudio::Measure::OSArgument::makeDoubleArgument('water_fixtures_usage_multiplier', false)
    arg.setDisplayName('Hot Water Fixtures: Usage Multiplier')
    arg.setDescription("Multiplier on the hot water usage that can reflect, e.g., high/low usage occupants. If not provided, the OS-HPXML default (see <a href='#{docs_base_url}#hpxml-water-fixtures'>HPXML Water Fixtures</a>) is used.")
    args << arg

    solar_thermal_system_type_choices = OpenStudio::StringVector.new
    solar_thermal_system_type_choices << 'none'
    solar_thermal_system_type_choices << HPXML::SolarThermalSystemType

    solar_thermal_collector_loop_type_choices = OpenStudio::StringVector.new
    solar_thermal_collector_loop_type_choices << HPXML::SolarThermalLoopTypeDirect
    solar_thermal_collector_loop_type_choices << HPXML::SolarThermalLoopTypeIndirect
    solar_thermal_collector_loop_type_choices << HPXML::SolarThermalLoopTypeThermosyphon

    solar_thermal_collector_type_choices = OpenStudio::StringVector.new
    solar_thermal_collector_type_choices << HPXML::SolarThermalTypeEvacuatedTube
    solar_thermal_collector_type_choices << HPXML::SolarThermalTypeSingleGlazing
    solar_thermal_collector_type_choices << HPXML::SolarThermalTypeDoubleGlazing
    solar_thermal_collector_type_choices << HPXML::SolarThermalTypeICS

    arg = OpenStudio::Measure::OSArgument::makeChoiceArgument('solar_thermal_system_type', solar_thermal_system_type_choices, true)
    arg.setDisplayName('Solar Thermal: System Type')
    arg.setDescription("The type of solar thermal system. Use 'none' if there is no solar thermal system.")
    arg.setDefaultValue('none')
    args << arg

    arg = OpenStudio::Measure::OSArgument::makeDoubleArgument('solar_thermal_collector_area', true)
    arg.setDisplayName('Solar Thermal: Collector Area')
    arg.setUnits('ft^2')
    arg.setDescription('The collector area of the solar thermal system.')
    arg.setDefaultValue(40.0)
    args << arg

    arg = OpenStudio::Measure::OSArgument::makeChoiceArgument('solar_thermal_collector_loop_type', solar_thermal_collector_loop_type_choices, true)
    arg.setDisplayName('Solar Thermal: Collector Loop Type')
    arg.setDescription('The collector loop type of the solar thermal system.')
    arg.setDefaultValue(HPXML::SolarThermalLoopTypeDirect)
    args << arg

    arg = OpenStudio::Measure::OSArgument::makeChoiceArgument('solar_thermal_collector_type', solar_thermal_collector_type_choices, true)
    arg.setDisplayName('Solar Thermal: Collector Type')
    arg.setDescription('The collector type of the solar thermal system.')
    arg.setDefaultValue(HPXML::SolarThermalTypeEvacuatedTube)
    args << arg

    arg = OpenStudio::Measure::OSArgument::makeDoubleArgument('solar_thermal_collector_azimuth', true)
    arg.setDisplayName('Solar Thermal: Collector Azimuth')
    arg.setUnits('degrees')
    arg.setDescription('The collector azimuth of the solar thermal system. Azimuth is measured clockwise from north (e.g., North=0, East=90, South=180, West=270).')
    arg.setDefaultValue(180)
    args << arg

    arg = OpenStudio::Measure::OSArgument::makeStringArgument('solar_thermal_collector_tilt', true)
    arg.setDisplayName('Solar Thermal: Collector Tilt')
    arg.setUnits('degrees')
    arg.setDescription('The collector tilt of the solar thermal system. Can also enter, e.g., RoofPitch, RoofPitch+20, Latitude, Latitude-15, etc.')
    arg.setDefaultValue('RoofPitch')
    args << arg

    arg = OpenStudio::Measure::OSArgument::makeDoubleArgument('solar_thermal_collector_rated_optical_efficiency', true)
    arg.setDisplayName('Solar Thermal: Collector Rated Optical Efficiency')
    arg.setUnits('Frac')
    arg.setDescription('The collector rated optical efficiency of the solar thermal system.')
    arg.setDefaultValue(0.5)
    args << arg

    arg = OpenStudio::Measure::OSArgument::makeDoubleArgument('solar_thermal_collector_rated_thermal_losses', true)
    arg.setDisplayName('Solar Thermal: Collector Rated Thermal Losses')
    arg.setUnits('Btu/hr-ft^2-R')
    arg.setDescription('The collector rated thermal losses of the solar thermal system.')
    arg.setDefaultValue(0.2799)
    args << arg

    arg = OpenStudio::Measure::OSArgument::makeDoubleArgument('solar_thermal_storage_volume', false)
    arg.setDisplayName('Solar Thermal: Storage Volume')
    arg.setUnits('gal')
    arg.setDescription("The storage volume of the solar thermal system. If not provided, the OS-HPXML default (see <a href='#{docs_base_url}#detailed-inputs'>Detailed Inputs</a>) is used.")
    args << arg

    arg = OpenStudio::Measure::OSArgument::makeDoubleArgument('solar_thermal_solar_fraction', true)
    arg.setDisplayName('Solar Thermal: Solar Fraction')
    arg.setUnits('Frac')
    arg.setDescription('The solar fraction of the solar thermal system. If provided, overrides all other solar thermal inputs.')
    arg.setDefaultValue(0)
    args << arg

    pv_system_module_type_choices = OpenStudio::StringVector.new
    pv_system_module_type_choices << HPXML::PVModuleTypeStandard
    pv_system_module_type_choices << HPXML::PVModuleTypePremium
    pv_system_module_type_choices << HPXML::PVModuleTypeThinFilm

    pv_system_location_choices = OpenStudio::StringVector.new
    pv_system_location_choices << HPXML::LocationRoof
    pv_system_location_choices << HPXML::LocationGround

    pv_system_tracking_choices = OpenStudio::StringVector.new
    pv_system_tracking_choices << HPXML::PVTrackingTypeFixed
    pv_system_tracking_choices << HPXML::PVTrackingType1Axis
    pv_system_tracking_choices << HPXML::PVTrackingType1AxisBacktracked
    pv_system_tracking_choices << HPXML::PVTrackingType2Axis

    arg = OpenStudio::Measure::OSArgument::makeBoolArgument('pv_system_present', true)
    arg.setDisplayName('PV System: Present')
    arg.setDescription('Whether there is a PV system present.')
    arg.setDefaultValue(false)
    args << arg

    arg = OpenStudio::Measure::OSArgument::makeChoiceArgument('pv_system_module_type', pv_system_module_type_choices, false)
    arg.setDisplayName('PV System: Module Type')
    arg.setDescription("Module type of the PV system. If not provided, the OS-HPXML default (see <a href='#{docs_base_url}#hpxml-photovoltaics'>HPXML Photovoltaics</a>) is used.")
    args << arg

    arg = OpenStudio::Measure::OSArgument::makeChoiceArgument('pv_system_location', pv_system_location_choices, false)
    arg.setDisplayName('PV System: Location')
    arg.setDescription("Location of the PV system. If not provided, the OS-HPXML default (see <a href='#{docs_base_url}#hpxml-photovoltaics'>HPXML Photovoltaics</a>) is used.")
    args << arg

    arg = OpenStudio::Measure::OSArgument::makeChoiceArgument('pv_system_tracking', pv_system_tracking_choices, false)
    arg.setDisplayName('PV System: Tracking')
    arg.setDescription("Type of tracking for the PV system. If not provided, the OS-HPXML default (see <a href='#{docs_base_url}#hpxml-photovoltaics'>HPXML Photovoltaics</a>) is used.")
    args << arg

    arg = OpenStudio::Measure::OSArgument::makeDoubleArgument('pv_system_array_azimuth', true)
    arg.setDisplayName('PV System: Array Azimuth')
    arg.setUnits('degrees')
    arg.setDescription('Array azimuth of the PV system. Azimuth is measured clockwise from north (e.g., North=0, East=90, South=180, West=270).')
    arg.setDefaultValue(180)
    args << arg

    arg = OpenStudio::Measure::OSArgument::makeStringArgument('pv_system_array_tilt', true)
    arg.setDisplayName('PV System: Array Tilt')
    arg.setUnits('degrees')
    arg.setDescription('Array tilt of the PV system. Can also enter, e.g., RoofPitch, RoofPitch+20, Latitude, Latitude-15, etc.')
    arg.setDefaultValue('RoofPitch')
    args << arg

    arg = OpenStudio::Measure::OSArgument::makeDoubleArgument('pv_system_max_power_output', true)
    arg.setDisplayName('PV System: Maximum Power Output')
    arg.setUnits('W')
    arg.setDescription('Maximum power output of the PV system. For a shared system, this is the total building maximum power output.')
    arg.setDefaultValue(4000)
    args << arg

    arg = OpenStudio::Measure::OSArgument::makeDoubleArgument('pv_system_inverter_efficiency', false)
    arg.setDisplayName('PV System: Inverter Efficiency')
    arg.setUnits('Frac')
    arg.setDescription("Inverter efficiency of the PV system. If there are two PV systems, this will apply to both. If not provided, the OS-HPXML default (see <a href='#{docs_base_url}#hpxml-photovoltaics'>HPXML Photovoltaics</a>) is used.")
    args << arg

    arg = OpenStudio::Measure::OSArgument::makeDoubleArgument('pv_system_system_losses_fraction', false)
    arg.setDisplayName('PV System: System Losses Fraction')
    arg.setUnits('Frac')
    arg.setDescription("System losses fraction of the PV system. If there are two PV systems, this will apply to both. If not provided, the OS-HPXML default (see <a href='#{docs_base_url}#hpxml-photovoltaics'>HPXML Photovoltaics</a>) is used.")
    args << arg

    arg = OpenStudio::Measure::OSArgument::makeIntegerArgument('pv_system_num_bedrooms_served', false)
    arg.setDisplayName('PV System: Number of Bedrooms Served')
    arg.setDescription("Number of bedrooms served by PV system. Required if #{HPXML::ResidentialTypeSFA} or #{HPXML::ResidentialTypeApartment}. Used to apportion PV generation to the unit of a SFA/MF building. If there are two PV systems, this will apply to both.")
    arg.setUnits('#')
    args << arg

    arg = OpenStudio::Measure::OSArgument::makeBoolArgument('pv_system_2_present', true)
    arg.setDisplayName('PV System 2: Present')
    arg.setDescription('Whether there is a second PV system present.')
    arg.setDefaultValue(false)
    args << arg

    arg = OpenStudio::Measure::OSArgument::makeChoiceArgument('pv_system_2_module_type', pv_system_module_type_choices, false)
    arg.setDisplayName('PV System 2: Module Type')
    arg.setDescription("Module type of the second PV system. If not provided, the OS-HPXML default (see <a href='#{docs_base_url}#hpxml-photovoltaics'>HPXML Photovoltaics</a>) is used.")
    args << arg

    arg = OpenStudio::Measure::OSArgument::makeChoiceArgument('pv_system_2_location', pv_system_location_choices, false)
    arg.setDisplayName('PV System 2: Location')
    arg.setDescription("Location of the second PV system. If not provided, the OS-HPXML default (see <a href='#{docs_base_url}#hpxml-photovoltaics'>HPXML Photovoltaics</a>) is used.")
    args << arg

    arg = OpenStudio::Measure::OSArgument::makeChoiceArgument('pv_system_2_tracking', pv_system_tracking_choices, false)
    arg.setDisplayName('PV System 2: Tracking')
    arg.setDescription("Type of tracking for the second PV system. If not provided, the OS-HPXML default (see <a href='#{docs_base_url}#hpxml-photovoltaics'>HPXML Photovoltaics</a>) is used.")
    args << arg

    arg = OpenStudio::Measure::OSArgument::makeDoubleArgument('pv_system_2_array_azimuth', true)
    arg.setDisplayName('PV System 2: Array Azimuth')
    arg.setUnits('degrees')
    arg.setDescription('Array azimuth of the second PV system. Azimuth is measured clockwise from north (e.g., North=0, East=90, South=180, West=270).')
    arg.setDefaultValue(180)
    args << arg

    arg = OpenStudio::Measure::OSArgument::makeStringArgument('pv_system_2_array_tilt', true)
    arg.setDisplayName('PV System 2: Array Tilt')
    arg.setUnits('degrees')
    arg.setDescription('Array tilt of the second PV system. Can also enter, e.g., RoofPitch, RoofPitch+20, Latitude, Latitude-15, etc.')
    arg.setDefaultValue('RoofPitch')
    args << arg

    arg = OpenStudio::Measure::OSArgument::makeDoubleArgument('pv_system_2_max_power_output', true)
    arg.setDisplayName('PV System 2: Maximum Power Output')
    arg.setUnits('W')
    arg.setDescription('Maximum power output of the second PV system. For a shared system, this is the total building maximum power output.')
    arg.setDefaultValue(4000)
    args << arg

    battery_location_choices = OpenStudio::StringVector.new
    battery_location_choices << HPXML::LocationConditionedSpace
    battery_location_choices << HPXML::LocationBasementConditioned
    battery_location_choices << HPXML::LocationBasementUnconditioned
    battery_location_choices << HPXML::LocationCrawlspace
    battery_location_choices << HPXML::LocationCrawlspaceVented
    battery_location_choices << HPXML::LocationCrawlspaceUnvented
    battery_location_choices << HPXML::LocationCrawlspaceConditioned
    battery_location_choices << HPXML::LocationAttic
    battery_location_choices << HPXML::LocationAtticVented
    battery_location_choices << HPXML::LocationAtticUnvented
    battery_location_choices << HPXML::LocationGarage
    battery_location_choices << HPXML::LocationOutside

    arg = OpenStudio::Measure::OSArgument::makeBoolArgument('battery_present', true)
    arg.setDisplayName('Battery: Present')
    arg.setDescription('Whether there is a lithium ion battery present.')
    arg.setDefaultValue(false)
    args << arg

    arg = OpenStudio::Measure::OSArgument::makeChoiceArgument('battery_location', battery_location_choices, false)
    arg.setDisplayName('Battery: Location')
    arg.setDescription("The space type for the lithium ion battery location. If not provided, the OS-HPXML default (see <a href='#{docs_base_url}#hpxml-batteries'>HPXML Batteries</a>) is used.")
    args << arg

    arg = OpenStudio::Measure::OSArgument::makeDoubleArgument('battery_power', false)
    arg.setDisplayName('Battery: Rated Power Output')
    arg.setDescription("The rated power output of the lithium ion battery. If not provided, the OS-HPXML default (see <a href='#{docs_base_url}#hpxml-batteries'>HPXML Batteries</a>) is used.")
    arg.setUnits('W')
    args << arg

    arg = OpenStudio::Measure::OSArgument::makeDoubleArgument('battery_capacity', false)
    arg.setDisplayName('Battery: Nominal Capacity')
    arg.setDescription("The nominal capacity of the lithium ion battery. If not provided, the OS-HPXML default (see <a href='#{docs_base_url}#hpxml-batteries'>HPXML Batteries</a>) is used.")
    arg.setUnits('kWh')
    args << arg

    arg = OpenStudio::Measure::OSArgument::makeDoubleArgument('battery_usable_capacity', false)
    arg.setDisplayName('Battery: Usable Capacity')
    arg.setDescription("The usable capacity of the lithium ion battery. If not provided, the OS-HPXML default (see <a href='#{docs_base_url}#hpxml-batteries'>HPXML Batteries</a>) is used.")
    arg.setUnits('kWh')
    args << arg

    arg = OpenStudio::Measure::OSArgument::makeDoubleArgument('battery_round_trip_efficiency', false)
    arg.setDisplayName('Battery: Round Trip Efficiency')
    arg.setDescription("The round trip efficiency of the lithium ion battery. If not provided, the OS-HPXML default (see <a href='#{docs_base_url}#hpxml-batteries'>HPXML Batteries</a>) is used.")
    arg.setUnits('Frac')
    args << arg

    arg = OpenStudio::Measure::OSArgument::makeBoolArgument('lighting_present', true)
    arg.setDisplayName('Lighting: Present')
    arg.setDescription('Whether there is lighting energy use.')
    arg.setDefaultValue(true)
    args << arg

    arg = OpenStudio::Measure::OSArgument::makeDoubleArgument('lighting_interior_fraction_cfl', true)
    arg.setDisplayName('Lighting: Interior Fraction CFL')
    arg.setDescription('Fraction of all lamps (interior) that are compact fluorescent. Lighting not specified as CFL, LFL, or LED is assumed to be incandescent.')
    arg.setDefaultValue(0.1)
    args << arg

    arg = OpenStudio::Measure::OSArgument::makeDoubleArgument('lighting_interior_fraction_lfl', true)
    arg.setDisplayName('Lighting: Interior Fraction LFL')
    arg.setDescription('Fraction of all lamps (interior) that are linear fluorescent. Lighting not specified as CFL, LFL, or LED is assumed to be incandescent.')
    arg.setDefaultValue(0.0)
    args << arg

    arg = OpenStudio::Measure::OSArgument::makeDoubleArgument('lighting_interior_fraction_led', true)
    arg.setDisplayName('Lighting: Interior Fraction LED')
    arg.setDescription('Fraction of all lamps (interior) that are light emitting diodes. Lighting not specified as CFL, LFL, or LED is assumed to be incandescent.')
    arg.setDefaultValue(0.0)
    args << arg

    arg = OpenStudio::Measure::OSArgument::makeDoubleArgument('lighting_interior_usage_multiplier', false)
    arg.setDisplayName('Lighting: Interior Usage Multiplier')
    arg.setDescription("Multiplier on the lighting energy usage (interior) that can reflect, e.g., high/low usage occupants. If not provided, the OS-HPXML default (see <a href='#{docs_base_url}#hpxml-lighting'>HPXML Lighting</a>) is used.")
    args << arg

    arg = OpenStudio::Measure::OSArgument::makeDoubleArgument('lighting_exterior_fraction_cfl', true)
    arg.setDisplayName('Lighting: Exterior Fraction CFL')
    arg.setDescription('Fraction of all lamps (exterior) that are compact fluorescent. Lighting not specified as CFL, LFL, or LED is assumed to be incandescent.')
    arg.setDefaultValue(0.0)
    args << arg

    arg = OpenStudio::Measure::OSArgument::makeDoubleArgument('lighting_exterior_fraction_lfl', true)
    arg.setDisplayName('Lighting: Exterior Fraction LFL')
    arg.setDescription('Fraction of all lamps (exterior) that are linear fluorescent. Lighting not specified as CFL, LFL, or LED is assumed to be incandescent.')
    arg.setDefaultValue(0.0)
    args << arg

    arg = OpenStudio::Measure::OSArgument::makeDoubleArgument('lighting_exterior_fraction_led', true)
    arg.setDisplayName('Lighting: Exterior Fraction LED')
    arg.setDescription('Fraction of all lamps (exterior) that are light emitting diodes. Lighting not specified as CFL, LFL, or LED is assumed to be incandescent.')
    arg.setDefaultValue(0.0)
    args << arg

    arg = OpenStudio::Measure::OSArgument::makeDoubleArgument('lighting_exterior_usage_multiplier', false)
    arg.setDisplayName('Lighting: Exterior Usage Multiplier')
    arg.setDescription("Multiplier on the lighting energy usage (exterior) that can reflect, e.g., high/low usage occupants. If not provided, the OS-HPXML default (see <a href='#{docs_base_url}#hpxml-lighting'>HPXML Lighting</a>) is used.")
    args << arg

    arg = OpenStudio::Measure::OSArgument::makeDoubleArgument('lighting_garage_fraction_cfl', true)
    arg.setDisplayName('Lighting: Garage Fraction CFL')
    arg.setDescription('Fraction of all lamps (garage) that are compact fluorescent. Lighting not specified as CFL, LFL, or LED is assumed to be incandescent.')
    arg.setDefaultValue(0.0)
    args << arg

    arg = OpenStudio::Measure::OSArgument::makeDoubleArgument('lighting_garage_fraction_lfl', true)
    arg.setDisplayName('Lighting: Garage Fraction LFL')
    arg.setDescription('Fraction of all lamps (garage) that are linear fluorescent. Lighting not specified as CFL, LFL, or LED is assumed to be incandescent.')
    arg.setDefaultValue(0.0)
    args << arg

    arg = OpenStudio::Measure::OSArgument::makeDoubleArgument('lighting_garage_fraction_led', true)
    arg.setDisplayName('Lighting: Garage Fraction LED')
    arg.setDescription('Fraction of all lamps (garage) that are light emitting diodes. Lighting not specified as CFL, LFL, or LED is assumed to be incandescent.')
    arg.setDefaultValue(0.0)
    args << arg

    arg = OpenStudio::Measure::OSArgument::makeDoubleArgument('lighting_garage_usage_multiplier', false)
    arg.setDisplayName('Lighting: Garage Usage Multiplier')
    arg.setDescription("Multiplier on the lighting energy usage (garage) that can reflect, e.g., high/low usage occupants. If not provided, the OS-HPXML default (see <a href='#{docs_base_url}#hpxml-lighting'>HPXML Lighting</a>) is used.")
    args << arg

    arg = OpenStudio::Measure::OSArgument::makeBoolArgument('holiday_lighting_present', true)
    arg.setDisplayName('Holiday Lighting: Present')
    arg.setDescription('Whether there is holiday lighting.')
    arg.setDefaultValue(false)
    args << arg

    arg = OpenStudio::Measure::OSArgument::makeDoubleArgument('holiday_lighting_daily_kwh', false)
    arg.setDisplayName('Holiday Lighting: Daily Consumption')
    arg.setUnits('kWh/day')
    arg.setDescription("The daily energy consumption for holiday lighting (exterior). If not provided, the OS-HPXML default (see <a href='#{docs_base_url}#hpxml-lighting'>HPXML Lighting</a>) is used.")
    args << arg

    arg = OpenStudio::Measure::OSArgument::makeStringArgument('holiday_lighting_period', false)
    arg.setDisplayName('Holiday Lighting: Period')
    arg.setDescription("Enter a date like 'Nov 25 - Jan 5'. If not provided, the OS-HPXML default (see <a href='#{docs_base_url}#hpxml-lighting'>HPXML Lighting</a>) is used.")
    args << arg

    dehumidifier_type_choices = OpenStudio::StringVector.new
    dehumidifier_type_choices << 'none'
    dehumidifier_type_choices << HPXML::DehumidifierTypePortable
    dehumidifier_type_choices << HPXML::DehumidifierTypeWholeHome

    dehumidifier_efficiency_type_choices = OpenStudio::StringVector.new
    dehumidifier_efficiency_type_choices << 'EnergyFactor'
    dehumidifier_efficiency_type_choices << 'IntegratedEnergyFactor'

    arg = OpenStudio::Measure::OSArgument::makeChoiceArgument('dehumidifier_type', dehumidifier_type_choices, true)
    arg.setDisplayName('Dehumidifier: Type')
    arg.setDescription('The type of dehumidifier.')
    arg.setDefaultValue('none')
    args << arg

    arg = OpenStudio::Measure::OSArgument::makeChoiceArgument('dehumidifier_efficiency_type', dehumidifier_efficiency_type_choices, true)
    arg.setDisplayName('Dehumidifier: Efficiency Type')
    arg.setDescription('The efficiency type of dehumidifier.')
    arg.setDefaultValue('IntegratedEnergyFactor')
    args << arg

    arg = OpenStudio::Measure::OSArgument::makeDoubleArgument('dehumidifier_efficiency', true)
    arg.setDisplayName('Dehumidifier: Efficiency')
    arg.setUnits('liters/kWh')
    arg.setDescription('The efficiency of the dehumidifier.')
    arg.setDefaultValue(1.5)
    args << arg

    arg = OpenStudio::Measure::OSArgument::makeDoubleArgument('dehumidifier_capacity', true)
    arg.setDisplayName('Dehumidifier: Capacity')
    arg.setDescription('The capacity (water removal rate) of the dehumidifier.')
    arg.setUnits('pint/day')
    arg.setDefaultValue(40)
    args << arg

    arg = OpenStudio::Measure::OSArgument::makeDoubleArgument('dehumidifier_rh_setpoint', true)
    arg.setDisplayName('Dehumidifier: Relative Humidity Setpoint')
    arg.setDescription('The relative humidity setpoint of the dehumidifier.')
    arg.setUnits('Frac')
    arg.setDefaultValue(0.5)
    args << arg

    arg = OpenStudio::Measure::OSArgument::makeDoubleArgument('dehumidifier_fraction_dehumidification_load_served', true)
    arg.setDisplayName('Dehumidifier: Fraction Dehumidification Load Served')
    arg.setDescription('The dehumidification load served fraction of the dehumidifier.')
    arg.setUnits('Frac')
    arg.setDefaultValue(1)
    args << arg

    appliance_location_choices = OpenStudio::StringVector.new
    appliance_location_choices << HPXML::LocationConditionedSpace
    appliance_location_choices << HPXML::LocationBasementConditioned
    appliance_location_choices << HPXML::LocationBasementUnconditioned
    appliance_location_choices << HPXML::LocationGarage
    appliance_location_choices << HPXML::LocationOtherHousingUnit
    appliance_location_choices << HPXML::LocationOtherHeatedSpace
    appliance_location_choices << HPXML::LocationOtherMultifamilyBufferSpace
    appliance_location_choices << HPXML::LocationOtherNonFreezingSpace

    clothes_washer_efficiency_type_choices = OpenStudio::StringVector.new
    clothes_washer_efficiency_type_choices << 'ModifiedEnergyFactor'
    clothes_washer_efficiency_type_choices << 'IntegratedModifiedEnergyFactor'

    arg = OpenStudio::Measure::OSArgument::makeBoolArgument('clothes_washer_present', true)
    arg.setDisplayName('Clothes Washer: Present')
    arg.setDescription('Whether there is a clothes washer present.')
    arg.setDefaultValue(true)
    args << arg

    arg = OpenStudio::Measure::OSArgument::makeChoiceArgument('clothes_washer_location', appliance_location_choices, false)
    arg.setDisplayName('Clothes Washer: Location')
    arg.setDescription("The space type for the clothes washer location. If not provided, the OS-HPXML default (see <a href='#{docs_base_url}#hpxml-clothes-washer'>HPXML Clothes Washer</a>) is used.")
    args << arg

    arg = OpenStudio::Measure::OSArgument::makeChoiceArgument('clothes_washer_efficiency_type', clothes_washer_efficiency_type_choices, true)
    arg.setDisplayName('Clothes Washer: Efficiency Type')
    arg.setDescription('The efficiency type of the clothes washer.')
    arg.setDefaultValue('IntegratedModifiedEnergyFactor')
    args << arg

    arg = OpenStudio::Measure::OSArgument::makeDoubleArgument('clothes_washer_efficiency', false)
    arg.setDisplayName('Clothes Washer: Efficiency')
    arg.setUnits('ft^3/kWh-cyc')
    arg.setDescription("The efficiency of the clothes washer. If not provided, the OS-HPXML default (see <a href='#{docs_base_url}#hpxml-clothes-washer'>HPXML Clothes Washer</a>) is used.")
    args << arg

    arg = OpenStudio::Measure::OSArgument::makeDoubleArgument('clothes_washer_rated_annual_kwh', false)
    arg.setDisplayName('Clothes Washer: Rated Annual Consumption')
    arg.setUnits('kWh/yr')
    arg.setDescription("The annual energy consumed by the clothes washer, as rated, obtained from the EnergyGuide label. This includes both the appliance electricity consumption and the energy required for water heating. If not provided, the OS-HPXML default (see <a href='#{docs_base_url}#hpxml-clothes-washer'>HPXML Clothes Washer</a>) is used.")
    args << arg

    arg = OpenStudio::Measure::OSArgument::makeDoubleArgument('clothes_washer_label_electric_rate', false)
    arg.setDisplayName('Clothes Washer: Label Electric Rate')
    arg.setUnits('$/kWh')
    arg.setDescription("The annual energy consumed by the clothes washer, as rated, obtained from the EnergyGuide label. This includes both the appliance electricity consumption and the energy required for water heating. If not provided, the OS-HPXML default (see <a href='#{docs_base_url}#hpxml-clothes-washer'>HPXML Clothes Washer</a>) is used.")
    args << arg

    arg = OpenStudio::Measure::OSArgument::makeDoubleArgument('clothes_washer_label_gas_rate', false)
    arg.setDisplayName('Clothes Washer: Label Gas Rate')
    arg.setUnits('$/therm')
    arg.setDescription("The annual energy consumed by the clothes washer, as rated, obtained from the EnergyGuide label. This includes both the appliance electricity consumption and the energy required for water heating. If not provided, the OS-HPXML default (see <a href='#{docs_base_url}#hpxml-clothes-washer'>HPXML Clothes Washer</a>) is used.")
    args << arg

    arg = OpenStudio::Measure::OSArgument::makeDoubleArgument('clothes_washer_label_annual_gas_cost', false)
    arg.setDisplayName('Clothes Washer: Label Annual Cost with Gas DHW')
    arg.setUnits('$')
    arg.setDescription("The annual cost of using the system under test conditions. Input is obtained from the EnergyGuide label. If not provided, the OS-HPXML default (see <a href='#{docs_base_url}#hpxml-clothes-washer'>HPXML Clothes Washer</a>) is used.")
    args << arg

    arg = OpenStudio::Measure::OSArgument::makeDoubleArgument('clothes_washer_label_usage', false)
    arg.setDisplayName('Clothes Washer: Label Usage')
    arg.setUnits('cyc/wk')
    arg.setDescription("The clothes washer loads per week. If not provided, the OS-HPXML default (see <a href='#{docs_base_url}#hpxml-clothes-washer'>HPXML Clothes Washer</a>) is used.")
    args << arg

    arg = OpenStudio::Measure::OSArgument::makeDoubleArgument('clothes_washer_capacity', false)
    arg.setDisplayName('Clothes Washer: Drum Volume')
    arg.setUnits('ft^3')
    arg.setDescription("Volume of the washer drum. Obtained from the EnergyStar website or the manufacturer's literature. If not provided, the OS-HPXML default (see <a href='#{docs_base_url}#hpxml-clothes-washer'>HPXML Clothes Washer</a>) is used.")
    args << arg

    arg = OpenStudio::Measure::OSArgument::makeDoubleArgument('clothes_washer_usage_multiplier', false)
    arg.setDisplayName('Clothes Washer: Usage Multiplier')
    arg.setDescription("Multiplier on the clothes washer energy and hot water usage that can reflect, e.g., high/low usage occupants. If not provided, the OS-HPXML default (see <a href='#{docs_base_url}#hpxml-clothes-washer'>HPXML Clothes Washer</a>) is used.")
    args << arg

    arg = OpenStudio::Measure::OSArgument::makeBoolArgument('clothes_dryer_present', true)
    arg.setDisplayName('Clothes Dryer: Present')
    arg.setDescription('Whether there is a clothes dryer present.')
    arg.setDefaultValue(true)
    args << arg

    arg = OpenStudio::Measure::OSArgument::makeChoiceArgument('clothes_dryer_location', appliance_location_choices, false)
    arg.setDisplayName('Clothes Dryer: Location')
    arg.setDescription("The space type for the clothes dryer location. If not provided, the OS-HPXML default (see <a href='#{docs_base_url}#hpxml-clothes-dryer'>HPXML Clothes Dryer</a>) is used.")
    args << arg

    clothes_dryer_fuel_choices = OpenStudio::StringVector.new
    clothes_dryer_fuel_choices << HPXML::FuelTypeElectricity
    clothes_dryer_fuel_choices << HPXML::FuelTypeNaturalGas
    clothes_dryer_fuel_choices << HPXML::FuelTypeOil
    clothes_dryer_fuel_choices << HPXML::FuelTypePropane
    clothes_dryer_fuel_choices << HPXML::FuelTypeWoodCord
    clothes_dryer_fuel_choices << HPXML::FuelTypeCoal

    clothes_dryer_efficiency_type_choices = OpenStudio::StringVector.new
    clothes_dryer_efficiency_type_choices << 'EnergyFactor'
    clothes_dryer_efficiency_type_choices << 'CombinedEnergyFactor'

    arg = OpenStudio::Measure::OSArgument::makeChoiceArgument('clothes_dryer_fuel_type', clothes_dryer_fuel_choices, true)
    arg.setDisplayName('Clothes Dryer: Fuel Type')
    arg.setDescription('Type of fuel used by the clothes dryer.')
    arg.setDefaultValue(HPXML::FuelTypeNaturalGas)
    args << arg

    arg = OpenStudio::Measure::OSArgument::makeChoiceArgument('clothes_dryer_efficiency_type', clothes_dryer_efficiency_type_choices, true)
    arg.setDisplayName('Clothes Dryer: Efficiency Type')
    arg.setDescription('The efficiency type of the clothes dryer.')
    arg.setDefaultValue('CombinedEnergyFactor')
    args << arg

    arg = OpenStudio::Measure::OSArgument::makeDoubleArgument('clothes_dryer_efficiency', false)
    arg.setDisplayName('Clothes Dryer: Efficiency')
    arg.setUnits('lb/kWh')
    arg.setDescription("The efficiency of the clothes dryer. If not provided, the OS-HPXML default (see <a href='#{docs_base_url}#hpxml-clothes-dryer'>HPXML Clothes Dryer</a>) is used.")
    args << arg

    arg = OpenStudio::Measure::OSArgument::makeDoubleArgument('clothes_dryer_vented_flow_rate', false)
    arg.setDisplayName('Clothes Dryer: Vented Flow Rate')
    arg.setDescription("The exhaust flow rate of the vented clothes dryer. If not provided, the OS-HPXML default (see <a href='#{docs_base_url}#hpxml-clothes-dryer'>HPXML Clothes Dryer</a>) is used.")
    arg.setUnits('CFM')
    args << arg

    arg = OpenStudio::Measure::OSArgument::makeDoubleArgument('clothes_dryer_usage_multiplier', false)
    arg.setDisplayName('Clothes Dryer: Usage Multiplier')
    arg.setDescription("Multiplier on the clothes dryer energy usage that can reflect, e.g., high/low usage occupants. If not provided, the OS-HPXML default (see <a href='#{docs_base_url}#hpxml-clothes-dryer'>HPXML Clothes Dryer</a>) is used.")
    args << arg

    arg = OpenStudio::Measure::OSArgument::makeBoolArgument('dishwasher_present', true)
    arg.setDisplayName('Dishwasher: Present')
    arg.setDescription('Whether there is a dishwasher present.')
    arg.setDefaultValue(true)
    args << arg

    arg = OpenStudio::Measure::OSArgument::makeChoiceArgument('dishwasher_location', appliance_location_choices, false)
    arg.setDisplayName('Dishwasher: Location')
    arg.setDescription("The space type for the dishwasher location. If not provided, the OS-HPXML default (see <a href='#{docs_base_url}#hpxml-dishwasher'>HPXML Dishwasher</a>) is used.")
    args << arg

    dishwasher_efficiency_type_choices = OpenStudio::StringVector.new
    dishwasher_efficiency_type_choices << 'RatedAnnualkWh'
    dishwasher_efficiency_type_choices << 'EnergyFactor'

    arg = OpenStudio::Measure::OSArgument::makeChoiceArgument('dishwasher_efficiency_type', dishwasher_efficiency_type_choices, true)
    arg.setDisplayName('Dishwasher: Efficiency Type')
    arg.setDescription('The efficiency type of dishwasher.')
    arg.setDefaultValue('RatedAnnualkWh')
    args << arg

    arg = OpenStudio::Measure::OSArgument::makeDoubleArgument('dishwasher_efficiency', false)
    arg.setDisplayName('Dishwasher: Efficiency')
    arg.setUnits('RatedAnnualkWh or EnergyFactor')
    arg.setDescription("The efficiency of the dishwasher. If not provided, the OS-HPXML default (see <a href='#{docs_base_url}#hpxml-dishwasher'>HPXML Dishwasher</a>) is used.")
    args << arg

    arg = OpenStudio::Measure::OSArgument::makeDoubleArgument('dishwasher_label_electric_rate', false)
    arg.setDisplayName('Dishwasher: Label Electric Rate')
    arg.setUnits('$/kWh')
    arg.setDescription("The label electric rate of the dishwasher. If not provided, the OS-HPXML default (see <a href='#{docs_base_url}#hpxml-dishwasher'>HPXML Dishwasher</a>) is used.")
    args << arg

    arg = OpenStudio::Measure::OSArgument::makeDoubleArgument('dishwasher_label_gas_rate', false)
    arg.setDisplayName('Dishwasher: Label Gas Rate')
    arg.setUnits('$/therm')
    arg.setDescription("The label gas rate of the dishwasher. If not provided, the OS-HPXML default (see <a href='#{docs_base_url}#hpxml-dishwasher'>HPXML Dishwasher</a>) is used.")
    args << arg

    arg = OpenStudio::Measure::OSArgument::makeDoubleArgument('dishwasher_label_annual_gas_cost', false)
    arg.setDisplayName('Dishwasher: Label Annual Gas Cost')
    arg.setUnits('$')
    arg.setDescription("The label annual gas cost of the dishwasher. If not provided, the OS-HPXML default (see <a href='#{docs_base_url}#hpxml-dishwasher'>HPXML Dishwasher</a>) is used.")
    args << arg

    arg = OpenStudio::Measure::OSArgument::makeDoubleArgument('dishwasher_label_usage', false)
    arg.setDisplayName('Dishwasher: Label Usage')
    arg.setUnits('cyc/wk')
    arg.setDescription("The dishwasher loads per week. If not provided, the OS-HPXML default (see <a href='#{docs_base_url}#hpxml-dishwasher'>HPXML Dishwasher</a>) is used.")
    args << arg

    arg = OpenStudio::Measure::OSArgument::makeIntegerArgument('dishwasher_place_setting_capacity', false)
    arg.setDisplayName('Dishwasher: Number of Place Settings')
    arg.setUnits('#')
    arg.setDescription("The number of place settings for the unit. Data obtained from manufacturer's literature. If not provided, the OS-HPXML default (see <a href='#{docs_base_url}#hpxml-dishwasher'>HPXML Dishwasher</a>) is used.")
    args << arg

    arg = OpenStudio::Measure::OSArgument::makeDoubleArgument('dishwasher_usage_multiplier', false)
    arg.setDisplayName('Dishwasher: Usage Multiplier')
    arg.setDescription("Multiplier on the dishwasher energy usage that can reflect, e.g., high/low usage occupants. If not provided, the OS-HPXML default (see <a href='#{docs_base_url}#hpxml-dishwasher'>HPXML Dishwasher</a>) is used.")
    args << arg

    arg = OpenStudio::Measure::OSArgument::makeBoolArgument('refrigerator_present', true)
    arg.setDisplayName('Refrigerator: Present')
    arg.setDescription('Whether there is a refrigerator present.')
    arg.setDefaultValue(true)
    args << arg

    arg = OpenStudio::Measure::OSArgument::makeChoiceArgument('refrigerator_location', appliance_location_choices, false)
    arg.setDisplayName('Refrigerator: Location')
    arg.setDescription("The space type for the refrigerator location. If not provided, the OS-HPXML default (see <a href='#{docs_base_url}#hpxml-refrigerators'>HPXML Refrigerators</a>) is used.")
    args << arg

    arg = OpenStudio::Measure::OSArgument::makeDoubleArgument('refrigerator_rated_annual_kwh', false)
    arg.setDisplayName('Refrigerator: Rated Annual Consumption')
    arg.setUnits('kWh/yr')
    arg.setDescription("The EnergyGuide rated annual energy consumption for a refrigerator. If not provided, the OS-HPXML default (see <a href='#{docs_base_url}#hpxml-refrigerators'>HPXML Refrigerators</a>) is used.")
    args << arg

    arg = OpenStudio::Measure::OSArgument::makeDoubleArgument('refrigerator_usage_multiplier', false)
    arg.setDisplayName('Refrigerator: Usage Multiplier')
    arg.setDescription("Multiplier on the refrigerator energy usage that can reflect, e.g., high/low usage occupants. If not provided, the OS-HPXML default (see <a href='#{docs_base_url}#hpxml-refrigerators'>HPXML Refrigerators</a>) is used.")
    args << arg

    arg = OpenStudio::Measure::OSArgument::makeBoolArgument('extra_refrigerator_present', true)
    arg.setDisplayName('Extra Refrigerator: Present')
    arg.setDescription('Whether there is an extra refrigerator present.')
    arg.setDefaultValue(false)
    args << arg

    arg = OpenStudio::Measure::OSArgument::makeChoiceArgument('extra_refrigerator_location', appliance_location_choices, false)
    arg.setDisplayName('Extra Refrigerator: Location')
    arg.setDescription("The space type for the extra refrigerator location. If not provided, the OS-HPXML default (see <a href='#{docs_base_url}#hpxml-refrigerators'>HPXML Refrigerators</a>) is used.")
    args << arg

    arg = OpenStudio::Measure::OSArgument::makeDoubleArgument('extra_refrigerator_rated_annual_kwh', false)
    arg.setDisplayName('Extra Refrigerator: Rated Annual Consumption')
    arg.setUnits('kWh/yr')
    arg.setDescription("The EnergyGuide rated annual energy consumption for an extra rrefrigerator. If not provided, the OS-HPXML default (see <a href='#{docs_base_url}#hpxml-refrigerators'>HPXML Refrigerators</a>) is used.")
    args << arg

    arg = OpenStudio::Measure::OSArgument::makeDoubleArgument('extra_refrigerator_usage_multiplier', false)
    arg.setDisplayName('Extra Refrigerator: Usage Multiplier')
    arg.setDescription("Multiplier on the extra refrigerator energy usage that can reflect, e.g., high/low usage occupants. If not provided, the OS-HPXML default (see <a href='#{docs_base_url}#hpxml-refrigerators'>HPXML Refrigerators</a>) is used.")
    args << arg

    arg = OpenStudio::Measure::OSArgument::makeBoolArgument('freezer_present', true)
    arg.setDisplayName('Freezer: Present')
    arg.setDescription('Whether there is a freezer present.')
    arg.setDefaultValue(false)
    args << arg

    arg = OpenStudio::Measure::OSArgument::makeChoiceArgument('freezer_location', appliance_location_choices, false)
    arg.setDisplayName('Freezer: Location')
    arg.setDescription("The space type for the freezer location. If not provided, the OS-HPXML default (see <a href='#{docs_base_url}#hpxml-freezers'>HPXML Freezers</a>) is used.")
    args << arg

    arg = OpenStudio::Measure::OSArgument::makeDoubleArgument('freezer_rated_annual_kwh', false)
    arg.setDisplayName('Freezer: Rated Annual Consumption')
    arg.setUnits('kWh/yr')
    arg.setDescription("The EnergyGuide rated annual energy consumption for a freezer. If not provided, the OS-HPXML default (see <a href='#{docs_base_url}#hpxml-freezers'>HPXML Freezers</a>) is used.")
    args << arg

    arg = OpenStudio::Measure::OSArgument::makeDoubleArgument('freezer_usage_multiplier', false)
    arg.setDisplayName('Freezer: Usage Multiplier')
    arg.setDescription("Multiplier on the freezer energy usage that can reflect, e.g., high/low usage occupants. If not provided, the OS-HPXML default (see <a href='#{docs_base_url}#hpxml-freezers'>HPXML Freezers</a>) is used.")
    args << arg

    cooking_range_oven_fuel_choices = OpenStudio::StringVector.new
    cooking_range_oven_fuel_choices << HPXML::FuelTypeElectricity
    cooking_range_oven_fuel_choices << HPXML::FuelTypeNaturalGas
    cooking_range_oven_fuel_choices << HPXML::FuelTypeOil
    cooking_range_oven_fuel_choices << HPXML::FuelTypePropane
    cooking_range_oven_fuel_choices << HPXML::FuelTypeWoodCord
    cooking_range_oven_fuel_choices << HPXML::FuelTypeCoal

    arg = OpenStudio::Measure::OSArgument::makeBoolArgument('cooking_range_oven_present', true)
    arg.setDisplayName('Cooking Range/Oven: Present')
    arg.setDescription('Whether there is a cooking range/oven present.')
    arg.setDefaultValue(true)
    args << arg

    arg = OpenStudio::Measure::OSArgument::makeChoiceArgument('cooking_range_oven_location', appliance_location_choices, false)
    arg.setDisplayName('Cooking Range/Oven: Location')
    arg.setDescription("The space type for the cooking range/oven location. If not provided, the OS-HPXML default (see <a href='#{docs_base_url}#hpxml-cooking-range-oven'>HPXML Cooking Range/Oven</a>) is used.")
    args << arg

    arg = OpenStudio::Measure::OSArgument::makeChoiceArgument('cooking_range_oven_fuel_type', cooking_range_oven_fuel_choices, true)
    arg.setDisplayName('Cooking Range/Oven: Fuel Type')
    arg.setDescription('Type of fuel used by the cooking range/oven.')
    arg.setDefaultValue(HPXML::FuelTypeNaturalGas)
    args << arg

    arg = OpenStudio::Measure::OSArgument::makeBoolArgument('cooking_range_oven_is_induction', false)
    arg.setDisplayName('Cooking Range/Oven: Is Induction')
    arg.setDescription("Whether the cooking range is induction. If not provided, the OS-HPXML default (see <a href='#{docs_base_url}#hpxml-cooking-range-oven'>HPXML Cooking Range/Oven</a>) is used.")
    args << arg

    arg = OpenStudio::Measure::OSArgument::makeBoolArgument('cooking_range_oven_is_convection', false)
    arg.setDisplayName('Cooking Range/Oven: Is Convection')
    arg.setDescription("Whether the oven is convection. If not provided, the OS-HPXML default (see <a href='#{docs_base_url}#hpxml-cooking-range-oven'>HPXML Cooking Range/Oven</a>) is used.")
    args << arg

    arg = OpenStudio::Measure::OSArgument::makeDoubleArgument('cooking_range_oven_usage_multiplier', false)
    arg.setDisplayName('Cooking Range/Oven: Usage Multiplier')
    arg.setDescription("Multiplier on the cooking range/oven energy usage that can reflect, e.g., high/low usage occupants. If not provided, the OS-HPXML default (see <a href='#{docs_base_url}#hpxml-cooking-range-oven'>HPXML Cooking Range/Oven</a>) is used.")
    args << arg

    arg = OpenStudio::Measure::OSArgument::makeBoolArgument('ceiling_fan_present', true)
    arg.setDisplayName('Ceiling Fan: Present')
    arg.setDescription('Whether there are any ceiling fans.')
    arg.setDefaultValue(true)
    args << arg

    arg = OpenStudio::Measure::OSArgument::makeDoubleArgument('ceiling_fan_efficiency', false)
    arg.setDisplayName('Ceiling Fan: Efficiency')
    arg.setUnits('CFM/W')
    arg.setDescription("The efficiency rating of the ceiling fan(s) at medium speed. If not provided, the OS-HPXML default (see <a href='#{docs_base_url}#hpxml-ceiling-fans'>HPXML Ceiling Fans</a>) is used.")
    args << arg

    arg = OpenStudio::Measure::OSArgument::makeIntegerArgument('ceiling_fan_quantity', false)
    arg.setDisplayName('Ceiling Fan: Quantity')
    arg.setUnits('#')
    arg.setDescription("Total number of ceiling fans. If not provided, the OS-HPXML default (see <a href='#{docs_base_url}#hpxml-ceiling-fans'>HPXML Ceiling Fans</a>) is used.")
    args << arg

    arg = OpenStudio::Measure::OSArgument::makeDoubleArgument('ceiling_fan_cooling_setpoint_temp_offset', false)
    arg.setDisplayName('Ceiling Fan: Cooling Setpoint Temperature Offset')
    arg.setUnits('deg-F')
    arg.setDescription("The cooling setpoint temperature offset during months when the ceiling fans are operating. Only applies if ceiling fan quantity is greater than zero. If not provided, the OS-HPXML default (see <a href='#{docs_base_url}#hpxml-ceiling-fans'>HPXML Ceiling Fans</a>) is used.")
    args << arg

    arg = OpenStudio::Measure::OSArgument::makeBoolArgument('misc_plug_loads_television_present', true)
    arg.setDisplayName('Misc Plug Loads: Television Present')
    arg.setDescription('Whether there are televisions.')
    arg.setDefaultValue(true)
    args << arg

    arg = OpenStudio::Measure::OSArgument::makeDoubleArgument('misc_plug_loads_television_annual_kwh', false)
    arg.setDisplayName('Misc Plug Loads: Television Annual kWh')
    arg.setDescription("The annual energy consumption of the television plug loads. If not provided, the OS-HPXML default (see <a href='#{docs_base_url}#hpxml-plug-loads'>HPXML Plug Loads</a>) is used.")
    arg.setUnits('kWh/yr')
    args << arg

    arg = OpenStudio::Measure::OSArgument::makeDoubleArgument('misc_plug_loads_television_usage_multiplier', false)
    arg.setDisplayName('Misc Plug Loads: Television Usage Multiplier')
    arg.setDescription("Multiplier on the television energy usage that can reflect, e.g., high/low usage occupants. If not provided, the OS-HPXML default (see <a href='#{docs_base_url}#hpxml-plug-loads'>HPXML Plug Loads</a>) is used.")
    args << arg

    arg = OpenStudio::Measure::OSArgument::makeDoubleArgument('misc_plug_loads_other_annual_kwh', false)
    arg.setDisplayName('Misc Plug Loads: Other Annual kWh')
    arg.setDescription("The annual energy consumption of the other residual plug loads. If not provided, the OS-HPXML default (see <a href='#{docs_base_url}#hpxml-plug-loads'>HPXML Plug Loads</a>) is used.")
    arg.setUnits('kWh/yr')
    args << arg

    arg = OpenStudio::Measure::OSArgument::makeDoubleArgument('misc_plug_loads_other_frac_sensible', false)
    arg.setDisplayName('Misc Plug Loads: Other Sensible Fraction')
    arg.setDescription("Fraction of other residual plug loads' internal gains that are sensible. If not provided, the OS-HPXML default (see <a href='#{docs_base_url}#hpxml-plug-loads'>HPXML Plug Loads</a>) is used.")
    arg.setUnits('Frac')
    args << arg

    arg = OpenStudio::Measure::OSArgument::makeDoubleArgument('misc_plug_loads_other_frac_latent', false)
    arg.setDisplayName('Misc Plug Loads: Other Latent Fraction')
    arg.setDescription("Fraction of other residual plug loads' internal gains that are latent. If not provided, the OS-HPXML default (see <a href='#{docs_base_url}#hpxml-plug-loads'>HPXML Plug Loads</a>) is used.")
    arg.setUnits('Frac')
    args << arg

    arg = OpenStudio::Measure::OSArgument::makeDoubleArgument('misc_plug_loads_other_usage_multiplier', false)
    arg.setDisplayName('Misc Plug Loads: Other Usage Multiplier')
    arg.setDescription("Multiplier on the other energy usage that can reflect, e.g., high/low usage occupants. If not provided, the OS-HPXML default (see <a href='#{docs_base_url}#hpxml-plug-loads'>HPXML Plug Loads</a>) is used.")
    args << arg

    arg = OpenStudio::Measure::OSArgument::makeBoolArgument('misc_plug_loads_well_pump_present', true)
    arg.setDisplayName('Misc Plug Loads: Well Pump Present')
    arg.setDescription('Whether there is a well pump.')
    arg.setDefaultValue(false)
    args << arg

    arg = OpenStudio::Measure::OSArgument::makeDoubleArgument('misc_plug_loads_well_pump_annual_kwh', false)
    arg.setDisplayName('Misc Plug Loads: Well Pump Annual kWh')
    arg.setDescription("The annual energy consumption of the well pump plug loads. If not provided, the OS-HPXML default (see <a href='#{docs_base_url}#hpxml-plug-loads'>HPXML Plug Loads</a>) is used.")
    arg.setUnits('kWh/yr')
    args << arg

    arg = OpenStudio::Measure::OSArgument::makeDoubleArgument('misc_plug_loads_well_pump_usage_multiplier', false)
    arg.setDisplayName('Misc Plug Loads: Well Pump Usage Multiplier')
    arg.setDescription("Multiplier on the well pump energy usage that can reflect, e.g., high/low usage occupants. If not provided, the OS-HPXML default (see <a href='#{docs_base_url}#hpxml-plug-loads'>HPXML Plug Loads</a>) is used.")
    args << arg

    arg = OpenStudio::Measure::OSArgument::makeBoolArgument('misc_plug_loads_vehicle_present', true)
    arg.setDisplayName('Misc Plug Loads: Vehicle Present')
    arg.setDescription('Whether there is an electric vehicle.')
    arg.setDefaultValue(false)
    args << arg

    arg = OpenStudio::Measure::OSArgument::makeDoubleArgument('misc_plug_loads_vehicle_annual_kwh', false)
    arg.setDisplayName('Misc Plug Loads: Vehicle Annual kWh')
    arg.setDescription("The annual energy consumption of the electric vehicle plug loads. If not provided, the OS-HPXML default (see <a href='#{docs_base_url}#hpxml-plug-loads'>HPXML Plug Loads</a>) is used.")
    arg.setUnits('kWh/yr')
    args << arg

    arg = OpenStudio::Measure::OSArgument::makeDoubleArgument('misc_plug_loads_vehicle_usage_multiplier', false)
    arg.setDisplayName('Misc Plug Loads: Vehicle Usage Multiplier')
    arg.setDescription("Multiplier on the electric vehicle energy usage that can reflect, e.g., high/low usage occupants. If not provided, the OS-HPXML default (see <a href='#{docs_base_url}#hpxml-plug-loads'>HPXML Plug Loads</a>) is used.")
    args << arg

    misc_fuel_loads_fuel_choices = OpenStudio::StringVector.new
    misc_fuel_loads_fuel_choices << HPXML::FuelTypeNaturalGas
    misc_fuel_loads_fuel_choices << HPXML::FuelTypeOil
    misc_fuel_loads_fuel_choices << HPXML::FuelTypePropane
    misc_fuel_loads_fuel_choices << HPXML::FuelTypeWoodCord
    misc_fuel_loads_fuel_choices << HPXML::FuelTypeWoodPellets

    arg = OpenStudio::Measure::OSArgument::makeBoolArgument('misc_fuel_loads_grill_present', true)
    arg.setDisplayName('Misc Fuel Loads: Grill Present')
    arg.setDescription('Whether there is a fuel loads grill.')
    arg.setDefaultValue(false)
    args << arg

    arg = OpenStudio::Measure::OSArgument::makeChoiceArgument('misc_fuel_loads_grill_fuel_type', misc_fuel_loads_fuel_choices, true)
    arg.setDisplayName('Misc Fuel Loads: Grill Fuel Type')
    arg.setDescription('The fuel type of the fuel loads grill.')
    arg.setDefaultValue(HPXML::FuelTypeNaturalGas)
    args << arg

    arg = OpenStudio::Measure::OSArgument::makeDoubleArgument('misc_fuel_loads_grill_annual_therm', false)
    arg.setDisplayName('Misc Fuel Loads: Grill Annual therm')
    arg.setDescription("The annual energy consumption of the fuel loads grill. If not provided, the OS-HPXML default (see <a href='#{docs_base_url}#hpxml-fuel-loads'>HPXML Fuel Loads</a>) is used.")
    arg.setUnits('therm/yr')
    args << arg

    arg = OpenStudio::Measure::OSArgument::makeDoubleArgument('misc_fuel_loads_grill_usage_multiplier', false)
    arg.setDisplayName('Misc Fuel Loads: Grill Usage Multiplier')
    arg.setDescription("Multiplier on the fuel loads grill energy usage that can reflect, e.g., high/low usage occupants. If not provided, the OS-HPXML default (see <a href='#{docs_base_url}#hpxml-fuel-loads'>HPXML Fuel Loads</a>) is used.")
    args << arg

    arg = OpenStudio::Measure::OSArgument::makeBoolArgument('misc_fuel_loads_lighting_present', true)
    arg.setDisplayName('Misc Fuel Loads: Lighting Present')
    arg.setDescription('Whether there is fuel loads lighting.')
    arg.setDefaultValue(false)
    args << arg

    arg = OpenStudio::Measure::OSArgument::makeChoiceArgument('misc_fuel_loads_lighting_fuel_type', misc_fuel_loads_fuel_choices, true)
    arg.setDisplayName('Misc Fuel Loads: Lighting Fuel Type')
    arg.setDescription('The fuel type of the fuel loads lighting.')
    arg.setDefaultValue(HPXML::FuelTypeNaturalGas)
    args << arg

    arg = OpenStudio::Measure::OSArgument::makeDoubleArgument('misc_fuel_loads_lighting_annual_therm', false)
    arg.setDisplayName('Misc Fuel Loads: Lighting Annual therm')
    arg.setDescription("The annual energy consumption of the fuel loads lighting. If not provided, the OS-HPXML default (see <a href='#{docs_base_url}#hpxml-fuel-loads'>HPXML Fuel Loads</a>)is used.")
    arg.setUnits('therm/yr')
    args << arg

    arg = OpenStudio::Measure::OSArgument::makeDoubleArgument('misc_fuel_loads_lighting_usage_multiplier', false)
    arg.setDisplayName('Misc Fuel Loads: Lighting Usage Multiplier')
    arg.setDescription("Multiplier on the fuel loads lighting energy usage that can reflect, e.g., high/low usage occupants. If not provided, the OS-HPXML default (see <a href='#{docs_base_url}#hpxml-fuel-loads'>HPXML Fuel Loads</a>) is used.")
    args << arg

    arg = OpenStudio::Measure::OSArgument::makeBoolArgument('misc_fuel_loads_fireplace_present', true)
    arg.setDisplayName('Misc Fuel Loads: Fireplace Present')
    arg.setDescription('Whether there is fuel loads fireplace.')
    arg.setDefaultValue(false)
    args << arg

    arg = OpenStudio::Measure::OSArgument::makeChoiceArgument('misc_fuel_loads_fireplace_fuel_type', misc_fuel_loads_fuel_choices, true)
    arg.setDisplayName('Misc Fuel Loads: Fireplace Fuel Type')
    arg.setDescription('The fuel type of the fuel loads fireplace.')
    arg.setDefaultValue(HPXML::FuelTypeNaturalGas)
    args << arg

    arg = OpenStudio::Measure::OSArgument::makeDoubleArgument('misc_fuel_loads_fireplace_annual_therm', false)
    arg.setDisplayName('Misc Fuel Loads: Fireplace Annual therm')
    arg.setDescription("The annual energy consumption of the fuel loads fireplace. If not provided, the OS-HPXML default (see <a href='#{docs_base_url}#hpxml-fuel-loads'>HPXML Fuel Loads</a>) is used.")
    arg.setUnits('therm/yr')
    args << arg

    arg = OpenStudio::Measure::OSArgument::makeDoubleArgument('misc_fuel_loads_fireplace_frac_sensible', false)
    arg.setDisplayName('Misc Fuel Loads: Fireplace Sensible Fraction')
    arg.setDescription("Fraction of fireplace residual fuel loads' internal gains that are sensible. If not provided, the OS-HPXML default (see <a href='#{docs_base_url}#hpxml-fuel-loads'>HPXML Fuel Loads</a>) is used.")
    arg.setUnits('Frac')
    args << arg

    arg = OpenStudio::Measure::OSArgument::makeDoubleArgument('misc_fuel_loads_fireplace_frac_latent', false)
    arg.setDisplayName('Misc Fuel Loads: Fireplace Latent Fraction')
    arg.setDescription("Fraction of fireplace residual fuel loads' internal gains that are latent. If not provided, the OS-HPXML default (see <a href='#{docs_base_url}#hpxml-fuel-loads'>HPXML Fuel Loads</a>) is used.")
    arg.setUnits('Frac')
    args << arg

    arg = OpenStudio::Measure::OSArgument::makeDoubleArgument('misc_fuel_loads_fireplace_usage_multiplier', false)
    arg.setDisplayName('Misc Fuel Loads: Fireplace Usage Multiplier')
    arg.setDescription("Multiplier on the fuel loads fireplace energy usage that can reflect, e.g., high/low usage occupants. If not provided, the OS-HPXML default (see <a href='#{docs_base_url}#hpxml-fuel-loads'>HPXML Fuel Loads</a>) is used.")
    args << arg

    heater_type_choices = OpenStudio::StringVector.new
    heater_type_choices << HPXML::TypeNone
    heater_type_choices << HPXML::HeaterTypeElectricResistance
    heater_type_choices << HPXML::HeaterTypeGas
    heater_type_choices << HPXML::HeaterTypeHeatPump

    arg = OpenStudio::Measure::OSArgument::makeBoolArgument('pool_present', true)
    arg.setDisplayName('Pool: Present')
    arg.setDescription('Whether there is a pool.')
    arg.setDefaultValue(false)
    args << arg

    arg = OpenStudio::Measure::OSArgument::makeDoubleArgument('pool_pump_annual_kwh', false)
    arg.setDisplayName('Pool: Pump Annual kWh')
    arg.setDescription("The annual energy consumption of the pool pump. If not provided, the OS-HPXML default (see <a href='#{docs_base_url}#pool-pump'>Pool Pump</a>) is used.")
    arg.setUnits('kWh/yr')
    args << arg

    arg = OpenStudio::Measure::OSArgument::makeDoubleArgument('pool_pump_usage_multiplier', false)
    arg.setDisplayName('Pool: Pump Usage Multiplier')
    arg.setDescription("Multiplier on the pool pump energy usage that can reflect, e.g., high/low usage occupants. If not provided, the OS-HPXML default (see <a href='#{docs_base_url}#pool-pump'>Pool Pump</a>) is used.")
    args << arg

    arg = OpenStudio::Measure::OSArgument::makeChoiceArgument('pool_heater_type', heater_type_choices, true)
    arg.setDisplayName('Pool: Heater Type')
    arg.setDescription("The type of pool heater. Use '#{HPXML::TypeNone}' if there is no pool heater.")
    arg.setDefaultValue(HPXML::TypeNone)
    args << arg

    arg = OpenStudio::Measure::OSArgument::makeDoubleArgument('pool_heater_annual_kwh', false)
    arg.setDisplayName('Pool: Heater Annual kWh')
    arg.setDescription("The annual energy consumption of the #{HPXML::HeaterTypeElectricResistance} pool heater. If not provided, the OS-HPXML default (see <a href='#{docs_base_url}#pool-heater'>Pool Heater</a>) is used.")
    arg.setUnits('kWh/yr')
    args << arg

    arg = OpenStudio::Measure::OSArgument::makeDoubleArgument('pool_heater_annual_therm', false)
    arg.setDisplayName('Pool: Heater Annual therm')
    arg.setDescription("The annual energy consumption of the #{HPXML::HeaterTypeGas} pool heater. If not provided, the OS-HPXML default (see <a href='#{docs_base_url}#pool-heater'>Pool Heater</a>) is used.")
    arg.setUnits('therm/yr')
    args << arg

    arg = OpenStudio::Measure::OSArgument::makeDoubleArgument('pool_heater_usage_multiplier', false)
    arg.setDisplayName('Pool: Heater Usage Multiplier')
    arg.setDescription("Multiplier on the pool heater energy usage that can reflect, e.g., high/low usage occupants. If not provided, the OS-HPXML default (see <a href='#{docs_base_url}#pool-heater'>Pool Heater</a>) is used.")
    args << arg

    arg = OpenStudio::Measure::OSArgument::makeBoolArgument('permanent_spa_present', true)
    arg.setDisplayName('Permanent Spa: Present')
    arg.setDescription('Whether there is a permanent spa.')
    arg.setDefaultValue(false)
    args << arg

    arg = OpenStudio::Measure::OSArgument::makeDoubleArgument('permanent_spa_pump_annual_kwh', false)
    arg.setDisplayName('Permanent Spa: Pump Annual kWh')
    arg.setDescription("The annual energy consumption of the permanent spa pump. If not provided, the OS-HPXML default (see <a href='#{docs_base_url}#permanent-spa-pump'>Permanent Spa Pump</a>) is used.")
    arg.setUnits('kWh/yr')
    args << arg

    arg = OpenStudio::Measure::OSArgument::makeDoubleArgument('permanent_spa_pump_usage_multiplier', false)
    arg.setDisplayName('Permanent Spa: Pump Usage Multiplier')
    arg.setDescription("Multiplier on the permanent spa pump energy usage that can reflect, e.g., high/low usage occupants. If not provided, the OS-HPXML default (see <a href='#{docs_base_url}#permanent-spa-pump'>Permanent Spa Pump</a>) is used.")
    args << arg

    arg = OpenStudio::Measure::OSArgument::makeChoiceArgument('permanent_spa_heater_type', heater_type_choices, true)
    arg.setDisplayName('Permanent Spa: Heater Type')
    arg.setDescription("The type of permanent spa heater. Use '#{HPXML::TypeNone}' if there is no permanent spa heater.")
    arg.setDefaultValue(HPXML::TypeNone)
    args << arg

    arg = OpenStudio::Measure::OSArgument::makeDoubleArgument('permanent_spa_heater_annual_kwh', false)
    arg.setDisplayName('Permanent Spa: Heater Annual kWh')
    arg.setDescription("The annual energy consumption of the #{HPXML::HeaterTypeElectricResistance} permanent spa heater. If not provided, the OS-HPXML default (see <a href='#{docs_base_url}#permanent-spa-heater'>Permanent Spa Heater</a>) is used.")
    arg.setUnits('kWh/yr')
    args << arg

    arg = OpenStudio::Measure::OSArgument::makeDoubleArgument('permanent_spa_heater_annual_therm', false)
    arg.setDisplayName('Permanent Spa: Heater Annual therm')
    arg.setDescription("The annual energy consumption of the #{HPXML::HeaterTypeGas} permanent spa heater. If not provided, the OS-HPXML default (see <a href='#{docs_base_url}#permanent-spa-heater'>Permanent Spa Heater</a>) is used.")
    arg.setUnits('therm/yr')
    args << arg

    arg = OpenStudio::Measure::OSArgument::makeDoubleArgument('permanent_spa_heater_usage_multiplier', false)
    arg.setDisplayName('Permanent Spa: Heater Usage Multiplier')
    arg.setDescription("Multiplier on the permanent spa heater energy usage that can reflect, e.g., high/low usage occupants. If not provided, the OS-HPXML default (see <a href='#{docs_base_url}#permanent-spa-heater'>Permanent Spa Heater</a>) is used.")
    args << arg

    arg = OpenStudio::Measure::OSArgument.makeStringArgument('emissions_scenario_names', false)
    arg.setDisplayName('Emissions: Scenario Names')
    arg.setDescription('Names of emissions scenarios. If multiple scenarios, use a comma-separated list. If not provided, no emissions scenarios are calculated.')
    args << arg

    arg = OpenStudio::Measure::OSArgument.makeStringArgument('emissions_types', false)
    arg.setDisplayName('Emissions: Types')
    arg.setDescription('Types of emissions (e.g., CO2e, NOx, etc.). If multiple scenarios, use a comma-separated list.')
    args << arg

    arg = OpenStudio::Measure::OSArgument.makeStringArgument('emissions_electricity_units', false)
    arg.setDisplayName('Emissions: Electricity Units')
    arg.setDescription('Electricity emissions factors units. If multiple scenarios, use a comma-separated list. Only lb/MWh and kg/MWh are allowed.')
    args << arg

    arg = OpenStudio::Measure::OSArgument.makeStringArgument('emissions_electricity_values_or_filepaths', false)
    arg.setDisplayName('Emissions: Electricity Values or File Paths')
    arg.setDescription('Electricity emissions factors values, specified as either an annual factor or an absolute/relative path to a file with hourly factors. If multiple scenarios, use a comma-separated list.')
    args << arg

    arg = OpenStudio::Measure::OSArgument.makeStringArgument('emissions_electricity_number_of_header_rows', false)
    arg.setDisplayName('Emissions: Electricity Files Number of Header Rows')
    arg.setDescription('The number of header rows in the electricity emissions factor file. Only applies when an electricity filepath is used. If multiple scenarios, use a comma-separated list.')
    args << arg

    arg = OpenStudio::Measure::OSArgument.makeStringArgument('emissions_electricity_column_numbers', false)
    arg.setDisplayName('Emissions: Electricity Files Column Numbers')
    arg.setDescription('The column number in the electricity emissions factor file. Only applies when an electricity filepath is used. If multiple scenarios, use a comma-separated list.')
    args << arg

    arg = OpenStudio::Measure::OSArgument.makeStringArgument('emissions_fossil_fuel_units', false)
    arg.setDisplayName('Emissions: Fossil Fuel Units')
    arg.setDescription('Fossil fuel emissions factors units. If multiple scenarios, use a comma-separated list. Only lb/MBtu and kg/MBtu are allowed.')
    args << arg

    Constants.FossilFuels.each do |fossil_fuel|
      underscore_case = OpenStudio::toUnderscoreCase(fossil_fuel)
      all_caps_case = fossil_fuel.split(' ').map(&:capitalize).join(' ')
      cap_case = fossil_fuel.capitalize

      arg = OpenStudio::Measure::OSArgument.makeStringArgument("emissions_#{underscore_case}_values", false)
      arg.setDisplayName("Emissions: #{all_caps_case} Values")
      arg.setDescription("#{cap_case} emissions factors values, specified as an annual factor. If multiple scenarios, use a comma-separated list.")
      args << arg
    end

    arg = OpenStudio::Measure::OSArgument.makeStringArgument('utility_bill_scenario_names', false)
    arg.setDisplayName('Utility Bills: Scenario Names')
    arg.setDescription('Names of utility bill scenarios. If multiple scenarios, use a comma-separated list. If not provided, no utility bills scenarios are calculated.')
    args << arg

    arg = OpenStudio::Measure::OSArgument.makeStringArgument('utility_bill_electricity_filepaths', false)
    arg.setDisplayName('Utility Bills: Electricity File Paths')
    arg.setDescription('Electricity tariff file specified as an absolute/relative path to a file with utility rate structure information. Tariff file must be formatted to OpenEI API version 7. If multiple scenarios, use a comma-separated list.')
    args << arg

    ([HPXML::FuelTypeElectricity] + Constants.FossilFuels).each do |fuel|
      underscore_case = OpenStudio::toUnderscoreCase(fuel)
      all_caps_case = fuel.split(' ').map(&:capitalize).join(' ')
      cap_case = fuel.capitalize

      arg = OpenStudio::Measure::OSArgument.makeStringArgument("utility_bill_#{underscore_case}_fixed_charges", false)
      arg.setDisplayName("Utility Bills: #{all_caps_case} Fixed Charges")
      arg.setDescription("#{cap_case} utility bill monthly fixed charges. If multiple scenarios, use a comma-separated list.")
      args << arg
    end

    ([HPXML::FuelTypeElectricity] + Constants.FossilFuels).each do |fuel|
      underscore_case = OpenStudio::toUnderscoreCase(fuel)
      all_caps_case = fuel.split(' ').map(&:capitalize).join(' ')
      cap_case = fuel.capitalize

      arg = OpenStudio::Measure::OSArgument.makeStringArgument("utility_bill_#{underscore_case}_marginal_rates", false)
      arg.setDisplayName("Utility Bills: #{all_caps_case} Marginal Rates")
      arg.setDescription("#{cap_case} utility bill marginal rates. If multiple scenarios, use a comma-separated list.")
      args << arg
    end

    arg = OpenStudio::Measure::OSArgument.makeStringArgument('utility_bill_pv_compensation_types', false)
    arg.setDisplayName('Utility Bills: PV Compensation Types')
    arg.setDescription('Utility bill PV compensation types. If multiple scenarios, use a comma-separated list.')
    args << arg

    arg = OpenStudio::Measure::OSArgument.makeStringArgument('utility_bill_pv_net_metering_annual_excess_sellback_rate_types', false)
    arg.setDisplayName('Utility Bills: PV Net Metering Annual Excess Sellback Rate Types')
    arg.setDescription("Utility bill PV net metering annual excess sellback rate types. Only applies if the PV compensation type is '#{HPXML::PVCompensationTypeNetMetering}'. If multiple scenarios, use a comma-separated list.")
    args << arg

    arg = OpenStudio::Measure::OSArgument.makeStringArgument('utility_bill_pv_net_metering_annual_excess_sellback_rates', false)
    arg.setDisplayName('Utility Bills: PV Net Metering Annual Excess Sellback Rates')
    arg.setDescription("Utility bill PV net metering annual excess sellback rates. Only applies if the PV compensation type is '#{HPXML::PVCompensationTypeNetMetering}' and the PV annual excess sellback rate type is '#{HPXML::PVAnnualExcessSellbackRateTypeUserSpecified}'. If multiple scenarios, use a comma-separated list.")
    args << arg

    arg = OpenStudio::Measure::OSArgument.makeStringArgument('utility_bill_pv_feed_in_tariff_rates', false)
    arg.setDisplayName('Utility Bills: PV Feed-In Tariff Rates')
    arg.setDescription("Utility bill PV annual full/gross feed-in tariff rates. Only applies if the PV compensation type is '#{HPXML::PVCompensationTypeFeedInTariff}'. If multiple scenarios, use a comma-separated list.")
    args << arg

    arg = OpenStudio::Measure::OSArgument.makeStringArgument('utility_bill_pv_monthly_grid_connection_fee_units', false)
    arg.setDisplayName('Utility Bills: PV Monthly Grid Connection Fee Units')
    arg.setDescription('Utility bill PV monthly grid connection fee units. If multiple scenarios, use a comma-separated list.')
    args << arg

    arg = OpenStudio::Measure::OSArgument.makeStringArgument('utility_bill_pv_monthly_grid_connection_fees', false)
    arg.setDisplayName('Utility Bills: PV Monthly Grid Connection Fees')
    arg.setDescription('Utility bill PV monthly grid connection fees. If multiple scenarios, use a comma-separated list.')
    args << arg

    arg = OpenStudio::Measure::OSArgument.makeStringArgument('additional_properties', false)
    arg.setDisplayName('Additional Properties')
    arg.setDescription("Additional properties specified as key-value pairs (i.e., key=value). If multiple additional properties, use a |-separated list. For example, 'LowIncome=false|Remodeled|Description=2-story home in Denver'. These properties will be stored in the HPXML file under /HPXML/SoftwareInfo/extension/AdditionalProperties.")
    args << arg

    arg = OpenStudio::Measure::OSArgument::makeBoolArgument('combine_like_surfaces', false)
    arg.setDisplayName('Combine like surfaces?')
    arg.setDescription('If true, combines like surfaces to simplify the HPXML file generated.')
    arg.setDefaultValue(false)
    args << arg

    arg = OpenStudio::Measure::OSArgument::makeBoolArgument('apply_defaults', false)
    arg.setDisplayName('Apply Default Values?')
    arg.setDescription('If true, applies OS-HPXML default values to the HPXML output file. Setting to true will also force validation of the HPXML output file before applying OS-HPXML default values.')
    arg.setDefaultValue(false)
    args << arg

    arg = OpenStudio::Measure::OSArgument::makeBoolArgument('apply_validation', false)
    arg.setDisplayName('Apply Validation?')
    arg.setDescription('If true, validates the HPXML output file. Set to false for faster performance. Note that validation is not needed if the HPXML file will be validated downstream (e.g., via the HPXMLtoOpenStudio measure).')
    arg.setDefaultValue(false)
    args << arg

    return args
  end

  # define what happens when the measure is run
  def run(model, runner, user_arguments)
    super(model, runner, user_arguments)

    # use the built-in error checking
    if !runner.validateUserArguments(arguments(model), user_arguments)
      return false
    end

    Geometry.tear_down_model(model, runner)

    Version.check_openstudio_version()

    # assign the user inputs to variables
    args = get_argument_values(runner, arguments(model), user_arguments)

    args[:apply_validation] = args[:apply_validation].is_initialized ? args[:apply_validation].get : false
    args[:apply_defaults] = args[:apply_defaults].is_initialized ? args[:apply_defaults].get : false
    args[:geometry_unit_left_wall_is_adiabatic] = (args[:geometry_unit_left_wall_is_adiabatic].is_initialized && args[:geometry_unit_left_wall_is_adiabatic].get)
    args[:geometry_unit_right_wall_is_adiabatic] = (args[:geometry_unit_right_wall_is_adiabatic].is_initialized && args[:geometry_unit_right_wall_is_adiabatic].get)
    args[:geometry_unit_front_wall_is_adiabatic] = (args[:geometry_unit_front_wall_is_adiabatic].is_initialized && args[:geometry_unit_front_wall_is_adiabatic].get)
    args[:geometry_unit_back_wall_is_adiabatic] = (args[:geometry_unit_back_wall_is_adiabatic].is_initialized && args[:geometry_unit_back_wall_is_adiabatic].get)
    args[:cooling_system_is_ducted] = (args[:cooling_system_is_ducted].is_initialized && args[:cooling_system_is_ducted].get)
    args[:heat_pump_is_ducted] = (args[:heat_pump_is_ducted].is_initialized && args[:heat_pump_is_ducted].get)

    # Argument error checks
    warnings, errors = validate_arguments(args)
    unless warnings.empty?
      warnings.each do |warning|
        runner.registerWarning(warning)
      end
    end
    unless errors.empty?
      errors.each do |error|
        runner.registerError(error)
      end
      return false
    end

    # Create EpwFile object
    epw_path = args[:weather_station_epw_filepath]
    if not File.exist? epw_path
      epw_path = File.join(File.expand_path(File.join(File.dirname(__FILE__), '..', 'weather')), epw_path) # a filename was entered for weather_station_epw_filepath
    end
    if not File.exist? epw_path
      runner.registerError("Could not find EPW file at '#{epw_path}'.")
      return false
    end

    # Create HPXML file
    hpxml_path = args[:hpxml_path]
    unless (Pathname.new hpxml_path).absolute?
      hpxml_path = File.expand_path(hpxml_path)
    end

    # Existing HPXML File
    if args[:existing_hpxml_path].is_initialized
      existing_hpxml_path = args[:existing_hpxml_path].get
      unless (Pathname.new existing_hpxml_path).absolute?
        existing_hpxml_path = File.expand_path(existing_hpxml_path)
      end
    end

    hpxml_doc = HPXMLFile.create(runner, model, args, epw_path, hpxml_path, existing_hpxml_path)
    if not hpxml_doc
      runner.registerError('Unsuccessful creation of HPXML file.')
      return false
    end

    runner.registerInfo("Wrote file: #{hpxml_path}")

    # Uncomment for debugging purposes
    # File.write(hpxml_path.gsub('.xml', '.osm'), model.to_s)

    return true
  end

  def validate_arguments(args)
    warnings = argument_warnings(args)
    errors = argument_errors(args)

    return warnings, errors
  end

  def argument_warnings(args)
    warnings = []

    max_uninsulated_floor_rvalue = 6.0
    max_uninsulated_ceiling_rvalue = 3.0
    max_uninsulated_roof_rvalue = 3.0

    warning = ([HPXML::WaterHeaterTypeHeatPump].include?(args[:water_heater_type]) && (args[:water_heater_fuel_type] != HPXML::FuelTypeElectricity))
    warnings << 'Cannot model a heat pump water heater with non-electric fuel type.' if warning

    warning = [HPXML::FoundationTypeSlab, HPXML::FoundationTypeAboveApartment].include?(args[:geometry_foundation_type]) && (args[:geometry_foundation_height] > 0)
    warnings << "Foundation type of '#{args[:geometry_foundation_type]}' cannot have a non-zero height. Assuming height is zero." if warning

    warning = (args[:geometry_foundation_type] == HPXML::FoundationTypeSlab) && (args[:geometry_foundation_height_above_grade] > 0)
    warnings << 'Specified a slab foundation type with a non-zero height above grade.' if warning

    warning = [HPXML::FoundationTypeCrawlspaceVented, HPXML::FoundationTypeCrawlspaceUnvented, HPXML::FoundationTypeBasementUnconditioned].include?(args[:geometry_foundation_type]) && ((args[:foundation_wall_insulation_r] > 0) || args[:foundation_wall_assembly_r].is_initialized) && (args[:floor_over_foundation_assembly_r] > max_uninsulated_floor_rvalue)
    warnings << 'Home with unconditioned basement/crawlspace foundation type has both foundation wall insulation and floor insulation.' if warning

    warning = [HPXML::AtticTypeVented, HPXML::AtticTypeUnvented].include?(args[:geometry_attic_type]) && (args[:ceiling_assembly_r] > max_uninsulated_ceiling_rvalue) && (args[:roof_assembly_r] > max_uninsulated_roof_rvalue)
    warnings << 'Home with unconditioned attic type has both ceiling insulation and roof insulation.' if warning

    warning = (args[:geometry_foundation_type] == HPXML::FoundationTypeBasementConditioned) && (args[:floor_over_foundation_assembly_r] > max_uninsulated_floor_rvalue)
    warnings << 'Home with conditioned basement has floor insulation.' if warning

    warning = (args[:geometry_attic_type] == HPXML::AtticTypeConditioned) && (args[:ceiling_assembly_r] > max_uninsulated_ceiling_rvalue)
    warnings << 'Home with conditioned attic has ceiling insulation.' if warning

    return warnings
  end

  def argument_errors(args)
    errors = []

    error = (args[:heating_system_type] != 'none') && (args[:heat_pump_type] != 'none') && (args[:heating_system_fraction_heat_load_served] > 0) && (args[:heat_pump_fraction_heat_load_served] > 0)
    errors << 'Multiple central heating systems are not currently supported.' if error

    error = (args[:cooling_system_type] != 'none') && (args[:heat_pump_type] != 'none') && (args[:cooling_system_fraction_cool_load_served] > 0) && (args[:heat_pump_fraction_cool_load_served] > 0)
    errors << 'Multiple central cooling systems are not currently supported.' if error

    error = ![HPXML::FoundationTypeSlab, HPXML::FoundationTypeAboveApartment].include?(args[:geometry_foundation_type]) && (args[:geometry_foundation_height] == 0)
    errors << "Foundation type of '#{args[:geometry_foundation_type]}' cannot have a height of zero." if error

    error = (args[:geometry_unit_type] == HPXML::ResidentialTypeApartment) && ([HPXML::FoundationTypeBasementConditioned, HPXML::FoundationTypeCrawlspaceConditioned].include? args[:geometry_foundation_type])
    errors << 'Conditioned basement/crawlspace foundation type for apartment units is not currently supported.' if error

    error = (args[:heating_system_type] == 'none') && (args[:heat_pump_type] == 'none') && (args[:heating_system_2_type] != 'none')
    errors << 'A second heating system was specified without a primary heating system.' if error

    if ((args[:heat_pump_backup_type] == HPXML::HeatPumpBackupTypeSeparate) && (args[:heating_system_2_type] == HPXML::HVACTypeFurnace)) # separate ducted backup
      if [HPXML::HVACTypeHeatPumpAirToAir, HPXML::HVACTypeHeatPumpGroundToAir].include?(args[:heat_pump_type]) ||
         ((args[:heat_pump_type] == HPXML::HVACTypeHeatPumpMiniSplit) && args[:heat_pump_is_ducted]) # ducted heat pump
        errors << "A ducted heat pump with '#{HPXML::HeatPumpBackupTypeSeparate}' ducted backup is not supported."
      end
    end

    error = [HPXML::ResidentialTypeSFA, HPXML::ResidentialTypeApartment].include?(args[:geometry_unit_type]) && !args[:geometry_building_num_units].is_initialized
    errors << 'Did not specify the number of units in the building for single-family attached or apartment units.' if error

    error = (args[:geometry_unit_type] == HPXML::ResidentialTypeApartment) && (args[:geometry_unit_num_floors_above_grade] > 1)
    errors << 'Apartment units can only have one above-grade floor.' if error

    error = (args[:geometry_unit_type] == HPXML::ResidentialTypeSFD) && (args[:geometry_unit_left_wall_is_adiabatic] || args[:geometry_unit_right_wall_is_adiabatic] || args[:geometry_unit_front_wall_is_adiabatic] || args[:geometry_unit_back_wall_is_adiabatic] || (args[:geometry_attic_type] == HPXML::AtticTypeBelowApartment) || (args[:geometry_foundation_type] == HPXML::FoundationTypeAboveApartment))
    errors << 'No adiabatic surfaces can be applied to single-family detached homes.' if error

    error = (args[:geometry_unit_type] == HPXML::ResidentialTypeApartment) && (args[:geometry_attic_type] == HPXML::AtticTypeConditioned)
    errors << 'Conditioned attic type for apartment units is not currently supported.' if error

    error = (args[:geometry_unit_num_floors_above_grade] == 1 && args[:geometry_attic_type] == HPXML::AtticTypeConditioned)
    errors << 'Units with a conditioned attic must have at least two above-grade floors.' if error

    error = ((args[:water_heater_type] == HPXML::WaterHeaterTypeCombiStorage) || (args[:water_heater_type] == HPXML::WaterHeaterTypeCombiTankless)) && (args[:heating_system_type] != HPXML::HVACTypeBoiler)
    errors << 'Must specify a boiler when modeling an indirect water heater type.' if error

    error = (args[:geometry_unit_num_bedrooms] <= 0)
    errors << 'Number of bedrooms must be greater than zero.' if error

    error = [HPXML::ResidentialTypeSFD].include?(args[:geometry_unit_type]) && args[:heating_system_type].include?('Shared')
    errors << 'Specified a shared system for a single-family detached unit.' if error

    error = args[:geometry_rim_joist_height].is_initialized && !args[:rim_joist_assembly_r].is_initialized
    errors << 'Specified a rim joist height but no rim joist assembly R-value.' if error

    error = args[:rim_joist_assembly_r].is_initialized && !args[:geometry_rim_joist_height].is_initialized
    errors << 'Specified a rim joist assembly R-value but no rim joist height.' if error

    emissions_args_initialized = [args[:emissions_scenario_names].is_initialized,
                                  args[:emissions_types].is_initialized,
                                  args[:emissions_electricity_units].is_initialized,
                                  args[:emissions_electricity_values_or_filepaths].is_initialized]
    error = (emissions_args_initialized.uniq.size != 1)
    errors << 'Did not specify all required emissions arguments.' if error

    Constants.FossilFuels.each do |fossil_fuel|
      underscore_case = OpenStudio::toUnderscoreCase(fossil_fuel)

      if args["emissions_#{underscore_case}_values".to_sym].is_initialized
        error = !args[:emissions_fossil_fuel_units].is_initialized
        errors << "Did not specify fossil fuel emissions units for #{fossil_fuel} emissions values." if error
      end
    end

    if emissions_args_initialized.uniq.size == 1 && emissions_args_initialized.uniq[0]
      emissions_scenario_lengths = [args[:emissions_scenario_names].get.count(','),
                                    args[:emissions_types].get.count(','),
                                    args[:emissions_electricity_units].get.count(','),
                                    args[:emissions_electricity_values_or_filepaths].get.count(',')]

      emissions_scenario_lengths += [args[:emissions_electricity_number_of_header_rows].get.count(',')] if args[:emissions_electricity_number_of_header_rows].is_initialized
      emissions_scenario_lengths += [args[:emissions_electricity_column_numbers].get.count(',')] if args[:emissions_electricity_column_numbers].is_initialized

      Constants.FossilFuels.each do |fossil_fuel|
        underscore_case = OpenStudio::toUnderscoreCase(fossil_fuel)

        emissions_scenario_lengths += [args["emissions_#{underscore_case}_values".to_sym].get.count(',')] if args["emissions_#{underscore_case}_values".to_sym].is_initialized
      end

      error = (emissions_scenario_lengths.uniq.size != 1)
      errors << 'One or more emissions arguments does not have enough comma-separated elements specified.' if error
    end

    bills_args_initialized = [args[:utility_bill_scenario_names].is_initialized]
    if bills_args_initialized.uniq[0]
      bills_scenario_lengths = [args[:utility_bill_scenario_names].get.count(',')]
      ([HPXML::FuelTypeElectricity] + Constants.FossilFuels).each do |fuel|
        underscore_case = OpenStudio::toUnderscoreCase(fuel)

        bills_scenario_lengths += [args["utility_bill_#{underscore_case}_fixed_charges".to_sym].get.count(',')] if args["utility_bill_#{underscore_case}_fixed_charges".to_sym].is_initialized
        bills_scenario_lengths += [args["utility_bill_#{underscore_case}_marginal_rates".to_sym].get.count(',')] if args["utility_bill_#{underscore_case}_marginal_rates".to_sym].is_initialized
      end

      error = (bills_scenario_lengths.uniq.size != 1)
      errors << 'One or more utility bill arguments does not have enough comma-separated elements specified.' if error
    end

    error = (args[:geometry_unit_aspect_ratio] <= 0)
    errors << 'Aspect ratio must be greater than zero.' if error

    error = (args[:geometry_foundation_height] < 0)
    errors << 'Foundation height cannot be negative.' if error

    error = (args[:geometry_unit_num_floors_above_grade] > 6)
    errors << 'Number of above-grade floors must be six or less.' if error

    error = (args[:geometry_garage_protrusion] < 0) || (args[:geometry_garage_protrusion] > 1)
    errors << 'Garage protrusion fraction must be between zero and one.' if error

    error = (args[:geometry_unit_left_wall_is_adiabatic] && args[:geometry_unit_right_wall_is_adiabatic] && args[:geometry_unit_front_wall_is_adiabatic] && args[:geometry_unit_back_wall_is_adiabatic])
    errors << 'At least one wall must be set to non-adiabatic.' if error

    error = (args[:geometry_unit_type] == HPXML::ResidentialTypeSFA) && (args[:geometry_foundation_type] == HPXML::FoundationTypeAboveApartment)
    errors << 'Single-family attached units cannot be above another unit.' if error

    error = (args[:geometry_unit_type] == HPXML::ResidentialTypeSFA) && (args[:geometry_attic_type] == HPXML::AtticTypeBelowApartment)
    errors << 'Single-family attached units cannot be below another unit.' if error

    error = (args[:geometry_garage_protrusion] > 0) && (args[:geometry_roof_type] == 'hip') && (args[:geometry_garage_width] * args[:geometry_garage_depth] > 0)
    errors << 'Cannot handle protruding garage and hip roof.' if error

    error = (args[:geometry_garage_protrusion] > 0) && (args[:geometry_unit_aspect_ratio] < 1) && (args[:geometry_garage_width] * args[:geometry_garage_depth] > 0) && (args[:geometry_roof_type] == 'gable')
    errors << 'Cannot handle protruding garage and attic ridge running from front to back.' if error

    error = (args[:geometry_foundation_type] == HPXML::FoundationTypeAmbient) && (args[:geometry_garage_width] * args[:geometry_garage_depth] > 0)
    errors << 'Cannot handle garages with an ambient foundation type.' if error

    error = (args[:door_area] < 0)
    errors << 'Door area cannot be negative.' if error

    error = (args[:window_aspect_ratio] <= 0)
    errors << 'Window aspect ratio must be greater than zero.' if error

    return errors
  end
end

class HPXMLFile
  def self.create(runner, model, args, epw_path, hpxml_path, existing_hpxml_path)
    epw_file = OpenStudio::EpwFile.new(epw_path)
    if (args[:hvac_control_heating_season_period].to_s == HPXML::BuildingAmerica) || (args[:hvac_control_cooling_season_period].to_s == HPXML::BuildingAmerica) || (args[:apply_defaults])
      weather = WeatherProcess.new(epw_path: epw_path, runner: nil)
    end

    success = create_geometry_envelope(runner, model, args)
    return false if not success

    @surface_ids = {}

    # Sorting of objects to make the measure deterministic
    sorted_surfaces = model.getSurfaces.sort_by { |s| s.additionalProperties.getFeatureAsInteger('Index').get }
    sorted_subsurfaces = model.getSubSurfaces.sort_by { |ss| ss.additionalProperties.getFeatureAsInteger('Index').get }

    hpxml = HPXML.new(hpxml_path: existing_hpxml_path, building_id: 'ALL')

    if not set_header(runner, hpxml, args)
      return false
    end

    hpxml_bldg = add_building(hpxml, args)
    set_site(hpxml_bldg, args)
    set_neighbor_buildings(hpxml_bldg, args)
    set_building_occupancy(hpxml_bldg, args)
    set_building_construction(hpxml_bldg, args)
    set_building_header(hpxml_bldg, args)
    set_climate_and_risk_zones(hpxml_bldg, args)
    set_air_infiltration_measurements(hpxml_bldg, args)
    set_roofs(hpxml_bldg, args, sorted_surfaces)
    set_rim_joists(hpxml_bldg, model, args, sorted_surfaces)
    set_walls(hpxml_bldg, model, args, sorted_surfaces)
    set_foundation_walls(hpxml_bldg, model, args, sorted_surfaces)
    set_floors(hpxml_bldg, args, sorted_surfaces)
    set_slabs(hpxml_bldg, model, args, sorted_surfaces)
    set_windows(hpxml_bldg, model, args, sorted_subsurfaces)
    set_skylights(hpxml_bldg, args, sorted_subsurfaces)
    set_doors(hpxml_bldg, model, args, sorted_subsurfaces)
    set_attics(hpxml_bldg, args)
    set_foundations(hpxml_bldg, args)
    set_heating_systems(hpxml_bldg, args)
    set_cooling_systems(hpxml_bldg, args)
    set_heat_pumps(hpxml_bldg, args)
    set_geothermal_loop(hpxml_bldg, args)
    set_secondary_heating_systems(hpxml_bldg, args)
    set_hvac_distribution(hpxml_bldg, args)
    set_hvac_control(hpxml, hpxml_bldg, args, epw_file, weather)
    set_ventilation_fans(hpxml_bldg, args)
    set_water_heating_systems(hpxml_bldg, args)
    set_hot_water_distribution(hpxml_bldg, args)
    set_water_fixtures(hpxml_bldg, args)
    set_solar_thermal(hpxml_bldg, args, epw_file)
    set_pv_systems(hpxml_bldg, args, epw_file)
    set_battery(hpxml_bldg, args)
    set_lighting(hpxml_bldg, args)
    set_dehumidifier(hpxml_bldg, args)
    set_clothes_washer(hpxml_bldg, args)
    set_clothes_dryer(hpxml_bldg, args)
    set_dishwasher(hpxml_bldg, args)
    set_refrigerator(hpxml_bldg, args)
    set_extra_refrigerator(hpxml_bldg, args)
    set_freezer(hpxml_bldg, args)
    set_cooking_range_oven(hpxml_bldg, args)
    set_ceiling_fans(hpxml_bldg, args)
    set_misc_plug_loads_television(hpxml_bldg, args)
    set_misc_plug_loads_other(hpxml_bldg, args)
    set_misc_plug_loads_vehicle(hpxml_bldg, args)
    set_misc_plug_loads_well_pump(hpxml_bldg, args)
    set_misc_fuel_loads_grill(hpxml_bldg, args)
    set_misc_fuel_loads_lighting(hpxml_bldg, args)
    set_misc_fuel_loads_fireplace(hpxml_bldg, args)
    set_pool(hpxml_bldg, args)
    set_permanent_spa(hpxml_bldg, args)
    collapse_surfaces(hpxml_bldg, args)
    renumber_hpxml_ids(hpxml_bldg)

    hpxml_doc = hpxml.to_doc()
    hpxml.set_unique_hpxml_ids(hpxml_doc, true) if hpxml.buildings.size > 1
    XMLHelper.write_file(hpxml_doc, hpxml_path)

    if args[:apply_defaults]
      # Always check for invalid HPXML file before applying defaults
      if not validate_hpxml(runner, hpxml, hpxml_doc, hpxml_path)
        return false
      end

      eri_version = Constants.ERIVersions[-1]
      HPXMLDefaults.apply(runner, hpxml, hpxml_bldg, eri_version, weather, epw_file: epw_file)
      hpxml_doc = hpxml.to_doc()
      hpxml.set_unique_hpxml_ids(hpxml_doc, true) if hpxml.buildings.size > 1
      XMLHelper.write_file(hpxml_doc, hpxml_path)
    end

    if args[:apply_validation]
      # Optionally check for invalid HPXML file (with or without defaults applied)
      if not validate_hpxml(runner, hpxml, hpxml_doc, hpxml_path)
        return false
      end
    end

    return hpxml_doc
  end

  def self.validate_hpxml(runner, hpxml, hpxml_doc, hpxml_path)
    # Check for errors in the HPXML object
    errors = []
    hpxml.buildings.each do |hpxml_bldg|
      errors += hpxml_bldg.check_for_errors()
    end
    if errors.size > 0
      fail "ERROR: Invalid HPXML object produced.\n#{errors}"
    end

    is_valid = true

    # Validate input HPXML against schema
    schema_path = File.join(File.dirname(__FILE__), '..', 'HPXMLtoOpenStudio', 'resources', 'hpxml_schema', 'HPXML.xsd')
    schema_validator = XMLValidator.get_schema_validator(schema_path)
    xsd_errors, xsd_warnings = XMLValidator.validate_against_schema(hpxml_path, schema_validator)

    # Validate input HPXML against schematron docs
    schematron_path = File.join(File.dirname(__FILE__), '..', 'HPXMLtoOpenStudio', 'resources', 'hpxml_schematron', 'EPvalidator.xml')
    schematron_validator = XMLValidator.get_schematron_validator(schematron_path)
    sct_errors, sct_warnings = XMLValidator.validate_against_schematron(hpxml_path, schematron_validator, hpxml_doc)

    # Handle errors/warnings
    (xsd_errors + sct_errors).each do |error|
      runner.registerError("#{hpxml_path}: #{error}")
      is_valid = false
    end
    (xsd_warnings + sct_warnings).each do |warning|
      runner.registerWarning("#{hpxml_path}: #{warning}")
    end

    return is_valid
  end

  def self.create_geometry_envelope(runner, model, args)
    args[:geometry_roof_pitch] = { '1:12' => 1.0 / 12.0,
                                   '2:12' => 2.0 / 12.0,
                                   '3:12' => 3.0 / 12.0,
                                   '4:12' => 4.0 / 12.0,
                                   '5:12' => 5.0 / 12.0,
                                   '6:12' => 6.0 / 12.0,
                                   '7:12' => 7.0 / 12.0,
                                   '8:12' => 8.0 / 12.0,
                                   '9:12' => 9.0 / 12.0,
                                   '10:12' => 10.0 / 12.0,
                                   '11:12' => 11.0 / 12.0,
                                   '12:12' => 12.0 / 12.0 }[args[:geometry_roof_pitch]]

    if args[:geometry_rim_joist_height].is_initialized
      args[:geometry_rim_joist_height] = args[:geometry_rim_joist_height].get / 12.0
    else
      args[:geometry_rim_joist_height] = 0.0
    end

    if args[:geometry_foundation_type] == HPXML::FoundationTypeSlab
      args[:geometry_foundation_height] = 0.0
      args[:geometry_foundation_height_above_grade] = 0.0
      args[:geometry_rim_joist_height] = 0.0
    elsif (args[:geometry_foundation_type] == HPXML::FoundationTypeAmbient) || args[:geometry_foundation_type].start_with?(HPXML::FoundationTypeBellyAndWing)
      args[:geometry_rim_joist_height] = 0.0
    end

    if model.getSpaces.size > 0
      runner.registerError('Starting model is not empty.')
      return false
    end

    if args[:geometry_unit_type] == HPXML::ResidentialTypeSFD
      success = Geometry.create_single_family_detached(runner: runner, model: model, **args)
    elsif args[:geometry_unit_type] == HPXML::ResidentialTypeSFA
      success = Geometry.create_single_family_attached(model: model, **args)
    elsif args[:geometry_unit_type] == HPXML::ResidentialTypeApartment
      success = Geometry.create_apartment(model: model, **args)
    elsif args[:geometry_unit_type] == HPXML::ResidentialTypeManufactured
      success = Geometry.create_single_family_detached(runner: runner, model: model, **args)
    end
    return false if not success

    success = Geometry.create_doors(runner: runner, model: model, **args)
    return false if not success

    success = Geometry.create_windows_and_skylights(runner: runner, model: model, **args)
    return false if not success

    return true
  end

  def self.unavailable_period_exists(hpxml, column_name, begin_month, begin_day, begin_hour, end_month, end_day, end_hour, natvent_availability = nil)
    natvent_availability = HPXML::ScheduleUnavailable if natvent_availability.nil?

    hpxml.header.unavailable_periods.each do |unavailable_period|
      begin_hour = 0 if begin_hour.nil?
      end_hour = 24 if end_hour.nil?

      next unless (unavailable_period.column_name == column_name) &&
                  (unavailable_period.begin_month == begin_month) &&
                  (unavailable_period.begin_day == begin_day) &&
                  (unavailable_period.begin_hour == begin_hour) &&
                  (unavailable_period.end_month == end_month) &&
                  (unavailable_period.end_day == end_day) &&
                  (unavailable_period.end_hour == end_hour) &&
                  (unavailable_period.natvent_availability == natvent_availability)

      return true
    end
    return false
  end

  def self.set_header(runner, hpxml, args)
    errors = []

    hpxml.header.xml_type = 'HPXML'
    hpxml.header.xml_generated_by = 'BuildResidentialHPXML'
    hpxml.header.transaction = 'create'

    if args[:schedules_vacancy_period].is_initialized
      begin_month, begin_day, begin_hour, end_month, end_day, end_hour = Schedule.parse_date_time_range(args[:schedules_vacancy_period].get)

      if not unavailable_period_exists(hpxml, 'Vacancy', begin_month, begin_day, begin_hour, end_month, end_day, end_hour)
        hpxml.header.unavailable_periods.add(column_name: 'Vacancy', begin_month: begin_month, begin_day: begin_day, begin_hour: begin_hour, end_month: end_month, end_day: end_day, end_hour: end_hour, natvent_availability: HPXML::ScheduleUnavailable)
      end
    end
    if args[:schedules_power_outage_period].is_initialized
      begin_month, begin_day, begin_hour, end_month, end_day, end_hour = Schedule.parse_date_time_range(args[:schedules_power_outage_period].get)

      if args[:schedules_power_outage_window_natvent_availability].is_initialized
        natvent_availability = args[:schedules_power_outage_window_natvent_availability].get
      end

      if not unavailable_period_exists(hpxml, 'Power Outage', begin_month, begin_day, begin_hour, end_month, end_day, end_hour, natvent_availability)
        hpxml.header.unavailable_periods.add(column_name: 'Power Outage', begin_month: begin_month, begin_day: begin_day, begin_hour: begin_hour, end_month: end_month, end_day: end_day, end_hour: end_hour, natvent_availability: natvent_availability)
      end
    end

    if args[:software_info_program_used].is_initialized
      if !hpxml.header.software_program_used.nil? && (hpxml.header.software_program_used != args[:software_info_program_used].get)
        errors << "'Software Info: Program Used' cannot vary across dwelling units."
      end
      hpxml.header.software_program_used = args[:software_info_program_used].get
    end
    if args[:software_info_program_version].is_initialized
      if !hpxml.header.software_program_version.nil? && (hpxml.header.software_program_version != args[:software_info_program_version].get)
        errors << "'Software Info: Program Version' cannot vary across dwelling units."
      end
      hpxml.header.software_program_version = args[:software_info_program_version].get
    end

    if args[:simulation_control_timestep].is_initialized
      if !hpxml.header.timestep.nil? && (hpxml.header.timestep != args[:simulation_control_timestep].get)
        errors << "'Simulation Control: Timestep' cannot vary across dwelling units."
      end
      hpxml.header.timestep = args[:simulation_control_timestep].get
    end

    if args[:simulation_control_run_period].is_initialized
      begin_month, begin_day, _begin_hour, end_month, end_day, _end_hour = Schedule.parse_date_time_range(args[:simulation_control_run_period].get)
      if (!hpxml.header.sim_begin_month.nil? && (hpxml.header.sim_begin_month != begin_month)) ||
         (!hpxml.header.sim_begin_day.nil? && (hpxml.header.sim_begin_day != begin_day)) ||
         (!hpxml.header.sim_end_month.nil? && (hpxml.header.sim_end_month != end_month)) ||
         (!hpxml.header.sim_end_day.nil? && (hpxml.header.sim_end_day != end_day))
        errors << "'Simulation Control: Run Period' cannot vary across dwelling units."
      end
      hpxml.header.sim_begin_month = begin_month
      hpxml.header.sim_begin_day = begin_day
      hpxml.header.sim_end_month = end_month
      hpxml.header.sim_end_day = end_day
    end

    if args[:simulation_control_run_period_calendar_year].is_initialized
      if !hpxml.header.sim_calendar_year.nil? && (hpxml.header.sim_calendar_year != Integer(args[:simulation_control_run_period_calendar_year].get))
        errors << "'Simulation Control: Run Period Calendar Year' cannot vary across dwelling units."
      end
      hpxml.header.sim_calendar_year = args[:simulation_control_run_period_calendar_year].get
    end

    if args[:simulation_control_temperature_capacitance_multiplier].is_initialized
      if !hpxml.header.temperature_capacitance_multiplier.nil? && (hpxml.header.temperature_capacitance_multiplier != Float(args[:simulation_control_temperature_capacitance_multiplier].get))
        errors << "'Simulation Control: Temperature Capacitance Multiplier' cannot vary across dwelling units."
      end
      hpxml.header.temperature_capacitance_multiplier = args[:simulation_control_temperature_capacitance_multiplier].get
    end

    if args[:emissions_scenario_names].is_initialized
      emissions_scenario_names = args[:emissions_scenario_names].get.split(',').map(&:strip)
      emissions_types = args[:emissions_types].get.split(',').map(&:strip)
      emissions_electricity_units = args[:emissions_electricity_units].get.split(',').map(&:strip)
      emissions_electricity_values_or_filepaths = args[:emissions_electricity_values_or_filepaths].get.split(',').map(&:strip)

      if args[:emissions_electricity_number_of_header_rows].is_initialized
        emissions_electricity_number_of_header_rows = args[:emissions_electricity_number_of_header_rows].get.split(',').map(&:strip)
      else
        emissions_electricity_number_of_header_rows = [nil] * emissions_scenario_names.size
      end
      if args[:emissions_electricity_column_numbers].is_initialized
        emissions_electricity_column_numbers = args[:emissions_electricity_column_numbers].get.split(',').map(&:strip)
      else
        emissions_electricity_column_numbers = [nil] * emissions_scenario_names.size
      end
      if args[:emissions_fossil_fuel_units].is_initialized
        fuel_units = args[:emissions_fossil_fuel_units].get.split(',').map(&:strip)
      else
        fuel_units = [nil] * emissions_scenario_names.size
      end

      fuel_values = {}
      Constants.FossilFuels.each do |fossil_fuel|
        underscore_case = OpenStudio::toUnderscoreCase(fossil_fuel)

        if args["emissions_#{underscore_case}_values".to_sym].is_initialized
          fuel_values[fossil_fuel] = args["emissions_#{underscore_case}_values".to_sym].get.split(',').map(&:strip)
        else
          fuel_values[fossil_fuel] = [nil] * emissions_scenario_names.size
        end
      end

      emissions_scenarios = emissions_scenario_names.zip(emissions_types,
                                                         emissions_electricity_units,
                                                         emissions_electricity_values_or_filepaths,
                                                         emissions_electricity_number_of_header_rows,
                                                         emissions_electricity_column_numbers,
                                                         fuel_units,
                                                         fuel_values[HPXML::FuelTypeNaturalGas],
                                                         fuel_values[HPXML::FuelTypePropane],
                                                         fuel_values[HPXML::FuelTypeOil],
                                                         fuel_values[HPXML::FuelTypeCoal],
                                                         fuel_values[HPXML::FuelTypeWoodCord],
                                                         fuel_values[HPXML::FuelTypeWoodPellets])
      emissions_scenarios.each do |emissions_scenario|
        name, emissions_type, elec_units, elec_value_or_schedule_filepath, elec_num_headers, elec_column_num, fuel_units, natural_gas_value, propane_value, fuel_oil_value, coal_value, wood_value, wood_pellets_value = emissions_scenario

        elec_value = Float(elec_value_or_schedule_filepath) rescue nil
        if elec_value.nil?
          elec_schedule_filepath = elec_value_or_schedule_filepath
          elec_num_headers = Integer(elec_num_headers) rescue nil
          elec_column_num = Integer(elec_column_num) rescue nil
        end
        natural_gas_value = Float(natural_gas_value) rescue nil
        propane_value = Float(propane_value) rescue nil
        fuel_oil_value = Float(fuel_oil_value) rescue nil
        coal_value = Float(coal_value) rescue nil
        wood_value = Float(wood_value) rescue nil
        wood_pellets_value = Float(wood_pellets_value) rescue nil

        emissions_scenario_exists = false
        hpxml.header.emissions_scenarios.each do |es|
          if (es.name != name) || (es.emissions_type != emissions_type)
            next
          end

          if (es.emissions_type != emissions_type) ||
             (!elec_units.nil? && es.elec_units != elec_units) ||
             (!elec_value.nil? && es.elec_value != elec_value) ||
             (!elec_schedule_filepath.nil? && es.elec_schedule_filepath != elec_schedule_filepath) ||
             (!elec_num_headers.nil? && es.elec_schedule_number_of_header_rows != elec_num_headers) ||
             (!elec_column_num.nil? && es.elec_schedule_column_number != elec_column_num) ||
             (!es.natural_gas_units.nil? && !fuel_units.nil? && es.natural_gas_units != fuel_units) ||
             (!natural_gas_value.nil? && es.natural_gas_value != natural_gas_value) ||
             (!es.propane_units.nil? && !fuel_units.nil? && es.propane_units != fuel_units) ||
             (!propane_value.nil? && es.propane_value != propane_value) ||
             (!es.fuel_oil_units.nil? && !fuel_units.nil? && es.fuel_oil_units != fuel_units) ||
             (!fuel_oil_value.nil? && es.fuel_oil_value != fuel_oil_value) ||
             (!es.coal_units.nil? && !fuel_units.nil? && es.coal_units != fuel_units) ||
             (!coal_value.nil? && es.coal_value != coal_value) ||
             (!es.wood_units.nil? && !fuel_units.nil? && es.wood_units != fuel_units) ||
             (!wood_value.nil? && es.wood_value != wood_value) ||
             (!es.wood_pellets_units.nil? && !fuel_units.nil? && es.wood_pellets_units != fuel_units) ||
             (!wood_pellets_value.nil? && es.wood_pellets_value != wood_pellets_value)
            errors << "HPXML header already includes an emissions scenario named '#{name}' with type '#{emissions_type}'."
          else
            emissions_scenario_exists = true
          end
        end

        next if emissions_scenario_exists

        hpxml.header.emissions_scenarios.add(name: name,
                                             emissions_type: emissions_type,
                                             elec_units: elec_units,
                                             elec_value: elec_value,
                                             elec_schedule_filepath: elec_schedule_filepath,
                                             elec_schedule_number_of_header_rows: elec_num_headers,
                                             elec_schedule_column_number: elec_column_num,
                                             natural_gas_units: fuel_units,
                                             natural_gas_value: natural_gas_value,
                                             propane_units: fuel_units,
                                             propane_value: propane_value,
                                             fuel_oil_units: fuel_units,
                                             fuel_oil_value: fuel_oil_value,
                                             coal_units: fuel_units,
                                             coal_value: coal_value,
                                             wood_units: fuel_units,
                                             wood_value: wood_value,
                                             wood_pellets_units: fuel_units,
                                             wood_pellets_value: wood_pellets_value)
      end
    end

    if args[:utility_bill_scenario_names].is_initialized
      bills_scenario_names = args[:utility_bill_scenario_names].get.split(',').map(&:strip)

      if args[:utility_bill_electricity_filepaths].is_initialized
        bills_electricity_filepaths = args[:utility_bill_electricity_filepaths].get.split(',').map(&:strip)
      else
        bills_electricity_filepaths = [nil] * bills_scenario_names.size
      end

      fixed_charges = {}
      ([HPXML::FuelTypeElectricity] + Constants.FossilFuels).each do |fuel|
        underscore_case = OpenStudio::toUnderscoreCase(fuel)

        if args["utility_bill_#{underscore_case}_fixed_charges".to_sym].is_initialized
          fixed_charges[fuel] = args["utility_bill_#{underscore_case}_fixed_charges".to_sym].get.split(',').map(&:strip)
        else
          fixed_charges[fuel] = [nil] * bills_scenario_names.size
        end
      end

      marginal_rates = {}
      ([HPXML::FuelTypeElectricity] + Constants.FossilFuels).each do |fuel|
        underscore_case = OpenStudio::toUnderscoreCase(fuel)

        if args["utility_bill_#{underscore_case}_marginal_rates".to_sym].is_initialized
          marginal_rates[fuel] = args["utility_bill_#{underscore_case}_marginal_rates".to_sym].get.split(',').map(&:strip)
        else
          marginal_rates[fuel] = [nil] * bills_scenario_names.size
        end
      end

      if args[:utility_bill_pv_compensation_types].is_initialized
        bills_pv_compensation_types = args[:utility_bill_pv_compensation_types].get.split(',').map(&:strip)
      else
        bills_pv_compensation_types = [nil] * bills_scenario_names.size
      end

      if args[:utility_bill_pv_net_metering_annual_excess_sellback_rate_types].is_initialized
        bills_pv_net_metering_annual_excess_sellback_rate_types = args[:utility_bill_pv_net_metering_annual_excess_sellback_rate_types].get.split(',').map(&:strip)
      else
        bills_pv_net_metering_annual_excess_sellback_rate_types = [nil] * bills_scenario_names.size
      end

      if args[:utility_bill_pv_net_metering_annual_excess_sellback_rates].is_initialized
        bills_pv_net_metering_annual_excess_sellback_rates = args[:utility_bill_pv_net_metering_annual_excess_sellback_rates].get.split(',').map(&:strip)
      else
        bills_pv_net_metering_annual_excess_sellback_rates = [nil] * bills_scenario_names.size
      end

      if args[:utility_bill_pv_feed_in_tariff_rates].is_initialized
        bills_pv_feed_in_tariff_rates = args[:utility_bill_pv_feed_in_tariff_rates].get.split(',').map(&:strip)
      else
        bills_pv_feed_in_tariff_rates = [nil] * bills_scenario_names.size
      end

      if args[:utility_bill_pv_monthly_grid_connection_fee_units].is_initialized
        bills_pv_monthly_grid_connection_fee_units = args[:utility_bill_pv_monthly_grid_connection_fee_units].get.split(',').map(&:strip)
      else
        bills_pv_monthly_grid_connection_fee_units = [nil] * bills_scenario_names.size
      end

      if args[:utility_bill_pv_monthly_grid_connection_fees].is_initialized
        bills_pv_monthly_grid_connection_fees = args[:utility_bill_pv_monthly_grid_connection_fees].get.split(',').map(&:strip)
      else
        bills_pv_monthly_grid_connection_fees = [nil] * bills_scenario_names.size
      end

      bills_scenarios = bills_scenario_names.zip(bills_electricity_filepaths,
                                                 fixed_charges[HPXML::FuelTypeElectricity],
                                                 fixed_charges[HPXML::FuelTypeNaturalGas],
                                                 fixed_charges[HPXML::FuelTypePropane],
                                                 fixed_charges[HPXML::FuelTypeOil],
                                                 fixed_charges[HPXML::FuelTypeCoal],
                                                 fixed_charges[HPXML::FuelTypeWoodCord],
                                                 fixed_charges[HPXML::FuelTypeWoodPellets],
                                                 marginal_rates[HPXML::FuelTypeElectricity],
                                                 marginal_rates[HPXML::FuelTypeNaturalGas],
                                                 marginal_rates[HPXML::FuelTypePropane],
                                                 marginal_rates[HPXML::FuelTypeOil],
                                                 marginal_rates[HPXML::FuelTypeCoal],
                                                 marginal_rates[HPXML::FuelTypeWoodCord],
                                                 marginal_rates[HPXML::FuelTypeWoodPellets],
                                                 bills_pv_compensation_types,
                                                 bills_pv_net_metering_annual_excess_sellback_rate_types,
                                                 bills_pv_net_metering_annual_excess_sellback_rates,
                                                 bills_pv_feed_in_tariff_rates,
                                                 bills_pv_monthly_grid_connection_fee_units,
                                                 bills_pv_monthly_grid_connection_fees)

      bills_scenarios.each do |bills_scenario|
        name, elec_tariff_filepath, elec_fixed_charge, natural_gas_fixed_charge, propane_fixed_charge, fuel_oil_fixed_charge, coal_fixed_charge, wood_fixed_charge, wood_pellets_fixed_charge, elec_marginal_rate, natural_gas_marginal_rate, propane_marginal_rate, fuel_oil_marginal_rate, coal_marginal_rate, wood_marginal_rate, wood_pellets_marginal_rate, pv_compensation_type, pv_net_metering_annual_excess_sellback_rate_type, pv_net_metering_annual_excess_sellback_rate, pv_feed_in_tariff_rate, pv_monthly_grid_connection_fee_unit, pv_monthly_grid_connection_fee = bills_scenario

        elec_tariff_filepath = (elec_tariff_filepath.to_s.include?('.') ? elec_tariff_filepath : nil)
        elec_fixed_charge = Float(elec_fixed_charge) rescue nil
        natural_gas_fixed_charge = Float(natural_gas_fixed_charge) rescue nil
        propane_fixed_charge = Float(propane_fixed_charge) rescue nil
        fuel_oil_fixed_charge = Float(fuel_oil_fixed_charge) rescue nil
        coal_fixed_charge = Float(coal_fixed_charge) rescue nil
        wood_fixed_charge = Float(wood_fixed_charge) rescue nil
        wood_pellets_fixed_charge = Float(wood_pellets_fixed_charge) rescue nil
        elec_marginal_rate = Float(elec_marginal_rate) rescue nil
        natural_gas_marginal_rate = Float(natural_gas_marginal_rate) rescue nil
        propane_marginal_rate = Float(propane_marginal_rate) rescue nil
        fuel_oil_marginal_rate = Float(fuel_oil_marginal_rate) rescue nil
        coal_marginal_rate = Float(coal_marginal_rate) rescue nil
        wood_marginal_rate = Float(wood_marginal_rate) rescue nil
        wood_pellets_marginal_rate = Float(wood_pellets_marginal_rate) rescue nil

        if pv_compensation_type == HPXML::PVCompensationTypeNetMetering
          if pv_net_metering_annual_excess_sellback_rate_type == HPXML::PVAnnualExcessSellbackRateTypeUserSpecified
            pv_net_metering_annual_excess_sellback_rate = Float(pv_net_metering_annual_excess_sellback_rate) rescue nil
          else
            pv_net_metering_annual_excess_sellback_rate = nil
          end
          pv_feed_in_tariff_rate = nil
        elsif pv_compensation_type == HPXML::PVCompensationTypeFeedInTariff
          pv_feed_in_tariff_rate = Float(pv_feed_in_tariff_rate) rescue nil
          pv_net_metering_annual_excess_sellback_rate_type = nil
          pv_net_metering_annual_excess_sellback_rate = nil
        end

        if pv_monthly_grid_connection_fee_unit == HPXML::UnitsDollarsPerkW
          pv_monthly_grid_connection_fee_dollars_per_kw = Float(pv_monthly_grid_connection_fee) rescue nil
        elsif pv_monthly_grid_connection_fee_unit == HPXML::UnitsDollars
          pv_monthly_grid_connection_fee_dollars = Float(pv_monthly_grid_connection_fee) rescue nil
        end

        utility_bill_scenario_exists = false
        hpxml.header.utility_bill_scenarios.each do |ubs|
          next if ubs.name != name

          if (!elec_tariff_filepath.nil? && ubs.elec_tariff_filepath != elec_tariff_filepath) ||
             (!elec_fixed_charge.nil? && ubs.elec_fixed_charge != elec_fixed_charge) ||
             (!natural_gas_fixed_charge.nil? && ubs.natural_gas_fixed_charge != natural_gas_fixed_charge) ||
             (!propane_fixed_charge.nil? && ubs.propane_fixed_charge != propane_fixed_charge) ||
             (!fuel_oil_fixed_charge.nil? && ubs.fuel_oil_fixed_charge != fuel_oil_fixed_charge) ||
             (!coal_fixed_charge.nil? && ubs.coal_fixed_charge != coal_fixed_charge) ||
             (!wood_fixed_charge.nil? && ubs.wood_fixed_charge != wood_fixed_charge) ||
             (!wood_pellets_fixed_charge.nil? && ubs.wood_pellets_fixed_charge != wood_pellets_fixed_charge) ||
             (!elec_marginal_rate.nil? && ubs.elec_marginal_rate != elec_marginal_rate) ||
             (!natural_gas_marginal_rate.nil? && ubs.natural_gas_marginal_rate != natural_gas_marginal_rate) ||
             (!propane_marginal_rate.nil? && ubs.propane_marginal_rate != propane_marginal_rate) ||
             (!fuel_oil_marginal_rate.nil? && ubs.fuel_oil_marginal_rate != fuel_oil_marginal_rate) ||
             (!coal_marginal_rate.nil? && ubs.coal_marginal_rate != coal_marginal_rate) ||
             (!wood_marginal_rate.nil? && ubs.wood_marginal_rate != wood_marginal_rate) ||
             (!wood_pellets_marginal_rate.nil? && ubs.wood_pellets_marginal_rate != wood_pellets_marginal_rate) ||
             (!pv_compensation_type.nil? && ubs.pv_compensation_type != pv_compensation_type) ||
             (!pv_net_metering_annual_excess_sellback_rate_type.nil? && ubs.pv_net_metering_annual_excess_sellback_rate_type != pv_net_metering_annual_excess_sellback_rate_type) ||
             (!pv_net_metering_annual_excess_sellback_rate.nil? && ubs.pv_net_metering_annual_excess_sellback_rate != pv_net_metering_annual_excess_sellback_rate) ||
             (!pv_feed_in_tariff_rate.nil? && ubs.pv_feed_in_tariff_rate != pv_feed_in_tariff_rate) ||
             (!pv_monthly_grid_connection_fee_dollars_per_kw.nil? && ubs.pv_monthly_grid_connection_fee_dollars_per_kw != pv_monthly_grid_connection_fee_dollars_per_kw) ||
             (!pv_monthly_grid_connection_fee_dollars.nil? && ubs.pv_monthly_grid_connection_fee_dollars != pv_monthly_grid_connection_fee_dollars)
            errors << "HPXML header already includes a utility bill scenario named '#{name}'."
          else
            utility_bill_scenario_exists = true
          end
        end

        next if utility_bill_scenario_exists

        hpxml.header.utility_bill_scenarios.add(name: name,
                                                elec_tariff_filepath: elec_tariff_filepath,
                                                elec_fixed_charge: elec_fixed_charge,
                                                natural_gas_fixed_charge: natural_gas_fixed_charge,
                                                propane_fixed_charge: propane_fixed_charge,
                                                fuel_oil_fixed_charge: fuel_oil_fixed_charge,
                                                coal_fixed_charge: coal_fixed_charge,
                                                wood_fixed_charge: wood_fixed_charge,
                                                wood_pellets_fixed_charge: wood_pellets_fixed_charge,
                                                elec_marginal_rate: elec_marginal_rate,
                                                natural_gas_marginal_rate: natural_gas_marginal_rate,
                                                propane_marginal_rate: propane_marginal_rate,
                                                fuel_oil_marginal_rate: fuel_oil_marginal_rate,
                                                coal_marginal_rate: coal_marginal_rate,
                                                wood_marginal_rate: wood_marginal_rate,
                                                wood_pellets_marginal_rate: wood_pellets_marginal_rate,
                                                pv_compensation_type: pv_compensation_type,
                                                pv_net_metering_annual_excess_sellback_rate_type: pv_net_metering_annual_excess_sellback_rate_type,
                                                pv_net_metering_annual_excess_sellback_rate: pv_net_metering_annual_excess_sellback_rate,
                                                pv_feed_in_tariff_rate: pv_feed_in_tariff_rate,
                                                pv_monthly_grid_connection_fee_dollars_per_kw: pv_monthly_grid_connection_fee_dollars_per_kw,
                                                pv_monthly_grid_connection_fee_dollars: pv_monthly_grid_connection_fee_dollars)
      end
    end

    errors.each do |error|
      runner.registerError(error)
    end
    return errors.empty?
  end

  def self.add_building(hpxml, args)
    if args[:site_zip_code].is_initialized
      zip_code = args[:site_zip_code].get
    end

    if args[:site_state_code].is_initialized
      state_code = args[:site_state_code].get
    end

    if args[:site_time_zone_utc_offset].is_initialized
      time_zone_utc_offset = args[:site_time_zone_utc_offset].get
    end

    if args[:simulation_control_daylight_saving_enabled].is_initialized
      dst_enabled = args[:simulation_control_daylight_saving_enabled].get
    end
    if args[:simulation_control_daylight_saving_period].is_initialized
      begin_month, begin_day, _begin_hour, end_month, end_day, _end_hour = Schedule.parse_date_time_range(args[:simulation_control_daylight_saving_period].get)
      dst_begin_month = begin_month
      dst_begin_day = begin_day
      dst_end_month = end_month
      dst_end_day = end_day
    end

    hpxml.buildings.add(building_id: 'MyBuilding',
                        site_id: 'SiteID',
                        event_type: 'proposed workscope',
                        zip_code: zip_code,
                        state_code: state_code,
                        time_zone_utc_offset: time_zone_utc_offset,
                        dst_enabled: dst_enabled,
                        dst_begin_month: dst_begin_month,
                        dst_begin_day: dst_begin_day,
                        dst_end_month: dst_end_month,
                        dst_end_day: dst_end_day)

    return hpxml.buildings[-1]
  end

  def self.set_site(hpxml_bldg, args)
    if args[:site_shielding_of_home].is_initialized
      hpxml_bldg.site.shielding_of_home = args[:site_shielding_of_home].get
    end

    if args[:site_ground_conductivity].is_initialized
      hpxml_bldg.site.ground_conductivity = args[:site_ground_conductivity].get
    end

    if args[:site_ground_diffusivity].is_initialized
      hpxml_bldg.site.ground_diffusivity = args[:site_ground_diffusivity].get
    end

    if args[:site_soil_and_moisture_type].is_initialized
      soil_type, moisture_type = args[:site_soil_and_moisture_type].get.split(', ')
      hpxml_bldg.site.soil_type = soil_type
      hpxml_bldg.site.moisture_type = moisture_type
    end

    if args[:site_type].is_initialized
      hpxml_bldg.site.site_type = args[:site_type].get
    end

    adb_walls = [args[:geometry_unit_left_wall_is_adiabatic], args[:geometry_unit_right_wall_is_adiabatic], args[:geometry_unit_front_wall_is_adiabatic], args[:geometry_unit_back_wall_is_adiabatic]]
    n_walls_attached = adb_walls.count(true)

    if [HPXML::ResidentialTypeSFA, HPXML::ResidentialTypeApartment].include? args[:geometry_unit_type]
      if n_walls_attached == 3
        hpxml_bldg.site.surroundings = HPXML::SurroundingsThreeSides
      elsif n_walls_attached == 2
        hpxml_bldg.site.surroundings = HPXML::SurroundingsTwoSides
      elsif n_walls_attached == 1
        hpxml_bldg.site.surroundings = HPXML::SurroundingsOneSide
      else
        hpxml_bldg.site.surroundings = HPXML::SurroundingsStandAlone
      end
      if args[:geometry_attic_type] == HPXML::AtticTypeBelowApartment
        if args[:geometry_foundation_type] == HPXML::FoundationTypeAboveApartment
          hpxml_bldg.site.vertical_surroundings = HPXML::VerticalSurroundingsAboveAndBelow
        else
          hpxml_bldg.site.vertical_surroundings = HPXML::VerticalSurroundingsAbove
        end
      else
        if args[:geometry_foundation_type] == HPXML::FoundationTypeAboveApartment
          hpxml_bldg.site.vertical_surroundings = HPXML::VerticalSurroundingsBelow
        else
          hpxml_bldg.site.vertical_surroundings = HPXML::VerticalSurroundingsNoAboveOrBelow
        end
      end
    elsif [HPXML::ResidentialTypeSFD, HPXML::ResidentialTypeManufactured].include? args[:geometry_unit_type]
      hpxml_bldg.site.surroundings = HPXML::SurroundingsStandAlone
      hpxml_bldg.site.vertical_surroundings = HPXML::VerticalSurroundingsNoAboveOrBelow
    end

    hpxml_bldg.site.azimuth_of_front_of_home = args[:geometry_unit_orientation]
  end

  def self.set_neighbor_buildings(hpxml_bldg, args)
    nbr_map = { Constants.FacadeFront => [args[:neighbor_front_distance], args[:neighbor_front_height]],
                Constants.FacadeBack => [args[:neighbor_back_distance], args[:neighbor_back_height]],
                Constants.FacadeLeft => [args[:neighbor_left_distance], args[:neighbor_left_height]],
                Constants.FacadeRight => [args[:neighbor_right_distance], args[:neighbor_right_height]] }

    nbr_map.each do |facade, data|
      distance, neighbor_height = data
      next if distance == 0

      azimuth = Geometry.get_azimuth_from_facade(facade: facade, orientation: args[:geometry_unit_orientation])

      if (distance > 0) && neighbor_height.is_initialized
        height = neighbor_height.get
      end

      hpxml_bldg.neighbor_buildings.add(azimuth: azimuth,
                                        distance: distance,
                                        height: height)
    end
  end

  def self.set_building_occupancy(hpxml_bldg, args)
    if args[:geometry_unit_num_occupants].is_initialized
      hpxml_bldg.building_occupancy.number_of_residents = args[:geometry_unit_num_occupants].get
    end
  end

  def self.set_building_construction(hpxml_bldg, args)
    if args[:geometry_unit_type] == HPXML::ResidentialTypeApartment
      args[:geometry_unit_num_floors_above_grade] = 1
    end
    number_of_conditioned_floors_above_grade = args[:geometry_unit_num_floors_above_grade]
    number_of_conditioned_floors = number_of_conditioned_floors_above_grade
    if args[:geometry_foundation_type] == HPXML::FoundationTypeBasementConditioned
      number_of_conditioned_floors += 1
    end

    if args[:geometry_unit_num_bathrooms].is_initialized
      number_of_bathrooms = args[:geometry_unit_num_bathrooms].get
    end

    conditioned_building_volume = args[:geometry_unit_cfa] * args[:geometry_average_ceiling_height]

    hpxml_bldg.building_construction.number_of_conditioned_floors = number_of_conditioned_floors
    hpxml_bldg.building_construction.number_of_conditioned_floors_above_grade = number_of_conditioned_floors_above_grade
    hpxml_bldg.building_construction.number_of_bedrooms = args[:geometry_unit_num_bedrooms]
    hpxml_bldg.building_construction.number_of_bathrooms = number_of_bathrooms
    hpxml_bldg.building_construction.conditioned_floor_area = args[:geometry_unit_cfa]
    hpxml_bldg.building_construction.conditioned_building_volume = conditioned_building_volume
    hpxml_bldg.building_construction.average_ceiling_height = args[:geometry_average_ceiling_height]
    hpxml_bldg.building_construction.residential_facility_type = args[:geometry_unit_type]

    if args[:year_built].is_initialized
      hpxml_bldg.building_construction.year_built = args[:year_built].get
    end

    if args[:unit_multiplier].is_initialized
      hpxml_bldg.building_construction.number_of_units = args[:unit_multiplier].get
    end
  end

  def self.set_building_header(hpxml_bldg, args)
    if args[:schedules_filepaths].is_initialized
      hpxml_bldg.header.schedules_filepaths = args[:schedules_filepaths].get.split(',').map(&:strip)
    end

    if args[:heat_pump_sizing_methodology].is_initialized
      hpxml_bldg.header.heat_pump_sizing_methodology = args[:heat_pump_sizing_methodology].get
    end

    if args[:window_natvent_availability].is_initialized
      hpxml_bldg.header.natvent_days_per_week = args[:window_natvent_availability].get
    end

    if args[:window_shading_summer_season].is_initialized
      begin_month, begin_day, _begin_hour, end_month, end_day, _end_hour = Schedule.parse_date_time_range(args[:window_shading_summer_season].get)
      hpxml_bldg.header.shading_summer_begin_month = begin_month
      hpxml_bldg.header.shading_summer_begin_day = begin_day
      hpxml_bldg.header.shading_summer_end_month = end_month
      hpxml_bldg.header.shading_summer_end_day = end_day
    end

    if args[:additional_properties].is_initialized
      extension_properties = {}
      additional_properties = args[:additional_properties].get.split('|').map(&:strip)
      additional_properties.each do |additional_property|
        key, value = additional_property.split('=').map(&:strip)
        extension_properties[key] = value
      end
      hpxml_bldg.header.extension_properties = extension_properties
    end
  end

  def self.set_climate_and_risk_zones(hpxml_bldg, args)
    hpxml_bldg.climate_and_risk_zones.weather_station_id = 'WeatherStation'

    if args[:site_iecc_zone].is_initialized
      hpxml_bldg.climate_and_risk_zones.climate_zone_ieccs.add(zone: args[:site_iecc_zone].get,
                                                               year: 2006)
    end

    weather_station_name = File.basename(args[:weather_station_epw_filepath]).gsub('.epw', '')
    hpxml_bldg.climate_and_risk_zones.weather_station_name = weather_station_name
    hpxml_bldg.climate_and_risk_zones.weather_station_epw_filepath = args[:weather_station_epw_filepath]
  end

  def self.set_air_infiltration_measurements(hpxml_bldg, args)
    if args[:air_leakage_units] == HPXML::UnitsELA
      effective_leakage_area = args[:air_leakage_value]
    else
      unit_of_measure = args[:air_leakage_units]
      air_leakage = args[:air_leakage_value]
      if [HPXML::UnitsACH, HPXML::UnitsCFM].include? args[:air_leakage_units]
        house_pressure = args[:air_leakage_house_pressure]
      end
    end
    if args[:air_leakage_type].is_initialized
      if [HPXML::ResidentialTypeSFA, HPXML::ResidentialTypeApartment].include? args[:geometry_unit_type]
        air_leakage_type = args[:air_leakage_type]
      end
    end
    infiltration_volume = hpxml_bldg.building_construction.conditioned_building_volume

    hpxml_bldg.air_infiltration_measurements.add(id: "AirInfiltrationMeasurement#{hpxml_bldg.air_infiltration_measurements.size + 1}",
                                                 house_pressure: house_pressure,
                                                 unit_of_measure: unit_of_measure,
                                                 air_leakage: air_leakage,
                                                 effective_leakage_area: effective_leakage_area,
                                                 infiltration_volume: infiltration_volume,
                                                 infiltration_type: air_leakage_type)

    if args[:air_leakage_has_flue_or_chimney_in_conditioned_space].is_initialized
      hpxml_bldg.air_infiltration.has_flue_or_chimney_in_conditioned_space = args[:air_leakage_has_flue_or_chimney_in_conditioned_space].get
    end
  end

  def self.set_roofs(hpxml_bldg, args, sorted_surfaces)
    args[:geometry_roof_pitch] *= 12.0
    if (args[:geometry_attic_type] == HPXML::AtticTypeFlatRoof) || (args[:geometry_attic_type] == HPXML::AtticTypeBelowApartment)
      args[:geometry_roof_pitch] = 0.0
    end

    sorted_surfaces.each do |surface|
      next unless ['Outdoors'].include? surface.outsideBoundaryCondition
      next if surface.surfaceType != 'RoofCeiling'

      interior_adjacent_to = Geometry.get_adjacent_to(surface: surface)
      next if [HPXML::LocationOtherHousingUnit].include? interior_adjacent_to

      if args[:roof_material_type].is_initialized
        roof_type = args[:roof_material_type].get
      end

      if args[:roof_color].is_initialized
        roof_color = args[:roof_color].get
      end

      radiant_barrier = args[:roof_radiant_barrier]
      if args[:roof_radiant_barrier] && args[:roof_radiant_barrier_grade].is_initialized
        radiant_barrier_grade = args[:roof_radiant_barrier_grade].get
      end

      if args[:geometry_attic_type] == HPXML::AtticTypeFlatRoof
        azimuth = nil
      else
        azimuth = Geometry.get_surface_azimuth(surface: surface, orientation: args[:geometry_unit_orientation])
      end

      hpxml_bldg.roofs.add(id: "Roof#{hpxml_bldg.roofs.size + 1}",
                           interior_adjacent_to: Geometry.get_adjacent_to(surface: surface),
                           azimuth: azimuth,
                           area: UnitConversions.convert(surface.grossArea, 'm^2', 'ft^2'),
                           roof_type: roof_type,
                           roof_color: roof_color,
                           pitch: args[:geometry_roof_pitch],
                           radiant_barrier: radiant_barrier,
                           radiant_barrier_grade: radiant_barrier_grade,
                           insulation_assembly_r_value: args[:roof_assembly_r])
      @surface_ids[surface.name.to_s] = hpxml_bldg.roofs[-1].id
    end
  end

  def self.set_rim_joists(hpxml_bldg, model, args, sorted_surfaces)
    sorted_surfaces.each do |surface|
      next if surface.surfaceType != 'Wall'
      next unless ['Outdoors', 'Adiabatic'].include? surface.outsideBoundaryCondition
      next unless Geometry.surface_is_rim_joist(surface, args[:geometry_rim_joist_height])

      interior_adjacent_to = Geometry.get_adjacent_to(surface: surface)
      next unless [HPXML::LocationBasementConditioned,
                   HPXML::LocationBasementUnconditioned,
                   HPXML::LocationCrawlspaceUnvented,
                   HPXML::LocationCrawlspaceVented,
                   HPXML::LocationCrawlspaceConditioned].include? interior_adjacent_to

      exterior_adjacent_to = HPXML::LocationOutside
      if surface.outsideBoundaryCondition == 'Adiabatic' # can be adjacent to foundation space
        adjacent_surface = Geometry.get_adiabatic_adjacent_surface(model: model, surface: surface)
        if adjacent_surface.nil? # adjacent to a space that is not explicitly in the model
          unless [HPXML::ResidentialTypeSFD].include?(args[:geometry_unit_type])
            exterior_adjacent_to = interior_adjacent_to
            if exterior_adjacent_to == HPXML::LocationConditionedSpace # conditioned space adjacent to conditioned space
              exterior_adjacent_to = HPXML::LocationOtherHousingUnit
            end
          end
        else # adjacent to a space that is explicitly in the model
          exterior_adjacent_to = Geometry.get_adjacent_to(surface: adjacent_surface)
        end
      end

      if exterior_adjacent_to == HPXML::LocationOutside && args[:wall_siding_type].is_initialized
        siding = args[:wall_siding_type].get
      end

      if args[:wall_color].is_initialized
        color = args[:wall_color].get
      end

      if interior_adjacent_to == exterior_adjacent_to
        insulation_assembly_r_value = 4.0 # Uninsulated
      else
        insulation_assembly_r_value = args[:rim_joist_assembly_r].get
      end

      azimuth = Geometry.get_surface_azimuth(surface: surface, orientation: args[:geometry_unit_orientation])

      hpxml_bldg.rim_joists.add(id: "RimJoist#{hpxml_bldg.rim_joists.size + 1}",
                                exterior_adjacent_to: exterior_adjacent_to,
                                interior_adjacent_to: interior_adjacent_to,
                                azimuth: azimuth,
                                area: UnitConversions.convert(surface.grossArea, 'm^2', 'ft^2'),
                                siding: siding,
                                color: color,
                                insulation_assembly_r_value: insulation_assembly_r_value)
      @surface_ids[surface.name.to_s] = hpxml_bldg.rim_joists[-1].id
    end
  end

  def self.set_walls(hpxml_bldg, model, args, sorted_surfaces)
    sorted_surfaces.each do |surface|
      next if surface.surfaceType != 'Wall'
      next if Geometry.surface_is_rim_joist(surface, args[:geometry_rim_joist_height])

      interior_adjacent_to = Geometry.get_adjacent_to(surface: surface)
      next unless [HPXML::LocationConditionedSpace, HPXML::LocationAtticUnvented, HPXML::LocationAtticVented, HPXML::LocationGarage].include? interior_adjacent_to

      exterior_adjacent_to = HPXML::LocationOutside
      if surface.adjacentSurface.is_initialized
        exterior_adjacent_to = Geometry.get_adjacent_to(surface: surface.adjacentSurface.get)
      elsif surface.outsideBoundaryCondition == 'Adiabatic' # can be adjacent to conditioned space, attic
        adjacent_surface = Geometry.get_adiabatic_adjacent_surface(model: model, surface: surface)
        if adjacent_surface.nil? # adjacent to a space that is not explicitly in the model
          exterior_adjacent_to = interior_adjacent_to
          if exterior_adjacent_to == HPXML::LocationConditionedSpace # conditioned space adjacent to conditioned space
            exterior_adjacent_to = HPXML::LocationOtherHousingUnit
          end
        else # adjacent to a space that is explicitly in the model
          exterior_adjacent_to = Geometry.get_adjacent_to(surface: adjacent_surface)
        end
      end

      next if exterior_adjacent_to == HPXML::LocationConditionedSpace # already captured these surfaces

      attic_locations = [HPXML::LocationAtticUnconditioned, HPXML::LocationAtticUnvented, HPXML::LocationAtticVented]
      attic_wall_type = nil
      if (attic_locations.include? interior_adjacent_to) && (exterior_adjacent_to == HPXML::LocationOutside)
        attic_wall_type = HPXML::AtticWallTypeGable
      end

      wall_type = args[:wall_type]
      if attic_locations.include? interior_adjacent_to
        wall_type = HPXML::WallTypeWoodStud
      end

      if exterior_adjacent_to == HPXML::LocationOutside && args[:wall_siding_type].is_initialized
        if (attic_locations.include? interior_adjacent_to) && (args[:wall_siding_type].get == HPXML::SidingTypeNone)
          siding = nil
        else
          siding = args[:wall_siding_type].get
        end
      end

      if args[:wall_color].is_initialized
        color = args[:wall_color].get
      end

      azimuth = Geometry.get_surface_azimuth(surface: surface, orientation: args[:geometry_unit_orientation])

      hpxml_bldg.walls.add(id: "Wall#{hpxml_bldg.walls.size + 1}",
                           exterior_adjacent_to: exterior_adjacent_to,
                           interior_adjacent_to: interior_adjacent_to,
                           azimuth: azimuth,
                           wall_type: wall_type,
                           attic_wall_type: attic_wall_type,
                           siding: siding,
                           color: color,
                           area: UnitConversions.convert(surface.grossArea, 'm^2', 'ft^2'))
      @surface_ids[surface.name.to_s] = hpxml_bldg.walls[-1].id

      is_uncond_attic_roof_insulated = false
      if attic_locations.include? interior_adjacent_to
        hpxml_bldg.roofs.each do |roof|
          next unless (roof.interior_adjacent_to == interior_adjacent_to) && (roof.insulation_assembly_r_value > 4.0)

          is_uncond_attic_roof_insulated = true
        end
      end

      if hpxml_bldg.walls[-1].is_thermal_boundary || is_uncond_attic_roof_insulated # Assume wall is insulated if roof is insulated
        hpxml_bldg.walls[-1].insulation_assembly_r_value = args[:wall_assembly_r]
      else
        hpxml_bldg.walls[-1].insulation_assembly_r_value = 4.0 # Uninsulated
      end
    end
  end

  def self.set_foundation_walls(hpxml_bldg, model, args, sorted_surfaces)
    sorted_surfaces.each do |surface|
      next if surface.surfaceType != 'Wall'
      next unless ['Foundation', 'Adiabatic'].include? surface.outsideBoundaryCondition
      next if Geometry.surface_is_rim_joist(surface, args[:geometry_rim_joist_height])

      interior_adjacent_to = Geometry.get_adjacent_to(surface: surface)
      next unless [HPXML::LocationBasementConditioned,
                   HPXML::LocationBasementUnconditioned,
                   HPXML::LocationCrawlspaceUnvented,
                   HPXML::LocationCrawlspaceVented,
                   HPXML::LocationCrawlspaceConditioned].include? interior_adjacent_to

      exterior_adjacent_to = HPXML::LocationGround
      if surface.outsideBoundaryCondition == 'Adiabatic' # can be adjacent to foundation space
        adjacent_surface = Geometry.get_adiabatic_adjacent_surface(model: model, surface: surface)
        if adjacent_surface.nil? # adjacent to a space that is not explicitly in the model
          unless [HPXML::ResidentialTypeSFD].include?(args[:geometry_unit_type])
            exterior_adjacent_to = interior_adjacent_to
            if exterior_adjacent_to == HPXML::LocationConditionedSpace # conditioned space adjacent to conditioned space
              exterior_adjacent_to = HPXML::LocationOtherHousingUnit
            end
          end
        else # adjacent to a space that is explicitly in the model
          exterior_adjacent_to = Geometry.get_adjacent_to(surface: adjacent_surface)
        end
      end

      foundation_wall_insulation_location = 'exterior' # default
      if args[:foundation_wall_insulation_location].is_initialized
        foundation_wall_insulation_location = args[:foundation_wall_insulation_location].get
      end

      if args[:foundation_wall_assembly_r].is_initialized && (args[:foundation_wall_assembly_r].get > 0)
        insulation_assembly_r_value = args[:foundation_wall_assembly_r].get
      else
        insulation_interior_r_value = 0
        insulation_exterior_r_value = 0
        if interior_adjacent_to == exterior_adjacent_to # E.g., don't insulate wall between basement and neighbor basement
          # nop
        elsif foundation_wall_insulation_location == 'interior'
          insulation_interior_r_value = args[:foundation_wall_insulation_r]
          if insulation_interior_r_value > 0
            if args[:foundation_wall_insulation_distance_to_top].is_initialized
              insulation_interior_distance_to_top = args[:foundation_wall_insulation_distance_to_top].get
            end
            if args[:foundation_wall_insulation_distance_to_bottom].is_initialized
              insulation_interior_distance_to_bottom = args[:foundation_wall_insulation_distance_to_bottom].get
            end
          end
        elsif foundation_wall_insulation_location == 'exterior'
          insulation_exterior_r_value = args[:foundation_wall_insulation_r]
          if insulation_exterior_r_value > 0
            if args[:foundation_wall_insulation_distance_to_top].is_initialized
              insulation_exterior_distance_to_top = args[:foundation_wall_insulation_distance_to_top].get
            end
            if args[:foundation_wall_insulation_distance_to_bottom].is_initialized
              insulation_exterior_distance_to_bottom = args[:foundation_wall_insulation_distance_to_bottom].get
            end
          end
        end
      end

      if args[:foundation_wall_thickness].is_initialized
        thickness = args[:foundation_wall_thickness].get
      end

      if args[:foundation_wall_type].is_initialized
        type = args[:foundation_wall_type].get
      end

      azimuth = Geometry.get_surface_azimuth(surface: surface, orientation: args[:geometry_unit_orientation])

      hpxml_bldg.foundation_walls.add(id: "FoundationWall#{hpxml_bldg.foundation_walls.size + 1}",
                                      exterior_adjacent_to: exterior_adjacent_to,
                                      interior_adjacent_to: interior_adjacent_to,
                                      type: type,
                                      azimuth: azimuth,
                                      height: args[:geometry_foundation_height],
                                      area: UnitConversions.convert(surface.grossArea, 'm^2', 'ft^2'),
                                      thickness: thickness,
                                      depth_below_grade: args[:geometry_foundation_height] - args[:geometry_foundation_height_above_grade],
                                      insulation_assembly_r_value: insulation_assembly_r_value,
                                      insulation_interior_r_value: insulation_interior_r_value,
                                      insulation_interior_distance_to_top: insulation_interior_distance_to_top,
                                      insulation_interior_distance_to_bottom: insulation_interior_distance_to_bottom,
                                      insulation_exterior_r_value: insulation_exterior_r_value,
                                      insulation_exterior_distance_to_top: insulation_exterior_distance_to_top,
                                      insulation_exterior_distance_to_bottom: insulation_exterior_distance_to_bottom)
      @surface_ids[surface.name.to_s] = hpxml_bldg.foundation_walls[-1].id
    end
  end

  def self.set_floors(hpxml_bldg, args, sorted_surfaces)
    if [HPXML::FoundationTypeBasementConditioned,
        HPXML::FoundationTypeCrawlspaceConditioned].include?(args[:geometry_foundation_type]) && (args[:floor_over_foundation_assembly_r] > 2.1)
      args[:floor_over_foundation_assembly_r] = 2.1 # Uninsulated
    end

    if [HPXML::AtticTypeConditioned].include?(args[:geometry_attic_type]) && (args[:ceiling_assembly_r] > 2.1)
      args[:ceiling_assembly_r] = 2.1 # Uninsulated
    end

    sorted_surfaces.each do |surface|
      next if surface.outsideBoundaryCondition == 'Foundation'
      next unless ['Floor', 'RoofCeiling'].include? surface.surfaceType

      interior_adjacent_to = Geometry.get_adjacent_to(surface: surface)
      next unless [HPXML::LocationConditionedSpace, HPXML::LocationGarage].include? interior_adjacent_to

      exterior_adjacent_to = HPXML::LocationOutside
      if surface.adjacentSurface.is_initialized
        exterior_adjacent_to = Geometry.get_adjacent_to(surface: surface.adjacentSurface.get)
      elsif surface.outsideBoundaryCondition == 'Adiabatic'
        exterior_adjacent_to = HPXML::LocationOtherHousingUnit
        if surface.surfaceType == 'Floor'
          floor_or_ceiling = HPXML::FloorOrCeilingFloor
        elsif surface.surfaceType == 'RoofCeiling'
          floor_or_ceiling = HPXML::FloorOrCeilingCeiling
        end
      end

      next if interior_adjacent_to == exterior_adjacent_to
      next if (surface.surfaceType == 'RoofCeiling') && (exterior_adjacent_to == HPXML::LocationOutside)
      next if [HPXML::LocationConditionedSpace,
               HPXML::LocationBasementConditioned,
               HPXML::LocationCrawlspaceConditioned].include? exterior_adjacent_to

      hpxml_bldg.floors.add(id: "Floor#{hpxml_bldg.floors.size + 1}",
                            exterior_adjacent_to: exterior_adjacent_to,
                            interior_adjacent_to: interior_adjacent_to,
                            floor_type: args[:floor_type],
                            area: UnitConversions.convert(surface.grossArea, 'm^2', 'ft^2'),
                            floor_or_ceiling: floor_or_ceiling)
      if hpxml_bldg.floors[-1].floor_or_ceiling.nil?
        if hpxml_bldg.floors[-1].is_floor
          hpxml_bldg.floors[-1].floor_or_ceiling = HPXML::FloorOrCeilingFloor
        elsif hpxml_bldg.floors[-1].is_ceiling
          hpxml_bldg.floors[-1].floor_or_ceiling = HPXML::FloorOrCeilingCeiling
        end
      end
      @surface_ids[surface.name.to_s] = hpxml_bldg.floors[-1].id

      if hpxml_bldg.floors[-1].is_thermal_boundary
        if [HPXML::LocationAtticUnvented, HPXML::LocationAtticVented].include? exterior_adjacent_to
          hpxml_bldg.floors[-1].insulation_assembly_r_value = args[:ceiling_assembly_r]
        elsif [HPXML::LocationGarage].include? exterior_adjacent_to
          hpxml_bldg.floors[-1].insulation_assembly_r_value = args[:floor_over_garage_assembly_r]
        else
          hpxml_bldg.floors[-1].insulation_assembly_r_value = args[:floor_over_foundation_assembly_r]
        end
      else
        hpxml_bldg.floors[-1].insulation_assembly_r_value = 2.1 # Uninsulated
      end
    end
  end

  def self.set_slabs(hpxml_bldg, model, args, sorted_surfaces)
    sorted_surfaces.each do |surface|
      next unless ['Foundation'].include? surface.outsideBoundaryCondition
      next if surface.surfaceType != 'Floor'

      interior_adjacent_to = Geometry.get_adjacent_to(surface: surface)
      next if [HPXML::LocationOutside, HPXML::LocationOtherHousingUnit].include? interior_adjacent_to

      has_foundation_walls = false
      if [HPXML::LocationCrawlspaceVented,
          HPXML::LocationCrawlspaceUnvented,
          HPXML::LocationCrawlspaceConditioned,
          HPXML::LocationBasementUnconditioned,
          HPXML::LocationBasementConditioned].include? interior_adjacent_to
        has_foundation_walls = true
      end
      exposed_perimeter = Geometry.calculate_exposed_perimeter(model, [surface], has_foundation_walls).round(1)
      next if exposed_perimeter == 0

      if [HPXML::LocationCrawlspaceVented,
          HPXML::LocationCrawlspaceUnvented,
          HPXML::LocationCrawlspaceConditioned,
          HPXML::LocationBasementUnconditioned,
          HPXML::LocationBasementConditioned].include? interior_adjacent_to
        exposed_perimeter -= Geometry.get_unexposed_garage_perimeter(**args)
      end

      if args[:slab_under_width] == 999
        under_slab_insulation_spans_entire_slab = true
      else
        under_slab_insulation_width = args[:slab_under_width]
      end

      if args[:slab_thickness].is_initialized
        thickness = args[:slab_thickness].get
      end

      if args[:slab_carpet_fraction].is_initialized
        carpet_fraction = args[:slab_carpet_fraction].get
      end

      if args[:slab_carpet_r].is_initialized
        carpet_r_value = args[:slab_carpet_r].get
      end

      hpxml_bldg.slabs.add(id: "Slab#{hpxml_bldg.slabs.size + 1}",
                           interior_adjacent_to: interior_adjacent_to,
                           area: UnitConversions.convert(surface.grossArea, 'm^2', 'ft^2'),
                           thickness: thickness,
                           exposed_perimeter: exposed_perimeter,
                           perimeter_insulation_depth: args[:slab_perimeter_depth],
                           under_slab_insulation_width: under_slab_insulation_width,
                           perimeter_insulation_r_value: args[:slab_perimeter_insulation_r],
                           under_slab_insulation_r_value: args[:slab_under_insulation_r],
                           under_slab_insulation_spans_entire_slab: under_slab_insulation_spans_entire_slab,
                           carpet_fraction: carpet_fraction,
                           carpet_r_value: carpet_r_value)
      @surface_ids[surface.name.to_s] = hpxml_bldg.slabs[-1].id

      next unless interior_adjacent_to == HPXML::LocationCrawlspaceConditioned

      # Increase Conditioned Building Volume & Infiltration Volume
      conditioned_crawlspace_volume = hpxml_bldg.slabs[-1].area * args[:geometry_foundation_height]
      hpxml_bldg.building_construction.conditioned_building_volume += conditioned_crawlspace_volume
      hpxml_bldg.air_infiltration_measurements[0].infiltration_volume += conditioned_crawlspace_volume
    end
  end

  def self.set_windows(hpxml_bldg, model, args, sorted_subsurfaces)
    sorted_subsurfaces.each do |sub_surface|
      next if sub_surface.subSurfaceType != 'FixedWindow'

      surface = sub_surface.surface.get

      sub_surface_height = Geometry.get_surface_height(sub_surface)
      sub_surface_facade = Geometry.get_facade_for_surface(sub_surface)

      if (sub_surface_facade == Constants.FacadeFront) && ((args[:overhangs_front_depth] > 0) || args[:overhangs_front_distance_to_top_of_window] > 0)
        overhangs_depth = args[:overhangs_front_depth]
        overhangs_distance_to_top_of_window = args[:overhangs_front_distance_to_top_of_window]
        overhangs_distance_to_bottom_of_window = args[:overhangs_front_distance_to_bottom_of_window]
      elsif (sub_surface_facade == Constants.FacadeBack) && ((args[:overhangs_back_depth] > 0) || args[:overhangs_back_distance_to_top_of_window] > 0)
        overhangs_depth = args[:overhangs_back_depth]
        overhangs_distance_to_top_of_window = args[:overhangs_back_distance_to_top_of_window]
        overhangs_distance_to_bottom_of_window = args[:overhangs_back_distance_to_bottom_of_window]
      elsif (sub_surface_facade == Constants.FacadeLeft) && ((args[:overhangs_left_depth] > 0) || args[:overhangs_left_distance_to_top_of_window] > 0)
        overhangs_depth = args[:overhangs_left_depth]
        overhangs_distance_to_top_of_window = args[:overhangs_left_distance_to_top_of_window]
        overhangs_distance_to_bottom_of_window = args[:overhangs_left_distance_to_bottom_of_window]
      elsif (sub_surface_facade == Constants.FacadeRight) && ((args[:overhangs_right_depth] > 0) || args[:overhangs_right_distance_to_top_of_window] > 0)
        overhangs_depth = args[:overhangs_right_depth]
        overhangs_distance_to_top_of_window = args[:overhangs_right_distance_to_top_of_window]
        overhangs_distance_to_bottom_of_window = args[:overhangs_right_distance_to_bottom_of_window]
      elsif args[:geometry_eaves_depth] > 0
        # Get max z coordinate of eaves
        eaves_z = args[:geometry_average_ceiling_height] * args[:geometry_unit_num_floors_above_grade] + args[:geometry_rim_joist_height]
        if args[:geometry_attic_type] == HPXML::AtticTypeConditioned
          eaves_z += Geometry.get_conditioned_attic_height(model.getSpaces)
        end
        if args[:geometry_foundation_type] == HPXML::FoundationTypeAmbient
          eaves_z += args[:geometry_foundation_height]
        end

        # Get max z coordinate of this window
        sub_surface_z = Geometry.get_surface_z_values([sub_surface]).max + UnitConversions.convert(sub_surface.space.get.zOrigin, 'm', 'ft')

        overhangs_depth = args[:geometry_eaves_depth]
        overhangs_distance_to_top_of_window = eaves_z - sub_surface_z # difference between max z coordinates of eaves and this window
        overhangs_distance_to_bottom_of_window = (overhangs_distance_to_top_of_window + sub_surface_height).round(1)
      end

      azimuth = Geometry.get_azimuth_from_facade(facade: sub_surface_facade, orientation: args[:geometry_unit_orientation])

      if args[:window_interior_shading_winter].is_initialized
        interior_shading_factor_winter = args[:window_interior_shading_winter].get
      end

      if args[:window_interior_shading_summer].is_initialized
        interior_shading_factor_summer = args[:window_interior_shading_summer].get
      end

      if args[:window_exterior_shading_winter].is_initialized
        exterior_shading_factor_winter = args[:window_exterior_shading_winter].get
      end

      if args[:window_exterior_shading_summer].is_initialized
        exterior_shading_factor_summer = args[:window_exterior_shading_summer].get
      end

      if args[:window_fraction_operable].is_initialized
        fraction_operable = args[:window_fraction_operable].get
      end

      if args[:window_storm_type].is_initialized
        window_storm_type = args[:window_storm_type].get
      end

      wall_idref = @surface_ids[surface.name.to_s]
      next if wall_idref.nil?

      hpxml_bldg.windows.add(id: "Window#{hpxml_bldg.windows.size + 1}",
                             area: UnitConversions.convert(sub_surface.grossArea, 'm^2', 'ft^2'),
                             azimuth: azimuth,
                             ufactor: args[:window_ufactor],
                             shgc: args[:window_shgc],
                             storm_type: window_storm_type,
                             overhangs_depth: overhangs_depth,
                             overhangs_distance_to_top_of_window: overhangs_distance_to_top_of_window,
                             overhangs_distance_to_bottom_of_window: overhangs_distance_to_bottom_of_window,
                             interior_shading_factor_winter: interior_shading_factor_winter,
                             interior_shading_factor_summer: interior_shading_factor_summer,
                             exterior_shading_factor_winter: exterior_shading_factor_winter,
                             exterior_shading_factor_summer: exterior_shading_factor_summer,
                             fraction_operable: fraction_operable,
                             wall_idref: wall_idref)
    end
  end

  def self.set_skylights(hpxml_bldg, args, sorted_subsurfaces)
    sorted_subsurfaces.each do |sub_surface|
      next if sub_surface.subSurfaceType != 'Skylight'

      surface = sub_surface.surface.get

      sub_surface_facade = Geometry.get_facade_for_surface(sub_surface)
      azimuth = Geometry.get_azimuth_from_facade(facade: sub_surface_facade, orientation: args[:geometry_unit_orientation])

      if args[:skylight_storm_type].is_initialized
        skylight_storm_type = args[:skylight_storm_type].get
      end

      roof_idref = @surface_ids[surface.name.to_s]
      next if roof_idref.nil?

      hpxml_bldg.skylights.add(id: "Skylight#{hpxml_bldg.skylights.size + 1}",
                               area: UnitConversions.convert(sub_surface.grossArea, 'm^2', 'ft^2'),
                               azimuth: azimuth,
                               ufactor: args[:skylight_ufactor],
                               shgc: args[:skylight_shgc],
                               storm_type: skylight_storm_type,
                               roof_idref: roof_idref)
    end
  end

  def self.set_doors(hpxml_bldg, model, args, sorted_subsurfaces)
    sorted_subsurfaces.each do |sub_surface|
      next if sub_surface.subSurfaceType != 'Door'

      surface = sub_surface.surface.get

      interior_adjacent_to = Geometry.get_adjacent_to(surface: surface)

      if [HPXML::LocationOtherHousingUnit].include?(interior_adjacent_to)
        adjacent_surface = Geometry.get_adiabatic_adjacent_surface(model: model, surface: surface)
        next if adjacent_surface.nil?
      end

      wall_idref = @surface_ids[surface.name.to_s]
      next if wall_idref.nil?

      hpxml_bldg.doors.add(id: "Door#{hpxml_bldg.doors.size + 1}",
                           wall_idref: wall_idref,
                           area: UnitConversions.convert(sub_surface.grossArea, 'm^2', 'ft^2'),
                           azimuth: args[:geometry_unit_orientation],
                           r_value: args[:door_rvalue])
    end
  end

  def self.set_attics(hpxml_bldg, args)
    surf_ids = { 'roofs' => { 'surfaces' => hpxml_bldg.roofs, 'ids' => [] },
                 'walls' => { 'surfaces' => hpxml_bldg.walls, 'ids' => [] },
                 'floors' => { 'surfaces' => hpxml_bldg.floors, 'ids' => [] } }

    attic_locations = [HPXML::LocationAtticUnconditioned, HPXML::LocationAtticUnvented, HPXML::LocationAtticVented]
    surf_ids.values.each do |surf_hash|
      surf_hash['surfaces'].each do |surface|
        next if (not attic_locations.include? surface.interior_adjacent_to) &&
                (not attic_locations.include? surface.exterior_adjacent_to)

        surf_hash['ids'] << surface.id
      end
    end

    # Add attached roofs for cathedral ceiling
    conditioned_space = HPXML::LocationConditionedSpace
    surf_ids['roofs']['surfaces'].each do |surface|
      next if (conditioned_space != surface.interior_adjacent_to) &&
              (conditioned_space != surface.exterior_adjacent_to)

      surf_ids['roofs']['ids'] << surface.id
    end

    hpxml_bldg.attics.add(id: "Attic#{hpxml_bldg.attics.size + 1}",
                          attic_type: args[:geometry_attic_type],
                          attached_to_roof_idrefs: surf_ids['roofs']['ids'],
                          attached_to_wall_idrefs: surf_ids['walls']['ids'],
                          attached_to_floor_idrefs: surf_ids['floors']['ids'])
  end

  def self.set_foundations(hpxml_bldg, args)
    surf_ids = { 'slabs' => { 'surfaces' => hpxml_bldg.slabs, 'ids' => [] },
                 'floors' => { 'surfaces' => hpxml_bldg.floors, 'ids' => [] },
                 'foundation_walls' => { 'surfaces' => hpxml_bldg.foundation_walls, 'ids' => [] },
                 'walls' => { 'surfaces' => hpxml_bldg.walls, 'ids' => [] },
                 'rim_joists' => { 'surfaces' => hpxml_bldg.rim_joists, 'ids' => [] }, }

    foundation_locations = [HPXML::LocationBasementConditioned,
                            HPXML::LocationBasementUnconditioned,
                            HPXML::LocationCrawlspaceUnvented,
                            HPXML::LocationCrawlspaceVented,
                            HPXML::LocationCrawlspaceConditioned]

    surf_ids.each do |surf_type, surf_hash|
      surf_hash['surfaces'].each do |surface|
        next unless (foundation_locations.include? surface.interior_adjacent_to) ||
                    (foundation_locations.include? surface.exterior_adjacent_to) ||
                    (surf_type == 'slabs' && surface.interior_adjacent_to == HPXML::LocationConditionedSpace) ||
                    (surf_type == 'floors' && [HPXML::LocationOutside, HPXML::LocationManufacturedHomeUnderBelly].include?(surface.exterior_adjacent_to))

        surf_hash['ids'] << surface.id
      end
    end

    if args[:geometry_foundation_type].start_with?(HPXML::FoundationTypeBellyAndWing)
      foundation_type = HPXML::FoundationTypeBellyAndWing
      if args[:geometry_foundation_type].end_with?('WithSkirt')
        belly_wing_skirt_present = true
      elsif args[:geometry_foundation_type].end_with?('NoSkirt')
        belly_wing_skirt_present = false
      else
        fail 'Unepected belly and wing foundation type.'
      end
    else
      foundation_type = args[:geometry_foundation_type]
    end

    hpxml_bldg.foundations.add(id: "Foundation#{hpxml_bldg.foundations.size + 1}",
                               foundation_type: foundation_type,
                               attached_to_slab_idrefs: surf_ids['slabs']['ids'],
                               attached_to_floor_idrefs: surf_ids['floors']['ids'],
                               attached_to_foundation_wall_idrefs: surf_ids['foundation_walls']['ids'],
                               attached_to_wall_idrefs: surf_ids['walls']['ids'],
                               attached_to_rim_joist_idrefs: surf_ids['rim_joists']['ids'],
                               belly_wing_skirt_present: belly_wing_skirt_present)
  end

  def self.set_heating_systems(hpxml_bldg, args)
    heating_system_type = args[:heating_system_type]

    return if heating_system_type == 'none'

    if args[:heating_system_heating_capacity].is_initialized
      heating_capacity = args[:heating_system_heating_capacity].get
    end

    if [HPXML::HVACTypeElectricResistance].include? heating_system_type
      heating_system_fuel = HPXML::FuelTypeElectricity
    else
      heating_system_fuel = args[:heating_system_fuel]
    end

    if [HPXML::HVACTypeFurnace,
        HPXML::HVACTypeWallFurnace,
        HPXML::HVACTypeFloorFurnace].include?(heating_system_type) || heating_system_type.include?(HPXML::HVACTypeBoiler)
      heating_efficiency_afue = args[:heating_system_heating_efficiency]
    elsif [HPXML::HVACTypeElectricResistance,
           HPXML::HVACTypeStove,
           HPXML::HVACTypeSpaceHeater,
           HPXML::HVACTypeFireplace].include?(heating_system_type)
      heating_efficiency_percent = args[:heating_system_heating_efficiency]
    end

    if args[:heating_system_airflow_defect_ratio].is_initialized
      if [HPXML::HVACTypeFurnace].include? heating_system_type
        airflow_defect_ratio = args[:heating_system_airflow_defect_ratio].get
      end
    end

    if args[:heating_system_pilot_light].is_initialized && heating_system_fuel != HPXML::FuelTypeElectricity
      pilot_light_btuh = args[:heating_system_pilot_light].get
      if pilot_light_btuh > 0
        pilot_light = true
      end
    end

    fraction_heat_load_served = args[:heating_system_fraction_heat_load_served]

    if heating_system_type.include?('Shared')
      is_shared_system = true
      number_of_units_served = args[:geometry_building_num_units].get
      heating_capacity = nil
    end

    if heating_system_type.include?(HPXML::HVACTypeBoiler)
      heating_system_type = HPXML::HVACTypeBoiler
    end

    hpxml_bldg.heating_systems.add(id: "HeatingSystem#{hpxml_bldg.heating_systems.size + 1}",
                                   heating_system_type: heating_system_type,
                                   heating_system_fuel: heating_system_fuel,
                                   heating_capacity: heating_capacity,
                                   fraction_heat_load_served: fraction_heat_load_served,
                                   heating_efficiency_afue: heating_efficiency_afue,
                                   heating_efficiency_percent: heating_efficiency_percent,
                                   airflow_defect_ratio: airflow_defect_ratio,
                                   pilot_light: pilot_light,
                                   pilot_light_btuh: pilot_light_btuh,
                                   is_shared_system: is_shared_system,
                                   number_of_units_served: number_of_units_served,
                                   primary_system: true)
  end

  def self.set_cooling_systems(hpxml_bldg, args)
    cooling_system_type = args[:cooling_system_type]

    return if cooling_system_type == 'none'

    if args[:cooling_system_cooling_capacity].is_initialized
      cooling_capacity = args[:cooling_system_cooling_capacity].get
    end

    if args[:cooling_system_cooling_compressor_type].is_initialized
      if cooling_system_type == HPXML::HVACTypeCentralAirConditioner
        compressor_type = args[:cooling_system_cooling_compressor_type].get
      end
    end

    if args[:cooling_system_cooling_sensible_heat_fraction].is_initialized
      if cooling_system_type != HPXML::HVACTypeEvaporativeCooler
        cooling_shr = args[:cooling_system_cooling_sensible_heat_fraction].get
      end
    end

    if cooling_system_type != HPXML::HVACTypeEvaporativeCooler
      if args[:cooling_system_cooling_efficiency_type] == HPXML::UnitsSEER
        cooling_efficiency_seer = args[:cooling_system_cooling_efficiency]
      elsif args[:cooling_system_cooling_efficiency_type] == HPXML::UnitsSEER2
        cooling_efficiency_seer2 = args[:cooling_system_cooling_efficiency]
      elsif args[:cooling_system_cooling_efficiency_type] == HPXML::UnitsEER
        cooling_efficiency_eer = args[:cooling_system_cooling_efficiency]
      elsif args[:cooling_system_cooling_efficiency_type] == HPXML::UnitsCEER
        cooling_efficiency_ceer = args[:cooling_system_cooling_efficiency]
      end
    end

    if args[:cooling_system_airflow_defect_ratio].is_initialized
      if [HPXML::HVACTypeCentralAirConditioner].include?(cooling_system_type) || ([HPXML::HVACTypeMiniSplitAirConditioner].include?(cooling_system_type) && (args[:cooling_system_is_ducted]))
        airflow_defect_ratio = args[:cooling_system_airflow_defect_ratio].get
      end
    end

    if args[:cooling_system_charge_defect_ratio].is_initialized
      if [HPXML::HVACTypeCentralAirConditioner, HPXML::HVACTypeMiniSplitAirConditioner].include?(cooling_system_type)
        charge_defect_ratio = args[:cooling_system_charge_defect_ratio].get
      end
    end

    if args[:cooling_system_crankcase_heater_watts].is_initialized
      if [HPXML::HVACTypeCentralAirConditioner, HPXML::HVACTypeMiniSplitAirConditioner, HPXML::HVACTypeRoomAirConditioner, HPXML::HVACTypePTAC].include?(cooling_system_type)
        cooling_system_crankcase_heater_watts = args[:cooling_system_crankcase_heater_watts].get
      end
    end

    if [HPXML::HVACTypePTAC, HPXML::HVACTypeRoomAirConditioner].include?(cooling_system_type)
      if args[:cooling_system_integrated_heating_system_fuel].is_initialized
        integrated_heating_system_fuel = args[:cooling_system_integrated_heating_system_fuel].get
      end

      if args[:cooling_system_integrated_heating_system_fraction_heat_load_served].is_initialized
        integrated_heating_system_fraction_heat_load_served = args[:cooling_system_integrated_heating_system_fraction_heat_load_served].get
      end

      if args[:cooling_system_integrated_heating_system_capacity].is_initialized
        integrated_heating_system_capacity = args[:cooling_system_integrated_heating_system_capacity].get
      end

      if args[:cooling_system_integrated_heating_system_efficiency_percent].is_initialized
        integrated_heating_system_efficiency_percent = args[:cooling_system_integrated_heating_system_efficiency_percent].get
      end
    end

    hpxml_bldg.cooling_systems.add(id: "CoolingSystem#{hpxml_bldg.cooling_systems.size + 1}",
                                   cooling_system_type: cooling_system_type,
                                   cooling_system_fuel: HPXML::FuelTypeElectricity,
                                   cooling_capacity: cooling_capacity,
                                   fraction_cool_load_served: args[:cooling_system_fraction_cool_load_served],
                                   compressor_type: compressor_type,
                                   cooling_shr: cooling_shr,
                                   cooling_efficiency_seer: cooling_efficiency_seer,
                                   cooling_efficiency_seer2: cooling_efficiency_seer2,
                                   cooling_efficiency_eer: cooling_efficiency_eer,
                                   cooling_efficiency_ceer: cooling_efficiency_ceer,
                                   airflow_defect_ratio: airflow_defect_ratio,
                                   charge_defect_ratio: charge_defect_ratio,
                                   crankcase_heater_watts: cooling_system_crankcase_heater_watts,
                                   primary_system: true,
                                   integrated_heating_system_fuel: integrated_heating_system_fuel,
                                   integrated_heating_system_capacity: integrated_heating_system_capacity,
                                   integrated_heating_system_efficiency_percent: integrated_heating_system_efficiency_percent,
                                   integrated_heating_system_fraction_heat_load_served: integrated_heating_system_fraction_heat_load_served)
  end

  def self.set_heat_pumps(hpxml_bldg, args)
    heat_pump_type = args[:heat_pump_type]

    return if heat_pump_type == 'none'

    if args[:heat_pump_heating_capacity].is_initialized
      heating_capacity = args[:heat_pump_heating_capacity].get
    end

    if args[:heat_pump_heating_capacity_retention_fraction].is_initialized
      heating_capacity_retention_fraction = args[:heat_pump_heating_capacity_retention_fraction].get
    end

    if args[:heat_pump_heating_capacity_retention_temp].is_initialized
      heating_capacity_retention_temp = args[:heat_pump_heating_capacity_retention_temp].get
    end

    if args[:heat_pump_backup_type] == HPXML::HeatPumpBackupTypeIntegrated
      backup_type = args[:heat_pump_backup_type]
      backup_heating_fuel = args[:heat_pump_backup_fuel]

      if args[:heat_pump_backup_heating_capacity].is_initialized
        backup_heating_capacity = args[:heat_pump_backup_heating_capacity].get
      end

      if backup_heating_fuel == HPXML::FuelTypeElectricity
        backup_heating_efficiency_percent = args[:heat_pump_backup_heating_efficiency]
      else
        backup_heating_efficiency_afue = args[:heat_pump_backup_heating_efficiency]
      end
    elsif args[:heat_pump_backup_type] == HPXML::HeatPumpBackupTypeSeparate
      if args[:heating_system_2_type] == 'none'
        fail "Heat pump backup type specified as '#{args[:heat_pump_backup_type]}' but no heating system provided."
      end

      backup_type = args[:heat_pump_backup_type]
      backup_system_idref = "HeatingSystem#{hpxml_bldg.heating_systems.size + 1}"
    end

    if args[:heat_pump_compressor_lockout_temp].is_initialized
      compressor_lockout_temp = args[:heat_pump_compressor_lockout_temp].get
    end

    if args[:heat_pump_backup_heating_lockout_temp].is_initialized
      backup_heating_lockout_temp = args[:heat_pump_backup_heating_lockout_temp].get
    end

    if compressor_lockout_temp == backup_heating_lockout_temp && backup_heating_fuel != HPXML::FuelTypeElectricity
      # Translate to HPXML as switchover temperature instead
      backup_heating_switchover_temp = compressor_lockout_temp
      compressor_lockout_temp = nil
      backup_heating_lockout_temp = nil
    end

    if args[:heat_pump_cooling_capacity].is_initialized
      cooling_capacity = args[:heat_pump_cooling_capacity].get
    end

    if args[:heat_pump_cooling_compressor_type].is_initialized
      if [HPXML::HVACTypeHeatPumpAirToAir].include? heat_pump_type
        compressor_type = args[:heat_pump_cooling_compressor_type].get
      end
    end

    if args[:heat_pump_cooling_sensible_heat_fraction].is_initialized
      cooling_shr = args[:heat_pump_cooling_sensible_heat_fraction].get
    end

    if args[:heat_pump_heating_efficiency_type] == HPXML::UnitsHSPF
      heating_efficiency_hspf = args[:heat_pump_heating_efficiency]
    elsif args[:heat_pump_heating_efficiency_type] == HPXML::UnitsHSPF2
      heating_efficiency_hspf2 = args[:heat_pump_heating_efficiency]
    elsif args[:heat_pump_heating_efficiency_type] == HPXML::UnitsCOP
      heating_efficiency_cop = args[:heat_pump_heating_efficiency]
    end

    if args[:heat_pump_cooling_efficiency_type] == HPXML::UnitsSEER
      cooling_efficiency_seer = args[:heat_pump_cooling_efficiency]
    elsif args[:heat_pump_cooling_efficiency_type] == HPXML::UnitsSEER2
      cooling_efficiency_seer2 = args[:heat_pump_cooling_efficiency]
    elsif args[:heat_pump_cooling_efficiency_type] == HPXML::UnitsEER
      cooling_efficiency_eer = args[:heat_pump_cooling_efficiency]
    end

    if args[:heat_pump_airflow_defect_ratio].is_initialized
      if [HPXML::HVACTypeHeatPumpAirToAir, HPXML::HVACTypeHeatPumpGroundToAir].include?(heat_pump_type) || ([HPXML::HVACTypeHeatPumpMiniSplit].include?(heat_pump_type) && (args[:heat_pump_is_ducted]))
        airflow_defect_ratio = args[:heat_pump_airflow_defect_ratio].get
      end
    end

    if args[:heat_pump_charge_defect_ratio].is_initialized
      charge_defect_ratio = args[:heat_pump_charge_defect_ratio].get
    end

    if args[:heat_pump_crankcase_heater_watts].is_initialized
      if [HPXML::HVACTypeHeatPumpAirToAir, HPXML::HVACTypeHeatPumpMiniSplit, HPXML::HVACTypeHeatPumpPTHP, HPXML::HVACTypeHeatPumpRoom].include?(heat_pump_type)
        heat_pump_crankcase_heater_watts = args[:heat_pump_crankcase_heater_watts].get
      end
    end

    fraction_heat_load_served = args[:heat_pump_fraction_heat_load_served]
    fraction_cool_load_served = args[:heat_pump_fraction_cool_load_served]

    if fraction_heat_load_served > 0
      primary_heating_system = true
    end

    if fraction_cool_load_served > 0
      primary_cooling_system = true
    end

    hpxml_bldg.heat_pumps.add(id: "HeatPump#{hpxml_bldg.heat_pumps.size + 1}",
                              heat_pump_type: heat_pump_type,
                              heat_pump_fuel: HPXML::FuelTypeElectricity,
                              heating_capacity: heating_capacity,
                              heating_capacity_retention_fraction: heating_capacity_retention_fraction,
                              heating_capacity_retention_temp: heating_capacity_retention_temp,
                              compressor_type: compressor_type,
                              compressor_lockout_temp: compressor_lockout_temp,
                              cooling_shr: cooling_shr,
                              cooling_capacity: cooling_capacity,
                              fraction_heat_load_served: fraction_heat_load_served,
                              fraction_cool_load_served: fraction_cool_load_served,
                              backup_type: backup_type,
                              backup_system_idref: backup_system_idref,
                              backup_heating_fuel: backup_heating_fuel,
                              backup_heating_capacity: backup_heating_capacity,
                              backup_heating_efficiency_afue: backup_heating_efficiency_afue,
                              backup_heating_efficiency_percent: backup_heating_efficiency_percent,
                              backup_heating_switchover_temp: backup_heating_switchover_temp,
                              backup_heating_lockout_temp: backup_heating_lockout_temp,
                              heating_efficiency_hspf: heating_efficiency_hspf,
                              heating_efficiency_hspf2: heating_efficiency_hspf2,
                              cooling_efficiency_seer: cooling_efficiency_seer,
                              cooling_efficiency_seer2: cooling_efficiency_seer2,
                              heating_efficiency_cop: heating_efficiency_cop,
                              cooling_efficiency_eer: cooling_efficiency_eer,
                              airflow_defect_ratio: airflow_defect_ratio,
                              charge_defect_ratio: charge_defect_ratio,
                              crankcase_heater_watts: heat_pump_crankcase_heater_watts,
                              primary_heating_system: primary_heating_system,
                              primary_cooling_system: primary_cooling_system)
  end

  def self.set_geothermal_loop(hpxml_bldg, args)
    loop_configuration = args[:geothermal_loop_configuration]

    return if loop_configuration == 'none'

    if args[:geothermal_loop_borefield_configuration].is_initialized
      bore_config = args[:geothermal_loop_borefield_configuration].get
    end

    if args[:geothermal_loop_loop_flow].is_initialized
      loop_flow = args[:geothermal_loop_loop_flow].get
    end

    if args[:geothermal_loop_boreholes_count].is_initialized
      num_bore_holes = args[:geothermal_loop_boreholes_count].get
    end

    if args[:geothermal_loop_boreholes_length].is_initialized
      bore_length = args[:geothermal_loop_boreholes_length].get
    end

    if args[:geothermal_loop_boreholes_spacing].is_initialized
      bore_spacing = args[:geothermal_loop_boreholes_spacing].get
    end

    if args[:geothermal_loop_boreholes_diameter].is_initialized
      bore_diameter = args[:geothermal_loop_boreholes_diameter].get
    end

    if args[:geothermal_loop_grout_type].is_initialized
      grout_type = args[:geothermal_loop_grout_type].get
    end

    if args[:geothermal_loop_pipe_type].is_initialized
      pipe_type = args[:geothermal_loop_pipe_type].get
    end

    if args[:geothermal_loop_pipe_diameter].is_initialized
      pipe_diameter = args[:geothermal_loop_pipe_diameter].get
      if pipe_diameter == '3/4" pipe'
        pipe_diameter = 0.75
      elsif pipe_diameter == '1" pipe'
        pipe_diameter = 1.0
      elsif pipe_diameter == '1-1/4" pipe'
        pipe_diameter = 1.25
      end
    end

    hpxml_bldg.geothermal_loops.add(id: "GeothermalLoop#{hpxml_bldg.geothermal_loops.size + 1}",
                                    loop_configuration: loop_configuration,
                                    loop_flow: loop_flow,
                                    bore_config: bore_config,
                                    num_bore_holes: num_bore_holes,
                                    bore_length: bore_length,
                                    bore_spacing: bore_spacing,
                                    bore_diameter: bore_diameter,
                                    grout_type: grout_type,
                                    pipe_type: pipe_type,
                                    pipe_diameter: pipe_diameter)
    hpxml_bldg.heat_pumps[-1].geothermal_loop_idref = hpxml_bldg.geothermal_loops[-1].id
  end

  def self.set_secondary_heating_systems(hpxml_bldg, args)
    heating_system_type = args[:heating_system_2_type]
    heating_system_is_heatpump_backup = (args[:heat_pump_type] != 'none' && args[:heat_pump_backup_type] == HPXML::HeatPumpBackupTypeSeparate)

    return if heating_system_type == 'none' && (not heating_system_is_heatpump_backup)

    if args[:heating_system_2_heating_capacity].is_initialized
      heating_capacity = args[:heating_system_2_heating_capacity].get
    end

    if args[:heating_system_2_fuel] == HPXML::HVACTypeElectricResistance
      heating_system_fuel = HPXML::FuelTypeElectricity
    else
      heating_system_fuel = args[:heating_system_2_fuel]
    end

    if [HPXML::HVACTypeFurnace, HPXML::HVACTypeWallFurnace, HPXML::HVACTypeFloorFurnace].include?(heating_system_type) || heating_system_type.include?(HPXML::HVACTypeBoiler)
      heating_efficiency_afue = args[:heating_system_2_heating_efficiency]
    elsif [HPXML::HVACTypeElectricResistance, HPXML::HVACTypeStove, HPXML::HVACTypeSpaceHeater, HPXML::HVACTypeFireplace].include?(heating_system_type)
      heating_efficiency_percent = args[:heating_system_2_heating_efficiency]
    end

    if heating_system_type.include?(HPXML::HVACTypeBoiler)
      heating_system_type = HPXML::HVACTypeBoiler
    end

    if not heating_system_is_heatpump_backup
      fraction_heat_load_served = args[:heating_system_2_fraction_heat_load_served]
    end

    hpxml_bldg.heating_systems.add(id: "HeatingSystem#{hpxml_bldg.heating_systems.size + 1}",
                                   heating_system_type: heating_system_type,
                                   heating_system_fuel: heating_system_fuel,
                                   heating_capacity: heating_capacity,
                                   fraction_heat_load_served: fraction_heat_load_served,
                                   heating_efficiency_afue: heating_efficiency_afue,
                                   heating_efficiency_percent: heating_efficiency_percent)
  end

  def self.set_hvac_distribution(hpxml_bldg, args)
    # HydronicDistribution?
    hpxml_bldg.heating_systems.each do |heating_system|
      next unless [heating_system.heating_system_type].include?(HPXML::HVACTypeBoiler)
      next if args[:heating_system_type].include?('Fan Coil')

      hpxml_bldg.hvac_distributions.add(id: "HVACDistribution#{hpxml_bldg.hvac_distributions.size + 1}",
                                        distribution_system_type: HPXML::HVACDistributionTypeHydronic,
                                        hydronic_type: HPXML::HydronicTypeBaseboard)
      heating_system.distribution_system_idref = hpxml_bldg.hvac_distributions[-1].id
    end

    # AirDistribution?
    air_distribution_systems = []
    hpxml_bldg.heating_systems.each do |heating_system|
      if [HPXML::HVACTypeFurnace].include?(heating_system.heating_system_type)
        air_distribution_systems << heating_system
      end
    end
    hpxml_bldg.cooling_systems.each do |cooling_system|
      if [HPXML::HVACTypeCentralAirConditioner].include?(cooling_system.cooling_system_type)
        air_distribution_systems << cooling_system
      elsif [HPXML::HVACTypeEvaporativeCooler, HPXML::HVACTypeMiniSplitAirConditioner].include?(cooling_system.cooling_system_type) && args[:cooling_system_is_ducted]
        air_distribution_systems << cooling_system
      end
    end
    hpxml_bldg.heat_pumps.each do |heat_pump|
      if [HPXML::HVACTypeHeatPumpAirToAir, HPXML::HVACTypeHeatPumpGroundToAir].include? heat_pump.heat_pump_type
        air_distribution_systems << heat_pump
      elsif [HPXML::HVACTypeHeatPumpMiniSplit].include?(heat_pump.heat_pump_type)
        if args[:heat_pump_is_ducted]
          air_distribution_systems << heat_pump if args[:heat_pump_is_ducted]
        end
      end
    end

    # FanCoil?
    fan_coil_distribution_systems = []
    hpxml_bldg.heating_systems.each do |heating_system|
      next unless heating_system.primary_system

      if args[:heating_system_type].include?('Fan Coil')
        fan_coil_distribution_systems << heating_system
      end
    end

    return if air_distribution_systems.size == 0 && fan_coil_distribution_systems.size == 0

    if args[:ducts_number_of_return_registers].is_initialized
      number_of_return_registers = args[:ducts_number_of_return_registers].get
    end

    if [HPXML::HVACTypeEvaporativeCooler].include?(args[:cooling_system_type]) && hpxml_bldg.heating_systems.size == 0 && hpxml_bldg.heat_pumps.size == 0
      number_of_return_registers = nil
      if args[:cooling_system_is_ducted]
        number_of_return_registers = 0
      end
    end

    if air_distribution_systems.size > 0
      hpxml_bldg.hvac_distributions.add(id: "HVACDistribution#{hpxml_bldg.hvac_distributions.size + 1}",
                                        distribution_system_type: HPXML::HVACDistributionTypeAir,
                                        air_type: HPXML::AirTypeRegularVelocity,
                                        number_of_return_registers: number_of_return_registers)
      air_distribution_systems.each do |hvac_system|
        hvac_system.distribution_system_idref = hpxml_bldg.hvac_distributions[-1].id
      end
      set_duct_leakages(args, hpxml_bldg.hvac_distributions[-1])
      set_ducts(hpxml_bldg, args, hpxml_bldg.hvac_distributions[-1])
    end

    if fan_coil_distribution_systems.size > 0
      hpxml_bldg.hvac_distributions.add(id: "HVACDistribution#{hpxml_bldg.hvac_distributions.size + 1}",
                                        distribution_system_type: HPXML::HVACDistributionTypeAir,
                                        air_type: HPXML::AirTypeFanCoil)
      fan_coil_distribution_systems.each do |hvac_system|
        hvac_system.distribution_system_idref = hpxml_bldg.hvac_distributions[-1].id
      end
    end
  end

  def self.set_duct_leakages(args, hvac_distribution)
    hvac_distribution.duct_leakage_measurements.add(duct_type: HPXML::DuctTypeSupply,
                                                    duct_leakage_units: args[:ducts_leakage_units],
                                                    duct_leakage_value: args[:ducts_supply_leakage_to_outside_value],
                                                    duct_leakage_total_or_to_outside: HPXML::DuctLeakageToOutside)

    hvac_distribution.duct_leakage_measurements.add(duct_type: HPXML::DuctTypeReturn,
                                                    duct_leakage_units: args[:ducts_leakage_units],
                                                    duct_leakage_value: args[:ducts_return_leakage_to_outside_value],
                                                    duct_leakage_total_or_to_outside: HPXML::DuctLeakageToOutside)
  end

  def self.get_location(location, foundation_type, attic_type)
    if location == HPXML::LocationCrawlspace
      if foundation_type == HPXML::FoundationTypeCrawlspaceUnvented
        return HPXML::LocationCrawlspaceUnvented
      elsif foundation_type == HPXML::FoundationTypeCrawlspaceVented
        return HPXML::LocationCrawlspaceVented
      elsif foundation_type == HPXML::FoundationTypeCrawlspaceConditioned
        return HPXML::LocationCrawlspaceConditioned
      else
        fail "Specified '#{location}' but foundation type is '#{foundation_type}'."
      end
    elsif location == HPXML::LocationAttic
      if attic_type == HPXML::AtticTypeUnvented
        return HPXML::LocationAtticUnvented
      elsif attic_type == HPXML::AtticTypeVented
        return HPXML::LocationAtticVented
      elsif attic_type == HPXML::AtticTypeConditioned
        return HPXML::LocationConditionedSpace
      else
        fail "Specified '#{location}' but attic type is '#{attic_type}'."
      end
    end
    return location
  end

  def self.set_ducts(hpxml_bldg, args, hvac_distribution)
    if args[:ducts_supply_location].is_initialized
      ducts_supply_location = get_location(args[:ducts_supply_location].get, hpxml_bldg.foundations[-1].foundation_type, hpxml_bldg.attics[-1].attic_type)
    end

    if args[:ducts_return_location].is_initialized
      ducts_return_location = get_location(args[:ducts_return_location].get, hpxml_bldg.foundations[-1].foundation_type, hpxml_bldg.attics[-1].attic_type)
    end

    if args[:ducts_supply_surface_area].is_initialized
      ducts_supply_surface_area = args[:ducts_supply_surface_area].get
    end

    if args[:ducts_supply_surface_area_fraction].is_initialized
      ducts_supply_area_fraction = args[:ducts_supply_surface_area_fraction].get
    end

    if args[:ducts_return_surface_area].is_initialized
      ducts_return_surface_area = args[:ducts_return_surface_area].get
    end

    if args[:ducts_return_surface_area_fraction].is_initialized
      ducts_return_area_fraction = args[:ducts_return_surface_area_fraction].get
    end

    if (not ducts_supply_location.nil?) && ducts_supply_surface_area.nil? && ducts_supply_area_fraction.nil?
      # Supply duct location without any area inputs provided; set area fraction
      if ducts_supply_location == HPXML::LocationConditionedSpace
        ducts_supply_area_fraction = 1.0
      else
        ducts_supply_area_fraction = HVAC.get_default_duct_fraction_outside_conditioned_space(args[:geometry_unit_num_floors_above_grade])
      end
    end

    if (not ducts_return_location.nil?) && ducts_return_surface_area.nil? && ducts_return_area_fraction.nil?
      # Return duct location without any area inputs provided; set area fraction
      if ducts_return_location == HPXML::LocationConditionedSpace
        ducts_return_area_fraction = 1.0
      else
        ducts_return_area_fraction = HVAC.get_default_duct_fraction_outside_conditioned_space(args[:geometry_unit_num_floors_above_grade])
      end
    end

    if args[:ducts_supply_buried_insulation_level].is_initialized
      ducts_supply_buried_insulation_level = args[:ducts_supply_buried_insulation_level].get
    end

    if args[:ducts_return_buried_insulation_level].is_initialized
      ducts_return_buried_insulation_level = args[:ducts_return_buried_insulation_level].get
    end

    hvac_distribution.ducts.add(id: "Ducts#{hvac_distribution.ducts.size + 1}",
                                duct_type: HPXML::DuctTypeSupply,
                                duct_insulation_r_value: args[:ducts_supply_insulation_r],
                                duct_buried_insulation_level: ducts_supply_buried_insulation_level,
                                duct_location: ducts_supply_location,
                                duct_surface_area: ducts_supply_surface_area,
                                duct_fraction_area: ducts_supply_area_fraction)

    if not ([HPXML::HVACTypeEvaporativeCooler].include?(args[:cooling_system_type]) && args[:cooling_system_is_ducted])
      hvac_distribution.ducts.add(id: "Ducts#{hvac_distribution.ducts.size + 1}",
                                  duct_type: HPXML::DuctTypeReturn,
                                  duct_insulation_r_value: args[:ducts_return_insulation_r],
                                  duct_buried_insulation_level: ducts_return_buried_insulation_level,
                                  duct_location: ducts_return_location,
                                  duct_surface_area: ducts_return_surface_area,
                                  duct_fraction_area: ducts_return_area_fraction)
    end

    if (not ducts_supply_area_fraction.nil?) && (ducts_supply_area_fraction < 1)
      # OS-HPXML needs duct fractions to sum to 1; add remaining ducts in conditioned space.
      hvac_distribution.ducts.add(id: "Ducts#{hvac_distribution.ducts.size + 1}",
                                  duct_type: HPXML::DuctTypeSupply,
                                  duct_insulation_r_value: 0.0,
                                  duct_location: HPXML::LocationConditionedSpace,
                                  duct_fraction_area: 1.0 - ducts_supply_area_fraction)
    end

    if not hvac_distribution.ducts.find { |d| d.duct_type == HPXML::DuctTypeReturn }.nil?
      if (not ducts_return_area_fraction.nil?) && (ducts_return_area_fraction < 1)
        # OS-HPXML needs duct fractions to sum to 1; add remaining ducts in conditioned space.
        hvac_distribution.ducts.add(id: "Ducts#{hvac_distribution.ducts.size + 1}",
                                    duct_type: HPXML::DuctTypeReturn,
                                    duct_insulation_r_value: 0.0,
                                    duct_location: HPXML::LocationConditionedSpace,
                                    duct_fraction_area: 1.0 - ducts_return_area_fraction)
      end
    end

    # If duct surface areas are defaulted, set CFA served
    if hvac_distribution.ducts.select { |d| d.duct_surface_area.nil? }.size > 0
      max_fraction_load_served = 0.0
      hvac_distribution.hvac_systems.each do |hvac_system|
        if hvac_system.respond_to?(:fraction_heat_load_served)
          if hvac_system.is_a?(HPXML::HeatingSystem) && hvac_system.is_heat_pump_backup_system
            # HP backup system, use HP fraction heat load served
            fraction_heat_load_served = hvac_system.primary_heat_pump.fraction_heat_load_served
          else
            fraction_heat_load_served = hvac_system.fraction_heat_load_served
          end
          max_fraction_load_served = [max_fraction_load_served, fraction_heat_load_served].max
        end
        if hvac_system.respond_to?(:fraction_cool_load_served)
          max_fraction_load_served = [max_fraction_load_served, hvac_system.fraction_cool_load_served].max
        end
      end
      hvac_distribution.conditioned_floor_area_served = args[:geometry_unit_cfa] * max_fraction_load_served
    end
  end

  def self.set_hvac_control(hpxml, hpxml_bldg, args, epw_file, weather)
    return if (args[:heating_system_type] == 'none') && (args[:cooling_system_type] == 'none') && (args[:heat_pump_type] == 'none')

    # Heating
    if hpxml_bldg.total_fraction_heat_load_served > 0

      if args[:hvac_control_heating_weekday_setpoint].is_initialized && args[:hvac_control_heating_weekend_setpoint].is_initialized
        if args[:hvac_control_heating_weekday_setpoint].get == args[:hvac_control_heating_weekend_setpoint].get && !args[:hvac_control_heating_weekday_setpoint].get.include?(',')
          heating_setpoint_temp = Float(args[:hvac_control_heating_weekday_setpoint].get)
        else
          weekday_heating_setpoints = args[:hvac_control_heating_weekday_setpoint].get
          weekend_heating_setpoints = args[:hvac_control_heating_weekend_setpoint].get
        end
      end

      if args[:hvac_control_heating_season_period].is_initialized
        hvac_control_heating_season_period = args[:hvac_control_heating_season_period].get
        if hvac_control_heating_season_period == HPXML::BuildingAmerica
          heating_months, _cooling_months = HVAC.get_default_heating_and_cooling_seasons(weather)
          sim_calendar_year = Location.get_sim_calendar_year(hpxml.header.sim_calendar_year, epw_file)
          begin_month, begin_day, end_month, end_day = Schedule.get_begin_and_end_dates_from_monthly_array(heating_months, sim_calendar_year)
        else
          begin_month, begin_day, _begin_hour, end_month, end_day, _end_hour = Schedule.parse_date_time_range(hvac_control_heating_season_period)
        end
        seasons_heating_begin_month = begin_month
        seasons_heating_begin_day = begin_day
        seasons_heating_end_month = end_month
        seasons_heating_end_day = end_day
      end

    end

    # Cooling
    if hpxml_bldg.total_fraction_cool_load_served > 0

      if args[:hvac_control_cooling_weekday_setpoint].is_initialized && args[:hvac_control_cooling_weekend_setpoint].is_initialized
        if args[:hvac_control_cooling_weekday_setpoint].get == args[:hvac_control_cooling_weekend_setpoint].get && !args[:hvac_control_cooling_weekday_setpoint].get.include?(',')
          cooling_setpoint_temp = Float(args[:hvac_control_cooling_weekday_setpoint].get)
        else
          weekday_cooling_setpoints = args[:hvac_control_cooling_weekday_setpoint].get
          weekend_cooling_setpoints = args[:hvac_control_cooling_weekend_setpoint].get
        end
      end

      if args[:ceiling_fan_cooling_setpoint_temp_offset].is_initialized
        ceiling_fan_cooling_setpoint_temp_offset = args[:ceiling_fan_cooling_setpoint_temp_offset].get
      end

      if args[:hvac_control_cooling_season_period].is_initialized
        hvac_control_cooling_season_period = args[:hvac_control_cooling_season_period].get
        if hvac_control_cooling_season_period == HPXML::BuildingAmerica
          _heating_months, cooling_months = HVAC.get_default_heating_and_cooling_seasons(weather)
          sim_calendar_year = Location.get_sim_calendar_year(hpxml.header.sim_calendar_year, epw_file)
          begin_month, begin_day, end_month, end_day = Schedule.get_begin_and_end_dates_from_monthly_array(cooling_months, sim_calendar_year)
        else
          begin_month, begin_day, _begin_hour, end_month, end_day, _end_hour = Schedule.parse_date_time_range(hvac_control_cooling_season_period)
        end
        seasons_cooling_begin_month = begin_month
        seasons_cooling_begin_day = begin_day
        seasons_cooling_end_month = end_month
        seasons_cooling_end_day = end_day
      end

    end

    hpxml_bldg.hvac_controls.add(id: "HVACControl#{hpxml_bldg.hvac_controls.size + 1}",
                                 heating_setpoint_temp: heating_setpoint_temp,
                                 cooling_setpoint_temp: cooling_setpoint_temp,
                                 weekday_heating_setpoints: weekday_heating_setpoints,
                                 weekend_heating_setpoints: weekend_heating_setpoints,
                                 weekday_cooling_setpoints: weekday_cooling_setpoints,
                                 weekend_cooling_setpoints: weekend_cooling_setpoints,
                                 ceiling_fan_cooling_setpoint_temp_offset: ceiling_fan_cooling_setpoint_temp_offset,
                                 seasons_heating_begin_month: seasons_heating_begin_month,
                                 seasons_heating_begin_day: seasons_heating_begin_day,
                                 seasons_heating_end_month: seasons_heating_end_month,
                                 seasons_heating_end_day: seasons_heating_end_day,
                                 seasons_cooling_begin_month: seasons_cooling_begin_month,
                                 seasons_cooling_begin_day: seasons_cooling_begin_day,
                                 seasons_cooling_end_month: seasons_cooling_end_month,
                                 seasons_cooling_end_day: seasons_cooling_end_day)
  end

  def self.set_ventilation_fans(hpxml_bldg, args)
    if args[:mech_vent_fan_type] != 'none'

      if [HPXML::MechVentTypeERV].include?(args[:mech_vent_fan_type])
        if args[:mech_vent_recovery_efficiency_type] == 'Unadjusted'
          total_recovery_efficiency = args[:mech_vent_total_recovery_efficiency]
          sensible_recovery_efficiency = args[:mech_vent_sensible_recovery_efficiency]
        elsif args[:mech_vent_recovery_efficiency_type] == 'Adjusted'
          total_recovery_efficiency_adjusted = args[:mech_vent_total_recovery_efficiency]
          sensible_recovery_efficiency_adjusted = args[:mech_vent_sensible_recovery_efficiency]
        end
      elsif [HPXML::MechVentTypeHRV].include?(args[:mech_vent_fan_type])
        if args[:mech_vent_recovery_efficiency_type] == 'Unadjusted'
          sensible_recovery_efficiency = args[:mech_vent_sensible_recovery_efficiency]
        elsif args[:mech_vent_recovery_efficiency_type] == 'Adjusted'
          sensible_recovery_efficiency_adjusted = args[:mech_vent_sensible_recovery_efficiency]
        end
      end

      distribution_system_idref = nil
      if args[:mech_vent_fan_type] == HPXML::MechVentTypeCFIS
        hpxml_bldg.hvac_distributions.each do |hvac_distribution|
          next unless hvac_distribution.distribution_system_type == HPXML::HVACDistributionTypeAir
          next if hvac_distribution.air_type != HPXML::AirTypeRegularVelocity

          distribution_system_idref = hvac_distribution.id
        end
        cfis_addtl_runtime_operating_mode = HPXML::CFISModeAirHandler
      end

      if args[:mech_vent_num_units_served] > 1
        is_shared_system = true
        in_unit_flow_rate = args[:mech_vent_flow_rate].get / args[:mech_vent_num_units_served].to_f
        fraction_recirculation = args[:mech_vent_shared_frac_recirculation].get
        if args[:mech_vent_shared_preheating_fuel].is_initialized && args[:mech_vent_shared_preheating_efficiency].is_initialized && args[:mech_vent_shared_preheating_fraction_heat_load_served].is_initialized
          preheating_fuel = args[:mech_vent_shared_preheating_fuel].get
          preheating_efficiency_cop = args[:mech_vent_shared_preheating_efficiency].get
          preheating_fraction_load_served = args[:mech_vent_shared_preheating_fraction_heat_load_served].get
        end
        if args[:mech_vent_shared_precooling_fuel].is_initialized && args[:mech_vent_shared_precooling_efficiency].is_initialized && args[:mech_vent_shared_precooling_fraction_cool_load_served].is_initialized
          precooling_fuel = args[:mech_vent_shared_precooling_fuel].get
          precooling_efficiency_cop = args[:mech_vent_shared_precooling_efficiency].get
          precooling_fraction_load_served = args[:mech_vent_shared_precooling_fraction_cool_load_served].get
        end
      end

      if args[:mech_vent_hours_in_operation].is_initialized
        hours_in_operation = args[:mech_vent_hours_in_operation].get
      end

      if args[:mech_vent_fan_power].is_initialized
        fan_power = args[:mech_vent_fan_power].get
      end

      if args[:mech_vent_flow_rate].is_initialized
        rated_flow_rate = args[:mech_vent_flow_rate].get
      end

      hpxml_bldg.ventilation_fans.add(id: "VentilationFan#{hpxml_bldg.ventilation_fans.size + 1}",
                                      fan_type: args[:mech_vent_fan_type],
                                      cfis_addtl_runtime_operating_mode: cfis_addtl_runtime_operating_mode,
                                      rated_flow_rate: rated_flow_rate,
                                      hours_in_operation: hours_in_operation,
                                      used_for_whole_building_ventilation: true,
                                      total_recovery_efficiency: total_recovery_efficiency,
                                      total_recovery_efficiency_adjusted: total_recovery_efficiency_adjusted,
                                      sensible_recovery_efficiency: sensible_recovery_efficiency,
                                      sensible_recovery_efficiency_adjusted: sensible_recovery_efficiency_adjusted,
                                      fan_power: fan_power,
                                      distribution_system_idref: distribution_system_idref,
                                      is_shared_system: is_shared_system,
                                      in_unit_flow_rate: in_unit_flow_rate,
                                      fraction_recirculation: fraction_recirculation,
                                      preheating_fuel: preheating_fuel,
                                      preheating_efficiency_cop: preheating_efficiency_cop,
                                      preheating_fraction_load_served: preheating_fraction_load_served,
                                      precooling_fuel: precooling_fuel,
                                      precooling_efficiency_cop: precooling_efficiency_cop,
                                      precooling_fraction_load_served: precooling_fraction_load_served)
    end

    if args[:mech_vent_2_fan_type] != 'none'

      if [HPXML::MechVentTypeERV].include?(args[:mech_vent_2_fan_type])

        if args[:mech_vent_2_recovery_efficiency_type] == 'Unadjusted'
          total_recovery_efficiency = args[:mech_vent_2_total_recovery_efficiency]
          sensible_recovery_efficiency = args[:mech_vent_2_sensible_recovery_efficiency]
        elsif args[:mech_vent_2_recovery_efficiency_type] == 'Adjusted'
          total_recovery_efficiency_adjusted = args[:mech_vent_2_total_recovery_efficiency]
          sensible_recovery_efficiency_adjusted = args[:mech_vent_2_sensible_recovery_efficiency]
        end
      elsif [HPXML::MechVentTypeHRV].include?(args[:mech_vent_2_fan_type])
        if args[:mech_vent_2_recovery_efficiency_type] == 'Unadjusted'
          sensible_recovery_efficiency = args[:mech_vent_2_sensible_recovery_efficiency]
        elsif args[:mech_vent_2_recovery_efficiency_type] == 'Adjusted'
          sensible_recovery_efficiency_adjusted = args[:mech_vent_2_sensible_recovery_efficiency]
        end
      end

      hours_in_operation = args[:mech_vent_2_hours_in_operation]
      fan_power = args[:mech_vent_2_fan_power]

      hpxml_bldg.ventilation_fans.add(id: "VentilationFan#{hpxml_bldg.ventilation_fans.size + 1}",
                                      fan_type: args[:mech_vent_2_fan_type],
                                      rated_flow_rate: args[:mech_vent_2_flow_rate],
                                      hours_in_operation: hours_in_operation,
                                      used_for_whole_building_ventilation: true,
                                      total_recovery_efficiency: total_recovery_efficiency,
                                      total_recovery_efficiency_adjusted: total_recovery_efficiency_adjusted,
                                      sensible_recovery_efficiency: sensible_recovery_efficiency,
                                      sensible_recovery_efficiency_adjusted: sensible_recovery_efficiency_adjusted,
                                      fan_power: fan_power)
    end

    if !args[:kitchen_fans_quantity].is_initialized || (args[:kitchen_fans_quantity].get > 0)
      if args[:kitchen_fans_flow_rate].is_initialized
        rated_flow_rate = args[:kitchen_fans_flow_rate].get
      end

      if args[:kitchen_fans_power].is_initialized
        fan_power = args[:kitchen_fans_power].get
      end

      if args[:kitchen_fans_hours_in_operation].is_initialized
        hours_in_operation = args[:kitchen_fans_hours_in_operation].get
      end

      if args[:kitchen_fans_start_hour].is_initialized
        start_hour = args[:kitchen_fans_start_hour].get
      end

      if args[:kitchen_fans_quantity].is_initialized
        quantity = args[:kitchen_fans_quantity].get
      end

      hpxml_bldg.ventilation_fans.add(id: "VentilationFan#{hpxml_bldg.ventilation_fans.size + 1}",
                                      rated_flow_rate: rated_flow_rate,
                                      used_for_local_ventilation: true,
                                      hours_in_operation: hours_in_operation,
                                      fan_location: HPXML::LocationKitchen,
                                      fan_power: fan_power,
                                      start_hour: start_hour,
                                      count: quantity)
    end

    if !args[:bathroom_fans_quantity].is_initialized || (args[:bathroom_fans_quantity].get > 0)
      if args[:bathroom_fans_flow_rate].is_initialized
        rated_flow_rate = args[:bathroom_fans_flow_rate].get
      end

      if args[:bathroom_fans_power].is_initialized
        fan_power = args[:bathroom_fans_power].get
      end

      if args[:bathroom_fans_hours_in_operation].is_initialized
        hours_in_operation = args[:bathroom_fans_hours_in_operation].get
      end

      if args[:bathroom_fans_start_hour].is_initialized
        start_hour = args[:bathroom_fans_start_hour].get
      end

      if args[:bathroom_fans_quantity].is_initialized
        quantity = args[:bathroom_fans_quantity].get
      end

      hpxml_bldg.ventilation_fans.add(id: "VentilationFan#{hpxml_bldg.ventilation_fans.size + 1}",
                                      rated_flow_rate: rated_flow_rate,
                                      used_for_local_ventilation: true,
                                      hours_in_operation: hours_in_operation,
                                      fan_location: HPXML::LocationBath,
                                      fan_power: fan_power,
                                      start_hour: start_hour,
                                      count: quantity)
    end

    if args[:whole_house_fan_present]
      if args[:whole_house_fan_flow_rate].is_initialized
        rated_flow_rate = args[:whole_house_fan_flow_rate].get
      end

      if args[:whole_house_fan_power].is_initialized
        fan_power = args[:whole_house_fan_power].get
      end

      hpxml_bldg.ventilation_fans.add(id: "VentilationFan#{hpxml_bldg.ventilation_fans.size + 1}",
                                      rated_flow_rate: rated_flow_rate,
                                      used_for_seasonal_cooling_load_reduction: true,
                                      fan_power: fan_power)
    end
  end

  def self.set_water_heating_systems(hpxml_bldg, args)
    water_heater_type = args[:water_heater_type]
    return if water_heater_type == 'none'

    if water_heater_type != HPXML::WaterHeaterTypeHeatPump
      fuel_type = args[:water_heater_fuel_type]
    else
      fuel_type = HPXML::FuelTypeElectricity
    end

    if args[:water_heater_location].is_initialized
      location = get_location(args[:water_heater_location].get, hpxml_bldg.foundations[-1].foundation_type, hpxml_bldg.attics[-1].attic_type)
    end

    if args[:water_heater_tank_volume].is_initialized
      tank_volume = args[:water_heater_tank_volume].get
    end

    if args[:water_heater_setpoint_temperature].is_initialized
      temperature = args[:water_heater_setpoint_temperature].get
    end

    if not [HPXML::WaterHeaterTypeCombiStorage, HPXML::WaterHeaterTypeCombiTankless].include? water_heater_type
      if args[:water_heater_efficiency_type] == 'EnergyFactor'
        energy_factor = args[:water_heater_efficiency]
      elsif args[:water_heater_efficiency_type] == 'UniformEnergyFactor'
        uniform_energy_factor = args[:water_heater_efficiency]
        if water_heater_type != HPXML::WaterHeaterTypeTankless
          usage_bin = args[:water_heater_usage_bin].get if args[:water_heater_usage_bin].is_initialized
        end
      end
    end

    if (fuel_type != HPXML::FuelTypeElectricity) && (water_heater_type == HPXML::WaterHeaterTypeStorage)
      if args[:water_heater_recovery_efficiency].is_initialized
        recovery_efficiency = args[:water_heater_recovery_efficiency].get
      end
    end

    if [HPXML::WaterHeaterTypeTankless, HPXML::WaterHeaterTypeCombiTankless].include? water_heater_type
      tank_volume = nil
    end

    if [HPXML::WaterHeaterTypeTankless].include? water_heater_type
      heating_capacity = nil
      recovery_efficiency = nil
    elsif [HPXML::WaterHeaterTypeCombiTankless, HPXML::WaterHeaterTypeCombiStorage].include? water_heater_type
      fuel_type = nil
      heating_capacity = nil
      energy_factor = nil
      if hpxml_bldg.heating_systems.size > 0
        related_hvac_idref = hpxml_bldg.heating_systems[0].id
      end
    end

    if [HPXML::WaterHeaterTypeCombiTankless, HPXML::WaterHeaterTypeCombiStorage].include? water_heater_type
      if args[:water_heater_standby_loss].is_initialized
        if args[:water_heater_standby_loss].get > 0
          standby_loss_units = HPXML::UnitsDegFPerHour
          standby_loss_value = args[:water_heater_standby_loss].get
        end
      end
    end

    if not [HPXML::WaterHeaterTypeTankless, HPXML::WaterHeaterTypeCombiTankless].include? water_heater_type
      if args[:water_heater_jacket_rvalue].is_initialized
        if args[:water_heater_jacket_rvalue].get > 0
          jacket_r_value = args[:water_heater_jacket_rvalue].get
        end
      end
    end

    if args[:water_heater_num_units_served] > 1
      is_shared_system = true
      number_of_units_served = args[:water_heater_num_units_served]
    end
    if args[:water_heater_uses_desuperheater].is_initialized
      uses_desuperheater = args[:water_heater_uses_desuperheater].get
      if uses_desuperheater
        related_hvac_idref = nil
        hpxml_bldg.cooling_systems.each do |cooling_system|
          next unless [HPXML::HVACTypeCentralAirConditioner,
                       HPXML::HVACTypeMiniSplitAirConditioner].include? cooling_system.cooling_system_type

          related_hvac_idref = cooling_system.id
        end
        hpxml_bldg.heat_pumps.each do |heat_pump|
          next unless [HPXML::HVACTypeHeatPumpAirToAir,
                       HPXML::HVACTypeHeatPumpMiniSplit,
                       HPXML::HVACTypeHeatPumpGroundToAir].include? heat_pump.heat_pump_type

          related_hvac_idref = heat_pump.id
        end
      end
    end

    if [HPXML::WaterHeaterTypeStorage].include? water_heater_type
      if args[:water_heater_heating_capacity].is_initialized
        heating_capacity = args[:water_heater_heating_capacity].get
      end

      if args[:water_heater_tank_model_type].is_initialized
        tank_model_type = args[:water_heater_tank_model_type].get
      end
    elsif [HPXML::WaterHeaterTypeHeatPump].include? water_heater_type
      if args[:water_heater_operating_mode].is_initialized
        operating_mode = args[:water_heater_operating_mode].get
      end
    end

    hpxml_bldg.water_heating_systems.add(id: "WaterHeatingSystem#{hpxml_bldg.water_heating_systems.size + 1}",
                                         water_heater_type: water_heater_type,
                                         fuel_type: fuel_type,
                                         location: location,
                                         tank_volume: tank_volume,
                                         fraction_dhw_load_served: 1.0,
                                         energy_factor: energy_factor,
                                         uniform_energy_factor: uniform_energy_factor,
                                         usage_bin: usage_bin,
                                         recovery_efficiency: recovery_efficiency,
                                         uses_desuperheater: uses_desuperheater,
                                         related_hvac_idref: related_hvac_idref,
                                         standby_loss_units: standby_loss_units,
                                         standby_loss_value: standby_loss_value,
                                         jacket_r_value: jacket_r_value,
                                         temperature: temperature,
                                         heating_capacity: heating_capacity,
                                         is_shared_system: is_shared_system,
                                         number_of_units_served: number_of_units_served,
                                         tank_model_type: tank_model_type,
                                         operating_mode: operating_mode)
  end

  def self.set_hot_water_distribution(hpxml_bldg, args)
    return if args[:water_heater_type] == 'none'

    if args[:dwhr_facilities_connected] != 'none'
      dwhr_facilities_connected = args[:dwhr_facilities_connected]
      if args[:dwhr_equal_flow].is_initialized
        dwhr_equal_flow = args[:dwhr_equal_flow].get
      end
      if args[:dwhr_efficiency].is_initialized
        dwhr_efficiency = args[:dwhr_efficiency].get
      end
    end

    if args[:hot_water_distribution_system_type] == HPXML::DHWDistTypeStandard
      if args[:hot_water_distribution_standard_piping_length].is_initialized
        standard_piping_length = args[:hot_water_distribution_standard_piping_length].get
      end
    else
      if args[:hot_water_distribution_recirc_control_type].is_initialized
        recirculation_control_type = args[:hot_water_distribution_recirc_control_type].get
      end

      if args[:hot_water_distribution_recirc_piping_length].is_initialized
        recirculation_piping_length = args[:hot_water_distribution_recirc_piping_length].get
      end

      if args[:hot_water_distribution_recirc_branch_piping_length].is_initialized
        recirculation_branch_piping_length = args[:hot_water_distribution_recirc_branch_piping_length].get
      end

      if args[:hot_water_distribution_recirc_pump_power].is_initialized
        recirculation_pump_power = args[:hot_water_distribution_recirc_pump_power].get
      end
    end

    if args[:hot_water_distribution_pipe_r].is_initialized
      pipe_r_value = args[:hot_water_distribution_pipe_r].get
    end

    hpxml_bldg.hot_water_distributions.add(id: "HotWaterDistribution#{hpxml_bldg.hot_water_distributions.size + 1}",
                                           system_type: args[:hot_water_distribution_system_type],
                                           standard_piping_length: standard_piping_length,
                                           recirculation_control_type: recirculation_control_type,
                                           recirculation_piping_length: recirculation_piping_length,
                                           recirculation_branch_piping_length: recirculation_branch_piping_length,
                                           recirculation_pump_power: recirculation_pump_power,
                                           pipe_r_value: pipe_r_value,
                                           dwhr_facilities_connected: dwhr_facilities_connected,
                                           dwhr_equal_flow: dwhr_equal_flow,
                                           dwhr_efficiency: dwhr_efficiency)
  end

  def self.set_water_fixtures(hpxml_bldg, args)
    return if args[:water_heater_type] == 'none'

    hpxml_bldg.water_fixtures.add(id: "WaterFixture#{hpxml_bldg.water_fixtures.size + 1}",
                                  water_fixture_type: HPXML::WaterFixtureTypeShowerhead,
                                  low_flow: args[:water_fixtures_shower_low_flow])

    hpxml_bldg.water_fixtures.add(id: "WaterFixture#{hpxml_bldg.water_fixtures.size + 1}",
                                  water_fixture_type: HPXML::WaterFixtureTypeFaucet,
                                  low_flow: args[:water_fixtures_sink_low_flow])

    if args[:water_fixtures_usage_multiplier].is_initialized
      hpxml_bldg.water_heating.water_fixtures_usage_multiplier = args[:water_fixtures_usage_multiplier].get
    end
  end

  def self.set_solar_thermal(hpxml_bldg, args, epw_file)
    return if args[:solar_thermal_system_type] == 'none'

    if args[:solar_thermal_solar_fraction] > 0
      solar_fraction = args[:solar_thermal_solar_fraction]
    else
      collector_area = args[:solar_thermal_collector_area]
      collector_loop_type = args[:solar_thermal_collector_loop_type]
      collector_type = args[:solar_thermal_collector_type]
      collector_azimuth = args[:solar_thermal_collector_azimuth]
      collector_tilt = Geometry.get_absolute_tilt(args[:solar_thermal_collector_tilt], args[:geometry_roof_pitch], epw_file)
      collector_frta = args[:solar_thermal_collector_rated_optical_efficiency]
      collector_frul = args[:solar_thermal_collector_rated_thermal_losses]

      if args[:solar_thermal_storage_volume].is_initialized
        storage_volume = args[:solar_thermal_storage_volume].get
      end
    end

    if hpxml_bldg.water_heating_systems.size == 0
      fail 'Solar thermal system specified but no water heater found.'
    end

    hpxml_bldg.solar_thermal_systems.add(id: "SolarThermalSystem#{hpxml_bldg.solar_thermal_systems.size + 1}",
                                         system_type: args[:solar_thermal_system_type],
                                         collector_area: collector_area,
                                         collector_loop_type: collector_loop_type,
                                         collector_type: collector_type,
                                         collector_azimuth: collector_azimuth,
                                         collector_tilt: collector_tilt,
                                         collector_frta: collector_frta,
                                         collector_frul: collector_frul,
                                         storage_volume: storage_volume,
                                         water_heating_system_idref: hpxml_bldg.water_heating_systems[0].id,
                                         solar_fraction: solar_fraction)
  end

  def self.set_pv_systems(hpxml_bldg, args, epw_file)
    [args[:pv_system_present], args[:pv_system_2_present]].each_with_index do |pv_system_present, i|
      next unless pv_system_present

      if [args[:pv_system_module_type], args[:pv_system_2_module_type]][i].is_initialized
        module_type = [args[:pv_system_module_type], args[:pv_system_2_module_type]][i].get
      end

      if [args[:pv_system_location], args[:pv_system_2_location]][i].is_initialized
        location = [args[:pv_system_location], args[:pv_system_2_location]][i].get
      end

      if [args[:pv_system_tracking], args[:pv_system_2_tracking]][i].is_initialized
        tracking = [args[:pv_system_tracking], args[:pv_system_2_tracking]][i].get
      end

      max_power_output = [args[:pv_system_max_power_output], args[:pv_system_2_max_power_output]][i]

      if args[:pv_system_system_losses_fraction].is_initialized
        system_losses_fraction = args[:pv_system_system_losses_fraction].get
      end

      if [HPXML::ResidentialTypeSFA, HPXML::ResidentialTypeApartment].include? args[:geometry_unit_type]
        if args[:pv_system_num_bedrooms_served].get > args[:geometry_unit_num_bedrooms]
          is_shared_system = true
          number_of_bedrooms_served = args[:pv_system_num_bedrooms_served].get
        end
      end

      hpxml_bldg.pv_systems.add(id: "PVSystem#{hpxml_bldg.pv_systems.size + 1}",
                                location: location,
                                module_type: module_type,
                                tracking: tracking,
                                array_azimuth: [args[:pv_system_array_azimuth], args[:pv_system_2_array_azimuth]][i],
                                array_tilt: Geometry.get_absolute_tilt([args[:pv_system_array_tilt], args[:pv_system_2_array_tilt]][i], args[:geometry_roof_pitch], epw_file),
                                max_power_output: max_power_output,
                                system_losses_fraction: system_losses_fraction,
                                is_shared_system: is_shared_system,
                                number_of_bedrooms_served: number_of_bedrooms_served)
    end
    if hpxml_bldg.pv_systems.size > 0
      # Add inverter efficiency; assume a single inverter even if multiple PV arrays
      if args[:pv_system_inverter_efficiency].is_initialized
        inverter_efficiency = args[:pv_system_inverter_efficiency].get
      end

      hpxml_bldg.inverters.add(id: "Inverter#{hpxml_bldg.inverters.size + 1}",
                               inverter_efficiency: inverter_efficiency)
      hpxml_bldg.pv_systems.each do |pv_system|
        pv_system.inverter_idref = hpxml_bldg.inverters[-1].id
      end
    end
  end

  def self.set_battery(hpxml_bldg, args)
    return unless args[:battery_present]

    if args[:battery_location].is_initialized
      location = get_location(args[:battery_location].get, hpxml_bldg.foundations[-1].foundation_type, hpxml_bldg.attics[-1].attic_type)
    end

    if args[:battery_power].is_initialized
      rated_power_output = args[:battery_power].get
    end

    if args[:battery_capacity].is_initialized
      nominal_capacity_kwh = args[:battery_capacity].get
    end

    if args[:battery_usable_capacity].is_initialized
      usable_capacity_kwh = args[:battery_usable_capacity].get
    end

    if args[:battery_round_trip_efficiency].is_initialized
      round_trip_efficiency = args[:battery_round_trip_efficiency].get
    end

    hpxml_bldg.batteries.add(id: "Battery#{hpxml_bldg.batteries.size + 1}",
                             type: HPXML::BatteryTypeLithiumIon,
                             location: location,
                             rated_power_output: rated_power_output,
                             nominal_capacity_kwh: nominal_capacity_kwh,
                             usable_capacity_kwh: usable_capacity_kwh,
                             round_trip_efficiency: round_trip_efficiency)
  end

  def self.set_lighting(hpxml_bldg, args)
    if args[:lighting_present]
      has_garage = (args[:geometry_garage_width] * args[:geometry_garage_depth] > 0)

      # Interior
      if args[:lighting_interior_usage_multiplier].is_initialized
        interior_usage_multiplier = args[:lighting_interior_usage_multiplier].get
      end
      if interior_usage_multiplier.nil? || interior_usage_multiplier.to_f > 0
        hpxml_bldg.lighting_groups.add(id: "LightingGroup#{hpxml_bldg.lighting_groups.size + 1}",
                                       location: HPXML::LocationInterior,
                                       fraction_of_units_in_location: args[:lighting_interior_fraction_cfl],
                                       lighting_type: HPXML::LightingTypeCFL)
        hpxml_bldg.lighting_groups.add(id: "LightingGroup#{hpxml_bldg.lighting_groups.size + 1}",
                                       location: HPXML::LocationInterior,
                                       fraction_of_units_in_location: args[:lighting_interior_fraction_lfl],
                                       lighting_type: HPXML::LightingTypeLFL)
        hpxml_bldg.lighting_groups.add(id: "LightingGroup#{hpxml_bldg.lighting_groups.size + 1}",
                                       location: HPXML::LocationInterior,
                                       fraction_of_units_in_location: args[:lighting_interior_fraction_led],
                                       lighting_type: HPXML::LightingTypeLED)
        hpxml_bldg.lighting.interior_usage_multiplier = interior_usage_multiplier
      end

      # Exterior
      if args[:lighting_exterior_usage_multiplier].is_initialized
        exterior_usage_multiplier = args[:lighting_exterior_usage_multiplier].get
      end
      if exterior_usage_multiplier.nil? || exterior_usage_multiplier.to_f > 0
        hpxml_bldg.lighting_groups.add(id: "LightingGroup#{hpxml_bldg.lighting_groups.size + 1}",
                                       location: HPXML::LocationExterior,
                                       fraction_of_units_in_location: args[:lighting_exterior_fraction_cfl],
                                       lighting_type: HPXML::LightingTypeCFL)
        hpxml_bldg.lighting_groups.add(id: "LightingGroup#{hpxml_bldg.lighting_groups.size + 1}",
                                       location: HPXML::LocationExterior,
                                       fraction_of_units_in_location: args[:lighting_exterior_fraction_lfl],
                                       lighting_type: HPXML::LightingTypeLFL)
        hpxml_bldg.lighting_groups.add(id: "LightingGroup#{hpxml_bldg.lighting_groups.size + 1}",
                                       location: HPXML::LocationExterior,
                                       fraction_of_units_in_location: args[:lighting_exterior_fraction_led],
                                       lighting_type: HPXML::LightingTypeLED)
        hpxml_bldg.lighting.exterior_usage_multiplier = exterior_usage_multiplier
      end

      # Garage
      if has_garage
        if args[:lighting_garage_usage_multiplier].is_initialized
          garage_usage_multiplier = args[:lighting_garage_usage_multiplier].get
        end
        if garage_usage_multiplier.nil? || garage_usage_multiplier.to_f > 0
          hpxml_bldg.lighting_groups.add(id: "LightingGroup#{hpxml_bldg.lighting_groups.size + 1}",
                                         location: HPXML::LocationGarage,
                                         fraction_of_units_in_location: args[:lighting_garage_fraction_cfl],
                                         lighting_type: HPXML::LightingTypeCFL)
          hpxml_bldg.lighting_groups.add(id: "LightingGroup#{hpxml_bldg.lighting_groups.size + 1}",
                                         location: HPXML::LocationGarage,
                                         fraction_of_units_in_location: args[:lighting_garage_fraction_lfl],
                                         lighting_type: HPXML::LightingTypeLFL)
          hpxml_bldg.lighting_groups.add(id: "LightingGroup#{hpxml_bldg.lighting_groups.size + 1}",
                                         location: HPXML::LocationGarage,
                                         fraction_of_units_in_location: args[:lighting_garage_fraction_led],
                                         lighting_type: HPXML::LightingTypeLED)
          hpxml_bldg.lighting.garage_usage_multiplier = garage_usage_multiplier
        end
      end
    end

    return unless args[:holiday_lighting_present]

    hpxml_bldg.lighting.holiday_exists = true

    if args[:holiday_lighting_daily_kwh].is_initialized
      hpxml_bldg.lighting.holiday_kwh_per_day = args[:holiday_lighting_daily_kwh].get
    end

    if args[:holiday_lighting_period].is_initialized
      begin_month, begin_day, _begin_hour, end_month, end_day, _end_hour = Schedule.parse_date_time_range(args[:holiday_lighting_period].get)
      hpxml_bldg.lighting.holiday_period_begin_month = begin_month
      hpxml_bldg.lighting.holiday_period_begin_day = begin_day
      hpxml_bldg.lighting.holiday_period_end_month = end_month
      hpxml_bldg.lighting.holiday_period_end_day = end_day
    end
  end

  def self.set_dehumidifier(hpxml_bldg, args)
    return if args[:dehumidifier_type] == 'none'

    if args[:dehumidifier_efficiency_type] == 'EnergyFactor'
      energy_factor = args[:dehumidifier_efficiency]
    elsif args[:dehumidifier_efficiency_type] == 'IntegratedEnergyFactor'
      integrated_energy_factor = args[:dehumidifier_efficiency]
    end

    hpxml_bldg.dehumidifiers.add(id: "Dehumidifier#{hpxml_bldg.dehumidifiers.size + 1}",
                                 type: args[:dehumidifier_type],
                                 capacity: args[:dehumidifier_capacity],
                                 energy_factor: energy_factor,
                                 integrated_energy_factor: integrated_energy_factor,
                                 rh_setpoint: args[:dehumidifier_rh_setpoint],
                                 fraction_served: args[:dehumidifier_fraction_dehumidification_load_served],
                                 location: HPXML::LocationConditionedSpace)
  end

  def self.set_clothes_washer(hpxml_bldg, args)
    return if args[:water_heater_type] == 'none'
    return unless args[:clothes_washer_present]

    if args[:clothes_washer_rated_annual_kwh].is_initialized
      rated_annual_kwh = args[:clothes_washer_rated_annual_kwh].get
    end

    if args[:clothes_washer_location].is_initialized
      location = args[:clothes_washer_location].get
    end

    if args[:clothes_washer_efficiency].is_initialized
      if args[:clothes_washer_efficiency_type] == 'ModifiedEnergyFactor'
        modified_energy_factor = args[:clothes_washer_efficiency].get
      elsif args[:clothes_washer_efficiency_type] == 'IntegratedModifiedEnergyFactor'
        integrated_modified_energy_factor = args[:clothes_washer_efficiency].get
      end
    end

    if args[:clothes_washer_label_electric_rate].is_initialized
      label_electric_rate = args[:clothes_washer_label_electric_rate].get
    end

    if args[:clothes_washer_label_gas_rate].is_initialized
      label_gas_rate = args[:clothes_washer_label_gas_rate].get
    end

    if args[:clothes_washer_label_annual_gas_cost].is_initialized
      label_annual_gas_cost = args[:clothes_washer_label_annual_gas_cost].get
    end

    if args[:clothes_washer_label_usage].is_initialized
      label_usage = args[:clothes_washer_label_usage].get
    end

    if args[:clothes_washer_capacity].is_initialized
      capacity = args[:clothes_washer_capacity].get
    end

    if args[:clothes_washer_usage_multiplier].is_initialized
      usage_multiplier = args[:clothes_washer_usage_multiplier].get
    end

    hpxml_bldg.clothes_washers.add(id: "ClothesWasher#{hpxml_bldg.clothes_washers.size + 1}",
                                   location: location,
                                   modified_energy_factor: modified_energy_factor,
                                   integrated_modified_energy_factor: integrated_modified_energy_factor,
                                   rated_annual_kwh: rated_annual_kwh,
                                   label_electric_rate: label_electric_rate,
                                   label_gas_rate: label_gas_rate,
                                   label_annual_gas_cost: label_annual_gas_cost,
                                   label_usage: label_usage,
                                   capacity: capacity,
                                   usage_multiplier: usage_multiplier)
  end

  def self.set_clothes_dryer(hpxml_bldg, args)
    return if args[:water_heater_type] == 'none'
    return unless args[:clothes_washer_present]
    return unless args[:clothes_dryer_present]

    if args[:clothes_dryer_efficiency].is_initialized
      if args[:clothes_dryer_efficiency_type] == 'EnergyFactor'
        energy_factor = args[:clothes_dryer_efficiency].get
      elsif args[:clothes_dryer_efficiency_type] == 'CombinedEnergyFactor'
        combined_energy_factor = args[:clothes_dryer_efficiency].get
      end
    end

    if args[:clothes_dryer_location].is_initialized
      location = args[:clothes_dryer_location].get
    end

    if args[:clothes_dryer_vented_flow_rate].is_initialized
      is_vented = false
      if args[:clothes_dryer_vented_flow_rate].get > 0
        is_vented = true
        vented_flow_rate = args[:clothes_dryer_vented_flow_rate].get
      end
    end

    if args[:clothes_dryer_usage_multiplier].is_initialized
      usage_multiplier = args[:clothes_dryer_usage_multiplier].get
    end

    hpxml_bldg.clothes_dryers.add(id: "ClothesDryer#{hpxml_bldg.clothes_dryers.size + 1}",
                                  location: location,
                                  fuel_type: args[:clothes_dryer_fuel_type],
                                  energy_factor: energy_factor,
                                  combined_energy_factor: combined_energy_factor,
                                  is_vented: is_vented,
                                  vented_flow_rate: vented_flow_rate,
                                  usage_multiplier: usage_multiplier)
  end

  def self.set_dishwasher(hpxml_bldg, args)
    return if args[:water_heater_type] == 'none'
    return unless args[:dishwasher_present]

    if args[:dishwasher_location].is_initialized
      location = args[:dishwasher_location].get
    end

    if args[:dishwasher_efficiency_type] == 'RatedAnnualkWh'
      if args[:dishwasher_efficiency].is_initialized
        rated_annual_kwh = args[:dishwasher_efficiency].get
      end
    elsif args[:dishwasher_efficiency_type] == 'EnergyFactor'
      if args[:dishwasher_efficiency].is_initialized
        energy_factor = args[:dishwasher_efficiency].get
      end
    end

    if args[:dishwasher_label_electric_rate].is_initialized
      label_electric_rate = args[:dishwasher_label_electric_rate].get
    end

    if args[:dishwasher_label_gas_rate].is_initialized
      label_gas_rate = args[:dishwasher_label_gas_rate].get
    end

    if args[:dishwasher_label_annual_gas_cost].is_initialized
      label_annual_gas_cost = args[:dishwasher_label_annual_gas_cost].get
    end

    if args[:dishwasher_label_usage].is_initialized
      label_usage = args[:dishwasher_label_usage].get
    end

    if args[:dishwasher_place_setting_capacity].is_initialized
      place_setting_capacity = args[:dishwasher_place_setting_capacity].get
    end

    if args[:dishwasher_usage_multiplier].is_initialized
      usage_multiplier = args[:dishwasher_usage_multiplier].get
    end

    hpxml_bldg.dishwashers.add(id: "Dishwasher#{hpxml_bldg.dishwashers.size + 1}",
                               location: location,
                               rated_annual_kwh: rated_annual_kwh,
                               energy_factor: energy_factor,
                               label_electric_rate: label_electric_rate,
                               label_gas_rate: label_gas_rate,
                               label_annual_gas_cost: label_annual_gas_cost,
                               label_usage: label_usage,
                               place_setting_capacity: place_setting_capacity,
                               usage_multiplier: usage_multiplier)
  end

  def self.set_refrigerator(hpxml_bldg, args)
    return unless args[:refrigerator_present]

    if args[:refrigerator_rated_annual_kwh].is_initialized
      rated_annual_kwh = args[:refrigerator_rated_annual_kwh].get
    end

    if args[:refrigerator_location].is_initialized
      location = args[:refrigerator_location].get
    end

    if args[:refrigerator_usage_multiplier].is_initialized
      usage_multiplier = args[:refrigerator_usage_multiplier].get
    end

    hpxml_bldg.refrigerators.add(id: "Refrigerator#{hpxml_bldg.refrigerators.size + 1}",
                                 location: location,
                                 rated_annual_kwh: rated_annual_kwh,
                                 primary_indicator: true,
                                 usage_multiplier: usage_multiplier)
  end

  def self.set_extra_refrigerator(hpxml_bldg, args)
    return unless args[:extra_refrigerator_present]

    if args[:extra_refrigerator_rated_annual_kwh].is_initialized
      rated_annual_kwh = args[:extra_refrigerator_rated_annual_kwh].get
    end

    if args[:extra_refrigerator_location].is_initialized
      location = args[:extra_refrigerator_location].get
    end

    if args[:extra_refrigerator_usage_multiplier].is_initialized
      usage_multiplier = args[:extra_refrigerator_usage_multiplier].get
    end

    hpxml_bldg.refrigerators.add(id: "Refrigerator#{hpxml_bldg.refrigerators.size + 1}",
                                 location: location,
                                 rated_annual_kwh: rated_annual_kwh,
                                 primary_indicator: false,
                                 usage_multiplier: usage_multiplier)
  end

  def self.set_freezer(hpxml_bldg, args)
    return unless args[:freezer_present]

    if args[:freezer_rated_annual_kwh].is_initialized
      rated_annual_kwh = args[:freezer_rated_annual_kwh].get
    end

    if args[:freezer_location].is_initialized
      location = args[:freezer_location].get
    end

    if args[:freezer_usage_multiplier].is_initialized
      usage_multiplier = args[:freezer_usage_multiplier].get
    end

    hpxml_bldg.freezers.add(id: "Freezer#{hpxml_bldg.freezers.size + 1}",
                            location: location,
                            rated_annual_kwh: rated_annual_kwh,
                            usage_multiplier: usage_multiplier)
  end

  def self.set_cooking_range_oven(hpxml_bldg, args)
    return unless args[:cooking_range_oven_present]

    if args[:cooking_range_oven_location].is_initialized
      location = args[:cooking_range_oven_location].get
    end

    if args[:cooking_range_oven_is_induction].is_initialized
      is_induction = args[:cooking_range_oven_is_induction].get
    end

    if args[:cooking_range_oven_usage_multiplier].is_initialized
      usage_multiplier = args[:cooking_range_oven_usage_multiplier].get
    end

    hpxml_bldg.cooking_ranges.add(id: "CookingRange#{hpxml_bldg.cooking_ranges.size + 1}",
                                  location: location,
                                  fuel_type: args[:cooking_range_oven_fuel_type],
                                  is_induction: is_induction,
                                  usage_multiplier: usage_multiplier)

    if args[:cooking_range_oven_is_convection].is_initialized
      is_convection = args[:cooking_range_oven_is_convection].get
    end

    hpxml_bldg.ovens.add(id: "Oven#{hpxml_bldg.ovens.size + 1}",
                         is_convection: is_convection)
  end

  def self.set_ceiling_fans(hpxml_bldg, args)
    return unless args[:ceiling_fan_present]

    if args[:ceiling_fan_efficiency].is_initialized
      efficiency = args[:ceiling_fan_efficiency].get
    end

    if args[:ceiling_fan_quantity].is_initialized
      quantity = args[:ceiling_fan_quantity].get
    end

    hpxml_bldg.ceiling_fans.add(id: "CeilingFan#{hpxml_bldg.ceiling_fans.size + 1}",
                                efficiency: efficiency,
                                count: quantity)
  end

  def self.set_misc_plug_loads_television(hpxml_bldg, args)
    return unless args[:misc_plug_loads_television_present]

    if args[:misc_plug_loads_television_annual_kwh].is_initialized
      kwh_per_year = args[:misc_plug_loads_television_annual_kwh].get
    end

    if args[:misc_plug_loads_television_usage_multiplier].is_initialized
      usage_multiplier = args[:misc_plug_loads_television_usage_multiplier].get
    end

    hpxml_bldg.plug_loads.add(id: "PlugLoad#{hpxml_bldg.plug_loads.size + 1}",
                              plug_load_type: HPXML::PlugLoadTypeTelevision,
                              kwh_per_year: kwh_per_year,
                              usage_multiplier: usage_multiplier)
  end

  def self.set_misc_plug_loads_other(hpxml_bldg, args)
    if args[:misc_plug_loads_other_annual_kwh].is_initialized
      kwh_per_year = args[:misc_plug_loads_other_annual_kwh].get
    end

    if args[:misc_plug_loads_other_frac_sensible].is_initialized
      frac_sensible = args[:misc_plug_loads_other_frac_sensible].get
    end

    if args[:misc_plug_loads_other_frac_latent].is_initialized
      frac_latent = args[:misc_plug_loads_other_frac_latent].get
    end

    if args[:misc_plug_loads_other_usage_multiplier].is_initialized
      usage_multiplier = args[:misc_plug_loads_other_usage_multiplier].get
    end

    hpxml_bldg.plug_loads.add(id: "PlugLoad#{hpxml_bldg.plug_loads.size + 1}",
                              plug_load_type: HPXML::PlugLoadTypeOther,
                              kwh_per_year: kwh_per_year,
                              frac_sensible: frac_sensible,
                              frac_latent: frac_latent,
                              usage_multiplier: usage_multiplier)
  end

  def self.set_misc_plug_loads_well_pump(hpxml_bldg, args)
    return unless args[:misc_plug_loads_well_pump_present]

    if args[:misc_plug_loads_well_pump_annual_kwh].is_initialized
      kwh_per_year = args[:misc_plug_loads_well_pump_annual_kwh].get
    end

    if args[:misc_plug_loads_well_pump_usage_multiplier].is_initialized
      usage_multiplier = args[:misc_plug_loads_well_pump_usage_multiplier].get
    end

    hpxml_bldg.plug_loads.add(id: "PlugLoad#{hpxml_bldg.plug_loads.size + 1}",
                              plug_load_type: HPXML::PlugLoadTypeWellPump,
                              kwh_per_year: kwh_per_year,
                              usage_multiplier: usage_multiplier)
  end

  def self.set_misc_plug_loads_vehicle(hpxml_bldg, args)
    return unless args[:misc_plug_loads_vehicle_present]

    if args[:misc_plug_loads_vehicle_annual_kwh].is_initialized
      kwh_per_year = args[:misc_plug_loads_vehicle_annual_kwh].get
    end

    if args[:misc_plug_loads_vehicle_usage_multiplier].is_initialized
      usage_multiplier = args[:misc_plug_loads_vehicle_usage_multiplier].get
    end

    hpxml_bldg.plug_loads.add(id: "PlugLoad#{hpxml_bldg.plug_loads.size + 1}",
                              plug_load_type: HPXML::PlugLoadTypeElectricVehicleCharging,
                              kwh_per_year: kwh_per_year,
                              usage_multiplier: usage_multiplier)
  end

  def self.set_misc_fuel_loads_grill(hpxml_bldg, args)
    return unless args[:misc_fuel_loads_grill_present]

    if args[:misc_fuel_loads_grill_annual_therm].is_initialized
      therm_per_year = args[:misc_fuel_loads_grill_annual_therm].get
    end

    if args[:misc_fuel_loads_grill_usage_multiplier].is_initialized
      usage_multiplier = args[:misc_fuel_loads_grill_usage_multiplier].get
    end

    hpxml_bldg.fuel_loads.add(id: "FuelLoad#{hpxml_bldg.fuel_loads.size + 1}",
                              fuel_load_type: HPXML::FuelLoadTypeGrill,
                              fuel_type: args[:misc_fuel_loads_grill_fuel_type],
                              therm_per_year: therm_per_year,
                              usage_multiplier: usage_multiplier)
  end

  def self.set_misc_fuel_loads_lighting(hpxml_bldg, args)
    return unless args[:misc_fuel_loads_lighting_present]

    if args[:misc_fuel_loads_lighting_annual_therm].is_initialized
      therm_per_year = args[:misc_fuel_loads_lighting_annual_therm].get
    end

    if args[:misc_fuel_loads_lighting_usage_multiplier].is_initialized
      usage_multiplier = args[:misc_fuel_loads_lighting_usage_multiplier].get
    end

    hpxml_bldg.fuel_loads.add(id: "FuelLoad#{hpxml_bldg.fuel_loads.size + 1}",
                              fuel_load_type: HPXML::FuelLoadTypeLighting,
                              fuel_type: args[:misc_fuel_loads_lighting_fuel_type],
                              therm_per_year: therm_per_year,
                              usage_multiplier: usage_multiplier)
  end

  def self.set_misc_fuel_loads_fireplace(hpxml_bldg, args)
    return unless args[:misc_fuel_loads_fireplace_present]

    if args[:misc_fuel_loads_fireplace_annual_therm].is_initialized
      therm_per_year = args[:misc_fuel_loads_fireplace_annual_therm].get
    end

    if args[:misc_fuel_loads_fireplace_frac_sensible].is_initialized
      frac_sensible = args[:misc_fuel_loads_fireplace_frac_sensible].get
    end

    if args[:misc_fuel_loads_fireplace_frac_latent].is_initialized
      frac_latent = args[:misc_fuel_loads_fireplace_frac_latent].get
    end

    if args[:misc_fuel_loads_fireplace_usage_multiplier].is_initialized
      usage_multiplier = args[:misc_fuel_loads_fireplace_usage_multiplier].get
    end

    hpxml_bldg.fuel_loads.add(id: "FuelLoad#{hpxml_bldg.fuel_loads.size + 1}",
                              fuel_load_type: HPXML::FuelLoadTypeFireplace,
                              fuel_type: args[:misc_fuel_loads_fireplace_fuel_type],
                              therm_per_year: therm_per_year,
                              frac_sensible: frac_sensible,
                              frac_latent: frac_latent,
                              usage_multiplier: usage_multiplier)
  end

  def self.set_pool(hpxml_bldg, args)
    return unless args[:pool_present]

    if args[:pool_pump_annual_kwh].is_initialized
      pump_kwh_per_year = args[:pool_pump_annual_kwh].get
    end

    if args[:pool_pump_usage_multiplier].is_initialized
      pump_usage_multiplier = args[:pool_pump_usage_multiplier].get
    end

    pool_heater_type = args[:pool_heater_type]

    if [HPXML::HeaterTypeElectricResistance, HPXML::HeaterTypeHeatPump].include?(pool_heater_type)
      if args[:pool_heater_annual_kwh].is_initialized
        heater_load_units = HPXML::UnitsKwhPerYear
        heater_load_value = args[:pool_heater_annual_kwh].get
      end
    end

    if [HPXML::HeaterTypeGas].include?(pool_heater_type)
      if args[:pool_heater_annual_therm].is_initialized
        heater_load_units = HPXML::UnitsThermPerYear
        heater_load_value = args[:pool_heater_annual_therm].get
      end
    end

    if args[:pool_heater_usage_multiplier].is_initialized
      heater_usage_multiplier = args[:pool_heater_usage_multiplier].get
    end

    hpxml_bldg.pools.add(id: "Pool#{hpxml_bldg.pools.size + 1}",
                         type: HPXML::TypeUnknown,
                         pump_type: HPXML::TypeUnknown,
                         pump_kwh_per_year: pump_kwh_per_year,
                         pump_usage_multiplier: pump_usage_multiplier,
                         heater_type: pool_heater_type,
                         heater_load_units: heater_load_units,
                         heater_load_value: heater_load_value,
                         heater_usage_multiplier: heater_usage_multiplier)
  end

  def self.set_permanent_spa(hpxml_bldg, args)
    return unless args[:permanent_spa_present]

    if args[:permanent_spa_pump_annual_kwh].is_initialized
      pump_kwh_per_year = args[:permanent_spa_pump_annual_kwh].get
    end

    if args[:permanent_spa_pump_usage_multiplier].is_initialized
      pump_usage_multiplier = args[:permanent_spa_pump_usage_multiplier].get
    end

    permanent_spa_heater_type = args[:permanent_spa_heater_type]

    if [HPXML::HeaterTypeElectricResistance, HPXML::HeaterTypeHeatPump].include?(permanent_spa_heater_type)
      if args[:permanent_spa_heater_annual_kwh].is_initialized
        heater_load_units = HPXML::UnitsKwhPerYear
        heater_load_value = args[:permanent_spa_heater_annual_kwh].get
      end
    end

    if [HPXML::HeaterTypeGas].include?(permanent_spa_heater_type)
      if args[:permanent_spa_heater_annual_therm].is_initialized
        heater_load_units = HPXML::UnitsThermPerYear
        heater_load_value = args[:permanent_spa_heater_annual_therm].get
      end
    end

    if args[:permanent_spa_heater_usage_multiplier].is_initialized
      heater_usage_multiplier = args[:permanent_spa_heater_usage_multiplier].get
    end

    hpxml_bldg.permanent_spas.add(id: "PermanentSpa#{hpxml_bldg.permanent_spas.size + 1}",
                                  type: HPXML::TypeUnknown,
                                  pump_type: HPXML::TypeUnknown,
                                  pump_kwh_per_year: pump_kwh_per_year,
                                  pump_usage_multiplier: pump_usage_multiplier,
                                  heater_type: permanent_spa_heater_type,
                                  heater_load_units: heater_load_units,
                                  heater_load_value: heater_load_value,
                                  heater_usage_multiplier: heater_usage_multiplier)
  end

  def self.collapse_surfaces(hpxml_bldg, args)
    if args[:combine_like_surfaces].is_initialized && args[:combine_like_surfaces].get
      # Collapse some surfaces whose azimuth is a minor effect to simplify HPXMLs.
      (hpxml_bldg.roofs + hpxml_bldg.rim_joists + hpxml_bldg.walls + hpxml_bldg.foundation_walls).each do |surface|
        surface.azimuth = nil
      end
      hpxml_bldg.collapse_enclosure_surfaces()
    else
      # Collapse surfaces so that we don't get, e.g., individual windows
      # or the front wall split because of the door. Exclude foundation walls
      # from the list so we get all 4 foundation walls.
      hpxml_bldg.collapse_enclosure_surfaces([:roofs, :walls, :rim_joists, :floors,
                                              :slabs, :windows, :skylights, :doors])
    end

    # After surfaces are collapsed, round all areas
    (hpxml_bldg.roofs +
     hpxml_bldg.rim_joists +
     hpxml_bldg.walls +
     hpxml_bldg.foundation_walls +
     hpxml_bldg.floors +
     hpxml_bldg.slabs +
     hpxml_bldg.windows +
     hpxml_bldg.skylights +
     hpxml_bldg.doors).each do |s|
      s.area = s.area.round(1)
    end
  end

  def self.renumber_hpxml_ids(hpxml_bldg)
    # Renumber surfaces
    { hpxml_bldg.walls => 'Wall',
      hpxml_bldg.foundation_walls => 'FoundationWall',
      hpxml_bldg.rim_joists => 'RimJoist',
      hpxml_bldg.floors => 'Floor',
      hpxml_bldg.roofs => 'Roof',
      hpxml_bldg.slabs => 'Slab',
      hpxml_bldg.windows => 'Window',
      hpxml_bldg.doors => 'Door',
      hpxml_bldg.skylights => 'Skylight' }.each do |surfs, surf_name|
      surfs.each_with_index do |surf, i|
        (hpxml_bldg.attics + hpxml_bldg.foundations).each do |attic_or_fnd|
          if attic_or_fnd.respond_to?(:attached_to_roof_idrefs) && !attic_or_fnd.attached_to_roof_idrefs.nil? && !attic_or_fnd.attached_to_roof_idrefs.delete(surf.id).nil?
            attic_or_fnd.attached_to_roof_idrefs << "#{surf_name}#{i + 1}"
          end
          if attic_or_fnd.respond_to?(:attached_to_wall_idrefs) && !attic_or_fnd.attached_to_wall_idrefs.nil? && !attic_or_fnd.attached_to_wall_idrefs.delete(surf.id).nil?
            attic_or_fnd.attached_to_wall_idrefs << "#{surf_name}#{i + 1}"
          end
          if attic_or_fnd.respond_to?(:attached_to_rim_joist_idrefs) && !attic_or_fnd.attached_to_rim_joist_idrefs.nil? && !attic_or_fnd.attached_to_rim_joist_idrefs.delete(surf.id).nil?
            attic_or_fnd.attached_to_rim_joist_idrefs << "#{surf_name}#{i + 1}"
          end
          if attic_or_fnd.respond_to?(:attached_to_floor_idrefs) && !attic_or_fnd.attached_to_floor_idrefs.nil? && !attic_or_fnd.attached_to_floor_idrefs.delete(surf.id).nil?
            attic_or_fnd.attached_to_floor_idrefs << "#{surf_name}#{i + 1}"
          end
          if attic_or_fnd.respond_to?(:attached_to_slab_idrefs) && !attic_or_fnd.attached_to_slab_idrefs.nil? && !attic_or_fnd.attached_to_slab_idrefs.delete(surf.id).nil?
            attic_or_fnd.attached_to_slab_idrefs << "#{surf_name}#{i + 1}"
          end
          if attic_or_fnd.respond_to?(:attached_to_foundation_wall_idrefs) && !attic_or_fnd.attached_to_foundation_wall_idrefs.nil? && !attic_or_fnd.attached_to_foundation_wall_idrefs.delete(surf.id).nil?
            attic_or_fnd.attached_to_foundation_wall_idrefs << "#{surf_name}#{i + 1}"
          end
        end
        (hpxml_bldg.windows + hpxml_bldg.doors).each do |subsurf|
          if subsurf.respond_to?(:wall_idref) && (subsurf.wall_idref == surf.id)
            subsurf.wall_idref = "#{surf_name}#{i + 1}"
          end
        end
        hpxml_bldg.skylights.each do |subsurf|
          if subsurf.respond_to?(:roof_idref) && (subsurf.roof_idref == surf.id)
            subsurf.roof_idref = "#{surf_name}#{i + 1}"
          end
        end
        surf.id = "#{surf_name}#{i + 1}"
        if surf.respond_to? :insulation_id
          surf.insulation_id = "#{surf_name}#{i + 1}Insulation"
        end
        if surf.respond_to? :perimeter_insulation_id
          surf.perimeter_insulation_id = "#{surf_name}#{i + 1}PerimeterInsulation"
        end
        if surf.respond_to? :under_slab_insulation_id
          surf.under_slab_insulation_id = "#{surf_name}#{i + 1}UnderSlabInsulation"
        end
      end
    end
  end
end

# register the measure to be used by the application
BuildResidentialHPXML.new.registerWithApplication<|MERGE_RESOLUTION|>--- conflicted
+++ resolved
@@ -145,16 +145,12 @@
 
     arg = OpenStudio::Measure::OSArgument::makeChoiceArgument('site_soil_and_moisture_type', site_soil_and_moisture_type_choices, false)
     arg.setDisplayName('Site: Soil and Moisture Type')
-    arg.setDescription('Type of soil and moisture. This is used to inform ground conductivity and diffusivity. If not provided, the OS-HPXML default is used.')
+    arg.setDescription("Type of soil and moisture. This is used to inform ground conductivity and diffusivity. If not provided, the OS-HPXML default (see <a href='#{docs_base_url}#hpxml-site'>HPXML Site</a>) is used.")
     args << arg
 
     arg = OpenStudio::Measure::OSArgument.makeDoubleArgument('site_ground_conductivity', false)
     arg.setDisplayName('Site: Ground Conductivity')
-<<<<<<< HEAD
     arg.setDescription('Conductivity of the ground soil. If provided, overrides the previous site and moisture type input.')
-=======
-    arg.setDescription("Conductivity of the ground soil. If not provided, the OS-HPXML default (see <a href='#{docs_base_url}#hpxml-site'>HPXML Site</a>) is used.")
->>>>>>> 319f860c
     arg.setUnits('Btu/hr-ft-F')
     args << arg
 
@@ -1405,36 +1401,36 @@
 
     arg = OpenStudio::Measure::OSArgument::makeChoiceArgument('geothermal_loop_borefield_configuration', geothermal_loop_borefield_configuration_choices, false)
     arg.setDisplayName('Geothermal Loop: Borefield Configuration')
-    arg.setDescription("Borefield configuration of the geothermal loop. Only applies to #{HPXML::HVACTypeHeatPumpGroundToAir} heat pump type. If not provided, the OS-HPXML default is used.")
+    arg.setDescription("Borefield configuration of the geothermal loop. Only applies to #{HPXML::HVACTypeHeatPumpGroundToAir} heat pump type. If not provided, the OS-HPXML default (see <a href='#{docs_base_url}#hpxml-geothermal-loops'>HPXML Geothermal Loops</a>) is used.")
     args << arg
 
     arg = OpenStudio::Measure::OSArgument::makeDoubleArgument('geothermal_loop_loop_flow', false)
     arg.setDisplayName('Geothermal Loop: Loop Flow')
-    arg.setDescription("Water flow rate through the geothermal loop. Only applies to #{HPXML::HVACTypeHeatPumpGroundToAir} heat pump type. If not provided, the OS-HPXML autosized default is used.")
+    arg.setDescription("Water flow rate through the geothermal loop. Only applies to #{HPXML::HVACTypeHeatPumpGroundToAir} heat pump type. If not provided, the OS-HPXML autosized default (see <a href='#{docs_base_url}#hpxml-geothermal-loops'>HPXML Geothermal Loops</a>) is used.")
     arg.setUnits('gpm')
     args << arg
 
     arg = OpenStudio::Measure::OSArgument::makeIntegerArgument('geothermal_loop_boreholes_count', false)
     arg.setDisplayName('Geothermal Loop: Boreholes Count')
-    arg.setDescription("Number of boreholes. Only applies to #{HPXML::HVACTypeHeatPumpGroundToAir} heat pump type. If not provided, the OS-HPXML autosized default is used.")
+    arg.setDescription("Number of boreholes. Only applies to #{HPXML::HVACTypeHeatPumpGroundToAir} heat pump type. If not provided, the OS-HPXML autosized default (see <a href='#{docs_base_url}#hpxml-geothermal-loops'>HPXML Geothermal Loops</a>) is used.")
     arg.setUnits('#')
     args << arg
 
     arg = OpenStudio::Measure::OSArgument::makeDoubleArgument('geothermal_loop_boreholes_length', false)
     arg.setDisplayName('Geothermal Loop: Boreholes Length')
-    arg.setDescription("Average length of each borehole (vertical). Only applies to #{HPXML::HVACTypeHeatPumpGroundToAir} heat pump type. If not provided, the OS-HPXML autosized default is used.")
+    arg.setDescription("Average length of each borehole (vertical). Only applies to #{HPXML::HVACTypeHeatPumpGroundToAir} heat pump type. If not provided, the OS-HPXML autosized default (see <a href='#{docs_base_url}#hpxml-geothermal-loops'>HPXML Geothermal Loops</a>) is used.")
     arg.setUnits('ft')
     args << arg
 
     arg = OpenStudio::Measure::OSArgument::makeDoubleArgument('geothermal_loop_boreholes_spacing', false)
     arg.setDisplayName('Geothermal Loop: Boreholes Spacing')
-    arg.setDescription("Distance between bores. Only applies to #{HPXML::HVACTypeHeatPumpGroundToAir} heat pump type. If not provided, the OS-HPXML default is used.")
+    arg.setDescription("Distance between bores. Only applies to #{HPXML::HVACTypeHeatPumpGroundToAir} heat pump type. If not provided, the OS-HPXML default (see <a href='#{docs_base_url}#hpxml-geothermal-loops'>HPXML Geothermal Loops</a>) is used.")
     arg.setUnits('ft')
     args << arg
 
     arg = OpenStudio::Measure::OSArgument::makeDoubleArgument('geothermal_loop_boreholes_diameter', false)
     arg.setDisplayName('Geothermal Loop: Boreholes Diameter')
-    arg.setDescription("Diameter of bores. Only applies to #{HPXML::HVACTypeHeatPumpGroundToAir} heat pump type. If not provided, the OS-HPXML default is used.")
+    arg.setDescription("Diameter of bores. Only applies to #{HPXML::HVACTypeHeatPumpGroundToAir} heat pump type. If not provided, the OS-HPXML default (see <a href='#{docs_base_url}#hpxml-geothermal-loops'>HPXML Geothermal Loops</a>) is used.")
     arg.setUnits('in')
     args << arg
 
@@ -1444,12 +1440,12 @@
 
     arg = OpenStudio::Measure::OSArgument::makeChoiceArgument('geothermal_loop_grout_type', geothermal_loop_grout_or_pipe_type_choices, false)
     arg.setDisplayName('Geothermal Loop: Grout Type')
-    arg.setDescription("Grout type of the geothermal loop. Only applies to #{HPXML::HVACTypeHeatPumpGroundToAir} heat pump type. If not provided, the OS-HPXML default is used.")
+    arg.setDescription("Grout type of the geothermal loop. Only applies to #{HPXML::HVACTypeHeatPumpGroundToAir} heat pump type. If not provided, the OS-HPXML default (see <a href='#{docs_base_url}#hpxml-geothermal-loops'>HPXML Geothermal Loops</a>) is used.")
     args << arg
 
     arg = OpenStudio::Measure::OSArgument::makeChoiceArgument('geothermal_loop_pipe_type', geothermal_loop_grout_or_pipe_type_choices, false)
     arg.setDisplayName('Geothermal Loop: Pipe Type')
-    arg.setDescription("Pipe type of the geothermal loop. Only applies to #{HPXML::HVACTypeHeatPumpGroundToAir} heat pump type. If not provided, the OS-HPXML default is used.")
+    arg.setDescription("Pipe type of the geothermal loop. Only applies to #{HPXML::HVACTypeHeatPumpGroundToAir} heat pump type. If not provided, the OS-HPXML default (see <a href='#{docs_base_url}#hpxml-geothermal-loops'>HPXML Geothermal Loops</a>) is used.")
     args << arg
 
     geothermal_loop_pipe_diameter_choices = OpenStudio::StringVector.new
@@ -1459,7 +1455,7 @@
 
     arg = OpenStudio::Measure::OSArgument::makeChoiceArgument('geothermal_loop_pipe_diameter', geothermal_loop_pipe_diameter_choices, false)
     arg.setDisplayName('Geothermal Loop: Pipe Diameter')
-    arg.setDescription("Pipe diameter of the geothermal loop. Only applies to #{HPXML::HVACTypeHeatPumpGroundToAir} heat pump type. If not provided, the OS-HPXML default is used.")
+    arg.setDescription("Pipe diameter of the geothermal loop. Only applies to #{HPXML::HVACTypeHeatPumpGroundToAir} heat pump type. If not provided, the OS-HPXML default (see <a href='#{docs_base_url}#hpxml-geothermal-loops'>HPXML Geothermal Loops</a>) is used.")
     arg.setUnits('in')
     args << arg
 
