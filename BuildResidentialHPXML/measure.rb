# frozen_string_literal: true

# Require all gems up front; this is much faster than multiple resource
# files lazy loading as needed, as it prevents multiple lookups for the
# same gem.
require 'openstudio'
require 'oga'
require 'csv'
require_relative 'resources/geometry'
require_relative '../HPXMLtoOpenStudio/resources/constants'
require_relative '../HPXMLtoOpenStudio/resources/constructions'
require_relative '../HPXMLtoOpenStudio/resources/geometry'
require_relative '../HPXMLtoOpenStudio/resources/hpxml'
require_relative '../HPXMLtoOpenStudio/resources/hvac'
require_relative '../HPXMLtoOpenStudio/resources/lighting'
require_relative '../HPXMLtoOpenStudio/resources/location'
require_relative '../HPXMLtoOpenStudio/resources/materials'
require_relative '../HPXMLtoOpenStudio/resources/meta_measure'
require_relative '../HPXMLtoOpenStudio/resources/psychrometrics'
require_relative '../HPXMLtoOpenStudio/resources/schedules'
require_relative '../HPXMLtoOpenStudio/resources/unit_conversions'
require_relative '../HPXMLtoOpenStudio/resources/validator'
require_relative '../HPXMLtoOpenStudio/resources/version'
require_relative '../HPXMLtoOpenStudio/resources/xmlhelper'

# start the measure
class BuildResidentialHPXML < OpenStudio::Measure::ModelMeasure
  # human readable name
  def name
    return 'HPXML Builder (Beta)'
  end

  # human readable description
  def description
    return 'Builds a residential HPXML file.'
  end

  # human readable description of modeling approach
  def modeler_description
    return ''
  end

  # define the arguments that the user will input
  def arguments(model)
    args = OpenStudio::Measure::OSArgumentVector.new

    arg = OpenStudio::Measure::OSArgument.makeStringArgument('hpxml_path', true)
    arg.setDisplayName('HPXML File Path')
    arg.setDescription('Absolute/relative path of the HPXML file.')
    args << arg

    arg = OpenStudio::Measure::OSArgument.makeStringArgument('software_info_program_used', false)
    arg.setDisplayName('Software Info: Program Used')
    arg.setDescription('The name of the software program used.')
    args << arg

    arg = OpenStudio::Measure::OSArgument.makeStringArgument('software_info_program_version', false)
    arg.setDisplayName('Software Info: Program Version')
    arg.setDescription('The version of the software program used.')
    args << arg

    arg = OpenStudio::Measure::OSArgument::makeIntegerArgument('simulation_control_timestep', false)
    arg.setDisplayName('Simulation Control: Timestep')
    arg.setUnits('min')
    arg.setDescription('Value must be a divisor of 60.')
    args << arg

    arg = OpenStudio::Measure::OSArgument::makeStringArgument('simulation_control_run_period', false)
    arg.setDisplayName('Simulation Control: Run Period')
    arg.setDescription('Enter a date like "Jan 1 - Dec 31".')
    args << arg

    arg = OpenStudio::Measure::OSArgument::makeIntegerArgument('simulation_control_run_period_calendar_year', false)
    arg.setDisplayName('Simulation Control: Run Period Calendar Year')
    arg.setUnits('year')
    arg.setDescription('This numeric field should contain the calendar year that determines the start day of week. If you are running simulations using AMY weather files, the value entered for calendar year will not be used; it will be overridden by the actual year found in the AMY weather file.')
    args << arg

    arg = OpenStudio::Measure::OSArgument::makeBoolArgument('simulation_control_daylight_saving_enabled', false)
    arg.setDisplayName('Simulation Control: Daylight Saving Enabled')
    arg.setDescription('Whether to use daylight saving.')
    args << arg

    arg = OpenStudio::Measure::OSArgument::makeStringArgument('simulation_control_daylight_saving_period', false)
    arg.setDisplayName('Simulation Control: Daylight Saving Period')
    arg.setDescription('Enter a date like "Mar 15 - Dec 15".')
    args << arg

    site_type_choices = OpenStudio::StringVector.new
    site_type_choices << HPXML::SiteTypeSuburban
    site_type_choices << HPXML::SiteTypeUrban
    site_type_choices << HPXML::SiteTypeRural

    arg = OpenStudio::Measure::OSArgument::makeChoiceArgument('site_type', site_type_choices, false)
    arg.setDisplayName('Site: Type')
    arg.setDescription('The type of site.')
    args << arg

    site_shielding_of_home_choices = OpenStudio::StringVector.new
    site_shielding_of_home_choices << Constants.Auto
    site_shielding_of_home_choices << HPXML::ShieldingExposed
    site_shielding_of_home_choices << HPXML::ShieldingNormal
    site_shielding_of_home_choices << HPXML::ShieldingWellShielded

    arg = OpenStudio::Measure::OSArgument::makeChoiceArgument('site_shielding_of_home', site_shielding_of_home_choices, true)
    arg.setDisplayName('Site: Shielding of Home')
    arg.setDescription("Presence of nearby buildings, trees, obstructions for infiltration model.  A value of '#{Constants.Auto}' will use '#{HPXML::ShieldingNormal}'.")
    arg.setDefaultValue(Constants.Auto)
    args << arg

    arg = OpenStudio::Measure::OSArgument.makeStringArgument('zip_code', false)
    arg.setDisplayName('Zip Code')
    arg.setDescription('Zip code - used for informational purposes only')
    args << arg

    site_state_code_choices = OpenStudio::StringVector.new
    ['AK', 'AL', 'AR', 'AZ', 'CA', 'CO', 'CT', 'DC', 'DE', 'FL', 'GA',
     'HI', 'IA', 'ID', 'IL', 'IN', 'KS', 'KY', 'LA', 'MA', 'MD', 'ME',
     'MI', 'MN', 'MO', 'MS', 'MT', 'NC', 'ND', 'NE', 'NH', 'NJ', 'NM',
     'NV', 'NY', 'OH', 'OK', 'OR', 'PA', 'RI', 'SC', 'SD', 'TN', 'TX',
     'UT', 'VA', 'VT', 'WA', 'WI', 'WV', 'WY'].each do |sc|
      site_state_code_choices << sc
    end

    arg = OpenStudio::Measure::OSArgument.makeChoiceArgument('site_state_code', site_state_code_choices, false)
    arg.setDisplayName('Site: State Code')
    arg.setDescription('State code of the home address. If not provided, uses the EPW weather file state code.')
    args << arg

    arg = OpenStudio::Measure::OSArgument.makeStringArgument('weather_station_epw_filepath', true)
    arg.setDisplayName('Weather Station: EnergyPlus Weather (EPW) Filepath')
    arg.setDescription('Path of the EPW file.')
    arg.setDefaultValue('USA_CO_Denver.Intl.AP.725650_TMY3.epw')
    args << arg

    arg = OpenStudio::Measure::OSArgument.makeIntegerArgument('year_built', false)
    arg.setDisplayName('Building Construction: Year Built')
    arg.setDescription('The year the building was built')
    args << arg

    unit_type_choices = OpenStudio::StringVector.new
    unit_type_choices << HPXML::ResidentialTypeSFD
    unit_type_choices << HPXML::ResidentialTypeSFA
    unit_type_choices << HPXML::ResidentialTypeApartment

    arg = OpenStudio::Measure::OSArgument::makeChoiceArgument('geometry_unit_type', unit_type_choices, true)
    arg.setDisplayName('Geometry: Unit Type')
    arg.setDescription("The type of dwelling unit. Use #{HPXML::ResidentialTypeSFA} for a dwelling unit with 1 or more stories, attached units to one or both sides, and no units above/below. Use #{HPXML::ResidentialTypeApartment} for a dwelling unit with 1 story, attached units to one, two, or three sides, and units above and/or below.")
    arg.setDefaultValue(HPXML::ResidentialTypeSFD)
    args << arg

    level_choices = OpenStudio::StringVector.new
    level_choices << 'Bottom'
    level_choices << 'Middle'
    level_choices << 'Top'

    arg = OpenStudio::Measure::OSArgument::makeBoolArgument('geometry_unit_left_wall_is_adiabatic', true)
    arg.setDisplayName('Geometry: Unit Left Wall Is Adiabatic')
    arg.setDescription('Presence of an adiabatic left wall.')
    arg.setDefaultValue(false)
    args << arg

    arg = OpenStudio::Measure::OSArgument::makeBoolArgument('geometry_unit_right_wall_is_adiabatic', true)
    arg.setDisplayName('Geometry: Unit Right Wall Is Adiabatic')
    arg.setDescription('Presence of an adiabatic right wall.')
    arg.setDefaultValue(false)
    args << arg

    arg = OpenStudio::Measure::OSArgument::makeBoolArgument('geometry_unit_back_wall_is_adiabatic', true)
    arg.setDisplayName('Geometry: Unit Back Wall Is Adiabatic')
    arg.setDescription('Presence of an adiabatic back wall.')
    arg.setDefaultValue(false)
    args << arg

    arg = OpenStudio::Measure::OSArgument::makeIntegerArgument('geometry_unit_num_floors_above_grade', true)
    arg.setDisplayName('Geometry: Unit Number of Floors Above Grade')
    arg.setUnits('#')
    arg.setDescription("The number of floors above grade in the unit. Conditioned attics are included. Assumed to be 1 if #{HPXML::ResidentialTypeApartment}.")
    arg.setDefaultValue(2)
    args << arg

    arg = OpenStudio::Measure::OSArgument::makeDoubleArgument('geometry_unit_cfa', true)
    arg.setDisplayName('Geometry: Unit Conditioned Floor Area')
    arg.setUnits('ft^2')
    arg.setDescription("The total floor area of the unit's conditioned space (including any conditioned basement floor area).")
    arg.setDefaultValue(2000.0)
    args << arg

    arg = OpenStudio::Measure::OSArgument::makeDoubleArgument('geometry_unit_aspect_ratio', true)
    arg.setDisplayName('Geometry: Unit Aspect Ratio')
    arg.setUnits('FB/LR')
    arg.setDescription('The ratio of front/back wall length to left/right wall length for the unit, excluding any protruding garage wall area.')
    arg.setDefaultValue(2.0)
    args << arg

    arg = OpenStudio::Measure::OSArgument::makeDoubleArgument('geometry_unit_orientation', true)
    arg.setDisplayName('Geometry: Unit Orientation')
    arg.setUnits('degrees')
    arg.setDescription("The unit's orientation is measured clockwise from north (e.g., North=0, East=90, South=180, West=270).")
    arg.setDefaultValue(180.0)
    args << arg

    arg = OpenStudio::Measure::OSArgument::makeIntegerArgument('geometry_unit_num_bedrooms', true)
    arg.setDisplayName('Geometry: Unit Number of Bedrooms')
    arg.setUnits('#')
    arg.setDescription('The number of bedrooms in the unit. Used to determine the energy usage of appliances and plug loads, hot water usage, etc.')
    arg.setDefaultValue(3)
    args << arg

    arg = OpenStudio::Measure::OSArgument::makeStringArgument('geometry_unit_num_bathrooms', true)
    arg.setDisplayName('Geometry: Unit Number of Bathrooms')
    arg.setUnits('#')
    arg.setDescription("The number of bathrooms in the unit.  A value of '#{Constants.Auto}' will default the value based on the number of bedrooms.")
    arg.setDefaultValue(Constants.Auto)
    args << arg

    arg = OpenStudio::Measure::OSArgument::makeStringArgument('geometry_unit_num_occupants', true)
    arg.setDisplayName('Geometry: Unit Number of Occupants')
    arg.setUnits('#')
    arg.setDescription("The number of occupants in the unit. A value of '#{Constants.Auto}' will default the value based on the number of bedrooms. Used to specify the internal gains from people only.")
    arg.setDefaultValue(Constants.Auto)
    args << arg

    arg = OpenStudio::Measure::OSArgument::makeIntegerArgument('geometry_building_num_units', false)
    arg.setDisplayName('Geometry: Building Number of Units')
    arg.setUnits('#')
    arg.setDescription("The number of units in the building. This is required for #{HPXML::ResidentialTypeSFA} and #{HPXML::ResidentialTypeApartment}s.")
    args << arg

    arg = OpenStudio::Measure::OSArgument::makeIntegerArgument('geometry_building_num_bedrooms', false)
    arg.setDisplayName('Geometry: Building Number of Bedrooms')
    arg.setUnits('#')
    arg.setDescription("The number of bedrooms in the building. This is required for #{HPXML::ResidentialTypeSFA} and #{HPXML::ResidentialTypeApartment}s with shared PV systems.")
    args << arg

    arg = OpenStudio::Measure::OSArgument::makeDoubleArgument('geometry_average_ceiling_height', true)
    arg.setDisplayName('Geometry: Average Ceiling Height')
    arg.setUnits('ft')
    arg.setDescription('Average distance from the floor to the ceiling.')
    arg.setDefaultValue(8.0)
    args << arg

    arg = OpenStudio::Measure::OSArgument::makeDoubleArgument('geometry_garage_width', true)
    arg.setDisplayName('Geometry: Garage Width')
    arg.setUnits('ft')
    arg.setDescription("The width of the garage. Enter zero for no garage. Only applies to #{HPXML::ResidentialTypeSFD} units.")
    arg.setDefaultValue(0.0)
    args << arg

    arg = OpenStudio::Measure::OSArgument::makeDoubleArgument('geometry_garage_depth', true)
    arg.setDisplayName('Geometry: Garage Depth')
    arg.setUnits('ft')
    arg.setDescription("The depth of the garage. Only applies to #{HPXML::ResidentialTypeSFD} units.")
    arg.setDefaultValue(20.0)
    args << arg

    arg = OpenStudio::Measure::OSArgument::makeDoubleArgument('geometry_garage_protrusion', true)
    arg.setDisplayName('Geometry: Garage Protrusion')
    arg.setUnits('frac')
    arg.setDescription("The fraction of the garage that is protruding from the living space. Only applies to #{HPXML::ResidentialTypeSFD} units.")
    arg.setDefaultValue(0.0)
    args << arg

    garage_position_choices = OpenStudio::StringVector.new
    garage_position_choices << 'Right'
    garage_position_choices << 'Left'

    arg = OpenStudio::Measure::OSArgument::makeChoiceArgument('geometry_garage_position', garage_position_choices, true)
    arg.setDisplayName('Geometry: Garage Position')
    arg.setDescription("The position of the garage. Only applies to #{HPXML::ResidentialTypeSFD} units.")
    arg.setDefaultValue('Right')
    args << arg

    corridor_position_choices = OpenStudio::StringVector.new
    corridor_position_choices << 'Double Exterior'
    corridor_position_choices << 'Single Exterior (Front)'
    corridor_position_choices << 'Double-Loaded Interior'
    corridor_position_choices << 'None'

    arg = OpenStudio::Measure::OSArgument::makeChoiceArgument('geometry_corridor_position', corridor_position_choices, true)
    arg.setDisplayName('Geometry: Corridor Position')
    arg.setDescription("The position of the corridor. Only applies to #{HPXML::ResidentialTypeSFA} and #{HPXML::ResidentialTypeApartment}s. Exterior corridors are shaded, but not enclosed. Interior corridors are enclosed and conditioned.")
    arg.setDefaultValue('Interior')
    args << arg

    arg = OpenStudio::Measure::OSArgument::makeDoubleArgument('geometry_corridor_width', true)
    arg.setDisplayName('Geometry: Corridor Width')
    arg.setUnits('ft')
    arg.setDescription("The width of the corridor. Only applies to #{HPXML::ResidentialTypeApartment}s.")
    arg.setDefaultValue(10.0)
    args << arg

    # Currently hiding these detailed and seldom used geometry inputs

    # arg = OpenStudio::Measure::OSArgument::makeDoubleArgument('geometry_inset_width', true)
    # arg.setDisplayName('Geometry: Inset Width')
    # arg.setUnits('ft')
    # arg.setDescription("The width of the inset. Only applies to #{HPXML::ResidentialTypeApartment}s.")
    # arg.setDefaultValue(0.0)
    # args << arg

    # arg = OpenStudio::Measure::OSArgument::makeDoubleArgument('geometry_inset_depth', true)
    # arg.setDisplayName('Geometry: Inset Depth')
    # arg.setUnits('ft')
    # arg.setDescription("The depth of the inset. Only applies to #{HPXML::ResidentialTypeApartment}s.")
    # arg.setDefaultValue(0.0)
    # args << arg

    # inset_position_choices = OpenStudio::StringVector.new
    # inset_position_choices << 'Right'
    # inset_position_choices << 'Left'

    # arg = OpenStudio::Measure::OSArgument::makeChoiceArgument('geometry_inset_position', inset_position_choices, true)
    # arg.setDisplayName('Geometry: Inset Position')
    # arg.setDescription("The position of the inset. Only applies to #{HPXML::ResidentialTypeApartment}s.")
    # arg.setDefaultValue('Right')
    # args << arg

    # arg = OpenStudio::Measure::OSArgument::makeDoubleArgument('geometry_balcony_depth', true)
    # arg.setDisplayName('Geometry: Balcony Depth')
    # arg.setUnits('ft')
    # arg.setDescription("The depth of the balcony. Only applies to #{HPXML::ResidentialTypeApartment}s.")
    # arg.setDefaultValue(0.0)
    # args << arg

    foundation_type_choices = OpenStudio::StringVector.new
    foundation_type_choices << HPXML::FoundationTypeSlab
    foundation_type_choices << HPXML::FoundationTypeCrawlspaceVented
    foundation_type_choices << HPXML::FoundationTypeCrawlspaceUnvented
    foundation_type_choices << HPXML::FoundationTypeBasementUnconditioned
    foundation_type_choices << HPXML::FoundationTypeBasementConditioned
    foundation_type_choices << HPXML::FoundationTypeAmbient
    foundation_type_choices << HPXML::FoundationTypeAboveApartment # I.e., adiabatic

    arg = OpenStudio::Measure::OSArgument::makeChoiceArgument('geometry_foundation_type', foundation_type_choices, true)
    arg.setDisplayName('Geometry: Foundation Type')
    arg.setDescription('The foundation type of the building.')
    arg.setDefaultValue(HPXML::FoundationTypeSlab)
    args << arg

    arg = OpenStudio::Measure::OSArgument::makeDoubleArgument('geometry_foundation_height', true)
    arg.setDisplayName('Geometry: Foundation Height')
    arg.setUnits('ft')
    arg.setDescription('The height of the foundation (e.g., 3ft for crawlspace, 8ft for basement). Only applies to basements/crawlspaces.')
    arg.setDefaultValue(0.0)
    args << arg

    arg = OpenStudio::Measure::OSArgument::makeDoubleArgument('geometry_foundation_height_above_grade', true)
    arg.setDisplayName('Geometry: Foundation Height Above Grade')
    arg.setUnits('ft')
    arg.setDescription('The depth above grade of the foundation wall. Only applies to basements/crawlspaces.')
    arg.setDefaultValue(0.0)
    args << arg

    arg = OpenStudio::Measure::OSArgument::makeDoubleArgument('geometry_rim_joist_height', false)
    arg.setDisplayName('Geometry: Rim Joist Height')
    arg.setUnits('in')
    arg.setDescription('The height of the rim joists. Only applies to basements/crawlspaces.')
    args << arg

    attic_type_choices = OpenStudio::StringVector.new
    attic_type_choices << HPXML::AtticTypeFlatRoof
    attic_type_choices << HPXML::AtticTypeVented
    attic_type_choices << HPXML::AtticTypeUnvented
    attic_type_choices << HPXML::AtticTypeConditioned
    attic_type_choices << HPXML::AtticTypeBelowApartment # I.e., adiabatic

    arg = OpenStudio::Measure::OSArgument::makeChoiceArgument('geometry_attic_type', attic_type_choices, true)
    arg.setDisplayName('Geometry: Attic Type')
    arg.setDescription('The attic type of the building.')
    arg.setDefaultValue(HPXML::AtticTypeVented)
    args << arg

    roof_type_choices = OpenStudio::StringVector.new
    roof_type_choices << 'gable'
    roof_type_choices << 'hip'

    arg = OpenStudio::Measure::OSArgument::makeChoiceArgument('geometry_roof_type', roof_type_choices, true)
    arg.setDisplayName('Geometry: Roof Type')
    arg.setDescription('The roof type of the building. Ignored if the building has a flat roof.')
    arg.setDefaultValue('gable')
    args << arg

    roof_pitch_choices = OpenStudio::StringVector.new
    roof_pitch_choices << '1:12'
    roof_pitch_choices << '2:12'
    roof_pitch_choices << '3:12'
    roof_pitch_choices << '4:12'
    roof_pitch_choices << '5:12'
    roof_pitch_choices << '6:12'
    roof_pitch_choices << '7:12'
    roof_pitch_choices << '8:12'
    roof_pitch_choices << '9:12'
    roof_pitch_choices << '10:12'
    roof_pitch_choices << '11:12'
    roof_pitch_choices << '12:12'

    arg = OpenStudio::Measure::OSArgument::makeChoiceArgument('geometry_roof_pitch', roof_pitch_choices, true)
    arg.setDisplayName('Geometry: Roof Pitch')
    arg.setDescription('The roof pitch of the attic. Ignored if the building has a flat roof.')
    arg.setDefaultValue('6:12')
    args << arg

    arg = OpenStudio::Measure::OSArgument::makeDoubleArgument('geometry_eaves_depth', true)
    arg.setDisplayName('Geometry: Eaves Depth')
    arg.setUnits('ft')
    arg.setDescription('The eaves depth of the roof.')
    arg.setDefaultValue(2.0)
    args << arg

    arg = OpenStudio::Measure::OSArgument::makeStringArgument('geometry_has_flue_or_chimney', true)
    arg.setDisplayName('Geometry: Has Flue or Chimney')
    arg.setDescription("Presence of flue or chimney for infiltration model.  A value of '#{Constants.Auto}' will default based on the fuel type and efficiency of space/water heating equipment in the home.")
    arg.setDefaultValue(Constants.Auto)
    args << arg

    arg = OpenStudio::Measure::OSArgument::makeDoubleArgument('neighbor_front_distance', true)
    arg.setDisplayName('Neighbor: Front Distance')
    arg.setUnits('ft')
    arg.setDescription('The distance between the unit and the neighboring building to the front (not including eaves). A value of zero indicates no neighbors. Used for shading.')
    arg.setDefaultValue(0.0)
    args << arg

    arg = OpenStudio::Measure::OSArgument::makeDoubleArgument('neighbor_back_distance', true)
    arg.setDisplayName('Neighbor: Back Distance')
    arg.setUnits('ft')
    arg.setDescription('The distance between the unit and the neighboring building to the back (not including eaves). A value of zero indicates no neighbors. Used for shading.')
    arg.setDefaultValue(0.0)
    args << arg

    arg = OpenStudio::Measure::OSArgument::makeDoubleArgument('neighbor_left_distance', true)
    arg.setDisplayName('Neighbor: Left Distance')
    arg.setUnits('ft')
    arg.setDescription('The distance between the unit and the neighboring building to the left (not including eaves). A value of zero indicates no neighbors. Used for shading.')
    arg.setDefaultValue(10.0)
    args << arg

    arg = OpenStudio::Measure::OSArgument::makeDoubleArgument('neighbor_right_distance', true)
    arg.setDisplayName('Neighbor: Right Distance')
    arg.setUnits('ft')
    arg.setDescription('The distance between the unit and the neighboring building to the right (not including eaves). A value of zero indicates no neighbors. Used for shading.')
    arg.setDefaultValue(10.0)
    args << arg

    arg = OpenStudio::Measure::OSArgument::makeStringArgument('neighbor_front_height', true)
    arg.setDisplayName('Neighbor: Front Height')
    arg.setUnits('ft')
    arg.setDescription("The height of the neighboring building to the front. A value of '#{Constants.Auto}' will use the same height as this building.")
    arg.setDefaultValue(Constants.Auto)
    args << arg

    arg = OpenStudio::Measure::OSArgument::makeStringArgument('neighbor_back_height', true)
    arg.setDisplayName('Neighbor: Back Height')
    arg.setUnits('ft')
    arg.setDescription("The height of the neighboring building to the back. A value of '#{Constants.Auto}' will use the same height as this building.")
    arg.setDefaultValue(Constants.Auto)
    args << arg

    arg = OpenStudio::Measure::OSArgument::makeStringArgument('neighbor_left_height', true)
    arg.setDisplayName('Neighbor: Left Height')
    arg.setUnits('ft')
    arg.setDescription("The height of the neighboring building to the left. A value of '#{Constants.Auto}' will use the same height as this building.")
    arg.setDefaultValue(Constants.Auto)
    args << arg

    arg = OpenStudio::Measure::OSArgument::makeStringArgument('neighbor_right_height', true)
    arg.setDisplayName('Neighbor: Right Height')
    arg.setUnits('ft')
    arg.setDescription("The height of the neighboring building to the right. A value of '#{Constants.Auto}' will use the same height as this building.")
    arg.setDefaultValue(Constants.Auto)
    args << arg

    arg = OpenStudio::Measure::OSArgument::makeDoubleArgument('floor_over_foundation_assembly_r', true)
    arg.setDisplayName('Floor: Over Foundation Assembly R-value')
    arg.setUnits('h-ft^2-R/Btu')
    arg.setDescription('Assembly R-value for the floor over the foundation. Ignored if the building has a slab-on-grade foundation.')
    arg.setDefaultValue(28.1)
    args << arg

    arg = OpenStudio::Measure::OSArgument::makeDoubleArgument('floor_over_garage_assembly_r', true)
    arg.setDisplayName('Floor: Over Garage Assembly R-value')
    arg.setUnits('h-ft^2-R/Btu')
    arg.setDescription('Assembly R-value for the floor over the garage. Ignored unless the building has a garage under conditioned space.')
    arg.setDefaultValue(28.1)
    args << arg

    arg = OpenStudio::Measure::OSArgument::makeDoubleArgument('foundation_wall_insulation_r', true)
    arg.setDisplayName('Foundation Wall: Insulation Nominal R-value')
    arg.setUnits('h-ft^2-R/Btu')
    arg.setDescription('Nominal R-value for the foundation wall insulation. Only applies to basements/crawlspaces.')
    arg.setDefaultValue(0)
    args << arg

    wall_ins_location_choices = OpenStudio::StringVector.new
    wall_ins_location_choices << 'interior'
    wall_ins_location_choices << 'exterior'

    arg = OpenStudio::Measure::OSArgument::makeChoiceArgument('foundation_wall_insulation_location', wall_ins_location_choices, false)
    arg.setDisplayName('Foundation Wall: Insulation Location')
    arg.setUnits('ft')
    arg.setDescription('Whether the insulation is on the interior or exterior of the foundation wall. Only applies to basements/crawlspaces.')
    arg.setDefaultValue('exterior')
    args << arg

    arg = OpenStudio::Measure::OSArgument::makeStringArgument('foundation_wall_insulation_distance_to_top', true)
    arg.setDisplayName('Foundation Wall: Insulation Distance To Top')
    arg.setUnits('ft')
    arg.setDescription("The distance from the top of the foundation wall to the top of the foundation wall insulation. Only applies to basements/crawlspaces. A value of '#{Constants.Auto}' will use zero.")
    arg.setDefaultValue(Constants.Auto)
    args << arg

    arg = OpenStudio::Measure::OSArgument::makeStringArgument('foundation_wall_insulation_distance_to_bottom', true)
    arg.setDisplayName('Foundation Wall: Insulation Distance To Bottom')
    arg.setUnits('ft')
    arg.setDescription("The distance from the top of the foundation wall to the bottom of the foundation wall insulation. Only applies to basements/crawlspaces. A value of '#{Constants.Auto}' will use the height of the foundation wall.")
    arg.setDefaultValue(Constants.Auto)
    args << arg

    arg = OpenStudio::Measure::OSArgument::makeDoubleArgument('foundation_wall_assembly_r', false)
    arg.setDisplayName('Foundation Wall: Assembly R-value')
    arg.setUnits('h-ft^2-R/Btu')
    arg.setDescription('Assembly R-value for the foundation walls. Only applies to basements/crawlspaces. If provided, overrides the previous foundation wall insulation inputs.')
    args << arg

    arg = OpenStudio::Measure::OSArgument::makeStringArgument('foundation_wall_thickness', true)
    arg.setDisplayName('Foundation Wall: Thickness')
    arg.setDescription('The thickness of the foundation wall.')
    arg.setDefaultValue(Constants.Auto)
    args << arg

    arg = OpenStudio::Measure::OSArgument::makeDoubleArgument('rim_joist_assembly_r', false)
    arg.setDisplayName('Rim Joist: Assembly R-value')
    arg.setUnits('h-ft^2-R/Btu')
    arg.setDescription('Assembly R-value for the rim joists. Only applies to basements/crawlspaces.')
    args << arg

    arg = OpenStudio::Measure::OSArgument::makeDoubleArgument('slab_perimeter_insulation_r', true)
    arg.setDisplayName('Slab: Perimeter Insulation Nominal R-value')
    arg.setUnits('h-ft^2-R/Btu')
    arg.setDescription('Nominal R-value of the vertical slab perimeter insulation. Applies to slab-on-grade foundations and basement/crawlspace floors.')
    arg.setDefaultValue(0)
    args << arg

    arg = OpenStudio::Measure::OSArgument::makeDoubleArgument('slab_perimeter_depth', true)
    arg.setDisplayName('Slab: Perimeter Insulation Depth')
    arg.setUnits('ft')
    arg.setDescription('Depth from grade to bottom of vertical slab perimeter insulation. Applies to slab-on-grade foundations and basement/crawlspace floors.')
    arg.setDefaultValue(0)
    args << arg

    arg = OpenStudio::Measure::OSArgument::makeDoubleArgument('slab_under_insulation_r', true)
    arg.setDisplayName('Slab: Under Slab Insulation Nominal R-value')
    arg.setUnits('h-ft^2-R/Btu')
    arg.setDescription('Nominal R-value of the horizontal under slab insulation. Applies to slab-on-grade foundations and basement/crawlspace floors.')
    arg.setDefaultValue(0)
    args << arg

    arg = OpenStudio::Measure::OSArgument::makeDoubleArgument('slab_under_width', true)
    arg.setDisplayName('Slab: Under Slab Insulation Width')
    arg.setUnits('ft')
    arg.setDescription('Width from slab edge inward of horizontal under-slab insulation. Enter 999 to specify that the under slab insulation spans the entire slab. Applies to slab-on-grade foundations and basement/crawlspace floors.')
    arg.setDefaultValue(0)
    args << arg

    arg = OpenStudio::Measure::OSArgument::makeStringArgument('slab_thickness', true)
    arg.setDisplayName('Slab: Thickness')
    arg.setDescription('The thickness of the slab.')
    arg.setDefaultValue(Constants.Auto)
    args << arg

    arg = OpenStudio::Measure::OSArgument::makeStringArgument('slab_carpet_fraction', true)
    arg.setDisplayName('Slab: Carpet Fraction')
    arg.setUnits('Frac')
    arg.setDescription('Fraction of the slab floor area that is carpeted.')
    arg.setDefaultValue(Constants.Auto)
    args << arg

    arg = OpenStudio::Measure::OSArgument::makeStringArgument('slab_carpet_r', true)
    arg.setDisplayName('Slab: Carpet R-value')
    arg.setUnits('h-ft^2-R/Btu')
    arg.setDescription('R-value of the slab carpet.')
    arg.setDefaultValue(Constants.Auto)
    args << arg

    arg = OpenStudio::Measure::OSArgument::makeDoubleArgument('ceiling_assembly_r', true)
    arg.setDisplayName('Ceiling: Assembly R-value')
    arg.setUnits('h-ft^2-R/Btu')
    arg.setDescription('Assembly R-value for the ceiling (attic floor).')
    arg.setDefaultValue(31.6)
    args << arg

    roof_material_type_choices = OpenStudio::StringVector.new
    roof_material_type_choices << HPXML::RoofTypeAsphaltShingles
    roof_material_type_choices << HPXML::RoofTypeConcrete
    roof_material_type_choices << HPXML::RoofTypeCool
    roof_material_type_choices << HPXML::RoofTypeClayTile
    roof_material_type_choices << HPXML::RoofTypeEPS
    roof_material_type_choices << HPXML::RoofTypeMetal
    roof_material_type_choices << HPXML::RoofTypePlasticRubber
    roof_material_type_choices << HPXML::RoofTypeShingles
    roof_material_type_choices << HPXML::RoofTypeWoodShingles

    arg = OpenStudio::Measure::OSArgument::makeChoiceArgument('roof_material_type', roof_material_type_choices, false)
    arg.setDisplayName('Roof: Material Type')
    arg.setDescription('The material type of the roof.')
    args << arg

    color_choices = OpenStudio::StringVector.new
    color_choices << HPXML::ColorDark
    color_choices << HPXML::ColorLight
    color_choices << HPXML::ColorMedium
    color_choices << HPXML::ColorMediumDark
    color_choices << HPXML::ColorReflective

    arg = OpenStudio::Measure::OSArgument::makeChoiceArgument('roof_color', color_choices, true)
    arg.setDisplayName('Roof: Color')
    arg.setDescription('The color of the roof.')
    arg.setDefaultValue(HPXML::ColorMedium)
    args << arg

    arg = OpenStudio::Measure::OSArgument::makeDoubleArgument('roof_assembly_r', true)
    arg.setDisplayName('Roof: Assembly R-value')
    arg.setUnits('h-ft^2-R/Btu')
    arg.setDescription('Assembly R-value of the roof.')
    arg.setDefaultValue(2.3)
    args << arg

    arg = OpenStudio::Measure::OSArgument::makeBoolArgument('roof_radiant_barrier', true)
    arg.setDisplayName('Roof: Has Radiant Barrier')
    arg.setDescription('Presence of a radiant barrier in the attic.')
    arg.setDefaultValue(false)
    args << arg

    roof_radiant_barrier_grade_choices = OpenStudio::StringVector.new
    roof_radiant_barrier_grade_choices << '1'
    roof_radiant_barrier_grade_choices << '2'
    roof_radiant_barrier_grade_choices << '3'

    arg = OpenStudio::Measure::OSArgument::makeChoiceArgument('roof_radiant_barrier_grade', roof_radiant_barrier_grade_choices, true)
    arg.setDisplayName('Roof: Radiant Barrier Grade')
    arg.setDescription('The grade of the radiant barrier, if it exists.')
    arg.setDefaultValue('1')
    args << arg

    wall_type_choices = OpenStudio::StringVector.new
    wall_type_choices << HPXML::WallTypeWoodStud
    wall_type_choices << HPXML::WallTypeCMU
    wall_type_choices << HPXML::WallTypeDoubleWoodStud
    wall_type_choices << HPXML::WallTypeICF
    wall_type_choices << HPXML::WallTypeLog
    wall_type_choices << HPXML::WallTypeSIP
    wall_type_choices << HPXML::WallTypeConcrete
    wall_type_choices << HPXML::WallTypeSteelStud
    wall_type_choices << HPXML::WallTypeStone
    wall_type_choices << HPXML::WallTypeStrawBale
    wall_type_choices << HPXML::WallTypeBrick

    arg = OpenStudio::Measure::OSArgument::makeChoiceArgument('wall_type', wall_type_choices, true)
    arg.setDisplayName('Wall: Type')
    arg.setDescription('The type of walls.')
    arg.setDefaultValue(HPXML::WallTypeWoodStud)
    args << arg

    wall_siding_type_choices = OpenStudio::StringVector.new
    wall_siding_type_choices << HPXML::SidingTypeAluminum
    wall_siding_type_choices << HPXML::SidingTypeAsbestos
    wall_siding_type_choices << HPXML::SidingTypeBrick
    wall_siding_type_choices << HPXML::SidingTypeCompositeShingle
    wall_siding_type_choices << HPXML::SidingTypeFiberCement
    wall_siding_type_choices << HPXML::SidingTypeMasonite
    wall_siding_type_choices << HPXML::SidingTypeNone
    wall_siding_type_choices << HPXML::SidingTypeStucco
    wall_siding_type_choices << HPXML::SidingTypeSyntheticStucco
    wall_siding_type_choices << HPXML::SidingTypeVinyl
    wall_siding_type_choices << HPXML::SidingTypeWood

    arg = OpenStudio::Measure::OSArgument::makeChoiceArgument('wall_siding_type', wall_siding_type_choices, false)
    arg.setDisplayName('Wall: Siding Type')
    arg.setDescription('The siding type of the walls. Also applies to rim joists.')
    args << arg

    arg = OpenStudio::Measure::OSArgument::makeChoiceArgument('wall_color', color_choices, true)
    arg.setDisplayName('Wall: Color')
    arg.setDescription('The color of the walls. Also applies to rim joists.')
    arg.setDefaultValue(HPXML::ColorMedium)
    args << arg

    arg = OpenStudio::Measure::OSArgument::makeDoubleArgument('wall_assembly_r', true)
    arg.setDisplayName('Wall: Assembly R-value')
    arg.setUnits('h-ft^2-R/Btu')
    arg.setDescription('Assembly R-value of the walls.')
    arg.setDefaultValue(11.9)
    args << arg

    arg = OpenStudio::Measure::OSArgument::makeDoubleArgument('window_front_wwr', true)
    arg.setDisplayName('Windows: Front Window-to-Wall Ratio')
    arg.setDescription("The ratio of window area to wall area for the unit's front facade. Enter 0 if specifying Front Window Area instead.")
    arg.setDefaultValue(0.18)
    args << arg

    arg = OpenStudio::Measure::OSArgument::makeDoubleArgument('window_back_wwr', true)
    arg.setDisplayName('Windows: Back Window-to-Wall Ratio')
    arg.setDescription("The ratio of window area to wall area for the unit's back facade. Enter 0 if specifying Back Window Area instead.")
    arg.setDefaultValue(0.18)
    args << arg

    arg = OpenStudio::Measure::OSArgument::makeDoubleArgument('window_left_wwr', true)
    arg.setDisplayName('Windows: Left Window-to-Wall Ratio')
    arg.setDescription("The ratio of window area to wall area for the unit's left facade (when viewed from the front). Enter 0 if specifying Left Window Area instead.")
    arg.setDefaultValue(0.18)
    args << arg

    arg = OpenStudio::Measure::OSArgument::makeDoubleArgument('window_right_wwr', true)
    arg.setDisplayName('Windows: Right Window-to-Wall Ratio')
    arg.setDescription("The ratio of window area to wall area for the unit's right facade (when viewed from the front). Enter 0 if specifying Right Window Area instead.")
    arg.setDefaultValue(0.18)
    args << arg

    arg = OpenStudio::Measure::OSArgument::makeDoubleArgument('window_area_front', true)
    arg.setDisplayName('Windows: Front Window Area')
    arg.setDescription("The amount of window area on the unit's front facade. Enter 0 if specifying Front Window-to-Wall Ratio instead.")
    arg.setDefaultValue(0)
    args << arg

    arg = OpenStudio::Measure::OSArgument::makeDoubleArgument('window_area_back', true)
    arg.setDisplayName('Windows: Back Window Area')
    arg.setDescription("The amount of window area on the unit's back facade. Enter 0 if specifying Back Window-to-Wall Ratio instead.")
    arg.setDefaultValue(0)
    args << arg

    arg = OpenStudio::Measure::OSArgument::makeDoubleArgument('window_area_left', true)
    arg.setDisplayName('Windows: Left Window Area')
    arg.setDescription("The amount of window area on the unit's left facade (when viewed from the front). Enter 0 if specifying Left Window-to-Wall Ratio instead.")
    arg.setDefaultValue(0)
    args << arg

    arg = OpenStudio::Measure::OSArgument::makeDoubleArgument('window_area_right', true)
    arg.setDisplayName('Windows: Right Window Area')
    arg.setDescription("The amount of window area on the unit's right facade (when viewed from the front). Enter 0 if specifying Right Window-to-Wall Ratio instead.")
    arg.setDefaultValue(0)
    args << arg

    arg = OpenStudio::Measure::OSArgument::makeDoubleArgument('window_aspect_ratio', true)
    arg.setDisplayName('Windows: Aspect Ratio')
    arg.setDescription('Ratio of window height to width.')
    arg.setDefaultValue(1.333)
    args << arg

    arg = OpenStudio::Measure::OSArgument::makeDoubleArgument('window_fraction_operable', false)
    arg.setDisplayName('Windows: Fraction Operable')
    arg.setDescription('Fraction of windows that are operable.')
    args << arg

    arg = OpenStudio::Measure::OSArgument::makeDoubleArgument('window_ufactor', true)
    arg.setDisplayName('Windows: U-Factor')
    arg.setUnits('Btu/hr-ft^2-R')
    arg.setDescription('Full-assembly NFRC U-factor.')
    arg.setDefaultValue(0.37)
    args << arg

    arg = OpenStudio::Measure::OSArgument::makeDoubleArgument('window_shgc', true)
    arg.setDisplayName('Windows: SHGC')
    arg.setDescription('Full-assembly NFRC solar heat gain coefficient.')
    arg.setDefaultValue(0.3)
    args << arg

    arg = OpenStudio::Measure::OSArgument::makeDoubleArgument('window_interior_shading_winter', false)
    arg.setDisplayName('Windows: Winter Interior Shading')
    arg.setDescription('Interior shading multiplier for the heating season. 1.0 indicates no reduction in solar gain, 0.85 indicates 15% reduction, etc.')
    args << arg

    arg = OpenStudio::Measure::OSArgument::makeDoubleArgument('window_interior_shading_summer', false)
    arg.setDisplayName('Windows: Summer Interior Shading')
    arg.setDescription('Interior shading multiplier for the cooling season. 1.0 indicates no reduction in solar gain, 0.85 indicates 15% reduction, etc.')
    args << arg

    arg = OpenStudio::Measure::OSArgument::makeDoubleArgument('window_exterior_shading_winter', false)
    arg.setDisplayName('Windows: Winter Exterior Shading')
    arg.setDescription('Exterior shading multiplier for the heating season. 1.0 indicates no reduction in solar gain, 0.85 indicates 15% reduction, etc.')
    args << arg

    arg = OpenStudio::Measure::OSArgument::makeDoubleArgument('window_exterior_shading_summer', false)
    arg.setDisplayName('Windows: Summer Exterior Shading')
    arg.setDescription('Exterior shading multiplier for the cooling season. 1.0 indicates no reduction in solar gain, 0.85 indicates 15% reduction, etc.')
    args << arg

    arg = OpenStudio::Measure::OSArgument::makeDoubleArgument('overhangs_front_depth', true)
    arg.setDisplayName('Overhangs: Front Depth')
    arg.setDescription('The depth of overhangs for windows for the front facade.')
    arg.setDefaultValue(0)
    args << arg

    arg = OpenStudio::Measure::OSArgument::makeDoubleArgument('overhangs_front_distance_to_top_of_window', true)
    arg.setDisplayName('Overhangs: Front Distance to Top of Window')
    arg.setDescription('The overhangs distance to the top of window for the front facade.')
    arg.setDefaultValue(0)
    args << arg

    arg = OpenStudio::Measure::OSArgument::makeDoubleArgument('overhangs_front_distance_to_bottom_of_window', true)
    arg.setDisplayName('Overhangs: Front Distance to Bottom of Window')
    arg.setDescription('The overhangs distance to the bottom of window for the front facade.')
    arg.setDefaultValue(4)
    args << arg

    arg = OpenStudio::Measure::OSArgument::makeDoubleArgument('overhangs_back_depth', true)
    arg.setDisplayName('Overhangs: Back Depth')
    arg.setDescription('The depth of overhangs for windows for the back facade.')
    arg.setDefaultValue(0)
    args << arg

    arg = OpenStudio::Measure::OSArgument::makeDoubleArgument('overhangs_back_distance_to_top_of_window', true)
    arg.setDisplayName('Overhangs: Back Distance to Top of Window')
    arg.setDescription('The overhangs distance to the top of window for the back facade.')
    arg.setDefaultValue(0)
    args << arg

    arg = OpenStudio::Measure::OSArgument::makeDoubleArgument('overhangs_back_distance_to_bottom_of_window', true)
    arg.setDisplayName('Overhangs: Back Distance to Bottom of Window')
    arg.setDescription('The overhangs distance to the bottom of window for the back facade.')
    arg.setDefaultValue(4)
    args << arg

    arg = OpenStudio::Measure::OSArgument::makeDoubleArgument('overhangs_left_depth', true)
    arg.setDisplayName('Overhangs: Left Depth')
    arg.setDescription('The depth of overhangs for windows for the left facade.')
    arg.setDefaultValue(0)
    args << arg

    arg = OpenStudio::Measure::OSArgument::makeDoubleArgument('overhangs_left_distance_to_top_of_window', true)
    arg.setDisplayName('Overhangs: Left Distance to Top of Window')
    arg.setDescription('The overhangs distance to the top of window for the left facade.')
    arg.setDefaultValue(0)
    args << arg

    arg = OpenStudio::Measure::OSArgument::makeDoubleArgument('overhangs_left_distance_to_bottom_of_window', true)
    arg.setDisplayName('Overhangs: Left Distance to Bottom of Window')
    arg.setDescription('The overhangs distance to the bottom of window for the left facade.')
    arg.setDefaultValue(4)
    args << arg

    arg = OpenStudio::Measure::OSArgument::makeDoubleArgument('overhangs_right_depth', true)
    arg.setDisplayName('Overhangs: Right Depth')
    arg.setDescription('The depth of overhangs for windows for the right facade.')
    arg.setDefaultValue(0)
    args << arg

    arg = OpenStudio::Measure::OSArgument::makeDoubleArgument('overhangs_right_distance_to_top_of_window', true)
    arg.setDisplayName('Overhangs: Right Distance to Top of Window')
    arg.setDescription('The overhangs distance to the top of window for the right facade.')
    arg.setDefaultValue(0)
    args << arg

    arg = OpenStudio::Measure::OSArgument::makeDoubleArgument('overhangs_right_distance_to_bottom_of_window', true)
    arg.setDisplayName('Overhangs: Right Distance to Bottom of Window')
    arg.setDescription('The overhangs distance to the bottom of window for the right facade.')
    arg.setDefaultValue(4)
    args << arg

    arg = OpenStudio::Measure::OSArgument::makeDoubleArgument('skylight_area_front', true)
    arg.setDisplayName('Skylights: Front Roof Area')
    arg.setDescription("The amount of skylight area on the unit's front conditioned roof facade.")
    arg.setDefaultValue(0)
    args << arg

    arg = OpenStudio::Measure::OSArgument::makeDoubleArgument('skylight_area_back', true)
    arg.setDisplayName('Skylights: Back Roof Area')
    arg.setDescription("The amount of skylight area on the unit's back conditioned roof facade.")
    arg.setDefaultValue(0)
    args << arg

    arg = OpenStudio::Measure::OSArgument::makeDoubleArgument('skylight_area_left', true)
    arg.setDisplayName('Skylights: Left Roof Area')
    arg.setDescription("The amount of skylight area on the unit's left conditioned roof facade (when viewed from the front).")
    arg.setDefaultValue(0)
    args << arg

    arg = OpenStudio::Measure::OSArgument::makeDoubleArgument('skylight_area_right', true)
    arg.setDisplayName('Skylights: Right Roof Area')
    arg.setDescription("The amount of skylight area on the unit's right conditioned roof facade (when viewed from the front).")
    arg.setDefaultValue(0)
    args << arg

    arg = OpenStudio::Measure::OSArgument::makeDoubleArgument('skylight_ufactor', true)
    arg.setDisplayName('Skylights: U-Factor')
    arg.setUnits('Btu/hr-ft^2-R')
    arg.setDescription('Full-assembly NFRC U-factor.')
    arg.setDefaultValue(0.33)
    args << arg

    skylight_shgc = OpenStudio::Measure::OSArgument::makeDoubleArgument('skylight_shgc', true)
    skylight_shgc.setDisplayName('Skylights: SHGC')
    skylight_shgc.setDescription('Full-assembly NFRC solar heat gain coefficient.')
    skylight_shgc.setDefaultValue(0.45)
    args << skylight_shgc

    arg = OpenStudio::Measure::OSArgument::makeDoubleArgument('door_area', true)
    arg.setDisplayName('Doors: Area')
    arg.setUnits('ft^2')
    arg.setDescription('The area of the opaque door(s).')
    arg.setDefaultValue(20.0)
    args << arg

    arg = OpenStudio::Measure::OSArgument::makeDoubleArgument('door_rvalue', true)
    arg.setDisplayName('Doors: R-value')
    arg.setUnits('h-ft^2-R/Btu')
    arg.setDescription('R-value of the opaque door(s).')
    arg.setDefaultValue(4.4)
    args << arg

    air_leakage_units_choices = OpenStudio::StringVector.new
    air_leakage_units_choices << HPXML::UnitsACH
    air_leakage_units_choices << HPXML::UnitsCFM
    air_leakage_units_choices << HPXML::UnitsACHNatural

    arg = OpenStudio::Measure::OSArgument::makeChoiceArgument('air_leakage_units', air_leakage_units_choices, true)
    arg.setDisplayName('Air Leakage: Units')
    arg.setDescription('The unit of measure for the air leakage.')
    arg.setDefaultValue(HPXML::UnitsACH)
    args << arg

    arg = OpenStudio::Measure::OSArgument::makeDoubleArgument('air_leakage_house_pressure', true)
    arg.setDisplayName('Air Leakage: House Pressure')
    arg.setUnits('Pa')
    arg.setDescription("The house pressure relative to outside. Required when units are #{HPXML::UnitsACH} or #{HPXML::UnitsCFM}.")
    arg.setDefaultValue(50)
    args << arg

    arg = OpenStudio::Measure::OSArgument::makeDoubleArgument('air_leakage_value', true)
    arg.setDisplayName('Air Leakage: Value')
    arg.setDescription('Air exchange rate value.')
    arg.setDefaultValue(3)
    args << arg

    heating_system_type_choices = OpenStudio::StringVector.new
    heating_system_type_choices << 'none'
    heating_system_type_choices << HPXML::HVACTypeFurnace
    heating_system_type_choices << HPXML::HVACTypeWallFurnace
    heating_system_type_choices << HPXML::HVACTypeFloorFurnace
    heating_system_type_choices << HPXML::HVACTypeBoiler
    heating_system_type_choices << HPXML::HVACTypeElectricResistance
    heating_system_type_choices << HPXML::HVACTypeStove
    heating_system_type_choices << HPXML::HVACTypePortableHeater
    heating_system_type_choices << HPXML::HVACTypeFireplace
    heating_system_type_choices << HPXML::HVACTypeFixedHeater
    heating_system_type_choices << "Shared #{HPXML::HVACTypeBoiler} w/ Baseboard"
    heating_system_type_choices << "Shared #{HPXML::HVACTypeBoiler} w/ Ductless Fan Coil"

    heating_system_fuel_choices = OpenStudio::StringVector.new
    heating_system_fuel_choices << HPXML::FuelTypeElectricity
    heating_system_fuel_choices << HPXML::FuelTypeNaturalGas
    heating_system_fuel_choices << HPXML::FuelTypeOil
    heating_system_fuel_choices << HPXML::FuelTypePropane
    heating_system_fuel_choices << HPXML::FuelTypeWoodCord
    heating_system_fuel_choices << HPXML::FuelTypeWoodPellets
    heating_system_fuel_choices << HPXML::FuelTypeCoal

    cooling_system_type_choices = OpenStudio::StringVector.new
    cooling_system_type_choices << 'none'
    cooling_system_type_choices << HPXML::HVACTypeCentralAirConditioner
    cooling_system_type_choices << HPXML::HVACTypeRoomAirConditioner
    cooling_system_type_choices << HPXML::HVACTypeEvaporativeCooler
    cooling_system_type_choices << HPXML::HVACTypeMiniSplitAirConditioner

    cooling_efficiency_type_choices = OpenStudio::StringVector.new
    cooling_efficiency_type_choices << HPXML::UnitsSEER
    cooling_efficiency_type_choices << HPXML::UnitsEER
    cooling_efficiency_type_choices << HPXML::UnitsCEER

    compressor_type_choices = OpenStudio::StringVector.new
    compressor_type_choices << HPXML::HVACCompressorTypeSingleStage
    compressor_type_choices << HPXML::HVACCompressorTypeTwoStage
    compressor_type_choices << HPXML::HVACCompressorTypeVariableSpeed

    arg = OpenStudio::Measure::OSArgument::makeChoiceArgument('heating_system_type', heating_system_type_choices, true)
    arg.setDisplayName('Heating System: Type')
    arg.setDescription("The type of heating system. Use 'none' if there is no heating system.")
    arg.setDefaultValue(HPXML::HVACTypeFurnace)
    args << arg

    arg = OpenStudio::Measure::OSArgument::makeChoiceArgument('heating_system_fuel', heating_system_fuel_choices, true)
    arg.setDisplayName('Heating System: Fuel Type')
    arg.setDescription("The fuel type of the heating system. Ignored for #{HPXML::HVACTypeElectricResistance}.")
    arg.setDefaultValue(HPXML::FuelTypeNaturalGas)
    args << arg

    arg = OpenStudio::Measure::OSArgument::makeDoubleArgument('heating_system_heating_efficiency', true)
    arg.setDisplayName('Heating System: Rated AFUE or Percent')
    arg.setUnits('Frac')
    arg.setDescription('The rated heating efficiency value of the heating system.')
    arg.setDefaultValue(0.78)
    args << arg

    arg = OpenStudio::Measure::OSArgument::makeStringArgument('heating_system_heating_capacity', true)
    arg.setDisplayName('Heating System: Heating Capacity')
    arg.setDescription("The output heating capacity of the heating system. Enter '#{Constants.Auto}' to size the capacity based on ACCA Manual J/S.")
    arg.setUnits('Btu/hr')
    arg.setDefaultValue(Constants.Auto)
    args << arg

    arg = OpenStudio::Measure::OSArgument::makeDoubleArgument('heating_system_fraction_heat_load_served', true)
    arg.setDisplayName('Heating System: Fraction Heat Load Served')
    arg.setDescription('The heating load served by the heating system.')
    arg.setUnits('Frac')
    arg.setDefaultValue(1)
    args << arg

    arg = OpenStudio::Measure::OSArgument::makeDoubleArgument('heating_system_airflow_defect_ratio', false)
    arg.setDisplayName('Heating System: Airflow Defect Ratio')
    arg.setDescription("The airflow defect ratio, defined as (InstalledAirflow - DesignAirflow) / DesignAirflow, of the heating system per ANSI/RESNET/ACCA Standard 310. A value of zero means no airflow defect. Applies only to #{HPXML::HVACTypeFurnace}.")
    arg.setUnits('Frac')
    args << arg

    arg = OpenStudio::Measure::OSArgument::makeChoiceArgument('cooling_system_type', cooling_system_type_choices, true)
    arg.setDisplayName('Cooling System: Type')
    arg.setDescription("The type of cooling system. Use 'none' if there is no cooling system.")
    arg.setDefaultValue(HPXML::HVACTypeCentralAirConditioner)
    args << arg

    arg = OpenStudio::Measure::OSArgument::makeChoiceArgument('cooling_system_cooling_efficiency_type', cooling_efficiency_type_choices, true)
    arg.setDisplayName('Cooling System: Efficiency Type')
    arg.setDescription("The efficiency type of the cooling system. System types #{HPXML::HVACTypeCentralAirConditioner} and #{HPXML::HVACTypeMiniSplitAirConditioner} use #{HPXML::UnitsSEER}. System type #{HPXML::HVACTypeRoomAirConditioner} uses #{HPXML::UnitsEER} or #{HPXML::UnitsCEER}. Ignored for system type #{HPXML::HVACTypeEvaporativeCooler}.")
    arg.setDefaultValue(HPXML::UnitsSEER)
    args << arg

    arg = OpenStudio::Measure::OSArgument::makeDoubleArgument('cooling_system_cooling_efficiency', true)
    arg.setDisplayName('Cooling System: Efficiency')
    arg.setUnits("#{HPXML::UnitsSEER} or #{HPXML::UnitsEER} or #{HPXML::UnitsCEER}")
    arg.setDescription("The rated efficiency value of the cooling system. Ignored for #{HPXML::HVACTypeEvaporativeCooler}.")
    arg.setDefaultValue(13.0)
    args << arg

    arg = OpenStudio::Measure::OSArgument::makeChoiceArgument('cooling_system_cooling_compressor_type', compressor_type_choices, false)
    arg.setDisplayName('Cooling System: Cooling Compressor Type')
    arg.setDescription('The compressor type of the cooling system. Only applies to central air conditioner.')
    args << arg

    arg = OpenStudio::Measure::OSArgument::makeDoubleArgument('cooling_system_cooling_sensible_heat_fraction', false)
    arg.setDisplayName('Cooling System: Cooling Sensible Heat Fraction')
    arg.setDescription("The sensible heat fraction of the cooling system. Ignored for #{HPXML::HVACTypeEvaporativeCooler}.")
    arg.setUnits('Frac')
    args << arg

    arg = OpenStudio::Measure::OSArgument::makeStringArgument('cooling_system_cooling_capacity', true)
    arg.setDisplayName('Cooling System: Cooling Capacity')
    arg.setDescription("The output cooling capacity of the cooling system. Enter '#{Constants.Auto}' to size the capacity based on ACCA Manual J/S.")
    arg.setUnits('tons')
    arg.setDefaultValue(Constants.Auto)
    args << arg

    arg = OpenStudio::Measure::OSArgument::makeDoubleArgument('cooling_system_fraction_cool_load_served', true)
    arg.setDisplayName('Cooling System: Fraction Cool Load Served')
    arg.setDescription('The cooling load served by the cooling system.')
    arg.setUnits('Frac')
    arg.setDefaultValue(1)
    args << arg

    arg = OpenStudio::Measure::OSArgument::makeBoolArgument('cooling_system_is_ducted', true)
    arg.setDisplayName('Cooling System: Is Ducted')
    arg.setDescription("Whether the cooling system is ducted or not. Only used for #{HPXML::HVACTypeMiniSplitAirConditioner} and #{HPXML::HVACTypeEvaporativeCooler}. It's assumed that #{HPXML::HVACTypeCentralAirConditioner} is ducted and #{HPXML::HVACTypeRoomAirConditioner} is not ducted.")
    arg.setDefaultValue(false)
    args << arg

    arg = OpenStudio::Measure::OSArgument::makeDoubleArgument('cooling_system_airflow_defect_ratio', false)
    arg.setDisplayName('Cooling System: Airflow Defect Ratio')
    arg.setDescription("The airflow defect ratio, defined as (InstalledAirflow - DesignAirflow) / DesignAirflow, of the cooling system per ANSI/RESNET/ACCA Standard 310. A value of zero means no airflow defect. Applies only to #{HPXML::HVACTypeCentralAirConditioner} and ducted #{HPXML::HVACTypeMiniSplitAirConditioner}.")
    arg.setUnits('Frac')
    args << arg

    arg = OpenStudio::Measure::OSArgument::makeDoubleArgument('cooling_system_charge_defect_ratio', false)
    arg.setDisplayName('Cooling System: Charge Defect Ratio')
    arg.setDescription("The refrigerant charge defect ratio, defined as (InstalledCharge - DesignCharge) / DesignCharge, of the cooling system per ANSI/RESNET/ACCA Standard 310. A value of zero means no refrigerant charge defect. Applies only to #{HPXML::HVACTypeCentralAirConditioner} and #{HPXML::HVACTypeMiniSplitAirConditioner}.")
    arg.setUnits('Frac')
    args << arg

    heat_pump_type_choices = OpenStudio::StringVector.new
    heat_pump_type_choices << 'none'
    heat_pump_type_choices << HPXML::HVACTypeHeatPumpAirToAir
    heat_pump_type_choices << HPXML::HVACTypeHeatPumpMiniSplit
    heat_pump_type_choices << HPXML::HVACTypeHeatPumpGroundToAir

    heat_pump_heating_efficiency_type_choices = OpenStudio::StringVector.new
    heat_pump_heating_efficiency_type_choices << HPXML::UnitsHSPF
    heat_pump_heating_efficiency_type_choices << HPXML::UnitsCOP

    heat_pump_fuel_choices = OpenStudio::StringVector.new
    heat_pump_fuel_choices << HPXML::FuelTypeElectricity

    heat_pump_backup_fuel_choices = OpenStudio::StringVector.new
    heat_pump_backup_fuel_choices << 'none'
    heat_pump_backup_fuel_choices << HPXML::FuelTypeElectricity
    heat_pump_backup_fuel_choices << HPXML::FuelTypeNaturalGas
    heat_pump_backup_fuel_choices << HPXML::FuelTypeOil
    heat_pump_backup_fuel_choices << HPXML::FuelTypePropane

    arg = OpenStudio::Measure::OSArgument::makeChoiceArgument('heat_pump_type', heat_pump_type_choices, true)
    arg.setDisplayName('Heat Pump: Type')
    arg.setDescription("The type of heat pump. Use 'none' if there is no heat pump.")
    arg.setDefaultValue('none')
    args << arg

    arg = OpenStudio::Measure::OSArgument::makeChoiceArgument('heat_pump_heating_efficiency_type', heat_pump_heating_efficiency_type_choices, true)
    arg.setDisplayName('Heat Pump: Heating Efficiency Type')
    arg.setDescription("The heating efficiency type of heat pump. System types #{HPXML::HVACTypeHeatPumpAirToAir} and #{HPXML::HVACTypeHeatPumpMiniSplit} use #{HPXML::UnitsHSPF}. System type #{HPXML::HVACTypeHeatPumpGroundToAir} uses #{HPXML::UnitsCOP}.")
    arg.setDefaultValue(HPXML::UnitsHSPF)
    args << arg

    arg = OpenStudio::Measure::OSArgument::makeDoubleArgument('heat_pump_heating_efficiency', true)
    arg.setDisplayName('Heat Pump: Heating Efficiency')
    arg.setUnits("#{HPXML::UnitsHSPF} or #{HPXML::UnitsCOP}")
    arg.setDescription('The rated heating efficiency value of the heat pump.')
    arg.setDefaultValue(7.7)
    args << arg

    arg = OpenStudio::Measure::OSArgument::makeChoiceArgument('heat_pump_cooling_efficiency_type', cooling_efficiency_type_choices, true)
    arg.setDisplayName('Heat Pump: Cooling Efficiency Type')
    arg.setDescription("The cooling efficiency type of heat pump. System types #{HPXML::HVACTypeHeatPumpAirToAir} and #{HPXML::HVACTypeHeatPumpMiniSplit} use #{HPXML::UnitsSEER}. System type #{HPXML::HVACTypeHeatPumpGroundToAir} uses #{HPXML::UnitsEER}.")
    arg.setDefaultValue(HPXML::UnitsSEER)
    args << arg

    arg = OpenStudio::Measure::OSArgument::makeDoubleArgument('heat_pump_cooling_efficiency', true)
    arg.setDisplayName('Heat Pump: Cooling Efficiency')
    arg.setUnits("#{HPXML::UnitsSEER} or #{HPXML::UnitsEER}")
    arg.setDescription('The rated cooling efficiency value of the heat pump.')
    arg.setDefaultValue(13.0)
    args << arg

    arg = OpenStudio::Measure::OSArgument::makeChoiceArgument('heat_pump_cooling_compressor_type', compressor_type_choices, false)
    arg.setDisplayName('Heat Pump: Cooling Compressor Type')
    arg.setDescription('The compressor type of the heat pump. Only applies to air-to-air and mini-split.')
    args << arg

    arg = OpenStudio::Measure::OSArgument::makeDoubleArgument('heat_pump_cooling_sensible_heat_fraction', false)
    arg.setDisplayName('Heat Pump: Cooling Sensible Heat Fraction')
    arg.setDescription('The sensible heat fraction of the heat pump.')
    arg.setUnits('Frac')
    args << arg

    arg = OpenStudio::Measure::OSArgument::makeStringArgument('heat_pump_heating_capacity', true)
    arg.setDisplayName('Heat Pump: Heating Capacity')
    arg.setDescription("The output heating capacity of the heat pump. Enter '#{Constants.Auto}' to size the capacity based on ACCA Manual J/S (i.e., based on cooling design loads with some oversizing allowances for heating design loads). Enter '#{Constants.AutoMaxLoad}' to size the capacity based on the maximum of heating/cooling design loads.")
    arg.setUnits('Btu/hr')
    arg.setDefaultValue(Constants.Auto)
    args << arg

    arg = OpenStudio::Measure::OSArgument::makeStringArgument('heat_pump_heating_capacity_17_f', true)
    arg.setDisplayName('Heat Pump: Heating Capacity 17F')
    arg.setDescription("The output heating capacity of the heat pump at 17F. Only applies to #{HPXML::HVACTypeHeatPumpAirToAir} and #{HPXML::HVACTypeHeatPumpMiniSplit}.")
    arg.setUnits('Btu/hr')
    arg.setDefaultValue(Constants.Auto)
    args << arg

    arg = OpenStudio::Measure::OSArgument::makeStringArgument('heat_pump_cooling_capacity', true)
    arg.setDisplayName('Heat Pump: Cooling Capacity')
    arg.setDescription("The output cooling capacity of the heat pump. Enter '#{Constants.Auto}' to size the capacity based on ACCA Manual J/S.")
    arg.setUnits('Btu/hr')
    arg.setDefaultValue(Constants.Auto)
    args << arg

    arg = OpenStudio::Measure::OSArgument::makeDoubleArgument('heat_pump_fraction_heat_load_served', true)
    arg.setDisplayName('Heat Pump: Fraction Heat Load Served')
    arg.setDescription('The heating load served by the heat pump.')
    arg.setUnits('Frac')
    arg.setDefaultValue(1)
    args << arg

    arg = OpenStudio::Measure::OSArgument::makeDoubleArgument('heat_pump_fraction_cool_load_served', true)
    arg.setDisplayName('Heat Pump: Fraction Cool Load Served')
    arg.setDescription('The cooling load served by the heat pump.')
    arg.setUnits('Frac')
    arg.setDefaultValue(1)
    args << arg

    arg = OpenStudio::Measure::OSArgument::makeChoiceArgument('heat_pump_backup_fuel', heat_pump_backup_fuel_choices, true)
    arg.setDisplayName('Heat Pump: Backup Fuel Type')
    arg.setDescription("The backup fuel type of the heat pump. Use 'none' if there is no backup heating.")
    arg.setDefaultValue('none')
    args << arg

    arg = OpenStudio::Measure::OSArgument::makeDoubleArgument('heat_pump_backup_heating_efficiency', true)
    arg.setDisplayName('Heat Pump: Backup Rated Efficiency')
    arg.setDescription('The backup rated efficiency value of the heat pump. Percent for electricity fuel type. AFUE otherwise.')
    arg.setDefaultValue(1)
    args << arg

    arg = OpenStudio::Measure::OSArgument::makeStringArgument('heat_pump_backup_heating_capacity', true)
    arg.setDisplayName('Heat Pump: Backup Heating Capacity')
    arg.setDescription("The backup output heating capacity of the heat pump. Enter '#{Constants.Auto}' to size the capacity based on ACCA Manual J/S.")
    arg.setUnits('Btu/hr')
    arg.setDefaultValue(Constants.Auto)
    args << arg

    arg = OpenStudio::Measure::OSArgument::makeDoubleArgument('heat_pump_backup_heating_switchover_temp', false)
    arg.setDisplayName('Heat Pump: Backup Heating Switchover Temperature')
    arg.setDescription('The temperature at which the heat pump stops operating and the backup heating system starts running. Only applies to air-to-air and mini-split. If not provided, backup heating will operate as needed when heat pump capacity is insufficient.')
    arg.setUnits('deg-F')
    args << arg

    arg = OpenStudio::Measure::OSArgument::makeBoolArgument('heat_pump_is_ducted', false)
    arg.setDisplayName('Heat Pump: Is Ducted')
    arg.setDescription("Whether the heat pump is ducted or not. Only used for #{HPXML::HVACTypeHeatPumpMiniSplit}. It's assumed that #{HPXML::HVACTypeHeatPumpAirToAir} and #{HPXML::HVACTypeHeatPumpGroundToAir} are ducted.")
    args << arg

    arg = OpenStudio::Measure::OSArgument::makeDoubleArgument('heat_pump_airflow_defect_ratio', false)
    arg.setDisplayName('Heat Pump: Airflow Defect Ratio')
    arg.setDescription("The airflow defect ratio, defined as (InstalledAirflow - DesignAirflow) / DesignAirflow, of the heat pump per ANSI/RESNET/ACCA Standard 310. A value of zero means no airflow defect. Applies only to #{HPXML::HVACTypeHeatPumpAirToAir}, ducted #{HPXML::HVACTypeHeatPumpMiniSplit}, and #{HPXML::HVACTypeHeatPumpGroundToAir}.")
    arg.setUnits('Frac')
    args << arg

    arg = OpenStudio::Measure::OSArgument::makeDoubleArgument('heat_pump_charge_defect_ratio', false)
    arg.setDisplayName('Heat Pump: Charge Defect Ratio')
    arg.setDescription('The refrigerant charge defect ratio, defined as (InstalledCharge - DesignCharge) / DesignCharge, of the heat pump per ANSI/RESNET/ACCA Standard 310. A value of zero means no refrigerant charge defect. Applies to all heat pump types.')
    arg.setUnits('Frac')
    args << arg

    heating_system_2_type_choices = OpenStudio::StringVector.new
    heating_system_2_type_choices << 'none'
    heating_system_2_type_choices << HPXML::HVACTypeWallFurnace
    heating_system_2_type_choices << HPXML::HVACTypeFloorFurnace
    heating_system_2_type_choices << HPXML::HVACTypeBoiler
    heating_system_2_type_choices << HPXML::HVACTypeElectricResistance
    heating_system_2_type_choices << HPXML::HVACTypeStove
    heating_system_2_type_choices << HPXML::HVACTypePortableHeater
    heating_system_2_type_choices << HPXML::HVACTypeFireplace

    arg = OpenStudio::Measure::OSArgument::makeChoiceArgument('heating_system_2_type', heating_system_2_type_choices, true)
    arg.setDisplayName('Heating System 2: Type')
    arg.setDescription('The type of the second heating system.')
    arg.setDefaultValue('none')
    args << arg

    arg = OpenStudio::Measure::OSArgument::makeChoiceArgument('heating_system_2_fuel', heating_system_fuel_choices, true)
    arg.setDisplayName('Heating System 2: Fuel Type')
    arg.setDescription("The fuel type of the second heating system. Ignored for #{HPXML::HVACTypeElectricResistance}.")
    arg.setDefaultValue(HPXML::FuelTypeElectricity)
    args << arg

    arg = OpenStudio::Measure::OSArgument::makeDoubleArgument('heating_system_2_heating_efficiency', true)
    arg.setDisplayName('Heating System 2: Rated AFUE or Percent')
    arg.setUnits('Frac')
    arg.setDescription('The rated heating efficiency value of the second heating system.')
    arg.setDefaultValue(1.0)
    args << arg

    arg = OpenStudio::Measure::OSArgument::makeStringArgument('heating_system_2_heating_capacity', true)
    arg.setDisplayName('Heating System 2: Heating Capacity')
    arg.setDescription("The output heating capacity of the second heating system. Enter '#{Constants.Auto}' to size the capacity based on ACCA Manual J/S.")
    arg.setUnits('Btu/hr')
    arg.setDefaultValue(Constants.Auto)
    args << arg

    arg = OpenStudio::Measure::OSArgument::makeDoubleArgument('heating_system_2_fraction_heat_load_served', true)
    arg.setDisplayName('Heating System 2: Fraction Heat Load Served')
    arg.setDescription('The heat load served fraction of the second heating system.')
    arg.setUnits('Frac')
    arg.setDefaultValue(0.25)
    args << arg

    hvac_control_type_choices = OpenStudio::StringVector.new
    hvac_control_type_choices << HPXML::HVACControlTypeManual
    hvac_control_type_choices << HPXML::HVACControlTypeProgrammable

    arg = OpenStudio::Measure::OSArgument::makeChoiceArgument('hvac_control_type', hvac_control_type_choices, false)
    arg.setDisplayName('HVAC Control: Type')
    arg.setDescription('The type of thermostat.')
    arg.setDefaultValue(HPXML::HVACControlTypeManual)
    args << arg

    arg = OpenStudio::Measure::OSArgument::makeStringArgument('hvac_control_heating_weekday_setpoint', true)
    arg.setDisplayName('HVAC Control: Heating Weekday Setpoint Schedule')
    arg.setDescription('Specify the constant or 24-hour comma-separated weekday heating setpoint schedule.')
    arg.setUnits('deg-F')
    arg.setDefaultValue('71')
    args << arg

    arg = OpenStudio::Measure::OSArgument::makeStringArgument('hvac_control_heating_weekend_setpoint', true)
    arg.setDisplayName('HVAC Control: Heating Weekend Setpoint Schedule')
    arg.setDescription('Specify the constant or 24-hour comma-separated weekend heating setpoint schedule.')
    arg.setUnits('deg-F')
    arg.setDefaultValue('71')
    args << arg

    arg = OpenStudio::Measure::OSArgument::makeStringArgument('hvac_control_cooling_weekday_setpoint', true)
    arg.setDisplayName('HVAC Control: Cooling Weekday Setpoint Schedule')
    arg.setDescription('Specify the constant or 24-hour comma-separated weekday cooling setpoint schedule.')
    arg.setUnits('deg-F')
    arg.setDefaultValue('76')
    args << arg

    arg = OpenStudio::Measure::OSArgument::makeStringArgument('hvac_control_cooling_weekend_setpoint', true)
    arg.setDisplayName('HVAC Control: Cooling Weekend Setpoint Schedule')
    arg.setDescription('Specify the constant or 24-hour comma-separated weekend cooling setpoint schedule.')
    arg.setUnits('deg-F')
    arg.setDefaultValue('76')
    args << arg

    arg = OpenStudio::Measure::OSArgument::makeStringArgument('hvac_control_heating_season_period', false)
    arg.setDisplayName('HVAC Control: Heating Season Period')
    arg.setDescription('Enter a date like "Nov 1 - Jun 30".')
    args << arg

    arg = OpenStudio::Measure::OSArgument::makeStringArgument('hvac_control_cooling_season_period', false)
    arg.setDisplayName('HVAC Control: Cooling Season Period')
    arg.setDescription('Enter a date like "Jun 1 - Oct 31".')
    args << arg

    duct_leakage_units_choices = OpenStudio::StringVector.new
    duct_leakage_units_choices << HPXML::UnitsCFM25
    duct_leakage_units_choices << HPXML::UnitsPercent

    duct_location_choices = OpenStudio::StringVector.new
    duct_location_choices << Constants.Auto
    duct_location_choices << HPXML::LocationLivingSpace
    duct_location_choices << HPXML::LocationBasementConditioned
    duct_location_choices << HPXML::LocationBasementUnconditioned
    duct_location_choices << HPXML::LocationCrawlspaceVented
    duct_location_choices << HPXML::LocationCrawlspaceUnvented
    duct_location_choices << HPXML::LocationAtticVented
    duct_location_choices << HPXML::LocationAtticUnvented
    duct_location_choices << HPXML::LocationGarage
    duct_location_choices << HPXML::LocationExteriorWall
    duct_location_choices << HPXML::LocationUnderSlab
    duct_location_choices << HPXML::LocationRoofDeck
    duct_location_choices << HPXML::LocationOutside
    duct_location_choices << HPXML::LocationOtherHousingUnit
    duct_location_choices << HPXML::LocationOtherHeatedSpace
    duct_location_choices << HPXML::LocationOtherMultifamilyBufferSpace
    duct_location_choices << HPXML::LocationOtherNonFreezingSpace

    arg = OpenStudio::Measure::OSArgument::makeChoiceArgument('ducts_leakage_units', duct_leakage_units_choices, true)
    arg.setDisplayName('Ducts: Leakage Units')
    arg.setDescription('The leakage units of the ducts.')
    arg.setDefaultValue(HPXML::UnitsCFM25)
    args << arg

    arg = OpenStudio::Measure::OSArgument::makeDoubleArgument('ducts_supply_leakage_to_outside_value', true)
    arg.setDisplayName('Ducts: Supply Leakage to Outside Value')
    arg.setDescription('The leakage value to outside for the supply ducts.')
    arg.setDefaultValue(75)
    args << arg

    arg = OpenStudio::Measure::OSArgument::makeDoubleArgument('ducts_return_leakage_to_outside_value', true)
    arg.setDisplayName('Ducts: Return Leakage to Outside Value')
    arg.setDescription('The leakage value to outside for the return ducts.')
    arg.setDefaultValue(25)
    args << arg

    arg = OpenStudio::Measure::OSArgument::makeChoiceArgument('ducts_supply_location', duct_location_choices, true)
    arg.setDisplayName('Ducts: Supply Location')
    arg.setDescription('The location of the supply ducts.')
    arg.setDefaultValue(Constants.Auto)
    args << arg

    arg = OpenStudio::Measure::OSArgument::makeDoubleArgument('ducts_supply_insulation_r', true)
    arg.setDisplayName('Ducts: Supply Insulation R-Value')
    arg.setDescription('The insulation r-value of the supply ducts excluding air films.')
    arg.setUnits('h-ft^2-R/Btu')
    arg.setDefaultValue(0)
    args << arg

    arg = OpenStudio::Measure::OSArgument::makeStringArgument('ducts_supply_surface_area', true)
    arg.setDisplayName('Ducts: Supply Surface Area')
    arg.setDescription('The surface area of the supply ducts.')
    arg.setUnits('ft^2')
    arg.setDefaultValue(Constants.Auto)
    args << arg

    arg = OpenStudio::Measure::OSArgument::makeChoiceArgument('ducts_return_location', duct_location_choices, true)
    arg.setDisplayName('Ducts: Return Location')
    arg.setDescription('The location of the return ducts.')
    arg.setDefaultValue(Constants.Auto)
    args << arg

    arg = OpenStudio::Measure::OSArgument::makeDoubleArgument('ducts_return_insulation_r', true)
    arg.setDisplayName('Ducts: Return Insulation R-Value')
    arg.setDescription('The insulation r-value of the return ducts excluding air films.')
    arg.setUnits('h-ft^2-R/Btu')
    arg.setDefaultValue(0)
    args << arg

    arg = OpenStudio::Measure::OSArgument::makeStringArgument('ducts_return_surface_area', true)
    arg.setDisplayName('Ducts: Return Surface Area')
    arg.setDescription('The surface area of the return ducts.')
    arg.setUnits('ft^2')
    arg.setDefaultValue(Constants.Auto)
    args << arg

    arg = OpenStudio::Measure::OSArgument::makeStringArgument('ducts_number_of_return_registers', true)
    arg.setDisplayName('Ducts: Number of Return Registers')
    arg.setDescription("The number of return registers of the ducts. Ignored for ducted #{HPXML::HVACTypeEvaporativeCooler}.")
    arg.setUnits('#')
    arg.setDefaultValue(Constants.Auto)
    args << arg

    mech_vent_fan_type_choices = OpenStudio::StringVector.new
    mech_vent_fan_type_choices << 'none'
    mech_vent_fan_type_choices << HPXML::MechVentTypeExhaust
    mech_vent_fan_type_choices << HPXML::MechVentTypeSupply
    mech_vent_fan_type_choices << HPXML::MechVentTypeERV
    mech_vent_fan_type_choices << HPXML::MechVentTypeHRV
    mech_vent_fan_type_choices << HPXML::MechVentTypeBalanced
    mech_vent_fan_type_choices << HPXML::MechVentTypeCFIS

    mech_vent_recovery_efficiency_type_choices = OpenStudio::StringVector.new
    mech_vent_recovery_efficiency_type_choices << 'Unadjusted'
    mech_vent_recovery_efficiency_type_choices << 'Adjusted'

    arg = OpenStudio::Measure::OSArgument::makeChoiceArgument('mech_vent_fan_type', mech_vent_fan_type_choices, true)
    arg.setDisplayName('Mechanical Ventilation: Fan Type')
    arg.setDescription("The type of the mechanical ventilation. Use 'none' if there is no mechanical ventilation system.")
    arg.setDefaultValue('none')
    args << arg

    arg = OpenStudio::Measure::OSArgument::makeStringArgument('mech_vent_flow_rate', true)
    arg.setDisplayName('Mechanical Ventilation: Flow Rate')
    arg.setDescription('The flow rate of the mechanical ventilation.')
    arg.setUnits('CFM')
    arg.setDefaultValue(Constants.Auto)
    args << arg

    arg = OpenStudio::Measure::OSArgument::makeStringArgument('mech_vent_hours_in_operation', true)
    arg.setDisplayName('Mechanical Ventilation: Hours In Operation')
    arg.setDescription('The hours in operation of the mechanical ventilation.')
    arg.setUnits('hrs/day')
    arg.setDefaultValue(Constants.Auto)
    args << arg

    arg = OpenStudio::Measure::OSArgument::makeChoiceArgument('mech_vent_recovery_efficiency_type', mech_vent_recovery_efficiency_type_choices, true)
    arg.setDisplayName('Mechanical Ventilation: Total Recovery Efficiency Type')
    arg.setDescription('The total recovery efficiency type of the mechanical ventilation.')
    arg.setDefaultValue('Unadjusted')
    args << arg

    arg = OpenStudio::Measure::OSArgument::makeDoubleArgument('mech_vent_total_recovery_efficiency', true)
    arg.setDisplayName('Mechanical Ventilation: Total Recovery Efficiency')
    arg.setDescription("The Unadjusted or Adjusted total recovery efficiency of the mechanical ventilation. Applies to #{HPXML::MechVentTypeERV}.")
    arg.setUnits('Frac')
    arg.setDefaultValue(0.48)
    args << arg

    arg = OpenStudio::Measure::OSArgument::makeDoubleArgument('mech_vent_sensible_recovery_efficiency', true)
    arg.setDisplayName('Mechanical Ventilation: Sensible Recovery Efficiency')
    arg.setDescription("The Unadjusted or Adjusted sensible recovery efficiency of the mechanical ventilation. Applies to #{HPXML::MechVentTypeERV} and #{HPXML::MechVentTypeHRV}.")
    arg.setUnits('Frac')
    arg.setDefaultValue(0.72)
    args << arg

    arg = OpenStudio::Measure::OSArgument::makeStringArgument('mech_vent_fan_power', true)
    arg.setDisplayName('Mechanical Ventilation: Fan Power')
    arg.setDescription('The fan power of the mechanical ventilation.')
    arg.setUnits('W')
    arg.setDefaultValue(Constants.Auto)
    args << arg

    arg = OpenStudio::Measure::OSArgument::makeIntegerArgument('mech_vent_num_units_served', true)
    arg.setDisplayName('Mechanical Ventilation: Number of Units Served')
    arg.setDescription("Number of dwelling units served by the mechanical ventilation system. Must be 1 if #{HPXML::ResidentialTypeSFD}. Used to apportion flow rate and fan power to the unit.")
    arg.setUnits('#')
    arg.setDefaultValue(1)
    args << arg

    arg = OpenStudio::Measure::OSArgument::makeDoubleArgument('mech_vent_shared_frac_recirculation', false)
    arg.setDisplayName('Shared Mechanical Ventilation: Fraction Recirculation')
    arg.setDescription('Fraction of the total supply air that is recirculated, with the remainder assumed to be outdoor air. The value must be 0 for exhaust only systems. This is required for a shared mechanical ventilation system.')
    arg.setUnits('Frac')
    args << arg

    arg = OpenStudio::Measure::OSArgument::makeChoiceArgument('mech_vent_shared_preheating_fuel', heating_system_fuel_choices, false)
    arg.setDisplayName('Shared Mechanical Ventilation: Preheating Fuel')
    arg.setDescription('Fuel type of the preconditioning heating equipment. Only used for a shared mechanical ventilation system.')
    args << arg

    arg = OpenStudio::Measure::OSArgument::makeDoubleArgument('mech_vent_shared_preheating_efficiency', false)
    arg.setDisplayName('Shared Mechanical Ventilation: Preheating Efficiency')
    arg.setDescription('Efficiency of the preconditioning heating equipment. Only used for a shared mechanical ventilation system.')
    arg.setUnits('COP')
    args << arg

    arg = OpenStudio::Measure::OSArgument::makeDoubleArgument('mech_vent_shared_preheating_fraction_heat_load_served', false)
    arg.setDisplayName('Shared Mechanical Ventilation: Preheating Fraction Ventilation Heat Load Served')
    arg.setDescription('Fraction of heating load introduced by the shared ventilation system that is met by the preconditioning heating equipment.')
    arg.setUnits('Frac')
    args << arg

    cooling_system_fuel_choices = OpenStudio::StringVector.new
    cooling_system_fuel_choices << HPXML::FuelTypeElectricity

    arg = OpenStudio::Measure::OSArgument::makeChoiceArgument('mech_vent_shared_precooling_fuel', cooling_system_fuel_choices, false)
    arg.setDisplayName('Shared Mechanical Ventilation: Precooling Fuel')
    arg.setDescription('Fuel type of the preconditioning cooling equipment. Only used for a shared mechanical ventilation system.')
    args << arg

    arg = OpenStudio::Measure::OSArgument::makeDoubleArgument('mech_vent_shared_precooling_efficiency', false)
    arg.setDisplayName('Shared Mechanical Ventilation: Precooling Efficiency')
    arg.setDescription('Efficiency of the preconditioning cooling equipment. Only used for a shared mechanical ventilation system.')
    arg.setUnits('COP')
    args << arg

    arg = OpenStudio::Measure::OSArgument::makeDoubleArgument('mech_vent_shared_precooling_fraction_cool_load_served', false)
    arg.setDisplayName('Shared Mechanical Ventilation: Precooling Fraction Ventilation Cool Load Served')
    arg.setDescription('Fraction of cooling load introduced by the shared ventilation system that is met by the preconditioning cooling equipment.')
    arg.setUnits('Frac')
    args << arg

    mech_vent_2_fan_type_choices = OpenStudio::StringVector.new
    mech_vent_2_fan_type_choices << 'none'
    mech_vent_2_fan_type_choices << HPXML::MechVentTypeExhaust
    mech_vent_2_fan_type_choices << HPXML::MechVentTypeSupply
    mech_vent_2_fan_type_choices << HPXML::MechVentTypeERV
    mech_vent_2_fan_type_choices << HPXML::MechVentTypeHRV
    mech_vent_2_fan_type_choices << HPXML::MechVentTypeBalanced

    arg = OpenStudio::Measure::OSArgument::makeChoiceArgument('mech_vent_2_fan_type', mech_vent_2_fan_type_choices, true)
    arg.setDisplayName('Mechanical Ventilation 2: Fan Type')
    arg.setDescription("The type of the second mechanical ventilation. Use 'none' if there is no second mechanical ventilation system.")
    arg.setDefaultValue('none')
    args << arg

    arg = OpenStudio::Measure::OSArgument::makeDoubleArgument('mech_vent_2_flow_rate', true)
    arg.setDisplayName('Mechanical Ventilation 2: Flow Rate')
    arg.setDescription('The flow rate of the second mechanical ventilation.')
    arg.setUnits('CFM')
    arg.setDefaultValue(110)
    args << arg

    arg = OpenStudio::Measure::OSArgument::makeDoubleArgument('mech_vent_2_hours_in_operation', true)
    arg.setDisplayName('Mechanical Ventilation 2: Hours In Operation')
    arg.setDescription('The hours in operation of the second mechanical ventilation.')
    arg.setUnits('hrs/day')
    arg.setDefaultValue(24)
    args << arg

    arg = OpenStudio::Measure::OSArgument::makeChoiceArgument('mech_vent_2_recovery_efficiency_type', mech_vent_recovery_efficiency_type_choices, true)
    arg.setDisplayName('Mechanical Ventilation 2: Total Recovery Efficiency Type')
    arg.setDescription('The total recovery efficiency type of the second mechanical ventilation.')
    arg.setDefaultValue('Unadjusted')
    args << arg

    arg = OpenStudio::Measure::OSArgument::makeDoubleArgument('mech_vent_2_total_recovery_efficiency', true)
    arg.setDisplayName('Mechanical Ventilation 2: Total Recovery Efficiency')
    arg.setDescription("The Unadjusted or Adjusted total recovery efficiency of the second mechanical ventilation. Applies to #{HPXML::MechVentTypeERV}.")
    arg.setUnits('Frac')
    arg.setDefaultValue(0.48)
    args << arg

    arg = OpenStudio::Measure::OSArgument::makeDoubleArgument('mech_vent_2_sensible_recovery_efficiency', true)
    arg.setDisplayName('Mechanical Ventilation 2: Sensible Recovery Efficiency')
    arg.setDescription("The Unadjusted or Adjusted sensible recovery efficiency of the second mechanical ventilation. Applies to #{HPXML::MechVentTypeERV} and #{HPXML::MechVentTypeHRV}.")
    arg.setUnits('Frac')
    arg.setDefaultValue(0.72)
    args << arg

    arg = OpenStudio::Measure::OSArgument::makeDoubleArgument('mech_vent_2_fan_power', true)
    arg.setDisplayName('Mechanical Ventilation 2: Fan Power')
    arg.setDescription('The fan power of the second mechanical ventilation.')
    arg.setUnits('W')
    arg.setDefaultValue(30)
    args << arg

    arg = OpenStudio::Measure::OSArgument::makeStringArgument('kitchen_fans_quantity', true)
    arg.setDisplayName('Kitchen Fans: Quantity')
    arg.setDescription('The quantity of the kitchen fans.')
    arg.setUnits('#')
    arg.setDefaultValue(Constants.Auto)
    args << arg

    arg = OpenStudio::Measure::OSArgument::makeStringArgument('kitchen_fans_flow_rate', false)
    arg.setDisplayName('Kitchen Fans: Flow Rate')
    arg.setDescription('The flow rate of the kitchen fan.')
    arg.setUnits('CFM')
    arg.setDefaultValue(Constants.Auto)
    args << arg

    arg = OpenStudio::Measure::OSArgument::makeStringArgument('kitchen_fans_hours_in_operation', false)
    arg.setDisplayName('Kitchen Fans: Hours In Operation')
    arg.setDescription('The hours in operation of the kitchen fan.')
    arg.setUnits('hrs/day')
    arg.setDefaultValue(Constants.Auto)
    args << arg

    arg = OpenStudio::Measure::OSArgument::makeStringArgument('kitchen_fans_power', false)
    arg.setDisplayName('Kitchen Fans: Fan Power')
    arg.setDescription('The fan power of the kitchen fan.')
    arg.setUnits('W')
    arg.setDefaultValue(Constants.Auto)
    args << arg

    arg = OpenStudio::Measure::OSArgument::makeStringArgument('kitchen_fans_start_hour', false)
    arg.setDisplayName('Kitchen Fans: Start Hour')
    arg.setDescription('The start hour of the kitchen fan.')
    arg.setUnits('hr')
    arg.setDefaultValue(Constants.Auto)
    args << arg

    arg = OpenStudio::Measure::OSArgument::makeStringArgument('bathroom_fans_quantity', true)
    arg.setDisplayName('Bathroom Fans: Quantity')
    arg.setDescription('The quantity of the bathroom fans.')
    arg.setUnits('#')
    arg.setDefaultValue(Constants.Auto)
    args << arg

    arg = OpenStudio::Measure::OSArgument::makeStringArgument('bathroom_fans_flow_rate', false)
    arg.setDisplayName('Bathroom Fans: Flow Rate')
    arg.setDescription('The flow rate of the bathroom fans.')
    arg.setUnits('CFM')
    arg.setDefaultValue(Constants.Auto)
    args << arg

    arg = OpenStudio::Measure::OSArgument::makeStringArgument('bathroom_fans_hours_in_operation', false)
    arg.setDisplayName('Bathroom Fans: Hours In Operation')
    arg.setDescription('The hours in operation of the bathroom fans.')
    arg.setUnits('hrs/day')
    arg.setDefaultValue(Constants.Auto)
    args << arg

    arg = OpenStudio::Measure::OSArgument::makeStringArgument('bathroom_fans_power', false)
    arg.setDisplayName('Bathroom Fans: Fan Power')
    arg.setDescription('The fan power of the bathroom fans.')
    arg.setUnits('W')
    arg.setDefaultValue(Constants.Auto)
    args << arg

    arg = OpenStudio::Measure::OSArgument::makeStringArgument('bathroom_fans_start_hour', false)
    arg.setDisplayName('Bathroom Fans: Start Hour')
    arg.setDescription('The start hour of the bathroom fans.')
    arg.setUnits('hr')
    arg.setDefaultValue(Constants.Auto)
    args << arg

    arg = OpenStudio::Measure::OSArgument::makeBoolArgument('whole_house_fan_present', true)
    arg.setDisplayName('Whole House Fan: Present')
    arg.setDescription('Whether there is a whole house fan.')
    arg.setDefaultValue(false)
    args << arg

    arg = OpenStudio::Measure::OSArgument::makeStringArgument('whole_house_fan_flow_rate', false)
    arg.setDisplayName('Whole House Fan: Flow Rate')
    arg.setDescription('The flow rate of the whole house fan.')
    arg.setUnits('CFM')
    arg.setDefaultValue(Constants.Auto)
    args << arg

    arg = OpenStudio::Measure::OSArgument::makeStringArgument('whole_house_fan_power', false)
    arg.setDisplayName('Whole House Fan: Fan Power')
    arg.setDescription('The fan power of the whole house fan.')
    arg.setUnits('W')
    arg.setDefaultValue(Constants.Auto)
    args << arg

    water_heater_type_choices = OpenStudio::StringVector.new
    water_heater_type_choices << 'none'
    water_heater_type_choices << HPXML::WaterHeaterTypeStorage
    water_heater_type_choices << HPXML::WaterHeaterTypeTankless
    water_heater_type_choices << HPXML::WaterHeaterTypeHeatPump
    water_heater_type_choices << HPXML::WaterHeaterTypeCombiStorage
    water_heater_type_choices << HPXML::WaterHeaterTypeCombiTankless

    water_heater_fuel_choices = OpenStudio::StringVector.new
    water_heater_fuel_choices << HPXML::FuelTypeElectricity
    water_heater_fuel_choices << HPXML::FuelTypeNaturalGas
    water_heater_fuel_choices << HPXML::FuelTypeOil
    water_heater_fuel_choices << HPXML::FuelTypePropane
    water_heater_fuel_choices << HPXML::FuelTypeWoodCord
    water_heater_fuel_choices << HPXML::FuelTypeCoal

    water_heater_location_choices = OpenStudio::StringVector.new
    water_heater_location_choices << Constants.Auto
    water_heater_location_choices << HPXML::LocationLivingSpace
    water_heater_location_choices << HPXML::LocationBasementConditioned
    water_heater_location_choices << HPXML::LocationBasementUnconditioned
    water_heater_location_choices << HPXML::LocationGarage
    water_heater_location_choices << HPXML::LocationAtticVented
    water_heater_location_choices << HPXML::LocationAtticUnvented
    water_heater_location_choices << HPXML::LocationCrawlspaceVented
    water_heater_location_choices << HPXML::LocationCrawlspaceUnvented
    water_heater_location_choices << HPXML::LocationOtherExterior
    water_heater_location_choices << HPXML::LocationOtherHousingUnit
    water_heater_location_choices << HPXML::LocationOtherHeatedSpace
    water_heater_location_choices << HPXML::LocationOtherMultifamilyBufferSpace
    water_heater_location_choices << HPXML::LocationOtherNonFreezingSpace

    water_heater_efficiency_type_choices = OpenStudio::StringVector.new
    water_heater_efficiency_type_choices << 'EnergyFactor'
    water_heater_efficiency_type_choices << 'UniformEnergyFactor'

    water_heater_usage_bin_choices = OpenStudio::StringVector.new
    water_heater_usage_bin_choices << HPXML::WaterHeaterUsageBinVerySmall
    water_heater_usage_bin_choices << HPXML::WaterHeaterUsageBinLow
    water_heater_usage_bin_choices << HPXML::WaterHeaterUsageBinMedium
    water_heater_usage_bin_choices << HPXML::WaterHeaterUsageBinHigh

    arg = OpenStudio::Measure::OSArgument::makeChoiceArgument('water_heater_type', water_heater_type_choices, true)
    arg.setDisplayName('Water Heater: Type')
    arg.setDescription("The type of water heater. Use 'none' if there is no water heater.")
    arg.setDefaultValue(HPXML::WaterHeaterTypeStorage)
    args << arg

    arg = OpenStudio::Measure::OSArgument::makeChoiceArgument('water_heater_fuel_type', water_heater_fuel_choices, true)
    arg.setDisplayName('Water Heater: Fuel Type')
    arg.setDescription("The fuel type of water heater. Ignored for #{HPXML::WaterHeaterTypeHeatPump}.")
    arg.setDefaultValue(HPXML::FuelTypeNaturalGas)
    args << arg

    arg = OpenStudio::Measure::OSArgument::makeChoiceArgument('water_heater_location', water_heater_location_choices, true)
    arg.setDisplayName('Water Heater: Location')
    arg.setDescription('The location of water heater.')
    arg.setDefaultValue(Constants.Auto)
    args << arg

    arg = OpenStudio::Measure::OSArgument::makeStringArgument('water_heater_tank_volume', true)
    arg.setDisplayName('Water Heater: Tank Volume')
    arg.setDescription("Nominal volume of water heater tank. Set to '#{Constants.Auto}' to have volume autosized. Only applies to #{HPXML::WaterHeaterTypeStorage}, #{HPXML::WaterHeaterTypeHeatPump}, and #{HPXML::WaterHeaterTypeCombiStorage}.")
    arg.setUnits('gal')
    arg.setDefaultValue(Constants.Auto)
    args << arg

    arg = OpenStudio::Measure::OSArgument::makeChoiceArgument('water_heater_efficiency_type', water_heater_efficiency_type_choices, true)
    arg.setDisplayName('Water Heater: Efficiency Type')
    arg.setDescription('The efficiency type of water heater. Does not apply to space-heating boilers.')
    arg.setDefaultValue('EnergyFactor')
    args << arg

    arg = OpenStudio::Measure::OSArgument::makeDoubleArgument('water_heater_efficiency', true)
    arg.setDisplayName('Water Heater: Efficiency')
    arg.setDescription('Rated Energy Factor or Uniform Energy Factor. Does not apply to space-heating boilers.')
    arg.setDefaultValue(0.67)
    args << arg

    arg = OpenStudio::Measure::OSArgument::makeChoiceArgument('water_heater_usage_bin', water_heater_usage_bin_choices, false)
    arg.setDisplayName('Water Heater: Usage Bin')
    arg.setDescription("The usage of the water heater. Required if Efficiency Type is UniformEnergyFactor and Type is not #{HPXML::WaterHeaterTypeTankless}. Does not apply to space-heating boilers.")
    args << arg

    arg = OpenStudio::Measure::OSArgument::makeStringArgument('water_heater_recovery_efficiency', true)
    arg.setDisplayName('Water Heater: Recovery Efficiency')
    arg.setDescription('Ratio of energy delivered to water heater to the energy content of the fuel consumed by the water heater. Only used for non-electric storage water heaters.')
    arg.setUnits('Frac')
    arg.setDefaultValue(Constants.Auto)
    args << arg

    arg = OpenStudio::Measure::OSArgument::makeStringArgument('water_heater_heating_capacity', true)
    arg.setDisplayName('Water Heater: Heating Capacity')
    arg.setDescription("Heating capacity. Set to '#{Constants.Auto}' to have heating capacity defaulted. Only applies to #{HPXML::WaterHeaterTypeStorage}.")
    arg.setUnits('Btu/hr')
    arg.setDefaultValue(Constants.Auto)
    args << arg

    arg = OpenStudio::Measure::OSArgument::makeDoubleArgument('water_heater_standby_loss', false)
    arg.setDisplayName('Water Heater: Standby Loss')
    arg.setDescription('The standby loss of water heater. Only applies to space-heating boilers.')
    arg.setUnits('deg-F/hr')
    args << arg

    arg = OpenStudio::Measure::OSArgument::makeDoubleArgument('water_heater_jacket_rvalue', false)
    arg.setDisplayName('Water Heater: Jacket R-value')
    arg.setDescription("The jacket R-value of water heater. Doesn't apply to #{HPXML::WaterHeaterTypeTankless} or #{HPXML::WaterHeaterTypeCombiTankless}.")
    arg.setUnits('h-ft^2-R/Btu')
    args << arg

    arg = OpenStudio::Measure::OSArgument::makeStringArgument('water_heater_setpoint_temperature', true)
    arg.setDisplayName('Water Heater: Setpoint Temperature')
    arg.setDescription('The setpoint temperature of water heater.')
    arg.setUnits('deg-F')
    arg.setDefaultValue(Constants.Auto)
    args << arg

    arg = OpenStudio::Measure::OSArgument::makeIntegerArgument('water_heater_num_units_served', true)
    arg.setDisplayName('Water Heater: Number of Units Served')
    arg.setDescription("Number of dwelling units served (directly or indirectly) by the water heater. Must be 1 if #{HPXML::ResidentialTypeSFD}. Used to apportion water heater tank losses to the unit.")
    arg.setUnits('#')
    arg.setDefaultValue(1)
    args << arg

    arg = OpenStudio::Measure::OSArgument::makeBoolArgument('water_heater_uses_desuperheater', false)
    arg.setDisplayName('Water Heater: Uses Desuperheater')
    arg.setDescription("Requires that the dwelling unit has a #{HPXML::HVACTypeHeatPumpAirToAir}, #{HPXML::HVACTypeHeatPumpMiniSplit}, or #{HPXML::HVACTypeHeatPumpGroundToAir} heat pump or a #{HPXML::HVACTypeCentralAirConditioner} or #{HPXML::HVACTypeMiniSplitAirConditioner} air conditioner.")
    args << arg

    hot_water_distribution_system_type_choices = OpenStudio::StringVector.new
    hot_water_distribution_system_type_choices << HPXML::DHWDistTypeStandard
    hot_water_distribution_system_type_choices << HPXML::DHWDistTypeRecirc

    arg = OpenStudio::Measure::OSArgument::makeChoiceArgument('hot_water_distribution_system_type', hot_water_distribution_system_type_choices, true)
    arg.setDisplayName('Hot Water Distribution: System Type')
    arg.setDescription('The type of the hot water distribution system.')
    arg.setDefaultValue(HPXML::DHWDistTypeStandard)
    args << arg

    arg = OpenStudio::Measure::OSArgument::makeStringArgument('hot_water_distribution_standard_piping_length', true)
    arg.setDisplayName('Hot Water Distribution: Standard Piping Length')
    arg.setUnits('ft')
    arg.setDescription("If the distribution system is #{HPXML::DHWDistTypeStandard}, the length of the piping. A value of '#{Constants.Auto}' will use a default.")
    arg.setDefaultValue(Constants.Auto)
    args << arg

    recirculation_control_type_choices = OpenStudio::StringVector.new
    recirculation_control_type_choices << HPXML::DHWRecirControlTypeNone
    recirculation_control_type_choices << HPXML::DHWRecirControlTypeTimer
    recirculation_control_type_choices << HPXML::DHWRecirControlTypeTemperature
    recirculation_control_type_choices << HPXML::DHWRecirControlTypeSensor
    recirculation_control_type_choices << HPXML::DHWRecirControlTypeManual

    arg = OpenStudio::Measure::OSArgument::makeChoiceArgument('hot_water_distribution_recirc_control_type', recirculation_control_type_choices, true)
    arg.setDisplayName('Hot Water Distribution: Recirculation Control Type')
    arg.setDescription("If the distribution system is #{HPXML::DHWDistTypeRecirc}, the type of hot water recirculation control, if any.")
    arg.setDefaultValue(HPXML::DHWRecirControlTypeNone)
    args << arg

    arg = OpenStudio::Measure::OSArgument::makeStringArgument('hot_water_distribution_recirc_piping_length', true)
    arg.setDisplayName('Hot Water Distribution: Recirculation Piping Length')
    arg.setUnits('ft')
    arg.setDescription("If the distribution system is #{HPXML::DHWDistTypeRecirc}, the length of the recirculation piping.")
    arg.setDefaultValue(Constants.Auto)
    args << arg

    arg = OpenStudio::Measure::OSArgument::makeStringArgument('hot_water_distribution_recirc_branch_piping_length', true)
    arg.setDisplayName('Hot Water Distribution: Recirculation Branch Piping Length')
    arg.setUnits('ft')
    arg.setDescription("If the distribution system is #{HPXML::DHWDistTypeRecirc}, the length of the recirculation branch piping.")
    arg.setDefaultValue(Constants.Auto)
    args << arg

    arg = OpenStudio::Measure::OSArgument::makeStringArgument('hot_water_distribution_recirc_pump_power', true)
    arg.setDisplayName('Hot Water Distribution: Recirculation Pump Power')
    arg.setUnits('W')
    arg.setDescription("If the distribution system is #{HPXML::DHWDistTypeRecirc}, the recirculation pump power.")
    arg.setDefaultValue(Constants.Auto)
    args << arg

    arg = OpenStudio::Measure::OSArgument::makeStringArgument('hot_water_distribution_pipe_r', true)
    arg.setDisplayName('Hot Water Distribution: Pipe Insulation Nominal R-Value')
    arg.setUnits('h-ft^2-R/Btu')
    arg.setDescription('Nominal R-value of the pipe insulation.')
    arg.setDefaultValue(Constants.Auto)
    args << arg

    dwhr_facilities_connected_choices = OpenStudio::StringVector.new
    dwhr_facilities_connected_choices << 'none'
    dwhr_facilities_connected_choices << HPXML::DWHRFacilitiesConnectedOne
    dwhr_facilities_connected_choices << HPXML::DWHRFacilitiesConnectedAll

    arg = OpenStudio::Measure::OSArgument::makeChoiceArgument('dwhr_facilities_connected', dwhr_facilities_connected_choices, true)
    arg.setDisplayName('Drain Water Heat Recovery: Facilities Connected')
    arg.setDescription("Which facilities are connected for the drain water heat recovery. Use 'none' if there is no drain water heat recovery system.")
    arg.setDefaultValue('none')
    args << arg

    arg = OpenStudio::Measure::OSArgument::makeBoolArgument('dwhr_equal_flow', true)
    arg.setDisplayName('Drain Water Heat Recovery: Equal Flow')
    arg.setDescription('Whether the drain water heat recovery has equal flow.')
    arg.setDefaultValue(true)
    args << arg

    arg = OpenStudio::Measure::OSArgument::makeDoubleArgument('dwhr_efficiency', true)
    arg.setDisplayName('Drain Water Heat Recovery: Efficiency')
    arg.setUnits('Frac')
    arg.setDescription('The efficiency of the drain water heat recovery.')
    arg.setDefaultValue(0.55)
    args << arg

    arg = OpenStudio::Measure::OSArgument::makeBoolArgument('water_fixtures_shower_low_flow', true)
    arg.setDisplayName('Hot Water Fixtures: Is Shower Low Flow')
    arg.setDescription('Whether the shower fixture is low flow.')
    arg.setDefaultValue(false)
    args << arg

    arg = OpenStudio::Measure::OSArgument::makeBoolArgument('water_fixtures_sink_low_flow', true)
    arg.setDisplayName('Hot Water Fixtures: Is Sink Low Flow')
    arg.setDescription('Whether the sink fixture is low flow.')
    arg.setDefaultValue(false)
    args << arg

    arg = OpenStudio::Measure::OSArgument::makeDoubleArgument('water_fixtures_usage_multiplier', true)
    arg.setDisplayName('Hot Water Fixtures: Usage Multiplier')
    arg.setDescription('Multiplier on the hot water usage that can reflect, e.g., high/low usage occupants.')
    arg.setDefaultValue(1.0)
    args << arg

    solar_thermal_system_type_choices = OpenStudio::StringVector.new
    solar_thermal_system_type_choices << 'none'
    solar_thermal_system_type_choices << HPXML::SolarThermalSystemType

    solar_thermal_collector_loop_type_choices = OpenStudio::StringVector.new
    solar_thermal_collector_loop_type_choices << HPXML::SolarThermalLoopTypeDirect
    solar_thermal_collector_loop_type_choices << HPXML::SolarThermalLoopTypeIndirect
    solar_thermal_collector_loop_type_choices << HPXML::SolarThermalLoopTypeThermosyphon

    solar_thermal_collector_type_choices = OpenStudio::StringVector.new
    solar_thermal_collector_type_choices << HPXML::SolarThermalTypeEvacuatedTube
    solar_thermal_collector_type_choices << HPXML::SolarThermalTypeSingleGlazing
    solar_thermal_collector_type_choices << HPXML::SolarThermalTypeDoubleGlazing
    solar_thermal_collector_type_choices << HPXML::SolarThermalTypeICS

    arg = OpenStudio::Measure::OSArgument::makeChoiceArgument('solar_thermal_system_type', solar_thermal_system_type_choices, true)
    arg.setDisplayName('Solar Thermal: System Type')
    arg.setDescription("The type of solar thermal system. Use 'none' if there is no solar thermal system.")
    arg.setDefaultValue('none')
    args << arg

    arg = OpenStudio::Measure::OSArgument::makeDoubleArgument('solar_thermal_collector_area', true)
    arg.setDisplayName('Solar Thermal: Collector Area')
    arg.setUnits('ft^2')
    arg.setDescription('The collector area of the solar thermal system.')
    arg.setDefaultValue(40.0)
    args << arg

    arg = OpenStudio::Measure::OSArgument::makeChoiceArgument('solar_thermal_collector_loop_type', solar_thermal_collector_loop_type_choices, true)
    arg.setDisplayName('Solar Thermal: Collector Loop Type')
    arg.setDescription('The collector loop type of the solar thermal system.')
    arg.setDefaultValue(HPXML::SolarThermalLoopTypeDirect)
    args << arg

    arg = OpenStudio::Measure::OSArgument::makeChoiceArgument('solar_thermal_collector_type', solar_thermal_collector_type_choices, true)
    arg.setDisplayName('Solar Thermal: Collector Type')
    arg.setDescription('The collector type of the solar thermal system.')
    arg.setDefaultValue(HPXML::SolarThermalTypeEvacuatedTube)
    args << arg

    arg = OpenStudio::Measure::OSArgument::makeDoubleArgument('solar_thermal_collector_azimuth', true)
    arg.setDisplayName('Solar Thermal: Collector Azimuth')
    arg.setUnits('degrees')
    arg.setDescription('The collector azimuth of the solar thermal system. Azimuth is measured clockwise from north (e.g., North=0, East=90, South=180, West=270).')
    arg.setDefaultValue(180)
    args << arg

    arg = OpenStudio::Measure::OSArgument::makeStringArgument('solar_thermal_collector_tilt', true)
    arg.setDisplayName('Solar Thermal: Collector Tilt')
    arg.setUnits('degrees')
    arg.setDescription('The collector tilt of the solar thermal system. Can also enter, e.g., RoofPitch, RoofPitch+20, Latitude, Latitude-15, etc.')
    arg.setDefaultValue('RoofPitch')
    args << arg

    arg = OpenStudio::Measure::OSArgument::makeDoubleArgument('solar_thermal_collector_rated_optical_efficiency', true)
    arg.setDisplayName('Solar Thermal: Collector Rated Optical Efficiency')
    arg.setUnits('Frac')
    arg.setDescription('The collector rated optical efficiency of the solar thermal system.')
    arg.setDefaultValue(0.5)
    args << arg

    arg = OpenStudio::Measure::OSArgument::makeDoubleArgument('solar_thermal_collector_rated_thermal_losses', true)
    arg.setDisplayName('Solar Thermal: Collector Rated Thermal Losses')
    arg.setUnits('Frac')
    arg.setDescription('The collector rated thermal losses of the solar thermal system.')
    arg.setDefaultValue(0.2799)
    args << arg

    arg = OpenStudio::Measure::OSArgument::makeStringArgument('solar_thermal_storage_volume', true)
    arg.setDisplayName('Solar Thermal: Storage Volume')
    arg.setUnits('Frac')
    arg.setDescription('The storage volume of the solar thermal system.')
    arg.setDefaultValue(Constants.Auto)
    args << arg

    arg = OpenStudio::Measure::OSArgument::makeDoubleArgument('solar_thermal_solar_fraction', true)
    arg.setDisplayName('Solar Thermal: Solar Fraction')
    arg.setUnits('Frac')
    arg.setDescription('The solar fraction of the solar thermal system. If provided, overrides all other solar thermal inputs.')
    arg.setDefaultValue(0)
    args << arg

    pv_system_module_type_choices = OpenStudio::StringVector.new
    pv_system_module_type_choices << 'none'
    pv_system_module_type_choices << Constants.Auto
    pv_system_module_type_choices << HPXML::PVModuleTypeStandard
    pv_system_module_type_choices << HPXML::PVModuleTypePremium
    pv_system_module_type_choices << HPXML::PVModuleTypeThinFilm

    pv_system_location_choices = OpenStudio::StringVector.new
    pv_system_location_choices << Constants.Auto
    pv_system_location_choices << HPXML::LocationRoof
    pv_system_location_choices << HPXML::LocationGround

    pv_system_tracking_choices = OpenStudio::StringVector.new
    pv_system_tracking_choices << Constants.Auto
    pv_system_tracking_choices << HPXML::PVTrackingTypeFixed
    pv_system_tracking_choices << HPXML::PVTrackingType1Axis
    pv_system_tracking_choices << HPXML::PVTrackingType1AxisBacktracked
    pv_system_tracking_choices << HPXML::PVTrackingType2Axis

    arg = OpenStudio::Measure::OSArgument::makeChoiceArgument('pv_system_module_type', pv_system_module_type_choices, true)
    arg.setDisplayName('PV System: Module Type')
    arg.setDescription("Module type of the PV system. Use 'none' if there is no PV system 1.")
    arg.setDefaultValue('none')
    args << arg

    arg = OpenStudio::Measure::OSArgument::makeChoiceArgument('pv_system_location', pv_system_location_choices, true)
    arg.setDisplayName('PV System: Location')
    arg.setDescription('Location of the PV system.')
    arg.setDefaultValue(Constants.Auto)
    args << arg

    arg = OpenStudio::Measure::OSArgument::makeChoiceArgument('pv_system_tracking', pv_system_tracking_choices, true)
    arg.setDisplayName('PV System: Tracking')
    arg.setDescription('Tracking of the PV system.')
    arg.setDefaultValue(Constants.Auto)
    args << arg

    arg = OpenStudio::Measure::OSArgument::makeDoubleArgument('pv_system_array_azimuth', true)
    arg.setDisplayName('PV System: Array Azimuth')
    arg.setUnits('degrees')
    arg.setDescription('Array azimuth of the PV system. Azimuth is measured clockwise from north (e.g., North=0, East=90, South=180, West=270).')
    arg.setDefaultValue(180)
    args << arg

    arg = OpenStudio::Measure::OSArgument::makeStringArgument('pv_system_array_tilt', true)
    arg.setDisplayName('PV System: Array Tilt')
    arg.setUnits('degrees')
    arg.setDescription('Array tilt of the PV system. Can also enter, e.g., RoofPitch, RoofPitch+20, Latitude, Latitude-15, etc.')
    arg.setDefaultValue('RoofPitch')
    args << arg

    arg = OpenStudio::Measure::OSArgument::makeDoubleArgument('pv_system_max_power_output', true)
    arg.setDisplayName('PV System: Maximum Power Output')
    arg.setUnits('W')
    arg.setDescription('Maximum power output of the PV system. For a shared system, this is the total building maximum power output.')
    arg.setDefaultValue(4000)
    args << arg

    arg = OpenStudio::Measure::OSArgument::makeDoubleArgument('pv_system_inverter_efficiency', false)
    arg.setDisplayName('PV System: Inverter Efficiency')
    arg.setUnits('Frac')
    arg.setDescription('Inverter efficiency of the PV system.')
    args << arg

    arg = OpenStudio::Measure::OSArgument::makeDoubleArgument('pv_system_system_losses_fraction', false)
    arg.setDisplayName('PV System: System Losses Fraction')
    arg.setUnits('Frac')
    arg.setDescription('System losses fraction of the PV system.')
    args << arg

    arg = OpenStudio::Measure::OSArgument::makeIntegerArgument('pv_system_num_units_served', true)
    arg.setDisplayName('PV System: Number of Units Served')
    arg.setDescription("Number of dwelling units served by PV system. Must be 1 if #{HPXML::ResidentialTypeSFD}. Used to apportion PV generation to the unit.")
    arg.setUnits('#')
    arg.setDefaultValue(1)
    args << arg

    arg = OpenStudio::Measure::OSArgument::makeChoiceArgument('pv_system_2_module_type', pv_system_module_type_choices, true)
    arg.setDisplayName('PV System 2: Module Type')
    arg.setDescription("Module type of the second PV system. Use 'none' if there is no PV system 2.")
    arg.setDefaultValue('none')
    args << arg

    arg = OpenStudio::Measure::OSArgument::makeChoiceArgument('pv_system_2_location', pv_system_location_choices, true)
    arg.setDisplayName('PV System 2: Location')
    arg.setDescription('Location of the second PV system.')
    arg.setDefaultValue(Constants.Auto)
    args << arg

    arg = OpenStudio::Measure::OSArgument::makeChoiceArgument('pv_system_2_tracking', pv_system_tracking_choices, true)
    arg.setDisplayName('PV System 2: Tracking')
    arg.setDescription('Tracking of the second PV system.')
    arg.setDefaultValue(Constants.Auto)
    args << arg

    arg = OpenStudio::Measure::OSArgument::makeDoubleArgument('pv_system_2_array_azimuth', true)
    arg.setDisplayName('PV System 2: Array Azimuth')
    arg.setUnits('degrees')
    arg.setDescription('Array azimuth of the second PV system. Azimuth is measured clockwise from north (e.g., North=0, East=90, South=180, West=270).')
    arg.setDefaultValue(180)
    args << arg

    arg = OpenStudio::Measure::OSArgument::makeStringArgument('pv_system_2_array_tilt', true)
    arg.setDisplayName('PV System 2: Array Tilt')
    arg.setUnits('degrees')
    arg.setDescription('Array tilt of the second PV system. Can also enter, e.g., RoofPitch, RoofPitch+20, Latitude, Latitude-15, etc.')
    arg.setDefaultValue('RoofPitch')
    args << arg

    arg = OpenStudio::Measure::OSArgument::makeDoubleArgument('pv_system_2_max_power_output', true)
    arg.setDisplayName('PV System 2: Maximum Power Output')
    arg.setUnits('W')
    arg.setDescription('Maximum power output of the second PV system. For a shared system, this is the total building maximum power output.')
    arg.setDefaultValue(4000)
    args << arg

    arg = OpenStudio::Measure::OSArgument::makeDoubleArgument('pv_system_2_inverter_efficiency', false)
    arg.setDisplayName('PV System 2: Inverter Efficiency')
    arg.setUnits('Frac')
    arg.setDescription('Inverter efficiency of the second PV system.')
    args << arg

    arg = OpenStudio::Measure::OSArgument::makeDoubleArgument('pv_system_2_system_losses_fraction', false)
    arg.setDisplayName('PV System 2: System Losses Fraction')
    arg.setUnits('Frac')
    arg.setDescription('System losses fraction of the second PV system.')
    args << arg

    arg = OpenStudio::Measure::OSArgument::makeIntegerArgument('pv_system_2_num_units_served', true)
    arg.setDisplayName('PV System 2: Number of Units Served')
    arg.setDescription("Number of dwelling units served by second PV system. Must be 1 if #{HPXML::ResidentialTypeSFD}. Used to apportion PV generation to the unit.")
    arg.setUnits('#')
    arg.setDefaultValue(1)
    args << arg

    arg = OpenStudio::Measure::OSArgument::makeBoolArgument('lighting_present', false)
    arg.setDisplayName('Lighting: Present')
    arg.setDescription('Whether there is lighting energy use.')
    arg.setDefaultValue(true)
    args << arg

    arg = OpenStudio::Measure::OSArgument::makeDoubleArgument('lighting_interior_fraction_cfl', true)
    arg.setDisplayName('Lighting: Interior Fraction CFL')
    arg.setDescription('Fraction of all lamps (interior) that are compact fluorescent. Lighting not specified as CFL, LFL, or LED is assumed to be incandescent.')
    arg.setDefaultValue(0.1)
    args << arg

    arg = OpenStudio::Measure::OSArgument::makeDoubleArgument('lighting_interior_fraction_lfl', true)
    arg.setDisplayName('Lighting: Interior Fraction LFL')
    arg.setDescription('Fraction of all lamps (interior) that are linear fluorescent. Lighting not specified as CFL, LFL, or LED is assumed to be incandescent.')
    arg.setDefaultValue(0.0)
    args << arg

    arg = OpenStudio::Measure::OSArgument::makeDoubleArgument('lighting_interior_fraction_led', true)
    arg.setDisplayName('Lighting: Interior Fraction LED')
    arg.setDescription('Fraction of all lamps (interior) that are light emitting diodes. Lighting not specified as CFL, LFL, or LED is assumed to be incandescent.')
    arg.setDefaultValue(0.0)
    args << arg

    arg = OpenStudio::Measure::OSArgument::makeDoubleArgument('lighting_interior_usage_multiplier', true)
    arg.setDisplayName('Lighting: Interior Usage Multiplier')
    arg.setDescription('Multiplier on the lighting energy usage (interior) that can reflect, e.g., high/low usage occupants.')
    arg.setDefaultValue(1.0)
    args << arg

    arg = OpenStudio::Measure::OSArgument::makeDoubleArgument('lighting_exterior_fraction_cfl', true)
    arg.setDisplayName('Lighting: Exterior Fraction CFL')
    arg.setDescription('Fraction of all lamps (exterior) that are compact fluorescent. Lighting not specified as CFL, LFL, or LED is assumed to be incandescent.')
    arg.setDefaultValue(0.0)
    args << arg

    arg = OpenStudio::Measure::OSArgument::makeDoubleArgument('lighting_exterior_fraction_lfl', true)
    arg.setDisplayName('Lighting: Exterior Fraction LFL')
    arg.setDescription('Fraction of all lamps (exterior) that are linear fluorescent. Lighting not specified as CFL, LFL, or LED is assumed to be incandescent.')
    arg.setDefaultValue(0.0)
    args << arg

    arg = OpenStudio::Measure::OSArgument::makeDoubleArgument('lighting_exterior_fraction_led', true)
    arg.setDisplayName('Lighting: Exterior Fraction LED')
    arg.setDescription('Fraction of all lamps (exterior) that are light emitting diodes. Lighting not specified as CFL, LFL, or LED is assumed to be incandescent.')
    arg.setDefaultValue(0.0)
    args << arg

    arg = OpenStudio::Measure::OSArgument::makeDoubleArgument('lighting_exterior_usage_multiplier', true)
    arg.setDisplayName('Lighting: Exterior Usage Multiplier')
    arg.setDescription('Multiplier on the lighting energy usage (exterior) that can reflect, e.g., high/low usage occupants.')
    arg.setDefaultValue(1.0)
    args << arg

    arg = OpenStudio::Measure::OSArgument::makeDoubleArgument('lighting_garage_fraction_cfl', true)
    arg.setDisplayName('Lighting: Garage Fraction CFL')
    arg.setDescription('Fraction of all lamps (garage) that are compact fluorescent. Lighting not specified as CFL, LFL, or LED is assumed to be incandescent.')
    arg.setDefaultValue(0.0)
    args << arg

    arg = OpenStudio::Measure::OSArgument::makeDoubleArgument('lighting_garage_fraction_lfl', true)
    arg.setDisplayName('Lighting: Garage Fraction LFL')
    arg.setDescription('Fraction of all lamps (garage) that are linear fluorescent. Lighting not specified as CFL, LFL, or LED is assumed to be incandescent.')
    arg.setDefaultValue(0.0)
    args << arg

    arg = OpenStudio::Measure::OSArgument::makeDoubleArgument('lighting_garage_fraction_led', true)
    arg.setDisplayName('Lighting: Garage Fraction LED')
    arg.setDescription('Fraction of all lamps (garage) that are light emitting diodes. Lighting not specified as CFL, LFL, or LED is assumed to be incandescent.')
    arg.setDefaultValue(0.0)
    args << arg

    arg = OpenStudio::Measure::OSArgument::makeDoubleArgument('lighting_garage_usage_multiplier', true)
    arg.setDisplayName('Lighting: Garage Usage Multiplier')
    arg.setDescription('Multiplier on the lighting energy usage (garage) that can reflect, e.g., high/low usage occupants.')
    arg.setDefaultValue(1.0)
    args << arg

    arg = OpenStudio::Measure::OSArgument::makeBoolArgument('holiday_lighting_present', true)
    arg.setDisplayName('Holiday Lighting: Present')
    arg.setDescription('Whether there is holiday lighting.')
    arg.setDefaultValue(false)
    args << arg

    arg = OpenStudio::Measure::OSArgument::makeStringArgument('holiday_lighting_daily_kwh', true)
    arg.setDisplayName('Holiday Lighting: Daily Consumption')
    arg.setUnits('kWh/day')
    arg.setDescription('The daily energy consumption for holiday lighting (exterior).')
    arg.setDefaultValue(Constants.Auto)
    args << arg

    arg = OpenStudio::Measure::OSArgument::makeStringArgument('holiday_lighting_period', false)
    arg.setDisplayName('Holiday Lighting: Period')
    arg.setDescription('Enter a date like "Nov 25 - Jan 5".')
    args << arg

    dehumidifier_type_choices = OpenStudio::StringVector.new
    dehumidifier_type_choices << 'none'
    dehumidifier_type_choices << HPXML::DehumidifierTypePortable
    dehumidifier_type_choices << HPXML::DehumidifierTypeWholeHome

    dehumidifier_efficiency_type_choices = OpenStudio::StringVector.new
    dehumidifier_efficiency_type_choices << 'EnergyFactor'
    dehumidifier_efficiency_type_choices << 'IntegratedEnergyFactor'

    arg = OpenStudio::Measure::OSArgument::makeChoiceArgument('dehumidifier_type', dehumidifier_type_choices, true)
    arg.setDisplayName('Dehumidifier: Type')
    arg.setDescription('The type of dehumidifier.')
    arg.setDefaultValue('none')
    args << arg

    arg = OpenStudio::Measure::OSArgument::makeChoiceArgument('dehumidifier_efficiency_type', dehumidifier_efficiency_type_choices, true)
    arg.setDisplayName('Dehumidifier: Efficiency Type')
    arg.setDescription('The efficiency type of dehumidifier.')
    arg.setDefaultValue('IntegratedEnergyFactor')
    args << arg

    arg = OpenStudio::Measure::OSArgument::makeDoubleArgument('dehumidifier_efficiency', true)
    arg.setDisplayName('Dehumidifier: Efficiency')
    arg.setUnits('liters/kWh')
    arg.setDescription('The efficiency of the dehumidifier.')
    arg.setDefaultValue(1.5)
    args << arg

    arg = OpenStudio::Measure::OSArgument::makeDoubleArgument('dehumidifier_capacity', true)
    arg.setDisplayName('Dehumidifier: Capacity')
    arg.setDescription('The capacity (water removal rate) of the dehumidifier.')
    arg.setUnits('pint/day')
    arg.setDefaultValue(40)
    args << arg

    arg = OpenStudio::Measure::OSArgument::makeDoubleArgument('dehumidifier_rh_setpoint', true)
    arg.setDisplayName('Dehumidifier: Relative Humidity Setpoint')
    arg.setDescription('The relative humidity setpoint of the dehumidifier.')
    arg.setUnits('Frac')
    arg.setDefaultValue(0.5)
    args << arg

    arg = OpenStudio::Measure::OSArgument::makeDoubleArgument('dehumidifier_fraction_dehumidification_load_served', true)
    arg.setDisplayName('Dehumidifier: Fraction Dehumidification Load Served')
    arg.setDescription('The dehumidification load served fraction of the dehumidifier.')
    arg.setUnits('Frac')
    arg.setDefaultValue(1)
    args << arg

    appliance_location_choices = OpenStudio::StringVector.new
    appliance_location_choices << Constants.Auto
    appliance_location_choices << 'none'
    appliance_location_choices << HPXML::LocationLivingSpace
    appliance_location_choices << HPXML::LocationBasementConditioned
    appliance_location_choices << HPXML::LocationBasementUnconditioned
    appliance_location_choices << HPXML::LocationGarage
    appliance_location_choices << HPXML::LocationOtherHousingUnit
    appliance_location_choices << HPXML::LocationOtherHeatedSpace
    appliance_location_choices << HPXML::LocationOtherMultifamilyBufferSpace
    appliance_location_choices << HPXML::LocationOtherNonFreezingSpace

    clothes_washer_efficiency_type_choices = OpenStudio::StringVector.new
    clothes_washer_efficiency_type_choices << 'ModifiedEnergyFactor'
    clothes_washer_efficiency_type_choices << 'IntegratedModifiedEnergyFactor'

    arg = OpenStudio::Measure::OSArgument::makeChoiceArgument('clothes_washer_location', appliance_location_choices, true)
    arg.setDisplayName('Clothes Washer: Location')
    arg.setDescription('The space type for the clothes washer location.')
    arg.setDefaultValue(Constants.Auto)
    args << arg

    arg = OpenStudio::Measure::OSArgument::makeChoiceArgument('clothes_washer_efficiency_type', clothes_washer_efficiency_type_choices, true)
    arg.setDisplayName('Clothes Washer: Efficiency Type')
    arg.setDescription('The efficiency type of the clothes washer.')
    arg.setDefaultValue('IntegratedModifiedEnergyFactor')
    args << arg

    arg = OpenStudio::Measure::OSArgument::makeStringArgument('clothes_washer_efficiency', true)
    arg.setDisplayName('Clothes Washer: Efficiency')
    arg.setUnits('ft^3/kWh-cyc')
    arg.setDescription('The efficiency of the clothes washer.')
    arg.setDefaultValue(Constants.Auto)
    args << arg

    arg = OpenStudio::Measure::OSArgument::makeStringArgument('clothes_washer_rated_annual_kwh', true)
    arg.setDisplayName('Clothes Washer: Rated Annual Consumption')
    arg.setUnits('kWh/yr')
    arg.setDescription('The annual energy consumed by the clothes washer, as rated, obtained from the EnergyGuide label. This includes both the appliance electricity consumption and the energy required for water heating.')
    arg.setDefaultValue(Constants.Auto)
    args << arg

    arg = OpenStudio::Measure::OSArgument::makeStringArgument('clothes_washer_label_electric_rate', true)
    arg.setDisplayName('Clothes Washer: Label Electric Rate')
    arg.setUnits('$/kWh')
    arg.setDescription('The annual energy consumed by the clothes washer, as rated, obtained from the EnergyGuide label. This includes both the appliance electricity consumption and the energy required for water heating.')
    arg.setDefaultValue(Constants.Auto)
    args << arg

    arg = OpenStudio::Measure::OSArgument::makeStringArgument('clothes_washer_label_gas_rate', true)
    arg.setDisplayName('Clothes Washer: Label Gas Rate')
    arg.setUnits('$/therm')
    arg.setDescription('The annual energy consumed by the clothes washer, as rated, obtained from the EnergyGuide label. This includes both the appliance electricity consumption and the energy required for water heating.')
    arg.setDefaultValue(Constants.Auto)
    args << arg

    arg = OpenStudio::Measure::OSArgument::makeStringArgument('clothes_washer_label_annual_gas_cost', true)
    arg.setDisplayName('Clothes Washer: Label Annual Cost with Gas DHW')
    arg.setUnits('$')
    arg.setDescription('The annual cost of using the system under test conditions. Input is obtained from the EnergyGuide label.')
    arg.setDefaultValue(Constants.Auto)
    args << arg

    arg = OpenStudio::Measure::OSArgument::makeStringArgument('clothes_washer_label_usage', true)
    arg.setDisplayName('Clothes Washer: Label Usage')
    arg.setUnits('cyc/wk')
    arg.setDescription('The clothes washer loads per week.')
    arg.setDefaultValue(Constants.Auto)
    args << arg

    arg = OpenStudio::Measure::OSArgument::makeStringArgument('clothes_washer_capacity', true)
    arg.setDisplayName('Clothes Washer: Drum Volume')
    arg.setUnits('ft^3')
    arg.setDescription("Volume of the washer drum. Obtained from the EnergyStar website or the manufacturer's literature.")
    arg.setDefaultValue(Constants.Auto)
    args << arg

    arg = OpenStudio::Measure::OSArgument::makeDoubleArgument('clothes_washer_usage_multiplier', true)
    arg.setDisplayName('Clothes Washer: Usage Multiplier')
    arg.setDescription('Multiplier on the clothes washer energy and hot water usage that can reflect, e.g., high/low usage occupants.')
    arg.setDefaultValue(1.0)
    args << arg

    arg = OpenStudio::Measure::OSArgument::makeChoiceArgument('clothes_dryer_location', appliance_location_choices, true)
    arg.setDisplayName('Clothes Dryer: Location')
    arg.setDescription('The space type for the clothes dryer location.')
    arg.setDefaultValue(Constants.Auto)
    args << arg

    clothes_dryer_fuel_choices = OpenStudio::StringVector.new
    clothes_dryer_fuel_choices << HPXML::FuelTypeElectricity
    clothes_dryer_fuel_choices << HPXML::FuelTypeNaturalGas
    clothes_dryer_fuel_choices << HPXML::FuelTypeOil
    clothes_dryer_fuel_choices << HPXML::FuelTypePropane
    clothes_dryer_fuel_choices << HPXML::FuelTypeWoodCord
    clothes_dryer_fuel_choices << HPXML::FuelTypeCoal

    clothes_dryer_efficiency_type_choices = OpenStudio::StringVector.new
    clothes_dryer_efficiency_type_choices << 'EnergyFactor'
    clothes_dryer_efficiency_type_choices << 'CombinedEnergyFactor'

    arg = OpenStudio::Measure::OSArgument::makeChoiceArgument('clothes_dryer_fuel_type', clothes_dryer_fuel_choices, true)
    arg.setDisplayName('Clothes Dryer: Fuel Type')
    arg.setDescription('Type of fuel used by the clothes dryer.')
    arg.setDefaultValue(HPXML::FuelTypeNaturalGas)
    args << arg

    arg = OpenStudio::Measure::OSArgument::makeChoiceArgument('clothes_dryer_efficiency_type', clothes_dryer_efficiency_type_choices, true)
    arg.setDisplayName('Clothes Dryer: Efficiency Type')
    arg.setDescription('The efficiency type of the clothes dryer.')
    arg.setDefaultValue('CombinedEnergyFactor')
    args << arg

    arg = OpenStudio::Measure::OSArgument::makeStringArgument('clothes_dryer_efficiency', true)
    arg.setDisplayName('Clothes Dryer: Efficiency')
    arg.setUnits('lb/kWh')
    arg.setDescription('The efficiency of the clothes dryer.')
    arg.setDefaultValue(Constants.Auto)
    args << arg

    arg = OpenStudio::Measure::OSArgument::makeStringArgument('clothes_dryer_vented_flow_rate', true)
    arg.setDisplayName('Clothes Dryer: Vented Flow Rate')
    arg.setDescription('The exhaust flow rate of the vented clothes dryer.')
    arg.setUnits('CFM')
    arg.setDefaultValue(Constants.Auto)
    args << arg

    arg = OpenStudio::Measure::OSArgument::makeDoubleArgument('clothes_dryer_usage_multiplier', true)
    arg.setDisplayName('Clothes Dryer: Usage Multiplier')
    arg.setDescription('Multiplier on the clothes dryer energy usage that can reflect, e.g., high/low usage occupants.')
    arg.setDefaultValue(1.0)
    args << arg

    arg = OpenStudio::Measure::OSArgument::makeChoiceArgument('dishwasher_location', appliance_location_choices, true)
    arg.setDisplayName('Dishwasher: Location')
    arg.setDescription('The space type for the dishwasher location.')
    arg.setDefaultValue(Constants.Auto)
    args << arg

    dishwasher_efficiency_type_choices = OpenStudio::StringVector.new
    dishwasher_efficiency_type_choices << 'RatedAnnualkWh'
    dishwasher_efficiency_type_choices << 'EnergyFactor'

    arg = OpenStudio::Measure::OSArgument::makeChoiceArgument('dishwasher_efficiency_type', dishwasher_efficiency_type_choices, true)
    arg.setDisplayName('Dishwasher: Efficiency Type')
    arg.setDescription('The efficiency type of dishwasher.')
    arg.setDefaultValue('RatedAnnualkWh')
    args << arg

    arg = OpenStudio::Measure::OSArgument::makeStringArgument('dishwasher_efficiency', true)
    arg.setDisplayName('Dishwasher: Efficiency')
    arg.setUnits('RatedAnnualkWh or EnergyFactor')
    arg.setDescription('The efficiency of the dishwasher.')
    arg.setDefaultValue(Constants.Auto)
    args << arg

    arg = OpenStudio::Measure::OSArgument::makeStringArgument('dishwasher_label_electric_rate', true)
    arg.setDisplayName('Dishwasher: Label Electric Rate')
    arg.setUnits('$/kWh')
    arg.setDescription('The label electric rate of the dishwasher.')
    arg.setDefaultValue(Constants.Auto)
    args << arg

    arg = OpenStudio::Measure::OSArgument::makeStringArgument('dishwasher_label_gas_rate', true)
    arg.setDisplayName('Dishwasher: Label Gas Rate')
    arg.setUnits('$/therm')
    arg.setDescription('The label gas rate of the dishwasher.')
    arg.setDefaultValue(Constants.Auto)
    args << arg

    arg = OpenStudio::Measure::OSArgument::makeStringArgument('dishwasher_label_annual_gas_cost', true)
    arg.setDisplayName('Dishwasher: Label Annual Gas Cost')
    arg.setUnits('$')
    arg.setDescription('The label annual gas cost of the dishwasher.')
    arg.setDefaultValue(Constants.Auto)
    args << arg

    arg = OpenStudio::Measure::OSArgument::makeStringArgument('dishwasher_label_usage', true)
    arg.setDisplayName('Dishwasher: Label Usage')
    arg.setUnits('cyc/wk')
    arg.setDescription('The dishwasher loads per week.')
    arg.setDefaultValue(Constants.Auto)
    args << arg

    arg = OpenStudio::Measure::OSArgument::makeStringArgument('dishwasher_place_setting_capacity', true)
    arg.setDisplayName('Dishwasher: Number of Place Settings')
    arg.setUnits('#')
    arg.setDescription("The number of place settings for the unit. Data obtained from manufacturer's literature.")
    arg.setDefaultValue(Constants.Auto)
    args << arg

    arg = OpenStudio::Measure::OSArgument::makeDoubleArgument('dishwasher_usage_multiplier', true)
    arg.setDisplayName('Dishwasher: Usage Multiplier')
    arg.setDescription('Multiplier on the dishwasher energy usage that can reflect, e.g., high/low usage occupants.')
    arg.setDefaultValue(1.0)
    args << arg

    arg = OpenStudio::Measure::OSArgument::makeChoiceArgument('refrigerator_location', appliance_location_choices, true)
    arg.setDisplayName('Refrigerator: Location')
    arg.setDescription('The space type for the refrigerator location.')
    arg.setDefaultValue(Constants.Auto)
    args << arg

    arg = OpenStudio::Measure::OSArgument::makeStringArgument('refrigerator_rated_annual_kwh', true)
    arg.setDisplayName('Refrigerator: Rated Annual Consumption')
    arg.setUnits('kWh/yr')
    arg.setDescription('The EnergyGuide rated annual energy consumption for a refrigerator.')
    arg.setDefaultValue(Constants.Auto)
    args << arg

    arg = OpenStudio::Measure::OSArgument::makeDoubleArgument('refrigerator_usage_multiplier', true)
    arg.setDisplayName('Refrigerator: Usage Multiplier')
    arg.setDescription('Multiplier on the refrigerator energy usage that can reflect, e.g., high/low usage occupants.')
    arg.setDefaultValue(1.0)
    args << arg

    arg = OpenStudio::Measure::OSArgument::makeChoiceArgument('extra_refrigerator_location', appliance_location_choices, true)
    arg.setDisplayName('Extra Refrigerator: Location')
    arg.setDescription('The space type for the extra refrigerator location.')
    arg.setDefaultValue('none')
    args << arg

    arg = OpenStudio::Measure::OSArgument::makeStringArgument('extra_refrigerator_rated_annual_kwh', true)
    arg.setDisplayName('Extra Refrigerator: Rated Annual Consumption')
    arg.setUnits('kWh/yr')
    arg.setDescription('The EnergyGuide rated annual energy consumption for an extra rrefrigerator.')
    arg.setDefaultValue(Constants.Auto)
    args << arg

    arg = OpenStudio::Measure::OSArgument::makeDoubleArgument('extra_refrigerator_usage_multiplier', true)
    arg.setDisplayName('Extra Refrigerator: Usage Multiplier')
    arg.setDescription('Multiplier on the extra refrigerator energy usage that can reflect, e.g., high/low usage occupants.')
    arg.setDefaultValue(1.0)
    args << arg

    arg = OpenStudio::Measure::OSArgument::makeChoiceArgument('freezer_location', appliance_location_choices, true)
    arg.setDisplayName('Freezer: Location')
    arg.setDescription('The space type for the freezer location.')
    arg.setDefaultValue('none')
    args << arg

    arg = OpenStudio::Measure::OSArgument::makeStringArgument('freezer_rated_annual_kwh', true)
    arg.setDisplayName('Freezer: Rated Annual Consumption')
    arg.setUnits('kWh/yr')
    arg.setDescription('The EnergyGuide rated annual energy consumption for a freezer.')
    arg.setDefaultValue(Constants.Auto)
    args << arg

    arg = OpenStudio::Measure::OSArgument::makeDoubleArgument('freezer_usage_multiplier', true)
    arg.setDisplayName('Freezer: Usage Multiplier')
    arg.setDescription('Multiplier on the freezer energy usage that can reflect, e.g., high/low usage occupants.')
    arg.setDefaultValue(1.0)
    args << arg

    cooking_range_oven_fuel_choices = OpenStudio::StringVector.new
    cooking_range_oven_fuel_choices << HPXML::FuelTypeElectricity
    cooking_range_oven_fuel_choices << HPXML::FuelTypeNaturalGas
    cooking_range_oven_fuel_choices << HPXML::FuelTypeOil
    cooking_range_oven_fuel_choices << HPXML::FuelTypePropane
    cooking_range_oven_fuel_choices << HPXML::FuelTypeWoodCord
    cooking_range_oven_fuel_choices << HPXML::FuelTypeCoal

    arg = OpenStudio::Measure::OSArgument::makeChoiceArgument('cooking_range_oven_location', appliance_location_choices, true)
    arg.setDisplayName('Cooking Range/Oven: Location')
    arg.setDescription('The space type for the cooking range/oven location.')
    arg.setDefaultValue(Constants.Auto)
    args << arg

    arg = OpenStudio::Measure::OSArgument::makeChoiceArgument('cooking_range_oven_fuel_type', cooking_range_oven_fuel_choices, true)
    arg.setDisplayName('Cooking Range/Oven: Fuel Type')
    arg.setDescription('Type of fuel used by the cooking range/oven.')
    arg.setDefaultValue(HPXML::FuelTypeNaturalGas)
    args << arg

    arg = OpenStudio::Measure::OSArgument::makeBoolArgument('cooking_range_oven_is_induction', false)
    arg.setDisplayName('Cooking Range/Oven: Is Induction')
    arg.setDescription('Whether the cooking range is induction.')
    args << arg

    arg = OpenStudio::Measure::OSArgument::makeBoolArgument('cooking_range_oven_is_convection', false)
    arg.setDisplayName('Cooking Range/Oven: Is Convection')
    arg.setDescription('Whether the oven is convection.')
    args << arg

    arg = OpenStudio::Measure::OSArgument::makeDoubleArgument('cooking_range_oven_usage_multiplier', true)
    arg.setDisplayName('Cooking Range/Oven: Usage Multiplier')
    arg.setDescription('Multiplier on the cooking range/oven energy usage that can reflect, e.g., high/low usage occupants.')
    arg.setDefaultValue(1.0)
    args << arg

    arg = OpenStudio::Measure::OSArgument::makeBoolArgument('ceiling_fan_present', true)
    arg.setDisplayName('Ceiling Fan: Present')
    arg.setDescription('Whether there is are any ceiling fans.')
    arg.setDefaultValue(true)
    args << arg

    arg = OpenStudio::Measure::OSArgument::makeStringArgument('ceiling_fan_efficiency', true)
    arg.setDisplayName('Ceiling Fan: Efficiency')
    arg.setUnits('CFM/W')
    arg.setDescription('The efficiency rating of the ceiling fan(s) at medium speed.')
    arg.setDefaultValue(Constants.Auto)
    args << arg

    arg = OpenStudio::Measure::OSArgument::makeStringArgument('ceiling_fan_quantity', true)
    arg.setDisplayName('Ceiling Fan: Quantity')
    arg.setUnits('#')
    arg.setDescription('Total number of ceiling fans.')
    arg.setDefaultValue(Constants.Auto)
    args << arg

    arg = OpenStudio::Measure::OSArgument::makeDoubleArgument('ceiling_fan_cooling_setpoint_temp_offset', true)
    arg.setDisplayName('Ceiling Fan: Cooling Setpoint Temperature Offset')
    arg.setUnits('deg-F')
    arg.setDescription('The setpoint temperature offset during cooling season for the ceiling fan(s). Only applies if ceiling fan quantity is greater than zero.')
    arg.setDefaultValue(0.0)
    args << arg

    arg = OpenStudio::Measure::OSArgument::makeBoolArgument('misc_plug_loads_television_present', true)
    arg.setDisplayName('Misc Plug Loads: Television Present')
    arg.setDescription('Whether there are televisions.')
    arg.setDefaultValue(true)
    args << arg

    arg = OpenStudio::Measure::OSArgument::makeStringArgument('misc_plug_loads_television_annual_kwh', true)
    arg.setDisplayName('Misc Plug Loads: Television Annual kWh')
    arg.setDescription('The annual energy consumption of the television plug loads.')
    arg.setUnits('kWh/yr')
    arg.setDefaultValue(Constants.Auto)
    args << arg

    arg = OpenStudio::Measure::OSArgument::makeDoubleArgument('misc_plug_loads_television_usage_multiplier', true)
    arg.setDisplayName('Misc Plug Loads: Television Usage Multiplier')
    arg.setDescription('Multiplier on the television energy usage that can reflect, e.g., high/low usage occupants.')
    arg.setDefaultValue(1.0)
    args << arg

    arg = OpenStudio::Measure::OSArgument::makeStringArgument('misc_plug_loads_other_annual_kwh', true)
    arg.setDisplayName('Misc Plug Loads: Other Annual kWh')
    arg.setDescription('The annual energy consumption of the other residual plug loads.')
    arg.setUnits('kWh/yr')
    arg.setDefaultValue(Constants.Auto)
    args << arg

    arg = OpenStudio::Measure::OSArgument::makeStringArgument('misc_plug_loads_other_frac_sensible', true)
    arg.setDisplayName('Misc Plug Loads: Other Sensible Fraction')
    arg.setDescription("Fraction of other residual plug loads' internal gains that are sensible.")
    arg.setUnits('Frac')
    arg.setDefaultValue(Constants.Auto)
    args << arg

    arg = OpenStudio::Measure::OSArgument::makeStringArgument('misc_plug_loads_other_frac_latent', true)
    arg.setDisplayName('Misc Plug Loads: Other Latent Fraction')
    arg.setDescription("Fraction of other residual plug loads' internal gains that are latent.")
    arg.setUnits('Frac')
    arg.setDefaultValue(Constants.Auto)
    args << arg

    arg = OpenStudio::Measure::OSArgument::makeDoubleArgument('misc_plug_loads_other_usage_multiplier', true)
    arg.setDisplayName('Misc Plug Loads: Other Usage Multiplier')
    arg.setDescription('Multiplier on the other energy usage that can reflect, e.g., high/low usage occupants.')
    arg.setDefaultValue(1.0)
    args << arg

    arg = OpenStudio::Measure::OSArgument::makeBoolArgument('misc_plug_loads_well_pump_present', true)
    arg.setDisplayName('Misc Plug Loads: Well Pump Present')
    arg.setDescription('Whether there is a well pump.')
    arg.setDefaultValue(false)
    args << arg

    arg = OpenStudio::Measure::OSArgument::makeStringArgument('misc_plug_loads_well_pump_annual_kwh', true)
    arg.setDisplayName('Misc Plug Loads: Well Pump Annual kWh')
    arg.setDescription('The annual energy consumption of the well pump plug loads.')
    arg.setUnits('kWh/yr')
    arg.setDefaultValue(Constants.Auto)
    args << arg

    arg = OpenStudio::Measure::OSArgument::makeDoubleArgument('misc_plug_loads_well_pump_usage_multiplier', true)
    arg.setDisplayName('Misc Plug Loads: Well Pump Usage Multiplier')
    arg.setDescription('Multiplier on the well pump energy usage that can reflect, e.g., high/low usage occupants.')
    arg.setDefaultValue(1.0)
    args << arg

    arg = OpenStudio::Measure::OSArgument::makeBoolArgument('misc_plug_loads_vehicle_present', true)
    arg.setDisplayName('Misc Plug Loads: Vehicle Present')
    arg.setDescription('Whether there is an electric vehicle.')
    arg.setDefaultValue(false)
    args << arg

    arg = OpenStudio::Measure::OSArgument::makeStringArgument('misc_plug_loads_vehicle_annual_kwh', true)
    arg.setDisplayName('Misc Plug Loads: Vehicle Annual kWh')
    arg.setDescription('The annual energy consumption of the electric vehicle plug loads.')
    arg.setUnits('kWh/yr')
    arg.setDefaultValue(Constants.Auto)
    args << arg

    arg = OpenStudio::Measure::OSArgument::makeDoubleArgument('misc_plug_loads_vehicle_usage_multiplier', true)
    arg.setDisplayName('Misc Plug Loads: Vehicle Usage Multiplier')
    arg.setDescription('Multiplier on the electric vehicle energy usage that can reflect, e.g., high/low usage occupants.')
    arg.setDefaultValue(1.0)
    args << arg

    misc_fuel_loads_fuel_choices = OpenStudio::StringVector.new
    misc_fuel_loads_fuel_choices << HPXML::FuelTypeNaturalGas
    misc_fuel_loads_fuel_choices << HPXML::FuelTypeOil
    misc_fuel_loads_fuel_choices << HPXML::FuelTypePropane
    misc_fuel_loads_fuel_choices << HPXML::FuelTypeWoodCord
    misc_fuel_loads_fuel_choices << HPXML::FuelTypeWoodPellets

    misc_fuel_loads_location_choices = OpenStudio::StringVector.new
    misc_fuel_loads_location_choices << Constants.Auto
    misc_fuel_loads_location_choices << HPXML::LocationInterior
    misc_fuel_loads_location_choices << HPXML::LocationExterior

    arg = OpenStudio::Measure::OSArgument::makeBoolArgument('misc_fuel_loads_grill_present', true)
    arg.setDisplayName('Misc Fuel Loads: Grill Present')
    arg.setDescription('Whether there is a fuel loads grill.')
    arg.setDefaultValue(false)
    args << arg

    arg = OpenStudio::Measure::OSArgument::makeChoiceArgument('misc_fuel_loads_grill_fuel_type', misc_fuel_loads_fuel_choices, true)
    arg.setDisplayName('Misc Fuel Loads: Grill Fuel Type')
    arg.setDescription('The fuel type of the fuel loads grill.')
    arg.setDefaultValue(HPXML::FuelTypeNaturalGas)
    args << arg

    arg = OpenStudio::Measure::OSArgument::makeStringArgument('misc_fuel_loads_grill_annual_therm', true)
    arg.setDisplayName('Misc Fuel Loads: Grill Annual therm')
    arg.setDescription('The annual energy consumption of the fuel loads grill.')
    arg.setUnits('therm/yr')
    arg.setDefaultValue(Constants.Auto)
    args << arg

    arg = OpenStudio::Measure::OSArgument::makeDoubleArgument('misc_fuel_loads_grill_usage_multiplier', true)
    arg.setDisplayName('Misc Fuel Loads: Grill Usage Multiplier')
    arg.setDescription('Multiplier on the fuel loads grill energy usage that can reflect, e.g., high/low usage occupants.')
    arg.setDefaultValue(0.0)
    args << arg

    arg = OpenStudio::Measure::OSArgument::makeBoolArgument('misc_fuel_loads_lighting_present', true)
    arg.setDisplayName('Misc Fuel Loads: Lighting Present')
    arg.setDescription('Whether there is fuel loads lighting.')
    arg.setDefaultValue(false)
    args << arg

    arg = OpenStudio::Measure::OSArgument::makeChoiceArgument('misc_fuel_loads_lighting_fuel_type', misc_fuel_loads_fuel_choices, true)
    arg.setDisplayName('Misc Fuel Loads: Lighting Fuel Type')
    arg.setDescription('The fuel type of the fuel loads lighting.')
    arg.setDefaultValue(HPXML::FuelTypeNaturalGas)
    args << arg

    arg = OpenStudio::Measure::OSArgument::makeStringArgument('misc_fuel_loads_lighting_annual_therm', true)
    arg.setDisplayName('Misc Fuel Loads: Lighting Annual therm')
    arg.setDescription('The annual energy consumption of the fuel loads lighting.')
    arg.setUnits('therm/yr')
    arg.setDefaultValue(Constants.Auto)
    args << arg

    arg = OpenStudio::Measure::OSArgument::makeDoubleArgument('misc_fuel_loads_lighting_usage_multiplier', true)
    arg.setDisplayName('Misc Fuel Loads: Lighting Usage Multiplier')
    arg.setDescription('Multiplier on the fuel loads lighting energy usage that can reflect, e.g., high/low usage occupants.')
    arg.setDefaultValue(0.0)
    args << arg

    arg = OpenStudio::Measure::OSArgument::makeBoolArgument('misc_fuel_loads_fireplace_present', true)
    arg.setDisplayName('Misc Fuel Loads: Fireplace Present')
    arg.setDescription('Whether there is fuel loads fireplace.')
    arg.setDefaultValue(false)
    args << arg

    arg = OpenStudio::Measure::OSArgument::makeChoiceArgument('misc_fuel_loads_fireplace_fuel_type', misc_fuel_loads_fuel_choices, true)
    arg.setDisplayName('Misc Fuel Loads: Fireplace Fuel Type')
    arg.setDescription('The fuel type of the fuel loads fireplace.')
    arg.setDefaultValue(HPXML::FuelTypeNaturalGas)
    args << arg

    arg = OpenStudio::Measure::OSArgument::makeStringArgument('misc_fuel_loads_fireplace_annual_therm', true)
    arg.setDisplayName('Misc Fuel Loads: Fireplace Annual therm')
    arg.setDescription('The annual energy consumption of the fuel loads fireplace.')
    arg.setUnits('therm/yr')
    arg.setDefaultValue(Constants.Auto)
    args << arg

    arg = OpenStudio::Measure::OSArgument::makeStringArgument('misc_fuel_loads_fireplace_frac_sensible', true)
    arg.setDisplayName('Misc Fuel Loads: Fireplace Sensible Fraction')
    arg.setDescription("Fraction of fireplace residual fuel loads' internal gains that are sensible.")
    arg.setUnits('Frac')
    arg.setDefaultValue(Constants.Auto)
    args << arg

    arg = OpenStudio::Measure::OSArgument::makeStringArgument('misc_fuel_loads_fireplace_frac_latent', true)
    arg.setDisplayName('Misc Fuel Loads: Fireplace Latent Fraction')
    arg.setDescription("Fraction of fireplace residual fuel loads' internal gains that are latent.")
    arg.setUnits('Frac')
    arg.setDefaultValue(Constants.Auto)
    args << arg

    arg = OpenStudio::Measure::OSArgument::makeDoubleArgument('misc_fuel_loads_fireplace_usage_multiplier', true)
    arg.setDisplayName('Misc Fuel Loads: Fireplace Usage Multiplier')
    arg.setDescription('Multiplier on the fuel loads fireplace energy usage that can reflect, e.g., high/low usage occupants.')
    arg.setDefaultValue(0.0)
    args << arg

    heater_type_choices = OpenStudio::StringVector.new
    heater_type_choices << HPXML::TypeNone
    heater_type_choices << HPXML::HeaterTypeElectricResistance
    heater_type_choices << HPXML::HeaterTypeGas
    heater_type_choices << HPXML::HeaterTypeHeatPump

    arg = OpenStudio::Measure::OSArgument::makeBoolArgument('pool_present', true)
    arg.setDisplayName('Pool: Present')
    arg.setDescription('Whether there is a pool.')
    arg.setDefaultValue(false)
    args << arg

    arg = OpenStudio::Measure::OSArgument::makeStringArgument('pool_pump_annual_kwh', true)
    arg.setDisplayName('Pool: Pump Annual kWh')
    arg.setDescription('The annual energy consumption of the pool pump.')
    arg.setUnits('kWh/yr')
    arg.setDefaultValue(Constants.Auto)
    args << arg

    arg = OpenStudio::Measure::OSArgument::makeDoubleArgument('pool_pump_usage_multiplier', true)
    arg.setDisplayName('Pool: Pump Usage Multiplier')
    arg.setDescription('Multiplier on the pool pump energy usage that can reflect, e.g., high/low usage occupants.')
    arg.setDefaultValue(1.0)
    args << arg

    arg = OpenStudio::Measure::OSArgument::makeChoiceArgument('pool_heater_type', heater_type_choices, true)
    arg.setDisplayName('Pool: Heater Type')
    arg.setDescription("The type of pool heater. Use 'none' if there is no pool heater.")
    arg.setDefaultValue(HPXML::TypeNone)
    args << arg

    arg = OpenStudio::Measure::OSArgument::makeStringArgument('pool_heater_annual_kwh', true)
    arg.setDisplayName('Pool: Heater Annual kWh')
    arg.setDescription("The annual energy consumption of the #{HPXML::HeaterTypeElectricResistance} pool heater.")
    arg.setUnits('kWh/yr')
    arg.setDefaultValue(Constants.Auto)
    args << arg

    arg = OpenStudio::Measure::OSArgument::makeStringArgument('pool_heater_annual_therm', true)
    arg.setDisplayName('Pool: Heater Annual therm')
    arg.setDescription("The annual energy consumption of the #{HPXML::HeaterTypeGas} pool heater.")
    arg.setUnits('therm/yr')
    arg.setDefaultValue(Constants.Auto)
    args << arg

    arg = OpenStudio::Measure::OSArgument::makeDoubleArgument('pool_heater_usage_multiplier', true)
    arg.setDisplayName('Pool: Heater Usage Multiplier')
    arg.setDescription('Multiplier on the pool heater energy usage that can reflect, e.g., high/low usage occupants.')
    arg.setDefaultValue(1.0)
    args << arg

    arg = OpenStudio::Measure::OSArgument::makeBoolArgument('hot_tub_present', true)
    arg.setDisplayName('Hot Tub: Present')
    arg.setDescription('Whether there is a hot tub.')
    arg.setDefaultValue(false)
    args << arg

    arg = OpenStudio::Measure::OSArgument::makeStringArgument('hot_tub_pump_annual_kwh', true)
    arg.setDisplayName('Hot Tub: Pump Annual kWh')
    arg.setDescription('The annual energy consumption of the hot tub pump.')
    arg.setUnits('kWh/yr')
    arg.setDefaultValue(Constants.Auto)
    args << arg

    arg = OpenStudio::Measure::OSArgument::makeDoubleArgument('hot_tub_pump_usage_multiplier', true)
    arg.setDisplayName('Hot Tub: Pump Usage Multiplier')
    arg.setDescription('Multiplier on the hot tub pump energy usage that can reflect, e.g., high/low usage occupants.')
    arg.setDefaultValue(1.0)
    args << arg

    arg = OpenStudio::Measure::OSArgument::makeChoiceArgument('hot_tub_heater_type', heater_type_choices, true)
    arg.setDisplayName('Hot Tub: Heater Type')
    arg.setDescription("The type of hot tub heater. Use 'none' if there is no hot tub heater.")
    arg.setDefaultValue(HPXML::TypeNone)
    args << arg

    arg = OpenStudio::Measure::OSArgument::makeStringArgument('hot_tub_heater_annual_kwh', true)
    arg.setDisplayName('Hot Tub: Heater Annual kWh')
    arg.setDescription("The annual energy consumption of the #{HPXML::HeaterTypeElectricResistance} hot tub heater.")
    arg.setUnits('kWh/yr')
    arg.setDefaultValue(Constants.Auto)
    args << arg

    arg = OpenStudio::Measure::OSArgument::makeStringArgument('hot_tub_heater_annual_therm', true)
    arg.setDisplayName('Hot Tub: Heater Annual therm')
    arg.setDescription("The annual energy consumption of the #{HPXML::HeaterTypeGas} hot tub heater.")
    arg.setUnits('therm/yr')
    arg.setDefaultValue(Constants.Auto)
    args << arg

    arg = OpenStudio::Measure::OSArgument::makeDoubleArgument('hot_tub_heater_usage_multiplier', true)
    arg.setDisplayName('Hot Tub: Heater Usage Multiplier')
    arg.setDescription('Multiplier on the hot tub heater energy usage that can reflect, e.g., high/low usage occupants.')
    arg.setDefaultValue(1.0)
    args << arg

    return args
  end

  # define what happens when the measure is run
  def run(model, runner, user_arguments)
    super(model, runner, user_arguments)

    # use the built-in error checking
    if !runner.validateUserArguments(arguments(model), user_arguments)
      return false
    end

    Geometry.tear_down_model(model, runner)

    Version.check_openstudio_version()

    # assign the user inputs to variables
    args = get_argument_values(runner, arguments(model), user_arguments)
    args = Hash[args.collect { |k, v| [k.to_sym, v] }]

    # Argument error checks
    warnings, errors = validate_arguments(args)
    unless warnings.empty?
      warnings.each do |warning|
        runner.registerWarning(warning)
      end
    end
    unless errors.empty?
      errors.each do |error|
        runner.registerError(error)
      end
      return false
    end

    # Create EpwFile object
    epw_path = args[:weather_station_epw_filepath]
    if not File.exist? epw_path
      epw_path = File.join(File.expand_path(File.join(File.dirname(__FILE__), '..', 'weather')), epw_path) # a filename was entered for weather_station_epw_filepath
    end
    if not File.exist? epw_path
      runner.registerError("Could not find EPW file at '#{epw_path}'.")
      return false
    end
    epw_file = OpenStudio::EpwFile.new(epw_path)

    # Create HPXML file
    skip_error_checking = false
    hpxml_doc = HPXMLFile.create(runner, model, args, epw_file, skip_error_checking)
    if not hpxml_doc
      runner.registerError('Unsuccessful creation of HPXML file.')
      return false
    end

    hpxml_path = args[:hpxml_path]
    unless (Pathname.new hpxml_path).absolute?
      hpxml_path = File.expand_path(File.join(File.dirname(__FILE__), hpxml_path))
    end

    # Check for invalid HPXML file
    if not skip_error_checking
      if not validate_hpxml(runner, hpxml_path, hpxml_doc)
        return false
      end
    end

    XMLHelper.write_file(hpxml_doc, hpxml_path)
    runner.registerInfo("Wrote file: #{hpxml_path}")

    # Uncomment for debugging purposes
    # File.write(hpxml_path.gsub('.xml', '.osm'), model.to_s)

    return true
  end

  def validate_arguments(args)
    warnings = []
    errors = []

    # TODO: Remove items below that duplicate checks downstream.
    # TODO: Add warnings/errors downstream if there are additional checks here.

    # heat pump water heater with natural gas fuel type
    warning = ([HPXML::WaterHeaterTypeHeatPump].include?(args[:water_heater_type]) && (args[:water_heater_fuel_type] != HPXML::FuelTypeElectricity))
    warnings << "water_heater_type=#{args[:water_heater_type]} and water_heater_fuel_type=#{args[:water_heater_fuel_type]}" if warning

    # heating system and heat pump
    error = (args[:heating_system_type] != 'none') && (args[:heat_pump_type] != 'none') && (args[:heating_system_fraction_heat_load_served] > 0) && (args[:heat_pump_fraction_heat_load_served] > 0)
    errors << "heating_system_type=#{args[:heating_system_type]} and heat_pump_type=#{args[:heat_pump_type]}" if error

    # cooling system and heat pump
    error = (args[:cooling_system_type] != 'none') && (args[:heat_pump_type] != 'none') && (args[:cooling_system_fraction_cool_load_served] > 0) && (args[:heat_pump_fraction_cool_load_served] > 0)
    errors << "cooling_system_type=#{args[:cooling_system_type]} and heat_pump_type=#{args[:heat_pump_type]}" if error

    # non integer number of bathrooms
    if args[:geometry_unit_num_bathrooms] != Constants.Auto
      error = (Float(args[:geometry_unit_num_bathrooms]) % 1 != 0)
      errors << "geometry_unit_num_bathrooms=#{args[:geometry_unit_num_bathrooms]}" if error
    end

    # non integer ceiling fan quantity
    if args[:ceiling_fan_quantity] != Constants.Auto
      error = (Float(args[:ceiling_fan_quantity]) % 1 != 0)
      errors << "ceiling_fan_quantity=#{args[:ceiling_fan_quantity]}" if error
    end

    # single-family, slab, foundation height > 0
    warning = [HPXML::ResidentialTypeSFD, HPXML::ResidentialTypeSFA].include?(args[:geometry_unit_type]) && (args[:geometry_foundation_type] == HPXML::FoundationTypeSlab) && (args[:geometry_foundation_height] > 0)
    warnings << "geometry_unit_type=#{args[:geometry_unit_type]} and geometry_foundation_type=#{args[:geometry_foundation_type]} and geometry_foundation_height=#{args[:geometry_foundation_height]}" if warning

    # single-family, non slab, foundation height = 0
    error = [HPXML::ResidentialTypeSFD, HPXML::ResidentialTypeSFA].include?(args[:geometry_unit_type]) && (args[:geometry_foundation_type] != HPXML::FoundationTypeSlab) && (args[:geometry_foundation_height] == 0)
    errors << "geometry_unit_type=#{args[:geometry_unit_type]} and geometry_foundation_type=#{args[:geometry_foundation_type]} and geometry_foundation_height=#{args[:geometry_foundation_height]}" if error

    # single-family attached, multifamily and ambient foundation
    error = [HPXML::ResidentialTypeSFA, HPXML::ResidentialTypeApartment].include?(args[:geometry_unit_type]) && (args[:geometry_foundation_type] == HPXML::FoundationTypeAmbient)
    errors << "geometry_unit_type=#{args[:geometry_unit_type]} and geometry_foundation_type=#{args[:geometry_foundation_type]}" if error

    # multifamily, bottom, slab, foundation height > 0
    # if args[:geometry_unit_level].is_initialized
    #   warning = (args[:geometry_unit_type] == HPXML::ResidentialTypeApartment) && (args[:geometry_unit_level].get == 'Bottom') && (args[:geometry_foundation_type] == HPXML::FoundationTypeSlab) && (args[:geometry_foundation_height] > 0)
    #   warnings << "geometry_unit_type=#{args[:geometry_unit_type]} and geometry_unit_level=#{args[:geometry_unit_level].get} and geometry_foundation_type=#{args[:geometry_foundation_type]} and geometry_foundation_height=#{args[:geometry_foundation_height]}" if warning
    # end

    # multifamily, bottom, non slab, foundation height = 0
    # if args[:geometry_unit_level].is_initialized
    #   error = (args[:geometry_unit_type] == HPXML::ResidentialTypeApartment) && (args[:geometry_unit_level].get == 'Bottom') && (args[:geometry_foundation_type] != HPXML::FoundationTypeSlab) && (args[:geometry_foundation_height] == 0)
    #   errors << "geometry_unit_type=#{args[:geometry_unit_type]} and geometry_unit_level=#{args[:geometry_unit_level].get} and geometry_foundation_type=#{args[:geometry_foundation_type]} and geometry_foundation_height=#{args[:geometry_foundation_height]}" if error
    # end

    # multifamily and finished basement
    error = (args[:geometry_unit_type] == HPXML::ResidentialTypeApartment) && (args[:geometry_foundation_type] == HPXML::FoundationTypeBasementConditioned)
    errors << "geometry_unit_type=#{args[:geometry_unit_type]} and geometry_foundation_type=#{args[:geometry_foundation_type]}" if error

    # slab and foundation height above grade > 0
    warning = (args[:geometry_foundation_type] == HPXML::FoundationTypeSlab) && (args[:geometry_foundation_height_above_grade] > 0)
    warnings << "geometry_foundation_type=#{args[:geometry_foundation_type]} and geometry_foundation_height_above_grade=#{args[:geometry_foundation_height_above_grade]}" if warning

    # duct location and surface area not both auto or not both specified
    error = ((args[:ducts_supply_location] == Constants.Auto) && (args[:ducts_supply_surface_area] != Constants.Auto)) || ((args[:ducts_supply_location] != Constants.Auto) && (args[:ducts_supply_surface_area] == Constants.Auto)) || ((args[:ducts_return_location] == Constants.Auto) && (args[:ducts_return_surface_area] != Constants.Auto)) || ((args[:ducts_return_location] != Constants.Auto) && (args[:ducts_return_surface_area] == Constants.Auto))
    errors << "ducts_supply_location=#{args[:ducts_supply_location]} and ducts_supply_surface_area=#{args[:ducts_supply_surface_area]} and ducts_return_location=#{args[:ducts_return_location]} and ducts_return_surface_area=#{args[:ducts_return_surface_area]}" if error

    # second heating system fraction heat load served not less than 50%
    warning = (args[:heating_system_2_type] != 'none') && (args[:heating_system_2_fraction_heat_load_served] >= 0.5) && (args[:heating_system_2_fraction_heat_load_served] < 1.0)
    warnings << "heating_system_2_type=#{args[:heating_system_2_type]} and heating_system_2_fraction_heat_load_served=#{args[:heating_system_2_fraction_heat_load_served]}" if warning

    # second heating system fraction heat load served is 100%
    error = (args[:heating_system_2_type] != 'none') && (args[:heating_system_2_fraction_heat_load_served] == 1.0)
    errors << "heating_system_2_type=#{args[:heating_system_2_type]} and heating_system_2_fraction_heat_load_served=#{args[:heating_system_2_fraction_heat_load_served]}" if error

    # second heating system but no primary heating system
    error = (args[:heating_system_type] == 'none') && (args[:heat_pump_type] == 'none') && (args[:heating_system_2_type] != 'none')
    errors << "heating_system_type=#{args[:heating_system_type]} and heat_pump_type=#{args[:heat_pump_type]} and heating_system_2_type=#{args[:heating_system_2_type]}" if error

    # single-family attached and num units, horizontal location not specified
    # error = (args[:geometry_unit_type] == HPXML::ResidentialTypeSFA) && (!args[:geometry_building_num_units].is_initialized || !args[:geometry_unit_horizontal_location].is_initialized)
    # if error
    #   error = "geometry_unit_type=#{args[:geometry_unit_type]}"
    #   if !args[:geometry_building_num_units].is_initialized
    #     error += ' and geometry_building_num_units=not provided'
    #   end
    #   if !args[:geometry_unit_horizontal_location].is_initialized
    #     error += ' and geometry_unit_horizontal_location=not provided'
    #   end
    #   errors << error
    # end

    # apartment unit and num units, level, horizontal location not specified
    # error = (args[:geometry_unit_type] == HPXML::ResidentialTypeApartment) && (!args[:geometry_building_num_units].is_initialized || !args[:geometry_unit_level].is_initialized || !args[:geometry_unit_horizontal_location].is_initialized)
    # if error
    #   error = "geometry_unit_type=#{args[:geometry_unit_type]}"
    #   if !args[:geometry_building_num_units].is_initialized
    #     error += ' and geometry_building_num_units=not provided'
    #   end
    #   if !args[:geometry_unit_level].is_initialized
    #     error += ' and geometry_unit_level=not provided'
    #   end
    #   if !args[:geometry_unit_horizontal_location].is_initialized
    #     error += ' and geometry_unit_horizontal_location=not provided'
    #   end
    #   errors << error
    # end

    # crawlspace or unconditioned basement with foundation wall and ceiling insulation
    warning = [HPXML::FoundationTypeCrawlspaceVented, HPXML::FoundationTypeCrawlspaceUnvented, HPXML::FoundationTypeBasementUnconditioned].include?(args[:geometry_foundation_type]) && ((args[:foundation_wall_insulation_r] > 0) || args[:foundation_wall_assembly_r].is_initialized) && (args[:floor_over_foundation_assembly_r] > 2.1)
    if warning
      warning = "geometry_foundation_type=#{args[:geometry_foundation_type]}"
      if args[:foundation_wall_insulation_r] > 0
        warning += " and foundation_wall_insulation_r=#{args[:foundation_wall_insulation_r]}"
      end
      if args[:foundation_wall_assembly_r].is_initialized
        warning += " and foundation_wall_assembly_r=#{args[:foundation_wall_assembly_r].get}"
      end
      if args[:floor_over_foundation_assembly_r] > 2.1
        warning += " and floor_over_foundation_assembly_r=#{args[:floor_over_foundation_assembly_r]}"
      end
      warnings << warning
    end

    # vented/unvented attic with floor and roof insulation
    warning = [HPXML::AtticTypeVented, HPXML::AtticTypeUnvented].include?(args[:geometry_attic_type]) && (args[:ceiling_assembly_r] > 2.1) && (args[:roof_assembly_r] > 2.3)
    warnings << "geometry_attic_type=#{args[:geometry_attic_type]} and ceiling_assembly_r=#{args[:ceiling_assembly_r]} and roof_assembly_r=#{args[:roof_assembly_r]}" if warning

    # conditioned basement with ceiling insulation
    warning = (args[:geometry_foundation_type] == HPXML::FoundationTypeBasementConditioned) && (args[:floor_over_foundation_assembly_r] > 2.1)
    warnings << "geometry_foundation_type=#{args[:geometry_foundation_type]} and floor_over_foundation_assembly_r=#{args[:floor_over_foundation_assembly_r]}" if warning

    # conditioned attic with floor insulation
    warning = (args[:geometry_attic_type] == HPXML::AtticTypeConditioned) && (args[:ceiling_assembly_r] > 2.1)
    warnings << "geometry_attic_type=#{args[:geometry_attic_type]} and ceiling_assembly_r=#{args[:ceiling_assembly_r]}" if warning

    # conditioned attic but only one above-grade floor
    error = (args[:geometry_unit_num_floors_above_grade] == 1 && args[:geometry_attic_type] == HPXML::AtticTypeConditioned)
    errors << "geometry_unit_num_floors_above_grade=#{args[:geometry_unit_num_floors_above_grade]} and geometry_attic_type=#{args[:geometry_attic_type]}" if error

    # dhw indirect but no boiler
    error = ((args[:water_heater_type] == HPXML::WaterHeaterTypeCombiStorage) || (args[:water_heater_type] == HPXML::WaterHeaterTypeCombiTankless)) && (args[:heating_system_type] != HPXML::HVACTypeBoiler)
    errors << "water_heater_type=#{args[:water_heater_type]} and heating_system_type=#{args[:heating_system_type]}" if error

    # no tv plug loads but specifying usage multipliers
    if args[:misc_plug_loads_television_annual_kwh] != Constants.Auto
      warning = (args[:misc_plug_loads_television_annual_kwh].to_f == 0.0 && args[:misc_plug_loads_television_usage_multiplier] != 0.0)
      warnings << "misc_plug_loads_television_annual_kwh=#{args[:misc_plug_loads_television_annual_kwh]} and misc_plug_loads_television_usage_multiplier=#{args[:misc_plug_loads_television_usage_multiplier]}" if warning
    end

    # no other plug loads but specifying usage multipliers
    if args[:misc_plug_loads_other_annual_kwh] != Constants.Auto
      warning = (args[:misc_plug_loads_other_annual_kwh].to_f == 0.0 && args[:misc_plug_loads_other_usage_multiplier] != 0.0)
      warnings << "misc_plug_loads_other_annual_kwh=#{args[:misc_plug_loads_other_annual_kwh]} and misc_plug_loads_other_usage_multiplier=#{args[:misc_plug_loads_other_usage_multiplier]}" if warning
    end

    # no well pump plug loads but specifying usage multipliers
    if args[:misc_plug_loads_well_pump_annual_kwh] != Constants.Auto
      warning = (args[:misc_plug_loads_well_pump_annual_kwh].to_f == 0.0 && args[:misc_plug_loads_well_pump_usage_multiplier] != 0.0)
      warnings << "misc_plug_loads_well_pump_annual_kwh=#{args[:misc_plug_loads_well_pump_annual_kwh]} and misc_plug_loads_well_pump_usage_multiplier=#{args[:misc_plug_loads_well_pump_usage_multiplier]}" if warning
    end

    # no vehicle plug loads but specifying usage multipliers
    if args[:misc_plug_loads_vehicle_annual_kwh] != Constants.Auto
      warning = (args[:misc_plug_loads_vehicle_annual_kwh].to_f && args[:misc_plug_loads_vehicle_usage_multiplier] != 0.0)
      warnings << "misc_plug_loads_vehicle_annual_kwh=#{args[:misc_plug_loads_vehicle_annual_kwh]} and misc_plug_loads_vehicle_usage_multiplier=#{args[:misc_plug_loads_vehicle_usage_multiplier]}" if warning
    end

    # no fuel loads but specifying usage multipliers
    warning = (!args[:misc_fuel_loads_grill_present] && args[:misc_fuel_loads_grill_usage_multiplier] != 0.0) || (!args[:misc_fuel_loads_lighting_present] && args[:misc_fuel_loads_lighting_usage_multiplier] != 0.0) || (!args[:misc_fuel_loads_fireplace_present] && args[:misc_fuel_loads_fireplace_usage_multiplier] != 0.0)
    warnings << "misc_fuel_loads_grill_present=#{args[:misc_fuel_loads_grill_present]} and misc_fuel_loads_grill_usage_multiplier=#{args[:misc_fuel_loads_grill_usage_multiplier]} and misc_fuel_loads_lighting_present=#{args[:misc_fuel_loads_lighting_present]} and misc_fuel_loads_lighting_usage_multiplier=#{args[:misc_fuel_loads_lighting_usage_multiplier]} and misc_fuel_loads_fireplace_present=#{args[:misc_fuel_loads_fireplace_present]} and misc_fuel_loads_fireplace_usage_multiplier=#{args[:misc_fuel_loads_fireplace_usage_multiplier]}" if warning

    # number of bedrooms not greater than zero
    error = (args[:geometry_unit_num_bedrooms] <= 0)
    errors << "geometry_unit_num_bedrooms=#{args[:geometry_unit_num_bedrooms]}" if error

    # single-family detached with shared system
    error = [HPXML::ResidentialTypeSFD].include?(args[:geometry_unit_type]) && args[:heating_system_type].include?('Shared')
    errors << "geometry_unit_type=#{args[:geometry_unit_type]} and heating_system_type=#{args[:heating_system_type]}" if error

    # rim joist height but no rim joist assembly r
    error = args[:geometry_rim_joist_height].is_initialized && !args[:rim_joist_assembly_r].is_initialized
    errors << "geometry_rim_joist_height=#{args[:geometry_rim_joist_height].get} and rim_joist_assembly_r=not provided" if error

    # rim joist assembly r but no rim joist height
    error = args[:rim_joist_assembly_r].is_initialized && !args[:geometry_rim_joist_height].is_initialized
    errors << "rim_joist_assembly_r=#{args[:rim_joist_assembly_r].get} and geometry_rim_joist_height=not provided" if error

    return warnings, errors
  end

  def validate_hpxml(runner, hpxml_path, hpxml_doc)
    schemas_dir = File.join(File.dirname(__FILE__), '../HPXMLtoOpenStudio/resources')

    is_valid = true

    # Validate input HPXML against schema
    XMLHelper.validate(hpxml_doc.to_xml, File.join(schemas_dir, 'HPXML.xsd'), runner).each do |error|
      runner.registerError("#{hpxml_path}: #{error}")
      is_valid = false
    end

    # Validate input HPXML against schematron docs
    stron_paths = [File.join(schemas_dir, 'HPXMLvalidator.xml'),
                   File.join(schemas_dir, 'EPvalidator.xml')]
    errors, warnings = Validator.run_validators(hpxml_doc, stron_paths)
    errors.each do |error|
      runner.registerError("#{hpxml_path}: #{error}")
      is_valid = false
    end
    warnings.each do |warning|
      runner.registerWarning("#{warning}")
    end

    return is_valid
  end
end

class HPXMLFile
  def self.create(runner, model, args, epw_file, skip_error_checking)
    success = create_geometry_envelope(runner, model, args)
    return false if not success

    if args[:site_state_code].is_initialized
      args[:site_state_code] = args[:site_state_code].get
    else
      args[:site_state_code] = epw_file.stateProvinceRegion
    end

    @surface_ids = {}

    # Sorting of objects
    def self.surface_order(s)
      # Sort by adjacent space(s), then azimuth
      order_map = { HPXML::LocationLivingSpace => 0,
                    HPXML::LocationAtticUnvented => 1,
                    HPXML::LocationAtticVented => 1,
                    HPXML::LocationBasementConditioned => 2,
                    HPXML::LocationBasementUnconditioned => 2,
                    HPXML::LocationCrawlspaceUnvented => 2,
                    HPXML::LocationCrawlspaceVented => 2,
                    HPXML::LocationGarage => 3 }
      location = Geometry.get_adjacent_to(surface: s)
      if location == HPXML::LocationLivingSpace && s.adjacentSurface.is_initialized
        location2 = Geometry.get_adjacent_to(surface: s.adjacentSurface.get)
        order = order_map[location2]
      else
        order = order_map[location]
      end
      order = order_map.values.max + 1 if order.nil?

      order = order * 10 + s.azimuth / 1000.0
      if s.outsideBoundaryCondition.downcase == 'adiabatic'
        order += 0.5
      elsif (not location2.nil?) && location == HPXML::LocationLivingSpace
        order -= 0.5
      end
      return order
    end

    sorted_surfaces = model.getSurfaces.sort_by { |s| surface_order(s) }
    sorted_subsurfaces = model.getSubSurfaces.sort_by { |s| surface_order(s.surface.get) } # Sorted by azimuth

    hpxml = HPXML.new

    set_header(hpxml, runner, args)
    set_site(hpxml, runner, args)
    set_neighbor_buildings(hpxml, runner, args)
    set_building_occupancy(hpxml, runner, args)
    set_building_construction(hpxml, runner, args)
    set_climate_and_risk_zones(hpxml, runner, args, epw_file)
    set_air_infiltration_measurements(hpxml, runner, args)
    set_roofs(hpxml, runner, model, args, sorted_surfaces)
    set_rim_joists(hpxml, runner, model, args, sorted_surfaces)
    set_walls(hpxml, runner, model, args, sorted_surfaces)
    set_foundation_walls(hpxml, runner, model, args, sorted_surfaces)
    set_frame_floors(hpxml, runner, model, args, sorted_surfaces)
    set_slabs(hpxml, runner, model, args, sorted_surfaces)
    set_windows(hpxml, runner, model, args, sorted_subsurfaces)
    set_skylights(hpxml, runner, model, args, sorted_subsurfaces)
    set_doors(hpxml, runner, model, args, sorted_subsurfaces)
    set_attics(hpxml, runner, model, args)
    set_foundations(hpxml, runner, model, args)
    set_heating_systems(hpxml, runner, args)
    set_cooling_systems(hpxml, runner, args)
    set_heat_pumps(hpxml, runner, args)
    set_secondary_heating_systems(hpxml, runner, args)
    set_hvac_distribution(hpxml, runner, args)
    set_hvac_control(hpxml, runner, args)
    set_ventilation_fans(hpxml, runner, args)
    set_water_heating_systems(hpxml, runner, args)
    set_hot_water_distribution(hpxml, runner, args)
    set_water_fixtures(hpxml, runner, args)
    set_solar_thermal(hpxml, runner, args, epw_file)
    set_pv_systems(hpxml, runner, args, epw_file)
    set_lighting(hpxml, runner, args)
    set_dehumidifier(hpxml, runner, args)
    set_clothes_washer(hpxml, runner, args)
    set_clothes_dryer(hpxml, runner, args)
    set_dishwasher(hpxml, runner, args)
    set_refrigerator(hpxml, runner, args)
    set_extra_refrigerator(hpxml, runner, args)
    set_freezer(hpxml, runner, args)
    set_cooking_range_oven(hpxml, runner, args)
    set_ceiling_fans(hpxml, runner, args)
    set_misc_plug_loads_television(hpxml, runner, args)
    set_misc_plug_loads_other(hpxml, runner, args)
    set_misc_plug_loads_vehicle(hpxml, runner, args)
    set_misc_plug_loads_well_pump(hpxml, runner, args)
    set_misc_fuel_loads_grill(hpxml, runner, args)
    set_misc_fuel_loads_lighting(hpxml, runner, args)
    set_misc_fuel_loads_fireplace(hpxml, runner, args)
    set_pool(hpxml, runner, args)
    set_hot_tub(hpxml, runner, args)

    # Collapse surfaces so that we don't get, e.g., individual windows
    # or the front wall split because of the door. Exclude foundation walls
    # from the list so we get all 4 foundation walls.
    hpxml.collapse_enclosure_surfaces([:roofs, :walls, :rim_joists, :frame_floors,
                                       :slabs, :windows, :skylights, :doors])

    # After surfaces are collapsed, round all areas
    (hpxml.roofs +
     hpxml.rim_joists +
     hpxml.walls +
     hpxml.foundation_walls +
     hpxml.frame_floors +
     hpxml.slabs +
     hpxml.windows +
     hpxml.skylights +
     hpxml.doors).each do |s|
      s.area = s.area.round(1)
    end

    # Check for errors in the HPXML object
    if not skip_error_checking
      errors = hpxml.check_for_errors()
      if errors.size > 0
        fail "ERROR: Invalid HPXML object produced.\n#{errors}"
      end
    end

    hpxml_doc = hpxml.to_oga()

    return hpxml_doc
  end

  def self.create_geometry_envelope(runner, model, args)
    args[:geometry_roof_pitch] = { '1:12' => 1.0 / 12.0,
                                   '2:12' => 2.0 / 12.0,
                                   '3:12' => 3.0 / 12.0,
                                   '4:12' => 4.0 / 12.0,
                                   '5:12' => 5.0 / 12.0,
                                   '6:12' => 6.0 / 12.0,
                                   '7:12' => 7.0 / 12.0,
                                   '8:12' => 8.0 / 12.0,
                                   '9:12' => 9.0 / 12.0,
                                   '10:12' => 10.0 / 12.0,
                                   '11:12' => 11.0 / 12.0,
                                   '12:12' => 12.0 / 12.0 }[args[:geometry_roof_pitch]]

    if args[:geometry_rim_joist_height].is_initialized
      args[:geometry_rim_joist_height] = args[:geometry_rim_joist_height].get / 12.0
    else
      args[:geometry_rim_joist_height] = 0.0
    end

    if args[:geometry_foundation_type] == HPXML::FoundationTypeSlab
      args[:geometry_foundation_height] = 0.0
      args[:geometry_foundation_height_above_grade] = 0.0
      args[:geometry_rim_joist_height] = 0.0
    elsif args[:geometry_foundation_type] == HPXML::FoundationTypeAmbient
      args[:geometry_rim_joist_height] = 0.0
    end

    # These detailed geometry inputs are not currently exposed
    args[:geometry_inset_width] = 0.0
    args[:geometry_inset_depth] = 0.0
    args[:geometry_inset_position] = 'Right'
    args[:geometry_balcony_depth] = 0.0

    if args[:geometry_unit_type] == HPXML::ResidentialTypeSFD
      success = Geometry.create_single_family_detached(runner: runner, model: model, **args)
    elsif args[:geometry_unit_type] == HPXML::ResidentialTypeSFA
      success = Geometry.create_single_family_attached(runner: runner, model: model, **args)
    elsif args[:geometry_unit_type] == HPXML::ResidentialTypeApartment
      success = Geometry.create_multifamily(runner: runner, model: model, **args)
    end
    return false if not success

    success = Geometry.create_doors(runner: runner, model: model, **args)
    return false if not success

    success = Geometry.create_windows_and_skylights(runner: runner, model: model, **args)
    return false if not success

    return true
  end

  def self.set_header(hpxml, runner, args)
    hpxml.header.xml_type = 'HPXML'
    hpxml.header.xml_generated_by = 'BuildResidentialHPXML'
    hpxml.header.transaction = 'create'

    if args[:software_info_program_used].is_initialized
      hpxml.header.software_program_used = args[:software_info_program_used].get
    end

    if args[:software_info_program_version].is_initialized
      hpxml.header.software_program_version = args[:software_info_program_version].get
    end

    if args[:simulation_control_timestep].is_initialized
      hpxml.header.timestep = args[:simulation_control_timestep].get
    end

    if args[:simulation_control_run_period].is_initialized
      begin_month, begin_day, end_month, end_day = Schedule.parse_date_range(args[:simulation_control_run_period].get)
      hpxml.header.sim_begin_month = begin_month
      hpxml.header.sim_begin_day = begin_day
      hpxml.header.sim_end_month = end_month
      hpxml.header.sim_end_day = end_day
    end

    if args[:simulation_control_run_period_calendar_year].is_initialized
      hpxml.header.sim_calendar_year = args[:simulation_control_run_period_calendar_year].get
    end

    if args[:simulation_control_daylight_saving_enabled].is_initialized
      hpxml.header.dst_enabled = args[:simulation_control_daylight_saving_enabled].get
    end
    if args[:simulation_control_daylight_saving_period].is_initialized
      begin_month, begin_day, end_month, end_day = Schedule.parse_date_range(args[:simulation_control_daylight_saving_period].get)
      hpxml.header.dst_begin_month = begin_month
      hpxml.header.dst_begin_day = begin_day
      hpxml.header.dst_end_month = end_month
      hpxml.header.dst_end_day = end_day
    end

    hpxml.header.building_id = 'MyBuilding'
    if args[:zip_code].is_initialized
      hpxml.header.zip_code = args[:zip_code]
    end
    hpxml.header.state_code = args[:site_state_code]
    hpxml.header.event_type = 'proposed workscope'
  end

  def self.set_site(hpxml, runner, args)
    if args[:site_shielding_of_home] != Constants.Auto
      shielding_of_home = args[:site_shielding_of_home]
    end

    if args[:site_type].is_initialized
      hpxml.site.site_type = args[:site_type].get
    end

    if [HPXML::ResidentialTypeSFA, HPXML::ResidentialTypeApartment].include? args[:geometry_unit_type]
      if args[:geometry_unit_left_wall_is_adiabatic] && args[:geometry_unit_right_wall_is_adiabatic]
        hpxml.site.surroundings = HPXML::SurroundingsTwoSides
      elsif args[:geometry_unit_left_wall_is_adiabatic] || args[:geometry_unit_right_wall_is_adiabatic]
        hpxml.site.surroundings = HPXML::SurroundingsOneSide
      else
        hpxml.site.surroundings = HPXML::SurroundingsStandAlone
      end
      if args[:geometry_attic_type] == HPXML::AtticTypeBelowApartment
        if args[:geometry_foundation_type] == HPXML::FoundationTypeAboveApartment
          hpxml.site.vertical_surroundings = HPXML::VerticalSurroundingsAboveAndBelow
        else
          hpxml.site.vertical_surroundings = HPXML::VerticalSurroundingsAbove
        end
      else
        if args[:geometry_foundation_type] == HPXML::FoundationTypeAboveApartment
          hpxml.site.vertical_surroundings = HPXML::VerticalSurroundingsBelow
        else
          hpxml.site.vertical_surroundings = HPXML::VerticalSurroundingsNoAboveOrBelow
        end
      end
    elsif [HPXML::ResidentialTypeSFD].include? args[:geometry_unit_type]
      hpxml.site.surroundings = HPXML::SurroundingsStandAlone
      hpxml.site.vertical_surroundings = HPXML::VerticalSurroundingsNoAboveOrBelow
    end

    hpxml.site.azimuth_of_front_of_home = args[:geometry_unit_orientation]
    hpxml.site.shielding_of_home = shielding_of_home
  end

  def self.set_neighbor_buildings(hpxml, runner, args)
    nbr_map = { Constants.FacadeFront => [args[:neighbor_front_distance], args[:neighbor_front_height]],
                Constants.FacadeBack => [args[:neighbor_back_distance], args[:neighbor_back_height]],
                Constants.FacadeLeft => [args[:neighbor_left_distance], args[:neighbor_left_height]],
                Constants.FacadeRight => [args[:neighbor_right_distance], args[:neighbor_right_height]] }

    nbr_map.each do |facade, data|
      distance, neighbor_height = data
      next if distance == 0

      azimuth = Geometry.get_azimuth_from_facade(facade: facade, orientation: args[:geometry_unit_orientation])

      if (distance > 0) && (neighbor_height != Constants.Auto)
        height = Float(neighbor_height)
      end

      hpxml.neighbor_buildings.add(azimuth: azimuth,
                                   distance: distance,
                                   height: height)
    end
  end

  def self.set_building_occupancy(hpxml, runner, args)
    if args[:geometry_unit_num_occupants] != Constants.Auto
      hpxml.building_occupancy.number_of_residents = Float(args[:geometry_unit_num_occupants])
    end
  end

  def self.set_building_construction(hpxml, runner, args)
    if args[:geometry_unit_type] == HPXML::ResidentialTypeApartment
      number_of_conditioned_floors_above_grade = 1
      number_of_conditioned_floors = 1
    else
      number_of_conditioned_floors_above_grade = args[:geometry_unit_num_floors_above_grade]
      number_of_conditioned_floors = number_of_conditioned_floors_above_grade
      if args[:geometry_foundation_type] == HPXML::FoundationTypeBasementConditioned
        number_of_conditioned_floors += 1
      end
    end

    if args[:geometry_unit_num_bathrooms] != Constants.Auto
      number_of_bathrooms = Integer(args[:geometry_unit_num_bathrooms])
    end

    conditioned_building_volume = args[:geometry_unit_cfa] * args[:geometry_average_ceiling_height]

    hpxml.building_construction.number_of_conditioned_floors = number_of_conditioned_floors
    hpxml.building_construction.number_of_conditioned_floors_above_grade = number_of_conditioned_floors_above_grade
    hpxml.building_construction.number_of_bedrooms = args[:geometry_unit_num_bedrooms]
    hpxml.building_construction.number_of_bathrooms = number_of_bathrooms
    hpxml.building_construction.conditioned_floor_area = args[:geometry_unit_cfa]
    hpxml.building_construction.conditioned_building_volume = conditioned_building_volume
    hpxml.building_construction.average_ceiling_height = args[:geometry_average_ceiling_height]
    hpxml.building_construction.residential_facility_type = args[:geometry_unit_type]

    if args[:year_built].is_initialized
      hpxml.building_construction.year_built = args[:year_built].get
    end
    if args[:geometry_has_flue_or_chimney] != Constants.Auto
      hpxml.building_construction.has_flue_or_chimney = args[:geometry_has_flue_or_chimney]
    end
  end

  def self.set_climate_and_risk_zones(hpxml, runner, args, epw_file)
    hpxml.climate_and_risk_zones.weather_station_id = 'WeatherStation'
    iecc_zone = Location.get_climate_zone_iecc(epw_file.wmoNumber)

    unless iecc_zone.nil?
      hpxml.climate_and_risk_zones.iecc_year = 2006
      hpxml.climate_and_risk_zones.iecc_zone = iecc_zone
    end
    weather_station_name = File.basename(args[:weather_station_epw_filepath]).gsub('.epw', '')
    hpxml.climate_and_risk_zones.weather_station_name = weather_station_name
    hpxml.climate_and_risk_zones.weather_station_epw_filepath = args[:weather_station_epw_filepath]
  end

  def self.set_air_infiltration_measurements(hpxml, runner, args)
    if args[:air_leakage_units] == HPXML::UnitsACH
      house_pressure = args[:air_leakage_house_pressure]
      unit_of_measure = HPXML::UnitsACH
    elsif args[:air_leakage_units] == HPXML::UnitsCFM
      house_pressure = args[:air_leakage_house_pressure]
      unit_of_measure = HPXML::UnitsCFM
    elsif args[:air_leakage_units] == HPXML::UnitsACHNatural
      house_pressure = nil
      unit_of_measure = HPXML::UnitsACHNatural
    end
    infiltration_volume = args[:geometry_unit_cfa] * args[:geometry_average_ceiling_height]

    hpxml.air_infiltration_measurements.add(id: "AirInfiltrationMeasurement#{hpxml.air_infiltration_measurements.size + 1}",
                                            house_pressure: house_pressure,
                                            unit_of_measure: unit_of_measure,
                                            air_leakage: args[:air_leakage_value],
                                            infiltration_volume: infiltration_volume)
  end

  def self.set_roofs(hpxml, runner, model, args, sorted_surfaces)
    args[:geometry_roof_pitch] *= 12.0
<<<<<<< HEAD
    if args[:geometry_attic_type] == HPXML::AtticTypeFlatRoof or args[:geometry_attic_type] == HPXML::AtticTypeBelowApartment
=======
    if (args[:geometry_attic_type] == HPXML::AtticTypeFlatRoof) || (args[:geometry_attic_type] == HPXML::AtticTypeBelowApartment)
>>>>>>> b95445c6
      args[:geometry_roof_pitch] = 0.0
    end

    sorted_surfaces.each do |surface|
      next unless ['Outdoors'].include? surface.outsideBoundaryCondition
      next if surface.surfaceType != 'RoofCeiling'

      interior_adjacent_to = Geometry.get_adjacent_to(surface: surface)
      next if [HPXML::LocationOtherHousingUnit].include? interior_adjacent_to

      if args[:roof_material_type].is_initialized
        roof_type = args[:roof_material_type].get
      end

      if args[:roof_color] != Constants.Auto
        roof_color = args[:roof_color]
      end

      radiant_barrier = args[:roof_radiant_barrier]
      if args[:roof_radiant_barrier]
        radiant_barrier_grade = args[:roof_radiant_barrier_grade]
      end

      if args[:geometry_attic_type] == HPXML::AtticTypeFlatRoof
        azimuth = nil
      else
        azimuth = Geometry.get_surface_azimuth(surface: surface, orientation: args[:geometry_unit_orientation])
      end

      hpxml.roofs.add(id: "Roof#{hpxml.roofs.size + 1}",
                      interior_adjacent_to: Geometry.get_adjacent_to(surface: surface),
                      azimuth: azimuth,
                      area: UnitConversions.convert(surface.grossArea, 'm^2', 'ft^2'),
                      roof_type: roof_type,
                      roof_color: roof_color,
                      pitch: args[:geometry_roof_pitch],
                      radiant_barrier: radiant_barrier,
                      radiant_barrier_grade: radiant_barrier_grade,
                      insulation_assembly_r_value: args[:roof_assembly_r])
      @surface_ids[surface.name.to_s] = hpxml.roofs[-1].id
    end
  end

  def self.set_rim_joists(hpxml, runner, model, args, sorted_surfaces)
    sorted_surfaces.each do |surface|
      next if surface.surfaceType != 'Wall'
      next unless ['Outdoors', 'Adiabatic'].include? surface.outsideBoundaryCondition
      next unless Geometry.surface_is_rim_joist(surface, args[:geometry_rim_joist_height])

      interior_adjacent_to = Geometry.get_adjacent_to(surface: surface)
      next unless [HPXML::LocationBasementConditioned, HPXML::LocationBasementUnconditioned, HPXML::LocationCrawlspaceUnvented, HPXML::LocationCrawlspaceVented].include? interior_adjacent_to

      exterior_adjacent_to = HPXML::LocationOutside
      if surface.outsideBoundaryCondition == 'Adiabatic' # can be adjacent to foundation space
        adjacent_surface = Geometry.get_adiabatic_adjacent_surface(model: model, surface: surface)
        if adjacent_surface.nil? # adjacent to a space that is not explicitly in the model
          unless [HPXML::ResidentialTypeSFD].include?(args[:geometry_unit_type])
            exterior_adjacent_to = interior_adjacent_to
            if exterior_adjacent_to == HPXML::LocationLivingSpace # living adjacent to living
              exterior_adjacent_to = HPXML::LocationOtherHousingUnit
            end
          end
        else # adjacent to a space that is explicitly in the model, e.g., corridor
          exterior_adjacent_to = Geometry.get_adjacent_to(surface: adjacent_surface)
        end
      end

      if exterior_adjacent_to == HPXML::LocationOutside && args[:wall_siding_type].is_initialized
        siding = args[:wall_siding_type].get
      end

      if args[:wall_color] != Constants.Auto
        color = args[:wall_color]
      end

      if interior_adjacent_to == exterior_adjacent_to
        insulation_assembly_r_value = 4.0 # Uninsulated
      else
        insulation_assembly_r_value = args[:rim_joist_assembly_r].get
      end

      azimuth = Geometry.get_surface_azimuth(surface: surface, orientation: args[:geometry_unit_orientation])

      hpxml.rim_joists.add(id: "RimJoist#{hpxml.rim_joists.size + 1}",
                           exterior_adjacent_to: exterior_adjacent_to,
                           interior_adjacent_to: interior_adjacent_to,
                           azimuth: azimuth,
                           area: UnitConversions.convert(surface.grossArea, 'm^2', 'ft^2'),
                           siding: siding,
                           color: color,
                           insulation_assembly_r_value: insulation_assembly_r_value)
      @surface_ids[surface.name.to_s] = hpxml.rim_joists[-1].id
    end
  end

  def self.set_walls(hpxml, runner, model, args, sorted_surfaces)
    sorted_surfaces.each do |surface|
      next if surface.surfaceType != 'Wall'
      next if Geometry.surface_is_rim_joist(surface, args[:geometry_rim_joist_height])

      interior_adjacent_to = Geometry.get_adjacent_to(surface: surface)
      next unless [HPXML::LocationLivingSpace, HPXML::LocationAtticUnvented, HPXML::LocationAtticVented, HPXML::LocationGarage].include? interior_adjacent_to

      exterior_adjacent_to = HPXML::LocationOutside
      if surface.adjacentSurface.is_initialized
        exterior_adjacent_to = Geometry.get_adjacent_to(surface: surface.adjacentSurface.get)
      elsif surface.outsideBoundaryCondition == 'Adiabatic' # can be adjacent to living space, attic, corridor
        adjacent_surface = Geometry.get_adiabatic_adjacent_surface(model: model, surface: surface)
        if adjacent_surface.nil? # adjacent to a space that is not explicitly in the model
          exterior_adjacent_to = interior_adjacent_to
          if exterior_adjacent_to == HPXML::LocationLivingSpace # living adjacent to living
            exterior_adjacent_to = HPXML::LocationOtherHousingUnit
          end
        else # adjacent to a space that is explicitly in the model, e.g., corridor
          exterior_adjacent_to = Geometry.get_adjacent_to(surface: adjacent_surface)
        end
      end

      next if exterior_adjacent_to == HPXML::LocationLivingSpace # already captured these surfaces

      attic_locations = [HPXML::LocationAtticUnconditioned, HPXML::LocationAtticUnvented, HPXML::LocationAtticVented]
      attic_wall_type = nil
      if (attic_locations.include? interior_adjacent_to) && (exterior_adjacent_to == HPXML::LocationOutside)
        attic_wall_type = HPXML::AtticWallTypeGable
      end

      wall_type = args[:wall_type]
      if attic_locations.include? interior_adjacent_to
        wall_type = HPXML::WallTypeWoodStud
      end

      if exterior_adjacent_to == HPXML::LocationOutside && args[:wall_siding_type].is_initialized
        if (attic_locations.include? interior_adjacent_to) && (args[:wall_siding_type].get == HPXML::SidingTypeNone)
          siding = nil
        else
          siding = args[:wall_siding_type].get
        end
      end

      if args[:wall_color] != Constants.Auto
        color = args[:wall_color]
      end

      azimuth = Geometry.get_surface_azimuth(surface: surface, orientation: args[:geometry_unit_orientation])

      hpxml.walls.add(id: "Wall#{hpxml.walls.size + 1}",
                      exterior_adjacent_to: exterior_adjacent_to,
                      interior_adjacent_to: interior_adjacent_to,
                      azimuth: azimuth,
                      wall_type: wall_type,
                      attic_wall_type: attic_wall_type,
                      siding: siding,
                      color: color,
                      area: UnitConversions.convert(surface.grossArea, 'm^2', 'ft^2'))
      @surface_ids[surface.name.to_s] = hpxml.walls[-1].id

      is_uncond_attic_roof_insulated = false
      if attic_locations.include? interior_adjacent_to
        hpxml.roofs.each do |roof|
          next unless (roof.interior_adjacent_to == interior_adjacent_to) && (roof.insulation_assembly_r_value > 4.0)

          is_uncond_attic_roof_insulated = true
        end
      end

      if hpxml.walls[-1].is_thermal_boundary || is_uncond_attic_roof_insulated # Assume wall is insulated if roof is insulated
        hpxml.walls[-1].insulation_assembly_r_value = args[:wall_assembly_r]
      else
        hpxml.walls[-1].insulation_assembly_r_value = 4.0 # Uninsulated
      end
    end
  end

  def self.set_foundation_walls(hpxml, runner, model, args, sorted_surfaces)
    sorted_surfaces.each do |surface|
      next if surface.surfaceType != 'Wall'
      next unless ['Foundation', 'Adiabatic'].include? surface.outsideBoundaryCondition
      next if Geometry.surface_is_rim_joist(surface, args[:geometry_rim_joist_height])

      interior_adjacent_to = Geometry.get_adjacent_to(surface: surface)
      next unless [HPXML::LocationBasementConditioned, HPXML::LocationBasementUnconditioned, HPXML::LocationCrawlspaceUnvented, HPXML::LocationCrawlspaceVented].include? interior_adjacent_to

      exterior_adjacent_to = HPXML::LocationGround
      if surface.outsideBoundaryCondition == 'Adiabatic' # can be adjacent to foundation space
        adjacent_surface = Geometry.get_adiabatic_adjacent_surface(model: model, surface: surface)
        if adjacent_surface.nil? # adjacent to a space that is not explicitly in the model
          unless [HPXML::ResidentialTypeSFD].include?(args[:geometry_unit_type])
            exterior_adjacent_to = interior_adjacent_to
            if exterior_adjacent_to == HPXML::LocationLivingSpace # living adjacent to living
              exterior_adjacent_to = HPXML::LocationOtherHousingUnit
            end
          end
        else # adjacent to a space that is explicitly in the model, e.g., corridor
          exterior_adjacent_to = Geometry.get_adjacent_to(surface: adjacent_surface)
        end
      end

      foundation_wall_insulation_location = 'exterior' # default
      if args[:foundation_wall_insulation_location].is_initialized
        foundation_wall_insulation_location = args[:foundation_wall_insulation_location].get
      end

      if args[:foundation_wall_assembly_r].is_initialized && (args[:foundation_wall_assembly_r].get > 0)
        insulation_assembly_r_value = args[:foundation_wall_assembly_r]
      else
        insulation_interior_r_value = 0
        insulation_exterior_r_value = 0
        if interior_adjacent_to == exterior_adjacent_to # E.g., don't insulate wall between basement and neighbor basement
          # nop
        elsif foundation_wall_insulation_location == 'interior'
          insulation_interior_r_value = args[:foundation_wall_insulation_r]
          if insulation_interior_r_value > 0
            if args[:foundation_wall_insulation_distance_to_top] != Constants.Auto
              insulation_interior_distance_to_top = Float(args[:foundation_wall_insulation_distance_to_top])
            end
            if args[:foundation_wall_insulation_distance_to_bottom] != Constants.Auto
              insulation_interior_distance_to_bottom = Float(args[:foundation_wall_insulation_distance_to_bottom])
            end
          end
        elsif foundation_wall_insulation_location == 'exterior'
          insulation_exterior_r_value = args[:foundation_wall_insulation_r]
          if insulation_exterior_r_value > 0
            if args[:foundation_wall_insulation_distance_to_top] != Constants.Auto
              insulation_exterior_distance_to_top = Float(args[:foundation_wall_insulation_distance_to_top])
            end
            if args[:foundation_wall_insulation_distance_to_bottom] != Constants.Auto
              insulation_exterior_distance_to_bottom = Float(args[:foundation_wall_insulation_distance_to_bottom])
            end
          end
        end
      end

      if args[:foundation_wall_thickness] != Constants.Auto
        thickness = Float(args[:foundation_wall_thickness])
      end

      azimuth = Geometry.get_surface_azimuth(surface: surface, orientation: args[:geometry_unit_orientation])

      hpxml.foundation_walls.add(id: "FoundationWall#{hpxml.foundation_walls.size + 1}",
                                 exterior_adjacent_to: exterior_adjacent_to,
                                 interior_adjacent_to: interior_adjacent_to,
                                 azimuth: azimuth,
                                 height: args[:geometry_foundation_height],
                                 area: UnitConversions.convert(surface.grossArea, 'm^2', 'ft^2'),
                                 thickness: thickness,
                                 depth_below_grade: args[:geometry_foundation_height] - args[:geometry_foundation_height_above_grade],
                                 insulation_assembly_r_value: insulation_assembly_r_value,
                                 insulation_interior_r_value: insulation_interior_r_value,
                                 insulation_interior_distance_to_top: insulation_interior_distance_to_top,
                                 insulation_interior_distance_to_bottom: insulation_interior_distance_to_bottom,
                                 insulation_exterior_r_value: insulation_exterior_r_value,
                                 insulation_exterior_distance_to_top: insulation_exterior_distance_to_top,
                                 insulation_exterior_distance_to_bottom: insulation_exterior_distance_to_bottom)
      @surface_ids[surface.name.to_s] = hpxml.foundation_walls[-1].id
    end
  end

  def self.set_frame_floors(hpxml, runner, model, args, sorted_surfaces)
    if [HPXML::FoundationTypeBasementConditioned].include?(args[:geometry_foundation_type]) && (args[:floor_over_foundation_assembly_r] > 2.1)
      args[:floor_over_foundation_assembly_r] = 2.1 # Uninsulated
    end

    if [HPXML::AtticTypeConditioned].include?(args[:geometry_attic_type]) && (args[:ceiling_assembly_r] > 2.1)
      args[:ceiling_assembly_r] = 2.1 # Uninsulated
    end

    sorted_surfaces.each do |surface|
      next if surface.outsideBoundaryCondition == 'Foundation'
      next unless ['Floor', 'RoofCeiling'].include? surface.surfaceType

      interior_adjacent_to = Geometry.get_adjacent_to(surface: surface)
      next unless [HPXML::LocationLivingSpace, HPXML::LocationGarage].include? interior_adjacent_to

      exterior_adjacent_to = HPXML::LocationOutside
      if surface.adjacentSurface.is_initialized
        exterior_adjacent_to = Geometry.get_adjacent_to(surface: surface.adjacentSurface.get)
      elsif surface.outsideBoundaryCondition == 'Adiabatic'
        exterior_adjacent_to = HPXML::LocationOtherHousingUnit
        if surface.surfaceType == 'Floor'
          other_space_above_or_below = HPXML::FrameFloorOtherSpaceBelow
        elsif surface.surfaceType == 'RoofCeiling'
          other_space_above_or_below = HPXML::FrameFloorOtherSpaceAbove
        end
      end

      next if interior_adjacent_to == exterior_adjacent_to
      next if (surface.surfaceType == 'RoofCeiling') && (exterior_adjacent_to == HPXML::LocationOutside)
      next if [HPXML::LocationLivingSpace, HPXML::LocationBasementConditioned].include? exterior_adjacent_to

      hpxml.frame_floors.add(id: "FrameFloor#{hpxml.frame_floors.size + 1}",
                             exterior_adjacent_to: exterior_adjacent_to,
                             interior_adjacent_to: interior_adjacent_to,
                             area: UnitConversions.convert(surface.grossArea, 'm^2', 'ft^2'),
                             other_space_above_or_below: other_space_above_or_below)
      @surface_ids[surface.name.to_s] = hpxml.frame_floors[-1].id

      if hpxml.frame_floors[-1].is_thermal_boundary
        if [HPXML::LocationAtticUnvented, HPXML::LocationAtticVented].include? exterior_adjacent_to
          hpxml.frame_floors[-1].insulation_assembly_r_value = args[:ceiling_assembly_r]
        elsif [HPXML::LocationGarage].include? exterior_adjacent_to
          hpxml.frame_floors[-1].insulation_assembly_r_value = args[:floor_over_garage_assembly_r]
        else
          hpxml.frame_floors[-1].insulation_assembly_r_value = args[:floor_over_foundation_assembly_r]
        end
      else
        hpxml.frame_floors[-1].insulation_assembly_r_value = 2.1 # Uninsulated
      end
    end
  end

  def self.set_slabs(hpxml, runner, model, args, sorted_surfaces)
    sorted_surfaces.each do |surface|
      next unless ['Foundation'].include? surface.outsideBoundaryCondition
      next if surface.surfaceType != 'Floor'

      interior_adjacent_to = Geometry.get_adjacent_to(surface: surface)
      next if [HPXML::LocationOutside, HPXML::LocationOtherHousingUnit].include? interior_adjacent_to

      has_foundation_walls = false
      if [HPXML::LocationCrawlspaceVented, HPXML::LocationCrawlspaceUnvented, HPXML::LocationBasementUnconditioned, HPXML::LocationBasementConditioned].include? interior_adjacent_to
        has_foundation_walls = true
      end
      exposed_perimeter = Geometry.calculate_exposed_perimeter(model, [surface], has_foundation_walls).round(1)
      next if exposed_perimeter == 0 # this could be, e.g., the foundation floor of an interior corridor

      if [HPXML::LocationCrawlspaceVented, HPXML::LocationCrawlspaceUnvented, HPXML::LocationBasementUnconditioned, HPXML::LocationBasementConditioned].include? interior_adjacent_to
        exposed_perimeter -= Geometry.get_unexposed_garage_perimeter(**args)
      end

      if [HPXML::LocationLivingSpace, HPXML::LocationGarage].include? interior_adjacent_to
        depth_below_grade = 0
      end

      if args[:slab_under_width] == 999
        under_slab_insulation_spans_entire_slab = true
      else
        under_slab_insulation_width = args[:slab_under_width]
      end

      if interior_adjacent_to.include? 'crawlspace'
        thickness = 0.0 # Assume soil
      elsif args[:slab_thickness] != Constants.Auto
        thickness = Float(args[:slab_thickness])
      end

      if args[:slab_carpet_fraction] != Constants.Auto
        carpet_fraction = Float(args[:slab_carpet_fraction])
      end

      if args[:slab_carpet_r] != Constants.Auto
        carpet_r_value = Float(args[:slab_carpet_r])
      end

      hpxml.slabs.add(id: "Slab#{hpxml.slabs.size + 1}",
                      interior_adjacent_to: interior_adjacent_to,
                      area: UnitConversions.convert(surface.grossArea, 'm^2', 'ft^2'),
                      thickness: thickness,
                      exposed_perimeter: exposed_perimeter,
                      perimeter_insulation_depth: args[:slab_perimeter_depth],
                      under_slab_insulation_width: under_slab_insulation_width,
                      perimeter_insulation_r_value: args[:slab_perimeter_insulation_r],
                      under_slab_insulation_r_value: args[:slab_under_insulation_r],
                      under_slab_insulation_spans_entire_slab: under_slab_insulation_spans_entire_slab,
                      depth_below_grade: depth_below_grade,
                      carpet_fraction: carpet_fraction,
                      carpet_r_value: carpet_r_value)
      @surface_ids[surface.name.to_s] = hpxml.slabs[-1].id
    end
  end

  def self.set_windows(hpxml, runner, model, args, sorted_subsurfaces)
    sorted_subsurfaces.each do |sub_surface|
      next if sub_surface.subSurfaceType != 'FixedWindow'

      surface = sub_surface.surface.get

      sub_surface_height = Geometry.get_surface_height(sub_surface)
      sub_surface_facade = Geometry.get_facade_for_surface(sub_surface)

      if (sub_surface_facade == Constants.FacadeFront) && ((args[:overhangs_front_depth] > 0) || args[:overhangs_front_distance_to_top_of_window] > 0)
        overhangs_depth = args[:overhangs_front_depth]
        overhangs_distance_to_top_of_window = args[:overhangs_front_distance_to_top_of_window]
        overhangs_distance_to_bottom_of_window = args[:overhangs_front_distance_to_bottom_of_window]
      elsif (sub_surface_facade == Constants.FacadeBack) && ((args[:overhangs_back_depth] > 0) || args[:overhangs_back_distance_to_top_of_window] > 0)
        overhangs_depth = args[:overhangs_back_depth]
        overhangs_distance_to_top_of_window = args[:overhangs_back_distance_to_top_of_window]
        overhangs_distance_to_bottom_of_window = args[:overhangs_back_distance_to_bottom_of_window]
      elsif (sub_surface_facade == Constants.FacadeLeft) && ((args[:overhangs_left_depth] > 0) || args[:overhangs_left_distance_to_top_of_window] > 0)
        overhangs_depth = args[:overhangs_left_depth]
        overhangs_distance_to_top_of_window = args[:overhangs_left_distance_to_top_of_window]
        overhangs_distance_to_bottom_of_window = args[:overhangs_left_distance_to_bottom_of_window]
      elsif (sub_surface_facade == Constants.FacadeRight) && ((args[:overhangs_right_depth] > 0) || args[:overhangs_right_distance_to_top_of_window] > 0)
        overhangs_depth = args[:overhangs_right_depth]
        overhangs_distance_to_top_of_window = args[:overhangs_right_distance_to_top_of_window]
        overhangs_distance_to_bottom_of_window = args[:overhangs_right_distance_to_bottom_of_window]
      elsif args[:geometry_eaves_depth] > 0
        # Get max z coordinate of eaves
        eaves_z = args[:geometry_average_ceiling_height] * args[:geometry_unit_num_floors_above_grade] + args[:geometry_rim_joist_height]
        if args[:geometry_attic_type] == HPXML::AtticTypeConditioned
          eaves_z += Geometry.get_conditioned_attic_height(model.getSpaces)
        end
        if args[:geometry_foundation_type] == HPXML::FoundationTypeAmbient
          eaves_z += args[:geometry_foundation_height]
        end

        # Get max z coordinate of this window
        sub_surface_z = Geometry.getSurfaceZValues([sub_surface]).max + UnitConversions.convert(sub_surface.space.get.zOrigin, 'm', 'ft')

        overhangs_depth = args[:geometry_eaves_depth]
        overhangs_distance_to_top_of_window = eaves_z - sub_surface_z # difference between max z coordinates of eaves and this window
        overhangs_distance_to_bottom_of_window = (overhangs_distance_to_top_of_window + sub_surface_height).round(1)
      end

      azimuth = Geometry.get_azimuth_from_facade(facade: sub_surface_facade, orientation: args[:geometry_unit_orientation])

      if args[:window_interior_shading_winter].is_initialized
        interior_shading_factor_winter = args[:window_interior_shading_winter].get
      end

      if args[:window_interior_shading_summer].is_initialized
        interior_shading_factor_summer = args[:window_interior_shading_summer].get
      end

      if args[:window_exterior_shading_winter].is_initialized
        exterior_shading_factor_winter = args[:window_exterior_shading_winter].get
      end

      if args[:window_exterior_shading_summer].is_initialized
        exterior_shading_factor_summer = args[:window_exterior_shading_summer].get
      end

      if args[:window_fraction_operable].is_initialized
        fraction_operable = args[:window_fraction_operable].get
      end

      wall_idref = @surface_ids[surface.name.to_s]
      next if wall_idref.nil?

      hpxml.windows.add(id: "Window#{hpxml.windows.size + 1}",
                        area: UnitConversions.convert(sub_surface.grossArea, 'm^2', 'ft^2'),
                        azimuth: azimuth,
                        ufactor: args[:window_ufactor],
                        shgc: args[:window_shgc],
                        overhangs_depth: overhangs_depth,
                        overhangs_distance_to_top_of_window: overhangs_distance_to_top_of_window,
                        overhangs_distance_to_bottom_of_window: overhangs_distance_to_bottom_of_window,
                        interior_shading_factor_winter: interior_shading_factor_winter,
                        interior_shading_factor_summer: interior_shading_factor_summer,
                        exterior_shading_factor_winter: exterior_shading_factor_winter,
                        exterior_shading_factor_summer: exterior_shading_factor_summer,
                        fraction_operable: fraction_operable,
                        wall_idref: wall_idref)
    end
  end

  def self.set_skylights(hpxml, runner, model, args, sorted_subsurfaces)
    sorted_subsurfaces.each do |sub_surface|
      next if sub_surface.subSurfaceType != 'Skylight'

      surface = sub_surface.surface.get

      sub_surface_facade = Geometry.get_facade_for_surface(sub_surface)
      azimuth = Geometry.get_azimuth_from_facade(facade: sub_surface_facade, orientation: args[:geometry_unit_orientation])

      roof_idref = @surface_ids[surface.name.to_s]
      next if roof_idref.nil?

      hpxml.skylights.add(id: "Skylight#{hpxml.skylights.size + 1}",
                          area: UnitConversions.convert(sub_surface.grossArea, 'm^2', 'ft^2'),
                          azimuth: azimuth,
                          ufactor: args[:skylight_ufactor],
                          shgc: args[:skylight_shgc],
                          roof_idref: roof_idref)
    end
  end

  def self.set_doors(hpxml, runner, model, args, sorted_subsurfaces)
    sorted_subsurfaces.each do |sub_surface|
      next if sub_surface.subSurfaceType != 'Door'

      surface = sub_surface.surface.get

      interior_adjacent_to = Geometry.get_adjacent_to(surface: surface)

      adjacent_surface = surface
      if [HPXML::LocationOtherHousingUnit].include?(interior_adjacent_to)
        adjacent_surface = Geometry.get_adiabatic_adjacent_surface(model: model, surface: surface)
        next if adjacent_surface.nil?
      end

      sub_surface_facade = Geometry.get_facade_for_surface(sub_surface)

      wall_idref = @surface_ids[surface.name.to_s]
      next if wall_idref.nil?

      hpxml.doors.add(id: "Door#{hpxml.doors.size + 1}",
                      wall_idref: wall_idref,
                      area: UnitConversions.convert(sub_surface.grossArea, 'm^2', 'ft^2'),
                      azimuth: args[:geometry_unit_orientation],
                      r_value: args[:door_rvalue])
    end
  end

  def self.set_attics(hpxml, runner, model, args)
    surf_ids = { 'roofs' => { 'surfaces' => hpxml.roofs, 'ids' => [] },
                 'walls' => { 'surfaces' => hpxml.walls, 'ids' => [] },
                 'frame_floors' => { 'surfaces' => hpxml.frame_floors, 'ids' => [] } }

    attic_locations = [HPXML::LocationAtticUnconditioned, HPXML::LocationAtticUnvented, HPXML::LocationAtticVented]
    surf_ids.each do |surf_type, surf_hash|
      surf_hash['surfaces'].each do |surface|
        next if (not attic_locations.include? surface.interior_adjacent_to) &&
                (not attic_locations.include? surface.exterior_adjacent_to)

        surf_hash['ids'] << surface.id
      end
    end

    hpxml.attics.add(id: "Attic#{hpxml.attics.size + 1}",
                     attic_type: args[:geometry_attic_type],
                     attached_to_roof_idrefs: surf_ids['roofs']['ids'],
                     attached_to_wall_idrefs: surf_ids['walls']['ids'],
                     attached_to_frame_floor_idrefs: surf_ids['frame_floors']['ids'])
  end

  def self.set_foundations(hpxml, runner, model, args)
    surf_ids = { 'slabs' => { 'surfaces' => hpxml.slabs, 'ids' => [] },
                 'frame_floors' => { 'surfaces' => hpxml.frame_floors, 'ids' => [] },
                 'foundation_walls' => { 'surfaces' => hpxml.foundation_walls, 'ids' => [] },
                 'walls' => { 'surfaces' => hpxml.walls, 'ids' => [] },
                 'rim_joists' => { 'surfaces' => hpxml.rim_joists, 'ids' => [] }, }

    foundation_locations = [HPXML::LocationBasementConditioned, HPXML::LocationBasementUnconditioned,
                            HPXML::LocationCrawlspaceUnvented, HPXML::LocationCrawlspaceVented]

    surf_ids.each do |surf_type, surf_hash|
      surf_hash['surfaces'].each do |surface|
        next unless (foundation_locations.include? surface.interior_adjacent_to) ||
                    (foundation_locations.include? surface.exterior_adjacent_to) ||
                    (surf_type == 'slabs' && surface.interior_adjacent_to == HPXML::LocationLivingSpace) ||
                    (surf_type == 'frame_floors' && surface.exterior_adjacent_to == HPXML::LocationOutside)

        surf_hash['ids'] << surface.id
      end
    end

    hpxml.foundations.add(id: "Foundation#{hpxml.foundations.size + 1}",
                          foundation_type: args[:geometry_foundation_type],
                          attached_to_slab_idrefs: surf_ids['slabs']['ids'],
                          attached_to_frame_floor_idrefs: surf_ids['frame_floors']['ids'],
                          attached_to_foundation_wall_idrefs: surf_ids['foundation_walls']['ids'],
                          attached_to_wall_idrefs: surf_ids['walls']['ids'],
                          attached_to_rim_joist_idrefs: surf_ids['rim_joists']['ids'])
  end

  def self.set_heating_systems(hpxml, runner, args)
    heating_system_type = args[:heating_system_type]

    return if heating_system_type == 'none'

    if args[:heating_system_heating_capacity] != Constants.Auto
      heating_capacity = Float(args[:heating_system_heating_capacity])
    end

    if heating_system_type == HPXML::HVACTypeElectricResistance
      heating_system_fuel = HPXML::FuelTypeElectricity
    else
      heating_system_fuel = args[:heating_system_fuel]
    end

    if [HPXML::HVACTypeFurnace, HPXML::HVACTypeWallFurnace, HPXML::HVACTypeFloorFurnace].include?(heating_system_type) || heating_system_type.include?(HPXML::HVACTypeBoiler)
      heating_efficiency_afue = args[:heating_system_heating_efficiency]
    elsif [HPXML::HVACTypeElectricResistance, HPXML::HVACTypeStove, HPXML::HVACTypePortableHeater, HPXML::HVACTypeFireplace, HPXML::HVACTypeFixedHeater].include?(heating_system_type)
      heating_efficiency_percent = args[:heating_system_heating_efficiency]
    end

    if args[:heating_system_airflow_defect_ratio].is_initialized
      if [HPXML::HVACTypeFurnace].include? heating_system_type
        airflow_defect_ratio = args[:heating_system_airflow_defect_ratio].get
      end
    end

    fraction_heat_load_served = args[:heating_system_fraction_heat_load_served]
    if args[:heating_system_2_type] != 'none' && fraction_heat_load_served + args[:heating_system_2_fraction_heat_load_served] > 1.0
      fraction_heat_load_served = 1.0 - args[:heating_system_2_fraction_heat_load_served]
    end

    if heating_system_type.include?('Shared')
      is_shared_system = true
      number_of_units_served = args[:geometry_building_num_units].get
      heating_capacity = nil
    end

    if heating_system_type.include?(HPXML::HVACTypeBoiler)
      heating_system_type = HPXML::HVACTypeBoiler
    end

    hpxml.heating_systems.add(id: "HeatingSystem#{hpxml.heating_systems.size + 1}",
                              heating_system_type: heating_system_type,
                              heating_system_fuel: heating_system_fuel,
                              heating_capacity: heating_capacity,
                              fraction_heat_load_served: fraction_heat_load_served,
                              heating_efficiency_afue: heating_efficiency_afue,
                              heating_efficiency_percent: heating_efficiency_percent,
                              airflow_defect_ratio: airflow_defect_ratio,
                              is_shared_system: is_shared_system,
                              number_of_units_served: number_of_units_served,
                              primary_system: true)
  end

  def self.set_cooling_systems(hpxml, runner, args)
    cooling_system_type = args[:cooling_system_type]

    return if cooling_system_type == 'none'

    if args[:cooling_system_cooling_capacity] != Constants.Auto
      cooling_capacity = Float(args[:cooling_system_cooling_capacity])
    end

    if args[:cooling_system_cooling_compressor_type].is_initialized
      if cooling_system_type == HPXML::HVACTypeCentralAirConditioner
        compressor_type = args[:cooling_system_cooling_compressor_type].get
      end
    end

    if args[:cooling_system_cooling_sensible_heat_fraction].is_initialized
      if cooling_system_type != HPXML::HVACTypeEvaporativeCooler
        cooling_shr = args[:cooling_system_cooling_sensible_heat_fraction].get
      end
    end

    if cooling_system_type != HPXML::HVACTypeEvaporativeCooler
      if args[:cooling_system_cooling_efficiency_type] == HPXML::UnitsSEER
        cooling_efficiency_seer = args[:cooling_system_cooling_efficiency]
      elsif args[:cooling_system_cooling_efficiency_type] == HPXML::UnitsEER
        cooling_efficiency_eer = args[:cooling_system_cooling_efficiency]
      elsif args[:cooling_system_cooling_efficiency_type] == HPXML::UnitsCEER
        cooling_efficiency_ceer = args[:cooling_system_cooling_efficiency]
      end
    end

    if args[:cooling_system_airflow_defect_ratio].is_initialized
      if [HPXML::HVACTypeCentralAirConditioner].include?(cooling_system_type) || ([HPXML::HVACTypeMiniSplitAirConditioner].include?(cooling_system_type) && (args[:cooling_system_is_ducted]))
        airflow_defect_ratio = args[:cooling_system_airflow_defect_ratio].get
      end
    end

    if args[:cooling_system_charge_defect_ratio].is_initialized
      if [HPXML::HVACTypeCentralAirConditioner, HPXML::HVACTypeMiniSplitAirConditioner].include?(cooling_system_type)
        charge_defect_ratio = args[:cooling_system_charge_defect_ratio].get
      end
    end

    hpxml.cooling_systems.add(id: "CoolingSystem#{hpxml.cooling_systems.size + 1}",
                              cooling_system_type: cooling_system_type,
                              cooling_system_fuel: HPXML::FuelTypeElectricity,
                              cooling_capacity: cooling_capacity,
                              fraction_cool_load_served: args[:cooling_system_fraction_cool_load_served],
                              compressor_type: compressor_type,
                              cooling_shr: cooling_shr,
                              cooling_efficiency_seer: cooling_efficiency_seer,
                              cooling_efficiency_eer: cooling_efficiency_eer,
                              cooling_efficiency_ceer: cooling_efficiency_ceer,
                              airflow_defect_ratio: airflow_defect_ratio,
                              charge_defect_ratio: charge_defect_ratio,
                              primary_system: true)
  end

  def self.set_heat_pumps(hpxml, runner, args)
    heat_pump_type = args[:heat_pump_type]

    return if heat_pump_type == 'none'

    if args[:heat_pump_heating_capacity] == Constants.AutoMaxLoad
      hpxml.header.use_max_load_for_heat_pumps = true
    elsif args[:heat_pump_heating_capacity] == Constants.Auto
      hpxml.header.use_max_load_for_heat_pumps = false
    else
      heating_capacity = Float(args[:heat_pump_heating_capacity])
    end

    if [HPXML::HVACTypeHeatPumpAirToAir, HPXML::HVACTypeHeatPumpMiniSplit].include? heat_pump_type
      if args[:heat_pump_heating_capacity_17_f] != Constants.Auto
        heating_capacity_17F = Float(args[:heat_pump_heating_capacity_17_f])
      end
    end

    if args[:heat_pump_backup_fuel] != 'none'
      backup_heating_fuel = args[:heat_pump_backup_fuel]

      if args[:heat_pump_backup_heating_capacity] != Constants.Auto
        backup_heating_capacity = Float(args[:heat_pump_backup_heating_capacity])
      end

      if backup_heating_fuel == HPXML::FuelTypeElectricity
        backup_heating_efficiency_percent = args[:heat_pump_backup_heating_efficiency]
      else
        backup_heating_efficiency_afue = args[:heat_pump_backup_heating_efficiency]
      end
      if args[:heat_pump_backup_heating_switchover_temp].is_initialized
        if [HPXML::HVACTypeHeatPumpAirToAir, HPXML::HVACTypeHeatPumpMiniSplit].include? heat_pump_type
          backup_heating_switchover_temp = args[:heat_pump_backup_heating_switchover_temp].get
        end
      end
    end

    if args[:heat_pump_cooling_capacity] != Constants.Auto
      cooling_capacity = Float(args[:heat_pump_cooling_capacity])
    end

    if args[:heat_pump_cooling_compressor_type].is_initialized
      if [HPXML::HVACTypeHeatPumpAirToAir, HPXML::HVACTypeHeatPumpMiniSplit].include? heat_pump_type
        compressor_type = args[:heat_pump_cooling_compressor_type].get
      end
    end

    if args[:heat_pump_cooling_sensible_heat_fraction].is_initialized
      cooling_shr = args[:heat_pump_cooling_sensible_heat_fraction].get
    end

    if args[:heat_pump_heating_efficiency_type] == HPXML::UnitsHSPF
      heating_efficiency_hspf = args[:heat_pump_heating_efficiency]
    elsif args[:heat_pump_heating_efficiency_type] == HPXML::UnitsCOP
      heating_efficiency_cop = args[:heat_pump_heating_efficiency]
    end

    if args[:heat_pump_cooling_efficiency_type] == HPXML::UnitsSEER
      cooling_efficiency_seer = args[:heat_pump_cooling_efficiency]
    elsif args[:heat_pump_cooling_efficiency_type] == HPXML::UnitsEER
      cooling_efficiency_eer = args[:heat_pump_cooling_efficiency]
    end

    if args[:heat_pump_airflow_defect_ratio].is_initialized
      if [HPXML::HVACTypeHeatPumpAirToAir, HPXML::HVACTypeHeatPumpGroundToAir].include?(heat_pump_type) || ([HPXML::HVACTypeHeatPumpMiniSplit].include?(heat_pump_type) && (args[:heat_pump_is_ducted]))
        airflow_defect_ratio = args[:heat_pump_airflow_defect_ratio].get
      end
    end

    if args[:heat_pump_charge_defect_ratio].is_initialized
      charge_defect_ratio = args[:heat_pump_charge_defect_ratio].get
    end

    fraction_heat_load_served = args[:heat_pump_fraction_heat_load_served]
    fraction_cool_load_served = args[:heat_pump_fraction_cool_load_served]

    if args[:heating_system_2_type] != 'none' && fraction_heat_load_served + args[:heating_system_2_fraction_heat_load_served] > 1.0
      fraction_heat_load_served = 1.0 - args[:heating_system_2_fraction_heat_load_served]
    end

    if fraction_heat_load_served > 0
      primary_heating_system = true
    end

    if fraction_cool_load_served > 0
      primary_cooling_system = true
    end

    hpxml.heat_pumps.add(id: "HeatPump#{hpxml.heat_pumps.size + 1}",
                         heat_pump_type: heat_pump_type,
                         heat_pump_fuel: HPXML::FuelTypeElectricity,
                         heating_capacity: heating_capacity,
                         heating_capacity_17F: heating_capacity_17F,
                         compressor_type: compressor_type,
                         cooling_shr: cooling_shr,
                         cooling_capacity: cooling_capacity,
                         fraction_heat_load_served: fraction_heat_load_served,
                         fraction_cool_load_served: fraction_cool_load_served,
                         backup_heating_fuel: backup_heating_fuel,
                         backup_heating_capacity: backup_heating_capacity,
                         backup_heating_efficiency_afue: backup_heating_efficiency_afue,
                         backup_heating_efficiency_percent: backup_heating_efficiency_percent,
                         backup_heating_switchover_temp: backup_heating_switchover_temp,
                         heating_efficiency_hspf: heating_efficiency_hspf,
                         cooling_efficiency_seer: cooling_efficiency_seer,
                         heating_efficiency_cop: heating_efficiency_cop,
                         cooling_efficiency_eer: cooling_efficiency_eer,
                         airflow_defect_ratio: airflow_defect_ratio,
                         charge_defect_ratio: charge_defect_ratio,
                         primary_heating_system: primary_heating_system,
                         primary_cooling_system: primary_cooling_system)
  end

  def self.set_secondary_heating_systems(hpxml, runner, args)
    heating_system_type = args[:heating_system_2_type]

    return if heating_system_type == 'none'

    if args[:heating_system_2_heating_capacity] != Constants.Auto
      heating_capacity = Float(args[:heating_system_2_heating_capacity])
    end

    if args[:heating_system_2_fuel] == HPXML::HVACTypeElectricResistance
      heating_system_fuel = HPXML::FuelTypeElectricity
    else
      heating_system_fuel = args[:heating_system_2_fuel]
    end

    if [HPXML::HVACTypeFurnace, HPXML::HVACTypeWallFurnace, HPXML::HVACTypeFloorFurnace].include?(heating_system_type) || heating_system_type.include?(HPXML::HVACTypeBoiler)
      heating_efficiency_afue = args[:heating_system_2_heating_efficiency]
    elsif [HPXML::HVACTypeElectricResistance, HPXML::HVACTypeStove, HPXML::HVACTypePortableHeater, HPXML::HVACTypeFireplace].include?(heating_system_type)
      heating_efficiency_percent = args[:heating_system_2_heating_efficiency]
    end

    if heating_system_type.include?(HPXML::HVACTypeBoiler)
      heating_system_type = HPXML::HVACTypeBoiler
    end

    hpxml.heating_systems.add(id: "HeatingSystem#{hpxml.heating_systems.size + 1}",
                              heating_system_type: heating_system_type,
                              heating_system_fuel: heating_system_fuel,
                              heating_capacity: heating_capacity,
                              fraction_heat_load_served: args[:heating_system_2_fraction_heat_load_served],
                              heating_efficiency_afue: heating_efficiency_afue,
                              heating_efficiency_percent: heating_efficiency_percent)
  end

  def self.set_hvac_distribution(hpxml, runner, args)
    # HydronicDistribution?
    hpxml.heating_systems.each do |heating_system|
      next unless [heating_system.heating_system_type].include?(HPXML::HVACTypeBoiler)
      next if args[:heating_system_type].include?('Fan Coil')

      hpxml.hvac_distributions.add(id: "HVACDistribution#{hpxml.hvac_distributions.size + 1}",
                                   distribution_system_type: HPXML::HVACDistributionTypeHydronic,
                                   hydronic_type: HPXML::HydronicTypeBaseboard)
      heating_system.distribution_system_idref = hpxml.hvac_distributions[-1].id
    end

    # AirDistribution?
    air_distribution_systems = []
    hpxml.heating_systems.each do |heating_system|
      if [HPXML::HVACTypeFurnace].include?(heating_system.heating_system_type)
        air_distribution_systems << heating_system
      end
    end
    hpxml.cooling_systems.each do |cooling_system|
      if [HPXML::HVACTypeCentralAirConditioner].include?(cooling_system.cooling_system_type)
        air_distribution_systems << cooling_system
      elsif [HPXML::HVACTypeEvaporativeCooler, HPXML::HVACTypeMiniSplitAirConditioner].include?(cooling_system.cooling_system_type) && args[:cooling_system_is_ducted]
        air_distribution_systems << cooling_system
      end
    end
    hpxml.heat_pumps.each do |heat_pump|
      if [HPXML::HVACTypeHeatPumpAirToAir, HPXML::HVACTypeHeatPumpGroundToAir].include? heat_pump.heat_pump_type
        air_distribution_systems << heat_pump
      elsif [HPXML::HVACTypeHeatPumpMiniSplit].include?(heat_pump.heat_pump_type)
        if args[:heat_pump_is_ducted].is_initialized
          air_distribution_systems << heat_pump if args[:heat_pump_is_ducted].get
        end
      end
    end

    # FanCoil?
    fan_coil_distribution_systems = []
    hpxml.heating_systems.each do |heating_system|
      if args[:heating_system_type].include?('Fan Coil')
        fan_coil_distribution_systems << heating_system
      end
    end

    return if air_distribution_systems.size == 0 && fan_coil_distribution_systems.size == 0

    if args[:ducts_number_of_return_registers] != Constants.Auto
      number_of_return_registers = Integer(args[:ducts_number_of_return_registers])
    end

    if [HPXML::HVACTypeEvaporativeCooler].include?(args[:cooling_system_type]) && hpxml.heating_systems.size == 0 && hpxml.heat_pumps.size == 0
      number_of_return_registers = nil
      if args[:cooling_system_is_ducted]
        number_of_return_registers = 0
      end
    end

    if air_distribution_systems.size > 0
      hpxml.hvac_distributions.add(id: "HVACDistribution#{hpxml.hvac_distributions.size + 1}",
                                   distribution_system_type: HPXML::HVACDistributionTypeAir,
                                   conditioned_floor_area_served: args[:geometry_unit_cfa],
                                   air_type: HPXML::AirTypeRegularVelocity,
                                   number_of_return_registers: number_of_return_registers)
      air_distribution_systems.each do |hvac_system|
        hvac_system.distribution_system_idref = hpxml.hvac_distributions[-1].id
      end
      set_duct_leakages(args, hpxml.hvac_distributions[-1])
      set_ducts(args, hpxml.hvac_distributions[-1])
    end

    if fan_coil_distribution_systems.size > 0
      hpxml.hvac_distributions.add(id: "HVACDistribution#{hpxml.hvac_distributions.size + 1}",
                                   distribution_system_type: HPXML::HVACDistributionTypeAir,
                                   air_type: HPXML::AirTypeFanCoil)
      fan_coil_distribution_systems.each do |hvac_system|
        hvac_system.distribution_system_idref = hpxml.hvac_distributions[-1].id
      end
    end
  end

  def self.set_duct_leakages(args, hvac_distribution)
    hvac_distribution.duct_leakage_measurements.add(duct_type: HPXML::DuctTypeSupply,
                                                    duct_leakage_units: args[:ducts_leakage_units],
                                                    duct_leakage_value: args[:ducts_supply_leakage_to_outside_value],
                                                    duct_leakage_total_or_to_outside: HPXML::DuctLeakageToOutside)

    hvac_distribution.duct_leakage_measurements.add(duct_type: HPXML::DuctTypeReturn,
                                                    duct_leakage_units: args[:ducts_leakage_units],
                                                    duct_leakage_value: args[:ducts_return_leakage_to_outside_value],
                                                    duct_leakage_total_or_to_outside: HPXML::DuctLeakageToOutside)
  end

  def self.set_ducts(args, hvac_distribution)
    if args[:ducts_supply_location] != Constants.Auto
      ducts_supply_location = args[:ducts_supply_location]
    end

    if args[:ducts_return_location] != Constants.Auto
      ducts_return_location = args[:ducts_return_location]
    end

    if args[:ducts_supply_surface_area] != Constants.Auto
      ducts_supply_surface_area = Float(args[:ducts_supply_surface_area])
    end

    if args[:ducts_return_surface_area] != Constants.Auto
      ducts_return_surface_area = Float(args[:ducts_return_surface_area])
    end

    hvac_distribution.ducts.add(duct_type: HPXML::DuctTypeSupply,
                                duct_insulation_r_value: args[:ducts_supply_insulation_r],
                                duct_location: ducts_supply_location,
                                duct_surface_area: ducts_supply_surface_area)

    if not ([HPXML::HVACTypeEvaporativeCooler].include?(args[:cooling_system_type]) && args[:cooling_system_is_ducted])
      hvac_distribution.ducts.add(duct_type: HPXML::DuctTypeReturn,
                                  duct_insulation_r_value: args[:ducts_return_insulation_r],
                                  duct_location: ducts_return_location,
                                  duct_surface_area: ducts_return_surface_area)
    end
  end

  def self.set_hvac_control(hpxml, runner, args)
    return if (args[:heating_system_type] == 'none') && (args[:cooling_system_type] == 'none') && (args[:heat_pump_type] == 'none')

    # Heating
    if hpxml.total_fraction_heat_load_served > 0

      if args[:hvac_control_heating_weekday_setpoint] == args[:hvac_control_heating_weekend_setpoint] && !args[:hvac_control_heating_weekday_setpoint].include?(',')
        heating_setpoint_temp = args[:hvac_control_heating_weekday_setpoint]
      else
        weekday_heating_setpoints = args[:hvac_control_heating_weekday_setpoint]
        weekend_heating_setpoints = args[:hvac_control_heating_weekend_setpoint]
      end

      if args[:hvac_control_heating_season_period].is_initialized
        begin_month, begin_day, end_month, end_day = Schedule.parse_date_range(args[:hvac_control_heating_season_period].get)
        seasons_heating_begin_month = begin_month
        seasons_heating_begin_day = begin_day
        seasons_heating_end_month = end_month
        seasons_heating_end_day = end_day
      end

    end

    # Cooling
    if hpxml.total_fraction_cool_load_served > 0

      if args[:hvac_control_cooling_weekday_setpoint] == args[:hvac_control_cooling_weekend_setpoint] && !args[:hvac_control_cooling_weekday_setpoint].include?(',')
        cooling_setpoint_temp = args[:hvac_control_cooling_weekday_setpoint]
      else
        weekday_cooling_setpoints = args[:hvac_control_cooling_weekday_setpoint]
        weekend_cooling_setpoints = args[:hvac_control_cooling_weekend_setpoint]
      end

      if args[:ceiling_fan_quantity] != Constants.Auto
        ceiling_fan_quantity = Integer(args[:ceiling_fan_quantity])
      end

      if (args[:ceiling_fan_cooling_setpoint_temp_offset] > 0) && (ceiling_fan_quantity.nil? || ceiling_fan_quantity > 0)
        ceiling_fan_cooling_setpoint_temp_offset = args[:ceiling_fan_cooling_setpoint_temp_offset]
      end

      if args[:hvac_control_cooling_season_period].is_initialized
        begin_month, begin_day, end_month, end_day = Schedule.parse_date_range(args[:hvac_control_cooling_season_period].get)
        seasons_cooling_begin_month = begin_month
        seasons_cooling_begin_day = begin_day
        seasons_cooling_end_month = end_month
        seasons_cooling_end_day = end_day
      end

    end

    if args[:hvac_control_type].is_initialized
      hvac_control_type = args[:hvac_control_type].get
    end

    hpxml.hvac_controls.add(id: "HVACControl#{hpxml.hvac_controls.size + 1}",
                            control_type: hvac_control_type,
                            heating_setpoint_temp: heating_setpoint_temp,
                            cooling_setpoint_temp: cooling_setpoint_temp,
                            weekday_heating_setpoints: weekday_heating_setpoints,
                            weekend_heating_setpoints: weekend_heating_setpoints,
                            weekday_cooling_setpoints: weekday_cooling_setpoints,
                            weekend_cooling_setpoints: weekend_cooling_setpoints,
                            ceiling_fan_cooling_setpoint_temp_offset: ceiling_fan_cooling_setpoint_temp_offset,
                            seasons_heating_begin_month: seasons_heating_begin_month,
                            seasons_heating_begin_day: seasons_heating_begin_day,
                            seasons_heating_end_month: seasons_heating_end_month,
                            seasons_heating_end_day: seasons_heating_end_day,
                            seasons_cooling_begin_month: seasons_cooling_begin_month,
                            seasons_cooling_begin_day: seasons_cooling_begin_day,
                            seasons_cooling_end_month: seasons_cooling_end_month,
                            seasons_cooling_end_day: seasons_cooling_end_day)
  end

  def self.set_ventilation_fans(hpxml, runner, args)
    if args[:mech_vent_fan_type] != 'none'

      if [HPXML::MechVentTypeERV].include?(args[:mech_vent_fan_type])
        if args[:mech_vent_recovery_efficiency_type] == 'Unadjusted'
          total_recovery_efficiency = args[:mech_vent_total_recovery_efficiency]
          sensible_recovery_efficiency = args[:mech_vent_sensible_recovery_efficiency]
        elsif args[:mech_vent_recovery_efficiency_type] == 'Adjusted'
          total_recovery_efficiency_adjusted = args[:mech_vent_total_recovery_efficiency]
          sensible_recovery_efficiency_adjusted = args[:mech_vent_sensible_recovery_efficiency]
        end
      elsif [HPXML::MechVentTypeHRV].include?(args[:mech_vent_fan_type])
        if args[:mech_vent_recovery_efficiency_type] == 'Unadjusted'
          sensible_recovery_efficiency = args[:mech_vent_sensible_recovery_efficiency]
        elsif args[:mech_vent_recovery_efficiency_type] == 'Adjusted'
          sensible_recovery_efficiency_adjusted = args[:mech_vent_sensible_recovery_efficiency]
        end
      end

      distribution_system_idref = nil
      if args[:mech_vent_fan_type] == HPXML::MechVentTypeCFIS
        hpxml.hvac_distributions.each do |hvac_distribution|
          next unless hvac_distribution.distribution_system_type == HPXML::HVACDistributionTypeAir
          next if hvac_distribution.air_type != HPXML::AirTypeRegularVelocity

          distribution_system_idref = hvac_distribution.id
        end
      end

      if args[:mech_vent_num_units_served] > 1
        is_shared_system = true
        in_unit_flow_rate = Float(args[:mech_vent_flow_rate]) / args[:mech_vent_num_units_served].to_f
        fraction_recirculation = args[:mech_vent_shared_frac_recirculation].get
        if args[:mech_vent_shared_preheating_fuel].is_initialized && args[:mech_vent_shared_preheating_efficiency].is_initialized && args[:mech_vent_shared_preheating_fraction_heat_load_served].is_initialized
          preheating_fuel = args[:mech_vent_shared_preheating_fuel].get
          preheating_efficiency_cop = args[:mech_vent_shared_preheating_efficiency].get
          preheating_fraction_load_served = args[:mech_vent_shared_preheating_fraction_heat_load_served].get
        end
        if args[:mech_vent_shared_precooling_fuel].is_initialized && args[:mech_vent_shared_precooling_efficiency].is_initialized && args[:mech_vent_shared_precooling_fraction_cool_load_served].is_initialized
          precooling_fuel = args[:mech_vent_shared_precooling_fuel].get
          precooling_efficiency_cop = args[:mech_vent_shared_precooling_efficiency].get
          precooling_fraction_load_served = args[:mech_vent_shared_precooling_fraction_cool_load_served].get
        end
      end

      if args[:mech_vent_hours_in_operation] != Constants.Auto
        hours_in_operation = Float(args[:mech_vent_hours_in_operation])
      end

      if args[:mech_vent_fan_power] != Constants.Auto
        fan_power = Float(args[:mech_vent_fan_power])
      end

      if args[:mech_vent_flow_rate] != Constants.Auto
        rated_flow_rate = Float(args[:mech_vent_flow_rate])
      end

      hpxml.ventilation_fans.add(id: "VentilationFan#{hpxml.ventilation_fans.size + 1}",
                                 fan_type: args[:mech_vent_fan_type],
                                 rated_flow_rate: rated_flow_rate,
                                 hours_in_operation: hours_in_operation,
                                 used_for_whole_building_ventilation: true,
                                 total_recovery_efficiency: total_recovery_efficiency,
                                 total_recovery_efficiency_adjusted: total_recovery_efficiency_adjusted,
                                 sensible_recovery_efficiency: sensible_recovery_efficiency,
                                 sensible_recovery_efficiency_adjusted: sensible_recovery_efficiency_adjusted,
                                 fan_power: fan_power,
                                 distribution_system_idref: distribution_system_idref,
                                 is_shared_system: is_shared_system,
                                 in_unit_flow_rate: in_unit_flow_rate,
                                 fraction_recirculation: fraction_recirculation,
                                 preheating_fuel: preheating_fuel,
                                 preheating_efficiency_cop: preheating_efficiency_cop,
                                 preheating_fraction_load_served: preheating_fraction_load_served,
                                 precooling_fuel: precooling_fuel,
                                 precooling_efficiency_cop: precooling_efficiency_cop,
                                 precooling_fraction_load_served: precooling_fraction_load_served)
    end

    if args[:mech_vent_2_fan_type] != 'none'

      if [HPXML::MechVentTypeERV].include?(args[:mech_vent_2_fan_type])

        if args[:mech_vent_2_recovery_efficiency_type] == 'Unadjusted'
          total_recovery_efficiency = args[:mech_vent_2_total_recovery_efficiency]
          sensible_recovery_efficiency = args[:mech_vent_2_sensible_recovery_efficiency]
        elsif args[:mech_vent_2_recovery_efficiency_type] == 'Adjusted'
          total_recovery_efficiency_adjusted = args[:mech_vent_2_total_recovery_efficiency]
          sensible_recovery_efficiency_adjusted = args[:mech_vent_2_sensible_recovery_efficiency]
        end
      elsif [HPXML::MechVentTypeHRV].include?(args[:mech_vent_2_fan_type])
        if args[:mech_vent_2_recovery_efficiency_type] == 'Unadjusted'
          sensible_recovery_efficiency = args[:mech_vent_2_sensible_recovery_efficiency]
        elsif args[:mech_vent_2_recovery_efficiency_type] == 'Adjusted'
          sensible_recovery_efficiency_adjusted = args[:mech_vent_2_sensible_recovery_efficiency]
        end
      end

      if args[:mech_vent_2_hours_in_operation] != Constants.Auto
        hours_in_operation = Float(args[:mech_vent_2_hours_in_operation])
      end

      if args[:mech_vent_2_fan_power] != Constants.Auto
        fan_power = Float(args[:mech_vent_2_fan_power])
      end

      hpxml.ventilation_fans.add(id: "VentilationFan#{hpxml.ventilation_fans.size + 1}",
                                 fan_type: args[:mech_vent_2_fan_type],
                                 rated_flow_rate: args[:mech_vent_2_flow_rate],
                                 hours_in_operation: hours_in_operation,
                                 used_for_whole_building_ventilation: true,
                                 total_recovery_efficiency: total_recovery_efficiency,
                                 total_recovery_efficiency_adjusted: total_recovery_efficiency_adjusted,
                                 sensible_recovery_efficiency: sensible_recovery_efficiency,
                                 sensible_recovery_efficiency_adjusted: sensible_recovery_efficiency_adjusted,
                                 fan_power: fan_power)
    end

    if (args[:kitchen_fans_quantity] == Constants.Auto) || (args[:kitchen_fans_quantity].to_i > 0)
      if args[:kitchen_fans_flow_rate].is_initialized
        if args[:kitchen_fans_flow_rate].get != Constants.Auto
          rated_flow_rate = Float(args[:kitchen_fans_flow_rate].get)
        end
      end

      if args[:kitchen_fans_power].is_initialized
        if args[:kitchen_fans_power].get != Constants.Auto
          fan_power = Float(args[:kitchen_fans_power].get)
        end
      end

      if args[:kitchen_fans_hours_in_operation].is_initialized
        if args[:kitchen_fans_hours_in_operation].get != Constants.Auto
          hours_in_operation = Float(args[:kitchen_fans_hours_in_operation].get)
        end
      end

      if args[:kitchen_fans_start_hour].is_initialized
        if args[:kitchen_fans_start_hour].get != Constants.Auto
          start_hour = Integer(args[:kitchen_fans_start_hour].get)
        end
      end

      if args[:kitchen_fans_quantity] != Constants.Auto
        quantity = Integer(args[:kitchen_fans_quantity])
      end

      hpxml.ventilation_fans.add(id: "VentilationFan#{hpxml.ventilation_fans.size + 1}",
                                 rated_flow_rate: rated_flow_rate,
                                 used_for_local_ventilation: true,
                                 hours_in_operation: hours_in_operation,
                                 fan_location: HPXML::LocationKitchen,
                                 fan_power: fan_power,
                                 start_hour: start_hour,
                                 quantity: quantity)
    end

    if (args[:bathroom_fans_quantity] == Constants.Auto) || (args[:bathroom_fans_quantity].to_i > 0)
      if args[:bathroom_fans_flow_rate].is_initialized
        if args[:bathroom_fans_flow_rate].get != Constants.Auto
          rated_flow_rate = Float(args[:bathroom_fans_flow_rate].get)
        end
      end

      if args[:bathroom_fans_power].is_initialized
        if args[:bathroom_fans_power].get != Constants.Auto
          fan_power = Float(args[:bathroom_fans_power].get)
        end
      end

      if args[:bathroom_fans_hours_in_operation].is_initialized
        if args[:bathroom_fans_hours_in_operation].get != Constants.Auto
          hours_in_operation = Float(args[:bathroom_fans_hours_in_operation].get)
        end
      end

      if args[:bathroom_fans_start_hour].is_initialized
        if args[:bathroom_fans_start_hour].get != Constants.Auto
          start_hour = Integer(args[:bathroom_fans_start_hour].get)
        end
      end

      if args[:bathroom_fans_quantity] != Constants.Auto
        quantity = Integer(args[:bathroom_fans_quantity])
      end

      hpxml.ventilation_fans.add(id: "VentilationFan#{hpxml.ventilation_fans.size + 1}",
                                 rated_flow_rate: rated_flow_rate,
                                 used_for_local_ventilation: true,
                                 hours_in_operation: hours_in_operation,
                                 fan_location: HPXML::LocationBath,
                                 fan_power: fan_power,
                                 start_hour: start_hour,
                                 quantity: quantity)
    end

    if args[:whole_house_fan_present]
      if args[:whole_house_fan_flow_rate].is_initialized
        if args[:whole_house_fan_flow_rate].get != Constants.Auto
          rated_flow_rate = Float(args[:whole_house_fan_flow_rate].get)
        end
      end

      if args[:whole_house_fan_power].is_initialized
        if args[:whole_house_fan_power].get != Constants.Auto
          fan_power = Float(args[:whole_house_fan_power].get)
        end
      end

      hpxml.ventilation_fans.add(id: "VentilationFan#{hpxml.ventilation_fans.size + 1}",
                                 rated_flow_rate: rated_flow_rate,
                                 used_for_seasonal_cooling_load_reduction: true,
                                 fan_power: fan_power)
    end
  end

  def self.set_water_heating_systems(hpxml, runner, args)
    water_heater_type = args[:water_heater_type]
    return if water_heater_type == 'none'

    if water_heater_type != HPXML::WaterHeaterTypeHeatPump
      fuel_type = args[:water_heater_fuel_type]
    else
      fuel_type = HPXML::FuelTypeElectricity
    end

    if args[:water_heater_location] != Constants.Auto
      location = args[:water_heater_location]
    end

    if args[:water_heater_tank_volume] != Constants.Auto
      tank_volume = Float(args[:water_heater_tank_volume])
    end

    if args[:water_heater_setpoint_temperature] != Constants.Auto
      temperature = Float(args[:water_heater_setpoint_temperature])
    end

    if not [HPXML::WaterHeaterTypeCombiStorage, HPXML::WaterHeaterTypeCombiTankless].include? water_heater_type
      if args[:water_heater_efficiency_type] == 'EnergyFactor'
        energy_factor = args[:water_heater_efficiency]
      elsif args[:water_heater_efficiency_type] == 'UniformEnergyFactor'
        uniform_energy_factor = args[:water_heater_efficiency]
        if water_heater_type != HPXML::WaterHeaterTypeTankless
          usage_bin = args[:water_heater_usage_bin].get if args[:water_heater_usage_bin].is_initialized
        end
      end
    end

    if (fuel_type != HPXML::FuelTypeElectricity) && (water_heater_type == HPXML::WaterHeaterTypeStorage)
      if args[:water_heater_recovery_efficiency] != Constants.Auto
        recovery_efficiency = Float(args[:water_heater_recovery_efficiency])
      end
    end

    if [HPXML::WaterHeaterTypeTankless, HPXML::WaterHeaterTypeCombiTankless].include? water_heater_type
      tank_volume = nil
    end

    if [HPXML::WaterHeaterTypeTankless].include? water_heater_type
      heating_capacity = nil
      recovery_efficiency = nil
    elsif [HPXML::WaterHeaterTypeCombiTankless, HPXML::WaterHeaterTypeCombiStorage].include? water_heater_type
      fuel_type = nil
      heating_capacity = nil
      energy_factor = nil
      if hpxml.heating_systems.size > 0
        related_hvac_idref = hpxml.heating_systems[0].id
      end
    end

    if [HPXML::WaterHeaterTypeCombiTankless, HPXML::WaterHeaterTypeCombiStorage].include? water_heater_type
      if args[:water_heater_standby_loss].is_initialized
        if args[:water_heater_standby_loss].get > 0
          standby_loss = args[:water_heater_standby_loss].get
        end
      end
    end

    if not [HPXML::WaterHeaterTypeTankless, HPXML::WaterHeaterTypeCombiTankless].include? water_heater_type
      if args[:water_heater_jacket_rvalue].is_initialized
        if args[:water_heater_jacket_rvalue].get > 0
          jacket_r_value = args[:water_heater_jacket_rvalue].get
        end
      end
    end

    if args[:water_heater_num_units_served] > 1
      is_shared_system = true
      number_of_units_served = args[:water_heater_num_units_served]
    end
    if args[:water_heater_uses_desuperheater].is_initialized
      uses_desuperheater = args[:water_heater_uses_desuperheater].get
      if uses_desuperheater
        related_hvac_idref = nil
        hpxml.cooling_systems.each do |cooling_system|
          next unless [HPXML::HVACTypeCentralAirConditioner,
                       HPXML::HVACTypeMiniSplitAirConditioner].include? cooling_system.cooling_system_type

          related_hvac_idref = cooling_system.id
        end
        hpxml.heat_pumps.each do |heat_pump|
          next unless [HPXML::HVACTypeHeatPumpAirToAir,
                       HPXML::HVACTypeHeatPumpMiniSplit,
                       HPXML::HVACTypeHeatPumpGroundToAir].include? heat_pump.heat_pump_type

          related_hvac_idref = heat_pump.id
        end
      end
    end

    if [HPXML::WaterHeaterTypeStorage].include? water_heater_type
      if args[:water_heater_heating_capacity] != Constants.Auto
        heating_capacity = Float(args[:water_heater_heating_capacity])
      end
    end

    hpxml.water_heating_systems.add(id: "WaterHeatingSystem#{hpxml.water_heating_systems.size + 1}",
                                    water_heater_type: water_heater_type,
                                    fuel_type: fuel_type,
                                    location: location,
                                    tank_volume: tank_volume,
                                    fraction_dhw_load_served: 1.0,
                                    energy_factor: energy_factor,
                                    uniform_energy_factor: uniform_energy_factor,
                                    usage_bin: usage_bin,
                                    recovery_efficiency: recovery_efficiency,
                                    uses_desuperheater: uses_desuperheater,
                                    related_hvac_idref: related_hvac_idref,
                                    standby_loss: standby_loss,
                                    jacket_r_value: jacket_r_value,
                                    temperature: temperature,
                                    heating_capacity: heating_capacity,
                                    is_shared_system: is_shared_system,
                                    number_of_units_served: number_of_units_served)
  end

  def self.set_hot_water_distribution(hpxml, runner, args)
    return if args[:water_heater_type] == 'none'

    if args[:dwhr_facilities_connected] != 'none'
      dwhr_facilities_connected = args[:dwhr_facilities_connected]
      dwhr_equal_flow = args[:dwhr_equal_flow]
      dwhr_efficiency = args[:dwhr_efficiency]
    end

    if args[:hot_water_distribution_system_type] == HPXML::DHWDistTypeStandard
      if args[:hot_water_distribution_standard_piping_length] != Constants.Auto
        standard_piping_length = Float(args[:hot_water_distribution_standard_piping_length])
      end
    else
      recirculation_control_type = args[:hot_water_distribution_recirc_control_type]

      if args[:hot_water_distribution_recirc_piping_length] != Constants.Auto
        recirculation_piping_length = Float(args[:hot_water_distribution_recirc_piping_length])
      end

      if args[:hot_water_distribution_recirc_branch_piping_length] != Constants.Auto
        recirculation_branch_piping_length = Float(args[:hot_water_distribution_recirc_branch_piping_length])
      end

      if args[:hot_water_distribution_recirc_pump_power] != Constants.Auto
        recirculation_pump_power = Float(args[:hot_water_distribution_recirc_pump_power])
      end
    end

    if args[:hot_water_distribution_pipe_r] != Constants.Auto
      pipe_r_value = Float(args[:hot_water_distribution_pipe_r])
    end

    hpxml.hot_water_distributions.add(id: "HotWaterDistribution#{hpxml.hot_water_distributions.size + 1}",
                                      system_type: args[:hot_water_distribution_system_type],
                                      standard_piping_length: standard_piping_length,
                                      recirculation_control_type: recirculation_control_type,
                                      recirculation_piping_length: recirculation_piping_length,
                                      recirculation_branch_piping_length: recirculation_branch_piping_length,
                                      recirculation_pump_power: recirculation_pump_power,
                                      pipe_r_value: pipe_r_value,
                                      dwhr_facilities_connected: dwhr_facilities_connected,
                                      dwhr_equal_flow: dwhr_equal_flow,
                                      dwhr_efficiency: dwhr_efficiency)
  end

  def self.set_water_fixtures(hpxml, runer, args)
    return if args[:water_heater_type] == 'none'

    hpxml.water_fixtures.add(id: "WaterFixture#{hpxml.water_fixtures.size + 1}",
                             water_fixture_type: HPXML::WaterFixtureTypeShowerhead,
                             low_flow: args[:water_fixtures_shower_low_flow])

    hpxml.water_fixtures.add(id: "WaterFixture#{hpxml.water_fixtures.size + 1}",
                             water_fixture_type: HPXML::WaterFixtureTypeFaucet,
                             low_flow: args[:water_fixtures_sink_low_flow])

    if args[:water_fixtures_usage_multiplier] != 1.0
      hpxml.water_heating.water_fixtures_usage_multiplier = args[:water_fixtures_usage_multiplier]
    end
  end

  def self.set_solar_thermal(hpxml, runner, args, epw_file)
    return if args[:solar_thermal_system_type] == 'none'

    if args[:solar_thermal_solar_fraction] > 0
      solar_fraction = args[:solar_thermal_solar_fraction]
    else
      collector_area = args[:solar_thermal_collector_area]
      collector_loop_type = args[:solar_thermal_collector_loop_type]
      collector_type = args[:solar_thermal_collector_type]
      collector_azimuth = args[:solar_thermal_collector_azimuth]
      collector_tilt = Geometry.get_absolute_tilt(args[:solar_thermal_collector_tilt], args[:geometry_roof_pitch], epw_file)
      collector_frta = args[:solar_thermal_collector_rated_optical_efficiency]
      collector_frul = args[:solar_thermal_collector_rated_thermal_losses]

      if args[:solar_thermal_storage_volume] != Constants.Auto
        storage_volume = Float(args[:solar_thermal_storage_volume])
      end
    end

    if hpxml.water_heating_systems.size == 0
      fail 'Solar thermal system specified but no water heater found.'
    end

    hpxml.solar_thermal_systems.add(id: "SolarThermalSystem#{hpxml.solar_thermal_systems.size + 1}",
                                    system_type: args[:solar_thermal_system_type],
                                    collector_area: collector_area,
                                    collector_loop_type: collector_loop_type,
                                    collector_type: collector_type,
                                    collector_azimuth: collector_azimuth,
                                    collector_tilt: collector_tilt,
                                    collector_frta: collector_frta,
                                    collector_frul: collector_frul,
                                    storage_volume: storage_volume,
                                    water_heating_system_idref: hpxml.water_heating_systems[0].id,
                                    solar_fraction: solar_fraction)
  end

  def self.set_pv_systems(hpxml, runner, args, epw_file)
    [args[:pv_system_module_type], args[:pv_system_2_module_type]].each_with_index do |pv_system_module_type, i|
      next if pv_system_module_type == 'none'

      if [args[:pv_system_module_type], args[:pv_system_2_module_type]][i] != Constants.Auto
        module_type = [args[:pv_system_module_type], args[:pv_system_2_module_type]][i]
      end

      if [args[:pv_system_location], args[:pv_system_2_location]][i] != Constants.Auto
        location = [args[:pv_system_location], args[:pv_system_2_location]][i]
      end

      if [args[:pv_system_tracking], args[:pv_system_2_tracking]][i] != Constants.Auto
        tracking = [args[:pv_system_tracking], args[:pv_system_2_tracking]][i]
      end

      max_power_output = [args[:pv_system_max_power_output], args[:pv_system_2_max_power_output]][i]

      if [args[:pv_system_inverter_efficiency], args[:pv_system_2_inverter_efficiency]][i].is_initialized
        inverter_efficiency = [args[:pv_system_inverter_efficiency], args[:pv_system_2_inverter_efficiency]][i].get
      end

      if [args[:pv_system_system_losses_fraction], args[:pv_system_2_system_losses_fraction]][i].is_initialized
        system_losses_fraction = [args[:pv_system_system_losses_fraction], args[:pv_system_2_system_losses_fraction]][i].get
      end

      num_units_served = [args[:pv_system_num_units_served], args[:pv_system_2_num_units_served]][i]
      if num_units_served > 1
        is_shared_system = true
        number_of_bedrooms_served = (args[:geometry_building_num_bedrooms].get * num_units_served / args[:geometry_building_num_units].get).to_i
      end

      hpxml.pv_systems.add(id: "PVSystem#{hpxml.pv_systems.size + 1}",
                           location: location,
                           module_type: module_type,
                           tracking: tracking,
                           array_azimuth: [args[:pv_system_array_azimuth], args[:pv_system_2_array_azimuth]][i],
                           array_tilt: Geometry.get_absolute_tilt([args[:pv_system_array_tilt], args[:pv_system_2_array_tilt]][i], args[:geometry_roof_pitch], epw_file),
                           max_power_output: max_power_output,
                           inverter_efficiency: inverter_efficiency,
                           system_losses_fraction: system_losses_fraction,
                           is_shared_system: is_shared_system,
                           number_of_bedrooms_served: number_of_bedrooms_served)
    end
  end

  def self.set_lighting(hpxml, runner, args)
    return if args[:lighting_present].is_initialized && (not args[:lighting_present].get)

    hpxml.lighting_groups.add(id: "LightingGroup#{hpxml.lighting_groups.size + 1}",
                              location: HPXML::LocationInterior,
                              fraction_of_units_in_location: args[:lighting_interior_fraction_cfl],
                              lighting_type: HPXML::LightingTypeCFL)
    hpxml.lighting_groups.add(id: "LightingGroup#{hpxml.lighting_groups.size + 1}",
                              location: HPXML::LocationExterior,
                              fraction_of_units_in_location: args[:lighting_exterior_fraction_cfl],
                              lighting_type: HPXML::LightingTypeCFL)
    hpxml.lighting_groups.add(id: "LightingGroup#{hpxml.lighting_groups.size + 1}",
                              location: HPXML::LocationGarage,
                              fraction_of_units_in_location: args[:lighting_garage_fraction_cfl],
                              lighting_type: HPXML::LightingTypeCFL)
    hpxml.lighting_groups.add(id: "LightingGroup#{hpxml.lighting_groups.size + 1}",
                              location: HPXML::LocationInterior,
                              fraction_of_units_in_location: args[:lighting_interior_fraction_lfl],
                              lighting_type: HPXML::LightingTypeLFL)
    hpxml.lighting_groups.add(id: "LightingGroup#{hpxml.lighting_groups.size + 1}",
                              location: HPXML::LocationExterior,
                              fraction_of_units_in_location: args[:lighting_exterior_fraction_lfl],
                              lighting_type: HPXML::LightingTypeLFL)
    hpxml.lighting_groups.add(id: "LightingGroup#{hpxml.lighting_groups.size + 1}",
                              location: HPXML::LocationGarage,
                              fraction_of_units_in_location: args[:lighting_garage_fraction_lfl],
                              lighting_type: HPXML::LightingTypeLFL)
    hpxml.lighting_groups.add(id: "LightingGroup#{hpxml.lighting_groups.size + 1}",
                              location: HPXML::LocationInterior,
                              fraction_of_units_in_location: args[:lighting_interior_fraction_led],
                              lighting_type: HPXML::LightingTypeLED)
    hpxml.lighting_groups.add(id: "LightingGroup#{hpxml.lighting_groups.size + 1}",
                              location: HPXML::LocationExterior,
                              fraction_of_units_in_location: args[:lighting_exterior_fraction_led],
                              lighting_type: HPXML::LightingTypeLED)
    hpxml.lighting_groups.add(id: "LightingGroup#{hpxml.lighting_groups.size + 1}",
                              location: HPXML::LocationGarage,
                              fraction_of_units_in_location: args[:lighting_garage_fraction_led],
                              lighting_type: HPXML::LightingTypeLED)

    if args[:lighting_interior_usage_multiplier] != 1.0
      hpxml.lighting.interior_usage_multiplier = args[:lighting_interior_usage_multiplier]
    end

    if args[:lighting_exterior_usage_multiplier] != 1.0
      hpxml.lighting.exterior_usage_multiplier = args[:lighting_exterior_usage_multiplier]
    end

    if args[:lighting_garage_usage_multiplier] != 1.0
      hpxml.lighting.garage_usage_multiplier = args[:lighting_garage_usage_multiplier]
    end

    return unless args[:holiday_lighting_present]

    hpxml.lighting.holiday_exists = true

    if args[:holiday_lighting_daily_kwh] != Constants.Auto
      hpxml.lighting.holiday_kwh_per_day = Float(args[:holiday_lighting_daily_kwh])
    end

    if args[:holiday_lighting_period].is_initialized
      begin_month, begin_day, end_month, end_day = Schedule.parse_date_range(args[:holiday_lighting_period].get)
      hpxml.lighting.holiday_period_begin_month = begin_month
      hpxml.lighting.holiday_period_begin_day = begin_day
      hpxml.lighting.holiday_period_end_month = end_month
      hpxml.lighting.holiday_period_end_day = end_day
    end
  end

  def self.set_dehumidifier(hpxml, runner, args)
    return if args[:dehumidifier_type] == 'none'

    if args[:dehumidifier_efficiency_type] == 'EnergyFactor'
      energy_factor = args[:dehumidifier_efficiency]
    elsif args[:dehumidifier_efficiency_type] == 'IntegratedEnergyFactor'
      integrated_energy_factor = args[:dehumidifier_efficiency]
    end

    hpxml.dehumidifiers.add(id: "Dehumidifier#{hpxml.dehumidifiers.size + 1}",
                            type: args[:dehumidifier_type],
                            capacity: args[:dehumidifier_capacity],
                            energy_factor: energy_factor,
                            integrated_energy_factor: integrated_energy_factor,
                            rh_setpoint: args[:dehumidifier_rh_setpoint],
                            fraction_served: args[:dehumidifier_fraction_dehumidification_load_served],
                            location: HPXML::LocationLivingSpace)
  end

  def self.set_clothes_washer(hpxml, runner, args)
    if args[:water_heater_type] == 'none'
      args[:clothes_washer_location] = 'none'
    end

    return if args[:clothes_washer_location] == 'none'

    if args[:clothes_washer_rated_annual_kwh] != Constants.Auto
      rated_annual_kwh = Float(args[:clothes_washer_rated_annual_kwh])
      return if Float(rated_annual_kwh) == 0
    end

    if args[:clothes_washer_location] != Constants.Auto
      location = args[:clothes_washer_location]
    end

    if args[:clothes_washer_efficiency] != Constants.Auto
      if args[:clothes_washer_efficiency_type] == 'ModifiedEnergyFactor'
        modified_energy_factor = Float(args[:clothes_washer_efficiency])
      elsif args[:clothes_washer_efficiency_type] == 'IntegratedModifiedEnergyFactor'
        integrated_modified_energy_factor = Float(args[:clothes_washer_efficiency])
      end
    end

    if args[:clothes_washer_label_electric_rate] != Constants.Auto
      label_electric_rate = Float(args[:clothes_washer_label_electric_rate])
    end

    if args[:clothes_washer_label_gas_rate] != Constants.Auto
      label_gas_rate = Float(args[:clothes_washer_label_gas_rate])
    end

    if args[:clothes_washer_label_annual_gas_cost] != Constants.Auto
      label_annual_gas_cost = Float(args[:clothes_washer_label_annual_gas_cost])
    end

    if args[:clothes_washer_label_usage] != Constants.Auto
      label_usage = Float(args[:clothes_washer_label_usage])
    end

    if args[:clothes_washer_capacity] != Constants.Auto
      capacity = Float(args[:clothes_washer_capacity])
    end

    if args[:clothes_washer_usage_multiplier] != 1.0
      usage_multiplier = Float(args[:clothes_washer_usage_multiplier])
    end

    hpxml.clothes_washers.add(id: "ClothesWasher#{hpxml.clothes_washers.size + 1}",
                              location: location,
                              modified_energy_factor: modified_energy_factor,
                              integrated_modified_energy_factor: integrated_modified_energy_factor,
                              rated_annual_kwh: rated_annual_kwh,
                              label_electric_rate: label_electric_rate,
                              label_gas_rate: label_gas_rate,
                              label_annual_gas_cost: label_annual_gas_cost,
                              label_usage: label_usage,
                              capacity: capacity,
                              usage_multiplier: usage_multiplier)
  end

  def self.set_clothes_dryer(hpxml, runner, args)
    return if args[:clothes_washer_location] == 'none'
    return if args[:clothes_dryer_location] == 'none'

    if args[:clothes_dryer_efficiency] != Constants.Auto
      if args[:clothes_dryer_efficiency_type] == 'EnergyFactor'
        energy_factor = Float(args[:clothes_dryer_efficiency])
      elsif args[:clothes_dryer_efficiency_type] == 'CombinedEnergyFactor'
        combined_energy_factor = Float(args[:clothes_dryer_efficiency])
      end
    end

    if args[:clothes_dryer_location] != Constants.Auto
      location = args[:clothes_dryer_location]
    end

    if args[:clothes_dryer_vented_flow_rate] != Constants.Auto
      is_vented = false
      if Float(args[:clothes_dryer_vented_flow_rate]) > 0
        is_vented = true
        vented_flow_rate = Float(args[:clothes_dryer_vented_flow_rate])
      end
    end

    if args[:clothes_dryer_usage_multiplier] != 1.0
      usage_multiplier = args[:clothes_dryer_usage_multiplier]
    end

    hpxml.clothes_dryers.add(id: "ClothesDryer#{hpxml.clothes_dryers.size + 1}",
                             location: location,
                             fuel_type: args[:clothes_dryer_fuel_type],
                             energy_factor: energy_factor,
                             combined_energy_factor: combined_energy_factor,
                             is_vented: is_vented,
                             vented_flow_rate: vented_flow_rate,
                             usage_multiplier: usage_multiplier)
  end

  def self.set_dishwasher(hpxml, runner, args)
    return if args[:dishwasher_location] == 'none'

    if args[:dishwasher_location] != Constants.Auto
      location = args[:dishwasher_location]
    end

    if args[:dishwasher_efficiency_type] == 'RatedAnnualkWh'
      if args[:dishwasher_efficiency] != Constants.Auto
        rated_annual_kwh = Float(args[:dishwasher_efficiency])
        return if Float(rated_annual_kwh) == 0
      end
    elsif args[:dishwasher_efficiency_type] == 'EnergyFactor'
      energy_factor = Float(args[:dishwasher_efficiency])
    end

    if args[:dishwasher_label_electric_rate] != Constants.Auto
      label_electric_rate = Float(args[:dishwasher_label_electric_rate])
    end

    if args[:dishwasher_label_gas_rate] != Constants.Auto
      label_gas_rate = Float(args[:dishwasher_label_gas_rate])
    end

    if args[:dishwasher_label_annual_gas_cost] != Constants.Auto
      label_annual_gas_cost = Float(args[:dishwasher_label_annual_gas_cost])
    end

    if args[:dishwasher_label_usage] != Constants.Auto
      label_usage = Float(args[:dishwasher_label_usage])
    end

    if args[:dishwasher_place_setting_capacity] != Constants.Auto
      place_setting_capacity = Float(args[:dishwasher_place_setting_capacity])
    end

    if args[:dishwasher_usage_multiplier] != 1.0
      usage_multiplier = args[:dishwasher_usage_multiplier]
    end

    hpxml.dishwashers.add(id: "Dishwasher#{hpxml.dishwashers.size + 1}",
                          location: location,
                          rated_annual_kwh: rated_annual_kwh,
                          energy_factor: energy_factor,
                          label_electric_rate: label_electric_rate,
                          label_gas_rate: label_gas_rate,
                          label_annual_gas_cost: label_annual_gas_cost,
                          label_usage: label_usage,
                          place_setting_capacity: place_setting_capacity,
                          usage_multiplier: usage_multiplier)
  end

  def self.set_refrigerator(hpxml, runner, args)
    return if args[:refrigerator_location] == 'none'

    if args[:refrigerator_rated_annual_kwh] != Constants.Auto
      rated_annual_kwh = Float(args[:refrigerator_rated_annual_kwh])
      return if Float(rated_annual_kwh) == 0
    end

    if args[:refrigerator_location] != Constants.Auto
      location = args[:refrigerator_location]
    end

    if args[:refrigerator_usage_multiplier] != 1.0
      usage_multiplier = args[:refrigerator_usage_multiplier]
    end

    hpxml.refrigerators.add(id: "Refrigerator#{hpxml.refrigerators.size + 1}",
                            location: location,
                            rated_annual_kwh: rated_annual_kwh,
                            primary_indicator: true,
                            usage_multiplier: usage_multiplier)
  end

  def self.set_extra_refrigerator(hpxml, runner, args)
    return if args[:extra_refrigerator_location] == 'none'

    if args[:extra_refrigerator_rated_annual_kwh] != Constants.Auto
      rated_annual_kwh = Float(args[:extra_refrigerator_rated_annual_kwh])
      return if Float(rated_annual_kwh) == 0
    end

    if args[:extra_refrigerator_location] != Constants.Auto
      location = args[:extra_refrigerator_location]
    end

    if args[:extra_refrigerator_usage_multiplier] != 1.0
      usage_multiplier = args[:extra_refrigerator_usage_multiplier]
    end

    hpxml.refrigerators.add(id: "Refrigerator#{hpxml.refrigerators.size + 1}",
                            location: location,
                            rated_annual_kwh: rated_annual_kwh,
                            primary_indicator: false,
                            usage_multiplier: usage_multiplier)
  end

  def self.set_freezer(hpxml, runner, args)
    return if args[:freezer_location] == 'none'

    if args[:freezer_rated_annual_kwh] != Constants.Auto
      rated_annual_kwh = Float(args[:freezer_rated_annual_kwh])
      return if Float(rated_annual_kwh) == 0
    end

    if args[:freezer_location] != Constants.Auto
      location = args[:freezer_location]
    end

    if args[:freezer_usage_multiplier] != 1.0
      usage_multiplier = args[:freezer_usage_multiplier]
    end

    hpxml.freezers.add(id: "Freezer#{hpxml.freezers.size + 1}",
                       location: location,
                       rated_annual_kwh: rated_annual_kwh,
                       usage_multiplier: usage_multiplier)
  end

  def self.set_cooking_range_oven(hpxml, runner, args)
    return if args[:cooking_range_oven_location] == 'none'

    if args[:cooking_range_oven_location] != Constants.Auto
      location = args[:cooking_range_oven_location]
    end

    if args[:cooking_range_oven_is_induction].is_initialized
      is_induction = args[:cooking_range_oven_is_induction].get
    end

    if args[:cooking_range_oven_usage_multiplier] != 1.0
      usage_multiplier = args[:cooking_range_oven_usage_multiplier]
    end

    hpxml.cooking_ranges.add(id: "CookingRange#{hpxml.cooking_ranges.size + 1}",
                             location: location,
                             fuel_type: args[:cooking_range_oven_fuel_type],
                             is_induction: is_induction,
                             usage_multiplier: usage_multiplier)

    if args[:cooking_range_oven_is_convection].is_initialized
      is_convection = args[:cooking_range_oven_is_convection].get
    end

    hpxml.ovens.add(id: "Oven#{hpxml.ovens.size + 1}",
                    is_convection: is_convection)
  end

  def self.set_ceiling_fans(hpxml, runner, args)
    return unless args[:ceiling_fan_present]

    if args[:ceiling_fan_efficiency] != Constants.Auto
      efficiency = Float(args[:ceiling_fan_efficiency])
    end

    if args[:ceiling_fan_quantity] != Constants.Auto
      quantity = Integer(args[:ceiling_fan_quantity])
    end

    hpxml.ceiling_fans.add(id: "CeilingFan#{hpxml.ceiling_fans.size + 1}",
                           efficiency: efficiency,
                           quantity: quantity)
  end

  def self.set_misc_plug_loads_television(hpxml, runner, args)
    return unless args[:misc_plug_loads_television_present]

    if args[:misc_plug_loads_television_annual_kwh] != Constants.Auto
      kWh_per_year = Float(args[:misc_plug_loads_television_annual_kwh])
    end

    usage_multiplier = args[:misc_plug_loads_television_usage_multiplier]
    if usage_multiplier == 1.0
      usage_multiplier = nil
    end

    hpxml.plug_loads.add(id: "PlugLoad#{hpxml.plug_loads.size + 1}",
                         plug_load_type: HPXML::PlugLoadTypeTelevision,
                         kWh_per_year: kWh_per_year,
                         usage_multiplier: usage_multiplier)
  end

  def self.set_misc_plug_loads_other(hpxml, runner, args)
    if args[:misc_plug_loads_other_annual_kwh] != Constants.Auto
      kWh_per_year = Float(args[:misc_plug_loads_other_annual_kwh])
    end

    if args[:misc_plug_loads_other_frac_sensible] != Constants.Auto
      frac_sensible = Float(args[:misc_plug_loads_other_frac_sensible])
    end

    if args[:misc_plug_loads_other_frac_latent] != Constants.Auto
      frac_latent = Float(args[:misc_plug_loads_other_frac_latent])
    end

    usage_multiplier = args[:misc_plug_loads_other_usage_multiplier]
    if usage_multiplier == 1.0
      usage_multiplier = nil
    end

    hpxml.plug_loads.add(id: "PlugLoad#{hpxml.plug_loads.size + 1}",
                         plug_load_type: HPXML::PlugLoadTypeOther,
                         kWh_per_year: kWh_per_year,
                         frac_sensible: frac_sensible,
                         frac_latent: frac_latent,
                         usage_multiplier: usage_multiplier)
  end

  def self.set_misc_plug_loads_well_pump(hpxml, runner, args)
    return unless args[:misc_plug_loads_well_pump_present]

    if args[:misc_plug_loads_well_pump_annual_kwh] != Constants.Auto
      kWh_per_year = Float(args[:misc_plug_loads_well_pump_annual_kwh])
    end

    usage_multiplier = args[:misc_plug_loads_well_pump_usage_multiplier]
    if usage_multiplier == 1.0
      usage_multiplier = nil
    end

    hpxml.plug_loads.add(id: "PlugLoad#{hpxml.plug_loads.size + 1}",
                         plug_load_type: HPXML::PlugLoadTypeWellPump,
                         kWh_per_year: kWh_per_year,
                         usage_multiplier: usage_multiplier)
  end

  def self.set_misc_plug_loads_vehicle(hpxml, runner, args)
    return unless args[:misc_plug_loads_vehicle_present]

    if args[:misc_plug_loads_vehicle_annual_kwh] != Constants.Auto
      kWh_per_year = Float(args[:misc_plug_loads_vehicle_annual_kwh])
    end

    usage_multiplier = args[:misc_plug_loads_vehicle_usage_multiplier]
    if usage_multiplier == 1.0
      usage_multiplier = nil
    end

    hpxml.plug_loads.add(id: "PlugLoad#{hpxml.plug_loads.size + 1}",
                         plug_load_type: HPXML::PlugLoadTypeElectricVehicleCharging,
                         kWh_per_year: kWh_per_year,
                         usage_multiplier: usage_multiplier)
  end

  def self.set_misc_fuel_loads_grill(hpxml, runner, args)
    if args[:misc_fuel_loads_grill_present]
      if args[:misc_fuel_loads_grill_annual_therm] != Constants.Auto
        therm_per_year = Float(args[:misc_fuel_loads_grill_annual_therm])
      end

      if args[:misc_fuel_loads_grill_usage_multiplier] != 1.0
        usage_multiplier = args[:misc_fuel_loads_grill_usage_multiplier]
      end

      hpxml.fuel_loads.add(id: "FuelLoad#{hpxml.fuel_loads.size + 1}",
                           fuel_load_type: HPXML::FuelLoadTypeGrill,
                           fuel_type: args[:misc_fuel_loads_grill_fuel_type],
                           therm_per_year: therm_per_year,
                           usage_multiplier: usage_multiplier)
    end
  end

  def self.set_misc_fuel_loads_lighting(hpxml, runner, args)
    if args[:misc_fuel_loads_lighting_present]
      if args[:misc_fuel_loads_lighting_annual_therm] != Constants.Auto
        therm_per_year = Float(args[:misc_fuel_loads_lighting_annual_therm])
      end

      if args[:misc_fuel_loads_lighting_usage_multiplier] != 1.0
        usage_multiplier = args[:misc_fuel_loads_lighting_usage_multiplier]
      end

      hpxml.fuel_loads.add(id: "FuelLoad#{hpxml.fuel_loads.size + 1}",
                           fuel_load_type: HPXML::FuelLoadTypeLighting,
                           fuel_type: args[:misc_fuel_loads_lighting_fuel_type],
                           therm_per_year: therm_per_year,
                           usage_multiplier: usage_multiplier)
    end
  end

  def self.set_misc_fuel_loads_fireplace(hpxml, runner, args)
    if args[:misc_fuel_loads_fireplace_present]
      if args[:misc_fuel_loads_fireplace_annual_therm] != Constants.Auto
        therm_per_year = Float(args[:misc_fuel_loads_fireplace_annual_therm])
      end

      if args[:misc_fuel_loads_fireplace_frac_sensible] != Constants.Auto
        frac_sensible = Float(args[:misc_fuel_loads_fireplace_frac_sensible])
      end

      if args[:misc_fuel_loads_fireplace_frac_latent] != Constants.Auto
        frac_latent = Float(args[:misc_fuel_loads_fireplace_frac_latent])
      end

      if args[:misc_fuel_loads_fireplace_usage_multiplier] != 1.0
        usage_multiplier = args[:misc_fuel_loads_fireplace_usage_multiplier]
      end

      hpxml.fuel_loads.add(id: "FuelLoad#{hpxml.fuel_loads.size + 1}",
                           fuel_load_type: HPXML::FuelLoadTypeFireplace,
                           fuel_type: args[:misc_fuel_loads_fireplace_fuel_type],
                           therm_per_year: therm_per_year,
                           frac_sensible: frac_sensible,
                           frac_latent: frac_latent,
                           usage_multiplier: usage_multiplier)
    end
  end

  def self.set_pool(hpxml, runner, args)
    return unless args[:pool_present]

    if args[:pool_pump_annual_kwh] != Constants.Auto
      pump_kwh_per_year = Float(args[:pool_pump_annual_kwh])
    end

    if args[:pool_pump_usage_multiplier] != 1.0
      pump_usage_multiplier = args[:pool_pump_usage_multiplier]
    end

    pool_heater_type = args[:pool_heater_type]

    if [HPXML::HeaterTypeElectricResistance, HPXML::HeaterTypeHeatPump].include?(pool_heater_type)
      if args[:pool_heater_annual_kwh] != Constants.Auto
        heater_load_units = 'kWh/year'
        heater_load_value = Float(args[:pool_heater_annual_kwh])
      end
    end

    if [HPXML::HeaterTypeGas].include?(pool_heater_type)
      if args[:pool_heater_annual_therm] != Constants.Auto
        heater_load_units = 'therm/year'
        heater_load_value = Float(args[:pool_heater_annual_therm])
      end
    end

    if args[:pool_heater_usage_multiplier] != 1.0
      heater_usage_multiplier = args[:pool_heater_usage_multiplier]
    end

    hpxml.pools.add(id: "Pool#{hpxml.pools.size + 1}",
                    type: HPXML::TypeUnknown,
                    pump_type: HPXML::TypeUnknown,
                    pump_kwh_per_year: pump_kwh_per_year,
                    pump_usage_multiplier: pump_usage_multiplier,
                    heater_type: pool_heater_type,
                    heater_load_units: heater_load_units,
                    heater_load_value: heater_load_value,
                    heater_usage_multiplier: heater_usage_multiplier)
  end

  def self.set_hot_tub(hpxml, runner, args)
    return unless args[:hot_tub_present]

    if args[:hot_tub_pump_annual_kwh] != Constants.Auto
      pump_kwh_per_year = Float(args[:hot_tub_pump_annual_kwh])
    end

    if args[:hot_tub_pump_usage_multiplier] != 1.0
      pump_usage_multiplier = args[:hot_tub_pump_usage_multiplier]
    end

    hot_tub_heater_type = args[:hot_tub_heater_type]

    if [HPXML::HeaterTypeElectricResistance, HPXML::HeaterTypeHeatPump].include?(hot_tub_heater_type)
      if args[:hot_tub_heater_annual_kwh] != Constants.Auto
        heater_load_units = 'kWh/year'
        heater_load_value = Float(args[:hot_tub_heater_annual_kwh])
      end
    end

    if [HPXML::HeaterTypeGas].include?(hot_tub_heater_type)
      if args[:hot_tub_heater_annual_therm] != Constants.Auto
        heater_load_units = 'therm/year'
        heater_load_value = Float(args[:hot_tub_heater_annual_therm])
      end
    end

    if args[:hot_tub_heater_usage_multiplier] != 1.0
      heater_usage_multiplier = args[:hot_tub_heater_usage_multiplier]
    end

    hpxml.hot_tubs.add(id: "HotTub#{hpxml.hot_tubs.size + 1}",
                       type: HPXML::TypeUnknown,
                       pump_type: HPXML::TypeUnknown,
                       pump_kwh_per_year: pump_kwh_per_year,
                       pump_usage_multiplier: pump_usage_multiplier,
                       heater_type: hot_tub_heater_type,
                       heater_load_units: heater_load_units,
                       heater_load_value: heater_load_value,
                       heater_usage_multiplier: heater_usage_multiplier)
  end
end

# register the measure to be used by the application
BuildResidentialHPXML.new.registerWithApplication<|MERGE_RESOLUTION|>--- conflicted
+++ resolved
@@ -3493,11 +3493,7 @@
 
   def self.set_roofs(hpxml, runner, model, args, sorted_surfaces)
     args[:geometry_roof_pitch] *= 12.0
-<<<<<<< HEAD
-    if args[:geometry_attic_type] == HPXML::AtticTypeFlatRoof or args[:geometry_attic_type] == HPXML::AtticTypeBelowApartment
-=======
     if (args[:geometry_attic_type] == HPXML::AtticTypeFlatRoof) || (args[:geometry_attic_type] == HPXML::AtticTypeBelowApartment)
->>>>>>> b95445c6
       args[:geometry_roof_pitch] = 0.0
     end
 
