# frozen_string_literal: true

# see the URL below for information on how to write OpenStudio measures
# http://nrel.github.io/OpenStudio-user-documentation/reference/measure_writing_guide/

require 'openstudio'
require 'oga'
require 'csv'

require_relative 'resources/geometry'

require_relative '../HPXMLtoOpenStudio/resources/constants'
require_relative '../HPXMLtoOpenStudio/resources/constructions'
require_relative '../HPXMLtoOpenStudio/resources/geometry'
require_relative '../HPXMLtoOpenStudio/resources/hpxml'
require_relative '../HPXMLtoOpenStudio/resources/hvac'
require_relative '../HPXMLtoOpenStudio/resources/lighting'
require_relative '../HPXMLtoOpenStudio/resources/location'
require_relative '../HPXMLtoOpenStudio/resources/materials'
require_relative '../HPXMLtoOpenStudio/resources/meta_measure'
require_relative '../HPXMLtoOpenStudio/resources/psychrometrics'
require_relative '../HPXMLtoOpenStudio/resources/schedules'
require_relative '../HPXMLtoOpenStudio/resources/unit_conversions'
require_relative '../HPXMLtoOpenStudio/resources/validator'
require_relative '../HPXMLtoOpenStudio/resources/version'
require_relative '../HPXMLtoOpenStudio/resources/xmlhelper'

# start the measure
class BuildResidentialHPXML < OpenStudio::Measure::ModelMeasure
  # human readable name
  def name
    return 'HPXML Builder (Beta)'
  end

  # human readable description
  def description
    return 'Builds a residential HPXML file.'
  end

  # human readable description of modeling approach
  def modeler_description
    return ''
  end

  # define the arguments that the user will input
  def arguments(model)
    args = OpenStudio::Measure::OSArgumentVector.new

    arg = OpenStudio::Measure::OSArgument.makeStringArgument('hpxml_path', true)
    arg.setDisplayName('HPXML File Path')
    arg.setDescription('Absolute/relative path of the HPXML file.')
    args << arg

    arg = OpenStudio::Measure::OSArgument.makeStringArgument('software_info_program_used', false)
    arg.setDisplayName('Software Info: Program Used')
    arg.setDescription('The name of the software program used.')
    args << arg

    arg = OpenStudio::Measure::OSArgument.makeStringArgument('software_info_program_version', false)
    arg.setDisplayName('Software Info: Program Version')
    arg.setDescription('The version of the software program used.')
    args << arg

    arg = OpenStudio::Measure::OSArgument::makeIntegerArgument('simulation_control_timestep', false)
    arg.setDisplayName('Simulation Control: Timestep')
    arg.setUnits('min')
    arg.setDescription('Value must be a divisor of 60.')
    args << arg

    arg = OpenStudio::Measure::OSArgument::makeStringArgument('simulation_control_run_period', false)
    arg.setDisplayName('Simulation Control: Run Period')
    arg.setDescription('Enter a date like "Jan 1 - Dec 31".')
    args << arg

    arg = OpenStudio::Measure::OSArgument::makeIntegerArgument('simulation_control_run_period_calendar_year', false)
    arg.setDisplayName('Simulation Control: Run Period Calendar Year')
    arg.setUnits('year')
    arg.setDescription('This numeric field should contain the calendar year that determines the start day of week. If you are running simulations using AMY weather files, the value entered for calendar year will not be used; it will be overridden by the actual year found in the AMY weather file.')
    args << arg

    arg = OpenStudio::Measure::OSArgument::makeBoolArgument('simulation_control_daylight_saving_enabled', false)
    arg.setDisplayName('Simulation Control: Daylight Saving Enabled')
    arg.setDescription('Whether to use daylight saving.')
    args << arg

    arg = OpenStudio::Measure::OSArgument::makeStringArgument('simulation_control_daylight_saving_period', false)
    arg.setDisplayName('Simulation Control: Daylight Saving Period')
    arg.setDescription('Enter a date like "Mar 15 - Dec 15".')
    args << arg

    site_type_choices = OpenStudio::StringVector.new
    site_type_choices << HPXML::SiteTypeSuburban
    site_type_choices << HPXML::SiteTypeUrban
    site_type_choices << HPXML::SiteTypeRural

    arg = OpenStudio::Measure::OSArgument::makeChoiceArgument('site_type', site_type_choices, false)
    arg.setDisplayName('Site: Type')
    arg.setDescription('The type of site.')
    args << arg

    site_shielding_of_home_choices = OpenStudio::StringVector.new
    site_shielding_of_home_choices << Constants.Auto
    site_shielding_of_home_choices << HPXML::ShieldingExposed
    site_shielding_of_home_choices << HPXML::ShieldingNormal
    site_shielding_of_home_choices << HPXML::ShieldingWellShielded

    arg = OpenStudio::Measure::OSArgument::makeChoiceArgument('site_shielding_of_home', site_shielding_of_home_choices, true)
    arg.setDisplayName('Site: Shielding of Home')
    arg.setDescription("Presence of nearby buildings, trees, obstructions for infiltration model.  A value of '#{Constants.Auto}' will use '#{HPXML::ShieldingNormal}'.")
    arg.setDefaultValue(Constants.Auto)
    args << arg

    arg = OpenStudio::Measure::OSArgument.makeStringArgument('zip_code', false)
    arg.setDisplayName('Zip Code')
    arg.setDescription('Zip code - used for informational purposes only')
    args << arg

    site_state_code_choices = OpenStudio::StringVector.new
    ['AK', 'AL', 'AR', 'AZ', 'CA', 'CO', 'CT', 'DC', 'DE', 'FL', 'GA',
     'HI', 'IA', 'ID', 'IL', 'IN', 'KS', 'KY', 'LA', 'MA', 'MD', 'ME',
     'MI', 'MN', 'MO', 'MS', 'MT', 'NC', 'ND', 'NE', 'NH', 'NJ', 'NM',
     'NV', 'NY', 'OH', 'OK', 'OR', 'PA', 'RI', 'SC', 'SD', 'TN', 'TX',
     'UT', 'VA', 'VT', 'WA', 'WI', 'WV', 'WY'].each do |sc|
      site_state_code_choices << sc
    end

    arg = OpenStudio::Measure::OSArgument.makeChoiceArgument('site_state_code', site_state_code_choices, false)
    arg.setDisplayName('Site: State Code')
    arg.setDescription('State code of the home address. If not provided, uses the EPW weather file state code.')
    args << arg

    arg = OpenStudio::Measure::OSArgument.makeStringArgument('weather_station_epw_filepath', true)
    arg.setDisplayName('Weather Station: EnergyPlus Weather (EPW) Filepath')
    arg.setDescription('Path of the EPW file.')
    arg.setDefaultValue('USA_CO_Denver.Intl.AP.725650_TMY3.epw')
    args << arg

    arg = OpenStudio::Measure::OSArgument.makeIntegerArgument('year_built', false)
    arg.setDisplayName('Building Construction: Year Built')
    arg.setDescription('The year the building was built')
    args << arg

    unit_type_choices = OpenStudio::StringVector.new
    unit_type_choices << HPXML::ResidentialTypeSFD
    unit_type_choices << HPXML::ResidentialTypeSFA
    unit_type_choices << HPXML::ResidentialTypeApartment

    arg = OpenStudio::Measure::OSArgument::makeChoiceArgument('geometry_unit_type', unit_type_choices, true)
    arg.setDisplayName('Geometry: Unit Type')
    arg.setDescription("The type of dwelling unit. Use #{HPXML::ResidentialTypeSFA} for a dwelling unit with 1 or more stories, attached units to one or both sides, and no units above/below. Use #{HPXML::ResidentialTypeApartment} for a dwelling unit with 1 story, attached units to one, two, or three sides, and units above and/or below.")
    arg.setDefaultValue(HPXML::ResidentialTypeSFD)
    args << arg

    level_choices = OpenStudio::StringVector.new
    level_choices << 'Bottom'
    level_choices << 'Middle'
    level_choices << 'Top'

    arg = OpenStudio::Measure::OSArgument::makeChoiceArgument('geometry_unit_level', level_choices, false)
    arg.setDisplayName('Geometry: Unit Level')
    arg.setDescription("The level of the unit. This is required for #{HPXML::ResidentialTypeApartment}s.")
    args << arg

    horizontal_location_choices = OpenStudio::StringVector.new
    horizontal_location_choices << 'None'
    horizontal_location_choices << 'Left'
    horizontal_location_choices << 'Middle'
    horizontal_location_choices << 'Right'

    arg = OpenStudio::Measure::OSArgument::makeChoiceArgument('geometry_unit_horizontal_location', horizontal_location_choices, false)
    arg.setDisplayName('Geometry: Unit Horizontal Location')
    arg.setDescription("The horizontal location of the unit when viewing the front of the building. This is required for #{HPXML::ResidentialTypeSFA} and #{HPXML::ResidentialTypeApartment}s.")
    args << arg

    arg = OpenStudio::Measure::OSArgument::makeIntegerArgument('geometry_num_floors_above_grade', true)
    arg.setDisplayName('Geometry: Number of Floors Above Grade')
    arg.setUnits('#')
    arg.setDescription("The number of floors above grade (in the unit if #{HPXML::ResidentialTypeSFD} or #{HPXML::ResidentialTypeSFA}, and in the building if #{HPXML::ResidentialTypeApartment}). Conditioned attics are included.")
    arg.setDefaultValue(2)
    args << arg

    arg = OpenStudio::Measure::OSArgument::makeDoubleArgument('geometry_unit_cfa', true)
    arg.setDisplayName('Geometry: Unit Conditioned Floor Area')
    arg.setUnits('ft^2')
    arg.setDescription("The total floor area of the unit's conditioned space (including any conditioned basement floor area).")
    arg.setDefaultValue(2000.0)
    args << arg

    arg = OpenStudio::Measure::OSArgument::makeDoubleArgument('geometry_unit_aspect_ratio', true)
    arg.setDisplayName('Geometry: Unit Aspect Ratio')
    arg.setUnits('FB/LR')
    arg.setDescription('The ratio of front/back wall length to left/right wall length for the unit, excluding any protruding garage wall area.')
    arg.setDefaultValue(2.0)
    args << arg

    arg = OpenStudio::Measure::OSArgument::makeDoubleArgument('geometry_unit_orientation', true)
    arg.setDisplayName('Geometry: Unit Orientation')
    arg.setUnits('degrees')
    arg.setDescription("The unit's orientation is measured clockwise from north (e.g., North=0, East=90, South=180, West=270).")
    arg.setDefaultValue(180.0)
    args << arg

    arg = OpenStudio::Measure::OSArgument::makeIntegerArgument('geometry_unit_num_bedrooms', true)
    arg.setDisplayName('Geometry: Unit Number of Bedrooms')
    arg.setUnits('#')
    arg.setDescription('The number of bedrooms in the unit. Used to determine the energy usage of appliances and plug loads, hot water usage, etc.')
    arg.setDefaultValue(3)
    args << arg

    arg = OpenStudio::Measure::OSArgument::makeStringArgument('geometry_unit_num_bathrooms', true)
    arg.setDisplayName('Geometry: Unit Number of Bathrooms')
    arg.setUnits('#')
    arg.setDescription("The number of bathrooms in the unit.  A value of '#{Constants.Auto}' will default the value based on the number of bedrooms.")
    arg.setDefaultValue(Constants.Auto)
    args << arg

    arg = OpenStudio::Measure::OSArgument::makeStringArgument('geometry_unit_num_occupants', true)
    arg.setDisplayName('Geometry: Unit Number of Occupants')
    arg.setUnits('#')
    arg.setDescription("The number of occupants in the unit. A value of '#{Constants.Auto}' will default the value based on the number of bedrooms. Used to specify the internal gains from people only.")
    arg.setDefaultValue(Constants.Auto)
    args << arg

    arg = OpenStudio::Measure::OSArgument::makeIntegerArgument('geometry_building_num_units', false)
    arg.setDisplayName('Geometry: Building Number of Units')
    arg.setUnits('#')
    arg.setDescription("The number of units in the building. This is required for #{HPXML::ResidentialTypeSFA} and #{HPXML::ResidentialTypeApartment}s.")
    args << arg

    arg = OpenStudio::Measure::OSArgument::makeIntegerArgument('geometry_building_num_bedrooms', false)
    arg.setDisplayName('Geometry: Building Number of Bedrooms')
    arg.setUnits('#')
    arg.setDescription("The number of bedrooms in the building. This is required for #{HPXML::ResidentialTypeSFA} and #{HPXML::ResidentialTypeApartment}s with shared PV systems.")
    args << arg

    arg = OpenStudio::Measure::OSArgument::makeDoubleArgument('geometry_wall_height', true)
    arg.setDisplayName('Geometry: Average Wall Height')
    arg.setUnits('ft')
    arg.setDescription('The average height of the walls.')
    arg.setDefaultValue(8.0)
    args << arg

    arg = OpenStudio::Measure::OSArgument::makeDoubleArgument('geometry_garage_width', true)
    arg.setDisplayName('Geometry: Garage Width')
    arg.setUnits('ft')
    arg.setDescription("The width of the garage. Enter zero for no garage. Only applies to #{HPXML::ResidentialTypeSFD} units.")
    arg.setDefaultValue(0.0)
    args << arg

    arg = OpenStudio::Measure::OSArgument::makeDoubleArgument('geometry_garage_depth', true)
    arg.setDisplayName('Geometry: Garage Depth')
    arg.setUnits('ft')
    arg.setDescription("The depth of the garage. Only applies to #{HPXML::ResidentialTypeSFD} units.")
    arg.setDefaultValue(20.0)
    args << arg

    arg = OpenStudio::Measure::OSArgument::makeDoubleArgument('geometry_garage_protrusion', true)
    arg.setDisplayName('Geometry: Garage Protrusion')
    arg.setUnits('frac')
    arg.setDescription("The fraction of the garage that is protruding from the living space. Only applies to #{HPXML::ResidentialTypeSFD} units.")
    arg.setDefaultValue(0.0)
    args << arg

    garage_position_choices = OpenStudio::StringVector.new
    garage_position_choices << 'Right'
    garage_position_choices << 'Left'

    arg = OpenStudio::Measure::OSArgument::makeChoiceArgument('geometry_garage_position', garage_position_choices, true)
    arg.setDisplayName('Geometry: Garage Position')
    arg.setDescription("The position of the garage. Only applies to #{HPXML::ResidentialTypeSFD} units.")
    arg.setDefaultValue('Right')
    args << arg

    corridor_position_choices = OpenStudio::StringVector.new
    corridor_position_choices << 'Double-Loaded Interior'
    corridor_position_choices << 'Single Exterior (Front)'
    corridor_position_choices << 'Double Exterior'
    corridor_position_choices << 'None'

    arg = OpenStudio::Measure::OSArgument::makeChoiceArgument('geometry_corridor_position', corridor_position_choices, true)
    arg.setDisplayName('Geometry: Corridor Position')
    arg.setDescription("The position of the corridor. Only applies to #{HPXML::ResidentialTypeSFA} and #{HPXML::ResidentialTypeApartment}s. Exterior corridors are shaded, but not enclosed. Interior corridors are enclosed and conditioned.")
    arg.setDefaultValue('Double-Loaded Interior')
    args << arg

    arg = OpenStudio::Measure::OSArgument::makeDoubleArgument('geometry_corridor_width', true)
    arg.setDisplayName('Geometry: Corridor Width')
    arg.setUnits('ft')
    arg.setDescription("The width of the corridor. Only applies to #{HPXML::ResidentialTypeApartment}s.")
    arg.setDefaultValue(10.0)
    args << arg

    arg = OpenStudio::Measure::OSArgument::makeDoubleArgument('geometry_inset_width', true)
    arg.setDisplayName('Geometry: Inset Width')
    arg.setUnits('ft')
    arg.setDescription("The width of the inset. Only applies to #{HPXML::ResidentialTypeApartment}s.")
    arg.setDefaultValue(0.0)
    args << arg

    arg = OpenStudio::Measure::OSArgument::makeDoubleArgument('geometry_inset_depth', true)
    arg.setDisplayName('Geometry: Inset Depth')
    arg.setUnits('ft')
    arg.setDescription("The depth of the inset. Only applies to #{HPXML::ResidentialTypeApartment}s.")
    arg.setDefaultValue(0.0)
    args << arg

    inset_position_choices = OpenStudio::StringVector.new
    inset_position_choices << 'Right'
    inset_position_choices << 'Left'

    arg = OpenStudio::Measure::OSArgument::makeChoiceArgument('geometry_inset_position', inset_position_choices, true)
    arg.setDisplayName('Geometry: Inset Position')
    arg.setDescription("The position of the inset. Only applies to #{HPXML::ResidentialTypeApartment}s.")
    arg.setDefaultValue('Right')
    args << arg

    arg = OpenStudio::Measure::OSArgument::makeDoubleArgument('geometry_balcony_depth', true)
    arg.setDisplayName('Geometry: Balcony Depth')
    arg.setUnits('ft')
    arg.setDescription("The depth of the balcony. Only applies to #{HPXML::ResidentialTypeApartment}s.")
    arg.setDefaultValue(0.0)
    args << arg

    foundation_type_choices = OpenStudio::StringVector.new
    foundation_type_choices << HPXML::FoundationTypeSlab
    foundation_type_choices << HPXML::FoundationTypeCrawlspaceVented
    foundation_type_choices << HPXML::FoundationTypeCrawlspaceUnvented
    foundation_type_choices << HPXML::FoundationTypeBasementUnconditioned
    foundation_type_choices << HPXML::FoundationTypeBasementConditioned
    foundation_type_choices << HPXML::FoundationTypeAmbient

    arg = OpenStudio::Measure::OSArgument::makeChoiceArgument('geometry_foundation_type', foundation_type_choices, true)
    arg.setDisplayName('Geometry: Foundation Type')
    arg.setDescription('The foundation type of the building.')
    arg.setDefaultValue(HPXML::FoundationTypeSlab)
    args << arg

    arg = OpenStudio::Measure::OSArgument::makeDoubleArgument('geometry_foundation_height', true)
    arg.setDisplayName('Geometry: Foundation Height')
    arg.setUnits('ft')
    arg.setDescription('The height of the foundation (e.g., 3ft for crawlspace, 8ft for basement). Only applies to basements/crawlspaces.')
    arg.setDefaultValue(0.0)
    args << arg

    arg = OpenStudio::Measure::OSArgument::makeDoubleArgument('geometry_foundation_height_above_grade', true)
    arg.setDisplayName('Geometry: Foundation Height Above Grade')
    arg.setUnits('ft')
    arg.setDescription('The depth above grade of the foundation wall. Only applies to basements/crawlspaces.')
    arg.setDefaultValue(0.0)
    args << arg

    arg = OpenStudio::Measure::OSArgument::makeDoubleArgument('geometry_rim_joist_height', false)
    arg.setDisplayName('Geometry: Rim Joist Height')
    arg.setUnits('in')
    arg.setDescription('The height of the rim joists. Only applies to basements/crawlspaces.')
    args << arg

    roof_type_choices = OpenStudio::StringVector.new
    roof_type_choices << 'gable'
    roof_type_choices << 'hip'
    roof_type_choices << 'flat'

    arg = OpenStudio::Measure::OSArgument::makeChoiceArgument('geometry_roof_type', roof_type_choices, true)
    arg.setDisplayName('Geometry: Roof Type')
    arg.setDescription("The roof type of the building. Assumed flat for #{HPXML::ResidentialTypeApartment}s.")
    arg.setDefaultValue('gable')
    args << arg

    roof_pitch_choices = OpenStudio::StringVector.new
    roof_pitch_choices << '1:12'
    roof_pitch_choices << '2:12'
    roof_pitch_choices << '3:12'
    roof_pitch_choices << '4:12'
    roof_pitch_choices << '5:12'
    roof_pitch_choices << '6:12'
    roof_pitch_choices << '7:12'
    roof_pitch_choices << '8:12'
    roof_pitch_choices << '9:12'
    roof_pitch_choices << '10:12'
    roof_pitch_choices << '11:12'
    roof_pitch_choices << '12:12'

    arg = OpenStudio::Measure::OSArgument::makeChoiceArgument('geometry_roof_pitch', roof_pitch_choices, true)
    arg.setDisplayName('Geometry: Roof Pitch')
    arg.setDescription('The roof pitch of the attic. Ignored if the building has a flat roof.')
    arg.setDefaultValue('6:12')
    args << arg

    attic_type_choices = OpenStudio::StringVector.new
    attic_type_choices << HPXML::AtticTypeVented
    attic_type_choices << HPXML::AtticTypeUnvented
    attic_type_choices << HPXML::AtticTypeConditioned

    arg = OpenStudio::Measure::OSArgument::makeChoiceArgument('geometry_attic_type', attic_type_choices, true)
    arg.setDisplayName('Geometry: Attic Type')
    arg.setDescription('The attic type of the building. Ignored if the building has a flat roof.')
    arg.setDefaultValue(HPXML::AtticTypeVented)
    args << arg

    arg = OpenStudio::Measure::OSArgument::makeDoubleArgument('geometry_eaves_depth', true)
    arg.setDisplayName('Geometry: Eaves Depth')
    arg.setUnits('ft')
    arg.setDescription('The eaves depth of the roof.')
    arg.setDefaultValue(2.0)
    args << arg

    arg = OpenStudio::Measure::OSArgument::makeStringArgument('geometry_has_flue_or_chimney', true)
    arg.setDisplayName('Geometry: Has Flue or Chimney')
    arg.setDescription("Presence of flue or chimney for infiltration model.  A value of '#{Constants.Auto}' will default based on the fuel type and efficiency of space/water heating equipment in the home.")
    arg.setDefaultValue(Constants.Auto)
    args << arg

    arg = OpenStudio::Measure::OSArgument::makeDoubleArgument('neighbor_front_distance', true)
    arg.setDisplayName('Neighbor: Front Distance')
    arg.setUnits('ft')
    arg.setDescription('The distance between the unit and the neighboring building to the front (not including eaves). A value of zero indicates no neighbors. Used for shading.')
    arg.setDefaultValue(0.0)
    args << arg

    arg = OpenStudio::Measure::OSArgument::makeDoubleArgument('neighbor_back_distance', true)
    arg.setDisplayName('Neighbor: Back Distance')
    arg.setUnits('ft')
    arg.setDescription('The distance between the unit and the neighboring building to the back (not including eaves). A value of zero indicates no neighbors. Used for shading.')
    arg.setDefaultValue(0.0)
    args << arg

    arg = OpenStudio::Measure::OSArgument::makeDoubleArgument('neighbor_left_distance', true)
    arg.setDisplayName('Neighbor: Left Distance')
    arg.setUnits('ft')
    arg.setDescription('The distance between the unit and the neighboring building to the left (not including eaves). A value of zero indicates no neighbors. Used for shading.')
    arg.setDefaultValue(10.0)
    args << arg

    arg = OpenStudio::Measure::OSArgument::makeDoubleArgument('neighbor_right_distance', true)
    arg.setDisplayName('Neighbor: Right Distance')
    arg.setUnits('ft')
    arg.setDescription('The distance between the unit and the neighboring building to the right (not including eaves). A value of zero indicates no neighbors. Used for shading.')
    arg.setDefaultValue(10.0)
    args << arg

    arg = OpenStudio::Measure::OSArgument::makeStringArgument('neighbor_front_height', true)
    arg.setDisplayName('Neighbor: Front Height')
    arg.setUnits('ft')
    arg.setDescription("The height of the neighboring building to the front. A value of '#{Constants.Auto}' will use the same height as this building.")
    arg.setDefaultValue(Constants.Auto)
    args << arg

    arg = OpenStudio::Measure::OSArgument::makeStringArgument('neighbor_back_height', true)
    arg.setDisplayName('Neighbor: Back Height')
    arg.setUnits('ft')
    arg.setDescription("The height of the neighboring building to the back. A value of '#{Constants.Auto}' will use the same height as this building.")
    arg.setDefaultValue(Constants.Auto)
    args << arg

    arg = OpenStudio::Measure::OSArgument::makeStringArgument('neighbor_left_height', true)
    arg.setDisplayName('Neighbor: Left Height')
    arg.setUnits('ft')
    arg.setDescription("The height of the neighboring building to the left. A value of '#{Constants.Auto}' will use the same height as this building.")
    arg.setDefaultValue(Constants.Auto)
    args << arg

    arg = OpenStudio::Measure::OSArgument::makeStringArgument('neighbor_right_height', true)
    arg.setDisplayName('Neighbor: Right Height')
    arg.setUnits('ft')
    arg.setDescription("The height of the neighboring building to the right. A value of '#{Constants.Auto}' will use the same height as this building.")
    arg.setDefaultValue(Constants.Auto)
    args << arg

    arg = OpenStudio::Measure::OSArgument::makeDoubleArgument('floor_over_foundation_assembly_r', true)
    arg.setDisplayName('Floor: Over Foundation Assembly R-value')
    arg.setUnits('h-ft^2-R/Btu')
    arg.setDescription('Assembly R-value for the floor over the foundation. Ignored if the building has a slab-on-grade foundation.')
    arg.setDefaultValue(28.1)
    args << arg

    arg = OpenStudio::Measure::OSArgument::makeDoubleArgument('floor_over_garage_assembly_r', true)
    arg.setDisplayName('Floor: Over Garage Assembly R-value')
    arg.setUnits('h-ft^2-R/Btu')
    arg.setDescription('Assembly R-value for the floor over the garage. Ignored unless the building has a garage under conditioned space.')
    arg.setDefaultValue(28.1)
    args << arg

    arg = OpenStudio::Measure::OSArgument::makeDoubleArgument('foundation_wall_insulation_r', true)
    arg.setDisplayName('Foundation Wall: Insulation Nominal R-value')
    arg.setUnits('h-ft^2-R/Btu')
    arg.setDescription('Nominal R-value for the foundation wall insulation. Only applies to basements/crawlspaces.')
    arg.setDefaultValue(0)
    args << arg

    arg = OpenStudio::Measure::OSArgument::makeStringArgument('foundation_wall_insulation_distance_to_top', true)
    arg.setDisplayName('Foundation Wall: Insulation Distance To Top')
    arg.setUnits('ft')
    arg.setDescription("The distance from the top of the foundation wall to the top of the foundation wall insulation. Only applies to basements/crawlspaces. A value of '#{Constants.Auto}' will use zero.")
    arg.setDefaultValue(Constants.Auto)
    args << arg

    arg = OpenStudio::Measure::OSArgument::makeStringArgument('foundation_wall_insulation_distance_to_bottom', true)
    arg.setDisplayName('Foundation Wall: Insulation Distance To Bottom')
    arg.setUnits('ft')
    arg.setDescription("The distance from the top of the foundation wall to the bottom of the foundation wall insulation. Only applies to basements/crawlspaces. A value of '#{Constants.Auto}' will use the height of the foundation wall.")
    arg.setDefaultValue(Constants.Auto)
    args << arg

    arg = OpenStudio::Measure::OSArgument::makeDoubleArgument('foundation_wall_assembly_r', false)
    arg.setDisplayName('Foundation Wall: Assembly R-value')
    arg.setUnits('h-ft^2-R/Btu')
    arg.setDescription('Assembly R-value for the foundation walls. Only applies to basements/crawlspaces. If provided, overrides the previous foundation wall insulation inputs.')
    args << arg

    arg = OpenStudio::Measure::OSArgument::makeStringArgument('foundation_wall_thickness', true)
    arg.setDisplayName('Foundation Wall: Thickness')
    arg.setDescription('The thickness of the foundation wall.')
    arg.setDefaultValue(Constants.Auto)
    args << arg

    arg = OpenStudio::Measure::OSArgument::makeDoubleArgument('rim_joist_assembly_r', false)
    arg.setDisplayName('Rim Joist: Assembly R-value')
    arg.setUnits('h-ft^2-R/Btu')
    arg.setDescription('Assembly R-value for the rim joists. Only applies to basements/crawlspaces.')
    args << arg

    arg = OpenStudio::Measure::OSArgument::makeDoubleArgument('slab_perimeter_insulation_r', true)
    arg.setDisplayName('Slab: Perimeter Insulation Nominal R-value')
    arg.setUnits('h-ft^2-R/Btu')
    arg.setDescription('Nominal R-value of the vertical slab perimeter insulation. Applies to slab-on-grade foundations and basement/crawlspace floors.')
    arg.setDefaultValue(0)
    args << arg

    arg = OpenStudio::Measure::OSArgument::makeDoubleArgument('slab_perimeter_depth', true)
    arg.setDisplayName('Slab: Perimeter Insulation Depth')
    arg.setUnits('ft')
    arg.setDescription('Depth from grade to bottom of vertical slab perimeter insulation. Applies to slab-on-grade foundations and basement/crawlspace floors.')
    arg.setDefaultValue(0)
    args << arg

    arg = OpenStudio::Measure::OSArgument::makeDoubleArgument('slab_under_insulation_r', true)
    arg.setDisplayName('Slab: Under Slab Insulation Nominal R-value')
    arg.setUnits('h-ft^2-R/Btu')
    arg.setDescription('Nominal R-value of the horizontal under slab insulation. Applies to slab-on-grade foundations and basement/crawlspace floors.')
    arg.setDefaultValue(0)
    args << arg

    arg = OpenStudio::Measure::OSArgument::makeDoubleArgument('slab_under_width', true)
    arg.setDisplayName('Slab: Under Slab Insulation Width')
    arg.setUnits('ft')
    arg.setDescription('Width from slab edge inward of horizontal under-slab insulation. Enter 999 to specify that the under slab insulation spans the entire slab. Applies to slab-on-grade foundations and basement/crawlspace floors.')
    arg.setDefaultValue(0)
    args << arg

    arg = OpenStudio::Measure::OSArgument::makeStringArgument('slab_thickness', true)
    arg.setDisplayName('Slab: Thickness')
    arg.setDescription('The thickness of the slab.')
    arg.setDefaultValue(Constants.Auto)
    args << arg

    arg = OpenStudio::Measure::OSArgument::makeStringArgument('slab_carpet_fraction', true)
    arg.setDisplayName('Slab: Carpet Fraction')
    arg.setUnits('Frac')
    arg.setDescription('Fraction of the slab floor area that is carpeted.')
    arg.setDefaultValue(Constants.Auto)
    args << arg

    arg = OpenStudio::Measure::OSArgument::makeStringArgument('slab_carpet_r', true)
    arg.setDisplayName('Slab: Carpet R-value')
    arg.setUnits('h-ft^2-R/Btu')
    arg.setDescription('R-value of the slab carpet.')
    arg.setDefaultValue(Constants.Auto)
    args << arg

    arg = OpenStudio::Measure::OSArgument::makeDoubleArgument('ceiling_assembly_r', true)
    arg.setDisplayName('Ceiling: Assembly R-value')
    arg.setUnits('h-ft^2-R/Btu')
    arg.setDescription('Assembly R-value for the ceiling (attic floor).')
    arg.setDefaultValue(31.6)
    args << arg

    roof_material_type_choices = OpenStudio::StringVector.new
    roof_material_type_choices << HPXML::RoofTypeAsphaltShingles
    roof_material_type_choices << HPXML::RoofTypeConcrete
    roof_material_type_choices << HPXML::RoofTypeCool
    roof_material_type_choices << HPXML::RoofTypeClayTile
    roof_material_type_choices << HPXML::RoofTypeEPS
    roof_material_type_choices << HPXML::RoofTypeMetal
    roof_material_type_choices << HPXML::RoofTypePlasticRubber
    roof_material_type_choices << HPXML::RoofTypeShingles
    roof_material_type_choices << HPXML::RoofTypeWoodShingles

    arg = OpenStudio::Measure::OSArgument::makeChoiceArgument('roof_material_type', roof_material_type_choices, false)
    arg.setDisplayName('Roof: Material Type')
    arg.setDescription('The material type of the roof.')
    args << arg

    color_choices = OpenStudio::StringVector.new
    color_choices << HPXML::ColorDark
    color_choices << HPXML::ColorLight
    color_choices << HPXML::ColorMedium
    color_choices << HPXML::ColorMediumDark
    color_choices << HPXML::ColorReflective

    arg = OpenStudio::Measure::OSArgument::makeChoiceArgument('roof_color', color_choices, true)
    arg.setDisplayName('Roof: Color')
    arg.setDescription('The color of the roof.')
    arg.setDefaultValue(HPXML::ColorMedium)
    args << arg

    arg = OpenStudio::Measure::OSArgument::makeDoubleArgument('roof_assembly_r', true)
    arg.setDisplayName('Roof: Assembly R-value')
    arg.setUnits('h-ft^2-R/Btu')
    arg.setDescription('Assembly R-value of the roof.')
    arg.setDefaultValue(2.3)
    args << arg

    arg = OpenStudio::Measure::OSArgument::makeBoolArgument('roof_radiant_barrier', true)
    arg.setDisplayName('Roof: Has Radiant Barrier')
    arg.setDescription('Presence of a radiant barrier in the attic.')
    arg.setDefaultValue(false)
    args << arg

    roof_radiant_barrier_grade_choices = OpenStudio::StringVector.new
    roof_radiant_barrier_grade_choices << '1'
    roof_radiant_barrier_grade_choices << '2'
    roof_radiant_barrier_grade_choices << '3'

    arg = OpenStudio::Measure::OSArgument::makeChoiceArgument('roof_radiant_barrier_grade', roof_radiant_barrier_grade_choices, true)
    arg.setDisplayName('Roof: Radiant Barrier Grade')
    arg.setDescription('The grade of the radiant barrier, if it exists.')
    arg.setDefaultValue('1')
    args << arg

    wall_type_choices = OpenStudio::StringVector.new
    wall_type_choices << HPXML::WallTypeWoodStud
    wall_type_choices << HPXML::WallTypeCMU
    wall_type_choices << HPXML::WallTypeDoubleWoodStud
    wall_type_choices << HPXML::WallTypeICF
    wall_type_choices << HPXML::WallTypeLog
    wall_type_choices << HPXML::WallTypeSIP
    wall_type_choices << HPXML::WallTypeConcrete
    wall_type_choices << HPXML::WallTypeSteelStud
    wall_type_choices << HPXML::WallTypeStone
    wall_type_choices << HPXML::WallTypeStrawBale
    wall_type_choices << HPXML::WallTypeBrick

    arg = OpenStudio::Measure::OSArgument::makeChoiceArgument('wall_type', wall_type_choices, true)
    arg.setDisplayName('Wall: Type')
    arg.setDescription('The type of walls.')
    arg.setDefaultValue(HPXML::WallTypeWoodStud)
    args << arg

    wall_siding_type_choices = OpenStudio::StringVector.new
    wall_siding_type_choices << HPXML::SidingTypeAluminum
    wall_siding_type_choices << HPXML::SidingTypeAsbestos
    wall_siding_type_choices << HPXML::SidingTypeBrick
    wall_siding_type_choices << HPXML::SidingTypeCompositeShingle
    wall_siding_type_choices << HPXML::SidingTypeFiberCement
    wall_siding_type_choices << HPXML::SidingTypeMasonite
    wall_siding_type_choices << HPXML::SidingTypeNone
    wall_siding_type_choices << HPXML::SidingTypeStucco
    wall_siding_type_choices << HPXML::SidingTypeSyntheticStucco
    wall_siding_type_choices << HPXML::SidingTypeVinyl
    wall_siding_type_choices << HPXML::SidingTypeWood

    arg = OpenStudio::Measure::OSArgument::makeChoiceArgument('wall_siding_type', wall_siding_type_choices, false)
    arg.setDisplayName('Wall: Siding Type')
    arg.setDescription('The siding type of the walls. Also applies to rim joists.')
    args << arg

    arg = OpenStudio::Measure::OSArgument::makeChoiceArgument('wall_color', color_choices, true)
    arg.setDisplayName('Wall: Color')
    arg.setDescription('The color of the walls. Also applies to rim joists.')
    arg.setDefaultValue(HPXML::ColorMedium)
    args << arg

    arg = OpenStudio::Measure::OSArgument::makeDoubleArgument('wall_assembly_r', true)
    arg.setDisplayName('Wall: Assembly R-value')
    arg.setUnits('h-ft^2-R/Btu')
    arg.setDescription('Assembly R-value of the walls.')
    arg.setDefaultValue(11.9)
    args << arg

    arg = OpenStudio::Measure::OSArgument::makeDoubleArgument('window_front_wwr', true)
    arg.setDisplayName('Windows: Front Window-to-Wall Ratio')
    arg.setDescription("The ratio of window area to wall area for the unit's front facade. Enter 0 if specifying Front Window Area instead.")
    arg.setDefaultValue(0.18)
    args << arg

    arg = OpenStudio::Measure::OSArgument::makeDoubleArgument('window_back_wwr', true)
    arg.setDisplayName('Windows: Back Window-to-Wall Ratio')
    arg.setDescription("The ratio of window area to wall area for the unit's back facade. Enter 0 if specifying Back Window Area instead.")
    arg.setDefaultValue(0.18)
    args << arg

    arg = OpenStudio::Measure::OSArgument::makeDoubleArgument('window_left_wwr', true)
    arg.setDisplayName('Windows: Left Window-to-Wall Ratio')
    arg.setDescription("The ratio of window area to wall area for the unit's left facade (when viewed from the front). Enter 0 if specifying Left Window Area instead.")
    arg.setDefaultValue(0.18)
    args << arg

    arg = OpenStudio::Measure::OSArgument::makeDoubleArgument('window_right_wwr', true)
    arg.setDisplayName('Windows: Right Window-to-Wall Ratio')
    arg.setDescription("The ratio of window area to wall area for the unit's right facade (when viewed from the front). Enter 0 if specifying Right Window Area instead.")
    arg.setDefaultValue(0.18)
    args << arg

    arg = OpenStudio::Measure::OSArgument::makeDoubleArgument('window_area_front', true)
    arg.setDisplayName('Windows: Front Window Area')
    arg.setDescription("The amount of window area on the unit's front facade. Enter 0 if specifying Front Window-to-Wall Ratio instead.")
    arg.setDefaultValue(0)
    args << arg

    arg = OpenStudio::Measure::OSArgument::makeDoubleArgument('window_area_back', true)
    arg.setDisplayName('Windows: Back Window Area')
    arg.setDescription("The amount of window area on the unit's back facade. Enter 0 if specifying Back Window-to-Wall Ratio instead.")
    arg.setDefaultValue(0)
    args << arg

    arg = OpenStudio::Measure::OSArgument::makeDoubleArgument('window_area_left', true)
    arg.setDisplayName('Windows: Left Window Area')
    arg.setDescription("The amount of window area on the unit's left facade (when viewed from the front). Enter 0 if specifying Left Window-to-Wall Ratio instead.")
    arg.setDefaultValue(0)
    args << arg

    arg = OpenStudio::Measure::OSArgument::makeDoubleArgument('window_area_right', true)
    arg.setDisplayName('Windows: Right Window Area')
    arg.setDescription("The amount of window area on the unit's right facade (when viewed from the front). Enter 0 if specifying Right Window-to-Wall Ratio instead.")
    arg.setDefaultValue(0)
    args << arg

    arg = OpenStudio::Measure::OSArgument::makeDoubleArgument('window_aspect_ratio', true)
    arg.setDisplayName('Windows: Aspect Ratio')
    arg.setDescription('Ratio of window height to width.')
    arg.setDefaultValue(1.333)
    args << arg

    arg = OpenStudio::Measure::OSArgument::makeDoubleArgument('window_fraction_operable', false)
    arg.setDisplayName('Windows: Fraction Operable')
    arg.setDescription('Fraction of windows that are operable.')
    args << arg

    arg = OpenStudio::Measure::OSArgument::makeDoubleArgument('window_ufactor', true)
    arg.setDisplayName('Windows: U-Factor')
    arg.setUnits('Btu/hr-ft^2-R')
    arg.setDescription('Full-assembly NFRC U-factor.')
    arg.setDefaultValue(0.37)
    args << arg

    arg = OpenStudio::Measure::OSArgument::makeDoubleArgument('window_shgc', true)
    arg.setDisplayName('Windows: SHGC')
    arg.setDescription('Full-assembly NFRC solar heat gain coefficient.')
    arg.setDefaultValue(0.3)
    args << arg

    arg = OpenStudio::Measure::OSArgument::makeDoubleArgument('window_interior_shading_winter', false)
    arg.setDisplayName('Windows: Winter Interior Shading')
    arg.setDescription('Interior shading multiplier for the heating season. 1.0 indicates no reduction in solar gain, 0.85 indicates 15% reduction, etc.')
    args << arg

    arg = OpenStudio::Measure::OSArgument::makeDoubleArgument('window_interior_shading_summer', false)
    arg.setDisplayName('Windows: Summer Interior Shading')
    arg.setDescription('Interior shading multiplier for the cooling season. 1.0 indicates no reduction in solar gain, 0.85 indicates 15% reduction, etc.')
    args << arg

    arg = OpenStudio::Measure::OSArgument::makeDoubleArgument('window_exterior_shading_winter', false)
    arg.setDisplayName('Windows: Winter Exterior Shading')
    arg.setDescription('Exterior shading multiplier for the heating season. 1.0 indicates no reduction in solar gain, 0.85 indicates 15% reduction, etc.')
    args << arg

    arg = OpenStudio::Measure::OSArgument::makeDoubleArgument('window_exterior_shading_summer', false)
    arg.setDisplayName('Windows: Summer Exterior Shading')
    arg.setDescription('Exterior shading multiplier for the cooling season. 1.0 indicates no reduction in solar gain, 0.85 indicates 15% reduction, etc.')
    args << arg

    arg = OpenStudio::Measure::OSArgument::makeDoubleArgument('overhangs_front_depth', true)
    arg.setDisplayName('Overhangs: Front Depth')
    arg.setDescription('The depth of overhangs for windows for the front facade.')
    arg.setDefaultValue(0)
    args << arg

    arg = OpenStudio::Measure::OSArgument::makeDoubleArgument('overhangs_front_distance_to_top_of_window', true)
    arg.setDisplayName('Overhangs: Front Distance to Top of Window')
    arg.setDescription('The overhangs distance to the top of window for the front facade.')
    arg.setDefaultValue(0)
    args << arg

    arg = OpenStudio::Measure::OSArgument::makeDoubleArgument('overhangs_back_depth', true)
    arg.setDisplayName('Overhangs: Back Depth')
    arg.setDescription('The depth of overhangs for windows for the back facade.')
    arg.setDefaultValue(0)
    args << arg

    arg = OpenStudio::Measure::OSArgument::makeDoubleArgument('overhangs_back_distance_to_top_of_window', true)
    arg.setDisplayName('Overhangs: Back Distance to Top of Window')
    arg.setDescription('The overhangs distance to the top of window for the back facade.')
    arg.setDefaultValue(0)
    args << arg

    arg = OpenStudio::Measure::OSArgument::makeDoubleArgument('overhangs_left_depth', true)
    arg.setDisplayName('Overhangs: Left Depth')
    arg.setDescription('The depth of overhangs for windows for the left facade.')
    arg.setDefaultValue(0)
    args << arg

    arg = OpenStudio::Measure::OSArgument::makeDoubleArgument('overhangs_left_distance_to_top_of_window', true)
    arg.setDisplayName('Overhangs: Left Distance to Top of Window')
    arg.setDescription('The overhangs distance to the top of window for the left facade.')
    arg.setDefaultValue(0)
    args << arg

    arg = OpenStudio::Measure::OSArgument::makeDoubleArgument('overhangs_right_depth', true)
    arg.setDisplayName('Overhangs: Right Depth')
    arg.setDescription('The depth of overhangs for windows for the right facade.')
    arg.setDefaultValue(0)
    args << arg

    arg = OpenStudio::Measure::OSArgument::makeDoubleArgument('overhangs_right_distance_to_top_of_window', true)
    arg.setDisplayName('Overhangs: Right Distance to Top of Window')
    arg.setDescription('The overhangs distance to the top of window for the right facade.')
    arg.setDefaultValue(0)
    args << arg

    arg = OpenStudio::Measure::OSArgument::makeDoubleArgument('skylight_area_front', true)
    arg.setDisplayName('Skylights: Front Roof Area')
    arg.setDescription("The amount of skylight area on the unit's front conditioned roof facade.")
    arg.setDefaultValue(0)
    args << arg

    arg = OpenStudio::Measure::OSArgument::makeDoubleArgument('skylight_area_back', true)
    arg.setDisplayName('Skylights: Back Roof Area')
    arg.setDescription("The amount of skylight area on the unit's back conditioned roof facade.")
    arg.setDefaultValue(0)
    args << arg

    arg = OpenStudio::Measure::OSArgument::makeDoubleArgument('skylight_area_left', true)
    arg.setDisplayName('Skylights: Left Roof Area')
    arg.setDescription("The amount of skylight area on the unit's left conditioned roof facade (when viewed from the front).")
    arg.setDefaultValue(0)
    args << arg

    arg = OpenStudio::Measure::OSArgument::makeDoubleArgument('skylight_area_right', true)
    arg.setDisplayName('Skylights: Right Roof Area')
    arg.setDescription("The amount of skylight area on the unit's right conditioned roof facade (when viewed from the front).")
    arg.setDefaultValue(0)
    args << arg

    arg = OpenStudio::Measure::OSArgument::makeDoubleArgument('skylight_ufactor', true)
    arg.setDisplayName('Skylights: U-Factor')
    arg.setUnits('Btu/hr-ft^2-R')
    arg.setDescription('Full-assembly NFRC U-factor.')
    arg.setDefaultValue(0.33)
    args << arg

    skylight_shgc = OpenStudio::Measure::OSArgument::makeDoubleArgument('skylight_shgc', true)
    skylight_shgc.setDisplayName('Skylights: SHGC')
    skylight_shgc.setDescription('Full-assembly NFRC solar heat gain coefficient.')
    skylight_shgc.setDefaultValue(0.45)
    args << skylight_shgc

    arg = OpenStudio::Measure::OSArgument::makeDoubleArgument('door_area', true)
    arg.setDisplayName('Doors: Area')
    arg.setUnits('ft^2')
    arg.setDescription('The area of the opaque door(s).')
    arg.setDefaultValue(20.0)
    args << arg

    arg = OpenStudio::Measure::OSArgument::makeDoubleArgument('door_rvalue', true)
    arg.setDisplayName('Doors: R-value')
    arg.setUnits('h-ft^2-R/Btu')
    arg.setDescription('R-value of the opaque door(s).')
    arg.setDefaultValue(4.4)
    args << arg

    air_leakage_units_choices = OpenStudio::StringVector.new
    air_leakage_units_choices << HPXML::UnitsACH
    air_leakage_units_choices << HPXML::UnitsCFM
    air_leakage_units_choices << HPXML::UnitsACHNatural

    arg = OpenStudio::Measure::OSArgument::makeChoiceArgument('air_leakage_units', air_leakage_units_choices, true)
    arg.setDisplayName('Air Leakage: Units')
    arg.setDescription('The unit of measure for the air leakage.')
    arg.setDefaultValue(HPXML::UnitsACH)
    args << arg

    arg = OpenStudio::Measure::OSArgument::makeDoubleArgument('air_leakage_house_pressure', true)
    arg.setDisplayName('Air Leakage: House Pressure')
    arg.setUnits('Pa')
    arg.setDescription("The house pressure relative to outside. Required when units are #{HPXML::UnitsACH} or #{HPXML::UnitsCFM}.")
    arg.setDefaultValue(50)
    args << arg

    arg = OpenStudio::Measure::OSArgument::makeDoubleArgument('air_leakage_value', true)
    arg.setDisplayName('Air Leakage: Value')
    arg.setDescription('Air exchange rate value.')
    arg.setDefaultValue(3)
    args << arg

    heating_system_type_choices = OpenStudio::StringVector.new
    heating_system_type_choices << 'none'
    heating_system_type_choices << HPXML::HVACTypeFurnace
    heating_system_type_choices << HPXML::HVACTypeWallFurnace
    heating_system_type_choices << HPXML::HVACTypeFloorFurnace
    heating_system_type_choices << HPXML::HVACTypeBoiler
    heating_system_type_choices << HPXML::HVACTypeElectricResistance
    heating_system_type_choices << HPXML::HVACTypeStove
    heating_system_type_choices << HPXML::HVACTypePortableHeater
    heating_system_type_choices << HPXML::HVACTypeFireplace
    heating_system_type_choices << HPXML::HVACTypeFixedHeater
    heating_system_type_choices << "Shared #{HPXML::HVACTypeBoiler} w/ Baseboard"
    heating_system_type_choices << "Shared #{HPXML::HVACTypeBoiler} w/ Ductless Fan Coil"

    heating_system_fuel_choices = OpenStudio::StringVector.new
    heating_system_fuel_choices << HPXML::FuelTypeElectricity
    heating_system_fuel_choices << HPXML::FuelTypeNaturalGas
    heating_system_fuel_choices << HPXML::FuelTypeOil
    heating_system_fuel_choices << HPXML::FuelTypePropane
    heating_system_fuel_choices << HPXML::FuelTypeWoodCord
    heating_system_fuel_choices << HPXML::FuelTypeWoodPellets
    heating_system_fuel_choices << HPXML::FuelTypeCoal

    cooling_system_type_choices = OpenStudio::StringVector.new
    cooling_system_type_choices << 'none'
    cooling_system_type_choices << HPXML::HVACTypeCentralAirConditioner
    cooling_system_type_choices << HPXML::HVACTypeRoomAirConditioner
    cooling_system_type_choices << HPXML::HVACTypeEvaporativeCooler
    cooling_system_type_choices << HPXML::HVACTypeMiniSplitAirConditioner

    cooling_efficiency_type_choices = OpenStudio::StringVector.new
    cooling_efficiency_type_choices << HPXML::UnitsSEER
    cooling_efficiency_type_choices << HPXML::UnitsEER
    cooling_efficiency_type_choices << HPXML::UnitsCEER

    compressor_type_choices = OpenStudio::StringVector.new
    compressor_type_choices << HPXML::HVACCompressorTypeSingleStage
    compressor_type_choices << HPXML::HVACCompressorTypeTwoStage
    compressor_type_choices << HPXML::HVACCompressorTypeVariableSpeed

    arg = OpenStudio::Measure::OSArgument::makeChoiceArgument('heating_system_type', heating_system_type_choices, true)
    arg.setDisplayName('Heating System: Type')
    arg.setDescription("The type of heating system. Use 'none' if there is no heating system.")
    arg.setDefaultValue(HPXML::HVACTypeFurnace)
    args << arg

    arg = OpenStudio::Measure::OSArgument::makeChoiceArgument('heating_system_fuel', heating_system_fuel_choices, true)
    arg.setDisplayName('Heating System: Fuel Type')
    arg.setDescription("The fuel type of the heating system. Ignored for #{HPXML::HVACTypeElectricResistance}.")
    arg.setDefaultValue(HPXML::FuelTypeNaturalGas)
    args << arg

    arg = OpenStudio::Measure::OSArgument::makeDoubleArgument('heating_system_heating_efficiency', true)
    arg.setDisplayName('Heating System: Rated AFUE or Percent')
    arg.setUnits('Frac')
    arg.setDescription('The rated heating efficiency value of the heating system.')
    arg.setDefaultValue(0.78)
    args << arg

    arg = OpenStudio::Measure::OSArgument::makeStringArgument('heating_system_heating_capacity', true)
    arg.setDisplayName('Heating System: Heating Capacity')
    arg.setDescription("The output heating capacity of the heating system. Enter '#{Constants.Auto}' to size the capacity based on ACCA Manual J/S.")
    arg.setUnits('Btu/hr')
    arg.setDefaultValue(Constants.Auto)
    args << arg

    arg = OpenStudio::Measure::OSArgument::makeDoubleArgument('heating_system_fraction_heat_load_served', true)
    arg.setDisplayName('Heating System: Fraction Heat Load Served')
    arg.setDescription('The heating load served by the heating system.')
    arg.setUnits('Frac')
    arg.setDefaultValue(1)
    args << arg

    arg = OpenStudio::Measure::OSArgument::makeDoubleArgument('heating_system_airflow_defect_ratio', false)
    arg.setDisplayName('Heating System: Airflow Defect Ratio')
    arg.setDescription("The airflow defect ratio, defined as (InstalledAirflow - DesignAirflow) / DesignAirflow, of the heating system per ANSI/RESNET/ACCA Standard 310. A value of zero means no airflow defect. Applies only to #{HPXML::HVACTypeFurnace}.")
    arg.setUnits('Frac')
    args << arg

    arg = OpenStudio::Measure::OSArgument::makeChoiceArgument('cooling_system_type', cooling_system_type_choices, true)
    arg.setDisplayName('Cooling System: Type')
    arg.setDescription("The type of cooling system. Use 'none' if there is no cooling system.")
    arg.setDefaultValue(HPXML::HVACTypeCentralAirConditioner)
    args << arg

    arg = OpenStudio::Measure::OSArgument::makeChoiceArgument('cooling_system_cooling_efficiency_type', cooling_efficiency_type_choices, true)
    arg.setDisplayName('Cooling System: Efficiency Type')
    arg.setDescription("The efficiency type of the cooling system. System types #{HPXML::HVACTypeCentralAirConditioner} and #{HPXML::HVACTypeMiniSplitAirConditioner} use #{HPXML::UnitsSEER}. System type #{HPXML::HVACTypeRoomAirConditioner} uses #{HPXML::UnitsEER} or #{HPXML::UnitsCEER}. Ignored for system type #{HPXML::HVACTypeEvaporativeCooler}.")
    arg.setDefaultValue(HPXML::UnitsSEER)
    args << arg

    arg = OpenStudio::Measure::OSArgument::makeDoubleArgument('cooling_system_cooling_efficiency', true)
    arg.setDisplayName('Cooling System: Efficiency')
    arg.setUnits("#{HPXML::UnitsSEER} or #{HPXML::UnitsEER} or #{HPXML::UnitsCEER}")
    arg.setDescription("The rated efficiency value of the cooling system. Ignored for #{HPXML::HVACTypeEvaporativeCooler}.")
    arg.setDefaultValue(13.0)
    args << arg

    arg = OpenStudio::Measure::OSArgument::makeChoiceArgument('cooling_system_cooling_compressor_type', compressor_type_choices, false)
    arg.setDisplayName('Cooling System: Cooling Compressor Type')
    arg.setDescription('The compressor type of the cooling system. Only applies to central air conditioner.')
    args << arg

    arg = OpenStudio::Measure::OSArgument::makeDoubleArgument('cooling_system_cooling_sensible_heat_fraction', false)
    arg.setDisplayName('Cooling System: Cooling Sensible Heat Fraction')
    arg.setDescription("The sensible heat fraction of the cooling system. Ignored for #{HPXML::HVACTypeEvaporativeCooler}.")
    arg.setUnits('Frac')
    args << arg

    arg = OpenStudio::Measure::OSArgument::makeStringArgument('cooling_system_cooling_capacity', true)
    arg.setDisplayName('Cooling System: Cooling Capacity')
    arg.setDescription("The output cooling capacity of the cooling system. Enter '#{Constants.Auto}' to size the capacity based on ACCA Manual J/S.")
    arg.setUnits('tons')
    arg.setDefaultValue(Constants.Auto)
    args << arg

    arg = OpenStudio::Measure::OSArgument::makeDoubleArgument('cooling_system_fraction_cool_load_served', true)
    arg.setDisplayName('Cooling System: Fraction Cool Load Served')
    arg.setDescription('The cooling load served by the cooling system.')
    arg.setUnits('Frac')
    arg.setDefaultValue(1)
    args << arg

    arg = OpenStudio::Measure::OSArgument::makeBoolArgument('cooling_system_is_ducted', true)
    arg.setDisplayName('Cooling System: Is Ducted')
    arg.setDescription("Whether the cooling system is ducted or not. Only used for #{HPXML::HVACTypeMiniSplitAirConditioner} and #{HPXML::HVACTypeEvaporativeCooler}. It's assumed that #{HPXML::HVACTypeCentralAirConditioner} is ducted and #{HPXML::HVACTypeRoomAirConditioner} is not ducted.")
    arg.setDefaultValue(false)
    args << arg

    arg = OpenStudio::Measure::OSArgument::makeDoubleArgument('cooling_system_airflow_defect_ratio', false)
    arg.setDisplayName('Cooling System: Airflow Defect Ratio')
    arg.setDescription("The airflow defect ratio, defined as (InstalledAirflow - DesignAirflow) / DesignAirflow, of the cooling system per ANSI/RESNET/ACCA Standard 310. A value of zero means no airflow defect. Applies only to #{HPXML::HVACTypeCentralAirConditioner} and ducted #{HPXML::HVACTypeMiniSplitAirConditioner}.")
    arg.setUnits('Frac')
    args << arg

    arg = OpenStudio::Measure::OSArgument::makeDoubleArgument('cooling_system_charge_defect_ratio', false)
    arg.setDisplayName('Cooling System: Charge Defect Ratio')
    arg.setDescription("The refrigerant charge defect ratio, defined as (InstalledCharge - DesignCharge) / DesignCharge, of the cooling system per ANSI/RESNET/ACCA Standard 310. A value of zero means no refrigerant charge defect. Applies only to #{HPXML::HVACTypeCentralAirConditioner} and #{HPXML::HVACTypeMiniSplitAirConditioner}.")
    arg.setUnits('Frac')
    args << arg

    heat_pump_type_choices = OpenStudio::StringVector.new
    heat_pump_type_choices << 'none'
    heat_pump_type_choices << HPXML::HVACTypeHeatPumpAirToAir
    heat_pump_type_choices << HPXML::HVACTypeHeatPumpMiniSplit
    heat_pump_type_choices << HPXML::HVACTypeHeatPumpGroundToAir

    heat_pump_heating_efficiency_type_choices = OpenStudio::StringVector.new
    heat_pump_heating_efficiency_type_choices << HPXML::UnitsHSPF
    heat_pump_heating_efficiency_type_choices << HPXML::UnitsCOP

    heat_pump_fuel_choices = OpenStudio::StringVector.new
    heat_pump_fuel_choices << HPXML::FuelTypeElectricity

    heat_pump_backup_fuel_choices = OpenStudio::StringVector.new
    heat_pump_backup_fuel_choices << 'none'
    heat_pump_backup_fuel_choices << HPXML::FuelTypeElectricity
    heat_pump_backup_fuel_choices << HPXML::FuelTypeNaturalGas
    heat_pump_backup_fuel_choices << HPXML::FuelTypeOil
    heat_pump_backup_fuel_choices << HPXML::FuelTypePropane

    arg = OpenStudio::Measure::OSArgument::makeChoiceArgument('heat_pump_type', heat_pump_type_choices, true)
    arg.setDisplayName('Heat Pump: Type')
    arg.setDescription("The type of heat pump. Use 'none' if there is no heat pump.")
    arg.setDefaultValue('none')
    args << arg

    arg = OpenStudio::Measure::OSArgument::makeChoiceArgument('heat_pump_heating_efficiency_type', heat_pump_heating_efficiency_type_choices, true)
    arg.setDisplayName('Heat Pump: Heating Efficiency Type')
    arg.setDescription("The heating efficiency type of heat pump. System types #{HPXML::HVACTypeHeatPumpAirToAir} and #{HPXML::HVACTypeHeatPumpMiniSplit} use #{HPXML::UnitsHSPF}. System type #{HPXML::HVACTypeHeatPumpGroundToAir} uses #{HPXML::UnitsCOP}.")
    arg.setDefaultValue(HPXML::UnitsHSPF)
    args << arg

    arg = OpenStudio::Measure::OSArgument::makeDoubleArgument('heat_pump_heating_efficiency', true)
    arg.setDisplayName('Heat Pump: Heating Efficiency')
    arg.setUnits("#{HPXML::UnitsHSPF} or #{HPXML::UnitsCOP}")
    arg.setDescription('The rated heating efficiency value of the heat pump.')
    arg.setDefaultValue(7.7)
    args << arg

    arg = OpenStudio::Measure::OSArgument::makeChoiceArgument('heat_pump_cooling_efficiency_type', cooling_efficiency_type_choices, true)
    arg.setDisplayName('Heat Pump: Cooling Efficiency Type')
    arg.setDescription("The cooling efficiency type of heat pump. System types #{HPXML::HVACTypeHeatPumpAirToAir} and #{HPXML::HVACTypeHeatPumpMiniSplit} use #{HPXML::UnitsSEER}. System type #{HPXML::HVACTypeHeatPumpGroundToAir} uses #{HPXML::UnitsEER}.")
    arg.setDefaultValue(HPXML::UnitsSEER)
    args << arg

    arg = OpenStudio::Measure::OSArgument::makeDoubleArgument('heat_pump_cooling_efficiency', true)
    arg.setDisplayName('Heat Pump: Cooling Efficiency')
    arg.setUnits("#{HPXML::UnitsSEER} or #{HPXML::UnitsEER}")
    arg.setDescription('The rated cooling efficiency value of the heat pump.')
    arg.setDefaultValue(13.0)
    args << arg

    arg = OpenStudio::Measure::OSArgument::makeChoiceArgument('heat_pump_cooling_compressor_type', compressor_type_choices, false)
    arg.setDisplayName('Heat Pump: Cooling Compressor Type')
    arg.setDescription('The compressor type of the heat pump. Only applies to air-to-air and mini-split.')
    args << arg

    arg = OpenStudio::Measure::OSArgument::makeDoubleArgument('heat_pump_cooling_sensible_heat_fraction', false)
    arg.setDisplayName('Heat Pump: Cooling Sensible Heat Fraction')
    arg.setDescription('The sensible heat fraction of the heat pump.')
    arg.setUnits('Frac')
    args << arg

    arg = OpenStudio::Measure::OSArgument::makeStringArgument('heat_pump_heating_capacity', true)
    arg.setDisplayName('Heat Pump: Heating Capacity')
    arg.setDescription("The output heating capacity of the heat pump. Enter '#{Constants.Auto}' to size the capacity based on ACCA Manual J/S (i.e., based on cooling design loads with some oversizing allowances for heating design loads). Enter '#{Constants.AutoMaxLoad}' to size the capacity based on the maximum of heating/cooling design loads.")
    arg.setUnits('Btu/hr')
    arg.setDefaultValue(Constants.Auto)
    args << arg

    arg = OpenStudio::Measure::OSArgument::makeStringArgument('heat_pump_heating_capacity_17_f', true)
    arg.setDisplayName('Heat Pump: Heating Capacity 17F')
    arg.setDescription("The output heating capacity of the heat pump at 17F. Only applies to #{HPXML::HVACTypeHeatPumpAirToAir} and #{HPXML::HVACTypeHeatPumpMiniSplit}.")
    arg.setUnits('Btu/hr')
    arg.setDefaultValue(Constants.Auto)
    args << arg

    arg = OpenStudio::Measure::OSArgument::makeStringArgument('heat_pump_cooling_capacity', true)
    arg.setDisplayName('Heat Pump: Cooling Capacity')
    arg.setDescription("The output cooling capacity of the heat pump. Enter '#{Constants.Auto}' to size the capacity based on ACCA Manual J/S.")
    arg.setUnits('Btu/hr')
    arg.setDefaultValue(Constants.Auto)
    args << arg

    arg = OpenStudio::Measure::OSArgument::makeDoubleArgument('heat_pump_fraction_heat_load_served', true)
    arg.setDisplayName('Heat Pump: Fraction Heat Load Served')
    arg.setDescription('The heating load served by the heat pump.')
    arg.setUnits('Frac')
    arg.setDefaultValue(1)
    args << arg

    arg = OpenStudio::Measure::OSArgument::makeDoubleArgument('heat_pump_fraction_cool_load_served', true)
    arg.setDisplayName('Heat Pump: Fraction Cool Load Served')
    arg.setDescription('The cooling load served by the heat pump.')
    arg.setUnits('Frac')
    arg.setDefaultValue(1)
    args << arg

    arg = OpenStudio::Measure::OSArgument::makeChoiceArgument('heat_pump_backup_fuel', heat_pump_backup_fuel_choices, true)
    arg.setDisplayName('Heat Pump: Backup Fuel Type')
    arg.setDescription("The backup fuel type of the heat pump. Use 'none' if there is no backup heating.")
    arg.setDefaultValue('none')
    args << arg

    arg = OpenStudio::Measure::OSArgument::makeDoubleArgument('heat_pump_backup_heating_efficiency', true)
    arg.setDisplayName('Heat Pump: Backup Rated Efficiency')
    arg.setDescription('The backup rated efficiency value of the heat pump. Percent for electricity fuel type. AFUE otherwise.')
    arg.setDefaultValue(1)
    args << arg

    arg = OpenStudio::Measure::OSArgument::makeStringArgument('heat_pump_backup_heating_capacity', true)
    arg.setDisplayName('Heat Pump: Backup Heating Capacity')
    arg.setDescription("The backup output heating capacity of the heat pump. Enter '#{Constants.Auto}' to size the capacity based on ACCA Manual J/S.")
    arg.setUnits('Btu/hr')
    arg.setDefaultValue(Constants.Auto)
    args << arg

    arg = OpenStudio::Measure::OSArgument::makeDoubleArgument('heat_pump_backup_heating_switchover_temp', false)
    arg.setDisplayName('Heat Pump: Backup Heating Switchover Temperature')
    arg.setDescription('The temperature at which the heat pump stops operating and the backup heating system starts running. Only applies to air-to-air and mini-split. If not provided, backup heating will operate as needed when heat pump capacity is insufficient.')
    arg.setUnits('deg-F')
    args << arg

    arg = OpenStudio::Measure::OSArgument::makeBoolArgument('heat_pump_is_ducted', false)
    arg.setDisplayName('Heat Pump: Is Ducted')
    arg.setDescription("Whether the heat pump is ducted or not. Only used for #{HPXML::HVACTypeHeatPumpMiniSplit}. It's assumed that #{HPXML::HVACTypeHeatPumpAirToAir} and #{HPXML::HVACTypeHeatPumpGroundToAir} are ducted.")
    args << arg

    arg = OpenStudio::Measure::OSArgument::makeDoubleArgument('heat_pump_airflow_defect_ratio', false)
    arg.setDisplayName('Heat Pump: Airflow Defect Ratio')
    arg.setDescription("The airflow defect ratio, defined as (InstalledAirflow - DesignAirflow) / DesignAirflow, of the heat pump per ANSI/RESNET/ACCA Standard 310. A value of zero means no airflow defect. Applies only to #{HPXML::HVACTypeHeatPumpAirToAir}, ducted #{HPXML::HVACTypeHeatPumpMiniSplit}, and #{HPXML::HVACTypeHeatPumpGroundToAir}.")
    arg.setUnits('Frac')
    args << arg

    arg = OpenStudio::Measure::OSArgument::makeDoubleArgument('heat_pump_charge_defect_ratio', false)
    arg.setDisplayName('Heat Pump: Charge Defect Ratio')
    arg.setDescription('The refrigerant charge defect ratio, defined as (InstalledCharge - DesignCharge) / DesignCharge, of the heat pump per ANSI/RESNET/ACCA Standard 310. A value of zero means no refrigerant charge defect. Applies to all heat pump types.')
    arg.setUnits('Frac')
    args << arg

    arg = OpenStudio::Measure::OSArgument::makeBoolArgument('heat_pump_demand_flexibility', false)
    arg.setDisplayName('Heat Pump: Demand Flexibility Grid Connected')
    arg.setDescription('Whether equipment is grid connected.')
    args << arg

    arg = OpenStudio::Measure::OSArgument::makeIntegerArgument('max_flex_speed', false)
    arg.setDisplayName('Heat Pump: Demand Flexibility Maximum Speed During Grid Response')
    arg.setDescription('Set the maximum speed of the heat pump during grid response.')
    args << arg

    arg = OpenStudio::Measure::OSArgument::makeBoolArgument('heat_pump_demand_flexibility_modulating', false)
    arg.setDisplayName('Heat Pump: Demand Flexibility Modulating')
    arg.setDescription('')
    args << arg

    arg = OpenStudio::Measure::OSArgument::makeBoolArgument('heat_pump_demand_flexibility_dual_source', false)
    arg.setDisplayName('Heat Pump: Demand Flexibility Dual-Source')
    arg.setDescription('')
    args << arg

    arg = OpenStudio::Measure::OSArgument::makeBoolArgument('heat_pump_demand_flexibility_ihp_grid_ac', false)
    arg.setDisplayName('Heat Pump: Demand Flexibility Integrated Heat Pump Modulating')
    arg.setDescription('')
    args << arg

    arg = OpenStudio::Measure::OSArgument::makeBoolArgument('heat_pump_demand_flexibility_ihp_ice_storage', false)
    arg.setDisplayName('Heat Pump: Demand Flexibility Integrated Heat Pump Modulating w/ Ice Storage')
    arg.setDescription('')
    args << arg

    arg = OpenStudio::Measure::OSArgument::makeBoolArgument('heat_pump_demand_flexibility_ihp_pcm_storage', false)
    arg.setDisplayName('Heat Pump: Demand Flexibility Integrated Heat Pump Modulating w/ Pcm Storage')
    arg.setDescription('')
    args << arg

    arg = OpenStudio::Measure::OSArgument::makeStringArgument('grid_signal_schedule', false)
    arg.setDisplayName('Grid Signal Schedule for Demand Flexibility Measures')
    arg.setDescription('Schedule can be 24 hour array or file location')
    args << arg

    heating_system_2_type_choices = OpenStudio::StringVector.new
    heating_system_2_type_choices << 'none'
    heating_system_2_type_choices << HPXML::HVACTypeWallFurnace
    heating_system_2_type_choices << HPXML::HVACTypeFloorFurnace
    heating_system_2_type_choices << HPXML::HVACTypeBoiler
    heating_system_2_type_choices << HPXML::HVACTypeElectricResistance
    heating_system_2_type_choices << HPXML::HVACTypeStove
    heating_system_2_type_choices << HPXML::HVACTypePortableHeater
    heating_system_2_type_choices << HPXML::HVACTypeFireplace

    arg = OpenStudio::Measure::OSArgument::makeChoiceArgument('heating_system_2_type', heating_system_2_type_choices, true)
    arg.setDisplayName('Heating System 2: Type')
    arg.setDescription('The type of the second heating system.')
    arg.setDefaultValue('none')
    args << arg

    arg = OpenStudio::Measure::OSArgument::makeChoiceArgument('heating_system_2_fuel', heating_system_fuel_choices, true)
    arg.setDisplayName('Heating System 2: Fuel Type')
    arg.setDescription("The fuel type of the second heating system. Ignored for #{HPXML::HVACTypeElectricResistance}.")
    arg.setDefaultValue(HPXML::FuelTypeElectricity)
    args << arg

    arg = OpenStudio::Measure::OSArgument::makeDoubleArgument('heating_system_2_heating_efficiency', true)
    arg.setDisplayName('Heating System 2: Rated AFUE or Percent')
    arg.setUnits('Frac')
    arg.setDescription('The rated heating efficiency value of the second heating system.')
    arg.setDefaultValue(1.0)
    args << arg

    arg = OpenStudio::Measure::OSArgument::makeStringArgument('heating_system_2_heating_capacity', true)
    arg.setDisplayName('Heating System 2: Heating Capacity')
    arg.setDescription("The output heating capacity of the second heating system. Enter '#{Constants.Auto}' to size the capacity based on ACCA Manual J/S.")
    arg.setUnits('Btu/hr')
    arg.setDefaultValue(Constants.Auto)
    args << arg

    arg = OpenStudio::Measure::OSArgument::makeDoubleArgument('heating_system_2_fraction_heat_load_served', true)
    arg.setDisplayName('Heating System 2: Fraction Heat Load Served')
    arg.setDescription('The heat load served fraction of the second heating system.')
    arg.setUnits('Frac')
    arg.setDefaultValue(0.25)
    args << arg

    arg = OpenStudio::Measure::OSArgument::makeStringArgument('hvac_control_heating_weekday_setpoint', true)
    arg.setDisplayName('HVAC Control: Heating Weekday Setpoint Schedule')
    arg.setDescription('Specify the constant or 24-hour comma-separated weekday heating setpoint schedule.')
    arg.setUnits('deg-F')
    arg.setDefaultValue('71')
    args << arg

    arg = OpenStudio::Measure::OSArgument::makeStringArgument('hvac_control_heating_weekend_setpoint', true)
    arg.setDisplayName('HVAC Control: Heating Weekend Setpoint Schedule')
    arg.setDescription('Specify the constant or 24-hour comma-separated weekend heating setpoint schedule.')
    arg.setUnits('deg-F')
    arg.setDefaultValue('71')
    args << arg

    arg = OpenStudio::Measure::OSArgument::makeStringArgument('hvac_control_cooling_weekday_setpoint', true)
    arg.setDisplayName('HVAC Control: Cooling Weekday Setpoint Schedule')
    arg.setDescription('Specify the constant or 24-hour comma-separated weekday cooling setpoint schedule.')
    arg.setUnits('deg-F')
    arg.setDefaultValue('76')
    args << arg

    arg = OpenStudio::Measure::OSArgument::makeStringArgument('hvac_control_cooling_weekend_setpoint', true)
    arg.setDisplayName('HVAC Control: Cooling Weekend Setpoint Schedule')
    arg.setDescription('Specify the constant or 24-hour comma-separated weekend cooling setpoint schedule.')
    arg.setUnits('deg-F')
    arg.setDefaultValue('76')
    args << arg

    arg = OpenStudio::Measure::OSArgument::makeStringArgument('hvac_control_heating_season_period', false)
    arg.setDisplayName('HVAC Control: Heating Season Period')
    arg.setDescription('Enter a date like "Nov 1 - Jun 30".')
    args << arg

    arg = OpenStudio::Measure::OSArgument::makeStringArgument('hvac_control_cooling_season_period', false)
    arg.setDisplayName('HVAC Control: Cooling Season Period')
    arg.setDescription('Enter a date like "Jun 1 - Oct 31".')
    args << arg

    duct_leakage_units_choices = OpenStudio::StringVector.new
    duct_leakage_units_choices << HPXML::UnitsCFM25
    duct_leakage_units_choices << HPXML::UnitsPercent

    duct_location_choices = OpenStudio::StringVector.new
    duct_location_choices << Constants.Auto
    duct_location_choices << HPXML::LocationLivingSpace
    duct_location_choices << HPXML::LocationBasementConditioned
    duct_location_choices << HPXML::LocationBasementUnconditioned
    duct_location_choices << HPXML::LocationCrawlspaceVented
    duct_location_choices << HPXML::LocationCrawlspaceUnvented
    duct_location_choices << HPXML::LocationAtticVented
    duct_location_choices << HPXML::LocationAtticUnvented
    duct_location_choices << HPXML::LocationGarage
    duct_location_choices << HPXML::LocationExteriorWall
    duct_location_choices << HPXML::LocationUnderSlab
    duct_location_choices << HPXML::LocationRoofDeck
    duct_location_choices << HPXML::LocationOutside
    duct_location_choices << HPXML::LocationOtherHousingUnit
    duct_location_choices << HPXML::LocationOtherHeatedSpace
    duct_location_choices << HPXML::LocationOtherMultifamilyBufferSpace
    duct_location_choices << HPXML::LocationOtherNonFreezingSpace

    arg = OpenStudio::Measure::OSArgument::makeChoiceArgument('ducts_leakage_units', duct_leakage_units_choices, true)
    arg.setDisplayName('Ducts: Leakage Units')
    arg.setDescription('The leakage units of the ducts.')
    arg.setDefaultValue(HPXML::UnitsCFM25)
    args << arg

    arg = OpenStudio::Measure::OSArgument::makeDoubleArgument('ducts_supply_leakage_to_outside_value', true)
    arg.setDisplayName('Ducts: Supply Leakage to Outside Value')
    arg.setDescription('The leakage value to outside for the supply ducts.')
    arg.setDefaultValue(75)
    args << arg

    arg = OpenStudio::Measure::OSArgument::makeDoubleArgument('ducts_return_leakage_to_outside_value', true)
    arg.setDisplayName('Ducts: Return Leakage to Outside Value')
    arg.setDescription('The leakage value to outside for the return ducts.')
    arg.setDefaultValue(25)
    args << arg

    arg = OpenStudio::Measure::OSArgument::makeDoubleArgument('ducts_supply_insulation_r', true)
    arg.setDisplayName('Ducts: Supply Insulation R-Value')
    arg.setDescription('The insulation r-value of the supply ducts excluding air films.')
    arg.setUnits('h-ft^2-R/Btu')
    arg.setDefaultValue(0)
    args << arg

    arg = OpenStudio::Measure::OSArgument::makeDoubleArgument('ducts_return_insulation_r', true)
    arg.setDisplayName('Ducts: Return Insulation R-Value')
    arg.setDescription('The insulation r-value of the return ducts excluding air films.')
    arg.setUnits('h-ft^2-R/Btu')
    arg.setDefaultValue(0)
    args << arg

    arg = OpenStudio::Measure::OSArgument::makeChoiceArgument('ducts_supply_location', duct_location_choices, true)
    arg.setDisplayName('Ducts: Supply Location')
    arg.setDescription('The location of the supply ducts.')
    arg.setDefaultValue(Constants.Auto)
    args << arg

    arg = OpenStudio::Measure::OSArgument::makeChoiceArgument('ducts_return_location', duct_location_choices, true)
    arg.setDisplayName('Ducts: Return Location')
    arg.setDescription('The location of the return ducts.')
    arg.setDefaultValue(Constants.Auto)
    args << arg

    arg = OpenStudio::Measure::OSArgument::makeStringArgument('ducts_supply_surface_area', true)
    arg.setDisplayName('Ducts: Supply Surface Area')
    arg.setDescription('The surface area of the supply ducts.')
    arg.setUnits('ft^2')
    arg.setDefaultValue(Constants.Auto)
    args << arg

    arg = OpenStudio::Measure::OSArgument::makeStringArgument('ducts_return_surface_area', true)
    arg.setDisplayName('Ducts: Return Surface Area')
    arg.setDescription('The surface area of the return ducts.')
    arg.setUnits('ft^2')
    arg.setDefaultValue(Constants.Auto)
    args << arg

    arg = OpenStudio::Measure::OSArgument::makeStringArgument('ducts_number_of_return_registers', true)
    arg.setDisplayName('Ducts: Number of Return Registers')
    arg.setDescription("The number of return registers of the ducts. Ignored for ducted #{HPXML::HVACTypeEvaporativeCooler}.")
    arg.setUnits('#')
    arg.setDefaultValue(Constants.Auto)
    args << arg

    mech_vent_fan_type_choices = OpenStudio::StringVector.new
    mech_vent_fan_type_choices << 'none'
    mech_vent_fan_type_choices << HPXML::MechVentTypeExhaust
    mech_vent_fan_type_choices << HPXML::MechVentTypeSupply
    mech_vent_fan_type_choices << HPXML::MechVentTypeERV
    mech_vent_fan_type_choices << HPXML::MechVentTypeHRV
    mech_vent_fan_type_choices << HPXML::MechVentTypeBalanced
    mech_vent_fan_type_choices << HPXML::MechVentTypeCFIS

    mech_vent_recovery_efficiency_type_choices = OpenStudio::StringVector.new
    mech_vent_recovery_efficiency_type_choices << 'Unadjusted'
    mech_vent_recovery_efficiency_type_choices << 'Adjusted'

    arg = OpenStudio::Measure::OSArgument::makeChoiceArgument('mech_vent_fan_type', mech_vent_fan_type_choices, true)
    arg.setDisplayName('Mechanical Ventilation: Fan Type')
    arg.setDescription("The type of the mechanical ventilation. Use 'none' if there is no mechanical ventilation system.")
    arg.setDefaultValue('none')
    args << arg

    arg = OpenStudio::Measure::OSArgument::makeStringArgument('mech_vent_flow_rate', true)
    arg.setDisplayName('Mechanical Ventilation: Flow Rate')
    arg.setDescription('The flow rate of the mechanical ventilation.')
    arg.setUnits('CFM')
    arg.setDefaultValue(Constants.Auto)
    args << arg

    arg = OpenStudio::Measure::OSArgument::makeStringArgument('mech_vent_hours_in_operation', true)
    arg.setDisplayName('Mechanical Ventilation: Hours In Operation')
    arg.setDescription('The hours in operation of the mechanical ventilation.')
    arg.setUnits('hrs/day')
    arg.setDefaultValue(Constants.Auto)
    args << arg

    arg = OpenStudio::Measure::OSArgument::makeChoiceArgument('mech_vent_recovery_efficiency_type', mech_vent_recovery_efficiency_type_choices, true)
    arg.setDisplayName('Mechanical Ventilation: Total Recovery Efficiency Type')
    arg.setDescription('The total recovery efficiency type of the mechanical ventilation.')
    arg.setDefaultValue('Unadjusted')
    args << arg

    arg = OpenStudio::Measure::OSArgument::makeDoubleArgument('mech_vent_total_recovery_efficiency', true)
    arg.setDisplayName('Mechanical Ventilation: Total Recovery Efficiency')
    arg.setDescription("The Unadjusted or Adjusted total recovery efficiency of the mechanical ventilation. Applies to #{HPXML::MechVentTypeERV}.")
    arg.setUnits('Frac')
    arg.setDefaultValue(0.48)
    args << arg

    arg = OpenStudio::Measure::OSArgument::makeDoubleArgument('mech_vent_sensible_recovery_efficiency', true)
    arg.setDisplayName('Mechanical Ventilation: Sensible Recovery Efficiency')
    arg.setDescription("The Unadjusted or Adjusted sensible recovery efficiency of the mechanical ventilation. Applies to #{HPXML::MechVentTypeERV} and #{HPXML::MechVentTypeHRV}.")
    arg.setUnits('Frac')
    arg.setDefaultValue(0.72)
    args << arg

    arg = OpenStudio::Measure::OSArgument::makeStringArgument('mech_vent_fan_power', true)
    arg.setDisplayName('Mechanical Ventilation: Fan Power')
    arg.setDescription('The fan power of the mechanical ventilation.')
    arg.setUnits('W')
    arg.setDefaultValue(Constants.Auto)
    args << arg

    arg = OpenStudio::Measure::OSArgument::makeIntegerArgument('mech_vent_num_units_served', true)
    arg.setDisplayName('Mechanical Ventilation: Number of Units Served')
    arg.setDescription("Number of dwelling units served by the mechanical ventilation system. Must be 1 if #{HPXML::ResidentialTypeSFD}. Used to apportion flow rate and fan power to the unit.")
    arg.setUnits('#')
    arg.setDefaultValue(1)
    args << arg

    arg = OpenStudio::Measure::OSArgument::makeDoubleArgument('mech_vent_shared_frac_recirculation', false)
    arg.setDisplayName('Shared Mechanical Ventilation: Fraction Recirculation')
    arg.setDescription('Fraction of the total supply air that is recirculated, with the remainder assumed to be outdoor air. The value must be 0 for exhaust only systems. This is required for a shared mechanical ventilation system.')
    arg.setUnits('Frac')
    args << arg

    arg = OpenStudio::Measure::OSArgument::makeChoiceArgument('mech_vent_shared_preheating_fuel', heating_system_fuel_choices, false)
    arg.setDisplayName('Shared Mechanical Ventilation: Preheating Fuel')
    arg.setDescription('Fuel type of the preconditioning heating equipment. Only used for a shared mechanical ventilation system.')
    args << arg

    arg = OpenStudio::Measure::OSArgument::makeDoubleArgument('mech_vent_shared_preheating_efficiency', false)
    arg.setDisplayName('Shared Mechanical Ventilation: Preheating Efficiency')
    arg.setDescription('Efficiency of the preconditioning heating equipment. Only used for a shared mechanical ventilation system.')
    arg.setUnits('COP')
    args << arg

    arg = OpenStudio::Measure::OSArgument::makeDoubleArgument('mech_vent_shared_preheating_fraction_heat_load_served', false)
    arg.setDisplayName('Shared Mechanical Ventilation: Preheating Fraction Ventilation Heat Load Served')
    arg.setDescription('Fraction of heating load introduced by the shared ventilation system that is met by the preconditioning heating equipment.')
    arg.setUnits('Frac')
    args << arg

    cooling_system_fuel_choices = OpenStudio::StringVector.new
    cooling_system_fuel_choices << HPXML::FuelTypeElectricity

    arg = OpenStudio::Measure::OSArgument::makeChoiceArgument('mech_vent_shared_precooling_fuel', cooling_system_fuel_choices, false)
    arg.setDisplayName('Shared Mechanical Ventilation: Precooling Fuel')
    arg.setDescription('Fuel type of the preconditioning cooling equipment. Only used for a shared mechanical ventilation system.')
    args << arg

    arg = OpenStudio::Measure::OSArgument::makeDoubleArgument('mech_vent_shared_precooling_efficiency', false)
    arg.setDisplayName('Shared Mechanical Ventilation: Precooling Efficiency')
    arg.setDescription('Efficiency of the preconditioning cooling equipment. Only used for a shared mechanical ventilation system.')
    arg.setUnits('COP')
    args << arg

    arg = OpenStudio::Measure::OSArgument::makeDoubleArgument('mech_vent_shared_precooling_fraction_cool_load_served', false)
    arg.setDisplayName('Shared Mechanical Ventilation: Precooling Fraction Ventilation Cool Load Served')
    arg.setDescription('Fraction of cooling load introduced by the shared ventilation system that is met by the preconditioning cooling equipment.')
    arg.setUnits('Frac')
    args << arg

    mech_vent_2_fan_type_choices = OpenStudio::StringVector.new
    mech_vent_2_fan_type_choices << 'none'
    mech_vent_2_fan_type_choices << HPXML::MechVentTypeExhaust
    mech_vent_2_fan_type_choices << HPXML::MechVentTypeSupply
    mech_vent_2_fan_type_choices << HPXML::MechVentTypeERV
    mech_vent_2_fan_type_choices << HPXML::MechVentTypeHRV
    mech_vent_2_fan_type_choices << HPXML::MechVentTypeBalanced

    arg = OpenStudio::Measure::OSArgument::makeChoiceArgument('mech_vent_2_fan_type', mech_vent_2_fan_type_choices, true)
    arg.setDisplayName('Mechanical Ventilation 2: Fan Type')
    arg.setDescription("The type of the second mechanical ventilation. Use 'none' if there is no second mechanical ventilation system.")
    arg.setDefaultValue('none')
    args << arg

    arg = OpenStudio::Measure::OSArgument::makeDoubleArgument('mech_vent_2_flow_rate', true)
    arg.setDisplayName('Mechanical Ventilation 2: Flow Rate')
    arg.setDescription('The flow rate of the second mechanical ventilation.')
    arg.setUnits('CFM')
    arg.setDefaultValue(110)
    args << arg

    arg = OpenStudio::Measure::OSArgument::makeDoubleArgument('mech_vent_2_hours_in_operation', true)
    arg.setDisplayName('Mechanical Ventilation 2: Hours In Operation')
    arg.setDescription('The hours in operation of the second mechanical ventilation.')
    arg.setUnits('hrs/day')
    arg.setDefaultValue(24)
    args << arg

    arg = OpenStudio::Measure::OSArgument::makeChoiceArgument('mech_vent_2_recovery_efficiency_type', mech_vent_recovery_efficiency_type_choices, true)
    arg.setDisplayName('Mechanical Ventilation 2: Total Recovery Efficiency Type')
    arg.setDescription('The total recovery efficiency type of the second mechanical ventilation.')
    arg.setDefaultValue('Unadjusted')
    args << arg

    arg = OpenStudio::Measure::OSArgument::makeDoubleArgument('mech_vent_2_total_recovery_efficiency', true)
    arg.setDisplayName('Mechanical Ventilation 2: Total Recovery Efficiency')
    arg.setDescription("The Unadjusted or Adjusted total recovery efficiency of the second mechanical ventilation. Applies to #{HPXML::MechVentTypeERV}.")
    arg.setUnits('Frac')
    arg.setDefaultValue(0.48)
    args << arg

    arg = OpenStudio::Measure::OSArgument::makeDoubleArgument('mech_vent_2_sensible_recovery_efficiency', true)
    arg.setDisplayName('Mechanical Ventilation 2: Sensible Recovery Efficiency')
    arg.setDescription("The Unadjusted or Adjusted sensible recovery efficiency of the second mechanical ventilation. Applies to #{HPXML::MechVentTypeERV} and #{HPXML::MechVentTypeHRV}.")
    arg.setUnits('Frac')
    arg.setDefaultValue(0.72)
    args << arg

    arg = OpenStudio::Measure::OSArgument::makeDoubleArgument('mech_vent_2_fan_power', true)
    arg.setDisplayName('Mechanical Ventilation 2: Fan Power')
    arg.setDescription('The fan power of the second mechanical ventilation.')
    arg.setUnits('W')
    arg.setDefaultValue(30)
    args << arg

    arg = OpenStudio::Measure::OSArgument::makeStringArgument('kitchen_fans_quantity', true)
    arg.setDisplayName('Kitchen Fans: Quantity')
    arg.setDescription('The quantity of the kitchen fans.')
    arg.setUnits('#')
    arg.setDefaultValue(Constants.Auto)
    args << arg

    arg = OpenStudio::Measure::OSArgument::makeStringArgument('kitchen_fans_flow_rate', false)
    arg.setDisplayName('Kitchen Fans: Flow Rate')
    arg.setDescription('The flow rate of the kitchen fan.')
    arg.setUnits('CFM')
    arg.setDefaultValue(Constants.Auto)
    args << arg

    arg = OpenStudio::Measure::OSArgument::makeStringArgument('kitchen_fans_hours_in_operation', false)
    arg.setDisplayName('Kitchen Fans: Hours In Operation')
    arg.setDescription('The hours in operation of the kitchen fan.')
    arg.setUnits('hrs/day')
    arg.setDefaultValue(Constants.Auto)
    args << arg

    arg = OpenStudio::Measure::OSArgument::makeStringArgument('kitchen_fans_power', false)
    arg.setDisplayName('Kitchen Fans: Fan Power')
    arg.setDescription('The fan power of the kitchen fan.')
    arg.setUnits('W')
    arg.setDefaultValue(Constants.Auto)
    args << arg

    arg = OpenStudio::Measure::OSArgument::makeStringArgument('kitchen_fans_start_hour', false)
    arg.setDisplayName('Kitchen Fans: Start Hour')
    arg.setDescription('The start hour of the kitchen fan.')
    arg.setUnits('hr')
    arg.setDefaultValue(Constants.Auto)
    args << arg

    arg = OpenStudio::Measure::OSArgument::makeStringArgument('bathroom_fans_quantity', true)
    arg.setDisplayName('Bathroom Fans: Quantity')
    arg.setDescription('The quantity of the bathroom fans.')
    arg.setUnits('#')
    arg.setDefaultValue(Constants.Auto)
    args << arg

    arg = OpenStudio::Measure::OSArgument::makeStringArgument('bathroom_fans_flow_rate', false)
    arg.setDisplayName('Bathroom Fans: Flow Rate')
    arg.setDescription('The flow rate of the bathroom fans.')
    arg.setUnits('CFM')
    arg.setDefaultValue(Constants.Auto)
    args << arg

    arg = OpenStudio::Measure::OSArgument::makeStringArgument('bathroom_fans_hours_in_operation', false)
    arg.setDisplayName('Bathroom Fans: Hours In Operation')
    arg.setDescription('The hours in operation of the bathroom fans.')
    arg.setUnits('hrs/day')
    arg.setDefaultValue(Constants.Auto)
    args << arg

    arg = OpenStudio::Measure::OSArgument::makeStringArgument('bathroom_fans_power', false)
    arg.setDisplayName('Bathroom Fans: Fan Power')
    arg.setDescription('The fan power of the bathroom fans.')
    arg.setUnits('W')
    arg.setDefaultValue(Constants.Auto)
    args << arg

    arg = OpenStudio::Measure::OSArgument::makeStringArgument('bathroom_fans_start_hour', false)
    arg.setDisplayName('Bathroom Fans: Start Hour')
    arg.setDescription('The start hour of the bathroom fans.')
    arg.setUnits('hr')
    arg.setDefaultValue(Constants.Auto)
    args << arg

    arg = OpenStudio::Measure::OSArgument::makeBoolArgument('whole_house_fan_present', true)
    arg.setDisplayName('Whole House Fan: Present')
    arg.setDescription('Whether there is a whole house fan.')
    arg.setDefaultValue(false)
    args << arg

    arg = OpenStudio::Measure::OSArgument::makeStringArgument('whole_house_fan_flow_rate', false)
    arg.setDisplayName('Whole House Fan: Flow Rate')
    arg.setDescription('The flow rate of the whole house fan.')
    arg.setUnits('CFM')
    arg.setDefaultValue(Constants.Auto)
    args << arg

    arg = OpenStudio::Measure::OSArgument::makeStringArgument('whole_house_fan_power', false)
    arg.setDisplayName('Whole House Fan: Fan Power')
    arg.setDescription('The fan power of the whole house fan.')
    arg.setUnits('W')
    arg.setDefaultValue(Constants.Auto)
    args << arg

    water_heater_type_choices = OpenStudio::StringVector.new
    water_heater_type_choices << 'none'
    water_heater_type_choices << HPXML::WaterHeaterTypeStorage
    water_heater_type_choices << HPXML::WaterHeaterTypeTankless
    water_heater_type_choices << HPXML::WaterHeaterTypeHeatPump
    water_heater_type_choices << HPXML::WaterHeaterTypeCombiStorage
    water_heater_type_choices << HPXML::WaterHeaterTypeCombiTankless

    water_heater_fuel_choices = OpenStudio::StringVector.new
    water_heater_fuel_choices << HPXML::FuelTypeElectricity
    water_heater_fuel_choices << HPXML::FuelTypeNaturalGas
    water_heater_fuel_choices << HPXML::FuelTypeOil
    water_heater_fuel_choices << HPXML::FuelTypePropane
    water_heater_fuel_choices << HPXML::FuelTypeWoodCord
    water_heater_fuel_choices << HPXML::FuelTypeCoal

    water_heater_location_choices = OpenStudio::StringVector.new
    water_heater_location_choices << Constants.Auto
    water_heater_location_choices << HPXML::LocationLivingSpace
    water_heater_location_choices << HPXML::LocationBasementConditioned
    water_heater_location_choices << HPXML::LocationBasementUnconditioned
    water_heater_location_choices << HPXML::LocationGarage
    water_heater_location_choices << HPXML::LocationAtticVented
    water_heater_location_choices << HPXML::LocationAtticUnvented
    water_heater_location_choices << HPXML::LocationCrawlspaceVented
    water_heater_location_choices << HPXML::LocationCrawlspaceUnvented
    water_heater_location_choices << HPXML::LocationOtherExterior
    water_heater_location_choices << HPXML::LocationOtherHousingUnit
    water_heater_location_choices << HPXML::LocationOtherHeatedSpace
    water_heater_location_choices << HPXML::LocationOtherMultifamilyBufferSpace
    water_heater_location_choices << HPXML::LocationOtherNonFreezingSpace

    water_heater_efficiency_type_choices = OpenStudio::StringVector.new
    water_heater_efficiency_type_choices << 'EnergyFactor'
    water_heater_efficiency_type_choices << 'UniformEnergyFactor'

    water_heater_usage_bin_choices = OpenStudio::StringVector.new
    water_heater_usage_bin_choices << HPXML::WaterHeaterUsageBinVerySmall
    water_heater_usage_bin_choices << HPXML::WaterHeaterUsageBinLow
    water_heater_usage_bin_choices << HPXML::WaterHeaterUsageBinMedium
    water_heater_usage_bin_choices << HPXML::WaterHeaterUsageBinHigh

    arg = OpenStudio::Measure::OSArgument::makeChoiceArgument('water_heater_type', water_heater_type_choices, true)
    arg.setDisplayName('Water Heater: Type')
    arg.setDescription("The type of water heater. Use 'none' if there is no water heater.")
    arg.setDefaultValue(HPXML::WaterHeaterTypeStorage)
    args << arg

    arg = OpenStudio::Measure::OSArgument::makeChoiceArgument('water_heater_fuel_type', water_heater_fuel_choices, true)
    arg.setDisplayName('Water Heater: Fuel Type')
    arg.setDescription("The fuel type of water heater. Ignored for #{HPXML::WaterHeaterTypeHeatPump}.")
    arg.setDefaultValue(HPXML::FuelTypeNaturalGas)
    args << arg

    arg = OpenStudio::Measure::OSArgument::makeChoiceArgument('water_heater_location', water_heater_location_choices, true)
    arg.setDisplayName('Water Heater: Location')
    arg.setDescription('The location of water heater.')
    arg.setDefaultValue(Constants.Auto)
    args << arg

    arg = OpenStudio::Measure::OSArgument::makeStringArgument('water_heater_tank_volume', true)
    arg.setDisplayName('Water Heater: Tank Volume')
    arg.setDescription("Nominal volume of water heater tank. Set to '#{Constants.Auto}' to have volume autosized. Only applies to #{HPXML::WaterHeaterTypeStorage}, #{HPXML::WaterHeaterTypeHeatPump}, and #{HPXML::WaterHeaterTypeCombiStorage}.")
    arg.setUnits('gal')
    arg.setDefaultValue(Constants.Auto)
    args << arg

    arg = OpenStudio::Measure::OSArgument::makeChoiceArgument('water_heater_efficiency_type', water_heater_efficiency_type_choices, true)
    arg.setDisplayName('Water Heater: Efficiency Type')
    arg.setDescription('The efficiency type of water heater. Does not apply to space-heating boilers.')
    arg.setDefaultValue('EnergyFactor')
    args << arg

    arg = OpenStudio::Measure::OSArgument::makeDoubleArgument('water_heater_efficiency', true)
    arg.setDisplayName('Water Heater: Efficiency')
    arg.setDescription('Rated Energy Factor or Uniform Energy Factor. Does not apply to space-heating boilers.')
    arg.setDefaultValue(0.67)
    args << arg

    arg = OpenStudio::Measure::OSArgument::makeChoiceArgument('water_heater_usage_bin', water_heater_usage_bin_choices, false)
    arg.setDisplayName('Water Heater: Usage Bin')
    arg.setDescription("The usage of the water heater. Required if Efficiency Type is UniformEnergyFactor and Type is not #{HPXML::WaterHeaterTypeTankless}. Does not apply to space-heating boilers.")
    args << arg

    arg = OpenStudio::Measure::OSArgument::makeStringArgument('water_heater_recovery_efficiency', true)
    arg.setDisplayName('Water Heater: Recovery Efficiency')
    arg.setDescription('Ratio of energy delivered to water heater to the energy content of the fuel consumed by the water heater. Only used for non-electric storage water heaters.')
    arg.setUnits('Frac')
    arg.setDefaultValue(Constants.Auto)
    args << arg

    arg = OpenStudio::Measure::OSArgument::makeDoubleArgument('water_heater_standby_loss', false)
    arg.setDisplayName('Water Heater: Standby Loss')
    arg.setDescription('The standby loss of water heater. Only applies to space-heating boilers.')
    arg.setUnits('deg-F/hr')
    args << arg

    arg = OpenStudio::Measure::OSArgument::makeDoubleArgument('water_heater_jacket_rvalue', false)
    arg.setDisplayName('Water Heater: Jacket R-value')
    arg.setDescription("The jacket R-value of water heater. Doesn't apply to #{HPXML::WaterHeaterTypeTankless} or #{HPXML::WaterHeaterTypeCombiTankless}.")
    arg.setUnits('h-ft^2-R/Btu')
    args << arg

    arg = OpenStudio::Measure::OSArgument::makeStringArgument('water_heater_setpoint_temperature', true)
    arg.setDisplayName('Water Heater: Setpoint Temperature')
    arg.setDescription('The setpoint temperature of water heater.')
    arg.setUnits('deg-F')
    arg.setDefaultValue(Constants.Auto)
    args << arg

    arg = OpenStudio::Measure::OSArgument::makeIntegerArgument('water_heater_num_units_served', true)
    arg.setDisplayName('Water Heater: Number of Units Served')
    arg.setDescription("Number of dwelling units served (directly or indirectly) by the water heater. Must be 1 if #{HPXML::ResidentialTypeSFD}. Used to apportion water heater tank losses to the unit.")
    arg.setUnits('#')
    arg.setDefaultValue(1)
    args << arg

    hot_water_distribution_system_type_choices = OpenStudio::StringVector.new
    hot_water_distribution_system_type_choices << HPXML::DHWDistTypeStandard
    hot_water_distribution_system_type_choices << HPXML::DHWDistTypeRecirc

    arg = OpenStudio::Measure::OSArgument::makeChoiceArgument('hot_water_distribution_system_type', hot_water_distribution_system_type_choices, true)
    arg.setDisplayName('Hot Water Distribution: System Type')
    arg.setDescription('The type of the hot water distribution system.')
    arg.setDefaultValue(HPXML::DHWDistTypeStandard)
    args << arg

    arg = OpenStudio::Measure::OSArgument::makeStringArgument('hot_water_distribution_standard_piping_length', true)
    arg.setDisplayName('Hot Water Distribution: Standard Piping Length')
    arg.setUnits('ft')
    arg.setDescription("If the distribution system is #{HPXML::DHWDistTypeStandard}, the length of the piping. A value of '#{Constants.Auto}' will use a default.")
    arg.setDefaultValue(Constants.Auto)
    args << arg

    recirculation_control_type_choices = OpenStudio::StringVector.new
    recirculation_control_type_choices << HPXML::DHWRecirControlTypeNone
    recirculation_control_type_choices << HPXML::DHWRecirControlTypeTimer
    recirculation_control_type_choices << HPXML::DHWRecirControlTypeTemperature
    recirculation_control_type_choices << HPXML::DHWRecirControlTypeSensor
    recirculation_control_type_choices << HPXML::DHWRecirControlTypeManual

    arg = OpenStudio::Measure::OSArgument::makeChoiceArgument('hot_water_distribution_recirc_control_type', recirculation_control_type_choices, true)
    arg.setDisplayName('Hot Water Distribution: Recirculation Control Type')
    arg.setDescription("If the distribution system is #{HPXML::DHWDistTypeRecirc}, the type of hot water recirculation control, if any.")
    arg.setDefaultValue(HPXML::DHWRecirControlTypeNone)
    args << arg

    arg = OpenStudio::Measure::OSArgument::makeStringArgument('hot_water_distribution_recirc_piping_length', true)
    arg.setDisplayName('Hot Water Distribution: Recirculation Piping Length')
    arg.setUnits('ft')
    arg.setDescription("If the distribution system is #{HPXML::DHWDistTypeRecirc}, the length of the recirculation piping.")
    arg.setDefaultValue(Constants.Auto)
    args << arg

    arg = OpenStudio::Measure::OSArgument::makeStringArgument('hot_water_distribution_recirc_branch_piping_length', true)
    arg.setDisplayName('Hot Water Distribution: Recirculation Branch Piping Length')
    arg.setUnits('ft')
    arg.setDescription("If the distribution system is #{HPXML::DHWDistTypeRecirc}, the length of the recirculation branch piping.")
    arg.setDefaultValue(Constants.Auto)
    args << arg

    arg = OpenStudio::Measure::OSArgument::makeStringArgument('hot_water_distribution_recirc_pump_power', true)
    arg.setDisplayName('Hot Water Distribution: Recirculation Pump Power')
    arg.setUnits('W')
    arg.setDescription("If the distribution system is #{HPXML::DHWDistTypeRecirc}, the recirculation pump power.")
    arg.setDefaultValue(Constants.Auto)
    args << arg

    arg = OpenStudio::Measure::OSArgument::makeStringArgument('hot_water_distribution_pipe_r', true)
    arg.setDisplayName('Hot Water Distribution: Pipe Insulation Nominal R-Value')
    arg.setUnits('h-ft^2-R/Btu')
    arg.setDescription('Nominal R-value of the pipe insulation.')
    arg.setDefaultValue(Constants.Auto)
    args << arg

    dwhr_facilities_connected_choices = OpenStudio::StringVector.new
    dwhr_facilities_connected_choices << 'none'
    dwhr_facilities_connected_choices << HPXML::DWHRFacilitiesConnectedOne
    dwhr_facilities_connected_choices << HPXML::DWHRFacilitiesConnectedAll

    arg = OpenStudio::Measure::OSArgument::makeChoiceArgument('dwhr_facilities_connected', dwhr_facilities_connected_choices, true)
    arg.setDisplayName('Drain Water Heat Recovery: Facilities Connected')
    arg.setDescription("Which facilities are connected for the drain water heat recovery. Use 'none' if there is no drain water heat recovery system.")
    arg.setDefaultValue('none')
    args << arg

    arg = OpenStudio::Measure::OSArgument::makeBoolArgument('dwhr_equal_flow', true)
    arg.setDisplayName('Drain Water Heat Recovery: Equal Flow')
    arg.setDescription('Whether the drain water heat recovery has equal flow.')
    arg.setDefaultValue(true)
    args << arg

    arg = OpenStudio::Measure::OSArgument::makeDoubleArgument('dwhr_efficiency', true)
    arg.setDisplayName('Drain Water Heat Recovery: Efficiency')
    arg.setUnits('Frac')
    arg.setDescription('The efficiency of the drain water heat recovery.')
    arg.setDefaultValue(0.55)
    args << arg

    arg = OpenStudio::Measure::OSArgument::makeBoolArgument('water_fixtures_shower_low_flow', true)
    arg.setDisplayName('Hot Water Fixtures: Is Shower Low Flow')
    arg.setDescription('Whether the shower fixture is low flow.')
    arg.setDefaultValue(false)
    args << arg

    arg = OpenStudio::Measure::OSArgument::makeBoolArgument('water_fixtures_sink_low_flow', true)
    arg.setDisplayName('Hot Water Fixtures: Is Sink Low Flow')
    arg.setDescription('Whether the sink fixture is low flow.')
    arg.setDefaultValue(false)
    args << arg

    arg = OpenStudio::Measure::OSArgument::makeDoubleArgument('water_fixtures_usage_multiplier', true)
    arg.setDisplayName('Hot Water Fixtures: Usage Multiplier')
    arg.setDescription('Multiplier on the hot water usage that can reflect, e.g., high/low usage occupants.')
    arg.setDefaultValue(1.0)
    args << arg

    solar_thermal_system_type_choices = OpenStudio::StringVector.new
    solar_thermal_system_type_choices << 'none'
    solar_thermal_system_type_choices << 'hot water'

    solar_thermal_collector_loop_type_choices = OpenStudio::StringVector.new
    solar_thermal_collector_loop_type_choices << HPXML::SolarThermalLoopTypeDirect
    solar_thermal_collector_loop_type_choices << HPXML::SolarThermalLoopTypeIndirect
    solar_thermal_collector_loop_type_choices << HPXML::SolarThermalLoopTypeThermosyphon

    solar_thermal_collector_type_choices = OpenStudio::StringVector.new
    solar_thermal_collector_type_choices << HPXML::SolarThermalTypeEvacuatedTube
    solar_thermal_collector_type_choices << HPXML::SolarThermalTypeSingleGlazing
    solar_thermal_collector_type_choices << HPXML::SolarThermalTypeDoubleGlazing
    solar_thermal_collector_type_choices << HPXML::SolarThermalTypeICS

    arg = OpenStudio::Measure::OSArgument::makeChoiceArgument('solar_thermal_system_type', solar_thermal_system_type_choices, true)
    arg.setDisplayName('Solar Thermal: System Type')
    arg.setDescription("The type of solar thermal system. Use 'none' if there is no solar thermal system.")
    arg.setDefaultValue('none')
    args << arg

    arg = OpenStudio::Measure::OSArgument::makeDoubleArgument('solar_thermal_collector_area', true)
    arg.setDisplayName('Solar Thermal: Collector Area')
    arg.setUnits('ft^2')
    arg.setDescription('The collector area of the solar thermal system.')
    arg.setDefaultValue(40.0)
    args << arg

    arg = OpenStudio::Measure::OSArgument::makeChoiceArgument('solar_thermal_collector_loop_type', solar_thermal_collector_loop_type_choices, true)
    arg.setDisplayName('Solar Thermal: Collector Loop Type')
    arg.setDescription('The collector loop type of the solar thermal system.')
    arg.setDefaultValue(HPXML::SolarThermalLoopTypeDirect)
    args << arg

    arg = OpenStudio::Measure::OSArgument::makeChoiceArgument('solar_thermal_collector_type', solar_thermal_collector_type_choices, true)
    arg.setDisplayName('Solar Thermal: Collector Type')
    arg.setDescription('The collector type of the solar thermal system.')
    arg.setDefaultValue(HPXML::SolarThermalTypeEvacuatedTube)
    args << arg

    arg = OpenStudio::Measure::OSArgument::makeDoubleArgument('solar_thermal_collector_azimuth', true)
    arg.setDisplayName('Solar Thermal: Collector Azimuth')
    arg.setUnits('degrees')
    arg.setDescription('The collector azimuth of the solar thermal system. Azimuth is measured clockwise from north (e.g., North=0, East=90, South=180, West=270).')
    arg.setDefaultValue(180)
    args << arg

    arg = OpenStudio::Measure::OSArgument::makeStringArgument('solar_thermal_collector_tilt', true)
    arg.setDisplayName('Solar Thermal: Collector Tilt')
    arg.setUnits('degrees')
    arg.setDescription('The collector tilt of the solar thermal system. Can also enter, e.g., RoofPitch, RoofPitch+20, Latitude, Latitude-15, etc.')
    arg.setDefaultValue('RoofPitch')
    args << arg

    arg = OpenStudio::Measure::OSArgument::makeDoubleArgument('solar_thermal_collector_rated_optical_efficiency', true)
    arg.setDisplayName('Solar Thermal: Collector Rated Optical Efficiency')
    arg.setUnits('Frac')
    arg.setDescription('The collector rated optical efficiency of the solar thermal system.')
    arg.setDefaultValue(0.5)
    args << arg

    arg = OpenStudio::Measure::OSArgument::makeDoubleArgument('solar_thermal_collector_rated_thermal_losses', true)
    arg.setDisplayName('Solar Thermal: Collector Rated Thermal Losses')
    arg.setUnits('Frac')
    arg.setDescription('The collector rated thermal losses of the solar thermal system.')
    arg.setDefaultValue(0.2799)
    args << arg

    arg = OpenStudio::Measure::OSArgument::makeStringArgument('solar_thermal_storage_volume', true)
    arg.setDisplayName('Solar Thermal: Storage Volume')
    arg.setUnits('Frac')
    arg.setDescription('The storage volume of the solar thermal system.')
    arg.setDefaultValue(Constants.Auto)
    args << arg

    arg = OpenStudio::Measure::OSArgument::makeDoubleArgument('solar_thermal_solar_fraction', true)
    arg.setDisplayName('Solar Thermal: Solar Fraction')
    arg.setUnits('Frac')
    arg.setDescription('The solar fraction of the solar thermal system. If provided, overrides all other solar thermal inputs.')
    arg.setDefaultValue(0)
    args << arg

    pv_system_module_type_choices = OpenStudio::StringVector.new
    pv_system_module_type_choices << 'none'
    pv_system_module_type_choices << Constants.Auto
    pv_system_module_type_choices << HPXML::PVModuleTypeStandard
    pv_system_module_type_choices << HPXML::PVModuleTypePremium
    pv_system_module_type_choices << HPXML::PVModuleTypeThinFilm

    pv_system_location_choices = OpenStudio::StringVector.new
    pv_system_location_choices << Constants.Auto
    pv_system_location_choices << HPXML::LocationRoof
    pv_system_location_choices << HPXML::LocationGround

    pv_system_tracking_choices = OpenStudio::StringVector.new
    pv_system_tracking_choices << Constants.Auto
    pv_system_tracking_choices << HPXML::PVTrackingTypeFixed
    pv_system_tracking_choices << HPXML::PVTrackingType1Axis
    pv_system_tracking_choices << HPXML::PVTrackingType1AxisBacktracked
    pv_system_tracking_choices << HPXML::PVTrackingType2Axis

    arg = OpenStudio::Measure::OSArgument::makeChoiceArgument('pv_system_module_type', pv_system_module_type_choices, true)
    arg.setDisplayName('PV System: Module Type')
    arg.setDescription("Module type of the PV system. Use 'none' if there is no PV system 1.")
    arg.setDefaultValue('none')
    args << arg

    arg = OpenStudio::Measure::OSArgument::makeChoiceArgument('pv_system_location', pv_system_location_choices, true)
    arg.setDisplayName('PV System: Location')
    arg.setDescription('Location of the PV system.')
    arg.setDefaultValue(Constants.Auto)
    args << arg

    arg = OpenStudio::Measure::OSArgument::makeChoiceArgument('pv_system_tracking', pv_system_tracking_choices, true)
    arg.setDisplayName('PV System: Tracking')
    arg.setDescription('Tracking of the PV system.')
    arg.setDefaultValue(Constants.Auto)
    args << arg

    arg = OpenStudio::Measure::OSArgument::makeDoubleArgument('pv_system_array_azimuth', true)
    arg.setDisplayName('PV System: Array Azimuth')
    arg.setUnits('degrees')
    arg.setDescription('Array azimuth of the PV system. Azimuth is measured clockwise from north (e.g., North=0, East=90, South=180, West=270).')
    arg.setDefaultValue(180)
    args << arg

    arg = OpenStudio::Measure::OSArgument::makeStringArgument('pv_system_array_tilt', true)
    arg.setDisplayName('PV System: Array Tilt')
    arg.setUnits('degrees')
    arg.setDescription('Array tilt of the PV system. Can also enter, e.g., RoofPitch, RoofPitch+20, Latitude, Latitude-15, etc.')
    arg.setDefaultValue('RoofPitch')
    args << arg

    arg = OpenStudio::Measure::OSArgument::makeDoubleArgument('pv_system_max_power_output', true)
    arg.setDisplayName('PV System: Maximum Power Output')
    arg.setUnits('W')
    arg.setDescription('Maximum power output of the PV system. For a shared system, this is the total building maximum power output.')
    arg.setDefaultValue(4000)
    args << arg

    arg = OpenStudio::Measure::OSArgument::makeDoubleArgument('pv_system_inverter_efficiency', false)
    arg.setDisplayName('PV System: Inverter Efficiency')
    arg.setUnits('Frac')
    arg.setDescription('Inverter efficiency of the PV system.')
    args << arg

    arg = OpenStudio::Measure::OSArgument::makeDoubleArgument('pv_system_system_losses_fraction', false)
    arg.setDisplayName('PV System: System Losses Fraction')
    arg.setUnits('Frac')
    arg.setDescription('System losses fraction of the PV system.')
    args << arg

    arg = OpenStudio::Measure::OSArgument::makeIntegerArgument('pv_system_num_units_served', true)
    arg.setDisplayName('PV System: Number of Units Served')
    arg.setDescription("Number of dwelling units served by PV system. Must be 1 if #{HPXML::ResidentialTypeSFD}. Used to apportion PV generation to the unit.")
    arg.setUnits('#')
    arg.setDefaultValue(1)
    args << arg

    arg = OpenStudio::Measure::OSArgument::makeChoiceArgument('pv_system_2_module_type', pv_system_module_type_choices, true)
    arg.setDisplayName('PV System 2: Module Type')
    arg.setDescription("Module type of the second PV system. Use 'none' if there is no PV system 2.")
    arg.setDefaultValue('none')
    args << arg

    arg = OpenStudio::Measure::OSArgument::makeChoiceArgument('pv_system_2_location', pv_system_location_choices, true)
    arg.setDisplayName('PV System 2: Location')
    arg.setDescription('Location of the second PV system.')
    arg.setDefaultValue(Constants.Auto)
    args << arg

    arg = OpenStudio::Measure::OSArgument::makeChoiceArgument('pv_system_2_tracking', pv_system_tracking_choices, true)
    arg.setDisplayName('PV System 2: Tracking')
    arg.setDescription('Tracking of the second PV system.')
    arg.setDefaultValue(Constants.Auto)
    args << arg

    arg = OpenStudio::Measure::OSArgument::makeDoubleArgument('pv_system_2_array_azimuth', true)
    arg.setDisplayName('PV System 2: Array Azimuth')
    arg.setUnits('degrees')
    arg.setDescription('Array azimuth of the second PV system. Azimuth is measured clockwise from north (e.g., North=0, East=90, South=180, West=270).')
    arg.setDefaultValue(180)
    args << arg

    arg = OpenStudio::Measure::OSArgument::makeStringArgument('pv_system_2_array_tilt', true)
    arg.setDisplayName('PV System 2: Array Tilt')
    arg.setUnits('degrees')
    arg.setDescription('Array tilt of the second PV system. Can also enter, e.g., RoofPitch, RoofPitch+20, Latitude, Latitude-15, etc.')
    arg.setDefaultValue('RoofPitch')
    args << arg

    arg = OpenStudio::Measure::OSArgument::makeDoubleArgument('pv_system_2_max_power_output', true)
    arg.setDisplayName('PV System 2: Maximum Power Output')
    arg.setUnits('W')
    arg.setDescription('Maximum power output of the second PV system. For a shared system, this is the total building maximum power output.')
    arg.setDefaultValue(4000)
    args << arg

    arg = OpenStudio::Measure::OSArgument::makeDoubleArgument('pv_system_2_inverter_efficiency', false)
    arg.setDisplayName('PV System 2: Inverter Efficiency')
    arg.setUnits('Frac')
    arg.setDescription('Inverter efficiency of the second PV system.')
    args << arg

    arg = OpenStudio::Measure::OSArgument::makeDoubleArgument('pv_system_2_system_losses_fraction', false)
    arg.setDisplayName('PV System 2: System Losses Fraction')
    arg.setUnits('Frac')
    arg.setDescription('System losses fraction of the second PV system.')
    args << arg

    arg = OpenStudio::Measure::OSArgument::makeIntegerArgument('pv_system_2_num_units_served', true)
    arg.setDisplayName('PV System 2: Number of Units Served')
    arg.setDescription("Number of dwelling units served by second PV system. Must be 1 if #{HPXML::ResidentialTypeSFD}. Used to apportion PV generation to the unit.")
    arg.setUnits('#')
    arg.setDefaultValue(1)
    args << arg

    arg = OpenStudio::Measure::OSArgument::makeDoubleArgument('lighting_interior_fraction_cfl', true)
    arg.setDisplayName('Lighting: Interior Fraction CFL')
    arg.setDescription('Fraction of all lamps (interior) that are compact fluorescent. Lighting not specified as CFL, LFL, or LED is assumed to be incandescent.')
    arg.setDefaultValue(0.4)
    args << arg

    arg = OpenStudio::Measure::OSArgument::makeDoubleArgument('lighting_interior_fraction_lfl', true)
    arg.setDisplayName('Lighting: Interior Fraction LFL')
    arg.setDescription('Fraction of all lamps (interior) that are linear fluorescent. Lighting not specified as CFL, LFL, or LED is assumed to be incandescent.')
    arg.setDefaultValue(0.1)
    args << arg

    arg = OpenStudio::Measure::OSArgument::makeDoubleArgument('lighting_interior_fraction_led', true)
    arg.setDisplayName('Lighting: Interior Fraction LED')
    arg.setDescription('Fraction of all lamps (interior) that are light emitting diodes. Lighting not specified as CFL, LFL, or LED is assumed to be incandescent.')
    arg.setDefaultValue(0.25)
    args << arg

    arg = OpenStudio::Measure::OSArgument::makeDoubleArgument('lighting_interior_usage_multiplier', true)
    arg.setDisplayName('Lighting: Interior Usage Multiplier')
    arg.setDescription('Multiplier on the lighting energy usage (interior) that can reflect, e.g., high/low usage occupants.')
    arg.setDefaultValue(1.0)
    args << arg

    arg = OpenStudio::Measure::OSArgument::makeDoubleArgument('lighting_exterior_fraction_cfl', true)
    arg.setDisplayName('Lighting: Exterior Fraction CFL')
    arg.setDescription('Fraction of all lamps (exterior) that are compact fluorescent. Lighting not specified as CFL, LFL, or LED is assumed to be incandescent.')
    arg.setDefaultValue(0.4)
    args << arg

    arg = OpenStudio::Measure::OSArgument::makeDoubleArgument('lighting_exterior_fraction_lfl', true)
    arg.setDisplayName('Lighting: Exterior Fraction LFL')
    arg.setDescription('Fraction of all lamps (exterior) that are linear fluorescent. Lighting not specified as CFL, LFL, or LED is assumed to be incandescent.')
    arg.setDefaultValue(0.1)
    args << arg

    arg = OpenStudio::Measure::OSArgument::makeDoubleArgument('lighting_exterior_fraction_led', true)
    arg.setDisplayName('Lighting: Exterior Fraction LED')
    arg.setDescription('Fraction of all lamps (exterior) that are light emitting diodes. Lighting not specified as CFL, LFL, or LED is assumed to be incandescent.')
    arg.setDefaultValue(0.25)
    args << arg

    arg = OpenStudio::Measure::OSArgument::makeDoubleArgument('lighting_exterior_usage_multiplier', true)
    arg.setDisplayName('Lighting: Exterior Usage Multiplier')
    arg.setDescription('Multiplier on the lighting energy usage (exterior) that can reflect, e.g., high/low usage occupants.')
    arg.setDefaultValue(1.0)
    args << arg

    arg = OpenStudio::Measure::OSArgument::makeDoubleArgument('lighting_garage_fraction_cfl', true)
    arg.setDisplayName('Lighting: Garage Fraction CFL')
    arg.setDescription('Fraction of all lamps (garage) that are compact fluorescent. Lighting not specified as CFL, LFL, or LED is assumed to be incandescent.')
    arg.setDefaultValue(0.4)
    args << arg

    arg = OpenStudio::Measure::OSArgument::makeDoubleArgument('lighting_garage_fraction_lfl', true)
    arg.setDisplayName('Lighting: Garage Fraction LFL')
    arg.setDescription('Fraction of all lamps (garage) that are linear fluorescent. Lighting not specified as CFL, LFL, or LED is assumed to be incandescent.')
    arg.setDefaultValue(0.1)
    args << arg

    arg = OpenStudio::Measure::OSArgument::makeDoubleArgument('lighting_garage_fraction_led', true)
    arg.setDisplayName('Lighting: Garage Fraction LED')
    arg.setDescription('Fraction of all lamps (garage) that are light emitting diodes. Lighting not specified as CFL, LFL, or LED is assumed to be incandescent.')
    arg.setDefaultValue(0.25)
    args << arg

    arg = OpenStudio::Measure::OSArgument::makeDoubleArgument('lighting_garage_usage_multiplier', true)
    arg.setDisplayName('Lighting: Garage Usage Multiplier')
    arg.setDescription('Multiplier on the lighting energy usage (garage) that can reflect, e.g., high/low usage occupants.')
    arg.setDefaultValue(1.0)
    args << arg

    arg = OpenStudio::Measure::OSArgument::makeBoolArgument('holiday_lighting_present', true)
    arg.setDisplayName('Holiday Lighting: Present')
    arg.setDescription('Whether there is holiday lighting.')
    arg.setDefaultValue(false)
    args << arg

    arg = OpenStudio::Measure::OSArgument::makeStringArgument('holiday_lighting_daily_kwh', true)
    arg.setDisplayName('Holiday Lighting: Daily Consumption')
    arg.setUnits('kWh/day')
    arg.setDescription('The daily energy consumption for holiday lighting (exterior).')
    arg.setDefaultValue(Constants.Auto)
    args << arg

    arg = OpenStudio::Measure::OSArgument::makeStringArgument('holiday_lighting_period', false)
    arg.setDisplayName('Holiday Lighting: Period')
    arg.setDescription('Enter a date like "Nov 25 - Jan 5".')
    args << arg

    dehumidifier_type_choices = OpenStudio::StringVector.new
    dehumidifier_type_choices << 'none'
    dehumidifier_type_choices << HPXML::DehumidifierTypePortable
    dehumidifier_type_choices << HPXML::DehumidifierTypeWholeHome

    dehumidifier_efficiency_type_choices = OpenStudio::StringVector.new
    dehumidifier_efficiency_type_choices << 'EnergyFactor'
    dehumidifier_efficiency_type_choices << 'IntegratedEnergyFactor'

    arg = OpenStudio::Measure::OSArgument::makeChoiceArgument('dehumidifier_type', dehumidifier_type_choices, true)
    arg.setDisplayName('Dehumidifier: Type')
    arg.setDescription('The type of dehumidifier.')
    arg.setDefaultValue('none')
    args << arg

    arg = OpenStudio::Measure::OSArgument::makeChoiceArgument('dehumidifier_efficiency_type', dehumidifier_efficiency_type_choices, true)
    arg.setDisplayName('Dehumidifier: Efficiency Type')
    arg.setDescription('The efficiency type of dehumidifier.')
    arg.setDefaultValue('IntegratedEnergyFactor')
    args << arg

    arg = OpenStudio::Measure::OSArgument::makeDoubleArgument('dehumidifier_efficiency', true)
    arg.setDisplayName('Dehumidifier: Efficiency')
    arg.setUnits('liters/kWh')
    arg.setDescription('The efficiency of the dehumidifier.')
    arg.setDefaultValue(1.5)
    args << arg

    arg = OpenStudio::Measure::OSArgument::makeDoubleArgument('dehumidifier_capacity', true)
    arg.setDisplayName('Dehumidifier: Capacity')
    arg.setDescription('The capacity (water removal rate) of the dehumidifier.')
    arg.setUnits('pint/day')
    arg.setDefaultValue(40)
    args << arg

    arg = OpenStudio::Measure::OSArgument::makeDoubleArgument('dehumidifier_rh_setpoint', true)
    arg.setDisplayName('Dehumidifier: Relative Humidity Setpoint')
    arg.setDescription('The relative humidity setpoint of the dehumidifier.')
    arg.setUnits('Frac')
    arg.setDefaultValue(0.5)
    args << arg

    arg = OpenStudio::Measure::OSArgument::makeDoubleArgument('dehumidifier_fraction_dehumidification_load_served', true)
    arg.setDisplayName('Dehumidifier: Fraction Dehumidification Load Served')
    arg.setDescription('The dehumidification load served fraction of the dehumidifier.')
    arg.setUnits('Frac')
    arg.setDefaultValue(1)
    args << arg

    appliance_location_choices = OpenStudio::StringVector.new
    appliance_location_choices << Constants.Auto
    appliance_location_choices << 'none'
    appliance_location_choices << HPXML::LocationLivingSpace
    appliance_location_choices << HPXML::LocationBasementConditioned
    appliance_location_choices << HPXML::LocationBasementUnconditioned
    appliance_location_choices << HPXML::LocationGarage
    appliance_location_choices << HPXML::LocationOtherHousingUnit
    appliance_location_choices << HPXML::LocationOtherHeatedSpace
    appliance_location_choices << HPXML::LocationOtherMultifamilyBufferSpace
    appliance_location_choices << HPXML::LocationOtherNonFreezingSpace

    clothes_washer_efficiency_type_choices = OpenStudio::StringVector.new
    clothes_washer_efficiency_type_choices << 'ModifiedEnergyFactor'
    clothes_washer_efficiency_type_choices << 'IntegratedModifiedEnergyFactor'

    arg = OpenStudio::Measure::OSArgument::makeChoiceArgument('clothes_washer_location', appliance_location_choices, true)
    arg.setDisplayName('Clothes Washer: Location')
    arg.setDescription('The space type for the clothes washer location.')
    arg.setDefaultValue(Constants.Auto)
    args << arg

    arg = OpenStudio::Measure::OSArgument::makeChoiceArgument('clothes_washer_efficiency_type', clothes_washer_efficiency_type_choices, true)
    arg.setDisplayName('Clothes Washer: Efficiency Type')
    arg.setDescription('The efficiency type of the clothes washer.')
    arg.setDefaultValue('IntegratedModifiedEnergyFactor')
    args << arg

    arg = OpenStudio::Measure::OSArgument::makeStringArgument('clothes_washer_efficiency', true)
    arg.setDisplayName('Clothes Washer: Efficiency')
    arg.setUnits('ft^3/kWh-cyc')
    arg.setDescription('The efficiency of the clothes washer.')
    arg.setDefaultValue(Constants.Auto)
    args << arg

    arg = OpenStudio::Measure::OSArgument::makeStringArgument('clothes_washer_rated_annual_kwh', true)
    arg.setDisplayName('Clothes Washer: Rated Annual Consumption')
    arg.setUnits('kWh/yr')
    arg.setDescription('The annual energy consumed by the clothes washer, as rated, obtained from the EnergyGuide label. This includes both the appliance electricity consumption and the energy required for water heating.')
    arg.setDefaultValue(Constants.Auto)
    args << arg

    arg = OpenStudio::Measure::OSArgument::makeStringArgument('clothes_washer_label_electric_rate', true)
    arg.setDisplayName('Clothes Washer: Label Electric Rate')
    arg.setUnits('$/kWh')
    arg.setDescription('The annual energy consumed by the clothes washer, as rated, obtained from the EnergyGuide label. This includes both the appliance electricity consumption and the energy required for water heating.')
    arg.setDefaultValue(Constants.Auto)
    args << arg

    arg = OpenStudio::Measure::OSArgument::makeStringArgument('clothes_washer_label_gas_rate', true)
    arg.setDisplayName('Clothes Washer: Label Gas Rate')
    arg.setUnits('$/therm')
    arg.setDescription('The annual energy consumed by the clothes washer, as rated, obtained from the EnergyGuide label. This includes both the appliance electricity consumption and the energy required for water heating.')
    arg.setDefaultValue(Constants.Auto)
    args << arg

    arg = OpenStudio::Measure::OSArgument::makeStringArgument('clothes_washer_label_annual_gas_cost', true)
    arg.setDisplayName('Clothes Washer: Label Annual Cost with Gas DHW')
    arg.setUnits('$')
    arg.setDescription('The annual cost of using the system under test conditions. Input is obtained from the EnergyGuide label.')
    arg.setDefaultValue(Constants.Auto)
    args << arg

    arg = OpenStudio::Measure::OSArgument::makeStringArgument('clothes_washer_label_usage', true)
    arg.setDisplayName('Clothes Washer: Label Usage')
    arg.setUnits('cyc/wk')
    arg.setDescription('The clothes washer loads per week.')
    arg.setDefaultValue(Constants.Auto)
    args << arg

    arg = OpenStudio::Measure::OSArgument::makeStringArgument('clothes_washer_capacity', true)
    arg.setDisplayName('Clothes Washer: Drum Volume')
    arg.setUnits('ft^3')
    arg.setDescription("Volume of the washer drum. Obtained from the EnergyStar website or the manufacturer's literature.")
    arg.setDefaultValue(Constants.Auto)
    args << arg

    arg = OpenStudio::Measure::OSArgument::makeDoubleArgument('clothes_washer_usage_multiplier', true)
    arg.setDisplayName('Clothes Washer: Usage Multiplier')
    arg.setDescription('Multiplier on the clothes washer energy and hot water usage that can reflect, e.g., high/low usage occupants.')
    arg.setDefaultValue(1.0)
    args << arg

    arg = OpenStudio::Measure::OSArgument::makeChoiceArgument('clothes_dryer_location', appliance_location_choices, true)
    arg.setDisplayName('Clothes Dryer: Location')
    arg.setDescription('The space type for the clothes dryer location.')
    arg.setDefaultValue(Constants.Auto)
    args << arg

    clothes_dryer_fuel_choices = OpenStudio::StringVector.new
    clothes_dryer_fuel_choices << HPXML::FuelTypeElectricity
    clothes_dryer_fuel_choices << HPXML::FuelTypeNaturalGas
    clothes_dryer_fuel_choices << HPXML::FuelTypeOil
    clothes_dryer_fuel_choices << HPXML::FuelTypePropane
    clothes_dryer_fuel_choices << HPXML::FuelTypeWoodCord
    clothes_dryer_fuel_choices << HPXML::FuelTypeCoal

    clothes_dryer_efficiency_type_choices = OpenStudio::StringVector.new
    clothes_dryer_efficiency_type_choices << 'EnergyFactor'
    clothes_dryer_efficiency_type_choices << 'CombinedEnergyFactor'

    arg = OpenStudio::Measure::OSArgument::makeChoiceArgument('clothes_dryer_fuel_type', clothes_dryer_fuel_choices, true)
    arg.setDisplayName('Clothes Dryer: Fuel Type')
    arg.setDescription('Type of fuel used by the clothes dryer.')
    arg.setDefaultValue(HPXML::FuelTypeNaturalGas)
    args << arg

    arg = OpenStudio::Measure::OSArgument::makeChoiceArgument('clothes_dryer_efficiency_type', clothes_dryer_efficiency_type_choices, true)
    arg.setDisplayName('Clothes Dryer: Efficiency Type')
    arg.setDescription('The efficiency type of the clothes dryer.')
    arg.setDefaultValue('CombinedEnergyFactor')
    args << arg

    arg = OpenStudio::Measure::OSArgument::makeStringArgument('clothes_dryer_efficiency', true)
    arg.setDisplayName('Clothes Dryer: Efficiency')
    arg.setUnits('lb/kWh')
    arg.setDescription('The efficiency of the clothes dryer.')
    arg.setDefaultValue(Constants.Auto)
    args << arg

    arg = OpenStudio::Measure::OSArgument::makeStringArgument('clothes_dryer_vented_flow_rate', true)
    arg.setDisplayName('Clothes Dryer: Vented Flow Rate')
    arg.setDescription('The exhaust flow rate of the vented clothes dryer.')
    arg.setUnits('CFM')
    arg.setDefaultValue(Constants.Auto)
    args << arg

    arg = OpenStudio::Measure::OSArgument::makeDoubleArgument('clothes_dryer_usage_multiplier', true)
    arg.setDisplayName('Clothes Dryer: Usage Multiplier')
    arg.setDescription('Multiplier on the clothes dryer energy usage that can reflect, e.g., high/low usage occupants.')
    arg.setDefaultValue(1.0)
    args << arg

    arg = OpenStudio::Measure::OSArgument::makeChoiceArgument('dishwasher_location', appliance_location_choices, true)
    arg.setDisplayName('Dishwasher: Location')
    arg.setDescription('The space type for the dishwasher location.')
    arg.setDefaultValue(Constants.Auto)
    args << arg

    dishwasher_efficiency_type_choices = OpenStudio::StringVector.new
    dishwasher_efficiency_type_choices << 'RatedAnnualkWh'
    dishwasher_efficiency_type_choices << 'EnergyFactor'

    arg = OpenStudio::Measure::OSArgument::makeChoiceArgument('dishwasher_efficiency_type', dishwasher_efficiency_type_choices, true)
    arg.setDisplayName('Dishwasher: Efficiency Type')
    arg.setDescription('The efficiency type of dishwasher.')
    arg.setDefaultValue('RatedAnnualkWh')
    args << arg

    arg = OpenStudio::Measure::OSArgument::makeStringArgument('dishwasher_efficiency', true)
    arg.setDisplayName('Dishwasher: Efficiency')
    arg.setUnits('RatedAnnualkWh or EnergyFactor')
    arg.setDescription('The efficiency of the dishwasher.')
    arg.setDefaultValue(Constants.Auto)
    args << arg

    arg = OpenStudio::Measure::OSArgument::makeStringArgument('dishwasher_label_electric_rate', true)
    arg.setDisplayName('Dishwasher: Label Electric Rate')
    arg.setUnits('$/kWh')
    arg.setDescription('The label electric rate of the dishwasher.')
    arg.setDefaultValue(Constants.Auto)
    args << arg

    arg = OpenStudio::Measure::OSArgument::makeStringArgument('dishwasher_label_gas_rate', true)
    arg.setDisplayName('Dishwasher: Label Gas Rate')
    arg.setUnits('$/therm')
    arg.setDescription('The label gas rate of the dishwasher.')
    arg.setDefaultValue(Constants.Auto)
    args << arg

    arg = OpenStudio::Measure::OSArgument::makeStringArgument('dishwasher_label_annual_gas_cost', true)
    arg.setDisplayName('Dishwasher: Label Annual Gas Cost')
    arg.setUnits('$')
    arg.setDescription('The label annual gas cost of the dishwasher.')
    arg.setDefaultValue(Constants.Auto)
    args << arg

    arg = OpenStudio::Measure::OSArgument::makeStringArgument('dishwasher_label_usage', true)
    arg.setDisplayName('Dishwasher: Label Usage')
    arg.setUnits('cyc/wk')
    arg.setDescription('The dishwasher loads per week.')
    arg.setDefaultValue(Constants.Auto)
    args << arg

    arg = OpenStudio::Measure::OSArgument::makeStringArgument('dishwasher_place_setting_capacity', true)
    arg.setDisplayName('Dishwasher: Number of Place Settings')
    arg.setUnits('#')
    arg.setDescription("The number of place settings for the unit. Data obtained from manufacturer's literature.")
    arg.setDefaultValue(Constants.Auto)
    args << arg

    arg = OpenStudio::Measure::OSArgument::makeDoubleArgument('dishwasher_usage_multiplier', true)
    arg.setDisplayName('Dishwasher: Usage Multiplier')
    arg.setDescription('Multiplier on the dishwasher energy usage that can reflect, e.g., high/low usage occupants.')
    arg.setDefaultValue(1.0)
    args << arg

    arg = OpenStudio::Measure::OSArgument::makeChoiceArgument('refrigerator_location', appliance_location_choices, true)
    arg.setDisplayName('Refrigerator: Location')
    arg.setDescription('The space type for the refrigerator location.')
    arg.setDefaultValue(Constants.Auto)
    args << arg

    arg = OpenStudio::Measure::OSArgument::makeStringArgument('refrigerator_rated_annual_kwh', true)
    arg.setDisplayName('Refrigerator: Rated Annual Consumption')
    arg.setUnits('kWh/yr')
    arg.setDescription('The EnergyGuide rated annual energy consumption for a refrigerator.')
    arg.setDefaultValue(Constants.Auto)
    args << arg

    arg = OpenStudio::Measure::OSArgument::makeDoubleArgument('refrigerator_usage_multiplier', true)
    arg.setDisplayName('Refrigerator: Usage Multiplier')
    arg.setDescription('Multiplier on the refrigerator energy usage that can reflect, e.g., high/low usage occupants.')
    arg.setDefaultValue(1.0)
    args << arg

    arg = OpenStudio::Measure::OSArgument::makeChoiceArgument('extra_refrigerator_location', appliance_location_choices, true)
    arg.setDisplayName('Extra Refrigerator: Location')
    arg.setDescription('The space type for the extra refrigerator location.')
    arg.setDefaultValue(Constants.Auto)
    args << arg

    arg = OpenStudio::Measure::OSArgument::makeStringArgument('extra_refrigerator_rated_annual_kwh', true)
    arg.setDisplayName('Extra Refrigerator: Rated Annual Consumption')
    arg.setUnits('kWh/yr')
    arg.setDescription('The EnergyGuide rated annual energy consumption for an extra rrefrigerator.')
    arg.setDefaultValue(Constants.Auto)
    args << arg

    arg = OpenStudio::Measure::OSArgument::makeDoubleArgument('extra_refrigerator_usage_multiplier', true)
    arg.setDisplayName('Extra Refrigerator: Usage Multiplier')
    arg.setDescription('Multiplier on the extra refrigerator energy usage that can reflect, e.g., high/low usage occupants.')
    arg.setDefaultValue(1.0)
    args << arg

    arg = OpenStudio::Measure::OSArgument::makeChoiceArgument('freezer_location', appliance_location_choices, true)
    arg.setDisplayName('Freezer: Location')
    arg.setDescription('The space type for the freezer location.')
    arg.setDefaultValue(Constants.Auto)
    args << arg

    arg = OpenStudio::Measure::OSArgument::makeStringArgument('freezer_rated_annual_kwh', true)
    arg.setDisplayName('Freezer: Rated Annual Consumption')
    arg.setUnits('kWh/yr')
    arg.setDescription('The EnergyGuide rated annual energy consumption for a freezer.')
    arg.setDefaultValue(Constants.Auto)
    args << arg

    arg = OpenStudio::Measure::OSArgument::makeDoubleArgument('freezer_usage_multiplier', true)
    arg.setDisplayName('Freezer: Usage Multiplier')
    arg.setDescription('Multiplier on the freezer energy usage that can reflect, e.g., high/low usage occupants.')
    arg.setDefaultValue(1.0)
    args << arg

    cooking_range_oven_fuel_choices = OpenStudio::StringVector.new
    cooking_range_oven_fuel_choices << HPXML::FuelTypeElectricity
    cooking_range_oven_fuel_choices << HPXML::FuelTypeNaturalGas
    cooking_range_oven_fuel_choices << HPXML::FuelTypeOil
    cooking_range_oven_fuel_choices << HPXML::FuelTypePropane
    cooking_range_oven_fuel_choices << HPXML::FuelTypeWoodCord
    cooking_range_oven_fuel_choices << HPXML::FuelTypeCoal

    arg = OpenStudio::Measure::OSArgument::makeChoiceArgument('cooking_range_oven_location', appliance_location_choices, true)
    arg.setDisplayName('Cooking Range/Oven: Location')
    arg.setDescription('The space type for the cooking range/oven location.')
    arg.setDefaultValue(Constants.Auto)
    args << arg

    arg = OpenStudio::Measure::OSArgument::makeChoiceArgument('cooking_range_oven_fuel_type', cooking_range_oven_fuel_choices, true)
    arg.setDisplayName('Cooking Range/Oven: Fuel Type')
    arg.setDescription('Type of fuel used by the cooking range/oven.')
    arg.setDefaultValue(HPXML::FuelTypeNaturalGas)
    args << arg

    arg = OpenStudio::Measure::OSArgument::makeBoolArgument('cooking_range_oven_is_induction', false)
    arg.setDisplayName('Cooking Range/Oven: Is Induction')
    arg.setDescription('Whether the cooking range is induction.')
    args << arg

    arg = OpenStudio::Measure::OSArgument::makeBoolArgument('cooking_range_oven_is_convection', false)
    arg.setDisplayName('Cooking Range/Oven: Is Convection')
    arg.setDescription('Whether the oven is convection.')
    args << arg

    arg = OpenStudio::Measure::OSArgument::makeDoubleArgument('cooking_range_oven_usage_multiplier', true)
    arg.setDisplayName('Cooking Range/Oven: Usage Multiplier')
    arg.setDescription('Multiplier on the cooking range/oven energy usage that can reflect, e.g., high/low usage occupants.')
    arg.setDefaultValue(1.0)
    args << arg

    arg = OpenStudio::Measure::OSArgument::makeBoolArgument('ceiling_fan_present', true)
    arg.setDisplayName('Ceiling Fan: Present')
    arg.setDescription('Whether there is are any ceiling fans.')
    arg.setDefaultValue(true)
    args << arg

    arg = OpenStudio::Measure::OSArgument::makeStringArgument('ceiling_fan_efficiency', true)
    arg.setDisplayName('Ceiling Fan: Efficiency')
    arg.setUnits('CFM/W')
    arg.setDescription('The efficiency rating of the ceiling fan(s) at medium speed.')
    arg.setDefaultValue(Constants.Auto)
    args << arg

    arg = OpenStudio::Measure::OSArgument::makeStringArgument('ceiling_fan_quantity', true)
    arg.setDisplayName('Ceiling Fan: Quantity')
    arg.setUnits('#')
    arg.setDescription('Total number of ceiling fans.')
    arg.setDefaultValue(Constants.Auto)
    args << arg

    arg = OpenStudio::Measure::OSArgument::makeDoubleArgument('ceiling_fan_cooling_setpoint_temp_offset', true)
    arg.setDisplayName('Ceiling Fan: Cooling Setpoint Temperature Offset')
    arg.setUnits('deg-F')
    arg.setDescription('The setpoint temperature offset during cooling season for the ceiling fan(s). Only applies if ceiling fan quantity is greater than zero.')
    arg.setDefaultValue(0.5)
    args << arg

    arg = OpenStudio::Measure::OSArgument::makeStringArgument('misc_plug_loads_television_annual_kwh', true)
    arg.setDisplayName('Misc Plug Loads: Television Annual kWh')
    arg.setDescription('The annual energy consumption of the television plug loads.')
    arg.setUnits('kWh/yr')
    arg.setDefaultValue(Constants.Auto)
    args << arg

    arg = OpenStudio::Measure::OSArgument::makeDoubleArgument('misc_plug_loads_television_usage_multiplier', true)
    arg.setDisplayName('Misc Plug Loads: Television Usage Multiplier')
    arg.setDescription('Multiplier on the television energy usage that can reflect, e.g., high/low usage occupants.')
    arg.setDefaultValue(1.0)
    args << arg

    arg = OpenStudio::Measure::OSArgument::makeStringArgument('misc_plug_loads_other_annual_kwh', true)
    arg.setDisplayName('Misc Plug Loads: Other Annual kWh')
    arg.setDescription('The annual energy consumption of the other residual plug loads.')
    arg.setUnits('kWh/yr')
    arg.setDefaultValue(Constants.Auto)
    args << arg

    arg = OpenStudio::Measure::OSArgument::makeStringArgument('misc_plug_loads_other_frac_sensible', true)
    arg.setDisplayName('Misc Plug Loads: Other Sensible Fraction')
    arg.setDescription("Fraction of other residual plug loads' internal gains that are sensible.")
    arg.setUnits('Frac')
    arg.setDefaultValue(Constants.Auto)
    args << arg

    arg = OpenStudio::Measure::OSArgument::makeStringArgument('misc_plug_loads_other_frac_latent', true)
    arg.setDisplayName('Misc Plug Loads: Other Latent Fraction')
    arg.setDescription("Fraction of other residual plug loads' internal gains that are latent.")
    arg.setUnits('Frac')
    arg.setDefaultValue(Constants.Auto)
    args << arg

    arg = OpenStudio::Measure::OSArgument::makeDoubleArgument('misc_plug_loads_other_usage_multiplier', true)
    arg.setDisplayName('Misc Plug Loads: Other Usage Multiplier')
    arg.setDescription('Multiplier on the other energy usage that can reflect, e.g., high/low usage occupants.')
    arg.setDefaultValue(1.0)
    args << arg

    arg = OpenStudio::Measure::OSArgument::makeBoolArgument('misc_plug_loads_well_pump_present', true)
    arg.setDisplayName('Misc Plug Loads: Well Pump Present')
    arg.setDescription('Whether there is a well pump.')
    arg.setDefaultValue(false)
    args << arg

    arg = OpenStudio::Measure::OSArgument::makeStringArgument('misc_plug_loads_well_pump_annual_kwh', true)
    arg.setDisplayName('Misc Plug Loads: Well Pump Annual kWh')
    arg.setDescription('The annual energy consumption of the well pump plug loads.')
    arg.setUnits('kWh/yr')
    arg.setDefaultValue(Constants.Auto)
    args << arg

    arg = OpenStudio::Measure::OSArgument::makeDoubleArgument('misc_plug_loads_well_pump_usage_multiplier', true)
    arg.setDisplayName('Misc Plug Loads: Well Pump Usage Multiplier')
    arg.setDescription('Multiplier on the well pump energy usage that can reflect, e.g., high/low usage occupants.')
    arg.setDefaultValue(1.0)
    args << arg

    arg = OpenStudio::Measure::OSArgument::makeBoolArgument('misc_plug_loads_vehicle_present', true)
    arg.setDisplayName('Misc Plug Loads: Vehicle Present')
    arg.setDescription('Whether there is an electric vehicle.')
    arg.setDefaultValue(false)
    args << arg

    arg = OpenStudio::Measure::OSArgument::makeStringArgument('misc_plug_loads_vehicle_annual_kwh', true)
    arg.setDisplayName('Misc Plug Loads: Vehicle Annual kWh')
    arg.setDescription('The annual energy consumption of the electric vehicle plug loads.')
    arg.setUnits('kWh/yr')
    arg.setDefaultValue(Constants.Auto)
    args << arg

    arg = OpenStudio::Measure::OSArgument::makeDoubleArgument('misc_plug_loads_vehicle_usage_multiplier', true)
    arg.setDisplayName('Misc Plug Loads: Vehicle Usage Multiplier')
    arg.setDescription('Multiplier on the electric vehicle energy usage that can reflect, e.g., high/low usage occupants.')
    arg.setDefaultValue(1.0)
    args << arg

    misc_fuel_loads_fuel_choices = OpenStudio::StringVector.new
    misc_fuel_loads_fuel_choices << HPXML::FuelTypeNaturalGas
    misc_fuel_loads_fuel_choices << HPXML::FuelTypeOil
    misc_fuel_loads_fuel_choices << HPXML::FuelTypePropane
    misc_fuel_loads_fuel_choices << HPXML::FuelTypeWoodCord
    misc_fuel_loads_fuel_choices << HPXML::FuelTypeWoodPellets

    misc_fuel_loads_location_choices = OpenStudio::StringVector.new
    misc_fuel_loads_location_choices << Constants.Auto
    misc_fuel_loads_location_choices << HPXML::LocationInterior
    misc_fuel_loads_location_choices << HPXML::LocationExterior

    arg = OpenStudio::Measure::OSArgument::makeBoolArgument('misc_fuel_loads_grill_present', true)
    arg.setDisplayName('Misc Fuel Loads: Grill Present')
    arg.setDescription('Whether there is a fuel loads grill.')
    arg.setDefaultValue(false)
    args << arg

    arg = OpenStudio::Measure::OSArgument::makeChoiceArgument('misc_fuel_loads_grill_fuel_type', misc_fuel_loads_fuel_choices, true)
    arg.setDisplayName('Misc Fuel Loads: Grill Fuel Type')
    arg.setDescription('The fuel type of the fuel loads grill.')
    arg.setDefaultValue(HPXML::FuelTypeNaturalGas)
    args << arg

    arg = OpenStudio::Measure::OSArgument::makeStringArgument('misc_fuel_loads_grill_annual_therm', true)
    arg.setDisplayName('Misc Fuel Loads: Grill Annual therm')
    arg.setDescription('The annual energy consumption of the fuel loads grill.')
    arg.setUnits('therm/yr')
    arg.setDefaultValue(Constants.Auto)
    args << arg

    arg = OpenStudio::Measure::OSArgument::makeDoubleArgument('misc_fuel_loads_grill_usage_multiplier', true)
    arg.setDisplayName('Misc Fuel Loads: Grill Usage Multiplier')
    arg.setDescription('Multiplier on the fuel loads grill energy usage that can reflect, e.g., high/low usage occupants.')
    arg.setDefaultValue(0.0)
    args << arg

    arg = OpenStudio::Measure::OSArgument::makeBoolArgument('misc_fuel_loads_lighting_present', true)
    arg.setDisplayName('Misc Fuel Loads: Lighting Present')
    arg.setDescription('Whether there is fuel loads lighting.')
    arg.setDefaultValue(false)
    args << arg

    arg = OpenStudio::Measure::OSArgument::makeChoiceArgument('misc_fuel_loads_lighting_fuel_type', misc_fuel_loads_fuel_choices, true)
    arg.setDisplayName('Misc Fuel Loads: Lighting Fuel Type')
    arg.setDescription('The fuel type of the fuel loads lighting.')
    arg.setDefaultValue(HPXML::FuelTypeNaturalGas)
    args << arg

    arg = OpenStudio::Measure::OSArgument::makeStringArgument('misc_fuel_loads_lighting_annual_therm', true)
    arg.setDisplayName('Misc Fuel Loads: Lighting Annual therm')
    arg.setDescription('The annual energy consumption of the fuel loads lighting.')
    arg.setUnits('therm/yr')
    arg.setDefaultValue(Constants.Auto)
    args << arg

    arg = OpenStudio::Measure::OSArgument::makeDoubleArgument('misc_fuel_loads_lighting_usage_multiplier', true)
    arg.setDisplayName('Misc Fuel Loads: Lighting Usage Multiplier')
    arg.setDescription('Multiplier on the fuel loads lighting energy usage that can reflect, e.g., high/low usage occupants.')
    arg.setDefaultValue(0.0)
    args << arg

    arg = OpenStudio::Measure::OSArgument::makeBoolArgument('misc_fuel_loads_fireplace_present', true)
    arg.setDisplayName('Misc Fuel Loads: Fireplace Present')
    arg.setDescription('Whether there is fuel loads fireplace.')
    arg.setDefaultValue(false)
    args << arg

    arg = OpenStudio::Measure::OSArgument::makeChoiceArgument('misc_fuel_loads_fireplace_fuel_type', misc_fuel_loads_fuel_choices, true)
    arg.setDisplayName('Misc Fuel Loads: Fireplace Fuel Type')
    arg.setDescription('The fuel type of the fuel loads fireplace.')
    arg.setDefaultValue(HPXML::FuelTypeNaturalGas)
    args << arg

    arg = OpenStudio::Measure::OSArgument::makeStringArgument('misc_fuel_loads_fireplace_annual_therm', true)
    arg.setDisplayName('Misc Fuel Loads: Fireplace Annual therm')
    arg.setDescription('The annual energy consumption of the fuel loads fireplace.')
    arg.setUnits('therm/yr')
    arg.setDefaultValue(Constants.Auto)
    args << arg

    arg = OpenStudio::Measure::OSArgument::makeStringArgument('misc_fuel_loads_fireplace_frac_sensible', true)
    arg.setDisplayName('Misc Fuel Loads: Fireplace Sensible Fraction')
    arg.setDescription("Fraction of fireplace residual fuel loads' internal gains that are sensible.")
    arg.setUnits('Frac')
    arg.setDefaultValue(Constants.Auto)
    args << arg

    arg = OpenStudio::Measure::OSArgument::makeStringArgument('misc_fuel_loads_fireplace_frac_latent', true)
    arg.setDisplayName('Misc Fuel Loads: Fireplace Latent Fraction')
    arg.setDescription("Fraction of fireplace residual fuel loads' internal gains that are latent.")
    arg.setUnits('Frac')
    arg.setDefaultValue(Constants.Auto)
    args << arg

    arg = OpenStudio::Measure::OSArgument::makeDoubleArgument('misc_fuel_loads_fireplace_usage_multiplier', true)
    arg.setDisplayName('Misc Fuel Loads: Fireplace Usage Multiplier')
    arg.setDescription('Multiplier on the fuel loads fireplace energy usage that can reflect, e.g., high/low usage occupants.')
    arg.setDefaultValue(0.0)
    args << arg

    heater_type_choices = OpenStudio::StringVector.new
    heater_type_choices << HPXML::TypeNone
    heater_type_choices << HPXML::HeaterTypeElectricResistance
    heater_type_choices << HPXML::HeaterTypeGas
    heater_type_choices << HPXML::HeaterTypeHeatPump

    arg = OpenStudio::Measure::OSArgument::makeBoolArgument('pool_present', true)
    arg.setDisplayName('Pool: Present')
    arg.setDescription('Whether there is a pool.')
    arg.setDefaultValue(false)
    args << arg

    arg = OpenStudio::Measure::OSArgument::makeStringArgument('pool_pump_annual_kwh', true)
    arg.setDisplayName('Pool: Pump Annual kWh')
    arg.setDescription('The annual energy consumption of the pool pump.')
    arg.setUnits('kWh/yr')
    arg.setDefaultValue(Constants.Auto)
    args << arg

    arg = OpenStudio::Measure::OSArgument::makeDoubleArgument('pool_pump_usage_multiplier', true)
    arg.setDisplayName('Pool: Pump Usage Multiplier')
    arg.setDescription('Multiplier on the pool pump energy usage that can reflect, e.g., high/low usage occupants.')
    arg.setDefaultValue(1.0)
    args << arg

    arg = OpenStudio::Measure::OSArgument::makeChoiceArgument('pool_heater_type', heater_type_choices, true)
    arg.setDisplayName('Pool: Heater Type')
    arg.setDescription("The type of pool heater. Use 'none' if there is no pool heater.")
    arg.setDefaultValue(HPXML::TypeNone)
    args << arg

    arg = OpenStudio::Measure::OSArgument::makeStringArgument('pool_heater_annual_kwh', true)
    arg.setDisplayName('Pool: Heater Annual kWh')
    arg.setDescription("The annual energy consumption of the #{HPXML::HeaterTypeElectricResistance} pool heater.")
    arg.setUnits('kWh/yr')
    arg.setDefaultValue(Constants.Auto)
    args << arg

    arg = OpenStudio::Measure::OSArgument::makeStringArgument('pool_heater_annual_therm', true)
    arg.setDisplayName('Pool: Heater Annual therm')
    arg.setDescription("The annual energy consumption of the #{HPXML::HeaterTypeGas} pool heater.")
    arg.setUnits('therm/yr')
    arg.setDefaultValue(Constants.Auto)
    args << arg

    arg = OpenStudio::Measure::OSArgument::makeDoubleArgument('pool_heater_usage_multiplier', true)
    arg.setDisplayName('Pool: Heater Usage Multiplier')
    arg.setDescription('Multiplier on the pool heater energy usage that can reflect, e.g., high/low usage occupants.')
    arg.setDefaultValue(1.0)
    args << arg

    arg = OpenStudio::Measure::OSArgument::makeBoolArgument('hot_tub_present', true)
    arg.setDisplayName('Hot Tub: Present')
    arg.setDescription('Whether there is a hot tub.')
    arg.setDefaultValue(false)
    args << arg

    arg = OpenStudio::Measure::OSArgument::makeStringArgument('hot_tub_pump_annual_kwh', true)
    arg.setDisplayName('Hot Tub: Pump Annual kWh')
    arg.setDescription('The annual energy consumption of the hot tub pump.')
    arg.setUnits('kWh/yr')
    arg.setDefaultValue(Constants.Auto)
    args << arg

    arg = OpenStudio::Measure::OSArgument::makeDoubleArgument('hot_tub_pump_usage_multiplier', true)
    arg.setDisplayName('Hot Tub: Pump Usage Multiplier')
    arg.setDescription('Multiplier on the hot tub pump energy usage that can reflect, e.g., high/low usage occupants.')
    arg.setDefaultValue(1.0)
    args << arg

    arg = OpenStudio::Measure::OSArgument::makeChoiceArgument('hot_tub_heater_type', heater_type_choices, true)
    arg.setDisplayName('Hot Tub: Heater Type')
    arg.setDescription("The type of hot tub heater. Use 'none' if there is no hot tub heater.")
    arg.setDefaultValue(HPXML::TypeNone)
    args << arg

    arg = OpenStudio::Measure::OSArgument::makeStringArgument('hot_tub_heater_annual_kwh', true)
    arg.setDisplayName('Hot Tub: Heater Annual kWh')
    arg.setDescription("The annual energy consumption of the #{HPXML::HeaterTypeElectricResistance} hot tub heater.")
    arg.setUnits('kWh/yr')
    arg.setDefaultValue(Constants.Auto)
    args << arg

    arg = OpenStudio::Measure::OSArgument::makeStringArgument('hot_tub_heater_annual_therm', true)
    arg.setDisplayName('Hot Tub: Heater Annual therm')
    arg.setDescription("The annual energy consumption of the #{HPXML::HeaterTypeGas} hot tub heater.")
    arg.setUnits('therm/yr')
    arg.setDefaultValue(Constants.Auto)
    args << arg

    arg = OpenStudio::Measure::OSArgument::makeDoubleArgument('hot_tub_heater_usage_multiplier', true)
    arg.setDisplayName('Hot Tub: Heater Usage Multiplier')
    arg.setDescription('Multiplier on the hot tub heater energy usage that can reflect, e.g., high/low usage occupants.')
    arg.setDefaultValue(1.0)
    args << arg

    return args
  end

  # define what happens when the measure is run
  def run(model, runner, user_arguments)
    super(model, runner, user_arguments)

    # use the built-in error checking
    if !runner.validateUserArguments(arguments(model), user_arguments)
      return false
    end

    Geometry.tear_down_model(model, runner)

    Version.check_openstudio_version()

    # assign the user inputs to variables
    args = get_argument_values(runner, arguments(model), user_arguments)
    args = Hash[args.collect { |k, v| [k.to_sym, v] }]

    # Argument error checks
    warnings, errors = validate_arguments(args)
    unless warnings.empty?
      warnings.each do |warning|
        runner.registerWarning(warning)
      end
    end
    unless errors.empty?
      errors.each do |error|
        runner.registerError(error)
      end
      return false
    end

    # Create EpwFile object
    epw_path = args[:weather_station_epw_filepath]
    if not File.exist? epw_path
      epw_path = File.join(File.expand_path(File.join(File.dirname(__FILE__), '..', 'weather')), epw_path) # a filename was entered for weather_station_epw_filepath
    end
    if not File.exist? epw_path
      runner.registerError("Could not find EPW file at '#{epw_path}'.")
      return false
    end
    epw_file = OpenStudio::EpwFile.new(epw_path)

    # Create HPXML file
    hpxml_doc = HPXMLFile.create(runner, model, args, epw_file)
    if not hpxml_doc
      runner.registerError('Unsuccessful creation of HPXML file.')
      return false
    end

    hpxml_path = args[:hpxml_path]
    unless (Pathname.new hpxml_path).absolute?
      hpxml_path = File.expand_path(File.join(File.dirname(__FILE__), hpxml_path))
    end

    # Check for invalid HPXML file
    skip_validation = false
    if not skip_validation
      if not validate_hpxml(runner, hpxml_path, hpxml_doc)
        return false
      end
    end

    XMLHelper.write_file(hpxml_doc, hpxml_path)
    runner.registerInfo("Wrote file: #{hpxml_path}")
  end

  def validate_arguments(args)
    warnings = []
    errors = []

    # heat pump water heater with natural gas fuel type
    warning = ([HPXML::WaterHeaterTypeHeatPump].include?(args[:water_heater_type]) && (args[:water_heater_fuel_type] != HPXML::FuelTypeElectricity))
    warnings << "water_heater_type=#{args[:water_heater_type]} and water_heater_fuel_type=#{args[:water_heater_fuel_type]}" if warning

    # heating system and heat pump
    error = (args[:heating_system_type] != 'none') && (args[:heat_pump_type] != 'none') && (args[:heating_system_fraction_heat_load_served] > 0) && (args[:heat_pump_fraction_heat_load_served] > 0)
    errors << "heating_system_type=#{args[:heating_system_type]} and heat_pump_type=#{args[:heat_pump_type]}" if error

    # cooling system and heat pump
    error = (args[:cooling_system_type] != 'none') && (args[:heat_pump_type] != 'none') && (args[:cooling_system_fraction_cool_load_served] > 0) && (args[:heat_pump_fraction_cool_load_served] > 0)
    errors << "cooling_system_type=#{args[:cooling_system_type]} and heat_pump_type=#{args[:heat_pump_type]}" if error

    # non integer number of bathrooms
    if args[:geometry_unit_num_bathrooms] != Constants.Auto
      error = (Float(args[:geometry_unit_num_bathrooms]) % 1 != 0)
      errors << "geometry_unit_num_bathrooms=#{args[:geometry_unit_num_bathrooms]}" if error
    end

    # non integer ceiling fan quantity
    if args[:ceiling_fan_quantity] != Constants.Auto
      error = (Float(args[:ceiling_fan_quantity]) % 1 != 0)
      errors << "ceiling_fan_quantity=#{args[:ceiling_fan_quantity]}" if error
    end

    # single-family, slab, foundation height > 0
    warning = [HPXML::ResidentialTypeSFD, HPXML::ResidentialTypeSFA].include?(args[:geometry_unit_type]) && (args[:geometry_foundation_type] == HPXML::FoundationTypeSlab) && (args[:geometry_foundation_height] > 0)
    warnings << "geometry_unit_type=#{args[:geometry_unit_type]} and geometry_foundation_type=#{args[:geometry_foundation_type]} and geometry_foundation_height=#{args[:geometry_foundation_height]}" if warning

    # single-family, non slab, foundation height = 0
    error = [HPXML::ResidentialTypeSFD, HPXML::ResidentialTypeSFA].include?(args[:geometry_unit_type]) && (args[:geometry_foundation_type] != HPXML::FoundationTypeSlab) && (args[:geometry_foundation_height] == 0)
    errors << "geometry_unit_type=#{args[:geometry_unit_type]} and geometry_foundation_type=#{args[:geometry_foundation_type]} and geometry_foundation_height=#{args[:geometry_foundation_height]}" if error

    # single-family attached, multifamily and ambient foundation
    error = [HPXML::ResidentialTypeSFA, HPXML::ResidentialTypeApartment].include?(args[:geometry_unit_type]) && (args[:geometry_foundation_type] == HPXML::FoundationTypeAmbient)
    errors << "geometry_unit_type=#{args[:geometry_unit_type]} and geometry_foundation_type=#{args[:geometry_foundation_type]}" if error

    # multifamily, bottom, slab, foundation height > 0
    if args[:geometry_unit_level].is_initialized
      warning = (args[:geometry_unit_type] == HPXML::ResidentialTypeApartment) && (args[:geometry_unit_level].get == 'Bottom') && (args[:geometry_foundation_type] == HPXML::FoundationTypeSlab) && (args[:geometry_foundation_height] > 0)
      warnings << "geometry_unit_type=#{args[:geometry_unit_type]} and geometry_unit_level=#{args[:geometry_unit_level].get} and geometry_foundation_type=#{args[:geometry_foundation_type]} and geometry_foundation_height=#{args[:geometry_foundation_height]}" if warning
    end

    # multifamily, bottom, non slab, foundation height = 0
    if args[:geometry_unit_level].is_initialized
      error = (args[:geometry_unit_type] == HPXML::ResidentialTypeApartment) && (args[:geometry_unit_level].get == 'Bottom') && (args[:geometry_foundation_type] != HPXML::FoundationTypeSlab) && (args[:geometry_foundation_height] == 0)
      errors << "geometry_unit_type=#{args[:geometry_unit_type]} and geometry_unit_level=#{args[:geometry_unit_level].get} and geometry_foundation_type=#{args[:geometry_foundation_type]} and geometry_foundation_height=#{args[:geometry_foundation_height]}" if error
    end

    # multifamily and finished basement
    error = (args[:geometry_unit_type] == HPXML::ResidentialTypeApartment) && (args[:geometry_foundation_type] == HPXML::FoundationTypeBasementConditioned)
    errors << "geometry_unit_type=#{args[:geometry_unit_type]} and geometry_foundation_type=#{args[:geometry_foundation_type]}" if error

    # slab and foundation height above grade > 0
    warning = (args[:geometry_foundation_type] == HPXML::FoundationTypeSlab) && (args[:geometry_foundation_height_above_grade] > 0)
    warnings << "geometry_foundation_type=#{args[:geometry_foundation_type]} and geometry_foundation_height_above_grade=#{args[:geometry_foundation_height_above_grade]}" if warning

    # duct location and surface area not both auto or not both specified
    error = ((args[:ducts_supply_location] == Constants.Auto) && (args[:ducts_supply_surface_area] != Constants.Auto)) || ((args[:ducts_supply_location] != Constants.Auto) && (args[:ducts_supply_surface_area] == Constants.Auto)) || ((args[:ducts_return_location] == Constants.Auto) && (args[:ducts_return_surface_area] != Constants.Auto)) || ((args[:ducts_return_location] != Constants.Auto) && (args[:ducts_return_surface_area] == Constants.Auto))
    errors << "ducts_supply_location=#{args[:ducts_supply_location]} and ducts_supply_surface_area=#{args[:ducts_supply_surface_area]} and ducts_return_location=#{args[:ducts_return_location]} and ducts_return_surface_area=#{args[:ducts_return_surface_area]}" if error

    # second heating system fraction heat load served not less than 50%
    warning = (args[:heating_system_2_type] != 'none') && (args[:heating_system_2_fraction_heat_load_served] >= 0.5) && (args[:heating_system_2_fraction_heat_load_served] < 1.0)
    warnings << "heating_system_2_type=#{args[:heating_system_2_type]} and heating_system_2_fraction_heat_load_served=#{args[:heating_system_2_fraction_heat_load_served]}" if warning

    # second heating system fraction heat load served is 100%
    error = (args[:heating_system_2_type] != 'none') && (args[:heating_system_2_fraction_heat_load_served] == 1.0)
    errors << "heating_system_2_type=#{args[:heating_system_2_type]} and heating_system_2_fraction_heat_load_served=#{args[:heating_system_2_fraction_heat_load_served]}" if error

    # second heating system but no primary heating system
    error = (args[:heating_system_type] == 'none') && (args[:heat_pump_type] == 'none') && (args[:heating_system_2_type] != 'none')
    errors << "heating_system_type=#{args[:heating_system_type]} and heat_pump_type=#{args[:heat_pump_type]} and heating_system_2_type=#{args[:heating_system_2_type]}" if error

    # single-family attached and num units, horizontal location not specified
    error = (args[:geometry_unit_type] == HPXML::ResidentialTypeSFA) && (!args[:geometry_building_num_units].is_initialized || !args[:geometry_unit_horizontal_location].is_initialized)
    if error
      error = "geometry_unit_type=#{args[:geometry_unit_type]}"
      if !args[:geometry_building_num_units].is_initialized
        error += ' and geometry_building_num_units=not provided'
      end
      if !args[:geometry_unit_horizontal_location].is_initialized
        error += ' and geometry_unit_horizontal_location=not provided'
      end
      errors << error
    end

    # apartment unit and num units, level, horizontal location not specified
    error = (args[:geometry_unit_type] == HPXML::ResidentialTypeApartment) && (!args[:geometry_building_num_units].is_initialized || !args[:geometry_unit_level].is_initialized || !args[:geometry_unit_horizontal_location].is_initialized)
    if error
      error = "geometry_unit_type=#{args[:geometry_unit_type]}"
      if !args[:geometry_building_num_units].is_initialized
        error += ' and geometry_building_num_units=not provided'
      end
      if !args[:geometry_unit_level].is_initialized
        error += ' and geometry_unit_level=not provided'
      end
      if !args[:geometry_unit_horizontal_location].is_initialized
        error += ' and geometry_unit_horizontal_location=not provided'
      end
      errors << error
    end

    # crawlspace or unconditioned basement with foundation wall and ceiling insulation
    warning = [HPXML::FoundationTypeCrawlspaceVented, HPXML::FoundationTypeCrawlspaceUnvented, HPXML::FoundationTypeBasementUnconditioned].include?(args[:geometry_foundation_type]) && ((args[:foundation_wall_insulation_r] > 0) || args[:foundation_wall_assembly_r].is_initialized) && (args[:floor_over_foundation_assembly_r] > 2.1)
    if warning
      warning = "geometry_foundation_type=#{args[:geometry_foundation_type]}"
      if args[:foundation_wall_insulation_r] > 0
        warning += " and foundation_wall_insulation_r=#{args[:foundation_wall_insulation_r]}"
      end
      if args[:foundation_wall_assembly_r].is_initialized
        warning += " and foundation_wall_assembly_r=#{args[:foundation_wall_assembly_r].get}"
      end
      if args[:floor_over_foundation_assembly_r] > 2.1
        warning += " and floor_over_foundation_assembly_r=#{args[:floor_over_foundation_assembly_r]}"
      end
      warnings << warning
    end

    # vented/unvented attic with floor and roof insulation
    warning = [HPXML::AtticTypeVented, HPXML::AtticTypeUnvented].include?(args[:geometry_attic_type]) && (args[:geometry_roof_type] != 'flat') && (args[:ceiling_assembly_r] > 2.1) && (args[:roof_assembly_r] > 2.3)
    warnings << "geometry_attic_type=#{args[:geometry_attic_type]} and ceiling_assembly_r=#{args[:ceiling_assembly_r]} and roof_assembly_r=#{args[:roof_assembly_r]}" if warning

    # conditioned basement with ceiling insulation
    warning = (args[:geometry_foundation_type] == HPXML::FoundationTypeBasementConditioned) && (args[:floor_over_foundation_assembly_r] > 2.1)
    warnings << "geometry_foundation_type=#{args[:geometry_foundation_type]} and floor_over_foundation_assembly_r=#{args[:floor_over_foundation_assembly_r]}" if warning

    # conditioned attic with floor insulation
    warning = (args[:geometry_attic_type] == HPXML::AtticTypeConditioned) && (args[:geometry_roof_type] != 'flat') && (args[:ceiling_assembly_r] > 2.1)
    warnings << "geometry_attic_type=#{args[:geometry_attic_type]} and ceiling_assembly_r=#{args[:ceiling_assembly_r]}" if warning

    # conditioned attic but only one above-grade floor
    error = (args[:geometry_num_floors_above_grade] == 1 && args[:geometry_attic_type] == HPXML::AtticTypeConditioned)
    errors << "geometry_num_floors_above_grade=#{args[:geometry_num_floors_above_grade]} and geometry_attic_type=#{args[:geometry_attic_type]}" if error

    # dhw indirect but no boiler
    error = ((args[:water_heater_type] == HPXML::WaterHeaterTypeCombiStorage) || (args[:water_heater_type] == HPXML::WaterHeaterTypeCombiTankless)) && (args[:heating_system_type] != HPXML::HVACTypeBoiler)
    errors << "water_heater_type=#{args[:water_heater_type]} and heating_system_type=#{args[:heating_system_type]}" if error

    # no tv plug loads but specifying usage multipliers
    if args[:misc_plug_loads_television_annual_kwh] != Constants.Auto
      warning = (args[:misc_plug_loads_television_annual_kwh].to_f == 0.0 && args[:misc_plug_loads_television_usage_multiplier] != 0.0)
      warnings << "misc_plug_loads_television_annual_kwh=#{args[:misc_plug_loads_television_annual_kwh]} and misc_plug_loads_television_usage_multiplier=#{args[:misc_plug_loads_television_usage_multiplier]}" if warning
    end

    # no other plug loads but specifying usage multipliers
    if args[:misc_plug_loads_other_annual_kwh] != Constants.Auto
      warning = (args[:misc_plug_loads_other_annual_kwh].to_f == 0.0 && args[:misc_plug_loads_other_usage_multiplier] != 0.0)
      warnings << "misc_plug_loads_other_annual_kwh=#{args[:misc_plug_loads_other_annual_kwh]} and misc_plug_loads_other_usage_multiplier=#{args[:misc_plug_loads_other_usage_multiplier]}" if warning
    end

    # no well pump plug loads but specifying usage multipliers
    if args[:misc_plug_loads_well_pump_annual_kwh] != Constants.Auto
      warning = (args[:misc_plug_loads_well_pump_annual_kwh].to_f == 0.0 && args[:misc_plug_loads_well_pump_usage_multiplier] != 0.0)
      warnings << "misc_plug_loads_well_pump_annual_kwh=#{args[:misc_plug_loads_well_pump_annual_kwh]} and misc_plug_loads_well_pump_usage_multiplier=#{args[:misc_plug_loads_well_pump_usage_multiplier]}" if warning
    end

    # no vehicle plug loads but specifying usage multipliers
    if args[:misc_plug_loads_vehicle_annual_kwh] != Constants.Auto
      warning = (args[:misc_plug_loads_vehicle_annual_kwh].to_f && args[:misc_plug_loads_vehicle_usage_multiplier] != 0.0)
      warnings << "misc_plug_loads_vehicle_annual_kwh=#{args[:misc_plug_loads_vehicle_annual_kwh]} and misc_plug_loads_vehicle_usage_multiplier=#{args[:misc_plug_loads_vehicle_usage_multiplier]}" if warning
    end

    # no fuel loads but specifying usage multipliers
    warning = (!args[:misc_fuel_loads_grill_present] && args[:misc_fuel_loads_grill_usage_multiplier] != 0.0) || (!args[:misc_fuel_loads_lighting_present] && args[:misc_fuel_loads_lighting_usage_multiplier] != 0.0) || (!args[:misc_fuel_loads_fireplace_present] && args[:misc_fuel_loads_fireplace_usage_multiplier] != 0.0)
    warnings << "misc_fuel_loads_grill_present=#{args[:misc_fuel_loads_grill_present]} and misc_fuel_loads_grill_usage_multiplier=#{args[:misc_fuel_loads_grill_usage_multiplier]} and misc_fuel_loads_lighting_present=#{args[:misc_fuel_loads_lighting_present]} and misc_fuel_loads_lighting_usage_multiplier=#{args[:misc_fuel_loads_lighting_usage_multiplier]} and misc_fuel_loads_fireplace_present=#{args[:misc_fuel_loads_fireplace_present]} and misc_fuel_loads_fireplace_usage_multiplier=#{args[:misc_fuel_loads_fireplace_usage_multiplier]}" if warning

    # foundation wall insulation distance to bottom is greater than foundation wall height
    if args[:foundation_wall_insulation_distance_to_bottom] != Constants.Auto
      error = (args[:foundation_wall_insulation_distance_to_bottom].to_f > args[:geometry_foundation_height])
      errors << "foundation_wall_insulation_distance_to_bottom=#{args[:foundation_wall_insulation_distance_to_bottom]} and geometry_foundation_height=#{args[:geometry_foundation_height]}" if error
    end

    # number of bedrooms not greater than zero
    error = (args[:geometry_unit_num_bedrooms] <= 0)
    errors << "geometry_unit_num_bedrooms=#{args[:geometry_unit_num_bedrooms]}" if error

    # single-family detached with shared system
    error = [HPXML::ResidentialTypeSFD].include?(args[:geometry_unit_type]) && args[:heating_system_type].include?('Shared')
    errors << "geometry_unit_type=#{args[:geometry_unit_type]} and heating_system_type=#{args[:heating_system_type]}" if error

    # rim joist height but no rim joist assembly r
    error = args[:geometry_rim_joist_height].is_initialized && !args[:rim_joist_assembly_r].is_initialized
    errors << "geometry_rim_joist_height=#{args[:geometry_rim_joist_height].get} and rim_joist_assembly_r=not provided" if error

    # rim joist assembly r but no rim joist height
    error = args[:rim_joist_assembly_r].is_initialized && !args[:geometry_rim_joist_height].is_initialized
    errors << "rim_joist_assembly_r=#{args[:rim_joist_assembly_r].get} and geometry_rim_joist_height=not provided" if error

    return warnings, errors
  end

  def validate_hpxml(runner, hpxml_path, hpxml_doc)
    schemas_dir = File.join(File.dirname(__FILE__), '../HPXMLtoOpenStudio/resources')

    is_valid = true

    # Validate input HPXML against schema
    XMLHelper.validate(hpxml_doc.to_xml, File.join(schemas_dir, 'HPXML.xsd'), runner).each do |error|
      runner.registerError("#{hpxml_path}: #{error}")
      is_valid = false
    end

    # Validate input HPXML against schematron docs
    stron_paths = [File.join(schemas_dir, 'HPXMLvalidator.xml'),
                   File.join(schemas_dir, 'EPvalidator.xml')]
    errors, warnings = Validator.run_validators(hpxml_doc, stron_paths)
    errors.each do |error|
      runner.registerError("#{hpxml_path}: #{error}")
      is_valid = false
    end
    warnings.each do |warning|
      runner.registerWarning("#{warning}")
    end

    return is_valid
  end
end

class HPXMLFile
  def self.create(runner, model, args, epw_file)
    success = create_geometry_envelope(runner, model, args)
    return false if not success

    if args[:site_state_code].is_initialized
      args[:site_state_code] = args[:site_state_code].get
    else
      args[:site_state_code] = epw_file.stateProvinceRegion
    end

    hpxml = HPXML.new

    set_header(hpxml, runner, args, epw_file)
    set_site(hpxml, runner, args)
    set_neighbor_buildings(hpxml, runner, args)
    set_building_occupancy(hpxml, runner, args)
    set_building_construction(hpxml, runner, args)
    set_climate_and_risk_zones(hpxml, runner, args, epw_file)
    set_air_infiltration_measurements(hpxml, runner, args)

    set_roofs(hpxml, runner, model, args)
    set_rim_joists(hpxml, runner, model, args)
    set_walls(hpxml, runner, model, args)
    set_foundation_walls(hpxml, runner, model, args)
    set_frame_floors(hpxml, runner, model, args)
    set_attics(hpxml, runner, model, args)
    set_slabs(hpxml, runner, model, args)
    set_foundations(hpxml, runner, model, args)
    set_windows(hpxml, runner, model, args)
    set_skylights(hpxml, runner, model, args)
    set_doors(hpxml, runner, model, args)

    set_heating_systems(hpxml, runner, args)
    set_cooling_systems(hpxml, runner, args)
    set_heat_pumps(hpxml, runner, args)
    set_secondary_heating_systems(hpxml, runner, args)
    set_hvac_distribution(hpxml, runner, args)
    set_hvac_control(hpxml, runner, args)
    set_ventilation_fans(hpxml, runner, args)
    set_water_heating_systems(hpxml, runner, args)
    set_hot_water_distribution(hpxml, runner, args)
    set_water_fixtures(hpxml, runner, args)
    set_solar_thermal(hpxml, runner, args, epw_file)
    set_pv_systems(hpxml, runner, args, epw_file)
    set_lighting(hpxml, runner, args)
    set_dehumidifier(hpxml, runner, args)
    set_clothes_washer(hpxml, runner, args)
    set_clothes_dryer(hpxml, runner, args)
    set_dishwasher(hpxml, runner, args)
    set_refrigerator(hpxml, runner, args)
    set_extra_refrigerator(hpxml, runner, args)
    set_freezer(hpxml, runner, args)
    set_cooking_range_oven(hpxml, runner, args)
    set_ceiling_fans(hpxml, runner, args)
    set_misc_plug_loads_television(hpxml, runner, args)
    set_misc_plug_loads_other(hpxml, runner, args)
    set_misc_plug_loads_well_pump(hpxml, runner, args)
    set_misc_plug_loads_vehicle(hpxml, runner, args)
    set_misc_fuel_loads_grill(hpxml, runner, args)
    set_misc_fuel_loads_lighting(hpxml, runner, args)
    set_misc_fuel_loads_fireplace(hpxml, runner, args)
    set_pool(hpxml, runner, args)
    set_hot_tub(hpxml, runner, args)

    # Check for errors in the HPXML object
    errors = hpxml.check_for_errors()
    if errors.size > 0
      fail "ERROR: Invalid HPXML object produced.\n#{errors}"
    end

    hpxml_doc = hpxml.to_oga()

    return hpxml_doc
  end

  def self.create_geometry_envelope(runner, model, args)
    args[:geometry_roof_pitch] = { '1:12' => 1.0 / 12.0,
                                   '2:12' => 2.0 / 12.0,
                                   '3:12' => 3.0 / 12.0,
                                   '4:12' => 4.0 / 12.0,
                                   '5:12' => 5.0 / 12.0,
                                   '6:12' => 6.0 / 12.0,
                                   '7:12' => 7.0 / 12.0,
                                   '8:12' => 8.0 / 12.0,
                                   '9:12' => 9.0 / 12.0,
                                   '10:12' => 10.0 / 12.0,
                                   '11:12' => 11.0 / 12.0,
                                   '12:12' => 12.0 / 12.0 }[args[:geometry_roof_pitch]]

    if args[:geometry_rim_joist_height].is_initialized
      args[:geometry_rim_joist_height] = args[:geometry_rim_joist_height].get / 12.0
    else
      args[:geometry_rim_joist_height] = 0.0
    end

    if args[:geometry_foundation_type] == HPXML::FoundationTypeSlab
      args[:geometry_foundation_height] = 0.0
      args[:geometry_foundation_height_above_grade] = 0.0
      args[:geometry_rim_joist_height] = 0.0
    elsif args[:geometry_foundation_type] == HPXML::FoundationTypeAmbient
      args[:geometry_rim_joist_height] = 0.0
    end

    if args[:geometry_unit_type] == HPXML::ResidentialTypeSFD
      success = Geometry.create_single_family_detached(runner: runner, model: model, **args)
    elsif args[:geometry_unit_type] == HPXML::ResidentialTypeSFA
      success = Geometry.create_single_family_attached(runner: runner, model: model, **args)
    elsif args[:geometry_unit_type] == HPXML::ResidentialTypeApartment
      args[:geometry_roof_type] = 'flat'
      args[:geometry_attic_type] = HPXML::AtticTypeVented
      success = Geometry.create_multifamily(runner: runner, model: model, **args)
    end
    return false if not success

    success = Geometry.create_doors(runner: runner, model: model, **args)
    return false if not success

    success = Geometry.create_windows_and_skylights(runner: runner, model: model, **args)
    return false if not success

    return true
  end

  def self.set_header(hpxml, runner, args, epw_file)
    hpxml.header.xml_type = 'HPXML'
    hpxml.header.xml_generated_by = 'BuildResidentialHPXML'
    hpxml.header.transaction = 'create'

    if args[:software_info_program_used].is_initialized
      hpxml.header.software_program_used = args[:software_info_program_used].get
    end

    if args[:software_info_program_version].is_initialized
      hpxml.header.software_program_version = args[:software_info_program_version].get
    end

    if args[:simulation_control_timestep].is_initialized
      hpxml.header.timestep = args[:simulation_control_timestep].get
    end

    if args[:simulation_control_run_period].is_initialized
      begin_month, begin_day, end_month, end_day = Schedule.parse_date_range(args[:simulation_control_run_period].get)
      hpxml.header.sim_begin_month = begin_month
      hpxml.header.sim_begin_day = begin_day
      hpxml.header.sim_end_month = end_month
      hpxml.header.sim_end_day = end_day
    end

    if args[:simulation_control_run_period_calendar_year].is_initialized
      hpxml.header.sim_calendar_year = args[:simulation_control_run_period_calendar_year].get
    end

    if args[:simulation_control_daylight_saving_enabled].is_initialized
      hpxml.header.dst_enabled = args[:simulation_control_daylight_saving_enabled].get
    end
    if args[:simulation_control_daylight_saving_period].is_initialized
      begin_month, begin_day, end_month, end_day = Schedule.parse_date_range(args[:simulation_control_daylight_saving_period].get)
      hpxml.header.dst_begin_month = begin_month
      hpxml.header.dst_begin_day = begin_day
      hpxml.header.dst_end_month = end_month
      hpxml.header.dst_end_day = end_day
    end

    hpxml.header.building_id = 'MyBuilding'
    if args[:zip_code].is_initialized
      hpxml.header.zip_code = args[:zip_code]
    end
    hpxml.header.state_code = args[:site_state_code]
    hpxml.header.event_type = 'proposed workscope'
  end

  def self.set_site(hpxml, runner, args)
    if args[:site_shielding_of_home] != Constants.Auto
      shielding_of_home = args[:site_shielding_of_home]
    end

    if args[:site_type].is_initialized
      hpxml.site.site_type = args[:site_type].get
    end

    surroundings_hash = { 'Left' => HPXML::SurroundingsOneSide,
                          'Right' => HPXML::SurroundingsOneSide,
                          'Middle' => HPXML::SurroundingsTwoSides,
                          'None' => HPXML::SurroundingsStandAlone }

    if [HPXML::ResidentialTypeSFA, HPXML::ResidentialTypeApartment].include?(args[:geometry_unit_type])
      hpxml.site.surroundings = surroundings_hash[args[:geometry_unit_horizontal_location].get]
    end

    hpxml.site.azimuth_of_front_of_home = args[:geometry_unit_orientation]
    hpxml.site.shielding_of_home = shielding_of_home
  end

  def self.set_neighbor_buildings(hpxml, runner, args)
    nbr_map = { Constants.FacadeFront => [args[:neighbor_front_distance], args[:neighbor_front_height]],
                Constants.FacadeBack => [args[:neighbor_back_distance], args[:neighbor_back_height]],
                Constants.FacadeLeft => [args[:neighbor_left_distance], args[:neighbor_left_height]],
                Constants.FacadeRight => [args[:neighbor_right_distance], args[:neighbor_right_height]] }

    nbr_map.each do |facade, data|
      distance, neighbor_height = data
      next if distance == 0

      azimuth = Geometry.get_azimuth_from_facade(facade: facade, orientation: args[:geometry_unit_orientation])

      if (distance > 0) && (neighbor_height != Constants.Auto)
        height = Float(neighbor_height)
      end

      hpxml.neighbor_buildings.add(azimuth: azimuth,
                                   distance: distance,
                                   height: height)
    end
  end

  def self.set_building_occupancy(hpxml, runner, args)
    if args[:geometry_unit_num_occupants] != Constants.Auto
      hpxml.building_occupancy.number_of_residents = Float(args[:geometry_unit_num_occupants])
    end
  end

  def self.set_building_construction(hpxml, runner, args)
    if args[:geometry_unit_type] == HPXML::ResidentialTypeApartment
      number_of_conditioned_floors_above_grade = 1
      number_of_conditioned_floors = 1
    else
      number_of_conditioned_floors_above_grade = args[:geometry_num_floors_above_grade]
      number_of_conditioned_floors = number_of_conditioned_floors_above_grade
      if args[:geometry_foundation_type] == HPXML::FoundationTypeBasementConditioned
        number_of_conditioned_floors += 1
      end
    end

    if args[:geometry_unit_num_bathrooms] != Constants.Auto
      number_of_bathrooms = Integer(args[:geometry_unit_num_bathrooms])
    end

    conditioned_building_volume = args[:geometry_unit_cfa] * args[:geometry_wall_height]

    hpxml.building_construction.number_of_conditioned_floors = number_of_conditioned_floors
    hpxml.building_construction.number_of_conditioned_floors_above_grade = number_of_conditioned_floors_above_grade
    hpxml.building_construction.number_of_bedrooms = args[:geometry_unit_num_bedrooms]
    hpxml.building_construction.number_of_bathrooms = number_of_bathrooms
    hpxml.building_construction.conditioned_floor_area = args[:geometry_unit_cfa]
    hpxml.building_construction.conditioned_building_volume = conditioned_building_volume
    hpxml.building_construction.average_ceiling_height = args[:geometry_wall_height]
    hpxml.building_construction.residential_facility_type = args[:geometry_unit_type]

    if args[:year_built].is_initialized
      hpxml.building_construction.year_built = args[:year_built].get
    end
    if args[:geometry_has_flue_or_chimney] != Constants.Auto
      hpxml.building_construction.has_flue_or_chimney = args[:geometry_has_flue_or_chimney]
    end
  end

  def self.set_climate_and_risk_zones(hpxml, runner, args, epw_file)
    hpxml.climate_and_risk_zones.weather_station_id = 'WeatherStation'
    iecc_zone = Location.get_climate_zone_iecc(epw_file.wmoNumber)

    unless iecc_zone.nil?
      hpxml.climate_and_risk_zones.iecc_year = 2006
      hpxml.climate_and_risk_zones.iecc_zone = iecc_zone
    end
    weather_station_name = File.basename(args[:weather_station_epw_filepath]).gsub('.epw', '')
    hpxml.climate_and_risk_zones.weather_station_name = weather_station_name
    hpxml.climate_and_risk_zones.weather_station_epw_filepath = args[:weather_station_epw_filepath]
  end

  def self.set_air_infiltration_measurements(hpxml, runner, args)
    if args[:air_leakage_units] == HPXML::UnitsACH
      house_pressure = args[:air_leakage_house_pressure]
      unit_of_measure = HPXML::UnitsACH
    elsif args[:air_leakage_units] == HPXML::UnitsCFM
      house_pressure = args[:air_leakage_house_pressure]
      unit_of_measure = HPXML::UnitsCFM
    elsif args[:air_leakage_units] == HPXML::UnitsACHNatural
      house_pressure = nil
      unit_of_measure = HPXML::UnitsACHNatural
    end
    infiltration_volume = args[:geometry_unit_cfa] * args[:geometry_wall_height]

    hpxml.air_infiltration_measurements.add(id: 'InfiltrationMeasurement',
                                            house_pressure: house_pressure,
                                            unit_of_measure: unit_of_measure,
                                            air_leakage: args[:air_leakage_value],
                                            infiltration_volume: infiltration_volume)
  end

  def self.set_attics(hpxml, runner, model, args)
    return if args[:geometry_unit_type] == HPXML::ResidentialTypeApartment

    surf_ids = { 'roofs' => { 'surfaces' => hpxml.roofs, 'ids' => [] },
                 'walls' => { 'surfaces' => hpxml.walls, 'ids' => [] },
                 'frame_floors' => { 'surfaces' => hpxml.frame_floors, 'ids' => [] } }

    attic_locations = [HPXML::LocationAtticUnconditioned, HPXML::LocationAtticUnvented, HPXML::LocationAtticVented]
    surf_ids.each do |surf_type, surf_hash|
      surf_hash['surfaces'].each do |surface|
        next if (not attic_locations.include? surface.interior_adjacent_to) &&
                (not attic_locations.include? surface.exterior_adjacent_to)

        surf_hash['ids'] << surface.id
      end
    end

    if args[:geometry_roof_type] == 'flat'
      hpxml.attics.add(id: HPXML::AtticTypeFlatRoof,
                       attic_type: HPXML::AtticTypeFlatRoof)
    else
      hpxml.attics.add(id: args[:geometry_attic_type],
                       attic_type: args[:geometry_attic_type],
                       attached_to_roof_idrefs: surf_ids['roofs']['ids'],
                       attached_to_wall_idrefs: surf_ids['walls']['ids'],
                       attached_to_frame_floor_idrefs: surf_ids['frame_floors']['ids'])
    end
  end

  def self.set_foundations(hpxml, runner, model, args)
    return if args[:geometry_unit_type] == HPXML::ResidentialTypeApartment

    surf_ids = { 'slabs' => { 'surfaces' => hpxml.slabs, 'ids' => [] },
                 'frame_floors' => { 'surfaces' => hpxml.frame_floors, 'ids' => [] },
                 'foundation_walls' => { 'surfaces' => hpxml.foundation_walls, 'ids' => [] },
                 'walls' => { 'surfaces' => hpxml.walls, 'ids' => [] },
                 'rim_joists' => { 'surfaces' => hpxml.rim_joists, 'ids' => [] }, }

    foundation_locations = [HPXML::LocationBasementConditioned, HPXML::LocationBasementUnconditioned,
                            HPXML::LocationCrawlspaceUnvented, HPXML::LocationCrawlspaceVented]

    surf_ids.each do |surf_type, surf_hash|
      surf_hash['surfaces'].each do |surface|
        next unless (foundation_locations.include? surface.interior_adjacent_to) ||
                    (foundation_locations.include? surface.exterior_adjacent_to) ||
                    (surf_type == 'slabs' && surface.interior_adjacent_to == HPXML::LocationLivingSpace)

        (surf_type == 'frame_floors' && surface.exterior_adjacent_to == HPXML::LocationOutside)

        surf_hash['ids'] << surface.id
      end
    end

    hpxml.foundations.add(id: args[:geometry_foundation_type],
                          foundation_type: args[:geometry_foundation_type],
                          attached_to_slab_idrefs: surf_ids['slabs']['ids'],
                          attached_to_frame_floor_idrefs: surf_ids['frame_floors']['ids'],
                          attached_to_foundation_wall_idrefs: surf_ids['foundation_walls']['ids'],
                          attached_to_wall_idrefs: surf_ids['walls']['ids'],
                          attached_to_rim_joist_idrefs: surf_ids['rim_joists']['ids'])
  end

  def self.set_roofs(hpxml, runner, model, args)
    args[:geometry_roof_pitch] *= 12.0
    if args[:geometry_roof_type] == 'flat'
      args[:geometry_roof_pitch] = 0.0
    end

    model.getSurfaces.sort.each do |surface|
      next unless ['Outdoors'].include? surface.outsideBoundaryCondition
      next if surface.surfaceType != 'RoofCeiling'

      interior_adjacent_to = Geometry.get_adjacent_to(surface: surface)
      next if [HPXML::LocationOtherHousingUnit].include? interior_adjacent_to

      if args[:roof_material_type].is_initialized
        roof_type = args[:roof_material_type].get
      end

      if args[:roof_color] != Constants.Auto
        roof_color = args[:roof_color]
      end

      radiant_barrier = args[:roof_radiant_barrier]
      if args[:roof_radiant_barrier]
        radiant_barrier_grade = args[:roof_radiant_barrier_grade]
      end

      if args[:geometry_roof_type] == 'flat'
        azimuth = nil
      else
        azimuth = Geometry.get_surface_azimuth(surface: surface, orientation: args[:geometry_unit_orientation])
      end

      hpxml.roofs.add(id: valid_attr(surface.name),
                      interior_adjacent_to: Geometry.get_adjacent_to(surface: surface),
                      azimuth: azimuth,
                      area: UnitConversions.convert(surface.grossArea, 'm^2', 'ft^2').round(2),
                      roof_type: roof_type,
                      roof_color: roof_color,
                      pitch: args[:geometry_roof_pitch],
                      radiant_barrier: radiant_barrier,
                      radiant_barrier_grade: radiant_barrier_grade,
                      insulation_assembly_r_value: args[:roof_assembly_r])
    end
  end

  def self.set_rim_joists(hpxml, runner, model, args)
    model.getSurfaces.sort.each do |surface|
      next if surface.surfaceType != 'Wall'
      next unless ['Outdoors', 'Adiabatic'].include? surface.outsideBoundaryCondition
      next unless Geometry.surface_is_rim_joist(surface, args[:geometry_rim_joist_height])

      interior_adjacent_to = Geometry.get_adjacent_to(surface: surface)
      next unless [HPXML::LocationBasementConditioned, HPXML::LocationBasementUnconditioned, HPXML::LocationCrawlspaceUnvented, HPXML::LocationCrawlspaceVented].include? interior_adjacent_to

      exterior_adjacent_to = HPXML::LocationOutside
      if surface.outsideBoundaryCondition == 'Adiabatic' # can be adjacent to foundation space
        adjacent_surface = Geometry.get_adiabatic_adjacent_surface(model: model, surface: surface)
        if adjacent_surface.nil? # adjacent to a space that is not explicitly in the model
          unless [HPXML::ResidentialTypeSFD].include?(args[:geometry_unit_type])
            exterior_adjacent_to = interior_adjacent_to
            if exterior_adjacent_to == HPXML::LocationLivingSpace # living adjacent to living
              exterior_adjacent_to = HPXML::LocationOtherHousingUnit
            end
          end
        else # adjacent to a space that is explicitly in the model, e.g., corridor
          exterior_adjacent_to = Geometry.get_adjacent_to(surface: adjacent_surface)
        end
      end

      if exterior_adjacent_to == HPXML::LocationOutside && args[:wall_siding_type].is_initialized
        siding = args[:wall_siding_type].get
      end

      if args[:wall_color] != Constants.Auto
        color = args[:wall_color]
      end

      if interior_adjacent_to == exterior_adjacent_to
        insulation_assembly_r_value = 4.0 # Uninsulated
      else
        insulation_assembly_r_value = args[:rim_joist_assembly_r].get
      end

      hpxml.rim_joists.add(id: valid_attr(surface.name),
                           exterior_adjacent_to: exterior_adjacent_to,
                           interior_adjacent_to: interior_adjacent_to,
                           area: UnitConversions.convert(surface.grossArea, 'm^2', 'ft^2').round(2),
                           siding: siding,
                           color: color,
                           insulation_assembly_r_value: insulation_assembly_r_value)
    end
  end

  def self.set_walls(hpxml, runner, model, args)
    model.getSurfaces.sort.each do |surface|
      next if surface.surfaceType != 'Wall'
      next if Geometry.surface_is_rim_joist(surface, args[:geometry_rim_joist_height])

      interior_adjacent_to = Geometry.get_adjacent_to(surface: surface)
      next unless [HPXML::LocationLivingSpace, HPXML::LocationAtticUnvented, HPXML::LocationAtticVented, HPXML::LocationGarage].include? interior_adjacent_to

      exterior_adjacent_to = HPXML::LocationOutside
      if surface.adjacentSurface.is_initialized
        exterior_adjacent_to = Geometry.get_adjacent_to(surface: surface.adjacentSurface.get)
      elsif surface.outsideBoundaryCondition == 'Adiabatic' # can be adjacent to living space, attic, corridor
        adjacent_surface = Geometry.get_adiabatic_adjacent_surface(model: model, surface: surface)
        if adjacent_surface.nil? # adjacent to a space that is not explicitly in the model
          exterior_adjacent_to = interior_adjacent_to
          if exterior_adjacent_to == HPXML::LocationLivingSpace # living adjacent to living
            exterior_adjacent_to = HPXML::LocationOtherHousingUnit
          end
        else # adjacent to a space that is explicitly in the model, e.g., corridor
          exterior_adjacent_to = Geometry.get_adjacent_to(surface: adjacent_surface)
        end
      end

      next if exterior_adjacent_to == HPXML::LocationLivingSpace # already captured these surfaces

      attic_locations = [HPXML::LocationAtticUnconditioned, HPXML::LocationAtticUnvented, HPXML::LocationAtticVented]
      attic_wall_type = nil
      if (attic_locations.include? interior_adjacent_to) && (exterior_adjacent_to == HPXML::LocationOutside)
        attic_wall_type = HPXML::AtticWallTypeGable
      end

      wall_type = args[:wall_type]
      if attic_locations.include? interior_adjacent_to
        wall_type = HPXML::WallTypeWoodStud
      end

      if exterior_adjacent_to == HPXML::LocationOutside && args[:wall_siding_type].is_initialized
        if (attic_locations.include? interior_adjacent_to) && (args[:wall_siding_type].get == HPXML::SidingTypeNone)
          siding = nil
        else
          siding = args[:wall_siding_type].get
        end
      end

      if args[:wall_color] != Constants.Auto
        color = args[:wall_color]
      end

      azimuth = Geometry.get_surface_azimuth(surface: surface, orientation: args[:geometry_unit_orientation])

      hpxml.walls.add(id: valid_attr(surface.name),
                      exterior_adjacent_to: exterior_adjacent_to,
                      interior_adjacent_to: interior_adjacent_to,
                      azimuth: azimuth,
                      wall_type: wall_type,
                      attic_wall_type: attic_wall_type,
                      siding: siding,
                      color: color,
                      area: UnitConversions.convert(surface.grossArea, 'm^2', 'ft^2').round(2))

      is_uncond_attic_roof_insulated = false
      if attic_locations.include? interior_adjacent_to
        hpxml.roofs.each do |roof|
          next unless (roof.interior_adjacent_to == interior_adjacent_to) && (roof.insulation_assembly_r_value > 4.0)

          is_uncond_attic_roof_insulated = true
        end
      end

      if hpxml.walls[-1].is_thermal_boundary || is_uncond_attic_roof_insulated # Assume wall is insulated if roof is insulated
        hpxml.walls[-1].insulation_assembly_r_value = args[:wall_assembly_r]
      else
        hpxml.walls[-1].insulation_assembly_r_value = 4.0 # Uninsulated
      end
    end
  end

  def self.set_foundation_walls(hpxml, runner, model, args)
    model.getSurfaces.sort.each do |surface|
      next if surface.surfaceType != 'Wall'
      next unless ['Foundation', 'Adiabatic'].include? surface.outsideBoundaryCondition
      next if Geometry.surface_is_rim_joist(surface, args[:geometry_rim_joist_height])

      interior_adjacent_to = Geometry.get_adjacent_to(surface: surface)
      next unless [HPXML::LocationBasementConditioned, HPXML::LocationBasementUnconditioned, HPXML::LocationCrawlspaceUnvented, HPXML::LocationCrawlspaceVented].include? interior_adjacent_to

      exterior_adjacent_to = HPXML::LocationGround
      if surface.outsideBoundaryCondition == 'Adiabatic' # can be adjacent to foundation space
        adjacent_surface = Geometry.get_adiabatic_adjacent_surface(model: model, surface: surface)
        if adjacent_surface.nil? # adjacent to a space that is not explicitly in the model
          unless [HPXML::ResidentialTypeSFD].include?(args[:geometry_unit_type])
            exterior_adjacent_to = interior_adjacent_to
            if exterior_adjacent_to == HPXML::LocationLivingSpace # living adjacent to living
              exterior_adjacent_to = HPXML::LocationOtherHousingUnit
            end
          end
        else # adjacent to a space that is explicitly in the model, e.g., corridor
          exterior_adjacent_to = Geometry.get_adjacent_to(surface: adjacent_surface)
        end
      end

      if args[:foundation_wall_assembly_r].is_initialized && (args[:foundation_wall_assembly_r].get > 0)
        insulation_assembly_r_value = args[:foundation_wall_assembly_r]
      else
        if interior_adjacent_to == exterior_adjacent_to # E.g., don't insulate wall between basement and neighbor basement
          insulation_exterior_r_value = 0
          insulation_exterior_distance_to_top = 0
          insulation_exterior_distance_to_bottom = 0
        else
          insulation_exterior_r_value = args[:foundation_wall_insulation_r]
          if args[:foundation_wall_insulation_distance_to_top] != Constants.Auto
            insulation_exterior_distance_to_top = Float(args[:foundation_wall_insulation_distance_to_top])
          end
          if args[:foundation_wall_insulation_distance_to_bottom] != Constants.Auto
            insulation_exterior_distance_to_bottom = Float(args[:foundation_wall_insulation_distance_to_bottom])
          end
        end
        insulation_interior_r_value = 0
      end

      if args[:foundation_wall_thickness] != Constants.Auto
        thickness = Float(args[:foundation_wall_thickness])
      end

      hpxml.foundation_walls.add(id: valid_attr(surface.name),
                                 exterior_adjacent_to: exterior_adjacent_to,
                                 interior_adjacent_to: interior_adjacent_to,
                                 height: args[:geometry_foundation_height],
                                 area: UnitConversions.convert(surface.grossArea, 'm^2', 'ft^2').round(2),
                                 thickness: thickness,
                                 depth_below_grade: args[:geometry_foundation_height] - args[:geometry_foundation_height_above_grade],
                                 insulation_assembly_r_value: insulation_assembly_r_value,
                                 insulation_interior_r_value: insulation_interior_r_value,
                                 insulation_exterior_r_value: insulation_exterior_r_value,
                                 insulation_exterior_distance_to_top: insulation_exterior_distance_to_top,
                                 insulation_exterior_distance_to_bottom: insulation_exterior_distance_to_bottom)
    end
  end

  def self.set_frame_floors(hpxml, runner, model, args)
    if [HPXML::FoundationTypeBasementConditioned].include?(args[:geometry_foundation_type]) && (args[:floor_over_foundation_assembly_r] > 2.1)
      args[:floor_over_foundation_assembly_r] = 2.1 # Uninsulated
    end

    if [HPXML::AtticTypeConditioned].include?(args[:geometry_attic_type]) && (args[:geometry_roof_type] != 'flat') && (args[:ceiling_assembly_r] > 2.1)
      args[:ceiling_assembly_r] = 2.1 # Uninsulated
    end

    model.getSurfaces.sort.each do |surface|
      next if surface.outsideBoundaryCondition == 'Foundation'
      next unless ['Floor', 'RoofCeiling'].include? surface.surfaceType

      interior_adjacent_to = Geometry.get_adjacent_to(surface: surface)
      next unless [HPXML::LocationLivingSpace, HPXML::LocationGarage].include? interior_adjacent_to

      exterior_adjacent_to = HPXML::LocationOutside
      if surface.adjacentSurface.is_initialized
        exterior_adjacent_to = Geometry.get_adjacent_to(surface: surface.adjacentSurface.get)
      elsif surface.outsideBoundaryCondition == 'Adiabatic'
        exterior_adjacent_to = HPXML::LocationOtherHousingUnit
        if surface.surfaceType == 'Floor'
          other_space_above_or_below = HPXML::FrameFloorOtherSpaceBelow
        elsif surface.surfaceType == 'RoofCeiling'
          other_space_above_or_below = HPXML::FrameFloorOtherSpaceAbove
        end
      end

      next if interior_adjacent_to == exterior_adjacent_to
      next if (surface.surfaceType == 'RoofCeiling') && (exterior_adjacent_to == HPXML::LocationOutside)
      next if [HPXML::LocationLivingSpace, HPXML::LocationBasementConditioned].include? exterior_adjacent_to

      hpxml.frame_floors.add(id: valid_attr(surface.name),
                             exterior_adjacent_to: exterior_adjacent_to,
                             interior_adjacent_to: interior_adjacent_to,
                             area: UnitConversions.convert(surface.grossArea, 'm^2', 'ft^2').round(2),
                             other_space_above_or_below: other_space_above_or_below)

      if hpxml.frame_floors[-1].is_thermal_boundary
        if [HPXML::LocationAtticUnvented, HPXML::LocationAtticVented].include? exterior_adjacent_to
          hpxml.frame_floors[-1].insulation_assembly_r_value = args[:ceiling_assembly_r]
        elsif [HPXML::LocationGarage].include? exterior_adjacent_to
          hpxml.frame_floors[-1].insulation_assembly_r_value = args[:floor_over_garage_assembly_r]
        else
          hpxml.frame_floors[-1].insulation_assembly_r_value = args[:floor_over_foundation_assembly_r]
        end
      else
        hpxml.frame_floors[-1].insulation_assembly_r_value = 2.1 # Uninsulated
      end
    end
  end

  def self.set_slabs(hpxml, runner, model, args)
    model.getSurfaces.sort.each do |surface|
      next unless ['Foundation'].include? surface.outsideBoundaryCondition
      next if surface.surfaceType != 'Floor'

      interior_adjacent_to = Geometry.get_adjacent_to(surface: surface)
      next if [HPXML::LocationOutside, HPXML::LocationOtherHousingUnit].include? interior_adjacent_to

      has_foundation_walls = false
      if [HPXML::LocationCrawlspaceVented, HPXML::LocationCrawlspaceUnvented, HPXML::LocationBasementUnconditioned, HPXML::LocationBasementConditioned].include? interior_adjacent_to
        has_foundation_walls = true
      end
      exposed_perimeter = Geometry.calculate_exposed_perimeter(model, [surface], has_foundation_walls).round(1)
      next if exposed_perimeter == 0 # this could be, e.g., the foundation floor of an interior corridor

      if [HPXML::LocationCrawlspaceVented, HPXML::LocationCrawlspaceUnvented, HPXML::LocationBasementUnconditioned, HPXML::LocationBasementConditioned].include? interior_adjacent_to
        exposed_perimeter -= Geometry.get_unexposed_garage_perimeter(**args)
      end

      if [HPXML::LocationLivingSpace, HPXML::LocationGarage].include? interior_adjacent_to
        depth_below_grade = 0
      end

      if args[:slab_under_width] == 999
        under_slab_insulation_spans_entire_slab = true
      else
        under_slab_insulation_width = args[:slab_under_width]
      end

      if interior_adjacent_to.include? 'crawlspace'
        thickness = 0.0 # Assume soil
      elsif args[:slab_thickness] != Constants.Auto
        thickness = Float(args[:slab_thickness])
      end

      if args[:slab_carpet_fraction] != Constants.Auto
        carpet_fraction = Float(args[:slab_carpet_fraction])
      end

      if args[:slab_carpet_r] != Constants.Auto
        carpet_r_value = Float(args[:slab_carpet_r])
      end

      hpxml.slabs.add(id: valid_attr(surface.name),
                      interior_adjacent_to: interior_adjacent_to,
                      area: UnitConversions.convert(surface.grossArea, 'm^2', 'ft^2').round(2),
                      thickness: thickness,
                      exposed_perimeter: exposed_perimeter,
                      perimeter_insulation_depth: args[:slab_perimeter_depth],
                      under_slab_insulation_width: under_slab_insulation_width,
                      perimeter_insulation_r_value: args[:slab_perimeter_insulation_r],
                      under_slab_insulation_r_value: args[:slab_under_insulation_r],
                      under_slab_insulation_spans_entire_slab: under_slab_insulation_spans_entire_slab,
                      depth_below_grade: depth_below_grade,
                      carpet_fraction: carpet_fraction,
                      carpet_r_value: carpet_r_value)
    end
  end

  def self.set_windows(hpxml, runner, model, args)
    model.getSurfaces.sort.each do |surface|
      surface.subSurfaces.sort.each do |sub_surface|
        next if sub_surface.subSurfaceType != 'FixedWindow'

        sub_surface_height = Geometry.get_surface_height(sub_surface)
        sub_surface_facade = Geometry.get_facade_for_surface(sub_surface)

        if (sub_surface_facade == Constants.FacadeFront) && ((args[:overhangs_front_depth] > 0) || args[:overhangs_front_distance_to_top_of_window] > 0)
          overhangs_depth = args[:overhangs_front_depth]
          overhangs_distance_to_top_of_window = args[:overhangs_front_distance_to_top_of_window]
          overhangs_distance_to_bottom_of_window = (overhangs_distance_to_top_of_window + sub_surface_height).round(1)
        elsif (sub_surface_facade == Constants.FacadeBack) && ((args[:overhangs_back_depth] > 0) || args[:overhangs_back_distance_to_top_of_window] > 0)
          overhangs_depth = args[:overhangs_back_depth]
          overhangs_distance_to_top_of_window = args[:overhangs_back_distance_to_top_of_window]
          overhangs_distance_to_bottom_of_window = (overhangs_distance_to_top_of_window + sub_surface_height).round(1)
        elsif (sub_surface_facade == Constants.FacadeLeft) && ((args[:overhangs_left_depth] > 0) || args[:overhangs_left_distance_to_top_of_window] > 0)
          overhangs_depth = args[:overhangs_left_depth]
          overhangs_distance_to_top_of_window = args[:overhangs_left_distance_to_top_of_window]
          overhangs_distance_to_bottom_of_window = (overhangs_distance_to_top_of_window + sub_surface_height).round(1)
        elsif (sub_surface_facade == Constants.FacadeRight) && ((args[:overhangs_right_depth] > 0) || args[:overhangs_right_distance_to_top_of_window] > 0)
          overhangs_depth = args[:overhangs_right_depth]
          overhangs_distance_to_top_of_window = args[:overhangs_right_distance_to_top_of_window]
          overhangs_distance_to_bottom_of_window = (overhangs_distance_to_top_of_window + sub_surface_height).round(1)
        elsif args[:geometry_eaves_depth] > 0
          # Get max z coordinate of eaves
          eaves_z = args[:geometry_wall_height] * args[:geometry_num_floors_above_grade] + args[:geometry_rim_joist_height]
          if args[:geometry_attic_type] == HPXML::AtticTypeConditioned
            eaves_z += Geometry.get_conditioned_attic_height(model.getSpaces)
          end
          if args[:geometry_foundation_type] == HPXML::FoundationTypeAmbient
            eaves_z += args[:geometry_foundation_height]
          end

          # Get max z coordinate of this window
          sub_surface_z = Geometry.getSurfaceZValues([sub_surface]).max + UnitConversions.convert(sub_surface.space.get.zOrigin, 'm', 'ft')

          overhangs_depth = args[:geometry_eaves_depth]
          overhangs_distance_to_top_of_window = eaves_z - sub_surface_z # difference between max z coordinates of eaves and this window
          overhangs_distance_to_bottom_of_window = (overhangs_distance_to_top_of_window + sub_surface_height).round(1)
        end

        azimuth = Geometry.get_azimuth_from_facade(facade: sub_surface_facade, orientation: args[:geometry_unit_orientation])

        if args[:window_interior_shading_winter].is_initialized
          interior_shading_factor_winter = args[:window_interior_shading_winter].get
        end

        if args[:window_interior_shading_summer].is_initialized
          interior_shading_factor_summer = args[:window_interior_shading_summer].get
        end

        if args[:window_exterior_shading_winter].is_initialized
          exterior_shading_factor_winter = args[:window_exterior_shading_winter].get
        end

        if args[:window_exterior_shading_summer].is_initialized
          exterior_shading_factor_summer = args[:window_exterior_shading_summer].get
        end

        if args[:window_fraction_operable].is_initialized
          fraction_operable = args[:window_fraction_operable].get
        end

        hpxml.windows.add(id: "#{valid_attr(sub_surface.name)}_#{sub_surface_facade}",
                          area: UnitConversions.convert(sub_surface.grossArea, 'm^2', 'ft^2').round(2),
                          azimuth: azimuth,
                          ufactor: args[:window_ufactor],
                          shgc: args[:window_shgc],
                          overhangs_depth: overhangs_depth,
                          overhangs_distance_to_top_of_window: overhangs_distance_to_top_of_window,
                          overhangs_distance_to_bottom_of_window: overhangs_distance_to_bottom_of_window,
                          interior_shading_factor_winter: interior_shading_factor_winter,
                          interior_shading_factor_summer: interior_shading_factor_summer,
                          exterior_shading_factor_winter: exterior_shading_factor_winter,
                          exterior_shading_factor_summer: exterior_shading_factor_summer,
                          fraction_operable: fraction_operable,
                          wall_idref: valid_attr(surface.name))
      end # sub_surfaces
    end # surfaces
  end

  def self.set_skylights(hpxml, runner, model, args)
    model.getSurfaces.sort.each do |surface|
      surface.subSurfaces.sort.each do |sub_surface|
        next if sub_surface.subSurfaceType != 'Skylight'

        sub_surface_facade = Geometry.get_facade_for_surface(sub_surface)

        hpxml.skylights.add(id: "#{valid_attr(sub_surface.name)}_#{sub_surface_facade}",
                            area: UnitConversions.convert(sub_surface.grossArea, 'm^2', 'ft^2').round(2),
                            azimuth: UnitConversions.convert(sub_surface.azimuth, 'rad', 'deg').round,
                            ufactor: args[:skylight_ufactor],
                            shgc: args[:skylight_shgc],
                            roof_idref: valid_attr(surface.name))
      end
    end
  end

  def self.set_doors(hpxml, runner, model, args)
    model.getSurfaces.sort.each do |surface|
      interior_adjacent_to = Geometry.get_adjacent_to(surface: surface)

      adjacent_surface = surface
      if [HPXML::LocationOtherHousingUnit].include?(interior_adjacent_to)
        adjacent_surface = Geometry.get_adiabatic_adjacent_surface(model: model, surface: surface)
        next if adjacent_surface.nil?
      end

      surface.subSurfaces.sort.each do |sub_surface|
        next if sub_surface.subSurfaceType != 'Door'

        sub_surface_facade = Geometry.get_facade_for_surface(sub_surface)

        hpxml.doors.add(id: "#{valid_attr(sub_surface.name)}_#{sub_surface_facade}",
                        wall_idref: valid_attr(adjacent_surface.name),
                        area: UnitConversions.convert(sub_surface.grossArea, 'm^2', 'ft^2').round(2),
                        azimuth: args[:geometry_unit_orientation],
                        r_value: args[:door_rvalue])
      end
    end
  end

  def self.set_heating_systems(hpxml, runner, args)
    heating_system_type = args[:heating_system_type]

    return if heating_system_type == 'none'

    if args[:heating_system_heating_capacity] != Constants.Auto
      heating_capacity = Float(args[:heating_system_heating_capacity])
    end

    if heating_system_type == HPXML::HVACTypeElectricResistance
      heating_system_fuel = HPXML::FuelTypeElectricity
    else
      heating_system_fuel = args[:heating_system_fuel]
    end

    if [HPXML::HVACTypeFurnace, HPXML::HVACTypeWallFurnace, HPXML::HVACTypeFloorFurnace].include?(heating_system_type) || heating_system_type.include?(HPXML::HVACTypeBoiler)
      heating_efficiency_afue = args[:heating_system_heating_efficiency]
    elsif [HPXML::HVACTypeElectricResistance, HPXML::HVACTypeStove, HPXML::HVACTypePortableHeater, HPXML::HVACTypeFireplace, HPXML::HVACTypeFixedHeater].include?(heating_system_type)
      heating_efficiency_percent = args[:heating_system_heating_efficiency]
    end

    if args[:heating_system_airflow_defect_ratio].is_initialized
      if [HPXML::HVACTypeFurnace].include? heating_system_type
        airflow_defect_ratio = args[:heating_system_airflow_defect_ratio].get
      end
    end

    fraction_heat_load_served = args[:heating_system_fraction_heat_load_served]
    if args[:heating_system_2_type] != 'none' && fraction_heat_load_served + args[:heating_system_2_fraction_heat_load_served] > 1.0
      fraction_heat_load_served = 1.0 - args[:heating_system_2_fraction_heat_load_served]
    end

    if heating_system_type.include?('Shared')
      is_shared_system = true
      number_of_units_served = args[:geometry_building_num_units].get
      heating_capacity = nil
    end

    if heating_system_type.include?(HPXML::HVACTypeBoiler)
      heating_system_type = HPXML::HVACTypeBoiler
    end

    hpxml.heating_systems.add(id: 'HeatingSystem',
                              heating_system_type: heating_system_type,
                              heating_system_fuel: heating_system_fuel,
                              heating_capacity: heating_capacity,
                              fraction_heat_load_served: fraction_heat_load_served,
                              heating_efficiency_afue: heating_efficiency_afue,
                              heating_efficiency_percent: heating_efficiency_percent,
                              airflow_defect_ratio: airflow_defect_ratio,
                              is_shared_system: is_shared_system,
                              number_of_units_served: number_of_units_served,
                              primary_system: true)
  end

  def self.set_cooling_systems(hpxml, runner, args)
    cooling_system_type = args[:cooling_system_type]

    return if cooling_system_type == 'none'

    if args[:cooling_system_cooling_capacity] != Constants.Auto
      cooling_capacity = Float(args[:cooling_system_cooling_capacity])
    end

    if args[:cooling_system_cooling_compressor_type].is_initialized
      if cooling_system_type == HPXML::HVACTypeCentralAirConditioner
        compressor_type = args[:cooling_system_cooling_compressor_type].get
      end
    end

    if args[:cooling_system_cooling_sensible_heat_fraction].is_initialized
      if cooling_system_type != HPXML::HVACTypeEvaporativeCooler
        cooling_shr = args[:cooling_system_cooling_sensible_heat_fraction].get
      end
    end

    if cooling_system_type != HPXML::HVACTypeEvaporativeCooler
      if args[:cooling_system_cooling_efficiency_type] == HPXML::UnitsSEER
        cooling_efficiency_seer = args[:cooling_system_cooling_efficiency]
      elsif args[:cooling_system_cooling_efficiency_type] == HPXML::UnitsEER
        cooling_efficiency_eer = args[:cooling_system_cooling_efficiency]
      elsif args[:cooling_system_cooling_efficiency_type] == HPXML::UnitsCEER
        cooling_efficiency_ceer = args[:cooling_system_cooling_efficiency]
      end
    end

    if args[:cooling_system_airflow_defect_ratio].is_initialized
      if [HPXML::HVACTypeCentralAirConditioner].include?(cooling_system_type) || ([HPXML::HVACTypeMiniSplitAirConditioner].include?(cooling_system_type) && (args[:cooling_system_is_ducted]))
        airflow_defect_ratio = args[:cooling_system_airflow_defect_ratio].get
      end
    end

    if args[:cooling_system_charge_defect_ratio].is_initialized
      if [HPXML::HVACTypeCentralAirConditioner, HPXML::HVACTypeMiniSplitAirConditioner].include?(cooling_system_type)
        charge_defect_ratio = args[:cooling_system_charge_defect_ratio].get
      end
    end

    hpxml.cooling_systems.add(id: 'CoolingSystem',
                              cooling_system_type: cooling_system_type,
                              cooling_system_fuel: HPXML::FuelTypeElectricity,
                              cooling_capacity: cooling_capacity,
                              fraction_cool_load_served: args[:cooling_system_fraction_cool_load_served],
                              compressor_type: compressor_type,
                              cooling_shr: cooling_shr,
                              cooling_efficiency_seer: cooling_efficiency_seer,
                              cooling_efficiency_eer: cooling_efficiency_eer,
                              cooling_efficiency_ceer: cooling_efficiency_ceer,
                              airflow_defect_ratio: airflow_defect_ratio,
                              charge_defect_ratio: charge_defect_ratio,
                              primary_system: true)
  end

  def self.set_heat_pumps(hpxml, runner, args)
    heat_pump_type = args[:heat_pump_type]

    return if heat_pump_type == 'none'

    if args[:heat_pump_heating_capacity] == Constants.AutoMaxLoad
      hpxml.header.use_max_load_for_heat_pumps = true
    elsif args[:heat_pump_heating_capacity] == Constants.Auto
      hpxml.header.use_max_load_for_heat_pumps = false
    else
      heating_capacity = Float(args[:heat_pump_heating_capacity])
    end

    if [HPXML::HVACTypeHeatPumpAirToAir, HPXML::HVACTypeHeatPumpMiniSplit].include? heat_pump_type
      if args[:heat_pump_heating_capacity_17_f] != Constants.Auto
        heating_capacity_17F = Float(args[:heat_pump_heating_capacity_17_f])
      end
    end

    if args[:heat_pump_backup_fuel] != 'none'
      backup_heating_fuel = args[:heat_pump_backup_fuel]

      if args[:heat_pump_backup_heating_capacity] != Constants.Auto
        backup_heating_capacity = Float(args[:heat_pump_backup_heating_capacity])
      end

      if backup_heating_fuel == HPXML::FuelTypeElectricity
        backup_heating_efficiency_percent = args[:heat_pump_backup_heating_efficiency]
      else
        backup_heating_efficiency_afue = args[:heat_pump_backup_heating_efficiency]
      end
      if args[:heat_pump_backup_heating_switchover_temp].is_initialized
        if [HPXML::HVACTypeHeatPumpAirToAir, HPXML::HVACTypeHeatPumpMiniSplit].include? heat_pump_type
          backup_heating_switchover_temp = args[:heat_pump_backup_heating_switchover_temp].get
        end
      end
    end

    if args[:heat_pump_cooling_capacity] != Constants.Auto
      cooling_capacity = Float(args[:heat_pump_cooling_capacity])
    end

    if args[:heat_pump_cooling_compressor_type].is_initialized
      if [HPXML::HVACTypeHeatPumpAirToAir, HPXML::HVACTypeHeatPumpMiniSplit].include? heat_pump_type
        compressor_type = args[:heat_pump_cooling_compressor_type].get
      end
    end

    if args[:heat_pump_cooling_sensible_heat_fraction].is_initialized
      cooling_shr = args[:heat_pump_cooling_sensible_heat_fraction].get
    end

    if args[:heat_pump_heating_efficiency_type] == HPXML::UnitsHSPF
      heating_efficiency_hspf = args[:heat_pump_heating_efficiency]
    elsif args[:heat_pump_heating_efficiency_type] == HPXML::UnitsCOP
      heating_efficiency_cop = args[:heat_pump_heating_efficiency]
    end

    if args[:heat_pump_cooling_efficiency_type] == HPXML::UnitsSEER
      cooling_efficiency_seer = args[:heat_pump_cooling_efficiency]
    elsif args[:heat_pump_cooling_efficiency_type] == HPXML::UnitsEER
      cooling_efficiency_eer = args[:heat_pump_cooling_efficiency]
    end

    if args[:heat_pump_airflow_defect_ratio].is_initialized
      if [HPXML::HVACTypeHeatPumpAirToAir, HPXML::HVACTypeHeatPumpGroundToAir].include?(heat_pump_type) || ([HPXML::HVACTypeHeatPumpMiniSplit].include?(heat_pump_type) && (args[:heat_pump_is_ducted]))
        airflow_defect_ratio = args[:heat_pump_airflow_defect_ratio].get
      end
    end

    if args[:heat_pump_charge_defect_ratio].is_initialized
      charge_defect_ratio = args[:heat_pump_charge_defect_ratio].get
    end

    fraction_heat_load_served = args[:heat_pump_fraction_heat_load_served]
    fraction_cool_load_served = args[:heat_pump_fraction_cool_load_served]

    if args[:heating_system_2_type] != 'none' && fraction_heat_load_served + args[:heating_system_2_fraction_heat_load_served] > 1.0
      fraction_heat_load_served = 1.0 - args[:heating_system_2_fraction_heat_load_served]
    end

<<<<<<< HEAD
    if args[:heat_pump_demand_flexibility].is_initialized
      flex = args[:heat_pump_demand_flexibility].get
    end

    if args[:heat_pump_demand_flexibility_modulating].is_initialized
      modulating = args[:heat_pump_demand_flexibility_modulating].get
    end

    if args[:heat_pump_demand_flexibility_dual_source].is_initialized
      dual_source = args[:heat_pump_demand_flexibility_dual_source].get
    end

    if args[:heat_pump_demand_flexibility_ihp_grid_ac].is_initialized
      ihp_grid_ac = args[:heat_pump_demand_flexibility_ihp_grid_ac].get
    end

    if args[:heat_pump_demand_flexibility_ihp_ice_storage].is_initialized
      ihp_ice_storage = args[:heat_pump_demand_flexibility_ihp_ice_storage].get
    end

    if args[:heat_pump_demand_flexibility_ihp_pcm_storage].is_initialized
      ihp_pcm_storage = args[:heat_pump_demand_flexibility_ihp_pcm_storage].get
    end

    if args[:grid_signal_schedule].is_initialized
      grid_signal_schedule = args[:grid_signal_schedule].get
    end

    if args[:max_flex_speed].is_initialized
      max_flex_speed = args[:max_flex_speed].get
=======
    if fraction_heat_load_served > 0
      primary_heating_system = true
    end

    if fraction_cool_load_served > 0
      primary_cooling_system = true
>>>>>>> 2a5805b2
    end

    hpxml.heat_pumps.add(id: 'HeatPump',
                         heat_pump_type: heat_pump_type,
                         heat_pump_fuel: HPXML::FuelTypeElectricity,
                         heating_capacity: heating_capacity,
                         heating_capacity_17F: heating_capacity_17F,
                         compressor_type: compressor_type,
                         cooling_shr: cooling_shr,
                         cooling_capacity: cooling_capacity,
                         fraction_heat_load_served: fraction_heat_load_served,
                         fraction_cool_load_served: fraction_cool_load_served,
                         backup_heating_fuel: backup_heating_fuel,
                         backup_heating_capacity: backup_heating_capacity,
                         backup_heating_efficiency_afue: backup_heating_efficiency_afue,
                         backup_heating_efficiency_percent: backup_heating_efficiency_percent,
                         backup_heating_switchover_temp: backup_heating_switchover_temp,
                         heating_efficiency_hspf: heating_efficiency_hspf,
                         cooling_efficiency_seer: cooling_efficiency_seer,
                         heating_efficiency_cop: heating_efficiency_cop,
                         cooling_efficiency_eer: cooling_efficiency_eer,
                         airflow_defect_ratio: airflow_defect_ratio,
                         charge_defect_ratio: charge_defect_ratio,
<<<<<<< HEAD
                         flex: flex,
                         grid_signal_schedule: grid_signal_schedule,
                         modulating: modulating,
                         dual_source: dual_source,
                         ihp_grid_ac: ihp_grid_ac,
                         ihp_ice_storage: ihp_ice_storage,
                         ihp_pcm_storage: ihp_pcm_storage,
                         max_flex_speed: max_flex_speed)
=======
                         primary_heating_system: primary_heating_system,
                         primary_cooling_system: primary_cooling_system)
>>>>>>> 2a5805b2
  end

  def self.set_secondary_heating_systems(hpxml, runner, args)
    heating_system_type = args[:heating_system_2_type]

    return if heating_system_type == 'none'

    if args[:heating_system_2_heating_capacity] != Constants.Auto
      heating_capacity = Float(args[:heating_system_2_heating_capacity])
    end

    if args[:heating_system_2_fuel] == HPXML::HVACTypeElectricResistance
      heating_system_fuel = HPXML::FuelTypeElectricity
    else
      heating_system_fuel = args[:heating_system_2_fuel]
    end

    if [HPXML::HVACTypeFurnace, HPXML::HVACTypeWallFurnace, HPXML::HVACTypeFloorFurnace].include?(heating_system_type) || heating_system_type.include?(HPXML::HVACTypeBoiler)
      heating_efficiency_afue = args[:heating_system_2_heating_efficiency]
    elsif [HPXML::HVACTypeElectricResistance, HPXML::HVACTypeStove, HPXML::HVACTypePortableHeater, HPXML::HVACTypeFireplace].include?(heating_system_type)
      heating_efficiency_percent = args[:heating_system_2_heating_efficiency]
    end

    if heating_system_type.include?(HPXML::HVACTypeBoiler)
      heating_system_type = HPXML::HVACTypeBoiler
    end

    hpxml.heating_systems.add(id: 'SecondHeatingSystem',
                              heating_system_type: heating_system_type,
                              heating_system_fuel: heating_system_fuel,
                              heating_capacity: heating_capacity,
                              fraction_heat_load_served: args[:heating_system_2_fraction_heat_load_served],
                              heating_efficiency_afue: heating_efficiency_afue,
                              heating_efficiency_percent: heating_efficiency_percent)
  end

  def self.set_hvac_distribution(hpxml, runner, args)
    # HydronicDistribution?
    hydr_idx = 0
    hpxml.heating_systems.each do |heating_system|
      next unless [heating_system.heating_system_type].include?(HPXML::HVACTypeBoiler)
      next if args[:heating_system_type].include?('Fan Coil')

      hydr_idx += 1
      hpxml.hvac_distributions.add(id: "HydronicDistribution#{hydr_idx}",
                                   distribution_system_type: HPXML::HVACDistributionTypeHydronic,
                                   hydronic_type: HPXML::HydronicTypeBaseboard)
      heating_system.distribution_system_idref = hpxml.hvac_distributions[-1].id
    end

    # AirDistribution?
    air_distribution_systems = []
    hpxml.heating_systems.each do |heating_system|
      if [HPXML::HVACTypeFurnace].include?(heating_system.heating_system_type)
        air_distribution_systems << heating_system
      end
    end
    hpxml.cooling_systems.each do |cooling_system|
      if [HPXML::HVACTypeCentralAirConditioner].include?(cooling_system.cooling_system_type)
        air_distribution_systems << cooling_system
      elsif [HPXML::HVACTypeEvaporativeCooler, HPXML::HVACTypeMiniSplitAirConditioner].include?(cooling_system.cooling_system_type) && args[:cooling_system_is_ducted]
        air_distribution_systems << cooling_system
      end
    end
    hpxml.heat_pumps.each do |heat_pump|
      if [HPXML::HVACTypeHeatPumpAirToAir, HPXML::HVACTypeHeatPumpGroundToAir].include? heat_pump.heat_pump_type
        air_distribution_systems << heat_pump
      elsif [HPXML::HVACTypeHeatPumpMiniSplit].include?(heat_pump.heat_pump_type)
        if args[:heat_pump_is_ducted].is_initialized
          air_distribution_systems << heat_pump if args[:heat_pump_is_ducted].get
        end
      end
    end

    # FanCoil?
    fan_coil_distribution_systems = []
    hpxml.heating_systems.each do |heating_system|
      if args[:heating_system_type].include?('Fan Coil')
        fan_coil_distribution_systems << heating_system
      end
    end

    return if air_distribution_systems.size == 0 && fan_coil_distribution_systems.size == 0

    if args[:ducts_number_of_return_registers] != Constants.Auto
      number_of_return_registers = Integer(args[:ducts_number_of_return_registers])
    end

    if [HPXML::HVACTypeEvaporativeCooler].include?(args[:cooling_system_type]) && hpxml.heating_systems.size == 0 && hpxml.heat_pumps.size == 0
      number_of_return_registers = nil
      if args[:cooling_system_is_ducted]
        number_of_return_registers = 0
      end
    end

    if air_distribution_systems.size > 0
      hpxml.hvac_distributions.add(id: 'AirDistribution',
                                   distribution_system_type: HPXML::HVACDistributionTypeAir,
                                   conditioned_floor_area_served: args[:geometry_unit_cfa],
                                   air_type: HPXML::AirTypeRegularVelocity,
                                   number_of_return_registers: number_of_return_registers)
      air_distribution_systems.each do |hvac_system|
        hvac_system.distribution_system_idref = hpxml.hvac_distributions[-1].id
      end
      set_duct_leakages(args, hpxml.hvac_distributions[-1])
      set_ducts(args, hpxml.hvac_distributions[-1])
    end

    if fan_coil_distribution_systems.size > 0
      hpxml.hvac_distributions.add(id: 'FanCoilDistribution',
                                   distribution_system_type: HPXML::HVACDistributionTypeAir,
                                   air_type: HPXML::AirTypeFanCoil)
      fan_coil_distribution_systems.each do |hvac_system|
        hvac_system.distribution_system_idref = hpxml.hvac_distributions[-1].id
      end
    end
  end

  def self.set_duct_leakages(args, hvac_distribution)
    hvac_distribution.duct_leakage_measurements.add(duct_type: HPXML::DuctTypeSupply,
                                                    duct_leakage_units: args[:ducts_leakage_units],
                                                    duct_leakage_value: args[:ducts_supply_leakage_to_outside_value],
                                                    duct_leakage_total_or_to_outside: HPXML::DuctLeakageToOutside)

    hvac_distribution.duct_leakage_measurements.add(duct_type: HPXML::DuctTypeReturn,
                                                    duct_leakage_units: args[:ducts_leakage_units],
                                                    duct_leakage_value: args[:ducts_return_leakage_to_outside_value],
                                                    duct_leakage_total_or_to_outside: HPXML::DuctLeakageToOutside)
  end

  def self.set_ducts(args, hvac_distribution)
    if args[:ducts_supply_location] != Constants.Auto
      ducts_supply_location = args[:ducts_supply_location]
    end

    if args[:ducts_return_location] != Constants.Auto
      ducts_return_location = args[:ducts_return_location]
    end

    if args[:ducts_supply_surface_area] != Constants.Auto
      ducts_supply_surface_area = Float(args[:ducts_supply_surface_area])
    end

    if args[:ducts_return_surface_area] != Constants.Auto
      ducts_return_surface_area = Float(args[:ducts_return_surface_area])
    end

    hvac_distribution.ducts.add(duct_type: HPXML::DuctTypeSupply,
                                duct_insulation_r_value: args[:ducts_supply_insulation_r],
                                duct_location: ducts_supply_location,
                                duct_surface_area: ducts_supply_surface_area)

    if not ([HPXML::HVACTypeEvaporativeCooler].include?(args[:cooling_system_type]) && args[:cooling_system_is_ducted])
      hvac_distribution.ducts.add(duct_type: HPXML::DuctTypeReturn,
                                  duct_insulation_r_value: args[:ducts_return_insulation_r],
                                  duct_location: ducts_return_location,
                                  duct_surface_area: ducts_return_surface_area)
    end
  end

  def self.set_hvac_control(hpxml, runner, args)
    return if (args[:heating_system_type] == 'none') && (args[:cooling_system_type] == 'none') && (args[:heat_pump_type] == 'none')

    if args[:hvac_control_heating_weekday_setpoint] == args[:hvac_control_heating_weekend_setpoint] && !args[:hvac_control_heating_weekday_setpoint].include?(',')
      heating_setpoint_temp = args[:hvac_control_heating_weekday_setpoint]
    else
      weekday_heating_setpoints = args[:hvac_control_heating_weekday_setpoint]
      weekend_heating_setpoints = args[:hvac_control_heating_weekend_setpoint]
    end

    if args[:hvac_control_cooling_weekday_setpoint] == args[:hvac_control_cooling_weekend_setpoint] && !args[:hvac_control_cooling_weekday_setpoint].include?(',')
      cooling_setpoint_temp = args[:hvac_control_cooling_weekday_setpoint]
    else
      weekday_cooling_setpoints = args[:hvac_control_cooling_weekday_setpoint]
      weekend_cooling_setpoints = args[:hvac_control_cooling_weekend_setpoint]
    end

    if args[:ceiling_fan_quantity] != Constants.Auto
      ceiling_fan_quantity = Integer(args[:ceiling_fan_quantity])
    end

    if (args[:ceiling_fan_cooling_setpoint_temp_offset] > 0) && (ceiling_fan_quantity.nil? || ceiling_fan_quantity > 0)
      ceiling_fan_cooling_setpoint_temp_offset = args[:ceiling_fan_cooling_setpoint_temp_offset]
    end

    hpxml.hvac_controls.add(id: 'HVACControl',
                            heating_setpoint_temp: heating_setpoint_temp,
                            cooling_setpoint_temp: cooling_setpoint_temp,
                            weekday_heating_setpoints: weekday_heating_setpoints,
                            weekend_heating_setpoints: weekend_heating_setpoints,
                            weekday_cooling_setpoints: weekday_cooling_setpoints,
                            weekend_cooling_setpoints: weekend_cooling_setpoints,
                            ceiling_fan_cooling_setpoint_temp_offset: ceiling_fan_cooling_setpoint_temp_offset)

    if args[:hvac_control_heating_season_period].is_initialized
      begin_month, begin_day, end_month, end_day = Schedule.parse_date_range(args[:hvac_control_heating_season_period].get)
      hpxml.hvac_controls[0].seasons_heating_begin_month = begin_month
      hpxml.hvac_controls[0].seasons_heating_begin_day = begin_day
      hpxml.hvac_controls[0].seasons_heating_end_month = end_month
      hpxml.hvac_controls[0].seasons_heating_end_day = end_day
    end

    if args[:hvac_control_cooling_season_period].is_initialized
      begin_month, begin_day, end_month, end_day = Schedule.parse_date_range(args[:hvac_control_cooling_season_period].get)
      hpxml.hvac_controls[0].seasons_cooling_begin_month = begin_month
      hpxml.hvac_controls[0].seasons_cooling_begin_day = begin_day
      hpxml.hvac_controls[0].seasons_cooling_end_month = end_month
      hpxml.hvac_controls[0].seasons_cooling_end_day = end_day
    end
  end

  def self.set_ventilation_fans(hpxml, runner, args)
    if args[:mech_vent_fan_type] != 'none'

      if [HPXML::MechVentTypeERV].include?(args[:mech_vent_fan_type])
        if args[:mech_vent_recovery_efficiency_type] == 'Unadjusted'
          total_recovery_efficiency = args[:mech_vent_total_recovery_efficiency]
          sensible_recovery_efficiency = args[:mech_vent_sensible_recovery_efficiency]
        elsif args[:mech_vent_recovery_efficiency_type] == 'Adjusted'
          total_recovery_efficiency_adjusted = args[:mech_vent_total_recovery_efficiency]
          sensible_recovery_efficiency_adjusted = args[:mech_vent_sensible_recovery_efficiency]
        end
      elsif [HPXML::MechVentTypeHRV].include?(args[:mech_vent_fan_type])
        if args[:mech_vent_recovery_efficiency_type] == 'Unadjusted'
          sensible_recovery_efficiency = args[:mech_vent_sensible_recovery_efficiency]
        elsif args[:mech_vent_recovery_efficiency_type] == 'Adjusted'
          sensible_recovery_efficiency_adjusted = args[:mech_vent_sensible_recovery_efficiency]
        end
      end

      distribution_system_idref = nil
      if args[:mech_vent_fan_type] == HPXML::MechVentTypeCFIS
        hpxml.hvac_distributions.each do |hvac_distribution|
          next unless hvac_distribution.distribution_system_type == HPXML::HVACDistributionTypeAir
          next if hvac_distribution.air_type != HPXML::AirTypeRegularVelocity

          distribution_system_idref = hvac_distribution.id
        end
      end

      if args[:mech_vent_num_units_served] > 1
        is_shared_system = true
        in_unit_flow_rate = Float(args[:mech_vent_flow_rate]) / args[:mech_vent_num_units_served].to_f
        fraction_recirculation = args[:mech_vent_shared_frac_recirculation].get
        if args[:mech_vent_shared_preheating_fuel].is_initialized && args[:mech_vent_shared_preheating_efficiency].is_initialized && args[:mech_vent_shared_preheating_fraction_heat_load_served].is_initialized
          preheating_fuel = args[:mech_vent_shared_preheating_fuel].get
          preheating_efficiency_cop = args[:mech_vent_shared_preheating_efficiency].get
          preheating_fraction_load_served = args[:mech_vent_shared_preheating_fraction_heat_load_served].get
        end
        if args[:mech_vent_shared_precooling_fuel].is_initialized && args[:mech_vent_shared_precooling_efficiency].is_initialized && args[:mech_vent_shared_precooling_fraction_cool_load_served].is_initialized
          precooling_fuel = args[:mech_vent_shared_precooling_fuel].get
          precooling_efficiency_cop = args[:mech_vent_shared_precooling_efficiency].get
          precooling_fraction_load_served = args[:mech_vent_shared_precooling_fraction_cool_load_served].get
        end
      end

      if args[:mech_vent_hours_in_operation] != Constants.Auto
        hours_in_operation = Float(args[:mech_vent_hours_in_operation])
      end

      if args[:mech_vent_fan_power] != Constants.Auto
        fan_power = Float(args[:mech_vent_fan_power])
      end

      if args[:mech_vent_flow_rate] != Constants.Auto
        rated_flow_rate = Float(args[:mech_vent_flow_rate])
      end

      hpxml.ventilation_fans.add(id: 'MechanicalVentilation',
                                 fan_type: args[:mech_vent_fan_type],
                                 rated_flow_rate: rated_flow_rate,
                                 hours_in_operation: hours_in_operation,
                                 used_for_whole_building_ventilation: true,
                                 total_recovery_efficiency: total_recovery_efficiency,
                                 total_recovery_efficiency_adjusted: total_recovery_efficiency_adjusted,
                                 sensible_recovery_efficiency: sensible_recovery_efficiency,
                                 sensible_recovery_efficiency_adjusted: sensible_recovery_efficiency_adjusted,
                                 fan_power: fan_power,
                                 distribution_system_idref: distribution_system_idref,
                                 is_shared_system: is_shared_system,
                                 in_unit_flow_rate: in_unit_flow_rate,
                                 fraction_recirculation: fraction_recirculation,
                                 preheating_fuel: preheating_fuel,
                                 preheating_efficiency_cop: preheating_efficiency_cop,
                                 preheating_fraction_load_served: preheating_fraction_load_served,
                                 precooling_fuel: precooling_fuel,
                                 precooling_efficiency_cop: precooling_efficiency_cop,
                                 precooling_fraction_load_served: precooling_fraction_load_served)
    end

    if args[:mech_vent_2_fan_type] != 'none'

      if [HPXML::MechVentTypeERV].include?(args[:mech_vent_2_fan_type])

        if args[:mech_vent_2_recovery_efficiency_type] == 'Unadjusted'
          total_recovery_efficiency = args[:mech_vent_2_total_recovery_efficiency]
          sensible_recovery_efficiency = args[:mech_vent_2_sensible_recovery_efficiency]
        elsif args[:mech_vent_2_recovery_efficiency_type] == 'Adjusted'
          total_recovery_efficiency_adjusted = args[:mech_vent_2_total_recovery_efficiency]
          sensible_recovery_efficiency_adjusted = args[:mech_vent_2_sensible_recovery_efficiency]
        end
      elsif [HPXML::MechVentTypeHRV].include?(args[:mech_vent_2_fan_type])
        if args[:mech_vent_2_recovery_efficiency_type] == 'Unadjusted'
          sensible_recovery_efficiency = args[:mech_vent_2_sensible_recovery_efficiency]
        elsif args[:mech_vent_2_recovery_efficiency_type] == 'Adjusted'
          sensible_recovery_efficiency_adjusted = args[:mech_vent_2_sensible_recovery_efficiency]
        end
      end

      if args[:mech_vent_2_hours_in_operation] != Constants.Auto
        hours_in_operation = Float(args[:mech_vent_2_hours_in_operation])
      end

      if args[:mech_vent_2_fan_power] != Constants.Auto
        fan_power = Float(args[:mech_vent_2_fan_power])
      end

      hpxml.ventilation_fans.add(id: 'SecondMechanicalVentilation',
                                 fan_type: args[:mech_vent_2_fan_type],
                                 rated_flow_rate: args[:mech_vent_2_flow_rate],
                                 hours_in_operation: hours_in_operation,
                                 used_for_whole_building_ventilation: true,
                                 total_recovery_efficiency: total_recovery_efficiency,
                                 total_recovery_efficiency_adjusted: total_recovery_efficiency_adjusted,
                                 sensible_recovery_efficiency: sensible_recovery_efficiency,
                                 sensible_recovery_efficiency_adjusted: sensible_recovery_efficiency_adjusted,
                                 fan_power: fan_power)
    end

    if (args[:kitchen_fans_quantity] == Constants.Auto) || (args[:kitchen_fans_quantity].to_i > 0)
      if args[:kitchen_fans_flow_rate].is_initialized
        if args[:kitchen_fans_flow_rate].get != Constants.Auto
          rated_flow_rate = Float(args[:kitchen_fans_flow_rate].get)
        end
      end

      if args[:kitchen_fans_power].is_initialized
        if args[:kitchen_fans_power].get != Constants.Auto
          fan_power = Float(args[:kitchen_fans_power].get)
        end
      end

      if args[:kitchen_fans_hours_in_operation].is_initialized
        if args[:kitchen_fans_hours_in_operation].get != Constants.Auto
          hours_in_operation = Float(args[:kitchen_fans_hours_in_operation].get)
        end
      end

      if args[:kitchen_fans_start_hour].is_initialized
        if args[:kitchen_fans_start_hour].get != Constants.Auto
          start_hour = Integer(args[:kitchen_fans_start_hour].get)
        end
      end

      if args[:kitchen_fans_quantity] != Constants.Auto
        quantity = Integer(args[:kitchen_fans_quantity])
      end

      hpxml.ventilation_fans.add(id: 'KitchenRangeFan',
                                 rated_flow_rate: rated_flow_rate,
                                 used_for_local_ventilation: true,
                                 hours_in_operation: hours_in_operation,
                                 fan_location: 'kitchen',
                                 fan_power: fan_power,
                                 start_hour: start_hour,
                                 quantity: quantity)
    end

    if (args[:bathroom_fans_quantity] == Constants.Auto) || (args[:bathroom_fans_quantity].to_i > 0)
      if args[:bathroom_fans_flow_rate].is_initialized
        if args[:bathroom_fans_flow_rate].get != Constants.Auto
          rated_flow_rate = Float(args[:bathroom_fans_flow_rate].get)
        end
      end

      if args[:bathroom_fans_power].is_initialized
        if args[:bathroom_fans_power].get != Constants.Auto
          fan_power = Float(args[:bathroom_fans_power].get)
        end
      end

      if args[:bathroom_fans_hours_in_operation].is_initialized
        if args[:bathroom_fans_hours_in_operation].get != Constants.Auto
          hours_in_operation = Float(args[:bathroom_fans_hours_in_operation].get)
        end
      end

      if args[:bathroom_fans_start_hour].is_initialized
        if args[:bathroom_fans_start_hour].get != Constants.Auto
          start_hour = Integer(args[:bathroom_fans_start_hour].get)
        end
      end

      if args[:bathroom_fans_quantity] != Constants.Auto
        quantity = Integer(args[:bathroom_fans_quantity])
      end

      hpxml.ventilation_fans.add(id: 'BathFans',
                                 rated_flow_rate: rated_flow_rate,
                                 used_for_local_ventilation: true,
                                 hours_in_operation: hours_in_operation,
                                 fan_location: 'bath',
                                 fan_power: fan_power,
                                 start_hour: start_hour,
                                 quantity: quantity)
    end

    if args[:whole_house_fan_present]
      if args[:whole_house_fan_flow_rate].is_initialized
        if args[:whole_house_fan_flow_rate].get != Constants.Auto
          rated_flow_rate = Float(args[:whole_house_fan_flow_rate].get)
        end
      end

      if args[:whole_house_fan_power].is_initialized
        if args[:whole_house_fan_power].get != Constants.Auto
          fan_power = Float(args[:whole_house_fan_power].get)
        end
      end

      hpxml.ventilation_fans.add(id: 'WholeHouseFan',
                                 rated_flow_rate: rated_flow_rate,
                                 used_for_seasonal_cooling_load_reduction: true,
                                 fan_power: fan_power)
    end
  end

  def self.set_water_heating_systems(hpxml, runner, args)
    water_heater_type = args[:water_heater_type]
    return if water_heater_type == 'none'

    if water_heater_type != HPXML::WaterHeaterTypeHeatPump
      fuel_type = args[:water_heater_fuel_type]
    else
      fuel_type = HPXML::FuelTypeElectricity
    end

    if args[:water_heater_location] != Constants.Auto
      location = args[:water_heater_location]
    end

    if args[:water_heater_tank_volume] != Constants.Auto
      tank_volume = Float(args[:water_heater_tank_volume])
    end

    if args[:water_heater_setpoint_temperature] != Constants.Auto
      temperature = Float(args[:water_heater_setpoint_temperature])
    end

    if not [HPXML::WaterHeaterTypeCombiStorage, HPXML::WaterHeaterTypeCombiTankless].include? water_heater_type
      if args[:water_heater_efficiency_type] == 'EnergyFactor'
        energy_factor = args[:water_heater_efficiency]
      elsif args[:water_heater_efficiency_type] == 'UniformEnergyFactor'
        uniform_energy_factor = args[:water_heater_efficiency]
        if water_heater_type != HPXML::WaterHeaterTypeTankless
          usage_bin = args[:water_heater_usage_bin].get if args[:water_heater_usage_bin].is_initialized
        end
      end
    end

    if (fuel_type != HPXML::FuelTypeElectricity) && (water_heater_type == HPXML::WaterHeaterTypeStorage)
      if args[:water_heater_recovery_efficiency] != Constants.Auto
        recovery_efficiency = Float(args[:water_heater_recovery_efficiency])
      end
    end

    if [HPXML::WaterHeaterTypeTankless, HPXML::WaterHeaterTypeCombiTankless].include? water_heater_type
      tank_volume = nil
    end

    if [HPXML::WaterHeaterTypeTankless].include? water_heater_type
      heating_capacity = nil
      recovery_efficiency = nil
    elsif [HPXML::WaterHeaterTypeCombiTankless, HPXML::WaterHeaterTypeCombiStorage].include? water_heater_type
      fuel_type = nil
      heating_capacity = nil
      energy_factor = nil

      if hpxml.heating_systems.size == 0
        fail 'Combi boiler water heater specified but no heating system found.'
      end

      related_hvac_idref = hpxml.heating_systems[0].id
    end

    if [HPXML::WaterHeaterTypeCombiTankless, HPXML::WaterHeaterTypeCombiStorage].include? water_heater_type
      if args[:water_heater_standby_loss].is_initialized
        if args[:water_heater_standby_loss].get > 0
          standby_loss = args[:water_heater_standby_loss].get
        end
      end
    end

    if not [HPXML::WaterHeaterTypeTankless, HPXML::WaterHeaterTypeCombiTankless].include? water_heater_type
      if args[:water_heater_jacket_rvalue].is_initialized
        if args[:water_heater_jacket_rvalue].get > 0
          jacket_r_value = args[:water_heater_jacket_rvalue].get
        end
      end
    end

    if args[:water_heater_num_units_served] > 1
      is_shared_system = true
      number_of_units_served = args[:water_heater_num_units_served]
    end

    hpxml.water_heating_systems.add(id: 'WaterHeater',
                                    water_heater_type: water_heater_type,
                                    fuel_type: fuel_type,
                                    location: location,
                                    tank_volume: tank_volume,
                                    fraction_dhw_load_served: 1.0,
                                    energy_factor: energy_factor,
                                    uniform_energy_factor: uniform_energy_factor,
                                    usage_bin: usage_bin,
                                    recovery_efficiency: recovery_efficiency,
                                    related_hvac_idref: related_hvac_idref,
                                    standby_loss: standby_loss,
                                    jacket_r_value: jacket_r_value,
                                    temperature: temperature,
                                    is_shared_system: is_shared_system,
                                    number_of_units_served: number_of_units_served)
  end

  def self.set_hot_water_distribution(hpxml, runner, args)
    return if args[:water_heater_type] == 'none'

    if args[:dwhr_facilities_connected] != 'none'
      dwhr_facilities_connected = args[:dwhr_facilities_connected]
      dwhr_equal_flow = args[:dwhr_equal_flow]
      dwhr_efficiency = args[:dwhr_efficiency]
    end

    if args[:hot_water_distribution_system_type] == HPXML::DHWDistTypeStandard
      if args[:hot_water_distribution_standard_piping_length] != Constants.Auto
        standard_piping_length = Float(args[:hot_water_distribution_standard_piping_length])
      end
    else
      recirculation_control_type = args[:hot_water_distribution_recirc_control_type]

      if args[:hot_water_distribution_recirc_piping_length] != Constants.Auto
        recirculation_piping_length = Float(args[:hot_water_distribution_recirc_piping_length])
      end

      if args[:hot_water_distribution_recirc_branch_piping_length] != Constants.Auto
        recirculation_branch_piping_length = Float(args[:hot_water_distribution_recirc_branch_piping_length])
      end

      if args[:hot_water_distribution_recirc_pump_power] != Constants.Auto
        recirculation_pump_power = Float(args[:hot_water_distribution_recirc_pump_power])
      end
    end

    if args[:hot_water_distribution_pipe_r] != Constants.Auto
      pipe_r_value = Float(args[:hot_water_distribution_pipe_r])
    end

    hpxml.hot_water_distributions.add(id: 'HotWaterDistribution',
                                      system_type: args[:hot_water_distribution_system_type],
                                      standard_piping_length: standard_piping_length,
                                      recirculation_control_type: recirculation_control_type,
                                      recirculation_piping_length: recirculation_piping_length,
                                      recirculation_branch_piping_length: recirculation_branch_piping_length,
                                      recirculation_pump_power: recirculation_pump_power,
                                      pipe_r_value: pipe_r_value,
                                      dwhr_facilities_connected: dwhr_facilities_connected,
                                      dwhr_equal_flow: dwhr_equal_flow,
                                      dwhr_efficiency: dwhr_efficiency)
  end

  def self.set_water_fixtures(hpxml, runer, args)
    return if args[:water_heater_type] == 'none'

    hpxml.water_fixtures.add(id: 'ShowerFixture',
                             water_fixture_type: HPXML::WaterFixtureTypeShowerhead,
                             low_flow: args[:water_fixtures_shower_low_flow])

    hpxml.water_fixtures.add(id: 'SinkFixture',
                             water_fixture_type: HPXML::WaterFixtureTypeFaucet,
                             low_flow: args[:water_fixtures_sink_low_flow])

    if args[:water_fixtures_usage_multiplier] != 1.0
      hpxml.water_heating.water_fixtures_usage_multiplier = args[:water_fixtures_usage_multiplier]
    end
  end

  def self.set_solar_thermal(hpxml, runner, args, epw_file)
    return if args[:solar_thermal_system_type] == 'none'

    if args[:solar_thermal_solar_fraction] > 0
      solar_fraction = args[:solar_thermal_solar_fraction]
    else
      collector_area = args[:solar_thermal_collector_area]
      collector_loop_type = args[:solar_thermal_collector_loop_type]
      collector_type = args[:solar_thermal_collector_type]
      collector_azimuth = args[:solar_thermal_collector_azimuth]
      collector_tilt = Geometry.get_absolute_tilt(args[:solar_thermal_collector_tilt], args[:geometry_roof_pitch], epw_file)
      collector_frta = args[:solar_thermal_collector_rated_optical_efficiency]
      collector_frul = args[:solar_thermal_collector_rated_thermal_losses]

      if args[:solar_thermal_storage_volume] != Constants.Auto
        storage_volume = Float(args[:solar_thermal_storage_volume])
      end
    end

    if hpxml.water_heating_systems.size == 0
      fail 'Solar thermal system specified but no water heater found.'
    end

    hpxml.solar_thermal_systems.add(id: 'SolarThermalSystem',
                                    system_type: args[:solar_thermal_system_type],
                                    collector_area: collector_area,
                                    collector_loop_type: collector_loop_type,
                                    collector_type: collector_type,
                                    collector_azimuth: collector_azimuth,
                                    collector_tilt: collector_tilt,
                                    collector_frta: collector_frta,
                                    collector_frul: collector_frul,
                                    storage_volume: storage_volume,
                                    water_heating_system_idref: hpxml.water_heating_systems[0].id,
                                    solar_fraction: solar_fraction)
  end

  def self.set_pv_systems(hpxml, runner, args, epw_file)
    [args[:pv_system_module_type], args[:pv_system_2_module_type]].each_with_index do |pv_system_module_type, i|
      next if pv_system_module_type == 'none'

      if [args[:pv_system_module_type], args[:pv_system_2_module_type]][i] != Constants.Auto
        module_type = [args[:pv_system_module_type], args[:pv_system_2_module_type]][i]
      end

      if [args[:pv_system_location], args[:pv_system_2_location]][i] != Constants.Auto
        location = [args[:pv_system_location], args[:pv_system_2_location]][i]
      end

      if [args[:pv_system_tracking], args[:pv_system_2_tracking]][i] != Constants.Auto
        tracking = [args[:pv_system_tracking], args[:pv_system_2_tracking]][i]
      end

      max_power_output = [args[:pv_system_max_power_output], args[:pv_system_2_max_power_output]][i]

      if [args[:pv_system_inverter_efficiency], args[:pv_system_2_inverter_efficiency]][i].is_initialized
        inverter_efficiency = [args[:pv_system_inverter_efficiency], args[:pv_system_2_inverter_efficiency]][i].get
      end

      if [args[:pv_system_system_losses_fraction], args[:pv_system_2_system_losses_fraction]][i].is_initialized
        system_losses_fraction = [args[:pv_system_system_losses_fraction], args[:pv_system_2_system_losses_fraction]][i].get
      end

      num_units_served = [args[:pv_system_num_units_served], args[:pv_system_2_num_units_served]][i]
      if num_units_served > 1
        is_shared_system = true
        number_of_bedrooms_served = (args[:geometry_building_num_bedrooms].get * num_units_served / args[:geometry_building_num_units].get).to_i
      end

      hpxml.pv_systems.add(id: "PVSystem#{i + 1}",
                           location: location,
                           module_type: module_type,
                           tracking: tracking,
                           array_azimuth: [args[:pv_system_array_azimuth], args[:pv_system_2_array_azimuth]][i],
                           array_tilt: Geometry.get_absolute_tilt([args[:pv_system_array_tilt], args[:pv_system_2_array_tilt]][i], args[:geometry_roof_pitch], epw_file),
                           max_power_output: max_power_output,
                           inverter_efficiency: inverter_efficiency,
                           system_losses_fraction: system_losses_fraction,
                           is_shared_system: is_shared_system,
                           number_of_bedrooms_served: number_of_bedrooms_served)
    end
  end

  def self.set_lighting(hpxml, runner, args)
    hpxml.lighting_groups.add(id: 'Lighting_CFL_Interior',
                              location: HPXML::LocationInterior,
                              fraction_of_units_in_location: args[:lighting_interior_fraction_cfl],
                              lighting_type: HPXML::LightingTypeCFL)
    hpxml.lighting_groups.add(id: 'Lighting_CFL_Exterior',
                              location: HPXML::LocationExterior,
                              fraction_of_units_in_location: args[:lighting_exterior_fraction_cfl],
                              lighting_type: HPXML::LightingTypeCFL)
    hpxml.lighting_groups.add(id: 'Lighting_CFL_Garage',
                              location: HPXML::LocationGarage,
                              fraction_of_units_in_location: args[:lighting_garage_fraction_cfl],
                              lighting_type: HPXML::LightingTypeCFL)
    hpxml.lighting_groups.add(id: 'Lighting_LFL_Interior',
                              location: HPXML::LocationInterior,
                              fraction_of_units_in_location: args[:lighting_interior_fraction_lfl],
                              lighting_type: HPXML::LightingTypeLFL)
    hpxml.lighting_groups.add(id: 'Lighting_LFL_Exterior',
                              location: HPXML::LocationExterior,
                              fraction_of_units_in_location: args[:lighting_exterior_fraction_lfl],
                              lighting_type: HPXML::LightingTypeLFL)
    hpxml.lighting_groups.add(id: 'Lighting_LFL_Garage',
                              location: HPXML::LocationGarage,
                              fraction_of_units_in_location: args[:lighting_garage_fraction_lfl],
                              lighting_type: HPXML::LightingTypeLFL)
    hpxml.lighting_groups.add(id: 'Lighting_LED_Interior',
                              location: HPXML::LocationInterior,
                              fraction_of_units_in_location: args[:lighting_interior_fraction_led],
                              lighting_type: HPXML::LightingTypeLED)
    hpxml.lighting_groups.add(id: 'Lighting_LED_Exterior',
                              location: HPXML::LocationExterior,
                              fraction_of_units_in_location: args[:lighting_exterior_fraction_led],
                              lighting_type: HPXML::LightingTypeLED)
    hpxml.lighting_groups.add(id: 'Lighting_LED_Garage',
                              location: HPXML::LocationGarage,
                              fraction_of_units_in_location: args[:lighting_garage_fraction_led],
                              lighting_type: HPXML::LightingTypeLED)

    if args[:lighting_interior_usage_multiplier] != 1.0
      hpxml.lighting.interior_usage_multiplier = args[:lighting_interior_usage_multiplier]
    end

    if args[:lighting_exterior_usage_multiplier] != 1.0
      hpxml.lighting.exterior_usage_multiplier = args[:lighting_exterior_usage_multiplier]
    end

    if args[:lighting_garage_usage_multiplier] != 1.0
      hpxml.lighting.garage_usage_multiplier = args[:lighting_garage_usage_multiplier]
    end

    return unless args[:holiday_lighting_present]

    hpxml.lighting.holiday_exists = true

    if args[:holiday_lighting_daily_kwh] != Constants.Auto
      hpxml.lighting.holiday_kwh_per_day = Float(args[:holiday_lighting_daily_kwh])
    end

    if args[:holiday_lighting_period].is_initialized
      begin_month, begin_day, end_month, end_day = Schedule.parse_date_range(args[:holiday_lighting_period].get)
      hpxml.lighting.holiday_period_begin_month = begin_month
      hpxml.lighting.holiday_period_begin_day = begin_day
      hpxml.lighting.holiday_period_end_month = end_month
      hpxml.lighting.holiday_period_end_day = end_day
    end
  end

  def self.set_dehumidifier(hpxml, runner, args)
    return if args[:dehumidifier_type] == 'none'

    if args[:dehumidifier_efficiency_type] == 'EnergyFactor'
      energy_factor = args[:dehumidifier_efficiency]
    elsif args[:dehumidifier_efficiency_type] == 'IntegratedEnergyFactor'
      integrated_energy_factor = args[:dehumidifier_efficiency]
    end

    hpxml.dehumidifiers.add(id: 'Dehumidifier',
                            type: args[:dehumidifier_type],
                            capacity: args[:dehumidifier_capacity],
                            energy_factor: energy_factor,
                            integrated_energy_factor: integrated_energy_factor,
                            rh_setpoint: args[:dehumidifier_rh_setpoint],
                            fraction_served: args[:dehumidifier_fraction_dehumidification_load_served],
                            location: HPXML::LocationLivingSpace)
  end

  def self.set_clothes_washer(hpxml, runner, args)
    if args[:water_heater_type] == 'none'
      args[:clothes_washer_location] = 'none'
    end

    return if args[:clothes_washer_location] == 'none'

    if args[:clothes_washer_rated_annual_kwh] != Constants.Auto
      rated_annual_kwh = Float(args[:clothes_washer_rated_annual_kwh])
      return if Float(rated_annual_kwh) == 0
    end

    if args[:clothes_washer_location] != Constants.Auto
      location = args[:clothes_washer_location]
    end

    if args[:clothes_washer_efficiency] != Constants.Auto
      if args[:clothes_washer_efficiency_type] == 'ModifiedEnergyFactor'
        modified_energy_factor = Float(args[:clothes_washer_efficiency])
      elsif args[:clothes_washer_efficiency_type] == 'IntegratedModifiedEnergyFactor'
        integrated_modified_energy_factor = Float(args[:clothes_washer_efficiency])
      end
    end

    if args[:clothes_washer_label_electric_rate] != Constants.Auto
      label_electric_rate = Float(args[:clothes_washer_label_electric_rate])
    end

    if args[:clothes_washer_label_gas_rate] != Constants.Auto
      label_gas_rate = Float(args[:clothes_washer_label_gas_rate])
    end

    if args[:clothes_washer_label_annual_gas_cost] != Constants.Auto
      label_annual_gas_cost = Float(args[:clothes_washer_label_annual_gas_cost])
    end

    if args[:clothes_washer_label_usage] != Constants.Auto
      label_usage = Float(args[:clothes_washer_label_usage])
    end

    if args[:clothes_washer_capacity] != Constants.Auto
      capacity = Float(args[:clothes_washer_capacity])
    end

    if args[:clothes_washer_usage_multiplier] != 1.0
      usage_multiplier = Float(args[:clothes_washer_usage_multiplier])
    end

    hpxml.clothes_washers.add(id: 'ClothesWasher',
                              location: location,
                              modified_energy_factor: modified_energy_factor,
                              integrated_modified_energy_factor: integrated_modified_energy_factor,
                              rated_annual_kwh: rated_annual_kwh,
                              label_electric_rate: label_electric_rate,
                              label_gas_rate: label_gas_rate,
                              label_annual_gas_cost: label_annual_gas_cost,
                              label_usage: label_usage,
                              capacity: capacity,
                              usage_multiplier: usage_multiplier)
  end

  def self.set_clothes_dryer(hpxml, runner, args)
    return if args[:clothes_washer_location] == 'none'
    return if args[:clothes_dryer_location] == 'none'

    if args[:clothes_dryer_efficiency] != Constants.Auto
      if args[:clothes_dryer_efficiency_type] == 'EnergyFactor'
        energy_factor = Float(args[:clothes_dryer_efficiency])
      elsif args[:clothes_dryer_efficiency_type] == 'CombinedEnergyFactor'
        combined_energy_factor = Float(args[:clothes_dryer_efficiency])
      end
    end

    if args[:clothes_dryer_location] != Constants.Auto
      location = args[:clothes_dryer_location]
    end

    if args[:clothes_dryer_vented_flow_rate] != Constants.Auto
      is_vented = false
      if Float(args[:clothes_dryer_vented_flow_rate]) > 0
        is_vented = true
        vented_flow_rate = Float(args[:clothes_dryer_vented_flow_rate])
      end
    end

    if args[:clothes_dryer_usage_multiplier] != 1.0
      usage_multiplier = args[:clothes_dryer_usage_multiplier]
    end

    hpxml.clothes_dryers.add(id: 'ClothesDryer',
                             location: location,
                             fuel_type: args[:clothes_dryer_fuel_type],
                             energy_factor: energy_factor,
                             combined_energy_factor: combined_energy_factor,
                             is_vented: is_vented,
                             vented_flow_rate: vented_flow_rate,
                             usage_multiplier: usage_multiplier)
  end

  def self.set_dishwasher(hpxml, runner, args)
    return if args[:dishwasher_location] == 'none'

    if args[:dishwasher_location] != Constants.Auto
      location = args[:dishwasher_location]
    end

    if args[:dishwasher_efficiency_type] == 'RatedAnnualkWh'
      if args[:dishwasher_efficiency] != Constants.Auto
        rated_annual_kwh = Float(args[:dishwasher_efficiency])
        return if Float(rated_annual_kwh) == 0
      end
    elsif args[:dishwasher_efficiency_type] == 'EnergyFactor'
      energy_factor = Float(args[:dishwasher_efficiency])
    end

    if args[:dishwasher_label_electric_rate] != Constants.Auto
      label_electric_rate = Float(args[:dishwasher_label_electric_rate])
    end

    if args[:dishwasher_label_gas_rate] != Constants.Auto
      label_gas_rate = Float(args[:dishwasher_label_gas_rate])
    end

    if args[:dishwasher_label_annual_gas_cost] != Constants.Auto
      label_annual_gas_cost = Float(args[:dishwasher_label_annual_gas_cost])
    end

    if args[:dishwasher_label_usage] != Constants.Auto
      label_usage = Float(args[:dishwasher_label_usage])
    end

    if args[:dishwasher_place_setting_capacity] != Constants.Auto
      place_setting_capacity = Float(args[:dishwasher_place_setting_capacity])
    end

    if args[:dishwasher_usage_multiplier] != 1.0
      usage_multiplier = args[:dishwasher_usage_multiplier]
    end

    hpxml.dishwashers.add(id: 'Dishwasher',
                          location: location,
                          rated_annual_kwh: rated_annual_kwh,
                          energy_factor: energy_factor,
                          label_electric_rate: label_electric_rate,
                          label_gas_rate: label_gas_rate,
                          label_annual_gas_cost: label_annual_gas_cost,
                          label_usage: label_usage,
                          place_setting_capacity: place_setting_capacity,
                          usage_multiplier: usage_multiplier)
  end

  def self.set_refrigerator(hpxml, runner, args)
    return if args[:refrigerator_location] == 'none'

    if args[:refrigerator_rated_annual_kwh] != Constants.Auto
      rated_annual_kwh = Float(args[:refrigerator_rated_annual_kwh])
      return if Float(rated_annual_kwh) == 0
    end

    if args[:refrigerator_location] != Constants.Auto
      location = args[:refrigerator_location]
    end

    if args[:refrigerator_usage_multiplier] != 1.0
      usage_multiplier = args[:refrigerator_usage_multiplier]
    end

    if args[:extra_refrigerator_location] != 'none'
      primary_indicator = true
    end

    hpxml.refrigerators.add(id: 'Refrigerator',
                            location: location,
                            rated_annual_kwh: rated_annual_kwh,
                            primary_indicator: primary_indicator,
                            usage_multiplier: usage_multiplier)
  end

  def self.set_extra_refrigerator(hpxml, runner, args)
    return if args[:extra_refrigerator_location] == 'none'

    if args[:extra_refrigerator_rated_annual_kwh] != Constants.Auto
      rated_annual_kwh = Float(args[:extra_refrigerator_rated_annual_kwh])
      return if Float(rated_annual_kwh) == 0
    end

    if args[:extra_refrigerator_location] != Constants.Auto
      location = args[:extra_refrigerator_location]
    end

    if args[:extra_refrigerator_usage_multiplier] != 1.0
      usage_multiplier = args[:extra_refrigerator_usage_multiplier]
    end

    hpxml.refrigerators.add(id: 'ExtraRefrigerator',
                            location: location,
                            rated_annual_kwh: rated_annual_kwh,
                            primary_indicator: false,
                            usage_multiplier: usage_multiplier)
  end

  def self.set_freezer(hpxml, runner, args)
    return if args[:freezer_location] == 'none'

    if args[:freezer_rated_annual_kwh] != Constants.Auto
      rated_annual_kwh = Float(args[:freezer_rated_annual_kwh])
      return if Float(rated_annual_kwh) == 0
    end

    if args[:freezer_location] != Constants.Auto
      location = args[:freezer_location]
    end

    if args[:freezer_usage_multiplier] != 1.0
      usage_multiplier = args[:freezer_usage_multiplier]
    end

    hpxml.freezers.add(id: 'Freezer',
                       location: location,
                       rated_annual_kwh: rated_annual_kwh,
                       usage_multiplier: usage_multiplier)
  end

  def self.set_cooking_range_oven(hpxml, runner, args)
    return if args[:cooking_range_oven_location] == 'none'

    if args[:cooking_range_oven_location] != Constants.Auto
      location = args[:cooking_range_oven_location]
    end

    if args[:cooking_range_oven_is_induction].is_initialized
      is_induction = args[:cooking_range_oven_is_induction].get
    end

    if args[:cooking_range_oven_usage_multiplier] != 1.0
      usage_multiplier = args[:cooking_range_oven_usage_multiplier]
    end

    hpxml.cooking_ranges.add(id: 'CookingRange',
                             location: location,
                             fuel_type: args[:cooking_range_oven_fuel_type],
                             is_induction: is_induction,
                             usage_multiplier: usage_multiplier)

    if args[:cooking_range_oven_is_convection].is_initialized
      is_convection = args[:cooking_range_oven_is_convection].get
    end

    hpxml.ovens.add(id: 'Oven',
                    is_convection: is_convection)
  end

  def self.set_ceiling_fans(hpxml, runner, args)
    return unless args[:ceiling_fan_present]

    if args[:ceiling_fan_efficiency] != Constants.Auto
      efficiency = Float(args[:ceiling_fan_efficiency])
    end

    if args[:ceiling_fan_quantity] != Constants.Auto
      quantity = Integer(args[:ceiling_fan_quantity])
    end

    hpxml.ceiling_fans.add(id: 'CeilingFan',
                           efficiency: efficiency,
                           quantity: quantity)
  end

  def self.set_misc_plug_loads_television(hpxml, runner, args)
    if args[:misc_plug_loads_television_annual_kwh] != Constants.Auto
      kWh_per_year = Float(args[:misc_plug_loads_television_annual_kwh])
    end

    usage_multiplier = args[:misc_plug_loads_television_usage_multiplier]
    if usage_multiplier == 1.0
      usage_multiplier = nil
    end

    hpxml.plug_loads.add(id: 'PlugLoadsTelevision',
                         plug_load_type: HPXML::PlugLoadTypeTelevision,
                         kWh_per_year: kWh_per_year,
                         usage_multiplier: usage_multiplier)
  end

  def self.set_misc_plug_loads_other(hpxml, runner, args)
    if args[:misc_plug_loads_other_annual_kwh] != Constants.Auto
      kWh_per_year = Float(args[:misc_plug_loads_other_annual_kwh])
    end

    if args[:misc_plug_loads_other_frac_sensible] != Constants.Auto
      frac_sensible = Float(args[:misc_plug_loads_other_frac_sensible])
    end

    if args[:misc_plug_loads_other_frac_latent] != Constants.Auto
      frac_latent = Float(args[:misc_plug_loads_other_frac_latent])
    end

    usage_multiplier = args[:misc_plug_loads_other_usage_multiplier]
    if usage_multiplier == 1.0
      usage_multiplier = nil
    end

    hpxml.plug_loads.add(id: 'PlugLoadsOther',
                         plug_load_type: HPXML::PlugLoadTypeOther,
                         kWh_per_year: kWh_per_year,
                         frac_sensible: frac_sensible,
                         frac_latent: frac_latent,
                         usage_multiplier: usage_multiplier)
  end

  def self.set_misc_plug_loads_well_pump(hpxml, runner, args)
    return unless args[:misc_plug_loads_well_pump_present]

    if args[:misc_plug_loads_well_pump_annual_kwh] != Constants.Auto
      kWh_per_year = Float(args[:misc_plug_loads_well_pump_annual_kwh])
    end

    usage_multiplier = args[:misc_plug_loads_well_pump_usage_multiplier]
    if usage_multiplier == 1.0
      usage_multiplier = nil
    end

    hpxml.plug_loads.add(id: 'PlugLoadsWellPump',
                         plug_load_type: HPXML::PlugLoadTypeWellPump,
                         kWh_per_year: kWh_per_year,
                         usage_multiplier: usage_multiplier)
  end

  def self.set_misc_plug_loads_vehicle(hpxml, runner, args)
    return unless args[:misc_plug_loads_vehicle_present]

    if args[:misc_plug_loads_vehicle_annual_kwh] != Constants.Auto
      kWh_per_year = Float(args[:misc_plug_loads_vehicle_annual_kwh])
    end

    usage_multiplier = args[:misc_plug_loads_vehicle_usage_multiplier]
    if usage_multiplier == 1.0
      usage_multiplier = nil
    end

    hpxml.plug_loads.add(id: 'PlugLoadsVehicle',
                         plug_load_type: HPXML::PlugLoadTypeElectricVehicleCharging,
                         kWh_per_year: kWh_per_year,
                         usage_multiplier: usage_multiplier)
  end

  def self.set_misc_fuel_loads_grill(hpxml, runner, args)
    if args[:misc_fuel_loads_grill_present]
      if args[:misc_fuel_loads_grill_annual_therm] != Constants.Auto
        therm_per_year = Float(args[:misc_fuel_loads_grill_annual_therm])
      end

      if args[:misc_fuel_loads_grill_usage_multiplier] != 1.0
        usage_multiplier = args[:misc_fuel_loads_grill_usage_multiplier]
      end

      hpxml.fuel_loads.add(id: 'FuelLoadsGrill',
                           fuel_load_type: HPXML::FuelLoadTypeGrill,
                           fuel_type: args[:misc_fuel_loads_grill_fuel_type],
                           therm_per_year: therm_per_year,
                           usage_multiplier: usage_multiplier)
    end
  end

  def self.set_misc_fuel_loads_lighting(hpxml, runner, args)
    if args[:misc_fuel_loads_lighting_present]
      if args[:misc_fuel_loads_lighting_annual_therm] != Constants.Auto
        therm_per_year = Float(args[:misc_fuel_loads_lighting_annual_therm])
      end

      if args[:misc_fuel_loads_lighting_usage_multiplier] != 1.0
        usage_multiplier = args[:misc_fuel_loads_lighting_usage_multiplier]
      end

      hpxml.fuel_loads.add(id: 'FuelLoadsLighting',
                           fuel_load_type: HPXML::FuelLoadTypeLighting,
                           fuel_type: args[:misc_fuel_loads_lighting_fuel_type],
                           therm_per_year: therm_per_year,
                           usage_multiplier: usage_multiplier)
    end
  end

  def self.set_misc_fuel_loads_fireplace(hpxml, runner, args)
    if args[:misc_fuel_loads_fireplace_present]
      if args[:misc_fuel_loads_fireplace_annual_therm] != Constants.Auto
        therm_per_year = Float(args[:misc_fuel_loads_fireplace_annual_therm])
      end

      if args[:misc_fuel_loads_fireplace_frac_sensible] != Constants.Auto
        frac_sensible = Float(args[:misc_fuel_loads_fireplace_frac_sensible])
      end

      if args[:misc_fuel_loads_fireplace_frac_latent] != Constants.Auto
        frac_latent = Float(args[:misc_fuel_loads_fireplace_frac_latent])
      end

      if args[:misc_fuel_loads_fireplace_usage_multiplier] != 1.0
        usage_multiplier = args[:misc_fuel_loads_fireplace_usage_multiplier]
      end

      hpxml.fuel_loads.add(id: 'FuelLoadsFireplace',
                           fuel_load_type: HPXML::FuelLoadTypeFireplace,
                           fuel_type: args[:misc_fuel_loads_fireplace_fuel_type],
                           therm_per_year: therm_per_year,
                           frac_sensible: frac_sensible,
                           frac_latent: frac_latent,
                           usage_multiplier: usage_multiplier)
    end
  end

  def self.set_pool(hpxml, runner, args)
    return unless args[:pool_present]

    if args[:pool_pump_annual_kwh] != Constants.Auto
      pump_kwh_per_year = Float(args[:pool_pump_annual_kwh])
    end

    if args[:pool_pump_usage_multiplier] != 1.0
      pump_usage_multiplier = args[:pool_pump_usage_multiplier]
    end

    pool_heater_type = args[:pool_heater_type]

    if [HPXML::HeaterTypeElectricResistance, HPXML::HeaterTypeHeatPump].include?(pool_heater_type)
      if args[:pool_heater_annual_kwh] != Constants.Auto
        heater_load_units = 'kWh/year'
        heater_load_value = Float(args[:pool_heater_annual_kwh])
      end
    end

    if [HPXML::HeaterTypeGas].include?(pool_heater_type)
      if args[:pool_heater_annual_therm] != Constants.Auto
        heater_load_units = 'therm/year'
        heater_load_value = Float(args[:pool_heater_annual_therm])
      end
    end

    if args[:pool_heater_usage_multiplier] != 1.0
      heater_usage_multiplier = args[:pool_heater_usage_multiplier]
    end

    hpxml.pools.add(id: 'Pool',
                    type: HPXML::TypeUnknown,
                    pump_type: HPXML::TypeUnknown,
                    pump_kwh_per_year: pump_kwh_per_year,
                    pump_usage_multiplier: pump_usage_multiplier,
                    heater_type: pool_heater_type,
                    heater_load_units: heater_load_units,
                    heater_load_value: heater_load_value,
                    heater_usage_multiplier: heater_usage_multiplier)
  end

  def self.set_hot_tub(hpxml, runner, args)
    return unless args[:hot_tub_present]

    if args[:hot_tub_pump_annual_kwh] != Constants.Auto
      pump_kwh_per_year = Float(args[:hot_tub_pump_annual_kwh])
    end

    if args[:hot_tub_pump_usage_multiplier] != 1.0
      pump_usage_multiplier = args[:hot_tub_pump_usage_multiplier]
    end

    hot_tub_heater_type = args[:hot_tub_heater_type]

    if [HPXML::HeaterTypeElectricResistance, HPXML::HeaterTypeHeatPump].include?(hot_tub_heater_type)
      if args[:hot_tub_heater_annual_kwh] != Constants.Auto
        heater_load_units = 'kWh/year'
        heater_load_value = Float(args[:hot_tub_heater_annual_kwh])
      end
    end

    if [HPXML::HeaterTypeGas].include?(hot_tub_heater_type)
      if args[:hot_tub_heater_annual_therm] != Constants.Auto
        heater_load_units = 'therm/year'
        heater_load_value = Float(args[:hot_tub_heater_annual_therm])
      end
    end

    if args[:hot_tub_heater_usage_multiplier] != 1.0
      heater_usage_multiplier = args[:hot_tub_heater_usage_multiplier]
    end

    hpxml.hot_tubs.add(id: 'HotTub',
                       type: HPXML::TypeUnknown,
                       pump_type: HPXML::TypeUnknown,
                       pump_kwh_per_year: pump_kwh_per_year,
                       pump_usage_multiplier: pump_usage_multiplier,
                       heater_type: hot_tub_heater_type,
                       heater_load_units: heater_load_units,
                       heater_load_value: heater_load_value,
                       heater_usage_multiplier: heater_usage_multiplier)
  end

  def self.valid_attr(attr)
    attr = attr.to_s
    attr = attr.gsub(' ', '_')
    attr = attr.gsub('|', '_')
    return attr
  end
end

# register the measure to be used by the application
BuildResidentialHPXML.new.registerWithApplication<|MERGE_RESOLUTION|>--- conflicted
+++ resolved
@@ -4104,7 +4104,6 @@
       fraction_heat_load_served = 1.0 - args[:heating_system_2_fraction_heat_load_served]
     end
 
-<<<<<<< HEAD
     if args[:heat_pump_demand_flexibility].is_initialized
       flex = args[:heat_pump_demand_flexibility].get
     end
@@ -4135,14 +4134,14 @@
 
     if args[:max_flex_speed].is_initialized
       max_flex_speed = args[:max_flex_speed].get
-=======
+    end
+    
     if fraction_heat_load_served > 0
       primary_heating_system = true
     end
 
     if fraction_cool_load_served > 0
       primary_cooling_system = true
->>>>>>> 2a5805b2
     end
 
     hpxml.heat_pumps.add(id: 'HeatPump',
@@ -4166,7 +4165,6 @@
                          cooling_efficiency_eer: cooling_efficiency_eer,
                          airflow_defect_ratio: airflow_defect_ratio,
                          charge_defect_ratio: charge_defect_ratio,
-<<<<<<< HEAD
                          flex: flex,
                          grid_signal_schedule: grid_signal_schedule,
                          modulating: modulating,
@@ -4174,11 +4172,9 @@
                          ihp_grid_ac: ihp_grid_ac,
                          ihp_ice_storage: ihp_ice_storage,
                          ihp_pcm_storage: ihp_pcm_storage,
-                         max_flex_speed: max_flex_speed)
-=======
+                         max_flex_speed: max_flex_speed,
                          primary_heating_system: primary_heating_system,
                          primary_cooling_system: primary_cooling_system)
->>>>>>> 2a5805b2
   end
 
   def self.set_secondary_heating_systems(hpxml, runner, args)
