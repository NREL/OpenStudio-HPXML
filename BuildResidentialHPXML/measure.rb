--- conflicted
+++ resolved
@@ -1163,7 +1163,6 @@
     arg.setUnits('Frac')
     args << arg
 
-<<<<<<< HEAD
     arg = OpenStudio::Measure::OSArgument::makeBoolArgument('heat_pump_demand_flexibility', false)
     arg.setDisplayName('Heat Pump: Demand Flexibility Grid Connected')
     arg.setDescription('Whether equipment is grid connected.')
@@ -1204,16 +1203,6 @@
     arg.setDescription('Schedule can be 24 hour array or file location')
     args << arg
 
-    heating_system_type_2_choices = OpenStudio::StringVector.new
-    heating_system_type_2_choices << 'none'
-    heating_system_type_2_choices << HPXML::HVACTypeWallFurnace
-    heating_system_type_2_choices << HPXML::HVACTypeFloorFurnace
-    heating_system_type_2_choices << HPXML::HVACTypeBoiler
-    heating_system_type_2_choices << HPXML::HVACTypeElectricResistance
-    heating_system_type_2_choices << HPXML::HVACTypeStove
-    heating_system_type_2_choices << HPXML::HVACTypePortableHeater
-    heating_system_type_2_choices << HPXML::HVACTypeFireplace
-=======
     heating_system_2_type_choices = OpenStudio::StringVector.new
     heating_system_2_type_choices << 'none'
     heating_system_2_type_choices << HPXML::HVACTypeWallFurnace
@@ -1223,7 +1212,6 @@
     heating_system_2_type_choices << HPXML::HVACTypeStove
     heating_system_2_type_choices << HPXML::HVACTypePortableHeater
     heating_system_2_type_choices << HPXML::HVACTypeFireplace
->>>>>>> 7da8a24e
 
     arg = OpenStudio::Measure::OSArgument::makeChoiceArgument('heating_system_2_type', heating_system_2_type_choices, true)
     arg.setDisplayName('Heating System 2: Type')
