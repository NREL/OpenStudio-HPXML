--- conflicted
+++ resolved
@@ -3465,14 +3465,9 @@
       end
 
       eri_version = Constants.ERIVersions[-1]
-<<<<<<< HEAD
       HPXMLDefaults.apply(runner, hpxml, hpxml_bldg, eri_version, weather, epw_file: epw_file)
       hpxml_doc = hpxml.to_doc()
       unique_hpxml_ids(hpxml_doc)
-=======
-      # FIXME: Address this when multiple buildings
-      HPXMLDefaults.apply(runner, hpxml, hpxml.buildings[0], eri_version, weather, epw_file: epw_file)
-      hpxml_doc = hpxml.to_oga()
       XMLHelper.write_file(hpxml_doc, hpxml_path)
     end
 
@@ -3481,7 +3476,6 @@
       if not validate_hpxml(runner, hpxml, hpxml_doc, hpxml_path)
         return false
       end
->>>>>>> 0dd6be8b
     end
 
     return hpxml_doc
