# frozen_string_literal: true

# see the URL below for information on how to write OpenStudio measures
# http://nrel.github.io/OpenStudio-user-documentation/reference/measure_writing_guide/

require 'openstudio'
require 'oga'
require 'csv'

require_relative 'resources/geometry'
require_relative 'resources/schedules'

require_relative '../HPXMLtoOpenStudio/resources/constants'
require_relative '../HPXMLtoOpenStudio/resources/constructions'
require_relative '../HPXMLtoOpenStudio/resources/geometry'
require_relative '../HPXMLtoOpenStudio/resources/hpxml'
require_relative '../HPXMLtoOpenStudio/resources/hvac'
require_relative '../HPXMLtoOpenStudio/resources/lighting'
require_relative '../HPXMLtoOpenStudio/resources/location'
require_relative '../HPXMLtoOpenStudio/resources/materials'
require_relative '../HPXMLtoOpenStudio/resources/meta_measure'
require_relative '../HPXMLtoOpenStudio/resources/psychrometrics'
require_relative '../HPXMLtoOpenStudio/resources/schedules'
require_relative '../HPXMLtoOpenStudio/resources/unit_conversions'
require_relative '../HPXMLtoOpenStudio/resources/validator'
require_relative '../HPXMLtoOpenStudio/resources/version'
require_relative '../HPXMLtoOpenStudio/resources/xmlhelper'

# start the measure
class BuildResidentialHPXML < OpenStudio::Measure::ModelMeasure
  # human readable name
  def name
    return 'HPXML Builder'
  end

  # human readable description
  def description
    return 'Builds a residential HPXML file.'
  end

  # human readable description of modeling approach
  def modeler_description
    return ''
  end

  # define the arguments that the user will input
  def arguments(model)
    args = OpenStudio::Measure::OSArgumentVector.new

    arg = OpenStudio::Measure::OSArgument.makeStringArgument('hpxml_path', true)
    arg.setDisplayName('HPXML File Path')
    arg.setDescription('Absolute/relative path of the HPXML file.')
    args << arg

    arg = OpenStudio::Measure::OSArgument.makeStringArgument('software_program_used', false)
    arg.setDisplayName('Software Program Used')
    arg.setDescription('The name of the software program used.')
    args << arg

    arg = OpenStudio::Measure::OSArgument.makeStringArgument('software_program_version', false)
    arg.setDisplayName('Software Program Version')
    arg.setDescription('The version of the software program used.')
    args << arg

    arg = OpenStudio::Measure::OSArgument::makeIntegerArgument('simulation_control_timestep', false)
    arg.setDisplayName('Simulation Control: Timestep')
    arg.setUnits('min')
    arg.setDescription('Value must be a divisor of 60.')
    args << arg

    arg = OpenStudio::Measure::OSArgument::makeStringArgument('simulation_control_run_period', false)
    arg.setDisplayName('Simulation Control: Run Period')
    arg.setDescription('Specifies the annual simulation run period. Enter a date like "Mar 15 - Sep 15".')
    args << arg

    arg = OpenStudio::Measure::OSArgument::makeIntegerArgument('simulation_control_run_period_calendar_year', false)
    arg.setDisplayName('Simulation Control: Run Period Calendar Year')
    arg.setUnits('year')
    arg.setDescription('This numeric field should contain the calendar year that determines the start day of week. If you are running simulations using AMY weather files, the value entered for calendar year will not be used; it will be overridden by the actual year found in the AMY weather file.')
    args << arg

    arg = OpenStudio::Measure::OSArgument::makeBoolArgument('simulation_control_daylight_saving_enabled', false)
    arg.setDisplayName('Simulation Control: Daylight Saving Enabled')
    arg.setDescription('Whether to use daylight saving.')
    args << arg

    arg = OpenStudio::Measure::OSArgument::makeStringArgument('simulation_control_daylight_saving_period', false)
    arg.setDisplayName('Simulation Control: Daylight Saving Period')
    arg.setDescription('Specifies the daylight saving period. Enter a date like "Mar 15 - Dec 15".')
    args << arg

    schedules_type_choices = OpenStudio::StringVector.new
    schedules_type_choices << 'default'
    schedules_type_choices << 'stochastic'
    schedules_type_choices << 'user-specified'

    arg = OpenStudio::Measure::OSArgument.makeChoiceArgument('schedules_type', schedules_type_choices, true)
    arg.setDisplayName('Schedules: Type')
    arg.setDescription("The type of occupant-related schedules to use. Schedules corresponding to 'default' are average (e.g., Building America). Schedules corresponding to 'stochastic' are generated using time-inhomogeneous Markov chains derived from American Time Use Survey data, and supplemented with sampling duration and power level from NEEA RBSA data as well as DHW draw duration and flow rate from Aquacraft/AWWA data.")
    arg.setDefaultValue('default')
    args << arg

    arg = OpenStudio::Measure::OSArgument.makeStringArgument('schedules_path', false)
    arg.setDisplayName('Schedules: Path')
    arg.setDescription('Absolute (or relative) path of the csv file containing user-specified occupancy schedules.')
    args << arg

    arg = OpenStudio::Measure::OSArgument.makeStringArgument('schedules_vacancy_period', false)
    arg.setDisplayName('Schedules: Vacancy Period')
    arg.setDescription("Specifies the vacancy period. Only applies if the schedules type is 'stochastic'. Enter a date like \"Dec 15 - Jan 15\".")
    args << arg

    arg = OpenStudio::Measure::OSArgument.makeIntegerArgument('schedules_random_seed', false)
    arg.setDisplayName('Schedules: Random Seed')
    arg.setUnits('#')
    arg.setDescription("This numeric field is the seed for the random number generator. Only applies if the schedules type is 'stochastic'.")
    args << arg

    arg = OpenStudio::Measure::OSArgument.makeStringArgument('weather_station_epw_filepath', true)
    arg.setDisplayName('EnergyPlus Weather (EPW) Filepath')
    arg.setDescription('Path of the EPW file.')
    arg.setDefaultValue('USA_CO_Denver.Intl.AP.725650_TMY3.epw')
    args << arg

<<<<<<< HEAD
    arg = OpenStudio::Measure::OSArgument.makeStringArgument('fips_code', false)
    arg.setDisplayName('County FIPS Code')
    arg.setDescription('County FIPS Code - used to calculate Home Energy Scores from ResStock-generated files')
=======
    arg = OpenStudio::Measure::OSArgument.makeStringArgument('zip_code', false)
    arg.setDisplayName('Zip Code')
    arg.setDescription('Zip code - used for informational purposes only')
>>>>>>> 6dfd7f1c
    args << arg

    site_type_choices = OpenStudio::StringVector.new
    site_type_choices << HPXML::SiteTypeSuburban
    site_type_choices << HPXML::SiteTypeUrban
    site_type_choices << HPXML::SiteTypeRural

    arg = OpenStudio::Measure::OSArgument::makeChoiceArgument('site_type', site_type_choices, false)
    arg.setDisplayName('Site: Type')
    arg.setDescription('The type of site.')
    args << arg

<<<<<<< HEAD
    arg = OpenStudio::Measure::OSArgument.makeStringArgument('vintage', false)
    arg.setDisplayName('Building Construction: Vintage')
    arg.setDescription('The building vintage, used for informational purposes only')
=======
    arg = OpenStudio::Measure::OSArgument.makeStringArgument('year_built', false)
    arg.setDisplayName('Building Construction: Year Built')
    arg.setDescription('The year the building was built')
>>>>>>> 6dfd7f1c
    args << arg

    unit_type_choices = OpenStudio::StringVector.new
    unit_type_choices << HPXML::ResidentialTypeSFD
    unit_type_choices << HPXML::ResidentialTypeSFA
    unit_type_choices << HPXML::ResidentialTypeApartment

    arg = OpenStudio::Measure::OSArgument::makeChoiceArgument('geometry_unit_type', unit_type_choices, true)
    arg.setDisplayName('Geometry: Unit Type')
    arg.setDescription('The type of unit.')
    arg.setDefaultValue(HPXML::ResidentialTypeSFD)
    args << arg

    arg = OpenStudio::Measure::OSArgument::makeDoubleArgument('geometry_cfa', true)
    arg.setDisplayName('Geometry: Conditioned Floor Area')
    arg.setUnits('ft^2')
    arg.setDescription('The total floor area of the conditioned space (including any conditioned basement floor area).')
    arg.setDefaultValue(2000.0)
    args << arg

    arg = OpenStudio::Measure::OSArgument::makeIntegerArgument('geometry_num_floors_above_grade', true)
    arg.setDisplayName('Geometry: Number of Floors')
    arg.setUnits('#')
    arg.setDescription("The number of floors above grade (in the unit if #{HPXML::ResidentialTypeSFD} or #{HPXML::ResidentialTypeSFA}, and in the building if #{HPXML::ResidentialTypeApartment}). Conditioned attics are included.")
    arg.setDefaultValue(2)
    args << arg

    arg = OpenStudio::Measure::OSArgument::makeDoubleArgument('geometry_wall_height', true)
    arg.setDisplayName('Geometry: Average Wall Height')
    arg.setUnits('ft')
    arg.setDescription('The average height of the walls.')
    arg.setDefaultValue(8.0)
    args << arg

    arg = OpenStudio::Measure::OSArgument::makeDoubleArgument('geometry_orientation', true)
    arg.setDisplayName('Geometry: Orientation')
    arg.setUnits('degrees')
    arg.setDescription("The unit's orientation is measured clockwise from north (e.g., North=0, East=90, South=180, West=270).")
    arg.setDefaultValue(180.0)
    args << arg

    arg = OpenStudio::Measure::OSArgument::makeDoubleArgument('geometry_aspect_ratio', true)
    arg.setDisplayName('Geometry: Aspect Ratio')
    arg.setUnits('FB/LR')
    arg.setDescription('The ratio of the front/back wall length to the left/right wall length, excluding any protruding garage wall area.')
    arg.setDefaultValue(2.0)
    args << arg

    corridor_position_choices = OpenStudio::StringVector.new
    corridor_position_choices << 'Double-Loaded Interior'
    corridor_position_choices << 'Single Exterior (Front)'
    corridor_position_choices << 'Double Exterior'
    corridor_position_choices << 'None'

    arg = OpenStudio::Measure::OSArgument::makeChoiceArgument('geometry_corridor_position', corridor_position_choices, true)
    arg.setDisplayName('Geometry: Corridor Position')
    arg.setDescription("The position of the corridor. Only applies to #{HPXML::ResidentialTypeSFA} and #{HPXML::ResidentialTypeApartment} units. Exterior corridors are shaded, but not enclosed. Interior corridors are enclosed and conditioned.")
    arg.setDefaultValue('Double-Loaded Interior')
    args << arg

    arg = OpenStudio::Measure::OSArgument::makeDoubleArgument('geometry_corridor_width', true)
    arg.setDisplayName('Geometry: Corridor Width')
    arg.setUnits('ft')
    arg.setDescription("The width of the corridor. Only applies to #{HPXML::ResidentialTypeApartment} units.")
    arg.setDefaultValue(10.0)
    args << arg

    arg = OpenStudio::Measure::OSArgument::makeDoubleArgument('geometry_inset_width', true)
    arg.setDisplayName('Geometry: Inset Width')
    arg.setUnits('ft')
    arg.setDescription("The width of the inset. Only applies to #{HPXML::ResidentialTypeApartment} units.")
    arg.setDefaultValue(0.0)
    args << arg

    arg = OpenStudio::Measure::OSArgument::makeDoubleArgument('geometry_inset_depth', true)
    arg.setDisplayName('Geometry: Inset Depth')
    arg.setUnits('ft')
    arg.setDescription("The depth of the inset. Only applies to #{HPXML::ResidentialTypeApartment} units.")
    arg.setDefaultValue(0.0)
    args << arg

    inset_position_choices = OpenStudio::StringVector.new
    inset_position_choices << 'Right'
    inset_position_choices << 'Left'

    arg = OpenStudio::Measure::OSArgument::makeChoiceArgument('geometry_inset_position', inset_position_choices, true)
    arg.setDisplayName('Geometry: Inset Position')
    arg.setDescription("The position of the inset. Only applies to #{HPXML::ResidentialTypeApartment} units.")
    arg.setDefaultValue('Right')
    args << arg

    arg = OpenStudio::Measure::OSArgument::makeDoubleArgument('geometry_balcony_depth', true)
    arg.setDisplayName('Geometry: Balcony Depth')
    arg.setUnits('ft')
    arg.setDescription("The depth of the balcony. Only applies to #{HPXML::ResidentialTypeApartment} units.")
    arg.setDefaultValue(0.0)
    args << arg

    arg = OpenStudio::Measure::OSArgument::makeDoubleArgument('geometry_garage_width', true)
    arg.setDisplayName('Geometry: Garage Width')
    arg.setUnits('ft')
    arg.setDescription("The width of the garage. Enter zero for no garage. Only applies to #{HPXML::ResidentialTypeSFD} units.")
    arg.setDefaultValue(0.0)
    args << arg

    arg = OpenStudio::Measure::OSArgument::makeDoubleArgument('geometry_garage_depth', true)
    arg.setDisplayName('Geometry: Garage Depth')
    arg.setUnits('ft')
    arg.setDescription("The depth of the garage. Only applies to #{HPXML::ResidentialTypeSFD} units.")
    arg.setDefaultValue(20.0)
    args << arg

    arg = OpenStudio::Measure::OSArgument::makeDoubleArgument('geometry_garage_protrusion', true)
    arg.setDisplayName('Geometry: Garage Protrusion')
    arg.setUnits('frac')
    arg.setDescription("The fraction of the garage that is protruding from the living space. Only applies to #{HPXML::ResidentialTypeSFD} units.")
    arg.setDefaultValue(0.0)
    args << arg

    garage_position_choices = OpenStudio::StringVector.new
    garage_position_choices << 'Right'
    garage_position_choices << 'Left'

    arg = OpenStudio::Measure::OSArgument::makeChoiceArgument('geometry_garage_position', garage_position_choices, true)
    arg.setDisplayName('Geometry: Garage Position')
    arg.setDescription("The position of the garage. Only applies to #{HPXML::ResidentialTypeSFD} units.")
    arg.setDefaultValue('Right')
    args << arg

    foundation_type_choices = OpenStudio::StringVector.new
    foundation_type_choices << HPXML::FoundationTypeSlab
    foundation_type_choices << HPXML::FoundationTypeCrawlspaceVented
    foundation_type_choices << HPXML::FoundationTypeCrawlspaceUnvented
    foundation_type_choices << HPXML::FoundationTypeBasementUnconditioned
    foundation_type_choices << HPXML::FoundationTypeBasementConditioned
    foundation_type_choices << HPXML::FoundationTypeAmbient

    arg = OpenStudio::Measure::OSArgument::makeChoiceArgument('geometry_foundation_type', foundation_type_choices, true)
    arg.setDisplayName('Geometry: Foundation Type')
    arg.setDescription('The foundation type of the building.')
    arg.setDefaultValue(HPXML::FoundationTypeSlab)
    args << arg

    arg = OpenStudio::Measure::OSArgument::makeDoubleArgument('geometry_foundation_height', true)
    arg.setDisplayName('Geometry: Foundation Height')
    arg.setUnits('ft')
    arg.setDescription('The height of the foundation (e.g., 3ft for crawlspace, 8ft for basement). Only applies to basements/crawlspaces.')
    arg.setDefaultValue(0.0)
    args << arg

    arg = OpenStudio::Measure::OSArgument::makeDoubleArgument('geometry_foundation_height_above_grade', true)
    arg.setDisplayName('Geometry: Foundation Height Above Grade')
    arg.setUnits('ft')
    arg.setDescription('The depth above grade of the foundation wall. Only applies to basements/crawlspaces.')
    arg.setDefaultValue(0.0)
    args << arg

    arg = OpenStudio::Measure::OSArgument::makeDoubleArgument('geometry_rim_joist_height', true)
    arg.setDisplayName('Geometry: Rim Joist Height')
    arg.setUnits('in')
    arg.setDescription('The height of the rim joists. Only applies to basements/crawlspaces.')
    arg.setDefaultValue(9.25)
    args << arg

    roof_type_choices = OpenStudio::StringVector.new
    roof_type_choices << 'gable'
    roof_type_choices << 'hip'
    roof_type_choices << 'flat'

    arg = OpenStudio::Measure::OSArgument::makeChoiceArgument('geometry_roof_type', roof_type_choices, true)
    arg.setDisplayName('Geometry: Roof Type')
    arg.setDescription("The roof type of the building. Assumed flat for #{HPXML::ResidentialTypeApartment} units.")
    arg.setDefaultValue('gable')
    args << arg

    roof_pitch_choices = OpenStudio::StringVector.new
    roof_pitch_choices << '1:12'
    roof_pitch_choices << '2:12'
    roof_pitch_choices << '3:12'
    roof_pitch_choices << '4:12'
    roof_pitch_choices << '5:12'
    roof_pitch_choices << '6:12'
    roof_pitch_choices << '7:12'
    roof_pitch_choices << '8:12'
    roof_pitch_choices << '9:12'
    roof_pitch_choices << '10:12'
    roof_pitch_choices << '11:12'
    roof_pitch_choices << '12:12'

    arg = OpenStudio::Measure::OSArgument::makeChoiceArgument('geometry_roof_pitch', roof_pitch_choices, true)
    arg.setDisplayName('Geometry: Roof Pitch')
    arg.setDescription('The roof pitch of the attic. Ignored if the building has a flat roof.')
    arg.setDefaultValue('6:12')
    args << arg

    attic_type_choices = OpenStudio::StringVector.new
    attic_type_choices << HPXML::AtticTypeVented
    attic_type_choices << HPXML::AtticTypeUnvented
    attic_type_choices << HPXML::AtticTypeConditioned

    arg = OpenStudio::Measure::OSArgument::makeChoiceArgument('geometry_attic_type', attic_type_choices, true)
    arg.setDisplayName('Geometry: Attic Type')
    arg.setDescription('The attic type of the building. Ignored if the building has a flat roof.')
    arg.setDefaultValue(HPXML::AtticTypeVented)
    args << arg

    arg = OpenStudio::Measure::OSArgument::makeDoubleArgument('geometry_eaves_depth', true)
    arg.setDisplayName('Geometry: Eaves Depth')
    arg.setUnits('ft')
    arg.setDescription('The eaves depth of the roof.')
    arg.setDefaultValue(2.0)
    args << arg

    arg = OpenStudio::Measure::OSArgument::makeIntegerArgument('geometry_num_bedrooms', true)
    arg.setDisplayName('Geometry: Number of Bedrooms')
    arg.setUnits('#')
    arg.setDescription('Specify the number of bedrooms. Used to determine the energy usage of appliances and plug loads, hot water usage, etc.')
    arg.setDefaultValue(3)
    args << arg

    arg = OpenStudio::Measure::OSArgument::makeStringArgument('geometry_num_bathrooms', true)
    arg.setDisplayName('Geometry: Number of Bathrooms')
    arg.setUnits('#')
    arg.setDescription('Specify the number of bathrooms.')
    arg.setDefaultValue(Constants.Auto)
    args << arg

    arg = OpenStudio::Measure::OSArgument::makeStringArgument('geometry_num_occupants', true)
    arg.setDisplayName('Geometry: Number of Occupants')
    arg.setUnits('#')
    arg.setDescription("Specify the number of occupants. A value of '#{Constants.Auto}' will calculate the average number of occupants from the number of bedrooms. Used to specify the internal gains from people only.")
    arg.setDefaultValue(Constants.Auto)
    args << arg

    arg = OpenStudio::Measure::OSArgument::makeStringArgument('geometry_has_flue_or_chimney', true)
    arg.setDisplayName('Geometry: Has Flue or Chimney')
    arg.setDescription('Whether there is a flue or chimney.')
    arg.setDefaultValue(Constants.Auto)
    args << arg

    level_choices = OpenStudio::StringVector.new
    level_choices << 'Bottom'
    level_choices << 'Middle'
    level_choices << 'Top'

    arg = OpenStudio::Measure::OSArgument::makeChoiceArgument('geometry_level', level_choices, false)
    arg.setDisplayName('Geometry: Level')
    arg.setDescription("The level of the #{HPXML::ResidentialTypeApartment} unit.")
    args << arg

    horizontal_location_choices = OpenStudio::StringVector.new
    horizontal_location_choices << 'None'
    horizontal_location_choices << 'Left'
    horizontal_location_choices << 'Middle'
    horizontal_location_choices << 'Right'

    arg = OpenStudio::Measure::OSArgument::makeChoiceArgument('geometry_horizontal_location', horizontal_location_choices, false)
    arg.setDisplayName('Geometry: Horizontal Location')
    arg.setDescription("The horizontal location of the #{HPXML::ResidentialTypeSFA} or #{HPXML::ResidentialTypeApartment} unit when viewing the front of the building.")
    args << arg

    arg = OpenStudio::Measure::OSArgument::makeIntegerArgument('geometry_building_num_units', false)
    arg.setDisplayName('Geometry: Building Number of Units')
    arg.setUnits('#')
    arg.setDescription("The number of units in the building. This is required for #{HPXML::ResidentialTypeSFA} and #{HPXML::ResidentialTypeApartment} units.")
    args << arg

    arg = OpenStudio::Measure::OSArgument::makeIntegerArgument('geometry_building_num_bedrooms', false)
    arg.setDisplayName('Geometry: Building Number of Bedrooms')
    arg.setUnits('#')
    arg.setDescription("The number of bedrooms in the building. This is required for #{HPXML::ResidentialTypeSFA} and #{HPXML::ResidentialTypeApartment} units with shared PV systems.")
    args << arg

    arg = OpenStudio::Measure::OSArgument::makeDoubleArgument('floor_over_foundation_assembly_r', true)
    arg.setDisplayName('Floor: Over Foundation Assembly R-value')
    arg.setUnits('h-ft^2-R/Btu')
    arg.setDescription('Assembly R-value for the floor over the foundation. Ignored if the building has a slab-on-grade foundation.')
    arg.setDefaultValue(30)
    args << arg

    arg = OpenStudio::Measure::OSArgument::makeDoubleArgument('floor_over_garage_assembly_r', true)
    arg.setDisplayName('Floor: Over Garage Assembly R-value')
    arg.setUnits('h-ft^2-R/Btu')
    arg.setDescription('Assembly R-value for the floor over the garage. Ignored unless the building has a garage under conditioned space.')
    arg.setDefaultValue(30)
    args << arg

    arg = OpenStudio::Measure::OSArgument::makeDoubleArgument('foundation_wall_insulation_r', true)
    arg.setDisplayName('Foundation: Wall Insulation Nominal R-value')
    arg.setUnits('h-ft^2-R/Btu')
    arg.setDescription('Nominal R-value for the foundation wall insulation. Only applies to basements/crawlspaces.')
    arg.setDefaultValue(0)
    args << arg

    arg = OpenStudio::Measure::OSArgument::makeStringArgument('foundation_wall_insulation_distance_to_top', true)
    arg.setDisplayName('Foundation: Wall Insulation Distance To Top')
    arg.setUnits('ft')
    arg.setDescription('The distance from the top of the foundation wall to the top of the foundation wall insulation. Only applies to basements/crawlspaces.')
    arg.setDefaultValue(Constants.Auto)
    args << arg

    arg = OpenStudio::Measure::OSArgument::makeStringArgument('foundation_wall_insulation_distance_to_bottom', true)
    arg.setDisplayName('Foundation: Wall Insulation Distance To Bottom')
    arg.setUnits('ft')
    arg.setDescription("The distance from the top of the foundation wall to the bottom of the foundation wall insulation. Only applies to basements/crawlspaces. A value of '#{Constants.Auto}' will use the same height as the foundation.")
    arg.setDefaultValue(Constants.Auto)
    args << arg

    arg = OpenStudio::Measure::OSArgument::makeDoubleArgument('foundation_wall_assembly_r', false)
    arg.setDisplayName('Foundation: Wall Assembly R-value')
    arg.setUnits('h-ft^2-R/Btu')
    arg.setDescription('Assembly R-value for the foundation walls. Only applies to basements/crawlspaces. If provided, overrides the previous foundation wall insulation inputs.')
    args << arg

    arg = OpenStudio::Measure::OSArgument::makeStringArgument('foundation_wall_thickness', true)
    arg.setDisplayName('Foundation: Wall Thickness')
    arg.setDescription('The thickness of the foundation wall.')
    arg.setDefaultValue(Constants.Auto)
    args << arg

    arg = OpenStudio::Measure::OSArgument::makeDoubleArgument('rim_joist_assembly_r', true)
    arg.setDisplayName('Rim Joist: Assembly R-value')
    arg.setUnits('h-ft^2-R/Btu')
    arg.setDescription('Assembly R-value for the rim joists. Only applies to basements/crawlspaces.')
    arg.setDefaultValue(23)
    args << arg

    arg = OpenStudio::Measure::OSArgument::makeDoubleArgument('slab_perimeter_insulation_r', true)
    arg.setDisplayName('Slab: Perimeter Insulation Nominal R-value')
    arg.setUnits('h-ft^2-R/Btu')
    arg.setDescription('Nominal R-value of the vertical slab perimeter insulation. Applies to slab-on-grade foundations and basement/crawlspace floors.')
    arg.setDefaultValue(0)
    args << arg

    arg = OpenStudio::Measure::OSArgument::makeDoubleArgument('slab_perimeter_depth', true)
    arg.setDisplayName('Slab: Perimeter Insulation Depth')
    arg.setUnits('ft')
    arg.setDescription('Depth from grade to bottom of vertical slab perimeter insulation. Applies to slab-on-grade foundations and basement/crawlspace floors.')
    arg.setDefaultValue(0)
    args << arg

    arg = OpenStudio::Measure::OSArgument::makeDoubleArgument('slab_under_insulation_r', true)
    arg.setDisplayName('Slab: Under Slab Insulation Nominal R-value')
    arg.setUnits('h-ft^2-R/Btu')
    arg.setDescription('Nominal R-value of the horizontal under slab insulation. Applies to slab-on-grade foundations and basement/crawlspace floors.')
    arg.setDefaultValue(0)
    args << arg

    arg = OpenStudio::Measure::OSArgument::makeDoubleArgument('slab_under_width', true)
    arg.setDisplayName('Slab: Under Slab Insulation Width')
    arg.setUnits('ft')
    arg.setDescription('Width from slab edge inward of horizontal under-slab insulation. Enter 999 to specify that the under slab insulation spans the entire slab. Applies to slab-on-grade foundations and basement/crawlspace floors.')
    arg.setDefaultValue(0)
    args << arg

    arg = OpenStudio::Measure::OSArgument::makeStringArgument('slab_thickness', true)
    arg.setDisplayName('Slab: Thickness')
    arg.setDescription('The thickness of the slab.')
    arg.setDefaultValue(Constants.Auto)
    args << arg

    arg = OpenStudio::Measure::OSArgument::makeStringArgument('slab_carpet_fraction', true)
    arg.setDisplayName('Slab: Carpet Fraction')
    arg.setUnits('Frac')
    arg.setDescription('Fraction of the slab floor area that is carpeted.')
    arg.setDefaultValue(Constants.Auto)
    args << arg

    arg = OpenStudio::Measure::OSArgument::makeStringArgument('slab_carpet_r', true)
    arg.setDisplayName('Slab: Carpet R-value')
    arg.setUnits('h-ft^2-R/Btu')
    arg.setDescription('R-value of the slab carpet.')
    arg.setDefaultValue(Constants.Auto)
    args << arg

    arg = OpenStudio::Measure::OSArgument::makeDoubleArgument('ceiling_assembly_r', true)
    arg.setDisplayName('Ceiling: Assembly R-value')
    arg.setUnits('h-ft^2-R/Btu')
    arg.setDescription('Assembly R-value for the ceiling (attic floor).')
    arg.setDefaultValue(30)
    args << arg

    roof_material_type_choices = OpenStudio::StringVector.new
    roof_material_type_choices << HPXML::RoofTypeAsphaltShingles
    roof_material_type_choices << HPXML::RoofTypeConcrete
    roof_material_type_choices << HPXML::RoofTypeCool
    roof_material_type_choices << HPXML::RoofTypeClayTile
    roof_material_type_choices << HPXML::RoofTypeEPS
    roof_material_type_choices << HPXML::RoofTypeMetal
    roof_material_type_choices << HPXML::RoofTypePlasticRubber
    roof_material_type_choices << HPXML::RoofTypeShingles
    roof_material_type_choices << HPXML::RoofTypeWoodShingles

    arg = OpenStudio::Measure::OSArgument::makeChoiceArgument('roof_material_type', roof_material_type_choices, false)
    arg.setDisplayName('Roof: Material Type')
    arg.setDescription('The material type of the roof.')
    args << arg

    color_choices = OpenStudio::StringVector.new
    color_choices << HPXML::ColorDark
    color_choices << HPXML::ColorLight
    color_choices << HPXML::ColorMedium
    color_choices << HPXML::ColorMediumDark
    color_choices << HPXML::ColorReflective

    arg = OpenStudio::Measure::OSArgument::makeChoiceArgument('roof_color', color_choices, true)
    arg.setDisplayName('Roof: Color')
    arg.setDescription('The color of the roof.')
    arg.setDefaultValue(HPXML::ColorMedium)
    args << arg

    arg = OpenStudio::Measure::OSArgument::makeDoubleArgument('roof_assembly_r', true)
    arg.setDisplayName('Roof: Assembly R-value')
    arg.setUnits('h-ft^2-R/Btu')
    arg.setDescription('Assembly R-value of the roof.')
    arg.setDefaultValue(2.3)
    args << arg

    arg = OpenStudio::Measure::OSArgument::makeBoolArgument('roof_radiant_barrier', true)
    arg.setDisplayName('Roof: Has Radiant Barrier')
    arg.setDescription('Specifies whether the attic has a radiant barrier.')
    arg.setDefaultValue(false)
    args << arg

    roof_radiant_barrier_grade_choices = OpenStudio::StringVector.new
    roof_radiant_barrier_grade_choices << '1'
    roof_radiant_barrier_grade_choices << '2'
    roof_radiant_barrier_grade_choices << '3'

    arg = OpenStudio::Measure::OSArgument::makeChoiceArgument('roof_radiant_barrier_grade', roof_radiant_barrier_grade_choices, true)
    arg.setDisplayName('Roof: Radiant Barrier Grade')
    arg.setDescription('The grade of the radiant barrier, if it exists.')
    arg.setDefaultValue('1')
    args << arg

    arg = OpenStudio::Measure::OSArgument::makeDoubleArgument('neighbor_front_distance', true)
    arg.setDisplayName('Neighbor: Front Distance')
    arg.setUnits('ft')
    arg.setDescription('The minimum distance between the simulated unit and the neighboring building to the front (not including eaves). A value of zero indicates no neighbors.')
    arg.setDefaultValue(0.0)
    args << arg

    arg = OpenStudio::Measure::OSArgument::makeDoubleArgument('neighbor_back_distance', true)
    arg.setDisplayName('Neighbor: Back Distance')
    arg.setUnits('ft')
    arg.setDescription('The minimum distance between the simulated unit and the neighboring building to the back (not including eaves). A value of zero indicates no neighbors.')
    arg.setDefaultValue(0.0)
    args << arg

    arg = OpenStudio::Measure::OSArgument::makeDoubleArgument('neighbor_left_distance', true)
    arg.setDisplayName('Neighbor: Left Distance')
    arg.setUnits('ft')
    arg.setDescription('The minimum distance between the simulated unit and the neighboring building to the left (not including eaves). A value of zero indicates no neighbors.')
    arg.setDefaultValue(10.0)
    args << arg

    arg = OpenStudio::Measure::OSArgument::makeDoubleArgument('neighbor_right_distance', true)
    arg.setDisplayName('Neighbor: Right Distance')
    arg.setUnits('ft')
    arg.setDescription('The minimum distance between the simulated unit and the neighboring building to the right (not including eaves). A value of zero indicates no neighbors.')
    arg.setDefaultValue(10.0)
    args << arg

    arg = OpenStudio::Measure::OSArgument::makeStringArgument('neighbor_front_height', true)
    arg.setDisplayName('Neighbor: Front Height')
    arg.setUnits('ft')
    arg.setDescription("The height of the neighboring building to the front. A value of '#{Constants.Auto}' will use the same height as this building.")
    arg.setDefaultValue(Constants.Auto)
    args << arg

    arg = OpenStudio::Measure::OSArgument::makeStringArgument('neighbor_back_height', true)
    arg.setDisplayName('Neighbor: Back Height')
    arg.setUnits('ft')
    arg.setDescription("The height of the neighboring building to the back. A value of '#{Constants.Auto}' will use the same height as this building.")
    arg.setDefaultValue(Constants.Auto)
    args << arg

    arg = OpenStudio::Measure::OSArgument::makeStringArgument('neighbor_left_height', true)
    arg.setDisplayName('Neighbor: Left Height')
    arg.setUnits('ft')
    arg.setDescription("The height of the neighboring building to the left. A value of '#{Constants.Auto}' will use the same height as this building.")
    arg.setDefaultValue(Constants.Auto)
    args << arg

    arg = OpenStudio::Measure::OSArgument::makeStringArgument('neighbor_right_height', true)
    arg.setDisplayName('Neighbor: Right Height')
    arg.setUnits('ft')
    arg.setDescription("The height of the neighboring building to the right. A value of '#{Constants.Auto}' will use the same height as this building.")
    arg.setDefaultValue(Constants.Auto)
    args << arg

    wall_type_choices = OpenStudio::StringVector.new
    wall_type_choices << HPXML::WallTypeWoodStud
    wall_type_choices << HPXML::WallTypeCMU
    wall_type_choices << HPXML::WallTypeDoubleWoodStud
    wall_type_choices << HPXML::WallTypeICF
    wall_type_choices << HPXML::WallTypeLog
    wall_type_choices << HPXML::WallTypeSIP
    wall_type_choices << HPXML::WallTypeConcrete
    wall_type_choices << HPXML::WallTypeSteelStud
    wall_type_choices << HPXML::WallTypeStone
    wall_type_choices << HPXML::WallTypeStrawBale
    wall_type_choices << HPXML::WallTypeBrick

    arg = OpenStudio::Measure::OSArgument::makeChoiceArgument('wall_type', wall_type_choices, true)
    arg.setDisplayName('Walls: Type')
    arg.setDescription('The type of exterior walls.')
    arg.setDefaultValue(HPXML::WallTypeWoodStud)
    args << arg

    wall_siding_type_choices = OpenStudio::StringVector.new
    wall_siding_type_choices << HPXML::SidingTypeAluminum
    wall_siding_type_choices << HPXML::SidingTypeAsbestos
    wall_siding_type_choices << HPXML::SidingTypeBrick
    wall_siding_type_choices << HPXML::SidingTypeCompositeShingle
    wall_siding_type_choices << HPXML::SidingTypeFiberCement
    wall_siding_type_choices << HPXML::SidingTypeMasonite
    wall_siding_type_choices << HPXML::SidingTypeNone
    wall_siding_type_choices << HPXML::SidingTypeStucco
    wall_siding_type_choices << HPXML::SidingTypeSyntheticStucco
    wall_siding_type_choices << HPXML::SidingTypeVinyl
    wall_siding_type_choices << HPXML::SidingTypeWood

    arg = OpenStudio::Measure::OSArgument::makeChoiceArgument('wall_siding_type', wall_siding_type_choices, false)
    arg.setDisplayName('Wall: Siding Type')
    arg.setDescription('The siding type of the exterior walls. Also applies to rim joists.')
    args << arg

    arg = OpenStudio::Measure::OSArgument::makeChoiceArgument('wall_color', color_choices, true)
    arg.setDisplayName('Wall: Color')
    arg.setDescription('The color of the exterior walls. Also applies to rim joists.')
    arg.setDefaultValue(HPXML::ColorMedium)
    args << arg

    arg = OpenStudio::Measure::OSArgument::makeDoubleArgument('wall_assembly_r', true)
    arg.setDisplayName('Walls: Assembly R-value')
    arg.setUnits('h-ft^2-R/Btu')
    arg.setDescription('Assembly R-value of the exterior walls.')
    arg.setDefaultValue(13)
    args << arg

    arg = OpenStudio::Measure::OSArgument::makeDoubleArgument('window_front_wwr', true)
    arg.setDisplayName('Windows: Front Window-to-Wall Ratio')
    arg.setDescription("The ratio of window area to wall area for the unit's front facade. Enter 0 if specifying Front Window Area instead.")
    arg.setDefaultValue(0.18)
    args << arg

    arg = OpenStudio::Measure::OSArgument::makeDoubleArgument('window_back_wwr', true)
    arg.setDisplayName('Windows: Back Window-to-Wall Ratio')
    arg.setDescription("The ratio of window area to wall area for the unit's back facade. Enter 0 if specifying Back Window Area instead.")
    arg.setDefaultValue(0.18)
    args << arg

    arg = OpenStudio::Measure::OSArgument::makeDoubleArgument('window_left_wwr', true)
    arg.setDisplayName('Windows: Left Window-to-Wall Ratio')
    arg.setDescription("The ratio of window area to wall area for the unit's left facade (when viewed from the front). Enter 0 if specifying Left Window Area instead.")
    arg.setDefaultValue(0.18)
    args << arg

    arg = OpenStudio::Measure::OSArgument::makeDoubleArgument('window_right_wwr', true)
    arg.setDisplayName('Windows: Right Window-to-Wall Ratio')
    arg.setDescription("The ratio of window area to wall area for the unit's right facade (when viewed from the front). Enter 0 if specifying Right Window Area instead.")
    arg.setDefaultValue(0.18)
    args << arg

    arg = OpenStudio::Measure::OSArgument::makeDoubleArgument('window_area_front', true)
    arg.setDisplayName('Windows: Front Window Area')
    arg.setDescription("The amount of window area on the unit's front facade. Enter 0 if specifying Front Window-to-Wall Ratio instead.")
    arg.setDefaultValue(0)
    args << arg

    arg = OpenStudio::Measure::OSArgument::makeDoubleArgument('window_area_back', true)
    arg.setDisplayName('Windows: Back Window Area')
    arg.setDescription("The amount of window area on the unit's back facade. Enter 0 if specifying Back Window-to-Wall Ratio instead.")
    arg.setDefaultValue(0)
    args << arg

    arg = OpenStudio::Measure::OSArgument::makeDoubleArgument('window_area_left', true)
    arg.setDisplayName('Windows: Left Window Area')
    arg.setDescription("The amount of window area on the unit's left facade (when viewed from the front). Enter 0 if specifying Left Window-to-Wall Ratio instead.")
    arg.setDefaultValue(0)
    args << arg

    arg = OpenStudio::Measure::OSArgument::makeDoubleArgument('window_area_right', true)
    arg.setDisplayName('Windows: Right Window Area')
    arg.setDescription("The amount of window area on the unit's right facade (when viewed from the front). Enter 0 if specifying Right Window-to-Wall Ratio instead.")
    arg.setDefaultValue(0)
    args << arg

    arg = OpenStudio::Measure::OSArgument::makeDoubleArgument('window_aspect_ratio', true)
    arg.setDisplayName('Windows: Aspect Ratio')
    arg.setDescription('Ratio of window height to width.')
    arg.setDefaultValue(1.333)
    args << arg

    arg = OpenStudio::Measure::OSArgument::makeDoubleArgument('window_fraction_operable', false)
    arg.setDisplayName('Windows: Fraction Operable')
    arg.setDescription('Fraction of windows that are operable.')
    args << arg

    arg = OpenStudio::Measure::OSArgument::makeDoubleArgument('window_ufactor', true)
    arg.setDisplayName('Windows: U-Factor')
    arg.setUnits('Btu/hr-ft^2-R')
    arg.setDescription('The heat transfer coefficient of the windows.')
    arg.setDefaultValue(0.37)
    args << arg

    arg = OpenStudio::Measure::OSArgument::makeDoubleArgument('window_shgc', true)
    arg.setDisplayName('Windows: SHGC')
    arg.setDescription('The ratio of solar heat gain through a glazing system compared to that of an unobstructed opening, for windows.')
    arg.setDefaultValue(0.3)
    args << arg

    arg = OpenStudio::Measure::OSArgument::makeDoubleArgument('window_interior_shading_winter', false)
    arg.setDisplayName('Windows: Winter Interior Shading')
    arg.setDescription('Interior shading multiplier for the heating season. 1.0 indicates no reduction in solar gain, 0.85 indicates 15% reduction, etc.')
    args << arg

    arg = OpenStudio::Measure::OSArgument::makeDoubleArgument('window_interior_shading_summer', false)
    arg.setDisplayName('Windows: Summer Interior Shading')
    arg.setDescription('Interior shading multiplier for the cooling season. 1.0 indicates no reduction in solar gain, 0.85 indicates 15% reduction, etc.')
    args << arg

    arg = OpenStudio::Measure::OSArgument::makeDoubleArgument('window_exterior_shading_winter', false)
    arg.setDisplayName('Windows: Winter Exterior Shading')
    arg.setDescription('Exterior shading multiplier for the heating season. 1.0 indicates no reduction in solar gain, 0.85 indicates 15% reduction, etc.')
    args << arg

    arg = OpenStudio::Measure::OSArgument::makeDoubleArgument('window_exterior_shading_summer', false)
    arg.setDisplayName('Windows: Summer Exterior Shading')
    arg.setDescription('Exterior shading multiplier for the cooling season. 1.0 indicates no reduction in solar gain, 0.85 indicates 15% reduction, etc.')
    args << arg

    arg = OpenStudio::Measure::OSArgument::makeDoubleArgument('overhangs_front_depth', true)
    arg.setDisplayName('Overhangs: Front Facade Depth')
    arg.setDescription('Specifies the depth of overhangs for windows on the front facade.')
    arg.setDefaultValue(0)
    args << arg

    arg = OpenStudio::Measure::OSArgument::makeDoubleArgument('overhangs_front_distance_to_top_of_window', true)
    arg.setDisplayName('Overhangs: Front Facade Distance to Top of Window')
    arg.setDescription('Specifies the distance to the top of window of overhangs for windows on the front facade.')
    arg.setDefaultValue(0)
    args << arg

    arg = OpenStudio::Measure::OSArgument::makeDoubleArgument('overhangs_back_depth', true)
    arg.setDisplayName('Overhangs: Back Facade Depth')
    arg.setDescription('Specifies the depth of overhangs for windows on the back facade.')
    arg.setDefaultValue(0)
    args << arg

    arg = OpenStudio::Measure::OSArgument::makeDoubleArgument('overhangs_back_distance_to_top_of_window', true)
    arg.setDisplayName('Overhangs: Back Facade Distance to Top of Window')
    arg.setDescription('Specifies the distance to the top of window of overhangs for windows on the back facade.')
    arg.setDefaultValue(0)
    args << arg

    arg = OpenStudio::Measure::OSArgument::makeDoubleArgument('overhangs_left_depth', true)
    arg.setDisplayName('Overhangs: Left Facade Depth')
    arg.setDescription('Specifies the depth of overhangs for windows on the left facade.')
    arg.setDefaultValue(0)
    args << arg

    arg = OpenStudio::Measure::OSArgument::makeDoubleArgument('overhangs_left_distance_to_top_of_window', true)
    arg.setDisplayName('Overhangs: Left Facade Distance to Top of Window')
    arg.setDescription('Specifies the distance to the top of window of overhangs for windows on the left facade.')
    arg.setDefaultValue(0)
    args << arg

    arg = OpenStudio::Measure::OSArgument::makeDoubleArgument('overhangs_right_depth', true)
    arg.setDisplayName('Overhangs: Right Facade Depth')
    arg.setDescription('Specifies the depth of overhangs for windows on the right facade.')
    arg.setDefaultValue(0)
    args << arg

    arg = OpenStudio::Measure::OSArgument::makeDoubleArgument('overhangs_right_distance_to_top_of_window', true)
    arg.setDisplayName('Overhangs: Right Facade Distance to Top of Window')
    arg.setDescription('Specifies the distance to the top of window of overhangs for windows on the right facade.')
    arg.setDefaultValue(0)
    args << arg

    arg = OpenStudio::Measure::OSArgument::makeDoubleArgument('skylight_area_front', true)
    arg.setDisplayName('Skylights: Front Roof Area')
    arg.setDescription("The amount of skylight area on the unit's front conditioned roof facade.")
    arg.setDefaultValue(0)
    args << arg

    arg = OpenStudio::Measure::OSArgument::makeDoubleArgument('skylight_area_back', true)
    arg.setDisplayName('Skylights: Back Roof Area')
    arg.setDescription("The amount of skylight area on the unit's back conditioned roof facade.")
    arg.setDefaultValue(0)
    args << arg

    arg = OpenStudio::Measure::OSArgument::makeDoubleArgument('skylight_area_left', true)
    arg.setDisplayName('Skylights: Left Roof Area')
    arg.setDescription("The amount of skylight area on the unit's left conditioned roof facade (when viewed from the front).")
    arg.setDefaultValue(0)
    args << arg

    arg = OpenStudio::Measure::OSArgument::makeDoubleArgument('skylight_area_right', true)
    arg.setDisplayName('Skylights: Right Roof Area')
    arg.setDescription("The amount of skylight area on the unit's right conditioned roof facade (when viewed from the front).")
    arg.setDefaultValue(0)
    args << arg

    arg = OpenStudio::Measure::OSArgument::makeDoubleArgument('skylight_ufactor', true)
    arg.setDisplayName('Skylights: U-Factor')
    arg.setUnits('Btu/hr-ft^2-R')
    arg.setDescription('The heat transfer coefficient of the skylights.')
    arg.setDefaultValue(0.33)
    args << arg

    skylight_shgc = OpenStudio::Measure::OSArgument::makeDoubleArgument('skylight_shgc', true)
    skylight_shgc.setDisplayName('Skylights: SHGC')
    skylight_shgc.setDescription('The ratio of solar heat gain through a glazing system compared to that of an unobstructed opening, for skylights.')
    skylight_shgc.setDefaultValue(0.45)
    args << skylight_shgc

    arg = OpenStudio::Measure::OSArgument::makeDoubleArgument('door_area', true)
    arg.setDisplayName('Doors: Area')
    arg.setUnits('ft^2')
    arg.setDescription('The area of the opaque door(s).')
    arg.setDefaultValue(20.0)
    args << arg

    arg = OpenStudio::Measure::OSArgument::makeDoubleArgument('door_rvalue', true)
    arg.setDisplayName('Doors: R-value')
    arg.setUnits('h-ft^2-R/Btu')
    arg.setDescription('R-value of the doors.')
    arg.setDefaultValue(5.0)
    args << arg

    air_leakage_units_choices = OpenStudio::StringVector.new
    air_leakage_units_choices << HPXML::UnitsACH
    air_leakage_units_choices << HPXML::UnitsCFM
    air_leakage_units_choices << HPXML::UnitsACHNatural

    arg = OpenStudio::Measure::OSArgument::makeChoiceArgument('air_leakage_units', air_leakage_units_choices, true)
    arg.setDisplayName('Air Leakage: Units')
    arg.setDescription('The unit of measure for the above-grade living air leakage.')
    arg.setDefaultValue(HPXML::UnitsACH)
    args << arg

    arg = OpenStudio::Measure::OSArgument::makeDoubleArgument('air_leakage_house_pressure', true)
    arg.setDisplayName('Air Leakage: House Pressure')
    arg.setUnits('Pa')
    arg.setDescription("The pressure of the house for the above-grade living air leakage when the air leakage units are #{HPXML::UnitsACH} or #{HPXML::UnitsCFM}.")
    arg.setDefaultValue(50)
    args << arg

    arg = OpenStudio::Measure::OSArgument::makeDoubleArgument('air_leakage_value', true)
    arg.setDisplayName('Air Leakage: Value')
    arg.setDescription('Air exchange rate, in ACH or CFM at the specified house pressure.')
    arg.setDefaultValue(3)
    args << arg

    air_leakage_shielding_of_home_choices = OpenStudio::StringVector.new
    air_leakage_shielding_of_home_choices << Constants.Auto
    air_leakage_shielding_of_home_choices << HPXML::ShieldingExposed
    air_leakage_shielding_of_home_choices << HPXML::ShieldingNormal
    air_leakage_shielding_of_home_choices << HPXML::ShieldingWellShielded

    arg = OpenStudio::Measure::OSArgument::makeChoiceArgument('air_leakage_shielding_of_home', air_leakage_shielding_of_home_choices, true)
    arg.setDisplayName('Air Leakage: Shielding of Home')
    arg.setDescription('Presence of nearby buildings, trees, obstructions for infiltration model.')
    arg.setDefaultValue(Constants.Auto)
    args << arg

    heating_system_type_choices = OpenStudio::StringVector.new
    heating_system_type_choices << 'none'
    heating_system_type_choices << HPXML::HVACTypeFurnace
    heating_system_type_choices << HPXML::HVACTypeWallFurnace
    heating_system_type_choices << HPXML::HVACTypeFloorFurnace
    heating_system_type_choices << HPXML::HVACTypeBoiler
    heating_system_type_choices << HPXML::HVACTypeElectricResistance
    heating_system_type_choices << HPXML::HVACTypeStove
    heating_system_type_choices << HPXML::HVACTypePortableHeater
    heating_system_type_choices << HPXML::HVACTypeFireplace
    heating_system_type_choices << HPXML::HVACTypeFixedHeater
    heating_system_type_choices << "Shared #{HPXML::HVACTypeBoiler} w/ Baseboard"
    heating_system_type_choices << "Shared #{HPXML::HVACTypeBoiler} w/ Ductless Fan Coil"

    heating_system_fuel_choices = OpenStudio::StringVector.new
    heating_system_fuel_choices << HPXML::FuelTypeElectricity
    heating_system_fuel_choices << HPXML::FuelTypeNaturalGas
    heating_system_fuel_choices << HPXML::FuelTypeOil
    heating_system_fuel_choices << HPXML::FuelTypePropane
    heating_system_fuel_choices << HPXML::FuelTypeWoodCord
    heating_system_fuel_choices << HPXML::FuelTypeWoodPellets
    heating_system_fuel_choices << HPXML::FuelTypeCoal

    cooling_system_type_choices = OpenStudio::StringVector.new
    cooling_system_type_choices << 'none'
    cooling_system_type_choices << HPXML::HVACTypeCentralAirConditioner
    cooling_system_type_choices << HPXML::HVACTypeRoomAirConditioner
    cooling_system_type_choices << HPXML::HVACTypeEvaporativeCooler
    cooling_system_type_choices << HPXML::HVACTypeMiniSplitAirConditioner

    cooling_efficiency_type_choices = OpenStudio::StringVector.new
    cooling_efficiency_type_choices << HPXML::UnitsSEER
    cooling_efficiency_type_choices << HPXML::UnitsEER
    cooling_efficiency_type_choices << HPXML::UnitsCEER

    compressor_type_choices = OpenStudio::StringVector.new
    compressor_type_choices << HPXML::HVACCompressorTypeSingleStage
    compressor_type_choices << HPXML::HVACCompressorTypeTwoStage
    compressor_type_choices << HPXML::HVACCompressorTypeVariableSpeed

    arg = OpenStudio::Measure::OSArgument::makeChoiceArgument('heating_system_type', heating_system_type_choices, true)
    arg.setDisplayName('Heating System: Type')
    arg.setDescription("The type of heating system. Use 'none' if there is no heating system.")
    arg.setDefaultValue(HPXML::HVACTypeFurnace)
    args << arg

    arg = OpenStudio::Measure::OSArgument::makeChoiceArgument('heating_system_fuel', heating_system_fuel_choices, true)
    arg.setDisplayName('Heating System: Fuel Type')
    arg.setDescription("The fuel type of the heating system. Ignored for #{HPXML::HVACTypeElectricResistance}.")
    arg.setDefaultValue(HPXML::FuelTypeNaturalGas)
    args << arg

    arg = OpenStudio::Measure::OSArgument::makeDoubleArgument('heating_system_heating_efficiency', true)
    arg.setDisplayName('Heating System: Rated AFUE or Percent')
    arg.setUnits('Frac')
    arg.setDescription('The rated heating efficiency value of the heating system.')
    arg.setDefaultValue(0.78)
    args << arg

    arg = OpenStudio::Measure::OSArgument::makeStringArgument('heating_system_heating_capacity', true)
    arg.setDisplayName('Heating System: Heating Capacity')
    arg.setDescription("The output heating capacity of the heating system. If using '#{Constants.Auto}', the autosizing algorithm will use ACCA Manual J/S to set the capacity to meet its load served.")
    arg.setUnits('Btu/hr')
    arg.setDefaultValue(Constants.Auto)
    args << arg

    arg = OpenStudio::Measure::OSArgument::makeDoubleArgument('heating_system_fraction_heat_load_served', true)
    arg.setDisplayName('Heating System: Fraction Heat Load Served')
    arg.setDescription('The heating load served by the heating system.')
    arg.setUnits('Frac')
    arg.setDefaultValue(1)
    args << arg

    arg = OpenStudio::Measure::OSArgument::makeDoubleArgument('heating_system_airflow_defect_ratio', false)
    arg.setDisplayName('Heating System: Airflow Defect Ratio')
    arg.setDescription("The airflow defect ratio, defined as (InstalledAirflow - DesignAirflow) / DesignAirflow, of the heating system per ANSI/RESNET/ACCA Standard 310. A value of zero means no airflow defect. Applies only to #{HPXML::HVACTypeFurnace}.")
    arg.setUnits('Frac')
    args << arg

    arg = OpenStudio::Measure::OSArgument::makeChoiceArgument('cooling_system_type', cooling_system_type_choices, true)
    arg.setDisplayName('Cooling System: Type')
    arg.setDescription("The type of cooling system. Use 'none' if there is no cooling system.")
    arg.setDefaultValue(HPXML::HVACTypeCentralAirConditioner)
    args << arg

    arg = OpenStudio::Measure::OSArgument::makeChoiceArgument('cooling_system_cooling_efficiency_type', cooling_efficiency_type_choices, true)
    arg.setDisplayName('Cooling System: Efficiency Type')
    arg.setDescription("The efficiency type of the cooling system. System types #{HPXML::HVACTypeCentralAirConditioner} and #{HPXML::HVACTypeMiniSplitAirConditioner} use #{HPXML::UnitsSEER}. System type #{HPXML::HVACTypeRoomAirConditioner} uses #{HPXML::UnitsEER} or #{HPXML::UnitsCEER}. Ignored for system type #{HPXML::HVACTypeEvaporativeCooler}.")
    arg.setDefaultValue(HPXML::UnitsSEER)
    args << arg

    arg = OpenStudio::Measure::OSArgument::makeDoubleArgument('cooling_system_cooling_efficiency', true)
    arg.setDisplayName('Cooling System: Efficiency')
    arg.setUnits("#{HPXML::UnitsSEER} or #{HPXML::UnitsEER} or #{HPXML::UnitsCEER}")
    arg.setDescription("The rated efficiency value of the cooling system. Ignored for #{HPXML::HVACTypeEvaporativeCooler}.")
    arg.setDefaultValue(13.0)
    args << arg

    arg = OpenStudio::Measure::OSArgument::makeChoiceArgument('cooling_system_cooling_compressor_type', compressor_type_choices, false)
    arg.setDisplayName('Cooling System: Cooling Compressor Type')
    arg.setDescription('The compressor type of the cooling system. Only applies to central air conditioner.')
    args << arg

    arg = OpenStudio::Measure::OSArgument::makeDoubleArgument('cooling_system_cooling_sensible_heat_fraction', false)
    arg.setDisplayName('Cooling System: Cooling Sensible Heat Fraction')
    arg.setDescription("The sensible heat fraction of the cooling system. Ignored for #{HPXML::HVACTypeEvaporativeCooler}.")
    arg.setUnits('Frac')
    args << arg

    arg = OpenStudio::Measure::OSArgument::makeStringArgument('cooling_system_cooling_capacity', true)
    arg.setDisplayName('Cooling System: Cooling Capacity')
    arg.setDescription("The output cooling capacity of the cooling system. If using '#{Constants.Auto}', the autosizing algorithm will use ACCA Manual J/S to set the capacity to meet its load served.")
    arg.setUnits('tons')
    arg.setDefaultValue(Constants.Auto)
    args << arg

    arg = OpenStudio::Measure::OSArgument::makeDoubleArgument('cooling_system_fraction_cool_load_served', true)
    arg.setDisplayName('Cooling System: Fraction Cool Load Served')
    arg.setDescription('The cooling load served by the cooling system.')
    arg.setUnits('Frac')
    arg.setDefaultValue(1)
    args << arg

    arg = OpenStudio::Measure::OSArgument::makeBoolArgument('cooling_system_is_ducted', true)
    arg.setDisplayName('Cooling System: Is Ducted')
    arg.setDescription("Whether the cooling system is ducted or not. Only used for #{HPXML::HVACTypeMiniSplitAirConditioner} and #{HPXML::HVACTypeEvaporativeCooler}.")
    arg.setDefaultValue(false)
    args << arg

    arg = OpenStudio::Measure::OSArgument::makeDoubleArgument('cooling_system_airflow_defect_ratio', false)
    arg.setDisplayName('Cooling System: Airflow Defect Ratio')
    arg.setDescription("The airflow defect ratio, defined as (InstalledAirflow - DesignAirflow) / DesignAirflow, of the cooling system per ANSI/RESNET/ACCA Standard 310. A value of zero means no airflow defect. Applies only to #{HPXML::HVACTypeCentralAirConditioner} and ducted #{HPXML::HVACTypeMiniSplitAirConditioner}.")
    arg.setUnits('Frac')
    args << arg

    arg = OpenStudio::Measure::OSArgument::makeDoubleArgument('cooling_system_charge_defect_ratio', false)
    arg.setDisplayName('Cooling System: Charge Defect Ratio')
    arg.setDescription("The refrigerant charge defect ratio, defined as (InstalledCharge - DesignCharge) / DesignCharge, of the cooling system per ANSI/RESNET/ACCA Standard 310. A value of zero means no refrigerant charge defect. Applies only to #{HPXML::HVACTypeCentralAirConditioner} and #{HPXML::HVACTypeMiniSplitAirConditioner}.")
    arg.setUnits('Frac')
    args << arg

    heat_pump_type_choices = OpenStudio::StringVector.new
    heat_pump_type_choices << 'none'
    heat_pump_type_choices << HPXML::HVACTypeHeatPumpAirToAir
    heat_pump_type_choices << HPXML::HVACTypeHeatPumpMiniSplit
    heat_pump_type_choices << HPXML::HVACTypeHeatPumpGroundToAir

    heat_pump_heating_efficiency_type_choices = OpenStudio::StringVector.new
    heat_pump_heating_efficiency_type_choices << HPXML::UnitsHSPF
    heat_pump_heating_efficiency_type_choices << HPXML::UnitsCOP

    heat_pump_fuel_choices = OpenStudio::StringVector.new
    heat_pump_fuel_choices << HPXML::FuelTypeElectricity

    heat_pump_backup_fuel_choices = OpenStudio::StringVector.new
    heat_pump_backup_fuel_choices << 'none'
    heat_pump_backup_fuel_choices << HPXML::FuelTypeElectricity
    heat_pump_backup_fuel_choices << HPXML::FuelTypeNaturalGas
    heat_pump_backup_fuel_choices << HPXML::FuelTypeOil
    heat_pump_backup_fuel_choices << HPXML::FuelTypePropane

    arg = OpenStudio::Measure::OSArgument::makeChoiceArgument('heat_pump_type', heat_pump_type_choices, true)
    arg.setDisplayName('Heat Pump: Type')
    arg.setDescription("The type of heat pump. Use 'none' if there is no heat pump.")
    arg.setDefaultValue('none')
    args << arg

    arg = OpenStudio::Measure::OSArgument::makeChoiceArgument('heat_pump_heating_efficiency_type', heat_pump_heating_efficiency_type_choices, true)
    arg.setDisplayName('Heat Pump: Heating Efficiency Type')
    arg.setDescription("The heating efficiency type of heat pump. System types #{HPXML::HVACTypeHeatPumpAirToAir} and #{HPXML::HVACTypeHeatPumpMiniSplit} use #{HPXML::UnitsHSPF}. System type #{HPXML::HVACTypeHeatPumpGroundToAir} uses #{HPXML::UnitsCOP}.")
    arg.setDefaultValue(HPXML::UnitsHSPF)
    args << arg

    arg = OpenStudio::Measure::OSArgument::makeDoubleArgument('heat_pump_heating_efficiency', true)
    arg.setDisplayName('Heat Pump: Heating Efficiency')
    arg.setUnits("#{HPXML::UnitsHSPF} or #{HPXML::UnitsCOP}")
    arg.setDescription('The rated heating efficiency value of the heat pump.')
    arg.setDefaultValue(7.7)
    args << arg

    arg = OpenStudio::Measure::OSArgument::makeChoiceArgument('heat_pump_cooling_efficiency_type', cooling_efficiency_type_choices, true)
    arg.setDisplayName('Heat Pump: Cooling Efficiency Type')
    arg.setDescription("The cooling efficiency type of heat pump. System types #{HPXML::HVACTypeHeatPumpAirToAir} and #{HPXML::HVACTypeHeatPumpMiniSplit} use #{HPXML::UnitsSEER}. System type #{HPXML::HVACTypeHeatPumpGroundToAir} uses #{HPXML::UnitsEER}.")
    arg.setDefaultValue(HPXML::UnitsSEER)
    args << arg

    arg = OpenStudio::Measure::OSArgument::makeDoubleArgument('heat_pump_cooling_efficiency', true)
    arg.setDisplayName('Heat Pump: Cooling Efficiency')
    arg.setUnits("#{HPXML::UnitsSEER} or #{HPXML::UnitsEER}")
    arg.setDescription('The rated cooling efficiency value of the heat pump.')
    arg.setDefaultValue(13.0)
    args << arg

    arg = OpenStudio::Measure::OSArgument::makeChoiceArgument('heat_pump_cooling_compressor_type', compressor_type_choices, false)
    arg.setDisplayName('Heat Pump: Cooling Compressor Type')
    arg.setDescription('The compressor type of the heat pump. Only applies to air-to-air and mini-split.')
    args << arg

    arg = OpenStudio::Measure::OSArgument::makeDoubleArgument('heat_pump_cooling_sensible_heat_fraction', false)
    arg.setDisplayName('Heat Pump: Cooling Sensible Heat Fraction')
    arg.setDescription('The sensible heat fraction of the heat pump.')
    arg.setUnits('Frac')
    args << arg

    arg = OpenStudio::Measure::OSArgument::makeStringArgument('heat_pump_heating_capacity', true)
    arg.setDisplayName('Heat Pump: Heating Capacity')
    arg.setDescription("The output heating capacity of the heat pump. If using '#{Constants.Auto}', the autosizing algorithm will use ACCA Manual J/S to set the capacity to meet its load served.")
    arg.setUnits('Btu/hr')
    arg.setDefaultValue(Constants.Auto)
    args << arg

    arg = OpenStudio::Measure::OSArgument::makeStringArgument('heat_pump_heating_capacity_17_f', true)
    arg.setDisplayName('Heat Pump: Heating Capacity 17F')
    arg.setDescription("The output heating capacity of the heat pump at 17F. Only applies to #{HPXML::HVACTypeHeatPumpAirToAir} and #{HPXML::HVACTypeHeatPumpMiniSplit}.")
    arg.setUnits('Btu/hr')
    arg.setDefaultValue(Constants.Auto)
    args << arg

    arg = OpenStudio::Measure::OSArgument::makeStringArgument('heat_pump_cooling_capacity', true)
    arg.setDisplayName('Heat Pump: Cooling Capacity')
    arg.setDescription("The output cooling capacity of the heat pump. If using '#{Constants.Auto}', the autosizing algorithm will use ACCA Manual J/S to set the capacity to meet its load served.")
    arg.setUnits('Btu/hr')
    arg.setDefaultValue(Constants.Auto)
    args << arg

    arg = OpenStudio::Measure::OSArgument::makeDoubleArgument('heat_pump_fraction_heat_load_served', true)
    arg.setDisplayName('Heat Pump: Fraction Heat Load Served')
    arg.setDescription('The heating load served by the heat pump.')
    arg.setUnits('Frac')
    arg.setDefaultValue(1)
    args << arg

    arg = OpenStudio::Measure::OSArgument::makeDoubleArgument('heat_pump_fraction_cool_load_served', true)
    arg.setDisplayName('Heat Pump: Fraction Cool Load Served')
    arg.setDescription('The cooling load served by the heat pump.')
    arg.setUnits('Frac')
    arg.setDefaultValue(1)
    args << arg

    arg = OpenStudio::Measure::OSArgument::makeChoiceArgument('heat_pump_backup_fuel', heat_pump_backup_fuel_choices, true)
    arg.setDisplayName('Heat Pump: Backup Fuel Type')
    arg.setDescription("The backup fuel type of the heat pump. Use 'none' if there is no backup heating.")
    arg.setDefaultValue('none')
    args << arg

    arg = OpenStudio::Measure::OSArgument::makeDoubleArgument('heat_pump_backup_heating_efficiency', true)
    arg.setDisplayName('Heat Pump: Backup Rated Efficiency')
    arg.setDescription('The backup rated efficiency value of the heat pump. Percent for electricity fuel type. AFUE otherwise.')
    arg.setDefaultValue(1)
    args << arg

    arg = OpenStudio::Measure::OSArgument::makeStringArgument('heat_pump_backup_heating_capacity', true)
    arg.setDisplayName('Heat Pump: Backup Heating Capacity')
    arg.setDescription("The backup output heating capacity of the heat pump. If using '#{Constants.Auto}', the autosizing algorithm will use ACCA Manual J/S to set the capacity to meet its load served.")
    arg.setUnits('Btu/hr')
    arg.setDefaultValue(Constants.Auto)
    args << arg

    arg = OpenStudio::Measure::OSArgument::makeDoubleArgument('heat_pump_backup_heating_switchover_temp', false)
    arg.setDisplayName('Heat Pump: Backup Heating Switchover Temperature')
    arg.setDescription('The temperature at which the heat pump stops operating and the backup heating system starts running. Only applies to air-to-air and mini-split. If not provided, backup heating will operate as needed when heat pump capacity is insufficient.')
    arg.setUnits('deg-F')
    args << arg

    arg = OpenStudio::Measure::OSArgument::makeBoolArgument('heat_pump_is_ducted', false)
    arg.setDisplayName('Heat Pump: Is Ducted')
    arg.setDescription("Whether the heat pump is ducted or not. Only used for #{HPXML::HVACTypeHeatPumpMiniSplit}.")
    args << arg

    arg = OpenStudio::Measure::OSArgument::makeDoubleArgument('heat_pump_airflow_defect_ratio', false)
    arg.setDisplayName('Heat Pump: Airflow Defect Ratio')
    arg.setDescription("The airflow defect ratio, defined as (InstalledAirflow - DesignAirflow) / DesignAirflow, of the heat pump per ANSI/RESNET/ACCA Standard 310. A value of zero means no airflow defect. Applies only to #{HPXML::HVACTypeHeatPumpAirToAir}, ducted #{HPXML::HVACTypeHeatPumpMiniSplit}, and #{HPXML::HVACTypeHeatPumpGroundToAir}.")
    arg.setUnits('Frac')
    args << arg

    arg = OpenStudio::Measure::OSArgument::makeDoubleArgument('heat_pump_charge_defect_ratio', false)
    arg.setDisplayName('Heat Pump: Charge Defect Ratio')
    arg.setDescription('The refrigerant charge defect ratio, defined as (InstalledCharge - DesignCharge) / DesignCharge, of the heat pump per ANSI/RESNET/ACCA Standard 310. A value of zero means no refrigerant charge defect. Applies to all heat pump types.')
    arg.setUnits('Frac')
    args << arg

    heating_system_type_2_choices = OpenStudio::StringVector.new
    heating_system_type_2_choices << 'none'
    heating_system_type_2_choices << HPXML::HVACTypeWallFurnace
    heating_system_type_2_choices << HPXML::HVACTypeFloorFurnace
    heating_system_type_2_choices << HPXML::HVACTypeBoiler
    heating_system_type_2_choices << HPXML::HVACTypeElectricResistance
    heating_system_type_2_choices << HPXML::HVACTypeStove
    heating_system_type_2_choices << HPXML::HVACTypePortableHeater
    heating_system_type_2_choices << HPXML::HVACTypeFireplace

    arg = OpenStudio::Measure::OSArgument::makeChoiceArgument('heating_system_type_2', heating_system_type_2_choices, true)
    arg.setDisplayName('Heating System 2: Type')
    arg.setDescription('The type of the second heating system.')
    arg.setDefaultValue('none')
    args << arg

    arg = OpenStudio::Measure::OSArgument::makeChoiceArgument('heating_system_fuel_2', heating_system_fuel_choices, true)
    arg.setDisplayName('Heating System 2: Fuel Type')
    arg.setDescription("The fuel type of the second heating system. Ignored for #{HPXML::HVACTypeElectricResistance}.")
    arg.setDefaultValue(HPXML::FuelTypeElectricity)
    args << arg

    arg = OpenStudio::Measure::OSArgument::makeDoubleArgument('heating_system_heating_efficiency_2', true)
    arg.setDisplayName('Heating System 2: Rated AFUE or Percent')
    arg.setUnits('Frac')
    arg.setDescription('For Furnace/WallFurnace/FloorFurnace/Boiler second heating system, the rated AFUE value. For ElectricResistance/Stove/PortableHeater/Fireplace, the rated Percent value.')
    arg.setDefaultValue(1.0)
    args << arg

    arg = OpenStudio::Measure::OSArgument::makeStringArgument('heating_system_heating_capacity_2', true)
    arg.setDisplayName('Heating System 2: Heating Capacity')
    arg.setDescription("The output heating capacity of the second heating system. If using '#{Constants.Auto}', the autosizing algorithm will use ACCA Manual J/S to set the capacity to meet its load served.")
    arg.setUnits('Btu/hr')
    arg.setDefaultValue(Constants.Auto)
    args << arg

    arg = OpenStudio::Measure::OSArgument::makeDoubleArgument('heating_system_fraction_heat_load_served_2', true)
    arg.setDisplayName('Heating System 2: Fraction Heat Load Served')
    arg.setDescription('The heat load served fraction of the second heating system.')
    arg.setUnits('Frac')
    arg.setDefaultValue(0.25)
    args << arg

    arg = OpenStudio::Measure::OSArgument::makeStringArgument('setpoint_heating_weekday', true)
    arg.setDisplayName('Heating Setpoint: Weekday Schedule')
    arg.setDescription('Specify the constant or 24-hour comma-separated weekday heating schedule.')
    arg.setUnits('deg-F')
    arg.setDefaultValue('71')
    args << arg

    arg = OpenStudio::Measure::OSArgument::makeStringArgument('setpoint_heating_weekend', true)
    arg.setDisplayName('Heating Setpoint: Weekend Schedule')
    arg.setDescription('Specify the constant or 24-hour comma-separated weekend heating schedule.')
    arg.setUnits('deg-F')
    arg.setDefaultValue('71')
    args << arg

    arg = OpenStudio::Measure::OSArgument::makeStringArgument('setpoint_cooling_weekday', true)
    arg.setDisplayName('Cooling Setpoint: Weekday Schedule')
    arg.setDescription('Specify the constant or 24-hour comma-separated weekday cooling schedule.')
    arg.setUnits('deg-F')
    arg.setDefaultValue('76')
    args << arg

    arg = OpenStudio::Measure::OSArgument::makeStringArgument('setpoint_cooling_weekend', true)
    arg.setDisplayName('Cooling Setpoint: Weekend Schedule')
    arg.setDescription('Specify the constant or 24-hour comma-separated weekend cooling schedule.')
    arg.setUnits('deg-F')
    arg.setDefaultValue('76')
    args << arg

    arg = OpenStudio::Measure::OSArgument::makeStringArgument('season_heating_period', false)
    arg.setDisplayName('Heating Season Period')
    arg.setDescription('Specifies the heating season. Enter a date like "Nov 1 - Jun 30".')
    args << arg

    arg = OpenStudio::Measure::OSArgument::makeStringArgument('season_cooling_period', false)
    arg.setDisplayName('Cooling Season Period')
    arg.setDescription('Specifies the cooling season. Enter a date like "Jun 1 - Oct 31".')
    args << arg

    duct_leakage_units_choices = OpenStudio::StringVector.new
    duct_leakage_units_choices << HPXML::UnitsCFM25
    duct_leakage_units_choices << HPXML::UnitsPercent

    duct_location_choices = OpenStudio::StringVector.new
    duct_location_choices << Constants.Auto
    duct_location_choices << HPXML::LocationLivingSpace
    duct_location_choices << HPXML::LocationBasementConditioned
    duct_location_choices << HPXML::LocationBasementUnconditioned
    duct_location_choices << HPXML::LocationCrawlspaceVented
    duct_location_choices << HPXML::LocationCrawlspaceUnvented
    duct_location_choices << HPXML::LocationAtticVented
    duct_location_choices << HPXML::LocationAtticUnvented
    duct_location_choices << HPXML::LocationGarage
    duct_location_choices << HPXML::LocationExteriorWall
    duct_location_choices << HPXML::LocationUnderSlab
    duct_location_choices << HPXML::LocationRoofDeck
    duct_location_choices << HPXML::LocationOutside
    duct_location_choices << HPXML::LocationOtherHousingUnit
    duct_location_choices << HPXML::LocationOtherHeatedSpace
    duct_location_choices << HPXML::LocationOtherMultifamilyBufferSpace
    duct_location_choices << HPXML::LocationOtherNonFreezingSpace

    arg = OpenStudio::Measure::OSArgument::makeChoiceArgument('ducts_leakage_units', duct_leakage_units_choices, true)
    arg.setDisplayName('Ducts: Leakage Units')
    arg.setDescription('The leakage units of the ducts.')
    arg.setDefaultValue(HPXML::UnitsCFM25)
    args << arg

    arg = OpenStudio::Measure::OSArgument::makeDoubleArgument('ducts_supply_leakage_value', true)
    arg.setDisplayName('Ducts: Supply Leakage Value')
    arg.setDescription('The leakage value to outside of the supply ducts.')
    arg.setDefaultValue(75)
    args << arg

    arg = OpenStudio::Measure::OSArgument::makeDoubleArgument('ducts_return_leakage_value', true)
    arg.setDisplayName('Ducts: Return Leakage Value')
    arg.setDescription('The leakage value to outside of the return ducts.')
    arg.setDefaultValue(25)
    args << arg

    arg = OpenStudio::Measure::OSArgument::makeDoubleArgument('ducts_supply_insulation_r', true)
    arg.setDisplayName('Ducts: Supply Insulation R-Value')
    arg.setDescription('The insulation r-value of the supply ducts.')
    arg.setUnits('h-ft^2-R/Btu')
    arg.setDefaultValue(0)
    args << arg

    arg = OpenStudio::Measure::OSArgument::makeDoubleArgument('ducts_return_insulation_r', true)
    arg.setDisplayName('Ducts: Return Insulation R-Value')
    arg.setDescription('The insulation r-value of the return ducts.')
    arg.setUnits('h-ft^2-R/Btu')
    arg.setDefaultValue(0)
    args << arg

    arg = OpenStudio::Measure::OSArgument::makeChoiceArgument('ducts_supply_location', duct_location_choices, true)
    arg.setDisplayName('Ducts: Supply Location')
    arg.setDescription('The location of the supply ducts.')
    arg.setDefaultValue(Constants.Auto)
    args << arg

    arg = OpenStudio::Measure::OSArgument::makeChoiceArgument('ducts_return_location', duct_location_choices, true)
    arg.setDisplayName('Ducts: Return Location')
    arg.setDescription('The location of the return ducts.')
    arg.setDefaultValue(Constants.Auto)
    args << arg

    arg = OpenStudio::Measure::OSArgument::makeStringArgument('ducts_supply_surface_area', true)
    arg.setDisplayName('Ducts: Supply Surface Area')
    arg.setDescription('The surface area of the supply ducts.')
    arg.setUnits('ft^2')
    arg.setDefaultValue(Constants.Auto)
    args << arg

    arg = OpenStudio::Measure::OSArgument::makeStringArgument('ducts_return_surface_area', true)
    arg.setDisplayName('Ducts: Return Surface Area')
    arg.setDescription('The surface area of the return ducts.')
    arg.setUnits('ft^2')
    arg.setDefaultValue(Constants.Auto)
    args << arg

    arg = OpenStudio::Measure::OSArgument::makeStringArgument('ducts_number_of_return_registers', true)
    arg.setDisplayName('Ducts: Number of Return Registers')
    arg.setDescription("The number of return registers of the ducts. Ignored for ducted #{HPXML::HVACTypeEvaporativeCooler}.")
    arg.setUnits('#')
    arg.setDefaultValue(Constants.Auto)
    args << arg

    mech_vent_fan_type_choices = OpenStudio::StringVector.new
    mech_vent_fan_type_choices << 'none'
    mech_vent_fan_type_choices << HPXML::MechVentTypeExhaust
    mech_vent_fan_type_choices << HPXML::MechVentTypeSupply
    mech_vent_fan_type_choices << HPXML::MechVentTypeERV
    mech_vent_fan_type_choices << HPXML::MechVentTypeHRV
    mech_vent_fan_type_choices << HPXML::MechVentTypeBalanced
    mech_vent_fan_type_choices << HPXML::MechVentTypeCFIS

    mech_vent_recovery_efficiency_type_choices = OpenStudio::StringVector.new
    mech_vent_recovery_efficiency_type_choices << 'Unadjusted'
    mech_vent_recovery_efficiency_type_choices << 'Adjusted'

    arg = OpenStudio::Measure::OSArgument::makeChoiceArgument('mech_vent_fan_type', mech_vent_fan_type_choices, true)
    arg.setDisplayName('Mechanical Ventilation: Fan Type')
    arg.setDescription("The type of the mechanical ventilation. Use 'none' if there is no mechanical ventilation system.")
    arg.setDefaultValue('none')
    args << arg

    arg = OpenStudio::Measure::OSArgument::makeStringArgument('mech_vent_flow_rate', true)
    arg.setDisplayName('Mechanical Ventilation: Flow Rate')
    arg.setDescription('The flow rate of the mechanical ventilation.')
    arg.setUnits('CFM')
    arg.setDefaultValue(Constants.Auto)
    args << arg

    arg = OpenStudio::Measure::OSArgument::makeStringArgument('mech_vent_hours_in_operation', true)
    arg.setDisplayName('Mechanical Ventilation: Hours In Operation')
    arg.setDescription('The hours in operation of the mechanical ventilation.')
    arg.setUnits('hrs/day')
    arg.setDefaultValue(Constants.Auto)
    args << arg

    arg = OpenStudio::Measure::OSArgument::makeChoiceArgument('mech_vent_recovery_efficiency_type', mech_vent_recovery_efficiency_type_choices, true)
    arg.setDisplayName('Mechanical Ventilation: Total Recovery Efficiency Type')
    arg.setDescription('The total recovery efficiency type of the mechanical ventilation.')
    arg.setDefaultValue('Unadjusted')
    args << arg

    arg = OpenStudio::Measure::OSArgument::makeDoubleArgument('mech_vent_total_recovery_efficiency', true)
    arg.setDisplayName('Mechanical Ventilation: Total Recovery Efficiency')
    arg.setDescription("The Unadjusted or Adjusted total recovery efficiency of the mechanical ventilation. Applies to #{HPXML::MechVentTypeERV}.")
    arg.setUnits('Frac')
    arg.setDefaultValue(0.48)
    args << arg

    arg = OpenStudio::Measure::OSArgument::makeDoubleArgument('mech_vent_sensible_recovery_efficiency', true)
    arg.setDisplayName('Mechanical Ventilation: Sensible Recovery Efficiency')
    arg.setDescription("The Unadjusted or Adjusted sensible recovery efficiency of the mechanical ventilation. Applies to #{HPXML::MechVentTypeERV} and #{HPXML::MechVentTypeHRV}.")
    arg.setUnits('Frac')
    arg.setDefaultValue(0.72)
    args << arg

    arg = OpenStudio::Measure::OSArgument::makeStringArgument('mech_vent_fan_power', true)
    arg.setDisplayName('Mechanical Ventilation: Fan Power')
    arg.setDescription('The fan power of the mechanical ventilation.')
    arg.setUnits('W')
    arg.setDefaultValue(Constants.Auto)
    args << arg

    arg = OpenStudio::Measure::OSArgument::makeIntegerArgument('mech_vent_num_units_served', true)
    arg.setDisplayName('Mechanical Ventilation: Number of Units Served')
    arg.setDescription("Number of dwelling units served by the mechanical ventilation system. Must be 1 if #{HPXML::ResidentialTypeSFD}. Used to apportion flow rate and fan power to the unit.")
    arg.setUnits('#')
    arg.setDefaultValue(1)
    args << arg

    arg = OpenStudio::Measure::OSArgument::makeDoubleArgument('shared_mech_vent_frac_recirculation', false)
    arg.setDisplayName('Shared Mechanical Ventilation: Fraction Recirculation')
    arg.setDescription('Fraction of the total supply air that is recirculated, with the remainder assumed to be outdoor air. The value must be 0 for exhaust only systems. This is required for a shared mechanical ventilation system.')
    arg.setUnits('Frac')
    args << arg

    arg = OpenStudio::Measure::OSArgument::makeChoiceArgument('shared_mech_vent_preheating_fuel', heating_system_fuel_choices, false)
    arg.setDisplayName('Shared Mechanical Ventilation: Preheating Fuel')
    arg.setDescription('Fuel type of the preconditioning heating equipment. Only used for a shared mechanical ventilation system.')
    args << arg

    arg = OpenStudio::Measure::OSArgument::makeDoubleArgument('shared_mech_vent_preheating_efficiency', false)
    arg.setDisplayName('Shared Mechanical Ventilation: Preheating Efficiency')
    arg.setDescription('Efficiency of the preconditioning heating equipment. Only used for a shared mechanical ventilation system.')
    arg.setUnits('COP')
    args << arg

    arg = OpenStudio::Measure::OSArgument::makeDoubleArgument('shared_mech_vent_preheating_fraction_heat_load_served', false)
    arg.setDisplayName('Shared Mechanical Ventilation: Preheating Fraction Ventilation Heat Load Served')
    arg.setDescription('Fraction of heating load introduced by the shared ventilation system that is met by the preconditioning heating equipment.')
    arg.setUnits('Frac')
    args << arg

    cooling_system_fuel_choices = OpenStudio::StringVector.new
    cooling_system_fuel_choices << HPXML::FuelTypeElectricity

    arg = OpenStudio::Measure::OSArgument::makeChoiceArgument('shared_mech_vent_precooling_fuel', cooling_system_fuel_choices, false)
    arg.setDisplayName('Shared Mechanical Ventilation: Precooling Fuel')
    arg.setDescription('Fuel type of the preconditioning cooling equipment. Only used for a shared mechanical ventilation system.')
    args << arg

    arg = OpenStudio::Measure::OSArgument::makeDoubleArgument('shared_mech_vent_precooling_efficiency', false)
    arg.setDisplayName('Shared Mechanical Ventilation: Precooling Efficiency')
    arg.setDescription('Efficiency of the preconditioning cooling equipment. Only used for a shared mechanical ventilation system.')
    arg.setUnits('COP')
    args << arg

    arg = OpenStudio::Measure::OSArgument::makeDoubleArgument('shared_mech_vent_precooling_fraction_cool_load_served', false)
    arg.setDisplayName('Shared Mechanical Ventilation: Precooling Fraction Ventilation Cool Load Served')
    arg.setDescription('Fraction of cooling load introduced by the shared ventilation system that is met by the preconditioning cooling equipment.')
    arg.setUnits('Frac')
    args << arg

    mech_vent_fan_type_2_choices = OpenStudio::StringVector.new
    mech_vent_fan_type_2_choices << 'none'
    mech_vent_fan_type_2_choices << HPXML::MechVentTypeExhaust
    mech_vent_fan_type_2_choices << HPXML::MechVentTypeSupply
    mech_vent_fan_type_2_choices << HPXML::MechVentTypeERV
    mech_vent_fan_type_2_choices << HPXML::MechVentTypeHRV
    mech_vent_fan_type_2_choices << HPXML::MechVentTypeBalanced

    arg = OpenStudio::Measure::OSArgument::makeChoiceArgument('mech_vent_fan_type_2', mech_vent_fan_type_2_choices, true)
    arg.setDisplayName('Mechanical Ventilation 2: Fan Type')
    arg.setDescription("The type of the second mechanical ventilation. Use 'none' if there is no second mechanical ventilation system.")
    arg.setDefaultValue('none')
    args << arg

    arg = OpenStudio::Measure::OSArgument::makeDoubleArgument('mech_vent_flow_rate_2', true)
    arg.setDisplayName('Mechanical Ventilation 2: Flow Rate')
    arg.setDescription('The flow rate of the second mechanical ventilation.')
    arg.setUnits('CFM')
    arg.setDefaultValue(110)
    args << arg

    arg = OpenStudio::Measure::OSArgument::makeDoubleArgument('mech_vent_hours_in_operation_2', true)
    arg.setDisplayName('Mechanical Ventilation 2: Hours In Operation')
    arg.setDescription('The hours in operation of the second mechanical ventilation.')
    arg.setUnits('hrs/day')
    arg.setDefaultValue(24)
    args << arg

    arg = OpenStudio::Measure::OSArgument::makeChoiceArgument('mech_vent_recovery_efficiency_type_2', mech_vent_recovery_efficiency_type_choices, true)
    arg.setDisplayName('Mechanical Ventilation 2: Total Recovery Efficiency Type')
    arg.setDescription('The total recovery efficiency type of the second mechanical ventilation.')
    arg.setDefaultValue('Unadjusted')
    args << arg

    arg = OpenStudio::Measure::OSArgument::makeDoubleArgument('mech_vent_total_recovery_efficiency_2', true)
    arg.setDisplayName('Mechanical Ventilation 2: Total Recovery Efficiency')
    arg.setDescription("The Unadjusted or Adjusted total recovery efficiency of the second mechanical ventilation. Applies to #{HPXML::MechVentTypeERV}.")
    arg.setUnits('Frac')
    arg.setDefaultValue(0.48)
    args << arg

    arg = OpenStudio::Measure::OSArgument::makeDoubleArgument('mech_vent_sensible_recovery_efficiency_2', true)
    arg.setDisplayName('Mechanical Ventilation 2: Sensible Recovery Efficiency')
    arg.setDescription("The Unadjusted or Adjusted sensible recovery efficiency of the second mechanical ventilation. Applies to #{HPXML::MechVentTypeERV} and #{HPXML::MechVentTypeHRV}.")
    arg.setUnits('Frac')
    arg.setDefaultValue(0.72)
    args << arg

    arg = OpenStudio::Measure::OSArgument::makeDoubleArgument('mech_vent_fan_power_2', true)
    arg.setDisplayName('Mechanical Ventilation 2: Fan Power')
    arg.setDescription('The fan power of the second mechanical ventilation.')
    arg.setUnits('W')
    arg.setDefaultValue(30)
    args << arg

    arg = OpenStudio::Measure::OSArgument::makeStringArgument('kitchen_fans_quantity', true)
    arg.setDisplayName('Kitchen Fans: Quantity')
    arg.setDescription('The quantity of the kitchen fans.')
    arg.setUnits('#')
    arg.setDefaultValue(Constants.Auto)
    args << arg

    arg = OpenStudio::Measure::OSArgument::makeStringArgument('kitchen_fans_flow_rate', false)
    arg.setDisplayName('Kitchen Fans: Flow Rate')
    arg.setDescription('The flow rate of the kitchen fan.')
    arg.setUnits('CFM')
    arg.setDefaultValue(Constants.Auto)
    args << arg

    arg = OpenStudio::Measure::OSArgument::makeStringArgument('kitchen_fans_hours_in_operation', false)
    arg.setDisplayName('Kitchen Fans: Hours In Operation')
    arg.setDescription('The hours in operation of the kitchen fan.')
    arg.setUnits('hrs/day')
    arg.setDefaultValue(Constants.Auto)
    args << arg

    arg = OpenStudio::Measure::OSArgument::makeStringArgument('kitchen_fans_power', false)
    arg.setDisplayName('Kitchen Fans: Fan Power')
    arg.setDescription('The fan power of the kitchen fan.')
    arg.setUnits('W')
    arg.setDefaultValue(Constants.Auto)
    args << arg

    arg = OpenStudio::Measure::OSArgument::makeStringArgument('kitchen_fans_start_hour', false)
    arg.setDisplayName('Kitchen Fans: Start Hour')
    arg.setDescription('The start hour of the kitchen fan.')
    arg.setUnits('hr')
    arg.setDefaultValue(Constants.Auto)
    args << arg

    arg = OpenStudio::Measure::OSArgument::makeStringArgument('bathroom_fans_quantity', true)
    arg.setDisplayName('Bathroom Fans: Quantity')
    arg.setDescription('The quantity of the bathroom fans.')
    arg.setUnits('#')
    arg.setDefaultValue(Constants.Auto)
    args << arg

    arg = OpenStudio::Measure::OSArgument::makeStringArgument('bathroom_fans_flow_rate', false)
    arg.setDisplayName('Bathroom Fans: Flow Rate')
    arg.setDescription('The flow rate of the bathroom fans.')
    arg.setUnits('CFM')
    arg.setDefaultValue(Constants.Auto)
    args << arg

    arg = OpenStudio::Measure::OSArgument::makeStringArgument('bathroom_fans_hours_in_operation', false)
    arg.setDisplayName('Bathroom Fans: Hours In Operation')
    arg.setDescription('The hours in operation of the bathroom fans.')
    arg.setUnits('hrs/day')
    arg.setDefaultValue(Constants.Auto)
    args << arg

    arg = OpenStudio::Measure::OSArgument::makeStringArgument('bathroom_fans_power', false)
    arg.setDisplayName('Bathroom Fans: Fan Power')
    arg.setDescription('The fan power of the bathroom fans.')
    arg.setUnits('W')
    arg.setDefaultValue(Constants.Auto)
    args << arg

    arg = OpenStudio::Measure::OSArgument::makeStringArgument('bathroom_fans_start_hour', false)
    arg.setDisplayName('Bathroom Fans: Start Hour')
    arg.setDescription('The start hour of the bathroom fans.')
    arg.setUnits('hr')
    arg.setDefaultValue(Constants.Auto)
    args << arg

    arg = OpenStudio::Measure::OSArgument::makeBoolArgument('whole_house_fan_present', true)
    arg.setDisplayName('Whole House Fan: Present')
    arg.setDescription('Whether there is a whole house fan.')
    arg.setDefaultValue(false)
    args << arg

    arg = OpenStudio::Measure::OSArgument::makeStringArgument('whole_house_fan_flow_rate', false)
    arg.setDisplayName('Whole House Fan: Flow Rate')
    arg.setDescription('The flow rate of the whole house fan.')
    arg.setUnits('CFM')
    arg.setDefaultValue(Constants.Auto)
    args << arg

    arg = OpenStudio::Measure::OSArgument::makeStringArgument('whole_house_fan_power', false)
    arg.setDisplayName('Whole House Fan: Fan Power')
    arg.setDescription('The fan power of the whole house fan.')
    arg.setUnits('W')
    arg.setDefaultValue(Constants.Auto)
    args << arg

    water_heater_type_choices = OpenStudio::StringVector.new
    water_heater_type_choices << 'none'
    water_heater_type_choices << HPXML::WaterHeaterTypeStorage
    water_heater_type_choices << HPXML::WaterHeaterTypeTankless
    water_heater_type_choices << HPXML::WaterHeaterTypeHeatPump
    water_heater_type_choices << HPXML::WaterHeaterTypeCombiStorage
    water_heater_type_choices << HPXML::WaterHeaterTypeCombiTankless

    water_heater_fuel_choices = OpenStudio::StringVector.new
    water_heater_fuel_choices << HPXML::FuelTypeElectricity
    water_heater_fuel_choices << HPXML::FuelTypeNaturalGas
    water_heater_fuel_choices << HPXML::FuelTypeOil
    water_heater_fuel_choices << HPXML::FuelTypePropane
    water_heater_fuel_choices << HPXML::FuelTypeWoodCord
    water_heater_fuel_choices << HPXML::FuelTypeCoal

    water_heater_location_choices = OpenStudio::StringVector.new
    water_heater_location_choices << Constants.Auto
    water_heater_location_choices << HPXML::LocationLivingSpace
    water_heater_location_choices << HPXML::LocationBasementConditioned
    water_heater_location_choices << HPXML::LocationBasementUnconditioned
    water_heater_location_choices << HPXML::LocationGarage
    water_heater_location_choices << HPXML::LocationAtticVented
    water_heater_location_choices << HPXML::LocationAtticUnvented
    water_heater_location_choices << HPXML::LocationCrawlspaceVented
    water_heater_location_choices << HPXML::LocationCrawlspaceUnvented
    water_heater_location_choices << HPXML::LocationOtherExterior
    water_heater_location_choices << HPXML::LocationOtherHousingUnit
    water_heater_location_choices << HPXML::LocationOtherHeatedSpace
    water_heater_location_choices << HPXML::LocationOtherMultifamilyBufferSpace
    water_heater_location_choices << HPXML::LocationOtherNonFreezingSpace

    water_heater_efficiency_type_choices = OpenStudio::StringVector.new
    water_heater_efficiency_type_choices << 'EnergyFactor'
    water_heater_efficiency_type_choices << 'UniformEnergyFactor'

    water_heater_usage_bin_choices = OpenStudio::StringVector.new
    water_heater_usage_bin_choices << HPXML::WaterHeaterUsageBinVerySmall
    water_heater_usage_bin_choices << HPXML::WaterHeaterUsageBinLow
    water_heater_usage_bin_choices << HPXML::WaterHeaterUsageBinMedium
    water_heater_usage_bin_choices << HPXML::WaterHeaterUsageBinHigh

    arg = OpenStudio::Measure::OSArgument::makeChoiceArgument('water_heater_type', water_heater_type_choices, true)
    arg.setDisplayName('Water Heater: Type')
    arg.setDescription("The type of water heater. Use 'none' if there is no water heater.")
    arg.setDefaultValue(HPXML::WaterHeaterTypeStorage)
    args << arg

    arg = OpenStudio::Measure::OSArgument::makeChoiceArgument('water_heater_fuel_type', water_heater_fuel_choices, true)
    arg.setDisplayName('Water Heater: Fuel Type')
    arg.setDescription("The fuel type of water heater. Ignored for #{HPXML::WaterHeaterTypeHeatPump}.")
    arg.setDefaultValue(HPXML::FuelTypeNaturalGas)
    args << arg

    arg = OpenStudio::Measure::OSArgument::makeChoiceArgument('water_heater_location', water_heater_location_choices, true)
    arg.setDisplayName('Water Heater: Location')
    arg.setDescription('The location of water heater.')
    arg.setDefaultValue(Constants.Auto)
    args << arg

    arg = OpenStudio::Measure::OSArgument::makeStringArgument('water_heater_tank_volume', true)
    arg.setDisplayName('Water Heater: Tank Volume')
    arg.setDescription("Nominal volume of water heater tank. Set to '#{Constants.Auto}' to have volume autosized. Only applies to #{HPXML::WaterHeaterTypeStorage}, #{HPXML::WaterHeaterTypeHeatPump}, and #{HPXML::WaterHeaterTypeCombiStorage}.")
    arg.setUnits('gal')
    arg.setDefaultValue(Constants.Auto)
    args << arg

    arg = OpenStudio::Measure::OSArgument::makeChoiceArgument('water_heater_efficiency_type', water_heater_efficiency_type_choices, true)
    arg.setDisplayName('Water Heater: Efficiency Type')
    arg.setDescription('The efficiency type of water heater. Does not apply to space-heating boilers.')
    arg.setDefaultValue('EnergyFactor')
    args << arg

    arg = OpenStudio::Measure::OSArgument::makeDoubleArgument('water_heater_efficiency', true)
    arg.setDisplayName('Water Heater: Efficiency')
    arg.setDescription('Rated Energy Factor or Uniform Energy Factor. Does not apply to space-heating boilers.')
    arg.setDefaultValue(0.67)
    args << arg

    arg = OpenStudio::Measure::OSArgument::makeChoiceArgument('water_heater_usage_bin', water_heater_usage_bin_choices, false)
    arg.setDisplayName('Water Heater: Usage Bin')
    arg.setDescription("The usage of the water heater. Required if Efficiency Type is UniformEnergyFactor and Type is not #{HPXML::WaterHeaterTypeTankless}. Does not apply to space-heating boilers.")
    args << arg

    arg = OpenStudio::Measure::OSArgument::makeStringArgument('water_heater_recovery_efficiency', true)
    arg.setDisplayName('Water Heater: Recovery Efficiency')
    arg.setDescription('Ratio of energy delivered to water heater to the energy content of the fuel consumed by the water heater. Only used for non-electric storage water heaters.')
    arg.setUnits('Frac')
    arg.setDefaultValue(Constants.Auto)
    args << arg

    arg = OpenStudio::Measure::OSArgument::makeDoubleArgument('water_heater_standby_loss', false)
    arg.setDisplayName('Water Heater: Standby Loss')
    arg.setDescription('The standby loss of water heater. Only applies to space-heating boilers.')
    arg.setUnits('deg-F/hr')
    args << arg

    arg = OpenStudio::Measure::OSArgument::makeDoubleArgument('water_heater_jacket_rvalue', false)
    arg.setDisplayName('Water Heater: Jacket R-value')
    arg.setDescription("The jacket R-value of water heater. Doesn't apply to #{HPXML::WaterHeaterTypeTankless} or #{HPXML::WaterHeaterTypeCombiTankless}.")
    arg.setUnits('h-ft^2-R/Btu')
    args << arg

    arg = OpenStudio::Measure::OSArgument::makeStringArgument('water_heater_setpoint_temperature', true)
    arg.setDisplayName('Water Heater: Setpoint Temperature')
    arg.setDescription('The setpoint temperature of water heater.')
    arg.setUnits('deg-F')
    arg.setDefaultValue(Constants.Auto)
    args << arg

    arg = OpenStudio::Measure::OSArgument::makeIntegerArgument('water_heater_num_units_served', true)
    arg.setDisplayName('Water Heater: Number of Units Served')
    arg.setDescription("Number of dwelling units served (directly or indirectly) by the water heater. Must be 1 if #{HPXML::ResidentialTypeSFD}. Used to apportion water heater tank losses to the unit.")
    arg.setUnits('#')
    arg.setDefaultValue(1)
    args << arg

    dhw_distribution_system_type_choices = OpenStudio::StringVector.new
    dhw_distribution_system_type_choices << HPXML::DHWDistTypeStandard
    dhw_distribution_system_type_choices << HPXML::DHWDistTypeRecirc

    arg = OpenStudio::Measure::OSArgument::makeChoiceArgument('dhw_distribution_system_type', dhw_distribution_system_type_choices, true)
    arg.setDisplayName('Hot Water Distribution: System Type')
    arg.setDescription('The type of the hot water distribution system.')
    arg.setDefaultValue(HPXML::DHWDistTypeStandard)
    args << arg

    arg = OpenStudio::Measure::OSArgument::makeStringArgument('dhw_distribution_standard_piping_length', true)
    arg.setDisplayName('Hot Water Distribution: Standard Piping Length')
    arg.setUnits('ft')
    arg.setDescription("If the distribution system is #{HPXML::DHWDistTypeStandard}, the length of the piping. A value of '#{Constants.Auto}' will use a default.")
    arg.setDefaultValue(Constants.Auto)
    args << arg

    recirculation_control_type_choices = OpenStudio::StringVector.new
    recirculation_control_type_choices << HPXML::DHWRecirControlTypeNone
    recirculation_control_type_choices << HPXML::DHWRecirControlTypeTimer
    recirculation_control_type_choices << HPXML::DHWRecirControlTypeTemperature
    recirculation_control_type_choices << HPXML::DHWRecirControlTypeSensor
    recirculation_control_type_choices << HPXML::DHWRecirControlTypeManual

    arg = OpenStudio::Measure::OSArgument::makeChoiceArgument('dhw_distribution_recirc_control_type', recirculation_control_type_choices, true)
    arg.setDisplayName('Hot Water Distribution: Recirculation Control Type')
    arg.setDescription("If the distribution system is #{HPXML::DHWDistTypeRecirc}, the type of hot water recirculation control, if any.")
    arg.setDefaultValue(HPXML::DHWRecirControlTypeNone)
    args << arg

    arg = OpenStudio::Measure::OSArgument::makeStringArgument('dhw_distribution_recirc_piping_length', true)
    arg.setDisplayName('Hot Water Distribution: Recirculation Piping Length')
    arg.setUnits('ft')
    arg.setDescription("If the distribution system is #{HPXML::DHWDistTypeRecirc}, the length of the recirculation piping.")
    arg.setDefaultValue(Constants.Auto)
    args << arg

    arg = OpenStudio::Measure::OSArgument::makeStringArgument('dhw_distribution_recirc_branch_piping_length', true)
    arg.setDisplayName('Hot Water Distribution: Recirculation Branch Piping Length')
    arg.setUnits('ft')
    arg.setDescription("If the distribution system is #{HPXML::DHWDistTypeRecirc}, the length of the recirculation branch piping.")
    arg.setDefaultValue(Constants.Auto)
    args << arg

    arg = OpenStudio::Measure::OSArgument::makeStringArgument('dhw_distribution_recirc_pump_power', true)
    arg.setDisplayName('Hot Water Distribution: Recirculation Pump Power')
    arg.setUnits('W')
    arg.setDescription("If the distribution system is #{HPXML::DHWDistTypeRecirc}, the recirculation pump power.")
    arg.setDefaultValue(Constants.Auto)
    args << arg

    arg = OpenStudio::Measure::OSArgument::makeStringArgument('dhw_distribution_pipe_r', true)
    arg.setDisplayName('Hot Water Distribution: Pipe Insulation Nominal R-Value')
    arg.setUnits('h-ft^2-R/Btu')
    arg.setDescription('Nominal R-value of the pipe insulation.')
    arg.setDefaultValue(Constants.Auto)
    args << arg

    dwhr_facilities_connected_choices = OpenStudio::StringVector.new
    dwhr_facilities_connected_choices << 'none'
    dwhr_facilities_connected_choices << HPXML::DWHRFacilitiesConnectedOne
    dwhr_facilities_connected_choices << HPXML::DWHRFacilitiesConnectedAll

    arg = OpenStudio::Measure::OSArgument::makeChoiceArgument('dwhr_facilities_connected', dwhr_facilities_connected_choices, true)
    arg.setDisplayName('Drain Water Heat Recovery: Facilities Connected')
    arg.setDescription("Which facilities are connected for the drain water heat recovery. Use 'none' if there is no drain water heat recovery system.")
    arg.setDefaultValue('none')
    args << arg

    arg = OpenStudio::Measure::OSArgument::makeBoolArgument('dwhr_equal_flow', true)
    arg.setDisplayName('Drain Water Heat Recovery: Equal Flow')
    arg.setDescription('Whether the drain water heat recovery has equal flow.')
    arg.setDefaultValue(true)
    args << arg

    arg = OpenStudio::Measure::OSArgument::makeDoubleArgument('dwhr_efficiency', true)
    arg.setDisplayName('Drain Water Heat Recovery: Efficiency')
    arg.setUnits('Frac')
    arg.setDescription('The efficiency of the drain water heat recovery.')
    arg.setDefaultValue(0.55)
    args << arg

    arg = OpenStudio::Measure::OSArgument::makeBoolArgument('water_fixtures_shower_low_flow', true)
    arg.setDisplayName('Hot Water Fixtures: Is Shower Low Flow')
    arg.setDescription('Whether the shower fixture is low flow.')
    arg.setDefaultValue(false)
    args << arg

    arg = OpenStudio::Measure::OSArgument::makeBoolArgument('water_fixtures_sink_low_flow', true)
    arg.setDisplayName('Hot Water Fixtures: Is Sink Low Flow')
    arg.setDescription('Whether the sink fixture is low flow.')
    arg.setDefaultValue(false)
    args << arg

    arg = OpenStudio::Measure::OSArgument::makeDoubleArgument('water_fixtures_usage_multiplier', true)
    arg.setDisplayName('Hot Water Fixtures: Usage Multiplier')
    arg.setDescription('Multiplier on the hot water usage that can reflect, e.g., high/low usage occupants.')
    arg.setDefaultValue(1.0)
    args << arg

    solar_thermal_system_type_choices = OpenStudio::StringVector.new
    solar_thermal_system_type_choices << 'none'
    solar_thermal_system_type_choices << 'hot water'

    solar_thermal_collector_loop_type_choices = OpenStudio::StringVector.new
    solar_thermal_collector_loop_type_choices << HPXML::SolarThermalLoopTypeDirect
    solar_thermal_collector_loop_type_choices << HPXML::SolarThermalLoopTypeIndirect
    solar_thermal_collector_loop_type_choices << HPXML::SolarThermalLoopTypeThermosyphon

    solar_thermal_collector_type_choices = OpenStudio::StringVector.new
    solar_thermal_collector_type_choices << HPXML::SolarThermalTypeEvacuatedTube
    solar_thermal_collector_type_choices << HPXML::SolarThermalTypeSingleGlazing
    solar_thermal_collector_type_choices << HPXML::SolarThermalTypeDoubleGlazing
    solar_thermal_collector_type_choices << HPXML::SolarThermalTypeICS

    arg = OpenStudio::Measure::OSArgument::makeChoiceArgument('solar_thermal_system_type', solar_thermal_system_type_choices, true)
    arg.setDisplayName('Solar Thermal: System Type')
    arg.setDescription("The type of solar thermal system. Use 'none' if there is no solar thermal system.")
    arg.setDefaultValue('none')
    args << arg

    arg = OpenStudio::Measure::OSArgument::makeDoubleArgument('solar_thermal_collector_area', true)
    arg.setDisplayName('Solar Thermal: Collector Area')
    arg.setUnits('ft^2')
    arg.setDescription('The collector area of the solar thermal system.')
    arg.setDefaultValue(40.0)
    args << arg

    arg = OpenStudio::Measure::OSArgument::makeChoiceArgument('solar_thermal_collector_loop_type', solar_thermal_collector_loop_type_choices, true)
    arg.setDisplayName('Solar Thermal: Collector Loop Type')
    arg.setDescription('The collector loop type of the solar thermal system.')
    arg.setDefaultValue(HPXML::SolarThermalLoopTypeDirect)
    args << arg

    arg = OpenStudio::Measure::OSArgument::makeChoiceArgument('solar_thermal_collector_type', solar_thermal_collector_type_choices, true)
    arg.setDisplayName('Solar Thermal: Collector Type')
    arg.setDescription('The collector type of the solar thermal system.')
    arg.setDefaultValue(HPXML::SolarThermalTypeEvacuatedTube)
    args << arg

    arg = OpenStudio::Measure::OSArgument::makeDoubleArgument('solar_thermal_collector_azimuth', true)
    arg.setDisplayName('Solar Thermal: Collector Azimuth')
    arg.setUnits('degrees')
    arg.setDescription('The collector azimuth of the solar thermal system. Azimuth is measured clockwise from north (e.g., North=0, East=90, South=180, West=270).')
    arg.setDefaultValue(180)
    args << arg

    arg = OpenStudio::Measure::OSArgument::makeStringArgument('solar_thermal_collector_tilt', true)
    arg.setDisplayName('Solar Thermal: Collector Tilt')
    arg.setUnits('degrees')
    arg.setDescription('The collector tilt of the solar thermal system. Can also enter, e.g., RoofPitch, RoofPitch+20, Latitude, Latitude-15, etc.')
    arg.setDefaultValue('RoofPitch')
    args << arg

    arg = OpenStudio::Measure::OSArgument::makeDoubleArgument('solar_thermal_collector_rated_optical_efficiency', true)
    arg.setDisplayName('Solar Thermal: Collector Rated Optical Efficiency')
    arg.setUnits('Frac')
    arg.setDescription('The collector rated optical efficiency of the solar thermal system.')
    arg.setDefaultValue(0.5)
    args << arg

    arg = OpenStudio::Measure::OSArgument::makeDoubleArgument('solar_thermal_collector_rated_thermal_losses', true)
    arg.setDisplayName('Solar Thermal: Collector Rated Thermal Losses')
    arg.setUnits('Frac')
    arg.setDescription('The collector rated thermal losses of the solar thermal system.')
    arg.setDefaultValue(0.2799)
    args << arg

    arg = OpenStudio::Measure::OSArgument::makeStringArgument('solar_thermal_storage_volume', true)
    arg.setDisplayName('Solar Thermal: Storage Volume')
    arg.setUnits('Frac')
    arg.setDescription('The storage volume of the solar thermal system.')
    arg.setDefaultValue(Constants.Auto)
    args << arg

    arg = OpenStudio::Measure::OSArgument::makeDoubleArgument('solar_thermal_solar_fraction', true)
    arg.setDisplayName('Solar Thermal: Solar Fraction')
    arg.setUnits('Frac')
    arg.setDescription('The solar fraction of the solar thermal system. If provided, overrides all other solar thermal inputs.')
    arg.setDefaultValue(0)
    args << arg

    pv_system_module_type_choices = OpenStudio::StringVector.new
    pv_system_module_type_choices << 'none'
    pv_system_module_type_choices << Constants.Auto
    pv_system_module_type_choices << HPXML::PVModuleTypeStandard
    pv_system_module_type_choices << HPXML::PVModuleTypePremium
    pv_system_module_type_choices << HPXML::PVModuleTypeThinFilm

    pv_system_location_choices = OpenStudio::StringVector.new
    pv_system_location_choices << Constants.Auto
    pv_system_location_choices << HPXML::LocationRoof
    pv_system_location_choices << HPXML::LocationGround

    pv_system_tracking_choices = OpenStudio::StringVector.new
    pv_system_tracking_choices << Constants.Auto
    pv_system_tracking_choices << HPXML::PVTrackingTypeFixed
    pv_system_tracking_choices << HPXML::PVTrackingType1Axis
    pv_system_tracking_choices << HPXML::PVTrackingType1AxisBacktracked
    pv_system_tracking_choices << HPXML::PVTrackingType2Axis

    arg = OpenStudio::Measure::OSArgument::makeChoiceArgument('pv_system_module_type_1', pv_system_module_type_choices, true)
    arg.setDisplayName('Photovoltaics 1: Module Type')
    arg.setDescription("Module type of the PV system 1. Use 'none' if there is no PV system 1.")
    arg.setDefaultValue('none')
    args << arg

    arg = OpenStudio::Measure::OSArgument::makeChoiceArgument('pv_system_location_1', pv_system_location_choices, true)
    arg.setDisplayName('Photovoltaics 1: Location')
    arg.setDescription('Location of the PV system 1.')
    arg.setDefaultValue(Constants.Auto)
    args << arg

    arg = OpenStudio::Measure::OSArgument::makeChoiceArgument('pv_system_tracking_1', pv_system_tracking_choices, true)
    arg.setDisplayName('Photovoltaics 1: Tracking')
    arg.setDescription('Tracking of the PV system 1.')
    arg.setDefaultValue(Constants.Auto)
    args << arg

    arg = OpenStudio::Measure::OSArgument::makeDoubleArgument('pv_system_array_azimuth_1', true)
    arg.setDisplayName('Photovoltaics 1: Array Azimuth')
    arg.setUnits('degrees')
    arg.setDescription('Array azimuth of the PV system 1. Azimuth is measured clockwise from north (e.g., North=0, East=90, South=180, West=270).')
    arg.setDefaultValue(180)
    args << arg

    arg = OpenStudio::Measure::OSArgument::makeStringArgument('pv_system_array_tilt_1', true)
    arg.setDisplayName('Photovoltaics 1: Array Tilt')
    arg.setUnits('degrees')
    arg.setDescription('Array tilt of the PV system 1. Can also enter, e.g., RoofPitch, RoofPitch+20, Latitude, Latitude-15, etc.')
    arg.setDefaultValue('RoofPitch')
    args << arg

    arg = OpenStudio::Measure::OSArgument::makeDoubleArgument('pv_system_max_power_output_1', true)
    arg.setDisplayName('Photovoltaics 1: Maximum Power Output')
    arg.setUnits('W')
    arg.setDescription('Maximum power output of the PV system 1. For a shared system, this is the total building maximum power output.')
    arg.setDefaultValue(4000)
    args << arg

    arg = OpenStudio::Measure::OSArgument::makeDoubleArgument('pv_system_inverter_efficiency_1', false)
    arg.setDisplayName('Photovoltaics 1: Inverter Efficiency')
    arg.setUnits('Frac')
    arg.setDescription('Inverter efficiency of the PV system 1.')
    args << arg

    arg = OpenStudio::Measure::OSArgument::makeDoubleArgument('pv_system_system_losses_fraction_1', false)
    arg.setDisplayName('Photovoltaics 1: System Losses Fraction')
    arg.setUnits('Frac')
    arg.setDescription('System losses fraction of the PV system 1.')
    args << arg

    arg = OpenStudio::Measure::OSArgument::makeIntegerArgument('pv_system_num_units_served_1', true)
    arg.setDisplayName('Photovoltaics 1: Number of Units Served')
    arg.setDescription("Number of dwelling units served by PV system 1. Must be 1 if #{HPXML::ResidentialTypeSFD}. Used to apportion PV generation to the unit.")
    arg.setUnits('#')
    arg.setDefaultValue(1)
    args << arg

    arg = OpenStudio::Measure::OSArgument::makeChoiceArgument('pv_system_module_type_2', pv_system_module_type_choices, true)
    arg.setDisplayName('Photovoltaics 2: Module Type')
    arg.setDescription("Module type of the PV system 2. Use 'none' if there is no PV system 2.")
    arg.setDefaultValue('none')
    args << arg

    arg = OpenStudio::Measure::OSArgument::makeChoiceArgument('pv_system_location_2', pv_system_location_choices, true)
    arg.setDisplayName('Photovoltaics 2: Location')
    arg.setDescription('Location of the PV system 2.')
    arg.setDefaultValue(Constants.Auto)
    args << arg

    arg = OpenStudio::Measure::OSArgument::makeChoiceArgument('pv_system_tracking_2', pv_system_tracking_choices, true)
    arg.setDisplayName('Photovoltaics 2: Tracking')
    arg.setDescription('Tracking of the PV system 2.')
    arg.setDefaultValue(Constants.Auto)
    args << arg

    arg = OpenStudio::Measure::OSArgument::makeDoubleArgument('pv_system_array_azimuth_2', true)
    arg.setDisplayName('Photovoltaics 2: Array Azimuth')
    arg.setUnits('degrees')
    arg.setDescription('Array azimuth of the PV system 2. Azimuth is measured clockwise from north (e.g., North=0, East=90, South=180, West=270).')
    arg.setDefaultValue(180)
    args << arg

    arg = OpenStudio::Measure::OSArgument::makeStringArgument('pv_system_array_tilt_2', true)
    arg.setDisplayName('Photovoltaics 2: Array Tilt')
    arg.setUnits('degrees')
    arg.setDescription('Array tilt of the PV system 2. Can also enter, e.g., RoofPitch, RoofPitch+20, Latitude, Latitude-15, etc.')
    arg.setDefaultValue('RoofPitch')
    args << arg

    arg = OpenStudio::Measure::OSArgument::makeDoubleArgument('pv_system_max_power_output_2', true)
    arg.setDisplayName('Photovoltaics 2: Maximum Power Output')
    arg.setUnits('W')
    arg.setDescription('Maximum power output of the PV system 2. For a shared system, this is the total building maximum power output.')
    arg.setDefaultValue(4000)
    args << arg

    arg = OpenStudio::Measure::OSArgument::makeDoubleArgument('pv_system_inverter_efficiency_2', false)
    arg.setDisplayName('Photovoltaics 2: Inverter Efficiency')
    arg.setUnits('Frac')
    arg.setDescription('Inverter efficiency of the PV system 2.')
    args << arg

    arg = OpenStudio::Measure::OSArgument::makeDoubleArgument('pv_system_system_losses_fraction_2', false)
    arg.setDisplayName('Photovoltaics 2: System Losses Fraction')
    arg.setUnits('Frac')
    arg.setDescription('System losses fraction of the PV system 2.')
    args << arg

    arg = OpenStudio::Measure::OSArgument::makeIntegerArgument('pv_system_num_units_served_2', true)
    arg.setDisplayName('Photovoltaics 2: Number of Units Served')
    arg.setDescription("Number of dwelling units served by PV system 2. Must be 1 if #{HPXML::ResidentialTypeSFD}. Used to apportion PV generation to the unit.")
    arg.setUnits('#')
    arg.setDefaultValue(1)
    args << arg

    arg = OpenStudio::Measure::OSArgument::makeDoubleArgument('lighting_fraction_cfl_interior', true)
    arg.setDisplayName('Lighting: Fraction CFL Interior')
    arg.setDescription('Fraction of all lamps (interior) that are compact fluorescent. Lighting not specified as CFL, LFL, or LED is assumed to be incandescent.')
    arg.setDefaultValue(0.4)
    args << arg

    arg = OpenStudio::Measure::OSArgument::makeDoubleArgument('lighting_fraction_lfl_interior', true)
    arg.setDisplayName('Lighting: Fraction LFL Interior')
    arg.setDescription('Fraction of all lamps (interior) that are linear fluorescent. Lighting not specified as CFL, LFL, or LED is assumed to be incandescent.')
    arg.setDefaultValue(0.1)
    args << arg

    arg = OpenStudio::Measure::OSArgument::makeDoubleArgument('lighting_fraction_led_interior', true)
    arg.setDisplayName('Lighting: Fraction LED Interior')
    arg.setDescription('Fraction of all lamps (interior) that are light emitting diodes. Lighting not specified as CFL, LFL, or LED is assumed to be incandescent.')
    arg.setDefaultValue(0.25)
    args << arg

    arg = OpenStudio::Measure::OSArgument::makeDoubleArgument('lighting_usage_multiplier_interior', true)
    arg.setDisplayName('Lighting: Usage Multiplier Interior')
    arg.setDescription('Multiplier on the lighting energy usage (interior) that can reflect, e.g., high/low usage occupants.')
    arg.setDefaultValue(1.0)
    args << arg

    arg = OpenStudio::Measure::OSArgument::makeDoubleArgument('lighting_fraction_cfl_exterior', true)
    arg.setDisplayName('Lighting: Fraction CFL Exterior')
    arg.setDescription('Fraction of all lamps (exterior) that are compact fluorescent. Lighting not specified as CFL, LFL, or LED is assumed to be incandescent.')
    arg.setDefaultValue(0.4)
    args << arg

    arg = OpenStudio::Measure::OSArgument::makeDoubleArgument('lighting_fraction_lfl_exterior', true)
    arg.setDisplayName('Lighting: Fraction LFL Exterior')
    arg.setDescription('Fraction of all lamps (exterior) that are linear fluorescent. Lighting not specified as CFL, LFL, or LED is assumed to be incandescent.')
    arg.setDefaultValue(0.1)
    args << arg

    arg = OpenStudio::Measure::OSArgument::makeDoubleArgument('lighting_fraction_led_exterior', true)
    arg.setDisplayName('Lighting: Fraction LED Exterior')
    arg.setDescription('Fraction of all lamps (exterior) that are light emitting diodes. Lighting not specified as CFL, LFL, or LED is assumed to be incandescent.')
    arg.setDefaultValue(0.25)
    args << arg

    arg = OpenStudio::Measure::OSArgument::makeDoubleArgument('lighting_usage_multiplier_exterior', true)
    arg.setDisplayName('Lighting: Usage Multiplier Exterior')
    arg.setDescription('Multiplier on the lighting energy usage (exterior) that can reflect, e.g., high/low usage occupants.')
    arg.setDefaultValue(1.0)
    args << arg

    arg = OpenStudio::Measure::OSArgument::makeDoubleArgument('lighting_fraction_cfl_garage', true)
    arg.setDisplayName('Lighting: Fraction CFL Garage')
    arg.setDescription('Fraction of all lamps (garage) that are compact fluorescent. Lighting not specified as CFL, LFL, or LED is assumed to be incandescent.')
    arg.setDefaultValue(0.4)
    args << arg

    arg = OpenStudio::Measure::OSArgument::makeDoubleArgument('lighting_fraction_lfl_garage', true)
    arg.setDisplayName('Lighting: Fraction LFL Garage')
    arg.setDescription('Fraction of all lamps (garage) that are linear fluorescent. Lighting not specified as CFL, LFL, or LED is assumed to be incandescent.')
    arg.setDefaultValue(0.1)
    args << arg

    arg = OpenStudio::Measure::OSArgument::makeDoubleArgument('lighting_fraction_led_garage', true)
    arg.setDisplayName('Lighting: Fraction LED Garage')
    arg.setDescription('Fraction of all lamps (garage) that are light emitting diodes. Lighting not specified as CFL, LFL, or LED is assumed to be incandescent.')
    arg.setDefaultValue(0.25)
    args << arg

    arg = OpenStudio::Measure::OSArgument::makeDoubleArgument('lighting_usage_multiplier_garage', true)
    arg.setDisplayName('Lighting: Usage Multiplier Garage')
    arg.setDescription('Multiplier on the lighting energy usage (garage) that can reflect, e.g., high/low usage occupants.')
    arg.setDefaultValue(1.0)
    args << arg

    arg = OpenStudio::Measure::OSArgument::makeBoolArgument('holiday_lighting_present', true)
    arg.setDisplayName('Holiday Lighting: Present')
    arg.setDescription('Whether there is holiday lighting.')
    arg.setDefaultValue(false)
    args << arg

    arg = OpenStudio::Measure::OSArgument::makeStringArgument('holiday_lighting_daily_kwh', true)
    arg.setDisplayName('Holiday Lighting: Daily Consumption')
    arg.setUnits('kWh/day')
    arg.setDescription('The daily energy consumption for holiday lighting (exterior).')
    arg.setDefaultValue(Constants.Auto)
    args << arg

    arg = OpenStudio::Measure::OSArgument::makeStringArgument('holiday_lighting_period', false)
    arg.setDisplayName('Holiday Lighting: Period')
    arg.setDescription('Specifies the holiday lighting period. Enter a date like "Nov 25 - Jan 5".')
    args << arg

    dehumidifier_type_choices = OpenStudio::StringVector.new
    dehumidifier_type_choices << 'none'
    dehumidifier_type_choices << HPXML::DehumidifierTypePortable
    dehumidifier_type_choices << HPXML::DehumidifierTypeWholeHome

    dehumidifier_efficiency_type_choices = OpenStudio::StringVector.new
    dehumidifier_efficiency_type_choices << 'EnergyFactor'
    dehumidifier_efficiency_type_choices << 'IntegratedEnergyFactor'

    arg = OpenStudio::Measure::OSArgument::makeChoiceArgument('dehumidifier_type', dehumidifier_type_choices, true)
    arg.setDisplayName('Dehumidifier: Type')
    arg.setDescription('The type of dehumidifier.')
    arg.setDefaultValue('none')
    args << arg

    arg = OpenStudio::Measure::OSArgument::makeChoiceArgument('dehumidifier_efficiency_type', dehumidifier_efficiency_type_choices, true)
    arg.setDisplayName('Dehumidifier: Efficiency Type')
    arg.setDescription('The efficiency type of dehumidifier.')
    arg.setDefaultValue('IntegratedEnergyFactor')
    args << arg

    arg = OpenStudio::Measure::OSArgument::makeDoubleArgument('dehumidifier_efficiency', true)
    arg.setDisplayName('Dehumidifier: Efficiency')
    arg.setUnits('liters/kWh')
    arg.setDescription('The efficiency of the dehumidifier.')
    arg.setDefaultValue(1.5)
    args << arg

    arg = OpenStudio::Measure::OSArgument::makeDoubleArgument('dehumidifier_capacity', true)
    arg.setDisplayName('Dehumidifier: Capacity')
    arg.setDescription('The capacity (water removal rate) of the dehumidifier.')
    arg.setUnits('pint/day')
    arg.setDefaultValue(40)
    args << arg

    arg = OpenStudio::Measure::OSArgument::makeDoubleArgument('dehumidifier_rh_setpoint', true)
    arg.setDisplayName('Dehumidifier: Relative Humidity Setpoint')
    arg.setDescription('The relative humidity setpoint of the dehumidifier.')
    arg.setUnits('Frac')
    arg.setDefaultValue(0.5)
    args << arg

    arg = OpenStudio::Measure::OSArgument::makeDoubleArgument('dehumidifier_fraction_dehumidification_load_served', true)
    arg.setDisplayName('Dehumidifier: Fraction Dehumidification Load Served')
    arg.setDescription('The dehumidification load served fraction of the dehumidifier.')
    arg.setUnits('Frac')
    arg.setDefaultValue(1)
    args << arg

    appliance_location_choices = OpenStudio::StringVector.new
    appliance_location_choices << Constants.Auto
    appliance_location_choices << 'none'
    appliance_location_choices << HPXML::LocationLivingSpace
    appliance_location_choices << HPXML::LocationBasementConditioned
    appliance_location_choices << HPXML::LocationBasementUnconditioned
    appliance_location_choices << HPXML::LocationGarage
    appliance_location_choices << HPXML::LocationOtherHousingUnit
    appliance_location_choices << HPXML::LocationOtherHeatedSpace
    appliance_location_choices << HPXML::LocationOtherMultifamilyBufferSpace
    appliance_location_choices << HPXML::LocationOtherNonFreezingSpace

    clothes_washer_efficiency_type_choices = OpenStudio::StringVector.new
    clothes_washer_efficiency_type_choices << 'ModifiedEnergyFactor'
    clothes_washer_efficiency_type_choices << 'IntegratedModifiedEnergyFactor'

    arg = OpenStudio::Measure::OSArgument::makeChoiceArgument('clothes_washer_location', appliance_location_choices, true)
    arg.setDisplayName('Clothes Washer: Location')
    arg.setDescription('The space type for the clothes washer location.')
    arg.setDefaultValue(Constants.Auto)
    args << arg

    arg = OpenStudio::Measure::OSArgument::makeChoiceArgument('clothes_washer_efficiency_type', clothes_washer_efficiency_type_choices, true)
    arg.setDisplayName('Clothes Washer: Efficiency Type')
    arg.setDescription('The efficiency type of the clothes washer.')
    arg.setDefaultValue('IntegratedModifiedEnergyFactor')
    args << arg

    arg = OpenStudio::Measure::OSArgument::makeStringArgument('clothes_washer_efficiency', true)
    arg.setDisplayName('Clothes Washer: Efficiency')
    arg.setUnits('ft^3/kWh-cyc')
    arg.setDescription('The efficiency of the clothes washer.')
    arg.setDefaultValue(Constants.Auto)
    args << arg

    arg = OpenStudio::Measure::OSArgument::makeStringArgument('clothes_washer_rated_annual_kwh', true)
    arg.setDisplayName('Clothes Washer: Rated Annual Consumption')
    arg.setUnits('kWh/yr')
    arg.setDescription('The annual energy consumed by the clothes washer, as rated, obtained from the EnergyGuide label. This includes both the appliance electricity consumption and the energy required for water heating.')
    arg.setDefaultValue(Constants.Auto)
    args << arg

    arg = OpenStudio::Measure::OSArgument::makeStringArgument('clothes_washer_label_electric_rate', true)
    arg.setDisplayName('Clothes Washer: Label Electric Rate')
    arg.setUnits('$/kWh')
    arg.setDescription('The annual energy consumed by the clothes washer, as rated, obtained from the EnergyGuide label. This includes both the appliance electricity consumption and the energy required for water heating.')
    arg.setDefaultValue(Constants.Auto)
    args << arg

    arg = OpenStudio::Measure::OSArgument::makeStringArgument('clothes_washer_label_gas_rate', true)
    arg.setDisplayName('Clothes Washer: Label Gas Rate')
    arg.setUnits('$/therm')
    arg.setDescription('The annual energy consumed by the clothes washer, as rated, obtained from the EnergyGuide label. This includes both the appliance electricity consumption and the energy required for water heating.')
    arg.setDefaultValue(Constants.Auto)
    args << arg

    arg = OpenStudio::Measure::OSArgument::makeStringArgument('clothes_washer_label_annual_gas_cost', true)
    arg.setDisplayName('Clothes Washer: Label Annual Cost with Gas DHW')
    arg.setUnits('$')
    arg.setDescription('The annual cost of using the system under test conditions. Input is obtained from the EnergyGuide label.')
    arg.setDefaultValue(Constants.Auto)
    args << arg

    arg = OpenStudio::Measure::OSArgument::makeStringArgument('clothes_washer_label_usage', true)
    arg.setDisplayName('Clothes Washer: Label Usage')
    arg.setUnits('cyc/wk')
    arg.setDescription('The clothes washer loads per week.')
    arg.setDefaultValue(Constants.Auto)
    args << arg

    arg = OpenStudio::Measure::OSArgument::makeStringArgument('clothes_washer_capacity', true)
    arg.setDisplayName('Clothes Washer: Drum Volume')
    arg.setUnits('ft^3')
    arg.setDescription("Volume of the washer drum. Obtained from the EnergyStar website or the manufacturer's literature.")
    arg.setDefaultValue(Constants.Auto)
    args << arg

    arg = OpenStudio::Measure::OSArgument::makeDoubleArgument('clothes_washer_usage_multiplier', true)
    arg.setDisplayName('Clothes Washer: Usage Multiplier')
    arg.setDescription('Multiplier on the clothes washer energy and hot water usage that can reflect, e.g., high/low usage occupants.')
    arg.setDefaultValue(1.0)
    args << arg

    arg = OpenStudio::Measure::OSArgument::makeChoiceArgument('clothes_dryer_location', appliance_location_choices, true)
    arg.setDisplayName('Clothes Dryer: Location')
    arg.setDescription('The space type for the clothes dryer location.')
    arg.setDefaultValue(Constants.Auto)
    args << arg

    clothes_dryer_fuel_choices = OpenStudio::StringVector.new
    clothes_dryer_fuel_choices << HPXML::FuelTypeElectricity
    clothes_dryer_fuel_choices << HPXML::FuelTypeNaturalGas
    clothes_dryer_fuel_choices << HPXML::FuelTypeOil
    clothes_dryer_fuel_choices << HPXML::FuelTypePropane
    clothes_dryer_fuel_choices << HPXML::FuelTypeWoodCord
    clothes_dryer_fuel_choices << HPXML::FuelTypeCoal

    clothes_dryer_efficiency_type_choices = OpenStudio::StringVector.new
    clothes_dryer_efficiency_type_choices << 'EnergyFactor'
    clothes_dryer_efficiency_type_choices << 'CombinedEnergyFactor'

    arg = OpenStudio::Measure::OSArgument::makeChoiceArgument('clothes_dryer_fuel_type', clothes_dryer_fuel_choices, true)
    arg.setDisplayName('Clothes Dryer: Fuel Type')
    arg.setDescription('Type of fuel used by the clothes dryer.')
    arg.setDefaultValue(HPXML::FuelTypeNaturalGas)
    args << arg

    arg = OpenStudio::Measure::OSArgument::makeChoiceArgument('clothes_dryer_efficiency_type', clothes_dryer_efficiency_type_choices, true)
    arg.setDisplayName('Clothes Dryer: Efficiency Type')
    arg.setDescription('The efficiency type of the clothes dryer.')
    arg.setDefaultValue('CombinedEnergyFactor')
    args << arg

    arg = OpenStudio::Measure::OSArgument::makeStringArgument('clothes_dryer_efficiency', true)
    arg.setDisplayName('Clothes Dryer: Efficiency')
    arg.setUnits('lb/kWh')
    arg.setDescription('The efficiency of the clothes dryer.')
    arg.setDefaultValue(Constants.Auto)
    args << arg

    arg = OpenStudio::Measure::OSArgument::makeStringArgument('clothes_dryer_vented_flow_rate', true)
    arg.setDisplayName('Clothes Dryer: Vented Flow Rate')
    arg.setDescription('The exhaust flow rate of the vented clothes dryer.')
    arg.setUnits('CFM')
    arg.setDefaultValue(Constants.Auto)
    args << arg

    arg = OpenStudio::Measure::OSArgument::makeDoubleArgument('clothes_dryer_usage_multiplier', true)
    arg.setDisplayName('Clothes Dryer: Usage Multiplier')
    arg.setDescription('Multiplier on the clothes dryer energy usage that can reflect, e.g., high/low usage occupants.')
    arg.setDefaultValue(1.0)
    args << arg

    arg = OpenStudio::Measure::OSArgument::makeChoiceArgument('dishwasher_location', appliance_location_choices, true)
    arg.setDisplayName('Dishwasher: Location')
    arg.setDescription('The space type for the dishwasher location.')
    arg.setDefaultValue(Constants.Auto)
    args << arg

    dishwasher_efficiency_type_choices = OpenStudio::StringVector.new
    dishwasher_efficiency_type_choices << 'RatedAnnualkWh'
    dishwasher_efficiency_type_choices << 'EnergyFactor'

    arg = OpenStudio::Measure::OSArgument::makeChoiceArgument('dishwasher_efficiency_type', dishwasher_efficiency_type_choices, true)
    arg.setDisplayName('Dishwasher: Efficiency Type')
    arg.setDescription('The efficiency type of dishwasher.')
    arg.setDefaultValue('RatedAnnualkWh')
    args << arg

    arg = OpenStudio::Measure::OSArgument::makeStringArgument('dishwasher_efficiency', true)
    arg.setDisplayName('Dishwasher: Efficiency')
    arg.setUnits('RatedAnnualkWh or EnergyFactor')
    arg.setDescription('The efficiency of the dishwasher.')
    arg.setDefaultValue(Constants.Auto)
    args << arg

    arg = OpenStudio::Measure::OSArgument::makeStringArgument('dishwasher_label_electric_rate', true)
    arg.setDisplayName('Dishwasher: Label Electric Rate')
    arg.setUnits('$/kWh')
    arg.setDescription('The label electric rate of the dishwasher.')
    arg.setDefaultValue(Constants.Auto)
    args << arg

    arg = OpenStudio::Measure::OSArgument::makeStringArgument('dishwasher_label_gas_rate', true)
    arg.setDisplayName('Dishwasher: Label Gas Rate')
    arg.setUnits('$/therm')
    arg.setDescription('The label gas rate of the dishwasher.')
    arg.setDefaultValue(Constants.Auto)
    args << arg

    arg = OpenStudio::Measure::OSArgument::makeStringArgument('dishwasher_label_annual_gas_cost', true)
    arg.setDisplayName('Dishwasher: Label Annual Gas Cost')
    arg.setUnits('$')
    arg.setDescription('The label annual gas cost of the dishwasher.')
    arg.setDefaultValue(Constants.Auto)
    args << arg

    arg = OpenStudio::Measure::OSArgument::makeStringArgument('dishwasher_label_usage', true)
    arg.setDisplayName('Dishwasher: Label Usage')
    arg.setUnits('cyc/wk')
    arg.setDescription('The dishwasher loads per week.')
    arg.setDefaultValue(Constants.Auto)
    args << arg

    arg = OpenStudio::Measure::OSArgument::makeStringArgument('dishwasher_place_setting_capacity', true)
    arg.setDisplayName('Dishwasher: Number of Place Settings')
    arg.setUnits('#')
    arg.setDescription("The number of place settings for the unit. Data obtained from manufacturer's literature.")
    arg.setDefaultValue(Constants.Auto)
    args << arg

    arg = OpenStudio::Measure::OSArgument::makeDoubleArgument('dishwasher_usage_multiplier', true)
    arg.setDisplayName('Dishwasher: Usage Multiplier')
    arg.setDescription('Multiplier on the dishwasher energy usage that can reflect, e.g., high/low usage occupants.')
    arg.setDefaultValue(1.0)
    args << arg

    arg = OpenStudio::Measure::OSArgument::makeChoiceArgument('refrigerator_location', appliance_location_choices, true)
    arg.setDisplayName('Refrigerator: Location')
    arg.setDescription('The space type for the refrigerator location.')
    arg.setDefaultValue(Constants.Auto)
    args << arg

    arg = OpenStudio::Measure::OSArgument::makeStringArgument('refrigerator_rated_annual_kwh', true)
    arg.setDisplayName('Refrigerator: Rated Annual Consumption')
    arg.setUnits('kWh/yr')
    arg.setDescription('The EnergyGuide rated annual energy consumption for a refrigerator.')
    arg.setDefaultValue(Constants.Auto)
    args << arg

    arg = OpenStudio::Measure::OSArgument::makeDoubleArgument('refrigerator_usage_multiplier', true)
    arg.setDisplayName('Refrigerator: Usage Multiplier')
    arg.setDescription('Multiplier on the refrigerator energy usage that can reflect, e.g., high/low usage occupants.')
    arg.setDefaultValue(1.0)
    args << arg

    arg = OpenStudio::Measure::OSArgument::makeChoiceArgument('extra_refrigerator_location', appliance_location_choices, true)
    arg.setDisplayName('Extra Refrigerator: Location')
    arg.setDescription('The space type for the extra refrigerator location.')
    arg.setDefaultValue(Constants.Auto)
    args << arg

    arg = OpenStudio::Measure::OSArgument::makeStringArgument('extra_refrigerator_rated_annual_kwh', true)
    arg.setDisplayName('Extra Refrigerator: Rated Annual Consumption')
    arg.setUnits('kWh/yr')
    arg.setDescription('The EnergyGuide rated annual energy consumption for an extra rrefrigerator.')
    arg.setDefaultValue(Constants.Auto)
    args << arg

    arg = OpenStudio::Measure::OSArgument::makeDoubleArgument('extra_refrigerator_usage_multiplier', true)
    arg.setDisplayName('Extra Refrigerator: Usage Multiplier')
    arg.setDescription('Multiplier on the extra refrigerator energy usage that can reflect, e.g., high/low usage occupants.')
    arg.setDefaultValue(1.0)
    args << arg

    arg = OpenStudio::Measure::OSArgument::makeChoiceArgument('freezer_location', appliance_location_choices, true)
    arg.setDisplayName('Freezer: Location')
    arg.setDescription('The space type for the freezer location.')
    arg.setDefaultValue(Constants.Auto)
    args << arg

    arg = OpenStudio::Measure::OSArgument::makeStringArgument('freezer_rated_annual_kwh', true)
    arg.setDisplayName('Freezer: Rated Annual Consumption')
    arg.setUnits('kWh/yr')
    arg.setDescription('The EnergyGuide rated annual energy consumption for a freezer.')
    arg.setDefaultValue(Constants.Auto)
    args << arg

    arg = OpenStudio::Measure::OSArgument::makeDoubleArgument('freezer_usage_multiplier', true)
    arg.setDisplayName('Freezer: Usage Multiplier')
    arg.setDescription('Multiplier on the freezer energy usage that can reflect, e.g., high/low usage occupants.')
    arg.setDefaultValue(1.0)
    args << arg

    cooking_range_oven_fuel_choices = OpenStudio::StringVector.new
    cooking_range_oven_fuel_choices << HPXML::FuelTypeElectricity
    cooking_range_oven_fuel_choices << HPXML::FuelTypeNaturalGas
    cooking_range_oven_fuel_choices << HPXML::FuelTypeOil
    cooking_range_oven_fuel_choices << HPXML::FuelTypePropane
    cooking_range_oven_fuel_choices << HPXML::FuelTypeWoodCord
    cooking_range_oven_fuel_choices << HPXML::FuelTypeCoal

    arg = OpenStudio::Measure::OSArgument::makeChoiceArgument('cooking_range_oven_location', appliance_location_choices, true)
    arg.setDisplayName('Cooking Range/Oven: Location')
    arg.setDescription('The space type for the cooking range/oven location.')
    arg.setDefaultValue(Constants.Auto)
    args << arg

    arg = OpenStudio::Measure::OSArgument::makeChoiceArgument('cooking_range_oven_fuel_type', cooking_range_oven_fuel_choices, true)
    arg.setDisplayName('Cooking Range/Oven: Fuel Type')
    arg.setDescription('Type of fuel used by the cooking range/oven.')
    arg.setDefaultValue(HPXML::FuelTypeNaturalGas)
    args << arg

    arg = OpenStudio::Measure::OSArgument::makeBoolArgument('cooking_range_oven_is_induction', false)
    arg.setDisplayName('Cooking Range/Oven: Is Induction')
    arg.setDescription('Whether the cooking range is induction.')
    args << arg

    arg = OpenStudio::Measure::OSArgument::makeBoolArgument('cooking_range_oven_is_convection', false)
    arg.setDisplayName('Cooking Range/Oven: Is Convection')
    arg.setDescription('Whether the oven is convection.')
    args << arg

    arg = OpenStudio::Measure::OSArgument::makeDoubleArgument('cooking_range_oven_usage_multiplier', true)
    arg.setDisplayName('Cooking Range/Oven: Usage Multiplier')
    arg.setDescription('Multiplier on the cooking range/oven energy usage that can reflect, e.g., high/low usage occupants.')
    arg.setDefaultValue(1.0)
    args << arg

    arg = OpenStudio::Measure::OSArgument::makeBoolArgument('ceiling_fan_present', true)
    arg.setDisplayName('Ceiling Fan: Present')
    arg.setDescription('Whether there is are any ceiling fans.')
    arg.setDefaultValue(true)
    args << arg

    arg = OpenStudio::Measure::OSArgument::makeStringArgument('ceiling_fan_efficiency', true)
    arg.setDisplayName('Ceiling Fan: Efficiency')
    arg.setUnits('CFM/W')
    arg.setDescription('The efficiency rating of the ceiling fan(s) at medium speed.')
    arg.setDefaultValue(Constants.Auto)
    args << arg

    arg = OpenStudio::Measure::OSArgument::makeStringArgument('ceiling_fan_quantity', true)
    arg.setDisplayName('Ceiling Fan: Quantity')
    arg.setUnits('#')
    arg.setDescription('Total number of ceiling fans.')
    arg.setDefaultValue(Constants.Auto)
    args << arg

    arg = OpenStudio::Measure::OSArgument::makeDoubleArgument('ceiling_fan_cooling_setpoint_temp_offset', true)
    arg.setDisplayName('Ceiling Fan: Cooling Setpoint Temperature Offset')
    arg.setUnits('deg-F')
    arg.setDescription('The setpoint temperature offset during cooling season for the ceiling fan(s). Only applies if ceiling fan quantity is greater than zero.')
    arg.setDefaultValue(0.5)
    args << arg

    arg = OpenStudio::Measure::OSArgument::makeStringArgument('plug_loads_television_annual_kwh', true)
    arg.setDisplayName('Plug Loads: Television Annual kWh')
    arg.setDescription('The annual energy consumption of the television plug loads.')
    arg.setUnits('kWh/yr')
    arg.setDefaultValue(Constants.Auto)
    args << arg

    arg = OpenStudio::Measure::OSArgument::makeDoubleArgument('plug_loads_television_usage_multiplier', true)
    arg.setDisplayName('Plug Loads: Television Usage Multiplier')
    arg.setDescription('Multiplier on the television energy usage that can reflect, e.g., high/low usage occupants.')
    arg.setDefaultValue(1.0)
    args << arg

    arg = OpenStudio::Measure::OSArgument::makeStringArgument('plug_loads_other_annual_kwh', true)
    arg.setDisplayName('Plug Loads: Other Annual kWh')
    arg.setDescription('The annual energy consumption of the other residual plug loads.')
    arg.setUnits('kWh/yr')
    arg.setDefaultValue(Constants.Auto)
    args << arg

    arg = OpenStudio::Measure::OSArgument::makeStringArgument('plug_loads_other_frac_sensible', true)
    arg.setDisplayName('Plug Loads: Other Sensible Fraction')
    arg.setDescription("Fraction of other residual plug loads' internal gains that are sensible.")
    arg.setUnits('Frac')
    arg.setDefaultValue(Constants.Auto)
    args << arg

    arg = OpenStudio::Measure::OSArgument::makeStringArgument('plug_loads_other_frac_latent', true)
    arg.setDisplayName('Plug Loads: Other Latent Fraction')
    arg.setDescription("Fraction of other residual plug loads' internal gains that are latent.")
    arg.setUnits('Frac')
    arg.setDefaultValue(Constants.Auto)
    args << arg

    arg = OpenStudio::Measure::OSArgument::makeDoubleArgument('plug_loads_other_usage_multiplier', true)
    arg.setDisplayName('Plug Loads: Other Usage Multiplier')
    arg.setDescription('Multiplier on the other energy usage that can reflect, e.g., high/low usage occupants.')
    arg.setDefaultValue(1.0)
    args << arg

    arg = OpenStudio::Measure::OSArgument::makeBoolArgument('plug_loads_well_pump_present', true)
    arg.setDisplayName('Plug Loads: Well Pump Present')
    arg.setDescription('Whether there is a well pump.')
    arg.setDefaultValue(false)
    args << arg

    arg = OpenStudio::Measure::OSArgument::makeStringArgument('plug_loads_well_pump_annual_kwh', true)
    arg.setDisplayName('Plug Loads: Well Pump Annual kWh')
    arg.setDescription('The annual energy consumption of the well pump plug loads.')
    arg.setUnits('kWh/yr')
    arg.setDefaultValue(Constants.Auto)
    args << arg

    arg = OpenStudio::Measure::OSArgument::makeDoubleArgument('plug_loads_well_pump_usage_multiplier', true)
    arg.setDisplayName('Plug Loads: Well Pump Usage Multiplier')
    arg.setDescription('Multiplier on the well pump energy usage that can reflect, e.g., high/low usage occupants.')
    arg.setDefaultValue(1.0)
    args << arg

    arg = OpenStudio::Measure::OSArgument::makeBoolArgument('plug_loads_vehicle_present', true)
    arg.setDisplayName('Plug Loads: Vehicle Present')
    arg.setDescription('Whether there is an electric vehicle.')
    arg.setDefaultValue(false)
    args << arg

    arg = OpenStudio::Measure::OSArgument::makeStringArgument('plug_loads_vehicle_annual_kwh', true)
    arg.setDisplayName('Plug Loads: Vehicle Annual kWh')
    arg.setDescription('The annual energy consumption of the electric vehicle plug loads.')
    arg.setUnits('kWh/yr')
    arg.setDefaultValue(Constants.Auto)
    args << arg

    arg = OpenStudio::Measure::OSArgument::makeDoubleArgument('plug_loads_vehicle_usage_multiplier', true)
    arg.setDisplayName('Plug Loads: Vehicle Usage Multiplier')
    arg.setDescription('Multiplier on the electric vehicle energy usage that can reflect, e.g., high/low usage occupants.')
    arg.setDefaultValue(1.0)
    args << arg

    fuel_loads_fuel_choices = OpenStudio::StringVector.new
    fuel_loads_fuel_choices << HPXML::FuelTypeNaturalGas
    fuel_loads_fuel_choices << HPXML::FuelTypeOil
    fuel_loads_fuel_choices << HPXML::FuelTypePropane
    fuel_loads_fuel_choices << HPXML::FuelTypeWoodCord
    fuel_loads_fuel_choices << HPXML::FuelTypeWoodPellets

    fuel_loads_location_choices = OpenStudio::StringVector.new
    fuel_loads_location_choices << Constants.Auto
    fuel_loads_location_choices << HPXML::LocationInterior
    fuel_loads_location_choices << HPXML::LocationExterior

    arg = OpenStudio::Measure::OSArgument::makeBoolArgument('fuel_loads_grill_present', true)
    arg.setDisplayName('Fuel Loads: Grill Present')
    arg.setDescription('Whether there is a fuel loads grill.')
    arg.setDefaultValue(false)
    args << arg

    arg = OpenStudio::Measure::OSArgument::makeChoiceArgument('fuel_loads_grill_fuel_type', fuel_loads_fuel_choices, true)
    arg.setDisplayName('Fuel Loads: Grill Fuel Type')
    arg.setDescription('The fuel type of the fuel loads grill.')
    arg.setDefaultValue(HPXML::FuelTypeNaturalGas)
    args << arg

    arg = OpenStudio::Measure::OSArgument::makeStringArgument('fuel_loads_grill_annual_therm', true)
    arg.setDisplayName('Fuel Loads: Grill Annual therm')
    arg.setDescription('The annual energy consumption of the fuel loads grill.')
    arg.setUnits('therm/yr')
    arg.setDefaultValue(Constants.Auto)
    args << arg

    arg = OpenStudio::Measure::OSArgument::makeDoubleArgument('fuel_loads_grill_usage_multiplier', true)
    arg.setDisplayName('Fuel Loads: Grill Usage Multiplier')
    arg.setDescription('Multiplier on the fuel loads grill energy usage that can reflect, e.g., high/low usage occupants.')
    arg.setDefaultValue(0.0)
    args << arg

    arg = OpenStudio::Measure::OSArgument::makeBoolArgument('fuel_loads_lighting_present', true)
    arg.setDisplayName('Fuel Loads: Lighting Present')
    arg.setDescription('Whether there is fuel loads lighting.')
    arg.setDefaultValue(false)
    args << arg

    arg = OpenStudio::Measure::OSArgument::makeChoiceArgument('fuel_loads_lighting_fuel_type', fuel_loads_fuel_choices, true)
    arg.setDisplayName('Fuel Loads: Lighting Fuel Type')
    arg.setDescription('The fuel type of the fuel loads lighting.')
    arg.setDefaultValue(HPXML::FuelTypeNaturalGas)
    args << arg

    arg = OpenStudio::Measure::OSArgument::makeStringArgument('fuel_loads_lighting_annual_therm', true)
    arg.setDisplayName('Fuel Loads: Lighting Annual therm')
    arg.setDescription('The annual energy consumption of the fuel loads lighting.')
    arg.setUnits('therm/yr')
    arg.setDefaultValue(Constants.Auto)
    args << arg

    arg = OpenStudio::Measure::OSArgument::makeDoubleArgument('fuel_loads_lighting_usage_multiplier', true)
    arg.setDisplayName('Fuel Loads: Lighting Usage Multiplier')
    arg.setDescription('Multiplier on the fuel loads lighting energy usage that can reflect, e.g., high/low usage occupants.')
    arg.setDefaultValue(0.0)
    args << arg

    arg = OpenStudio::Measure::OSArgument::makeBoolArgument('fuel_loads_fireplace_present', true)
    arg.setDisplayName('Fuel Loads: Fireplace Present')
    arg.setDescription('Whether there is fuel loads fireplace.')
    arg.setDefaultValue(false)
    args << arg

    arg = OpenStudio::Measure::OSArgument::makeChoiceArgument('fuel_loads_fireplace_fuel_type', fuel_loads_fuel_choices, true)
    arg.setDisplayName('Fuel Loads: Fireplace Fuel Type')
    arg.setDescription('The fuel type of the fuel loads fireplace.')
    arg.setDefaultValue(HPXML::FuelTypeNaturalGas)
    args << arg

    arg = OpenStudio::Measure::OSArgument::makeStringArgument('fuel_loads_fireplace_annual_therm', true)
    arg.setDisplayName('Fuel Loads: Fireplace Annual therm')
    arg.setDescription('The annual energy consumption of the fuel loads fireplace.')
    arg.setUnits('therm/yr')
    arg.setDefaultValue(Constants.Auto)
    args << arg

    arg = OpenStudio::Measure::OSArgument::makeStringArgument('fuel_loads_fireplace_frac_sensible', true)
    arg.setDisplayName('Fuel Loads: Fireplace Sensible Fraction')
    arg.setDescription("Fraction of fireplace residual fuel loads' internal gains that are sensible.")
    arg.setUnits('Frac')
    arg.setDefaultValue(Constants.Auto)
    args << arg

    arg = OpenStudio::Measure::OSArgument::makeStringArgument('fuel_loads_fireplace_frac_latent', true)
    arg.setDisplayName('Fuel Loads: Fireplace Latent Fraction')
    arg.setDescription("Fraction of fireplace residual fuel loads' internal gains that are latent.")
    arg.setUnits('Frac')
    arg.setDefaultValue(Constants.Auto)
    args << arg

    arg = OpenStudio::Measure::OSArgument::makeDoubleArgument('fuel_loads_fireplace_usage_multiplier', true)
    arg.setDisplayName('Fuel Loads: Fireplace Usage Multiplier')
    arg.setDescription('Multiplier on the fuel loads fireplace energy usage that can reflect, e.g., high/low usage occupants.')
    arg.setDefaultValue(0.0)
    args << arg

    heater_type_choices = OpenStudio::StringVector.new
    heater_type_choices << HPXML::TypeNone
    heater_type_choices << HPXML::HeaterTypeElectricResistance
    heater_type_choices << HPXML::HeaterTypeGas
    heater_type_choices << HPXML::HeaterTypeHeatPump

    arg = OpenStudio::Measure::OSArgument::makeBoolArgument('pool_present', true)
    arg.setDisplayName('Pool: Present')
    arg.setDescription('Whether there is a pool.')
    arg.setDefaultValue(false)
    args << arg

    arg = OpenStudio::Measure::OSArgument::makeStringArgument('pool_pump_annual_kwh', true)
    arg.setDisplayName('Pool: Pump Annual kWh')
    arg.setDescription('The annual energy consumption of the pool pump.')
    arg.setUnits('kWh/yr')
    arg.setDefaultValue(Constants.Auto)
    args << arg

    arg = OpenStudio::Measure::OSArgument::makeDoubleArgument('pool_pump_usage_multiplier', true)
    arg.setDisplayName('Pool: Pump Usage Multiplier')
    arg.setDescription('Multiplier on the pool pump energy usage that can reflect, e.g., high/low usage occupants.')
    arg.setDefaultValue(1.0)
    args << arg

    arg = OpenStudio::Measure::OSArgument::makeChoiceArgument('pool_heater_type', heater_type_choices, true)
    arg.setDisplayName('Pool: Heater Type')
    arg.setDescription("The type of pool heater. Use 'none' if there is no pool heater.")
    arg.setDefaultValue(HPXML::TypeNone)
    args << arg

    arg = OpenStudio::Measure::OSArgument::makeStringArgument('pool_heater_annual_kwh', true)
    arg.setDisplayName('Pool: Heater Annual kWh')
    arg.setDescription("The annual energy consumption of the #{HPXML::HeaterTypeElectricResistance} pool heater.")
    arg.setUnits('kWh/yr')
    arg.setDefaultValue(Constants.Auto)
    args << arg

    arg = OpenStudio::Measure::OSArgument::makeStringArgument('pool_heater_annual_therm', true)
    arg.setDisplayName('Pool: Heater Annual therm')
    arg.setDescription("The annual energy consumption of the #{HPXML::HeaterTypeGas} pool heater.")
    arg.setUnits('therm/yr')
    arg.setDefaultValue(Constants.Auto)
    args << arg

    arg = OpenStudio::Measure::OSArgument::makeDoubleArgument('pool_heater_usage_multiplier', true)
    arg.setDisplayName('Pool: Heater Usage Multiplier')
    arg.setDescription('Multiplier on the pool heater energy usage that can reflect, e.g., high/low usage occupants.')
    arg.setDefaultValue(1.0)
    args << arg

    arg = OpenStudio::Measure::OSArgument::makeBoolArgument('hot_tub_present', true)
    arg.setDisplayName('Hot Tub: Present')
    arg.setDescription('Whether there is a hot tub.')
    arg.setDefaultValue(false)
    args << arg

    arg = OpenStudio::Measure::OSArgument::makeStringArgument('hot_tub_pump_annual_kwh', true)
    arg.setDisplayName('Hot Tub: Pump Annual kWh')
    arg.setDescription('The annual energy consumption of the hot tub pump.')
    arg.setUnits('kWh/yr')
    arg.setDefaultValue(Constants.Auto)
    args << arg

    arg = OpenStudio::Measure::OSArgument::makeDoubleArgument('hot_tub_pump_usage_multiplier', true)
    arg.setDisplayName('Hot Tub: Pump Usage Multiplier')
    arg.setDescription('Multiplier on the hot tub pump energy usage that can reflect, e.g., high/low usage occupants.')
    arg.setDefaultValue(1.0)
    args << arg

    arg = OpenStudio::Measure::OSArgument::makeChoiceArgument('hot_tub_heater_type', heater_type_choices, true)
    arg.setDisplayName('Hot Tub: Heater Type')
    arg.setDescription("The type of hot tub heater. Use 'none' if there is no hot tub heater.")
    arg.setDefaultValue(HPXML::TypeNone)
    args << arg

    arg = OpenStudio::Measure::OSArgument::makeStringArgument('hot_tub_heater_annual_kwh', true)
    arg.setDisplayName('Hot Tub: Heater Annual kWh')
    arg.setDescription("The annual energy consumption of the #{HPXML::HeaterTypeElectricResistance} hot tub heater.")
    arg.setUnits('kWh/yr')
    arg.setDefaultValue(Constants.Auto)
    args << arg

    arg = OpenStudio::Measure::OSArgument::makeStringArgument('hot_tub_heater_annual_therm', true)
    arg.setDisplayName('Hot Tub: Heater Annual therm')
    arg.setDescription("The annual energy consumption of the #{HPXML::HeaterTypeGas} hot tub heater.")
    arg.setUnits('therm/yr')
    arg.setDefaultValue(Constants.Auto)
    args << arg

    arg = OpenStudio::Measure::OSArgument::makeDoubleArgument('hot_tub_heater_usage_multiplier', true)
    arg.setDisplayName('Hot Tub: Heater Usage Multiplier')
    arg.setDescription('Multiplier on the hot tub heater energy usage that can reflect, e.g., high/low usage occupants.')
    arg.setDefaultValue(1.0)
    args << arg

    return args
  end

  # define what happens when the measure is run
  def run(model, runner, user_arguments)
    super(model, runner, user_arguments)

    # use the built-in error checking
    if !runner.validateUserArguments(arguments(model), user_arguments)
      return false
    end

    Geometry.tear_down_model(model, runner)

    Version.check_openstudio_version()

    # assign the user inputs to variables
    args = get_argument_values(runner, arguments(model), user_arguments)
    args = Hash[args.collect { |k, v| [k.to_sym, v] }]
    args[:geometry_rim_joist_height] /= 12.0
    args[:geometry_roof_pitch] = { '1:12' => 1.0 / 12.0, '2:12' => 2.0 / 12.0, '3:12' => 3.0 / 12.0, '4:12' => 4.0 / 12.0, '5:12' => 5.0 / 12.0, '6:12' => 6.0 / 12.0, '7:12' => 7.0 / 12.0, '8:12' => 8.0 / 12.0, '9:12' => 9.0 / 12.0, '10:12' => 10.0 / 12.0, '11:12' => 11.0 / 12.0, '12:12' => 12.0 / 12.0 }[args[:geometry_roof_pitch]]

    # Argument error checks
    warnings, errors = validate_arguments(args)
    unless warnings.empty?
      warnings.each do |warning|
        runner.registerWarning(warning)
      end
    end
    unless errors.empty?
      errors.each do |error|
        runner.registerError(error)
      end
      return false
    end

    # Create EpwFile object
    epw_path = args[:weather_station_epw_filepath]
    if not File.exist? epw_path
      epw_path = File.join(File.expand_path(File.join(File.dirname(__FILE__), '..', 'weather')), epw_path) # a filename was entered for weather_station_epw_filepath
    end
    if not File.exist? epw_path
      runner.registerError("Could not find EPW file at '#{epw_path}'.")
      return false
    end
    epw_file = OpenStudio::EpwFile.new(epw_path)

    # Create HPXML file
    hpxml_doc = HPXMLFile.create(runner, model, args, epw_file)
    if not hpxml_doc
      runner.registerError('Unsuccessful creation of HPXML file.')
      return false
    end

    hpxml_path = args[:hpxml_path]
    unless (Pathname.new hpxml_path).absolute?
      hpxml_path = File.expand_path(File.join(File.dirname(__FILE__), hpxml_path))
    end

    # Check for invalid HPXML file
    skip_validation = false
    if not skip_validation
      if not validate_hpxml(runner, hpxml_path, hpxml_doc)
        return false
      end
    end

    XMLHelper.write_file(hpxml_doc, hpxml_path)
    runner.registerInfo("Wrote file: #{hpxml_path}")
  end

  def validate_arguments(args)
    warnings = []
    errors = []

    # heat pump water heater with natural gas fuel type
    warning = ([HPXML::WaterHeaterTypeHeatPump].include?(args[:water_heater_type]) && (args[:water_heater_fuel_type] != HPXML::FuelTypeElectricity))
    warnings << "water_heater_type=#{args[:water_heater_type]} and water_heater_fuel_type=#{args[:water_heater_fuel_type]}" if warning

    # heating system and heat pump
    error = (args[:heating_system_type] != 'none') && (args[:heat_pump_type] != 'none') && (args[:heating_system_fraction_heat_load_served] > 0) && (args[:heat_pump_fraction_heat_load_served] > 0)
    errors << "heating_system_type=#{args[:heating_system_type]} and heat_pump_type=#{args[:heat_pump_type]}" if error

    # cooling system and heat pump
    error = (args[:cooling_system_type] != 'none') && (args[:heat_pump_type] != 'none') && (args[:cooling_system_fraction_cool_load_served] > 0) && (args[:heat_pump_fraction_cool_load_served] > 0)
    errors << "cooling_system_type=#{args[:cooling_system_type]} and heat_pump_type=#{args[:heat_pump_type]}" if error

    # non integer number of bathrooms
    if args[:geometry_num_bathrooms] != Constants.Auto
      error = (Float(args[:geometry_num_bathrooms]) % 1 != 0)
      errors << "geometry_num_bathrooms=#{args[:geometry_num_bathrooms]}" if error
    end

    # non integer ceiling fan quantity
    if args[:ceiling_fan_quantity] != Constants.Auto
      error = (Float(args[:ceiling_fan_quantity]) % 1 != 0)
      errors << "ceiling_fan_quantity=#{args[:ceiling_fan_quantity]}" if error
    end

    # single-family, slab, foundation height > 0
    warning = [HPXML::ResidentialTypeSFD, HPXML::ResidentialTypeSFA].include?(args[:geometry_unit_type]) && (args[:geometry_foundation_type] == HPXML::FoundationTypeSlab) && (args[:geometry_foundation_height] > 0)
    warnings << "geometry_unit_type=#{args[:geometry_unit_type]} and geometry_foundation_type=#{args[:geometry_foundation_type]} and geometry_foundation_height=#{args[:geometry_foundation_height]}" if warning

    # single-family, non slab, foundation height = 0
    error = [HPXML::ResidentialTypeSFD, HPXML::ResidentialTypeSFA].include?(args[:geometry_unit_type]) && (args[:geometry_foundation_type] != HPXML::FoundationTypeSlab) && (args[:geometry_foundation_height] == 0)
    errors << "geometry_unit_type=#{args[:geometry_unit_type]} and geometry_foundation_type=#{args[:geometry_foundation_type]} and geometry_foundation_height=#{args[:geometry_foundation_height]}" if error

    # single-family attached, multifamily and ambient foundation
    error = [HPXML::ResidentialTypeSFA, HPXML::ResidentialTypeApartment].include?(args[:geometry_unit_type]) && (args[:geometry_foundation_type] == HPXML::FoundationTypeAmbient)
    errors << "geometry_unit_type=#{args[:geometry_unit_type]} and geometry_foundation_type=#{args[:geometry_foundation_type]}" if error

    # multifamily, bottom, slab, foundation height > 0
    if args[:geometry_level].is_initialized
      warning = (args[:geometry_unit_type] == HPXML::ResidentialTypeApartment) && (args[:geometry_level].get == 'Bottom') && (args[:geometry_foundation_type] == HPXML::FoundationTypeSlab) && (args[:geometry_foundation_height] > 0)
      warnings << "geometry_unit_type=#{args[:geometry_unit_type]} and geometry_level=#{args[:geometry_level].get} and geometry_foundation_type=#{args[:geometry_foundation_type]} and geometry_foundation_height=#{args[:geometry_foundation_height]}" if warning
    end

    # multifamily, bottom, non slab, foundation height = 0
    if args[:geometry_level].is_initialized
      error = (args[:geometry_unit_type] == HPXML::ResidentialTypeApartment) && (args[:geometry_level].get == 'Bottom') && (args[:geometry_foundation_type] != HPXML::FoundationTypeSlab) && (args[:geometry_foundation_height] == 0)
      errors << "geometry_unit_type=#{args[:geometry_unit_type]} and geometry_level=#{args[:geometry_level].get} and geometry_foundation_type=#{args[:geometry_foundation_type]} and geometry_foundation_height=#{args[:geometry_foundation_height]}" if error
    end

    # multifamily and finished basement
    error = (args[:geometry_unit_type] == HPXML::ResidentialTypeApartment) && (args[:geometry_foundation_type] == HPXML::FoundationTypeBasementConditioned)
    errors << "geometry_unit_type=#{args[:geometry_unit_type]} and geometry_foundation_type=#{args[:geometry_foundation_type]}" if error

    # slab and foundation height above grade > 0
    warning = (args[:geometry_foundation_type] == HPXML::FoundationTypeSlab) && (args[:geometry_foundation_height_above_grade] > 0)
    warnings << "geometry_foundation_type=#{args[:geometry_foundation_type]} and geometry_foundation_height_above_grade=#{args[:geometry_foundation_height_above_grade]}" if warning

    # duct location and surface area not both auto or not both specified
    error = ((args[:ducts_supply_location] == Constants.Auto) && (args[:ducts_supply_surface_area] != Constants.Auto)) || ((args[:ducts_supply_location] != Constants.Auto) && (args[:ducts_supply_surface_area] == Constants.Auto)) || ((args[:ducts_return_location] == Constants.Auto) && (args[:ducts_return_surface_area] != Constants.Auto)) || ((args[:ducts_return_location] != Constants.Auto) && (args[:ducts_return_surface_area] == Constants.Auto))
    errors << "ducts_supply_location=#{args[:ducts_supply_location]} and ducts_supply_surface_area=#{args[:ducts_supply_surface_area]} and ducts_return_location=#{args[:ducts_return_location]} and ducts_return_surface_area=#{args[:ducts_return_surface_area]}" if error

    # second heating system fraction heat load served non less than 50%
    warning = (args[:heating_system_type_2] != 'none') && (args[:heating_system_fraction_heat_load_served_2] >= 0.5) && (args[:heating_system_fraction_heat_load_served_2] < 1.0)
    warnings << "heating_system_type_2=#{args[:heating_system_type_2]} and heating_system_fraction_heat_load_served_2=#{args[:heating_system_fraction_heat_load_served_2]}" if warning

    # second heating system fraction heat load served is 100%
    error = (args[:heating_system_type_2] != 'none') && (args[:heating_system_fraction_heat_load_served_2] == 1.0)
    errors << "heating_system_type_2=#{args[:heating_system_type_2]} and heating_system_fraction_heat_load_served_2=#{args[:heating_system_fraction_heat_load_served_2]}" if error

    # second heating system but no primary heating system
    error = (args[:heating_system_type] == 'none') && (args[:heat_pump_type] == 'none') && (args[:heating_system_type_2] != 'none')
    errors << "heating_system_type=#{args[:heating_system_type]} and heat_pump_type=#{args[:heat_pump_type]} and heating_system_type_2=#{args[:heating_system_type_2]}" if error

    # single-family attached and num units, horizontal location not specified
    error = (args[:geometry_unit_type] == HPXML::ResidentialTypeSFA) && (!args[:geometry_building_num_units].is_initialized || !args[:geometry_horizontal_location].is_initialized)
    errors << "geometry_unit_type=#{args[:geometry_unit_type]} and geometry_building_num_units=#{args[:geometry_building_num_units].is_initialized} and geometry_horizontal_location=#{args[:geometry_horizontal_location].is_initialized}" if error

    # apartment unit and num units, level, horizontal location not specified
    error = (args[:geometry_unit_type] == HPXML::ResidentialTypeApartment) && (!args[:geometry_building_num_units].is_initialized || !args[:geometry_level].is_initialized || !args[:geometry_horizontal_location].is_initialized)
    errors << "geometry_unit_type=#{args[:geometry_unit_type]} and geometry_building_num_units=#{args[:geometry_building_num_units].is_initialized} and geometry_level=#{args[:geometry_level].is_initialized} and geometry_horizontal_location=#{args[:geometry_horizontal_location].is_initialized}" if error

    # crawlspace or unconditioned basement with foundation wall and ceiling insulation
    warning = [HPXML::FoundationTypeCrawlspaceVented, HPXML::FoundationTypeCrawlspaceUnvented, HPXML::FoundationTypeBasementUnconditioned].include?(args[:geometry_foundation_type]) && ((args[:foundation_wall_insulation_r] > 0) || (args[:foundation_wall_assembly_r].is_initialized && (args[:foundation_wall_assembly_r].get > 0))) && (args[:floor_over_foundation_assembly_r] > 2.1)
    warnings << "geometry_foundation_type=#{args[:geometry_foundation_type]} and foundation_wall_insulation_r=#{args[:foundation_wall_insulation_r]} and foundation_wall_assembly_r=#{args[:foundation_wall_assembly_r].is_initialized} and floor_over_foundation_assembly_r=#{args[:floor_over_foundation_assembly_r]}" if warning

    # vented/unvented attic with floor and roof insulation
    warning = [HPXML::AtticTypeVented, HPXML::AtticTypeUnvented].include?(args[:geometry_attic_type]) && (args[:geometry_roof_type] != 'flat') && (args[:ceiling_assembly_r] > 2.1) && (args[:roof_assembly_r] > 2.3)
    warnings << "geometry_attic_type=#{args[:geometry_attic_type]} and ceiling_assembly_r=#{args[:ceiling_assembly_r]} and roof_assembly_r=#{args[:roof_assembly_r]}" if warning

    # conditioned basement with ceiling insulation
    warning = (args[:geometry_foundation_type] == HPXML::FoundationTypeBasementConditioned) && (args[:floor_over_foundation_assembly_r] > 2.1)
    warnings << "geometry_foundation_type=#{args[:geometry_foundation_type]} and floor_over_foundation_assembly_r=#{args[:floor_over_foundation_assembly_r]}" if warning

    # conditioned attic with floor insulation
    warning = (args[:geometry_attic_type] == HPXML::AtticTypeConditioned) && (args[:geometry_roof_type] != 'flat') && (args[:ceiling_assembly_r] > 2.1)
    warnings << "geometry_attic_type=#{args[:geometry_attic_type]} and ceiling_assembly_r=#{args[:ceiling_assembly_r]}" if warning

    # conditioned attic but only one above-grade floor
    error = (args[:geometry_num_floors_above_grade] == 1 && args[:geometry_attic_type] == HPXML::AtticTypeConditioned)
    errors << "geometry_num_floors_above_grade=#{args[:geometry_num_floors_above_grade]} and geometry_attic_type=#{args[:geometry_attic_type]}" if error

    # dhw indirect but no boiler
    error = ((args[:water_heater_type] == HPXML::WaterHeaterTypeCombiStorage) || (args[:water_heater_type] == HPXML::WaterHeaterTypeCombiTankless)) && (args[:heating_system_type] != HPXML::HVACTypeBoiler)
    errors << "water_heater_type=#{args[:water_heater_type]} and heating_system_type=#{args[:heating_system_type]}" if error

    # no tv plug loads but specifying usage multipliers
    if args[:plug_loads_television_annual_kwh] != Constants.Auto
      warning = (args[:plug_loads_television_annual_kwh].to_f == 0.0 && args[:plug_loads_television_usage_multiplier] != 0.0)
      warnings << "plug_loads_television_annual_kwh=#{args[:plug_loads_television_annual_kwh]} and plug_loads_television_usage_multiplier=#{args[:plug_loads_television_usage_multiplier]}" if warning
    end

    # no other plug loads but specifying usage multipliers
    if args[:plug_loads_other_annual_kwh] != Constants.Auto
      warning = (args[:plug_loads_other_annual_kwh].to_f == 0.0 && args[:plug_loads_other_usage_multiplier] != 0.0)
      warnings << "plug_loads_other_annual_kwh=#{args[:plug_loads_other_annual_kwh]} and plug_loads_other_usage_multiplier=#{args[:plug_loads_other_usage_multiplier]}" if warning
    end

    # no well pump plug loads but specifying usage multipliers
    if args[:plug_loads_well_pump_annual_kwh] != Constants.Auto
      warning = (args[:plug_loads_well_pump_annual_kwh].to_f == 0.0 && args[:plug_loads_well_pump_usage_multiplier] != 0.0)
      warnings << "plug_loads_well_pump_annual_kwh=#{args[:plug_loads_well_pump_annual_kwh]} and plug_loads_well_pump_usage_multiplier=#{args[:plug_loads_well_pump_usage_multiplier]}" if warning
    end

    # no vehicle plug loads but specifying usage multipliers
    if args[:plug_loads_vehicle_annual_kwh] != Constants.Auto
      warning = (args[:plug_loads_vehicle_annual_kwh].to_f && args[:plug_loads_vehicle_usage_multiplier] != 0.0)
      warnings << "plug_loads_vehicle_annual_kwh=#{args[:plug_loads_vehicle_annual_kwh]} and plug_loads_vehicle_usage_multiplier=#{args[:plug_loads_vehicle_usage_multiplier]}" if warning
    end

    # no fuel loads but specifying usage multipliers
    warning = (!args[:fuel_loads_grill_present] && args[:fuel_loads_grill_usage_multiplier] != 0.0) || (!args[:fuel_loads_lighting_present] && args[:fuel_loads_lighting_usage_multiplier] != 0.0) || (!args[:fuel_loads_fireplace_present] && args[:fuel_loads_fireplace_usage_multiplier] != 0.0)
    warnings << "fuel_loads_grill_present=#{args[:fuel_loads_grill_present]} and fuel_loads_grill_usage_multiplier=#{args[:fuel_loads_grill_usage_multiplier]} and fuel_loads_lighting_present=#{args[:fuel_loads_lighting_present]} and fuel_loads_lighting_usage_multiplier=#{args[:fuel_loads_lighting_usage_multiplier]} and fuel_loads_fireplace_present=#{args[:fuel_loads_fireplace_present]} and fuel_loads_fireplace_usage_multiplier=#{args[:fuel_loads_fireplace_usage_multiplier]}" if warning

    # foundation wall insulation distance to bottom is greater than foundation wall height
    if args[:foundation_wall_insulation_distance_to_bottom] != Constants.Auto
      error = (args[:foundation_wall_insulation_distance_to_bottom].to_f > args[:geometry_foundation_height])
      errors << "foundation_wall_insulation_distance_to_bottom=#{args[:foundation_wall_insulation_distance_to_bottom]} and geometry_foundation_height=#{args[:geometry_foundation_height]}" if error
    end

    # number of bedrooms not greater than zero
    error = (args[:geometry_num_bedrooms] <= 0)
    errors << "geometry_num_bedrooms=#{args[:geometry_num_bedrooms]}" if error

    # single-family detached with shared system
    error = [HPXML::ResidentialTypeSFD].include?(args[:geometry_unit_type]) && args[:heating_system_type].include?('Shared')
    errors << "geometry_unit_type=#{args[:geometry_unit_type]} and heating_system_type=#{args[:heating_system_type]}" if error

    return warnings, errors
  end

  def validate_hpxml(runner, hpxml_path, hpxml_doc)
    schemas_dir = File.join(File.dirname(__FILE__), '../HPXMLtoOpenStudio/resources')

    is_valid = true

    # Validate input HPXML against schema
    XMLHelper.validate(hpxml_doc.to_xml, File.join(schemas_dir, 'HPXML.xsd'), runner).each do |error|
      runner.registerError("#{hpxml_path}: #{error}")
      is_valid = false
    end

    # Validate input HPXML against schematron docs
    stron_paths = [File.join(schemas_dir, 'HPXMLvalidator.xml'),
                   File.join(schemas_dir, 'EPvalidator.xml')]
    errors, warnings = Validator.run_validators(hpxml_doc, stron_paths)
    errors.each do |error|
      runner.registerError("#{hpxml_path}: #{error}")
      is_valid = false
    end
    warnings.each do |warning|
      runner.registerWarning("#{warning}")
    end

    return is_valid
  end
end

class HPXMLFile
  def self.create(runner, model, args, epw_file)
    success = create_geometry_envelope(runner, model, args)
    return false if not success

    success = create_schedules(runner, model, epw_file, args)
    return false if not success

    hpxml = HPXML.new

    set_header(hpxml, runner, args, epw_file)
    set_site(hpxml, runner, args)
    set_neighbor_buildings(hpxml, runner, args)
    set_building_occupancy(hpxml, runner, args)
    set_building_construction(hpxml, runner, args)
    set_climate_and_risk_zones(hpxml, runner, args, epw_file)
    set_air_infiltration_measurements(hpxml, runner, args)

    set_roofs(hpxml, runner, model, args)
    set_rim_joists(hpxml, runner, model, args)
    set_walls(hpxml, runner, model, args)
    set_foundation_walls(hpxml, runner, model, args)
    set_frame_floors(hpxml, runner, model, args)
    set_attics(hpxml, runner, model, args)
    set_slabs(hpxml, runner, model, args)
    set_foundations(hpxml, runner, model, args)
    set_windows(hpxml, runner, model, args)
    set_skylights(hpxml, runner, model, args)
    set_doors(hpxml, runner, model, args)
    set_heating_systems(hpxml, runner, args)
    set_cooling_systems(hpxml, runner, args)
    set_heat_pumps(hpxml, runner, args)
    set_secondary_heating_systems(hpxml, runner, args)
    set_hvac_distribution(hpxml, runner, args)
    set_hvac_control(hpxml, runner, args)
    set_ventilation_fans(hpxml, runner, args)
    set_water_heating_systems(hpxml, runner, args)
    set_hot_water_distribution(hpxml, runner, args)
    set_water_fixtures(hpxml, runner, args)
    set_solar_thermal(hpxml, runner, args, epw_file)
    set_pv_systems(hpxml, runner, args, epw_file)
    set_lighting(hpxml, runner, args)
    set_dehumidifier(hpxml, runner, args)
    set_clothes_washer(hpxml, runner, args)
    set_clothes_dryer(hpxml, runner, args)
    set_dishwasher(hpxml, runner, args)
    set_refrigerator(hpxml, runner, args)
    set_extra_refrigerator(hpxml, runner, args)
    set_freezer(hpxml, runner, args)
    set_cooking_range_oven(hpxml, runner, args)
    set_ceiling_fans(hpxml, runner, args)
    set_plug_loads_television(hpxml, runner, args)
    set_plug_loads_other(hpxml, runner, args)
    set_plug_loads_well_pump(hpxml, runner, args)
    set_plug_loads_vehicle(hpxml, runner, args)
    set_fuel_loads_grill(hpxml, runner, args)
    set_fuel_loads_lighting(hpxml, runner, args)
    set_fuel_loads_fireplace(hpxml, runner, args)
    set_pool(hpxml, runner, args)
    set_hot_tub(hpxml, runner, args)

    # Check for errors in the HPXML object
    errors = hpxml.check_for_errors()
    if errors.size > 0
      fail "ERROR: Invalid HPXML object produced.\n#{errors}"
    end

    hpxml_doc = hpxml.to_oga()

    return hpxml_doc
  end

  def self.create_geometry_envelope(runner, model, args)
    if args[:geometry_foundation_type] == HPXML::FoundationTypeSlab
      args[:geometry_foundation_height] = 0.0
      args[:geometry_foundation_height_above_grade] = 0.0
      args[:geometry_rim_joist_height] = 0.0
    elsif args[:geometry_foundation_type] == HPXML::FoundationTypeAmbient
      args[:geometry_rim_joist_height] = 0.0
    end

    if args[:geometry_unit_type] == HPXML::ResidentialTypeSFD
      success = Geometry.create_single_family_detached(runner: runner, model: model, **args)
    elsif args[:geometry_unit_type] == HPXML::ResidentialTypeSFA
      success = Geometry.create_single_family_attached(runner: runner, model: model, **args)
    elsif args[:geometry_unit_type] == HPXML::ResidentialTypeApartment
      args[:geometry_roof_type] = 'flat'
      args[:geometry_attic_type] = HPXML::AtticTypeVented
      success = Geometry.create_multifamily(runner: runner, model: model, **args)
    end
    return false if not success

    success = Geometry.create_doors(runner: runner, model: model, **args)
    return false if not success

    success = Geometry.create_windows_and_skylights(runner: runner, model: model, **args)
    return false if not success

    return true
  end

  def self.create_schedules(runner, model, epw_file, args)
    if ['default', 'user-specified'].include? args[:schedules_type]
      if args[:schedules_type] == 'user-specified'
        args[:schedules_path] = args[:schedules_path].get
      else
        args[:schedules_path] = nil
      end
      return true
    end

    info_msgs = []

    # set the calendar year
    year_description = model.getYearDescription
    year_description.setCalendarYear(2007) # default to TMY
    if args[:simulation_control_run_period_calendar_year].is_initialized
      year_description.setCalendarYear(args[:simulation_control_run_period_calendar_year].get)
    end
    if epw_file.startDateActualYear.is_initialized # AMY
      year_description.setCalendarYear(epw_file.startDateActualYear.get)
    end
    info_msgs << "CalendarYear=#{year_description.calendarYear}"

    # set the timestep
    timestep = model.getTimestep
    timestep.setNumberOfTimestepsPerHour(1)
    if args[:simulation_control_timestep].is_initialized
      timestep.setNumberOfTimestepsPerHour(60 / args[:simulation_control_timestep].get)
    end
    info_msgs << "NumberOfTimestepsPerHour=#{timestep.numberOfTimestepsPerHour}"

    # get the seed
    random_seed = args[:schedules_random_seed].get if args[:schedules_random_seed].is_initialized

    # instantiate the generator
    schedule_generator = ScheduleGenerator.new(runner: runner, model: model, epw_file: epw_file, random_seed: random_seed)

    # create the schedule
    if args[:geometry_num_occupants] == Constants.Auto
      args[:geometry_num_occupants] = Geometry.get_occupancy_default_num(args[:geometry_num_bedrooms])
    else
      args[:geometry_num_occupants] = Integer(args[:geometry_num_occupants])
    end
    args[:resources_path] = File.join(File.dirname(__FILE__), 'resources')
    if args[:schedules_vacancy_period].is_initialized
      begin_month, begin_day, end_month, end_day = parse_date_range(args[:schedules_vacancy_period].get)
      args[:schedules_vacancy_begin_month] = begin_month
      args[:schedules_vacancy_begin_day] = begin_day
      args[:schedules_vacancy_end_month] = end_month
      args[:schedules_vacancy_end_day] = end_day
    end
    success = schedule_generator.create(args: args)
    return false if not success

    # export the schedule
    args[:schedules_path] = "../#{File.basename(args[:hpxml_path], '.xml')}_schedules.csv"
    success = schedule_generator.export(schedules_path: File.expand_path(args[:schedules_path]))
    return false if not success

    runner.registerInfo("Created schedule with #{info_msgs.join(', ')}")

    return true
  end

  def self.set_header(hpxml, runner, args, epw_file)
    hpxml.header.xml_type = 'HPXML'
    hpxml.header.xml_generated_by = 'BuildResidentialHPXML'
    hpxml.header.transaction = 'create'

    if args[:software_program_used].is_initialized
      hpxml.header.software_program_used = args[:software_program_used].get
    end

    if args[:software_program_version].is_initialized
      hpxml.header.software_program_version = args[:software_program_version].get
    end

    if args[:simulation_control_timestep].is_initialized
      hpxml.header.timestep = args[:simulation_control_timestep].get
    end

    if args[:simulation_control_run_period].is_initialized
      begin_month, begin_day, end_month, end_day = parse_date_range(args[:simulation_control_run_period].get)
      hpxml.header.sim_begin_month = begin_month
      hpxml.header.sim_begin_day = begin_day
      hpxml.header.sim_end_month = end_month
      hpxml.header.sim_end_day = end_day
    end

    if args[:simulation_control_run_period_calendar_year].is_initialized
      hpxml.header.sim_calendar_year = args[:simulation_control_run_period_calendar_year].get
    end

    if args[:simulation_control_daylight_saving_enabled].is_initialized
      hpxml.header.dst_enabled = args[:simulation_control_daylight_saving_enabled].get
    end
    if args[:simulation_control_daylight_saving_period].is_initialized
      begin_month, begin_day, end_month, end_day = parse_date_range(args[:simulation_control_daylight_saving_period].get)
      hpxml.header.dst_begin_month = begin_month
      hpxml.header.dst_begin_day = begin_day
      hpxml.header.dst_end_month = end_month
      hpxml.header.dst_end_day = end_day
    end

    hpxml.header.building_id = 'MyBuilding'
    hpxml.header.state_code = epw_file.stateProvinceRegion
<<<<<<< HEAD
    if args[:fips_code].is_initialized
      hpxml.header.fips_code = args[:fips_code]
=======
    if args[:zip_code].is_initialized
      hpxml.header.zip_code = args[:zip_code]
>>>>>>> 6dfd7f1c
    end
    hpxml.header.event_type = 'proposed workscope'
    hpxml.header.schedules_filepath = args[:schedules_path]
  end

  def self.set_site(hpxml, runner, args)
    if args[:air_leakage_shielding_of_home] != Constants.Auto
      shielding_of_home = args[:air_leakage_shielding_of_home]
    end

    if args[:site_type].is_initialized
      hpxml.site.site_type = args[:site_type].get
    end

    surroundings_hash = {'Left' => 'attached on one side',
                        'Right' => 'attached on one side',
                        'Middle' => 'attached on two sides',
                        'None' => 'stand-alone'}

    if args[:geometry_unit_type] == HPXML::ResidentialTypeSFA
<<<<<<< HEAD
      hpxml.site.surroundings = 'attached on one side'
=======
>>>>>>> 6dfd7f1c
      hpxml.site.surroundings = surroundings_hash[args[:geometry_horizontal_location].get]
    end

    hpxml.site.azimuth_of_front_of_home = args[:geometry_orientation]
    hpxml.site.shielding_of_home = shielding_of_home
  end

  def self.set_neighbor_buildings(hpxml, runner, args)
    nbr_map = { Constants.FacadeFront => [args[:neighbor_front_distance], args[:neighbor_front_height]],
                Constants.FacadeBack => [args[:neighbor_back_distance], args[:neighbor_back_height]],
                Constants.FacadeLeft => [args[:neighbor_left_distance], args[:neighbor_left_height]],
                Constants.FacadeRight => [args[:neighbor_right_distance], args[:neighbor_right_height]] }

    nbr_map.each do |facade, data|
      distance, neighbor_height = data
      next if distance == 0

      azimuth = get_azimuth_from_facade(facade, args)

      if (distance > 0) && (neighbor_height != Constants.Auto)
        height = Float(neighbor_height)
      end

      hpxml.neighbor_buildings.add(azimuth: azimuth,
                                   distance: distance,
                                   height: height)
    end
  end

  def self.set_building_occupancy(hpxml, runner, args)
    if args[:geometry_num_occupants] != Constants.Auto
      hpxml.building_occupancy.number_of_residents = Float(args[:geometry_num_occupants])
    end
  end

  def self.set_building_construction(hpxml, runner, args)
    if args[:geometry_unit_type] == HPXML::ResidentialTypeApartment
      number_of_conditioned_floors_above_grade = 1
      number_of_conditioned_floors = 1
    else
      number_of_conditioned_floors_above_grade = args[:geometry_num_floors_above_grade]
      number_of_conditioned_floors = number_of_conditioned_floors_above_grade
      if args[:geometry_foundation_type] == HPXML::FoundationTypeBasementConditioned
        number_of_conditioned_floors += 1
      end
    end

    if args[:geometry_num_bathrooms] != Constants.Auto
      number_of_bathrooms = Integer(args[:geometry_num_bathrooms])
    end

    conditioned_building_volume = args[:geometry_cfa] * args[:geometry_wall_height]

    hpxml.building_construction.number_of_conditioned_floors = number_of_conditioned_floors
    hpxml.building_construction.number_of_conditioned_floors_above_grade = number_of_conditioned_floors_above_grade
    hpxml.building_construction.number_of_bedrooms = args[:geometry_num_bedrooms]
    hpxml.building_construction.number_of_bathrooms = number_of_bathrooms
    hpxml.building_construction.conditioned_floor_area = args[:geometry_cfa]
    hpxml.building_construction.conditioned_building_volume = conditioned_building_volume
    hpxml.building_construction.average_ceiling_height = args[:geometry_wall_height]
    hpxml.building_construction.residential_facility_type = args[:geometry_unit_type]
<<<<<<< HEAD
    if args[:vintage].is_initialized
      args[:vintage] = args[:vintage].get
      hpxml.building_construction.year_built = args[:vintage].gsub(/[^0-9]/, '') # strip non-numeric
    end
=======
    hpxml.building_construction.year_built = args[:year_built]
>>>>>>> 6dfd7f1c
    if args[:geometry_has_flue_or_chimney] != Constants.Auto
      hpxml.building_construction.has_flue_or_chimney = args[:geometry_has_flue_or_chimney]
    end
  end

  def self.set_climate_and_risk_zones(hpxml, runner, args, epw_file)
    hpxml.climate_and_risk_zones.weather_station_id = 'WeatherStation'
    iecc_zone = Location.get_climate_zone_iecc(epw_file.wmoNumber)

    unless iecc_zone.nil?
      hpxml.climate_and_risk_zones.iecc_year = 2006
      hpxml.climate_and_risk_zones.iecc_zone = iecc_zone
    end
    weather_station_name = File.basename(args[:weather_station_epw_filepath]).gsub('.epw', '')
    hpxml.climate_and_risk_zones.weather_station_name = weather_station_name
    hpxml.climate_and_risk_zones.weather_station_epw_filepath = args[:weather_station_epw_filepath]
  end

  def self.set_air_infiltration_measurements(hpxml, runner, args)
    if args[:air_leakage_units] == HPXML::UnitsACH
      house_pressure = args[:air_leakage_house_pressure]
      unit_of_measure = HPXML::UnitsACH
    elsif args[:air_leakage_units] == HPXML::UnitsCFM
      house_pressure = args[:air_leakage_house_pressure]
      unit_of_measure = HPXML::UnitsCFM
    elsif args[:air_leakage_units] == HPXML::UnitsACHNatural
      house_pressure = nil
      unit_of_measure = HPXML::UnitsACHNatural
    end
    infiltration_volume = args[:geometry_cfa] * args[:geometry_wall_height]

    hpxml.air_infiltration_measurements.add(id: 'InfiltrationMeasurement',
                                            house_pressure: house_pressure,
                                            unit_of_measure: unit_of_measure,
                                            air_leakage: args[:air_leakage_value],
                                            infiltration_volume: infiltration_volume)
  end

  def self.set_attics(hpxml, runner, model, args)
    return if args[:geometry_unit_type] == HPXML::ResidentialTypeApartment

    surf_ids = {"roofs"=> {"surfaces"=> hpxml.roofs, "ids"=> []},
                "walls"=> {"surfaces"=> hpxml.walls, "ids"=> []},
                "frame_floors"=> {"surfaces"=> hpxml.frame_floors, "ids"=> []}}

    surf_ids.each do |surf_type, surf_hash|
      surf_hash["surfaces"].each do |surface|
        next if not surface.interior_adjacent_to.include?('attic') and not surface.exterior_adjacent_to.include?('attic')
        surf_hash["ids"] << surface.id
      end
    end

    if args[:geometry_roof_type] == 'flat'
      hpxml.attics.add(id: HPXML::AtticTypeFlatRoof,
                       attic_type: HPXML::AtticTypeFlatRoof)
    else
      hpxml.attics.add(id: args[:geometry_attic_type],
                       attic_type: args[:geometry_attic_type],
                       attached_to_roof_idrefs: surf_ids["roofs"]["ids"],
                       attached_to_wall_idrefs: surf_ids["walls"]["ids"],
                       attached_to_frame_floor_idrefs: surf_ids["frame_floors"]["ids"])
    end
  end

  def self.set_foundations(hpxml, runner, model, args)
    return if args[:geometry_unit_type] == HPXML::ResidentialTypeApartment

    surf_ids = {"slabs"=> {"surfaces"=> hpxml.slabs, "ids"=> []},
                "frame_floors"=> {"surfaces"=> hpxml.frame_floors, "ids"=> []},
                "foundation_walls"=> {"surfaces"=> hpxml.foundation_walls, "ids"=> []},
                "walls"=> {"surfaces"=> hpxml.walls, "ids"=> []},
                "rim_joists"=> {"surfaces"=> hpxml.rim_joists, "ids"=> []},}
 
    foundation_locations = [HPXML::LocationBasementConditioned, HPXML::LocationBasementUnconditioned, 
                            HPXML::LocationCrawlspaceUnvented, HPXML::LocationCrawlspaceVented]
                     
    surf_ids.each do |surf_type, surf_hash|
      surf_hash["surfaces"].each do |surface|
        next if not foundation_locations.include? surface.interior_adjacent_to and
                not foundation_locations.include? surface.exterior_adjacent_to and
                surf_type != "slabs" and
                surf_type != "foundation_walls"
        surf_hash["ids"] << surface.id
      end
    end

    hpxml.foundations.add(id: args[:geometry_foundation_type],
                          foundation_type: args[:geometry_foundation_type],
                          attached_to_slab_idrefs: surf_ids["slabs"]["ids"],
                          attached_to_frame_floor_idrefs: surf_ids["frame_floors"]["ids"],
                          attached_to_foundation_wall_idrefs: surf_ids["foundation_walls"]["ids"],
                          attached_to_wall_idrefs: surf_ids["walls"]["ids"],
                          attached_to_rim_joist_idrefs: surf_ids["rim_joists"]["ids"])
  end

  def self.set_roofs(hpxml, runner, model, args)
    args[:geometry_roof_pitch] *= 12.0
    if args[:geometry_roof_type] == 'flat'
      args[:geometry_roof_pitch] = 0.0
    end

    model.getSurfaces.sort.each do |surface|
      next unless ['Outdoors'].include? surface.outsideBoundaryCondition
      next if surface.surfaceType != 'RoofCeiling'

      interior_adjacent_to = get_adjacent_to(surface)
      next if [HPXML::LocationOtherHousingUnit].include? interior_adjacent_to

      if args[:roof_material_type].is_initialized
        roof_type = args[:roof_material_type].get
      end

      if args[:roof_color] != Constants.Auto
        roof_color = args[:roof_color]
      end

      radiant_barrier = args[:roof_radiant_barrier]
      if args[:roof_radiant_barrier]
        radiant_barrier_grade = args[:roof_radiant_barrier_grade]
      end

      if args[:geometry_roof_type] == 'flat'
        azimuth = nil
      else
        azimuth = get_surface_azimuth(surface, args)
      end

      hpxml.roofs.add(id: valid_attr(surface.name),
                      interior_adjacent_to: get_adjacent_to(surface),
                      azimuth: azimuth,
                      area: UnitConversions.convert(surface.grossArea, 'm^2', 'ft^2').round(2),
                      roof_type: roof_type,
                      roof_color: roof_color,
                      pitch: args[:geometry_roof_pitch],
                      radiant_barrier: radiant_barrier,
                      radiant_barrier_grade: radiant_barrier_grade,
                      insulation_assembly_r_value: args[:roof_assembly_r])
    end
  end

  def self.set_rim_joists(hpxml, runner, model, args)
    model.getSurfaces.sort.each do |surface|
      next if surface.surfaceType != 'Wall'
      next unless ['Outdoors', 'Adiabatic'].include? surface.outsideBoundaryCondition
      next unless Geometry.surface_is_rim_joist(surface, args[:geometry_rim_joist_height])

      interior_adjacent_to = get_adjacent_to(surface)
      next unless [HPXML::LocationBasementConditioned, HPXML::LocationBasementUnconditioned, HPXML::LocationCrawlspaceUnvented, HPXML::LocationCrawlspaceVented].include? interior_adjacent_to

      exterior_adjacent_to = HPXML::LocationOutside
      if surface.outsideBoundaryCondition == 'Adiabatic' # can be adjacent to foundation space
        adjacent_surface = get_adiabatic_adjacent_surface(model, surface)
        if adjacent_surface.nil? # adjacent to a space that is not explicitly in the model
          unless [HPXML::ResidentialTypeSFD].include?(args[:geometry_unit_type])
            exterior_adjacent_to = interior_adjacent_to
            if exterior_adjacent_to == HPXML::LocationLivingSpace # living adjacent to living
              exterior_adjacent_to = HPXML::LocationOtherHousingUnit
            end
          end
        else # adjacent to a space that is explicitly in the model, e.g., corridor
          exterior_adjacent_to = get_adjacent_to(adjacent_surface)
        end
      end

      if exterior_adjacent_to == HPXML::LocationOutside && args[:wall_siding_type].is_initialized
        siding = args[:wall_siding_type].get
      end

      if args[:wall_color] != Constants.Auto
        color = args[:wall_color]
      end

      if interior_adjacent_to == exterior_adjacent_to
        insulation_assembly_r_value = 4.0 # Uninsulated
      else
        insulation_assembly_r_value = args[:rim_joist_assembly_r]
      end

      hpxml.rim_joists.add(id: valid_attr(surface.name),
                           exterior_adjacent_to: exterior_adjacent_to,
                           interior_adjacent_to: interior_adjacent_to,
                           area: UnitConversions.convert(surface.grossArea, 'm^2', 'ft^2').round(2),
                           siding: siding,
                           color: color,
                           insulation_assembly_r_value: insulation_assembly_r_value)
    end
  end

  def self.get_unexposed_garage_perimeter(hpxml, args)
    # this is perimeter adjacent to a 100% protruding garage that is not exposed
    # we need this because it's difficult to set this surface to Adiabatic using our geometry methods
    if (args[:geometry_garage_protrusion] == 1.0) && (args[:geometry_garage_width] * args[:geometry_garage_depth] > 0)
      return args[:geometry_garage_width]
    end

    return 0
  end

  def self.get_adiabatic_adjacent_surface(model, surface)
    return if surface.outsideBoundaryCondition != 'Adiabatic'

    adjacentSurfaceType = 'Wall'
    if surface.surfaceType == 'RoofCeiling'
      adjacentSurfaceType = 'Floor'
    elsif surface.surfaceType == 'Floor'
      adjacentSurfaceType = 'RoofCeiling'
    end

    model.getSurfaces.sort.each do |adjacent_surface|
      next if surface == adjacent_surface
      next if adjacent_surface.surfaceType != adjacentSurfaceType
      next if adjacent_surface.outsideBoundaryCondition != 'Adiabatic'
      next unless Geometry.has_same_vertices(surface, adjacent_surface)

      return adjacent_surface
    end
    return
  end

  def self.set_walls(hpxml, runner, model, args)
    model.getSurfaces.sort.each do |surface|
      next if surface.surfaceType != 'Wall'
      next if Geometry.surface_is_rim_joist(surface, args[:geometry_rim_joist_height])

      interior_adjacent_to = get_adjacent_to(surface)
      next unless [HPXML::LocationLivingSpace, HPXML::LocationAtticUnvented, HPXML::LocationAtticVented, HPXML::LocationGarage].include? interior_adjacent_to

      exterior_adjacent_to = HPXML::LocationOutside
      if surface.adjacentSurface.is_initialized
        exterior_adjacent_to = get_adjacent_to(surface.adjacentSurface.get)
      elsif surface.outsideBoundaryCondition == 'Adiabatic' # can be adjacent to living space, attic, corridor
        adjacent_surface = get_adiabatic_adjacent_surface(model, surface)
        if adjacent_surface.nil? # adjacent to a space that is not explicitly in the model
          exterior_adjacent_to = interior_adjacent_to
          if exterior_adjacent_to == HPXML::LocationLivingSpace # living adjacent to living
            exterior_adjacent_to = HPXML::LocationOtherHousingUnit
          end
        else # adjacent to a space that is explicitly in the model, e.g., corridor
          exterior_adjacent_to = get_adjacent_to(adjacent_surface)
        end
      end

      next if exterior_adjacent_to == HPXML::LocationLivingSpace # already captured these surfaces

      attic_wall_type = nil
      if ([HPXML::LocationAtticUnvented, HPXML::LocationAtticVented].include? interior_adjacent_to) && (exterior_adjacent_to == HPXML::LocationOutside)
        attic_wall_type = 'gable'
      end

      wall_type = args[:wall_type]
      if [HPXML::LocationAtticUnvented, HPXML::LocationAtticVented].include? interior_adjacent_to
        wall_type = HPXML::WallTypeWoodStud
      end

      if exterior_adjacent_to == HPXML::LocationOutside && args[:wall_siding_type].is_initialized
        siding = args[:wall_siding_type].get
      end

      if args[:wall_color] != Constants.Auto
        color = args[:wall_color]
      end

      azimuth = get_surface_azimuth(surface, args)

      hpxml.walls.add(id: valid_attr(surface.name),
                      exterior_adjacent_to: exterior_adjacent_to,
                      interior_adjacent_to: interior_adjacent_to,
                      azimuth: azimuth,
                      wall_type: wall_type,
                      attic_wall_type: attic_wall_type,
                      siding: siding,
                      color: color,
                      area: UnitConversions.convert(surface.grossArea, 'm^2', 'ft^2').round(2))

      is_uncond_attic_roof_insulated = false
      if [HPXML::LocationAtticUnvented, HPXML::LocationAtticVented].include? interior_adjacent_to
        hpxml.roofs.each do |roof|
          next unless (roof.interior_adjacent_to == interior_adjacent_to) && (roof.insulation_assembly_r_value > 4.0)

          is_uncond_attic_roof_insulated = true
        end
      end

      if hpxml.walls[-1].is_thermal_boundary || is_uncond_attic_roof_insulated # Assume wall is insulated if roof is insulated
        hpxml.walls[-1].insulation_assembly_r_value = args[:wall_assembly_r]
      else
        hpxml.walls[-1].insulation_assembly_r_value = 4.0 # Uninsulated
      end
    end
  end

  def self.set_foundation_walls(hpxml, runner, model, args)
    model.getSurfaces.sort.each do |surface|
      next if surface.surfaceType != 'Wall'
      next unless ['Foundation', 'Adiabatic'].include? surface.outsideBoundaryCondition
      next if Geometry.surface_is_rim_joist(surface, args[:geometry_rim_joist_height])

      interior_adjacent_to = get_adjacent_to(surface)
      next unless [HPXML::LocationBasementConditioned, HPXML::LocationBasementUnconditioned, HPXML::LocationCrawlspaceUnvented, HPXML::LocationCrawlspaceVented].include? interior_adjacent_to

      exterior_adjacent_to = HPXML::LocationGround
      if surface.outsideBoundaryCondition == 'Adiabatic' # can be adjacent to foundation space
        adjacent_surface = get_adiabatic_adjacent_surface(model, surface)
        if adjacent_surface.nil? # adjacent to a space that is not explicitly in the model
          unless [HPXML::ResidentialTypeSFD].include?(args[:geometry_unit_type])
            exterior_adjacent_to = interior_adjacent_to
            if exterior_adjacent_to == HPXML::LocationLivingSpace # living adjacent to living
              exterior_adjacent_to = HPXML::LocationOtherHousingUnit
            end
          end
        else # adjacent to a space that is explicitly in the model, e.g., corridor
          exterior_adjacent_to = get_adjacent_to(adjacent_surface)
        end
      end

      if args[:foundation_wall_assembly_r].is_initialized && (args[:foundation_wall_assembly_r].get > 0)
        insulation_assembly_r_value = args[:foundation_wall_assembly_r]
      else
        if interior_adjacent_to == exterior_adjacent_to # E.g., don't insulate wall between basement and neighbor basement
          insulation_exterior_r_value = 0
          insulation_exterior_distance_to_top = 0
          insulation_exterior_distance_to_bottom = 0
        else
          insulation_exterior_r_value = args[:foundation_wall_insulation_r]
          if args[:foundation_wall_insulation_distance_to_top] != Constants.Auto
            insulation_exterior_distance_to_top = Float(args[:foundation_wall_insulation_distance_to_top])
          end
          if args[:foundation_wall_insulation_distance_to_bottom] != Constants.Auto
            insulation_exterior_distance_to_bottom = Float(args[:foundation_wall_insulation_distance_to_bottom])
          end
        end
        insulation_interior_r_value = 0
      end

      if args[:foundation_wall_thickness] != Constants.Auto
        thickness = Float(args[:foundation_wall_thickness])
      end

      hpxml.foundation_walls.add(id: valid_attr(surface.name),
                                 exterior_adjacent_to: exterior_adjacent_to,
                                 interior_adjacent_to: interior_adjacent_to,
                                 height: args[:geometry_foundation_height],
                                 area: UnitConversions.convert(surface.grossArea, 'm^2', 'ft^2').round(2),
                                 thickness: thickness,
                                 depth_below_grade: args[:geometry_foundation_height] - args[:geometry_foundation_height_above_grade],
                                 insulation_assembly_r_value: insulation_assembly_r_value,
                                 insulation_interior_r_value: insulation_interior_r_value,
                                 insulation_exterior_r_value: insulation_exterior_r_value,
                                 insulation_exterior_distance_to_top: insulation_exterior_distance_to_top,
                                 insulation_exterior_distance_to_bottom: insulation_exterior_distance_to_bottom)
    end
  end

  def self.set_frame_floors(hpxml, runner, model, args)
    if [HPXML::FoundationTypeBasementConditioned].include?(args[:geometry_foundation_type]) && (args[:floor_over_foundation_assembly_r] > 2.1)
      args[:floor_over_foundation_assembly_r] = 2.1 # Uninsulated
    end

    if [HPXML::AtticTypeConditioned].include?(args[:geometry_attic_type]) && (args[:geometry_roof_type] != 'flat') && (args[:ceiling_assembly_r] > 2.1)
      args[:ceiling_assembly_r] = 2.1 # Uninsulated
    end

    model.getSurfaces.sort.each do |surface|
      next if surface.outsideBoundaryCondition == 'Foundation'
      next unless ['Floor', 'RoofCeiling'].include? surface.surfaceType

      interior_adjacent_to = get_adjacent_to(surface)
      next unless [HPXML::LocationLivingSpace, HPXML::LocationGarage].include? interior_adjacent_to

      exterior_adjacent_to = HPXML::LocationOutside
      if surface.adjacentSurface.is_initialized
        exterior_adjacent_to = get_adjacent_to(surface.adjacentSurface.get)
      elsif surface.outsideBoundaryCondition == 'Adiabatic'
        exterior_adjacent_to = HPXML::LocationOtherHousingUnit
        if surface.surfaceType == 'Floor'
          other_space_above_or_below = HPXML::FrameFloorOtherSpaceBelow
        elsif surface.surfaceType == 'RoofCeiling'
          other_space_above_or_below = HPXML::FrameFloorOtherSpaceAbove
        end
      end

      next if interior_adjacent_to == exterior_adjacent_to
      next if (surface.surfaceType == 'RoofCeiling') && (exterior_adjacent_to == HPXML::LocationOutside)
      next if [HPXML::LocationLivingSpace, HPXML::LocationBasementConditioned].include? exterior_adjacent_to

      hpxml.frame_floors.add(id: valid_attr(surface.name),
                             exterior_adjacent_to: exterior_adjacent_to,
                             interior_adjacent_to: interior_adjacent_to,
                             area: UnitConversions.convert(surface.grossArea, 'm^2', 'ft^2').round(2),
                             other_space_above_or_below: other_space_above_or_below)

      if hpxml.frame_floors[-1].is_thermal_boundary
        if [HPXML::LocationAtticUnvented, HPXML::LocationAtticVented].include? exterior_adjacent_to
          hpxml.frame_floors[-1].insulation_assembly_r_value = args[:ceiling_assembly_r]
        elsif [HPXML::LocationGarage].include? exterior_adjacent_to
          hpxml.frame_floors[-1].insulation_assembly_r_value = args[:floor_over_garage_assembly_r]
        else
          hpxml.frame_floors[-1].insulation_assembly_r_value = args[:floor_over_foundation_assembly_r]
        end
      else
        hpxml.frame_floors[-1].insulation_assembly_r_value = 2.1 # Uninsulated
      end
    end
  end

  def self.set_slabs(hpxml, runner, model, args)
    model.getSurfaces.sort.each do |surface|
      next unless ['Foundation'].include? surface.outsideBoundaryCondition
      next if surface.surfaceType != 'Floor'

      interior_adjacent_to = get_adjacent_to(surface)
      next if [HPXML::LocationOutside, HPXML::LocationOtherHousingUnit].include? interior_adjacent_to

      has_foundation_walls = false
      if [HPXML::LocationCrawlspaceVented, HPXML::LocationCrawlspaceUnvented, HPXML::LocationBasementUnconditioned, HPXML::LocationBasementConditioned].include? interior_adjacent_to
        has_foundation_walls = true
      end
      exposed_perimeter = Geometry.calculate_exposed_perimeter(model, [surface], has_foundation_walls).round(1)
      next if exposed_perimeter == 0 # this could be, e.g., the foundation floor of an interior corridor

      if [HPXML::LocationCrawlspaceVented, HPXML::LocationCrawlspaceUnvented, HPXML::LocationBasementUnconditioned, HPXML::LocationBasementConditioned].include? interior_adjacent_to
        exposed_perimeter -= get_unexposed_garage_perimeter(hpxml, args)
      end

      if [HPXML::LocationLivingSpace, HPXML::LocationGarage].include? interior_adjacent_to
        depth_below_grade = 0
      end

      if args[:slab_under_width] == 999
        under_slab_insulation_spans_entire_slab = true
      else
        under_slab_insulation_width = args[:slab_under_width]
      end

      if interior_adjacent_to.include? 'crawlspace'
        thickness = 0.0 # Assume soil
      elsif args[:slab_thickness] != Constants.Auto
        thickness = Float(args[:slab_thickness])
      end

      if args[:slab_carpet_fraction] != Constants.Auto
        carpet_fraction = Float(args[:slab_carpet_fraction])
      end

      if args[:slab_carpet_r] != Constants.Auto
        carpet_r_value = Float(args[:slab_carpet_r])
      end

      hpxml.slabs.add(id: valid_attr(surface.name),
                      interior_adjacent_to: interior_adjacent_to,
                      area: UnitConversions.convert(surface.grossArea, 'm^2', 'ft^2').round(2),
                      thickness: thickness,
                      exposed_perimeter: exposed_perimeter,
                      perimeter_insulation_depth: args[:slab_perimeter_depth],
                      under_slab_insulation_width: under_slab_insulation_width,
                      perimeter_insulation_r_value: args[:slab_perimeter_insulation_r],
                      under_slab_insulation_r_value: args[:slab_under_insulation_r],
                      under_slab_insulation_spans_entire_slab: under_slab_insulation_spans_entire_slab,
                      depth_below_grade: depth_below_grade,
                      carpet_fraction: carpet_fraction,
                      carpet_r_value: carpet_r_value)
    end
  end

  def self.set_windows(hpxml, runner, model, args)
    model.getSurfaces.sort.each do |surface|
      surface.subSurfaces.sort.each do |sub_surface|
        next if sub_surface.subSurfaceType != 'FixedWindow'

        sub_surface_height = Geometry.get_surface_height(sub_surface)
        sub_surface_facade = Geometry.get_facade_for_surface(sub_surface)

        if (sub_surface_facade == Constants.FacadeFront) && ((args[:overhangs_front_depth] > 0) || args[:overhangs_front_distance_to_top_of_window] > 0)
          overhangs_depth = args[:overhangs_front_depth]
          overhangs_distance_to_top_of_window = args[:overhangs_front_distance_to_top_of_window]
          overhangs_distance_to_bottom_of_window = (overhangs_distance_to_top_of_window + sub_surface_height).round(1)
        elsif (sub_surface_facade == Constants.FacadeBack) && ((args[:overhangs_back_depth] > 0) || args[:overhangs_back_distance_to_top_of_window] > 0)
          overhangs_depth = args[:overhangs_back_depth]
          overhangs_distance_to_top_of_window = args[:overhangs_back_distance_to_top_of_window]
          overhangs_distance_to_bottom_of_window = (overhangs_distance_to_top_of_window + sub_surface_height).round(1)
        elsif (sub_surface_facade == Constants.FacadeLeft) && ((args[:overhangs_left_depth] > 0) || args[:overhangs_left_distance_to_top_of_window] > 0)
          overhangs_depth = args[:overhangs_left_depth]
          overhangs_distance_to_top_of_window = args[:overhangs_left_distance_to_top_of_window]
          overhangs_distance_to_bottom_of_window = (overhangs_distance_to_top_of_window + sub_surface_height).round(1)
        elsif (sub_surface_facade == Constants.FacadeRight) && ((args[:overhangs_right_depth] > 0) || args[:overhangs_right_distance_to_top_of_window] > 0)
          overhangs_depth = args[:overhangs_right_depth]
          overhangs_distance_to_top_of_window = args[:overhangs_right_distance_to_top_of_window]
          overhangs_distance_to_bottom_of_window = (overhangs_distance_to_top_of_window + sub_surface_height).round(1)
        elsif args[:geometry_eaves_depth] > 0
          # Get max z coordinate of eaves
          eaves_z = args[:geometry_wall_height] * args[:geometry_num_floors_above_grade] + args[:geometry_rim_joist_height]
          if args[:geometry_attic_type] == HPXML::AtticTypeConditioned
            eaves_z += Geometry.get_conditioned_attic_height(model.getSpaces)
          end
          if args[:geometry_foundation_type] == HPXML::FoundationTypeAmbient
            eaves_z += args[:geometry_foundation_height]
          end

          # Get max z coordinate of this window
          sub_surface_z = Geometry.getSurfaceZValues([sub_surface]).max + UnitConversions.convert(sub_surface.space.get.zOrigin, 'm', 'ft')

          overhangs_depth = args[:geometry_eaves_depth]
          overhangs_distance_to_top_of_window = eaves_z - sub_surface_z # difference between max z coordinates of eaves and this window
          overhangs_distance_to_bottom_of_window = (overhangs_distance_to_top_of_window + sub_surface_height).round(1)
        end

        azimuth = get_azimuth_from_facade(sub_surface_facade, args)

        if args[:window_interior_shading_winter].is_initialized
          interior_shading_factor_winter = args[:window_interior_shading_winter].get
        end

        if args[:window_interior_shading_summer].is_initialized
          interior_shading_factor_summer = args[:window_interior_shading_summer].get
        end

        if args[:window_exterior_shading_winter].is_initialized
          exterior_shading_factor_winter = args[:window_exterior_shading_winter].get
        end

        if args[:window_exterior_shading_summer].is_initialized
          exterior_shading_factor_summer = args[:window_exterior_shading_summer].get
        end

        if args[:window_fraction_operable].is_initialized
          fraction_operable = args[:window_fraction_operable].get
        end

        hpxml.windows.add(id: "#{valid_attr(sub_surface.name)}_#{sub_surface_facade}",
                          area: UnitConversions.convert(sub_surface.grossArea, 'm^2', 'ft^2').round(2),
                          azimuth: azimuth,
                          ufactor: args[:window_ufactor],
                          shgc: args[:window_shgc],
                          overhangs_depth: overhangs_depth,
                          overhangs_distance_to_top_of_window: overhangs_distance_to_top_of_window,
                          overhangs_distance_to_bottom_of_window: overhangs_distance_to_bottom_of_window,
                          interior_shading_factor_winter: interior_shading_factor_winter,
                          interior_shading_factor_summer: interior_shading_factor_summer,
                          exterior_shading_factor_winter: exterior_shading_factor_winter,
                          exterior_shading_factor_summer: exterior_shading_factor_summer,
                          fraction_operable: fraction_operable,
                          wall_idref: valid_attr(surface.name))
      end # sub_surfaces
    end # surfaces
  end

  def self.set_skylights(hpxml, runner, model, args)
    model.getSurfaces.sort.each do |surface|
      surface.subSurfaces.sort.each do |sub_surface|
        next if sub_surface.subSurfaceType != 'Skylight'

        sub_surface_facade = Geometry.get_facade_for_surface(sub_surface)

        hpxml.skylights.add(id: "#{valid_attr(sub_surface.name)}_#{sub_surface_facade}",
                            area: UnitConversions.convert(sub_surface.grossArea, 'm^2', 'ft^2').round(2),
                            azimuth: UnitConversions.convert(sub_surface.azimuth, 'rad', 'deg').round,
                            ufactor: args[:skylight_ufactor],
                            shgc: args[:skylight_shgc],
                            roof_idref: valid_attr(surface.name))
      end
    end
  end

  def self.set_doors(hpxml, runner, model, args)
    model.getSurfaces.sort.each do |surface|
      interior_adjacent_to = get_adjacent_to(surface)

      adjacent_surface = surface
      if [HPXML::LocationOtherHousingUnit].include?(interior_adjacent_to)
        adjacent_surface = get_adiabatic_adjacent_surface(model, surface)
        next if adjacent_surface.nil?
      end

      surface.subSurfaces.sort.each do |sub_surface|
        next if sub_surface.subSurfaceType != 'Door'

        sub_surface_facade = Geometry.get_facade_for_surface(sub_surface)

        hpxml.doors.add(id: "#{valid_attr(sub_surface.name)}_#{sub_surface_facade}",
                        wall_idref: valid_attr(adjacent_surface.name),
                        area: UnitConversions.convert(sub_surface.grossArea, 'm^2', 'ft^2').round(2),
                        azimuth: args[:geometry_orientation],
                        r_value: args[:door_rvalue])
      end
    end
  end

  def self.set_heating_systems(hpxml, runner, args)
    heating_system_type = args[:heating_system_type]

    return if heating_system_type == 'none'

    if args[:heating_system_heating_capacity] != Constants.Auto
      heating_capacity = Float(args[:heating_system_heating_capacity])
    end

    if heating_system_type == HPXML::HVACTypeElectricResistance
      heating_system_fuel = HPXML::FuelTypeElectricity
    else
      heating_system_fuel = args[:heating_system_fuel]
    end

    if [HPXML::HVACTypeFurnace, HPXML::HVACTypeWallFurnace, HPXML::HVACTypeFloorFurnace].include?(heating_system_type) || heating_system_type.include?(HPXML::HVACTypeBoiler)
      heating_efficiency_afue = args[:heating_system_heating_efficiency]
    elsif [HPXML::HVACTypeElectricResistance, HPXML::HVACTypeStove, HPXML::HVACTypePortableHeater, HPXML::HVACTypeFireplace, HPXML::HVACTypeFixedHeater].include?(heating_system_type)
      heating_efficiency_percent = args[:heating_system_heating_efficiency]
    end

    if args[:heating_system_airflow_defect_ratio].is_initialized
      if [HPXML::HVACTypeFurnace].include? heating_system_type
        airflow_defect_ratio = args[:heating_system_airflow_defect_ratio].get
      end
    end

    fraction_heat_load_served = args[:heating_system_fraction_heat_load_served]
    if args[:heating_system_type_2] != 'none' && fraction_heat_load_served + args[:heating_system_fraction_heat_load_served_2] > 1.0
      fraction_heat_load_served = 1.0 - args[:heating_system_fraction_heat_load_served_2]
    end

    if heating_system_type.include?('Shared')
      is_shared_system = true
      number_of_units_served = args[:geometry_building_num_units].get
      heating_capacity = nil
    end

    if heating_system_type.include?(HPXML::HVACTypeBoiler)
      heating_system_type = HPXML::HVACTypeBoiler
    end

    hpxml.heating_systems.add(id: 'HeatingSystem',
                              heating_system_type: heating_system_type,
                              heating_system_fuel: heating_system_fuel,
                              heating_capacity: heating_capacity,
                              fraction_heat_load_served: fraction_heat_load_served,
                              heating_efficiency_afue: heating_efficiency_afue,
                              heating_efficiency_percent: heating_efficiency_percent,
                              airflow_defect_ratio: airflow_defect_ratio,
                              is_shared_system: is_shared_system,
                              number_of_units_served: number_of_units_served)
  end

  def self.set_cooling_systems(hpxml, runner, args)
    cooling_system_type = args[:cooling_system_type]

    return if cooling_system_type == 'none'

    if args[:cooling_system_cooling_capacity] != Constants.Auto
      cooling_capacity = Float(args[:cooling_system_cooling_capacity])
    end

    if args[:cooling_system_cooling_compressor_type].is_initialized
      if cooling_system_type == HPXML::HVACTypeCentralAirConditioner
        compressor_type = args[:cooling_system_cooling_compressor_type].get
      end
    end

    if args[:cooling_system_cooling_sensible_heat_fraction].is_initialized
      if cooling_system_type != HPXML::HVACTypeEvaporativeCooler
        cooling_shr = args[:cooling_system_cooling_sensible_heat_fraction].get
      end
    end

    if args[:cooling_system_cooling_efficiency_type] == HPXML::UnitsSEER
      cooling_efficiency_seer = args[:cooling_system_cooling_efficiency]
    elsif args[:cooling_system_cooling_efficiency_type] == HPXML::UnitsEER
      cooling_efficiency_eer = args[:cooling_system_cooling_efficiency]
    elsif args[:cooling_system_cooling_efficiency_type] == HPXML::UnitsCEER
      cooling_efficiency_ceer = args[:cooling_system_cooling_efficiency]
    end

    if args[:cooling_system_airflow_defect_ratio].is_initialized
      if [HPXML::HVACTypeCentralAirConditioner].include?(cooling_system_type) || ([HPXML::HVACTypeMiniSplitAirConditioner].include?(cooling_system_type) && (args[:cooling_system_is_ducted]))
        airflow_defect_ratio = args[:cooling_system_airflow_defect_ratio].get
      end
    end

    if args[:cooling_system_charge_defect_ratio].is_initialized
      if [HPXML::HVACTypeCentralAirConditioner, HPXML::HVACTypeMiniSplitAirConditioner].include?(cooling_system_type)
        charge_defect_ratio = args[:cooling_system_charge_defect_ratio].get
      end
    end

    hpxml.cooling_systems.add(id: 'CoolingSystem',
                              cooling_system_type: cooling_system_type,
                              cooling_system_fuel: HPXML::FuelTypeElectricity,
                              cooling_capacity: cooling_capacity,
                              fraction_cool_load_served: args[:cooling_system_fraction_cool_load_served],
                              compressor_type: compressor_type,
                              cooling_shr: cooling_shr,
                              cooling_efficiency_seer: cooling_efficiency_seer,
                              cooling_efficiency_eer: cooling_efficiency_eer,
                              cooling_efficiency_ceer: cooling_efficiency_ceer,
                              airflow_defect_ratio: airflow_defect_ratio,
                              charge_defect_ratio: charge_defect_ratio)
  end

  def self.set_heat_pumps(hpxml, runner, args)
    heat_pump_type = args[:heat_pump_type]

    return if heat_pump_type == 'none'

    if args[:heat_pump_heating_capacity] != Constants.Auto
      heating_capacity = Float(args[:heat_pump_heating_capacity])
    end

    if [HPXML::HVACTypeHeatPumpAirToAir, HPXML::HVACTypeHeatPumpMiniSplit].include? heat_pump_type
      if args[:heat_pump_heating_capacity_17_f] != Constants.Auto
        heating_capacity_17F = Float(args[:heat_pump_heating_capacity_17_f])
      end
    end

    if args[:heat_pump_backup_fuel] != 'none'
      backup_heating_fuel = args[:heat_pump_backup_fuel]

      if args[:heat_pump_backup_heating_capacity] != Constants.Auto
        backup_heating_capacity = Float(args[:heat_pump_backup_heating_capacity])
      end

      if backup_heating_fuel == HPXML::FuelTypeElectricity
        backup_heating_efficiency_percent = args[:heat_pump_backup_heating_efficiency]
      else
        backup_heating_efficiency_afue = args[:heat_pump_backup_heating_efficiency]
      end
      if args[:heat_pump_backup_heating_switchover_temp].is_initialized
        if [HPXML::HVACTypeHeatPumpAirToAir, HPXML::HVACTypeHeatPumpMiniSplit].include? heat_pump_type
          backup_heating_switchover_temp = args[:heat_pump_backup_heating_switchover_temp].get
        end
      end
    end

    if args[:heat_pump_cooling_capacity] != Constants.Auto
      cooling_capacity = Float(args[:heat_pump_cooling_capacity])
    end

    if args[:heat_pump_cooling_compressor_type].is_initialized
      if [HPXML::HVACTypeHeatPumpAirToAir, HPXML::HVACTypeHeatPumpMiniSplit].include? heat_pump_type
        compressor_type = args[:heat_pump_cooling_compressor_type].get
      end
    end

    if args[:heat_pump_cooling_sensible_heat_fraction].is_initialized
      cooling_shr = args[:heat_pump_cooling_sensible_heat_fraction].get
    end

    if args[:heat_pump_heating_efficiency_type] == HPXML::UnitsHSPF
      heating_efficiency_hspf = args[:heat_pump_heating_efficiency]
    elsif args[:heat_pump_heating_efficiency_type] == HPXML::UnitsCOP
      heating_efficiency_cop = args[:heat_pump_heating_efficiency]
    end

    if args[:heat_pump_cooling_efficiency_type] == HPXML::UnitsSEER
      cooling_efficiency_seer = args[:heat_pump_cooling_efficiency]
    elsif args[:heat_pump_cooling_efficiency_type] == HPXML::UnitsEER
      cooling_efficiency_eer = args[:heat_pump_cooling_efficiency]
    end

    if args[:heat_pump_airflow_defect_ratio].is_initialized
      if [HPXML::HVACTypeHeatPumpAirToAir, HPXML::HVACTypeHeatPumpGroundToAir].include?(heat_pump_type) || ([HPXML::HVACTypeHeatPumpMiniSplit].include?(heat_pump_type) && (args[:heat_pump_is_ducted]))
        airflow_defect_ratio = args[:heat_pump_airflow_defect_ratio].get
      end
    end

    if args[:heat_pump_charge_defect_ratio].is_initialized
      charge_defect_ratio = args[:heat_pump_charge_defect_ratio].get
    end

    fraction_heat_load_served = args[:heat_pump_fraction_heat_load_served]
    if args[:heating_system_type_2] != 'none' && fraction_heat_load_served + args[:heating_system_fraction_heat_load_served_2] > 1.0
      fraction_heat_load_served = 1.0 - args[:heating_system_fraction_heat_load_served_2]
    end

    hpxml.heat_pumps.add(id: 'HeatPump',
                         heat_pump_type: heat_pump_type,
                         heat_pump_fuel: HPXML::FuelTypeElectricity,
                         heating_capacity: heating_capacity,
                         heating_capacity_17F: heating_capacity_17F,
                         compressor_type: compressor_type,
                         cooling_shr: cooling_shr,
                         cooling_capacity: cooling_capacity,
                         fraction_heat_load_served: fraction_heat_load_served,
                         fraction_cool_load_served: args[:heat_pump_fraction_cool_load_served],
                         backup_heating_fuel: backup_heating_fuel,
                         backup_heating_capacity: backup_heating_capacity,
                         backup_heating_efficiency_afue: backup_heating_efficiency_afue,
                         backup_heating_efficiency_percent: backup_heating_efficiency_percent,
                         backup_heating_switchover_temp: backup_heating_switchover_temp,
                         heating_efficiency_hspf: heating_efficiency_hspf,
                         cooling_efficiency_seer: cooling_efficiency_seer,
                         heating_efficiency_cop: heating_efficiency_cop,
                         cooling_efficiency_eer: cooling_efficiency_eer,
                         airflow_defect_ratio: airflow_defect_ratio,
                         charge_defect_ratio: charge_defect_ratio)
  end

  def self.set_secondary_heating_systems(hpxml, runner, args)
    heating_system_type = args[:heating_system_type_2]

    return if heating_system_type == 'none'

    if args[:heating_system_heating_capacity_2] != Constants.Auto
      heating_capacity = Float(args[:heating_system_heating_capacity_2])
    end

    if args[:heating_system_fuel_2] == HPXML::HVACTypeElectricResistance
      heating_system_fuel = HPXML::FuelTypeElectricity
    else
      heating_system_fuel = args[:heating_system_fuel_2]
    end

    if [HPXML::HVACTypeFurnace, HPXML::HVACTypeWallFurnace, HPXML::HVACTypeFloorFurnace].include?(heating_system_type) || heating_system_type.include?(HPXML::HVACTypeBoiler)
      heating_efficiency_afue = args[:heating_system_heating_efficiency_2]
    elsif [HPXML::HVACTypeElectricResistance, HPXML::HVACTypeStove, HPXML::HVACTypePortableHeater, HPXML::HVACTypeFireplace].include?(heating_system_type)
      heating_efficiency_percent = args[:heating_system_heating_efficiency_2]
    end

    if heating_system_type.include?(HPXML::HVACTypeBoiler)
      heating_system_type = HPXML::HVACTypeBoiler
    end

    hpxml.heating_systems.add(id: 'SecondHeatingSystem',
                              heating_system_type: heating_system_type,
                              heating_system_fuel: heating_system_fuel,
                              heating_capacity: heating_capacity,
                              fraction_heat_load_served: args[:heating_system_fraction_heat_load_served_2],
                              heating_efficiency_afue: heating_efficiency_afue,
                              heating_efficiency_percent: heating_efficiency_percent)
  end

  def self.set_hvac_distribution(hpxml, runner, args)
    # HydronicDistribution?
    hydr_idx = 0
    hpxml.heating_systems.each do |heating_system|
      next unless [heating_system.heating_system_type].include?(HPXML::HVACTypeBoiler)
      next if args[:heating_system_type].include?('Fan Coil')

      hydr_idx += 1
      hpxml.hvac_distributions.add(id: "HydronicDistribution#{hydr_idx}",
                                   distribution_system_type: HPXML::HVACDistributionTypeHydronic,
                                   hydronic_type: HPXML::HydronicTypeBaseboard)
      heating_system.distribution_system_idref = hpxml.hvac_distributions[-1].id
    end

    # AirDistribution?
    air_distribution_systems = []
    hpxml.heating_systems.each do |heating_system|
      if [HPXML::HVACTypeFurnace].include?(heating_system.heating_system_type)
        air_distribution_systems << heating_system
      end
    end
    hpxml.cooling_systems.each do |cooling_system|
      if [HPXML::HVACTypeCentralAirConditioner].include?(cooling_system.cooling_system_type)
        air_distribution_systems << cooling_system
      elsif [HPXML::HVACTypeEvaporativeCooler, HPXML::HVACTypeMiniSplitAirConditioner].include?(cooling_system.cooling_system_type) && args[:cooling_system_is_ducted]
        air_distribution_systems << cooling_system
      end
    end
    hpxml.heat_pumps.each do |heat_pump|
      if [HPXML::HVACTypeHeatPumpAirToAir, HPXML::HVACTypeHeatPumpGroundToAir].include? heat_pump.heat_pump_type
        air_distribution_systems << heat_pump
      elsif [HPXML::HVACTypeHeatPumpMiniSplit].include?(heat_pump.heat_pump_type)
        if args[:heat_pump_is_ducted].is_initialized
          air_distribution_systems << heat_pump if args[:heat_pump_is_ducted].get
        end
      end
    end

    # FanCoil?
    fan_coil_distribution_systems = []
    hpxml.heating_systems.each do |heating_system|
      if args[:heating_system_type].include?('Fan Coil')
        fan_coil_distribution_systems << heating_system
      end
    end

    return if air_distribution_systems.size == 0 && fan_coil_distribution_systems.size == 0

    if args[:ducts_number_of_return_registers] != Constants.Auto
      number_of_return_registers = Integer(args[:ducts_number_of_return_registers])
    end

    if [HPXML::HVACTypeEvaporativeCooler].include?(args[:cooling_system_type]) && hpxml.heating_systems.size == 0 && hpxml.heat_pumps.size == 0
      number_of_return_registers = nil
      if args[:cooling_system_is_ducted]
        number_of_return_registers = 0
      end
    end

    if air_distribution_systems.size > 0
      hpxml.hvac_distributions.add(id: 'AirDistribution',
                                   distribution_system_type: HPXML::HVACDistributionTypeAir,
                                   conditioned_floor_area_served: args[:geometry_cfa],
                                   air_type: HPXML::AirTypeRegularVelocity,
                                   number_of_return_registers: number_of_return_registers)
      air_distribution_systems.each do |hvac_system|
        hvac_system.distribution_system_idref = hpxml.hvac_distributions[-1].id
      end
      set_duct_leakages(args, hpxml.hvac_distributions[-1])
      set_ducts(args, hpxml.hvac_distributions[-1])
    end

    if fan_coil_distribution_systems.size > 0
      hpxml.hvac_distributions.add(id: 'FanCoilDistribution',
                                   distribution_system_type: HPXML::HVACDistributionTypeAir,
                                   air_type: HPXML::AirTypeFanCoil)
      fan_coil_distribution_systems.each do |hvac_system|
        hvac_system.distribution_system_idref = hpxml.hvac_distributions[-1].id
      end
    end
  end

  def self.set_duct_leakages(args, hvac_distribution)
    hvac_distribution.duct_leakage_measurements.add(duct_type: HPXML::DuctTypeSupply,
                                                    duct_leakage_units: args[:ducts_leakage_units],
                                                    duct_leakage_value: args[:ducts_supply_leakage_value],
                                                    duct_leakage_total_or_to_outside: HPXML::DuctLeakageToOutside)

    hvac_distribution.duct_leakage_measurements.add(duct_type: HPXML::DuctTypeReturn,
                                                    duct_leakage_units: args[:ducts_leakage_units],
                                                    duct_leakage_value: args[:ducts_return_leakage_value],
                                                    duct_leakage_total_or_to_outside: HPXML::DuctLeakageToOutside)
  end

  def self.set_ducts(args, hvac_distribution)
    if args[:ducts_supply_location] != Constants.Auto
      ducts_supply_location = args[:ducts_supply_location]
    end

    if args[:ducts_return_location] != Constants.Auto
      ducts_return_location = args[:ducts_return_location]
    end

    if args[:ducts_supply_surface_area] != Constants.Auto
      ducts_supply_surface_area = Float(args[:ducts_supply_surface_area])
    end

    if args[:ducts_return_surface_area] != Constants.Auto
      ducts_return_surface_area = Float(args[:ducts_return_surface_area])
    end

    hvac_distribution.ducts.add(duct_type: HPXML::DuctTypeSupply,
                                duct_insulation_r_value: args[:ducts_supply_insulation_r],
                                duct_location: ducts_supply_location,
                                duct_surface_area: ducts_supply_surface_area)

    if not ([HPXML::HVACTypeEvaporativeCooler].include?(args[:cooling_system_type]) && args[:cooling_system_is_ducted])
      hvac_distribution.ducts.add(duct_type: HPXML::DuctTypeReturn,
                                  duct_insulation_r_value: args[:ducts_return_insulation_r],
                                  duct_location: ducts_return_location,
                                  duct_surface_area: ducts_return_surface_area)
    end
  end

  def self.set_hvac_control(hpxml, runner, args)
    return if (args[:heating_system_type] == 'none') && (args[:cooling_system_type] == 'none') && (args[:heat_pump_type] == 'none')

    if args[:setpoint_heating_weekday] == args[:setpoint_heating_weekend] && !args[:setpoint_heating_weekday].include?(',')
      heating_setpoint_temp = args[:setpoint_heating_weekday]
    else
      weekday_heating_setpoints = args[:setpoint_heating_weekday]
      weekend_heating_setpoints = args[:setpoint_heating_weekend]
    end

    if args[:setpoint_cooling_weekday] == args[:setpoint_cooling_weekend] && !args[:setpoint_cooling_weekday].include?(',')
      cooling_setpoint_temp = args[:setpoint_cooling_weekday]
    else
      weekday_cooling_setpoints = args[:setpoint_cooling_weekday]
      weekend_cooling_setpoints = args[:setpoint_cooling_weekend]
    end

    if args[:ceiling_fan_quantity] != Constants.Auto
      ceiling_fan_quantity = Integer(args[:ceiling_fan_quantity])
    end

    if (args[:ceiling_fan_cooling_setpoint_temp_offset] > 0) && (ceiling_fan_quantity.nil? || ceiling_fan_quantity > 0)
      ceiling_fan_cooling_setpoint_temp_offset = args[:ceiling_fan_cooling_setpoint_temp_offset]
    end

    hpxml.hvac_controls.add(id: 'HVACControl',
                            heating_setpoint_temp: heating_setpoint_temp,
                            cooling_setpoint_temp: cooling_setpoint_temp,
                            weekday_heating_setpoints: weekday_heating_setpoints,
                            weekend_heating_setpoints: weekend_heating_setpoints,
                            weekday_cooling_setpoints: weekday_cooling_setpoints,
                            weekend_cooling_setpoints: weekend_cooling_setpoints,
                            ceiling_fan_cooling_setpoint_temp_offset: ceiling_fan_cooling_setpoint_temp_offset)

    if args[:season_heating_period].is_initialized
      begin_month, begin_day, end_month, end_day = parse_date_range(args[:season_heating_period].get)
      hpxml.hvac_controls[0].seasons_heating_begin_month = begin_month
      hpxml.hvac_controls[0].seasons_heating_begin_day = begin_day
      hpxml.hvac_controls[0].seasons_heating_end_month = end_month
      hpxml.hvac_controls[0].seasons_heating_end_day = end_day
    end

    if args[:season_cooling_period].is_initialized
      begin_month, begin_day, end_month, end_day = parse_date_range(args[:season_cooling_period].get)
      hpxml.hvac_controls[0].seasons_cooling_begin_month = begin_month
      hpxml.hvac_controls[0].seasons_cooling_begin_day = begin_day
      hpxml.hvac_controls[0].seasons_cooling_end_month = end_month
      hpxml.hvac_controls[0].seasons_cooling_end_day = end_day
    end
  end

  def self.set_ventilation_fans(hpxml, runner, args)
    if args[:mech_vent_fan_type] != 'none'

      if [HPXML::MechVentTypeERV].include?(args[:mech_vent_fan_type])
        if args[:mech_vent_recovery_efficiency_type] == 'Unadjusted'
          total_recovery_efficiency = args[:mech_vent_total_recovery_efficiency]
          sensible_recovery_efficiency = args[:mech_vent_sensible_recovery_efficiency]
        elsif args[:mech_vent_recovery_efficiency_type] == 'Adjusted'
          total_recovery_efficiency_adjusted = args[:mech_vent_total_recovery_efficiency]
          sensible_recovery_efficiency_adjusted = args[:mech_vent_sensible_recovery_efficiency]
        end
      elsif [HPXML::MechVentTypeHRV].include?(args[:mech_vent_fan_type])
        if args[:mech_vent_recovery_efficiency_type] == 'Unadjusted'
          sensible_recovery_efficiency = args[:mech_vent_sensible_recovery_efficiency]
        elsif args[:mech_vent_recovery_efficiency_type] == 'Adjusted'
          sensible_recovery_efficiency_adjusted = args[:mech_vent_sensible_recovery_efficiency]
        end
      end

      distribution_system_idref = nil
      if args[:mech_vent_fan_type] == HPXML::MechVentTypeCFIS
        hpxml.hvac_distributions.each do |hvac_distribution|
          next unless hvac_distribution.distribution_system_type == HPXML::HVACDistributionTypeAir
          next if hvac_distribution.air_type != HPXML::AirTypeRegularVelocity

          distribution_system_idref = hvac_distribution.id
        end
      end

      if args[:mech_vent_num_units_served] > 1
        is_shared_system = true
        in_unit_flow_rate = Float(args[:mech_vent_flow_rate]) / args[:mech_vent_num_units_served].to_f
        fraction_recirculation = args[:shared_mech_vent_frac_recirculation].get
        if args[:shared_mech_vent_preheating_fuel].is_initialized && args[:shared_mech_vent_preheating_efficiency].is_initialized && args[:shared_mech_vent_preheating_fraction_heat_load_served].is_initialized
          preheating_fuel = args[:shared_mech_vent_preheating_fuel].get
          preheating_efficiency_cop = args[:shared_mech_vent_preheating_efficiency].get
          preheating_fraction_load_served = args[:shared_mech_vent_preheating_fraction_heat_load_served].get
        end
        if args[:shared_mech_vent_precooling_fuel].is_initialized && args[:shared_mech_vent_precooling_efficiency].is_initialized && args[:shared_mech_vent_precooling_fraction_cool_load_served].is_initialized
          precooling_fuel = args[:shared_mech_vent_precooling_fuel].get
          precooling_efficiency_cop = args[:shared_mech_vent_precooling_efficiency].get
          precooling_fraction_load_served = args[:shared_mech_vent_precooling_fraction_cool_load_served].get
        end
      end

      if args[:mech_vent_hours_in_operation] != Constants.Auto
        hours_in_operation = Float(args[:mech_vent_hours_in_operation])
      end

      if args[:mech_vent_fan_power] != Constants.Auto
        fan_power = Float(args[:mech_vent_fan_power])
      end

      if args[:mech_vent_flow_rate] != Constants.Auto
        rated_flow_rate = Float(args[:mech_vent_flow_rate])
      end

      hpxml.ventilation_fans.add(id: 'MechanicalVentilation',
                                 fan_type: args[:mech_vent_fan_type],
                                 rated_flow_rate: rated_flow_rate,
                                 hours_in_operation: hours_in_operation,
                                 used_for_whole_building_ventilation: true,
                                 total_recovery_efficiency: total_recovery_efficiency,
                                 total_recovery_efficiency_adjusted: total_recovery_efficiency_adjusted,
                                 sensible_recovery_efficiency: sensible_recovery_efficiency,
                                 sensible_recovery_efficiency_adjusted: sensible_recovery_efficiency_adjusted,
                                 fan_power: fan_power,
                                 distribution_system_idref: distribution_system_idref,
                                 is_shared_system: is_shared_system,
                                 in_unit_flow_rate: in_unit_flow_rate,
                                 fraction_recirculation: fraction_recirculation,
                                 preheating_fuel: preheating_fuel,
                                 preheating_efficiency_cop: preheating_efficiency_cop,
                                 preheating_fraction_load_served: preheating_fraction_load_served,
                                 precooling_fuel: precooling_fuel,
                                 precooling_efficiency_cop: precooling_efficiency_cop,
                                 precooling_fraction_load_served: precooling_fraction_load_served)
    end

    if args[:mech_vent_fan_type_2] != 'none'

      if [HPXML::MechVentTypeERV].include?(args[:mech_vent_fan_type_2])

        if args[:mech_vent_recovery_efficiency_type_2] == 'Unadjusted'
          total_recovery_efficiency = args[:mech_vent_total_recovery_efficiency_2]
          sensible_recovery_efficiency = args[:mech_vent_sensible_recovery_efficiency_2]
        elsif args[:mech_vent_recovery_efficiency_type_2] == 'Adjusted'
          total_recovery_efficiency_adjusted = args[:mech_vent_total_recovery_efficiency_2]
          sensible_recovery_efficiency_adjusted = args[:mech_vent_sensible_recovery_efficiency_2]
        end
      elsif [HPXML::MechVentTypeHRV].include?(args[:mech_vent_fan_type_2])
        if args[:mech_vent_recovery_efficiency_type_2] == 'Unadjusted'
          sensible_recovery_efficiency = args[:mech_vent_sensible_recovery_efficiency_2]
        elsif args[:mech_vent_recovery_efficiency_type_2] == 'Adjusted'
          sensible_recovery_efficiency_adjusted = args[:mech_vent_sensible_recovery_efficiency_2]
        end
      end

      if args[:mech_vent_hours_in_operation_2] != Constants.Auto
        hours_in_operation = Float(args[:mech_vent_hours_in_operation_2])
      end

      if args[:mech_vent_fan_power_2] != Constants.Auto
        fan_power = Float(args[:mech_vent_fan_power_2])
      end

      hpxml.ventilation_fans.add(id: 'SecondMechanicalVentilation',
                                 fan_type: args[:mech_vent_fan_type_2],
                                 rated_flow_rate: args[:mech_vent_flow_rate_2],
                                 hours_in_operation: hours_in_operation,
                                 used_for_whole_building_ventilation: true,
                                 total_recovery_efficiency: total_recovery_efficiency,
                                 total_recovery_efficiency_adjusted: total_recovery_efficiency_adjusted,
                                 sensible_recovery_efficiency: sensible_recovery_efficiency,
                                 sensible_recovery_efficiency_adjusted: sensible_recovery_efficiency_adjusted,
                                 fan_power: fan_power)
    end

    if (args[:kitchen_fans_quantity] == Constants.Auto) || (args[:kitchen_fans_quantity].to_i > 0)
      if args[:kitchen_fans_flow_rate].is_initialized
        if args[:kitchen_fans_flow_rate].get != Constants.Auto
          rated_flow_rate = Float(args[:kitchen_fans_flow_rate].get)
        end
      end

      if args[:kitchen_fans_power].is_initialized
        if args[:kitchen_fans_power].get != Constants.Auto
          fan_power = Float(args[:kitchen_fans_power].get)
        end
      end

      if args[:kitchen_fans_hours_in_operation].is_initialized
        if args[:kitchen_fans_hours_in_operation].get != Constants.Auto
          hours_in_operation = Float(args[:kitchen_fans_hours_in_operation].get)
        end
      end

      if args[:kitchen_fans_start_hour].is_initialized
        if args[:kitchen_fans_start_hour].get != Constants.Auto
          start_hour = Integer(args[:kitchen_fans_start_hour].get)
        end
      end

      if args[:kitchen_fans_quantity] != Constants.Auto
        quantity = Integer(args[:kitchen_fans_quantity])
      end

      hpxml.ventilation_fans.add(id: 'KitchenRangeFan',
                                 rated_flow_rate: rated_flow_rate,
                                 used_for_local_ventilation: true,
                                 hours_in_operation: hours_in_operation,
                                 fan_location: 'kitchen',
                                 fan_power: fan_power,
                                 start_hour: start_hour,
                                 quantity: quantity)
    end

    if (args[:bathroom_fans_quantity] == Constants.Auto) || (args[:bathroom_fans_quantity].to_i > 0)
      if args[:bathroom_fans_flow_rate].is_initialized
        if args[:bathroom_fans_flow_rate].get != Constants.Auto
          rated_flow_rate = Float(args[:bathroom_fans_flow_rate].get)
        end
      end

      if args[:bathroom_fans_power].is_initialized
        if args[:bathroom_fans_power].get != Constants.Auto
          fan_power = Float(args[:bathroom_fans_power].get)
        end
      end

      if args[:bathroom_fans_hours_in_operation].is_initialized
        if args[:bathroom_fans_hours_in_operation].get != Constants.Auto
          hours_in_operation = Float(args[:bathroom_fans_hours_in_operation].get)
        end
      end

      if args[:bathroom_fans_start_hour].is_initialized
        if args[:bathroom_fans_start_hour].get != Constants.Auto
          start_hour = Integer(args[:bathroom_fans_start_hour].get)
        end
      end

      if args[:bathroom_fans_quantity] != Constants.Auto
        quantity = Integer(args[:bathroom_fans_quantity])
      end

      hpxml.ventilation_fans.add(id: 'BathFans',
                                 rated_flow_rate: rated_flow_rate,
                                 used_for_local_ventilation: true,
                                 hours_in_operation: hours_in_operation,
                                 fan_location: 'bath',
                                 fan_power: fan_power,
                                 start_hour: start_hour,
                                 quantity: quantity)
    end

    if args[:whole_house_fan_present]
      if args[:whole_house_fan_flow_rate].is_initialized
        if args[:whole_house_fan_flow_rate].get != Constants.Auto
          rated_flow_rate = Float(args[:whole_house_fan_flow_rate].get)
        end
      end

      if args[:whole_house_fan_power].is_initialized
        if args[:whole_house_fan_power].get != Constants.Auto
          fan_power = Float(args[:whole_house_fan_power].get)
        end
      end

      hpxml.ventilation_fans.add(id: 'WholeHouseFan',
                                 rated_flow_rate: rated_flow_rate,
                                 used_for_seasonal_cooling_load_reduction: true,
                                 fan_power: fan_power)
    end
  end

  def self.set_water_heating_systems(hpxml, runner, args)
    water_heater_type = args[:water_heater_type]
    return if water_heater_type == 'none'

    if water_heater_type != HPXML::WaterHeaterTypeHeatPump
      fuel_type = args[:water_heater_fuel_type]
    else
      fuel_type = HPXML::FuelTypeElectricity
    end

    if args[:water_heater_location] != Constants.Auto
      location = args[:water_heater_location]
    end

    if args[:water_heater_tank_volume] != Constants.Auto
      tank_volume = Float(args[:water_heater_tank_volume])
    end

    if args[:water_heater_setpoint_temperature] != Constants.Auto
      temperature = Float(args[:water_heater_setpoint_temperature])
    end

    if not [HPXML::WaterHeaterTypeCombiStorage, HPXML::WaterHeaterTypeCombiTankless].include? water_heater_type
      if args[:water_heater_efficiency_type] == 'EnergyFactor'
        energy_factor = args[:water_heater_efficiency]
      elsif args[:water_heater_efficiency_type] == 'UniformEnergyFactor'
        uniform_energy_factor = args[:water_heater_efficiency]
        if water_heater_type != HPXML::WaterHeaterTypeTankless
          usage_bin = args[:water_heater_usage_bin].get if args[:water_heater_usage_bin].is_initialized
        end
      end
    end

    if (fuel_type != HPXML::FuelTypeElectricity) && (water_heater_type == HPXML::WaterHeaterTypeStorage)
      if args[:water_heater_recovery_efficiency] != Constants.Auto
        recovery_efficiency = Float(args[:water_heater_recovery_efficiency])
      end
    end

    if [HPXML::WaterHeaterTypeTankless, HPXML::WaterHeaterTypeCombiTankless].include? water_heater_type
      tank_volume = nil
    end

    if [HPXML::WaterHeaterTypeTankless].include? water_heater_type
      heating_capacity = nil
      recovery_efficiency = nil
    elsif [HPXML::WaterHeaterTypeCombiTankless, HPXML::WaterHeaterTypeCombiStorage].include? water_heater_type
      fuel_type = nil
      heating_capacity = nil
      energy_factor = nil

      if hpxml.heating_systems.size == 0
        fail 'Combi boiler water heater specified but no heating system found.'
      end

      related_hvac_idref = hpxml.heating_systems[0].id
    end

    if [HPXML::WaterHeaterTypeCombiTankless, HPXML::WaterHeaterTypeCombiStorage].include? water_heater_type
      if args[:water_heater_standby_loss].is_initialized
        if args[:water_heater_standby_loss].get > 0
          standby_loss = args[:water_heater_standby_loss].get
        end
      end
    end

    if not [HPXML::WaterHeaterTypeTankless, HPXML::WaterHeaterTypeCombiTankless].include? water_heater_type
      if args[:water_heater_jacket_rvalue].is_initialized
        if args[:water_heater_jacket_rvalue].get > 0
          jacket_r_value = args[:water_heater_jacket_rvalue].get
        end
      end
    end

    if args[:water_heater_num_units_served] > 1
      is_shared_system = true
      number_of_units_served = args[:water_heater_num_units_served]
    end

    hpxml.water_heating_systems.add(id: 'WaterHeater',
                                    water_heater_type: water_heater_type,
                                    fuel_type: fuel_type,
                                    location: location,
                                    tank_volume: tank_volume,
                                    fraction_dhw_load_served: 1.0,
                                    energy_factor: energy_factor,
                                    uniform_energy_factor: uniform_energy_factor,
                                    usage_bin: usage_bin,
                                    recovery_efficiency: recovery_efficiency,
                                    related_hvac_idref: related_hvac_idref,
                                    standby_loss: standby_loss,
                                    jacket_r_value: jacket_r_value,
                                    temperature: temperature,
                                    is_shared_system: is_shared_system,
                                    number_of_units_served: number_of_units_served)
  end

  def self.set_hot_water_distribution(hpxml, runner, args)
    return if args[:water_heater_type] == 'none'

    if args[:dwhr_facilities_connected] != 'none'
      dwhr_facilities_connected = args[:dwhr_facilities_connected]
      dwhr_equal_flow = args[:dwhr_equal_flow]
      dwhr_efficiency = args[:dwhr_efficiency]
    end

    if args[:dhw_distribution_system_type] == HPXML::DHWDistTypeStandard
      if args[:dhw_distribution_standard_piping_length] != Constants.Auto
        standard_piping_length = Float(args[:dhw_distribution_standard_piping_length])
      end
    else
      recirculation_control_type = args[:dhw_distribution_recirc_control_type]

      if args[:dhw_distribution_recirc_piping_length] != Constants.Auto
        recirculation_piping_length = Float(args[:dhw_distribution_recirc_piping_length])
      end

      if args[:dhw_distribution_recirc_branch_piping_length] != Constants.Auto
        recirculation_branch_piping_length = Float(args[:dhw_distribution_recirc_branch_piping_length])
      end

      if args[:dhw_distribution_recirc_pump_power] != Constants.Auto
        recirculation_pump_power = Float(args[:dhw_distribution_recirc_pump_power])
      end
    end

    if args[:dhw_distribution_pipe_r] != Constants.Auto
      pipe_r_value = Float(args[:dhw_distribution_pipe_r])
    end

    hpxml.hot_water_distributions.add(id: 'HotWaterDistribution',
                                      system_type: args[:dhw_distribution_system_type],
                                      standard_piping_length: standard_piping_length,
                                      recirculation_control_type: recirculation_control_type,
                                      recirculation_piping_length: recirculation_piping_length,
                                      recirculation_branch_piping_length: recirculation_branch_piping_length,
                                      recirculation_pump_power: recirculation_pump_power,
                                      pipe_r_value: pipe_r_value,
                                      dwhr_facilities_connected: dwhr_facilities_connected,
                                      dwhr_equal_flow: dwhr_equal_flow,
                                      dwhr_efficiency: dwhr_efficiency)
  end

  def self.set_water_fixtures(hpxml, runer, args)
    return if args[:water_heater_type] == 'none'

    hpxml.water_fixtures.add(id: 'ShowerFixture',
                             water_fixture_type: HPXML::WaterFixtureTypeShowerhead,
                             low_flow: args[:water_fixtures_shower_low_flow])

    hpxml.water_fixtures.add(id: 'SinkFixture',
                             water_fixture_type: HPXML::WaterFixtureTypeFaucet,
                             low_flow: args[:water_fixtures_sink_low_flow])

    if args[:water_fixtures_usage_multiplier] != 1.0
      hpxml.water_heating.water_fixtures_usage_multiplier = args[:water_fixtures_usage_multiplier]
    end
  end

  def self.get_absolute_tilt(tilt_str, roof_pitch, epw_file)
    tilt_str = tilt_str.downcase
    if tilt_str.start_with? 'roofpitch'
      roof_angle = Math.atan(roof_pitch / 12.0) * 180.0 / Math::PI
      return Float(eval(tilt_str.gsub('roofpitch', roof_angle.to_s)))
    elsif tilt_str.start_with? 'latitude'
      return Float(eval(tilt_str.gsub('latitude', epw_file.latitude.to_s)))
    else
      return Float(tilt_str)
    end
  end

  def self.set_solar_thermal(hpxml, runner, args, epw_file)
    return if args[:solar_thermal_system_type] == 'none'

    if args[:solar_thermal_solar_fraction] > 0
      solar_fraction = args[:solar_thermal_solar_fraction]
    else
      collector_area = args[:solar_thermal_collector_area]
      collector_loop_type = args[:solar_thermal_collector_loop_type]
      collector_type = args[:solar_thermal_collector_type]
      collector_azimuth = args[:solar_thermal_collector_azimuth]
      collector_tilt = get_absolute_tilt(args[:solar_thermal_collector_tilt], args[:geometry_roof_pitch], epw_file)
      collector_frta = args[:solar_thermal_collector_rated_optical_efficiency]
      collector_frul = args[:solar_thermal_collector_rated_thermal_losses]

      if args[:solar_thermal_storage_volume] != Constants.Auto
        storage_volume = Float(args[:solar_thermal_storage_volume])
      end
    end

    if hpxml.water_heating_systems.size == 0
      fail 'Solar thermal system specified but no water heater found.'
    end

    hpxml.solar_thermal_systems.add(id: 'SolarThermalSystem',
                                    system_type: args[:solar_thermal_system_type],
                                    collector_area: collector_area,
                                    collector_loop_type: collector_loop_type,
                                    collector_type: collector_type,
                                    collector_azimuth: collector_azimuth,
                                    collector_tilt: collector_tilt,
                                    collector_frta: collector_frta,
                                    collector_frul: collector_frul,
                                    storage_volume: storage_volume,
                                    water_heating_system_idref: hpxml.water_heating_systems[0].id,
                                    solar_fraction: solar_fraction)
  end

  def self.set_pv_systems(hpxml, runner, args, epw_file)
    [args[:pv_system_module_type_1], args[:pv_system_module_type_2]].each_with_index do |pv_system_module_type, i|
      next if pv_system_module_type == 'none'

      if [args[:pv_system_module_type_1], args[:pv_system_module_type_2]][i] != Constants.Auto
        module_type = [args[:pv_system_module_type_1], args[:pv_system_module_type_2]][i]
      end

      if [args[:pv_system_location_1], args[:pv_system_location_2]][i] != Constants.Auto
        location = [args[:pv_system_location_1], args[:pv_system_location_2]][i]
      end

      if [args[:pv_system_tracking_1], args[:pv_system_tracking_2]][i] != Constants.Auto
        tracking = [args[:pv_system_tracking_1], args[:pv_system_tracking_2]][i]
      end

      max_power_output = [args[:pv_system_max_power_output_1], args[:pv_system_max_power_output_2]][i]

      if [args[:pv_system_inverter_efficiency_1], args[:pv_system_inverter_efficiency_2]][i].is_initialized
        inverter_efficiency = [args[:pv_system_inverter_efficiency_1], args[:pv_system_inverter_efficiency_2]][i].get
      end

      if [args[:pv_system_system_losses_fraction_1], args[:pv_system_system_losses_fraction_2]][i].is_initialized
        system_losses_fraction = [args[:pv_system_system_losses_fraction_1], args[:pv_system_system_losses_fraction_2]][i].get
      end

      num_units_served = [args[:pv_system_num_units_served_1], args[:pv_system_num_units_served_2]][i]
      if num_units_served > 1
        is_shared_system = true
        number_of_bedrooms_served = (args[:geometry_building_num_bedrooms].get * num_units_served / args[:geometry_building_num_units].get).to_i
      end

      hpxml.pv_systems.add(id: "PVSystem#{i + 1}",
                           location: location,
                           module_type: module_type,
                           tracking: tracking,
                           array_azimuth: [args[:pv_system_array_azimuth_1], args[:pv_system_array_azimuth_2]][i],
                           array_tilt: get_absolute_tilt([args[:pv_system_array_tilt_1], args[:pv_system_array_tilt_2]][i], args[:geometry_roof_pitch], epw_file),
                           max_power_output: max_power_output,
                           inverter_efficiency: inverter_efficiency,
                           system_losses_fraction: system_losses_fraction,
                           is_shared_system: is_shared_system,
                           number_of_bedrooms_served: number_of_bedrooms_served)
    end
  end

  def self.set_lighting(hpxml, runner, args)
    hpxml.lighting_groups.add(id: 'Lighting_CFL_Interior',
                              location: HPXML::LocationInterior,
                              fraction_of_units_in_location: args[:lighting_fraction_cfl_interior],
                              lighting_type: HPXML::LightingTypeCFL)
    hpxml.lighting_groups.add(id: 'Lighting_CFL_Exterior',
                              location: HPXML::LocationExterior,
                              fraction_of_units_in_location: args[:lighting_fraction_cfl_exterior],
                              lighting_type: HPXML::LightingTypeCFL)
    hpxml.lighting_groups.add(id: 'Lighting_CFL_Garage',
                              location: HPXML::LocationGarage,
                              fraction_of_units_in_location: args[:lighting_fraction_cfl_garage],
                              lighting_type: HPXML::LightingTypeCFL)
    hpxml.lighting_groups.add(id: 'Lighting_LFL_Interior',
                              location: HPXML::LocationInterior,
                              fraction_of_units_in_location: args[:lighting_fraction_lfl_interior],
                              lighting_type: HPXML::LightingTypeLFL)
    hpxml.lighting_groups.add(id: 'Lighting_LFL_Exterior',
                              location: HPXML::LocationExterior,
                              fraction_of_units_in_location: args[:lighting_fraction_lfl_exterior],
                              lighting_type: HPXML::LightingTypeLFL)
    hpxml.lighting_groups.add(id: 'Lighting_LFL_Garage',
                              location: HPXML::LocationGarage,
                              fraction_of_units_in_location: args[:lighting_fraction_lfl_garage],
                              lighting_type: HPXML::LightingTypeLFL)
    hpxml.lighting_groups.add(id: 'Lighting_LED_Interior',
                              location: HPXML::LocationInterior,
                              fraction_of_units_in_location: args[:lighting_fraction_led_interior],
                              lighting_type: HPXML::LightingTypeLED)
    hpxml.lighting_groups.add(id: 'Lighting_LED_Exterior',
                              location: HPXML::LocationExterior,
                              fraction_of_units_in_location: args[:lighting_fraction_led_exterior],
                              lighting_type: HPXML::LightingTypeLED)
    hpxml.lighting_groups.add(id: 'Lighting_LED_Garage',
                              location: HPXML::LocationGarage,
                              fraction_of_units_in_location: args[:lighting_fraction_led_garage],
                              lighting_type: HPXML::LightingTypeLED)

    if args[:lighting_usage_multiplier_interior] != 1.0
      hpxml.lighting.interior_usage_multiplier = args[:lighting_usage_multiplier_interior]
    end

    if args[:lighting_usage_multiplier_exterior] != 1.0
      hpxml.lighting.exterior_usage_multiplier = args[:lighting_usage_multiplier_exterior]
    end

    if args[:lighting_usage_multiplier_garage] != 1.0
      hpxml.lighting.garage_usage_multiplier = args[:lighting_usage_multiplier_garage]
    end

    return unless args[:holiday_lighting_present]

    hpxml.lighting.holiday_exists = true

    if args[:holiday_lighting_daily_kwh] != Constants.Auto
      hpxml.lighting.holiday_kwh_per_day = Float(args[:holiday_lighting_daily_kwh])
    end

    if args[:holiday_lighting_period].is_initialized
      begin_month, begin_day, end_month, end_day = parse_date_range(args[:holiday_lighting_period].get)
      hpxml.lighting.holiday_period_begin_month = begin_month
      hpxml.lighting.holiday_period_begin_day = begin_day
      hpxml.lighting.holiday_period_end_month = end_month
      hpxml.lighting.holiday_period_end_day = end_day
    end
  end

  def self.set_dehumidifier(hpxml, runner, args)
    return if args[:dehumidifier_type] == 'none'

    if args[:dehumidifier_efficiency_type] == 'EnergyFactor'
      energy_factor = args[:dehumidifier_efficiency]
    elsif args[:dehumidifier_efficiency_type] == 'IntegratedEnergyFactor'
      integrated_energy_factor = args[:dehumidifier_efficiency]
    end

    hpxml.dehumidifiers.add(id: 'Dehumidifier',
                            type: args[:dehumidifier_type],
                            capacity: args[:dehumidifier_capacity],
                            energy_factor: energy_factor,
                            integrated_energy_factor: integrated_energy_factor,
                            rh_setpoint: args[:dehumidifier_rh_setpoint],
                            fraction_served: args[:dehumidifier_fraction_dehumidification_load_served],
                            location: HPXML::LocationLivingSpace)
  end

  def self.set_clothes_washer(hpxml, runner, args)
    if args[:water_heater_type] == 'none'
      args[:clothes_washer_location] = 'none'
    end

    return if args[:clothes_washer_location] == 'none'

    if args[:clothes_washer_rated_annual_kwh] != Constants.Auto
      rated_annual_kwh = Float(args[:clothes_washer_rated_annual_kwh])
      return if Float(rated_annual_kwh) == 0
    end

    if args[:clothes_washer_location] != Constants.Auto
      location = args[:clothes_washer_location]
    end

    if args[:clothes_washer_efficiency] != Constants.Auto
      if args[:clothes_washer_efficiency_type] == 'ModifiedEnergyFactor'
        modified_energy_factor = Float(args[:clothes_washer_efficiency])
      elsif args[:clothes_washer_efficiency_type] == 'IntegratedModifiedEnergyFactor'
        integrated_modified_energy_factor = Float(args[:clothes_washer_efficiency])
      end
    end

    if args[:clothes_washer_label_electric_rate] != Constants.Auto
      label_electric_rate = Float(args[:clothes_washer_label_electric_rate])
    end

    if args[:clothes_washer_label_gas_rate] != Constants.Auto
      label_gas_rate = Float(args[:clothes_washer_label_gas_rate])
    end

    if args[:clothes_washer_label_annual_gas_cost] != Constants.Auto
      label_annual_gas_cost = Float(args[:clothes_washer_label_annual_gas_cost])
    end

    if args[:clothes_washer_label_usage] != Constants.Auto
      label_usage = Float(args[:clothes_washer_label_usage])
    end

    if args[:clothes_washer_capacity] != Constants.Auto
      capacity = Float(args[:clothes_washer_capacity])
    end

    if args[:clothes_washer_usage_multiplier] != 1.0
      usage_multiplier = Float(args[:clothes_washer_usage_multiplier])
    end

    hpxml.clothes_washers.add(id: 'ClothesWasher',
                              location: location,
                              modified_energy_factor: modified_energy_factor,
                              integrated_modified_energy_factor: integrated_modified_energy_factor,
                              rated_annual_kwh: rated_annual_kwh,
                              label_electric_rate: label_electric_rate,
                              label_gas_rate: label_gas_rate,
                              label_annual_gas_cost: label_annual_gas_cost,
                              label_usage: label_usage,
                              capacity: capacity,
                              usage_multiplier: usage_multiplier)
  end

  def self.set_clothes_dryer(hpxml, runner, args)
    return if args[:clothes_washer_location] == 'none'
    return if args[:clothes_dryer_location] == 'none'

    if args[:clothes_dryer_efficiency] != Constants.Auto
      if args[:clothes_dryer_efficiency_type] == 'EnergyFactor'
        energy_factor = Float(args[:clothes_dryer_efficiency])
      elsif args[:clothes_dryer_efficiency_type] == 'CombinedEnergyFactor'
        combined_energy_factor = Float(args[:clothes_dryer_efficiency])
      end
    end

    if args[:clothes_dryer_location] != Constants.Auto
      location = args[:clothes_dryer_location]
    end

    if args[:clothes_dryer_vented_flow_rate] != Constants.Auto
      is_vented = false
      if Float(args[:clothes_dryer_vented_flow_rate]) > 0
        is_vented = true
        vented_flow_rate = Float(args[:clothes_dryer_vented_flow_rate])
      end
    end

    if args[:clothes_dryer_usage_multiplier] != 1.0
      usage_multiplier = args[:clothes_dryer_usage_multiplier]
    end

    hpxml.clothes_dryers.add(id: 'ClothesDryer',
                             location: location,
                             fuel_type: args[:clothes_dryer_fuel_type],
                             energy_factor: energy_factor,
                             combined_energy_factor: combined_energy_factor,
                             is_vented: is_vented,
                             vented_flow_rate: vented_flow_rate,
                             usage_multiplier: usage_multiplier)
  end

  def self.set_dishwasher(hpxml, runner, args)
    return if args[:dishwasher_location] == 'none'

    if args[:dishwasher_location] != Constants.Auto
      location = args[:dishwasher_location]
    end

    if args[:dishwasher_efficiency_type] == 'RatedAnnualkWh'
      if args[:dishwasher_efficiency] != Constants.Auto
        rated_annual_kwh = Float(args[:dishwasher_efficiency])
        return if Float(rated_annual_kwh) == 0
      end
    elsif args[:dishwasher_efficiency_type] == 'EnergyFactor'
      energy_factor = Float(args[:dishwasher_efficiency])
    end

    if args[:dishwasher_label_electric_rate] != Constants.Auto
      label_electric_rate = Float(args[:dishwasher_label_electric_rate])
    end

    if args[:dishwasher_label_gas_rate] != Constants.Auto
      label_gas_rate = Float(args[:dishwasher_label_gas_rate])
    end

    if args[:dishwasher_label_annual_gas_cost] != Constants.Auto
      label_annual_gas_cost = Float(args[:dishwasher_label_annual_gas_cost])
    end

    if args[:dishwasher_label_usage] != Constants.Auto
      label_usage = Float(args[:dishwasher_label_usage])
    end

    if args[:dishwasher_place_setting_capacity] != Constants.Auto
      place_setting_capacity = Float(args[:dishwasher_place_setting_capacity])
    end

    if args[:dishwasher_usage_multiplier] != 1.0
      usage_multiplier = args[:dishwasher_usage_multiplier]
    end

    hpxml.dishwashers.add(id: 'Dishwasher',
                          location: location,
                          rated_annual_kwh: rated_annual_kwh,
                          energy_factor: energy_factor,
                          label_electric_rate: label_electric_rate,
                          label_gas_rate: label_gas_rate,
                          label_annual_gas_cost: label_annual_gas_cost,
                          label_usage: label_usage,
                          place_setting_capacity: place_setting_capacity,
                          usage_multiplier: usage_multiplier)
  end

  def self.set_refrigerator(hpxml, runner, args)
    return if args[:refrigerator_location] == 'none'

    if args[:refrigerator_rated_annual_kwh] != Constants.Auto
      rated_annual_kwh = Float(args[:refrigerator_rated_annual_kwh])
      return if Float(rated_annual_kwh) == 0
    end

    if args[:refrigerator_location] != Constants.Auto
      location = args[:refrigerator_location]
    end

    if args[:refrigerator_usage_multiplier] != 1.0
      usage_multiplier = args[:refrigerator_usage_multiplier]
    end

    if args[:extra_refrigerator_location] != 'none'
      primary_indicator = true
    end

    hpxml.refrigerators.add(id: 'Refrigerator',
                            location: location,
                            rated_annual_kwh: rated_annual_kwh,
                            primary_indicator: primary_indicator,
                            usage_multiplier: usage_multiplier)
  end

  def self.set_extra_refrigerator(hpxml, runner, args)
    return if args[:extra_refrigerator_location] == 'none'

    if args[:extra_refrigerator_rated_annual_kwh] != Constants.Auto
      rated_annual_kwh = Float(args[:extra_refrigerator_rated_annual_kwh])
      return if Float(rated_annual_kwh) == 0
    end

    if args[:extra_refrigerator_location] != Constants.Auto
      location = args[:extra_refrigerator_location]
    end

    if args[:extra_refrigerator_usage_multiplier] != 1.0
      usage_multiplier = args[:extra_refrigerator_usage_multiplier]
    end

    hpxml.refrigerators.add(id: 'ExtraRefrigerator',
                            location: location,
                            rated_annual_kwh: rated_annual_kwh,
                            primary_indicator: false,
                            usage_multiplier: usage_multiplier)
  end

  def self.set_freezer(hpxml, runner, args)
    return if args[:freezer_location] == 'none'

    if args[:freezer_rated_annual_kwh] != Constants.Auto
      rated_annual_kwh = Float(args[:freezer_rated_annual_kwh])
      return if Float(rated_annual_kwh) == 0
    end

    if args[:freezer_location] != Constants.Auto
      location = args[:freezer_location]
    end

    if args[:freezer_usage_multiplier] != 1.0
      usage_multiplier = args[:freezer_usage_multiplier]
    end

    hpxml.freezers.add(id: 'Freezer',
                       location: location,
                       rated_annual_kwh: rated_annual_kwh,
                       usage_multiplier: usage_multiplier)
  end

  def self.set_cooking_range_oven(hpxml, runner, args)
    return if args[:cooking_range_oven_location] == 'none'

    if args[:cooking_range_oven_location] != Constants.Auto
      location = args[:cooking_range_oven_location]
    end

    if args[:cooking_range_oven_is_induction].is_initialized
      is_induction = args[:cooking_range_oven_is_induction].get
    end

    if args[:cooking_range_oven_usage_multiplier] != 1.0
      usage_multiplier = args[:cooking_range_oven_usage_multiplier]
    end

    hpxml.cooking_ranges.add(id: 'CookingRange',
                             location: location,
                             fuel_type: args[:cooking_range_oven_fuel_type],
                             is_induction: is_induction,
                             usage_multiplier: usage_multiplier)

    if args[:cooking_range_oven_is_convection].is_initialized
      is_convection = args[:cooking_range_oven_is_convection].get
    end

    hpxml.ovens.add(id: 'Oven',
                    is_convection: is_convection)
  end

  def self.set_ceiling_fans(hpxml, runner, args)
    return unless args[:ceiling_fan_present]

    if args[:ceiling_fan_efficiency] != Constants.Auto
      efficiency = Float(args[:ceiling_fan_efficiency])
    end

    if args[:ceiling_fan_quantity] != Constants.Auto
      quantity = Integer(args[:ceiling_fan_quantity])
    end

    hpxml.ceiling_fans.add(id: 'CeilingFan',
                           efficiency: efficiency,
                           quantity: quantity)
  end

  def self.set_plug_loads_television(hpxml, runner, args)
    if args[:plug_loads_television_annual_kwh] != Constants.Auto
      kWh_per_year = Float(args[:plug_loads_television_annual_kwh])
    end

    usage_multiplier = args[:plug_loads_television_usage_multiplier]
    if usage_multiplier == 1.0
      usage_multiplier = nil
    end

    hpxml.plug_loads.add(id: 'PlugLoadsTelevision',
                         plug_load_type: HPXML::PlugLoadTypeTelevision,
                         kWh_per_year: kWh_per_year,
                         usage_multiplier: usage_multiplier)
  end

  def self.set_plug_loads_other(hpxml, runner, args)
    if args[:plug_loads_other_annual_kwh] != Constants.Auto
      kWh_per_year = Float(args[:plug_loads_other_annual_kwh])
    end

    if args[:plug_loads_other_frac_sensible] != Constants.Auto
      frac_sensible = Float(args[:plug_loads_other_frac_sensible])
    end

    if args[:plug_loads_other_frac_latent] != Constants.Auto
      frac_latent = Float(args[:plug_loads_other_frac_latent])
    end

    usage_multiplier = args[:plug_loads_other_usage_multiplier]
    if usage_multiplier == 1.0
      usage_multiplier = nil
    end

    hpxml.plug_loads.add(id: 'PlugLoadsOther',
                         plug_load_type: HPXML::PlugLoadTypeOther,
                         kWh_per_year: kWh_per_year,
                         frac_sensible: frac_sensible,
                         frac_latent: frac_latent,
                         usage_multiplier: usage_multiplier)
  end

  def self.set_plug_loads_well_pump(hpxml, runner, args)
    return unless args[:plug_loads_well_pump_present]

    if args[:plug_loads_well_pump_annual_kwh] != Constants.Auto
      kWh_per_year = Float(args[:plug_loads_well_pump_annual_kwh])
    end

    usage_multiplier = args[:plug_loads_well_pump_usage_multiplier]
    if usage_multiplier == 1.0
      usage_multiplier = nil
    end

    hpxml.plug_loads.add(id: 'PlugLoadsWellPump',
                         plug_load_type: HPXML::PlugLoadTypeWellPump,
                         kWh_per_year: kWh_per_year,
                         usage_multiplier: usage_multiplier)
  end

  def self.set_plug_loads_vehicle(hpxml, runner, args)
    return unless args[:plug_loads_vehicle_present]

    if args[:plug_loads_vehicle_annual_kwh] != Constants.Auto
      kWh_per_year = Float(args[:plug_loads_vehicle_annual_kwh])
    end

    usage_multiplier = args[:plug_loads_vehicle_usage_multiplier]
    if usage_multiplier == 1.0
      usage_multiplier = nil
    end

    hpxml.plug_loads.add(id: 'PlugLoadsVehicle',
                         plug_load_type: HPXML::PlugLoadTypeElectricVehicleCharging,
                         kWh_per_year: kWh_per_year,
                         usage_multiplier: usage_multiplier)
  end

  def self.set_fuel_loads_grill(hpxml, runner, args)
    if args[:fuel_loads_grill_present]
      if args[:fuel_loads_grill_annual_therm] != Constants.Auto
        therm_per_year = Float(args[:fuel_loads_grill_annual_therm])
      end

      if args[:fuel_loads_grill_usage_multiplier] != 1.0
        usage_multiplier = args[:fuel_loads_grill_usage_multiplier]
      end

      hpxml.fuel_loads.add(id: 'FuelLoadsGrill',
                           fuel_load_type: HPXML::FuelLoadTypeGrill,
                           fuel_type: args[:fuel_loads_grill_fuel_type],
                           therm_per_year: therm_per_year,
                           usage_multiplier: usage_multiplier)
    end
  end

  def self.set_fuel_loads_lighting(hpxml, runner, args)
    if args[:fuel_loads_lighting_present]
      if args[:fuel_loads_lighting_annual_therm] != Constants.Auto
        therm_per_year = Float(args[:fuel_loads_lighting_annual_therm])
      end

      if args[:fuel_loads_lighting_usage_multiplier] != 1.0
        usage_multiplier = args[:fuel_loads_lighting_usage_multiplier]
      end

      hpxml.fuel_loads.add(id: 'FuelLoadsLighting',
                           fuel_load_type: HPXML::FuelLoadTypeLighting,
                           fuel_type: args[:fuel_loads_lighting_fuel_type],
                           therm_per_year: therm_per_year,
                           usage_multiplier: usage_multiplier)
    end
  end

  def self.set_fuel_loads_fireplace(hpxml, runner, args)
    if args[:fuel_loads_fireplace_present]
      if args[:fuel_loads_fireplace_annual_therm] != Constants.Auto
        therm_per_year = Float(args[:fuel_loads_fireplace_annual_therm])
      end

      if args[:fuel_loads_fireplace_frac_sensible] != Constants.Auto
        frac_sensible = Float(args[:fuel_loads_fireplace_frac_sensible])
      end

      if args[:fuel_loads_fireplace_frac_latent] != Constants.Auto
        frac_latent = Float(args[:fuel_loads_fireplace_frac_latent])
      end

      if args[:fuel_loads_fireplace_usage_multiplier] != 1.0
        usage_multiplier = args[:fuel_loads_fireplace_usage_multiplier]
      end

      hpxml.fuel_loads.add(id: 'FuelLoadsFireplace',
                           fuel_load_type: HPXML::FuelLoadTypeFireplace,
                           fuel_type: args[:fuel_loads_fireplace_fuel_type],
                           therm_per_year: therm_per_year,
                           frac_sensible: frac_sensible,
                           frac_latent: frac_latent,
                           usage_multiplier: usage_multiplier)
    end
  end

  def self.set_pool(hpxml, runner, args)
    return unless args[:pool_present]

    if args[:pool_pump_annual_kwh] != Constants.Auto
      pump_kwh_per_year = Float(args[:pool_pump_annual_kwh])
    end

    if args[:pool_pump_usage_multiplier] != 1.0
      pump_usage_multiplier = args[:pool_pump_usage_multiplier]
    end

    pool_heater_type = args[:pool_heater_type]

    if [HPXML::HeaterTypeElectricResistance, HPXML::HeaterTypeHeatPump].include?(pool_heater_type)
      if args[:pool_heater_annual_kwh] != Constants.Auto
        heater_load_units = 'kWh/year'
        heater_load_value = Float(args[:pool_heater_annual_kwh])
      end
    end

    if [HPXML::HeaterTypeGas].include?(pool_heater_type)
      if args[:pool_heater_annual_therm] != Constants.Auto
        heater_load_units = 'therm/year'
        heater_load_value = Float(args[:pool_heater_annual_therm])
      end
    end

    if args[:pool_heater_usage_multiplier] != 1.0
      heater_usage_multiplier = args[:pool_heater_usage_multiplier]
    end

    hpxml.pools.add(id: 'Pool',
                    type: HPXML::TypeUnknown,
                    pump_type: HPXML::TypeUnknown,
                    pump_kwh_per_year: pump_kwh_per_year,
                    pump_usage_multiplier: pump_usage_multiplier,
                    heater_type: pool_heater_type,
                    heater_load_units: heater_load_units,
                    heater_load_value: heater_load_value,
                    heater_usage_multiplier: heater_usage_multiplier)
  end

  def self.set_hot_tub(hpxml, runner, args)
    return unless args[:hot_tub_present]

    if args[:hot_tub_pump_annual_kwh] != Constants.Auto
      pump_kwh_per_year = Float(args[:hot_tub_pump_annual_kwh])
    end

    if args[:hot_tub_pump_usage_multiplier] != 1.0
      pump_usage_multiplier = args[:hot_tub_pump_usage_multiplier]
    end

    hot_tub_heater_type = args[:hot_tub_heater_type]

    if [HPXML::HeaterTypeElectricResistance, HPXML::HeaterTypeHeatPump].include?(hot_tub_heater_type)
      if args[:hot_tub_heater_annual_kwh] != Constants.Auto
        heater_load_units = 'kWh/year'
        heater_load_value = Float(args[:hot_tub_heater_annual_kwh])
      end
    end

    if [HPXML::HeaterTypeGas].include?(hot_tub_heater_type)
      if args[:hot_tub_heater_annual_therm] != Constants.Auto
        heater_load_units = 'therm/year'
        heater_load_value = Float(args[:hot_tub_heater_annual_therm])
      end
    end

    if args[:hot_tub_heater_usage_multiplier] != 1.0
      heater_usage_multiplier = args[:hot_tub_heater_usage_multiplier]
    end

    hpxml.hot_tubs.add(id: 'HotTub',
                       type: HPXML::TypeUnknown,
                       pump_type: HPXML::TypeUnknown,
                       pump_kwh_per_year: pump_kwh_per_year,
                       pump_usage_multiplier: pump_usage_multiplier,
                       heater_type: hot_tub_heater_type,
                       heater_load_units: heater_load_units,
                       heater_load_value: heater_load_value,
                       heater_usage_multiplier: heater_usage_multiplier)
  end

  def self.valid_attr(attr)
    attr = attr.to_s
    attr = attr.gsub(' ', '_')
    attr = attr.gsub('|', '_')
    return attr
  end

  def self.get_adjacent_to(surface)
    space = surface.space.get
    st = space.spaceType.get
    space_type = st.standardsSpaceType.get

    return space_type
  end

  def self.get_surface_azimuth(surface, args)
    facade = Geometry.get_facade_for_surface(surface)
    return get_azimuth_from_facade(facade, args)
  end

  def self.get_azimuth_from_facade(facade, args)
    if facade == Constants.FacadeFront
      azimuth = Geometry.get_abs_azimuth(0, args[:geometry_orientation])
    elsif facade == Constants.FacadeBack
      azimuth = Geometry.get_abs_azimuth(180, args[:geometry_orientation])
    elsif facade == Constants.FacadeLeft
      azimuth = Geometry.get_abs_azimuth(90, args[:geometry_orientation])
    elsif facade == Constants.FacadeRight
      azimuth = Geometry.get_abs_azimuth(270, args[:geometry_orientation])
    else
      fail 'Unexpected facade.'
    end
  end

  def self.parse_date_range(date_range)
    begin_end_dates = date_range.split('-').map { |v| v.strip }
    if begin_end_dates.size != 2
      fail "Invalid date format specified for '#{date_range}'."
    end

    begin_values = begin_end_dates[0].split(' ').map { |v| v.strip }
    end_values = begin_end_dates[1].split(' ').map { |v| v.strip }

    if (begin_values.size != 2) || (end_values.size != 2)
      fail "Invalid date format specified for '#{date_range}'."
    end

    require 'date'
    begin_month = Date::ABBR_MONTHNAMES.index(begin_values[0].capitalize)
    end_month = Date::ABBR_MONTHNAMES.index(end_values[0].capitalize)
    begin_day = begin_values[1].to_i
    end_day = end_values[1].to_i
    if begin_month.nil? || end_month.nil? || begin_day == 0 || end_day == 0
      fail "Invalid date format specified for '#{date_range}'."
    end

    return begin_month, begin_day, end_month, end_day
  end
end

# register the measure to be used by the application
BuildResidentialHPXML.new.registerWithApplication<|MERGE_RESOLUTION|>--- conflicted
+++ resolved
@@ -122,15 +122,9 @@
     arg.setDefaultValue('USA_CO_Denver.Intl.AP.725650_TMY3.epw')
     args << arg
 
-<<<<<<< HEAD
-    arg = OpenStudio::Measure::OSArgument.makeStringArgument('fips_code', false)
-    arg.setDisplayName('County FIPS Code')
-    arg.setDescription('County FIPS Code - used to calculate Home Energy Scores from ResStock-generated files')
-=======
     arg = OpenStudio::Measure::OSArgument.makeStringArgument('zip_code', false)
     arg.setDisplayName('Zip Code')
     arg.setDescription('Zip code - used for informational purposes only')
->>>>>>> 6dfd7f1c
     args << arg
 
     site_type_choices = OpenStudio::StringVector.new
@@ -143,15 +137,9 @@
     arg.setDescription('The type of site.')
     args << arg
 
-<<<<<<< HEAD
-    arg = OpenStudio::Measure::OSArgument.makeStringArgument('vintage', false)
-    arg.setDisplayName('Building Construction: Vintage')
-    arg.setDescription('The building vintage, used for informational purposes only')
-=======
     arg = OpenStudio::Measure::OSArgument.makeStringArgument('year_built', false)
     arg.setDisplayName('Building Construction: Year Built')
     arg.setDescription('The year the building was built')
->>>>>>> 6dfd7f1c
     args << arg
 
     unit_type_choices = OpenStudio::StringVector.new
@@ -3248,13 +3236,8 @@
 
     hpxml.header.building_id = 'MyBuilding'
     hpxml.header.state_code = epw_file.stateProvinceRegion
-<<<<<<< HEAD
-    if args[:fips_code].is_initialized
-      hpxml.header.fips_code = args[:fips_code]
-=======
     if args[:zip_code].is_initialized
       hpxml.header.zip_code = args[:zip_code]
->>>>>>> 6dfd7f1c
     end
     hpxml.header.event_type = 'proposed workscope'
     hpxml.header.schedules_filepath = args[:schedules_path]
@@ -3275,10 +3258,6 @@
                         'None' => 'stand-alone'}
 
     if args[:geometry_unit_type] == HPXML::ResidentialTypeSFA
-<<<<<<< HEAD
-      hpxml.site.surroundings = 'attached on one side'
-=======
->>>>>>> 6dfd7f1c
       hpxml.site.surroundings = surroundings_hash[args[:geometry_horizontal_location].get]
     end
 
@@ -3340,14 +3319,7 @@
     hpxml.building_construction.conditioned_building_volume = conditioned_building_volume
     hpxml.building_construction.average_ceiling_height = args[:geometry_wall_height]
     hpxml.building_construction.residential_facility_type = args[:geometry_unit_type]
-<<<<<<< HEAD
-    if args[:vintage].is_initialized
-      args[:vintage] = args[:vintage].get
-      hpxml.building_construction.year_built = args[:vintage].gsub(/[^0-9]/, '') # strip non-numeric
-    end
-=======
     hpxml.building_construction.year_built = args[:year_built]
->>>>>>> 6dfd7f1c
     if args[:geometry_has_flue_or_chimney] != Constants.Auto
       hpxml.building_construction.has_flue_or_chimney = args[:geometry_has_flue_or_chimney]
     end
