# frozen_string_literal: true

# Require all gems up front; this is much faster than multiple resource
# files lazy loading as needed, as it prevents multiple lookups for the
# same gem.
require 'openstudio'
require 'pathname'
require 'csv'
require 'oga'
Dir["#{File.dirname(__FILE__)}/resources/*.rb"].each do |resource_file|
  require resource_file
end
Dir["#{File.dirname(__FILE__)}/../HPXMLtoOpenStudio/resources/*.rb"].each do |resource_file|
  next if resource_file.include? 'minitest_helper.rb'

  require resource_file
end

# start the measure
class BuildResidentialHPXML < OpenStudio::Measure::ModelMeasure
  # human readable name
  def name
    return 'HPXML Builder'
  end

  # human readable description
  def description
    return 'Builds a residential HPXML file.'
  end

  # human readable description of modeling approach
  def modeler_description
    return "The measure handles geometry by 1) translating high-level geometry inputs (conditioned floor area, number of stories, etc.) to 3D closed-form geometry in an OpenStudio model and then 2) mapping the OpenStudio surfaces to HPXML surfaces (using surface type, boundary condition, area, orientation, etc.). Like surfaces are collapsed into a single surface with aggregate surface area. Note: OS-HPXML default values can be found in the documentation or can be seen by using the 'apply_defaults' argument."
  end

  # Define the arguments that the user will input.
  #
  # @param model [OpenStudio::Model::Model] OpenStudio Model object
  # @return [OpenStudio::Measure::OSArgumentVector] an OpenStudio::Measure::OSArgumentVector object
  def arguments(model) # rubocop:disable Lint/UnusedMethodArgument
    docs_base_url = "https://openstudio-hpxml.readthedocs.io/en/v#{Version::OS_HPXML_Version}/workflow_inputs.html"

    args = OpenStudio::Measure::OSArgumentVector.new

    arg = OpenStudio::Measure::OSArgument.makeStringArgument('hpxml_path', true)
    arg.setDisplayName('HPXML File Path')
    arg.setDescription('Absolute/relative path of the HPXML file.')
    args << arg

    arg = OpenStudio::Measure::OSArgument.makeStringArgument('existing_hpxml_path', false)
    arg.setDisplayName('Existing HPXML File Path')
    arg.setDescription('Absolute/relative path of the existing HPXML file. If not provided, a new HPXML file with one Building element is created. If provided, a new Building element will be appended to this HPXML file (e.g., to create a multifamily HPXML file describing multiple dwelling units).')
    args << arg

    arg = OpenStudio::Measure::OSArgument::makeBoolArgument('whole_sfa_or_mf_building_sim', false)
    arg.setDisplayName('Whole SFA/MF Building Simulation?')
    arg.setDescription('If the HPXML file represents a single family-attached/multifamily building with multiple dwelling units defined, specifies whether to run the HPXML file as a single whole building model.')
    args << arg

    arg = OpenStudio::Measure::OSArgument.makeStringArgument('software_info_program_used', false)
    arg.setDisplayName('Software Info: Program Used')
    arg.setDescription('The name of the software program used.')
    args << arg

    arg = OpenStudio::Measure::OSArgument.makeStringArgument('software_info_program_version', false)
    arg.setDisplayName('Software Info: Program Version')
    arg.setDescription('The version of the software program used.')
    args << arg

    arg = OpenStudio::Measure::OSArgument.makeStringArgument('schedules_filepaths', false)
    arg.setDisplayName('Schedules: CSV File Paths')
    arg.setDescription('Absolute/relative paths of csv files containing user-specified detailed schedules. If multiple files, use a comma-separated list.')
    args << arg

    arg = OpenStudio::Measure::OSArgument.makeStringArgument('schedules_unavailable_period_types', false)
    arg.setDisplayName('Schedules: Unavailable Period Types')
    arg.setDescription("Specifies the unavailable period types. Possible types are column names defined in unavailable_periods.csv: #{Schedule.unavailable_period_types.join(', ')}. If multiple periods, use a comma-separated list.")
    args << arg

    arg = OpenStudio::Measure::OSArgument.makeStringArgument('schedules_unavailable_period_dates', false)
    arg.setDisplayName('Schedules: Unavailable Period Dates')
    arg.setDescription('Specifies the unavailable period date ranges. Enter a date range like "Dec 15 - Jan 15". Optionally, can enter hour of the day like "Dec 15 2 - Jan 15 20" (start hour can be 0 through 23 and end hour can be 1 through 24). If multiple periods, use a comma-separated list.')
    args << arg

    arg = OpenStudio::Measure::OSArgument.makeStringArgument('schedules_unavailable_period_window_natvent_availabilities', false)
    arg.setDisplayName('Schedules: Unavailable Period Window Natural Ventilation Availabilities')
    arg.setDescription("The availability of the natural ventilation schedule during unavailable periods. Valid choices are: #{[HPXML::ScheduleRegular, HPXML::ScheduleAvailable, HPXML::ScheduleUnavailable].join(', ')}. If multiple periods, use a comma-separated list. If not provided, the OS-HPXML default (see <a href='#{docs_base_url}#hpxml-unavailable-periods'>HPXML Unavailable Periods</a>) is used.")
    args << arg

    arg = OpenStudio::Measure::OSArgument::makeIntegerArgument('simulation_control_timestep', false)
    arg.setDisplayName('Simulation Control: Timestep')
    arg.setUnits('min')
    arg.setDescription("Value must be a divisor of 60. If not provided, the OS-HPXML default (see <a href='#{docs_base_url}#hpxml-simulation-control'>HPXML Simulation Control</a>) is used.")
    args << arg

    arg = OpenStudio::Measure::OSArgument::makeStringArgument('simulation_control_run_period', false)
    arg.setDisplayName('Simulation Control: Run Period')
    arg.setDescription("Enter a date range like 'Jan 1 - Dec 31'. If not provided, the OS-HPXML default (see <a href='#{docs_base_url}#hpxml-simulation-control'>HPXML Simulation Control</a>) is used.")
    args << arg

    arg = OpenStudio::Measure::OSArgument::makeIntegerArgument('simulation_control_run_period_calendar_year', false)
    arg.setDisplayName('Simulation Control: Run Period Calendar Year')
    arg.setUnits('year')
    arg.setDescription("This numeric field should contain the calendar year that determines the start day of week. If you are running simulations using AMY weather files, the value entered for calendar year will not be used; it will be overridden by the actual year found in the AMY weather file. If not provided, the OS-HPXML default (see <a href='#{docs_base_url}#hpxml-simulation-control'>HPXML Simulation Control</a>) is used.")
    args << arg

    arg = OpenStudio::Measure::OSArgument::makeBoolArgument('simulation_control_daylight_saving_enabled', false)
    arg.setDisplayName('Simulation Control: Daylight Saving Enabled')
    arg.setDescription("Whether to use daylight saving. If not provided, the OS-HPXML default (see <a href='#{docs_base_url}#hpxml-building-site'>HPXML Building Site</a>) is used.")
    args << arg

    arg = OpenStudio::Measure::OSArgument::makeStringArgument('simulation_control_daylight_saving_period', false)
    arg.setDisplayName('Simulation Control: Daylight Saving Period')
    arg.setDescription("Enter a date range like 'Mar 15 - Dec 15'. If not provided, the OS-HPXML default (see <a href='#{docs_base_url}#hpxml-building-site'>HPXML Building Site</a>) is used.")
    args << arg

    arg = OpenStudio::Measure::OSArgument::makeDoubleArgument('simulation_control_temperature_capacitance_multiplier', false)
    arg.setDisplayName('Simulation Control: Temperature Capacitance Multiplier')
    arg.setDescription("Affects the transient calculation of indoor air temperatures. If not provided, the OS-HPXML default (see <a href='#{docs_base_url}#hpxml-simulation-control'>HPXML Simulation Control</a>) is used.")
    args << arg

    defrost_model_type_choices = OpenStudio::StringVector.new
    defrost_model_type_choices << HPXML::AdvancedResearchDefrostModelTypeStandard
    defrost_model_type_choices << HPXML::AdvancedResearchDefrostModelTypeAdvanced
    arg = OpenStudio::Measure::OSArgument::makeChoiceArgument('simulation_control_defrost_model_type', defrost_model_type_choices, false)
    arg.setDisplayName('Simulation Control: Defrost Model Type')
    arg.setDescription("Research feature to select the type of defrost model. Use #{HPXML::AdvancedResearchDefrostModelTypeStandard} for default E+ defrost setting. Use #{HPXML::AdvancedResearchDefrostModelTypeAdvanced} for an improved model that better accounts for load and energy use during defrost; using #{HPXML::AdvancedResearchDefrostModelTypeAdvanced} may impact simulation runtime. If not provided, the OS-HPXML default (see <a href='#{docs_base_url}#hpxml-simulation-control'>HPXML Simulation Control</a>) is used.")
    args << arg

    arg = OpenStudio::Measure::OSArgument::makeDoubleArgument('simulation_control_onoff_thermostat_deadband', false)
    arg.setDisplayName('Simulation Control: HVAC On-Off Thermostat Deadband')
    arg.setDescription('Research feature to model on-off thermostat deadband and start-up degradation for single or two speed AC/ASHP systems, and realistic time-based staging for two speed AC/ASHP systems. Currently only supported with 1 min timestep.')
    arg.setUnits('deg-F')
    args << arg

    arg = OpenStudio::Measure::OSArgument::makeDoubleArgument('simulation_control_heat_pump_backup_heating_capacity_increment', false)
    arg.setDisplayName('Simulation Control: Heat Pump Backup Heating Capacity Increment')
    arg.setDescription("Research feature to model capacity increment of multi-stage heat pump backup systems with time-based staging. Only applies to air-source heat pumps where Backup Type is '#{HPXML::HeatPumpBackupTypeIntegrated}' and Backup Fuel Type is '#{HPXML::FuelTypeElectricity}'. Currently only supported with 1 min timestep.")
    arg.setUnits('Btu/hr')
    args << arg

    site_type_choices = OpenStudio::StringVector.new
    site_type_choices << HPXML::SiteTypeSuburban
    site_type_choices << HPXML::SiteTypeUrban
    site_type_choices << HPXML::SiteTypeRural

    arg = OpenStudio::Measure::OSArgument::makeChoiceArgument('site_type', site_type_choices, false)
    arg.setDisplayName('Site: Type')
    arg.setDescription("The type of site. If not provided, the OS-HPXML default (see <a href='#{docs_base_url}#hpxml-site'>HPXML Site</a>) is used.")
    args << arg

    site_shielding_of_home_choices = OpenStudio::StringVector.new
    site_shielding_of_home_choices << HPXML::ShieldingExposed
    site_shielding_of_home_choices << HPXML::ShieldingNormal
    site_shielding_of_home_choices << HPXML::ShieldingWellShielded

    arg = OpenStudio::Measure::OSArgument::makeChoiceArgument('site_shielding_of_home', site_shielding_of_home_choices, false)
    arg.setDisplayName('Site: Shielding of Home')
    arg.setDescription("Presence of nearby buildings, trees, obstructions for infiltration model. If not provided, the OS-HPXML default (see <a href='#{docs_base_url}#hpxml-site'>HPXML Site</a>) is used.")
    args << arg

    site_soil_type_choices = get_option_names('site_soil_type.tsv')

    arg = OpenStudio::Measure::OSArgument::makeChoiceArgument('site_soil_type', site_soil_type_choices, false)
    arg.setDisplayName('Site: Soil Type')
    arg.setDescription('The soil and moisture type, used to inform ground conductivity and diffusivity. Specific numerical inputs ([Btu/hr-ft-F] or [ft^2/hr]) override the soil and moisture type input.')
    args << arg

    site_iecc_zone_choices = OpenStudio::StringVector.new
    Constants::IECCZones.each do |iz|
      site_iecc_zone_choices << iz
    end

    arg = OpenStudio::Measure::OSArgument.makeChoiceArgument('site_iecc_zone', site_iecc_zone_choices, false)
    arg.setDisplayName('Site: IECC Zone')
    arg.setDescription('IECC zone of the home address.')
    args << arg

    arg = OpenStudio::Measure::OSArgument.makeStringArgument('site_city', false)
    arg.setDisplayName('Site: City')
    arg.setDescription('City/municipality of the home address.')
    args << arg

    site_state_code_choices = OpenStudio::StringVector.new
    Constants::StateCodesMap.keys.each do |sc|
      site_state_code_choices << sc
    end

    arg = OpenStudio::Measure::OSArgument.makeChoiceArgument('site_state_code', site_state_code_choices, false)
    arg.setDisplayName('Site: State Code')
    arg.setDescription("State code of the home address. If not provided, the OS-HPXML default (see <a href='#{docs_base_url}#hpxml-site'>HPXML Site</a>) is used.")
    args << arg

    arg = OpenStudio::Measure::OSArgument.makeStringArgument('site_zip_code', false)
    arg.setDisplayName('Site: Zip Code')
    arg.setDescription('Zip code of the home address. Either this or the Weather Station: EnergyPlus Weather (EPW) Filepath input below must be provided.')
    args << arg

    arg = OpenStudio::Measure::OSArgument.makeDoubleArgument('site_time_zone_utc_offset', false)
    arg.setDisplayName('Site: Time Zone UTC Offset')
    arg.setDescription("Time zone UTC offset of the home address. Must be between -12 and 14. If not provided, the OS-HPXML default (see <a href='#{docs_base_url}#hpxml-site'>HPXML Site</a>) is used.")
    arg.setUnits('hr')
    args << arg

    arg = OpenStudio::Measure::OSArgument.makeDoubleArgument('site_elevation', false)
    arg.setDisplayName('Site: Elevation')
    arg.setDescription("Elevation of the home address. If not provided, the OS-HPXML default (see <a href='#{docs_base_url}#hpxml-site'>HPXML Site</a>) is used.")
    arg.setUnits('ft')
    args << arg

    arg = OpenStudio::Measure::OSArgument.makeDoubleArgument('site_latitude', false)
    arg.setDisplayName('Site: Latitude')
    arg.setDescription("Latitude of the home address. Must be between -90 and 90. Use negative values for southern hemisphere. If not provided, the OS-HPXML default (see <a href='#{docs_base_url}#hpxml-site'>HPXML Site</a>) is used.")
    arg.setUnits('deg')
    args << arg

    arg = OpenStudio::Measure::OSArgument.makeDoubleArgument('site_longitude', false)
    arg.setDisplayName('Site: Longitude')
    arg.setDescription("Longitude of the home address. Must be between -180 and 180. Use negative values for the western hemisphere. If not provided, the OS-HPXML default (see <a href='#{docs_base_url}#hpxml-site'>HPXML Site</a>) is used.")
    arg.setUnits('deg')
    args << arg

    arg = OpenStudio::Measure::OSArgument.makeStringArgument('weather_station_epw_filepath', false)
    arg.setDisplayName('Weather Station: EnergyPlus Weather (EPW) Filepath')
    arg.setDescription('Path of the EPW file. Either this or the Site: Zip Code input above must be provided.')
    args << arg

    arg = OpenStudio::Measure::OSArgument.makeIntegerArgument('year_built', false)
    arg.setDisplayName('Building Construction: Year Built')
    arg.setDescription('The year the building was built.')
    args << arg

    unit_type_choices = OpenStudio::StringVector.new
    unit_type_choices << HPXML::ResidentialTypeSFD
    unit_type_choices << HPXML::ResidentialTypeSFA
    unit_type_choices << HPXML::ResidentialTypeApartment
    unit_type_choices << HPXML::ResidentialTypeManufactured

    arg = OpenStudio::Measure::OSArgument::makeIntegerArgument('unit_multiplier', false)
    arg.setDisplayName('Building Construction: Unit Multiplier')
    arg.setDescription('The number of similar dwelling units. EnergyPlus simulation results will be multiplied this value. If not provided, defaults to 1.')
    args << arg

    arg = OpenStudio::Measure::OSArgument::makeChoiceArgument('geometry_unit_type', unit_type_choices, true)
    arg.setDisplayName('Geometry: Unit Type')
    arg.setDescription("The type of dwelling unit. Use #{HPXML::ResidentialTypeSFA} for a dwelling unit with 1 or more stories, attached units to one or both sides, and no units above/below. Use #{HPXML::ResidentialTypeApartment} for a dwelling unit with 1 story, attached units to one, two, or three sides, and units above and/or below.")
    arg.setDefaultValue(HPXML::ResidentialTypeSFD)
    args << arg

    arg = OpenStudio::Measure::OSArgument::makeBoolArgument('geometry_unit_left_wall_is_adiabatic', false)
    arg.setDisplayName('Geometry: Unit Left Wall Is Adiabatic')
    arg.setDescription('Presence of an adiabatic left wall.')
    arg.setDefaultValue(false)
    args << arg

    arg = OpenStudio::Measure::OSArgument::makeBoolArgument('geometry_unit_right_wall_is_adiabatic', false)
    arg.setDisplayName('Geometry: Unit Right Wall Is Adiabatic')
    arg.setDescription('Presence of an adiabatic right wall.')
    arg.setDefaultValue(false)
    args << arg

    arg = OpenStudio::Measure::OSArgument::makeBoolArgument('geometry_unit_front_wall_is_adiabatic', false)
    arg.setDisplayName('Geometry: Unit Front Wall Is Adiabatic')
    arg.setDescription('Presence of an adiabatic front wall, for example, the unit is adjacent to a conditioned corridor.')
    arg.setDefaultValue(false)
    args << arg

    arg = OpenStudio::Measure::OSArgument::makeBoolArgument('geometry_unit_back_wall_is_adiabatic', false)
    arg.setDisplayName('Geometry: Unit Back Wall Is Adiabatic')
    arg.setDescription('Presence of an adiabatic back wall.')
    arg.setDefaultValue(false)
    args << arg

    arg = OpenStudio::Measure::OSArgument::makeIntegerArgument('geometry_unit_num_floors_above_grade', true)
    arg.setDisplayName('Geometry: Unit Number of Floors Above Grade')
    arg.setUnits('#')
    arg.setDescription("The number of floors above grade in the unit. Attic type #{HPXML::AtticTypeConditioned} is included. Assumed to be 1 for #{HPXML::ResidentialTypeApartment}s.")
    arg.setDefaultValue(2)
    args << arg

    arg = OpenStudio::Measure::OSArgument::makeDoubleArgument('geometry_unit_cfa', true)
    arg.setDisplayName('Geometry: Unit Conditioned Floor Area')
    arg.setUnits('ft^2')
    arg.setDescription("The total floor area of the unit's conditioned space (including any conditioned basement floor area).")
    arg.setDefaultValue(2000.0)
    args << arg

    arg = OpenStudio::Measure::OSArgument::makeDoubleArgument('geometry_unit_aspect_ratio', true)
    arg.setDisplayName('Geometry: Unit Aspect Ratio')
    arg.setUnits('Frac')
    arg.setDescription('The ratio of front/back wall length to left/right wall length for the unit, excluding any protruding garage wall area.')
    arg.setDefaultValue(2.0)
    args << arg

    arg = OpenStudio::Measure::OSArgument::makeDoubleArgument('geometry_unit_orientation', true)
    arg.setDisplayName('Geometry: Unit Orientation')
    arg.setUnits('degrees')
    arg.setDescription("The unit's orientation is measured clockwise from north (e.g., North=0, East=90, South=180, West=270).")
    arg.setDefaultValue(180.0)
    args << arg

    arg = OpenStudio::Measure::OSArgument::makeIntegerArgument('geometry_unit_num_bedrooms', true)
    arg.setDisplayName('Geometry: Unit Number of Bedrooms')
    arg.setUnits('#')
    arg.setDescription('The number of bedrooms in the unit.')
    arg.setDefaultValue(3)
    args << arg

    arg = OpenStudio::Measure::OSArgument::makeIntegerArgument('geometry_unit_num_bathrooms', false)
    arg.setDisplayName('Geometry: Unit Number of Bathrooms')
    arg.setUnits('#')
    arg.setDescription("The number of bathrooms in the unit. If not provided, the OS-HPXML default (see <a href='#{docs_base_url}#hpxml-building-construction'>HPXML Building Construction</a>) is used.")
    args << arg

    arg = OpenStudio::Measure::OSArgument::makeDoubleArgument('geometry_unit_num_occupants', false)
    arg.setDisplayName('Geometry: Unit Number of Occupants')
    arg.setUnits('#')
    arg.setDescription('The number of occupants in the unit. If not provided, an *asset* calculation is performed assuming standard occupancy, in which various end use defaults (e.g., plug loads, appliances, and hot water usage) are calculated based on Number of Bedrooms and Conditioned Floor Area per ANSI/RESNET/ICC 301. If provided, an *operational* calculation is instead performed in which the end use defaults to reflect real-world data (where possible).')
    args << arg

    arg = OpenStudio::Measure::OSArgument::makeIntegerArgument('geometry_building_num_units', false)
    arg.setDisplayName('Geometry: Building Number of Units')
    arg.setUnits('#')
    arg.setDescription("The number of units in the building. Required for #{HPXML::ResidentialTypeSFA} and #{HPXML::ResidentialTypeApartment}s.")
    args << arg

    arg = OpenStudio::Measure::OSArgument::makeDoubleArgument('geometry_average_ceiling_height', true)
    arg.setDisplayName('Geometry: Average Ceiling Height')
    arg.setUnits('ft')
    arg.setDescription('Average distance from the floor to the ceiling.')
    arg.setDefaultValue(8.0)
    args << arg

    arg = OpenStudio::Measure::OSArgument::makeDoubleArgument('geometry_unit_height_above_grade', false)
    arg.setDisplayName('Geometry: Unit Height Above Grade')
    arg.setUnits('ft')
    arg.setDescription("Describes the above-grade height of apartment units on upper floors or homes above ambient or belly-and-wing foundations. It is defined as the height of the lowest conditioned floor above grade and is used to calculate the wind speed for the infiltration model. If not provided, the OS-HPXML default (see <a href='#{docs_base_url}#hpxml-building-construction'>HPXML Building Construction</a>) is used.")
    args << arg

    arg = OpenStudio::Measure::OSArgument::makeDoubleArgument('geometry_garage_width', true)
    arg.setDisplayName('Geometry: Garage Width')
    arg.setUnits('ft')
    arg.setDescription("The width of the garage. Enter zero for no garage. Only applies to #{HPXML::ResidentialTypeSFD} units.")
    arg.setDefaultValue(0.0)
    args << arg

    arg = OpenStudio::Measure::OSArgument::makeDoubleArgument('geometry_garage_depth', true)
    arg.setDisplayName('Geometry: Garage Depth')
    arg.setUnits('ft')
    arg.setDescription("The depth of the garage. Only applies to #{HPXML::ResidentialTypeSFD} units.")
    arg.setDefaultValue(20.0)
    args << arg

    arg = OpenStudio::Measure::OSArgument::makeDoubleArgument('geometry_garage_protrusion', true)
    arg.setDisplayName('Geometry: Garage Protrusion')
    arg.setUnits('Frac')
    arg.setDescription("The fraction of the garage that is protruding from the conditioned space. Only applies to #{HPXML::ResidentialTypeSFD} units.")
    arg.setDefaultValue(0.0)
    args << arg

    garage_position_choices = OpenStudio::StringVector.new
    garage_position_choices << Constants::PositionRight
    garage_position_choices << Constants::PositionLeft

    arg = OpenStudio::Measure::OSArgument::makeChoiceArgument('geometry_garage_position', garage_position_choices, true)
    arg.setDisplayName('Geometry: Garage Position')
    arg.setDescription("The position of the garage. Only applies to #{HPXML::ResidentialTypeSFD} units.")
    arg.setDefaultValue(Constants::PositionRight)
    args << arg

    foundation_type_choices = OpenStudio::StringVector.new
    foundation_type_choices << HPXML::FoundationTypeSlab
    foundation_type_choices << HPXML::FoundationTypeCrawlspaceVented
    foundation_type_choices << HPXML::FoundationTypeCrawlspaceUnvented
    foundation_type_choices << HPXML::FoundationTypeCrawlspaceConditioned
    foundation_type_choices << HPXML::FoundationTypeBasementUnconditioned
    foundation_type_choices << HPXML::FoundationTypeBasementConditioned
    foundation_type_choices << HPXML::FoundationTypeAmbient
    foundation_type_choices << HPXML::FoundationTypeAboveApartment # I.e., adiabatic
    foundation_type_choices << "#{HPXML::FoundationTypeBellyAndWing}WithSkirt"
    foundation_type_choices << "#{HPXML::FoundationTypeBellyAndWing}NoSkirt"

    arg = OpenStudio::Measure::OSArgument::makeChoiceArgument('geometry_foundation_type', foundation_type_choices, true)
    arg.setDisplayName('Geometry: Foundation Type')
    arg.setDescription("The foundation type of the building. Foundation types #{HPXML::FoundationTypeBasementConditioned} and #{HPXML::FoundationTypeCrawlspaceConditioned} are not allowed for #{HPXML::ResidentialTypeApartment}s.")
    arg.setDefaultValue(HPXML::FoundationTypeSlab)
    args << arg

    arg = OpenStudio::Measure::OSArgument::makeDoubleArgument('geometry_foundation_height', true)
    arg.setDisplayName('Geometry: Foundation Height')
    arg.setUnits('ft')
    arg.setDescription('The height of the foundation (e.g., 3ft for crawlspace, 8ft for basement). Only applies to basements/crawlspaces.')
    arg.setDefaultValue(0.0)
    args << arg

    arg = OpenStudio::Measure::OSArgument::makeDoubleArgument('geometry_foundation_height_above_grade', true)
    arg.setDisplayName('Geometry: Foundation Height Above Grade')
    arg.setUnits('ft')
    arg.setDescription('The depth above grade of the foundation wall. Only applies to basements/crawlspaces.')
    arg.setDefaultValue(0.0)
    args << arg

    arg = OpenStudio::Measure::OSArgument::makeDoubleArgument('geometry_rim_joist_height', false)
    arg.setDisplayName('Geometry: Rim Joist Height')
    arg.setUnits('in')
    arg.setDescription('The height of the rim joists. Only applies to basements/crawlspaces.')
    args << arg

    attic_type_choices = OpenStudio::StringVector.new
    attic_type_choices << HPXML::AtticTypeFlatRoof
    attic_type_choices << HPXML::AtticTypeVented
    attic_type_choices << HPXML::AtticTypeUnvented
    attic_type_choices << HPXML::AtticTypeConditioned
    attic_type_choices << HPXML::AtticTypeBelowApartment # I.e., adiabatic

    arg = OpenStudio::Measure::OSArgument::makeChoiceArgument('geometry_attic_type', attic_type_choices, true)
    arg.setDisplayName('Geometry: Attic Type')
    arg.setDescription("The attic type of the building. Attic type #{HPXML::AtticTypeConditioned} is not allowed for #{HPXML::ResidentialTypeApartment}s.")
    arg.setDefaultValue(HPXML::AtticTypeVented)
    args << arg

    roof_type_choices = OpenStudio::StringVector.new
    roof_type_choices << Constants::RoofTypeGable
    roof_type_choices << Constants::RoofTypeHip

    arg = OpenStudio::Measure::OSArgument::makeChoiceArgument('geometry_roof_type', roof_type_choices, true)
    arg.setDisplayName('Geometry: Roof Type')
    arg.setDescription('The roof type of the building. Ignored if the building has a flat roof.')
    arg.setDefaultValue(Constants::RoofTypeGable)
    args << arg

    roof_pitch_choices = OpenStudio::StringVector.new
    roof_pitch_choices << '1:12'
    roof_pitch_choices << '2:12'
    roof_pitch_choices << '3:12'
    roof_pitch_choices << '4:12'
    roof_pitch_choices << '5:12'
    roof_pitch_choices << '6:12'
    roof_pitch_choices << '7:12'
    roof_pitch_choices << '8:12'
    roof_pitch_choices << '9:12'
    roof_pitch_choices << '10:12'
    roof_pitch_choices << '11:12'
    roof_pitch_choices << '12:12'

    arg = OpenStudio::Measure::OSArgument::makeChoiceArgument('geometry_roof_pitch', roof_pitch_choices, true)
    arg.setDisplayName('Geometry: Roof Pitch')
    arg.setDescription('The roof pitch of the attic. Ignored if the building has a flat roof.')
    arg.setDefaultValue('6:12')
    args << arg

    arg = OpenStudio::Measure::OSArgument::makeDoubleArgument('geometry_eaves_depth', true)
    arg.setDisplayName('Geometry: Eaves Depth')
    arg.setUnits('ft')
    arg.setDescription('The eaves depth of the roof.')
    arg.setDefaultValue(2.0)
    args << arg

    arg = OpenStudio::Measure::OSArgument::makeDoubleArgument('neighbor_front_distance', true)
    arg.setDisplayName('Neighbor: Front Distance')
    arg.setUnits('ft')
    arg.setDescription('The distance between the unit and the neighboring building to the front (not including eaves). A value of zero indicates no neighbors. Used for shading.')
    arg.setDefaultValue(0.0)
    args << arg

    arg = OpenStudio::Measure::OSArgument::makeDoubleArgument('neighbor_back_distance', true)
    arg.setDisplayName('Neighbor: Back Distance')
    arg.setUnits('ft')
    arg.setDescription('The distance between the unit and the neighboring building to the back (not including eaves). A value of zero indicates no neighbors. Used for shading.')
    arg.setDefaultValue(0.0)
    args << arg

    arg = OpenStudio::Measure::OSArgument::makeDoubleArgument('neighbor_left_distance', true)
    arg.setDisplayName('Neighbor: Left Distance')
    arg.setUnits('ft')
    arg.setDescription('The distance between the unit and the neighboring building to the left (not including eaves). A value of zero indicates no neighbors. Used for shading.')
    arg.setDefaultValue(10.0)
    args << arg

    arg = OpenStudio::Measure::OSArgument::makeDoubleArgument('neighbor_right_distance', true)
    arg.setDisplayName('Neighbor: Right Distance')
    arg.setUnits('ft')
    arg.setDescription('The distance between the unit and the neighboring building to the right (not including eaves). A value of zero indicates no neighbors. Used for shading.')
    arg.setDefaultValue(10.0)
    args << arg

    arg = OpenStudio::Measure::OSArgument::makeDoubleArgument('neighbor_front_height', false)
    arg.setDisplayName('Neighbor: Front Height')
    arg.setUnits('ft')
    arg.setDescription("The height of the neighboring building to the front. If not provided, the OS-HPXML default (see <a href='#{docs_base_url}#hpxml-neighbor-buildings'>HPXML Neighbor Building</a>) is used.")
    args << arg

    arg = OpenStudio::Measure::OSArgument::makeDoubleArgument('neighbor_back_height', false)
    arg.setDisplayName('Neighbor: Back Height')
    arg.setUnits('ft')
    arg.setDescription("The height of the neighboring building to the back. If not provided, the OS-HPXML default (see <a href='#{docs_base_url}#hpxml-neighbor-buildings'>HPXML Neighbor Building</a>) is used.")
    args << arg

    arg = OpenStudio::Measure::OSArgument::makeDoubleArgument('neighbor_left_height', false)
    arg.setDisplayName('Neighbor: Left Height')
    arg.setUnits('ft')
    arg.setDescription("The height of the neighboring building to the left. If not provided, the OS-HPXML default (see <a href='#{docs_base_url}#hpxml-neighbor-buildings'>HPXML Neighbor Building</a>) is used.")
    args << arg

    arg = OpenStudio::Measure::OSArgument::makeDoubleArgument('neighbor_right_height', false)
    arg.setDisplayName('Neighbor: Right Height')
    arg.setUnits('ft')
    arg.setDescription("The height of the neighboring building to the right. If not provided, the OS-HPXML default (see <a href='#{docs_base_url}#hpxml-neighbor-buildings'>HPXML Neighbor Building</a>) is used.")
    args << arg

    arg = OpenStudio::Measure::OSArgument::makeDoubleArgument('floor_over_foundation_assembly_r', true)
    arg.setDisplayName('Floor: Over Foundation Assembly R-value')
    arg.setUnits('h-ft^2-R/Btu')
    arg.setDescription('Assembly R-value for the floor over the foundation. Ignored if the building has a slab-on-grade foundation.')
    arg.setDefaultValue(28.1)
    args << arg

    arg = OpenStudio::Measure::OSArgument::makeDoubleArgument('floor_over_garage_assembly_r', true)
    arg.setDisplayName('Floor: Over Garage Assembly R-value')
    arg.setUnits('h-ft^2-R/Btu')
    arg.setDescription('Assembly R-value for the floor over the garage. Ignored unless the building has a garage under conditioned space.')
    arg.setDefaultValue(28.1)
    args << arg

    floor_type_choices = OpenStudio::StringVector.new
    floor_type_choices << HPXML::FloorTypeWoodFrame
    floor_type_choices << HPXML::FloorTypeSIP
    floor_type_choices << HPXML::FloorTypeConcrete
    floor_type_choices << HPXML::FloorTypeSteelFrame

    arg = OpenStudio::Measure::OSArgument::makeChoiceArgument('floor_type', floor_type_choices, true)
    arg.setDisplayName('Floor: Type')
    arg.setDescription('The type of floors.')
    arg.setDefaultValue(HPXML::FloorTypeWoodFrame)
    args << arg

    foundation_wall_type_choices = OpenStudio::StringVector.new
    foundation_wall_type_choices << HPXML::FoundationWallTypeSolidConcrete
    foundation_wall_type_choices << HPXML::FoundationWallTypeConcreteBlock
    foundation_wall_type_choices << HPXML::FoundationWallTypeConcreteBlockFoamCore
    foundation_wall_type_choices << HPXML::FoundationWallTypeConcreteBlockPerliteCore
    foundation_wall_type_choices << HPXML::FoundationWallTypeConcreteBlockVermiculiteCore
    foundation_wall_type_choices << HPXML::FoundationWallTypeConcreteBlockSolidCore
    foundation_wall_type_choices << HPXML::FoundationWallTypeDoubleBrick
    foundation_wall_type_choices << HPXML::FoundationWallTypeWood

    arg = OpenStudio::Measure::OSArgument::makeChoiceArgument('foundation_wall_type', foundation_wall_type_choices, false)
    arg.setDisplayName('Foundation Wall: Type')
    arg.setDescription("The material type of the foundation wall. If not provided, the OS-HPXML default (see <a href='#{docs_base_url}#hpxml-foundation-walls'>HPXML Foundation Walls</a>) is used.")
    args << arg

    arg = OpenStudio::Measure::OSArgument::makeDoubleArgument('foundation_wall_thickness', false)
    arg.setDisplayName('Foundation Wall: Thickness')
    arg.setUnits('in')
    arg.setDescription("The thickness of the foundation wall. If not provided, the OS-HPXML default (see <a href='#{docs_base_url}#hpxml-foundation-walls'>HPXML Foundation Walls</a>) is used.")
    args << arg

    arg = OpenStudio::Measure::OSArgument::makeDoubleArgument('foundation_wall_insulation_r', true)
    arg.setDisplayName('Foundation Wall: Insulation Nominal R-value')
    arg.setUnits('h-ft^2-R/Btu')
    arg.setDescription('Nominal R-value for the foundation wall insulation. Only applies to basements/crawlspaces.')
    arg.setDefaultValue(0)
    args << arg

    wall_ins_location_choices = OpenStudio::StringVector.new
    wall_ins_location_choices << Constants::LocationInterior
    wall_ins_location_choices << Constants::LocationExterior

    arg = OpenStudio::Measure::OSArgument::makeChoiceArgument('foundation_wall_insulation_location', wall_ins_location_choices, false)
    arg.setDisplayName('Foundation Wall: Insulation Location')
    arg.setUnits('ft')
    arg.setDescription('Whether the insulation is on the interior or exterior of the foundation wall. Only applies to basements/crawlspaces.')
    arg.setDefaultValue(Constants::LocationExterior)
    args << arg

    arg = OpenStudio::Measure::OSArgument::makeDoubleArgument('foundation_wall_insulation_distance_to_top', false)
    arg.setDisplayName('Foundation Wall: Insulation Distance To Top')
    arg.setUnits('ft')
    arg.setDescription("The distance from the top of the foundation wall to the top of the foundation wall insulation. Only applies to basements/crawlspaces. If not provided, the OS-HPXML default (see <a href='#{docs_base_url}#hpxml-foundation-walls'>HPXML Foundation Walls</a>) is used.")
    args << arg

    arg = OpenStudio::Measure::OSArgument::makeDoubleArgument('foundation_wall_insulation_distance_to_bottom', false)
    arg.setDisplayName('Foundation Wall: Insulation Distance To Bottom')
    arg.setUnits('ft')
    arg.setDescription("The distance from the top of the foundation wall to the bottom of the foundation wall insulation. Only applies to basements/crawlspaces. If not provided, the OS-HPXML default (see <a href='#{docs_base_url}#hpxml-foundation-walls'>HPXML Foundation Walls</a>) is used.")
    args << arg

    arg = OpenStudio::Measure::OSArgument::makeDoubleArgument('foundation_wall_assembly_r', false)
    arg.setDisplayName('Foundation Wall: Assembly R-value')
    arg.setUnits('h-ft^2-R/Btu')
    arg.setDescription('Assembly R-value for the foundation walls. Only applies to basements/crawlspaces. If provided, overrides the previous foundation wall insulation inputs. If not provided, it is ignored.')
    args << arg

    arg = OpenStudio::Measure::OSArgument::makeDoubleArgument('rim_joist_assembly_r', false)
    arg.setDisplayName('Rim Joist: Assembly R-value')
    arg.setUnits('h-ft^2-R/Btu')
    arg.setDescription('Assembly R-value for the rim joists. Only applies to basements/crawlspaces. Required if a rim joist height is provided.')
    args << arg

    arg = OpenStudio::Measure::OSArgument::makeDoubleArgument('slab_perimeter_insulation_r', true)
    arg.setDisplayName('Slab: Perimeter Insulation Nominal R-value')
    arg.setUnits('h-ft^2-R/Btu')
    arg.setDescription('Nominal R-value of the vertical slab perimeter insulation. Applies to slab-on-grade foundations and basement/crawlspace floors.')
    arg.setDefaultValue(0)
    args << arg

    arg = OpenStudio::Measure::OSArgument::makeDoubleArgument('slab_perimeter_insulation_depth', true)
    arg.setDisplayName('Slab: Perimeter Insulation Depth')
    arg.setUnits('ft')
    arg.setDescription('Depth from grade to bottom of vertical slab perimeter insulation. Applies to slab-on-grade foundations and basement/crawlspace floors.')
    arg.setDefaultValue(0)
    args << arg

    arg = OpenStudio::Measure::OSArgument::makeDoubleArgument('slab_exterior_horizontal_insulation_r', false)
    arg.setDisplayName('Slab: Exterior Horizontal Insulation Nominal R-value')
    arg.setUnits('h-ft^2-R/Btu')
    arg.setDescription('Nominal R-value of the slab exterior horizontal insulation. Applies to slab-on-grade foundations and basement/crawlspace floors.')
    args << arg

    arg = OpenStudio::Measure::OSArgument::makeDoubleArgument('slab_exterior_horizontal_insulation_width', false)
    arg.setDisplayName('Slab: Exterior Horizontal Insulation Width')
    arg.setUnits('ft')
    arg.setDescription('Width of the slab exterior horizontal insulation measured from the exterior surface of the vertical slab perimeter insulation. Applies to slab-on-grade foundations and basement/crawlspace floors.')
    args << arg

    arg = OpenStudio::Measure::OSArgument::makeDoubleArgument('slab_exterior_horizontal_insulation_depth_below_grade', false)
    arg.setDisplayName('Slab: Exterior Horizontal Insulation Depth Below Grade')
    arg.setUnits('ft')
    arg.setDescription('Depth of the slab exterior horizontal insulation measured from the top surface of the slab exterior horizontal insulation. Applies to slab-on-grade foundations and basement/crawlspace floors.')
    args << arg

    arg = OpenStudio::Measure::OSArgument::makeDoubleArgument('slab_under_insulation_r', true)
    arg.setDisplayName('Slab: Under Slab Insulation Nominal R-value')
    arg.setUnits('h-ft^2-R/Btu')
    arg.setDescription('Nominal R-value of the horizontal under slab insulation. Applies to slab-on-grade foundations and basement/crawlspace floors.')
    arg.setDefaultValue(0)
    args << arg

    arg = OpenStudio::Measure::OSArgument::makeDoubleArgument('slab_under_insulation_width', true)
    arg.setDisplayName('Slab: Under Slab Insulation Width')
    arg.setUnits('ft')
    arg.setDescription('Width from slab edge inward of horizontal under-slab insulation. Enter 999 to specify that the under slab insulation spans the entire slab. Applies to slab-on-grade foundations and basement/crawlspace floors.')
    arg.setDefaultValue(0)
    args << arg

    arg = OpenStudio::Measure::OSArgument::makeDoubleArgument('slab_thickness', false)
    arg.setDisplayName('Slab: Thickness')
    arg.setUnits('in')
    arg.setDescription("The thickness of the slab. Zero can be entered if there is a dirt floor instead of a slab. If not provided, the OS-HPXML default (see <a href='#{docs_base_url}#hpxml-slabs'>HPXML Slabs</a>) is used.")
    args << arg

    arg = OpenStudio::Measure::OSArgument::makeDoubleArgument('slab_carpet_fraction', false)
    arg.setDisplayName('Slab: Carpet Fraction')
    arg.setUnits('Frac')
    arg.setDescription("Fraction of the slab floor area that is carpeted. If not provided, the OS-HPXML default (see <a href='#{docs_base_url}#hpxml-slabs'>HPXML Slabs</a>) is used.")
    args << arg

    arg = OpenStudio::Measure::OSArgument::makeDoubleArgument('slab_carpet_r', false)
    arg.setDisplayName('Slab: Carpet R-value')
    arg.setUnits('h-ft^2-R/Btu')
    arg.setDescription("R-value of the slab carpet. If not provided, the OS-HPXML default (see <a href='#{docs_base_url}#hpxml-slabs'>HPXML Slabs</a>) is used.")
    args << arg

    arg = OpenStudio::Measure::OSArgument::makeDoubleArgument('ceiling_assembly_r', true)
    arg.setDisplayName('Ceiling: Assembly R-value')
    arg.setUnits('h-ft^2-R/Btu')
    arg.setDescription('Assembly R-value for the ceiling (attic floor).')
    arg.setDefaultValue(31.6)
    args << arg

    enclosure_roof_material_choices = get_option_names('roof_material.tsv')

    arg = OpenStudio::Measure::OSArgument::makeChoiceArgument('enclosure_roof_material', enclosure_roof_material_choices, false)
    arg.setDisplayName('Enclosure: Roof Material')
    arg.setDescription("The material type/color of the roof. If not provided, the OS-HPXML default (see <a href='#{docs_base_url}#hpxml-roofs'>HPXML Roofs</a>) is used.")
    args << arg

    arg = OpenStudio::Measure::OSArgument::makeDoubleArgument('roof_assembly_r', true)
    arg.setDisplayName('Roof: Assembly R-value')
    arg.setUnits('h-ft^2-R/Btu')
    arg.setDescription('Assembly R-value of the roof.')
    arg.setDefaultValue(2.3)
    args << arg

    radiant_barrier_attic_location_choices = OpenStudio::StringVector.new
    radiant_barrier_attic_location_choices << Constants::None
    radiant_barrier_attic_location_choices << HPXML::RadiantBarrierLocationAtticRoofOnly
    radiant_barrier_attic_location_choices << HPXML::RadiantBarrierLocationAtticRoofAndGableWalls
    radiant_barrier_attic_location_choices << HPXML::RadiantBarrierLocationAtticFloor

    arg = OpenStudio::Measure::OSArgument::makeChoiceArgument('radiant_barrier_attic_location', radiant_barrier_attic_location_choices, false)
    arg.setDisplayName('Attic: Radiant Barrier Location')
    arg.setDescription('The location of the radiant barrier in the attic.')
    args << arg

    radiant_barrier_grade_choices = OpenStudio::StringVector.new
    radiant_barrier_grade_choices << '1'
    radiant_barrier_grade_choices << '2'
    radiant_barrier_grade_choices << '3'

    arg = OpenStudio::Measure::OSArgument::makeChoiceArgument('radiant_barrier_grade', radiant_barrier_grade_choices, false)
    arg.setDisplayName('Attic: Radiant Barrier Grade')
    arg.setDescription("The grade of the radiant barrier in the attic. If not provided, the OS-HPXML default (see <a href='#{docs_base_url}#hpxml-roofs'>HPXML Roofs</a>) is used.")
    args << arg

    wall_type_choices = OpenStudio::StringVector.new
    wall_type_choices << HPXML::WallTypeWoodStud
    wall_type_choices << HPXML::WallTypeCMU
    wall_type_choices << HPXML::WallTypeDoubleWoodStud
    wall_type_choices << HPXML::WallTypeICF
    wall_type_choices << HPXML::WallTypeLog
    wall_type_choices << HPXML::WallTypeSIP
    wall_type_choices << HPXML::WallTypeConcrete
    wall_type_choices << HPXML::WallTypeSteelStud
    wall_type_choices << HPXML::WallTypeStone
    wall_type_choices << HPXML::WallTypeStrawBale
    wall_type_choices << HPXML::WallTypeBrick

    arg = OpenStudio::Measure::OSArgument::makeChoiceArgument('wall_type', wall_type_choices, true)
    arg.setDisplayName('Wall: Type')
    arg.setDescription('The type of walls.')
    arg.setDefaultValue(HPXML::WallTypeWoodStud)
    args << arg

    enclosure_wall_siding_choices = get_option_names('wall_siding.tsv')

    arg = OpenStudio::Measure::OSArgument::makeChoiceArgument('enclosure_wall_siding', enclosure_wall_siding_choices, false)
    arg.setDisplayName('Enclosure: Wall Siding')
    arg.setDescription("The siding type/color of the walls. Also applies to rim joists. If not provided, the OS-HPXML default (see <a href='#{docs_base_url}#hpxml-walls'>HPXML Walls</a>) is used.")
    args << arg

    arg = OpenStudio::Measure::OSArgument::makeDoubleArgument('wall_assembly_r', true)
    arg.setDisplayName('Wall: Assembly R-value')
    arg.setUnits('h-ft^2-R/Btu')
    arg.setDescription('Assembly R-value of the walls.')
    arg.setDefaultValue(11.9)
    args << arg

    arg = OpenStudio::Measure::OSArgument::makeDoubleArgument('window_front_wwr', true)
    arg.setDisplayName('Windows: Front Window-to-Wall Ratio')
    arg.setUnits('Frac')
    arg.setDescription("The ratio of window area to wall area for the unit's front facade. Enter 0 if specifying Front Window Area instead. If the front wall is adiabatic, the value will be ignored.")
    arg.setDefaultValue(0.18)
    args << arg

    arg = OpenStudio::Measure::OSArgument::makeDoubleArgument('window_back_wwr', true)
    arg.setDisplayName('Windows: Back Window-to-Wall Ratio')
    arg.setUnits('Frac')
    arg.setDescription("The ratio of window area to wall area for the unit's back facade. Enter 0 if specifying Back Window Area instead. If the back wall is adiabatic, the value will be ignored.")
    arg.setDefaultValue(0.18)
    args << arg

    arg = OpenStudio::Measure::OSArgument::makeDoubleArgument('window_left_wwr', true)
    arg.setDisplayName('Windows: Left Window-to-Wall Ratio')
    arg.setUnits('Frac')
    arg.setDescription("The ratio of window area to wall area for the unit's left facade (when viewed from the front). Enter 0 if specifying Left Window Area instead. If the left wall is adiabatic, the value will be ignored.")
    arg.setDefaultValue(0.18)
    args << arg

    arg = OpenStudio::Measure::OSArgument::makeDoubleArgument('window_right_wwr', true)
    arg.setDisplayName('Windows: Right Window-to-Wall Ratio')
    arg.setUnits('Frac')
    arg.setDescription("The ratio of window area to wall area for the unit's right facade (when viewed from the front). Enter 0 if specifying Right Window Area instead. If the right wall is adiabatic, the value will be ignored.")
    arg.setDefaultValue(0.18)
    args << arg

    arg = OpenStudio::Measure::OSArgument::makeDoubleArgument('window_area_front', true)
    arg.setDisplayName('Windows: Front Window Area')
    arg.setUnits('ft^2')
    arg.setDescription("The amount of window area on the unit's front facade. Enter 0 if specifying Front Window-to-Wall Ratio instead. If the front wall is adiabatic, the value will be ignored.")
    arg.setDefaultValue(0)
    args << arg

    arg = OpenStudio::Measure::OSArgument::makeDoubleArgument('window_area_back', true)
    arg.setDisplayName('Windows: Back Window Area')
    arg.setUnits('ft^2')
    arg.setDescription("The amount of window area on the unit's back facade. Enter 0 if specifying Back Window-to-Wall Ratio instead. If the back wall is adiabatic, the value will be ignored.")
    arg.setDefaultValue(0)
    args << arg

    arg = OpenStudio::Measure::OSArgument::makeDoubleArgument('window_area_left', true)
    arg.setDisplayName('Windows: Left Window Area')
    arg.setUnits('ft^2')
    arg.setDescription("The amount of window area on the unit's left facade (when viewed from the front). Enter 0 if specifying Left Window-to-Wall Ratio instead. If the left wall is adiabatic, the value will be ignored.")
    arg.setDefaultValue(0)
    args << arg

    arg = OpenStudio::Measure::OSArgument::makeDoubleArgument('window_area_right', true)
    arg.setDisplayName('Windows: Right Window Area')
    arg.setUnits('ft^2')
    arg.setDescription("The amount of window area on the unit's right facade (when viewed from the front). Enter 0 if specifying Right Window-to-Wall Ratio instead. If the right wall is adiabatic, the value will be ignored.")
    arg.setDefaultValue(0)
    args << arg

    arg = OpenStudio::Measure::OSArgument::makeDoubleArgument('window_aspect_ratio', true)
    arg.setDisplayName('Windows: Aspect Ratio')
    arg.setUnits('Frac')
    arg.setDescription('Ratio of window height to width.')
    arg.setDefaultValue(1.333)
    args << arg

    arg = OpenStudio::Measure::OSArgument::makeDoubleArgument('window_fraction_operable', false)
    arg.setDisplayName('Windows: Fraction Operable')
    arg.setUnits('Frac')
    arg.setDescription("Fraction of windows that are operable. If not provided, the OS-HPXML default (see <a href='#{docs_base_url}#hpxml-windows'>HPXML Windows</a>) is used.")
    args << arg

    arg = OpenStudio::Measure::OSArgument::makeIntegerArgument('window_natvent_availability', false)
    arg.setDisplayName('Windows: Natural Ventilation Availability')
    arg.setUnits('Days/week')
    arg.setDescription("For operable windows, the number of days/week that windows can be opened by occupants for natural ventilation. If not provided, the OS-HPXML default (see <a href='#{docs_base_url}#hpxml-windows'>HPXML Windows</a>) is used.")
    args << arg

    arg = OpenStudio::Measure::OSArgument::makeDoubleArgument('window_ufactor', true)
    arg.setDisplayName('Windows: U-Factor')
    arg.setUnits('Btu/hr-ft^2-R')
    arg.setDescription('Full-assembly NFRC U-factor.')
    arg.setDefaultValue(0.37)
    args << arg

    arg = OpenStudio::Measure::OSArgument::makeDoubleArgument('window_shgc', true)
    arg.setDisplayName('Windows: SHGC')
    arg.setDescription('Full-assembly NFRC solar heat gain coefficient.')
    arg.setDefaultValue(0.3)
    args << arg

    window_interior_shading_type_choices = OpenStudio::StringVector.new
    window_interior_shading_type_choices << HPXML::InteriorShadingTypeLightCurtains
    window_interior_shading_type_choices << HPXML::InteriorShadingTypeLightShades
    window_interior_shading_type_choices << HPXML::InteriorShadingTypeLightBlinds
    window_interior_shading_type_choices << HPXML::InteriorShadingTypeMediumCurtains
    window_interior_shading_type_choices << HPXML::InteriorShadingTypeMediumShades
    window_interior_shading_type_choices << HPXML::InteriorShadingTypeMediumBlinds
    window_interior_shading_type_choices << HPXML::InteriorShadingTypeDarkCurtains
    window_interior_shading_type_choices << HPXML::InteriorShadingTypeDarkShades
    window_interior_shading_type_choices << HPXML::InteriorShadingTypeDarkBlinds
    window_interior_shading_type_choices << HPXML::InteriorShadingTypeNone
    # Not adding inputs for other because that can be anything

    arg = OpenStudio::Measure::OSArgument::makeChoiceArgument('window_interior_shading_type', window_interior_shading_type_choices, false)
    arg.setDisplayName('Windows: Interior Shading Type')
    arg.setDescription("Type of window interior shading. Summer/winter shading coefficients can be provided below instead. If neither is provided, the OS-HPXML default (see <a href='#{docs_base_url}#hpxml-interior-shading'>HPXML Interior Shading</a>) is used.")
    args << arg

    arg = OpenStudio::Measure::OSArgument::makeDoubleArgument('window_interior_shading_winter', false)
    arg.setDisplayName('Windows: Winter Interior Shading Coefficient')
    arg.setUnits('Frac')
    arg.setDescription("Interior shading coefficient for the winter season, which if provided overrides the shading type input. 1.0 indicates no reduction in solar gain, 0.85 indicates 15% reduction, etc. If not provided, the OS-HPXML default (see <a href='#{docs_base_url}#hpxml-interior-shading'>HPXML Interior Shading</a>) is used.")
    args << arg

    arg = OpenStudio::Measure::OSArgument::makeDoubleArgument('window_interior_shading_summer', false)
    arg.setDisplayName('Windows: Summer Interior Shading Coefficient')
    arg.setUnits('Frac')
    arg.setDescription("Interior shading coefficient for the summer season, which if provided overrides the shading type input. 1.0 indicates no reduction in solar gain, 0.85 indicates 15% reduction, etc. If not provided, the OS-HPXML default (see <a href='#{docs_base_url}#hpxml-interior-shading'>HPXML Interior Shading</a>) is used.")
    args << arg

    window_exterior_shading_type_choices = OpenStudio::StringVector.new
    window_exterior_shading_type_choices << HPXML::ExteriorShadingTypeSolarFilm
    window_exterior_shading_type_choices << HPXML::ExteriorShadingTypeSolarScreens
    window_exterior_shading_type_choices << HPXML::ExteriorShadingTypeNone
    # Not adding inputs for trees since that is more specific to select windows, whereas this will apply to every window
    # Not adding inputs for overhangs/neighbors because there are other inputs to describe those (and in more detail)
    # Not adding inputs for other because that can be anything

    arg = OpenStudio::Measure::OSArgument::makeChoiceArgument('window_exterior_shading_type', window_exterior_shading_type_choices, false)
    arg.setDisplayName('Windows: Exterior Shading Type')
    arg.setDescription("Type of window exterior shading. Summer/winter shading coefficients can be provided below instead. If neither is provided, the OS-HPXML default (see <a href='#{docs_base_url}#hpxml-exterior-shading'>HPXML Exterior Shading</a>) is used.")
    args << arg

    arg = OpenStudio::Measure::OSArgument::makeDoubleArgument('window_exterior_shading_winter', false)
    arg.setDisplayName('Windows: Winter Exterior Shading Coefficient')
    arg.setUnits('Frac')
    arg.setDescription("Exterior shading coefficient for the winter season, which if provided overrides the shading type input. 1.0 indicates no reduction in solar gain, 0.85 indicates 15% reduction, etc. If not provided, the OS-HPXML default (see <a href='#{docs_base_url}#hpxml-exterior-shading'>HPXML Exterior Shading</a>) is used.")
    args << arg

    arg = OpenStudio::Measure::OSArgument::makeDoubleArgument('window_exterior_shading_summer', false)
    arg.setDisplayName('Windows: Summer Exterior Shading Coefficient')
    arg.setUnits('Frac')
    arg.setDescription("Exterior shading coefficient for the summer season, which if provided overrides the shading type input. 1.0 indicates no reduction in solar gain, 0.85 indicates 15% reduction, etc. If not provided, the OS-HPXML default (see <a href='#{docs_base_url}#hpxml-exterior-shading'>HPXML Exterior Shading</a>) is used.")
    args << arg

    arg = OpenStudio::Measure::OSArgument::makeStringArgument('window_shading_summer_season', false)
    arg.setDisplayName('Windows: Shading Summer Season')
    arg.setDescription("Enter a date range like 'May 1 - Sep 30'. Defines the summer season for purposes of shading coefficients; the rest of the year is assumed to be winter. If not provided, the OS-HPXML default (see <a href='#{docs_base_url}#hpxml-windows'>HPXML Windows</a>) is used.")
    args << arg

    window_insect_screen_choices = OpenStudio::StringVector.new
    window_insect_screen_choices << Constants::None
    window_insect_screen_choices << HPXML::LocationExterior
    window_insect_screen_choices << HPXML::LocationInterior

    arg = OpenStudio::Measure::OSArgument::makeChoiceArgument('window_insect_screens', window_insect_screen_choices, false)
    arg.setDisplayName('Windows: Insect Screens')
    arg.setDescription('The type of insect screens, if present. If not provided, assumes there are no insect screens.')
    args << arg

    storm_window_type_choices = OpenStudio::StringVector.new
    storm_window_type_choices << HPXML::WindowGlassTypeClear
    storm_window_type_choices << HPXML::WindowGlassTypeLowE

    arg = OpenStudio::Measure::OSArgument::makeChoiceArgument('window_storm_type', storm_window_type_choices, false)
    arg.setDisplayName('Windows: Storm Type')
    arg.setDescription('The type of storm, if present. If not provided, assumes there is no storm.')
    args << arg

    arg = OpenStudio::Measure::OSArgument::makeDoubleArgument('overhangs_front_depth', true)
    arg.setDisplayName('Overhangs: Front Depth')
    arg.setUnits('ft')
    arg.setDescription('The depth of overhangs for windows for the front facade.')
    arg.setDefaultValue(0)
    args << arg

    arg = OpenStudio::Measure::OSArgument::makeDoubleArgument('overhangs_front_distance_to_top_of_window', true)
    arg.setDisplayName('Overhangs: Front Distance to Top of Window')
    arg.setUnits('ft')
    arg.setDescription('The overhangs distance to the top of window for the front facade.')
    arg.setDefaultValue(0)
    args << arg

    arg = OpenStudio::Measure::OSArgument::makeDoubleArgument('overhangs_front_distance_to_bottom_of_window', true)
    arg.setDisplayName('Overhangs: Front Distance to Bottom of Window')
    arg.setUnits('ft')
    arg.setDescription('The overhangs distance to the bottom of window for the front facade.')
    arg.setDefaultValue(4)
    args << arg

    arg = OpenStudio::Measure::OSArgument::makeDoubleArgument('overhangs_back_depth', true)
    arg.setDisplayName('Overhangs: Back Depth')
    arg.setUnits('ft')
    arg.setDescription('The depth of overhangs for windows for the back facade.')
    arg.setDefaultValue(0)
    args << arg

    arg = OpenStudio::Measure::OSArgument::makeDoubleArgument('overhangs_back_distance_to_top_of_window', true)
    arg.setDisplayName('Overhangs: Back Distance to Top of Window')
    arg.setUnits('ft')
    arg.setDescription('The overhangs distance to the top of window for the back facade.')
    arg.setDefaultValue(0)
    args << arg

    arg = OpenStudio::Measure::OSArgument::makeDoubleArgument('overhangs_back_distance_to_bottom_of_window', true)
    arg.setDisplayName('Overhangs: Back Distance to Bottom of Window')
    arg.setUnits('ft')
    arg.setDescription('The overhangs distance to the bottom of window for the back facade.')
    arg.setDefaultValue(4)
    args << arg

    arg = OpenStudio::Measure::OSArgument::makeDoubleArgument('overhangs_left_depth', true)
    arg.setDisplayName('Overhangs: Left Depth')
    arg.setUnits('ft')
    arg.setDescription('The depth of overhangs for windows for the left facade.')
    arg.setDefaultValue(0)
    args << arg

    arg = OpenStudio::Measure::OSArgument::makeDoubleArgument('overhangs_left_distance_to_top_of_window', true)
    arg.setDisplayName('Overhangs: Left Distance to Top of Window')
    arg.setUnits('ft')
    arg.setDescription('The overhangs distance to the top of window for the left facade.')
    arg.setDefaultValue(0)
    args << arg

    arg = OpenStudio::Measure::OSArgument::makeDoubleArgument('overhangs_left_distance_to_bottom_of_window', true)
    arg.setDisplayName('Overhangs: Left Distance to Bottom of Window')
    arg.setUnits('ft')
    arg.setDescription('The overhangs distance to the bottom of window for the left facade.')
    arg.setDefaultValue(4)
    args << arg

    arg = OpenStudio::Measure::OSArgument::makeDoubleArgument('overhangs_right_depth', true)
    arg.setDisplayName('Overhangs: Right Depth')
    arg.setUnits('ft')
    arg.setDescription('The depth of overhangs for windows for the right facade.')
    arg.setDefaultValue(0)
    args << arg

    arg = OpenStudio::Measure::OSArgument::makeDoubleArgument('overhangs_right_distance_to_top_of_window', true)
    arg.setDisplayName('Overhangs: Right Distance to Top of Window')
    arg.setUnits('ft')
    arg.setDescription('The overhangs distance to the top of window for the right facade.')
    arg.setDefaultValue(0)
    args << arg

    arg = OpenStudio::Measure::OSArgument::makeDoubleArgument('overhangs_right_distance_to_bottom_of_window', true)
    arg.setDisplayName('Overhangs: Right Distance to Bottom of Window')
    arg.setUnits('ft')
    arg.setDescription('The overhangs distance to the bottom of window for the right facade.')
    arg.setDefaultValue(4)
    args << arg

    arg = OpenStudio::Measure::OSArgument::makeDoubleArgument('skylight_area_front', true)
    arg.setDisplayName('Skylights: Front Roof Area')
    arg.setUnits('ft^2')
    arg.setDescription("The amount of skylight area on the unit's front conditioned roof facade.")
    arg.setDefaultValue(0)
    args << arg

    arg = OpenStudio::Measure::OSArgument::makeDoubleArgument('skylight_area_back', true)
    arg.setDisplayName('Skylights: Back Roof Area')
    arg.setUnits('ft^2')
    arg.setDescription("The amount of skylight area on the unit's back conditioned roof facade.")
    arg.setDefaultValue(0)
    args << arg

    arg = OpenStudio::Measure::OSArgument::makeDoubleArgument('skylight_area_left', true)
    arg.setDisplayName('Skylights: Left Roof Area')
    arg.setUnits('ft^2')
    arg.setDescription("The amount of skylight area on the unit's left conditioned roof facade (when viewed from the front).")
    arg.setDefaultValue(0)
    args << arg

    arg = OpenStudio::Measure::OSArgument::makeDoubleArgument('skylight_area_right', true)
    arg.setDisplayName('Skylights: Right Roof Area')
    arg.setUnits('ft^2')
    arg.setDescription("The amount of skylight area on the unit's right conditioned roof facade (when viewed from the front).")
    arg.setDefaultValue(0)
    args << arg

    arg = OpenStudio::Measure::OSArgument::makeDoubleArgument('skylight_ufactor', true)
    arg.setDisplayName('Skylights: U-Factor')
    arg.setUnits('Btu/hr-ft^2-R')
    arg.setDescription('Full-assembly NFRC U-factor.')
    arg.setDefaultValue(0.33)
    args << arg

    skylight_shgc = OpenStudio::Measure::OSArgument::makeDoubleArgument('skylight_shgc', true)
    skylight_shgc.setDisplayName('Skylights: SHGC')
    skylight_shgc.setDescription('Full-assembly NFRC solar heat gain coefficient.')
    skylight_shgc.setDefaultValue(0.45)
    args << skylight_shgc

    arg = OpenStudio::Measure::OSArgument::makeChoiceArgument('skylight_storm_type', storm_window_type_choices, false)
    arg.setDisplayName('Skylights: Storm Type')
    arg.setDescription('The type of storm, if present. If not provided, assumes there is no storm.')
    args << arg

    arg = OpenStudio::Measure::OSArgument::makeDoubleArgument('door_area', true)
    arg.setDisplayName('Doors: Area')
    arg.setUnits('ft^2')
    arg.setDescription('The area of the opaque door(s).')
    arg.setDefaultValue(20.0)
    args << arg

    arg = OpenStudio::Measure::OSArgument::makeDoubleArgument('door_rvalue', true)
    arg.setDisplayName('Doors: R-value')
    arg.setUnits('h-ft^2-R/Btu')
    arg.setDescription('R-value of the opaque door(s).')
    arg.setDefaultValue(4.4)
    args << arg

    air_leakage_choices = get_option_names('air_leakage.tsv')

    arg = OpenStudio::Measure::OSArgument::makeChoiceArgument('air_leakage', air_leakage_choices, false)
    arg.setDisplayName('Air Leakage')
    arg.setDescription('The Leakiness Description (qualitative), or numeric air leakage value (ACH or CFM at specified pressure, nACH or nCFM, or ELA.')
    args << arg

    air_leakage_type_choices = OpenStudio::StringVector.new
    air_leakage_type_choices << HPXML::InfiltrationTypeUnitTotal
    air_leakage_type_choices << HPXML::InfiltrationTypeUnitExterior

    arg = OpenStudio::Measure::OSArgument::makeChoiceArgument('air_leakage_type', air_leakage_type_choices, false)
    arg.setDisplayName('Air Leakage: Type')
    arg.setDescription("Type of air leakage if providing a numeric air leakage value. If '#{HPXML::InfiltrationTypeUnitTotal}', represents the total infiltration to the unit as measured by a compartmentalization test, in which case the air leakage value will be adjusted by the ratio of exterior envelope surface area to total envelope surface area. Otherwise, if '#{HPXML::InfiltrationTypeUnitExterior}', represents the infiltration to the unit from outside only as measured by a guarded test. Required when unit type is #{HPXML::ResidentialTypeSFA} or #{HPXML::ResidentialTypeApartment}.")
    args << arg

    arg = OpenStudio::Measure::OSArgument::makeBoolArgument('air_leakage_has_flue_or_chimney_in_conditioned_space', false)
    arg.setDisplayName('Air Leakage: Has Flue or Chimney in Conditioned Space')
    arg.setDescription("Presence of flue or chimney with combustion air from conditioned space; used for infiltration model. If not provided, the OS-HPXML default (see <a href='#{docs_base_url}#flue-or-chimney'>Flue or Chimney</a>) is used.")
    args << arg

    heating_system_fuel_choices = OpenStudio::StringVector.new
    heating_system_fuel_choices << HPXML::FuelTypeElectricity
    heating_system_fuel_choices << HPXML::FuelTypeNaturalGas
    heating_system_fuel_choices << HPXML::FuelTypeOil
    heating_system_fuel_choices << HPXML::FuelTypePropane
    heating_system_fuel_choices << HPXML::FuelTypeWoodCord
    heating_system_fuel_choices << HPXML::FuelTypeWoodPellets
    heating_system_fuel_choices << HPXML::FuelTypeCoal

    heating_system_choices = get_option_names('heating_system.tsv')

    arg = OpenStudio::Measure::OSArgument::makeChoiceArgument('heating_system', heating_system_choices, true)
    arg.setDisplayName('Heating System')
    arg.setDescription("The heating system type/efficiency. Efficiency is Rated AFUE or Percent as a Fraction. Use '#{Constants::None}' if there is no heating system or if there is a heat pump serving a heating load.")
    arg.setDefaultValue('Fuel Furnace, 78% AFUE')
    args << arg

    arg = OpenStudio::Measure::OSArgument::makeChoiceArgument('heating_system_fuel', heating_system_fuel_choices, true)
    arg.setDisplayName('Heating System: Fuel Type')
    arg.setDescription("The fuel type of the heating system. Ignored for #{HPXML::HVACTypeElectricResistance}.")
    arg.setDefaultValue(HPXML::FuelTypeNaturalGas)
    args << arg

    arg = OpenStudio::Measure::OSArgument::makeDoubleArgument('heating_system_heating_capacity', false)
    arg.setDisplayName('Heating System: Heating Capacity')
    arg.setDescription("The output heating capacity of the heating system. If not provided, the OS-HPXML autosized default (see <a href='#{docs_base_url}#hpxml-heating-systems'>HPXML Heating Systems</a>) is used.")
    arg.setUnits('Btu/hr')
    args << arg

    arg = OpenStudio::Measure::OSArgument::makeDoubleArgument('heating_system_heating_autosizing_factor', false)
    arg.setDisplayName('Heating System: Heating Autosizing Factor')
    arg.setDescription('The capacity scaling factor applied to the auto-sizing methodology. If not provided, 1.0 is used.')
    args << arg

    arg = OpenStudio::Measure::OSArgument::makeDoubleArgument('heating_system_heating_autosizing_limit', false)
    arg.setDisplayName('Heating System: Heating Autosizing Limit')
    arg.setDescription('The maximum capacity limit applied to the auto-sizing methodology. If not provided, no limit is used.')
    arg.setUnits('Btu/hr')
    args << arg

    arg = OpenStudio::Measure::OSArgument::makeDoubleArgument('heating_system_fraction_heat_load_served', true)
    arg.setDisplayName('Heating System: Fraction Heat Load Served')
    arg.setDescription('The heating load served by the heating system.')
    arg.setUnits('Frac')
    arg.setDefaultValue(1)
    args << arg

    cooling_system_choices = get_option_names('cooling_system.tsv')

    arg = OpenStudio::Measure::OSArgument::makeChoiceArgument('cooling_system', cooling_system_choices, true)
    arg.setDisplayName('Cooling System')
    arg.setDescription("The cooling system type, efficiency type, and efficiency. Use '#{Constants::None}' if there is no cooling system or if there is a heat pump serving a cooling load.")
    arg.setDefaultValue('Central AC, SEER 13')
    args << arg

    arg = OpenStudio::Measure::OSArgument::makeDoubleArgument('cooling_system_cooling_capacity', false)
    arg.setDisplayName('Cooling System: Cooling Capacity')
    arg.setDescription("The output cooling capacity of the cooling system. If not provided, the OS-HPXML autosized default (see <a href='#{docs_base_url}#central-air-conditioner'>Central Air Conditioner</a>, <a href='#{docs_base_url}#room-air-conditioner'>Room Air Conditioner</a>, <a href='#{docs_base_url}#packaged-terminal-air-conditioner'>Packaged Terminal Air Conditioner</a>, <a href='#{docs_base_url}#evaporative-cooler'>Evaporative Cooler</a>, <a href='#{docs_base_url}#mini-split-air-conditioner'>Mini-Split Air Conditioner</a>) is used.")
    arg.setUnits('Btu/hr')
    args << arg

    arg = OpenStudio::Measure::OSArgument::makeDoubleArgument('cooling_system_cooling_autosizing_factor', false)
    arg.setDisplayName('Cooling System: Cooling Autosizing Factor')
    arg.setDescription('The capacity scaling factor applied to the auto-sizing methodology. If not provided, 1.0 is used.')
    args << arg

    arg = OpenStudio::Measure::OSArgument::makeDoubleArgument('cooling_system_cooling_autosizing_limit', false)
    arg.setDisplayName('Cooling System: Cooling Autosizing Limit')
    arg.setDescription('The maximum capacity limit applied to the auto-sizing methodology. If not provided, no limit is used.')
    arg.setUnits('Btu/hr')
    args << arg

    arg = OpenStudio::Measure::OSArgument::makeDoubleArgument('cooling_system_fraction_cool_load_served', true)
    arg.setDisplayName('Cooling System: Fraction Cool Load Served')
    arg.setDescription('The cooling load served by the cooling system.')
    arg.setUnits('Frac')
    arg.setDefaultValue(1)
    args << arg

    arg = OpenStudio::Measure::OSArgument::makeDoubleArgument('cooling_system_integrated_heating_system_capacity', false)
    arg.setDisplayName('Cooling System: Integrated Heating System Heating Capacity')
    arg.setDescription("The output heating capacity of the heating system integrated into cooling system. If not provided, the OS-HPXML autosized default (see <a href='#{docs_base_url}#room-air-conditioner'>Room Air Conditioner</a>, <a href='#{docs_base_url}#packaged-terminal-air-conditioner'>Packaged Terminal Air Conditioner</a>) is used. Only used for #{HPXML::HVACTypeRoomAirConditioner} and #{HPXML::HVACTypePTAC}.")
    arg.setUnits('Btu/hr')
    args << arg

    arg = OpenStudio::Measure::OSArgument::makeDoubleArgument('cooling_system_integrated_heating_system_fraction_heat_load_served', false)
    arg.setDisplayName('Cooling System: Integrated Heating System Fraction Heat Load Served')
    arg.setDescription("The heating load served by the heating system integrated into cooling system. Only used for #{HPXML::HVACTypePTAC} and #{HPXML::HVACTypeRoomAirConditioner}.")
    arg.setUnits('Frac')
    args << arg

    heat_pump_sizing_choices = OpenStudio::StringVector.new
    heat_pump_sizing_choices << HPXML::HeatPumpSizingACCA
    heat_pump_sizing_choices << HPXML::HeatPumpSizingHERS
    heat_pump_sizing_choices << HPXML::HeatPumpSizingMaxLoad

    heat_pump_backup_sizing_choices = OpenStudio::StringVector.new
    heat_pump_backup_sizing_choices << HPXML::HeatPumpBackupSizingEmergency
    heat_pump_backup_sizing_choices << HPXML::HeatPumpBackupSizingSupplemental

    heat_pump_choices = get_option_names('heat_pump.tsv')

    arg = OpenStudio::Measure::OSArgument::makeChoiceArgument('heat_pump', heat_pump_choices, true)
    arg.setDisplayName('Heat Pump')
    arg.setDescription('The heat pump type/efficiency.')
    arg.setDefaultValue('None')
    args << arg

    arg = OpenStudio::Measure::OSArgument::makeDoubleArgument('heat_pump_heating_capacity', false)
    arg.setDisplayName('Heat Pump: Heating Capacity')
    arg.setDescription("The output heating capacity of the heat pump. If not provided, the OS-HPXML autosized default (see <a href='#{docs_base_url}#air-to-air-heat-pump'>Air-to-Air Heat Pump</a>, <a href='#{docs_base_url}#mini-split-heat-pump'>Mini-Split Heat Pump</a>, <a href='#{docs_base_url}#packaged-terminal-heat-pump'>Packaged Terminal Heat Pump</a>, <a href='#{docs_base_url}#room-air-conditioner-w-reverse-cycle'>Room Air Conditioner w/ Reverse Cycle</a>, <a href='#{docs_base_url}#ground-to-air-heat-pump'>Ground-to-Air Heat Pump</a>) is used.")
    arg.setUnits('Btu/hr')
    args << arg

    arg = OpenStudio::Measure::OSArgument::makeDoubleArgument('heat_pump_heating_autosizing_factor', false)
    arg.setDisplayName('Heat Pump: Heating Autosizing Factor')
    arg.setDescription('The capacity scaling factor applied to the auto-sizing methodology. If not provided, 1.0 is used.')
    args << arg

    arg = OpenStudio::Measure::OSArgument::makeDoubleArgument('heat_pump_heating_autosizing_limit', false)
    arg.setDisplayName('Heat Pump: Heating Autosizing Limit')
    arg.setDescription('The maximum capacity limit applied to the auto-sizing methodology. If not provided, no limit is used.')
    arg.setUnits('Btu/hr')
    args << arg

    arg = OpenStudio::Measure::OSArgument::makeDoubleArgument('heat_pump_cooling_capacity', false)
    arg.setDisplayName('Heat Pump: Cooling Capacity')
    arg.setDescription("The output cooling capacity of the heat pump. If not provided, the OS-HPXML autosized default (see <a href='#{docs_base_url}#air-to-air-heat-pump'>Air-to-Air Heat Pump</a>, <a href='#{docs_base_url}#mini-split-heat-pump'>Mini-Split Heat Pump</a>, <a href='#{docs_base_url}#packaged-terminal-heat-pump'>Packaged Terminal Heat Pump</a>, <a href='#{docs_base_url}#room-air-conditioner-w-reverse-cycle'>Room Air Conditioner w/ Reverse Cycle</a>, <a href='#{docs_base_url}#ground-to-air-heat-pump'>Ground-to-Air Heat Pump</a>) is used.")
    arg.setUnits('Btu/hr')
    args << arg

    arg = OpenStudio::Measure::OSArgument::makeDoubleArgument('heat_pump_cooling_autosizing_factor', false)
    arg.setDisplayName('Heat Pump: Cooling Autosizing Factor')
    arg.setDescription('The capacity scaling factor applied to the auto-sizing methodology. If not provided, 1.0 is used.')
    args << arg

    arg = OpenStudio::Measure::OSArgument::makeDoubleArgument('heat_pump_cooling_autosizing_limit', false)
    arg.setDisplayName('Heat Pump: Cooling Autosizing Limit')
    arg.setDescription('The maximum capacity limit applied to the auto-sizing methodology. If not provided, no limit is used.')
    arg.setUnits('Btu/hr')
    args << arg

    arg = OpenStudio::Measure::OSArgument::makeDoubleArgument('heat_pump_fraction_heat_load_served', true)
    arg.setDisplayName('Heat Pump: Fraction Heat Load Served')
    arg.setDescription('The heating load served by the heat pump.')
    arg.setUnits('Frac')
    arg.setDefaultValue(1)
    args << arg

    arg = OpenStudio::Measure::OSArgument::makeDoubleArgument('heat_pump_fraction_cool_load_served', true)
    arg.setDisplayName('Heat Pump: Fraction Cool Load Served')
    arg.setDescription('The cooling load served by the heat pump.')
    arg.setUnits('Frac')
    arg.setDefaultValue(1)
    args << arg

    heat_pump_backup_choices = get_option_names('heat_pump_backup.tsv')

    arg = OpenStudio::Measure::OSArgument::makeChoiceArgument('heat_pump_backup', heat_pump_backup_choices, true)
    arg.setDisplayName('Heat Pump: Backup Type')
    arg.setDescription("The type, fuel type, and efficiency of the heat pump backup. Use '#{Constants::None}' if there is no backup heating. If Backup Type is '#{HPXML::HeatPumpBackupTypeSeparate}', Heating System 2 is used to specify the backup.")
    arg.setDefaultValue('Integrated, Electricity, 100% Efficiency')
    args << arg

    arg = OpenStudio::Measure::OSArgument::makeDoubleArgument('heat_pump_backup_heating_autosizing_factor', false)
    arg.setDisplayName('Heat Pump: Backup Heating Autosizing Factor')
    arg.setDescription("The capacity scaling factor applied to the auto-sizing methodology if Backup Type is '#{HPXML::HeatPumpBackupTypeIntegrated}'. If not provided, 1.0 is used. If Backup Type is '#{HPXML::HeatPumpBackupTypeSeparate}', use Heating System 2: Heating Autosizing Factor.")
    args << arg

    arg = OpenStudio::Measure::OSArgument::makeDoubleArgument('heat_pump_backup_heating_autosizing_limit', false)
    arg.setDisplayName('Heat Pump: Backup Heating Autosizing Limit')
    arg.setDescription("The maximum capacity limit applied to the auto-sizing methodology if Backup Type is '#{HPXML::HeatPumpBackupTypeIntegrated}'. If not provided, no limit is used. If Backup Type is '#{HPXML::HeatPumpBackupTypeSeparate}', use Heating System 2: Heating Autosizing Limit.")
    arg.setUnits('Btu/hr')
    args << arg

    arg = OpenStudio::Measure::OSArgument::makeDoubleArgument('heat_pump_backup_heating_capacity', false)
    arg.setDisplayName('Heat Pump: Backup Heating Capacity')
    arg.setDescription("The backup output heating capacity of the heat pump. If not provided, the OS-HPXML autosized default (see <a href='#{docs_base_url}#backup'>Backup</a>) is used. Only applies if Backup Type is '#{HPXML::HeatPumpBackupTypeIntegrated}'.")
    arg.setUnits('Btu/hr')
    args << arg

    arg = OpenStudio::Measure::OSArgument::makeChoiceArgument('heat_pump_sizing_methodology', heat_pump_sizing_choices, false)
    arg.setDisplayName('Heat Pump: Sizing Methodology')
    arg.setDescription("The auto-sizing methodology to use when the heat pump capacity is not provided. If not provided, the OS-HPXML default (see <a href='#{docs_base_url}#hpxml-hvac-sizing-control'>HPXML HVAC Sizing Control</a>) is used.")
    args << arg

    arg = OpenStudio::Measure::OSArgument::makeChoiceArgument('heat_pump_backup_sizing_methodology', heat_pump_backup_sizing_choices, false)
    arg.setDisplayName('Heat Pump: Backup Sizing Methodology')
    arg.setDescription("The auto-sizing methodology to use when the heat pump backup capacity is not provided. If not provided, the OS-HPXML default (see <a href='#{docs_base_url}#hpxml-hvac-sizing-control'>HPXML HVAC Sizing Control</a>) is used.")
    args << arg

    geothermal_loop_choices = get_option_names('geothermal_loop.tsv')

    arg = OpenStudio::Measure::OSArgument::makeChoiceArgument('geothermal_loop', geothermal_loop_choices, false)
    arg.setDisplayName('Geothermal Loop')
    arg.setDescription("The geothermal loop configuration (only #{HPXML::GeothermalLoopLoopConfigurationVertical} is currently supported), borefield configuration, grout/pipe type, and other numerical inputs that specify a detailed geothermal loop.")
    args << arg

    heating_system_2_choices = get_option_names('heating_system_2.tsv')

    arg = OpenStudio::Measure::OSArgument::makeChoiceArgument('heating_system_2', heating_system_2_choices, true)
    arg.setDisplayName('Heating System 2')
    arg.setDescription("The type/efficiency of the second heating system. Efficiency is Rated AFUE or Percent as a Fraction. If a heat pump is specified and the backup type is '#{HPXML::HeatPumpBackupTypeSeparate}', this heating system represents '#{HPXML::HeatPumpBackupTypeSeparate}' backup heating.")
    arg.setDefaultValue('None')
    args << arg

    arg = OpenStudio::Measure::OSArgument::makeChoiceArgument('heating_system_2_fuel', heating_system_fuel_choices, true)
    arg.setDisplayName('Heating System 2: Fuel Type')
    arg.setDescription("The fuel type of the second heating system. Ignored for #{HPXML::HVACTypeElectricResistance}.")
    arg.setDefaultValue(HPXML::FuelTypeElectricity)
    args << arg

    arg = OpenStudio::Measure::OSArgument::makeDoubleArgument('heating_system_2_heating_capacity', false)
    arg.setDisplayName('Heating System 2: Heating Capacity')
    arg.setDescription("The output heating capacity of the second heating system. If not provided, the OS-HPXML autosized default (see <a href='#{docs_base_url}#hpxml-heating-systems'>HPXML Heating Systems</a>) is used.")
    arg.setUnits('Btu/hr')
    args << arg

    arg = OpenStudio::Measure::OSArgument::makeDoubleArgument('heating_system_2_heating_autosizing_factor', false)
    arg.setDisplayName('Heating System 2: Heating Autosizing Factor')
    arg.setDescription('The capacity scaling factor applied to the auto-sizing methodology. If not provided, 1.0 is used.')
    args << arg

    arg = OpenStudio::Measure::OSArgument::makeDoubleArgument('heating_system_2_heating_autosizing_limit', false)
    arg.setDisplayName('Heating System 2: Heating Autosizing Limit')
    arg.setDescription('The maximum capacity limit applied to the auto-sizing methodology. If not provided, no limit is used.')
    arg.setUnits('Btu/hr')
    args << arg

    arg = OpenStudio::Measure::OSArgument::makeDoubleArgument('heating_system_2_fraction_heat_load_served', true)
    arg.setDisplayName('Heating System 2: Fraction Heat Load Served')
    arg.setDescription('The heat load served fraction of the second heating system. Ignored if this heating system serves as a backup system for a heat pump.')
    arg.setUnits('Frac')
    arg.setDefaultValue(0.25)
    args << arg

    arg = OpenStudio::Measure::OSArgument::makeStringArgument('hvac_control_heating_weekday_setpoint', false)
    arg.setDisplayName('HVAC Control: Heating Weekday Setpoint Schedule')
    arg.setDescription('Specify the constant or 24-hour comma-separated weekday heating setpoint schedule. Required unless a detailed CSV schedule is provided.')
    arg.setUnits('F')
    args << arg

    arg = OpenStudio::Measure::OSArgument::makeStringArgument('hvac_control_heating_weekend_setpoint', false)
    arg.setDisplayName('HVAC Control: Heating Weekend Setpoint Schedule')
    arg.setDescription('Specify the constant or 24-hour comma-separated weekend heating setpoint schedule. Required unless a detailed CSV schedule is provided.')
    arg.setUnits('F')
    args << arg

    arg = OpenStudio::Measure::OSArgument::makeStringArgument('hvac_control_cooling_weekday_setpoint', false)
    arg.setDisplayName('HVAC Control: Cooling Weekday Setpoint Schedule')
    arg.setDescription('Specify the constant or 24-hour comma-separated weekday cooling setpoint schedule. Required unless a detailed CSV schedule is provided.')
    arg.setUnits('F')
    args << arg

    arg = OpenStudio::Measure::OSArgument::makeStringArgument('hvac_control_cooling_weekend_setpoint', false)
    arg.setDisplayName('HVAC Control: Cooling Weekend Setpoint Schedule')
    arg.setDescription('Specify the constant or 24-hour comma-separated weekend cooling setpoint schedule. Required unless a detailed CSV schedule is provided.')
    arg.setUnits('F')
    args << arg

    arg = OpenStudio::Measure::OSArgument::makeStringArgument('hvac_control_heating_season_period', false)
    arg.setDisplayName('HVAC Control: Heating Season Period')
    arg.setDescription("Enter a date range like 'Nov 1 - Jun 30'. If not provided, the OS-HPXML default (see <a href='#{docs_base_url}#hpxml-hvac-control'>HPXML HVAC Control</a>) is used. Can also provide '#{Constants::BuildingAmerica}' to use automatic seasons from the Building America House Simulation Protocols.")
    args << arg

    arg = OpenStudio::Measure::OSArgument::makeStringArgument('hvac_control_cooling_season_period', false)
    arg.setDisplayName('HVAC Control: Cooling Season Period')
    arg.setDescription("Enter a date range like 'Jun 1 - Oct 31'. If not provided, the OS-HPXML default (see <a href='#{docs_base_url}#hpxml-hvac-control'>HPXML HVAC Control</a>) is used. Can also provide '#{Constants::BuildingAmerica}' to use automatic seasons from the Building America House Simulation Protocols.")
    args << arg

    arg = OpenStudio::Measure::OSArgument::makeDoubleArgument('hvac_blower_fan_watts_per_cfm', false)
    arg.setDisplayName('HVAC Blower: Fan Efficiency')
    arg.setDescription("The blower fan efficiency at maximum fan speed. Applies only to split (not packaged) systems (i.e., applies to ducted systems as well as ductless #{HPXML::HVACTypeHeatPumpMiniSplit} systems). If not provided, the OS-HPXML default (see <a href='#{docs_base_url}#hpxml-heating-systems'>HPXML Heating Systems</a>, <a href='#{docs_base_url}#hpxml-cooling-systems'>HPXML Cooling Systems</a>, <a href='#{docs_base_url}#hpxml-heat-pumps'>HPXML Heat Pumps</a>) is used.")
    arg.setUnits('W/CFM')
    args << arg

    duct_location_choices = OpenStudio::StringVector.new
    duct_location_choices << HPXML::LocationConditionedSpace
    duct_location_choices << HPXML::LocationBasementConditioned
    duct_location_choices << HPXML::LocationBasementUnconditioned
    duct_location_choices << HPXML::LocationCrawlspace
    duct_location_choices << HPXML::LocationCrawlspaceVented
    duct_location_choices << HPXML::LocationCrawlspaceUnvented
    duct_location_choices << HPXML::LocationCrawlspaceConditioned
    duct_location_choices << HPXML::LocationAttic
    duct_location_choices << HPXML::LocationAtticVented
    duct_location_choices << HPXML::LocationAtticUnvented
    duct_location_choices << HPXML::LocationGarage
    duct_location_choices << HPXML::LocationExteriorWall
    duct_location_choices << HPXML::LocationUnderSlab
    duct_location_choices << HPXML::LocationRoofDeck
    duct_location_choices << HPXML::LocationOutside
    duct_location_choices << HPXML::LocationOtherHousingUnit
    duct_location_choices << HPXML::LocationOtherHeatedSpace
    duct_location_choices << HPXML::LocationOtherMultifamilyBufferSpace
    duct_location_choices << HPXML::LocationOtherNonFreezingSpace
    duct_location_choices << HPXML::LocationManufacturedHomeBelly

    ducts_supply_choices = get_option_names('ducts_supply.tsv')

    arg = OpenStudio::Measure::OSArgument::makeChoiceArgument('ducts_supply', ducts_supply_choices, true)
    arg.setDisplayName('Ducts: Supply')
    arg.setDescription('The supply duct leakage to outside, nominal insulation r-value, buried insulation level, surface area, and fraction rectangular.')
    arg.setDefaultValue('10% Leakage to Outside, Uninsulated')
    args << arg

    arg = OpenStudio::Measure::OSArgument::makeChoiceArgument('ducts_supply_location', duct_location_choices, false)
    arg.setDisplayName('Ducts: Supply Location')
    arg.setDescription("The location of the supply ducts. If not provided, the OS-HPXML default (see <a href='#{docs_base_url}#air-distribution'>Air Distribution</a>) is used.")
    args << arg

    arg = OpenStudio::Measure::OSArgument::makeDoubleArgument('ducts_supply_surface_area_fraction', false)
    arg.setDisplayName('Ducts: Supply Area Fraction')
    arg.setDescription("The fraction of supply ducts surface area in the given location. Only used if Surface Area is not provided. If the fraction is less than 1, the remaining duct area is assumed to be in conditioned space. If neither Surface Area nor Area Fraction provided, the OS-HPXML default (see <a href='#{docs_base_url}#air-distribution'>Air Distribution</a>) is used.")
    arg.setUnits('frac')
    args << arg

    ducts_return_choices = get_option_names('ducts_return.tsv')

    arg = OpenStudio::Measure::OSArgument::makeChoiceArgument('ducts_return', ducts_return_choices, true)
    arg.setDisplayName('Ducts: Return')
    arg.setDescription('The return duct leakage to outside, nominal insulation r-value, buried insulation level, surface area, and fraction rectangular.')
    arg.setDefaultValue('10% Leakage to Outside, Uninsulated')
    args << arg

    arg = OpenStudio::Measure::OSArgument::makeChoiceArgument('ducts_return_location', duct_location_choices, false)
    arg.setDisplayName('Ducts: Return Location')
    arg.setDescription("The location of the return ducts. If not provided, the OS-HPXML default (see <a href='#{docs_base_url}#air-distribution'>Air Distribution</a>) is used.")
    args << arg

    arg = OpenStudio::Measure::OSArgument::makeDoubleArgument('ducts_return_surface_area_fraction', false)
    arg.setDisplayName('Ducts: Return Area Fraction')
    arg.setDescription("The fraction of return ducts surface area in the given location. Only used if Surface Area is not provided. If the fraction is less than 1, the remaining duct area is assumed to be in conditioned space. If neither Surface Area nor Area Fraction provided, the OS-HPXML default (see <a href='#{docs_base_url}#air-distribution'>Air Distribution</a>) is used.")
    arg.setUnits('frac')
    args << arg

    arg = OpenStudio::Measure::OSArgument::makeIntegerArgument('ducts_number_of_return_registers', false)
    arg.setDisplayName('Ducts: Number of Return Registers')
    arg.setDescription("The number of return registers of the ducts. Only used to calculate default return duct surface area. If not provided, the OS-HPXML default (see <a href='#{docs_base_url}#air-distribution'>Air Distribution</a>) is used.")
    arg.setUnits('#')
    args << arg

    mech_vent_fan_type_choices = OpenStudio::StringVector.new
    mech_vent_fan_type_choices << Constants::None
    mech_vent_fan_type_choices << HPXML::MechVentTypeExhaust
    mech_vent_fan_type_choices << HPXML::MechVentTypeSupply
    mech_vent_fan_type_choices << HPXML::MechVentTypeERV
    mech_vent_fan_type_choices << HPXML::MechVentTypeHRV
    mech_vent_fan_type_choices << HPXML::MechVentTypeBalanced
    mech_vent_fan_type_choices << HPXML::MechVentTypeCFIS

    mech_vent_recovery_efficiency_type_choices = OpenStudio::StringVector.new
    mech_vent_recovery_efficiency_type_choices << 'Unadjusted'
    mech_vent_recovery_efficiency_type_choices << 'Adjusted'

    arg = OpenStudio::Measure::OSArgument::makeChoiceArgument('mech_vent_fan_type', mech_vent_fan_type_choices, true)
    arg.setDisplayName('Mechanical Ventilation: Fan Type')
    arg.setDescription("The type of the mechanical ventilation. Use '#{Constants::None}' if there is no mechanical ventilation system.")
    arg.setDefaultValue(Constants::None)
    args << arg

    arg = OpenStudio::Measure::OSArgument::makeDoubleArgument('mech_vent_flow_rate', false)
    arg.setDisplayName('Mechanical Ventilation: Flow Rate')
    arg.setDescription("The flow rate of the mechanical ventilation. If not provided, the OS-HPXML default (see <a href='#{docs_base_url}#hpxml-mechanical-ventilation-fans'>HPXML Mechanical Ventilation Fans</a>) is used.")
    arg.setUnits('CFM')
    args << arg

    arg = OpenStudio::Measure::OSArgument::makeDoubleArgument('mech_vent_hours_in_operation', false)
    arg.setDisplayName('Mechanical Ventilation: Hours In Operation')
    arg.setDescription("The hours in operation of the mechanical ventilation. If not provided, the OS-HPXML default (see <a href='#{docs_base_url}#hpxml-mechanical-ventilation-fans'>HPXML Mechanical Ventilation Fans</a>) is used.")
    arg.setUnits('hrs/day')
    args << arg

    arg = OpenStudio::Measure::OSArgument::makeChoiceArgument('mech_vent_recovery_efficiency_type', mech_vent_recovery_efficiency_type_choices, true)
    arg.setDisplayName('Mechanical Ventilation: Total Recovery Efficiency Type')
    arg.setDescription('The total recovery efficiency type of the mechanical ventilation.')
    arg.setDefaultValue('Unadjusted')
    args << arg

    arg = OpenStudio::Measure::OSArgument::makeDoubleArgument('mech_vent_total_recovery_efficiency', true)
    arg.setDisplayName('Mechanical Ventilation: Total Recovery Efficiency')
    arg.setDescription("The Unadjusted or Adjusted total recovery efficiency of the mechanical ventilation. Applies to #{HPXML::MechVentTypeERV}.")
    arg.setUnits('Frac')
    arg.setDefaultValue(0.48)
    args << arg

    arg = OpenStudio::Measure::OSArgument::makeDoubleArgument('mech_vent_sensible_recovery_efficiency', true)
    arg.setDisplayName('Mechanical Ventilation: Sensible Recovery Efficiency')
    arg.setDescription("The Unadjusted or Adjusted sensible recovery efficiency of the mechanical ventilation. Applies to #{HPXML::MechVentTypeERV} and #{HPXML::MechVentTypeHRV}.")
    arg.setUnits('Frac')
    arg.setDefaultValue(0.72)
    args << arg

    arg = OpenStudio::Measure::OSArgument::makeDoubleArgument('mech_vent_fan_power', false)
    arg.setDisplayName('Mechanical Ventilation: Fan Power')
    arg.setDescription("The fan power of the mechanical ventilation. If not provided, the OS-HPXML default (see <a href='#{docs_base_url}#hpxml-mechanical-ventilation-fans'>HPXML Mechanical Ventilation Fans</a>) is used.")
    arg.setUnits('W')
    args << arg

    arg = OpenStudio::Measure::OSArgument::makeIntegerArgument('mech_vent_num_units_served', true)
    arg.setDisplayName('Mechanical Ventilation: Number of Units Served')
    arg.setDescription("Number of dwelling units served by the mechanical ventilation system. Must be 1 if #{HPXML::ResidentialTypeSFD}. Used to apportion flow rate and fan power to the unit.")
    arg.setUnits('#')
    arg.setDefaultValue(1)
    args << arg

    arg = OpenStudio::Measure::OSArgument::makeDoubleArgument('mech_vent_shared_frac_recirculation', false)
    arg.setDisplayName('Shared Mechanical Ventilation: Fraction Recirculation')
    arg.setDescription('Fraction of the total supply air that is recirculated, with the remainder assumed to be outdoor air. The value must be 0 for exhaust only systems. Required for a shared mechanical ventilation system.')
    arg.setUnits('Frac')
    args << arg

    arg = OpenStudio::Measure::OSArgument::makeChoiceArgument('mech_vent_shared_preheating_fuel', heating_system_fuel_choices, false)
    arg.setDisplayName('Shared Mechanical Ventilation: Preheating Fuel')
    arg.setDescription('Fuel type of the preconditioning heating equipment. Only used for a shared mechanical ventilation system. If not provided, assumes no preheating.')
    args << arg

    arg = OpenStudio::Measure::OSArgument::makeDoubleArgument('mech_vent_shared_preheating_efficiency', false)
    arg.setDisplayName('Shared Mechanical Ventilation: Preheating Efficiency')
    arg.setDescription('Efficiency of the preconditioning heating equipment. Only used for a shared mechanical ventilation system. If not provided, assumes no preheating.')
    arg.setUnits('COP')
    args << arg

    arg = OpenStudio::Measure::OSArgument::makeDoubleArgument('mech_vent_shared_preheating_fraction_heat_load_served', false)
    arg.setDisplayName('Shared Mechanical Ventilation: Preheating Fraction Ventilation Heat Load Served')
    arg.setDescription('Fraction of heating load introduced by the shared ventilation system that is met by the preconditioning heating equipment. If not provided, assumes no preheating.')
    arg.setUnits('Frac')
    args << arg

    cooling_system_fuel_choices = OpenStudio::StringVector.new
    cooling_system_fuel_choices << HPXML::FuelTypeElectricity

    arg = OpenStudio::Measure::OSArgument::makeChoiceArgument('mech_vent_shared_precooling_fuel', cooling_system_fuel_choices, false)
    arg.setDisplayName('Shared Mechanical Ventilation: Precooling Fuel')
    arg.setDescription('Fuel type of the preconditioning cooling equipment. Only used for a shared mechanical ventilation system. If not provided, assumes no precooling.')
    args << arg

    arg = OpenStudio::Measure::OSArgument::makeDoubleArgument('mech_vent_shared_precooling_efficiency', false)
    arg.setDisplayName('Shared Mechanical Ventilation: Precooling Efficiency')
    arg.setDescription('Efficiency of the preconditioning cooling equipment. Only used for a shared mechanical ventilation system. If not provided, assumes no precooling.')
    arg.setUnits('COP')
    args << arg

    arg = OpenStudio::Measure::OSArgument::makeDoubleArgument('mech_vent_shared_precooling_fraction_cool_load_served', false)
    arg.setDisplayName('Shared Mechanical Ventilation: Precooling Fraction Ventilation Cool Load Served')
    arg.setDescription('Fraction of cooling load introduced by the shared ventilation system that is met by the preconditioning cooling equipment. If not provided, assumes no precooling.')
    arg.setUnits('Frac')
    args << arg

    mech_vent_2_fan_type_choices = OpenStudio::StringVector.new
    mech_vent_2_fan_type_choices << Constants::None
    mech_vent_2_fan_type_choices << HPXML::MechVentTypeExhaust
    mech_vent_2_fan_type_choices << HPXML::MechVentTypeSupply
    mech_vent_2_fan_type_choices << HPXML::MechVentTypeERV
    mech_vent_2_fan_type_choices << HPXML::MechVentTypeHRV
    mech_vent_2_fan_type_choices << HPXML::MechVentTypeBalanced

    arg = OpenStudio::Measure::OSArgument::makeChoiceArgument('mech_vent_2_fan_type', mech_vent_2_fan_type_choices, true)
    arg.setDisplayName('Mechanical Ventilation 2: Fan Type')
    arg.setDescription("The type of the second mechanical ventilation. Use '#{Constants::None}' if there is no second mechanical ventilation system.")
    arg.setDefaultValue(Constants::None)
    args << arg

    arg = OpenStudio::Measure::OSArgument::makeDoubleArgument('mech_vent_2_flow_rate', true)
    arg.setDisplayName('Mechanical Ventilation 2: Flow Rate')
    arg.setDescription('The flow rate of the second mechanical ventilation.')
    arg.setUnits('CFM')
    arg.setDefaultValue(110)
    args << arg

    arg = OpenStudio::Measure::OSArgument::makeDoubleArgument('mech_vent_2_hours_in_operation', true)
    arg.setDisplayName('Mechanical Ventilation 2: Hours In Operation')
    arg.setDescription('The hours in operation of the second mechanical ventilation.')
    arg.setUnits('hrs/day')
    arg.setDefaultValue(24)
    args << arg

    arg = OpenStudio::Measure::OSArgument::makeChoiceArgument('mech_vent_2_recovery_efficiency_type', mech_vent_recovery_efficiency_type_choices, true)
    arg.setDisplayName('Mechanical Ventilation 2: Total Recovery Efficiency Type')
    arg.setDescription('The total recovery efficiency type of the second mechanical ventilation.')
    arg.setDefaultValue('Unadjusted')
    args << arg

    arg = OpenStudio::Measure::OSArgument::makeDoubleArgument('mech_vent_2_total_recovery_efficiency', true)
    arg.setDisplayName('Mechanical Ventilation 2: Total Recovery Efficiency')
    arg.setDescription("The Unadjusted or Adjusted total recovery efficiency of the second mechanical ventilation. Applies to #{HPXML::MechVentTypeERV}.")
    arg.setUnits('Frac')
    arg.setDefaultValue(0.48)
    args << arg

    arg = OpenStudio::Measure::OSArgument::makeDoubleArgument('mech_vent_2_sensible_recovery_efficiency', true)
    arg.setDisplayName('Mechanical Ventilation 2: Sensible Recovery Efficiency')
    arg.setDescription("The Unadjusted or Adjusted sensible recovery efficiency of the second mechanical ventilation. Applies to #{HPXML::MechVentTypeERV} and #{HPXML::MechVentTypeHRV}.")
    arg.setUnits('Frac')
    arg.setDefaultValue(0.72)
    args << arg

    arg = OpenStudio::Measure::OSArgument::makeDoubleArgument('mech_vent_2_fan_power', true)
    arg.setDisplayName('Mechanical Ventilation 2: Fan Power')
    arg.setDescription('The fan power of the second mechanical ventilation.')
    arg.setUnits('W')
    arg.setDefaultValue(30)
    args << arg

    arg = OpenStudio::Measure::OSArgument::makeIntegerArgument('kitchen_fans_quantity', false)
    arg.setDisplayName('Kitchen Fans: Quantity')
    arg.setDescription("The quantity of the kitchen fans. If not provided, the OS-HPXML default (see <a href='#{docs_base_url}#hpxml-local-ventilation-fans'>HPXML Local Ventilation Fans</a>) is used.")
    arg.setUnits('#')
    args << arg

    arg = OpenStudio::Measure::OSArgument::makeDoubleArgument('kitchen_fans_flow_rate', false)
    arg.setDisplayName('Kitchen Fans: Flow Rate')
    arg.setDescription("The flow rate of the kitchen fan. If not provided, the OS-HPXML default (see <a href='#{docs_base_url}#hpxml-local-ventilation-fans'>HPXML Local Ventilation Fans</a>) is used.")
    arg.setUnits('CFM')
    args << arg

    arg = OpenStudio::Measure::OSArgument::makeDoubleArgument('kitchen_fans_hours_in_operation', false)
    arg.setDisplayName('Kitchen Fans: Hours In Operation')
    arg.setDescription("The hours in operation of the kitchen fan. If not provided, the OS-HPXML default (see <a href='#{docs_base_url}#hpxml-local-ventilation-fans'>HPXML Local Ventilation Fans</a>) is used.")
    arg.setUnits('hrs/day')
    args << arg

    arg = OpenStudio::Measure::OSArgument::makeDoubleArgument('kitchen_fans_power', false)
    arg.setDisplayName('Kitchen Fans: Fan Power')
    arg.setDescription("The fan power of the kitchen fan. If not provided, the OS-HPXML default (see <a href='#{docs_base_url}#hpxml-local-ventilation-fans'>HPXML Local Ventilation Fans</a>) is used.")
    arg.setUnits('W')
    args << arg

    arg = OpenStudio::Measure::OSArgument::makeIntegerArgument('kitchen_fans_start_hour', false)
    arg.setDisplayName('Kitchen Fans: Start Hour')
    arg.setDescription("The start hour of the kitchen fan. If not provided, the OS-HPXML default (see <a href='#{docs_base_url}#hpxml-local-ventilation-fans'>HPXML Local Ventilation Fans</a>) is used.")
    arg.setUnits('hr')
    args << arg

    arg = OpenStudio::Measure::OSArgument::makeIntegerArgument('bathroom_fans_quantity', false)
    arg.setDisplayName('Bathroom Fans: Quantity')
    arg.setDescription("The quantity of the bathroom fans. If not provided, the OS-HPXML default (see <a href='#{docs_base_url}#hpxml-local-ventilation-fans'>HPXML Local Ventilation Fans</a>) is used.")
    arg.setUnits('#')
    args << arg

    arg = OpenStudio::Measure::OSArgument::makeDoubleArgument('bathroom_fans_flow_rate', false)
    arg.setDisplayName('Bathroom Fans: Flow Rate')
    arg.setDescription("The flow rate of the bathroom fans. If not provided, the OS-HPXML default (see <a href='#{docs_base_url}#hpxml-local-ventilation-fans'>HPXML Local Ventilation Fans</a>) is used.")
    arg.setUnits('CFM')
    args << arg

    arg = OpenStudio::Measure::OSArgument::makeDoubleArgument('bathroom_fans_hours_in_operation', false)
    arg.setDisplayName('Bathroom Fans: Hours In Operation')
    arg.setDescription("The hours in operation of the bathroom fans. If not provided, the OS-HPXML default (see <a href='#{docs_base_url}#hpxml-local-ventilation-fans'>HPXML Local Ventilation Fans</a>) is used.")
    arg.setUnits('hrs/day')
    args << arg

    arg = OpenStudio::Measure::OSArgument::makeDoubleArgument('bathroom_fans_power', false)
    arg.setDisplayName('Bathroom Fans: Fan Power')
    arg.setDescription("The fan power of the bathroom fans. If not provided, the OS-HPXML default (see <a href='#{docs_base_url}#hpxml-local-ventilation-fans'>HPXML Local Ventilation Fans</a>) is used.")
    arg.setUnits('W')
    args << arg

    arg = OpenStudio::Measure::OSArgument::makeIntegerArgument('bathroom_fans_start_hour', false)
    arg.setDisplayName('Bathroom Fans: Start Hour')
    arg.setDescription("The start hour of the bathroom fans. If not provided, the OS-HPXML default (see <a href='#{docs_base_url}#hpxml-local-ventilation-fans'>HPXML Local Ventilation Fans</a>) is used.")
    arg.setUnits('hr')
    args << arg

    arg = OpenStudio::Measure::OSArgument::makeBoolArgument('whole_house_fan_present', true)
    arg.setDisplayName('Whole House Fan: Present')
    arg.setDescription('Whether there is a whole house fan.')
    arg.setDefaultValue(false)
    args << arg

    arg = OpenStudio::Measure::OSArgument::makeDoubleArgument('whole_house_fan_flow_rate', false)
    arg.setDisplayName('Whole House Fan: Flow Rate')
    arg.setDescription("The flow rate of the whole house fan. If not provided, the OS-HPXML default (see <a href='#{docs_base_url}#hpxml-whole-house-fans'>HPXML Whole House Fans</a>) is used.")
    arg.setUnits('CFM')
    args << arg

    arg = OpenStudio::Measure::OSArgument::makeDoubleArgument('whole_house_fan_power', false)
    arg.setDisplayName('Whole House Fan: Fan Power')
    arg.setDescription("The fan power of the whole house fan. If not provided, the OS-HPXML default (see <a href='#{docs_base_url}#hpxml-whole-house-fans'>HPXML Whole House Fans</a>) is used.")
    arg.setUnits('W')
    args << arg

    water_heater_type_choices = OpenStudio::StringVector.new
    water_heater_type_choices << Constants::None
    water_heater_type_choices << HPXML::WaterHeaterTypeStorage
    water_heater_type_choices << HPXML::WaterHeaterTypeTankless
    water_heater_type_choices << HPXML::WaterHeaterTypeHeatPump
    water_heater_type_choices << HPXML::WaterHeaterTypeCombiStorage
    water_heater_type_choices << HPXML::WaterHeaterTypeCombiTankless

    water_heater_fuel_choices = OpenStudio::StringVector.new
    water_heater_fuel_choices << HPXML::FuelTypeElectricity
    water_heater_fuel_choices << HPXML::FuelTypeNaturalGas
    water_heater_fuel_choices << HPXML::FuelTypeOil
    water_heater_fuel_choices << HPXML::FuelTypePropane
    water_heater_fuel_choices << HPXML::FuelTypeWoodCord
    water_heater_fuel_choices << HPXML::FuelTypeCoal

    water_heater_location_choices = OpenStudio::StringVector.new
    water_heater_location_choices << HPXML::LocationConditionedSpace
    water_heater_location_choices << HPXML::LocationBasementConditioned
    water_heater_location_choices << HPXML::LocationBasementUnconditioned
    water_heater_location_choices << HPXML::LocationGarage
    water_heater_location_choices << HPXML::LocationAttic
    water_heater_location_choices << HPXML::LocationAtticVented
    water_heater_location_choices << HPXML::LocationAtticUnvented
    water_heater_location_choices << HPXML::LocationCrawlspace
    water_heater_location_choices << HPXML::LocationCrawlspaceVented
    water_heater_location_choices << HPXML::LocationCrawlspaceUnvented
    water_heater_location_choices << HPXML::LocationCrawlspaceConditioned
    water_heater_location_choices << HPXML::LocationOtherExterior
    water_heater_location_choices << HPXML::LocationOtherHousingUnit
    water_heater_location_choices << HPXML::LocationOtherHeatedSpace
    water_heater_location_choices << HPXML::LocationOtherMultifamilyBufferSpace
    water_heater_location_choices << HPXML::LocationOtherNonFreezingSpace

    water_heater_efficiency_type_choices = OpenStudio::StringVector.new
    water_heater_efficiency_type_choices << 'EnergyFactor'
    water_heater_efficiency_type_choices << 'UniformEnergyFactor'

    water_heater_usage_bin_choices = OpenStudio::StringVector.new
    water_heater_usage_bin_choices << HPXML::WaterHeaterUsageBinVerySmall
    water_heater_usage_bin_choices << HPXML::WaterHeaterUsageBinLow
    water_heater_usage_bin_choices << HPXML::WaterHeaterUsageBinMedium
    water_heater_usage_bin_choices << HPXML::WaterHeaterUsageBinHigh

    arg = OpenStudio::Measure::OSArgument::makeChoiceArgument('water_heater_type', water_heater_type_choices, true)
    arg.setDisplayName('Water Heater: Type')
    arg.setDescription("The type of water heater. Use '#{Constants::None}' if there is no water heater.")
    arg.setDefaultValue(HPXML::WaterHeaterTypeStorage)
    args << arg

    arg = OpenStudio::Measure::OSArgument::makeChoiceArgument('water_heater_fuel_type', water_heater_fuel_choices, true)
    arg.setDisplayName('Water Heater: Fuel Type')
    arg.setDescription("The fuel type of water heater. Ignored for #{HPXML::WaterHeaterTypeHeatPump}.")
    arg.setDefaultValue(HPXML::FuelTypeNaturalGas)
    args << arg

    arg = OpenStudio::Measure::OSArgument::makeChoiceArgument('water_heater_location', water_heater_location_choices, false)
    arg.setDisplayName('Water Heater: Location')
    arg.setDescription("The location of water heater. If not provided, the OS-HPXML default (see <a href='#{docs_base_url}#hpxml-water-heating-systems'>HPXML Water Heating Systems</a>) is used.")
    args << arg

    arg = OpenStudio::Measure::OSArgument::makeDoubleArgument('water_heater_tank_volume', false)
    arg.setDisplayName('Water Heater: Tank Volume')
    arg.setDescription("Nominal volume of water heater tank. If not provided, the OS-HPXML default (see <a href='#{docs_base_url}#conventional-storage'>Conventional Storage</a>, <a href='#{docs_base_url}#heat-pump'>Heat Pump</a>, <a href='#{docs_base_url}#combi-boiler-w-storage'>Combi Boiler w/ Storage</a>) is used.")
    arg.setUnits('gal')
    args << arg

    arg = OpenStudio::Measure::OSArgument::makeChoiceArgument('water_heater_efficiency_type', water_heater_efficiency_type_choices, true)
    arg.setDisplayName('Water Heater: Efficiency Type')
    arg.setDescription('The efficiency type of water heater. Does not apply to space-heating boilers.')
    arg.setDefaultValue('EnergyFactor')
    args << arg

    arg = OpenStudio::Measure::OSArgument::makeDoubleArgument('water_heater_efficiency', true)
    arg.setDisplayName('Water Heater: Efficiency')
    arg.setDescription('Rated Energy Factor or Uniform Energy Factor. Does not apply to space-heating boilers.')
    arg.setDefaultValue(0.67)
    args << arg

    arg = OpenStudio::Measure::OSArgument::makeChoiceArgument('water_heater_usage_bin', water_heater_usage_bin_choices, false)
    arg.setDisplayName('Water Heater: Usage Bin')
    arg.setDescription("The usage of the water heater. Only applies if Efficiency Type is UniformEnergyFactor and Type is not #{HPXML::WaterHeaterTypeTankless}. Does not apply to space-heating boilers. If not provided, the OS-HPXML default (see <a href='#{docs_base_url}#conventional-storage'>Conventional Storage</a>, <a href='#{docs_base_url}#heat-pump'>Heat Pump</a>) is used.")
    args << arg

    arg = OpenStudio::Measure::OSArgument::makeDoubleArgument('water_heater_recovery_efficiency', false)
    arg.setDisplayName('Water Heater: Recovery Efficiency')
    arg.setDescription("Ratio of energy delivered to water heater to the energy content of the fuel consumed by the water heater. Only used for non-electric storage water heaters. If not provided, the OS-HPXML default (see <a href='#{docs_base_url}#conventional-storage'>Conventional Storage</a>) is used.")
    arg.setUnits('Frac')
    args << arg

    arg = OpenStudio::Measure::OSArgument::makeDoubleArgument('water_heater_heating_capacity', false)
    arg.setDisplayName('Water Heater: Heating Capacity')
    arg.setDescription("Heating capacity. Only applies to #{HPXML::WaterHeaterTypeStorage} and #{HPXML::WaterHeaterTypeHeatPump} (compressor). If not provided, the OS-HPXML default (see <a href='#{docs_base_url}#conventional-storage'>Conventional Storage</a>, <a href='#{docs_base_url}#heat-pump'>Heat Pump</a>) is used.")
    arg.setUnits('Btu/hr')
    args << arg

    arg = OpenStudio::Measure::OSArgument::makeDoubleArgument('water_heater_backup_heating_capacity', false)
    arg.setDisplayName('Water Heater: Backup Heating Capacity')
    arg.setDescription("Backup heating capacity for a #{HPXML::WaterHeaterTypeHeatPump}. If not provided, the OS-HPXML default (see <a href='#{docs_base_url}#heat-pump'>Heat Pump</a>) is used.")
    arg.setUnits('Btu/hr')
    args << arg

    arg = OpenStudio::Measure::OSArgument::makeDoubleArgument('water_heater_standby_loss', false)
    arg.setDisplayName('Water Heater: Standby Loss')
    arg.setDescription("The standby loss of water heater. Only applies to space-heating boilers. If not provided, the OS-HPXML default (see <a href='#{docs_base_url}#combi-boiler-w-storage'>Combi Boiler w/ Storage</a>) is used.")
    arg.setUnits('F/hr')
    args << arg

    arg = OpenStudio::Measure::OSArgument::makeDoubleArgument('water_heater_jacket_rvalue', false)
    arg.setDisplayName('Water Heater: Jacket R-value')
    arg.setDescription("The jacket R-value of water heater. Doesn't apply to #{HPXML::WaterHeaterTypeTankless} or #{HPXML::WaterHeaterTypeCombiTankless}. If not provided, defaults to no jacket insulation.")
    arg.setUnits('h-ft^2-R/Btu')
    args << arg

    arg = OpenStudio::Measure::OSArgument::makeDoubleArgument('water_heater_setpoint_temperature', false)
    arg.setDisplayName('Water Heater: Setpoint Temperature')
    arg.setDescription("The setpoint temperature of water heater. If not provided, the OS-HPXML default (see <a href='#{docs_base_url}#hpxml-water-heating-systems'>HPXML Water Heating Systems</a>) is used.")
    arg.setUnits('F')
    args << arg

    arg = OpenStudio::Measure::OSArgument::makeIntegerArgument('water_heater_num_bedrooms_served', false)
    arg.setDisplayName('Water Heater: Number of Bedrooms Served')
    arg.setDescription("Number of bedrooms served (directly or indirectly) by the water heater. Only needed if #{HPXML::ResidentialTypeSFA} or #{HPXML::ResidentialTypeApartment} and it is a shared water heater serving multiple dwelling units. Used to apportion water heater tank losses to the unit.")
    arg.setUnits('#')
    args << arg

    arg = OpenStudio::Measure::OSArgument::makeBoolArgument('water_heater_uses_desuperheater', false)
    arg.setDisplayName('Water Heater: Uses Desuperheater')
    arg.setDescription("Requires that the dwelling unit has a #{HPXML::HVACTypeHeatPumpAirToAir}, #{HPXML::HVACTypeHeatPumpMiniSplit}, or #{HPXML::HVACTypeHeatPumpGroundToAir} heat pump or a #{HPXML::HVACTypeCentralAirConditioner} or #{HPXML::HVACTypeMiniSplitAirConditioner} air conditioner. If not provided, assumes no desuperheater.")
    args << arg

    water_heater_tank_model_type_choices = OpenStudio::StringVector.new
    water_heater_tank_model_type_choices << HPXML::WaterHeaterTankModelTypeMixed
    water_heater_tank_model_type_choices << HPXML::WaterHeaterTankModelTypeStratified

    arg = OpenStudio::Measure::OSArgument::makeChoiceArgument('water_heater_tank_model_type', water_heater_tank_model_type_choices, false)
    arg.setDisplayName('Water Heater: Tank Type')
    arg.setDescription("Type of tank model to use. The '#{HPXML::WaterHeaterTankModelTypeStratified}' tank generally provide more accurate results, but may significantly increase run time. Applies only to #{HPXML::WaterHeaterTypeStorage}. If not provided, the OS-HPXML default (see <a href='#{docs_base_url}#conventional-storage'>Conventional Storage</a>) is used.")
    args << arg

    water_heater_operating_mode_choices = OpenStudio::StringVector.new
    water_heater_operating_mode_choices << HPXML::WaterHeaterOperatingModeHybridAuto
    water_heater_operating_mode_choices << HPXML::WaterHeaterOperatingModeHeatPumpOnly

    arg = OpenStudio::Measure::OSArgument::makeChoiceArgument('water_heater_operating_mode', water_heater_operating_mode_choices, false)
    arg.setDisplayName('Water Heater: Operating Mode')
    arg.setDescription("The water heater operating mode. The '#{HPXML::WaterHeaterOperatingModeHeatPumpOnly}' option only uses the heat pump, while '#{HPXML::WaterHeaterOperatingModeHybridAuto}' allows the backup electric resistance to come on in high demand situations. This is ignored if a scheduled operating mode type is selected. Applies only to #{HPXML::WaterHeaterTypeHeatPump}. If not provided, the OS-HPXML default (see <a href='#{docs_base_url}#heat-pump'>Heat Pump</a>) is used.")
    args << arg

    hot_water_distribution_system_type_choices = OpenStudio::StringVector.new
    hot_water_distribution_system_type_choices << HPXML::DHWDistTypeStandard
    hot_water_distribution_system_type_choices << HPXML::DHWDistTypeRecirc

    arg = OpenStudio::Measure::OSArgument::makeChoiceArgument('hot_water_distribution_system_type', hot_water_distribution_system_type_choices, true)
    arg.setDisplayName('Hot Water Distribution: System Type')
    arg.setDescription('The type of the hot water distribution system.')
    arg.setDefaultValue(HPXML::DHWDistTypeStandard)
    args << arg

    arg = OpenStudio::Measure::OSArgument::makeDoubleArgument('hot_water_distribution_standard_piping_length', false)
    arg.setDisplayName('Hot Water Distribution: Standard Piping Length')
    arg.setUnits('ft')
    arg.setDescription("If the distribution system is #{HPXML::DHWDistTypeStandard}, the length of the piping. If not provided, the OS-HPXML default (see <a href='#{docs_base_url}#standard'>Standard</a>) is used.")
    args << arg

    recirculation_control_type_choices = OpenStudio::StringVector.new
    recirculation_control_type_choices << HPXML::DHWRecircControlTypeNone
    recirculation_control_type_choices << HPXML::DHWRecircControlTypeTimer
    recirculation_control_type_choices << HPXML::DHWRecircControlTypeTemperature
    recirculation_control_type_choices << HPXML::DHWRecircControlTypeSensor
    recirculation_control_type_choices << HPXML::DHWRecircControlTypeManual

    arg = OpenStudio::Measure::OSArgument::makeChoiceArgument('hot_water_distribution_recirc_control_type', recirculation_control_type_choices, false)
    arg.setDisplayName('Hot Water Distribution: Recirculation Control Type')
    arg.setDescription("If the distribution system is #{HPXML::DHWDistTypeRecirc}, the type of hot water recirculation control, if any.")
    arg.setDefaultValue(HPXML::DHWRecircControlTypeNone)
    args << arg

    arg = OpenStudio::Measure::OSArgument::makeDoubleArgument('hot_water_distribution_recirc_piping_length', false)
    arg.setDisplayName('Hot Water Distribution: Recirculation Piping Length')
    arg.setUnits('ft')
    arg.setDescription("If the distribution system is #{HPXML::DHWDistTypeRecirc}, the length of the recirculation piping. If not provided, the OS-HPXML default (see <a href='#{docs_base_url}#recirculation-in-unit'>Recirculation (In-Unit)</a>) is used.")
    args << arg

    arg = OpenStudio::Measure::OSArgument::makeDoubleArgument('hot_water_distribution_recirc_branch_piping_length', false)
    arg.setDisplayName('Hot Water Distribution: Recirculation Branch Piping Length')
    arg.setUnits('ft')
    arg.setDescription("If the distribution system is #{HPXML::DHWDistTypeRecirc}, the length of the recirculation branch piping. If not provided, the OS-HPXML default (see <a href='#{docs_base_url}#recirculation-in-unit'>Recirculation (In-Unit)</a>) is used.")
    args << arg

    arg = OpenStudio::Measure::OSArgument::makeDoubleArgument('hot_water_distribution_recirc_pump_power', false)
    arg.setDisplayName('Hot Water Distribution: Recirculation Pump Power')
    arg.setUnits('W')
    arg.setDescription("If the distribution system is #{HPXML::DHWDistTypeRecirc}, the recirculation pump power. If not provided, the OS-HPXML default (see <a href='#{docs_base_url}#recirculation-in-unit'>Recirculation (In-Unit)</a>) is used.")
    args << arg

    arg = OpenStudio::Measure::OSArgument::makeDoubleArgument('hot_water_distribution_pipe_r', false)
    arg.setDisplayName('Hot Water Distribution: Pipe Insulation Nominal R-Value')
    arg.setUnits('h-ft^2-R/Btu')
    arg.setDescription("Nominal R-value of the pipe insulation. If not provided, the OS-HPXML default (see <a href='#{docs_base_url}#hpxml-hot-water-distribution'>HPXML Hot Water Distribution</a>) is used.")
    args << arg

    dwhr_facilities_connected_choices = OpenStudio::StringVector.new
    dwhr_facilities_connected_choices << Constants::None
    dwhr_facilities_connected_choices << HPXML::DWHRFacilitiesConnectedOne
    dwhr_facilities_connected_choices << HPXML::DWHRFacilitiesConnectedAll

    arg = OpenStudio::Measure::OSArgument::makeChoiceArgument('dwhr_facilities_connected', dwhr_facilities_connected_choices, true)
    arg.setDisplayName('Drain Water Heat Recovery: Facilities Connected')
    arg.setDescription("Which facilities are connected for the drain water heat recovery. Use '#{Constants::None}' if there is no drain water heat recovery system.")
    arg.setDefaultValue(Constants::None)
    args << arg

    arg = OpenStudio::Measure::OSArgument::makeBoolArgument('dwhr_equal_flow', false)
    arg.setDisplayName('Drain Water Heat Recovery: Equal Flow')
    arg.setDescription('Whether the drain water heat recovery has equal flow.')
    arg.setDefaultValue(true)
    args << arg

    arg = OpenStudio::Measure::OSArgument::makeDoubleArgument('dwhr_efficiency', false)
    arg.setDisplayName('Drain Water Heat Recovery: Efficiency')
    arg.setUnits('Frac')
    arg.setDescription('The efficiency of the drain water heat recovery.')
    arg.setDefaultValue(0.55)
    args << arg

    arg = OpenStudio::Measure::OSArgument::makeBoolArgument('water_fixtures_shower_low_flow', true)
    arg.setDisplayName('Hot Water Fixtures: Is Shower Low Flow')
    arg.setDescription('Whether the shower fixture is low flow.')
    arg.setDefaultValue(false)
    args << arg

    arg = OpenStudio::Measure::OSArgument::makeBoolArgument('water_fixtures_sink_low_flow', true)
    arg.setDisplayName('Hot Water Fixtures: Is Sink Low Flow')
    arg.setDescription('Whether the sink fixture is low flow.')
    arg.setDefaultValue(false)
    args << arg

    arg = OpenStudio::Measure::OSArgument::makeDoubleArgument('water_fixtures_usage_multiplier', false)
    arg.setDisplayName('Hot Water Fixtures: Usage Multiplier')
    arg.setDescription("Multiplier on the hot water usage that can reflect, e.g., high/low usage occupants. If not provided, the OS-HPXML default (see <a href='#{docs_base_url}#hpxml-water-fixtures'>HPXML Water Fixtures</a>) is used.")
    args << arg

    arg = OpenStudio::Measure::OSArgument::makeDoubleArgument('general_water_use_usage_multiplier', false)
    arg.setDisplayName('General Water Use: Usage Multiplier')
    arg.setDescription("Multiplier on internal gains from general water use (floor mopping, shower evaporation, water films on showers, tubs & sinks surfaces, plant watering, etc.) that can reflect, e.g., high/low usage occupants. If not provided, the OS-HPXML default (see <a href='#{docs_base_url}#hpxml-building-occupancy'>HPXML Building Occupancy</a>) is used.")
    args << arg

    solar_thermal_system_type_choices = OpenStudio::StringVector.new
    solar_thermal_system_type_choices << Constants::None
    solar_thermal_system_type_choices << HPXML::SolarThermalSystemTypeHotWater

    solar_thermal_collector_loop_type_choices = OpenStudio::StringVector.new
    solar_thermal_collector_loop_type_choices << HPXML::SolarThermalLoopTypeDirect
    solar_thermal_collector_loop_type_choices << HPXML::SolarThermalLoopTypeIndirect
    solar_thermal_collector_loop_type_choices << HPXML::SolarThermalLoopTypeThermosyphon

    solar_thermal_collector_type_choices = OpenStudio::StringVector.new
    solar_thermal_collector_type_choices << HPXML::SolarThermalCollectorTypeEvacuatedTube
    solar_thermal_collector_type_choices << HPXML::SolarThermalCollectorTypeSingleGlazing
    solar_thermal_collector_type_choices << HPXML::SolarThermalCollectorTypeDoubleGlazing
    solar_thermal_collector_type_choices << HPXML::SolarThermalCollectorTypeICS

    arg = OpenStudio::Measure::OSArgument::makeChoiceArgument('solar_thermal_system_type', solar_thermal_system_type_choices, true)
    arg.setDisplayName('Solar Thermal: System Type')
    arg.setDescription("The type of solar thermal system. Use '#{Constants::None}' if there is no solar thermal system.")
    arg.setDefaultValue(Constants::None)
    args << arg

    arg = OpenStudio::Measure::OSArgument::makeDoubleArgument('solar_thermal_collector_area', true)
    arg.setDisplayName('Solar Thermal: Collector Area')
    arg.setUnits('ft^2')
    arg.setDescription('The collector area of the solar thermal system.')
    arg.setDefaultValue(40.0)
    args << arg

    arg = OpenStudio::Measure::OSArgument::makeChoiceArgument('solar_thermal_collector_loop_type', solar_thermal_collector_loop_type_choices, true)
    arg.setDisplayName('Solar Thermal: Collector Loop Type')
    arg.setDescription('The collector loop type of the solar thermal system.')
    arg.setDefaultValue(HPXML::SolarThermalLoopTypeDirect)
    args << arg

    arg = OpenStudio::Measure::OSArgument::makeChoiceArgument('solar_thermal_collector_type', solar_thermal_collector_type_choices, true)
    arg.setDisplayName('Solar Thermal: Collector Type')
    arg.setDescription('The collector type of the solar thermal system.')
    arg.setDefaultValue(HPXML::SolarThermalCollectorTypeEvacuatedTube)
    args << arg

    arg = OpenStudio::Measure::OSArgument::makeDoubleArgument('solar_thermal_collector_azimuth', true)
    arg.setDisplayName('Solar Thermal: Collector Azimuth')
    arg.setUnits('degrees')
    arg.setDescription('The collector azimuth of the solar thermal system. Azimuth is measured clockwise from north (e.g., North=0, East=90, South=180, West=270).')
    arg.setDefaultValue(180)
    args << arg

    arg = OpenStudio::Measure::OSArgument::makeStringArgument('solar_thermal_collector_tilt', true)
    arg.setDisplayName('Solar Thermal: Collector Tilt')
    arg.setUnits('degrees')
    arg.setDescription('The collector tilt of the solar thermal system. Can also enter, e.g., RoofPitch, RoofPitch+20, Latitude, Latitude-15, etc.')
    arg.setDefaultValue('RoofPitch')
    args << arg

    arg = OpenStudio::Measure::OSArgument::makeDoubleArgument('solar_thermal_collector_rated_optical_efficiency', true)
    arg.setDisplayName('Solar Thermal: Collector Rated Optical Efficiency')
    arg.setUnits('Frac')
    arg.setDescription('The collector rated optical efficiency of the solar thermal system.')
    arg.setDefaultValue(0.5)
    args << arg

    arg = OpenStudio::Measure::OSArgument::makeDoubleArgument('solar_thermal_collector_rated_thermal_losses', true)
    arg.setDisplayName('Solar Thermal: Collector Rated Thermal Losses')
    arg.setUnits('Btu/hr-ft^2-R')
    arg.setDescription('The collector rated thermal losses of the solar thermal system.')
    arg.setDefaultValue(0.2799)
    args << arg

    arg = OpenStudio::Measure::OSArgument::makeDoubleArgument('solar_thermal_storage_volume', false)
    arg.setDisplayName('Solar Thermal: Storage Volume')
    arg.setUnits('gal')
    arg.setDescription("The storage volume of the solar thermal system. If not provided, the OS-HPXML default (see <a href='#{docs_base_url}#detailed-inputs'>Detailed Inputs</a>) is used.")
    args << arg

    arg = OpenStudio::Measure::OSArgument::makeDoubleArgument('solar_thermal_solar_fraction', true)
    arg.setDisplayName('Solar Thermal: Solar Fraction')
    arg.setUnits('Frac')
    arg.setDescription('The solar fraction of the solar thermal system. If provided, overrides all other solar thermal inputs.')
    arg.setDefaultValue(0)
    args << arg

    pv_system_module_type_choices = OpenStudio::StringVector.new
    pv_system_module_type_choices << HPXML::PVModuleTypeStandard
    pv_system_module_type_choices << HPXML::PVModuleTypePremium
    pv_system_module_type_choices << HPXML::PVModuleTypeThinFilm

    pv_system_location_choices = OpenStudio::StringVector.new
    pv_system_location_choices << HPXML::LocationRoof
    pv_system_location_choices << HPXML::LocationGround

    pv_system_tracking_choices = OpenStudio::StringVector.new
    pv_system_tracking_choices << HPXML::PVTrackingTypeFixed
    pv_system_tracking_choices << HPXML::PVTrackingType1Axis
    pv_system_tracking_choices << HPXML::PVTrackingType1AxisBacktracked
    pv_system_tracking_choices << HPXML::PVTrackingType2Axis

    arg = OpenStudio::Measure::OSArgument::makeBoolArgument('pv_system_present', true)
    arg.setDisplayName('PV System: Present')
    arg.setDescription('Whether there is a PV system present.')
    arg.setDefaultValue(false)
    args << arg

    arg = OpenStudio::Measure::OSArgument::makeChoiceArgument('pv_system_module_type', pv_system_module_type_choices, false)
    arg.setDisplayName('PV System: Module Type')
    arg.setDescription("Module type of the PV system. If not provided, the OS-HPXML default (see <a href='#{docs_base_url}#hpxml-photovoltaics'>HPXML Photovoltaics</a>) is used.")
    args << arg

    arg = OpenStudio::Measure::OSArgument::makeChoiceArgument('pv_system_location', pv_system_location_choices, false)
    arg.setDisplayName('PV System: Location')
    arg.setDescription("Location of the PV system. If not provided, the OS-HPXML default (see <a href='#{docs_base_url}#hpxml-photovoltaics'>HPXML Photovoltaics</a>) is used.")
    args << arg

    arg = OpenStudio::Measure::OSArgument::makeChoiceArgument('pv_system_tracking', pv_system_tracking_choices, false)
    arg.setDisplayName('PV System: Tracking')
    arg.setDescription("Type of tracking for the PV system. If not provided, the OS-HPXML default (see <a href='#{docs_base_url}#hpxml-photovoltaics'>HPXML Photovoltaics</a>) is used.")
    args << arg

    arg = OpenStudio::Measure::OSArgument::makeDoubleArgument('pv_system_array_azimuth', true)
    arg.setDisplayName('PV System: Array Azimuth')
    arg.setUnits('degrees')
    arg.setDescription('Array azimuth of the PV system. Azimuth is measured clockwise from north (e.g., North=0, East=90, South=180, West=270).')
    arg.setDefaultValue(180)
    args << arg

    arg = OpenStudio::Measure::OSArgument::makeStringArgument('pv_system_array_tilt', true)
    arg.setDisplayName('PV System: Array Tilt')
    arg.setUnits('degrees')
    arg.setDescription('Array tilt of the PV system. Can also enter, e.g., RoofPitch, RoofPitch+20, Latitude, Latitude-15, etc.')
    arg.setDefaultValue('RoofPitch')
    args << arg

    arg = OpenStudio::Measure::OSArgument::makeDoubleArgument('pv_system_max_power_output', true)
    arg.setDisplayName('PV System: Maximum Power Output')
    arg.setUnits('W')
    arg.setDescription('Maximum power output of the PV system. For a shared system, this is the total building maximum power output.')
    arg.setDefaultValue(4000)
    args << arg

    arg = OpenStudio::Measure::OSArgument::makeDoubleArgument('pv_system_inverter_efficiency', false)
    arg.setDisplayName('PV System: Inverter Efficiency')
    arg.setUnits('Frac')
    arg.setDescription("Inverter efficiency of the PV system. If there are two PV systems, this will apply to both. If not provided, the OS-HPXML default (see <a href='#{docs_base_url}#hpxml-photovoltaics'>HPXML Photovoltaics</a>) is used.")
    args << arg

    arg = OpenStudio::Measure::OSArgument::makeDoubleArgument('pv_system_system_losses_fraction', false)
    arg.setDisplayName('PV System: System Losses Fraction')
    arg.setUnits('Frac')
    arg.setDescription("System losses fraction of the PV system. If there are two PV systems, this will apply to both. If not provided, the OS-HPXML default (see <a href='#{docs_base_url}#hpxml-photovoltaics'>HPXML Photovoltaics</a>) is used.")
    args << arg

    arg = OpenStudio::Measure::OSArgument::makeIntegerArgument('pv_system_num_bedrooms_served', false)
    arg.setDisplayName('PV System: Number of Bedrooms Served')
    arg.setDescription("Number of bedrooms served by PV system. Only needed if #{HPXML::ResidentialTypeSFA} or #{HPXML::ResidentialTypeApartment} and it is a shared PV system serving multiple dwelling units. Used to apportion PV generation to the unit of a SFA/MF building. If there are two PV systems, this will apply to both.")
    arg.setUnits('#')
    args << arg

    arg = OpenStudio::Measure::OSArgument::makeBoolArgument('pv_system_2_present', true)
    arg.setDisplayName('PV System 2: Present')
    arg.setDescription('Whether there is a second PV system present.')
    arg.setDefaultValue(false)
    args << arg

    arg = OpenStudio::Measure::OSArgument::makeChoiceArgument('pv_system_2_module_type', pv_system_module_type_choices, false)
    arg.setDisplayName('PV System 2: Module Type')
    arg.setDescription("Module type of the second PV system. If not provided, the OS-HPXML default (see <a href='#{docs_base_url}#hpxml-photovoltaics'>HPXML Photovoltaics</a>) is used.")
    args << arg

    arg = OpenStudio::Measure::OSArgument::makeChoiceArgument('pv_system_2_location', pv_system_location_choices, false)
    arg.setDisplayName('PV System 2: Location')
    arg.setDescription("Location of the second PV system. If not provided, the OS-HPXML default (see <a href='#{docs_base_url}#hpxml-photovoltaics'>HPXML Photovoltaics</a>) is used.")
    args << arg

    arg = OpenStudio::Measure::OSArgument::makeChoiceArgument('pv_system_2_tracking', pv_system_tracking_choices, false)
    arg.setDisplayName('PV System 2: Tracking')
    arg.setDescription("Type of tracking for the second PV system. If not provided, the OS-HPXML default (see <a href='#{docs_base_url}#hpxml-photovoltaics'>HPXML Photovoltaics</a>) is used.")
    args << arg

    arg = OpenStudio::Measure::OSArgument::makeDoubleArgument('pv_system_2_array_azimuth', true)
    arg.setDisplayName('PV System 2: Array Azimuth')
    arg.setUnits('degrees')
    arg.setDescription('Array azimuth of the second PV system. Azimuth is measured clockwise from north (e.g., North=0, East=90, South=180, West=270).')
    arg.setDefaultValue(180)
    args << arg

    arg = OpenStudio::Measure::OSArgument::makeStringArgument('pv_system_2_array_tilt', true)
    arg.setDisplayName('PV System 2: Array Tilt')
    arg.setUnits('degrees')
    arg.setDescription('Array tilt of the second PV system. Can also enter, e.g., RoofPitch, RoofPitch+20, Latitude, Latitude-15, etc.')
    arg.setDefaultValue('RoofPitch')
    args << arg

    arg = OpenStudio::Measure::OSArgument::makeDoubleArgument('pv_system_2_max_power_output', true)
    arg.setDisplayName('PV System 2: Maximum Power Output')
    arg.setUnits('W')
    arg.setDescription('Maximum power output of the second PV system. For a shared system, this is the total building maximum power output.')
    arg.setDefaultValue(4000)
    args << arg

    battery_location_choices = OpenStudio::StringVector.new
    battery_location_choices << HPXML::LocationConditionedSpace
    battery_location_choices << HPXML::LocationBasementConditioned
    battery_location_choices << HPXML::LocationBasementUnconditioned
    battery_location_choices << HPXML::LocationCrawlspace
    battery_location_choices << HPXML::LocationCrawlspaceVented
    battery_location_choices << HPXML::LocationCrawlspaceUnvented
    battery_location_choices << HPXML::LocationCrawlspaceConditioned
    battery_location_choices << HPXML::LocationAttic
    battery_location_choices << HPXML::LocationAtticVented
    battery_location_choices << HPXML::LocationAtticUnvented
    battery_location_choices << HPXML::LocationGarage
    battery_location_choices << HPXML::LocationOutside

    arg = OpenStudio::Measure::OSArgument::makeBoolArgument('battery_present', true)
    arg.setDisplayName('Battery: Present')
    arg.setDescription('Whether there is a lithium ion battery present.')
    arg.setDefaultValue(false)
    args << arg

    arg = OpenStudio::Measure::OSArgument::makeChoiceArgument('battery_location', battery_location_choices, false)
    arg.setDisplayName('Battery: Location')
    arg.setDescription("The space type for the lithium ion battery location. If not provided, the OS-HPXML default (see <a href='#{docs_base_url}#hpxml-batteries'>HPXML Batteries</a>) is used.")
    args << arg

    arg = OpenStudio::Measure::OSArgument::makeDoubleArgument('battery_power', false)
    arg.setDisplayName('Battery: Rated Power Output')
    arg.setDescription("The rated power output of the lithium ion battery. If not provided, the OS-HPXML default (see <a href='#{docs_base_url}#hpxml-batteries'>HPXML Batteries</a>) is used.")
    arg.setUnits('W')
    args << arg

    arg = OpenStudio::Measure::OSArgument::makeDoubleArgument('battery_capacity', false)
    arg.setDisplayName('Battery: Nominal Capacity')
    arg.setDescription("The nominal capacity of the lithium ion battery. If not provided, the OS-HPXML default (see <a href='#{docs_base_url}#hpxml-batteries'>HPXML Batteries</a>) is used.")
    arg.setUnits('kWh')
    args << arg

    arg = OpenStudio::Measure::OSArgument::makeDoubleArgument('battery_usable_capacity', false)
    arg.setDisplayName('Battery: Usable Capacity')
    arg.setDescription("The usable capacity of the lithium ion battery. If not provided, the OS-HPXML default (see <a href='#{docs_base_url}#hpxml-batteries'>HPXML Batteries</a>) is used.")
    arg.setUnits('kWh')
    args << arg

    arg = OpenStudio::Measure::OSArgument::makeDoubleArgument('battery_round_trip_efficiency', false)
    arg.setDisplayName('Battery: Round Trip Efficiency')
    arg.setDescription("The round trip efficiency of the lithium ion battery. If not provided, the OS-HPXML default (see <a href='#{docs_base_url}#hpxml-batteries'>HPXML Batteries</a>) is used.")
    arg.setUnits('Frac')
    args << arg

    arg = OpenStudio::Measure::OSArgument::makeIntegerArgument('battery_num_bedrooms_served', false)
    arg.setDisplayName('Battery: Number of Bedrooms Served')
    arg.setDescription("Number of bedrooms served by the lithium ion battery. Only needed if #{HPXML::ResidentialTypeSFA} or #{HPXML::ResidentialTypeApartment} and it is a shared battery serving multiple dwelling units. Used to apportion battery charging/discharging to the unit of a SFA/MF building.")
    arg.setUnits('#')
    args << arg

    arg = OpenStudio::Measure::OSArgument::makeStringArgument('vehicle_type', false)
    arg.setDisplayName('Vehicle: Type')
    arg.setDescription('The type of vehicle present at the home.')
    arg.setDefaultValue(Constants::None)
    args << arg

    arg = OpenStudio::Measure::OSArgument::makeDoubleArgument('vehicle_battery_capacity', false)
    arg.setDisplayName('Vehicle: EV Battery Nominal Battery Capacity')
    arg.setDescription("The nominal capacity of the vehicle battery, only applies to electric vehicles. If not provided, the OS-HPXML default (see <a href='#{docs_base_url}#hpxml-vehicles'>HPXML Vehicles</a>) is used.")
    arg.setUnits('kWh')
    args << arg

    arg = OpenStudio::Measure::OSArgument::makeDoubleArgument('vehicle_battery_usable_capacity', false)
    arg.setDisplayName('Vehicle: EV Battery Usable Capacity')
    arg.setDescription("The usable capacity of the vehicle battery, only applies to electric vehicles. If not provided, the OS-HPXML default (see <a href='#{docs_base_url}#hpxml-vehicles'>HPXML Vehicles</a>) is used.")
    arg.setUnits('kWh')
    args << arg

    fuel_economy_units_choices = OpenStudio::StringVector.new
    fuel_economy_units_choices << HPXML::UnitsKwhPerMile
    fuel_economy_units_choices << HPXML::UnitsMilePerKwh
    fuel_economy_units_choices << HPXML::UnitsMPGe
    fuel_economy_units_choices << HPXML::UnitsMPG

    arg = OpenStudio::Measure::OSArgument::makeChoiceArgument('vehicle_fuel_economy_units', fuel_economy_units_choices, false)
    arg.setDisplayName('Vehicle: Combined Fuel Economy Units')
    arg.setDescription("The combined fuel economy units of the vehicle. Only '#{HPXML::UnitsKwhPerMile}', '#{HPXML::UnitsMilePerKwh}', or '#{HPXML::UnitsMPGe}' are allow for electric vehicles. If not provided, the OS-HPXML default (see <a href='#{docs_base_url}#hpxml-vehicles'>HPXML Vehicles</a>) is used.")
    args << arg

    arg = OpenStudio::Measure::OSArgument::makeDoubleArgument('vehicle_fuel_economy_combined', false)
    arg.setDisplayName('Vehicle: Combined Fuel Economy')
    arg.setDescription("The combined fuel economy of the vehicle. If not provided, the OS-HPXML default (see <a href='#{docs_base_url}#hpxml-vehicles'>HPXML Vehicles</a>) is used.")
    args << arg

    arg = OpenStudio::Measure::OSArgument::makeDoubleArgument('vehicle_miles_driven_per_year', false)
    arg.setDisplayName('Vehicle: Miles Driven Per Year')
    arg.setDescription("The annual miles the vehicle is driven. If not provided, the OS-HPXML default (see <a href='#{docs_base_url}#hpxml-vehicles'>HPXML Vehicles</a>) is used.")
    arg.setUnits('miles')
    args << arg

    arg = OpenStudio::Measure::OSArgument::makeDoubleArgument('vehicle_hours_driven_per_week', false)
    arg.setDisplayName('Vehicle: Hours Driven Per Week')
    arg.setDescription("The weekly hours the vehicle is driven. If not provided, the OS-HPXML default (see <a href='#{docs_base_url}#hpxml-vehicles'>HPXML Vehicles</a>) is used.")
    arg.setUnits('hours')
    args << arg

    arg = OpenStudio::Measure::OSArgument::makeDoubleArgument('vehicle_fraction_charged_home', false)
    arg.setDisplayName('Vehicle: Fraction Charged at Home')
    arg.setDescription("The fraction of charging energy provided by the at-home charger to the vehicle, only applies to electric vehicles. If not provided, the OS-HPXML default (see <a href='#{docs_base_url}#hpxml-vehicles'>HPXML Vehicles</a>) is used.")
    args << arg

    arg = OpenStudio::Measure::OSArgument::makeBoolArgument('ev_charger_present', false)
    arg.setDisplayName('Electric Vehicle Charger: Present')
    arg.setDescription('Whether there is an electric vehicle charger present.')
    arg.setDefaultValue(false)
    args << arg

    ev_charging_level_choices = OpenStudio::StringVector.new
    ev_charging_level_choices << '1'
    ev_charging_level_choices << '2'
    ev_charging_level_choices << '3'

    arg = OpenStudio::Measure::OSArgument::makeChoiceArgument('ev_charger_level', ev_charging_level_choices, false)
    arg.setDisplayName('Electric Vehicle Charger: Charging Level')
    arg.setDescription("The charging level of the EV charger. If not provided, the OS-HPXML default (see <a href='#{docs_base_url}#hpxml-electric-vehicle-chargers'>HPXML Electric Vehicle Chargers</a>) is used.")
    args << arg

    arg = OpenStudio::Measure::OSArgument::makeDoubleArgument('ev_charger_power', false)
    arg.setDisplayName('Electric Vehicle Charger: Rated Charging Power')
    arg.setDescription("The rated power output of the EV charger. If not provided, the OS-HPXML default (see <a href='#{docs_base_url}#hpxml-electric-vehicle-chargers'>HPXML Electric Vehicle Chargers</a>) is used.")
    arg.setUnits('W')
    args << arg

    arg = OpenStudio::Measure::OSArgument::makeBoolArgument('lighting_present', true)
    arg.setDisplayName('Lighting: Present')
    arg.setDescription('Whether there is lighting energy use.')
    arg.setDefaultValue(true)
    args << arg

    arg = OpenStudio::Measure::OSArgument::makeDoubleArgument('lighting_interior_fraction_cfl', true)
    arg.setDisplayName('Lighting: Interior Fraction CFL')
    arg.setDescription('Fraction of all lamps (interior) that are compact fluorescent. Lighting not specified as CFL, LFL, or LED is assumed to be incandescent.')
    arg.setDefaultValue(0.1)
    args << arg

    arg = OpenStudio::Measure::OSArgument::makeDoubleArgument('lighting_interior_fraction_lfl', true)
    arg.setDisplayName('Lighting: Interior Fraction LFL')
    arg.setDescription('Fraction of all lamps (interior) that are linear fluorescent. Lighting not specified as CFL, LFL, or LED is assumed to be incandescent.')
    arg.setDefaultValue(0.0)
    args << arg

    arg = OpenStudio::Measure::OSArgument::makeDoubleArgument('lighting_interior_fraction_led', true)
    arg.setDisplayName('Lighting: Interior Fraction LED')
    arg.setDescription('Fraction of all lamps (interior) that are light emitting diodes. Lighting not specified as CFL, LFL, or LED is assumed to be incandescent.')
    arg.setDefaultValue(0.0)
    args << arg

    arg = OpenStudio::Measure::OSArgument::makeDoubleArgument('lighting_interior_usage_multiplier', false)
    arg.setDisplayName('Lighting: Interior Usage Multiplier')
    arg.setDescription("Multiplier on the lighting energy usage (interior) that can reflect, e.g., high/low usage occupants. If not provided, the OS-HPXML default (see <a href='#{docs_base_url}#hpxml-lighting'>HPXML Lighting</a>) is used.")
    args << arg

    arg = OpenStudio::Measure::OSArgument::makeDoubleArgument('lighting_exterior_fraction_cfl', true)
    arg.setDisplayName('Lighting: Exterior Fraction CFL')
    arg.setDescription('Fraction of all lamps (exterior) that are compact fluorescent. Lighting not specified as CFL, LFL, or LED is assumed to be incandescent.')
    arg.setDefaultValue(0.0)
    args << arg

    arg = OpenStudio::Measure::OSArgument::makeDoubleArgument('lighting_exterior_fraction_lfl', true)
    arg.setDisplayName('Lighting: Exterior Fraction LFL')
    arg.setDescription('Fraction of all lamps (exterior) that are linear fluorescent. Lighting not specified as CFL, LFL, or LED is assumed to be incandescent.')
    arg.setDefaultValue(0.0)
    args << arg

    arg = OpenStudio::Measure::OSArgument::makeDoubleArgument('lighting_exterior_fraction_led', true)
    arg.setDisplayName('Lighting: Exterior Fraction LED')
    arg.setDescription('Fraction of all lamps (exterior) that are light emitting diodes. Lighting not specified as CFL, LFL, or LED is assumed to be incandescent.')
    arg.setDefaultValue(0.0)
    args << arg

    arg = OpenStudio::Measure::OSArgument::makeDoubleArgument('lighting_exterior_usage_multiplier', false)
    arg.setDisplayName('Lighting: Exterior Usage Multiplier')
    arg.setDescription("Multiplier on the lighting energy usage (exterior) that can reflect, e.g., high/low usage occupants. If not provided, the OS-HPXML default (see <a href='#{docs_base_url}#hpxml-lighting'>HPXML Lighting</a>) is used.")
    args << arg

    arg = OpenStudio::Measure::OSArgument::makeDoubleArgument('lighting_garage_fraction_cfl', true)
    arg.setDisplayName('Lighting: Garage Fraction CFL')
    arg.setDescription('Fraction of all lamps (garage) that are compact fluorescent. Lighting not specified as CFL, LFL, or LED is assumed to be incandescent.')
    arg.setDefaultValue(0.0)
    args << arg

    arg = OpenStudio::Measure::OSArgument::makeDoubleArgument('lighting_garage_fraction_lfl', true)
    arg.setDisplayName('Lighting: Garage Fraction LFL')
    arg.setDescription('Fraction of all lamps (garage) that are linear fluorescent. Lighting not specified as CFL, LFL, or LED is assumed to be incandescent.')
    arg.setDefaultValue(0.0)
    args << arg

    arg = OpenStudio::Measure::OSArgument::makeDoubleArgument('lighting_garage_fraction_led', true)
    arg.setDisplayName('Lighting: Garage Fraction LED')
    arg.setDescription('Fraction of all lamps (garage) that are light emitting diodes. Lighting not specified as CFL, LFL, or LED is assumed to be incandescent.')
    arg.setDefaultValue(0.0)
    args << arg

    arg = OpenStudio::Measure::OSArgument::makeDoubleArgument('lighting_garage_usage_multiplier', false)
    arg.setDisplayName('Lighting: Garage Usage Multiplier')
    arg.setDescription("Multiplier on the lighting energy usage (garage) that can reflect, e.g., high/low usage occupants. If not provided, the OS-HPXML default (see <a href='#{docs_base_url}#hpxml-lighting'>HPXML Lighting</a>) is used.")
    args << arg

    arg = OpenStudio::Measure::OSArgument::makeBoolArgument('holiday_lighting_present', true)
    arg.setDisplayName('Holiday Lighting: Present')
    arg.setDescription('Whether there is holiday lighting.')
    arg.setDefaultValue(false)
    args << arg

    arg = OpenStudio::Measure::OSArgument::makeDoubleArgument('holiday_lighting_daily_kwh', false)
    arg.setDisplayName('Holiday Lighting: Daily Consumption')
    arg.setUnits('kWh/day')
    arg.setDescription("The daily energy consumption for holiday lighting (exterior). If not provided, the OS-HPXML default (see <a href='#{docs_base_url}#hpxml-lighting'>HPXML Lighting</a>) is used.")
    args << arg

    arg = OpenStudio::Measure::OSArgument::makeStringArgument('holiday_lighting_period', false)
    arg.setDisplayName('Holiday Lighting: Period')
    arg.setDescription("Enter a date range like 'Nov 25 - Jan 5'. If not provided, the OS-HPXML default (see <a href='#{docs_base_url}#hpxml-lighting'>HPXML Lighting</a>) is used.")
    args << arg

    dehumidifier_type_choices = OpenStudio::StringVector.new
    dehumidifier_type_choices << Constants::None
    dehumidifier_type_choices << HPXML::DehumidifierTypePortable
    dehumidifier_type_choices << HPXML::DehumidifierTypeWholeHome

    dehumidifier_efficiency_type_choices = OpenStudio::StringVector.new
    dehumidifier_efficiency_type_choices << 'EnergyFactor'
    dehumidifier_efficiency_type_choices << 'IntegratedEnergyFactor'

    arg = OpenStudio::Measure::OSArgument::makeChoiceArgument('dehumidifier_type', dehumidifier_type_choices, true)
    arg.setDisplayName('Dehumidifier: Type')
    arg.setDescription('The type of dehumidifier.')
    arg.setDefaultValue(Constants::None)
    args << arg

    arg = OpenStudio::Measure::OSArgument::makeChoiceArgument('dehumidifier_efficiency_type', dehumidifier_efficiency_type_choices, true)
    arg.setDisplayName('Dehumidifier: Efficiency Type')
    arg.setDescription('The efficiency type of dehumidifier.')
    arg.setDefaultValue('IntegratedEnergyFactor')
    args << arg

    arg = OpenStudio::Measure::OSArgument::makeDoubleArgument('dehumidifier_efficiency', true)
    arg.setDisplayName('Dehumidifier: Efficiency')
    arg.setUnits('liters/kWh')
    arg.setDescription('The efficiency of the dehumidifier.')
    arg.setDefaultValue(1.5)
    args << arg

    arg = OpenStudio::Measure::OSArgument::makeDoubleArgument('dehumidifier_capacity', true)
    arg.setDisplayName('Dehumidifier: Capacity')
    arg.setDescription('The capacity (water removal rate) of the dehumidifier.')
    arg.setUnits('pint/day')
    arg.setDefaultValue(40)
    args << arg

    arg = OpenStudio::Measure::OSArgument::makeDoubleArgument('dehumidifier_rh_setpoint', true)
    arg.setDisplayName('Dehumidifier: Relative Humidity Setpoint')
    arg.setDescription('The relative humidity setpoint of the dehumidifier.')
    arg.setUnits('Frac')
    arg.setDefaultValue(0.5)
    args << arg

    arg = OpenStudio::Measure::OSArgument::makeDoubleArgument('dehumidifier_fraction_dehumidification_load_served', true)
    arg.setDisplayName('Dehumidifier: Fraction Dehumidification Load Served')
    arg.setDescription('The dehumidification load served fraction of the dehumidifier.')
    arg.setUnits('Frac')
    arg.setDefaultValue(1)
    args << arg

    appliance_location_choices = OpenStudio::StringVector.new
    appliance_location_choices << HPXML::LocationConditionedSpace
    appliance_location_choices << HPXML::LocationBasementConditioned
    appliance_location_choices << HPXML::LocationBasementUnconditioned
    appliance_location_choices << HPXML::LocationGarage
    appliance_location_choices << HPXML::LocationOtherHousingUnit
    appliance_location_choices << HPXML::LocationOtherHeatedSpace
    appliance_location_choices << HPXML::LocationOtherMultifamilyBufferSpace
    appliance_location_choices << HPXML::LocationOtherNonFreezingSpace

    clothes_washer_efficiency_type_choices = OpenStudio::StringVector.new
    clothes_washer_efficiency_type_choices << 'ModifiedEnergyFactor'
    clothes_washer_efficiency_type_choices << 'IntegratedModifiedEnergyFactor'

    arg = OpenStudio::Measure::OSArgument::makeBoolArgument('clothes_washer_present', true)
    arg.setDisplayName('Clothes Washer: Present')
    arg.setDescription('Whether there is a clothes washer present.')
    arg.setDefaultValue(true)
    args << arg

    arg = OpenStudio::Measure::OSArgument::makeChoiceArgument('clothes_washer_location', appliance_location_choices, false)
    arg.setDisplayName('Clothes Washer: Location')
    arg.setDescription("The space type for the clothes washer location. If not provided, the OS-HPXML default (see <a href='#{docs_base_url}#hpxml-clothes-washer'>HPXML Clothes Washer</a>) is used.")
    args << arg

    arg = OpenStudio::Measure::OSArgument::makeChoiceArgument('clothes_washer_efficiency_type', clothes_washer_efficiency_type_choices, true)
    arg.setDisplayName('Clothes Washer: Efficiency Type')
    arg.setDescription('The efficiency type of the clothes washer.')
    arg.setDefaultValue('IntegratedModifiedEnergyFactor')
    args << arg

    arg = OpenStudio::Measure::OSArgument::makeDoubleArgument('clothes_washer_efficiency', false)
    arg.setDisplayName('Clothes Washer: Efficiency')
    arg.setUnits('ft^3/kWh-cyc')
    arg.setDescription("The efficiency of the clothes washer. If not provided, the OS-HPXML default (see <a href='#{docs_base_url}#hpxml-clothes-washer'>HPXML Clothes Washer</a>) is used.")
    args << arg

    arg = OpenStudio::Measure::OSArgument::makeDoubleArgument('clothes_washer_rated_annual_kwh', false)
    arg.setDisplayName('Clothes Washer: Rated Annual Consumption')
    arg.setUnits('kWh/yr')
    arg.setDescription("The annual energy consumed by the clothes washer, as rated, obtained from the EnergyGuide label. This includes both the appliance electricity consumption and the energy required for water heating. If not provided, the OS-HPXML default (see <a href='#{docs_base_url}#hpxml-clothes-washer'>HPXML Clothes Washer</a>) is used.")
    args << arg

    arg = OpenStudio::Measure::OSArgument::makeDoubleArgument('clothes_washer_label_electric_rate', false)
    arg.setDisplayName('Clothes Washer: Label Electric Rate')
    arg.setUnits('$/kWh')
    arg.setDescription("The annual energy consumed by the clothes washer, as rated, obtained from the EnergyGuide label. This includes both the appliance electricity consumption and the energy required for water heating. If not provided, the OS-HPXML default (see <a href='#{docs_base_url}#hpxml-clothes-washer'>HPXML Clothes Washer</a>) is used.")
    args << arg

    arg = OpenStudio::Measure::OSArgument::makeDoubleArgument('clothes_washer_label_gas_rate', false)
    arg.setDisplayName('Clothes Washer: Label Gas Rate')
    arg.setUnits('$/therm')
    arg.setDescription("The annual energy consumed by the clothes washer, as rated, obtained from the EnergyGuide label. This includes both the appliance electricity consumption and the energy required for water heating. If not provided, the OS-HPXML default (see <a href='#{docs_base_url}#hpxml-clothes-washer'>HPXML Clothes Washer</a>) is used.")
    args << arg

    arg = OpenStudio::Measure::OSArgument::makeDoubleArgument('clothes_washer_label_annual_gas_cost', false)
    arg.setDisplayName('Clothes Washer: Label Annual Cost with Gas DHW')
    arg.setUnits('$')
    arg.setDescription("The annual cost of using the system under test conditions. Input is obtained from the EnergyGuide label. If not provided, the OS-HPXML default (see <a href='#{docs_base_url}#hpxml-clothes-washer'>HPXML Clothes Washer</a>) is used.")
    args << arg

    arg = OpenStudio::Measure::OSArgument::makeDoubleArgument('clothes_washer_label_usage', false)
    arg.setDisplayName('Clothes Washer: Label Usage')
    arg.setUnits('cyc/wk')
    arg.setDescription("The clothes washer loads per week. If not provided, the OS-HPXML default (see <a href='#{docs_base_url}#hpxml-clothes-washer'>HPXML Clothes Washer</a>) is used.")
    args << arg

    arg = OpenStudio::Measure::OSArgument::makeDoubleArgument('clothes_washer_capacity', false)
    arg.setDisplayName('Clothes Washer: Drum Volume')
    arg.setUnits('ft^3')
    arg.setDescription("Volume of the washer drum. Obtained from the EnergyStar website or the manufacturer's literature. If not provided, the OS-HPXML default (see <a href='#{docs_base_url}#hpxml-clothes-washer'>HPXML Clothes Washer</a>) is used.")
    args << arg

    arg = OpenStudio::Measure::OSArgument::makeDoubleArgument('clothes_washer_usage_multiplier', false)
    arg.setDisplayName('Clothes Washer: Usage Multiplier')
    arg.setDescription("Multiplier on the clothes washer energy and hot water usage that can reflect, e.g., high/low usage occupants. If not provided, the OS-HPXML default (see <a href='#{docs_base_url}#hpxml-clothes-washer'>HPXML Clothes Washer</a>) is used.")
    args << arg

    arg = OpenStudio::Measure::OSArgument::makeBoolArgument('clothes_dryer_present', true)
    arg.setDisplayName('Clothes Dryer: Present')
    arg.setDescription('Whether there is a clothes dryer present.')
    arg.setDefaultValue(true)
    args << arg

    arg = OpenStudio::Measure::OSArgument::makeChoiceArgument('clothes_dryer_location', appliance_location_choices, false)
    arg.setDisplayName('Clothes Dryer: Location')
    arg.setDescription("The space type for the clothes dryer location. If not provided, the OS-HPXML default (see <a href='#{docs_base_url}#hpxml-clothes-dryer'>HPXML Clothes Dryer</a>) is used.")
    args << arg

    clothes_dryer_fuel_choices = OpenStudio::StringVector.new
    clothes_dryer_fuel_choices << HPXML::FuelTypeElectricity
    clothes_dryer_fuel_choices << HPXML::FuelTypeNaturalGas
    clothes_dryer_fuel_choices << HPXML::FuelTypeOil
    clothes_dryer_fuel_choices << HPXML::FuelTypePropane
    clothes_dryer_fuel_choices << HPXML::FuelTypeWoodCord
    clothes_dryer_fuel_choices << HPXML::FuelTypeCoal

    clothes_dryer_efficiency_type_choices = OpenStudio::StringVector.new
    clothes_dryer_efficiency_type_choices << 'EnergyFactor'
    clothes_dryer_efficiency_type_choices << 'CombinedEnergyFactor'

    arg = OpenStudio::Measure::OSArgument::makeChoiceArgument('clothes_dryer_fuel_type', clothes_dryer_fuel_choices, true)
    arg.setDisplayName('Clothes Dryer: Fuel Type')
    arg.setDescription('Type of fuel used by the clothes dryer.')
    arg.setDefaultValue(HPXML::FuelTypeNaturalGas)
    args << arg

    arg = OpenStudio::Measure::OSArgument::makeChoiceArgument('clothes_dryer_efficiency_type', clothes_dryer_efficiency_type_choices, true)
    arg.setDisplayName('Clothes Dryer: Efficiency Type')
    arg.setDescription('The efficiency type of the clothes dryer.')
    arg.setDefaultValue('CombinedEnergyFactor')
    args << arg

    arg = OpenStudio::Measure::OSArgument::makeDoubleArgument('clothes_dryer_efficiency', false)
    arg.setDisplayName('Clothes Dryer: Efficiency')
    arg.setUnits('lb/kWh')
    arg.setDescription("The efficiency of the clothes dryer. If not provided, the OS-HPXML default (see <a href='#{docs_base_url}#hpxml-clothes-dryer'>HPXML Clothes Dryer</a>) is used.")
    args << arg

    arg = OpenStudio::Measure::OSArgument::makeDoubleArgument('clothes_dryer_vented_flow_rate', false)
    arg.setDisplayName('Clothes Dryer: Vented Flow Rate')
    arg.setDescription("The exhaust flow rate of the vented clothes dryer. If not provided, the OS-HPXML default (see <a href='#{docs_base_url}#hpxml-clothes-dryer'>HPXML Clothes Dryer</a>) is used.")
    arg.setUnits('CFM')
    args << arg

    arg = OpenStudio::Measure::OSArgument::makeDoubleArgument('clothes_dryer_usage_multiplier', false)
    arg.setDisplayName('Clothes Dryer: Usage Multiplier')
    arg.setDescription("Multiplier on the clothes dryer energy usage that can reflect, e.g., high/low usage occupants. If not provided, the OS-HPXML default (see <a href='#{docs_base_url}#hpxml-clothes-dryer'>HPXML Clothes Dryer</a>) is used.")
    args << arg

    arg = OpenStudio::Measure::OSArgument::makeBoolArgument('dishwasher_present', true)
    arg.setDisplayName('Dishwasher: Present')
    arg.setDescription('Whether there is a dishwasher present.')
    arg.setDefaultValue(true)
    args << arg

    arg = OpenStudio::Measure::OSArgument::makeChoiceArgument('dishwasher_location', appliance_location_choices, false)
    arg.setDisplayName('Dishwasher: Location')
    arg.setDescription("The space type for the dishwasher location. If not provided, the OS-HPXML default (see <a href='#{docs_base_url}#hpxml-dishwasher'>HPXML Dishwasher</a>) is used.")
    args << arg

    dishwasher_efficiency_type_choices = OpenStudio::StringVector.new
    dishwasher_efficiency_type_choices << 'RatedAnnualkWh'
    dishwasher_efficiency_type_choices << 'EnergyFactor'

    arg = OpenStudio::Measure::OSArgument::makeChoiceArgument('dishwasher_efficiency_type', dishwasher_efficiency_type_choices, true)
    arg.setDisplayName('Dishwasher: Efficiency Type')
    arg.setDescription('The efficiency type of dishwasher.')
    arg.setDefaultValue('RatedAnnualkWh')
    args << arg

    arg = OpenStudio::Measure::OSArgument::makeDoubleArgument('dishwasher_efficiency', false)
    arg.setDisplayName('Dishwasher: Efficiency')
    arg.setUnits('RatedAnnualkWh or EnergyFactor')
    arg.setDescription("The efficiency of the dishwasher. If not provided, the OS-HPXML default (see <a href='#{docs_base_url}#hpxml-dishwasher'>HPXML Dishwasher</a>) is used.")
    args << arg

    arg = OpenStudio::Measure::OSArgument::makeDoubleArgument('dishwasher_label_electric_rate', false)
    arg.setDisplayName('Dishwasher: Label Electric Rate')
    arg.setUnits('$/kWh')
    arg.setDescription("The label electric rate of the dishwasher. If not provided, the OS-HPXML default (see <a href='#{docs_base_url}#hpxml-dishwasher'>HPXML Dishwasher</a>) is used.")
    args << arg

    arg = OpenStudio::Measure::OSArgument::makeDoubleArgument('dishwasher_label_gas_rate', false)
    arg.setDisplayName('Dishwasher: Label Gas Rate')
    arg.setUnits('$/therm')
    arg.setDescription("The label gas rate of the dishwasher. If not provided, the OS-HPXML default (see <a href='#{docs_base_url}#hpxml-dishwasher'>HPXML Dishwasher</a>) is used.")
    args << arg

    arg = OpenStudio::Measure::OSArgument::makeDoubleArgument('dishwasher_label_annual_gas_cost', false)
    arg.setDisplayName('Dishwasher: Label Annual Gas Cost')
    arg.setUnits('$')
    arg.setDescription("The label annual gas cost of the dishwasher. If not provided, the OS-HPXML default (see <a href='#{docs_base_url}#hpxml-dishwasher'>HPXML Dishwasher</a>) is used.")
    args << arg

    arg = OpenStudio::Measure::OSArgument::makeDoubleArgument('dishwasher_label_usage', false)
    arg.setDisplayName('Dishwasher: Label Usage')
    arg.setUnits('cyc/wk')
    arg.setDescription("The dishwasher loads per week. If not provided, the OS-HPXML default (see <a href='#{docs_base_url}#hpxml-dishwasher'>HPXML Dishwasher</a>) is used.")
    args << arg

    arg = OpenStudio::Measure::OSArgument::makeIntegerArgument('dishwasher_place_setting_capacity', false)
    arg.setDisplayName('Dishwasher: Number of Place Settings')
    arg.setUnits('#')
    arg.setDescription("The number of place settings for the unit. Data obtained from manufacturer's literature. If not provided, the OS-HPXML default (see <a href='#{docs_base_url}#hpxml-dishwasher'>HPXML Dishwasher</a>) is used.")
    args << arg

    arg = OpenStudio::Measure::OSArgument::makeDoubleArgument('dishwasher_usage_multiplier', false)
    arg.setDisplayName('Dishwasher: Usage Multiplier')
    arg.setDescription("Multiplier on the dishwasher energy usage that can reflect, e.g., high/low usage occupants. If not provided, the OS-HPXML default (see <a href='#{docs_base_url}#hpxml-dishwasher'>HPXML Dishwasher</a>) is used.")
    args << arg

    arg = OpenStudio::Measure::OSArgument::makeBoolArgument('refrigerator_present', true)
    arg.setDisplayName('Refrigerator: Present')
    arg.setDescription('Whether there is a refrigerator present.')
    arg.setDefaultValue(true)
    args << arg

    arg = OpenStudio::Measure::OSArgument::makeChoiceArgument('refrigerator_location', appliance_location_choices, false)
    arg.setDisplayName('Refrigerator: Location')
    arg.setDescription("The space type for the refrigerator location. If not provided, the OS-HPXML default (see <a href='#{docs_base_url}#hpxml-refrigerators'>HPXML Refrigerators</a>) is used.")
    args << arg

    arg = OpenStudio::Measure::OSArgument::makeDoubleArgument('refrigerator_rated_annual_kwh', false)
    arg.setDisplayName('Refrigerator: Rated Annual Consumption')
    arg.setUnits('kWh/yr')
    arg.setDescription("The EnergyGuide rated annual energy consumption for a refrigerator. If not provided, the OS-HPXML default (see <a href='#{docs_base_url}#hpxml-refrigerators'>HPXML Refrigerators</a>) is used.")
    args << arg

    arg = OpenStudio::Measure::OSArgument::makeDoubleArgument('refrigerator_usage_multiplier', false)
    arg.setDisplayName('Refrigerator: Usage Multiplier')
    arg.setDescription("Multiplier on the refrigerator energy usage that can reflect, e.g., high/low usage occupants. If not provided, the OS-HPXML default (see <a href='#{docs_base_url}#hpxml-refrigerators'>HPXML Refrigerators</a>) is used.")
    args << arg

    arg = OpenStudio::Measure::OSArgument::makeBoolArgument('extra_refrigerator_present', true)
    arg.setDisplayName('Extra Refrigerator: Present')
    arg.setDescription('Whether there is an extra refrigerator present.')
    arg.setDefaultValue(false)
    args << arg

    arg = OpenStudio::Measure::OSArgument::makeChoiceArgument('extra_refrigerator_location', appliance_location_choices, false)
    arg.setDisplayName('Extra Refrigerator: Location')
    arg.setDescription("The space type for the extra refrigerator location. If not provided, the OS-HPXML default (see <a href='#{docs_base_url}#hpxml-refrigerators'>HPXML Refrigerators</a>) is used.")
    args << arg

    arg = OpenStudio::Measure::OSArgument::makeDoubleArgument('extra_refrigerator_rated_annual_kwh', false)
    arg.setDisplayName('Extra Refrigerator: Rated Annual Consumption')
    arg.setUnits('kWh/yr')
    arg.setDescription("The EnergyGuide rated annual energy consumption for an extra refrigerator. If not provided, the OS-HPXML default (see <a href='#{docs_base_url}#hpxml-refrigerators'>HPXML Refrigerators</a>) is used.")
    args << arg

    arg = OpenStudio::Measure::OSArgument::makeDoubleArgument('extra_refrigerator_usage_multiplier', false)
    arg.setDisplayName('Extra Refrigerator: Usage Multiplier')
    arg.setDescription("Multiplier on the extra refrigerator energy usage that can reflect, e.g., high/low usage occupants. If not provided, the OS-HPXML default (see <a href='#{docs_base_url}#hpxml-refrigerators'>HPXML Refrigerators</a>) is used.")
    args << arg

    arg = OpenStudio::Measure::OSArgument::makeBoolArgument('freezer_present', true)
    arg.setDisplayName('Freezer: Present')
    arg.setDescription('Whether there is a freezer present.')
    arg.setDefaultValue(false)
    args << arg

    arg = OpenStudio::Measure::OSArgument::makeChoiceArgument('freezer_location', appliance_location_choices, false)
    arg.setDisplayName('Freezer: Location')
    arg.setDescription("The space type for the freezer location. If not provided, the OS-HPXML default (see <a href='#{docs_base_url}#hpxml-freezers'>HPXML Freezers</a>) is used.")
    args << arg

    arg = OpenStudio::Measure::OSArgument::makeDoubleArgument('freezer_rated_annual_kwh', false)
    arg.setDisplayName('Freezer: Rated Annual Consumption')
    arg.setUnits('kWh/yr')
    arg.setDescription("The EnergyGuide rated annual energy consumption for a freezer. If not provided, the OS-HPXML default (see <a href='#{docs_base_url}#hpxml-freezers'>HPXML Freezers</a>) is used.")
    args << arg

    arg = OpenStudio::Measure::OSArgument::makeDoubleArgument('freezer_usage_multiplier', false)
    arg.setDisplayName('Freezer: Usage Multiplier')
    arg.setDescription("Multiplier on the freezer energy usage that can reflect, e.g., high/low usage occupants. If not provided, the OS-HPXML default (see <a href='#{docs_base_url}#hpxml-freezers'>HPXML Freezers</a>) is used.")
    args << arg

    cooking_range_oven_fuel_choices = OpenStudio::StringVector.new
    cooking_range_oven_fuel_choices << HPXML::FuelTypeElectricity
    cooking_range_oven_fuel_choices << HPXML::FuelTypeNaturalGas
    cooking_range_oven_fuel_choices << HPXML::FuelTypeOil
    cooking_range_oven_fuel_choices << HPXML::FuelTypePropane
    cooking_range_oven_fuel_choices << HPXML::FuelTypeWoodCord
    cooking_range_oven_fuel_choices << HPXML::FuelTypeCoal

    arg = OpenStudio::Measure::OSArgument::makeBoolArgument('cooking_range_oven_present', true)
    arg.setDisplayName('Cooking Range/Oven: Present')
    arg.setDescription('Whether there is a cooking range/oven present.')
    arg.setDefaultValue(true)
    args << arg

    arg = OpenStudio::Measure::OSArgument::makeChoiceArgument('cooking_range_oven_location', appliance_location_choices, false)
    arg.setDisplayName('Cooking Range/Oven: Location')
    arg.setDescription("The space type for the cooking range/oven location. If not provided, the OS-HPXML default (see <a href='#{docs_base_url}#hpxml-cooking-range-oven'>HPXML Cooking Range/Oven</a>) is used.")
    args << arg

    arg = OpenStudio::Measure::OSArgument::makeChoiceArgument('cooking_range_oven_fuel_type', cooking_range_oven_fuel_choices, true)
    arg.setDisplayName('Cooking Range/Oven: Fuel Type')
    arg.setDescription('Type of fuel used by the cooking range/oven.')
    arg.setDefaultValue(HPXML::FuelTypeNaturalGas)
    args << arg

    arg = OpenStudio::Measure::OSArgument::makeBoolArgument('cooking_range_oven_is_induction', false)
    arg.setDisplayName('Cooking Range/Oven: Is Induction')
    arg.setDescription("Whether the cooking range is induction. If not provided, the OS-HPXML default (see <a href='#{docs_base_url}#hpxml-cooking-range-oven'>HPXML Cooking Range/Oven</a>) is used.")
    args << arg

    arg = OpenStudio::Measure::OSArgument::makeBoolArgument('cooking_range_oven_is_convection', false)
    arg.setDisplayName('Cooking Range/Oven: Is Convection')
    arg.setDescription("Whether the oven is convection. If not provided, the OS-HPXML default (see <a href='#{docs_base_url}#hpxml-cooking-range-oven'>HPXML Cooking Range/Oven</a>) is used.")
    args << arg

    arg = OpenStudio::Measure::OSArgument::makeDoubleArgument('cooking_range_oven_usage_multiplier', false)
    arg.setDisplayName('Cooking Range/Oven: Usage Multiplier')
    arg.setDescription("Multiplier on the cooking range/oven energy usage that can reflect, e.g., high/low usage occupants. If not provided, the OS-HPXML default (see <a href='#{docs_base_url}#hpxml-cooking-range-oven'>HPXML Cooking Range/Oven</a>) is used.")
    args << arg

    arg = OpenStudio::Measure::OSArgument::makeBoolArgument('ceiling_fan_present', true)
    arg.setDisplayName('Ceiling Fan: Present')
    arg.setDescription('Whether there are any ceiling fans.')
    arg.setDefaultValue(true)
    args << arg

    arg = OpenStudio::Measure::OSArgument::makeDoubleArgument('ceiling_fan_label_energy_use', false)
    arg.setDisplayName('Ceiling Fan: Label Energy Use')
    arg.setUnits('W')
    arg.setDescription("The label average energy use of the ceiling fan(s). If neither Efficiency nor Label Energy Use provided, the OS-HPXML default (see <a href='#{docs_base_url}#hpxml-ceiling-fans'>HPXML Ceiling Fans</a>) is used.")
    args << arg

    arg = OpenStudio::Measure::OSArgument::makeDoubleArgument('ceiling_fan_efficiency', false)
    arg.setDisplayName('Ceiling Fan: Efficiency')
    arg.setUnits('CFM/W')
    arg.setDescription("The efficiency rating of the ceiling fan(s) at medium speed. Only used if Label Energy Use not provided. If neither Efficiency nor Label Energy Use provided, the OS-HPXML default (see <a href='#{docs_base_url}#hpxml-ceiling-fans'>HPXML Ceiling Fans</a>) is used.")
    args << arg

    arg = OpenStudio::Measure::OSArgument::makeIntegerArgument('ceiling_fan_quantity', false)
    arg.setDisplayName('Ceiling Fan: Quantity')
    arg.setUnits('#')
    arg.setDescription("Total number of ceiling fans. If not provided, the OS-HPXML default (see <a href='#{docs_base_url}#hpxml-ceiling-fans'>HPXML Ceiling Fans</a>) is used.")
    args << arg

    arg = OpenStudio::Measure::OSArgument::makeDoubleArgument('ceiling_fan_cooling_setpoint_temp_offset', false)
    arg.setDisplayName('Ceiling Fan: Cooling Setpoint Temperature Offset')
    arg.setUnits('F')
    arg.setDescription("The cooling setpoint temperature offset during months when the ceiling fans are operating. Only applies if ceiling fan quantity is greater than zero. If not provided, the OS-HPXML default (see <a href='#{docs_base_url}#hpxml-ceiling-fans'>HPXML Ceiling Fans</a>) is used.")
    args << arg

    arg = OpenStudio::Measure::OSArgument::makeBoolArgument('misc_plug_loads_television_present', true)
    arg.setDisplayName('Misc Plug Loads: Television Present')
    arg.setDescription('Whether there are televisions.')
    arg.setDefaultValue(true)
    args << arg

    arg = OpenStudio::Measure::OSArgument::makeDoubleArgument('misc_plug_loads_television_annual_kwh', false)
    arg.setDisplayName('Misc Plug Loads: Television Annual kWh')
    arg.setDescription("The annual energy consumption of the television plug loads. If not provided, the OS-HPXML default (see <a href='#{docs_base_url}#hpxml-plug-loads'>HPXML Plug Loads</a>) is used.")
    arg.setUnits('kWh/yr')
    args << arg

    arg = OpenStudio::Measure::OSArgument::makeDoubleArgument('misc_plug_loads_television_usage_multiplier', false)
    arg.setDisplayName('Misc Plug Loads: Television Usage Multiplier')
    arg.setDescription("Multiplier on the television energy usage that can reflect, e.g., high/low usage occupants. If not provided, the OS-HPXML default (see <a href='#{docs_base_url}#hpxml-plug-loads'>HPXML Plug Loads</a>) is used.")
    args << arg

    arg = OpenStudio::Measure::OSArgument::makeDoubleArgument('misc_plug_loads_other_annual_kwh', false)
    arg.setDisplayName('Misc Plug Loads: Other Annual kWh')
    arg.setDescription("The annual energy consumption of the other residual plug loads. If not provided, the OS-HPXML default (see <a href='#{docs_base_url}#hpxml-plug-loads'>HPXML Plug Loads</a>) is used.")
    arg.setUnits('kWh/yr')
    args << arg

    arg = OpenStudio::Measure::OSArgument::makeDoubleArgument('misc_plug_loads_other_frac_sensible', false)
    arg.setDisplayName('Misc Plug Loads: Other Sensible Fraction')
    arg.setDescription("Fraction of other residual plug loads' internal gains that are sensible. If not provided, the OS-HPXML default (see <a href='#{docs_base_url}#hpxml-plug-loads'>HPXML Plug Loads</a>) is used.")
    arg.setUnits('Frac')
    args << arg

    arg = OpenStudio::Measure::OSArgument::makeDoubleArgument('misc_plug_loads_other_frac_latent', false)
    arg.setDisplayName('Misc Plug Loads: Other Latent Fraction')
    arg.setDescription("Fraction of other residual plug loads' internal gains that are latent. If not provided, the OS-HPXML default (see <a href='#{docs_base_url}#hpxml-plug-loads'>HPXML Plug Loads</a>) is used.")
    arg.setUnits('Frac')
    args << arg

    arg = OpenStudio::Measure::OSArgument::makeDoubleArgument('misc_plug_loads_other_usage_multiplier', false)
    arg.setDisplayName('Misc Plug Loads: Other Usage Multiplier')
    arg.setDescription("Multiplier on the other energy usage that can reflect, e.g., high/low usage occupants. If not provided, the OS-HPXML default (see <a href='#{docs_base_url}#hpxml-plug-loads'>HPXML Plug Loads</a>) is used.")
    args << arg

    arg = OpenStudio::Measure::OSArgument::makeBoolArgument('misc_plug_loads_well_pump_present', true)
    arg.setDisplayName('Misc Plug Loads: Well Pump Present')
    arg.setDescription('Whether there is a well pump.')
    arg.setDefaultValue(false)
    args << arg

    arg = OpenStudio::Measure::OSArgument::makeDoubleArgument('misc_plug_loads_well_pump_annual_kwh', false)
    arg.setDisplayName('Misc Plug Loads: Well Pump Annual kWh')
    arg.setDescription("The annual energy consumption of the well pump plug loads. If not provided, the OS-HPXML default (see <a href='#{docs_base_url}#hpxml-plug-loads'>HPXML Plug Loads</a>) is used.")
    arg.setUnits('kWh/yr')
    args << arg

    arg = OpenStudio::Measure::OSArgument::makeDoubleArgument('misc_plug_loads_well_pump_usage_multiplier', false)
    arg.setDisplayName('Misc Plug Loads: Well Pump Usage Multiplier')
    arg.setDescription("Multiplier on the well pump energy usage that can reflect, e.g., high/low usage occupants. If not provided, the OS-HPXML default (see <a href='#{docs_base_url}#hpxml-plug-loads'>HPXML Plug Loads</a>) is used.")
    args << arg

    arg = OpenStudio::Measure::OSArgument::makeBoolArgument('misc_plug_loads_vehicle_present', true)
    arg.setDisplayName('Misc Plug Loads: Vehicle Present')
    arg.setDescription('Whether there is an electric vehicle.')
    arg.setDefaultValue(false)
    args << arg

    arg = OpenStudio::Measure::OSArgument::makeDoubleArgument('misc_plug_loads_vehicle_annual_kwh', false)
    arg.setDisplayName('Misc Plug Loads: Vehicle Annual kWh')
    arg.setDescription("The annual energy consumption of the electric vehicle plug loads. If not provided, the OS-HPXML default (see <a href='#{docs_base_url}#hpxml-plug-loads'>HPXML Plug Loads</a>) is used.")
    arg.setUnits('kWh/yr')
    args << arg

    arg = OpenStudio::Measure::OSArgument::makeDoubleArgument('misc_plug_loads_vehicle_usage_multiplier', false)
    arg.setDisplayName('Misc Plug Loads: Vehicle Usage Multiplier')
    arg.setDescription("Multiplier on the electric vehicle energy usage that can reflect, e.g., high/low usage occupants. If not provided, the OS-HPXML default (see <a href='#{docs_base_url}#hpxml-plug-loads'>HPXML Plug Loads</a>) is used.")
    args << arg

    misc_fuel_loads_fuel_choices = OpenStudio::StringVector.new
    misc_fuel_loads_fuel_choices << HPXML::FuelTypeNaturalGas
    misc_fuel_loads_fuel_choices << HPXML::FuelTypeOil
    misc_fuel_loads_fuel_choices << HPXML::FuelTypePropane
    misc_fuel_loads_fuel_choices << HPXML::FuelTypeWoodCord
    misc_fuel_loads_fuel_choices << HPXML::FuelTypeWoodPellets

    arg = OpenStudio::Measure::OSArgument::makeBoolArgument('misc_fuel_loads_grill_present', true)
    arg.setDisplayName('Misc Fuel Loads: Grill Present')
    arg.setDescription('Whether there is a fuel loads grill.')
    arg.setDefaultValue(false)
    args << arg

    arg = OpenStudio::Measure::OSArgument::makeChoiceArgument('misc_fuel_loads_grill_fuel_type', misc_fuel_loads_fuel_choices, true)
    arg.setDisplayName('Misc Fuel Loads: Grill Fuel Type')
    arg.setDescription('The fuel type of the fuel loads grill.')
    arg.setDefaultValue(HPXML::FuelTypeNaturalGas)
    args << arg

    arg = OpenStudio::Measure::OSArgument::makeDoubleArgument('misc_fuel_loads_grill_annual_therm', false)
    arg.setDisplayName('Misc Fuel Loads: Grill Annual therm')
    arg.setDescription("The annual energy consumption of the fuel loads grill. If not provided, the OS-HPXML default (see <a href='#{docs_base_url}#hpxml-fuel-loads'>HPXML Fuel Loads</a>) is used.")
    arg.setUnits('therm/yr')
    args << arg

    arg = OpenStudio::Measure::OSArgument::makeDoubleArgument('misc_fuel_loads_grill_usage_multiplier', false)
    arg.setDisplayName('Misc Fuel Loads: Grill Usage Multiplier')
    arg.setDescription("Multiplier on the fuel loads grill energy usage that can reflect, e.g., high/low usage occupants. If not provided, the OS-HPXML default (see <a href='#{docs_base_url}#hpxml-fuel-loads'>HPXML Fuel Loads</a>) is used.")
    args << arg

    arg = OpenStudio::Measure::OSArgument::makeBoolArgument('misc_fuel_loads_lighting_present', true)
    arg.setDisplayName('Misc Fuel Loads: Lighting Present')
    arg.setDescription('Whether there is fuel loads lighting.')
    arg.setDefaultValue(false)
    args << arg

    arg = OpenStudio::Measure::OSArgument::makeChoiceArgument('misc_fuel_loads_lighting_fuel_type', misc_fuel_loads_fuel_choices, true)
    arg.setDisplayName('Misc Fuel Loads: Lighting Fuel Type')
    arg.setDescription('The fuel type of the fuel loads lighting.')
    arg.setDefaultValue(HPXML::FuelTypeNaturalGas)
    args << arg

    arg = OpenStudio::Measure::OSArgument::makeDoubleArgument('misc_fuel_loads_lighting_annual_therm', false)
    arg.setDisplayName('Misc Fuel Loads: Lighting Annual therm')
    arg.setDescription("The annual energy consumption of the fuel loads lighting. If not provided, the OS-HPXML default (see <a href='#{docs_base_url}#hpxml-fuel-loads'>HPXML Fuel Loads</a>)is used.")
    arg.setUnits('therm/yr')
    args << arg

    arg = OpenStudio::Measure::OSArgument::makeDoubleArgument('misc_fuel_loads_lighting_usage_multiplier', false)
    arg.setDisplayName('Misc Fuel Loads: Lighting Usage Multiplier')
    arg.setDescription("Multiplier on the fuel loads lighting energy usage that can reflect, e.g., high/low usage occupants. If not provided, the OS-HPXML default (see <a href='#{docs_base_url}#hpxml-fuel-loads'>HPXML Fuel Loads</a>) is used.")
    args << arg

    arg = OpenStudio::Measure::OSArgument::makeBoolArgument('misc_fuel_loads_fireplace_present', true)
    arg.setDisplayName('Misc Fuel Loads: Fireplace Present')
    arg.setDescription('Whether there is fuel loads fireplace.')
    arg.setDefaultValue(false)
    args << arg

    arg = OpenStudio::Measure::OSArgument::makeChoiceArgument('misc_fuel_loads_fireplace_fuel_type', misc_fuel_loads_fuel_choices, true)
    arg.setDisplayName('Misc Fuel Loads: Fireplace Fuel Type')
    arg.setDescription('The fuel type of the fuel loads fireplace.')
    arg.setDefaultValue(HPXML::FuelTypeNaturalGas)
    args << arg

    arg = OpenStudio::Measure::OSArgument::makeDoubleArgument('misc_fuel_loads_fireplace_annual_therm', false)
    arg.setDisplayName('Misc Fuel Loads: Fireplace Annual therm')
    arg.setDescription("The annual energy consumption of the fuel loads fireplace. If not provided, the OS-HPXML default (see <a href='#{docs_base_url}#hpxml-fuel-loads'>HPXML Fuel Loads</a>) is used.")
    arg.setUnits('therm/yr')
    args << arg

    arg = OpenStudio::Measure::OSArgument::makeDoubleArgument('misc_fuel_loads_fireplace_frac_sensible', false)
    arg.setDisplayName('Misc Fuel Loads: Fireplace Sensible Fraction')
    arg.setDescription("Fraction of fireplace residual fuel loads' internal gains that are sensible. If not provided, the OS-HPXML default (see <a href='#{docs_base_url}#hpxml-fuel-loads'>HPXML Fuel Loads</a>) is used.")
    arg.setUnits('Frac')
    args << arg

    arg = OpenStudio::Measure::OSArgument::makeDoubleArgument('misc_fuel_loads_fireplace_frac_latent', false)
    arg.setDisplayName('Misc Fuel Loads: Fireplace Latent Fraction')
    arg.setDescription("Fraction of fireplace residual fuel loads' internal gains that are latent. If not provided, the OS-HPXML default (see <a href='#{docs_base_url}#hpxml-fuel-loads'>HPXML Fuel Loads</a>) is used.")
    arg.setUnits('Frac')
    args << arg

    arg = OpenStudio::Measure::OSArgument::makeDoubleArgument('misc_fuel_loads_fireplace_usage_multiplier', false)
    arg.setDisplayName('Misc Fuel Loads: Fireplace Usage Multiplier')
    arg.setDescription("Multiplier on the fuel loads fireplace energy usage that can reflect, e.g., high/low usage occupants. If not provided, the OS-HPXML default (see <a href='#{docs_base_url}#hpxml-fuel-loads'>HPXML Fuel Loads</a>) is used.")
    args << arg

    heater_type_choices = OpenStudio::StringVector.new
    heater_type_choices << HPXML::TypeNone
    heater_type_choices << HPXML::HeaterTypeElectricResistance
    heater_type_choices << HPXML::HeaterTypeGas
    heater_type_choices << HPXML::HeaterTypeHeatPump

    arg = OpenStudio::Measure::OSArgument::makeBoolArgument('pool_present', true)
    arg.setDisplayName('Pool: Present')
    arg.setDescription('Whether there is a pool.')
    arg.setDefaultValue(false)
    args << arg

    arg = OpenStudio::Measure::OSArgument::makeDoubleArgument('pool_pump_annual_kwh', false)
    arg.setDisplayName('Pool: Pump Annual kWh')
    arg.setDescription("The annual energy consumption of the pool pump. If not provided, the OS-HPXML default (see <a href='#{docs_base_url}#pool-pump'>Pool Pump</a>) is used.")
    arg.setUnits('kWh/yr')
    args << arg

    arg = OpenStudio::Measure::OSArgument::makeDoubleArgument('pool_pump_usage_multiplier', false)
    arg.setDisplayName('Pool: Pump Usage Multiplier')
    arg.setDescription("Multiplier on the pool pump energy usage that can reflect, e.g., high/low usage occupants. If not provided, the OS-HPXML default (see <a href='#{docs_base_url}#pool-pump'>Pool Pump</a>) is used.")
    args << arg

    arg = OpenStudio::Measure::OSArgument::makeChoiceArgument('pool_heater_type', heater_type_choices, true)
    arg.setDisplayName('Pool: Heater Type')
    arg.setDescription("The type of pool heater. Use '#{HPXML::TypeNone}' if there is no pool heater.")
    arg.setDefaultValue(HPXML::TypeNone)
    args << arg

    arg = OpenStudio::Measure::OSArgument::makeDoubleArgument('pool_heater_annual_kwh', false)
    arg.setDisplayName('Pool: Heater Annual kWh')
    arg.setDescription("The annual energy consumption of the #{HPXML::HeaterTypeElectricResistance} pool heater. If not provided, the OS-HPXML default (see <a href='#{docs_base_url}#pool-heater'>Pool Heater</a>) is used.")
    arg.setUnits('kWh/yr')
    args << arg

    arg = OpenStudio::Measure::OSArgument::makeDoubleArgument('pool_heater_annual_therm', false)
    arg.setDisplayName('Pool: Heater Annual therm')
    arg.setDescription("The annual energy consumption of the #{HPXML::HeaterTypeGas} pool heater. If not provided, the OS-HPXML default (see <a href='#{docs_base_url}#pool-heater'>Pool Heater</a>) is used.")
    arg.setUnits('therm/yr')
    args << arg

    arg = OpenStudio::Measure::OSArgument::makeDoubleArgument('pool_heater_usage_multiplier', false)
    arg.setDisplayName('Pool: Heater Usage Multiplier')
    arg.setDescription("Multiplier on the pool heater energy usage that can reflect, e.g., high/low usage occupants. If not provided, the OS-HPXML default (see <a href='#{docs_base_url}#pool-heater'>Pool Heater</a>) is used.")
    args << arg

    arg = OpenStudio::Measure::OSArgument::makeBoolArgument('permanent_spa_present', true)
    arg.setDisplayName('Permanent Spa: Present')
    arg.setDescription('Whether there is a permanent spa.')
    arg.setDefaultValue(false)
    args << arg

    arg = OpenStudio::Measure::OSArgument::makeDoubleArgument('permanent_spa_pump_annual_kwh', false)
    arg.setDisplayName('Permanent Spa: Pump Annual kWh')
    arg.setDescription("The annual energy consumption of the permanent spa pump. If not provided, the OS-HPXML default (see <a href='#{docs_base_url}#permanent-spa-pump'>Permanent Spa Pump</a>) is used.")
    arg.setUnits('kWh/yr')
    args << arg

    arg = OpenStudio::Measure::OSArgument::makeDoubleArgument('permanent_spa_pump_usage_multiplier', false)
    arg.setDisplayName('Permanent Spa: Pump Usage Multiplier')
    arg.setDescription("Multiplier on the permanent spa pump energy usage that can reflect, e.g., high/low usage occupants. If not provided, the OS-HPXML default (see <a href='#{docs_base_url}#permanent-spa-pump'>Permanent Spa Pump</a>) is used.")
    args << arg

    arg = OpenStudio::Measure::OSArgument::makeChoiceArgument('permanent_spa_heater_type', heater_type_choices, true)
    arg.setDisplayName('Permanent Spa: Heater Type')
    arg.setDescription("The type of permanent spa heater. Use '#{HPXML::TypeNone}' if there is no permanent spa heater.")
    arg.setDefaultValue(HPXML::TypeNone)
    args << arg

    arg = OpenStudio::Measure::OSArgument::makeDoubleArgument('permanent_spa_heater_annual_kwh', false)
    arg.setDisplayName('Permanent Spa: Heater Annual kWh')
    arg.setDescription("The annual energy consumption of the #{HPXML::HeaterTypeElectricResistance} permanent spa heater. If not provided, the OS-HPXML default (see <a href='#{docs_base_url}#permanent-spa-heater'>Permanent Spa Heater</a>) is used.")
    arg.setUnits('kWh/yr')
    args << arg

    arg = OpenStudio::Measure::OSArgument::makeDoubleArgument('permanent_spa_heater_annual_therm', false)
    arg.setDisplayName('Permanent Spa: Heater Annual therm')
    arg.setDescription("The annual energy consumption of the #{HPXML::HeaterTypeGas} permanent spa heater. If not provided, the OS-HPXML default (see <a href='#{docs_base_url}#permanent-spa-heater'>Permanent Spa Heater</a>) is used.")
    arg.setUnits('therm/yr')
    args << arg

    arg = OpenStudio::Measure::OSArgument::makeDoubleArgument('permanent_spa_heater_usage_multiplier', false)
    arg.setDisplayName('Permanent Spa: Heater Usage Multiplier')
    arg.setDescription("Multiplier on the permanent spa heater energy usage that can reflect, e.g., high/low usage occupants. If not provided, the OS-HPXML default (see <a href='#{docs_base_url}#permanent-spa-heater'>Permanent Spa Heater</a>) is used.")
    args << arg

    arg = OpenStudio::Measure::OSArgument.makeStringArgument('emissions_scenario_names', false)
    arg.setDisplayName('Emissions: Scenario Names')
    arg.setDescription('Names of emissions scenarios. If multiple scenarios, use a comma-separated list. If not provided, no emissions scenarios are calculated.')
    args << arg

    arg = OpenStudio::Measure::OSArgument.makeStringArgument('emissions_types', false)
    arg.setDisplayName('Emissions: Types')
    arg.setDescription('Types of emissions (e.g., CO2e, NOx, etc.). If multiple scenarios, use a comma-separated list.')
    args << arg

    arg = OpenStudio::Measure::OSArgument.makeStringArgument('emissions_electricity_units', false)
    arg.setDisplayName('Emissions: Electricity Units')
    arg.setDescription('Electricity emissions factors units. If multiple scenarios, use a comma-separated list. Only lb/MWh and kg/MWh are allowed.')
    args << arg

    arg = OpenStudio::Measure::OSArgument.makeStringArgument('emissions_electricity_values_or_filepaths', false)
    arg.setDisplayName('Emissions: Electricity Values or File Paths')
    arg.setDescription('Electricity emissions factors values, specified as either an annual factor or an absolute/relative path to a file with hourly factors. If multiple scenarios, use a comma-separated list.')
    args << arg

    arg = OpenStudio::Measure::OSArgument.makeStringArgument('emissions_electricity_number_of_header_rows', false)
    arg.setDisplayName('Emissions: Electricity Files Number of Header Rows')
    arg.setDescription('The number of header rows in the electricity emissions factor file. Only applies when an electricity filepath is used. If multiple scenarios, use a comma-separated list.')
    args << arg

    arg = OpenStudio::Measure::OSArgument.makeStringArgument('emissions_electricity_column_numbers', false)
    arg.setDisplayName('Emissions: Electricity Files Column Numbers')
    arg.setDescription('The column number in the electricity emissions factor file. Only applies when an electricity filepath is used. If multiple scenarios, use a comma-separated list.')
    args << arg

    arg = OpenStudio::Measure::OSArgument.makeStringArgument('emissions_fossil_fuel_units', false)
    arg.setDisplayName('Emissions: Fossil Fuel Units')
    arg.setDescription('Fossil fuel emissions factors units. If multiple scenarios, use a comma-separated list. Only lb/MBtu and kg/MBtu are allowed.')
    args << arg

    HPXML::fossil_fuels.each do |fossil_fuel|
      underscore_case = OpenStudio::toUnderscoreCase(fossil_fuel)
      all_caps_case = fossil_fuel.split(' ').map(&:capitalize).join(' ')
      cap_case = fossil_fuel.capitalize

      arg = OpenStudio::Measure::OSArgument.makeStringArgument("emissions_#{underscore_case}_values", false)
      arg.setDisplayName("Emissions: #{all_caps_case} Values")
      arg.setDescription("#{cap_case} emissions factors values, specified as an annual factor. If multiple scenarios, use a comma-separated list.")
      args << arg
    end

    arg = OpenStudio::Measure::OSArgument.makeStringArgument('utility_bill_scenario_names', false)
    arg.setDisplayName('Utility Bills: Scenario Names')
    arg.setDescription('Names of utility bill scenarios. If multiple scenarios, use a comma-separated list. If not provided, no utility bills scenarios are calculated.')
    args << arg

    arg = OpenStudio::Measure::OSArgument.makeStringArgument('utility_bill_electricity_filepaths', false)
    arg.setDisplayName('Utility Bills: Electricity File Paths')
    arg.setDescription('Electricity tariff file specified as an absolute/relative path to a file with utility rate structure information. Tariff file must be formatted to OpenEI API version 7. If multiple scenarios, use a comma-separated list.')
    args << arg

    HPXML::all_fuels.each do |fuel|
      underscore_case = OpenStudio::toUnderscoreCase(fuel)
      all_caps_case = fuel.split(' ').map(&:capitalize).join(' ')
      cap_case = fuel.capitalize

      arg = OpenStudio::Measure::OSArgument.makeStringArgument("utility_bill_#{underscore_case}_fixed_charges", false)
      arg.setDisplayName("Utility Bills: #{all_caps_case} Fixed Charges")
      arg.setDescription("#{cap_case} utility bill monthly fixed charges. If multiple scenarios, use a comma-separated list.")
      args << arg
    end

    HPXML::all_fuels.each do |fuel|
      underscore_case = OpenStudio::toUnderscoreCase(fuel)
      all_caps_case = fuel.split(' ').map(&:capitalize).join(' ')
      cap_case = fuel.capitalize

      arg = OpenStudio::Measure::OSArgument.makeStringArgument("utility_bill_#{underscore_case}_marginal_rates", false)
      arg.setDisplayName("Utility Bills: #{all_caps_case} Marginal Rates")
      arg.setDescription("#{cap_case} utility bill marginal rates. If multiple scenarios, use a comma-separated list.")
      args << arg
    end

    arg = OpenStudio::Measure::OSArgument.makeStringArgument('utility_bill_pv_compensation_types', false)
    arg.setDisplayName('Utility Bills: PV Compensation Types')
    arg.setDescription('Utility bill PV compensation types. If multiple scenarios, use a comma-separated list.')
    args << arg

    arg = OpenStudio::Measure::OSArgument.makeStringArgument('utility_bill_pv_net_metering_annual_excess_sellback_rate_types', false)
    arg.setDisplayName('Utility Bills: PV Net Metering Annual Excess Sellback Rate Types')
    arg.setDescription("Utility bill PV net metering annual excess sellback rate types. Only applies if the PV compensation type is '#{HPXML::PVCompensationTypeNetMetering}'. If multiple scenarios, use a comma-separated list.")
    args << arg

    arg = OpenStudio::Measure::OSArgument.makeStringArgument('utility_bill_pv_net_metering_annual_excess_sellback_rates', false)
    arg.setDisplayName('Utility Bills: PV Net Metering Annual Excess Sellback Rates')
    arg.setDescription("Utility bill PV net metering annual excess sellback rates. Only applies if the PV compensation type is '#{HPXML::PVCompensationTypeNetMetering}' and the PV annual excess sellback rate type is '#{HPXML::PVAnnualExcessSellbackRateTypeUserSpecified}'. If multiple scenarios, use a comma-separated list.")
    args << arg

    arg = OpenStudio::Measure::OSArgument.makeStringArgument('utility_bill_pv_feed_in_tariff_rates', false)
    arg.setDisplayName('Utility Bills: PV Feed-In Tariff Rates')
    arg.setDescription("Utility bill PV annual full/gross feed-in tariff rates. Only applies if the PV compensation type is '#{HPXML::PVCompensationTypeFeedInTariff}'. If multiple scenarios, use a comma-separated list.")
    args << arg

    arg = OpenStudio::Measure::OSArgument.makeStringArgument('utility_bill_pv_monthly_grid_connection_fee_units', false)
    arg.setDisplayName('Utility Bills: PV Monthly Grid Connection Fee Units')
    arg.setDescription('Utility bill PV monthly grid connection fee units. If multiple scenarios, use a comma-separated list.')
    args << arg

    arg = OpenStudio::Measure::OSArgument.makeStringArgument('utility_bill_pv_monthly_grid_connection_fees', false)
    arg.setDisplayName('Utility Bills: PV Monthly Grid Connection Fees')
    arg.setDescription('Utility bill PV monthly grid connection fees. If multiple scenarios, use a comma-separated list.')
    args << arg

    arg = OpenStudio::Measure::OSArgument.makeStringArgument('additional_properties', false)
    arg.setDisplayName('Additional Properties')
    arg.setDescription("Additional properties specified as key-value pairs (i.e., key=value). If multiple additional properties, use a |-separated list. For example, 'LowIncome=false|Remodeled|Description=2-story home in Denver'. These properties will be stored in the HPXML file under /HPXML/SoftwareInfo/extension/AdditionalProperties.")
    args << arg

    arg = OpenStudio::Measure::OSArgument::makeBoolArgument('combine_like_surfaces', false)
    arg.setDisplayName('Combine like surfaces?')
    arg.setDescription('If true, combines like surfaces to simplify the HPXML file generated.')
    arg.setDefaultValue(false)
    args << arg

    arg = OpenStudio::Measure::OSArgument::makeBoolArgument('apply_defaults', false)
    arg.setDisplayName('Apply Default Values?')
    arg.setDescription('If true, applies OS-HPXML default values to the HPXML output file. Setting to true will also force validation of the HPXML output file before applying OS-HPXML default values.')
    arg.setDefaultValue(false)
    args << arg

    arg = OpenStudio::Measure::OSArgument::makeBoolArgument('apply_validation', false)
    arg.setDisplayName('Apply Validation?')
    arg.setDescription('If true, validates the HPXML output file. Set to false for faster performance. Note that validation is not needed if the HPXML file will be validated downstream (e.g., via the HPXMLtoOpenStudio measure).')
    arg.setDefaultValue(false)
    args << arg

    return args
  end

  # Define what happens when the measure is run.
  #
  # @param model [OpenStudio::Model::Model] OpenStudio Model object
  # @param runner [OpenStudio::Measure::OSRunner] Object typically used to display warnings
  # @param user_arguments [OpenStudio::Measure::OSArgumentMap] OpenStudio measure arguments
  # @return [Boolean] true if successful
  def run(model, runner, user_arguments)
    super(model, runner, user_arguments)

    # use the built-in error checking
    if !runner.validateUserArguments(arguments(model), user_arguments)
      return false
    end

    Model.reset(runner, model)

    Version.check_openstudio_version()

    args = runner.getArgumentValues(arguments(model), user_arguments)

    # Argument error checks
    warnings, errors = validate_arguments(args)
    unless warnings.empty?
      warnings.each do |warning|
        runner.registerWarning(warning)
      end
    end
    unless errors.empty?
      errors.each do |error|
        runner.registerError(error)
      end
      return false
    end

    if args[:weather_station_epw_filepath].nil? && args[:site_zip_code].nil?
      runner.registerError('Either EPW filepath or site zip code is required.')
      return false
    end

    # Create HPXML file
    hpxml_path = args[:hpxml_path]
    unless (Pathname.new hpxml_path).absolute?
      hpxml_path = File.expand_path(hpxml_path)
    end

    # Existing HPXML File
    if not args[:existing_hpxml_path].nil?
      existing_hpxml_path = args[:existing_hpxml_path]
      unless (Pathname.new existing_hpxml_path).absolute?
        existing_hpxml_path = File.expand_path(existing_hpxml_path)
      end
    end

    hpxml_doc = create(runner, model, args, hpxml_path, existing_hpxml_path)
    if not hpxml_doc
      runner.registerError('Unsuccessful creation of HPXML file.')
      return false
    end

    runner.registerInfo("Wrote file: #{hpxml_path}")

    # Uncomment for debugging purposes
    # File.write(hpxml_path.gsub('.xml', '.osm'), model.to_s)

    return true
  end

  # Issue warnings or errors for certain combinations of argument values.
  #
  # @param args [Hash] Map of :argument_name => value
  # @return [Array<String>, Array<String>] arrays of warnings and errors
  def validate_arguments(args)
    warnings = argument_warnings(args)
    errors = argument_errors(args)

    return warnings, errors
  end

  # Collection of warning checks on combinations of user argument values.
  # Warnings are registered to the runner, but do not exit the measure.
  #
  # @param args [Hash] Map of :argument_name => value
  # @return [Array<String>] array of warnings
  def argument_warnings(args)
    warnings = []

    # need to update the args hash w/ detailed geothermal loop info here
    # b.c. argument_warnings is called BEFORE argument_errors in validate_arguments
    # and argument_warnings requires the detailed geothermal loop info
    get_option_properties(args, 'geothermal_loop.tsv', args[:geothermal_loop])

    max_uninsulated_floor_rvalue = 6.0
    max_uninsulated_ceiling_rvalue = 3.0
    max_uninsulated_roof_rvalue = 3.0

    warning = ([HPXML::WaterHeaterTypeHeatPump].include?(args[:water_heater_type]) && (args[:water_heater_fuel_type] != HPXML::FuelTypeElectricity))
    warnings << 'Cannot model a heat pump water heater with non-electric fuel type.' if warning

    warning = [HPXML::FoundationTypeSlab, HPXML::FoundationTypeAboveApartment].include?(args[:geometry_foundation_type]) && (args[:geometry_foundation_height] > 0)
    warnings << "Foundation type of '#{args[:geometry_foundation_type]}' cannot have a non-zero height. Assuming height is zero." if warning

    warning = (args[:geometry_foundation_type] == HPXML::FoundationTypeSlab) && (args[:geometry_foundation_height_above_grade] > 0)
    warnings << 'Specified a slab foundation type with a non-zero height above grade.' if warning

    warning = [HPXML::FoundationTypeCrawlspaceVented, HPXML::FoundationTypeCrawlspaceUnvented, HPXML::FoundationTypeBasementUnconditioned].include?(args[:geometry_foundation_type]) && ((args[:foundation_wall_insulation_r] > 0) || !args[:foundation_wall_assembly_r].nil?) && (args[:floor_over_foundation_assembly_r] > max_uninsulated_floor_rvalue)
    warnings << 'Home with unconditioned basement/crawlspace foundation type has both foundation wall insulation and floor insulation.' if warning

    warning = [HPXML::AtticTypeVented, HPXML::AtticTypeUnvented].include?(args[:geometry_attic_type]) && (args[:ceiling_assembly_r] > max_uninsulated_ceiling_rvalue) && (args[:roof_assembly_r] > max_uninsulated_roof_rvalue)
    warnings << 'Home with unconditioned attic type has both ceiling insulation and roof insulation.' if warning

    warning = (args[:geometry_foundation_type] == HPXML::FoundationTypeBasementConditioned) && (args[:floor_over_foundation_assembly_r] > max_uninsulated_floor_rvalue)
    warnings << 'Home with conditioned basement has floor insulation.' if warning

    warning = (args[:geometry_attic_type] == HPXML::AtticTypeConditioned) && (args[:ceiling_assembly_r] > max_uninsulated_ceiling_rvalue)
    warnings << 'Home with conditioned attic has ceiling insulation.' if warning

    warning = (args[:heat_pump_type] != HPXML::HVACTypeHeatPumpGroundToAir) && (!args[:geothermal_loop_configuration].nil? && args[:geothermal_loop_configuration] != Constants::None)
    warnings << 'Specified an attached geothermal loop but home has no ground source heat pump.' if warning

    return warnings
  end

  # Collection of error checks on combinations of user argument values.
  # Errors are registered to the runner, and exit the measure.
  #
  # @param args [Hash] Map of :argument_name => value
  # @return [Array<String>] array of errors
  def argument_errors(args)
    errors = []

    get_option_properties(args, 'roof_material.tsv', args[:enclosure_roof_material])
    get_option_properties(args, 'wall_siding.tsv', args[:enclosure_wall_siding])
    get_option_properties(args, 'heating_system.tsv', args[:heating_system])
    get_option_properties(args, 'cooling_system.tsv', args[:cooling_system])
    get_option_properties(args, 'heat_pump.tsv', args[:heat_pump])
    get_option_properties(args, 'heat_pump_backup.tsv', args[:heat_pump_backup])
    get_option_properties(args, 'heating_system_2.tsv', args[:heating_system_2])
    get_option_properties(args, 'site_soil_type.tsv', args[:site_soil_type])
    get_option_properties(args, 'air_leakage.tsv', args[:air_leakage])
<<<<<<< HEAD
    get_option_properties(args, 'ducts_supply.tsv', args[:ducts_supply])
    get_option_properties(args, 'ducts_return.tsv', args[:ducts_return])
=======
>>>>>>> fd4b4c96

    error = (args[:heating_system_type] != Constants::None) && (args[:heat_pump_type] != Constants::None) && (args[:heating_system_fraction_heat_load_served] > 0) && (args[:heat_pump_fraction_heat_load_served] > 0)
    errors << 'Multiple central heating systems are not currently supported.' if error

    error = (args[:cooling_system_type] != Constants::None) && (args[:heat_pump_type] != Constants::None) && (args[:cooling_system_fraction_cool_load_served] > 0) && (args[:heat_pump_fraction_cool_load_served] > 0)
    errors << 'Multiple central cooling systems are not currently supported.' if error

    error = ![HPXML::FoundationTypeSlab, HPXML::FoundationTypeAboveApartment].include?(args[:geometry_foundation_type]) && (args[:geometry_foundation_height] == 0)
    errors << "Foundation type of '#{args[:geometry_foundation_type]}' cannot have a height of zero." if error

    error = (args[:geometry_unit_type] == HPXML::ResidentialTypeApartment) && ([HPXML::FoundationTypeBasementConditioned, HPXML::FoundationTypeCrawlspaceConditioned].include? args[:geometry_foundation_type])
    errors << 'Conditioned basement/crawlspace foundation type for apartment units is not currently supported.' if error

    error = (args[:heating_system_type] == Constants::None) && (args[:heat_pump_type] == Constants::None) && (args[:heating_system_2_type] != Constants::None)
    errors << 'A second heating system was specified without a primary heating system.' if error

    if ((args[:heat_pump_backup_type] == HPXML::HeatPumpBackupTypeSeparate) && (args[:heating_system_2_type] == HPXML::HVACTypeFurnace)) # separate ducted backup
      if [HPXML::HVACTypeHeatPumpAirToAir, HPXML::HVACTypeHeatPumpGroundToAir].include?(args[:heat_pump_type]) ||
         ((args[:heat_pump_type] == HPXML::HVACTypeHeatPumpMiniSplit) && args[:heat_pump_is_ducted]) # ducted heat pump
        errors << "A ducted heat pump with '#{HPXML::HeatPumpBackupTypeSeparate}' ducted backup is not supported."
      end
    end

    error = [HPXML::ResidentialTypeSFA, HPXML::ResidentialTypeApartment].include?(args[:geometry_unit_type]) && args[:geometry_building_num_units].nil?
    errors << 'Did not specify the number of units in the building for single-family attached or apartment units.' if error

    error = (args[:geometry_unit_type] == HPXML::ResidentialTypeApartment) && (args[:geometry_unit_num_floors_above_grade] > 1)
    errors << 'Apartment units can only have one above-grade floor.' if error

    error = (args[:geometry_unit_type] == HPXML::ResidentialTypeSFD) && (args[:geometry_unit_left_wall_is_adiabatic] || args[:geometry_unit_right_wall_is_adiabatic] || args[:geometry_unit_front_wall_is_adiabatic] || args[:geometry_unit_back_wall_is_adiabatic] || (args[:geometry_attic_type] == HPXML::AtticTypeBelowApartment) || (args[:geometry_foundation_type] == HPXML::FoundationTypeAboveApartment))
    errors << 'No adiabatic surfaces can be applied to single-family detached homes.' if error

    error = (args[:geometry_unit_type] == HPXML::ResidentialTypeApartment) && (args[:geometry_attic_type] == HPXML::AtticTypeConditioned)
    errors << 'Conditioned attic type for apartment units is not currently supported.' if error

    error = (args[:geometry_unit_num_floors_above_grade] == 1 && args[:geometry_attic_type] == HPXML::AtticTypeConditioned)
    errors << 'Units with a conditioned attic must have at least two above-grade floors.' if error

    error = [HPXML::WaterHeaterTypeCombiStorage, HPXML::WaterHeaterTypeCombiTankless].include?(args[:water_heater_type]) && !args[:heating_system_type].include?(HPXML::HVACTypeBoiler)
    errors << 'Must specify a boiler when modeling an indirect water heater type.' if error

    error = [HPXML::ResidentialTypeSFD].include?(args[:geometry_unit_type]) && args[:heating_system_type].include?('Shared')
    errors << 'Specified a shared system for a single-family detached unit.' if error

    error = !args[:geometry_rim_joist_height].nil? && args[:rim_joist_assembly_r].nil?
    errors << 'Specified a rim joist height but no rim joist assembly R-value.' if error

    error = !args[:rim_joist_assembly_r].nil? && args[:geometry_rim_joist_height].nil?
    errors << 'Specified a rim joist assembly R-value but no rim joist height.' if error

    schedules_unavailable_period_args_initialized = [!args[:schedules_unavailable_period_types].nil?,
                                                     !args[:schedules_unavailable_period_dates].nil?]
    error = (schedules_unavailable_period_args_initialized.uniq.size != 1)
    errors << 'Did not specify all required unavailable period arguments.' if error

    if schedules_unavailable_period_args_initialized.uniq.size == 1 && schedules_unavailable_period_args_initialized.uniq[0]
      schedules_unavailable_period_lengths = [args[:schedules_unavailable_period_types].count(','),
                                              args[:schedules_unavailable_period_dates].count(',')]

      if !args[:schedules_unavailable_period_window_natvent_availabilities].nil?
        schedules_unavailable_period_lengths.concat([args[:schedules_unavailable_period_window_natvent_availabilities].count(',')])
      end

      error = (schedules_unavailable_period_lengths.uniq.size != 1)
      errors << 'One or more unavailable period arguments does not have enough comma-separated elements specified.' if error
    end

    if !args[:schedules_unavailable_period_window_natvent_availabilities].nil?
      natvent_availabilities = args[:schedules_unavailable_period_window_natvent_availabilities].split(',').map(&:strip)
      natvent_availabilities.each do |natvent_availability|
        next if natvent_availability.empty?

        error = ![HPXML::ScheduleRegular, HPXML::ScheduleAvailable, HPXML::ScheduleUnavailable].include?(natvent_availability)
        errors << "Window natural ventilation availability '#{natvent_availability}' during an unavailable period is invalid." if error
      end
    end

    hp_detailed_performance_data_heating_args_initialized = [!args[:heat_pump_detailed_performance_data_heating_outdoor_temperatures].nil?,
                                                             !args[:heat_pump_detailed_performance_data_heating_min_speed_capacities].nil?,
                                                             !args[:heat_pump_detailed_performance_data_heating_max_speed_capacities].nil?,
                                                             !args[:heat_pump_detailed_performance_data_heating_min_speed_cops].nil?,
                                                             !args[:heat_pump_detailed_performance_data_heating_max_speed_cops].nil?]
    error = (hp_detailed_performance_data_heating_args_initialized.uniq.size != 1)
    errors << 'Did not specify all required heating detailed performance data arguments.' if error

    if hp_detailed_performance_data_heating_args_initialized.uniq.size == 1 && hp_detailed_performance_data_heating_args_initialized.uniq[0]
      heating_data_points_lengths = [args[:heat_pump_detailed_performance_data_heating_outdoor_temperatures].count(','),
                                     args[:heat_pump_detailed_performance_data_heating_min_speed_capacities].count(','),
                                     args[:heat_pump_detailed_performance_data_heating_max_speed_capacities].count(','),
                                     args[:heat_pump_detailed_performance_data_heating_min_speed_cops].count(','),
                                     args[:heat_pump_detailed_performance_data_heating_max_speed_cops].count(',')]

      error = (heating_data_points_lengths.uniq.size != 1)
      errors << 'One or more detailed heating performance data arguments does not have enough comma-separated elements specified.' if error
    end

    hp_detailed_performance_data_cooling_args_initialized = [!args[:heat_pump_detailed_performance_data_cooling_outdoor_temperatures].nil?,
                                                             !args[:heat_pump_detailed_performance_data_cooling_min_speed_capacities].nil?,
                                                             !args[:heat_pump_detailed_performance_data_cooling_max_speed_capacities].nil?,
                                                             !args[:heat_pump_detailed_performance_data_cooling_min_speed_cops].nil?,
                                                             !args[:heat_pump_detailed_performance_data_cooling_max_speed_cops].nil?]
    error = (hp_detailed_performance_data_cooling_args_initialized.uniq.size != 1)
    errors << 'Did not specify all required cooling detailed performance data arguments.' if error

    if hp_detailed_performance_data_cooling_args_initialized.uniq.size == 1 && hp_detailed_performance_data_cooling_args_initialized.uniq[0]
      hp_cooling_data_points_lengths = [args[:heat_pump_detailed_performance_data_cooling_outdoor_temperatures].count(','),
                                        args[:heat_pump_detailed_performance_data_cooling_min_speed_capacities].count(','),
                                        args[:heat_pump_detailed_performance_data_cooling_max_speed_capacities].count(','),
                                        args[:heat_pump_detailed_performance_data_cooling_min_speed_cops].count(','),
                                        args[:heat_pump_detailed_performance_data_cooling_max_speed_cops].count(',')]

      error = (hp_cooling_data_points_lengths.uniq.size != 1)
      errors << 'One or more detailed cooling performance data arguments does not have enough comma-separated elements specified.' if error
    end

    cooling_system_detailed_performance_data_cooling_args_initialized = [!args[:cooling_system_detailed_performance_data_cooling_outdoor_temperatures].nil?,
                                                                         !args[:cooling_system_detailed_performance_data_cooling_min_speed_capacities].nil?,
                                                                         !args[:cooling_system_detailed_performance_data_cooling_max_speed_capacities].nil?,
                                                                         !args[:cooling_system_detailed_performance_data_cooling_min_speed_cops].nil?,
                                                                         !args[:cooling_system_detailed_performance_data_cooling_max_speed_cops].nil?]
    error = (cooling_system_detailed_performance_data_cooling_args_initialized.uniq.size != 1)
    errors << 'Did not specify all required cooling detailed performance data arguments.' if error

    if cooling_system_detailed_performance_data_cooling_args_initialized.uniq.size == 1 && cooling_system_detailed_performance_data_cooling_args_initialized.uniq[0]
      cooling_system_cooling_data_points_lengths = [args[:cooling_system_detailed_performance_data_cooling_outdoor_temperatures].count(','),
                                                    args[:cooling_system_detailed_performance_data_cooling_min_speed_capacities].count(','),
                                                    args[:cooling_system_detailed_performance_data_cooling_max_speed_capacities].count(','),
                                                    args[:cooling_system_detailed_performance_data_cooling_min_speed_cops].count(','),
                                                    args[:cooling_system_detailed_performance_data_cooling_max_speed_cops].count(',')]

      error = (cooling_system_cooling_data_points_lengths.uniq.size != 1)
      errors << 'One or more detailed cooling performance data arguments does not have enough comma-separated elements specified.' if error
    end

    emissions_args_initialized = [!args[:emissions_scenario_names].nil?,
                                  !args[:emissions_types].nil?,
                                  !args[:emissions_electricity_units].nil?,
                                  !args[:emissions_electricity_values_or_filepaths].nil?]
    error = (emissions_args_initialized.uniq.size != 1)
    errors << 'Did not specify all required emissions arguments.' if error

    HPXML::fossil_fuels.each do |fossil_fuel|
      underscore_case = OpenStudio::toUnderscoreCase(fossil_fuel)

      if !args["emissions_#{underscore_case}_values".to_sym].nil?
        error = args[:emissions_fossil_fuel_units].nil?
        errors << "Did not specify fossil fuel emissions units for #{fossil_fuel} emissions values." if error
      end
    end

    if emissions_args_initialized.uniq.size == 1 && emissions_args_initialized.uniq[0]
      emissions_scenario_lengths = [args[:emissions_scenario_names].count(','),
                                    args[:emissions_types].count(','),
                                    args[:emissions_electricity_units].count(','),
                                    args[:emissions_electricity_values_or_filepaths].count(',')]

      emissions_scenario_lengths.concat([args[:emissions_electricity_number_of_header_rows].count(',')]) unless args[:emissions_electricity_number_of_header_rows].nil?
      emissions_scenario_lengths.concat([args[:emissions_electricity_column_numbers].count(',')]) unless args[:emissions_electricity_column_numbers].nil?

      HPXML::fossil_fuels.each do |fossil_fuel|
        underscore_case = OpenStudio::toUnderscoreCase(fossil_fuel)

        emissions_scenario_lengths.concat([args["emissions_#{underscore_case}_values".to_sym].count(',')]) unless args["emissions_#{underscore_case}_values".to_sym].nil?
      end

      error = (emissions_scenario_lengths.uniq.size != 1)
      errors << 'One or more emissions arguments does not have enough comma-separated elements specified.' if error
    end

    bills_args_initialized = [!args[:utility_bill_scenario_names].nil?]
    if bills_args_initialized.uniq[0]
      bills_scenario_lengths = [args[:utility_bill_scenario_names].count(',')]
      HPXML::all_fuels.each do |fuel|
        underscore_case = OpenStudio::toUnderscoreCase(fuel)

        bills_scenario_lengths.concat([args["utility_bill_#{underscore_case}_fixed_charges".to_sym].count(',')]) unless args["utility_bill_#{underscore_case}_fixed_charges".to_sym].nil?
        bills_scenario_lengths.concat([args["utility_bill_#{underscore_case}_marginal_rates".to_sym].count(',')]) unless args["utility_bill_#{underscore_case}_marginal_rates".to_sym].nil?
      end

      error = (bills_scenario_lengths.uniq.size != 1)
      errors << 'One or more utility bill arguments does not have enough comma-separated elements specified.' if error
    end

    error = (args[:geometry_unit_aspect_ratio] <= 0)
    errors << 'Aspect ratio must be greater than zero.' if error

    error = (args[:geometry_foundation_height] < 0)
    errors << 'Foundation height cannot be negative.' if error

    error = (args[:geometry_unit_num_floors_above_grade] > 6)
    errors << 'Number of above-grade floors must be six or less.' if error

    error = (args[:geometry_garage_protrusion] < 0) || (args[:geometry_garage_protrusion] > 1)
    errors << 'Garage protrusion fraction must be between zero and one.' if error

    error = (args[:geometry_unit_left_wall_is_adiabatic] && args[:geometry_unit_right_wall_is_adiabatic] && args[:geometry_unit_front_wall_is_adiabatic] && args[:geometry_unit_back_wall_is_adiabatic])
    errors << 'At least one wall must be set to non-adiabatic.' if error

    error = (args[:geometry_unit_type] == HPXML::ResidentialTypeSFA) && (args[:geometry_foundation_type] == HPXML::FoundationTypeAboveApartment)
    errors << 'Single-family attached units cannot be above another unit.' if error

    error = (args[:geometry_unit_type] == HPXML::ResidentialTypeSFA) && (args[:geometry_attic_type] == HPXML::AtticTypeBelowApartment)
    errors << 'Single-family attached units cannot be below another unit.' if error

    error = (args[:geometry_garage_protrusion] > 0) && (args[:geometry_roof_type] == Constants::RoofTypeHip) && (args[:geometry_garage_width] * args[:geometry_garage_depth] > 0)
    errors << 'Cannot handle protruding garage and hip roof.' if error

    error = (args[:geometry_garage_protrusion] > 0) && (args[:geometry_unit_aspect_ratio] < 1) && (args[:geometry_garage_width] * args[:geometry_garage_depth] > 0) && (args[:geometry_roof_type] == Constants::RoofTypeGable)
    errors << 'Cannot handle protruding garage and attic ridge running from front to back.' if error

    error = (args[:geometry_foundation_type] == HPXML::FoundationTypeAmbient) && (args[:geometry_garage_width] * args[:geometry_garage_depth] > 0)
    errors << 'Cannot handle garages with an ambient foundation type.' if error

    error = (args[:door_area] < 0)
    errors << 'Door area cannot be negative.' if error

    error = (args[:window_aspect_ratio] <= 0)
    errors << 'Window aspect ratio must be greater than zero.' if error

    return errors
  end

  # Create the closed-form geometry, and then call individual set_xxx methods
  #
  # @param runner [OpenStudio::Measure::OSRunner] Object typically used to display warnings
  # @param model [OpenStudio::Model::Model] OpenStudio Model object
  # @param args [Hash] Map of :argument_name => value
  # @param hpxml_path [String] Path to the created HPXML file
  # @param existing_hpxml_path [String] Path to the existing HPXML file
  # @return [Oga::XML::Element] Root XML element of the updated HPXML document
  def create(runner, model, args, hpxml_path, existing_hpxml_path)
    weather = get_weather_if_needed(args)

    success = create_geometry_envelope(runner, model, args)
    return false if not success

    @surface_ids = {}

    # Sorting of objects to make the measure deterministic
    sorted_surfaces = model.getSurfaces.sort_by { |s| s.additionalProperties.getFeatureAsInteger('Index').get }
    sorted_subsurfaces = model.getSubSurfaces.sort_by { |ss| ss.additionalProperties.getFeatureAsInteger('Index').get }

    hpxml = HPXML.new(hpxml_path: existing_hpxml_path)

    if not set_header(runner, hpxml, args)
      return false
    end

    hpxml_bldg = add_building(hpxml, args)
    set_site(hpxml_bldg, args)
    set_neighbor_buildings(hpxml_bldg, args)
    set_building_occupancy(hpxml_bldg, args)
    set_building_construction(hpxml_bldg, args)
    set_building_header(hpxml_bldg, args)
    set_climate_and_risk_zones(hpxml_bldg, args)
    set_air_infiltration_measurements(hpxml_bldg, args)
    set_roofs(hpxml_bldg, args, sorted_surfaces)
    set_rim_joists(hpxml_bldg, model, args, sorted_surfaces)
    set_walls(hpxml_bldg, model, args, sorted_surfaces)
    set_foundation_walls(hpxml_bldg, model, args, sorted_surfaces)
    set_floors(hpxml_bldg, args, sorted_surfaces)
    set_slabs(hpxml_bldg, model, args, sorted_surfaces)
    set_windows(hpxml_bldg, model, args, sorted_subsurfaces)
    set_skylights(hpxml_bldg, args, sorted_subsurfaces)
    set_doors(hpxml_bldg, model, args, sorted_subsurfaces)
    set_attics(hpxml_bldg, args)
    set_foundations(hpxml_bldg, args)
    set_heating_systems(hpxml_bldg, args)
    set_cooling_systems(hpxml_bldg, args)
    set_heat_pumps(hpxml_bldg, args)
    set_geothermal_loop(hpxml_bldg, args)
    set_secondary_heating_systems(hpxml_bldg, args)
    set_hvac_distribution(hpxml_bldg, args)
    set_hvac_blower(hpxml_bldg, args)
    set_hvac_control(hpxml, hpxml_bldg, args, weather)
    set_ventilation_fans(hpxml_bldg, args)
    set_water_heating_systems(hpxml_bldg, args)
    set_hot_water_distribution(hpxml_bldg, args)
    set_water_fixtures(hpxml_bldg, args)
    set_solar_thermal(hpxml_bldg, args, weather)
    set_pv_systems(hpxml_bldg, args, weather)
    set_battery(hpxml_bldg, args)
    set_vehicle(hpxml_bldg, args)
    set_lighting(hpxml_bldg, args)
    set_dehumidifier(hpxml_bldg, args)
    set_clothes_washer(hpxml_bldg, args)
    set_clothes_dryer(hpxml_bldg, args)
    set_dishwasher(hpxml_bldg, args)
    set_refrigerator(hpxml_bldg, args)
    set_extra_refrigerator(hpxml_bldg, args)
    set_freezer(hpxml_bldg, args)
    set_cooking_range_oven(hpxml_bldg, args)
    set_ceiling_fans(hpxml_bldg, args)
    set_misc_plug_loads_television(hpxml_bldg, args)
    set_misc_plug_loads_other(hpxml_bldg, args)
    set_misc_plug_loads_vehicle(hpxml_bldg, args)
    set_misc_plug_loads_well_pump(hpxml_bldg, args)
    set_misc_fuel_loads_grill(hpxml_bldg, args)
    set_misc_fuel_loads_lighting(hpxml_bldg, args)
    set_misc_fuel_loads_fireplace(hpxml_bldg, args)
    set_pool(hpxml_bldg, args)
    set_permanent_spa(hpxml_bldg, args)
    collapse_surfaces(hpxml_bldg, args)
    renumber_hpxml_ids(hpxml_bldg)

    hpxml_doc = hpxml.to_doc()
    hpxml.set_unique_hpxml_ids(hpxml_doc, true) if hpxml.buildings.size > 1
    XMLHelper.write_file(hpxml_doc, hpxml_path)

    if args[:apply_defaults]
      # Always check for invalid HPXML file before applying defaults
      if not validate_hpxml(runner, hpxml, hpxml_doc, hpxml_path)
        return false
      end

      Defaults.apply(runner, hpxml, hpxml_bldg, weather)
      hpxml_doc = hpxml.to_doc()
      hpxml.set_unique_hpxml_ids(hpxml_doc, true) if hpxml.buildings.size > 1
      XMLHelper.write_file(hpxml_doc, hpxml_path)
    end

    if args[:apply_validation]
      # Optionally check for invalid HPXML file (with or without defaults applied)
      if not validate_hpxml(runner, hpxml, hpxml_doc, hpxml_path)
        return false
      end
    end

    return hpxml_doc
  end

  # Returns the WeatherFile object if we determine we need it for subsequent processing.
  #
  # @param args [Hash] Map of :argument_name => value
  # @return [WeatherFile] Weather object containing EPW information
  def get_weather_if_needed(args)
    if (args[:hvac_control_heating_season_period].to_s == Constants::BuildingAmerica) ||
       (args[:hvac_control_cooling_season_period].to_s == Constants::BuildingAmerica) ||
       (args[:solar_thermal_system_type] != Constants::None && args[:solar_thermal_collector_tilt].start_with?('latitude')) ||
       (args[:pv_system_present] && args[:pv_system_array_tilt].start_with?('latitude')) ||
       (args[:pv_system_2_present] && args[:pv_system_2_array_tilt].start_with?('latitude')) ||
       (args[:apply_defaults])
      epw_path = args[:weather_station_epw_filepath]
      if epw_path.nil?
        # Get EPW path from zip code
        epw_path = Defaults.lookup_weather_data_from_zipcode(args[:site_zip_code])[:station_filename]
      end

      # Error-checking
      if not File.exist? epw_path
        epw_path = File.join(File.expand_path(File.join(File.dirname(__FILE__), '..', 'weather')), epw_path) # a filename was entered for weather_station_epw_filepath
      end
      if not File.exist? epw_path
        runner.registerError("Could not find EPW file at '#{epw_path}'.")
        return false
      end

      return WeatherFile.new(epw_path: epw_path, runner: nil)
    end

    return
  end

  # Check for errors in hpxml, and validate hpxml_doc against hpxml_path
  #
  # @param runner [OpenStudio::Measure::OSRunner] Object typically used to display warnings
  # @param hpxml [HPXML] HPXML object
  # @param hpxml_doc [Oga::XML::Element] Root XML element of the HPXML document
  # @param hpxml_path [String] Path to the created HPXML file
  # @return [Boolean] True if the HPXML is valid
  def validate_hpxml(runner, hpxml, hpxml_doc, hpxml_path)
    # Check for errors in the HPXML object
    errors = []
    hpxml.buildings.each do |hpxml_bldg|
      errors += hpxml_bldg.check_for_errors()
    end
    if errors.size > 0
      fail "ERROR: Invalid HPXML object produced.\n#{errors}"
    end

    is_valid = true

    # Validate input HPXML against schema
    schema_path = File.join(File.dirname(__FILE__), '..', 'HPXMLtoOpenStudio', 'resources', 'hpxml_schema', 'HPXML.xsd')
    schema_validator = XMLValidator.get_xml_validator(schema_path)
    xsd_errors, xsd_warnings = XMLValidator.validate_against_schema(hpxml_path, schema_validator)

    # Validate input HPXML against schematron docs
    schematron_path = File.join(File.dirname(__FILE__), '..', 'HPXMLtoOpenStudio', 'resources', 'hpxml_schematron', 'EPvalidator.xml')
    schematron_validator = XMLValidator.get_xml_validator(schematron_path)
    sct_errors, sct_warnings = XMLValidator.validate_against_schematron(hpxml_path, schematron_validator, hpxml_doc)

    # Handle errors/warnings
    (xsd_errors + sct_errors).each do |error|
      runner.registerError("#{hpxml_path}: #{error}")
      is_valid = false
    end
    (xsd_warnings + sct_warnings).each do |warning|
      runner.registerWarning("#{hpxml_path}: #{warning}")
    end

    return is_valid
  end

  # Create 3D geometry (surface, subsurfaces) for a given unit type
  #
  # @param runner [OpenStudio::Measure::OSRunner] Object typically used to display warnings
  # @param model [OpenStudio::Model::Model] OpenStudio Model object
  # @param args [Hash] Map of :argument_name => value
  # @return [Boolean] True if successful
  def create_geometry_envelope(runner, model, args)
    args[:geometry_roof_pitch] = { '1:12' => 1.0 / 12.0,
                                   '2:12' => 2.0 / 12.0,
                                   '3:12' => 3.0 / 12.0,
                                   '4:12' => 4.0 / 12.0,
                                   '5:12' => 5.0 / 12.0,
                                   '6:12' => 6.0 / 12.0,
                                   '7:12' => 7.0 / 12.0,
                                   '8:12' => 8.0 / 12.0,
                                   '9:12' => 9.0 / 12.0,
                                   '10:12' => 10.0 / 12.0,
                                   '11:12' => 11.0 / 12.0,
                                   '12:12' => 12.0 / 12.0 }[args[:geometry_roof_pitch]]

    args[:geometry_rim_joist_height] = args[:geometry_rim_joist_height].to_f / 12.0

    if args[:geometry_foundation_type] == HPXML::FoundationTypeSlab
      args[:geometry_foundation_height] = 0.0
      args[:geometry_foundation_height_above_grade] = 0.0
      args[:geometry_rim_joist_height] = 0.0
    elsif (args[:geometry_foundation_type] == HPXML::FoundationTypeAmbient) || args[:geometry_foundation_type].start_with?(HPXML::FoundationTypeBellyAndWing)
      args[:geometry_rim_joist_height] = 0.0
    end

    if model.getSpaces.size > 0
      runner.registerError('Starting model is not empty.')
      return false
    end

    case args[:geometry_unit_type]
    when HPXML::ResidentialTypeSFD
      success = Geometry.create_single_family_detached(runner, model, **args)
    when HPXML::ResidentialTypeSFA
      success = Geometry.create_single_family_attached(model, **args)
    when HPXML::ResidentialTypeApartment
      success = Geometry.create_apartment(model, **args)
    when HPXML::ResidentialTypeManufactured
      success = Geometry.create_single_family_detached(runner, model, **args)
    end
    return false if not success

    success = Geometry.create_doors(runner, model, **args)
    return false if not success

    success = Geometry.create_windows_and_skylights(runner, model, **args)
    return false if not success

    return true
  end

  # Check if unavailable period already exists for given name and begin/end times.
  #
  # @param hpxml [HPXML] HPXML object
  # @param column_name [String] Column name associated with unavailable_periods.csv
  # @param begin_month [Integer] Unavailable period begin month
  # @param begin_day [Integer] Unavailable period begin day
  # @param begin_hour [Integer] Unavailable period begin hour
  # @param end_month [Integer] Unavailable period end month
  # @param end_day [Integer] Unavailable period end day
  # @param end_hour [Integer] Unavailable period end hour
  # @param natvent_availability [String] Natural ventilation availability (HXPML::ScheduleXXX)
  # @return [Boolean] True if the unavailability period already exists
  def unavailable_period_exists(hpxml, column_name, begin_month, begin_day, begin_hour, end_month, end_day, end_hour, natvent_availability = nil)
    natvent_availability = HPXML::ScheduleUnavailable if natvent_availability.nil?

    hpxml.header.unavailable_periods.each do |unavailable_period|
      begin_hour = 0 if begin_hour.nil?
      end_hour = 24 if end_hour.nil?

      next unless (unavailable_period.column_name == column_name) &&
                  (unavailable_period.begin_month == begin_month) &&
                  (unavailable_period.begin_day == begin_day) &&
                  (unavailable_period.begin_hour == begin_hour) &&
                  (unavailable_period.end_month == end_month) &&
                  (unavailable_period.end_day == end_day) &&
                  (unavailable_period.end_hour == end_hour) &&
                  (unavailable_period.natvent_availability == natvent_availability)

      return true
    end
    return false
  end

  # Set header properties, including:
  # - vacancy periods
  # - power outage periods
  # - software info program
  # - simulation control
  # - emissions scenarios
  # - utility bill scenarios
  #
  # @param runner [OpenStudio::Measure::OSRunner] Object typically used to display warnings
  # @param hpxml [HPXML] HPXML object
  # @param args [Hash] Map of :argument_name => value
  # @return [Boolean] true if no errors, otherwise false
  def set_header(runner, hpxml, args)
    errors = []

    hpxml.header.xml_type = 'HPXML'
    hpxml.header.xml_generated_by = 'BuildResidentialHPXML'
    hpxml.header.transaction = 'create'
    hpxml.header.whole_sfa_or_mf_building_sim = args[:whole_sfa_or_mf_building_sim]

    if not args[:schedules_unavailable_period_types].nil?
      unavailable_period_types = args[:schedules_unavailable_period_types].split(',').map(&:strip)
      unavailable_period_dates = args[:schedules_unavailable_period_dates].split(',').map(&:strip)
      if !args[:schedules_unavailable_period_window_natvent_availabilities].nil?
        natvent_availabilities = args[:schedules_unavailable_period_window_natvent_availabilities].split(',').map(&:strip)
      else
        natvent_availabilities = [''] * unavailable_period_types.size
      end

      unavailable_periods = unavailable_period_types.zip(unavailable_period_dates,
                                                         natvent_availabilities)

      unavailable_periods.each do |unavailable_period|
        column_name, date_time_range, natvent_availability = unavailable_period
        natvent_availability = nil if natvent_availability.empty?

        begin_month, begin_day, begin_hour, end_month, end_day, end_hour = Calendar.parse_date_time_range(date_time_range)

        if not unavailable_period_exists(hpxml, column_name, begin_month, begin_day, begin_hour, end_month, end_day, end_hour)
          hpxml.header.unavailable_periods.add(column_name: column_name, begin_month: begin_month, begin_day: begin_day, begin_hour: begin_hour, end_month: end_month, end_day: end_day, end_hour: end_hour, natvent_availability: natvent_availability)
        end
      end
    end

    if not args[:software_info_program_used].nil?
      if (not hpxml.header.software_program_used.nil?) && (hpxml.header.software_program_used != args[:software_info_program_used])
        errors << "'Software Info: Program Used' cannot vary across dwelling units."
      end
      hpxml.header.software_program_used = args[:software_info_program_used]
    end
    if not args[:software_info_program_version].nil?
      if (not hpxml.header.software_program_version.nil?) && (hpxml.header.software_program_version != args[:software_info_program_version])
        errors << "'Software Info: Program Version' cannot vary across dwelling units."
      end
      hpxml.header.software_program_version = args[:software_info_program_version]
    end

    if not args[:simulation_control_timestep].nil?
      if (not hpxml.header.timestep.nil?) && (hpxml.header.timestep != args[:simulation_control_timestep])
        errors << "'Simulation Control: Timestep' cannot vary across dwelling units."
      end
      hpxml.header.timestep = args[:simulation_control_timestep]
    end

    if not args[:simulation_control_run_period].nil?
      begin_month, begin_day, _begin_hour, end_month, end_day, _end_hour = Calendar.parse_date_time_range(args[:simulation_control_run_period])
      if (!hpxml.header.sim_begin_month.nil? && (hpxml.header.sim_begin_month != begin_month)) ||
         (!hpxml.header.sim_begin_day.nil? && (hpxml.header.sim_begin_day != begin_day)) ||
         (!hpxml.header.sim_end_month.nil? && (hpxml.header.sim_end_month != end_month)) ||
         (!hpxml.header.sim_end_day.nil? && (hpxml.header.sim_end_day != end_day))
        errors << "'Simulation Control: Run Period' cannot vary across dwelling units."
      end
      hpxml.header.sim_begin_month = begin_month
      hpxml.header.sim_begin_day = begin_day
      hpxml.header.sim_end_month = end_month
      hpxml.header.sim_end_day = end_day
    end

    if not args[:simulation_control_run_period_calendar_year].nil?
      if (not hpxml.header.sim_calendar_year.nil?) && (hpxml.header.sim_calendar_year != Integer(args[:simulation_control_run_period_calendar_year]))
        errors << "'Simulation Control: Run Period Calendar Year' cannot vary across dwelling units."
      end
      hpxml.header.sim_calendar_year = args[:simulation_control_run_period_calendar_year]
    end

    if not args[:simulation_control_temperature_capacitance_multiplier].nil?
      if (not hpxml.header.temperature_capacitance_multiplier.nil?) && (hpxml.header.temperature_capacitance_multiplier != Float(args[:simulation_control_temperature_capacitance_multiplier]))
        errors << "'Simulation Control: Temperature Capacitance Multiplier' cannot vary across dwelling units."
      end
      hpxml.header.temperature_capacitance_multiplier = args[:simulation_control_temperature_capacitance_multiplier]
    end

    if not args[:simulation_control_defrost_model_type].nil?
      if (not hpxml.header.defrost_model_type.nil?) && (hpxml.header.defrost_model_type != args[:simulation_control_defrost_model_type])
        errors << "'Simulation Control: Defrost Model Type' cannot vary across dwelling units."
      end
      hpxml.header.defrost_model_type = args[:simulation_control_defrost_model_type]
    end

    if not args[:simulation_control_onoff_thermostat_deadband].nil?
      if (not hpxml.header.hvac_onoff_thermostat_deadband.nil?) && (hpxml.header.hvac_onoff_thermostat_deadband != args[:simulation_control_onoff_thermostat_deadband])
        errors << "'Simulation Control: HVAC On-Off Thermostat Deadband' cannot vary across dwelling units."
      end
      hpxml.header.hvac_onoff_thermostat_deadband = args[:simulation_control_onoff_thermostat_deadband]
    end

    if not args[:simulation_control_heat_pump_backup_heating_capacity_increment].nil?
      if (not hpxml.header.heat_pump_backup_heating_capacity_increment.nil?) && (hpxml.header.heat_pump_backup_heating_capacity_increment != args[:simulation_control_heat_pump_backup_heating_capacity_increment])
        errors << "'Simulation Control: Heat Pump Backup Heating Capacity Increment' cannot vary across dwelling units."
      end
      hpxml.header.heat_pump_backup_heating_capacity_increment = args[:simulation_control_heat_pump_backup_heating_capacity_increment]
    end

    if not args[:emissions_scenario_names].nil?
      emissions_scenario_names = args[:emissions_scenario_names].split(',').map(&:strip)
      emissions_types = args[:emissions_types].split(',').map(&:strip)
      emissions_electricity_units = args[:emissions_electricity_units].split(',').map(&:strip)
      emissions_electricity_values_or_filepaths = args[:emissions_electricity_values_or_filepaths].split(',').map(&:strip)

      if not args[:emissions_electricity_number_of_header_rows].nil?
        emissions_electricity_number_of_header_rows = args[:emissions_electricity_number_of_header_rows].split(',').map(&:strip)
      else
        emissions_electricity_number_of_header_rows = [nil] * emissions_scenario_names.size
      end
      if not args[:emissions_electricity_column_numbers].nil?
        emissions_electricity_column_numbers = args[:emissions_electricity_column_numbers].split(',').map(&:strip)
      else
        emissions_electricity_column_numbers = [nil] * emissions_scenario_names.size
      end
      if not args[:emissions_fossil_fuel_units].nil?
        fuel_units = args[:emissions_fossil_fuel_units].split(',').map(&:strip)
      else
        fuel_units = [nil] * emissions_scenario_names.size
      end

      fuel_values = {}
      HPXML::fossil_fuels.each do |fossil_fuel|
        underscore_case = OpenStudio::toUnderscoreCase(fossil_fuel)

        if not args["emissions_#{underscore_case}_values".to_sym].nil?
          fuel_values[fossil_fuel] = args["emissions_#{underscore_case}_values".to_sym].split(',').map(&:strip)
        else
          fuel_values[fossil_fuel] = [nil] * emissions_scenario_names.size
        end
      end

      emissions_scenarios = emissions_scenario_names.zip(emissions_types,
                                                         emissions_electricity_units,
                                                         emissions_electricity_values_or_filepaths,
                                                         emissions_electricity_number_of_header_rows,
                                                         emissions_electricity_column_numbers,
                                                         fuel_units,
                                                         fuel_values[HPXML::FuelTypeNaturalGas],
                                                         fuel_values[HPXML::FuelTypePropane],
                                                         fuel_values[HPXML::FuelTypeOil],
                                                         fuel_values[HPXML::FuelTypeCoal],
                                                         fuel_values[HPXML::FuelTypeWoodCord],
                                                         fuel_values[HPXML::FuelTypeWoodPellets])
      emissions_scenarios.each do |emissions_scenario|
        name, emissions_type, elec_units, elec_value_or_schedule_filepath, elec_num_headers, elec_column_num, fuel_units, natural_gas_value, propane_value, fuel_oil_value, coal_value, wood_value, wood_pellets_value = emissions_scenario

        elec_value = Float(elec_value_or_schedule_filepath) rescue nil
        if elec_value.nil?
          elec_schedule_filepath = elec_value_or_schedule_filepath
          elec_num_headers = Integer(elec_num_headers) rescue nil
          elec_column_num = Integer(elec_column_num) rescue nil
        end
        natural_gas_value = Float(natural_gas_value) rescue nil
        propane_value = Float(propane_value) rescue nil
        fuel_oil_value = Float(fuel_oil_value) rescue nil
        coal_value = Float(coal_value) rescue nil
        wood_value = Float(wood_value) rescue nil
        wood_pellets_value = Float(wood_pellets_value) rescue nil

        emissions_scenario_exists = false
        hpxml.header.emissions_scenarios.each do |es|
          if (es.name != name) || (es.emissions_type != emissions_type)
            next
          end

          if (es.emissions_type != emissions_type) ||
             (!elec_units.nil? && es.elec_units != elec_units) ||
             (!elec_value.nil? && es.elec_value != elec_value) ||
             (!elec_schedule_filepath.nil? && es.elec_schedule_filepath != elec_schedule_filepath) ||
             (!elec_num_headers.nil? && es.elec_schedule_number_of_header_rows != elec_num_headers) ||
             (!elec_column_num.nil? && es.elec_schedule_column_number != elec_column_num) ||
             (!es.natural_gas_units.nil? && !fuel_units.nil? && es.natural_gas_units != fuel_units) ||
             (!natural_gas_value.nil? && es.natural_gas_value != natural_gas_value) ||
             (!es.propane_units.nil? && !fuel_units.nil? && es.propane_units != fuel_units) ||
             (!propane_value.nil? && es.propane_value != propane_value) ||
             (!es.fuel_oil_units.nil? && !fuel_units.nil? && es.fuel_oil_units != fuel_units) ||
             (!fuel_oil_value.nil? && es.fuel_oil_value != fuel_oil_value) ||
             (!es.coal_units.nil? && !fuel_units.nil? && es.coal_units != fuel_units) ||
             (!coal_value.nil? && es.coal_value != coal_value) ||
             (!es.wood_units.nil? && !fuel_units.nil? && es.wood_units != fuel_units) ||
             (!wood_value.nil? && es.wood_value != wood_value) ||
             (!es.wood_pellets_units.nil? && !fuel_units.nil? && es.wood_pellets_units != fuel_units) ||
             (!wood_pellets_value.nil? && es.wood_pellets_value != wood_pellets_value)
            errors << "HPXML header already includes an emissions scenario named '#{name}' with type '#{emissions_type}'."
          else
            emissions_scenario_exists = true
          end
        end

        next if emissions_scenario_exists

        hpxml.header.emissions_scenarios.add(name: name,
                                             emissions_type: emissions_type,
                                             elec_units: elec_units,
                                             elec_value: elec_value,
                                             elec_schedule_filepath: elec_schedule_filepath,
                                             elec_schedule_number_of_header_rows: elec_num_headers,
                                             elec_schedule_column_number: elec_column_num,
                                             natural_gas_units: fuel_units,
                                             natural_gas_value: natural_gas_value,
                                             propane_units: fuel_units,
                                             propane_value: propane_value,
                                             fuel_oil_units: fuel_units,
                                             fuel_oil_value: fuel_oil_value,
                                             coal_units: fuel_units,
                                             coal_value: coal_value,
                                             wood_units: fuel_units,
                                             wood_value: wood_value,
                                             wood_pellets_units: fuel_units,
                                             wood_pellets_value: wood_pellets_value)
      end
    end

    if not args[:utility_bill_scenario_names].nil?
      bills_scenario_names = args[:utility_bill_scenario_names].split(',').map(&:strip)

      if not args[:utility_bill_electricity_filepaths].nil?
        bills_electricity_filepaths = args[:utility_bill_electricity_filepaths].split(',').map(&:strip)
      else
        bills_electricity_filepaths = [nil] * bills_scenario_names.size
      end

      fixed_charges = {}
      HPXML::all_fuels.each do |fuel|
        underscore_case = OpenStudio::toUnderscoreCase(fuel)

        if not args["utility_bill_#{underscore_case}_fixed_charges".to_sym].nil?
          fixed_charges[fuel] = args["utility_bill_#{underscore_case}_fixed_charges".to_sym].split(',').map(&:strip)
        else
          fixed_charges[fuel] = [nil] * bills_scenario_names.size
        end
      end

      marginal_rates = {}
      HPXML::all_fuels.each do |fuel|
        underscore_case = OpenStudio::toUnderscoreCase(fuel)

        if not args["utility_bill_#{underscore_case}_marginal_rates".to_sym].nil?
          marginal_rates[fuel] = args["utility_bill_#{underscore_case}_marginal_rates".to_sym].split(',').map(&:strip)
        else
          marginal_rates[fuel] = [nil] * bills_scenario_names.size
        end
      end

      if not args[:utility_bill_pv_compensation_types].nil?
        bills_pv_compensation_types = args[:utility_bill_pv_compensation_types].split(',').map(&:strip)
      else
        bills_pv_compensation_types = [nil] * bills_scenario_names.size
      end

      if not args[:utility_bill_pv_net_metering_annual_excess_sellback_rate_types].nil?
        bills_pv_net_metering_annual_excess_sellback_rate_types = args[:utility_bill_pv_net_metering_annual_excess_sellback_rate_types].split(',').map(&:strip)
      else
        bills_pv_net_metering_annual_excess_sellback_rate_types = [nil] * bills_scenario_names.size
      end

      if not args[:utility_bill_pv_net_metering_annual_excess_sellback_rates].nil?
        bills_pv_net_metering_annual_excess_sellback_rates = args[:utility_bill_pv_net_metering_annual_excess_sellback_rates].split(',').map(&:strip)
      else
        bills_pv_net_metering_annual_excess_sellback_rates = [nil] * bills_scenario_names.size
      end

      if not args[:utility_bill_pv_feed_in_tariff_rates].nil?
        bills_pv_feed_in_tariff_rates = args[:utility_bill_pv_feed_in_tariff_rates].split(',').map(&:strip)
      else
        bills_pv_feed_in_tariff_rates = [nil] * bills_scenario_names.size
      end

      if not args[:utility_bill_pv_monthly_grid_connection_fee_units].nil?
        bills_pv_monthly_grid_connection_fee_units = args[:utility_bill_pv_monthly_grid_connection_fee_units].split(',').map(&:strip)
      else
        bills_pv_monthly_grid_connection_fee_units = [nil] * bills_scenario_names.size
      end

      if not args[:utility_bill_pv_monthly_grid_connection_fees].nil?
        bills_pv_monthly_grid_connection_fees = args[:utility_bill_pv_monthly_grid_connection_fees].split(',').map(&:strip)
      else
        bills_pv_monthly_grid_connection_fees = [nil] * bills_scenario_names.size
      end

      bills_scenarios = bills_scenario_names.zip(bills_electricity_filepaths,
                                                 fixed_charges[HPXML::FuelTypeElectricity],
                                                 fixed_charges[HPXML::FuelTypeNaturalGas],
                                                 fixed_charges[HPXML::FuelTypePropane],
                                                 fixed_charges[HPXML::FuelTypeOil],
                                                 fixed_charges[HPXML::FuelTypeCoal],
                                                 fixed_charges[HPXML::FuelTypeWoodCord],
                                                 fixed_charges[HPXML::FuelTypeWoodPellets],
                                                 marginal_rates[HPXML::FuelTypeElectricity],
                                                 marginal_rates[HPXML::FuelTypeNaturalGas],
                                                 marginal_rates[HPXML::FuelTypePropane],
                                                 marginal_rates[HPXML::FuelTypeOil],
                                                 marginal_rates[HPXML::FuelTypeCoal],
                                                 marginal_rates[HPXML::FuelTypeWoodCord],
                                                 marginal_rates[HPXML::FuelTypeWoodPellets],
                                                 bills_pv_compensation_types,
                                                 bills_pv_net_metering_annual_excess_sellback_rate_types,
                                                 bills_pv_net_metering_annual_excess_sellback_rates,
                                                 bills_pv_feed_in_tariff_rates,
                                                 bills_pv_monthly_grid_connection_fee_units,
                                                 bills_pv_monthly_grid_connection_fees)

      bills_scenarios.each do |bills_scenario|
        name, elec_tariff_filepath, elec_fixed_charge, natural_gas_fixed_charge, propane_fixed_charge, fuel_oil_fixed_charge, coal_fixed_charge, wood_fixed_charge, wood_pellets_fixed_charge, elec_marginal_rate, natural_gas_marginal_rate, propane_marginal_rate, fuel_oil_marginal_rate, coal_marginal_rate, wood_marginal_rate, wood_pellets_marginal_rate, pv_compensation_type, pv_net_metering_annual_excess_sellback_rate_type, pv_net_metering_annual_excess_sellback_rate, pv_feed_in_tariff_rate, pv_monthly_grid_connection_fee_unit, pv_monthly_grid_connection_fee = bills_scenario

        elec_tariff_filepath = (elec_tariff_filepath.to_s.include?('.') ? elec_tariff_filepath : nil)
        elec_fixed_charge = Float(elec_fixed_charge) rescue nil
        natural_gas_fixed_charge = Float(natural_gas_fixed_charge) rescue nil
        propane_fixed_charge = Float(propane_fixed_charge) rescue nil
        fuel_oil_fixed_charge = Float(fuel_oil_fixed_charge) rescue nil
        coal_fixed_charge = Float(coal_fixed_charge) rescue nil
        wood_fixed_charge = Float(wood_fixed_charge) rescue nil
        wood_pellets_fixed_charge = Float(wood_pellets_fixed_charge) rescue nil
        elec_marginal_rate = Float(elec_marginal_rate) rescue nil
        natural_gas_marginal_rate = Float(natural_gas_marginal_rate) rescue nil
        propane_marginal_rate = Float(propane_marginal_rate) rescue nil
        fuel_oil_marginal_rate = Float(fuel_oil_marginal_rate) rescue nil
        coal_marginal_rate = Float(coal_marginal_rate) rescue nil
        wood_marginal_rate = Float(wood_marginal_rate) rescue nil
        wood_pellets_marginal_rate = Float(wood_pellets_marginal_rate) rescue nil

        if pv_compensation_type == HPXML::PVCompensationTypeNetMetering
          if pv_net_metering_annual_excess_sellback_rate_type == HPXML::PVAnnualExcessSellbackRateTypeUserSpecified
            pv_net_metering_annual_excess_sellback_rate = Float(pv_net_metering_annual_excess_sellback_rate) rescue nil
          else
            pv_net_metering_annual_excess_sellback_rate = nil
          end
          pv_feed_in_tariff_rate = nil
        elsif pv_compensation_type == HPXML::PVCompensationTypeFeedInTariff
          pv_feed_in_tariff_rate = Float(pv_feed_in_tariff_rate) rescue nil
          pv_net_metering_annual_excess_sellback_rate_type = nil
          pv_net_metering_annual_excess_sellback_rate = nil
        end

        if pv_monthly_grid_connection_fee_unit == HPXML::UnitsDollarsPerkW
          pv_monthly_grid_connection_fee_dollars_per_kw = Float(pv_monthly_grid_connection_fee) rescue nil
        elsif pv_monthly_grid_connection_fee_unit == HPXML::UnitsDollars
          pv_monthly_grid_connection_fee_dollars = Float(pv_monthly_grid_connection_fee) rescue nil
        end

        utility_bill_scenario_exists = false
        hpxml.header.utility_bill_scenarios.each do |ubs|
          next if ubs.name != name

          if (!elec_tariff_filepath.nil? && ubs.elec_tariff_filepath != elec_tariff_filepath) ||
             (!elec_fixed_charge.nil? && ubs.elec_fixed_charge != elec_fixed_charge) ||
             (!natural_gas_fixed_charge.nil? && ubs.natural_gas_fixed_charge != natural_gas_fixed_charge) ||
             (!propane_fixed_charge.nil? && ubs.propane_fixed_charge != propane_fixed_charge) ||
             (!fuel_oil_fixed_charge.nil? && ubs.fuel_oil_fixed_charge != fuel_oil_fixed_charge) ||
             (!coal_fixed_charge.nil? && ubs.coal_fixed_charge != coal_fixed_charge) ||
             (!wood_fixed_charge.nil? && ubs.wood_fixed_charge != wood_fixed_charge) ||
             (!wood_pellets_fixed_charge.nil? && ubs.wood_pellets_fixed_charge != wood_pellets_fixed_charge) ||
             (!elec_marginal_rate.nil? && ubs.elec_marginal_rate != elec_marginal_rate) ||
             (!natural_gas_marginal_rate.nil? && ubs.natural_gas_marginal_rate != natural_gas_marginal_rate) ||
             (!propane_marginal_rate.nil? && ubs.propane_marginal_rate != propane_marginal_rate) ||
             (!fuel_oil_marginal_rate.nil? && ubs.fuel_oil_marginal_rate != fuel_oil_marginal_rate) ||
             (!coal_marginal_rate.nil? && ubs.coal_marginal_rate != coal_marginal_rate) ||
             (!wood_marginal_rate.nil? && ubs.wood_marginal_rate != wood_marginal_rate) ||
             (!wood_pellets_marginal_rate.nil? && ubs.wood_pellets_marginal_rate != wood_pellets_marginal_rate) ||
             (!pv_compensation_type.nil? && ubs.pv_compensation_type != pv_compensation_type) ||
             (!pv_net_metering_annual_excess_sellback_rate_type.nil? && ubs.pv_net_metering_annual_excess_sellback_rate_type != pv_net_metering_annual_excess_sellback_rate_type) ||
             (!pv_net_metering_annual_excess_sellback_rate.nil? && ubs.pv_net_metering_annual_excess_sellback_rate != pv_net_metering_annual_excess_sellback_rate) ||
             (!pv_feed_in_tariff_rate.nil? && ubs.pv_feed_in_tariff_rate != pv_feed_in_tariff_rate) ||
             (!pv_monthly_grid_connection_fee_dollars_per_kw.nil? && ubs.pv_monthly_grid_connection_fee_dollars_per_kw != pv_monthly_grid_connection_fee_dollars_per_kw) ||
             (!pv_monthly_grid_connection_fee_dollars.nil? && ubs.pv_monthly_grid_connection_fee_dollars != pv_monthly_grid_connection_fee_dollars)
            errors << "HPXML header already includes a utility bill scenario named '#{name}'."
          else
            utility_bill_scenario_exists = true
          end
        end

        next if utility_bill_scenario_exists

        hpxml.header.utility_bill_scenarios.add(name: name,
                                                elec_tariff_filepath: elec_tariff_filepath,
                                                elec_fixed_charge: elec_fixed_charge,
                                                natural_gas_fixed_charge: natural_gas_fixed_charge,
                                                propane_fixed_charge: propane_fixed_charge,
                                                fuel_oil_fixed_charge: fuel_oil_fixed_charge,
                                                coal_fixed_charge: coal_fixed_charge,
                                                wood_fixed_charge: wood_fixed_charge,
                                                wood_pellets_fixed_charge: wood_pellets_fixed_charge,
                                                elec_marginal_rate: elec_marginal_rate,
                                                natural_gas_marginal_rate: natural_gas_marginal_rate,
                                                propane_marginal_rate: propane_marginal_rate,
                                                fuel_oil_marginal_rate: fuel_oil_marginal_rate,
                                                coal_marginal_rate: coal_marginal_rate,
                                                wood_marginal_rate: wood_marginal_rate,
                                                wood_pellets_marginal_rate: wood_pellets_marginal_rate,
                                                pv_compensation_type: pv_compensation_type,
                                                pv_net_metering_annual_excess_sellback_rate_type: pv_net_metering_annual_excess_sellback_rate_type,
                                                pv_net_metering_annual_excess_sellback_rate: pv_net_metering_annual_excess_sellback_rate,
                                                pv_feed_in_tariff_rate: pv_feed_in_tariff_rate,
                                                pv_monthly_grid_connection_fee_dollars_per_kw: pv_monthly_grid_connection_fee_dollars_per_kw,
                                                pv_monthly_grid_connection_fee_dollars: pv_monthly_grid_connection_fee_dollars)
      end
    end

    errors.each do |error|
      runner.registerError(error)
    end
    return errors.empty?
  end

  # Add a building (i.e., unit), along with site properties, to the HPXML file.
  # Return the building so we can then set more properties on it.
  #
  # @param hpxml [HPXML] HPXML object
  # @param args [Hash] Map of :argument_name => value
  # @return [HPXML::Building] HPXML Building object representing an individual dwelling unit
  def add_building(hpxml, args)
    if not args[:simulation_control_daylight_saving_period].nil?
      begin_month, begin_day, _begin_hour, end_month, end_day, _end_hour = Calendar.parse_date_time_range(args[:simulation_control_daylight_saving_period])
      dst_begin_month = begin_month
      dst_begin_day = begin_day
      dst_end_month = end_month
      dst_end_day = end_day
    end

    hpxml.buildings.add(building_id: 'MyBuilding',
                        site_id: 'SiteID',
                        event_type: 'proposed workscope',
                        city: args[:site_city],
                        state_code: args[:site_state_code],
                        zip_code: args[:site_zip_code],
                        time_zone_utc_offset: args[:site_time_zone_utc_offset],
                        elevation: args[:site_elevation],
                        latitude: args[:site_latitude],
                        longitude: args[:site_longitude],
                        dst_enabled: args[:simulation_control_daylight_saving_enabled],
                        dst_begin_month: dst_begin_month,
                        dst_begin_day: dst_begin_day,
                        dst_end_month: dst_end_month,
                        dst_end_day: dst_end_day)

    return hpxml.buildings[-1]
  end

  # Set site properties, including:
  # - shielding
  # - ground/soil
  # - surroundings
  # - orientation
  #
  # @param hpxml_bldg [HPXML::Building] HPXML Building object representing an individual dwelling unit
  # @param args [Hash] Map of :argument_name => value
  # @return [nil]
  def set_site(hpxml_bldg, args)
    hpxml_bldg.site.shielding_of_home = args[:site_shielding_of_home]
    hpxml_bldg.site.ground_conductivity = args[:site_soil_type_ground_conductivity]
    hpxml_bldg.site.ground_diffusivity = args[:site_soil_type_ground_diffusivity]
    hpxml_bldg.site.soil_type = args[:site_soil_type_soil_type]
    hpxml_bldg.site.moisture_type = args[:site_soil_type_moisture_type]

    hpxml_bldg.site.site_type = args[:site_type]

    adb_walls = [args[:geometry_unit_left_wall_is_adiabatic], args[:geometry_unit_right_wall_is_adiabatic], args[:geometry_unit_front_wall_is_adiabatic], args[:geometry_unit_back_wall_is_adiabatic]]
    n_walls_attached = adb_walls.count(true)

    case args[:geometry_unit_type]
    when HPXML::ResidentialTypeSFA, HPXML::ResidentialTypeApartment
      if n_walls_attached == 3
        hpxml_bldg.site.surroundings = HPXML::SurroundingsThreeSides
      elsif n_walls_attached == 2
        hpxml_bldg.site.surroundings = HPXML::SurroundingsTwoSides
      elsif n_walls_attached == 1
        hpxml_bldg.site.surroundings = HPXML::SurroundingsOneSide
      else
        hpxml_bldg.site.surroundings = HPXML::SurroundingsStandAlone
      end
      if args[:geometry_attic_type] == HPXML::AtticTypeBelowApartment
        if args[:geometry_foundation_type] == HPXML::FoundationTypeAboveApartment
          hpxml_bldg.site.vertical_surroundings = HPXML::VerticalSurroundingsAboveAndBelow
        else
          hpxml_bldg.site.vertical_surroundings = HPXML::VerticalSurroundingsAbove
        end
      else
        if args[:geometry_foundation_type] == HPXML::FoundationTypeAboveApartment
          hpxml_bldg.site.vertical_surroundings = HPXML::VerticalSurroundingsBelow
        else
          hpxml_bldg.site.vertical_surroundings = HPXML::VerticalSurroundingsNoAboveOrBelow
        end
      end
    when HPXML::ResidentialTypeSFD, HPXML::ResidentialTypeManufactured
      hpxml_bldg.site.surroundings = HPXML::SurroundingsStandAlone
      hpxml_bldg.site.vertical_surroundings = HPXML::VerticalSurroundingsNoAboveOrBelow
    end

    hpxml_bldg.site.azimuth_of_front_of_home = args[:geometry_unit_orientation]
  end

  # Set neighboring buildings, including:
  # - facade
  # - distance
  # - height
  #
  # @param hpxml_bldg [HPXML::Building] HPXML Building object representing an individual dwelling unit
  # @param args [Hash] Map of :argument_name => value
  # @return [nil]
  def set_neighbor_buildings(hpxml_bldg, args)
    nbr_map = { Constants::FacadeFront => [args[:neighbor_front_distance], args[:neighbor_front_height]],
                Constants::FacadeBack => [args[:neighbor_back_distance], args[:neighbor_back_height]],
                Constants::FacadeLeft => [args[:neighbor_left_distance], args[:neighbor_left_height]],
                Constants::FacadeRight => [args[:neighbor_right_distance], args[:neighbor_right_height]] }

    nbr_map.each do |facade, data|
      distance, neighbor_height = data
      next if distance == 0

      azimuth = Geometry.get_azimuth_from_facade(facade, args[:geometry_unit_orientation])

      if (distance > 0) && (not neighbor_height.nil?)
        height = neighbor_height
      end

      hpxml_bldg.neighbor_buildings.add(azimuth: azimuth,
                                        distance: distance,
                                        height: height)
    end
  end

  # Set building occupancy properties, including:
  # - number of occupants
  # - general water use usage multiplier
  #
  # @param hpxml_bldg [HPXML::Building] HPXML Building object representing an individual dwelling unit
  # @param args [Hash] Map of :argument_name => value
  # @return [nil]
  def set_building_occupancy(hpxml_bldg, args)
    hpxml_bldg.building_occupancy.number_of_residents = args[:geometry_unit_num_occupants]
    hpxml_bldg.building_occupancy.general_water_use_usage_multiplier = args[:general_water_use_usage_multiplier]
  end

  # Set building construction properties, including:
  # - number of conditioned floors
  # - number of beds/baths
  # - conditioned floor area / building volume
  # - ceiling height
  # - unit type
  # - number of dwelling units in the building
  # - year built
  # - dwelling unit multipliers
  #
  # @param hpxml_bldg [HPXML::Building] HPXML Building object representing an individual dwelling unit
  # @param args [Hash] Map of :argument_name => value
  # @return [nil]
  def set_building_construction(hpxml_bldg, args)
    if args[:geometry_unit_type] == HPXML::ResidentialTypeApartment
      args[:geometry_unit_num_floors_above_grade] = 1
    end
    number_of_conditioned_floors_above_grade = args[:geometry_unit_num_floors_above_grade]
    number_of_conditioned_floors = number_of_conditioned_floors_above_grade
    if args[:geometry_foundation_type] == HPXML::FoundationTypeBasementConditioned
      number_of_conditioned_floors += 1
    end

    hpxml_bldg.building_construction.number_of_conditioned_floors = number_of_conditioned_floors
    hpxml_bldg.building_construction.number_of_conditioned_floors_above_grade = number_of_conditioned_floors_above_grade
    hpxml_bldg.building_construction.number_of_bedrooms = args[:geometry_unit_num_bedrooms]
    hpxml_bldg.building_construction.number_of_bathrooms = args[:geometry_unit_num_bathrooms]
    hpxml_bldg.building_construction.conditioned_floor_area = args[:geometry_unit_cfa]
    hpxml_bldg.building_construction.conditioned_building_volume = args[:geometry_unit_cfa] * args[:geometry_average_ceiling_height]
    hpxml_bldg.building_construction.average_ceiling_height = args[:geometry_average_ceiling_height]
    hpxml_bldg.building_construction.residential_facility_type = args[:geometry_unit_type]
    hpxml_bldg.building_construction.number_of_units_in_building = args[:geometry_building_num_units]
    hpxml_bldg.building_construction.year_built = args[:year_built]
    hpxml_bldg.building_construction.number_of_units = args[:unit_multiplier]
    hpxml_bldg.building_construction.unit_height_above_grade = args[:geometry_unit_height_above_grade]
  end

  # Set building header properties, including:
  # - detailed schedule file paths
  # - heat pump sizing methodologies
  # - natural ventilation availability
  # - summer shading season
  # - user-specified additional properties
  #
  # @param hpxml_bldg [HPXML::Building] HPXML Building object representing an individual dwelling unit
  # @param args [Hash] Map of :argument_name => value
  # @return [nil]
  def set_building_header(hpxml_bldg, args)
    if not args[:schedules_filepaths].nil?
      hpxml_bldg.header.schedules_filepaths = args[:schedules_filepaths].split(',').map(&:strip)
    end
    hpxml_bldg.header.heat_pump_sizing_methodology = args[:heat_pump_sizing_methodology]
    hpxml_bldg.header.heat_pump_backup_sizing_methodology = args[:heat_pump_backup_sizing_methodology]
    hpxml_bldg.header.natvent_days_per_week = args[:window_natvent_availability]

    if not args[:window_shading_summer_season].nil?
      begin_month, begin_day, _begin_hour, end_month, end_day, _end_hour = Calendar.parse_date_time_range(args[:window_shading_summer_season])
      hpxml_bldg.header.shading_summer_begin_month = begin_month
      hpxml_bldg.header.shading_summer_begin_day = begin_day
      hpxml_bldg.header.shading_summer_end_month = end_month
      hpxml_bldg.header.shading_summer_end_day = end_day
    end

    if not args[:additional_properties].nil?
      extension_properties = {}
      args[:additional_properties].split('|').map(&:strip).each do |additional_property|
        key, value = additional_property.split('=').map(&:strip)
        extension_properties[key] = value
      end
      hpxml_bldg.header.extension_properties = extension_properties
    end
  end

  # Set climate and risk zones properties, including:
  # - 2006 IECC zone
  # - weather station name / EPW file path
  #
  # @param hpxml_bldg [HPXML::Building] HPXML Building object representing an individual dwelling unit
  # @param args [Hash] Map of :argument_name => value
  # @return [nil]
  def set_climate_and_risk_zones(hpxml_bldg, args)
    if not args[:site_iecc_zone].nil?
      hpxml_bldg.climate_and_risk_zones.climate_zone_ieccs.add(zone: args[:site_iecc_zone],
                                                               year: 2006)
    end

    if not args[:weather_station_epw_filepath].nil?
      hpxml_bldg.climate_and_risk_zones.weather_station_id = 'WeatherStation'
      hpxml_bldg.climate_and_risk_zones.weather_station_name = File.basename(args[:weather_station_epw_filepath]).gsub('.epw', '')
      hpxml_bldg.climate_and_risk_zones.weather_station_epw_filepath = args[:weather_station_epw_filepath]
    end
  end

  # Set air infiltration measurements properties, including:
  # - infiltration type
  # - unit of measure
  # - leakage value
  # - presence of flue or chimney in conditioned space
  #
  # @param hpxml_bldg [HPXML::Building] HPXML Building object representing an individual dwelling unit
  # @param args [Hash] Map of :argument_name => value
  # @return [nil]
  def set_air_infiltration_measurements(hpxml_bldg, args)
    if args[:air_leakage_value]
      if args[:air_leakage_units] == HPXML::UnitsELA
        effective_leakage_area = args[:air_leakage_value]
      else
        unit_of_measure = args[:air_leakage_units]
        air_leakage = args[:air_leakage_value]
        if [HPXML::UnitsACH, HPXML::UnitsCFM].include? args[:air_leakage_units]
          house_pressure = args[:air_leakage_house_pressure]
        end
      end
    else
      leakiness_description = args[:air_leakage_leakiness_description]
    end
    if not args[:air_leakage_type].nil?
      if [HPXML::ResidentialTypeSFA, HPXML::ResidentialTypeApartment].include? args[:geometry_unit_type]
        air_leakage_type = args[:air_leakage_type]
      end
    end
    infiltration_volume = hpxml_bldg.building_construction.conditioned_building_volume

    hpxml_bldg.air_infiltration_measurements.add(id: "AirInfiltrationMeasurement#{hpxml_bldg.air_infiltration_measurements.size + 1}",
                                                 house_pressure: house_pressure,
                                                 unit_of_measure: unit_of_measure,
                                                 air_leakage: air_leakage,
                                                 effective_leakage_area: effective_leakage_area,
                                                 infiltration_volume: infiltration_volume,
                                                 infiltration_type: air_leakage_type,
                                                 leakiness_description: leakiness_description)

    hpxml_bldg.air_infiltration.has_flue_or_chimney_in_conditioned_space = args[:air_leakage_has_flue_or_chimney_in_conditioned_space]
  end

  # Set roofs properties, including:
  # - adjacent space
  # - orientation
  # - gross area
  # - material type and color
  # - pitch
  # - assembly R-value
  # - presence and grade of radiant barrier
  #
  # @param hpxml_bldg [HPXML::Building] HPXML Building object representing an individual dwelling unit
  # @param args [Hash] Map of :argument_name => value
  # @param sorted_surfaces [Array<OpenStudio::Model::Surface>] surfaces sorted by deterministically assigned Index
  # @return [nil]
  def set_roofs(hpxml_bldg, args, sorted_surfaces)
    args[:geometry_roof_pitch] *= 12.0
    if (args[:geometry_attic_type] == HPXML::AtticTypeFlatRoof) || (args[:geometry_attic_type] == HPXML::AtticTypeBelowApartment)
      args[:geometry_roof_pitch] = 0.0
    end

    sorted_surfaces.each do |surface|
      next if surface.outsideBoundaryCondition != EPlus::BoundaryConditionOutdoors
      next if surface.surfaceType != EPlus::SurfaceTypeRoofCeiling

      interior_adjacent_to = Geometry.get_surface_adjacent_to(surface)
      next if [HPXML::LocationOtherHousingUnit].include? interior_adjacent_to

      if args[:geometry_attic_type] == HPXML::AtticTypeFlatRoof
        azimuth = nil
      else
        azimuth = Geometry.get_surface_azimuth(surface, args[:geometry_unit_orientation])
      end

      hpxml_bldg.roofs.add(id: "Roof#{hpxml_bldg.roofs.size + 1}",
                           interior_adjacent_to: Geometry.get_surface_adjacent_to(surface),
                           azimuth: azimuth,
                           area: UnitConversions.convert(surface.grossArea, 'm^2', 'ft^2'),
                           roof_type: args[:roof_material_type],
                           roof_color: args[:roof_material_color],
<<<<<<< HEAD
=======
                           solar_absorptance: args[:roof_material_solar_absorptance],
                           emittance: args[:roof_material_emittance],
>>>>>>> fd4b4c96
                           pitch: args[:geometry_roof_pitch],
                           insulation_assembly_r_value: args[:roof_assembly_r])
      @surface_ids[surface.name.to_s] = hpxml_bldg.roofs[-1].id

      next unless [HPXML::RadiantBarrierLocationAtticRoofOnly, HPXML::RadiantBarrierLocationAtticRoofAndGableWalls].include?(args[:radiant_barrier_attic_location].to_s)
      next unless [HPXML::LocationAtticUnvented, HPXML::LocationAtticVented].include?(hpxml_bldg.roofs[-1].interior_adjacent_to)

      hpxml_bldg.roofs[-1].radiant_barrier = true
      hpxml_bldg.roofs[-1].radiant_barrier_grade = args[:radiant_barrier_grade]
    end
  end

  # Set rim joists properties, including:
  # - adjacent spaces
  # - orientation
  # - gross area
  # - siding type and color
  # - assembly R-value
  #
  # @param hpxml_bldg [HPXML::Building] HPXML Building object representing an individual dwelling unit
  # @param model [OpenStudio::Model::Model] OpenStudio Model object
  # @param args [Hash] Map of :argument_name => value
  # @param sorted_surfaces [Array<OpenStudio::Model::Surface>] surfaces sorted by deterministically assigned Index
  # @return [nil]
  def set_rim_joists(hpxml_bldg, model, args, sorted_surfaces)
    sorted_surfaces.each do |surface|
      next if surface.surfaceType != EPlus::SurfaceTypeWall
      next unless [EPlus::BoundaryConditionOutdoors, EPlus::BoundaryConditionAdiabatic].include? surface.outsideBoundaryCondition
      next unless Geometry.surface_is_rim_joist(surface, args[:geometry_rim_joist_height])

      interior_adjacent_to = Geometry.get_surface_adjacent_to(surface)
      next unless [HPXML::LocationBasementConditioned,
                   HPXML::LocationBasementUnconditioned,
                   HPXML::LocationCrawlspaceUnvented,
                   HPXML::LocationCrawlspaceVented,
                   HPXML::LocationCrawlspaceConditioned].include? interior_adjacent_to

      exterior_adjacent_to = HPXML::LocationOutside
      if surface.outsideBoundaryCondition == EPlus::BoundaryConditionAdiabatic # can be adjacent to foundation space
        adjacent_surface = Geometry.get_adiabatic_adjacent_surface(model, surface)
        if adjacent_surface.nil? # adjacent to a space that is not explicitly in the model
          unless [HPXML::ResidentialTypeSFD].include?(args[:geometry_unit_type])
            exterior_adjacent_to = interior_adjacent_to
            if exterior_adjacent_to == HPXML::LocationConditionedSpace # conditioned space adjacent to conditioned space
              exterior_adjacent_to = HPXML::LocationOtherHousingUnit
            end
          end
        else # adjacent to a space that is explicitly in the model
          exterior_adjacent_to = Geometry.get_surface_adjacent_to(adjacent_surface)
        end
      end

      if exterior_adjacent_to == HPXML::LocationOutside
        siding = args[:wall_siding_type]
      end

      if interior_adjacent_to == exterior_adjacent_to
        insulation_assembly_r_value = 4.0 # Uninsulated
      else
        insulation_assembly_r_value = args[:rim_joist_assembly_r]
      end

      azimuth = Geometry.get_surface_azimuth(surface, args[:geometry_unit_orientation])

      hpxml_bldg.rim_joists.add(id: "RimJoist#{hpxml_bldg.rim_joists.size + 1}",
                                exterior_adjacent_to: exterior_adjacent_to,
                                interior_adjacent_to: interior_adjacent_to,
                                azimuth: azimuth,
                                area: UnitConversions.convert(surface.grossArea, 'm^2', 'ft^2'),
                                siding: siding,
                                color: args[:wall_siding_color],
<<<<<<< HEAD
=======
                                solar_absorptance: args[:wall_siding_solar_absorptance],
                                emittance: args[:wall_siding_emittance],
>>>>>>> fd4b4c96
                                insulation_assembly_r_value: insulation_assembly_r_value)
      @surface_ids[surface.name.to_s] = hpxml_bldg.rim_joists[-1].id
    end
  end

  # Set walls properties, including:
  # - adjacent spaces
  # - orientation
  # - assembly type and R-value
  # - presence and grade of attic wall radiant barrier
  #
  # @param hpxml_bldg [HPXML::Building] HPXML Building object representing an individual dwelling unit
  # @param model [OpenStudio::Model::Model] OpenStudio Model object
  # @param args [Hash] Map of :argument_name => value
  # @param sorted_surfaces [Array<OpenStudio::Model::Surface>] surfaces sorted by deterministically assigned Index
  # @return [nil]
  def set_walls(hpxml_bldg, model, args, sorted_surfaces)
    sorted_surfaces.each do |surface|
      next if surface.surfaceType != EPlus::SurfaceTypeWall
      next if Geometry.surface_is_rim_joist(surface, args[:geometry_rim_joist_height])

      interior_adjacent_to = Geometry.get_surface_adjacent_to(surface)
      next unless [HPXML::LocationConditionedSpace, HPXML::LocationAtticUnvented, HPXML::LocationAtticVented, HPXML::LocationGarage].include? interior_adjacent_to

      exterior_adjacent_to = HPXML::LocationOutside
      if surface.adjacentSurface.is_initialized
        exterior_adjacent_to = Geometry.get_surface_adjacent_to(surface.adjacentSurface.get)
      elsif surface.outsideBoundaryCondition == EPlus::BoundaryConditionAdiabatic # can be adjacent to conditioned space, attic
        adjacent_surface = Geometry.get_adiabatic_adjacent_surface(model, surface)
        if adjacent_surface.nil? # adjacent to a space that is not explicitly in the model
          exterior_adjacent_to = interior_adjacent_to
          if exterior_adjacent_to == HPXML::LocationConditionedSpace # conditioned space adjacent to conditioned space
            exterior_adjacent_to = HPXML::LocationOtherHousingUnit
          end
        else # adjacent to a space that is explicitly in the model
          exterior_adjacent_to = Geometry.get_surface_adjacent_to(adjacent_surface)
        end
      end

      next if exterior_adjacent_to == HPXML::LocationConditionedSpace # already captured these surfaces

      attic_locations = [HPXML::LocationAtticUnconditioned, HPXML::LocationAtticUnvented, HPXML::LocationAtticVented]
      attic_wall_type = nil
      if (attic_locations.include? interior_adjacent_to) && (exterior_adjacent_to == HPXML::LocationOutside)
        attic_wall_type = HPXML::AtticWallTypeGable
      end

      wall_type = args[:wall_type]
      if attic_locations.include? interior_adjacent_to
        wall_type = HPXML::WallTypeWoodStud
      end

      if exterior_adjacent_to == HPXML::LocationOutside && (not args[:wall_siding_type].nil?)
        if (attic_locations.include? interior_adjacent_to) && (args[:wall_siding_type] == HPXML::SidingTypeNone)
          siding = nil
        else
          siding = args[:wall_siding_type]
        end
      end

      azimuth = Geometry.get_surface_azimuth(surface, args[:geometry_unit_orientation])

      hpxml_bldg.walls.add(id: "Wall#{hpxml_bldg.walls.size + 1}",
                           exterior_adjacent_to: exterior_adjacent_to,
                           interior_adjacent_to: interior_adjacent_to,
                           azimuth: azimuth,
                           wall_type: wall_type,
                           attic_wall_type: attic_wall_type,
                           siding: siding,
                           color: args[:wall_siding_color],
<<<<<<< HEAD
=======
                           solar_absorptance: args[:wall_siding_solar_absorptance],
                           emittance: args[:wall_siding_emittance],
>>>>>>> fd4b4c96
                           area: UnitConversions.convert(surface.grossArea, 'm^2', 'ft^2'))
      @surface_ids[surface.name.to_s] = hpxml_bldg.walls[-1].id

      is_uncond_attic_roof_insulated = false
      if attic_locations.include? interior_adjacent_to
        hpxml_bldg.roofs.each do |roof|
          next unless (roof.interior_adjacent_to == interior_adjacent_to) && (roof.insulation_assembly_r_value > 4.0)

          is_uncond_attic_roof_insulated = true
        end
      end

      if hpxml_bldg.walls[-1].is_thermal_boundary || is_uncond_attic_roof_insulated # Assume wall is insulated if roof is insulated
        hpxml_bldg.walls[-1].insulation_assembly_r_value = args[:wall_assembly_r]
      else
        hpxml_bldg.walls[-1].insulation_assembly_r_value = 4.0 # Uninsulated
      end

      next unless hpxml_bldg.walls[-1].attic_wall_type == HPXML::AtticWallTypeGable && args[:radiant_barrier_attic_location].to_s == HPXML::RadiantBarrierLocationAtticRoofAndGableWalls
      next unless [HPXML::LocationAtticUnvented, HPXML::LocationAtticVented].include?(hpxml_bldg.walls[-1].interior_adjacent_to)

      hpxml_bldg.walls[-1].radiant_barrier = true
      hpxml_bldg.walls[-1].radiant_barrier_grade = args[:radiant_barrier_grade]
    end
  end

  # Set foundation walls properties, including:
  # - adjacent spaces
  # - orientation
  # - gross area
  # - height above and below grade
  # - thickness
  # - assembly type and R-value
  # - other insulation
  #
  # @param hpxml_bldg [HPXML::Building] HPXML Building object representing an individual dwelling unit
  # @param model [OpenStudio::Model::Model] OpenStudio Model object
  # @param args [Hash] Map of :argument_name => value
  # @param sorted_surfaces [Array<OpenStudio::Model::Surface>] surfaces sorted by deterministically assigned Index
  # @return [nil]
  def set_foundation_walls(hpxml_bldg, model, args, sorted_surfaces)
    sorted_surfaces.each do |surface|
      next if surface.surfaceType != EPlus::SurfaceTypeWall
      next unless [EPlus::BoundaryConditionFoundation, EPlus::BoundaryConditionAdiabatic].include? surface.outsideBoundaryCondition
      next if Geometry.surface_is_rim_joist(surface, args[:geometry_rim_joist_height])

      interior_adjacent_to = Geometry.get_surface_adjacent_to(surface)
      next unless [HPXML::LocationBasementConditioned,
                   HPXML::LocationBasementUnconditioned,
                   HPXML::LocationCrawlspaceUnvented,
                   HPXML::LocationCrawlspaceVented,
                   HPXML::LocationCrawlspaceConditioned].include? interior_adjacent_to

      exterior_adjacent_to = HPXML::LocationGround
      if surface.outsideBoundaryCondition == EPlus::BoundaryConditionAdiabatic # can be adjacent to foundation space
        adjacent_surface = Geometry.get_adiabatic_adjacent_surface(model, surface)
        if adjacent_surface.nil? # adjacent to a space that is not explicitly in the model
          unless [HPXML::ResidentialTypeSFD].include?(args[:geometry_unit_type])
            exterior_adjacent_to = interior_adjacent_to
            if exterior_adjacent_to == HPXML::LocationConditionedSpace # conditioned space adjacent to conditioned space
              exterior_adjacent_to = HPXML::LocationOtherHousingUnit
            end
          end
        else # adjacent to a space that is explicitly in the model
          exterior_adjacent_to = Geometry.get_surface_adjacent_to(adjacent_surface)
        end
      end

      foundation_wall_insulation_location = Constants::LocationExterior # default
      if not args[:foundation_wall_insulation_location].nil?
        foundation_wall_insulation_location = args[:foundation_wall_insulation_location]
      end

      if args[:foundation_wall_assembly_r].to_f > 0
        insulation_assembly_r_value = args[:foundation_wall_assembly_r]
      else
        insulation_interior_r_value = 0
        insulation_exterior_r_value = 0
        if interior_adjacent_to == exterior_adjacent_to # E.g., don't insulate wall between basement and neighbor basement
          # nop
        elsif foundation_wall_insulation_location == Constants::LocationInterior
          insulation_interior_r_value = args[:foundation_wall_insulation_r]
          if insulation_interior_r_value > 0
            insulation_interior_distance_to_top = args[:foundation_wall_insulation_distance_to_top]
            insulation_interior_distance_to_bottom = args[:foundation_wall_insulation_distance_to_bottom]
          end
        elsif foundation_wall_insulation_location == Constants::LocationExterior
          insulation_exterior_r_value = args[:foundation_wall_insulation_r]
          if insulation_exterior_r_value > 0
            insulation_exterior_distance_to_top = args[:foundation_wall_insulation_distance_to_top]
            insulation_exterior_distance_to_bottom = args[:foundation_wall_insulation_distance_to_bottom]
          end
        end
      end

      azimuth = Geometry.get_surface_azimuth(surface, args[:geometry_unit_orientation])

      hpxml_bldg.foundation_walls.add(id: "FoundationWall#{hpxml_bldg.foundation_walls.size + 1}",
                                      exterior_adjacent_to: exterior_adjacent_to,
                                      interior_adjacent_to: interior_adjacent_to,
                                      type: args[:foundation_wall_type],
                                      azimuth: azimuth,
                                      height: args[:geometry_foundation_height],
                                      area: UnitConversions.convert(surface.grossArea, 'm^2', 'ft^2'),
                                      thickness: args[:foundation_wall_thickness],
                                      depth_below_grade: args[:geometry_foundation_height] - args[:geometry_foundation_height_above_grade],
                                      insulation_assembly_r_value: insulation_assembly_r_value,
                                      insulation_interior_r_value: insulation_interior_r_value,
                                      insulation_interior_distance_to_top: insulation_interior_distance_to_top,
                                      insulation_interior_distance_to_bottom: insulation_interior_distance_to_bottom,
                                      insulation_exterior_r_value: insulation_exterior_r_value,
                                      insulation_exterior_distance_to_top: insulation_exterior_distance_to_top,
                                      insulation_exterior_distance_to_bottom: insulation_exterior_distance_to_bottom)
      @surface_ids[surface.name.to_s] = hpxml_bldg.foundation_walls[-1].id
    end
  end

  # Set the floors properties, including:
  # - adjacent spaces
  # - gross area
  # - assembly type and R-value
  # - presence and grade of attic floor radiant barrier
  #
  # @param hpxml_bldg [HPXML::Building] HPXML Building object representing an individual dwelling unit
  # @param args [Hash] Map of :argument_name => value
  # @param sorted_surfaces [Array<OpenStudio::Model::Surface>] surfaces sorted by deterministically assigned Index
  # @return [nil]
  def set_floors(hpxml_bldg, args, sorted_surfaces)
    if [HPXML::FoundationTypeBasementConditioned,
        HPXML::FoundationTypeCrawlspaceConditioned].include?(args[:geometry_foundation_type]) && (args[:floor_over_foundation_assembly_r] > 2.1)
      args[:floor_over_foundation_assembly_r] = 2.1 # Uninsulated
    end

    if [HPXML::AtticTypeConditioned].include?(args[:geometry_attic_type]) && (args[:ceiling_assembly_r] > 2.1)
      args[:ceiling_assembly_r] = 2.1 # Uninsulated
    end

    sorted_surfaces.each do |surface|
      next if surface.outsideBoundaryCondition == EPlus::BoundaryConditionFoundation
      next unless [EPlus::SurfaceTypeFloor, EPlus::SurfaceTypeRoofCeiling].include? surface.surfaceType

      interior_adjacent_to = Geometry.get_surface_adjacent_to(surface)
      next unless [HPXML::LocationConditionedSpace, HPXML::LocationGarage].include? interior_adjacent_to

      exterior_adjacent_to = HPXML::LocationOutside
      if surface.adjacentSurface.is_initialized
        exterior_adjacent_to = Geometry.get_surface_adjacent_to(surface.adjacentSurface.get)
      elsif surface.outsideBoundaryCondition == EPlus::BoundaryConditionAdiabatic
        exterior_adjacent_to = HPXML::LocationOtherHousingUnit
        if surface.surfaceType == EPlus::SurfaceTypeFloor
          floor_or_ceiling = HPXML::FloorOrCeilingFloor
        elsif surface.surfaceType == EPlus::SurfaceTypeRoofCeiling
          floor_or_ceiling = HPXML::FloorOrCeilingCeiling
        end
      end

      next if interior_adjacent_to == exterior_adjacent_to
      next if (surface.surfaceType == EPlus::SurfaceTypeRoofCeiling) && (exterior_adjacent_to == HPXML::LocationOutside)
      next if [HPXML::LocationConditionedSpace,
               HPXML::LocationBasementConditioned,
               HPXML::LocationCrawlspaceConditioned].include? exterior_adjacent_to

      hpxml_bldg.floors.add(id: "Floor#{hpxml_bldg.floors.size + 1}",
                            exterior_adjacent_to: exterior_adjacent_to,
                            interior_adjacent_to: interior_adjacent_to,
                            floor_type: args[:floor_type],
                            area: UnitConversions.convert(surface.grossArea, 'm^2', 'ft^2'),
                            floor_or_ceiling: floor_or_ceiling)
      if hpxml_bldg.floors[-1].floor_or_ceiling.nil?
        if hpxml_bldg.floors[-1].is_floor
          hpxml_bldg.floors[-1].floor_or_ceiling = HPXML::FloorOrCeilingFloor
        elsif hpxml_bldg.floors[-1].is_ceiling
          hpxml_bldg.floors[-1].floor_or_ceiling = HPXML::FloorOrCeilingCeiling
        end
      end
      @surface_ids[surface.name.to_s] = hpxml_bldg.floors[-1].id

      if hpxml_bldg.floors[-1].is_thermal_boundary
        case exterior_adjacent_to
        when HPXML::LocationAtticUnvented, HPXML::LocationAtticVented
          hpxml_bldg.floors[-1].insulation_assembly_r_value = args[:ceiling_assembly_r]
        when HPXML::LocationGarage
          hpxml_bldg.floors[-1].insulation_assembly_r_value = args[:floor_over_garage_assembly_r]
        else
          hpxml_bldg.floors[-1].insulation_assembly_r_value = args[:floor_over_foundation_assembly_r]
        end
      else
        hpxml_bldg.floors[-1].insulation_assembly_r_value = 2.1 # Uninsulated
      end

      next unless args[:radiant_barrier_attic_location].to_s == HPXML::RadiantBarrierLocationAtticFloor
      next unless [HPXML::LocationAtticUnvented, HPXML::LocationAtticVented].include?(hpxml_bldg.floors[-1].exterior_adjacent_to) && hpxml_bldg.floors[-1].interior_adjacent_to == HPXML::LocationConditionedSpace

      hpxml_bldg.floors[-1].radiant_barrier = true
      hpxml_bldg.floors[-1].radiant_barrier_grade = args[:radiant_barrier_grade]
    end
  end

  # Set the slabs properties, including:
  # - adjacent space
  # - gross area
  # - thickness
  # - exposed perimeter
  # - perimeter or under-slab insulation dimensions and R-value
  # - carpet fraction and R-value
  #
  # @param hpxml_bldg [HPXML::Building] HPXML Building object representing an individual dwelling unit
  # @param model [OpenStudio::Model::Model] OpenStudio Model object
  # @param args [Hash] Map of :argument_name => value
  # @param sorted_surfaces [Array<OpenStudio::Model::Surface>] surfaces sorted by deterministically assigned Index
  # @return [nil]
  def set_slabs(hpxml_bldg, model, args, sorted_surfaces)
    sorted_surfaces.each do |surface|
      next unless [EPlus::BoundaryConditionFoundation].include? surface.outsideBoundaryCondition
      next if surface.surfaceType != EPlus::SurfaceTypeFloor

      interior_adjacent_to = Geometry.get_surface_adjacent_to(surface)
      next if [HPXML::LocationOutside, HPXML::LocationOtherHousingUnit].include? interior_adjacent_to

      has_foundation_walls = false
      if [HPXML::LocationCrawlspaceVented,
          HPXML::LocationCrawlspaceUnvented,
          HPXML::LocationCrawlspaceConditioned,
          HPXML::LocationBasementUnconditioned,
          HPXML::LocationBasementConditioned].include? interior_adjacent_to
        has_foundation_walls = true
      end
      exposed_perimeter = Geometry.calculate_exposed_perimeter(model, ground_floor_surfaces: [surface], has_foundation_walls: has_foundation_walls).round(1)
      next if exposed_perimeter == 0

      if has_foundation_walls
        exposed_perimeter -= Geometry.get_unexposed_garage_perimeter(**args)
      end

      if args[:slab_under_insulation_width] >= 999
        under_slab_insulation_spans_entire_slab = true
      else
        under_slab_insulation_width = args[:slab_under_insulation_width]
      end

      hpxml_bldg.slabs.add(id: "Slab#{hpxml_bldg.slabs.size + 1}",
                           interior_adjacent_to: interior_adjacent_to,
                           area: UnitConversions.convert(surface.grossArea, 'm^2', 'ft^2'),
                           thickness: args[:slab_thickness],
                           exposed_perimeter: exposed_perimeter,
                           perimeter_insulation_r_value: args[:slab_perimeter_insulation_r],
                           perimeter_insulation_depth: args[:slab_perimeter_insulation_depth],
                           exterior_horizontal_insulation_r_value: args[:slab_exterior_horizontal_insulation_r],
                           exterior_horizontal_insulation_width: args[:slab_exterior_horizontal_insulation_width],
                           exterior_horizontal_insulation_depth_below_grade: args[:slab_exterior_horizontal_insulation_depth_below_grade],
                           under_slab_insulation_width: under_slab_insulation_width,
                           under_slab_insulation_r_value: args[:slab_under_insulation_r],
                           under_slab_insulation_spans_entire_slab: under_slab_insulation_spans_entire_slab,
                           carpet_fraction: args[:slab_carpet_fraction],
                           carpet_r_value: args[:slab_carpet_r])
      @surface_ids[surface.name.to_s] = hpxml_bldg.slabs[-1].id

      next unless interior_adjacent_to == HPXML::LocationCrawlspaceConditioned

      # Increase Conditioned Building Volume & Infiltration Volume
      conditioned_crawlspace_volume = hpxml_bldg.slabs[-1].area * args[:geometry_foundation_height]
      hpxml_bldg.building_construction.conditioned_building_volume += conditioned_crawlspace_volume
      hpxml_bldg.air_infiltration_measurements[0].infiltration_volume += conditioned_crawlspace_volume
    end
  end

  # Set the windows properties, including:
  # - gross area
  # - orientation
  # - U-Factor and SHGC
  # - storm type
  # - winter and summer interior and exterior shading fractions
  # - operable fraction
  # - overhangs location and depth
  # - attached walls
  #
  # @param hpxml_bldg [HPXML::Building] HPXML Building object representing an individual dwelling unit
  # @param model [OpenStudio::Model::Model] OpenStudio Model object
  # @param args [Hash] Map of :argument_name => value
  # @param sorted_subsurfaces [Array<OpenStudio::Model::SubSurface>] subsurfaces sorted by deterministically assigned Index
  # @return [nil]
  def set_windows(hpxml_bldg, model, args, sorted_subsurfaces)
    sorted_subsurfaces.each do |sub_surface|
      next if sub_surface.subSurfaceType != EPlus::SubSurfaceTypeWindow

      surface = sub_surface.surface.get

      sub_surface_height = Geometry.get_surface_height(sub_surface)
      sub_surface_facade = Geometry.get_surface_facade(sub_surface)

      if (sub_surface_facade == Constants::FacadeFront) && ((args[:overhangs_front_depth] > 0) || args[:overhangs_front_distance_to_top_of_window] > 0)
        overhangs_depth = args[:overhangs_front_depth]
        overhangs_distance_to_top_of_window = args[:overhangs_front_distance_to_top_of_window]
        overhangs_distance_to_bottom_of_window = args[:overhangs_front_distance_to_bottom_of_window]
      elsif (sub_surface_facade == Constants::FacadeBack) && ((args[:overhangs_back_depth] > 0) || args[:overhangs_back_distance_to_top_of_window] > 0)
        overhangs_depth = args[:overhangs_back_depth]
        overhangs_distance_to_top_of_window = args[:overhangs_back_distance_to_top_of_window]
        overhangs_distance_to_bottom_of_window = args[:overhangs_back_distance_to_bottom_of_window]
      elsif (sub_surface_facade == Constants::FacadeLeft) && ((args[:overhangs_left_depth] > 0) || args[:overhangs_left_distance_to_top_of_window] > 0)
        overhangs_depth = args[:overhangs_left_depth]
        overhangs_distance_to_top_of_window = args[:overhangs_left_distance_to_top_of_window]
        overhangs_distance_to_bottom_of_window = args[:overhangs_left_distance_to_bottom_of_window]
      elsif (sub_surface_facade == Constants::FacadeRight) && ((args[:overhangs_right_depth] > 0) || args[:overhangs_right_distance_to_top_of_window] > 0)
        overhangs_depth = args[:overhangs_right_depth]
        overhangs_distance_to_top_of_window = args[:overhangs_right_distance_to_top_of_window]
        overhangs_distance_to_bottom_of_window = args[:overhangs_right_distance_to_bottom_of_window]
      elsif args[:geometry_eaves_depth] > 0
        # Get max z coordinate of eaves
        eaves_z = args[:geometry_average_ceiling_height] * args[:geometry_unit_num_floors_above_grade] + args[:geometry_rim_joist_height]
        if args[:geometry_attic_type] == HPXML::AtticTypeConditioned
          eaves_z += Geometry.get_conditioned_attic_height(model.getSpaces)
        end
        if args[:geometry_foundation_type] == HPXML::FoundationTypeAmbient
          eaves_z += args[:geometry_foundation_height]
        end

        # Get max z coordinate of this window
        sub_surface_z = Geometry.get_surface_z_values(surfaceArray: [sub_surface]).max + UnitConversions.convert(sub_surface.space.get.zOrigin, 'm', 'ft')

        overhangs_depth = args[:geometry_eaves_depth]
        overhangs_distance_to_top_of_window = eaves_z - sub_surface_z # difference between max z coordinates of eaves and this window
        overhangs_distance_to_bottom_of_window = (overhangs_distance_to_top_of_window + sub_surface_height).round(1)
      end

      azimuth = Geometry.get_azimuth_from_facade(sub_surface_facade, args[:geometry_unit_orientation])

      wall_idref = @surface_ids[surface.name.to_s]
      next if wall_idref.nil?

      insect_screen_present = ([HPXML::LocationExterior, HPXML::LocationInterior].include? args[:window_insect_screens])
      if insect_screen_present
        insect_screen_location = args[:window_insect_screens]
      end

      hpxml_bldg.windows.add(id: "Window#{hpxml_bldg.windows.size + 1}",
                             area: UnitConversions.convert(sub_surface.grossArea, 'm^2', 'ft^2'),
                             azimuth: azimuth,
                             ufactor: args[:window_ufactor],
                             shgc: args[:window_shgc],
                             storm_type: args[:window_storm_type],
                             overhangs_depth: overhangs_depth,
                             overhangs_distance_to_top_of_window: overhangs_distance_to_top_of_window,
                             overhangs_distance_to_bottom_of_window: overhangs_distance_to_bottom_of_window,
                             interior_shading_type: args[:window_interior_shading_type],
                             interior_shading_factor_winter: args[:window_interior_shading_winter],
                             interior_shading_factor_summer: args[:window_interior_shading_summer],
                             exterior_shading_type: args[:window_exterior_shading_type],
                             exterior_shading_factor_winter: args[:window_exterior_shading_winter],
                             exterior_shading_factor_summer: args[:window_exterior_shading_summer],
                             insect_screen_present: insect_screen_present,
                             insect_screen_location: insect_screen_location,
                             fraction_operable: args[:window_fraction_operable],
                             attached_to_wall_idref: wall_idref)
    end
  end

  # Set the skylights properties, including:
  # - gross area
  # - orientation
  # - U-Factor and SHGC
  # - storm type
  # - attached roofs
  #
  # @param hpxml_bldg [HPXML::Building] HPXML Building object representing an individual dwelling unit
  # @param args [Hash] Map of :argument_name => value
  # @param sorted_subsurfaces [Array<OpenStudio::Model::SubSurface>] subsurfaces sorted by deterministically assigned Index
  # @return [nil]
  def set_skylights(hpxml_bldg, args, sorted_subsurfaces)
    sorted_subsurfaces.each do |sub_surface|
      next if sub_surface.subSurfaceType != 'Skylight'

      surface = sub_surface.surface.get

      sub_surface_facade = Geometry.get_surface_facade(sub_surface)
      azimuth = Geometry.get_azimuth_from_facade(sub_surface_facade, args[:geometry_unit_orientation])

      roof_idref = @surface_ids[surface.name.to_s]
      next if roof_idref.nil?

      roof = hpxml_bldg.roofs.find { |roof| roof.id == roof_idref }
      if roof.interior_adjacent_to != HPXML::LocationConditionedSpace
        # This is the roof of an attic, so the skylight must have a shaft; attach it to the attic floor as well.
        floor = hpxml_bldg.floors.find { |floor| floor.interior_adjacent_to == HPXML::LocationConditionedSpace && floor.exterior_adjacent_to == roof.interior_adjacent_to }
        floor_idref = floor.id
      end

      hpxml_bldg.skylights.add(id: "Skylight#{hpxml_bldg.skylights.size + 1}",
                               area: UnitConversions.convert(sub_surface.grossArea, 'm^2', 'ft^2'),
                               azimuth: azimuth,
                               ufactor: args[:skylight_ufactor],
                               shgc: args[:skylight_shgc],
                               storm_type: args[:skylight_storm_type],
                               attached_to_roof_idref: roof_idref,
                               attached_to_floor_idref: floor_idref)
    end
  end

  # Set the doors properties, including:
  # - gross area
  # - orientation
  # - R-value
  # - attached walls
  #
  # @param hpxml_bldg [HPXML::Building] HPXML Building object representing an individual dwelling unit
  # @param model [OpenStudio::Model::Model] OpenStudio Model object
  # @param args [Hash] Map of :argument_name => value
  # @param sorted_subsurfaces [Array<OpenStudio::Model::SubSurface>] subsurfaces sorted by deterministically assigned Index
  # @return [nil]
  def set_doors(hpxml_bldg, model, args, sorted_subsurfaces)
    sorted_subsurfaces.each do |sub_surface|
      next if sub_surface.subSurfaceType != EPlus::SubSurfaceTypeDoor

      surface = sub_surface.surface.get

      interior_adjacent_to = Geometry.get_surface_adjacent_to(surface)

      if [HPXML::LocationOtherHousingUnit].include?(interior_adjacent_to)
        adjacent_surface = Geometry.get_adiabatic_adjacent_surface(model, surface)
        next if adjacent_surface.nil?
      end

      wall_idref = @surface_ids[surface.name.to_s]
      next if wall_idref.nil?

      hpxml_bldg.doors.add(id: "Door#{hpxml_bldg.doors.size + 1}",
                           attached_to_wall_idref: wall_idref,
                           area: UnitConversions.convert(sub_surface.grossArea, 'm^2', 'ft^2'),
                           azimuth: args[:geometry_unit_orientation],
                           r_value: args[:door_rvalue])
    end
  end

  # Set the attics properties, including:
  # - type
  # - attached roofs, walls, and floors
  #
  # @param hpxml_bldg [HPXML::Building] HPXML Building object representing an individual dwelling unit
  # @param args [Hash] Map of :argument_name => value
  # @return [nil]
  def set_attics(hpxml_bldg, args)
    surf_ids = { 'roofs' => { 'surfaces' => hpxml_bldg.roofs, 'ids' => [] },
                 'walls' => { 'surfaces' => hpxml_bldg.walls, 'ids' => [] },
                 'floors' => { 'surfaces' => hpxml_bldg.floors, 'ids' => [] } }

    attic_locations = [HPXML::LocationAtticUnconditioned, HPXML::LocationAtticUnvented, HPXML::LocationAtticVented]
    surf_ids.values.each do |surf_hash|
      surf_hash['surfaces'].each do |surface|
        next if (not attic_locations.include? surface.interior_adjacent_to) &&
                (not attic_locations.include? surface.exterior_adjacent_to)

        surf_hash['ids'] << surface.id
      end
    end

    # Add attached roofs for cathedral ceiling
    conditioned_space = HPXML::LocationConditionedSpace
    surf_ids['roofs']['surfaces'].each do |surface|
      next if (conditioned_space != surface.interior_adjacent_to) &&
              (conditioned_space != surface.exterior_adjacent_to)

      surf_ids['roofs']['ids'] << surface.id
    end

    hpxml_bldg.attics.add(id: "Attic#{hpxml_bldg.attics.size + 1}",
                          attic_type: args[:geometry_attic_type],
                          attached_to_roof_idrefs: surf_ids['roofs']['ids'],
                          attached_to_wall_idrefs: surf_ids['walls']['ids'],
                          attached_to_floor_idrefs: surf_ids['floors']['ids'])
  end

  # Set the foundations properties, including:
  # - type
  # - attached slabs, floors, foundation walls, walls, and rim joists
  #
  # @param hpxml_bldg [HPXML::Building] HPXML Building object representing an individual dwelling unit
  # @param args [Hash] Map of :argument_name => value
  # @return [nil]
  def set_foundations(hpxml_bldg, args)
    surf_ids = { 'slabs' => { 'surfaces' => hpxml_bldg.slabs, 'ids' => [] },
                 'floors' => { 'surfaces' => hpxml_bldg.floors, 'ids' => [] },
                 'foundation_walls' => { 'surfaces' => hpxml_bldg.foundation_walls, 'ids' => [] },
                 'walls' => { 'surfaces' => hpxml_bldg.walls, 'ids' => [] },
                 'rim_joists' => { 'surfaces' => hpxml_bldg.rim_joists, 'ids' => [] }, }

    foundation_locations = [HPXML::LocationBasementConditioned,
                            HPXML::LocationBasementUnconditioned,
                            HPXML::LocationCrawlspaceUnvented,
                            HPXML::LocationCrawlspaceVented,
                            HPXML::LocationCrawlspaceConditioned]

    surf_ids.each do |surf_type, surf_hash|
      surf_hash['surfaces'].each do |surface|
        next unless (foundation_locations.include? surface.interior_adjacent_to) ||
                    (foundation_locations.include? surface.exterior_adjacent_to) ||
                    (surf_type == 'slabs' && surface.interior_adjacent_to == HPXML::LocationConditionedSpace) ||
                    (surf_type == 'floors' && [HPXML::LocationOutside, HPXML::LocationManufacturedHomeUnderBelly].include?(surface.exterior_adjacent_to))

        surf_hash['ids'] << surface.id
      end
    end

    if args[:geometry_foundation_type].start_with?(HPXML::FoundationTypeBellyAndWing)
      foundation_type = HPXML::FoundationTypeBellyAndWing
      if args[:geometry_foundation_type].end_with?('WithSkirt')
        belly_wing_skirt_present = true
      elsif args[:geometry_foundation_type].end_with?('NoSkirt')
        belly_wing_skirt_present = false
      else
        fail 'Unepected belly and wing foundation type.'
      end
    else
      foundation_type = args[:geometry_foundation_type]
    end

    hpxml_bldg.foundations.add(id: "Foundation#{hpxml_bldg.foundations.size + 1}",
                               foundation_type: foundation_type,
                               attached_to_slab_idrefs: surf_ids['slabs']['ids'],
                               attached_to_floor_idrefs: surf_ids['floors']['ids'],
                               attached_to_foundation_wall_idrefs: surf_ids['foundation_walls']['ids'],
                               attached_to_wall_idrefs: surf_ids['walls']['ids'],
                               attached_to_rim_joist_idrefs: surf_ids['rim_joists']['ids'],
                               belly_wing_skirt_present: belly_wing_skirt_present)
  end

  # Set the primary heating systems properties, including:
  # - type
  # - fuel
  # - capacity
  # - efficiency
  # - heat load served
  # - presence and burn rate of pilot light
  # - number of dwelling units served
  #
  # @param hpxml_bldg [HPXML::Building] HPXML Building object representing an individual dwelling unit
  # @param args [Hash] Map of :argument_name => value
  # @return [nil]
  def set_heating_systems(hpxml_bldg, args)
    heating_system_type = args[:heating_system_type]

    return if heating_system_type == Constants::None

    if [HPXML::HVACTypeElectricResistance].include? heating_system_type
      args[:heating_system_fuel] = HPXML::FuelTypeElectricity
    end

    if [HPXML::HVACTypeFurnace,
        HPXML::HVACTypeWallFurnace,
        HPXML::HVACTypeFloorFurnace].include?(heating_system_type) || heating_system_type.include?(HPXML::HVACTypeBoiler)
      heating_efficiency_afue = args[:heating_system_heating_efficiency]
    elsif [HPXML::HVACTypeElectricResistance,
           HPXML::HVACTypeStove,
           HPXML::HVACTypeSpaceHeater,
           HPXML::HVACTypeFireplace].include?(heating_system_type)
      heating_efficiency_percent = args[:heating_system_heating_efficiency]
    end

    if [HPXML::HVACTypeFurnace].include? heating_system_type
      airflow_defect_ratio = args[:heating_system_airflow_defect_ratio]
    end

    if args[:heating_system_fuel] != HPXML::FuelTypeElectricity
      pilot_light_btuh = args[:heating_system_pilot_light].to_f
      if pilot_light_btuh > 0
        pilot_light = true
      end
    end

    fraction_heat_load_served = args[:heating_system_fraction_heat_load_served]

    if heating_system_type.include?('Shared')
      is_shared_system = true
      number_of_units_served = args[:geometry_building_num_units]
      args[:heating_system_heating_capacity] = nil
    end

    if heating_system_type.include?(HPXML::HVACTypeBoiler)
      heating_system_type = HPXML::HVACTypeBoiler
    end

    hpxml_bldg.heating_systems.add(id: "HeatingSystem#{hpxml_bldg.heating_systems.size + 1}",
                                   heating_system_type: heating_system_type,
                                   heating_system_fuel: args[:heating_system_fuel],
                                   heating_capacity: args[:heating_system_heating_capacity],
                                   heating_autosizing_factor: args[:heating_system_heating_autosizing_factor],
                                   heating_autosizing_limit: args[:heating_system_heating_autosizing_limit],
                                   fraction_heat_load_served: fraction_heat_load_served,
                                   heating_efficiency_afue: heating_efficiency_afue,
                                   heating_efficiency_percent: heating_efficiency_percent,
                                   airflow_defect_ratio: airflow_defect_ratio,
                                   pilot_light: pilot_light,
                                   pilot_light_btuh: pilot_light_btuh,
                                   is_shared_system: is_shared_system,
                                   number_of_units_served: number_of_units_served,
                                   primary_system: true)
  end

  # Set the primary cooling systems properties, including:
  # - type
  # - fuel
  # - capacity
  # - efficiency
  # - cool load served
  # - compressor speeds
  # - crankcase heater power
  # - integrated heating system type, fuel, efficiency, and heat load served
  # - detailed performance data
  #
  # @param hpxml_bldg [HPXML::Building] HPXML Building object representing an individual dwelling unit
  # @param args [Hash] Map of :argument_name => value
  # @return [nil]
  def set_cooling_systems(hpxml_bldg, args)
    cooling_system_type = args[:cooling_system_type]

    return if cooling_system_type == Constants::None

    if [HPXML::HVACTypeCentralAirConditioner, HPXML::HVACTypeMiniSplitAirConditioner].include? cooling_system_type
      compressor_type = args[:cooling_system_cooling_compressor_type]
    end

    if cooling_system_type != HPXML::HVACTypeEvaporativeCooler
      case args[:cooling_system_cooling_efficiency_type]
      when HPXML::UnitsSEER
        cooling_efficiency_seer = args[:cooling_system_cooling_efficiency]
      when HPXML::UnitsSEER2
        cooling_efficiency_seer2 = args[:cooling_system_cooling_efficiency]
      when HPXML::UnitsEER
        cooling_efficiency_eer = args[:cooling_system_cooling_efficiency]
      when HPXML::UnitsCEER
        cooling_efficiency_ceer = args[:cooling_system_cooling_efficiency]
      end
    end

    if [HPXML::HVACTypeCentralAirConditioner].include?(cooling_system_type) || ([HPXML::HVACTypeMiniSplitAirConditioner].include?(cooling_system_type) && (args[:cooling_system_is_ducted]))
      airflow_defect_ratio = args[:cooling_system_airflow_defect_ratio]
    end

    if [HPXML::HVACTypeCentralAirConditioner, HPXML::HVACTypeMiniSplitAirConditioner].include?(cooling_system_type)
      charge_defect_ratio = args[:cooling_system_charge_defect_ratio]
    end

    if [HPXML::HVACTypeCentralAirConditioner, HPXML::HVACTypeMiniSplitAirConditioner, HPXML::HVACTypeRoomAirConditioner, HPXML::HVACTypePTAC].include?(cooling_system_type)
      cooling_system_crankcase_heater_watts = args[:cooling_system_crankcase_heater_watts]
    end

    if [HPXML::HVACTypePTAC, HPXML::HVACTypeRoomAirConditioner].include?(cooling_system_type)
      integrated_heating_system_fuel = args[:cooling_system_integrated_heating_system_fuel]
      integrated_heating_system_fraction_heat_load_served = args[:cooling_system_integrated_heating_system_fraction_heat_load_served]
      integrated_heating_system_capacity = args[:cooling_system_integrated_heating_system_capacity]
      integrated_heating_system_efficiency_percent = args[:cooling_system_integrated_heating_system_efficiency]
    end

    hpxml_bldg.cooling_systems.add(id: "CoolingSystem#{hpxml_bldg.cooling_systems.size + 1}",
                                   cooling_system_type: cooling_system_type,
                                   cooling_system_fuel: HPXML::FuelTypeElectricity,
                                   cooling_capacity: args[:cooling_system_cooling_capacity],
                                   cooling_autosizing_factor: args[:cooling_system_cooling_autosizing_factor],
                                   cooling_autosizing_limit: args[:cooling_system_cooling_autosizing_limit],
                                   fraction_cool_load_served: args[:cooling_system_fraction_cool_load_served],
                                   compressor_type: compressor_type,
                                   cooling_efficiency_seer: cooling_efficiency_seer,
                                   cooling_efficiency_seer2: cooling_efficiency_seer2,
                                   cooling_efficiency_eer: cooling_efficiency_eer,
                                   cooling_efficiency_ceer: cooling_efficiency_ceer,
                                   airflow_defect_ratio: airflow_defect_ratio,
                                   charge_defect_ratio: charge_defect_ratio,
                                   crankcase_heater_watts: cooling_system_crankcase_heater_watts,
                                   primary_system: true,
                                   integrated_heating_system_fuel: integrated_heating_system_fuel,
                                   integrated_heating_system_capacity: integrated_heating_system_capacity,
                                   integrated_heating_system_efficiency_percent: integrated_heating_system_efficiency_percent,
                                   integrated_heating_system_fraction_heat_load_served: integrated_heating_system_fraction_heat_load_served)
    if (not args[:cooling_system_detailed_performance_data_cooling_outdoor_temperatures].nil?) && [HPXML::HVACTypeCentralAirConditioner, HPXML::HVACTypeMiniSplitAirConditioner].include?(cooling_system_type) && compressor_type == HPXML::HVACCompressorTypeVariableSpeed
      cooling_system_detailed_performance_data_capacity_type = args[:cooling_system_detailed_performance_data_capacity_type]
      cooling_system_detailed_performance_data_cooling_outdoor_temperatures = args[:cooling_system_detailed_performance_data_cooling_outdoor_temperatures].split(',').map(&:strip)
      cooling_system_detailed_performance_data_cooling_min_speed_capacities = args[:cooling_system_detailed_performance_data_cooling_min_speed_capacities].split(',').map(&:strip)
      cooling_system_detailed_performance_data_cooling_max_speed_capacities = args[:cooling_system_detailed_performance_data_cooling_max_speed_capacities].split(',').map(&:strip)
      cooling_system_detailed_performance_data_cooling_min_speed_cops = args[:cooling_system_detailed_performance_data_cooling_min_speed_cops].split(',').map(&:strip)
      cooling_system_detailed_performance_data_cooling_max_speed_cops = args[:cooling_system_detailed_performance_data_cooling_max_speed_cops].split(',').map(&:strip)

      cooling_system_perf_data = hpxml_bldg.cooling_systems[0].cooling_detailed_performance_data
      cooling_system_detailed_performance_data_data_points = cooling_system_detailed_performance_data_cooling_outdoor_temperatures.zip(cooling_system_detailed_performance_data_cooling_min_speed_capacities,
                                                                                                                                       cooling_system_detailed_performance_data_cooling_max_speed_capacities,
                                                                                                                                       cooling_system_detailed_performance_data_cooling_min_speed_cops,
                                                                                                                                       cooling_system_detailed_performance_data_cooling_max_speed_cops)
      cooling_system_detailed_performance_data_data_points.each do |cooling_detailed_performance_data_data_point|
        outdoor_temperature, min_speed_cap_or_frac, max_speed_cap_or_frac, min_speed_cop, max_speed_cop = cooling_detailed_performance_data_data_point

        case cooling_system_detailed_performance_data_capacity_type
        when 'Absolute capacities'
          min_speed_capacity = Float(min_speed_cap_or_frac)
          max_speed_capacity = Float(max_speed_cap_or_frac)
        when 'Normalized capacity fractions'
          min_speed_capacity_fraction_of_nominal = Float(min_speed_cap_or_frac)
          max_speed_capacity_fraction_of_nominal = Float(max_speed_cap_or_frac)
        end

        cooling_system_perf_data.add(outdoor_temperature: Float(outdoor_temperature),
                                     capacity: min_speed_capacity,
                                     capacity_fraction_of_nominal: min_speed_capacity_fraction_of_nominal,
                                     capacity_description: HPXML::CapacityDescriptionMinimum,
                                     efficiency_cop: Float(min_speed_cop))
        cooling_system_perf_data.add(outdoor_temperature: Float(outdoor_temperature),
                                     capacity: max_speed_capacity,
                                     capacity_fraction_of_nominal: max_speed_capacity_fraction_of_nominal,
                                     capacity_description: HPXML::CapacityDescriptionMaximum,
                                     efficiency_cop: Float(max_speed_cop))
      end
    end
  end

  # Set the primary heat pumps properties, including:
  # - type
  # - fuel
  # - heating and cooling capacities
  # - heating capacity retention fraction and temperature
  # - heating and cooling efficiencies
  # - heat and cool loads served
  # - compressor speeds and lockout temperature
  # - backup heating fuel, capacity, efficiency, and switchover/lockout temperatures
  # - crankcase heater power
  # - detailed performance data
  #
  # @param hpxml_bldg [HPXML::Building] HPXML Building object representing an individual dwelling unit
  # @param args [Hash] Map of :argument_name => value
  # @return [nil]
  def set_heat_pumps(hpxml_bldg, args)
    heat_pump_type = args[:heat_pump_type]

    return if heat_pump_type == Constants::None

    case args[:heat_pump_backup_type]
    when HPXML::HeatPumpBackupTypeIntegrated
      backup_type = args[:heat_pump_backup_type]
      backup_heating_fuel = args[:heat_pump_backup_fuel]
      backup_heating_capacity = args[:heat_pump_backup_heating_capacity]

      if backup_heating_fuel == HPXML::FuelTypeElectricity
        backup_heating_efficiency_percent = args[:heat_pump_backup_heating_efficiency]
      else
        backup_heating_efficiency_afue = args[:heat_pump_backup_heating_efficiency]
      end
    when HPXML::HeatPumpBackupTypeSeparate
      if args[:heating_system_2_type] == Constants::None
        fail "Heat pump backup type specified as '#{args[:heat_pump_backup_type]}' but no heating system provided."
      end

      backup_type = args[:heat_pump_backup_type]
      backup_system_idref = "HeatingSystem#{hpxml_bldg.heating_systems.size + 1}"
    end

    if backup_heating_fuel != HPXML::FuelTypeElectricity
      if (not args[:heat_pump_compressor_lockout_temp].nil?) && (not args[:heat_pump_backup_heating_lockout_temp].nil?) && args[:heat_pump_compressor_lockout_temp] == args[:heat_pump_backup_heating_lockout_temp]
        # Translate to HPXML as switchover temperature instead
        backup_heating_switchover_temp = args[:heat_pump_compressor_lockout_temp]
        args[:heat_pump_compressor_lockout_temp] = nil
        args[:heat_pump_backup_heating_lockout_temp] = nil
      end
    end

    if [HPXML::HVACTypeHeatPumpAirToAir, HPXML::HVACTypeHeatPumpMiniSplit].include? heat_pump_type
      compressor_type = args[:heat_pump_cooling_compressor_type]
    end

    case args[:heat_pump_heating_efficiency_type]
    when HPXML::UnitsHSPF
      heating_efficiency_hspf = args[:heat_pump_heating_efficiency]
    when HPXML::UnitsHSPF2
      heating_efficiency_hspf2 = args[:heat_pump_heating_efficiency]
    when HPXML::UnitsCOP
      heating_efficiency_cop = args[:heat_pump_heating_efficiency]
    end

    case args[:heat_pump_cooling_efficiency_type]
    when HPXML::UnitsSEER
      cooling_efficiency_seer = args[:heat_pump_cooling_efficiency]
    when HPXML::UnitsSEER2
      cooling_efficiency_seer2 = args[:heat_pump_cooling_efficiency]
    when HPXML::UnitsEER
      cooling_efficiency_eer = args[:heat_pump_cooling_efficiency]
    end

    if [HPXML::HVACTypeHeatPumpAirToAir, HPXML::HVACTypeHeatPumpGroundToAir].include?(heat_pump_type) || ([HPXML::HVACTypeHeatPumpMiniSplit].include?(heat_pump_type) && (args[:heat_pump_is_ducted]))
      airflow_defect_ratio = args[:heat_pump_airflow_defect_ratio]
    end

    if [HPXML::HVACTypeHeatPumpAirToAir, HPXML::HVACTypeHeatPumpMiniSplit, HPXML::HVACTypeHeatPumpPTHP, HPXML::HVACTypeHeatPumpRoom].include?(heat_pump_type)
      heat_pump_crankcase_heater_watts = args[:heat_pump_crankcase_heater_watts]
    end

    hpxml_bldg.heat_pumps.add(id: "HeatPump#{hpxml_bldg.heat_pumps.size + 1}",
                              heat_pump_type: heat_pump_type,
                              heat_pump_fuel: HPXML::FuelTypeElectricity,
                              heating_capacity: args[:heat_pump_heating_capacity],
                              heating_autosizing_factor: args[:heat_pump_heating_autosizing_factor],
                              heating_autosizing_limit: args[:heat_pump_heating_autosizing_limit],
                              backup_heating_autosizing_factor: args[:heat_pump_backup_heating_autosizing_factor],
                              backup_heating_autosizing_limit: args[:heat_pump_backup_heating_autosizing_limit],
                              heating_capacity_retention_fraction: args[:heat_pump_heating_capacity_retention_fraction],
                              heating_capacity_retention_temp: args[:heat_pump_heating_capacity_retention_temp],
                              compressor_type: compressor_type,
                              compressor_lockout_temp: args[:heat_pump_compressor_lockout_temp],
                              cooling_capacity: args[:heat_pump_cooling_capacity],
                              cooling_autosizing_factor: args[:heat_pump_cooling_autosizing_factor],
                              cooling_autosizing_limit: args[:heat_pump_cooling_autosizing_limit],
                              fraction_heat_load_served: args[:heat_pump_fraction_heat_load_served],
                              fraction_cool_load_served: args[:heat_pump_fraction_cool_load_served],
                              backup_type: backup_type,
                              backup_system_idref: backup_system_idref,
                              backup_heating_fuel: backup_heating_fuel,
                              backup_heating_capacity: backup_heating_capacity,
                              backup_heating_efficiency_afue: backup_heating_efficiency_afue,
                              backup_heating_efficiency_percent: backup_heating_efficiency_percent,
                              backup_heating_switchover_temp: backup_heating_switchover_temp,
                              backup_heating_lockout_temp: args[:heat_pump_backup_heating_lockout_temp],
                              heating_efficiency_hspf: heating_efficiency_hspf,
                              heating_efficiency_hspf2: heating_efficiency_hspf2,
                              cooling_efficiency_seer: cooling_efficiency_seer,
                              cooling_efficiency_seer2: cooling_efficiency_seer2,
                              heating_efficiency_cop: heating_efficiency_cop,
                              cooling_efficiency_eer: cooling_efficiency_eer,
                              airflow_defect_ratio: airflow_defect_ratio,
                              charge_defect_ratio: args[:heat_pump_charge_defect_ratio],
                              crankcase_heater_watts: heat_pump_crankcase_heater_watts,
                              primary_heating_system: args[:heat_pump_fraction_heat_load_served] > 0,
                              primary_cooling_system: args[:heat_pump_fraction_cool_load_served] > 0)

    if [HPXML::HVACTypeHeatPumpAirToAir, HPXML::HVACTypeHeatPumpMiniSplit].include?(heat_pump_type) && compressor_type == HPXML::HVACCompressorTypeVariableSpeed
      if (not args[:heat_pump_detailed_performance_data_heating_outdoor_temperatures].nil?) && (args[:heat_pump_fraction_heat_load_served] > 0)
        hp_detailed_performance_data_capacity_type = args[:heat_pump_detailed_performance_data_capacity_type]
        hp_detailed_performance_data_heating_outdoor_temperatures = args[:heat_pump_detailed_performance_data_heating_outdoor_temperatures].split(',').map(&:strip)
        hp_detailed_performance_data_heating_min_speed_capacities = args[:heat_pump_detailed_performance_data_heating_min_speed_capacities].split(',').map(&:strip)
        hp_detailed_performance_data_heating_max_speed_capacities = args[:heat_pump_detailed_performance_data_heating_max_speed_capacities].split(',').map(&:strip)
        hp_detailed_performance_data_heating_min_speed_cops = args[:heat_pump_detailed_performance_data_heating_min_speed_cops].split(',').map(&:strip)
        hp_detailed_performance_data_heating_max_speed_cops = args[:heat_pump_detailed_performance_data_heating_max_speed_cops].split(',').map(&:strip)

        htg_perf_data = hpxml_bldg.heat_pumps[0].heating_detailed_performance_data
        heating_detailed_performance_data_data_points = hp_detailed_performance_data_heating_outdoor_temperatures.zip(hp_detailed_performance_data_heating_min_speed_capacities,
                                                                                                                      hp_detailed_performance_data_heating_max_speed_capacities,
                                                                                                                      hp_detailed_performance_data_heating_min_speed_cops,
                                                                                                                      hp_detailed_performance_data_heating_max_speed_cops)
        heating_detailed_performance_data_data_points.each do |heating_detailed_performance_data_data_point|
          outdoor_temperature, min_speed_cap_or_frac, max_speed_cap_or_frac, min_speed_cop, max_speed_cop = heating_detailed_performance_data_data_point

          case hp_detailed_performance_data_capacity_type
          when 'Absolute capacities'
            min_speed_capacity = Float(min_speed_cap_or_frac)
            max_speed_capacity = Float(max_speed_cap_or_frac)
          when 'Normalized capacity fractions'
            min_speed_capacity_fraction_of_nominal = Float(min_speed_cap_or_frac)
            max_speed_capacity_fraction_of_nominal = Float(max_speed_cap_or_frac)
          end

          htg_perf_data.add(outdoor_temperature: Float(outdoor_temperature),
                            capacity: min_speed_capacity,
                            capacity_fraction_of_nominal: min_speed_capacity_fraction_of_nominal,
                            capacity_description: HPXML::CapacityDescriptionMinimum,
                            efficiency_cop: Float(min_speed_cop))
          htg_perf_data.add(outdoor_temperature: Float(outdoor_temperature),
                            capacity: max_speed_capacity,
                            capacity_fraction_of_nominal: max_speed_capacity_fraction_of_nominal,
                            capacity_description: HPXML::CapacityDescriptionMaximum,
                            efficiency_cop: Float(max_speed_cop))
        end
      end

      if (not args[:heat_pump_detailed_performance_data_cooling_outdoor_temperatures].nil?) && (args[:heat_pump_fraction_cool_load_served] > 0)
        hp_detailed_performance_data_capacity_type = args[:heat_pump_detailed_performance_data_capacity_type]
        hp_detailed_performance_data_cooling_outdoor_temperatures = args[:heat_pump_detailed_performance_data_cooling_outdoor_temperatures].split(',').map(&:strip)
        hp_detailed_performance_data_cooling_min_speed_capacities = args[:heat_pump_detailed_performance_data_cooling_min_speed_capacities].split(',').map(&:strip)
        hp_detailed_performance_data_cooling_max_speed_capacities = args[:heat_pump_detailed_performance_data_cooling_max_speed_capacities].split(',').map(&:strip)
        hp_detailed_performance_data_cooling_min_speed_cops = args[:heat_pump_detailed_performance_data_cooling_min_speed_cops].split(',').map(&:strip)
        hp_detailed_performance_data_cooling_max_speed_cops = args[:heat_pump_detailed_performance_data_cooling_max_speed_cops].split(',').map(&:strip)

        hp_clg_perf_data = hpxml_bldg.heat_pumps[0].cooling_detailed_performance_data
        hp_cooling_detailed_performance_data_data_points = hp_detailed_performance_data_cooling_outdoor_temperatures.zip(hp_detailed_performance_data_cooling_min_speed_capacities,
                                                                                                                         hp_detailed_performance_data_cooling_max_speed_capacities,
                                                                                                                         hp_detailed_performance_data_cooling_min_speed_cops,
                                                                                                                         hp_detailed_performance_data_cooling_max_speed_cops)
        hp_cooling_detailed_performance_data_data_points.each do |hp_cooling_detailed_performance_data_data_point|
          outdoor_temperature, min_speed_cap_or_frac, max_speed_cap_or_frac, min_speed_cop, max_speed_cop = hp_cooling_detailed_performance_data_data_point

          case hp_detailed_performance_data_capacity_type
          when 'Absolute capacities'
            min_speed_capacity = Float(min_speed_cap_or_frac)
            max_speed_capacity = Float(max_speed_cap_or_frac)
          when 'Normalized capacity fractions'
            min_speed_capacity_fraction_of_nominal = Float(min_speed_cap_or_frac)
            max_speed_capacity_fraction_of_nominal = Float(max_speed_cap_or_frac)
          end

          hp_clg_perf_data.add(outdoor_temperature: Float(outdoor_temperature),
                               capacity: min_speed_capacity,
                               capacity_fraction_of_nominal: min_speed_capacity_fraction_of_nominal,
                               capacity_description: HPXML::CapacityDescriptionMinimum,
                               efficiency_cop: Float(min_speed_cop))
          hp_clg_perf_data.add(outdoor_temperature: Float(outdoor_temperature),
                               capacity: max_speed_capacity,
                               capacity_fraction_of_nominal: max_speed_capacity_fraction_of_nominal,
                               capacity_description: HPXML::CapacityDescriptionMaximum,
                               efficiency_cop: Float(max_speed_cop))
        end
      end
    end
  end

  # Set the geothermal loop properties, including:
  # - loop configuration
  # - water flow rate
  # - borefield configuration
  # - number of boreholes
  # - average borehole length
  # - borehole spacing and diameter
  # - grout type
  # - pipe type and diameter
  #
  # @param hpxml_bldg [HPXML::Building] HPXML Building object representing an individual dwelling unit
  # @param args [Hash] Map of :argument_name => value
  # @return [nil]
  def set_geothermal_loop(hpxml_bldg, args)
    return if hpxml_bldg.heat_pumps.count { |hp| hp.heat_pump_type == HPXML::HVACTypeHeatPumpGroundToAir } == 0
    return if args[:geothermal_loop_configuration].nil? || args[:geothermal_loop_configuration] == Constants::None

    if not args[:geothermal_loop_pipe_diameter].nil?
      case args[:geothermal_loop_pipe_diameter]
      when '3/4" pipe'
        pipe_diameter = 0.75
      when '1" pipe'
        pipe_diameter = 1.0
      when '1-1/4" pipe'
        pipe_diameter = 1.25
      end
    end

    hpxml_bldg.geothermal_loops.add(id: "GeothermalLoop#{hpxml_bldg.geothermal_loops.size + 1}",
                                    loop_configuration: args[:geothermal_loop_configuration],
                                    loop_flow: args[:geothermal_loop_loop_flow],
                                    bore_config: args[:geothermal_loop_borefield_configuration],
                                    num_bore_holes: args[:geothermal_loop_boreholes_count],
                                    bore_length: args[:geothermal_loop_boreholes_length],
                                    bore_spacing: args[:geothermal_loop_boreholes_spacing],
                                    bore_diameter: args[:geothermal_loop_boreholes_diameter],
                                    grout_type: args[:geothermal_loop_grout_type],
                                    pipe_type: args[:geothermal_loop_pipe_type],
                                    pipe_diameter: pipe_diameter,
                                    shank_spacing: args[:geothermal_loop_pipe_shank_spacing])
    hpxml_bldg.heat_pumps[-1].geothermal_loop_idref = hpxml_bldg.geothermal_loops[-1].id
  end

  # Set the secondary heating system properties, including:
  # - type
  # - fuel
  # - capacity
  # - efficiency
  # - heat load served
  #
  # @param hpxml_bldg [HPXML::Building] HPXML Building object representing an individual dwelling unit
  # @param args [Hash] Map of :argument_name => value
  # @return [nil]
  def set_secondary_heating_systems(hpxml_bldg, args)
    heating_system_type = args[:heating_system_2_type]
    heating_system_is_heatpump_backup = (args[:heat_pump_type] != Constants::None && args[:heat_pump_backup_type] == HPXML::HeatPumpBackupTypeSeparate)

    return if heating_system_type == Constants::None && (not heating_system_is_heatpump_backup)

    if args[:heating_system_2_fuel] == HPXML::HVACTypeElectricResistance
      args[:heating_system_2_fuel] = HPXML::FuelTypeElectricity
    end

    if [HPXML::HVACTypeFurnace, HPXML::HVACTypeWallFurnace, HPXML::HVACTypeFloorFurnace].include?(heating_system_type) || heating_system_type.include?(HPXML::HVACTypeBoiler)
      heating_efficiency_afue = args[:heating_system_2_heating_efficiency]
    elsif [HPXML::HVACTypeElectricResistance, HPXML::HVACTypeStove, HPXML::HVACTypeSpaceHeater, HPXML::HVACTypeFireplace].include?(heating_system_type)
      heating_efficiency_percent = args[:heating_system_2_heating_efficiency]
    end

    if heating_system_type.include?(HPXML::HVACTypeBoiler)
      heating_system_type = HPXML::HVACTypeBoiler
    end

    if not heating_system_is_heatpump_backup
      fraction_heat_load_served = args[:heating_system_2_fraction_heat_load_served]
    end

    hpxml_bldg.heating_systems.add(id: "HeatingSystem#{hpxml_bldg.heating_systems.size + 1}",
                                   heating_system_type: heating_system_type,
                                   heating_system_fuel: args[:heating_system_2_fuel],
                                   heating_capacity: args[:heating_system_2_heating_capacity],
                                   heating_autosizing_factor: args[:heating_system_2_heating_autosizing_factor],
                                   heating_autosizing_limit: args[:heating_system_2_heating_autosizing_limit],
                                   fraction_heat_load_served: fraction_heat_load_served,
                                   heating_efficiency_afue: heating_efficiency_afue,
                                   heating_efficiency_percent: heating_efficiency_percent)
  end

  # Set the HVAC distribution properties, including:
  # - system type
  # - number of return registers
  # - presence of ducts
  #
  # @param hpxml_bldg [HPXML::Building] HPXML Building object representing an individual dwelling unit
  # @param args [Hash] Map of :argument_name => value
  # @return [nil]
  def set_hvac_distribution(hpxml_bldg, args)
    # HydronicDistribution?
    hpxml_bldg.heating_systems.each do |heating_system|
      next unless [heating_system.heating_system_type].include?(HPXML::HVACTypeBoiler)
      next if args[:heating_system_type].include?('Fan Coil')

      hpxml_bldg.hvac_distributions.add(id: "HVACDistribution#{hpxml_bldg.hvac_distributions.size + 1}",
                                        distribution_system_type: HPXML::HVACDistributionTypeHydronic,
                                        hydronic_type: HPXML::HydronicTypeBaseboard)
      heating_system.distribution_system_idref = hpxml_bldg.hvac_distributions[-1].id
    end

    # AirDistribution?
    air_distribution_systems = []
    hpxml_bldg.heating_systems.each do |heating_system|
      case heating_system.heating_system_type
      when HPXML::HVACTypeFurnace
        air_distribution_systems << heating_system
      end
    end
    hpxml_bldg.cooling_systems.each do |cooling_system|
      case cooling_system.cooling_system_type
      when HPXML::HVACTypeCentralAirConditioner
        air_distribution_systems << cooling_system
      when HPXML::HVACTypeEvaporativeCooler, HPXML::HVACTypeMiniSplitAirConditioner
        air_distribution_systems << cooling_system if args[:cooling_system_is_ducted]
      end
    end
    hpxml_bldg.heat_pumps.each do |heat_pump|
      case heat_pump.heat_pump_type
      when HPXML::HVACTypeHeatPumpAirToAir, HPXML::HVACTypeHeatPumpGroundToAir
        air_distribution_systems << heat_pump
      when HPXML::HVACTypeHeatPumpMiniSplit
        air_distribution_systems << heat_pump if args[:heat_pump_is_ducted]
      end
    end

    # FanCoil?
    fan_coil_distribution_systems = []
    hpxml_bldg.heating_systems.each do |heating_system|
      next unless heating_system.primary_system

      if args[:heating_system_type].include?('Fan Coil')
        fan_coil_distribution_systems << heating_system
      end
    end

    return if air_distribution_systems.size == 0 && fan_coil_distribution_systems.size == 0

    if [HPXML::HVACTypeEvaporativeCooler].include?(args[:cooling_system_type]) && hpxml_bldg.heating_systems.size == 0 && hpxml_bldg.heat_pumps.size == 0
      args[:ducts_number_of_return_registers] = nil
      if args[:cooling_system_is_ducted]
        args[:ducts_number_of_return_registers] = 0
      end
    end

    if air_distribution_systems.size > 0
      hpxml_bldg.hvac_distributions.add(id: "HVACDistribution#{hpxml_bldg.hvac_distributions.size + 1}",
                                        distribution_system_type: HPXML::HVACDistributionTypeAir,
                                        air_type: HPXML::AirTypeRegularVelocity,
                                        number_of_return_registers: args[:ducts_number_of_return_registers])
      air_distribution_systems.each do |hvac_system|
        hvac_system.distribution_system_idref = hpxml_bldg.hvac_distributions[-1].id
      end
      set_duct_leakages(args, hpxml_bldg.hvac_distributions[-1])
      set_ducts(hpxml_bldg, args, hpxml_bldg.hvac_distributions[-1])
    end

    if fan_coil_distribution_systems.size > 0
      hpxml_bldg.hvac_distributions.add(id: "HVACDistribution#{hpxml_bldg.hvac_distributions.size + 1}",
                                        distribution_system_type: HPXML::HVACDistributionTypeAir,
                                        air_type: HPXML::AirTypeFanCoil)
      fan_coil_distribution_systems.each do |hvac_system|
        hvac_system.distribution_system_idref = hpxml_bldg.hvac_distributions[-1].id
      end
    end
  end

  # Set the HVAC blower properties, including:
  # - fan W/cfm
  #
  # @param hpxml_bldg [HPXML::Building] HPXML Building object representing an individual dwelling unit
  # @param args [Hash] Map of :argument_name => value
  # @return [nil]
  def set_hvac_blower(hpxml_bldg, args)
    # Blower fan W/cfm
    hpxml_bldg.hvac_systems.each do |hvac_system|
      next unless (!hvac_system.distribution_system.nil? && hvac_system.distribution_system.distribution_system_type == HPXML::HVACDistributionTypeAir) ||
                  (hvac_system.is_a?(HPXML::HeatPump) && hvac_system.heat_pump_type == HPXML::HVACTypeHeatPumpMiniSplit)

      fan_watts_per_cfm = args[:hvac_blower_fan_watts_per_cfm]

      if hvac_system.is_a?(HPXML::HeatingSystem)
        if [HPXML::HVACTypeFurnace].include?(hvac_system.heating_system_type)
          hvac_system.fan_watts_per_cfm = fan_watts_per_cfm
        end
      elsif hvac_system.is_a?(HPXML::CoolingSystem)
        if [HPXML::HVACTypeCentralAirConditioner,
            HPXML::HVACTypeMiniSplitAirConditioner].include?(hvac_system.cooling_system_type)
          hvac_system.fan_watts_per_cfm = fan_watts_per_cfm
        end
      elsif hvac_system.is_a?(HPXML::HeatPump)
        if [HPXML::HVACTypeHeatPumpAirToAir,
            HPXML::HVACTypeHeatPumpMiniSplit,
            HPXML::HVACTypeHeatPumpGroundToAir].include?(hvac_system.heat_pump_type)
          hvac_system.fan_watts_per_cfm = fan_watts_per_cfm
        end
      end
    end
  end

  # Set the duct leakages properties, including:
  # - type
  # - leakage type, units, and value
  #
  # @param hpxml_bldg [HPXML::Building] HPXML Building object representing an individual dwelling unit
  # @param args [Hash] Map of :argument_name => value
  # @return [nil]
  def set_duct_leakages(args, hvac_distribution)
    hvac_distribution.duct_leakage_measurements.add(duct_type: HPXML::DuctTypeSupply,
                                                    duct_leakage_units: args[:ducts_supply_leakage_units],
                                                    duct_leakage_value: args[:ducts_supply_leakage_to_outside_value],
                                                    duct_leakage_total_or_to_outside: HPXML::DuctLeakageToOutside)

    hvac_distribution.duct_leakage_measurements.add(duct_type: HPXML::DuctTypeReturn,
                                                    duct_leakage_units: args[:ducts_return_leakage_units],
                                                    duct_leakage_value: args[:ducts_return_leakage_to_outside_value],
                                                    duct_leakage_total_or_to_outside: HPXML::DuctLeakageToOutside)
  end

  # Get the specific HPXML foundation or attic location based on general HPXML location and specific HPXML foundation or attic type.
  #
  # @param location [String] the location of interest (HPXML::LocationCrawlspace or HPXML::LocationAttic)
  # @param foundation_type [String] the specific HPXML foundation type (unvented crawlspace, vented crawlspace, conditioned crawlspace)
  # @param attic_type [String] the specific HPXML attic type (unvented attic, vented attic, conditioned attic)
  # @return [nil]
  def get_location(location, foundation_type, attic_type)
    return if location.nil?

    if location == HPXML::LocationCrawlspace
      case foundation_type
      when HPXML::FoundationTypeCrawlspaceUnvented
        return HPXML::LocationCrawlspaceUnvented
      when HPXML::FoundationTypeCrawlspaceVented
        return HPXML::LocationCrawlspaceVented
      when HPXML::FoundationTypeCrawlspaceConditioned
        return HPXML::LocationCrawlspaceConditioned
      else
        fail "Specified '#{location}' but foundation type is '#{foundation_type}'."
      end
    elsif location == HPXML::LocationAttic
      case attic_type
      when HPXML::AtticTypeUnvented
        return HPXML::LocationAtticUnvented
      when HPXML::AtticTypeVented
        return HPXML::LocationAtticVented
      when HPXML::AtticTypeConditioned
        return HPXML::LocationConditionedSpace
      else
        fail "Specified '#{location}' but attic type is '#{attic_type}'."
      end
    end
    return location
  end

  # Set the ducts properties, including:
  # - type
  # - insulation R-value
  # - location
  # - surface area
  #
  # @param hpxml_bldg [HPXML::Building] HPXML Building object representing an individual dwelling unit
  # @param args [Hash] Map of :argument_name => value
  # @param hvac_distribution [HPXML::HVACDistribution] HPXML HVAC Distribution object
  # @return [nil]
  def set_ducts(hpxml_bldg, args, hvac_distribution)
    ducts_supply_location = get_location(args[:ducts_supply_location], hpxml_bldg.foundations[-1].foundation_type, hpxml_bldg.attics[-1].attic_type)
    ducts_return_location = get_location(args[:ducts_return_location], hpxml_bldg.foundations[-1].foundation_type, hpxml_bldg.attics[-1].attic_type)

    if not args[:ducts_supply_fraction_rectangular].nil?
      ducts_supply_fraction_rectangular = args[:ducts_supply_fraction_rectangular]
      if ducts_supply_fraction_rectangular == 0
        ducts_supply_fraction_rectangular = nil
        ducts_supply_shape = HPXML::DuctShapeRound
      elsif ducts_supply_fraction_rectangular == 1
        ducts_supply_shape = HPXML::DuctShapeRectangular
        ducts_supply_fraction_rectangular = nil
      end
    end

    if (not ducts_supply_location.nil?) && args[:ducts_supply_surface_area].nil? && args[:ducts_supply_surface_area_fraction].nil?
      # Supply duct location without any area inputs provided; set area fraction
      if ducts_supply_location == HPXML::LocationConditionedSpace
        args[:ducts_supply_surface_area_fraction] = 1.0
      else
        args[:ducts_supply_surface_area_fraction] = Defaults.get_duct_outside_fraction(args[:geometry_unit_num_floors_above_grade])
      end
    end

    if (not ducts_return_location.nil?) && args[:ducts_return_surface_area].nil? && args[:ducts_return_surface_area_fraction].nil?
      # Return duct location without any area inputs provided; set area fraction
      if ducts_return_location == HPXML::LocationConditionedSpace
        args[:ducts_return_surface_area_fraction] = 1.0
      else
        args[:ducts_return_surface_area_fraction] = Defaults.get_duct_outside_fraction(args[:geometry_unit_num_floors_above_grade])
      end
    end

    if not args[:ducts_return_fraction_rectangular].nil?
      ducts_return_fraction_rectangular = args[:ducts_return_fraction_rectangular]
      if ducts_return_fraction_rectangular == 0
        ducts_return_fraction_rectangular = nil
        ducts_return_shape = HPXML::DuctShapeRound
      elsif ducts_return_fraction_rectangular == 1
        ducts_return_shape = HPXML::DuctShapeRectangular
        ducts_return_fraction_rectangular = nil
      end
    end

    hvac_distribution.ducts.add(id: "Ducts#{hvac_distribution.ducts.size + 1}",
                                duct_type: HPXML::DuctTypeSupply,
                                duct_insulation_r_value: args[:ducts_supply_insulation_r],
                                duct_buried_insulation_level: args[:ducts_supply_buried_insulation_level],
                                duct_location: ducts_supply_location,
                                duct_surface_area: args[:ducts_supply_surface_area],
                                duct_fraction_area: args[:ducts_supply_surface_area_fraction],
                                duct_shape: ducts_supply_shape,
                                duct_fraction_rectangular: ducts_supply_fraction_rectangular)

    if not ([HPXML::HVACTypeEvaporativeCooler].include?(args[:cooling_system_type]) && args[:cooling_system_is_ducted])
      hvac_distribution.ducts.add(id: "Ducts#{hvac_distribution.ducts.size + 1}",
                                  duct_type: HPXML::DuctTypeReturn,
                                  duct_insulation_r_value: args[:ducts_return_insulation_r],
                                  duct_buried_insulation_level: args[:ducts_return_buried_insulation_level],
                                  duct_location: ducts_return_location,
                                  duct_surface_area: args[:ducts_return_surface_area],
                                  duct_fraction_area: args[:ducts_return_surface_area_fraction],
                                  duct_shape: ducts_return_shape,
                                  duct_fraction_rectangular: ducts_return_fraction_rectangular)
    end

    if (not args[:ducts_supply_surface_area_fraction].nil?) && (args[:ducts_supply_surface_area_fraction] < 1)
      # OS-HPXML needs duct fractions to sum to 1; add remaining ducts in conditioned space.
      hvac_distribution.ducts.add(id: "Ducts#{hvac_distribution.ducts.size + 1}",
                                  duct_type: HPXML::DuctTypeSupply,
                                  duct_insulation_r_value: 0.0,
                                  duct_location: HPXML::LocationConditionedSpace,
                                  duct_fraction_area: 1.0 - args[:ducts_supply_surface_area_fraction])
    end

    if not hvac_distribution.ducts.find { |d| d.duct_type == HPXML::DuctTypeReturn }.nil?
      if (not args[:ducts_return_surface_area_fraction].nil?) && (args[:ducts_return_surface_area_fraction] < 1)
        # OS-HPXML needs duct fractions to sum to 1; add remaining ducts in conditioned space.
        hvac_distribution.ducts.add(id: "Ducts#{hvac_distribution.ducts.size + 1}",
                                    duct_type: HPXML::DuctTypeReturn,
                                    duct_insulation_r_value: 0.0,
                                    duct_location: HPXML::LocationConditionedSpace,
                                    duct_fraction_area: 1.0 - args[:ducts_return_surface_area_fraction])
      end
    end

    # If duct surface areas are defaulted, set CFA served
    if hvac_distribution.ducts.count { |d| d.duct_surface_area.nil? } > 0
      max_fraction_load_served = 0.0
      hvac_distribution.hvac_systems.each do |hvac_system|
        if hvac_system.respond_to?(:fraction_heat_load_served)
          if hvac_system.is_a?(HPXML::HeatingSystem) && hvac_system.is_heat_pump_backup_system
            # HP backup system, use HP fraction heat load served
            fraction_heat_load_served = hvac_system.primary_heat_pump.fraction_heat_load_served
          else
            fraction_heat_load_served = hvac_system.fraction_heat_load_served
          end
          max_fraction_load_served = [max_fraction_load_served, fraction_heat_load_served].max
        end
        if hvac_system.respond_to?(:fraction_cool_load_served)
          max_fraction_load_served = [max_fraction_load_served, hvac_system.fraction_cool_load_served].max
        end
      end
      hvac_distribution.conditioned_floor_area_served = args[:geometry_unit_cfa] * max_fraction_load_served
    end
  end

  # Set the HVAC control properties, including:
  # - simple heating and cooling setpoint temperatures
  # - hourly heating and cooling setpoint temperatures
  # - heating and cooling seasons
  # - cooling setpoint temperature offset
  #
  # @param hpxml [HPXML] HPXML object
  # @param hpxml_bldg [HPXML::Building] HPXML Building object representing an individual dwelling unit
  # @param args [Hash] Map of :argument_name => value
  # @param weather [WeatherFile] Weather object containing EPW information
  # @return [nil]
  def set_hvac_control(hpxml, hpxml_bldg, args, weather)
    return if (args[:heating_system_type] == Constants::None) && (args[:cooling_system_type] == Constants::None) && (args[:heat_pump_type] == Constants::None)

    latitude = Defaults.get_latitude(args[:site_latitude], weather) unless weather.nil?

    # Heating
    if hpxml_bldg.total_fraction_heat_load_served > 0

      if (not args[:hvac_control_heating_weekday_setpoint].nil?) && (not args[:hvac_control_heating_weekend_setpoint].nil?)
        if args[:hvac_control_heating_weekday_setpoint] == args[:hvac_control_heating_weekend_setpoint] && !args[:hvac_control_heating_weekday_setpoint].include?(',')
          heating_setpoint_temp = Float(args[:hvac_control_heating_weekday_setpoint])
        else
          weekday_heating_setpoints = args[:hvac_control_heating_weekday_setpoint]
          weekend_heating_setpoints = args[:hvac_control_heating_weekend_setpoint]
        end
      end

      if not args[:hvac_control_heating_season_period].nil?
        hvac_control_heating_season_period = args[:hvac_control_heating_season_period]
        if hvac_control_heating_season_period == Constants::BuildingAmerica
          heating_months, _cooling_months = HVAC.get_building_america_hvac_seasons(weather, latitude)
          sim_calendar_year = Location.get_sim_calendar_year(hpxml.header.sim_calendar_year, weather)
          begin_month, begin_day, end_month, end_day = Calendar.get_begin_and_end_dates_from_monthly_array(heating_months, sim_calendar_year)
        else
          begin_month, begin_day, _begin_hour, end_month, end_day, _end_hour = Calendar.parse_date_time_range(hvac_control_heating_season_period)
        end
        seasons_heating_begin_month = begin_month
        seasons_heating_begin_day = begin_day
        seasons_heating_end_month = end_month
        seasons_heating_end_day = end_day
      end

    end

    # Cooling
    if hpxml_bldg.total_fraction_cool_load_served > 0

      if (not args[:hvac_control_cooling_weekday_setpoint].nil?) && (not args[:hvac_control_cooling_weekend_setpoint].nil?)
        if args[:hvac_control_cooling_weekday_setpoint] == args[:hvac_control_cooling_weekend_setpoint] && !args[:hvac_control_cooling_weekday_setpoint].include?(',')
          cooling_setpoint_temp = Float(args[:hvac_control_cooling_weekday_setpoint])
        else
          weekday_cooling_setpoints = args[:hvac_control_cooling_weekday_setpoint]
          weekend_cooling_setpoints = args[:hvac_control_cooling_weekend_setpoint]
        end
      end

      if not args[:hvac_control_cooling_season_period].nil?
        hvac_control_cooling_season_period = args[:hvac_control_cooling_season_period]
        if hvac_control_cooling_season_period == Constants::BuildingAmerica
          _heating_months, cooling_months = HVAC.get_building_america_hvac_seasons(weather, latitude)
          sim_calendar_year = Location.get_sim_calendar_year(hpxml.header.sim_calendar_year, weather)
          begin_month, begin_day, end_month, end_day = Calendar.get_begin_and_end_dates_from_monthly_array(cooling_months, sim_calendar_year)
        else
          begin_month, begin_day, _begin_hour, end_month, end_day, _end_hour = Calendar.parse_date_time_range(hvac_control_cooling_season_period)
        end
        seasons_cooling_begin_month = begin_month
        seasons_cooling_begin_day = begin_day
        seasons_cooling_end_month = end_month
        seasons_cooling_end_day = end_day
      end

    end

    hpxml_bldg.hvac_controls.add(id: "HVACControl#{hpxml_bldg.hvac_controls.size + 1}",
                                 heating_setpoint_temp: heating_setpoint_temp,
                                 cooling_setpoint_temp: cooling_setpoint_temp,
                                 weekday_heating_setpoints: weekday_heating_setpoints,
                                 weekend_heating_setpoints: weekend_heating_setpoints,
                                 weekday_cooling_setpoints: weekday_cooling_setpoints,
                                 weekend_cooling_setpoints: weekend_cooling_setpoints,
                                 ceiling_fan_cooling_setpoint_temp_offset: args[:ceiling_fan_cooling_setpoint_temp_offset],
                                 seasons_heating_begin_month: seasons_heating_begin_month,
                                 seasons_heating_begin_day: seasons_heating_begin_day,
                                 seasons_heating_end_month: seasons_heating_end_month,
                                 seasons_heating_end_day: seasons_heating_end_day,
                                 seasons_cooling_begin_month: seasons_cooling_begin_month,
                                 seasons_cooling_begin_day: seasons_cooling_begin_day,
                                 seasons_cooling_end_month: seasons_cooling_end_month,
                                 seasons_cooling_end_day: seasons_cooling_end_day)
  end

  # Set the ventilation fans properties, including:
  # - mechanical ventilation
  #   - fan type
  #   - flow rate
  #   - hours in operation
  #   - efficiency type and value
  #   - fan power
  #   - number of dwelling units served
  #   - shared system recirculation, preheating/precooling efficiencies
  #   - presence of a second system
  # - local ventilation
  #   - kitchen fans quantity, hours in operation, power, start hour
  #   - bathroom fans quantity, hours in operation, power, start hour
  # - whole house fan
  #   - flow rate
  #   - fan power
  #
  # @param hpxml_bldg [HPXML::Building] HPXML Building object representing an individual dwelling unit
  # @param args [Hash] Map of :argument_name => value
  # @return [nil]
  def set_ventilation_fans(hpxml_bldg, args)
    if args[:mech_vent_fan_type] != Constants::None

      distribution_system_idref = nil

      case args[:mech_vent_fan_type]
      when HPXML::MechVentTypeERV
        case args[:mech_vent_recovery_efficiency_type]
        when 'Unadjusted'
          total_recovery_efficiency = args[:mech_vent_total_recovery_efficiency]
          sensible_recovery_efficiency = args[:mech_vent_sensible_recovery_efficiency]
        when 'Adjusted'
          total_recovery_efficiency_adjusted = args[:mech_vent_total_recovery_efficiency]
          sensible_recovery_efficiency_adjusted = args[:mech_vent_sensible_recovery_efficiency]
        end
      when HPXML::MechVentTypeHRV
        case args[:mech_vent_recovery_efficiency_type]
        when 'Unadjusted'
          sensible_recovery_efficiency = args[:mech_vent_sensible_recovery_efficiency]
        when 'Adjusted'
          sensible_recovery_efficiency_adjusted = args[:mech_vent_sensible_recovery_efficiency]
        end
      when HPXML::MechVentTypeCFIS
        hpxml_bldg.hvac_distributions.each do |hvac_distribution|
          next unless hvac_distribution.distribution_system_type == HPXML::HVACDistributionTypeAir
          next if hvac_distribution.air_type != HPXML::AirTypeRegularVelocity

          distribution_system_idref = hvac_distribution.id
        end
        if distribution_system_idref.nil?
          # Allow for PTAC/PTHP by automatically adding a DSE=1 distribution system to attach the CFIS to
          hpxml_bldg.hvac_systems.each do |hvac_system|
            next unless (hvac_system.is_a?(HPXML::CoolingSystem) && [HPXML::HVACTypePTAC, HPXML::HVACTypeRoomAirConditioner].include?(hvac_system.cooling_system_type)) ||
                        (hvac_system.is_a?(HPXML::HeatPump) && [HPXML::HVACTypeHeatPumpPTHP, HPXML::HVACTypeHeatPumpRoom].include?(hvac_system.heat_pump_type))

            hpxml_bldg.hvac_distributions.add(id: "HVACDistribution#{hpxml_bldg.hvac_distributions.size + 1}",
                                              distribution_system_type: HPXML::HVACDistributionTypeDSE,
                                              annual_cooling_dse: 1.0,
                                              annual_heating_dse: 1.0)
            hvac_system.distribution_system_idref = hpxml_bldg.hvac_distributions[-1].id
            distribution_system_idref = hpxml_bldg.hvac_distributions[-1].id
          end
        end

        return if distribution_system_idref.nil? # No distribution system to attach the CFIS to

        cfis_addtl_runtime_operating_mode = HPXML::CFISModeAirHandler
      end

      if args[:mech_vent_num_units_served] > 1
        is_shared_system = true
        in_unit_flow_rate = args[:mech_vent_flow_rate] / args[:mech_vent_num_units_served].to_f
        fraction_recirculation = args[:mech_vent_shared_frac_recirculation]
        preheating_fuel = args[:mech_vent_shared_preheating_fuel]
        preheating_efficiency_cop = args[:mech_vent_shared_preheating_efficiency]
        preheating_fraction_load_served = args[:mech_vent_shared_preheating_fraction_heat_load_served]
        precooling_fuel = args[:mech_vent_shared_precooling_fuel]
        precooling_efficiency_cop = args[:mech_vent_shared_precooling_efficiency]
        precooling_fraction_load_served = args[:mech_vent_shared_precooling_fraction_cool_load_served]
      end

      hpxml_bldg.ventilation_fans.add(id: "VentilationFan#{hpxml_bldg.ventilation_fans.size + 1}",
                                      fan_type: args[:mech_vent_fan_type],
                                      cfis_addtl_runtime_operating_mode: cfis_addtl_runtime_operating_mode,
                                      rated_flow_rate: args[:mech_vent_flow_rate],
                                      hours_in_operation: args[:mech_vent_hours_in_operation],
                                      used_for_whole_building_ventilation: true,
                                      total_recovery_efficiency: total_recovery_efficiency,
                                      total_recovery_efficiency_adjusted: total_recovery_efficiency_adjusted,
                                      sensible_recovery_efficiency: sensible_recovery_efficiency,
                                      sensible_recovery_efficiency_adjusted: sensible_recovery_efficiency_adjusted,
                                      fan_power: args[:mech_vent_fan_power],
                                      distribution_system_idref: distribution_system_idref,
                                      is_shared_system: is_shared_system,
                                      in_unit_flow_rate: in_unit_flow_rate,
                                      fraction_recirculation: fraction_recirculation,
                                      preheating_fuel: preheating_fuel,
                                      preheating_efficiency_cop: preheating_efficiency_cop,
                                      preheating_fraction_load_served: preheating_fraction_load_served,
                                      precooling_fuel: precooling_fuel,
                                      precooling_efficiency_cop: precooling_efficiency_cop,
                                      precooling_fraction_load_served: precooling_fraction_load_served)
    end

    if args[:mech_vent_2_fan_type] != Constants::None

      case args[:mech_vent_2_fan_type]
      when HPXML::MechVentTypeERV
        case args[:mech_vent_2_recovery_efficiency_type]
        when 'Unadjusted'
          total_recovery_efficiency = args[:mech_vent_2_total_recovery_efficiency]
          sensible_recovery_efficiency = args[:mech_vent_2_sensible_recovery_efficiency]
        when 'Adjusted'
          total_recovery_efficiency_adjusted = args[:mech_vent_2_total_recovery_efficiency]
          sensible_recovery_efficiency_adjusted = args[:mech_vent_2_sensible_recovery_efficiency]
        end
      when HPXML::MechVentTypeHRV
        case args[:mech_vent_2_recovery_efficiency_type]
        when 'Unadjusted'
          sensible_recovery_efficiency = args[:mech_vent_2_sensible_recovery_efficiency]
        when 'Adjusted'
          sensible_recovery_efficiency_adjusted = args[:mech_vent_2_sensible_recovery_efficiency]
        end
      end

      hpxml_bldg.ventilation_fans.add(id: "VentilationFan#{hpxml_bldg.ventilation_fans.size + 1}",
                                      fan_type: args[:mech_vent_2_fan_type],
                                      rated_flow_rate: args[:mech_vent_2_flow_rate],
                                      hours_in_operation: args[:mech_vent_2_hours_in_operation],
                                      used_for_whole_building_ventilation: true,
                                      total_recovery_efficiency: total_recovery_efficiency,
                                      total_recovery_efficiency_adjusted: total_recovery_efficiency_adjusted,
                                      sensible_recovery_efficiency: sensible_recovery_efficiency,
                                      sensible_recovery_efficiency_adjusted: sensible_recovery_efficiency_adjusted,
                                      fan_power: args[:mech_vent_2_fan_power])
    end

    if args[:kitchen_fans_quantity].nil? || (args[:kitchen_fans_quantity] > 0)
      hpxml_bldg.ventilation_fans.add(id: "VentilationFan#{hpxml_bldg.ventilation_fans.size + 1}",
                                      rated_flow_rate: args[:kitchen_fans_flow_rate],
                                      used_for_local_ventilation: true,
                                      hours_in_operation: args[:kitchen_fans_hours_in_operation],
                                      fan_location: HPXML::LocationKitchen,
                                      fan_power: args[:kitchen_fans_power],
                                      start_hour: args[:kitchen_fans_start_hour],
                                      count: args[:kitchen_fans_quantity])
    end

    if args[:bathroom_fans_quantity].nil? || (args[:bathroom_fans_quantity] > 0)
      hpxml_bldg.ventilation_fans.add(id: "VentilationFan#{hpxml_bldg.ventilation_fans.size + 1}",
                                      rated_flow_rate: args[:bathroom_fans_flow_rate],
                                      used_for_local_ventilation: true,
                                      hours_in_operation: args[:bathroom_fans_hours_in_operation],
                                      fan_location: HPXML::LocationBath,
                                      fan_power: args[:bathroom_fans_power],
                                      start_hour: args[:bathroom_fans_start_hour],
                                      count: args[:bathroom_fans_quantity])
    end

    if args[:whole_house_fan_present]
      hpxml_bldg.ventilation_fans.add(id: "VentilationFan#{hpxml_bldg.ventilation_fans.size + 1}",
                                      rated_flow_rate: args[:whole_house_fan_flow_rate],
                                      used_for_seasonal_cooling_load_reduction: true,
                                      fan_power: args[:whole_house_fan_power])
    end
  end

  # Set the water heating systems properties, including:
  # - type
  # - fuel
  # - capacity
  # - location
  # - tank volume
  # - efficiencies
  # - jacket R-value
  # - setpoint temperature
  # - standby loss units and value
  # - presence of desuperheater
  # - number of bedrooms served
  #
  # @param hpxml_bldg [HPXML::Building] HPXML Building object representing an individual dwelling unit
  # @param args [Hash] Map of :argument_name => value
  # @return [nil]
  def set_water_heating_systems(hpxml_bldg, args)
    water_heater_type = args[:water_heater_type]
    return if water_heater_type == Constants::None

    if water_heater_type == HPXML::WaterHeaterTypeHeatPump
      args[:water_heater_fuel_type] = HPXML::FuelTypeElectricity
    end

    location = get_location(args[:water_heater_location], hpxml_bldg.foundations[-1].foundation_type, hpxml_bldg.attics[-1].attic_type)

    if not [HPXML::WaterHeaterTypeCombiStorage, HPXML::WaterHeaterTypeCombiTankless].include? water_heater_type
      case args[:water_heater_efficiency_type]
      when 'EnergyFactor'
        energy_factor = args[:water_heater_efficiency]
      when 'UniformEnergyFactor'
        uniform_energy_factor = args[:water_heater_efficiency]
        if water_heater_type != HPXML::WaterHeaterTypeTankless
          usage_bin = args[:water_heater_usage_bin]
        end
      end
    end

    if (args[:water_heater_fuel_type] != HPXML::FuelTypeElectricity) && (water_heater_type == HPXML::WaterHeaterTypeStorage)
      recovery_efficiency = args[:water_heater_recovery_efficiency]
    end

    if [HPXML::WaterHeaterTypeTankless, HPXML::WaterHeaterTypeCombiTankless].include? water_heater_type
      args[:water_heater_tank_volume] = nil
    end

    if [HPXML::WaterHeaterTypeTankless].include? water_heater_type
      heating_capacity = nil
      recovery_efficiency = nil
    elsif [HPXML::WaterHeaterTypeCombiTankless, HPXML::WaterHeaterTypeCombiStorage].include? water_heater_type
      args[:water_heater_fuel_type] = nil
      heating_capacity = nil
      energy_factor = nil
      if hpxml_bldg.heating_systems.size > 0
        related_hvac_idref = hpxml_bldg.heating_systems[0].id
      end
    end

    if [HPXML::WaterHeaterTypeCombiTankless, HPXML::WaterHeaterTypeCombiStorage].include? water_heater_type
      if args[:water_heater_standby_loss].to_f > 0
        standby_loss_units = HPXML::UnitsDegFPerHour
        standby_loss_value = args[:water_heater_standby_loss]
      end
    end

    if not [HPXML::WaterHeaterTypeTankless, HPXML::WaterHeaterTypeCombiTankless].include? water_heater_type
      if args[:water_heater_jacket_rvalue].to_f > 0
        jacket_r_value = args[:water_heater_jacket_rvalue]
      end
    end

    if [HPXML::ResidentialTypeSFA, HPXML::ResidentialTypeApartment].include? args[:geometry_unit_type]
      if args[:water_heater_num_bedrooms_served].to_f > args[:geometry_unit_num_bedrooms]
        is_shared_system = true
        number_of_bedrooms_served = args[:water_heater_num_bedrooms_served]
      end
    end

    uses_desuperheater = args[:water_heater_uses_desuperheater]
    if uses_desuperheater
      related_hvac_idref = nil
      hpxml_bldg.cooling_systems.each do |cooling_system|
        next unless [HPXML::HVACTypeCentralAirConditioner,
                     HPXML::HVACTypeMiniSplitAirConditioner].include? cooling_system.cooling_system_type

        related_hvac_idref = cooling_system.id
      end
      hpxml_bldg.heat_pumps.each do |heat_pump|
        next unless [HPXML::HVACTypeHeatPumpAirToAir,
                     HPXML::HVACTypeHeatPumpMiniSplit,
                     HPXML::HVACTypeHeatPumpGroundToAir].include? heat_pump.heat_pump_type

        related_hvac_idref = heat_pump.id
      end
    end

    if [HPXML::WaterHeaterTypeStorage].include? water_heater_type
      heating_capacity = args[:water_heater_heating_capacity]
      tank_model_type = args[:water_heater_tank_model_type]
    elsif [HPXML::WaterHeaterTypeHeatPump].include? water_heater_type
      heating_capacity = args[:water_heater_heating_capacity]
      backup_heating_capacity = args[:water_heater_backup_heating_capacity]
      operating_mode = args[:water_heater_operating_mode]
    end

    hpxml_bldg.water_heating_systems.add(id: "WaterHeatingSystem#{hpxml_bldg.water_heating_systems.size + 1}",
                                         water_heater_type: water_heater_type,
                                         fuel_type: args[:water_heater_fuel_type],
                                         location: location,
                                         tank_volume: args[:water_heater_tank_volume],
                                         fraction_dhw_load_served: 1.0,
                                         energy_factor: energy_factor,
                                         uniform_energy_factor: uniform_energy_factor,
                                         usage_bin: usage_bin,
                                         recovery_efficiency: recovery_efficiency,
                                         uses_desuperheater: uses_desuperheater,
                                         related_hvac_idref: related_hvac_idref,
                                         standby_loss_units: standby_loss_units,
                                         standby_loss_value: standby_loss_value,
                                         jacket_r_value: jacket_r_value,
                                         temperature: args[:water_heater_setpoint_temperature],
                                         heating_capacity: heating_capacity,
                                         backup_heating_capacity: backup_heating_capacity,
                                         is_shared_system: is_shared_system,
                                         number_of_bedrooms_served: number_of_bedrooms_served,
                                         tank_model_type: tank_model_type,
                                         operating_mode: operating_mode)
  end

  # Set the hot water distribution properties, including:
  # - system type
  # - pipe lengths and insulation R-value
  # - recirculation control type and pump power
  # - drain water heat recovery facilities connected, flow configuration, efficiency
  #
  # @param hpxml_bldg [HPXML::Building] HPXML Building object representing an individual dwelling unit
  # @param args [Hash] Map of :argument_name => value
  # @return [nil]
  def set_hot_water_distribution(hpxml_bldg, args)
    return if args[:water_heater_type] == Constants::None

    if args[:dwhr_facilities_connected] != Constants::None
      dwhr_facilities_connected = args[:dwhr_facilities_connected]
      dwhr_equal_flow = args[:dwhr_equal_flow]
      dwhr_efficiency = args[:dwhr_efficiency]
    end

    if args[:hot_water_distribution_system_type] == HPXML::DHWDistTypeStandard
      standard_piping_length = args[:hot_water_distribution_standard_piping_length]
    else
      recirculation_control_type = args[:hot_water_distribution_recirc_control_type]
      recirculation_piping_loop_length = args[:hot_water_distribution_recirc_piping_length]
      recirculation_branch_piping_length = args[:hot_water_distribution_recirc_branch_piping_length]
      recirculation_pump_power = args[:hot_water_distribution_recirc_pump_power]
    end

    hpxml_bldg.hot_water_distributions.add(id: "HotWaterDistribution#{hpxml_bldg.hot_water_distributions.size + 1}",
                                           system_type: args[:hot_water_distribution_system_type],
                                           standard_piping_length: standard_piping_length,
                                           recirculation_control_type: recirculation_control_type,
                                           recirculation_piping_loop_length: recirculation_piping_loop_length,
                                           recirculation_branch_piping_length: recirculation_branch_piping_length,
                                           recirculation_pump_power: recirculation_pump_power,
                                           pipe_r_value: args[:hot_water_distribution_pipe_r],
                                           dwhr_facilities_connected: dwhr_facilities_connected,
                                           dwhr_equal_flow: dwhr_equal_flow,
                                           dwhr_efficiency: dwhr_efficiency)
  end

  # Set the water fixtures properties, including:
  # - showerhead low flow
  # - faucet/sink low flow
  #
  # @param hpxml_bldg [HPXML::Building] HPXML Building object representing an individual dwelling unit
  # @param args [Hash] Map of :argument_name => value
  # @return [nil]
  def set_water_fixtures(hpxml_bldg, args)
    return if args[:water_heater_type] == Constants::None

    hpxml_bldg.water_fixtures.add(id: "WaterFixture#{hpxml_bldg.water_fixtures.size + 1}",
                                  water_fixture_type: HPXML::WaterFixtureTypeShowerhead,
                                  low_flow: args[:water_fixtures_shower_low_flow])

    hpxml_bldg.water_fixtures.add(id: "WaterFixture#{hpxml_bldg.water_fixtures.size + 1}",
                                  water_fixture_type: HPXML::WaterFixtureTypeFaucet,
                                  low_flow: args[:water_fixtures_sink_low_flow])

    hpxml_bldg.water_heating.water_fixtures_usage_multiplier = args[:water_fixtures_usage_multiplier]
  end

  # Set the solar thermal properties, including:
  # - system type
  # - collector area, loop type, orientation, tilt, optical efficiency, and thermal losses
  # - storage volume
  # - solar fraction
  #
  # @param hpxml_bldg [HPXML::Building] HPXML Building object representing an individual dwelling unit
  # @param args [Hash] Map of :argument_name => value
  # @param weather [WeatherFile] Weather object containing EPW information
  # @return [nil]
  def set_solar_thermal(hpxml_bldg, args, weather)
    return if args[:solar_thermal_system_type] == Constants::None

    if args[:solar_thermal_solar_fraction] > 0
      solar_fraction = args[:solar_thermal_solar_fraction]
    else
      collector_area = args[:solar_thermal_collector_area]
      collector_loop_type = args[:solar_thermal_collector_loop_type]
      collector_type = args[:solar_thermal_collector_type]
      collector_azimuth = args[:solar_thermal_collector_azimuth]
      latitude = Defaults.get_latitude(args[:site_latitude], weather) unless weather.nil?
      collector_tilt = Geometry.get_absolute_tilt(tilt_str: args[:solar_thermal_collector_tilt], roof_pitch: args[:geometry_roof_pitch], latitude: latitude)
      collector_rated_optical_efficiency = args[:solar_thermal_collector_rated_optical_efficiency]
      collector_rated_thermal_losses = args[:solar_thermal_collector_rated_thermal_losses]
      storage_volume = args[:solar_thermal_storage_volume]
    end

    if hpxml_bldg.water_heating_systems.size == 0
      fail 'Solar thermal system specified but no water heater found.'
    end

    hpxml_bldg.solar_thermal_systems.add(id: "SolarThermalSystem#{hpxml_bldg.solar_thermal_systems.size + 1}",
                                         system_type: args[:solar_thermal_system_type],
                                         collector_area: collector_area,
                                         collector_loop_type: collector_loop_type,
                                         collector_type: collector_type,
                                         collector_azimuth: collector_azimuth,
                                         collector_tilt: collector_tilt,
                                         collector_rated_optical_efficiency: collector_rated_optical_efficiency,
                                         collector_rated_thermal_losses: collector_rated_thermal_losses,
                                         storage_volume: storage_volume,
                                         water_heating_system_idref: hpxml_bldg.water_heating_systems[0].id,
                                         solar_fraction: solar_fraction)
  end

  # Set the PV systems properties, including:
  # - module type
  # - roof or ground location
  # - tracking type
  # - array orientation and tilt
  # - power output
  # - inverter efficiency
  # - losses fraction
  # - number of bedrooms served
  # - presence of a second system
  #
  # @param hpxml_bldg [HPXML::Building] HPXML Building object representing an individual dwelling unit
  # @param args [Hash] Map of :argument_name => value
  # @param weather [WeatherFile] Weather object containing EPW information
  # @return [nil]
  def set_pv_systems(hpxml_bldg, args, weather)
    return unless args[:pv_system_present]

    if [HPXML::ResidentialTypeSFA, HPXML::ResidentialTypeApartment].include? args[:geometry_unit_type]
      if args[:pv_system_num_bedrooms_served].to_f > args[:geometry_unit_num_bedrooms]
        is_shared_system = true
        number_of_bedrooms_served = args[:pv_system_num_bedrooms_served]
      end
    end

    latitude = Defaults.get_latitude(args[:site_latitude], weather) unless weather.nil?

    hpxml_bldg.pv_systems.add(id: "PVSystem#{hpxml_bldg.pv_systems.size + 1}",
                              location: args[:pv_system_location],
                              module_type: args[:pv_system_module_type],
                              tracking: args[:pv_system_tracking],
                              array_azimuth: args[:pv_system_array_azimuth],
                              array_tilt: Geometry.get_absolute_tilt(tilt_str: args[:pv_system_array_tilt], roof_pitch: args[:geometry_roof_pitch], latitude: latitude),
                              max_power_output: args[:pv_system_max_power_output],
                              system_losses_fraction: args[:pv_system_system_losses_fraction],
                              is_shared_system: is_shared_system,
                              number_of_bedrooms_served: number_of_bedrooms_served)

    if args[:pv_system_2_present]
      hpxml_bldg.pv_systems.add(id: "PVSystem#{hpxml_bldg.pv_systems.size + 1}",
                                location: args[:pv_system_2_location],
                                module_type: args[:pv_system_2_module_type],
                                tracking: args[:pv_system_2_tracking],
                                array_azimuth: args[:pv_system_2_array_azimuth],
                                array_tilt: Geometry.get_absolute_tilt(tilt_str: args[:pv_system_2_array_tilt], roof_pitch: args[:geometry_roof_pitch], latitude: latitude),
                                max_power_output: args[:pv_system_2_max_power_output],
                                system_losses_fraction: args[:pv_system_system_losses_fraction],
                                is_shared_system: is_shared_system,
                                number_of_bedrooms_served: number_of_bedrooms_served)
    end

    # Add inverter efficiency; assume a single inverter even if multiple PV arrays
    hpxml_bldg.inverters.add(id: "Inverter#{hpxml_bldg.inverters.size + 1}",
                             inverter_efficiency: args[:pv_system_inverter_efficiency])
    hpxml_bldg.pv_systems.each do |pv_system|
      pv_system.inverter_idref = hpxml_bldg.inverters[-1].id
    end
  end

  # Set the battery properties, including:
  # - location
  # - power output
  # - nominal and usable capacity
  # - round-trip efficiency
  # - number of bedrooms served
  #
  # @param hpxml_bldg [HPXML::Building] HPXML Building object representing an individual dwelling unit
  # @param args [Hash] Map of :argument_name => value
  # @return [nil]
  def set_battery(hpxml_bldg, args)
    return unless args[:battery_present]

    location = get_location(args[:battery_location], hpxml_bldg.foundations[-1].foundation_type, hpxml_bldg.attics[-1].attic_type)

    if [HPXML::ResidentialTypeSFA, HPXML::ResidentialTypeApartment].include? args[:geometry_unit_type]
      if args[:battery_num_bedrooms_served].to_f > args[:geometry_unit_num_bedrooms]
        is_shared_system = true
        number_of_bedrooms_served = args[:battery_num_bedrooms_served]
      end
    end

    hpxml_bldg.batteries.add(id: "Battery#{hpxml_bldg.batteries.size + 1}",
                             type: HPXML::BatteryTypeLithiumIon,
                             location: location,
                             rated_power_output: args[:battery_power],
                             nominal_capacity_kwh: args[:battery_capacity],
                             usable_capacity_kwh: args[:battery_usable_capacity],
                             round_trip_efficiency: args[:battery_round_trip_efficiency],
                             is_shared_system: is_shared_system,
                             number_of_bedrooms_served: number_of_bedrooms_served)
  end

  # Set the vehicle and electric vehicle charger properties, including:
  # - vehicle battery nominal and usable capacity
  # - fuel economy
  # - fuel economy units
  # - miles driven per year
  # - hours driven per week
  # - fraction charged at home
  # - EV charger reference
  # - EV charger charging power
  #
  # @param hpxml_bldg [HPXML::Building] HPXML Building object representing an individual dwelling unit
  # @param args [Hash] Map of :argument_name => value
  # @return [nil]
  def set_vehicle(hpxml_bldg, args)
    return unless args[:vehicle_type] || args[:ev_charger_present]

    charger_id = nil
    if args[:ev_charger_present]
      charger_id = "EVCharger#{hpxml_bldg.ev_chargers.size + 1}"
      hpxml_bldg.ev_chargers.add(id: charger_id,
                                 charging_level: args[:ev_charger_level],
                                 charging_power: args[:ev_charger_power])
    end

    if args[:vehicle_type] != Constants::None
      hpxml_bldg.vehicles.add(id: "Vehicle#{hpxml_bldg.vehicles.size + 1}",
                              vehicle_type: args[:vehicle_type],
                              nominal_capacity_kwh: args[:vehicle_battery_capacity],
                              usable_capacity_kwh: args[:vehicle_battery_usable_capacity],
                              fuel_economy_combined: args[:vehicle_fuel_economy_combined],
                              fuel_economy_units: args[:vehicle_fuel_economy_units],
                              miles_per_year: args[:vehicle_miles_driven_per_year],
                              hours_per_week: args[:vehicle_hours_driven_per_week],
                              fraction_charged_home: args[:vehicle_fraction_charged_home],
                              ev_charger_idref: charger_id)
    end
  end

  # Set the lighting properties, including:
  # - interior/exterior/garage fraction of lamps that are LFL/CFL/LED
  # - interior/exterior/garage usage multipliers
  # - holiday lighting daily energy and period
  #
  # @param hpxml_bldg [HPXML::Building] HPXML Building object representing an individual dwelling unit
  # @param args [Hash] Map of :argument_name => value
  # @return [nil]
  def set_lighting(hpxml_bldg, args)
    if args[:lighting_present]
      has_garage = (args[:geometry_garage_width] * args[:geometry_garage_depth] > 0)

      # Interior
      interior_usage_multiplier = args[:lighting_interior_usage_multiplier]
      if interior_usage_multiplier.nil? || interior_usage_multiplier.to_f > 0
        hpxml_bldg.lighting_groups.add(id: "LightingGroup#{hpxml_bldg.lighting_groups.size + 1}",
                                       location: HPXML::LocationInterior,
                                       fraction_of_units_in_location: args[:lighting_interior_fraction_cfl],
                                       lighting_type: HPXML::LightingTypeCFL)
        hpxml_bldg.lighting_groups.add(id: "LightingGroup#{hpxml_bldg.lighting_groups.size + 1}",
                                       location: HPXML::LocationInterior,
                                       fraction_of_units_in_location: args[:lighting_interior_fraction_lfl],
                                       lighting_type: HPXML::LightingTypeLFL)
        hpxml_bldg.lighting_groups.add(id: "LightingGroup#{hpxml_bldg.lighting_groups.size + 1}",
                                       location: HPXML::LocationInterior,
                                       fraction_of_units_in_location: args[:lighting_interior_fraction_led],
                                       lighting_type: HPXML::LightingTypeLED)
        hpxml_bldg.lighting.interior_usage_multiplier = interior_usage_multiplier
      end

      # Exterior
      exterior_usage_multiplier = args[:lighting_exterior_usage_multiplier]
      if exterior_usage_multiplier.nil? || exterior_usage_multiplier.to_f > 0
        hpxml_bldg.lighting_groups.add(id: "LightingGroup#{hpxml_bldg.lighting_groups.size + 1}",
                                       location: HPXML::LocationExterior,
                                       fraction_of_units_in_location: args[:lighting_exterior_fraction_cfl],
                                       lighting_type: HPXML::LightingTypeCFL)
        hpxml_bldg.lighting_groups.add(id: "LightingGroup#{hpxml_bldg.lighting_groups.size + 1}",
                                       location: HPXML::LocationExterior,
                                       fraction_of_units_in_location: args[:lighting_exterior_fraction_lfl],
                                       lighting_type: HPXML::LightingTypeLFL)
        hpxml_bldg.lighting_groups.add(id: "LightingGroup#{hpxml_bldg.lighting_groups.size + 1}",
                                       location: HPXML::LocationExterior,
                                       fraction_of_units_in_location: args[:lighting_exterior_fraction_led],
                                       lighting_type: HPXML::LightingTypeLED)
        hpxml_bldg.lighting.exterior_usage_multiplier = exterior_usage_multiplier
      end

      # Garage
      if has_garage
        garage_usage_multiplier = args[:lighting_garage_usage_multiplier]
        if garage_usage_multiplier.nil? || garage_usage_multiplier.to_f > 0
          hpxml_bldg.lighting_groups.add(id: "LightingGroup#{hpxml_bldg.lighting_groups.size + 1}",
                                         location: HPXML::LocationGarage,
                                         fraction_of_units_in_location: args[:lighting_garage_fraction_cfl],
                                         lighting_type: HPXML::LightingTypeCFL)
          hpxml_bldg.lighting_groups.add(id: "LightingGroup#{hpxml_bldg.lighting_groups.size + 1}",
                                         location: HPXML::LocationGarage,
                                         fraction_of_units_in_location: args[:lighting_garage_fraction_lfl],
                                         lighting_type: HPXML::LightingTypeLFL)
          hpxml_bldg.lighting_groups.add(id: "LightingGroup#{hpxml_bldg.lighting_groups.size + 1}",
                                         location: HPXML::LocationGarage,
                                         fraction_of_units_in_location: args[:lighting_garage_fraction_led],
                                         lighting_type: HPXML::LightingTypeLED)
          hpxml_bldg.lighting.garage_usage_multiplier = garage_usage_multiplier
        end
      end
    end

    return unless args[:holiday_lighting_present]

    hpxml_bldg.lighting.holiday_exists = true
    hpxml_bldg.lighting.holiday_kwh_per_day = args[:holiday_lighting_daily_kwh]

    if not args[:holiday_lighting_period].nil?
      begin_month, begin_day, _begin_hour, end_month, end_day, _end_hour = Calendar.parse_date_time_range(args[:holiday_lighting_period])
      hpxml_bldg.lighting.holiday_period_begin_month = begin_month
      hpxml_bldg.lighting.holiday_period_begin_day = begin_day
      hpxml_bldg.lighting.holiday_period_end_month = end_month
      hpxml_bldg.lighting.holiday_period_end_day = end_day
    end
  end

  # Set the dehumidifier properties, including:
  # - type
  # - efficiency
  # - capacity
  # - relative humidity setpoint
  # - dehumidification load served
  #
  # @param hpxml_bldg [HPXML::Building] HPXML Building object representing an individual dwelling unit
  # @param args [Hash] Map of :argument_name => value
  # @return [nil]
  def set_dehumidifier(hpxml_bldg, args)
    return if args[:dehumidifier_type] == Constants::None

    case args[:dehumidifier_efficiency_type]
    when 'EnergyFactor'
      energy_factor = args[:dehumidifier_efficiency]
    when 'IntegratedEnergyFactor'
      integrated_energy_factor = args[:dehumidifier_efficiency]
    end

    hpxml_bldg.dehumidifiers.add(id: "Dehumidifier#{hpxml_bldg.dehumidifiers.size + 1}",
                                 type: args[:dehumidifier_type],
                                 capacity: args[:dehumidifier_capacity],
                                 energy_factor: energy_factor,
                                 integrated_energy_factor: integrated_energy_factor,
                                 rh_setpoint: args[:dehumidifier_rh_setpoint],
                                 fraction_served: args[:dehumidifier_fraction_dehumidification_load_served],
                                 location: HPXML::LocationConditionedSpace)
  end

  # Set the clothes washer properties, including:
  # - location
  # - efficiency
  # - capacity
  # - annual consumption
  # - label electric rate
  # - label gas rate and annual cost
  # - usage multiplier
  #
  # @param hpxml_bldg [HPXML::Building] HPXML Building object representing an individual dwelling unit
  # @param args [Hash] Map of :argument_name => value
  # @return [nil]
  def set_clothes_washer(hpxml_bldg, args)
    return if args[:water_heater_type] == Constants::None
    return unless args[:clothes_washer_present]

    case args[:clothes_washer_efficiency_type]
    when 'ModifiedEnergyFactor'
      modified_energy_factor = args[:clothes_washer_efficiency]
    when 'IntegratedModifiedEnergyFactor'
      integrated_modified_energy_factor = args[:clothes_washer_efficiency]
    end

    hpxml_bldg.clothes_washers.add(id: "ClothesWasher#{hpxml_bldg.clothes_washers.size + 1}",
                                   location: args[:clothes_washer_location],
                                   modified_energy_factor: modified_energy_factor,
                                   integrated_modified_energy_factor: integrated_modified_energy_factor,
                                   rated_annual_kwh: args[:clothes_washer_rated_annual_kwh],
                                   label_electric_rate: args[:clothes_washer_label_electric_rate],
                                   label_gas_rate: args[:clothes_washer_label_gas_rate],
                                   label_annual_gas_cost: args[:clothes_washer_label_annual_gas_cost],
                                   label_usage: args[:clothes_washer_label_usage],
                                   capacity: args[:clothes_washer_capacity],
                                   usage_multiplier: args[:clothes_washer_usage_multiplier])
  end

  # Set the clothes dryer properties, including:
  # - location
  # - fuel
  # - efficiency
  # - exhaust flow rate
  # - usage multiplier
  #
  # @param hpxml_bldg [HPXML::Building] HPXML Building object representing an individual dwelling unit
  # @param args [Hash] Map of :argument_name => value
  # @return [nil]
  def set_clothes_dryer(hpxml_bldg, args)
    return if args[:water_heater_type] == Constants::None
    return unless args[:clothes_washer_present]
    return unless args[:clothes_dryer_present]

    case args[:clothes_dryer_efficiency_type]
    when 'EnergyFactor'
      energy_factor = args[:clothes_dryer_efficiency]
    when 'CombinedEnergyFactor'
      combined_energy_factor = args[:clothes_dryer_efficiency]
    end

    if not args[:clothes_dryer_vented_flow_rate].nil?
      is_vented = false
      if args[:clothes_dryer_vented_flow_rate] > 0
        is_vented = true
        vented_flow_rate = args[:clothes_dryer_vented_flow_rate]
      end
    end

    hpxml_bldg.clothes_dryers.add(id: "ClothesDryer#{hpxml_bldg.clothes_dryers.size + 1}",
                                  location: args[:clothes_dryer_location],
                                  fuel_type: args[:clothes_dryer_fuel_type],
                                  energy_factor: energy_factor,
                                  combined_energy_factor: combined_energy_factor,
                                  is_vented: is_vented,
                                  vented_flow_rate: vented_flow_rate,
                                  usage_multiplier: args[:clothes_dryer_usage_multiplier])
  end

  # Set the dishwasher properties, including:
  # - location
  # - efficiency type and value
  # - label electric rate
  # - label gas rate and annual cost
  # - loads per week
  # - number of place settings
  # - usage multiplier
  #
  # @param hpxml_bldg [HPXML::Building] HPXML Building object representing an individual dwelling unit
  # @param args [Hash] Map of :argument_name => value
  # @return [nil]
  def set_dishwasher(hpxml_bldg, args)
    return if args[:water_heater_type] == Constants::None
    return unless args[:dishwasher_present]

    case args[:dishwasher_efficiency_type]
    when 'RatedAnnualkWh'
      rated_annual_kwh = args[:dishwasher_efficiency]
    when 'EnergyFactor'
      energy_factor = args[:dishwasher_efficiency]
    end

    hpxml_bldg.dishwashers.add(id: "Dishwasher#{hpxml_bldg.dishwashers.size + 1}",
                               location: args[:dishwasher_location],
                               rated_annual_kwh: rated_annual_kwh,
                               energy_factor: energy_factor,
                               label_electric_rate: args[:dishwasher_label_electric_rate],
                               label_gas_rate: args[:dishwasher_label_gas_rate],
                               label_annual_gas_cost: args[:dishwasher_label_annual_gas_cost],
                               label_usage: args[:dishwasher_label_usage],
                               place_setting_capacity: args[:dishwasher_place_setting_capacity],
                               usage_multiplier: args[:dishwasher_usage_multiplier])
  end

  # Set the primary refrigerator properties, including:
  # - location
  # - annual consumption
  # - usage multiplier
  #
  # @param hpxml_bldg [HPXML::Building] HPXML Building object representing an individual dwelling unit
  # @param args [Hash] Map of :argument_name => value
  # @return [nil]
  def set_refrigerator(hpxml_bldg, args)
    return unless args[:refrigerator_present]

    hpxml_bldg.refrigerators.add(id: "Refrigerator#{hpxml_bldg.refrigerators.size + 1}",
                                 location: args[:refrigerator_location],
                                 rated_annual_kwh: args[:refrigerator_rated_annual_kwh],
                                 usage_multiplier: args[:refrigerator_usage_multiplier])
  end

  # Set the extra refrigerator properties, including:
  # - location
  # - annual consumption
  # - usage multiplier
  #
  # @param hpxml_bldg [HPXML::Building] HPXML Building object representing an individual dwelling unit
  # @param args [Hash] Map of :argument_name => value
  # @return [nil]
  def set_extra_refrigerator(hpxml_bldg, args)
    return unless args[:extra_refrigerator_present]

    hpxml_bldg.refrigerators.add(id: "Refrigerator#{hpxml_bldg.refrigerators.size + 1}",
                                 location: args[:extra_refrigerator_location],
                                 rated_annual_kwh: args[:extra_refrigerator_rated_annual_kwh],
                                 usage_multiplier: args[:extra_refrigerator_usage_multiplier],
                                 primary_indicator: false)
    hpxml_bldg.refrigerators[0].primary_indicator = true
  end

  # Set the freezer properties, including:
  # - location
  # - annual consumption
  # - usage multiplier
  #
  # @param hpxml_bldg [HPXML::Building] HPXML Building object representing an individual dwelling unit
  # @param args [Hash] Map of :argument_name => value
  # @return [nil]
  def set_freezer(hpxml_bldg, args)
    return unless args[:freezer_present]

    hpxml_bldg.freezers.add(id: "Freezer#{hpxml_bldg.freezers.size + 1}",
                            location: args[:freezer_location],
                            rated_annual_kwh: args[:freezer_rated_annual_kwh],
                            usage_multiplier: args[:freezer_usage_multiplier])
  end

  # Set the cooking range/oven properties, including:
  # - location
  # - whether induction or convection
  # - usage multiplier
  #
  # @param hpxml_bldg [HPXML::Building] HPXML Building object representing an individual dwelling unit
  # @param args [Hash] Map of :argument_name => value
  # @return [nil]
  def set_cooking_range_oven(hpxml_bldg, args)
    return unless args[:cooking_range_oven_present]

    hpxml_bldg.cooking_ranges.add(id: "CookingRange#{hpxml_bldg.cooking_ranges.size + 1}",
                                  location: args[:cooking_range_oven_location],
                                  fuel_type: args[:cooking_range_oven_fuel_type],
                                  is_induction: args[:cooking_range_oven_is_induction],
                                  usage_multiplier: args[:cooking_range_oven_usage_multiplier])

    hpxml_bldg.ovens.add(id: "Oven#{hpxml_bldg.ovens.size + 1}",
                         is_convection: args[:cooking_range_oven_is_convection])
  end

  # Set the ceiling fans properties, including:
  # - label energy use
  # - efficiency
  # - quantity
  #
  # @param hpxml_bldg [HPXML::Building] HPXML Building object representing an individual dwelling unit
  # @param args [Hash] Map of :argument_name => value
  # @return [nil]
  def set_ceiling_fans(hpxml_bldg, args)
    return unless args[:ceiling_fan_present]

    hpxml_bldg.ceiling_fans.add(id: "CeilingFan#{hpxml_bldg.ceiling_fans.size + 1}",
                                efficiency: args[:ceiling_fan_efficiency],
                                label_energy_use: args[:ceiling_fan_label_energy_use],
                                count: args[:ceiling_fan_quantity])
  end

  # Set the miscellaneous television plug loads properties, including:
  # - annual consumption
  # - usage multiplier
  #
  # @param hpxml_bldg [HPXML::Building] HPXML Building object representing an individual dwelling unit
  # @param args [Hash] Map of :argument_name => value
  # @return [nil]
  def set_misc_plug_loads_television(hpxml_bldg, args)
    return unless args[:misc_plug_loads_television_present]

    hpxml_bldg.plug_loads.add(id: "PlugLoad#{hpxml_bldg.plug_loads.size + 1}",
                              plug_load_type: HPXML::PlugLoadTypeTelevision,
                              kwh_per_year: args[:misc_plug_loads_television_annual_kwh],
                              usage_multiplier: args[:misc_plug_loads_television_usage_multiplier])
  end

  # Set the miscellaneous other plug loads properties, including:
  # - annual consumption
  # - sensible and latent fractions
  # - usage multiplier
  #
  # @param hpxml_bldg [HPXML::Building] HPXML Building object representing an individual dwelling unit
  # @param args [Hash] Map of :argument_name => value
  # @return [nil]
  def set_misc_plug_loads_other(hpxml_bldg, args)
    hpxml_bldg.plug_loads.add(id: "PlugLoad#{hpxml_bldg.plug_loads.size + 1}",
                              plug_load_type: HPXML::PlugLoadTypeOther,
                              kwh_per_year: args[:misc_plug_loads_other_annual_kwh],
                              frac_sensible: args[:misc_plug_loads_other_frac_sensible],
                              frac_latent: args[:misc_plug_loads_other_frac_latent],
                              usage_multiplier: args[:misc_plug_loads_other_usage_multiplier])
  end

  # Set the miscellaneous well pump plug loads properties, including:
  # - annual consumption
  # - usage multiplier
  #
  # @param hpxml_bldg [HPXML::Building] HPXML Building object representing an individual dwelling unit
  # @param args [Hash] Map of :argument_name => value
  # @return [nil]
  def set_misc_plug_loads_well_pump(hpxml_bldg, args)
    return unless args[:misc_plug_loads_well_pump_present]

    hpxml_bldg.plug_loads.add(id: "PlugLoad#{hpxml_bldg.plug_loads.size + 1}",
                              plug_load_type: HPXML::PlugLoadTypeWellPump,
                              kwh_per_year: args[:misc_plug_loads_well_pump_annual_kwh],
                              usage_multiplier: args[:misc_plug_loads_well_pump_usage_multiplier])
  end

  # Set the miscellaneous vehicle plug loads properties, including:
  # - annual consumption
  # - usage multiplier
  #
  # @param hpxml_bldg [HPXML::Building] HPXML Building object representing an individual dwelling unit
  # @param args [Hash] Map of :argument_name => value
  # @return [nil]
  def set_misc_plug_loads_vehicle(hpxml_bldg, args)
    return unless args[:misc_plug_loads_vehicle_present]

    hpxml_bldg.plug_loads.add(id: "PlugLoad#{hpxml_bldg.plug_loads.size + 1}",
                              plug_load_type: HPXML::PlugLoadTypeElectricVehicleCharging,
                              kwh_per_year: args[:misc_plug_loads_vehicle_annual_kwh],
                              usage_multiplier: args[:misc_plug_loads_vehicle_usage_multiplier])
  end

  # Set the miscellaneous grill fuel loads properties, including:
  # - fuel
  # - annual consumption
  # - usage multiplier
  #
  # @param hpxml_bldg [HPXML::Building] HPXML Building object representing an individual dwelling unit
  # @param args [Hash] Map of :argument_name => value
  # @return [nil]
  def set_misc_fuel_loads_grill(hpxml_bldg, args)
    return unless args[:misc_fuel_loads_grill_present]

    hpxml_bldg.fuel_loads.add(id: "FuelLoad#{hpxml_bldg.fuel_loads.size + 1}",
                              fuel_load_type: HPXML::FuelLoadTypeGrill,
                              fuel_type: args[:misc_fuel_loads_grill_fuel_type],
                              therm_per_year: args[:misc_fuel_loads_grill_annual_therm],
                              usage_multiplier: args[:misc_fuel_loads_grill_usage_multiplier])
  end

  # Set the miscellaneous lighting fuel loads properties, including:
  # - fuel
  # - annual consumption
  # - usage multiplier
  #
  # @param hpxml_bldg [HPXML::Building] HPXML Building object representing an individual dwelling unit
  # @param args [Hash] Map of :argument_name => value
  # @return [nil]
  def set_misc_fuel_loads_lighting(hpxml_bldg, args)
    return unless args[:misc_fuel_loads_lighting_present]

    hpxml_bldg.fuel_loads.add(id: "FuelLoad#{hpxml_bldg.fuel_loads.size + 1}",
                              fuel_load_type: HPXML::FuelLoadTypeLighting,
                              fuel_type: args[:misc_fuel_loads_lighting_fuel_type],
                              therm_per_year: args[:misc_fuel_loads_lighting_annual_therm],
                              usage_multiplier: args[:misc_fuel_loads_lighting_usage_multiplier])
  end

  # Set the miscellaneous fireplace fuel loads properties, including:
  # - fuel
  # - annual consumption
  # - sensible and latent fractions
  # - usage multiplier
  #
  # @param hpxml_bldg [HPXML::Building] HPXML Building object representing an individual dwelling unit
  # @param args [Hash] Map of :argument_name => value
  # @return [nil]
  def set_misc_fuel_loads_fireplace(hpxml_bldg, args)
    return unless args[:misc_fuel_loads_fireplace_present]

    hpxml_bldg.fuel_loads.add(id: "FuelLoad#{hpxml_bldg.fuel_loads.size + 1}",
                              fuel_load_type: HPXML::FuelLoadTypeFireplace,
                              fuel_type: args[:misc_fuel_loads_fireplace_fuel_type],
                              therm_per_year: args[:misc_fuel_loads_fireplace_annual_therm],
                              frac_sensible: args[:misc_fuel_loads_fireplace_frac_sensible],
                              frac_latent: args[:misc_fuel_loads_fireplace_frac_latent],
                              usage_multiplier: args[:misc_fuel_loads_fireplace_usage_multiplier])
  end

  # Set the pool properties, including:
  # - pump annual consumption
  # - pump usage multiplier
  # - heater type
  # - heater annual consumption
  # - heater usage multiplier
  #
  # @param hpxml_bldg [HPXML::Building] HPXML Building object representing an individual dwelling unit
  # @param args [Hash] Map of :argument_name => value
  # @return [nil]
  def set_pool(hpxml_bldg, args)
    return unless args[:pool_present]

    case args[:pool_heater_type]
    when HPXML::HeaterTypeElectricResistance, HPXML::HeaterTypeHeatPump
      if not args[:pool_heater_annual_kwh].nil?
        heater_load_units = HPXML::UnitsKwhPerYear
        heater_load_value = args[:pool_heater_annual_kwh]
      end
    when HPXML::HeaterTypeGas
      if not args[:pool_heater_annual_therm].nil?
        heater_load_units = HPXML::UnitsThermPerYear
        heater_load_value = args[:pool_heater_annual_therm]
      end
    end

    hpxml_bldg.pools.add(id: "Pool#{hpxml_bldg.pools.size + 1}",
                         type: HPXML::TypeUnknown,
                         pump_type: HPXML::TypeUnknown,
                         pump_kwh_per_year: args[:pool_pump_annual_kwh],
                         pump_usage_multiplier: args[:pool_pump_usage_multiplier],
                         heater_type: args[:pool_heater_type],
                         heater_load_units: heater_load_units,
                         heater_load_value: heater_load_value,
                         heater_usage_multiplier: args[:pool_heater_usage_multiplier])
  end

  # Set the permanent spa properties, including:
  # - pump annual consumption
  # - pump usage multiplier
  # - heater type
  # - heater annual consumption
  # - heater usage multiplier
  #
  # @param hpxml_bldg [HPXML::Building] HPXML Building object representing an individual dwelling unit
  # @param args [Hash] Map of :argument_name => value
  # @return [nil]
  def set_permanent_spa(hpxml_bldg, args)
    return unless args[:permanent_spa_present]

    case args[:permanent_spa_heater_type]
    when HPXML::HeaterTypeElectricResistance, HPXML::HeaterTypeHeatPump
      if not args[:permanent_spa_heater_annual_kwh].nil?
        heater_load_units = HPXML::UnitsKwhPerYear
        heater_load_value = args[:permanent_spa_heater_annual_kwh]
      end
    when HPXML::HeaterTypeGas
      if not args[:permanent_spa_heater_annual_therm].nil?
        heater_load_units = HPXML::UnitsThermPerYear
        heater_load_value = args[:permanent_spa_heater_annual_therm]
      end
    end

    hpxml_bldg.permanent_spas.add(id: "PermanentSpa#{hpxml_bldg.permanent_spas.size + 1}",
                                  type: HPXML::TypeUnknown,
                                  pump_type: HPXML::TypeUnknown,
                                  pump_kwh_per_year: args[:permanent_spa_pump_annual_kwh],
                                  pump_usage_multiplier: args[:permanent_spa_pump_usage_multiplier],
                                  heater_type: args[:permanent_spa_heater_type],
                                  heater_load_units: heater_load_units,
                                  heater_load_value: heater_load_value,
                                  heater_usage_multiplier: args[:permanent_spa_heater_usage_multiplier])
  end

  # Combine surfaces to simplify the HPXML file.
  #
  # @param hpxml_bldg [HPXML::Building] HPXML Building object representing an individual dwelling unit
  # @param args [Hash] Map of :argument_name => value
  # @return [nil]
  def collapse_surfaces(hpxml_bldg, args)
    if args[:combine_like_surfaces]
      # Collapse some surfaces whose azimuth is a minor effect to simplify HPXMLs.
      (hpxml_bldg.roofs + hpxml_bldg.rim_joists + hpxml_bldg.walls + hpxml_bldg.foundation_walls).each do |surface|
        surface.azimuth = nil
      end
      hpxml_bldg.collapse_enclosure_surfaces()
    else
      # Collapse surfaces so that we don't get, e.g., individual windows
      # or the front wall split because of the door. Exclude foundation walls
      # from the list so we get all 4 foundation walls.
      hpxml_bldg.collapse_enclosure_surfaces([:roofs, :walls, :rim_joists, :floors,
                                              :slabs, :windows, :skylights, :doors])
    end

    # After surfaces are collapsed, round all areas
    (hpxml_bldg.surfaces + hpxml_bldg.subsurfaces).each do |s|
      s.area = s.area.round(1)
    end
  end

  # After having collapsed some surfaces, renumber SystemIdentifier ids and AttachedToXXX idrefs.
  #
  # @param hpxml_bldg [HPXML::Building] HPXML Building object representing an individual dwelling unit
  # @return [nil]
  def renumber_hpxml_ids(hpxml_bldg)
    # Renumber surfaces
    indexes = {}
    (hpxml_bldg.surfaces + hpxml_bldg.subsurfaces).each do |surf|
      surf_name = surf.class.to_s.gsub('HPXML::', '')
      indexes[surf_name] = 0 if indexes[surf_name].nil?
      indexes[surf_name] += 1
      (hpxml_bldg.attics + hpxml_bldg.foundations).each do |attic_or_fnd|
        if attic_or_fnd.respond_to?(:attached_to_roof_idrefs) && !attic_or_fnd.attached_to_roof_idrefs.nil? && !attic_or_fnd.attached_to_roof_idrefs.delete(surf.id).nil?
          attic_or_fnd.attached_to_roof_idrefs << "#{surf_name}#{indexes[surf_name]}"
        end
        if attic_or_fnd.respond_to?(:attached_to_wall_idrefs) && !attic_or_fnd.attached_to_wall_idrefs.nil? && !attic_or_fnd.attached_to_wall_idrefs.delete(surf.id).nil?
          attic_or_fnd.attached_to_wall_idrefs << "#{surf_name}#{indexes[surf_name]}"
        end
        if attic_or_fnd.respond_to?(:attached_to_rim_joist_idrefs) && !attic_or_fnd.attached_to_rim_joist_idrefs.nil? && !attic_or_fnd.attached_to_rim_joist_idrefs.delete(surf.id).nil?
          attic_or_fnd.attached_to_rim_joist_idrefs << "#{surf_name}#{indexes[surf_name]}"
        end
        if attic_or_fnd.respond_to?(:attached_to_floor_idrefs) && !attic_or_fnd.attached_to_floor_idrefs.nil? && !attic_or_fnd.attached_to_floor_idrefs.delete(surf.id).nil?
          attic_or_fnd.attached_to_floor_idrefs << "#{surf_name}#{indexes[surf_name]}"
        end
        if attic_or_fnd.respond_to?(:attached_to_slab_idrefs) && !attic_or_fnd.attached_to_slab_idrefs.nil? && !attic_or_fnd.attached_to_slab_idrefs.delete(surf.id).nil?
          attic_or_fnd.attached_to_slab_idrefs << "#{surf_name}#{indexes[surf_name]}"
        end
        if attic_or_fnd.respond_to?(:attached_to_foundation_wall_idrefs) && !attic_or_fnd.attached_to_foundation_wall_idrefs.nil? && !attic_or_fnd.attached_to_foundation_wall_idrefs.delete(surf.id).nil?
          attic_or_fnd.attached_to_foundation_wall_idrefs << "#{surf_name}#{indexes[surf_name]}"
        end
      end
      (hpxml_bldg.windows + hpxml_bldg.doors).each do |subsurf|
        if subsurf.respond_to?(:attached_to_wall_idref) && (subsurf.attached_to_wall_idref == surf.id)
          subsurf.attached_to_wall_idref = "#{surf_name}#{indexes[surf_name]}"
        end
      end
      hpxml_bldg.skylights.each do |subsurf|
        if subsurf.respond_to?(:attached_to_roof_idref) && (subsurf.attached_to_roof_idref == surf.id)
          subsurf.attached_to_roof_idref = "#{surf_name}#{indexes[surf_name]}"
        end
      end
      surf.id = "#{surf_name}#{indexes[surf_name]}"
      if surf.respond_to?(:insulation_id) && (not surf.insulation_id.nil?)
        surf.insulation_id = "#{surf_name}#{indexes[surf_name]}Insulation"
      end
      if surf.respond_to?(:perimeter_insulation_id) && (not surf.perimeter_insulation_id.nil?)
        surf.perimeter_insulation_id = "#{surf_name}#{indexes[surf_name]}PerimeterInsulation"
      end
      if surf.respond_to?(:exterior_horizontal_insulation_id) && (not surf.exterior_horizontal_insulation_id.nil?)
        surf.exterior_horizontal_insulation_id = "#{surf_name}#{indexes[surf_name]}ExteriorHorizontalInsulation"
      end
      if surf.respond_to?(:under_slab_insulation_id) && (not surf.under_slab_insulation_id.nil?)
        surf.under_slab_insulation_id = "#{surf_name}#{indexes[surf_name]}UnderSlabInsulation"
      end
    end
  end
end

# register the measure to be used by the application
BuildResidentialHPXML.new.registerWithApplication<|MERGE_RESOLUTION|>--- conflicted
+++ resolved
@@ -3214,11 +3214,8 @@
     get_option_properties(args, 'heating_system_2.tsv', args[:heating_system_2])
     get_option_properties(args, 'site_soil_type.tsv', args[:site_soil_type])
     get_option_properties(args, 'air_leakage.tsv', args[:air_leakage])
-<<<<<<< HEAD
     get_option_properties(args, 'ducts_supply.tsv', args[:ducts_supply])
     get_option_properties(args, 'ducts_return.tsv', args[:ducts_return])
-=======
->>>>>>> fd4b4c96
 
     error = (args[:heating_system_type] != Constants::None) && (args[:heat_pump_type] != Constants::None) && (args[:heating_system_fraction_heat_load_served] > 0) && (args[:heat_pump_fraction_heat_load_served] > 0)
     errors << 'Multiple central heating systems are not currently supported.' if error
@@ -4433,11 +4430,8 @@
                            area: UnitConversions.convert(surface.grossArea, 'm^2', 'ft^2'),
                            roof_type: args[:roof_material_type],
                            roof_color: args[:roof_material_color],
-<<<<<<< HEAD
-=======
                            solar_absorptance: args[:roof_material_solar_absorptance],
                            emittance: args[:roof_material_emittance],
->>>>>>> fd4b4c96
                            pitch: args[:geometry_roof_pitch],
                            insulation_assembly_r_value: args[:roof_assembly_r])
       @surface_ids[surface.name.to_s] = hpxml_bldg.roofs[-1].id
@@ -4509,11 +4503,8 @@
                                 area: UnitConversions.convert(surface.grossArea, 'm^2', 'ft^2'),
                                 siding: siding,
                                 color: args[:wall_siding_color],
-<<<<<<< HEAD
-=======
                                 solar_absorptance: args[:wall_siding_solar_absorptance],
                                 emittance: args[:wall_siding_emittance],
->>>>>>> fd4b4c96
                                 insulation_assembly_r_value: insulation_assembly_r_value)
       @surface_ids[surface.name.to_s] = hpxml_bldg.rim_joists[-1].id
     end
@@ -4584,11 +4575,8 @@
                            attic_wall_type: attic_wall_type,
                            siding: siding,
                            color: args[:wall_siding_color],
-<<<<<<< HEAD
-=======
                            solar_absorptance: args[:wall_siding_solar_absorptance],
                            emittance: args[:wall_siding_emittance],
->>>>>>> fd4b4c96
                            area: UnitConversions.convert(surface.grossArea, 'm^2', 'ft^2'))
       @surface_ids[surface.name.to_s] = hpxml_bldg.walls[-1].id
 
