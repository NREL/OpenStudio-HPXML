# frozen_string_literal: true

# Require all gems up front; this is much faster than multiple resource
# files lazy loading as needed, as it prevents multiple lookups for the
# same gem.
require 'openstudio'
require 'pathname'
require 'csv'
require 'oga'
Dir["#{File.dirname(__FILE__)}/resources/*.rb"].each do |resource_file|
  require resource_file
end
Dir["#{File.dirname(__FILE__)}/../HPXMLtoOpenStudio/resources/*.rb"].each do |resource_file|
  next if resource_file.include? 'minitest_helper.rb'

  require resource_file
end

# start the measure
class BuildResidentialHPXML < OpenStudio::Measure::ModelMeasure
  # human readable name
  def name
    return 'HPXML Builder'
  end

  # human readable description
  def description
    return 'Builds a residential HPXML file.'
  end

  # human readable description of modeling approach
  def modeler_description
    return "Note: OS-HPXML default values can be found in the OS-HPXML documentation or can be seen by using the 'apply_defaults' argument."
  end

  # define the arguments that the user will input
  def arguments(model) # rubocop:disable Lint/UnusedMethodArgument
    args = OpenStudio::Measure::OSArgumentVector.new

    arg = OpenStudio::Measure::OSArgument.makeStringArgument('hpxml_path', true)
    arg.setDisplayName('HPXML File Path')
    arg.setDescription('Absolute/relative path of the HPXML file.')
    args << arg

    arg = OpenStudio::Measure::OSArgument.makeStringArgument('existing_hpxml_path', false)
    arg.setDisplayName('Existing HPXML File Path')
    arg.setDescription('Absolute/relative path of the existing HPXML file. If not provided, a new HPXML file with one Building element is created. If provided, a new Building element will be appended to this HPXML file (e.g., to create a multifamily HPXML file describing multiple dwelling units).')
    args << arg

    arg = OpenStudio::Measure::OSArgument.makeStringArgument('software_info_program_used', false)
    arg.setDisplayName('Software Info: Program Used')
    arg.setDescription('The name of the software program used.')
    args << arg

    arg = OpenStudio::Measure::OSArgument.makeStringArgument('software_info_program_version', false)
    arg.setDisplayName('Software Info: Program Version')
    arg.setDescription('The version of the software program used.')
    args << arg

    arg = OpenStudio::Measure::OSArgument.makeStringArgument('schedules_filepaths', false)
    arg.setDisplayName('Schedules: CSV File Paths')
    arg.setDescription('Absolute/relative paths of csv files containing user-specified detailed schedules. If multiple files, use a comma-separated list.')
    args << arg

    arg = OpenStudio::Measure::OSArgument.makeStringArgument('schedules_vacancy_period', false)
    arg.setDisplayName('Schedules: Vacancy Period')
    arg.setDescription('Specifies the vacancy period. Enter a date like "Dec 15 - Jan 15". Optionally, can enter hour of the day like "Dec 15 2 - Jan 15 20" (start hour can be 0 through 23 and end hour can be 1 through 24).')
    args << arg

    arg = OpenStudio::Measure::OSArgument.makeStringArgument('schedules_power_outage_period', false)
    arg.setDisplayName('Schedules: Power Outage Period')
    arg.setDescription('Specifies the power outage period. Enter a date like "Dec 15 - Jan 15". Optionally, can enter hour of the day like "Dec 15 2 - Jan 15 20" (start hour can be 0 through 23 and end hour can be 1 through 24).')
    args << arg

    natvent_availability_choices = OpenStudio::StringVector.new
    natvent_availability_choices << HPXML::ScheduleRegular
    natvent_availability_choices << HPXML::ScheduleAvailable
    natvent_availability_choices << HPXML::ScheduleUnavailable

    arg = OpenStudio::Measure::OSArgument.makeChoiceArgument('schedules_power_outage_window_natvent_availability', natvent_availability_choices, false)
    arg.setDisplayName('Schedules: Power Outage Period Window Natural Ventilation Availability')
    arg.setDescription('The availability of the natural ventilation schedule during the outage period.')
    args << arg

    arg = OpenStudio::Measure::OSArgument::makeIntegerArgument('simulation_control_timestep', false)
    arg.setDisplayName('Simulation Control: Timestep')
    arg.setUnits('min')
    arg.setDescription('Value must be a divisor of 60. If not provided, the OS-HPXML default is used.')
    args << arg

    arg = OpenStudio::Measure::OSArgument::makeStringArgument('simulation_control_run_period', false)
    arg.setDisplayName('Simulation Control: Run Period')
    arg.setDescription('Enter a date like "Jan 1 - Dec 31". If not provided, the OS-HPXML default is used.')
    args << arg

    arg = OpenStudio::Measure::OSArgument::makeIntegerArgument('simulation_control_run_period_calendar_year', false)
    arg.setDisplayName('Simulation Control: Run Period Calendar Year')
    arg.setUnits('year')
    arg.setDescription('This numeric field should contain the calendar year that determines the start day of week. If you are running simulations using AMY weather files, the value entered for calendar year will not be used; it will be overridden by the actual year found in the AMY weather file. If not provided, the OS-HPXML default is used.')
    args << arg

    arg = OpenStudio::Measure::OSArgument::makeBoolArgument('simulation_control_daylight_saving_enabled', false)
    arg.setDisplayName('Simulation Control: Daylight Saving Enabled')
    arg.setDescription('Whether to use daylight saving. If not provided, the OS-HPXML default is used.')
    args << arg

    arg = OpenStudio::Measure::OSArgument::makeStringArgument('simulation_control_daylight_saving_period', false)
    arg.setDisplayName('Simulation Control: Daylight Saving Period')
    arg.setDescription('Enter a date like "Mar 15 - Dec 15". If not provided, the OS-HPXML default is used.')
    args << arg

    arg = OpenStudio::Measure::OSArgument::makeStringArgument('simulation_control_temperature_capacitance_multiplier', false)
    arg.setDisplayName('Simulation Control: Temperature Capacitance Multiplier')
    arg.setDescription('Affects the transient calculation of indoor air temperatures. If not provided, the OS-HPXML default is used.')
    args << arg

    site_type_choices = OpenStudio::StringVector.new
    site_type_choices << HPXML::SiteTypeSuburban
    site_type_choices << HPXML::SiteTypeUrban
    site_type_choices << HPXML::SiteTypeRural

    arg = OpenStudio::Measure::OSArgument::makeChoiceArgument('site_type', site_type_choices, false)
    arg.setDisplayName('Site: Type')
    arg.setDescription('The type of site. If not provided, the OS-HPXML default is used.')
    args << arg

    site_shielding_of_home_choices = OpenStudio::StringVector.new
    site_shielding_of_home_choices << HPXML::ShieldingExposed
    site_shielding_of_home_choices << HPXML::ShieldingNormal
    site_shielding_of_home_choices << HPXML::ShieldingWellShielded

    arg = OpenStudio::Measure::OSArgument::makeChoiceArgument('site_shielding_of_home', site_shielding_of_home_choices, false)
    arg.setDisplayName('Site: Shielding of Home')
    arg.setDescription('Presence of nearby buildings, trees, obstructions for infiltration model. If not provided, the OS-HPXML default is used.')
    args << arg

    site_soil_and_moisture_type_choices = OpenStudio::StringVector.new
    Constants.SoilTypes.each do |soil_type|
      Constants.MoistureTypes.each do |moisture_type|
        site_soil_and_moisture_type_choices << "#{soil_type}, #{moisture_type}"
      end
    end

    arg = OpenStudio::Measure::OSArgument::makeChoiceArgument('site_soil_and_moisture_type', site_soil_and_moisture_type_choices, false)
    arg.setDisplayName('Site: Soil and Moisture Type')
    arg.setDescription('Type of soil and moisture. This is used to inform ground conductivity and diffusivity. If not provided, the OS-HPXML default is used.')
    args << arg

    arg = OpenStudio::Measure::OSArgument.makeDoubleArgument('site_ground_conductivity', false)
    arg.setDisplayName('Site: Ground Conductivity')
    arg.setDescription('Conductivity of the ground soil. If provided, overrides the previous site and moisture type input.')
    arg.setUnits('Btu/hr-ft-F')
    args << arg

    arg = OpenStudio::Measure::OSArgument.makeDoubleArgument('site_ground_diffusivity', false)
    arg.setDisplayName('Site: Ground Diffusivity')
    arg.setDescription('Diffusivity of the ground soil. If provided, overrides the previous site and moisture type input.')
    arg.setUnits('ft^2/hr')
    args << arg

    arg = OpenStudio::Measure::OSArgument.makeStringArgument('site_zip_code', false)
    arg.setDisplayName('Site: Zip Code')
    arg.setDescription('Zip code of the home address.')
    args << arg

    site_iecc_zone_choices = OpenStudio::StringVector.new
    Constants.IECCZones.each do |iz|
      site_iecc_zone_choices << iz
    end

    arg = OpenStudio::Measure::OSArgument.makeChoiceArgument('site_iecc_zone', site_iecc_zone_choices, false)
    arg.setDisplayName('Site: IECC Zone')
    arg.setDescription('IECC zone of the home address.')
    args << arg

    site_state_code_choices = OpenStudio::StringVector.new
    Constants.StateCodesMap.keys.each do |sc|
      site_state_code_choices << sc
    end

    arg = OpenStudio::Measure::OSArgument.makeChoiceArgument('site_state_code', site_state_code_choices, false)
    arg.setDisplayName('Site: State Code')
    arg.setDescription('State code of the home address.')
    args << arg

    arg = OpenStudio::Measure::OSArgument.makeDoubleArgument('site_time_zone_utc_offset', false)
    arg.setDisplayName('Site: Time Zone UTC Offset')
    arg.setDescription('Time zone UTC offset of the home address. Must be between -12 and 14.')
    arg.setUnits('hr')
    args << arg

    arg = OpenStudio::Measure::OSArgument.makeStringArgument('weather_station_epw_filepath', true)
    arg.setDisplayName('Weather Station: EnergyPlus Weather (EPW) Filepath')
    arg.setDescription('Path of the EPW file.')
    arg.setDefaultValue('USA_CO_Denver.Intl.AP.725650_TMY3.epw')
    args << arg

    arg = OpenStudio::Measure::OSArgument.makeIntegerArgument('year_built', false)
    arg.setDisplayName('Building Construction: Year Built')
    arg.setDescription('The year the building was built.')
    args << arg

    unit_type_choices = OpenStudio::StringVector.new
    unit_type_choices << HPXML::ResidentialTypeSFD
    unit_type_choices << HPXML::ResidentialTypeSFA
    unit_type_choices << HPXML::ResidentialTypeApartment
    unit_type_choices << HPXML::ResidentialTypeManufactured

    arg = OpenStudio::Measure::OSArgument::makeIntegerArgument('unit_multiplier', false)
    arg.setDisplayName('Building Construction: Unit Multiplier')
    arg.setDescription('The number of similar dwelling units. EnergyPlus simulation results will be multiplied this value. If not provided, defaults to 1.')
    args << arg

    arg = OpenStudio::Measure::OSArgument::makeChoiceArgument('geometry_unit_type', unit_type_choices, true)
    arg.setDisplayName('Geometry: Unit Type')
    arg.setDescription("The type of dwelling unit. Use #{HPXML::ResidentialTypeSFA} for a dwelling unit with 1 or more stories, attached units to one or both sides, and no units above/below. Use #{HPXML::ResidentialTypeApartment} for a dwelling unit with 1 story, attached units to one, two, or three sides, and units above and/or below.")
    arg.setDefaultValue(HPXML::ResidentialTypeSFD)
    args << arg

    level_choices = OpenStudio::StringVector.new
    level_choices << 'Bottom'
    level_choices << 'Middle'
    level_choices << 'Top'

    arg = OpenStudio::Measure::OSArgument::makeBoolArgument('geometry_unit_left_wall_is_adiabatic', false)
    arg.setDisplayName('Geometry: Unit Left Wall Is Adiabatic')
    arg.setDescription('Presence of an adiabatic left wall.')
    arg.setDefaultValue(false)
    args << arg

    arg = OpenStudio::Measure::OSArgument::makeBoolArgument('geometry_unit_right_wall_is_adiabatic', false)
    arg.setDisplayName('Geometry: Unit Right Wall Is Adiabatic')
    arg.setDescription('Presence of an adiabatic right wall.')
    arg.setDefaultValue(false)
    args << arg

    arg = OpenStudio::Measure::OSArgument::makeBoolArgument('geometry_unit_front_wall_is_adiabatic', false)
    arg.setDisplayName('Geometry: Unit Front Wall Is Adiabatic')
    arg.setDescription('Presence of an adiabatic front wall, for example, the unit is adjacent to a conditioned corridor.')
    arg.setDefaultValue(false)
    args << arg

    arg = OpenStudio::Measure::OSArgument::makeBoolArgument('geometry_unit_back_wall_is_adiabatic', false)
    arg.setDisplayName('Geometry: Unit Back Wall Is Adiabatic')
    arg.setDescription('Presence of an adiabatic back wall.')
    arg.setDefaultValue(false)
    args << arg

    arg = OpenStudio::Measure::OSArgument::makeIntegerArgument('geometry_unit_num_floors_above_grade', true)
    arg.setDisplayName('Geometry: Unit Number of Floors Above Grade')
    arg.setUnits('#')
    arg.setDescription("The number of floors above grade in the unit. Attic type #{HPXML::AtticTypeConditioned} is included. Assumed to be 1 for #{HPXML::ResidentialTypeApartment}s.")
    arg.setDefaultValue(2)
    args << arg

    arg = OpenStudio::Measure::OSArgument::makeDoubleArgument('geometry_unit_cfa', true)
    arg.setDisplayName('Geometry: Unit Conditioned Floor Area')
    arg.setUnits('ft^2')
    arg.setDescription("The total floor area of the unit's conditioned space (including any conditioned basement floor area).")
    arg.setDefaultValue(2000.0)
    args << arg

    arg = OpenStudio::Measure::OSArgument::makeDoubleArgument('geometry_unit_aspect_ratio', true)
    arg.setDisplayName('Geometry: Unit Aspect Ratio')
    arg.setUnits('Frac')
    arg.setDescription('The ratio of front/back wall length to left/right wall length for the unit, excluding any protruding garage wall area.')
    arg.setDefaultValue(2.0)
    args << arg

    arg = OpenStudio::Measure::OSArgument::makeDoubleArgument('geometry_unit_orientation', true)
    arg.setDisplayName('Geometry: Unit Orientation')
    arg.setUnits('degrees')
    arg.setDescription("The unit's orientation is measured clockwise from north (e.g., North=0, East=90, South=180, West=270).")
    arg.setDefaultValue(180.0)
    args << arg

    arg = OpenStudio::Measure::OSArgument::makeIntegerArgument('geometry_unit_num_bedrooms', true)
    arg.setDisplayName('Geometry: Unit Number of Bedrooms')
    arg.setUnits('#')
    arg.setDescription('The number of bedrooms in the unit.')
    arg.setDefaultValue(3)
    args << arg

    arg = OpenStudio::Measure::OSArgument::makeIntegerArgument('geometry_unit_num_bathrooms', false)
    arg.setDisplayName('Geometry: Unit Number of Bathrooms')
    arg.setUnits('#')
    arg.setDescription('The number of bathrooms in the unit. If not provided, the OS-HPXML default is used.')
    args << arg

    arg = OpenStudio::Measure::OSArgument::makeDoubleArgument('geometry_unit_num_occupants', false)
    arg.setDisplayName('Geometry: Unit Number of Occupants')
    arg.setUnits('#')
    arg.setDescription('The number of occupants in the unit. If not provided, an *asset* calculation is performed assuming standard occupancy, in which various end use defaults (e.g., plug loads, appliances, and hot water usage) are calculated based on Number of Bedrooms and Conditioned Floor Area per ANSI/RESNET/ICC 301-2019. If provided, an *operational* calculation is instead performed in which the end use defaults are adjusted using the relationship between Number of Bedrooms and Number of Occupants from RECS 2015.')
    args << arg

    arg = OpenStudio::Measure::OSArgument::makeIntegerArgument('geometry_building_num_units', false)
    arg.setDisplayName('Geometry: Building Number of Units')
    arg.setUnits('#')
    arg.setDescription("The number of units in the building. Required for #{HPXML::ResidentialTypeSFA} and #{HPXML::ResidentialTypeApartment}s.")
    args << arg

    arg = OpenStudio::Measure::OSArgument::makeDoubleArgument('geometry_average_ceiling_height', true)
    arg.setDisplayName('Geometry: Average Ceiling Height')
    arg.setUnits('ft')
    arg.setDescription('Average distance from the floor to the ceiling.')
    arg.setDefaultValue(8.0)
    args << arg

    arg = OpenStudio::Measure::OSArgument::makeDoubleArgument('geometry_garage_width', true)
    arg.setDisplayName('Geometry: Garage Width')
    arg.setUnits('ft')
    arg.setDescription("The width of the garage. Enter zero for no garage. Only applies to #{HPXML::ResidentialTypeSFD} units.")
    arg.setDefaultValue(0.0)
    args << arg

    arg = OpenStudio::Measure::OSArgument::makeDoubleArgument('geometry_garage_depth', true)
    arg.setDisplayName('Geometry: Garage Depth')
    arg.setUnits('ft')
    arg.setDescription("The depth of the garage. Only applies to #{HPXML::ResidentialTypeSFD} units.")
    arg.setDefaultValue(20.0)
    args << arg

    arg = OpenStudio::Measure::OSArgument::makeDoubleArgument('geometry_garage_protrusion', true)
    arg.setDisplayName('Geometry: Garage Protrusion')
    arg.setUnits('Frac')
    arg.setDescription("The fraction of the garage that is protruding from the conditioned space. Only applies to #{HPXML::ResidentialTypeSFD} units.")
    arg.setDefaultValue(0.0)
    args << arg

    garage_position_choices = OpenStudio::StringVector.new
    garage_position_choices << 'Right'
    garage_position_choices << 'Left'

    arg = OpenStudio::Measure::OSArgument::makeChoiceArgument('geometry_garage_position', garage_position_choices, true)
    arg.setDisplayName('Geometry: Garage Position')
    arg.setDescription("The position of the garage. Only applies to #{HPXML::ResidentialTypeSFD} units.")
    arg.setDefaultValue('Right')
    args << arg

    foundation_type_choices = OpenStudio::StringVector.new
    foundation_type_choices << HPXML::FoundationTypeSlab
    foundation_type_choices << HPXML::FoundationTypeCrawlspaceVented
    foundation_type_choices << HPXML::FoundationTypeCrawlspaceUnvented
    foundation_type_choices << HPXML::FoundationTypeCrawlspaceConditioned
    foundation_type_choices << HPXML::FoundationTypeBasementUnconditioned
    foundation_type_choices << HPXML::FoundationTypeBasementConditioned
    foundation_type_choices << HPXML::FoundationTypeAmbient
    foundation_type_choices << HPXML::FoundationTypeAboveApartment # I.e., adiabatic
    foundation_type_choices << "#{HPXML::FoundationTypeBellyAndWing}WithSkirt"
    foundation_type_choices << "#{HPXML::FoundationTypeBellyAndWing}NoSkirt"

    arg = OpenStudio::Measure::OSArgument::makeChoiceArgument('geometry_foundation_type', foundation_type_choices, true)
    arg.setDisplayName('Geometry: Foundation Type')
    arg.setDescription("The foundation type of the building. Foundation types #{HPXML::FoundationTypeBasementConditioned} and #{HPXML::FoundationTypeCrawlspaceConditioned} are not allowed for #{HPXML::ResidentialTypeApartment}s.")
    arg.setDefaultValue(HPXML::FoundationTypeSlab)
    args << arg

    arg = OpenStudio::Measure::OSArgument::makeDoubleArgument('geometry_foundation_height', true)
    arg.setDisplayName('Geometry: Foundation Height')
    arg.setUnits('ft')
    arg.setDescription('The height of the foundation (e.g., 3ft for crawlspace, 8ft for basement). Only applies to basements/crawlspaces.')
    arg.setDefaultValue(0.0)
    args << arg

    arg = OpenStudio::Measure::OSArgument::makeDoubleArgument('geometry_foundation_height_above_grade', true)
    arg.setDisplayName('Geometry: Foundation Height Above Grade')
    arg.setUnits('ft')
    arg.setDescription('The depth above grade of the foundation wall. Only applies to basements/crawlspaces.')
    arg.setDefaultValue(0.0)
    args << arg

    arg = OpenStudio::Measure::OSArgument::makeDoubleArgument('geometry_rim_joist_height', false)
    arg.setDisplayName('Geometry: Rim Joist Height')
    arg.setUnits('in')
    arg.setDescription('The height of the rim joists. Only applies to basements/crawlspaces.')
    args << arg

    attic_type_choices = OpenStudio::StringVector.new
    attic_type_choices << HPXML::AtticTypeFlatRoof
    attic_type_choices << HPXML::AtticTypeVented
    attic_type_choices << HPXML::AtticTypeUnvented
    attic_type_choices << HPXML::AtticTypeConditioned
    attic_type_choices << HPXML::AtticTypeBelowApartment # I.e., adiabatic

    arg = OpenStudio::Measure::OSArgument::makeChoiceArgument('geometry_attic_type', attic_type_choices, true)
    arg.setDisplayName('Geometry: Attic Type')
    arg.setDescription("The attic type of the building. Attic type #{HPXML::AtticTypeConditioned} is not allowed for #{HPXML::ResidentialTypeApartment}s.")
    arg.setDefaultValue(HPXML::AtticTypeVented)
    args << arg

    roof_type_choices = OpenStudio::StringVector.new
    roof_type_choices << 'gable'
    roof_type_choices << 'hip'

    arg = OpenStudio::Measure::OSArgument::makeChoiceArgument('geometry_roof_type', roof_type_choices, true)
    arg.setDisplayName('Geometry: Roof Type')
    arg.setDescription('The roof type of the building. Ignored if the building has a flat roof.')
    arg.setDefaultValue('gable')
    args << arg

    roof_pitch_choices = OpenStudio::StringVector.new
    roof_pitch_choices << '1:12'
    roof_pitch_choices << '2:12'
    roof_pitch_choices << '3:12'
    roof_pitch_choices << '4:12'
    roof_pitch_choices << '5:12'
    roof_pitch_choices << '6:12'
    roof_pitch_choices << '7:12'
    roof_pitch_choices << '8:12'
    roof_pitch_choices << '9:12'
    roof_pitch_choices << '10:12'
    roof_pitch_choices << '11:12'
    roof_pitch_choices << '12:12'

    arg = OpenStudio::Measure::OSArgument::makeChoiceArgument('geometry_roof_pitch', roof_pitch_choices, true)
    arg.setDisplayName('Geometry: Roof Pitch')
    arg.setDescription('The roof pitch of the attic. Ignored if the building has a flat roof.')
    arg.setDefaultValue('6:12')
    args << arg

    arg = OpenStudio::Measure::OSArgument::makeDoubleArgument('geometry_eaves_depth', true)
    arg.setDisplayName('Geometry: Eaves Depth')
    arg.setUnits('ft')
    arg.setDescription('The eaves depth of the roof.')
    arg.setDefaultValue(2.0)
    args << arg

    arg = OpenStudio::Measure::OSArgument::makeDoubleArgument('neighbor_front_distance', true)
    arg.setDisplayName('Neighbor: Front Distance')
    arg.setUnits('ft')
    arg.setDescription('The distance between the unit and the neighboring building to the front (not including eaves). A value of zero indicates no neighbors. Used for shading.')
    arg.setDefaultValue(0.0)
    args << arg

    arg = OpenStudio::Measure::OSArgument::makeDoubleArgument('neighbor_back_distance', true)
    arg.setDisplayName('Neighbor: Back Distance')
    arg.setUnits('ft')
    arg.setDescription('The distance between the unit and the neighboring building to the back (not including eaves). A value of zero indicates no neighbors. Used for shading.')
    arg.setDefaultValue(0.0)
    args << arg

    arg = OpenStudio::Measure::OSArgument::makeDoubleArgument('neighbor_left_distance', true)
    arg.setDisplayName('Neighbor: Left Distance')
    arg.setUnits('ft')
    arg.setDescription('The distance between the unit and the neighboring building to the left (not including eaves). A value of zero indicates no neighbors. Used for shading.')
    arg.setDefaultValue(10.0)
    args << arg

    arg = OpenStudio::Measure::OSArgument::makeDoubleArgument('neighbor_right_distance', true)
    arg.setDisplayName('Neighbor: Right Distance')
    arg.setUnits('ft')
    arg.setDescription('The distance between the unit and the neighboring building to the right (not including eaves). A value of zero indicates no neighbors. Used for shading.')
    arg.setDefaultValue(10.0)
    args << arg

    arg = OpenStudio::Measure::OSArgument::makeDoubleArgument('neighbor_front_height', false)
    arg.setDisplayName('Neighbor: Front Height')
    arg.setUnits('ft')
    arg.setDescription('The height of the neighboring building to the front. If not provided, the OS-HPXML default is used.')
    args << arg

    arg = OpenStudio::Measure::OSArgument::makeDoubleArgument('neighbor_back_height', false)
    arg.setDisplayName('Neighbor: Back Height')
    arg.setUnits('ft')
    arg.setDescription('The height of the neighboring building to the back. If not provided, the OS-HPXML default is used.')
    args << arg

    arg = OpenStudio::Measure::OSArgument::makeDoubleArgument('neighbor_left_height', false)
    arg.setDisplayName('Neighbor: Left Height')
    arg.setUnits('ft')
    arg.setDescription('The height of the neighboring building to the left. If not provided, the OS-HPXML default is used.')
    args << arg

    arg = OpenStudio::Measure::OSArgument::makeDoubleArgument('neighbor_right_height', false)
    arg.setDisplayName('Neighbor: Right Height')
    arg.setUnits('ft')
    arg.setDescription('The height of the neighboring building to the right. If not provided, the OS-HPXML default is used.')
    args << arg

    arg = OpenStudio::Measure::OSArgument::makeDoubleArgument('floor_over_foundation_assembly_r', true)
    arg.setDisplayName('Floor: Over Foundation Assembly R-value')
    arg.setUnits('h-ft^2-R/Btu')
    arg.setDescription('Assembly R-value for the floor over the foundation. Ignored if the building has a slab-on-grade foundation.')
    arg.setDefaultValue(28.1)
    args << arg

    arg = OpenStudio::Measure::OSArgument::makeDoubleArgument('floor_over_garage_assembly_r', true)
    arg.setDisplayName('Floor: Over Garage Assembly R-value')
    arg.setUnits('h-ft^2-R/Btu')
    arg.setDescription('Assembly R-value for the floor over the garage. Ignored unless the building has a garage under conditioned space.')
    arg.setDefaultValue(28.1)
    args << arg

    floor_type_choices = OpenStudio::StringVector.new
    floor_type_choices << HPXML::FloorTypeWoodFrame
    floor_type_choices << HPXML::FloorTypeSIP
    floor_type_choices << HPXML::FloorTypeConcrete
    floor_type_choices << HPXML::FloorTypeSteelFrame

    arg = OpenStudio::Measure::OSArgument::makeChoiceArgument('floor_type', floor_type_choices, true)
    arg.setDisplayName('Floor: Type')
    arg.setDescription('The type of floors.')
    arg.setDefaultValue(HPXML::FloorTypeWoodFrame)
    args << arg

    foundation_wall_type_choices = OpenStudio::StringVector.new
    foundation_wall_type_choices << HPXML::FoundationWallTypeSolidConcrete
    foundation_wall_type_choices << HPXML::FoundationWallTypeConcreteBlock
    foundation_wall_type_choices << HPXML::FoundationWallTypeConcreteBlockFoamCore
    foundation_wall_type_choices << HPXML::FoundationWallTypeConcreteBlockPerliteCore
    foundation_wall_type_choices << HPXML::FoundationWallTypeConcreteBlockVermiculiteCore
    foundation_wall_type_choices << HPXML::FoundationWallTypeConcreteBlockSolidCore
    foundation_wall_type_choices << HPXML::FoundationWallTypeDoubleBrick
    foundation_wall_type_choices << HPXML::FoundationWallTypeWood

    arg = OpenStudio::Measure::OSArgument::makeChoiceArgument('foundation_wall_type', foundation_wall_type_choices, false)
    arg.setDisplayName('Foundation Wall: Type')
    arg.setDescription('The material type of the foundation wall. If not provided, the OS-HPXML default is used.')
    args << arg

    arg = OpenStudio::Measure::OSArgument::makeDoubleArgument('foundation_wall_thickness', false)
    arg.setDisplayName('Foundation Wall: Thickness')
    arg.setUnits('in')
    arg.setDescription('The thickness of the foundation wall. If not provided, the OS-HPXML default is used.')
    args << arg

    arg = OpenStudio::Measure::OSArgument::makeDoubleArgument('foundation_wall_insulation_r', true)
    arg.setDisplayName('Foundation Wall: Insulation Nominal R-value')
    arg.setUnits('h-ft^2-R/Btu')
    arg.setDescription('Nominal R-value for the foundation wall insulation. Only applies to basements/crawlspaces.')
    arg.setDefaultValue(0)
    args << arg

    wall_ins_location_choices = OpenStudio::StringVector.new
    wall_ins_location_choices << 'interior'
    wall_ins_location_choices << 'exterior'

    arg = OpenStudio::Measure::OSArgument::makeChoiceArgument('foundation_wall_insulation_location', wall_ins_location_choices, false)
    arg.setDisplayName('Foundation Wall: Insulation Location')
    arg.setUnits('ft')
    arg.setDescription('Whether the insulation is on the interior or exterior of the foundation wall. Only applies to basements/crawlspaces.')
    arg.setDefaultValue('exterior')
    args << arg

    arg = OpenStudio::Measure::OSArgument::makeDoubleArgument('foundation_wall_insulation_distance_to_top', false)
    arg.setDisplayName('Foundation Wall: Insulation Distance To Top')
    arg.setUnits('ft')
    arg.setDescription('The distance from the top of the foundation wall to the top of the foundation wall insulation. Only applies to basements/crawlspaces. If not provided, the OS-HPXML default is used.')
    args << arg

    arg = OpenStudio::Measure::OSArgument::makeDoubleArgument('foundation_wall_insulation_distance_to_bottom', false)
    arg.setDisplayName('Foundation Wall: Insulation Distance To Bottom')
    arg.setUnits('ft')
    arg.setDescription('The distance from the top of the foundation wall to the bottom of the foundation wall insulation. Only applies to basements/crawlspaces. If not provided, the OS-HPXML default is used.')
    args << arg

    arg = OpenStudio::Measure::OSArgument::makeDoubleArgument('foundation_wall_assembly_r', false)
    arg.setDisplayName('Foundation Wall: Assembly R-value')
    arg.setUnits('h-ft^2-R/Btu')
    arg.setDescription('Assembly R-value for the foundation walls. Only applies to basements/crawlspaces. If provided, overrides the previous foundation wall insulation inputs. If not provided, it is ignored.')
    args << arg

    arg = OpenStudio::Measure::OSArgument::makeDoubleArgument('rim_joist_assembly_r', false)
    arg.setDisplayName('Rim Joist: Assembly R-value')
    arg.setUnits('h-ft^2-R/Btu')
    arg.setDescription('Assembly R-value for the rim joists. Only applies to basements/crawlspaces. Required if a rim joist height is provided.')
    args << arg

    arg = OpenStudio::Measure::OSArgument::makeDoubleArgument('slab_perimeter_insulation_r', true)
    arg.setDisplayName('Slab: Perimeter Insulation Nominal R-value')
    arg.setUnits('h-ft^2-R/Btu')
    arg.setDescription('Nominal R-value of the vertical slab perimeter insulation. Applies to slab-on-grade foundations and basement/crawlspace floors.')
    arg.setDefaultValue(0)
    args << arg

    arg = OpenStudio::Measure::OSArgument::makeDoubleArgument('slab_perimeter_depth', true)
    arg.setDisplayName('Slab: Perimeter Insulation Depth')
    arg.setUnits('ft')
    arg.setDescription('Depth from grade to bottom of vertical slab perimeter insulation. Applies to slab-on-grade foundations and basement/crawlspace floors.')
    arg.setDefaultValue(0)
    args << arg

    arg = OpenStudio::Measure::OSArgument::makeDoubleArgument('slab_under_insulation_r', true)
    arg.setDisplayName('Slab: Under Slab Insulation Nominal R-value')
    arg.setUnits('h-ft^2-R/Btu')
    arg.setDescription('Nominal R-value of the horizontal under slab insulation. Applies to slab-on-grade foundations and basement/crawlspace floors.')
    arg.setDefaultValue(0)
    args << arg

    arg = OpenStudio::Measure::OSArgument::makeDoubleArgument('slab_under_width', true)
    arg.setDisplayName('Slab: Under Slab Insulation Width')
    arg.setUnits('ft')
    arg.setDescription('Width from slab edge inward of horizontal under-slab insulation. Enter 999 to specify that the under slab insulation spans the entire slab. Applies to slab-on-grade foundations and basement/crawlspace floors.')
    arg.setDefaultValue(0)
    args << arg

    arg = OpenStudio::Measure::OSArgument::makeDoubleArgument('slab_thickness', false)
    arg.setDisplayName('Slab: Thickness')
    arg.setUnits('in')
    arg.setDescription('The thickness of the slab. Zero can be entered if there is a dirt floor instead of a slab. If not provided, the OS-HPXML default is used.')
    args << arg

    arg = OpenStudio::Measure::OSArgument::makeDoubleArgument('slab_carpet_fraction', false)
    arg.setDisplayName('Slab: Carpet Fraction')
    arg.setUnits('Frac')
    arg.setDescription('Fraction of the slab floor area that is carpeted. If not provided, the OS-HPXML default is used.')
    args << arg

    arg = OpenStudio::Measure::OSArgument::makeDoubleArgument('slab_carpet_r', false)
    arg.setDisplayName('Slab: Carpet R-value')
    arg.setUnits('h-ft^2-R/Btu')
    arg.setDescription('R-value of the slab carpet. If not provided, the OS-HPXML default is used.')
    args << arg

    arg = OpenStudio::Measure::OSArgument::makeDoubleArgument('ceiling_assembly_r', true)
    arg.setDisplayName('Ceiling: Assembly R-value')
    arg.setUnits('h-ft^2-R/Btu')
    arg.setDescription('Assembly R-value for the ceiling (attic floor).')
    arg.setDefaultValue(31.6)
    args << arg

    roof_material_type_choices = OpenStudio::StringVector.new
    roof_material_type_choices << HPXML::RoofTypeAsphaltShingles
    roof_material_type_choices << HPXML::RoofTypeConcrete
    roof_material_type_choices << HPXML::RoofTypeCool
    roof_material_type_choices << HPXML::RoofTypeClayTile
    roof_material_type_choices << HPXML::RoofTypeEPS
    roof_material_type_choices << HPXML::RoofTypeMetal
    roof_material_type_choices << HPXML::RoofTypePlasticRubber
    roof_material_type_choices << HPXML::RoofTypeShingles
    roof_material_type_choices << HPXML::RoofTypeWoodShingles

    arg = OpenStudio::Measure::OSArgument::makeChoiceArgument('roof_material_type', roof_material_type_choices, false)
    arg.setDisplayName('Roof: Material Type')
    arg.setDescription('The material type of the roof. If not provided, the OS-HPXML default is used.')
    args << arg

    color_choices = OpenStudio::StringVector.new
    color_choices << HPXML::ColorDark
    color_choices << HPXML::ColorLight
    color_choices << HPXML::ColorMedium
    color_choices << HPXML::ColorMediumDark
    color_choices << HPXML::ColorReflective

    arg = OpenStudio::Measure::OSArgument::makeChoiceArgument('roof_color', color_choices, false)
    arg.setDisplayName('Roof: Color')
    arg.setDescription('The color of the roof. If not provided, the OS-HPXML default is used.')
    args << arg

    arg = OpenStudio::Measure::OSArgument::makeDoubleArgument('roof_assembly_r', true)
    arg.setDisplayName('Roof: Assembly R-value')
    arg.setUnits('h-ft^2-R/Btu')
    arg.setDescription('Assembly R-value of the roof.')
    arg.setDefaultValue(2.3)
    args << arg

    arg = OpenStudio::Measure::OSArgument::makeBoolArgument('roof_radiant_barrier', true)
    arg.setDisplayName('Roof: Has Radiant Barrier')
    arg.setDescription('Presence of a radiant barrier in the attic.')
    arg.setDefaultValue(false)
    args << arg

    roof_radiant_barrier_grade_choices = OpenStudio::StringVector.new
    roof_radiant_barrier_grade_choices << '1'
    roof_radiant_barrier_grade_choices << '2'
    roof_radiant_barrier_grade_choices << '3'

    arg = OpenStudio::Measure::OSArgument::makeChoiceArgument('roof_radiant_barrier_grade', roof_radiant_barrier_grade_choices, false)
    arg.setDisplayName('Roof: Radiant Barrier Grade')
    arg.setDescription('The grade of the radiant barrier. If not provided, the OS-HPXML default is used.')
    args << arg

    wall_type_choices = OpenStudio::StringVector.new
    wall_type_choices << HPXML::WallTypeWoodStud
    wall_type_choices << HPXML::WallTypeCMU
    wall_type_choices << HPXML::WallTypeDoubleWoodStud
    wall_type_choices << HPXML::WallTypeICF
    wall_type_choices << HPXML::WallTypeLog
    wall_type_choices << HPXML::WallTypeSIP
    wall_type_choices << HPXML::WallTypeConcrete
    wall_type_choices << HPXML::WallTypeSteelStud
    wall_type_choices << HPXML::WallTypeStone
    wall_type_choices << HPXML::WallTypeStrawBale
    wall_type_choices << HPXML::WallTypeBrick

    arg = OpenStudio::Measure::OSArgument::makeChoiceArgument('wall_type', wall_type_choices, true)
    arg.setDisplayName('Wall: Type')
    arg.setDescription('The type of walls.')
    arg.setDefaultValue(HPXML::WallTypeWoodStud)
    args << arg

    wall_siding_type_choices = OpenStudio::StringVector.new
    wall_siding_type_choices << HPXML::SidingTypeAluminum
    wall_siding_type_choices << HPXML::SidingTypeAsbestos
    wall_siding_type_choices << HPXML::SidingTypeBrick
    wall_siding_type_choices << HPXML::SidingTypeCompositeShingle
    wall_siding_type_choices << HPXML::SidingTypeFiberCement
    wall_siding_type_choices << HPXML::SidingTypeMasonite
    wall_siding_type_choices << HPXML::SidingTypeNone
    wall_siding_type_choices << HPXML::SidingTypeStucco
    wall_siding_type_choices << HPXML::SidingTypeSyntheticStucco
    wall_siding_type_choices << HPXML::SidingTypeVinyl
    wall_siding_type_choices << HPXML::SidingTypeWood

    arg = OpenStudio::Measure::OSArgument::makeChoiceArgument('wall_siding_type', wall_siding_type_choices, false)
    arg.setDisplayName('Wall: Siding Type')
    arg.setDescription('The siding type of the walls. Also applies to rim joists. If not provided, the OS-HPXML default is used.')
    args << arg

    arg = OpenStudio::Measure::OSArgument::makeChoiceArgument('wall_color', color_choices, false)
    arg.setDisplayName('Wall: Color')
    arg.setDescription('The color of the walls. Also applies to rim joists. If not provided, the OS-HPXML default is used.')
    args << arg

    arg = OpenStudio::Measure::OSArgument::makeDoubleArgument('wall_assembly_r', true)
    arg.setDisplayName('Wall: Assembly R-value')
    arg.setUnits('h-ft^2-R/Btu')
    arg.setDescription('Assembly R-value of the walls.')
    arg.setDefaultValue(11.9)
    args << arg

    arg = OpenStudio::Measure::OSArgument::makeDoubleArgument('window_front_wwr', true)
    arg.setDisplayName('Windows: Front Window-to-Wall Ratio')
    arg.setUnits('Frac')
    arg.setDescription("The ratio of window area to wall area for the unit's front facade. Enter 0 if specifying Front Window Area instead.")
    arg.setDefaultValue(0.18)
    args << arg

    arg = OpenStudio::Measure::OSArgument::makeDoubleArgument('window_back_wwr', true)
    arg.setDisplayName('Windows: Back Window-to-Wall Ratio')
    arg.setUnits('Frac')
    arg.setDescription("The ratio of window area to wall area for the unit's back facade. Enter 0 if specifying Back Window Area instead.")
    arg.setDefaultValue(0.18)
    args << arg

    arg = OpenStudio::Measure::OSArgument::makeDoubleArgument('window_left_wwr', true)
    arg.setDisplayName('Windows: Left Window-to-Wall Ratio')
    arg.setUnits('Frac')
    arg.setDescription("The ratio of window area to wall area for the unit's left facade (when viewed from the front). Enter 0 if specifying Left Window Area instead.")
    arg.setDefaultValue(0.18)
    args << arg

    arg = OpenStudio::Measure::OSArgument::makeDoubleArgument('window_right_wwr', true)
    arg.setDisplayName('Windows: Right Window-to-Wall Ratio')
    arg.setUnits('Frac')
    arg.setDescription("The ratio of window area to wall area for the unit's right facade (when viewed from the front). Enter 0 if specifying Right Window Area instead.")
    arg.setDefaultValue(0.18)
    args << arg

    arg = OpenStudio::Measure::OSArgument::makeDoubleArgument('window_area_front', true)
    arg.setDisplayName('Windows: Front Window Area')
    arg.setUnits('ft^2')
    arg.setDescription("The amount of window area on the unit's front facade. Enter 0 if specifying Front Window-to-Wall Ratio instead.")
    arg.setDefaultValue(0)
    args << arg

    arg = OpenStudio::Measure::OSArgument::makeDoubleArgument('window_area_back', true)
    arg.setDisplayName('Windows: Back Window Area')
    arg.setUnits('ft^2')
    arg.setDescription("The amount of window area on the unit's back facade. Enter 0 if specifying Back Window-to-Wall Ratio instead.")
    arg.setDefaultValue(0)
    args << arg

    arg = OpenStudio::Measure::OSArgument::makeDoubleArgument('window_area_left', true)
    arg.setDisplayName('Windows: Left Window Area')
    arg.setUnits('ft^2')
    arg.setDescription("The amount of window area on the unit's left facade (when viewed from the front). Enter 0 if specifying Left Window-to-Wall Ratio instead.")
    arg.setDefaultValue(0)
    args << arg

    arg = OpenStudio::Measure::OSArgument::makeDoubleArgument('window_area_right', true)
    arg.setDisplayName('Windows: Right Window Area')
    arg.setUnits('ft^2')
    arg.setDescription("The amount of window area on the unit's right facade (when viewed from the front). Enter 0 if specifying Right Window-to-Wall Ratio instead.")
    arg.setDefaultValue(0)
    args << arg

    arg = OpenStudio::Measure::OSArgument::makeDoubleArgument('window_aspect_ratio', true)
    arg.setDisplayName('Windows: Aspect Ratio')
    arg.setUnits('Frac')
    arg.setDescription('Ratio of window height to width.')
    arg.setDefaultValue(1.333)
    args << arg

    arg = OpenStudio::Measure::OSArgument::makeDoubleArgument('window_fraction_operable', false)
    arg.setDisplayName('Windows: Fraction Operable')
    arg.setUnits('Frac')
    arg.setDescription('Fraction of windows that are operable. If not provided, the OS-HPXML default is used.')
    args << arg

    arg = OpenStudio::Measure::OSArgument::makeIntegerArgument('window_natvent_availability', false)
    arg.setDisplayName('Windows: Natural Ventilation Availability')
    arg.setUnits('Days/week')
    arg.setDescription('For operable windows, the number of days/week that windows can be opened by occupants for natural ventilation. If not provided, the OS-HPXML default is used.')
    args << arg

    arg = OpenStudio::Measure::OSArgument::makeDoubleArgument('window_ufactor', true)
    arg.setDisplayName('Windows: U-Factor')
    arg.setUnits('Btu/hr-ft^2-R')
    arg.setDescription('Full-assembly NFRC U-factor.')
    arg.setDefaultValue(0.37)
    args << arg

    arg = OpenStudio::Measure::OSArgument::makeDoubleArgument('window_shgc', true)
    arg.setDisplayName('Windows: SHGC')
    arg.setDescription('Full-assembly NFRC solar heat gain coefficient.')
    arg.setDefaultValue(0.3)
    args << arg

    arg = OpenStudio::Measure::OSArgument::makeDoubleArgument('window_interior_shading_winter', false)
    arg.setDisplayName('Windows: Winter Interior Shading')
    arg.setUnits('Frac')
    arg.setDescription('Interior shading coefficient for the winter season. 1.0 indicates no reduction in solar gain, 0.85 indicates 15% reduction, etc. If not provided, the OS-HPXML default is used.')
    args << arg

    arg = OpenStudio::Measure::OSArgument::makeDoubleArgument('window_interior_shading_summer', false)
    arg.setDisplayName('Windows: Summer Interior Shading')
    arg.setUnits('Frac')
    arg.setDescription('Interior shading coefficient for the summer season. 1.0 indicates no reduction in solar gain, 0.85 indicates 15% reduction, etc. If not provided, the OS-HPXML default is used.')
    args << arg

    arg = OpenStudio::Measure::OSArgument::makeDoubleArgument('window_exterior_shading_winter', false)
    arg.setDisplayName('Windows: Winter Exterior Shading')
    arg.setUnits('Frac')
    arg.setDescription('Exterior shading coefficient for the winter season. 1.0 indicates no reduction in solar gain, 0.85 indicates 15% reduction, etc. If not provided, the OS-HPXML default is used.')
    args << arg

    arg = OpenStudio::Measure::OSArgument::makeDoubleArgument('window_exterior_shading_summer', false)
    arg.setDisplayName('Windows: Summer Exterior Shading')
    arg.setUnits('Frac')
    arg.setDescription('Exterior shading coefficient for the summer season. 1.0 indicates no reduction in solar gain, 0.85 indicates 15% reduction, etc. If not provided, the OS-HPXML default is used.')
    args << arg

    arg = OpenStudio::Measure::OSArgument::makeStringArgument('window_shading_summer_season', false)
    arg.setDisplayName('Windows: Shading Summer Season')
    arg.setDescription('Enter a date like "May 1 - Sep 30". Defines the summer season for purposes of shading coefficients; the rest of the year is assumed to be winter. If not provided, the OS-HPXML default is used.')
    args << arg

    storm_window_type_choices = OpenStudio::StringVector.new
    storm_window_type_choices << HPXML::WindowGlassTypeClear
    storm_window_type_choices << HPXML::WindowGlassTypeLowE

    arg = OpenStudio::Measure::OSArgument::makeChoiceArgument('window_storm_type', storm_window_type_choices, false)
    arg.setDisplayName('Windows: Storm Type')
    arg.setDescription('The type of storm, if present. If not provided, assumes there is no storm.')
    args << arg

    arg = OpenStudio::Measure::OSArgument::makeDoubleArgument('overhangs_front_depth', true)
    arg.setDisplayName('Overhangs: Front Depth')
    arg.setUnits('ft')
    arg.setDescription('The depth of overhangs for windows for the front facade.')
    arg.setDefaultValue(0)
    args << arg

    arg = OpenStudio::Measure::OSArgument::makeDoubleArgument('overhangs_front_distance_to_top_of_window', true)
    arg.setDisplayName('Overhangs: Front Distance to Top of Window')
    arg.setUnits('ft')
    arg.setDescription('The overhangs distance to the top of window for the front facade.')
    arg.setDefaultValue(0)
    args << arg

    arg = OpenStudio::Measure::OSArgument::makeDoubleArgument('overhangs_front_distance_to_bottom_of_window', true)
    arg.setDisplayName('Overhangs: Front Distance to Bottom of Window')
    arg.setUnits('ft')
    arg.setDescription('The overhangs distance to the bottom of window for the front facade.')
    arg.setDefaultValue(4)
    args << arg

    arg = OpenStudio::Measure::OSArgument::makeDoubleArgument('overhangs_back_depth', true)
    arg.setDisplayName('Overhangs: Back Depth')
    arg.setUnits('ft')
    arg.setDescription('The depth of overhangs for windows for the back facade.')
    arg.setDefaultValue(0)
    args << arg

    arg = OpenStudio::Measure::OSArgument::makeDoubleArgument('overhangs_back_distance_to_top_of_window', true)
    arg.setDisplayName('Overhangs: Back Distance to Top of Window')
    arg.setUnits('ft')
    arg.setDescription('The overhangs distance to the top of window for the back facade.')
    arg.setDefaultValue(0)
    args << arg

    arg = OpenStudio::Measure::OSArgument::makeDoubleArgument('overhangs_back_distance_to_bottom_of_window', true)
    arg.setDisplayName('Overhangs: Back Distance to Bottom of Window')
    arg.setUnits('ft')
    arg.setDescription('The overhangs distance to the bottom of window for the back facade.')
    arg.setDefaultValue(4)
    args << arg

    arg = OpenStudio::Measure::OSArgument::makeDoubleArgument('overhangs_left_depth', true)
    arg.setDisplayName('Overhangs: Left Depth')
    arg.setUnits('ft')
    arg.setDescription('The depth of overhangs for windows for the left facade.')
    arg.setDefaultValue(0)
    args << arg

    arg = OpenStudio::Measure::OSArgument::makeDoubleArgument('overhangs_left_distance_to_top_of_window', true)
    arg.setDisplayName('Overhangs: Left Distance to Top of Window')
    arg.setUnits('ft')
    arg.setDescription('The overhangs distance to the top of window for the left facade.')
    arg.setDefaultValue(0)
    args << arg

    arg = OpenStudio::Measure::OSArgument::makeDoubleArgument('overhangs_left_distance_to_bottom_of_window', true)
    arg.setDisplayName('Overhangs: Left Distance to Bottom of Window')
    arg.setUnits('ft')
    arg.setDescription('The overhangs distance to the bottom of window for the left facade.')
    arg.setDefaultValue(4)
    args << arg

    arg = OpenStudio::Measure::OSArgument::makeDoubleArgument('overhangs_right_depth', true)
    arg.setDisplayName('Overhangs: Right Depth')
    arg.setUnits('ft')
    arg.setDescription('The depth of overhangs for windows for the right facade.')
    arg.setDefaultValue(0)
    args << arg

    arg = OpenStudio::Measure::OSArgument::makeDoubleArgument('overhangs_right_distance_to_top_of_window', true)
    arg.setDisplayName('Overhangs: Right Distance to Top of Window')
    arg.setUnits('ft')
    arg.setDescription('The overhangs distance to the top of window for the right facade.')
    arg.setDefaultValue(0)
    args << arg

    arg = OpenStudio::Measure::OSArgument::makeDoubleArgument('overhangs_right_distance_to_bottom_of_window', true)
    arg.setDisplayName('Overhangs: Right Distance to Bottom of Window')
    arg.setUnits('ft')
    arg.setDescription('The overhangs distance to the bottom of window for the right facade.')
    arg.setDefaultValue(4)
    args << arg

    arg = OpenStudio::Measure::OSArgument::makeDoubleArgument('skylight_area_front', true)
    arg.setDisplayName('Skylights: Front Roof Area')
    arg.setUnits('ft^2')
    arg.setDescription("The amount of skylight area on the unit's front conditioned roof facade.")
    arg.setDefaultValue(0)
    args << arg

    arg = OpenStudio::Measure::OSArgument::makeDoubleArgument('skylight_area_back', true)
    arg.setDisplayName('Skylights: Back Roof Area')
    arg.setUnits('ft^2')
    arg.setDescription("The amount of skylight area on the unit's back conditioned roof facade.")
    arg.setDefaultValue(0)
    args << arg

    arg = OpenStudio::Measure::OSArgument::makeDoubleArgument('skylight_area_left', true)
    arg.setDisplayName('Skylights: Left Roof Area')
    arg.setUnits('ft^2')
    arg.setDescription("The amount of skylight area on the unit's left conditioned roof facade (when viewed from the front).")
    arg.setDefaultValue(0)
    args << arg

    arg = OpenStudio::Measure::OSArgument::makeDoubleArgument('skylight_area_right', true)
    arg.setDisplayName('Skylights: Right Roof Area')
    arg.setUnits('ft^2')
    arg.setDescription("The amount of skylight area on the unit's right conditioned roof facade (when viewed from the front).")
    arg.setDefaultValue(0)
    args << arg

    arg = OpenStudio::Measure::OSArgument::makeDoubleArgument('skylight_ufactor', true)
    arg.setDisplayName('Skylights: U-Factor')
    arg.setUnits('Btu/hr-ft^2-R')
    arg.setDescription('Full-assembly NFRC U-factor.')
    arg.setDefaultValue(0.33)
    args << arg

    skylight_shgc = OpenStudio::Measure::OSArgument::makeDoubleArgument('skylight_shgc', true)
    skylight_shgc.setDisplayName('Skylights: SHGC')
    skylight_shgc.setDescription('Full-assembly NFRC solar heat gain coefficient.')
    skylight_shgc.setDefaultValue(0.45)
    args << skylight_shgc

    arg = OpenStudio::Measure::OSArgument::makeChoiceArgument('skylight_storm_type', storm_window_type_choices, false)
    arg.setDisplayName('Skylights: Storm Type')
    arg.setDescription('The type of storm, if present. If not provided, assumes there is no storm.')
    args << arg

    arg = OpenStudio::Measure::OSArgument::makeDoubleArgument('door_area', true)
    arg.setDisplayName('Doors: Area')
    arg.setUnits('ft^2')
    arg.setDescription('The area of the opaque door(s).')
    arg.setDefaultValue(20.0)
    args << arg

    arg = OpenStudio::Measure::OSArgument::makeDoubleArgument('door_rvalue', true)
    arg.setDisplayName('Doors: R-value')
    arg.setUnits('h-ft^2-R/Btu')
    arg.setDescription('R-value of the opaque door(s).')
    arg.setDefaultValue(4.4)
    args << arg

    air_leakage_units_choices = OpenStudio::StringVector.new
    air_leakage_units_choices << HPXML::UnitsACH
    air_leakage_units_choices << HPXML::UnitsCFM
    air_leakage_units_choices << HPXML::UnitsACHNatural
    air_leakage_units_choices << HPXML::UnitsCFMNatural
    air_leakage_units_choices << HPXML::UnitsELA

    arg = OpenStudio::Measure::OSArgument::makeChoiceArgument('air_leakage_units', air_leakage_units_choices, true)
    arg.setDisplayName('Air Leakage: Units')
    arg.setDescription('The unit of measure for the air leakage.')
    arg.setDefaultValue(HPXML::UnitsACH)
    args << arg

    arg = OpenStudio::Measure::OSArgument::makeDoubleArgument('air_leakage_house_pressure', true)
    arg.setDisplayName('Air Leakage: House Pressure')
    arg.setUnits('Pa')
    arg.setDescription("The house pressure relative to outside. Required when units are #{HPXML::UnitsACH} or #{HPXML::UnitsCFM}.")
    arg.setDefaultValue(50)
    args << arg

    arg = OpenStudio::Measure::OSArgument::makeDoubleArgument('air_leakage_value', true)
    arg.setDisplayName('Air Leakage: Value')
    arg.setDescription("Air exchange rate value. For '#{HPXML::UnitsELA}', provide value in sq. in.")
    arg.setDefaultValue(3)
    args << arg

    air_leakage_type_choices = OpenStudio::StringVector.new
    air_leakage_type_choices << HPXML::InfiltrationTypeUnitTotal
    air_leakage_type_choices << HPXML::InfiltrationTypeUnitExterior

    arg = OpenStudio::Measure::OSArgument::makeChoiceArgument('air_leakage_type', air_leakage_type_choices, false)
    arg.setDisplayName('Air Leakage: Type')
    arg.setDescription("Type of air leakage. If '#{HPXML::InfiltrationTypeUnitTotal}', represents the total infiltration to the unit as measured by a compartmentalization test, in which case the air leakage value will be adjusted by the ratio of exterior envelope surface area to total envelope surface area. Otherwise, if '#{HPXML::InfiltrationTypeUnitExterior}', represents the infiltration to the unit from outside only as measured by a guarded test. Required when unit type is #{HPXML::ResidentialTypeSFA} or #{HPXML::ResidentialTypeApartment}.")
    args << arg

    arg = OpenStudio::Measure::OSArgument::makeBoolArgument('air_leakage_has_flue_or_chimney_in_conditioned_space', false)
    arg.setDisplayName('Air Leakage: Has Flue or Chimney in Conditioned Space')
    arg.setDescription('Presence of flue or chimney with combustion air from conditioned space; used for infiltration model. If not provided, the OS-HPXML default is used.')
    args << arg

    heating_system_type_choices = OpenStudio::StringVector.new
    heating_system_type_choices << 'none'
    heating_system_type_choices << HPXML::HVACTypeFurnace
    heating_system_type_choices << HPXML::HVACTypeWallFurnace
    heating_system_type_choices << HPXML::HVACTypeFloorFurnace
    heating_system_type_choices << HPXML::HVACTypeBoiler
    heating_system_type_choices << HPXML::HVACTypeElectricResistance
    heating_system_type_choices << HPXML::HVACTypeStove
    heating_system_type_choices << HPXML::HVACTypeSpaceHeater
    heating_system_type_choices << HPXML::HVACTypeFireplace
    heating_system_type_choices << "Shared #{HPXML::HVACTypeBoiler} w/ Baseboard"
    heating_system_type_choices << "Shared #{HPXML::HVACTypeBoiler} w/ Ductless Fan Coil"

    heating_system_fuel_choices = OpenStudio::StringVector.new
    heating_system_fuel_choices << HPXML::FuelTypeElectricity
    heating_system_fuel_choices << HPXML::FuelTypeNaturalGas
    heating_system_fuel_choices << HPXML::FuelTypeOil
    heating_system_fuel_choices << HPXML::FuelTypePropane
    heating_system_fuel_choices << HPXML::FuelTypeWoodCord
    heating_system_fuel_choices << HPXML::FuelTypeWoodPellets
    heating_system_fuel_choices << HPXML::FuelTypeCoal

    cooling_system_type_choices = OpenStudio::StringVector.new
    cooling_system_type_choices << 'none'
    cooling_system_type_choices << HPXML::HVACTypeCentralAirConditioner
    cooling_system_type_choices << HPXML::HVACTypeRoomAirConditioner
    cooling_system_type_choices << HPXML::HVACTypeEvaporativeCooler
    cooling_system_type_choices << HPXML::HVACTypeMiniSplitAirConditioner
    cooling_system_type_choices << HPXML::HVACTypePTAC

    cooling_efficiency_type_choices = OpenStudio::StringVector.new
    cooling_efficiency_type_choices << HPXML::UnitsSEER
    cooling_efficiency_type_choices << HPXML::UnitsSEER2
    cooling_efficiency_type_choices << HPXML::UnitsEER
    cooling_efficiency_type_choices << HPXML::UnitsCEER

    compressor_type_choices = OpenStudio::StringVector.new
    compressor_type_choices << HPXML::HVACCompressorTypeSingleStage
    compressor_type_choices << HPXML::HVACCompressorTypeTwoStage
    compressor_type_choices << HPXML::HVACCompressorTypeVariableSpeed

    arg = OpenStudio::Measure::OSArgument::makeChoiceArgument('heating_system_type', heating_system_type_choices, true)
    arg.setDisplayName('Heating System: Type')
    arg.setDescription("The type of heating system. Use 'none' if there is no heating system or if there is a heat pump serving a heating load.")
    arg.setDefaultValue(HPXML::HVACTypeFurnace)
    args << arg

    arg = OpenStudio::Measure::OSArgument::makeChoiceArgument('heating_system_fuel', heating_system_fuel_choices, true)
    arg.setDisplayName('Heating System: Fuel Type')
    arg.setDescription("The fuel type of the heating system. Ignored for #{HPXML::HVACTypeElectricResistance}.")
    arg.setDefaultValue(HPXML::FuelTypeNaturalGas)
    args << arg

    arg = OpenStudio::Measure::OSArgument::makeDoubleArgument('heating_system_heating_efficiency', true)
    arg.setDisplayName('Heating System: Rated AFUE or Percent')
    arg.setUnits('Frac')
    arg.setDescription('The rated heating efficiency value of the heating system.')
    arg.setDefaultValue(0.78)
    args << arg

    arg = OpenStudio::Measure::OSArgument::makeDoubleArgument('heating_system_heating_capacity', false)
    arg.setDisplayName('Heating System: Heating Capacity')
    arg.setDescription('The output heating capacity of the heating system. If not provided, the OS-HPXML autosized default is used.')
    arg.setUnits('Btu/hr')
    args << arg

    arg = OpenStudio::Measure::OSArgument::makeDoubleArgument('heating_system_fraction_heat_load_served', true)
    arg.setDisplayName('Heating System: Fraction Heat Load Served')
    arg.setDescription('The heating load served by the heating system.')
    arg.setUnits('Frac')
    arg.setDefaultValue(1)
    args << arg

    arg = OpenStudio::Measure::OSArgument::makeDoubleArgument('heating_system_pilot_light', false)
    arg.setDisplayName('Heating System: Pilot Light')
    arg.setDescription("The fuel usage of the pilot light. Applies only to #{HPXML::HVACTypeFurnace}, #{HPXML::HVACTypeWallFurnace}, #{HPXML::HVACTypeFloorFurnace}, #{HPXML::HVACTypeStove}, #{HPXML::HVACTypeBoiler}, and #{HPXML::HVACTypeFireplace} with non-electric fuel type. If not provided, assumes no pilot light.")
    arg.setUnits('Btuh')
    args << arg

    arg = OpenStudio::Measure::OSArgument::makeDoubleArgument('heating_system_airflow_defect_ratio', false)
    arg.setDisplayName('Heating System: Airflow Defect Ratio')
    arg.setDescription("The airflow defect ratio, defined as (InstalledAirflow - DesignAirflow) / DesignAirflow, of the heating system per ANSI/RESNET/ACCA Standard 310. A value of zero means no airflow defect. Applies only to #{HPXML::HVACTypeFurnace}. If not provided, assumes no defect.")
    arg.setUnits('Frac')
    args << arg

    arg = OpenStudio::Measure::OSArgument::makeChoiceArgument('cooling_system_type', cooling_system_type_choices, true)
    arg.setDisplayName('Cooling System: Type')
    arg.setDescription("The type of cooling system. Use 'none' if there is no cooling system or if there is a heat pump serving a cooling load.")
    arg.setDefaultValue(HPXML::HVACTypeCentralAirConditioner)
    args << arg

    arg = OpenStudio::Measure::OSArgument::makeChoiceArgument('cooling_system_cooling_efficiency_type', cooling_efficiency_type_choices, true)
    arg.setDisplayName('Cooling System: Efficiency Type')
    arg.setDescription("The efficiency type of the cooling system. System types #{HPXML::HVACTypeCentralAirConditioner} and #{HPXML::HVACTypeMiniSplitAirConditioner} use #{HPXML::UnitsSEER} or #{HPXML::UnitsSEER2}. System types #{HPXML::HVACTypeRoomAirConditioner} and #{HPXML::HVACTypePTAC} use #{HPXML::UnitsEER} or #{HPXML::UnitsCEER}. Ignored for system type #{HPXML::HVACTypeEvaporativeCooler}.")
    arg.setDefaultValue(HPXML::UnitsSEER)
    args << arg

    arg = OpenStudio::Measure::OSArgument::makeDoubleArgument('cooling_system_cooling_efficiency', true)
    arg.setDisplayName('Cooling System: Efficiency')
    arg.setDescription("The rated efficiency value of the cooling system. Ignored for #{HPXML::HVACTypeEvaporativeCooler}.")
    arg.setDefaultValue(13.0)
    args << arg

    arg = OpenStudio::Measure::OSArgument::makeChoiceArgument('cooling_system_cooling_compressor_type', compressor_type_choices, false)
    arg.setDisplayName('Cooling System: Cooling Compressor Type')
    arg.setDescription("The compressor type of the cooling system. Only applies to #{HPXML::HVACTypeCentralAirConditioner}. If not provided, the OS-HPXML default is used.")
    args << arg

    arg = OpenStudio::Measure::OSArgument::makeDoubleArgument('cooling_system_cooling_sensible_heat_fraction', false)
    arg.setDisplayName('Cooling System: Cooling Sensible Heat Fraction')
    arg.setDescription("The sensible heat fraction of the cooling system. Ignored for #{HPXML::HVACTypeEvaporativeCooler}. If not provided, the OS-HPXML default is used.")
    arg.setUnits('Frac')
    args << arg

    arg = OpenStudio::Measure::OSArgument::makeDoubleArgument('cooling_system_cooling_capacity', false)
    arg.setDisplayName('Cooling System: Cooling Capacity')
    arg.setDescription('The output cooling capacity of the cooling system. If not provided, the OS-HPXML autosized default is used.')
    arg.setUnits('Btu/hr')
    args << arg

    arg = OpenStudio::Measure::OSArgument::makeDoubleArgument('cooling_system_fraction_cool_load_served', true)
    arg.setDisplayName('Cooling System: Fraction Cool Load Served')
    arg.setDescription('The cooling load served by the cooling system.')
    arg.setUnits('Frac')
    arg.setDefaultValue(1)
    args << arg

    arg = OpenStudio::Measure::OSArgument::makeBoolArgument('cooling_system_is_ducted', false)
    arg.setDisplayName('Cooling System: Is Ducted')
    arg.setDescription("Whether the cooling system is ducted or not. Only used for #{HPXML::HVACTypeMiniSplitAirConditioner} and #{HPXML::HVACTypeEvaporativeCooler}. It's assumed that #{HPXML::HVACTypeCentralAirConditioner} is ducted, and #{HPXML::HVACTypeRoomAirConditioner} and #{HPXML::HVACTypePTAC} are not ducted.")
    arg.setDefaultValue(false)
    args << arg

    arg = OpenStudio::Measure::OSArgument::makeDoubleArgument('cooling_system_airflow_defect_ratio', false)
    arg.setDisplayName('Cooling System: Airflow Defect Ratio')
    arg.setDescription("The airflow defect ratio, defined as (InstalledAirflow - DesignAirflow) / DesignAirflow, of the cooling system per ANSI/RESNET/ACCA Standard 310. A value of zero means no airflow defect. Applies only to #{HPXML::HVACTypeCentralAirConditioner} and ducted #{HPXML::HVACTypeMiniSplitAirConditioner}. If not provided, assumes no defect.")
    arg.setUnits('Frac')
    args << arg

    arg = OpenStudio::Measure::OSArgument::makeDoubleArgument('cooling_system_charge_defect_ratio', false)
    arg.setDisplayName('Cooling System: Charge Defect Ratio')
    arg.setDescription("The refrigerant charge defect ratio, defined as (InstalledCharge - DesignCharge) / DesignCharge, of the cooling system per ANSI/RESNET/ACCA Standard 310. A value of zero means no refrigerant charge defect. Applies only to #{HPXML::HVACTypeCentralAirConditioner} and #{HPXML::HVACTypeMiniSplitAirConditioner}. If not provided, assumes no defect.")
    arg.setUnits('Frac')
    args << arg

    arg = OpenStudio::Measure::OSArgument::makeDoubleArgument('cooling_system_crankcase_heater_watts', false)
    arg.setDisplayName('Cooling System: Crankcase Heater Power Watts')
    arg.setDescription("Cooling system crankcase heater power consumption in Watts. Applies only to #{HPXML::HVACTypeCentralAirConditioner}, #{HPXML::HVACTypeMiniSplitAirConditioner}, #{HPXML::HVACTypePTAC} and #{HPXML::HVACTypeRoomAirConditioner}. If not provided, the OS-HPXML default is used.")
    arg.setUnits('W')
    args << arg

    arg = OpenStudio::Measure::OSArgument::makeChoiceArgument('cooling_system_integrated_heating_system_fuel', heating_system_fuel_choices, false)
    arg.setDisplayName('Cooling System: Integrated Heating System Fuel Type')
    arg.setDescription("The fuel type of the heating system integrated into cooling system. Only used for #{HPXML::HVACTypePTAC} and #{HPXML::HVACTypeRoomAirConditioner}.")
    args << arg

    arg = OpenStudio::Measure::OSArgument::makeDoubleArgument('cooling_system_integrated_heating_system_efficiency_percent', false)
    arg.setDisplayName('Cooling System: Integrated Heating System Efficiency')
    arg.setUnits('Frac')
    arg.setDescription("The rated heating efficiency value of the heating system integrated into cooling system. Only used for #{HPXML::HVACTypePTAC} and #{HPXML::HVACTypeRoomAirConditioner}.")
    args << arg

    arg = OpenStudio::Measure::OSArgument::makeDoubleArgument('cooling_system_integrated_heating_system_capacity', false)
    arg.setDisplayName('Cooling System: Integrated Heating System Heating Capacity')
    arg.setDescription("The output heating capacity of the heating system integrated into cooling system. If not provided, the OS-HPXML autosized default is used. Only used for #{HPXML::HVACTypePTAC} and #{HPXML::HVACTypeRoomAirConditioner}.")
    arg.setUnits('Btu/hr')
    args << arg

    arg = OpenStudio::Measure::OSArgument::makeDoubleArgument('cooling_system_integrated_heating_system_fraction_heat_load_served', false)
    arg.setDisplayName('Cooling System: Integrated Heating System Fraction Heat Load Served')
    arg.setDescription("The heating load served by the heating system integrated into cooling system. Only used for #{HPXML::HVACTypePTAC} and #{HPXML::HVACTypeRoomAirConditioner}.")
    arg.setUnits('Frac')
    args << arg

    heat_pump_type_choices = OpenStudio::StringVector.new
    heat_pump_type_choices << 'none'
    heat_pump_type_choices << HPXML::HVACTypeHeatPumpAirToAir
    heat_pump_type_choices << HPXML::HVACTypeHeatPumpMiniSplit
    heat_pump_type_choices << HPXML::HVACTypeHeatPumpGroundToAir
    heat_pump_type_choices << HPXML::HVACTypeHeatPumpPTHP
    heat_pump_type_choices << HPXML::HVACTypeHeatPumpRoom

    heat_pump_heating_efficiency_type_choices = OpenStudio::StringVector.new
    heat_pump_heating_efficiency_type_choices << HPXML::UnitsHSPF
    heat_pump_heating_efficiency_type_choices << HPXML::UnitsHSPF2
    heat_pump_heating_efficiency_type_choices << HPXML::UnitsCOP

    heat_pump_backup_type_choices = OpenStudio::StringVector.new
    heat_pump_backup_type_choices << 'none'
    heat_pump_backup_type_choices << HPXML::HeatPumpBackupTypeIntegrated
    heat_pump_backup_type_choices << HPXML::HeatPumpBackupTypeSeparate

    heat_pump_backup_fuel_choices = OpenStudio::StringVector.new
    heat_pump_backup_fuel_choices << HPXML::FuelTypeElectricity
    heat_pump_backup_fuel_choices << HPXML::FuelTypeNaturalGas
    heat_pump_backup_fuel_choices << HPXML::FuelTypeOil
    heat_pump_backup_fuel_choices << HPXML::FuelTypePropane

    heat_pump_sizing_choices = OpenStudio::StringVector.new
    heat_pump_sizing_choices << HPXML::HeatPumpSizingACCA
    heat_pump_sizing_choices << HPXML::HeatPumpSizingHERS
    heat_pump_sizing_choices << HPXML::HeatPumpSizingMaxLoad

    arg = OpenStudio::Measure::OSArgument::makeChoiceArgument('heat_pump_type', heat_pump_type_choices, true)
    arg.setDisplayName('Heat Pump: Type')
    arg.setDescription("The type of heat pump. Use 'none' if there is no heat pump.")
    arg.setDefaultValue('none')
    args << arg

    arg = OpenStudio::Measure::OSArgument::makeChoiceArgument('heat_pump_heating_efficiency_type', heat_pump_heating_efficiency_type_choices, true)
    arg.setDisplayName('Heat Pump: Heating Efficiency Type')
    arg.setDescription("The heating efficiency type of heat pump. System types #{HPXML::HVACTypeHeatPumpAirToAir} and #{HPXML::HVACTypeHeatPumpMiniSplit} use #{HPXML::UnitsHSPF} or #{HPXML::UnitsHSPF2}. System types #{HPXML::HVACTypeHeatPumpGroundToAir}, #{HPXML::HVACTypeHeatPumpPTHP} and #{HPXML::HVACTypeHeatPumpRoom} use #{HPXML::UnitsCOP}.")
    arg.setDefaultValue(HPXML::UnitsHSPF)
    args << arg

    arg = OpenStudio::Measure::OSArgument::makeDoubleArgument('heat_pump_heating_efficiency', true)
    arg.setDisplayName('Heat Pump: Heating Efficiency')
    arg.setDescription('The rated heating efficiency value of the heat pump.')
    arg.setDefaultValue(7.7)
    args << arg

    arg = OpenStudio::Measure::OSArgument::makeChoiceArgument('heat_pump_cooling_efficiency_type', cooling_efficiency_type_choices, true)
    arg.setDisplayName('Heat Pump: Cooling Efficiency Type')
    arg.setDescription("The cooling efficiency type of heat pump. System types #{HPXML::HVACTypeHeatPumpAirToAir} and #{HPXML::HVACTypeHeatPumpMiniSplit} use #{HPXML::UnitsSEER} or #{HPXML::UnitsSEER2}. System types #{HPXML::HVACTypeHeatPumpGroundToAir}, #{HPXML::HVACTypeHeatPumpPTHP} and #{HPXML::HVACTypeHeatPumpRoom} use #{HPXML::UnitsEER}.")
    arg.setDefaultValue(HPXML::UnitsSEER)
    args << arg

    arg = OpenStudio::Measure::OSArgument::makeDoubleArgument('heat_pump_cooling_efficiency', true)
    arg.setDisplayName('Heat Pump: Cooling Efficiency')
    arg.setDescription('The rated cooling efficiency value of the heat pump.')
    arg.setDefaultValue(13.0)
    args << arg

    arg = OpenStudio::Measure::OSArgument::makeChoiceArgument('heat_pump_cooling_compressor_type', compressor_type_choices, false)
    arg.setDisplayName('Heat Pump: Cooling Compressor Type')
    arg.setDescription("The compressor type of the heat pump. Only applies to #{HPXML::HVACTypeHeatPumpAirToAir}. If not provided, the OS-HPXML default is used.")
    args << arg

    arg = OpenStudio::Measure::OSArgument::makeDoubleArgument('heat_pump_cooling_sensible_heat_fraction', false)
    arg.setDisplayName('Heat Pump: Cooling Sensible Heat Fraction')
    arg.setDescription('The sensible heat fraction of the heat pump. If not provided, the OS-HPXML default is used.')
    arg.setUnits('Frac')
    args << arg

    arg = OpenStudio::Measure::OSArgument::makeDoubleArgument('heat_pump_heating_capacity', false)
    arg.setDisplayName('Heat Pump: Heating Capacity')
    arg.setDescription('The output heating capacity of the heat pump. If not provided, the OS-HPXML autosized default is used.')
    arg.setUnits('Btu/hr')
    args << arg

    arg = OpenStudio::Measure::OSArgument::makeDoubleArgument('heat_pump_heating_capacity_retention_fraction', false)
    arg.setDisplayName('Heat Pump: Heating Capacity Retention Fraction')
    arg.setDescription("The output heating capacity of the heat pump at a user-specified temperature (e.g., 17F or 5F) divided by the above nominal heating capacity. Applies to all heat pump types except #{HPXML::HVACTypeHeatPumpGroundToAir}. If not provided, the OS-HPXML default is used.")
    arg.setUnits('Frac')
    args << arg

    arg = OpenStudio::Measure::OSArgument::makeDoubleArgument('heat_pump_heating_capacity_retention_temp', false)
    arg.setDisplayName('Heat Pump: Heating Capacity Retention Temperature')
    arg.setDescription("The user-specified temperature (e.g., 17F or 5F) for the above heating capacity retention fraction. Applies to all heat pump types except #{HPXML::HVACTypeHeatPumpGroundToAir}. Required if the Heating Capacity Retention Fraction is provided.")
    arg.setUnits('deg-F')
    args << arg

    arg = OpenStudio::Measure::OSArgument::makeDoubleArgument('heat_pump_cooling_capacity', false)
    arg.setDisplayName('Heat Pump: Cooling Capacity')
    arg.setDescription('The output cooling capacity of the heat pump. If not provided, the OS-HPXML autosized default is used.')
    arg.setUnits('Btu/hr')
    args << arg

    arg = OpenStudio::Measure::OSArgument::makeDoubleArgument('heat_pump_fraction_heat_load_served', true)
    arg.setDisplayName('Heat Pump: Fraction Heat Load Served')
    arg.setDescription('The heating load served by the heat pump.')
    arg.setUnits('Frac')
    arg.setDefaultValue(1)
    args << arg

    arg = OpenStudio::Measure::OSArgument::makeDoubleArgument('heat_pump_fraction_cool_load_served', true)
    arg.setDisplayName('Heat Pump: Fraction Cool Load Served')
    arg.setDescription('The cooling load served by the heat pump.')
    arg.setUnits('Frac')
    arg.setDefaultValue(1)
    args << arg

    arg = OpenStudio::Measure::OSArgument::makeDoubleArgument('heat_pump_compressor_lockout_temp', false)
    arg.setDisplayName('Heat Pump: Compressor Lockout Temperature')
    arg.setDescription("The temperature below which the heat pump compressor is disabled. If both this and Backup Heating Lockout Temperature are provided and use the same value, it essentially defines a switchover temperature (for, e.g., a dual-fuel heat pump). Applies to all heat pump types other than #{HPXML::HVACTypeHeatPumpGroundToAir}. If not provided, the OS-HPXML default is used.")
    arg.setUnits('deg-F')
    args << arg

    arg = OpenStudio::Measure::OSArgument::makeChoiceArgument('heat_pump_backup_type', heat_pump_backup_type_choices, true)
    arg.setDisplayName('Heat Pump: Backup Type')
    arg.setDescription("The backup type of the heat pump. If '#{HPXML::HeatPumpBackupTypeIntegrated}', represents e.g. built-in electric strip heat or dual-fuel integrated furnace. If '#{HPXML::HeatPumpBackupTypeSeparate}', represents e.g. electric baseboard or boiler based on the Heating System 2 specified below. Use 'none' if there is no backup heating.")
    arg.setDefaultValue(HPXML::HeatPumpBackupTypeIntegrated)
    args << arg

    arg = OpenStudio::Measure::OSArgument::makeChoiceArgument('heat_pump_backup_fuel', heat_pump_backup_fuel_choices, true)
    arg.setDisplayName('Heat Pump: Backup Fuel Type')
    arg.setDescription("The backup fuel type of the heat pump. Only applies if Backup Type is '#{HPXML::HeatPumpBackupTypeIntegrated}'.")
    arg.setDefaultValue(HPXML::FuelTypeElectricity)
    args << arg

    arg = OpenStudio::Measure::OSArgument::makeDoubleArgument('heat_pump_backup_heating_efficiency', true)
    arg.setDisplayName('Heat Pump: Backup Rated Efficiency')
    arg.setDescription("The backup rated efficiency value of the heat pump. Percent for electricity fuel type. AFUE otherwise. Only applies if Backup Type is '#{HPXML::HeatPumpBackupTypeIntegrated}'.")
    arg.setDefaultValue(1)
    args << arg

    arg = OpenStudio::Measure::OSArgument::makeDoubleArgument('heat_pump_backup_heating_capacity', false)
    arg.setDisplayName('Heat Pump: Backup Heating Capacity')
    arg.setDescription("The backup output heating capacity of the heat pump. If not provided, the OS-HPXML autosized default is used. Only applies if Backup Type is '#{HPXML::HeatPumpBackupTypeIntegrated}'.")
    arg.setUnits('Btu/hr')
    args << arg

    arg = OpenStudio::Measure::OSArgument::makeDoubleArgument('heat_pump_backup_heating_lockout_temp', false)
    arg.setDisplayName('Heat Pump: Backup Heating Lockout Temperature')
    arg.setDescription("The temperature above which the heat pump backup system is disabled. If both this and Compressor Lockout Temperature are provided and use the same value, it essentially defines a switchover temperature (for, e.g., a dual-fuel heat pump). Applies for both Backup Type of '#{HPXML::HeatPumpBackupTypeIntegrated}' and '#{HPXML::HeatPumpBackupTypeSeparate}'. If not provided, the OS-HPXML default is used.")
    arg.setUnits('deg-F')
    args << arg

    arg = OpenStudio::Measure::OSArgument::makeChoiceArgument('heat_pump_sizing_methodology', heat_pump_sizing_choices, false)
    arg.setDisplayName('Heat Pump: Sizing Methodology')
    arg.setDescription('The auto-sizing methodology to use when the heat pump capacity is not provided. If not provided, the OS-HPXML default is used.')
    args << arg

    arg = OpenStudio::Measure::OSArgument::makeBoolArgument('heat_pump_is_ducted', false)
    arg.setDisplayName('Heat Pump: Is Ducted')
    arg.setDescription("Whether the heat pump is ducted or not. Only used for #{HPXML::HVACTypeHeatPumpMiniSplit}. It's assumed that #{HPXML::HVACTypeHeatPumpAirToAir} and #{HPXML::HVACTypeHeatPumpGroundToAir} are ducted, and #{HPXML::HVACTypeHeatPumpPTHP} and #{HPXML::HVACTypeHeatPumpRoom} are not ducted. If not provided, assumes not ducted.")
    args << arg

    arg = OpenStudio::Measure::OSArgument::makeDoubleArgument('heat_pump_airflow_defect_ratio', false)
    arg.setDisplayName('Heat Pump: Airflow Defect Ratio')
    arg.setDescription("The airflow defect ratio, defined as (InstalledAirflow - DesignAirflow) / DesignAirflow, of the heat pump per ANSI/RESNET/ACCA Standard 310. A value of zero means no airflow defect. Applies only to #{HPXML::HVACTypeHeatPumpAirToAir}, ducted #{HPXML::HVACTypeHeatPumpMiniSplit}, and #{HPXML::HVACTypeHeatPumpGroundToAir}. If not provided, assumes no defect.")
    arg.setUnits('Frac')
    args << arg

    arg = OpenStudio::Measure::OSArgument::makeDoubleArgument('heat_pump_charge_defect_ratio', false)
    arg.setDisplayName('Heat Pump: Charge Defect Ratio')
    arg.setDescription('The refrigerant charge defect ratio, defined as (InstalledCharge - DesignCharge) / DesignCharge, of the heat pump per ANSI/RESNET/ACCA Standard 310. A value of zero means no refrigerant charge defect. Applies to all heat pump types. If not provided, assumes no defect.')
    arg.setUnits('Frac')
    args << arg

    arg = OpenStudio::Measure::OSArgument::makeDoubleArgument('heat_pump_crankcase_heater_watts', false)
    arg.setDisplayName('Heat Pump: Crankcase Heater Power Watts')
    arg.setDescription("Heat Pump crankcase heater power consumption in Watts. Applies only to #{HPXML::HVACTypeHeatPumpAirToAir}, #{HPXML::HVACTypeHeatPumpMiniSplit}, #{HPXML::HVACTypeHeatPumpPTHP} and #{HPXML::HVACTypeHeatPumpRoom}. If not provided, the OS-HPXML default is used.")
    arg.setUnits('W')
    args << arg

    geothermal_loop_configuration_choices = OpenStudio::StringVector.new
    geothermal_loop_configuration_choices << 'none'
    # geothermal_loop_configuration_choices << HPXML::GeothermalLoopLoopConfigurationDiagonal
    # geothermal_loop_configuration_choices << HPXML::GeothermalLoopLoopConfigurationHorizontal
    # geothermal_loop_configuration_choices << HPXML::GeothermalLoopLoopConfigurationOther
    geothermal_loop_configuration_choices << HPXML::GeothermalLoopLoopConfigurationVertical

    arg = OpenStudio::Measure::OSArgument::makeChoiceArgument('geothermal_loop_configuration', geothermal_loop_configuration_choices, true)
    arg.setDisplayName('Geothermal Loop: Configuration')
    arg.setDescription("Configuration of the geothermal loop. Only applies to #{HPXML::HVACTypeHeatPumpGroundToAir} heat pump type.")
    arg.setDefaultValue('none')
    args << arg

    geothermal_loop_borefield_configuration_choices = OpenStudio::StringVector.new
    geothermal_loop_borefield_configuration_choices << HPXML::GeothermalLoopBorefieldConfigurationRectangle
    # geothermal_loop_borefield_configuration_choices << HPXML::GeothermalLoopBorefieldConfigurationZonedRectangle
    geothermal_loop_borefield_configuration_choices << HPXML::GeothermalLoopBorefieldConfigurationOpenRectangle
    geothermal_loop_borefield_configuration_choices << HPXML::GeothermalLoopBorefieldConfigurationC
    geothermal_loop_borefield_configuration_choices << HPXML::GeothermalLoopBorefieldConfigurationL
    geothermal_loop_borefield_configuration_choices << HPXML::GeothermalLoopBorefieldConfigurationU
    geothermal_loop_borefield_configuration_choices << HPXML::GeothermalLoopBorefieldConfigurationLopsidedU

    arg = OpenStudio::Measure::OSArgument::makeChoiceArgument('geothermal_loop_borefield_configuration', geothermal_loop_borefield_configuration_choices, false)
    arg.setDisplayName('Geothermal Loop: Borefield Configuration')
    arg.setDescription("Borefield configuration of the geothermal loop. Only applies to #{HPXML::HVACTypeHeatPumpGroundToAir} heat pump type. If not provided, the OS-HPXML default is used.")
    args << arg

    arg = OpenStudio::Measure::OSArgument::makeDoubleArgument('geothermal_loop_loop_flow', false)
    arg.setDisplayName('Geothermal Loop: Loop Flow')
    arg.setDescription("Water flow rate through the geothermal loop. Only applies to #{HPXML::HVACTypeHeatPumpGroundToAir} heat pump type. If not provided, the OS-HPXML autosized default is used.")
    arg.setUnits('gpm')
    args << arg

    arg = OpenStudio::Measure::OSArgument::makeIntegerArgument('geothermal_loop_boreholes_count', false)
    arg.setDisplayName('Geothermal Loop: Boreholes Count')
    arg.setDescription("Number of boreholes. Only applies to #{HPXML::HVACTypeHeatPumpGroundToAir} heat pump type. If not provided, the OS-HPXML autosized default is used.")
    arg.setUnits('#')
    args << arg

    arg = OpenStudio::Measure::OSArgument::makeDoubleArgument('geothermal_loop_boreholes_length', false)
    arg.setDisplayName('Geothermal Loop: Boreholes Length')
    arg.setDescription("Average length of each borehole (vertical). Only applies to #{HPXML::HVACTypeHeatPumpGroundToAir} heat pump type. If not provided, the OS-HPXML autosized default is used.")
    arg.setUnits('ft')
    args << arg

    arg = OpenStudio::Measure::OSArgument::makeDoubleArgument('geothermal_loop_boreholes_spacing', false)
    arg.setDisplayName('Geothermal Loop: Boreholes Spacing')
    arg.setDescription("Distance between bores. Only applies to #{HPXML::HVACTypeHeatPumpGroundToAir} heat pump type. If not provided, the OS-HPXML default is used.")
    arg.setUnits('ft')
    args << arg

    arg = OpenStudio::Measure::OSArgument::makeDoubleArgument('geothermal_loop_boreholes_diameter', false)
    arg.setDisplayName('Geothermal Loop: Boreholes Diameter')
    arg.setDescription("Diameter of bores. Only applies to #{HPXML::HVACTypeHeatPumpGroundToAir} heat pump type. If not provided, the OS-HPXML default is used.")
    arg.setUnits('in')
    args << arg

    geothermal_loop_grout_or_pipe_type_choices = OpenStudio::StringVector.new
    geothermal_loop_grout_or_pipe_type_choices << HPXML::GeothermalLoopGroutOrPipeTypeStandard
    geothermal_loop_grout_or_pipe_type_choices << HPXML::GeothermalLoopGroutOrPipeTypeThermallyEnhanced

    arg = OpenStudio::Measure::OSArgument::makeChoiceArgument('geothermal_loop_grout_type', geothermal_loop_grout_or_pipe_type_choices, false)
    arg.setDisplayName('Geothermal Loop: Grout Type')
    arg.setDescription("Grout type of the geothermal loop. Only applies to #{HPXML::HVACTypeHeatPumpGroundToAir} heat pump type. If not provided, the OS-HPXML default is used.")
    args << arg

    arg = OpenStudio::Measure::OSArgument::makeChoiceArgument('geothermal_loop_pipe_type', geothermal_loop_grout_or_pipe_type_choices, false)
    arg.setDisplayName('Geothermal Loop: Pipe Type')
    arg.setDescription("Pipe type of the geothermal loop. Only applies to #{HPXML::HVACTypeHeatPumpGroundToAir} heat pump type. If not provided, the OS-HPXML default is used.")
    args << arg

    geothermal_loop_pipe_diameter_choices = OpenStudio::StringVector.new
    geothermal_loop_pipe_diameter_choices << '3/4" pipe'
    geothermal_loop_pipe_diameter_choices << '1" pipe'
    geothermal_loop_pipe_diameter_choices << '1-1/4" pipe'

    arg = OpenStudio::Measure::OSArgument::makeChoiceArgument('geothermal_loop_pipe_diameter', geothermal_loop_pipe_diameter_choices, false)
    arg.setDisplayName('Geothermal Loop: Pipe Diameter')
    arg.setDescription("Pipe diameter of the geothermal loop. Only applies to #{HPXML::HVACTypeHeatPumpGroundToAir} heat pump type. If not provided, the OS-HPXML default is used.")
    arg.setUnits('in')
    args << arg

    heating_system_2_type_choices = OpenStudio::StringVector.new
    heating_system_2_type_choices << 'none'
    heating_system_2_type_choices << HPXML::HVACTypeFurnace
    heating_system_2_type_choices << HPXML::HVACTypeWallFurnace
    heating_system_2_type_choices << HPXML::HVACTypeFloorFurnace
    heating_system_2_type_choices << HPXML::HVACTypeBoiler
    heating_system_2_type_choices << HPXML::HVACTypeElectricResistance
    heating_system_2_type_choices << HPXML::HVACTypeStove
    heating_system_2_type_choices << HPXML::HVACTypeSpaceHeater
    heating_system_2_type_choices << HPXML::HVACTypeFireplace

    arg = OpenStudio::Measure::OSArgument::makeChoiceArgument('heating_system_2_type', heating_system_2_type_choices, true)
    arg.setDisplayName('Heating System 2: Type')
    arg.setDescription('The type of the second heating system.')
    arg.setDefaultValue('none')
    args << arg

    arg = OpenStudio::Measure::OSArgument::makeChoiceArgument('heating_system_2_fuel', heating_system_fuel_choices, true)
    arg.setDisplayName('Heating System 2: Fuel Type')
    arg.setDescription("The fuel type of the second heating system. Ignored for #{HPXML::HVACTypeElectricResistance}.")
    arg.setDefaultValue(HPXML::FuelTypeElectricity)
    args << arg

    arg = OpenStudio::Measure::OSArgument::makeDoubleArgument('heating_system_2_heating_efficiency', true)
    arg.setDisplayName('Heating System 2: Rated AFUE or Percent')
    arg.setUnits('Frac')
    arg.setDescription('The rated heating efficiency value of the second heating system.')
    arg.setDefaultValue(1.0)
    args << arg

    arg = OpenStudio::Measure::OSArgument::makeDoubleArgument('heating_system_2_heating_capacity', false)
    arg.setDisplayName('Heating System 2: Heating Capacity')
    arg.setDescription('The output heating capacity of the second heating system. If not provided, the OS-HPXML autosized default is used.')
    arg.setUnits('Btu/hr')
    args << arg

    arg = OpenStudio::Measure::OSArgument::makeDoubleArgument('heating_system_2_fraction_heat_load_served', true)
    arg.setDisplayName('Heating System 2: Fraction Heat Load Served')
    arg.setDescription('The heat load served fraction of the second heating system. Ignored if this heating system serves as a backup system for a heat pump.')
    arg.setUnits('Frac')
    arg.setDefaultValue(0.25)
    args << arg

    arg = OpenStudio::Measure::OSArgument::makeStringArgument('hvac_control_heating_weekday_setpoint', false)
    arg.setDisplayName('HVAC Control: Heating Weekday Setpoint Schedule')
    arg.setDescription('Specify the constant or 24-hour comma-separated weekday heating setpoint schedule. Required unless a detailed CSV schedule is provided.')
    arg.setUnits('deg-F')
    args << arg

    arg = OpenStudio::Measure::OSArgument::makeStringArgument('hvac_control_heating_weekend_setpoint', false)
    arg.setDisplayName('HVAC Control: Heating Weekend Setpoint Schedule')
    arg.setDescription('Specify the constant or 24-hour comma-separated weekend heating setpoint schedule. Required unless a detailed CSV schedule is provided.')
    arg.setUnits('deg-F')
    args << arg

    arg = OpenStudio::Measure::OSArgument::makeStringArgument('hvac_control_cooling_weekday_setpoint', false)
    arg.setDisplayName('HVAC Control: Cooling Weekday Setpoint Schedule')
    arg.setDescription('Specify the constant or 24-hour comma-separated weekday cooling setpoint schedule. Required unless a detailed CSV schedule is provided.')
    arg.setUnits('deg-F')
    args << arg

    arg = OpenStudio::Measure::OSArgument::makeStringArgument('hvac_control_cooling_weekend_setpoint', false)
    arg.setDisplayName('HVAC Control: Cooling Weekend Setpoint Schedule')
    arg.setDescription('Specify the constant or 24-hour comma-separated weekend cooling setpoint schedule. Required unless a detailed CSV schedule is provided.')
    arg.setUnits('deg-F')
    args << arg

    arg = OpenStudio::Measure::OSArgument::makeStringArgument('hvac_control_heating_season_period', false)
    arg.setDisplayName('HVAC Control: Heating Season Period')
    arg.setDescription("Enter a date like 'Nov 1 - Jun 30'. If not provided, the OS-HPXML default is used. Can also provide '#{HPXML::BuildingAmerica}' to use automatic seasons from the Building America House Simulation Protocols.")
    args << arg

    arg = OpenStudio::Measure::OSArgument::makeStringArgument('hvac_control_cooling_season_period', false)
    arg.setDisplayName('HVAC Control: Cooling Season Period')
    arg.setDescription("Enter a date like 'Jun 1 - Oct 31'. If not provided, the OS-HPXML default is used. Can also provide '#{HPXML::BuildingAmerica}' to use automatic seasons from the Building America House Simulation Protocols.")
    args << arg

    duct_leakage_units_choices = OpenStudio::StringVector.new
    duct_leakage_units_choices << HPXML::UnitsCFM25
    duct_leakage_units_choices << HPXML::UnitsCFM50
    duct_leakage_units_choices << HPXML::UnitsPercent

    duct_location_choices = OpenStudio::StringVector.new
    duct_location_choices << HPXML::LocationConditionedSpace
    duct_location_choices << HPXML::LocationBasementConditioned
    duct_location_choices << HPXML::LocationBasementUnconditioned
    duct_location_choices << HPXML::LocationCrawlspace
    duct_location_choices << HPXML::LocationCrawlspaceVented
    duct_location_choices << HPXML::LocationCrawlspaceUnvented
    duct_location_choices << HPXML::LocationCrawlspaceConditioned
    duct_location_choices << HPXML::LocationAttic
    duct_location_choices << HPXML::LocationAtticVented
    duct_location_choices << HPXML::LocationAtticUnvented
    duct_location_choices << HPXML::LocationGarage
    duct_location_choices << HPXML::LocationExteriorWall
    duct_location_choices << HPXML::LocationUnderSlab
    duct_location_choices << HPXML::LocationRoofDeck
    duct_location_choices << HPXML::LocationOutside
    duct_location_choices << HPXML::LocationOtherHousingUnit
    duct_location_choices << HPXML::LocationOtherHeatedSpace
    duct_location_choices << HPXML::LocationOtherMultifamilyBufferSpace
    duct_location_choices << HPXML::LocationOtherNonFreezingSpace
    duct_location_choices << HPXML::LocationManufacturedHomeBelly

    arg = OpenStudio::Measure::OSArgument::makeChoiceArgument('ducts_leakage_units', duct_leakage_units_choices, true)
    arg.setDisplayName('Ducts: Leakage Units')
    arg.setDescription('The leakage units of the ducts.')
    arg.setDefaultValue(HPXML::UnitsPercent)
    args << arg

    arg = OpenStudio::Measure::OSArgument::makeDoubleArgument('ducts_supply_leakage_to_outside_value', true)
    arg.setDisplayName('Ducts: Supply Leakage to Outside Value')
    arg.setDescription('The leakage value to outside for the supply ducts.')
    arg.setDefaultValue(0.1)
    args << arg

    arg = OpenStudio::Measure::OSArgument::makeDoubleArgument('ducts_return_leakage_to_outside_value', true)
    arg.setDisplayName('Ducts: Return Leakage to Outside Value')
    arg.setDescription('The leakage value to outside for the return ducts.')
    arg.setDefaultValue(0.1)
    args << arg

    arg = OpenStudio::Measure::OSArgument::makeChoiceArgument('ducts_supply_location', duct_location_choices, false)
    arg.setDisplayName('Ducts: Supply Location')
    arg.setDescription('The location of the supply ducts. If not provided, the OS-HPXML default is used.')
    args << arg

    arg = OpenStudio::Measure::OSArgument::makeDoubleArgument('ducts_supply_insulation_r', true)
    arg.setDisplayName('Ducts: Supply Insulation R-Value')
    arg.setDescription('The insulation r-value of the supply ducts excluding air films.')
    arg.setUnits('h-ft^2-R/Btu')
    arg.setDefaultValue(0)
    args << arg

    duct_buried_level_choices = OpenStudio::StringVector.new
    duct_buried_level_choices << HPXML::DuctBuriedInsulationNone
    duct_buried_level_choices << HPXML::DuctBuriedInsulationPartial
    duct_buried_level_choices << HPXML::DuctBuriedInsulationFull
    duct_buried_level_choices << HPXML::DuctBuriedInsulationDeep

    arg = OpenStudio::Measure::OSArgument::makeChoiceArgument('ducts_supply_buried_insulation_level', duct_buried_level_choices, false)
    arg.setDisplayName('Ducts: Supply Buried Insulation Level')
    arg.setDescription('Whether the supply ducts are buried in, e.g., attic loose-fill insulation. Partially buried ducts have insulation that does not cover the top of the ducts. Fully buried ducts have insulation that just covers the top of the ducts. Deeply buried ducts have insulation that continues above the top of the ducts.')
    args << arg

    arg = OpenStudio::Measure::OSArgument::makeDoubleArgument('ducts_supply_surface_area', false)
    arg.setDisplayName('Ducts: Supply Surface Area')
    arg.setDescription('The supply ducts surface area in the given location. If neither Surface Area nor Area Fraction provided, the OS-HPXML default is used.')
    arg.setUnits('ft^2')
    args << arg

    arg = OpenStudio::Measure::OSArgument::makeDoubleArgument('ducts_supply_surface_area_fraction', false)
    arg.setDisplayName('Ducts: Supply Area Fraction')
    arg.setDescription('The fraction of supply ducts surface area in the given location. Only used if Surface Area is not provided. If the fraction is less than 1, the remaining duct area is assumed to be in conditioned space. If neither Surface Area nor Area Fraction provided, the OS-HPXML default is used.')
    arg.setUnits('frac')
    args << arg

    arg = OpenStudio::Measure::OSArgument::makeChoiceArgument('ducts_return_location', duct_location_choices, false)
    arg.setDisplayName('Ducts: Return Location')
    arg.setDescription('The location of the return ducts. If not provided, the OS-HPXML default is used.')
    args << arg

    arg = OpenStudio::Measure::OSArgument::makeDoubleArgument('ducts_return_insulation_r', true)
    arg.setDisplayName('Ducts: Return Insulation R-Value')
    arg.setDescription('The insulation r-value of the return ducts excluding air films.')
    arg.setUnits('h-ft^2-R/Btu')
    arg.setDefaultValue(0)
    args << arg

    arg = OpenStudio::Measure::OSArgument::makeChoiceArgument('ducts_return_buried_insulation_level', duct_buried_level_choices, false)
    arg.setDisplayName('Ducts: Return Buried Insulation Level')
    arg.setDescription('Whether the return ducts are buried in, e.g., attic loose-fill insulation. Partially buried ducts have insulation that does not cover the top of the ducts. Fully buried ducts have insulation that just covers the top of the ducts. Deeply buried ducts have insulation that continues above the top of the ducts.')
    args << arg

    arg = OpenStudio::Measure::OSArgument::makeDoubleArgument('ducts_return_surface_area', false)
    arg.setDisplayName('Ducts: Return Surface Area')
    arg.setDescription('The return ducts surface area in the given location. If neither Surface Area nor Area Fraction provided, the OS-HPXML default is used.')
    arg.setUnits('ft^2')
    args << arg

    arg = OpenStudio::Measure::OSArgument::makeDoubleArgument('ducts_return_surface_area_fraction', false)
    arg.setDisplayName('Ducts: Return Area Fraction')
    arg.setDescription('The fraction of return ducts surface area in the given location. Only used if Surface Area is not provided. If the fraction is less than 1, the remaining duct area is assumed to be in conditioned space. If neither Surface Area nor Area Fraction provided, the OS-HPXML default is used.')
    arg.setUnits('frac')
    args << arg

    arg = OpenStudio::Measure::OSArgument::makeIntegerArgument('ducts_number_of_return_registers', false)
    arg.setDisplayName('Ducts: Number of Return Registers')
    arg.setDescription('The number of return registers of the ducts. Only used to calculate default return duct surface area. If not provided, the OS-HPXML default is used.')
    arg.setUnits('#')
    args << arg

    mech_vent_fan_type_choices = OpenStudio::StringVector.new
    mech_vent_fan_type_choices << 'none'
    mech_vent_fan_type_choices << HPXML::MechVentTypeExhaust
    mech_vent_fan_type_choices << HPXML::MechVentTypeSupply
    mech_vent_fan_type_choices << HPXML::MechVentTypeERV
    mech_vent_fan_type_choices << HPXML::MechVentTypeHRV
    mech_vent_fan_type_choices << HPXML::MechVentTypeBalanced
    mech_vent_fan_type_choices << HPXML::MechVentTypeCFIS

    mech_vent_recovery_efficiency_type_choices = OpenStudio::StringVector.new
    mech_vent_recovery_efficiency_type_choices << 'Unadjusted'
    mech_vent_recovery_efficiency_type_choices << 'Adjusted'

    arg = OpenStudio::Measure::OSArgument::makeChoiceArgument('mech_vent_fan_type', mech_vent_fan_type_choices, true)
    arg.setDisplayName('Mechanical Ventilation: Fan Type')
    arg.setDescription("The type of the mechanical ventilation. Use 'none' if there is no mechanical ventilation system.")
    arg.setDefaultValue('none')
    args << arg

    arg = OpenStudio::Measure::OSArgument::makeDoubleArgument('mech_vent_flow_rate', false)
    arg.setDisplayName('Mechanical Ventilation: Flow Rate')
    arg.setDescription('The flow rate of the mechanical ventilation. If not provided, the OS-HPXML default is used.')
    arg.setUnits('CFM')
    args << arg

    arg = OpenStudio::Measure::OSArgument::makeDoubleArgument('mech_vent_hours_in_operation', false)
    arg.setDisplayName('Mechanical Ventilation: Hours In Operation')
    arg.setDescription('The hours in operation of the mechanical ventilation. If not provided, the OS-HPXML default is used.')
    arg.setUnits('hrs/day')
    args << arg

    arg = OpenStudio::Measure::OSArgument::makeChoiceArgument('mech_vent_recovery_efficiency_type', mech_vent_recovery_efficiency_type_choices, true)
    arg.setDisplayName('Mechanical Ventilation: Total Recovery Efficiency Type')
    arg.setDescription('The total recovery efficiency type of the mechanical ventilation.')
    arg.setDefaultValue('Unadjusted')
    args << arg

    arg = OpenStudio::Measure::OSArgument::makeDoubleArgument('mech_vent_total_recovery_efficiency', true)
    arg.setDisplayName('Mechanical Ventilation: Total Recovery Efficiency')
    arg.setDescription("The Unadjusted or Adjusted total recovery efficiency of the mechanical ventilation. Applies to #{HPXML::MechVentTypeERV}.")
    arg.setUnits('Frac')
    arg.setDefaultValue(0.48)
    args << arg

    arg = OpenStudio::Measure::OSArgument::makeDoubleArgument('mech_vent_sensible_recovery_efficiency', true)
    arg.setDisplayName('Mechanical Ventilation: Sensible Recovery Efficiency')
    arg.setDescription("The Unadjusted or Adjusted sensible recovery efficiency of the mechanical ventilation. Applies to #{HPXML::MechVentTypeERV} and #{HPXML::MechVentTypeHRV}.")
    arg.setUnits('Frac')
    arg.setDefaultValue(0.72)
    args << arg

    arg = OpenStudio::Measure::OSArgument::makeDoubleArgument('mech_vent_fan_power', false)
    arg.setDisplayName('Mechanical Ventilation: Fan Power')
    arg.setDescription('The fan power of the mechanical ventilation. If not provided, the OS-HPXML default is used.')
    arg.setUnits('W')
    args << arg

    arg = OpenStudio::Measure::OSArgument::makeIntegerArgument('mech_vent_num_units_served', true)
    arg.setDisplayName('Mechanical Ventilation: Number of Units Served')
    arg.setDescription("Number of dwelling units served by the mechanical ventilation system. Must be 1 if #{HPXML::ResidentialTypeSFD}. Used to apportion flow rate and fan power to the unit.")
    arg.setUnits('#')
    arg.setDefaultValue(1)
    args << arg

    arg = OpenStudio::Measure::OSArgument::makeDoubleArgument('mech_vent_shared_frac_recirculation', false)
    arg.setDisplayName('Shared Mechanical Ventilation: Fraction Recirculation')
    arg.setDescription('Fraction of the total supply air that is recirculated, with the remainder assumed to be outdoor air. The value must be 0 for exhaust only systems. Required for a shared mechanical ventilation system.')
    arg.setUnits('Frac')
    args << arg

    arg = OpenStudio::Measure::OSArgument::makeChoiceArgument('mech_vent_shared_preheating_fuel', heating_system_fuel_choices, false)
    arg.setDisplayName('Shared Mechanical Ventilation: Preheating Fuel')
    arg.setDescription('Fuel type of the preconditioning heating equipment. Only used for a shared mechanical ventilation system. If not provided, assumes no preheating.')
    args << arg

    arg = OpenStudio::Measure::OSArgument::makeDoubleArgument('mech_vent_shared_preheating_efficiency', false)
    arg.setDisplayName('Shared Mechanical Ventilation: Preheating Efficiency')
    arg.setDescription('Efficiency of the preconditioning heating equipment. Only used for a shared mechanical ventilation system. If not provided, assumes no preheating.')
    arg.setUnits('COP')
    args << arg

    arg = OpenStudio::Measure::OSArgument::makeDoubleArgument('mech_vent_shared_preheating_fraction_heat_load_served', false)
    arg.setDisplayName('Shared Mechanical Ventilation: Preheating Fraction Ventilation Heat Load Served')
    arg.setDescription('Fraction of heating load introduced by the shared ventilation system that is met by the preconditioning heating equipment. If not provided, assumes no preheating.')
    arg.setUnits('Frac')
    args << arg

    cooling_system_fuel_choices = OpenStudio::StringVector.new
    cooling_system_fuel_choices << HPXML::FuelTypeElectricity

    arg = OpenStudio::Measure::OSArgument::makeChoiceArgument('mech_vent_shared_precooling_fuel', cooling_system_fuel_choices, false)
    arg.setDisplayName('Shared Mechanical Ventilation: Precooling Fuel')
    arg.setDescription('Fuel type of the preconditioning cooling equipment. Only used for a shared mechanical ventilation system. If not provided, assumes no precooling.')
    args << arg

    arg = OpenStudio::Measure::OSArgument::makeDoubleArgument('mech_vent_shared_precooling_efficiency', false)
    arg.setDisplayName('Shared Mechanical Ventilation: Precooling Efficiency')
    arg.setDescription('Efficiency of the preconditioning cooling equipment. Only used for a shared mechanical ventilation system. If not provided, assumes no precooling.')
    arg.setUnits('COP')
    args << arg

    arg = OpenStudio::Measure::OSArgument::makeDoubleArgument('mech_vent_shared_precooling_fraction_cool_load_served', false)
    arg.setDisplayName('Shared Mechanical Ventilation: Precooling Fraction Ventilation Cool Load Served')
    arg.setDescription('Fraction of cooling load introduced by the shared ventilation system that is met by the preconditioning cooling equipment. If not provided, assumes no precooling.')
    arg.setUnits('Frac')
    args << arg

    mech_vent_2_fan_type_choices = OpenStudio::StringVector.new
    mech_vent_2_fan_type_choices << 'none'
    mech_vent_2_fan_type_choices << HPXML::MechVentTypeExhaust
    mech_vent_2_fan_type_choices << HPXML::MechVentTypeSupply
    mech_vent_2_fan_type_choices << HPXML::MechVentTypeERV
    mech_vent_2_fan_type_choices << HPXML::MechVentTypeHRV
    mech_vent_2_fan_type_choices << HPXML::MechVentTypeBalanced

    arg = OpenStudio::Measure::OSArgument::makeChoiceArgument('mech_vent_2_fan_type', mech_vent_2_fan_type_choices, true)
    arg.setDisplayName('Mechanical Ventilation 2: Fan Type')
    arg.setDescription("The type of the second mechanical ventilation. Use 'none' if there is no second mechanical ventilation system.")
    arg.setDefaultValue('none')
    args << arg

    arg = OpenStudio::Measure::OSArgument::makeDoubleArgument('mech_vent_2_flow_rate', true)
    arg.setDisplayName('Mechanical Ventilation 2: Flow Rate')
    arg.setDescription('The flow rate of the second mechanical ventilation.')
    arg.setUnits('CFM')
    arg.setDefaultValue(110)
    args << arg

    arg = OpenStudio::Measure::OSArgument::makeDoubleArgument('mech_vent_2_hours_in_operation', true)
    arg.setDisplayName('Mechanical Ventilation 2: Hours In Operation')
    arg.setDescription('The hours in operation of the second mechanical ventilation.')
    arg.setUnits('hrs/day')
    arg.setDefaultValue(24)
    args << arg

    arg = OpenStudio::Measure::OSArgument::makeChoiceArgument('mech_vent_2_recovery_efficiency_type', mech_vent_recovery_efficiency_type_choices, true)
    arg.setDisplayName('Mechanical Ventilation 2: Total Recovery Efficiency Type')
    arg.setDescription('The total recovery efficiency type of the second mechanical ventilation.')
    arg.setDefaultValue('Unadjusted')
    args << arg

    arg = OpenStudio::Measure::OSArgument::makeDoubleArgument('mech_vent_2_total_recovery_efficiency', true)
    arg.setDisplayName('Mechanical Ventilation 2: Total Recovery Efficiency')
    arg.setDescription("The Unadjusted or Adjusted total recovery efficiency of the second mechanical ventilation. Applies to #{HPXML::MechVentTypeERV}.")
    arg.setUnits('Frac')
    arg.setDefaultValue(0.48)
    args << arg

    arg = OpenStudio::Measure::OSArgument::makeDoubleArgument('mech_vent_2_sensible_recovery_efficiency', true)
    arg.setDisplayName('Mechanical Ventilation 2: Sensible Recovery Efficiency')
    arg.setDescription("The Unadjusted or Adjusted sensible recovery efficiency of the second mechanical ventilation. Applies to #{HPXML::MechVentTypeERV} and #{HPXML::MechVentTypeHRV}.")
    arg.setUnits('Frac')
    arg.setDefaultValue(0.72)
    args << arg

    arg = OpenStudio::Measure::OSArgument::makeDoubleArgument('mech_vent_2_fan_power', true)
    arg.setDisplayName('Mechanical Ventilation 2: Fan Power')
    arg.setDescription('The fan power of the second mechanical ventilation.')
    arg.setUnits('W')
    arg.setDefaultValue(30)
    args << arg

    arg = OpenStudio::Measure::OSArgument::makeIntegerArgument('kitchen_fans_quantity', false)
    arg.setDisplayName('Kitchen Fans: Quantity')
    arg.setDescription('The quantity of the kitchen fans. If not provided, the OS-HPXML default is used.')
    arg.setUnits('#')
    args << arg

    arg = OpenStudio::Measure::OSArgument::makeDoubleArgument('kitchen_fans_flow_rate', false)
    arg.setDisplayName('Kitchen Fans: Flow Rate')
    arg.setDescription('The flow rate of the kitchen fan. If not provided, the OS-HPXML default is used.')
    arg.setUnits('CFM')
    args << arg

    arg = OpenStudio::Measure::OSArgument::makeDoubleArgument('kitchen_fans_hours_in_operation', false)
    arg.setDisplayName('Kitchen Fans: Hours In Operation')
    arg.setDescription('The hours in operation of the kitchen fan. If not provided, the OS-HPXML default is used.')
    arg.setUnits('hrs/day')
    args << arg

    arg = OpenStudio::Measure::OSArgument::makeDoubleArgument('kitchen_fans_power', false)
    arg.setDisplayName('Kitchen Fans: Fan Power')
    arg.setDescription('The fan power of the kitchen fan. If not provided, the OS-HPXML default is used.')
    arg.setUnits('W')
    args << arg

    arg = OpenStudio::Measure::OSArgument::makeIntegerArgument('kitchen_fans_start_hour', false)
    arg.setDisplayName('Kitchen Fans: Start Hour')
    arg.setDescription('The start hour of the kitchen fan. If not provided, the OS-HPXML default is used.')
    arg.setUnits('hr')
    args << arg

    arg = OpenStudio::Measure::OSArgument::makeIntegerArgument('bathroom_fans_quantity', false)
    arg.setDisplayName('Bathroom Fans: Quantity')
    arg.setDescription('The quantity of the bathroom fans. If not provided, the OS-HPXML default is used.')
    arg.setUnits('#')
    args << arg

    arg = OpenStudio::Measure::OSArgument::makeDoubleArgument('bathroom_fans_flow_rate', false)
    arg.setDisplayName('Bathroom Fans: Flow Rate')
    arg.setDescription('The flow rate of the bathroom fans. If not provided, the OS-HPXML default is used.')
    arg.setUnits('CFM')
    args << arg

    arg = OpenStudio::Measure::OSArgument::makeDoubleArgument('bathroom_fans_hours_in_operation', false)
    arg.setDisplayName('Bathroom Fans: Hours In Operation')
    arg.setDescription('The hours in operation of the bathroom fans. If not provided, the OS-HPXML default is used.')
    arg.setUnits('hrs/day')
    args << arg

    arg = OpenStudio::Measure::OSArgument::makeDoubleArgument('bathroom_fans_power', false)
    arg.setDisplayName('Bathroom Fans: Fan Power')
    arg.setDescription('The fan power of the bathroom fans. If not provided, the OS-HPXML default is used.')
    arg.setUnits('W')
    args << arg

    arg = OpenStudio::Measure::OSArgument::makeIntegerArgument('bathroom_fans_start_hour', false)
    arg.setDisplayName('Bathroom Fans: Start Hour')
    arg.setDescription('The start hour of the bathroom fans. If not provided, the OS-HPXML default is used.')
    arg.setUnits('hr')
    args << arg

    arg = OpenStudio::Measure::OSArgument::makeBoolArgument('whole_house_fan_present', true)
    arg.setDisplayName('Whole House Fan: Present')
    arg.setDescription('Whether there is a whole house fan.')
    arg.setDefaultValue(false)
    args << arg

    arg = OpenStudio::Measure::OSArgument::makeDoubleArgument('whole_house_fan_flow_rate', false)
    arg.setDisplayName('Whole House Fan: Flow Rate')
    arg.setDescription('The flow rate of the whole house fan. If not provided, the OS-HPXML default is used.')
    arg.setUnits('CFM')
    args << arg

    arg = OpenStudio::Measure::OSArgument::makeDoubleArgument('whole_house_fan_power', false)
    arg.setDisplayName('Whole House Fan: Fan Power')
    arg.setDescription('The fan power of the whole house fan. If not provided, the OS-HPXML default is used.')
    arg.setUnits('W')
    args << arg

    water_heater_type_choices = OpenStudio::StringVector.new
    water_heater_type_choices << 'none'
    water_heater_type_choices << HPXML::WaterHeaterTypeStorage
    water_heater_type_choices << HPXML::WaterHeaterTypeTankless
    water_heater_type_choices << HPXML::WaterHeaterTypeHeatPump
    water_heater_type_choices << HPXML::WaterHeaterTypeCombiStorage
    water_heater_type_choices << HPXML::WaterHeaterTypeCombiTankless

    water_heater_fuel_choices = OpenStudio::StringVector.new
    water_heater_fuel_choices << HPXML::FuelTypeElectricity
    water_heater_fuel_choices << HPXML::FuelTypeNaturalGas
    water_heater_fuel_choices << HPXML::FuelTypeOil
    water_heater_fuel_choices << HPXML::FuelTypePropane
    water_heater_fuel_choices << HPXML::FuelTypeWoodCord
    water_heater_fuel_choices << HPXML::FuelTypeCoal

    water_heater_location_choices = OpenStudio::StringVector.new
    water_heater_location_choices << HPXML::LocationConditionedSpace
    water_heater_location_choices << HPXML::LocationBasementConditioned
    water_heater_location_choices << HPXML::LocationBasementUnconditioned
    water_heater_location_choices << HPXML::LocationGarage
    water_heater_location_choices << HPXML::LocationAttic
    water_heater_location_choices << HPXML::LocationAtticVented
    water_heater_location_choices << HPXML::LocationAtticUnvented
    water_heater_location_choices << HPXML::LocationCrawlspace
    water_heater_location_choices << HPXML::LocationCrawlspaceVented
    water_heater_location_choices << HPXML::LocationCrawlspaceUnvented
    water_heater_location_choices << HPXML::LocationCrawlspaceConditioned
    water_heater_location_choices << HPXML::LocationOtherExterior
    water_heater_location_choices << HPXML::LocationOtherHousingUnit
    water_heater_location_choices << HPXML::LocationOtherHeatedSpace
    water_heater_location_choices << HPXML::LocationOtherMultifamilyBufferSpace
    water_heater_location_choices << HPXML::LocationOtherNonFreezingSpace

    water_heater_efficiency_type_choices = OpenStudio::StringVector.new
    water_heater_efficiency_type_choices << 'EnergyFactor'
    water_heater_efficiency_type_choices << 'UniformEnergyFactor'

    water_heater_usage_bin_choices = OpenStudio::StringVector.new
    water_heater_usage_bin_choices << HPXML::WaterHeaterUsageBinVerySmall
    water_heater_usage_bin_choices << HPXML::WaterHeaterUsageBinLow
    water_heater_usage_bin_choices << HPXML::WaterHeaterUsageBinMedium
    water_heater_usage_bin_choices << HPXML::WaterHeaterUsageBinHigh

    arg = OpenStudio::Measure::OSArgument::makeChoiceArgument('water_heater_type', water_heater_type_choices, true)
    arg.setDisplayName('Water Heater: Type')
    arg.setDescription("The type of water heater. Use 'none' if there is no water heater.")
    arg.setDefaultValue(HPXML::WaterHeaterTypeStorage)
    args << arg

    arg = OpenStudio::Measure::OSArgument::makeChoiceArgument('water_heater_fuel_type', water_heater_fuel_choices, true)
    arg.setDisplayName('Water Heater: Fuel Type')
    arg.setDescription("The fuel type of water heater. Ignored for #{HPXML::WaterHeaterTypeHeatPump}.")
    arg.setDefaultValue(HPXML::FuelTypeNaturalGas)
    args << arg

    arg = OpenStudio::Measure::OSArgument::makeChoiceArgument('water_heater_location', water_heater_location_choices, false)
    arg.setDisplayName('Water Heater: Location')
    arg.setDescription('The location of water heater. If not provided, the OS-HPXML default is used.')
    args << arg

    arg = OpenStudio::Measure::OSArgument::makeDoubleArgument('water_heater_tank_volume', false)
    arg.setDisplayName('Water Heater: Tank Volume')
    arg.setDescription("Nominal volume of water heater tank. Only applies to #{HPXML::WaterHeaterTypeStorage}, #{HPXML::WaterHeaterTypeHeatPump}, and #{HPXML::WaterHeaterTypeCombiStorage}. If not provided, the OS-HPXML default is used.")
    arg.setUnits('gal')
    args << arg

    arg = OpenStudio::Measure::OSArgument::makeChoiceArgument('water_heater_efficiency_type', water_heater_efficiency_type_choices, true)
    arg.setDisplayName('Water Heater: Efficiency Type')
    arg.setDescription('The efficiency type of water heater. Does not apply to space-heating boilers.')
    arg.setDefaultValue('EnergyFactor')
    args << arg

    arg = OpenStudio::Measure::OSArgument::makeDoubleArgument('water_heater_efficiency', true)
    arg.setDisplayName('Water Heater: Efficiency')
    arg.setDescription('Rated Energy Factor or Uniform Energy Factor. Does not apply to space-heating boilers.')
    arg.setDefaultValue(0.67)
    args << arg

    arg = OpenStudio::Measure::OSArgument::makeChoiceArgument('water_heater_usage_bin', water_heater_usage_bin_choices, false)
    arg.setDisplayName('Water Heater: Usage Bin')
    arg.setDescription("The usage of the water heater. Only applies if Efficiency Type is UniformEnergyFactor and Type is not #{HPXML::WaterHeaterTypeTankless}. Does not apply to space-heating boilers. If not provided, the OS-HPXML default is used.")
    args << arg

    arg = OpenStudio::Measure::OSArgument::makeDoubleArgument('water_heater_recovery_efficiency', false)
    arg.setDisplayName('Water Heater: Recovery Efficiency')
    arg.setDescription('Ratio of energy delivered to water heater to the energy content of the fuel consumed by the water heater. Only used for non-electric storage water heaters. If not provided, the OS-HPXML default is used.')
    arg.setUnits('Frac')
    args << arg

    arg = OpenStudio::Measure::OSArgument::makeDoubleArgument('water_heater_heating_capacity', false)
    arg.setDisplayName('Water Heater: Heating Capacity')
    arg.setDescription("Heating capacity. Only applies to #{HPXML::WaterHeaterTypeStorage}. If not provided, the OS-HPXML default is used.")
    arg.setUnits('Btu/hr')
    args << arg

    arg = OpenStudio::Measure::OSArgument::makeDoubleArgument('water_heater_standby_loss', false)
    arg.setDisplayName('Water Heater: Standby Loss')
    arg.setDescription('The standby loss of water heater. Only applies to space-heating boilers. If not provided, the OS-HPXML default is used.')
    arg.setUnits('deg-F/hr')
    args << arg

    arg = OpenStudio::Measure::OSArgument::makeDoubleArgument('water_heater_jacket_rvalue', false)
    arg.setDisplayName('Water Heater: Jacket R-value')
    arg.setDescription("The jacket R-value of water heater. Doesn't apply to #{HPXML::WaterHeaterTypeTankless} or #{HPXML::WaterHeaterTypeCombiTankless}. If not provided, defaults to no jacket insulation.")
    arg.setUnits('h-ft^2-R/Btu')
    args << arg

    arg = OpenStudio::Measure::OSArgument::makeDoubleArgument('water_heater_setpoint_temperature', false)
    arg.setDisplayName('Water Heater: Setpoint Temperature')
    arg.setDescription('The setpoint temperature of water heater. If not provided, the OS-HPXML default is used.')
    arg.setUnits('deg-F')
    args << arg

    arg = OpenStudio::Measure::OSArgument::makeIntegerArgument('water_heater_num_units_served', true)
    arg.setDisplayName('Water Heater: Number of Units Served')
    arg.setDescription("Number of dwelling units served (directly or indirectly) by the water heater. Must be 1 if #{HPXML::ResidentialTypeSFD}. Used to apportion water heater tank losses to the unit.")
    arg.setUnits('#')
    arg.setDefaultValue(1)
    args << arg

    arg = OpenStudio::Measure::OSArgument::makeBoolArgument('water_heater_uses_desuperheater', false)
    arg.setDisplayName('Water Heater: Uses Desuperheater')
    arg.setDescription("Requires that the dwelling unit has a #{HPXML::HVACTypeHeatPumpAirToAir}, #{HPXML::HVACTypeHeatPumpMiniSplit}, or #{HPXML::HVACTypeHeatPumpGroundToAir} heat pump or a #{HPXML::HVACTypeCentralAirConditioner} or #{HPXML::HVACTypeMiniSplitAirConditioner} air conditioner. If not provided, assumes no desuperheater.")
    args << arg

    water_heater_tank_model_type_choices = OpenStudio::StringVector.new
    water_heater_tank_model_type_choices << HPXML::WaterHeaterTankModelTypeMixed
    water_heater_tank_model_type_choices << HPXML::WaterHeaterTankModelTypeStratified

    arg = OpenStudio::Measure::OSArgument::makeChoiceArgument('water_heater_tank_model_type', water_heater_tank_model_type_choices, false)
    arg.setDisplayName('Water Heater: Tank Type')
    arg.setDescription("Type of tank model to use. The '#{HPXML::WaterHeaterTankModelTypeStratified}' tank generally provide more accurate results, but may significantly increase run time. Applies only to #{HPXML::WaterHeaterTypeStorage}. If not provided, the OS-HPXML default is used.")
    args << arg

    water_heater_operating_mode_choices = OpenStudio::StringVector.new
    water_heater_operating_mode_choices << HPXML::WaterHeaterOperatingModeHybridAuto
    water_heater_operating_mode_choices << HPXML::WaterHeaterOperatingModeHeatPumpOnly

    arg = OpenStudio::Measure::OSArgument::makeChoiceArgument('water_heater_operating_mode', water_heater_operating_mode_choices, false)
    arg.setDisplayName('Water Heater: Operating Mode')
    arg.setDescription("The water heater operating mode. The '#{HPXML::WaterHeaterOperatingModeHeatPumpOnly}' option only uses the heat pump, while '#{HPXML::WaterHeaterOperatingModeHybridAuto}' allows the backup electric resistance to come on in high demand situations. This is ignored if a scheduled operating mode type is selected. Applies only to #{HPXML::WaterHeaterTypeHeatPump}. If not provided, the OS-HPXML default is used.")
    args << arg

    hot_water_distribution_system_type_choices = OpenStudio::StringVector.new
    hot_water_distribution_system_type_choices << HPXML::DHWDistTypeStandard
    hot_water_distribution_system_type_choices << HPXML::DHWDistTypeRecirc

    arg = OpenStudio::Measure::OSArgument::makeChoiceArgument('hot_water_distribution_system_type', hot_water_distribution_system_type_choices, true)
    arg.setDisplayName('Hot Water Distribution: System Type')
    arg.setDescription('The type of the hot water distribution system.')
    arg.setDefaultValue(HPXML::DHWDistTypeStandard)
    args << arg

    arg = OpenStudio::Measure::OSArgument::makeDoubleArgument('hot_water_distribution_standard_piping_length', false)
    arg.setDisplayName('Hot Water Distribution: Standard Piping Length')
    arg.setUnits('ft')
    arg.setDescription("If the distribution system is #{HPXML::DHWDistTypeStandard}, the length of the piping. If not provided, the OS-HPXML default is used.")
    args << arg

    recirculation_control_type_choices = OpenStudio::StringVector.new
    recirculation_control_type_choices << HPXML::DHWRecirControlTypeNone
    recirculation_control_type_choices << HPXML::DHWRecirControlTypeTimer
    recirculation_control_type_choices << HPXML::DHWRecirControlTypeTemperature
    recirculation_control_type_choices << HPXML::DHWRecirControlTypeSensor
    recirculation_control_type_choices << HPXML::DHWRecirControlTypeManual

    arg = OpenStudio::Measure::OSArgument::makeChoiceArgument('hot_water_distribution_recirc_control_type', recirculation_control_type_choices, false)
    arg.setDisplayName('Hot Water Distribution: Recirculation Control Type')
    arg.setDescription("If the distribution system is #{HPXML::DHWDistTypeRecirc}, the type of hot water recirculation control, if any.")
    arg.setDefaultValue(HPXML::DHWRecirControlTypeNone)
    args << arg

    arg = OpenStudio::Measure::OSArgument::makeDoubleArgument('hot_water_distribution_recirc_piping_length', false)
    arg.setDisplayName('Hot Water Distribution: Recirculation Piping Length')
    arg.setUnits('ft')
    arg.setDescription("If the distribution system is #{HPXML::DHWDistTypeRecirc}, the length of the recirculation piping. If not provided, the OS-HPXML default is used.")
    args << arg

    arg = OpenStudio::Measure::OSArgument::makeDoubleArgument('hot_water_distribution_recirc_branch_piping_length', false)
    arg.setDisplayName('Hot Water Distribution: Recirculation Branch Piping Length')
    arg.setUnits('ft')
    arg.setDescription("If the distribution system is #{HPXML::DHWDistTypeRecirc}, the length of the recirculation branch piping. If not provided, the OS-HPXML default is used.")
    args << arg

    arg = OpenStudio::Measure::OSArgument::makeDoubleArgument('hot_water_distribution_recirc_pump_power', false)
    arg.setDisplayName('Hot Water Distribution: Recirculation Pump Power')
    arg.setUnits('W')
    arg.setDescription("If the distribution system is #{HPXML::DHWDistTypeRecirc}, the recirculation pump power. If not provided, the OS-HPXML default is used.")
    args << arg

    arg = OpenStudio::Measure::OSArgument::makeDoubleArgument('hot_water_distribution_pipe_r', false)
    arg.setDisplayName('Hot Water Distribution: Pipe Insulation Nominal R-Value')
    arg.setUnits('h-ft^2-R/Btu')
    arg.setDescription('Nominal R-value of the pipe insulation. If not provided, the OS-HPXML default is used.')
    args << arg

    dwhr_facilities_connected_choices = OpenStudio::StringVector.new
    dwhr_facilities_connected_choices << 'none'
    dwhr_facilities_connected_choices << HPXML::DWHRFacilitiesConnectedOne
    dwhr_facilities_connected_choices << HPXML::DWHRFacilitiesConnectedAll

    arg = OpenStudio::Measure::OSArgument::makeChoiceArgument('dwhr_facilities_connected', dwhr_facilities_connected_choices, true)
    arg.setDisplayName('Drain Water Heat Recovery: Facilities Connected')
    arg.setDescription("Which facilities are connected for the drain water heat recovery. Use 'none' if there is no drain water heat recovery system.")
    arg.setDefaultValue('none')
    args << arg

    arg = OpenStudio::Measure::OSArgument::makeBoolArgument('dwhr_equal_flow', false)
    arg.setDisplayName('Drain Water Heat Recovery: Equal Flow')
    arg.setDescription('Whether the drain water heat recovery has equal flow.')
    arg.setDefaultValue(true)
    args << arg

    arg = OpenStudio::Measure::OSArgument::makeDoubleArgument('dwhr_efficiency', false)
    arg.setDisplayName('Drain Water Heat Recovery: Efficiency')
    arg.setUnits('Frac')
    arg.setDescription('The efficiency of the drain water heat recovery.')
    arg.setDefaultValue(0.55)
    args << arg

    arg = OpenStudio::Measure::OSArgument::makeBoolArgument('water_fixtures_shower_low_flow', true)
    arg.setDisplayName('Hot Water Fixtures: Is Shower Low Flow')
    arg.setDescription('Whether the shower fixture is low flow.')
    arg.setDefaultValue(false)
    args << arg

    arg = OpenStudio::Measure::OSArgument::makeBoolArgument('water_fixtures_sink_low_flow', true)
    arg.setDisplayName('Hot Water Fixtures: Is Sink Low Flow')
    arg.setDescription('Whether the sink fixture is low flow.')
    arg.setDefaultValue(false)
    args << arg

    arg = OpenStudio::Measure::OSArgument::makeDoubleArgument('water_fixtures_usage_multiplier', false)
    arg.setDisplayName('Hot Water Fixtures: Usage Multiplier')
    arg.setDescription('Multiplier on the hot water usage that can reflect, e.g., high/low usage occupants. If not provided, the OS-HPXML default is used.')
    args << arg

    solar_thermal_system_type_choices = OpenStudio::StringVector.new
    solar_thermal_system_type_choices << 'none'
    solar_thermal_system_type_choices << HPXML::SolarThermalSystemType

    solar_thermal_collector_loop_type_choices = OpenStudio::StringVector.new
    solar_thermal_collector_loop_type_choices << HPXML::SolarThermalLoopTypeDirect
    solar_thermal_collector_loop_type_choices << HPXML::SolarThermalLoopTypeIndirect
    solar_thermal_collector_loop_type_choices << HPXML::SolarThermalLoopTypeThermosyphon

    solar_thermal_collector_type_choices = OpenStudio::StringVector.new
    solar_thermal_collector_type_choices << HPXML::SolarThermalTypeEvacuatedTube
    solar_thermal_collector_type_choices << HPXML::SolarThermalTypeSingleGlazing
    solar_thermal_collector_type_choices << HPXML::SolarThermalTypeDoubleGlazing
    solar_thermal_collector_type_choices << HPXML::SolarThermalTypeICS

    arg = OpenStudio::Measure::OSArgument::makeChoiceArgument('solar_thermal_system_type', solar_thermal_system_type_choices, true)
    arg.setDisplayName('Solar Thermal: System Type')
    arg.setDescription("The type of solar thermal system. Use 'none' if there is no solar thermal system.")
    arg.setDefaultValue('none')
    args << arg

    arg = OpenStudio::Measure::OSArgument::makeDoubleArgument('solar_thermal_collector_area', true)
    arg.setDisplayName('Solar Thermal: Collector Area')
    arg.setUnits('ft^2')
    arg.setDescription('The collector area of the solar thermal system.')
    arg.setDefaultValue(40.0)
    args << arg

    arg = OpenStudio::Measure::OSArgument::makeChoiceArgument('solar_thermal_collector_loop_type', solar_thermal_collector_loop_type_choices, true)
    arg.setDisplayName('Solar Thermal: Collector Loop Type')
    arg.setDescription('The collector loop type of the solar thermal system.')
    arg.setDefaultValue(HPXML::SolarThermalLoopTypeDirect)
    args << arg

    arg = OpenStudio::Measure::OSArgument::makeChoiceArgument('solar_thermal_collector_type', solar_thermal_collector_type_choices, true)
    arg.setDisplayName('Solar Thermal: Collector Type')
    arg.setDescription('The collector type of the solar thermal system.')
    arg.setDefaultValue(HPXML::SolarThermalTypeEvacuatedTube)
    args << arg

    arg = OpenStudio::Measure::OSArgument::makeDoubleArgument('solar_thermal_collector_azimuth', true)
    arg.setDisplayName('Solar Thermal: Collector Azimuth')
    arg.setUnits('degrees')
    arg.setDescription('The collector azimuth of the solar thermal system. Azimuth is measured clockwise from north (e.g., North=0, East=90, South=180, West=270).')
    arg.setDefaultValue(180)
    args << arg

    arg = OpenStudio::Measure::OSArgument::makeStringArgument('solar_thermal_collector_tilt', true)
    arg.setDisplayName('Solar Thermal: Collector Tilt')
    arg.setUnits('degrees')
    arg.setDescription('The collector tilt of the solar thermal system. Can also enter, e.g., RoofPitch, RoofPitch+20, Latitude, Latitude-15, etc.')
    arg.setDefaultValue('RoofPitch')
    args << arg

    arg = OpenStudio::Measure::OSArgument::makeDoubleArgument('solar_thermal_collector_rated_optical_efficiency', true)
    arg.setDisplayName('Solar Thermal: Collector Rated Optical Efficiency')
    arg.setUnits('Frac')
    arg.setDescription('The collector rated optical efficiency of the solar thermal system.')
    arg.setDefaultValue(0.5)
    args << arg

    arg = OpenStudio::Measure::OSArgument::makeDoubleArgument('solar_thermal_collector_rated_thermal_losses', true)
    arg.setDisplayName('Solar Thermal: Collector Rated Thermal Losses')
    arg.setUnits('Btu/hr-ft^2-R')
    arg.setDescription('The collector rated thermal losses of the solar thermal system.')
    arg.setDefaultValue(0.2799)
    args << arg

    arg = OpenStudio::Measure::OSArgument::makeDoubleArgument('solar_thermal_storage_volume', false)
    arg.setDisplayName('Solar Thermal: Storage Volume')
    arg.setUnits('gal')
    arg.setDescription('The storage volume of the solar thermal system. If not provided, the OS-HPXML default is used.')
    args << arg

    arg = OpenStudio::Measure::OSArgument::makeDoubleArgument('solar_thermal_solar_fraction', true)
    arg.setDisplayName('Solar Thermal: Solar Fraction')
    arg.setUnits('Frac')
    arg.setDescription('The solar fraction of the solar thermal system. If provided, overrides all other solar thermal inputs.')
    arg.setDefaultValue(0)
    args << arg

    pv_system_module_type_choices = OpenStudio::StringVector.new
    pv_system_module_type_choices << HPXML::PVModuleTypeStandard
    pv_system_module_type_choices << HPXML::PVModuleTypePremium
    pv_system_module_type_choices << HPXML::PVModuleTypeThinFilm

    pv_system_location_choices = OpenStudio::StringVector.new
    pv_system_location_choices << HPXML::LocationRoof
    pv_system_location_choices << HPXML::LocationGround

    pv_system_tracking_choices = OpenStudio::StringVector.new
    pv_system_tracking_choices << HPXML::PVTrackingTypeFixed
    pv_system_tracking_choices << HPXML::PVTrackingType1Axis
    pv_system_tracking_choices << HPXML::PVTrackingType1AxisBacktracked
    pv_system_tracking_choices << HPXML::PVTrackingType2Axis

    arg = OpenStudio::Measure::OSArgument::makeBoolArgument('pv_system_present', true)
    arg.setDisplayName('PV System: Present')
    arg.setDescription('Whether there is a PV system present.')
    arg.setDefaultValue(false)
    args << arg

    arg = OpenStudio::Measure::OSArgument::makeChoiceArgument('pv_system_module_type', pv_system_module_type_choices, false)
    arg.setDisplayName('PV System: Module Type')
    arg.setDescription('Module type of the PV system. If not provided, the OS-HPXML default is used.')
    args << arg

    arg = OpenStudio::Measure::OSArgument::makeChoiceArgument('pv_system_location', pv_system_location_choices, false)
    arg.setDisplayName('PV System: Location')
    arg.setDescription('Location of the PV system. If not provided, the OS-HPXML default is used.')
    args << arg

    arg = OpenStudio::Measure::OSArgument::makeChoiceArgument('pv_system_tracking', pv_system_tracking_choices, false)
    arg.setDisplayName('PV System: Tracking')
    arg.setDescription('Type of tracking for the PV system. If not provided, the OS-HPXML default is used.')
    args << arg

    arg = OpenStudio::Measure::OSArgument::makeDoubleArgument('pv_system_array_azimuth', true)
    arg.setDisplayName('PV System: Array Azimuth')
    arg.setUnits('degrees')
    arg.setDescription('Array azimuth of the PV system. Azimuth is measured clockwise from north (e.g., North=0, East=90, South=180, West=270).')
    arg.setDefaultValue(180)
    args << arg

    arg = OpenStudio::Measure::OSArgument::makeStringArgument('pv_system_array_tilt', true)
    arg.setDisplayName('PV System: Array Tilt')
    arg.setUnits('degrees')
    arg.setDescription('Array tilt of the PV system. Can also enter, e.g., RoofPitch, RoofPitch+20, Latitude, Latitude-15, etc.')
    arg.setDefaultValue('RoofPitch')
    args << arg

    arg = OpenStudio::Measure::OSArgument::makeDoubleArgument('pv_system_max_power_output', true)
    arg.setDisplayName('PV System: Maximum Power Output')
    arg.setUnits('W')
    arg.setDescription('Maximum power output of the PV system. For a shared system, this is the total building maximum power output.')
    arg.setDefaultValue(4000)
    args << arg

    arg = OpenStudio::Measure::OSArgument::makeDoubleArgument('pv_system_inverter_efficiency', false)
    arg.setDisplayName('PV System: Inverter Efficiency')
    arg.setUnits('Frac')
    arg.setDescription('Inverter efficiency of the PV system. If there are two PV systems, this will apply to both. If not provided, the OS-HPXML default is used.')
    args << arg

    arg = OpenStudio::Measure::OSArgument::makeDoubleArgument('pv_system_system_losses_fraction', false)
    arg.setDisplayName('PV System: System Losses Fraction')
    arg.setUnits('Frac')
    arg.setDescription('System losses fraction of the PV system. If there are two PV systems, this will apply to both. If not provided, the OS-HPXML default is used.')
    args << arg

    arg = OpenStudio::Measure::OSArgument::makeIntegerArgument('pv_system_num_bedrooms_served', false)
    arg.setDisplayName('PV System: Number of Bedrooms Served')
    arg.setDescription("Number of bedrooms served by PV system. Required if #{HPXML::ResidentialTypeSFA} or #{HPXML::ResidentialTypeApartment}. Used to apportion PV generation to the unit of a SFA/MF building. If there are two PV systems, this will apply to both.")
    arg.setUnits('#')
    args << arg

    arg = OpenStudio::Measure::OSArgument::makeBoolArgument('pv_system_2_present', true)
    arg.setDisplayName('PV System 2: Present')
    arg.setDescription('Whether there is a second PV system present.')
    arg.setDefaultValue(false)
    args << arg

    arg = OpenStudio::Measure::OSArgument::makeChoiceArgument('pv_system_2_module_type', pv_system_module_type_choices, false)
    arg.setDisplayName('PV System 2: Module Type')
    arg.setDescription('Module type of the second PV system. If not provided, the OS-HPXML default is used.')
    args << arg

    arg = OpenStudio::Measure::OSArgument::makeChoiceArgument('pv_system_2_location', pv_system_location_choices, false)
    arg.setDisplayName('PV System 2: Location')
    arg.setDescription('Location of the second PV system. If not provided, the OS-HPXML default is used.')
    args << arg

    arg = OpenStudio::Measure::OSArgument::makeChoiceArgument('pv_system_2_tracking', pv_system_tracking_choices, false)
    arg.setDisplayName('PV System 2: Tracking')
    arg.setDescription('Type of tracking for the second PV system. If not provided, the OS-HPXML default is used.')
    args << arg

    arg = OpenStudio::Measure::OSArgument::makeDoubleArgument('pv_system_2_array_azimuth', true)
    arg.setDisplayName('PV System 2: Array Azimuth')
    arg.setUnits('degrees')
    arg.setDescription('Array azimuth of the second PV system. Azimuth is measured clockwise from north (e.g., North=0, East=90, South=180, West=270).')
    arg.setDefaultValue(180)
    args << arg

    arg = OpenStudio::Measure::OSArgument::makeStringArgument('pv_system_2_array_tilt', true)
    arg.setDisplayName('PV System 2: Array Tilt')
    arg.setUnits('degrees')
    arg.setDescription('Array tilt of the second PV system. Can also enter, e.g., RoofPitch, RoofPitch+20, Latitude, Latitude-15, etc.')
    arg.setDefaultValue('RoofPitch')
    args << arg

    arg = OpenStudio::Measure::OSArgument::makeDoubleArgument('pv_system_2_max_power_output', true)
    arg.setDisplayName('PV System 2: Maximum Power Output')
    arg.setUnits('W')
    arg.setDescription('Maximum power output of the second PV system. For a shared system, this is the total building maximum power output.')
    arg.setDefaultValue(4000)
    args << arg

    battery_location_choices = OpenStudio::StringVector.new
    battery_location_choices << HPXML::LocationConditionedSpace
    battery_location_choices << HPXML::LocationBasementConditioned
    battery_location_choices << HPXML::LocationBasementUnconditioned
    battery_location_choices << HPXML::LocationCrawlspace
    battery_location_choices << HPXML::LocationCrawlspaceVented
    battery_location_choices << HPXML::LocationCrawlspaceUnvented
    battery_location_choices << HPXML::LocationCrawlspaceConditioned
    battery_location_choices << HPXML::LocationAttic
    battery_location_choices << HPXML::LocationAtticVented
    battery_location_choices << HPXML::LocationAtticUnvented
    battery_location_choices << HPXML::LocationGarage
    battery_location_choices << HPXML::LocationOutside

    arg = OpenStudio::Measure::OSArgument::makeBoolArgument('battery_present', true)
    arg.setDisplayName('Battery: Present')
    arg.setDescription('Whether there is a lithium ion battery present.')
    arg.setDefaultValue(false)
    args << arg

    arg = OpenStudio::Measure::OSArgument::makeChoiceArgument('battery_location', battery_location_choices, false)
    arg.setDisplayName('Battery: Location')
    arg.setDescription('The space type for the lithium ion battery location. If not provided, the OS-HPXML default is used.')
    args << arg

    arg = OpenStudio::Measure::OSArgument::makeDoubleArgument('battery_power', false)
    arg.setDisplayName('Battery: Rated Power Output')
    arg.setDescription('The rated power output of the lithium ion battery. If not provided, the OS-HPXML default is used.')
    arg.setUnits('W')
    args << arg

    arg = OpenStudio::Measure::OSArgument::makeDoubleArgument('battery_capacity', false)
    arg.setDisplayName('Battery: Nominal Capacity')
    arg.setDescription('The nominal capacity of the lithium ion battery. If not provided, the OS-HPXML default is used.')
    arg.setUnits('kWh')
    args << arg

    arg = OpenStudio::Measure::OSArgument::makeDoubleArgument('battery_usable_capacity', false)
    arg.setDisplayName('Battery: Usable Capacity')
    arg.setDescription('The usable capacity of the lithium ion battery. If not provided, the OS-HPXML default is used.')
    arg.setUnits('kWh')
    args << arg

    arg = OpenStudio::Measure::OSArgument::makeDoubleArgument('battery_round_trip_efficiency', false)
    arg.setDisplayName('Battery: Round Trip Efficiency')
    arg.setDescription('The round trip efficiency of the lithium ion battery. If not provided, the OS-HPXML default is used.')
    arg.setUnits('Frac')
    args << arg

    arg = OpenStudio::Measure::OSArgument::makeBoolArgument('lighting_present', true)
    arg.setDisplayName('Lighting: Present')
    arg.setDescription('Whether there is lighting energy use.')
    arg.setDefaultValue(true)
    args << arg

    arg = OpenStudio::Measure::OSArgument::makeDoubleArgument('lighting_interior_fraction_cfl', true)
    arg.setDisplayName('Lighting: Interior Fraction CFL')
    arg.setDescription('Fraction of all lamps (interior) that are compact fluorescent. Lighting not specified as CFL, LFL, or LED is assumed to be incandescent.')
    arg.setDefaultValue(0.1)
    args << arg

    arg = OpenStudio::Measure::OSArgument::makeDoubleArgument('lighting_interior_fraction_lfl', true)
    arg.setDisplayName('Lighting: Interior Fraction LFL')
    arg.setDescription('Fraction of all lamps (interior) that are linear fluorescent. Lighting not specified as CFL, LFL, or LED is assumed to be incandescent.')
    arg.setDefaultValue(0.0)
    args << arg

    arg = OpenStudio::Measure::OSArgument::makeDoubleArgument('lighting_interior_fraction_led', true)
    arg.setDisplayName('Lighting: Interior Fraction LED')
    arg.setDescription('Fraction of all lamps (interior) that are light emitting diodes. Lighting not specified as CFL, LFL, or LED is assumed to be incandescent.')
    arg.setDefaultValue(0.0)
    args << arg

    arg = OpenStudio::Measure::OSArgument::makeDoubleArgument('lighting_interior_usage_multiplier', false)
    arg.setDisplayName('Lighting: Interior Usage Multiplier')
    arg.setDescription('Multiplier on the lighting energy usage (interior) that can reflect, e.g., high/low usage occupants. If not provided, the OS-HPXML default is used.')
    args << arg

    arg = OpenStudio::Measure::OSArgument::makeDoubleArgument('lighting_exterior_fraction_cfl', true)
    arg.setDisplayName('Lighting: Exterior Fraction CFL')
    arg.setDescription('Fraction of all lamps (exterior) that are compact fluorescent. Lighting not specified as CFL, LFL, or LED is assumed to be incandescent.')
    arg.setDefaultValue(0.0)
    args << arg

    arg = OpenStudio::Measure::OSArgument::makeDoubleArgument('lighting_exterior_fraction_lfl', true)
    arg.setDisplayName('Lighting: Exterior Fraction LFL')
    arg.setDescription('Fraction of all lamps (exterior) that are linear fluorescent. Lighting not specified as CFL, LFL, or LED is assumed to be incandescent.')
    arg.setDefaultValue(0.0)
    args << arg

    arg = OpenStudio::Measure::OSArgument::makeDoubleArgument('lighting_exterior_fraction_led', true)
    arg.setDisplayName('Lighting: Exterior Fraction LED')
    arg.setDescription('Fraction of all lamps (exterior) that are light emitting diodes. Lighting not specified as CFL, LFL, or LED is assumed to be incandescent.')
    arg.setDefaultValue(0.0)
    args << arg

    arg = OpenStudio::Measure::OSArgument::makeDoubleArgument('lighting_exterior_usage_multiplier', false)
    arg.setDisplayName('Lighting: Exterior Usage Multiplier')
    arg.setDescription('Multiplier on the lighting energy usage (exterior) that can reflect, e.g., high/low usage occupants. If not provided, the OS-HPXML default is used.')
    args << arg

    arg = OpenStudio::Measure::OSArgument::makeDoubleArgument('lighting_garage_fraction_cfl', true)
    arg.setDisplayName('Lighting: Garage Fraction CFL')
    arg.setDescription('Fraction of all lamps (garage) that are compact fluorescent. Lighting not specified as CFL, LFL, or LED is assumed to be incandescent.')
    arg.setDefaultValue(0.0)
    args << arg

    arg = OpenStudio::Measure::OSArgument::makeDoubleArgument('lighting_garage_fraction_lfl', true)
    arg.setDisplayName('Lighting: Garage Fraction LFL')
    arg.setDescription('Fraction of all lamps (garage) that are linear fluorescent. Lighting not specified as CFL, LFL, or LED is assumed to be incandescent.')
    arg.setDefaultValue(0.0)
    args << arg

    arg = OpenStudio::Measure::OSArgument::makeDoubleArgument('lighting_garage_fraction_led', true)
    arg.setDisplayName('Lighting: Garage Fraction LED')
    arg.setDescription('Fraction of all lamps (garage) that are light emitting diodes. Lighting not specified as CFL, LFL, or LED is assumed to be incandescent.')
    arg.setDefaultValue(0.0)
    args << arg

    arg = OpenStudio::Measure::OSArgument::makeDoubleArgument('lighting_garage_usage_multiplier', false)
    arg.setDisplayName('Lighting: Garage Usage Multiplier')
    arg.setDescription('Multiplier on the lighting energy usage (garage) that can reflect, e.g., high/low usage occupants. If not provided, the OS-HPXML default is used.')
    args << arg

    arg = OpenStudio::Measure::OSArgument::makeBoolArgument('holiday_lighting_present', true)
    arg.setDisplayName('Holiday Lighting: Present')
    arg.setDescription('Whether there is holiday lighting.')
    arg.setDefaultValue(false)
    args << arg

    arg = OpenStudio::Measure::OSArgument::makeDoubleArgument('holiday_lighting_daily_kwh', false)
    arg.setDisplayName('Holiday Lighting: Daily Consumption')
    arg.setUnits('kWh/day')
    arg.setDescription('The daily energy consumption for holiday lighting (exterior). If not provided, the OS-HPXML default is used.')
    args << arg

    arg = OpenStudio::Measure::OSArgument::makeStringArgument('holiday_lighting_period', false)
    arg.setDisplayName('Holiday Lighting: Period')
    arg.setDescription('Enter a date like "Nov 25 - Jan 5". If not provided, the OS-HPXML default is used.')
    args << arg

    dehumidifier_type_choices = OpenStudio::StringVector.new
    dehumidifier_type_choices << 'none'
    dehumidifier_type_choices << HPXML::DehumidifierTypePortable
    dehumidifier_type_choices << HPXML::DehumidifierTypeWholeHome

    dehumidifier_efficiency_type_choices = OpenStudio::StringVector.new
    dehumidifier_efficiency_type_choices << 'EnergyFactor'
    dehumidifier_efficiency_type_choices << 'IntegratedEnergyFactor'

    arg = OpenStudio::Measure::OSArgument::makeChoiceArgument('dehumidifier_type', dehumidifier_type_choices, true)
    arg.setDisplayName('Dehumidifier: Type')
    arg.setDescription('The type of dehumidifier.')
    arg.setDefaultValue('none')
    args << arg

    arg = OpenStudio::Measure::OSArgument::makeChoiceArgument('dehumidifier_efficiency_type', dehumidifier_efficiency_type_choices, true)
    arg.setDisplayName('Dehumidifier: Efficiency Type')
    arg.setDescription('The efficiency type of dehumidifier.')
    arg.setDefaultValue('IntegratedEnergyFactor')
    args << arg

    arg = OpenStudio::Measure::OSArgument::makeDoubleArgument('dehumidifier_efficiency', true)
    arg.setDisplayName('Dehumidifier: Efficiency')
    arg.setUnits('liters/kWh')
    arg.setDescription('The efficiency of the dehumidifier.')
    arg.setDefaultValue(1.5)
    args << arg

    arg = OpenStudio::Measure::OSArgument::makeDoubleArgument('dehumidifier_capacity', true)
    arg.setDisplayName('Dehumidifier: Capacity')
    arg.setDescription('The capacity (water removal rate) of the dehumidifier.')
    arg.setUnits('pint/day')
    arg.setDefaultValue(40)
    args << arg

    arg = OpenStudio::Measure::OSArgument::makeDoubleArgument('dehumidifier_rh_setpoint', true)
    arg.setDisplayName('Dehumidifier: Relative Humidity Setpoint')
    arg.setDescription('The relative humidity setpoint of the dehumidifier.')
    arg.setUnits('Frac')
    arg.setDefaultValue(0.5)
    args << arg

    arg = OpenStudio::Measure::OSArgument::makeDoubleArgument('dehumidifier_fraction_dehumidification_load_served', true)
    arg.setDisplayName('Dehumidifier: Fraction Dehumidification Load Served')
    arg.setDescription('The dehumidification load served fraction of the dehumidifier.')
    arg.setUnits('Frac')
    arg.setDefaultValue(1)
    args << arg

    appliance_location_choices = OpenStudio::StringVector.new
    appliance_location_choices << HPXML::LocationConditionedSpace
    appliance_location_choices << HPXML::LocationBasementConditioned
    appliance_location_choices << HPXML::LocationBasementUnconditioned
    appliance_location_choices << HPXML::LocationGarage
    appliance_location_choices << HPXML::LocationOtherHousingUnit
    appliance_location_choices << HPXML::LocationOtherHeatedSpace
    appliance_location_choices << HPXML::LocationOtherMultifamilyBufferSpace
    appliance_location_choices << HPXML::LocationOtherNonFreezingSpace

    clothes_washer_efficiency_type_choices = OpenStudio::StringVector.new
    clothes_washer_efficiency_type_choices << 'ModifiedEnergyFactor'
    clothes_washer_efficiency_type_choices << 'IntegratedModifiedEnergyFactor'

    arg = OpenStudio::Measure::OSArgument::makeBoolArgument('clothes_washer_present', true)
    arg.setDisplayName('Clothes Washer: Present')
    arg.setDescription('Whether there is a clothes washer present.')
    arg.setDefaultValue(true)
    args << arg

    arg = OpenStudio::Measure::OSArgument::makeChoiceArgument('clothes_washer_location', appliance_location_choices, false)
    arg.setDisplayName('Clothes Washer: Location')
    arg.setDescription('The space type for the clothes washer location. If not provided, the OS-HPXML default is used.')
    args << arg

    arg = OpenStudio::Measure::OSArgument::makeChoiceArgument('clothes_washer_efficiency_type', clothes_washer_efficiency_type_choices, true)
    arg.setDisplayName('Clothes Washer: Efficiency Type')
    arg.setDescription('The efficiency type of the clothes washer.')
    arg.setDefaultValue('IntegratedModifiedEnergyFactor')
    args << arg

    arg = OpenStudio::Measure::OSArgument::makeDoubleArgument('clothes_washer_efficiency', false)
    arg.setDisplayName('Clothes Washer: Efficiency')
    arg.setUnits('ft^3/kWh-cyc')
    arg.setDescription('The efficiency of the clothes washer. If not provided, the OS-HPXML default is used.')
    args << arg

    arg = OpenStudio::Measure::OSArgument::makeDoubleArgument('clothes_washer_rated_annual_kwh', false)
    arg.setDisplayName('Clothes Washer: Rated Annual Consumption')
    arg.setUnits('kWh/yr')
    arg.setDescription('The annual energy consumed by the clothes washer, as rated, obtained from the EnergyGuide label. This includes both the appliance electricity consumption and the energy required for water heating. If not provided, the OS-HPXML default is used.')
    args << arg

    arg = OpenStudio::Measure::OSArgument::makeDoubleArgument('clothes_washer_label_electric_rate', false)
    arg.setDisplayName('Clothes Washer: Label Electric Rate')
    arg.setUnits('$/kWh')
    arg.setDescription('The annual energy consumed by the clothes washer, as rated, obtained from the EnergyGuide label. This includes both the appliance electricity consumption and the energy required for water heating. If not provided, the OS-HPXML default is used.')
    args << arg

    arg = OpenStudio::Measure::OSArgument::makeDoubleArgument('clothes_washer_label_gas_rate', false)
    arg.setDisplayName('Clothes Washer: Label Gas Rate')
    arg.setUnits('$/therm')
    arg.setDescription('The annual energy consumed by the clothes washer, as rated, obtained from the EnergyGuide label. This includes both the appliance electricity consumption and the energy required for water heating. If not provided, the OS-HPXML default is used.')
    args << arg

    arg = OpenStudio::Measure::OSArgument::makeDoubleArgument('clothes_washer_label_annual_gas_cost', false)
    arg.setDisplayName('Clothes Washer: Label Annual Cost with Gas DHW')
    arg.setUnits('$')
    arg.setDescription('The annual cost of using the system under test conditions. Input is obtained from the EnergyGuide label. If not provided, the OS-HPXML default is used.')
    args << arg

    arg = OpenStudio::Measure::OSArgument::makeDoubleArgument('clothes_washer_label_usage', false)
    arg.setDisplayName('Clothes Washer: Label Usage')
    arg.setUnits('cyc/wk')
    arg.setDescription('The clothes washer loads per week. If not provided, the OS-HPXML default is used.')
    args << arg

    arg = OpenStudio::Measure::OSArgument::makeDoubleArgument('clothes_washer_capacity', false)
    arg.setDisplayName('Clothes Washer: Drum Volume')
    arg.setUnits('ft^3')
    arg.setDescription("Volume of the washer drum. Obtained from the EnergyStar website or the manufacturer's literature. If not provided, the OS-HPXML default is used.")
    args << arg

    arg = OpenStudio::Measure::OSArgument::makeDoubleArgument('clothes_washer_usage_multiplier', false)
    arg.setDisplayName('Clothes Washer: Usage Multiplier')
    arg.setDescription('Multiplier on the clothes washer energy and hot water usage that can reflect, e.g., high/low usage occupants. If not provided, the OS-HPXML default is used.')
    args << arg

    arg = OpenStudio::Measure::OSArgument::makeBoolArgument('clothes_dryer_present', true)
    arg.setDisplayName('Clothes Dryer: Present')
    arg.setDescription('Whether there is a clothes dryer present.')
    arg.setDefaultValue(true)
    args << arg

    arg = OpenStudio::Measure::OSArgument::makeChoiceArgument('clothes_dryer_location', appliance_location_choices, false)
    arg.setDisplayName('Clothes Dryer: Location')
    arg.setDescription('The space type for the clothes dryer location. If not provided, the OS-HPXML default is used.')
    args << arg

    clothes_dryer_fuel_choices = OpenStudio::StringVector.new
    clothes_dryer_fuel_choices << HPXML::FuelTypeElectricity
    clothes_dryer_fuel_choices << HPXML::FuelTypeNaturalGas
    clothes_dryer_fuel_choices << HPXML::FuelTypeOil
    clothes_dryer_fuel_choices << HPXML::FuelTypePropane
    clothes_dryer_fuel_choices << HPXML::FuelTypeWoodCord
    clothes_dryer_fuel_choices << HPXML::FuelTypeCoal

    clothes_dryer_efficiency_type_choices = OpenStudio::StringVector.new
    clothes_dryer_efficiency_type_choices << 'EnergyFactor'
    clothes_dryer_efficiency_type_choices << 'CombinedEnergyFactor'

    arg = OpenStudio::Measure::OSArgument::makeChoiceArgument('clothes_dryer_fuel_type', clothes_dryer_fuel_choices, true)
    arg.setDisplayName('Clothes Dryer: Fuel Type')
    arg.setDescription('Type of fuel used by the clothes dryer.')
    arg.setDefaultValue(HPXML::FuelTypeNaturalGas)
    args << arg

    arg = OpenStudio::Measure::OSArgument::makeChoiceArgument('clothes_dryer_efficiency_type', clothes_dryer_efficiency_type_choices, true)
    arg.setDisplayName('Clothes Dryer: Efficiency Type')
    arg.setDescription('The efficiency type of the clothes dryer.')
    arg.setDefaultValue('CombinedEnergyFactor')
    args << arg

    arg = OpenStudio::Measure::OSArgument::makeDoubleArgument('clothes_dryer_efficiency', false)
    arg.setDisplayName('Clothes Dryer: Efficiency')
    arg.setUnits('lb/kWh')
    arg.setDescription('The efficiency of the clothes dryer. If not provided, the OS-HPXML default is used.')
    args << arg

    arg = OpenStudio::Measure::OSArgument::makeDoubleArgument('clothes_dryer_vented_flow_rate', false)
    arg.setDisplayName('Clothes Dryer: Vented Flow Rate')
    arg.setDescription('The exhaust flow rate of the vented clothes dryer. If not provided, the OS-HPXML default is used.')
    arg.setUnits('CFM')
    args << arg

    arg = OpenStudio::Measure::OSArgument::makeDoubleArgument('clothes_dryer_usage_multiplier', false)
    arg.setDisplayName('Clothes Dryer: Usage Multiplier')
    arg.setDescription('Multiplier on the clothes dryer energy usage that can reflect, e.g., high/low usage occupants. If not provided, the OS-HPXML default is used.')
    args << arg

    arg = OpenStudio::Measure::OSArgument::makeBoolArgument('dishwasher_present', true)
    arg.setDisplayName('Dishwasher: Present')
    arg.setDescription('Whether there is a dishwasher present.')
    arg.setDefaultValue(true)
    args << arg

    arg = OpenStudio::Measure::OSArgument::makeChoiceArgument('dishwasher_location', appliance_location_choices, false)
    arg.setDisplayName('Dishwasher: Location')
    arg.setDescription('The space type for the dishwasher location. If not provided, the OS-HPXML default is used.')
    args << arg

    dishwasher_efficiency_type_choices = OpenStudio::StringVector.new
    dishwasher_efficiency_type_choices << 'RatedAnnualkWh'
    dishwasher_efficiency_type_choices << 'EnergyFactor'

    arg = OpenStudio::Measure::OSArgument::makeChoiceArgument('dishwasher_efficiency_type', dishwasher_efficiency_type_choices, true)
    arg.setDisplayName('Dishwasher: Efficiency Type')
    arg.setDescription('The efficiency type of dishwasher.')
    arg.setDefaultValue('RatedAnnualkWh')
    args << arg

    arg = OpenStudio::Measure::OSArgument::makeDoubleArgument('dishwasher_efficiency', false)
    arg.setDisplayName('Dishwasher: Efficiency')
    arg.setUnits('RatedAnnualkWh or EnergyFactor')
    arg.setDescription('The efficiency of the dishwasher. If not provided, the OS-HPXML default is used.')
    args << arg

    arg = OpenStudio::Measure::OSArgument::makeDoubleArgument('dishwasher_label_electric_rate', false)
    arg.setDisplayName('Dishwasher: Label Electric Rate')
    arg.setUnits('$/kWh')
    arg.setDescription('The label electric rate of the dishwasher. If not provided, the OS-HPXML default is used.')
    args << arg

    arg = OpenStudio::Measure::OSArgument::makeDoubleArgument('dishwasher_label_gas_rate', false)
    arg.setDisplayName('Dishwasher: Label Gas Rate')
    arg.setUnits('$/therm')
    arg.setDescription('The label gas rate of the dishwasher. If not provided, the OS-HPXML default is used.')
    args << arg

    arg = OpenStudio::Measure::OSArgument::makeDoubleArgument('dishwasher_label_annual_gas_cost', false)
    arg.setDisplayName('Dishwasher: Label Annual Gas Cost')
    arg.setUnits('$')
    arg.setDescription('The label annual gas cost of the dishwasher. If not provided, the OS-HPXML default is used.')
    args << arg

    arg = OpenStudio::Measure::OSArgument::makeDoubleArgument('dishwasher_label_usage', false)
    arg.setDisplayName('Dishwasher: Label Usage')
    arg.setUnits('cyc/wk')
    arg.setDescription('The dishwasher loads per week. If not provided, the OS-HPXML default is used.')
    args << arg

    arg = OpenStudio::Measure::OSArgument::makeIntegerArgument('dishwasher_place_setting_capacity', false)
    arg.setDisplayName('Dishwasher: Number of Place Settings')
    arg.setUnits('#')
    arg.setDescription("The number of place settings for the unit. Data obtained from manufacturer's literature. If not provided, the OS-HPXML default is used.")
    args << arg

    arg = OpenStudio::Measure::OSArgument::makeDoubleArgument('dishwasher_usage_multiplier', false)
    arg.setDisplayName('Dishwasher: Usage Multiplier')
    arg.setDescription('Multiplier on the dishwasher energy usage that can reflect, e.g., high/low usage occupants. If not provided, the OS-HPXML default is used.')
    args << arg

    arg = OpenStudio::Measure::OSArgument::makeBoolArgument('refrigerator_present', true)
    arg.setDisplayName('Refrigerator: Present')
    arg.setDescription('Whether there is a refrigerator present.')
    arg.setDefaultValue(true)
    args << arg

    arg = OpenStudio::Measure::OSArgument::makeChoiceArgument('refrigerator_location', appliance_location_choices, false)
    arg.setDisplayName('Refrigerator: Location')
    arg.setDescription('The space type for the refrigerator location. If not provided, the OS-HPXML default is used.')
    args << arg

    arg = OpenStudio::Measure::OSArgument::makeDoubleArgument('refrigerator_rated_annual_kwh', false)
    arg.setDisplayName('Refrigerator: Rated Annual Consumption')
    arg.setUnits('kWh/yr')
    arg.setDescription('The EnergyGuide rated annual energy consumption for a refrigerator. If not provided, the OS-HPXML default is used.')
    args << arg

    arg = OpenStudio::Measure::OSArgument::makeDoubleArgument('refrigerator_usage_multiplier', false)
    arg.setDisplayName('Refrigerator: Usage Multiplier')
    arg.setDescription('Multiplier on the refrigerator energy usage that can reflect, e.g., high/low usage occupants. If not provided, the OS-HPXML default is used.')
    args << arg

    arg = OpenStudio::Measure::OSArgument::makeBoolArgument('extra_refrigerator_present', true)
    arg.setDisplayName('Extra Refrigerator: Present')
    arg.setDescription('Whether there is an extra refrigerator present.')
    arg.setDefaultValue(false)
    args << arg

    arg = OpenStudio::Measure::OSArgument::makeChoiceArgument('extra_refrigerator_location', appliance_location_choices, false)
    arg.setDisplayName('Extra Refrigerator: Location')
    arg.setDescription('The space type for the extra refrigerator location. If not provided, the OS-HPXML default is used.')
    args << arg

    arg = OpenStudio::Measure::OSArgument::makeDoubleArgument('extra_refrigerator_rated_annual_kwh', false)
    arg.setDisplayName('Extra Refrigerator: Rated Annual Consumption')
    arg.setUnits('kWh/yr')
    arg.setDescription('The EnergyGuide rated annual energy consumption for an extra rrefrigerator. If not provided, the OS-HPXML default is used.')
    args << arg

    arg = OpenStudio::Measure::OSArgument::makeDoubleArgument('extra_refrigerator_usage_multiplier', false)
    arg.setDisplayName('Extra Refrigerator: Usage Multiplier')
    arg.setDescription('Multiplier on the extra refrigerator energy usage that can reflect, e.g., high/low usage occupants. If not provided, the OS-HPXML default is used.')
    args << arg

    arg = OpenStudio::Measure::OSArgument::makeBoolArgument('freezer_present', true)
    arg.setDisplayName('Freezer: Present')
    arg.setDescription('Whether there is a freezer present.')
    arg.setDefaultValue(false)
    args << arg

    arg = OpenStudio::Measure::OSArgument::makeChoiceArgument('freezer_location', appliance_location_choices, false)
    arg.setDisplayName('Freezer: Location')
    arg.setDescription('The space type for the freezer location. If not provided, the OS-HPXML default is used.')
    args << arg

    arg = OpenStudio::Measure::OSArgument::makeDoubleArgument('freezer_rated_annual_kwh', false)
    arg.setDisplayName('Freezer: Rated Annual Consumption')
    arg.setUnits('kWh/yr')
    arg.setDescription('The EnergyGuide rated annual energy consumption for a freezer. If not provided, the OS-HPXML default is used.')
    args << arg

    arg = OpenStudio::Measure::OSArgument::makeDoubleArgument('freezer_usage_multiplier', false)
    arg.setDisplayName('Freezer: Usage Multiplier')
    arg.setDescription('Multiplier on the freezer energy usage that can reflect, e.g., high/low usage occupants. If not provided, the OS-HPXML default is used.')
    args << arg

    cooking_range_oven_fuel_choices = OpenStudio::StringVector.new
    cooking_range_oven_fuel_choices << HPXML::FuelTypeElectricity
    cooking_range_oven_fuel_choices << HPXML::FuelTypeNaturalGas
    cooking_range_oven_fuel_choices << HPXML::FuelTypeOil
    cooking_range_oven_fuel_choices << HPXML::FuelTypePropane
    cooking_range_oven_fuel_choices << HPXML::FuelTypeWoodCord
    cooking_range_oven_fuel_choices << HPXML::FuelTypeCoal

    arg = OpenStudio::Measure::OSArgument::makeBoolArgument('cooking_range_oven_present', true)
    arg.setDisplayName('Cooking Range/Oven: Present')
    arg.setDescription('Whether there is a cooking range/oven present.')
    arg.setDefaultValue(true)
    args << arg

    arg = OpenStudio::Measure::OSArgument::makeChoiceArgument('cooking_range_oven_location', appliance_location_choices, false)
    arg.setDisplayName('Cooking Range/Oven: Location')
    arg.setDescription('The space type for the cooking range/oven location. If not provided, the OS-HPXML default is used.')
    args << arg

    arg = OpenStudio::Measure::OSArgument::makeChoiceArgument('cooking_range_oven_fuel_type', cooking_range_oven_fuel_choices, true)
    arg.setDisplayName('Cooking Range/Oven: Fuel Type')
    arg.setDescription('Type of fuel used by the cooking range/oven.')
    arg.setDefaultValue(HPXML::FuelTypeNaturalGas)
    args << arg

    arg = OpenStudio::Measure::OSArgument::makeBoolArgument('cooking_range_oven_is_induction', false)
    arg.setDisplayName('Cooking Range/Oven: Is Induction')
    arg.setDescription('Whether the cooking range is induction. If not provided, the OS-HPXML default is used.')
    args << arg

    arg = OpenStudio::Measure::OSArgument::makeBoolArgument('cooking_range_oven_is_convection', false)
    arg.setDisplayName('Cooking Range/Oven: Is Convection')
    arg.setDescription('Whether the oven is convection. If not provided, the OS-HPXML default is used.')
    args << arg

    arg = OpenStudio::Measure::OSArgument::makeDoubleArgument('cooking_range_oven_usage_multiplier', false)
    arg.setDisplayName('Cooking Range/Oven: Usage Multiplier')
    arg.setDescription('Multiplier on the cooking range/oven energy usage that can reflect, e.g., high/low usage occupants. If not provided, the OS-HPXML default is used.')
    args << arg

    arg = OpenStudio::Measure::OSArgument::makeBoolArgument('ceiling_fan_present', true)
    arg.setDisplayName('Ceiling Fan: Present')
    arg.setDescription('Whether there are any ceiling fans.')
    arg.setDefaultValue(true)
    args << arg

    arg = OpenStudio::Measure::OSArgument::makeDoubleArgument('ceiling_fan_efficiency', false)
    arg.setDisplayName('Ceiling Fan: Efficiency')
    arg.setUnits('CFM/W')
    arg.setDescription('The efficiency rating of the ceiling fan(s) at medium speed. If not provided, the OS-HPXML default is used.')
    args << arg

    arg = OpenStudio::Measure::OSArgument::makeIntegerArgument('ceiling_fan_quantity', false)
    arg.setDisplayName('Ceiling Fan: Quantity')
    arg.setUnits('#')
    arg.setDescription('Total number of ceiling fans. If not provided, the OS-HPXML default is used.')
    args << arg

    arg = OpenStudio::Measure::OSArgument::makeDoubleArgument('ceiling_fan_cooling_setpoint_temp_offset', false)
    arg.setDisplayName('Ceiling Fan: Cooling Setpoint Temperature Offset')
    arg.setUnits('deg-F')
    arg.setDescription('The cooling setpoint temperature offset during months when the ceiling fans are operating. Only applies if ceiling fan quantity is greater than zero. If not provided, the OS-HPXML default is used.')
    args << arg

    arg = OpenStudio::Measure::OSArgument::makeBoolArgument('misc_plug_loads_television_present', true)
    arg.setDisplayName('Misc Plug Loads: Television Present')
    arg.setDescription('Whether there are televisions.')
    arg.setDefaultValue(true)
    args << arg

    arg = OpenStudio::Measure::OSArgument::makeDoubleArgument('misc_plug_loads_television_annual_kwh', false)
    arg.setDisplayName('Misc Plug Loads: Television Annual kWh')
    arg.setDescription('The annual energy consumption of the television plug loads. If not provided, the OS-HPXML default is used.')
    arg.setUnits('kWh/yr')
    args << arg

    arg = OpenStudio::Measure::OSArgument::makeDoubleArgument('misc_plug_loads_television_usage_multiplier', false)
    arg.setDisplayName('Misc Plug Loads: Television Usage Multiplier')
    arg.setDescription('Multiplier on the television energy usage that can reflect, e.g., high/low usage occupants. If not provided, the OS-HPXML default is used.')
    args << arg

    arg = OpenStudio::Measure::OSArgument::makeDoubleArgument('misc_plug_loads_other_annual_kwh', false)
    arg.setDisplayName('Misc Plug Loads: Other Annual kWh')
    arg.setDescription('The annual energy consumption of the other residual plug loads. If not provided, the OS-HPXML default is used.')
    arg.setUnits('kWh/yr')
    args << arg

    arg = OpenStudio::Measure::OSArgument::makeDoubleArgument('misc_plug_loads_other_frac_sensible', false)
    arg.setDisplayName('Misc Plug Loads: Other Sensible Fraction')
    arg.setDescription("Fraction of other residual plug loads' internal gains that are sensible. If not provided, the OS-HPXML default is used.")
    arg.setUnits('Frac')
    args << arg

    arg = OpenStudio::Measure::OSArgument::makeDoubleArgument('misc_plug_loads_other_frac_latent', false)
    arg.setDisplayName('Misc Plug Loads: Other Latent Fraction')
    arg.setDescription("Fraction of other residual plug loads' internal gains that are latent. If not provided, the OS-HPXML default is used.")
    arg.setUnits('Frac')
    args << arg

    arg = OpenStudio::Measure::OSArgument::makeDoubleArgument('misc_plug_loads_other_usage_multiplier', false)
    arg.setDisplayName('Misc Plug Loads: Other Usage Multiplier')
    arg.setDescription('Multiplier on the other energy usage that can reflect, e.g., high/low usage occupants. If not provided, the OS-HPXML default is used.')
    args << arg

    arg = OpenStudio::Measure::OSArgument::makeBoolArgument('misc_plug_loads_well_pump_present', true)
    arg.setDisplayName('Misc Plug Loads: Well Pump Present')
    arg.setDescription('Whether there is a well pump.')
    arg.setDefaultValue(false)
    args << arg

    arg = OpenStudio::Measure::OSArgument::makeDoubleArgument('misc_plug_loads_well_pump_annual_kwh', false)
    arg.setDisplayName('Misc Plug Loads: Well Pump Annual kWh')
    arg.setDescription('The annual energy consumption of the well pump plug loads. If not provided, the OS-HPXML default is used.')
    arg.setUnits('kWh/yr')
    args << arg

    arg = OpenStudio::Measure::OSArgument::makeDoubleArgument('misc_plug_loads_well_pump_usage_multiplier', false)
    arg.setDisplayName('Misc Plug Loads: Well Pump Usage Multiplier')
    arg.setDescription('Multiplier on the well pump energy usage that can reflect, e.g., high/low usage occupants. If not provided, the OS-HPXML default is used.')
    args << arg

    arg = OpenStudio::Measure::OSArgument::makeBoolArgument('misc_plug_loads_vehicle_present', true)
    arg.setDisplayName('Misc Plug Loads: Vehicle Present')
    arg.setDescription('Whether there is an electric vehicle.')
    arg.setDefaultValue(false)
    args << arg

    arg = OpenStudio::Measure::OSArgument::makeDoubleArgument('misc_plug_loads_vehicle_annual_kwh', false)
    arg.setDisplayName('Misc Plug Loads: Vehicle Annual kWh')
    arg.setDescription('The annual energy consumption of the electric vehicle plug loads. If not provided, the OS-HPXML default is used.')
    arg.setUnits('kWh/yr')
    args << arg

    arg = OpenStudio::Measure::OSArgument::makeDoubleArgument('misc_plug_loads_vehicle_usage_multiplier', false)
    arg.setDisplayName('Misc Plug Loads: Vehicle Usage Multiplier')
    arg.setDescription('Multiplier on the electric vehicle energy usage that can reflect, e.g., high/low usage occupants. If not provided, the OS-HPXML default is used.')
    args << arg

    misc_fuel_loads_fuel_choices = OpenStudio::StringVector.new
    misc_fuel_loads_fuel_choices << HPXML::FuelTypeNaturalGas
    misc_fuel_loads_fuel_choices << HPXML::FuelTypeOil
    misc_fuel_loads_fuel_choices << HPXML::FuelTypePropane
    misc_fuel_loads_fuel_choices << HPXML::FuelTypeWoodCord
    misc_fuel_loads_fuel_choices << HPXML::FuelTypeWoodPellets

    arg = OpenStudio::Measure::OSArgument::makeBoolArgument('misc_fuel_loads_grill_present', true)
    arg.setDisplayName('Misc Fuel Loads: Grill Present')
    arg.setDescription('Whether there is a fuel loads grill.')
    arg.setDefaultValue(false)
    args << arg

    arg = OpenStudio::Measure::OSArgument::makeChoiceArgument('misc_fuel_loads_grill_fuel_type', misc_fuel_loads_fuel_choices, true)
    arg.setDisplayName('Misc Fuel Loads: Grill Fuel Type')
    arg.setDescription('The fuel type of the fuel loads grill.')
    arg.setDefaultValue(HPXML::FuelTypeNaturalGas)
    args << arg

    arg = OpenStudio::Measure::OSArgument::makeDoubleArgument('misc_fuel_loads_grill_annual_therm', false)
    arg.setDisplayName('Misc Fuel Loads: Grill Annual therm')
    arg.setDescription('The annual energy consumption of the fuel loads grill. If not provided, the OS-HPXML default is used.')
    arg.setUnits('therm/yr')
    args << arg

    arg = OpenStudio::Measure::OSArgument::makeDoubleArgument('misc_fuel_loads_grill_usage_multiplier', false)
    arg.setDisplayName('Misc Fuel Loads: Grill Usage Multiplier')
    arg.setDescription('Multiplier on the fuel loads grill energy usage that can reflect, e.g., high/low usage occupants. If not provided, the OS-HPXML default is used.')
    args << arg

    arg = OpenStudio::Measure::OSArgument::makeBoolArgument('misc_fuel_loads_lighting_present', true)
    arg.setDisplayName('Misc Fuel Loads: Lighting Present')
    arg.setDescription('Whether there is fuel loads lighting.')
    arg.setDefaultValue(false)
    args << arg

    arg = OpenStudio::Measure::OSArgument::makeChoiceArgument('misc_fuel_loads_lighting_fuel_type', misc_fuel_loads_fuel_choices, true)
    arg.setDisplayName('Misc Fuel Loads: Lighting Fuel Type')
    arg.setDescription('The fuel type of the fuel loads lighting.')
    arg.setDefaultValue(HPXML::FuelTypeNaturalGas)
    args << arg

    arg = OpenStudio::Measure::OSArgument::makeDoubleArgument('misc_fuel_loads_lighting_annual_therm', false)
    arg.setDisplayName('Misc Fuel Loads: Lighting Annual therm')
    arg.setDescription('The annual energy consumption of the fuel loads lighting. If not provided, the OS-HPXML default is used.')
    arg.setUnits('therm/yr')
    args << arg

    arg = OpenStudio::Measure::OSArgument::makeDoubleArgument('misc_fuel_loads_lighting_usage_multiplier', false)
    arg.setDisplayName('Misc Fuel Loads: Lighting Usage Multiplier')
    arg.setDescription('Multiplier on the fuel loads lighting energy usage that can reflect, e.g., high/low usage occupants. If not provided, the OS-HPXML default is used.')
    args << arg

    arg = OpenStudio::Measure::OSArgument::makeBoolArgument('misc_fuel_loads_fireplace_present', true)
    arg.setDisplayName('Misc Fuel Loads: Fireplace Present')
    arg.setDescription('Whether there is fuel loads fireplace.')
    arg.setDefaultValue(false)
    args << arg

    arg = OpenStudio::Measure::OSArgument::makeChoiceArgument('misc_fuel_loads_fireplace_fuel_type', misc_fuel_loads_fuel_choices, true)
    arg.setDisplayName('Misc Fuel Loads: Fireplace Fuel Type')
    arg.setDescription('The fuel type of the fuel loads fireplace.')
    arg.setDefaultValue(HPXML::FuelTypeNaturalGas)
    args << arg

    arg = OpenStudio::Measure::OSArgument::makeDoubleArgument('misc_fuel_loads_fireplace_annual_therm', false)
    arg.setDisplayName('Misc Fuel Loads: Fireplace Annual therm')
    arg.setDescription('The annual energy consumption of the fuel loads fireplace. If not provided, the OS-HPXML default is used.')
    arg.setUnits('therm/yr')
    args << arg

    arg = OpenStudio::Measure::OSArgument::makeDoubleArgument('misc_fuel_loads_fireplace_frac_sensible', false)
    arg.setDisplayName('Misc Fuel Loads: Fireplace Sensible Fraction')
    arg.setDescription("Fraction of fireplace residual fuel loads' internal gains that are sensible. If not provided, the OS-HPXML default is used.")
    arg.setUnits('Frac')
    args << arg

    arg = OpenStudio::Measure::OSArgument::makeDoubleArgument('misc_fuel_loads_fireplace_frac_latent', false)
    arg.setDisplayName('Misc Fuel Loads: Fireplace Latent Fraction')
    arg.setDescription("Fraction of fireplace residual fuel loads' internal gains that are latent. If not provided, the OS-HPXML default is used.")
    arg.setUnits('Frac')
    args << arg

    arg = OpenStudio::Measure::OSArgument::makeDoubleArgument('misc_fuel_loads_fireplace_usage_multiplier', false)
    arg.setDisplayName('Misc Fuel Loads: Fireplace Usage Multiplier')
    arg.setDescription('Multiplier on the fuel loads fireplace energy usage that can reflect, e.g., high/low usage occupants. If not provided, the OS-HPXML default is used.')
    args << arg

    heater_type_choices = OpenStudio::StringVector.new
    heater_type_choices << HPXML::TypeNone
    heater_type_choices << HPXML::HeaterTypeElectricResistance
    heater_type_choices << HPXML::HeaterTypeGas
    heater_type_choices << HPXML::HeaterTypeHeatPump

    arg = OpenStudio::Measure::OSArgument::makeBoolArgument('pool_present', true)
    arg.setDisplayName('Pool: Present')
    arg.setDescription('Whether there is a pool.')
    arg.setDefaultValue(false)
    args << arg

    arg = OpenStudio::Measure::OSArgument::makeDoubleArgument('pool_pump_annual_kwh', false)
    arg.setDisplayName('Pool: Pump Annual kWh')
    arg.setDescription('The annual energy consumption of the pool pump. If not provided, the OS-HPXML default is used.')
    arg.setUnits('kWh/yr')
    args << arg

    arg = OpenStudio::Measure::OSArgument::makeDoubleArgument('pool_pump_usage_multiplier', false)
    arg.setDisplayName('Pool: Pump Usage Multiplier')
    arg.setDescription('Multiplier on the pool pump energy usage that can reflect, e.g., high/low usage occupants. If not provided, the OS-HPXML default is used.')
    args << arg

    arg = OpenStudio::Measure::OSArgument::makeChoiceArgument('pool_heater_type', heater_type_choices, true)
    arg.setDisplayName('Pool: Heater Type')
    arg.setDescription("The type of pool heater. Use '#{HPXML::TypeNone}' if there is no pool heater.")
    arg.setDefaultValue(HPXML::TypeNone)
    args << arg

    arg = OpenStudio::Measure::OSArgument::makeDoubleArgument('pool_heater_annual_kwh', false)
    arg.setDisplayName('Pool: Heater Annual kWh')
    arg.setDescription("The annual energy consumption of the #{HPXML::HeaterTypeElectricResistance} pool heater. If not provided, the OS-HPXML default is used.")
    arg.setUnits('kWh/yr')
    args << arg

    arg = OpenStudio::Measure::OSArgument::makeDoubleArgument('pool_heater_annual_therm', false)
    arg.setDisplayName('Pool: Heater Annual therm')
    arg.setDescription("The annual energy consumption of the #{HPXML::HeaterTypeGas} pool heater. If not provided, the OS-HPXML default is used.")
    arg.setUnits('therm/yr')
    args << arg

    arg = OpenStudio::Measure::OSArgument::makeDoubleArgument('pool_heater_usage_multiplier', false)
    arg.setDisplayName('Pool: Heater Usage Multiplier')
    arg.setDescription('Multiplier on the pool heater energy usage that can reflect, e.g., high/low usage occupants. If not provided, the OS-HPXML default is used.')
    args << arg

    arg = OpenStudio::Measure::OSArgument::makeBoolArgument('permanent_spa_present', true)
    arg.setDisplayName('Permanent Spa: Present')
    arg.setDescription('Whether there is a permanent spa.')
    arg.setDefaultValue(false)
    args << arg

    arg = OpenStudio::Measure::OSArgument::makeDoubleArgument('permanent_spa_pump_annual_kwh', false)
    arg.setDisplayName('Permanent Spa: Pump Annual kWh')
    arg.setDescription('The annual energy consumption of the permanent spa pump. If not provided, the OS-HPXML default is used.')
    arg.setUnits('kWh/yr')
    args << arg

    arg = OpenStudio::Measure::OSArgument::makeDoubleArgument('permanent_spa_pump_usage_multiplier', false)
    arg.setDisplayName('Permanent Spa: Pump Usage Multiplier')
    arg.setDescription('Multiplier on the permanent spa pump energy usage that can reflect, e.g., high/low usage occupants. If not provided, the OS-HPXML default is used.')
    args << arg

    arg = OpenStudio::Measure::OSArgument::makeChoiceArgument('permanent_spa_heater_type', heater_type_choices, true)
    arg.setDisplayName('Permanent Spa: Heater Type')
    arg.setDescription("The type of permanent spa heater. Use '#{HPXML::TypeNone}' if there is no permanent spa heater.")
    arg.setDefaultValue(HPXML::TypeNone)
    args << arg

    arg = OpenStudio::Measure::OSArgument::makeDoubleArgument('permanent_spa_heater_annual_kwh', false)
    arg.setDisplayName('Permanent Spa: Heater Annual kWh')
    arg.setDescription("The annual energy consumption of the #{HPXML::HeaterTypeElectricResistance} permanent spa heater. If not provided, the OS-HPXML default is used.")
    arg.setUnits('kWh/yr')
    args << arg

    arg = OpenStudio::Measure::OSArgument::makeDoubleArgument('permanent_spa_heater_annual_therm', false)
    arg.setDisplayName('Permanent Spa: Heater Annual therm')
    arg.setDescription("The annual energy consumption of the #{HPXML::HeaterTypeGas} permanent spa heater. If not provided, the OS-HPXML default is used.")
    arg.setUnits('therm/yr')
    args << arg

    arg = OpenStudio::Measure::OSArgument::makeDoubleArgument('permanent_spa_heater_usage_multiplier', false)
    arg.setDisplayName('Permanent Spa: Heater Usage Multiplier')
    arg.setDescription('Multiplier on the permanent spa heater energy usage that can reflect, e.g., high/low usage occupants. If not provided, the OS-HPXML default is used.')
    args << arg

    arg = OpenStudio::Measure::OSArgument.makeStringArgument('emissions_scenario_names', false)
    arg.setDisplayName('Emissions: Scenario Names')
    arg.setDescription('Names of emissions scenarios. If multiple scenarios, use a comma-separated list. If not provided, no emissions scenarios are calculated.')
    args << arg

    arg = OpenStudio::Measure::OSArgument.makeStringArgument('emissions_types', false)
    arg.setDisplayName('Emissions: Types')
    arg.setDescription('Types of emissions (e.g., CO2e, NOx, etc.). If multiple scenarios, use a comma-separated list.')
    args << arg

    arg = OpenStudio::Measure::OSArgument.makeStringArgument('emissions_electricity_units', false)
    arg.setDisplayName('Emissions: Electricity Units')
    arg.setDescription('Electricity emissions factors units. If multiple scenarios, use a comma-separated list. Only lb/MWh and kg/MWh are allowed.')
    args << arg

    arg = OpenStudio::Measure::OSArgument.makeStringArgument('emissions_electricity_values_or_filepaths', false)
    arg.setDisplayName('Emissions: Electricity Values or File Paths')
    arg.setDescription('Electricity emissions factors values, specified as either an annual factor or an absolute/relative path to a file with hourly factors. If multiple scenarios, use a comma-separated list.')
    args << arg

    arg = OpenStudio::Measure::OSArgument.makeStringArgument('emissions_electricity_number_of_header_rows', false)
    arg.setDisplayName('Emissions: Electricity Files Number of Header Rows')
    arg.setDescription('The number of header rows in the electricity emissions factor file. Only applies when an electricity filepath is used. If multiple scenarios, use a comma-separated list.')
    args << arg

    arg = OpenStudio::Measure::OSArgument.makeStringArgument('emissions_electricity_column_numbers', false)
    arg.setDisplayName('Emissions: Electricity Files Column Numbers')
    arg.setDescription('The column number in the electricity emissions factor file. Only applies when an electricity filepath is used. If multiple scenarios, use a comma-separated list.')
    args << arg

    arg = OpenStudio::Measure::OSArgument.makeStringArgument('emissions_fossil_fuel_units', false)
    arg.setDisplayName('Emissions: Fossil Fuel Units')
    arg.setDescription('Fossil fuel emissions factors units. If multiple scenarios, use a comma-separated list. Only lb/MBtu and kg/MBtu are allowed.')
    args << arg

    Constants.FossilFuels.each do |fossil_fuel|
      underscore_case = OpenStudio::toUnderscoreCase(fossil_fuel)
      all_caps_case = fossil_fuel.split(' ').map(&:capitalize).join(' ')
      cap_case = fossil_fuel.capitalize

      arg = OpenStudio::Measure::OSArgument.makeStringArgument("emissions_#{underscore_case}_values", false)
      arg.setDisplayName("Emissions: #{all_caps_case} Values")
      arg.setDescription("#{cap_case} emissions factors values, specified as an annual factor. If multiple scenarios, use a comma-separated list.")
      args << arg
    end

    arg = OpenStudio::Measure::OSArgument.makeStringArgument('utility_bill_scenario_names', false)
    arg.setDisplayName('Utility Bills: Scenario Names')
    arg.setDescription('Names of utility bill scenarios. If multiple scenarios, use a comma-separated list. If not provided, no utility bills scenarios are calculated.')
    args << arg

    arg = OpenStudio::Measure::OSArgument.makeStringArgument('utility_bill_electricity_filepaths', false)
    arg.setDisplayName('Utility Bills: Electricity File Paths')
    arg.setDescription('Electricity tariff file specified as an absolute/relative path to a file with utility rate structure information. Tariff file must be formatted to OpenEI API version 7. If multiple scenarios, use a comma-separated list.')
    args << arg

    ([HPXML::FuelTypeElectricity] + Constants.FossilFuels).each do |fuel|
      underscore_case = OpenStudio::toUnderscoreCase(fuel)
      all_caps_case = fuel.split(' ').map(&:capitalize).join(' ')
      cap_case = fuel.capitalize

      arg = OpenStudio::Measure::OSArgument.makeStringArgument("utility_bill_#{underscore_case}_fixed_charges", false)
      arg.setDisplayName("Utility Bills: #{all_caps_case} Fixed Charges")
      arg.setDescription("#{cap_case} utility bill monthly fixed charges. If multiple scenarios, use a comma-separated list.")
      args << arg
    end

    ([HPXML::FuelTypeElectricity] + Constants.FossilFuels).each do |fuel|
      underscore_case = OpenStudio::toUnderscoreCase(fuel)
      all_caps_case = fuel.split(' ').map(&:capitalize).join(' ')
      cap_case = fuel.capitalize

      arg = OpenStudio::Measure::OSArgument.makeStringArgument("utility_bill_#{underscore_case}_marginal_rates", false)
      arg.setDisplayName("Utility Bills: #{all_caps_case} Marginal Rates")
      arg.setDescription("#{cap_case} utility bill marginal rates. If multiple scenarios, use a comma-separated list.")
      args << arg
    end

    arg = OpenStudio::Measure::OSArgument.makeStringArgument('utility_bill_pv_compensation_types', false)
    arg.setDisplayName('Utility Bills: PV Compensation Types')
    arg.setDescription('Utility bill PV compensation types. If multiple scenarios, use a comma-separated list.')
    args << arg

    arg = OpenStudio::Measure::OSArgument.makeStringArgument('utility_bill_pv_net_metering_annual_excess_sellback_rate_types', false)
    arg.setDisplayName('Utility Bills: PV Net Metering Annual Excess Sellback Rate Types')
    arg.setDescription("Utility bill PV net metering annual excess sellback rate types. Only applies if the PV compensation type is '#{HPXML::PVCompensationTypeNetMetering}'. If multiple scenarios, use a comma-separated list.")
    args << arg

    arg = OpenStudio::Measure::OSArgument.makeStringArgument('utility_bill_pv_net_metering_annual_excess_sellback_rates', false)
    arg.setDisplayName('Utility Bills: PV Net Metering Annual Excess Sellback Rates')
    arg.setDescription("Utility bill PV net metering annual excess sellback rates. Only applies if the PV compensation type is '#{HPXML::PVCompensationTypeNetMetering}' and the PV annual excess sellback rate type is '#{HPXML::PVAnnualExcessSellbackRateTypeUserSpecified}'. If multiple scenarios, use a comma-separated list.")
    args << arg

    arg = OpenStudio::Measure::OSArgument.makeStringArgument('utility_bill_pv_feed_in_tariff_rates', false)
    arg.setDisplayName('Utility Bills: PV Feed-In Tariff Rates')
    arg.setDescription("Utility bill PV annual full/gross feed-in tariff rates. Only applies if the PV compensation type is '#{HPXML::PVCompensationTypeFeedInTariff}'. If multiple scenarios, use a comma-separated list.")
    args << arg

    arg = OpenStudio::Measure::OSArgument.makeStringArgument('utility_bill_pv_monthly_grid_connection_fee_units', false)
    arg.setDisplayName('Utility Bills: PV Monthly Grid Connection Fee Units')
    arg.setDescription('Utility bill PV monthly grid connection fee units. If multiple scenarios, use a comma-separated list.')
    args << arg

    arg = OpenStudio::Measure::OSArgument.makeStringArgument('utility_bill_pv_monthly_grid_connection_fees', false)
    arg.setDisplayName('Utility Bills: PV Monthly Grid Connection Fees')
    arg.setDescription('Utility bill PV monthly grid connection fees. If multiple scenarios, use a comma-separated list.')
    args << arg

    arg = OpenStudio::Measure::OSArgument.makeStringArgument('additional_properties', false)
    arg.setDisplayName('Additional Properties')
    arg.setDescription("Additional properties specified as key-value pairs (i.e., key=value). If multiple additional properties, use a |-separated list. For example, 'LowIncome=false|Remodeled|Description=2-story home in Denver'. These properties will be stored in the HPXML file under /HPXML/SoftwareInfo/extension/AdditionalProperties.")
    args << arg

    arg = OpenStudio::Measure::OSArgument::makeBoolArgument('combine_like_surfaces', false)
    arg.setDisplayName('Combine like surfaces?')
    arg.setDescription('If true, combines like surfaces to simplify the HPXML file generated.')
    arg.setDefaultValue(false)
    args << arg

    arg = OpenStudio::Measure::OSArgument::makeBoolArgument('apply_defaults', false)
    arg.setDisplayName('Apply Default Values?')
    arg.setDescription('If true, applies OS-HPXML default values to the HPXML output file. Setting to true will also force validation of the HPXML output file before applying OS-HPXML default values.')
    arg.setDefaultValue(false)
    args << arg

    arg = OpenStudio::Measure::OSArgument::makeBoolArgument('apply_validation', false)
    arg.setDisplayName('Apply Validation?')
    arg.setDescription('If true, validates the HPXML output file. Set to false for faster performance. Note that validation is not needed if the HPXML file will be validated downstream (e.g., via the HPXMLtoOpenStudio measure).')
    arg.setDefaultValue(false)
    args << arg

    return args
  end

  # define what happens when the measure is run
  def run(model, runner, user_arguments)
    super(model, runner, user_arguments)

    # use the built-in error checking
    if !runner.validateUserArguments(arguments(model), user_arguments)
      return false
    end

    Geometry.tear_down_model(model, runner)

    Version.check_openstudio_version()

    # assign the user inputs to variables
    args = get_argument_values(runner, arguments(model), user_arguments)

    args[:apply_validation] = args[:apply_validation].is_initialized ? args[:apply_validation].get : false
    args[:apply_defaults] = args[:apply_defaults].is_initialized ? args[:apply_defaults].get : false
    args[:geometry_unit_left_wall_is_adiabatic] = (args[:geometry_unit_left_wall_is_adiabatic].is_initialized && args[:geometry_unit_left_wall_is_adiabatic].get)
    args[:geometry_unit_right_wall_is_adiabatic] = (args[:geometry_unit_right_wall_is_adiabatic].is_initialized && args[:geometry_unit_right_wall_is_adiabatic].get)
    args[:geometry_unit_front_wall_is_adiabatic] = (args[:geometry_unit_front_wall_is_adiabatic].is_initialized && args[:geometry_unit_front_wall_is_adiabatic].get)
    args[:geometry_unit_back_wall_is_adiabatic] = (args[:geometry_unit_back_wall_is_adiabatic].is_initialized && args[:geometry_unit_back_wall_is_adiabatic].get)
    args[:cooling_system_is_ducted] = (args[:cooling_system_is_ducted].is_initialized && args[:cooling_system_is_ducted].get)
    args[:heat_pump_is_ducted] = (args[:heat_pump_is_ducted].is_initialized && args[:heat_pump_is_ducted].get)

    # Argument error checks
    warnings, errors = validate_arguments(args)
    unless warnings.empty?
      warnings.each do |warning|
        runner.registerWarning(warning)
      end
    end
    unless errors.empty?
      errors.each do |error|
        runner.registerError(error)
      end
      return false
    end

    # Create EpwFile object
    epw_path = args[:weather_station_epw_filepath]
    if not File.exist? epw_path
      epw_path = File.join(File.expand_path(File.join(File.dirname(__FILE__), '..', 'weather')), epw_path) # a filename was entered for weather_station_epw_filepath
    end
    if not File.exist? epw_path
      runner.registerError("Could not find EPW file at '#{epw_path}'.")
      return false
    end

    # Create HPXML file
    hpxml_path = args[:hpxml_path]
    unless (Pathname.new hpxml_path).absolute?
      hpxml_path = File.expand_path(hpxml_path)
    end

    # Existing HPXML File
    if args[:existing_hpxml_path].is_initialized
      existing_hpxml_path = args[:existing_hpxml_path].get
      unless (Pathname.new existing_hpxml_path).absolute?
        existing_hpxml_path = File.expand_path(existing_hpxml_path)
      end
    end

    hpxml_doc = HPXMLFile.create(runner, model, args, epw_path, hpxml_path, existing_hpxml_path)
    if not hpxml_doc
      runner.registerError('Unsuccessful creation of HPXML file.')
      return false
    end

    runner.registerInfo("Wrote file: #{hpxml_path}")

    # Uncomment for debugging purposes
    # File.write(hpxml_path.gsub('.xml', '.osm'), model.to_s)

    return true
  end

  def validate_arguments(args)
    warnings = argument_warnings(args)
    errors = argument_errors(args)

    return warnings, errors
  end

  def argument_warnings(args)
    warnings = []

    max_uninsulated_floor_rvalue = 6.0
    max_uninsulated_ceiling_rvalue = 3.0
    max_uninsulated_roof_rvalue = 3.0

    warning = ([HPXML::WaterHeaterTypeHeatPump].include?(args[:water_heater_type]) && (args[:water_heater_fuel_type] != HPXML::FuelTypeElectricity))
    warnings << 'Cannot model a heat pump water heater with non-electric fuel type.' if warning

    warning = [HPXML::FoundationTypeSlab, HPXML::FoundationTypeAboveApartment].include?(args[:geometry_foundation_type]) && (args[:geometry_foundation_height] > 0)
    warnings << "Foundation type of '#{args[:geometry_foundation_type]}' cannot have a non-zero height. Assuming height is zero." if warning

    warning = (args[:geometry_foundation_type] == HPXML::FoundationTypeSlab) && (args[:geometry_foundation_height_above_grade] > 0)
    warnings << 'Specified a slab foundation type with a non-zero height above grade.' if warning

    warning = [HPXML::FoundationTypeCrawlspaceVented, HPXML::FoundationTypeCrawlspaceUnvented, HPXML::FoundationTypeBasementUnconditioned].include?(args[:geometry_foundation_type]) && ((args[:foundation_wall_insulation_r] > 0) || args[:foundation_wall_assembly_r].is_initialized) && (args[:floor_over_foundation_assembly_r] > max_uninsulated_floor_rvalue)
    warnings << 'Home with unconditioned basement/crawlspace foundation type has both foundation wall insulation and floor insulation.' if warning

    warning = [HPXML::AtticTypeVented, HPXML::AtticTypeUnvented].include?(args[:geometry_attic_type]) && (args[:ceiling_assembly_r] > max_uninsulated_ceiling_rvalue) && (args[:roof_assembly_r] > max_uninsulated_roof_rvalue)
    warnings << 'Home with unconditioned attic type has both ceiling insulation and roof insulation.' if warning

    warning = (args[:geometry_foundation_type] == HPXML::FoundationTypeBasementConditioned) && (args[:floor_over_foundation_assembly_r] > max_uninsulated_floor_rvalue)
    warnings << 'Home with conditioned basement has floor insulation.' if warning

    warning = (args[:geometry_attic_type] == HPXML::AtticTypeConditioned) && (args[:ceiling_assembly_r] > max_uninsulated_ceiling_rvalue)
    warnings << 'Home with conditioned attic has ceiling insulation.' if warning

    return warnings
  end

  def argument_errors(args)
    errors = []

    error = (args[:heating_system_type] != 'none') && (args[:heat_pump_type] != 'none') && (args[:heating_system_fraction_heat_load_served] > 0) && (args[:heat_pump_fraction_heat_load_served] > 0)
    errors << 'Multiple central heating systems are not currently supported.' if error

    error = (args[:cooling_system_type] != 'none') && (args[:heat_pump_type] != 'none') && (args[:cooling_system_fraction_cool_load_served] > 0) && (args[:heat_pump_fraction_cool_load_served] > 0)
    errors << 'Multiple central cooling systems are not currently supported.' if error

    error = ![HPXML::FoundationTypeSlab, HPXML::FoundationTypeAboveApartment].include?(args[:geometry_foundation_type]) && (args[:geometry_foundation_height] == 0)
    errors << "Foundation type of '#{args[:geometry_foundation_type]}' cannot have a height of zero." if error

    error = (args[:geometry_unit_type] == HPXML::ResidentialTypeApartment) && ([HPXML::FoundationTypeBasementConditioned, HPXML::FoundationTypeCrawlspaceConditioned].include? args[:geometry_foundation_type])
    errors << 'Conditioned basement/crawlspace foundation type for apartment units is not currently supported.' if error

    error = (args[:heating_system_type] == 'none') && (args[:heat_pump_type] == 'none') && (args[:heating_system_2_type] != 'none')
    errors << 'A second heating system was specified without a primary heating system.' if error

    if ((args[:heat_pump_backup_type] == HPXML::HeatPumpBackupTypeSeparate) && (args[:heating_system_2_type] == HPXML::HVACTypeFurnace)) # separate ducted backup
      if [HPXML::HVACTypeHeatPumpAirToAir, HPXML::HVACTypeHeatPumpGroundToAir].include?(args[:heat_pump_type]) ||
         ((args[:heat_pump_type] == HPXML::HVACTypeHeatPumpMiniSplit) && args[:heat_pump_is_ducted]) # ducted heat pump
        errors << "A ducted heat pump with '#{HPXML::HeatPumpBackupTypeSeparate}' ducted backup is not supported."
      end
    end

    error = [HPXML::ResidentialTypeSFA, HPXML::ResidentialTypeApartment].include?(args[:geometry_unit_type]) && !args[:geometry_building_num_units].is_initialized
    errors << 'Did not specify the number of units in the building for single-family attached or apartment units.' if error

    error = (args[:geometry_unit_type] == HPXML::ResidentialTypeApartment) && (args[:geometry_unit_num_floors_above_grade] > 1)
    errors << 'Apartment units can only have one above-grade floor.' if error

    error = (args[:geometry_unit_type] == HPXML::ResidentialTypeSFD) && (args[:geometry_unit_left_wall_is_adiabatic] || args[:geometry_unit_right_wall_is_adiabatic] || args[:geometry_unit_front_wall_is_adiabatic] || args[:geometry_unit_back_wall_is_adiabatic] || (args[:geometry_attic_type] == HPXML::AtticTypeBelowApartment) || (args[:geometry_foundation_type] == HPXML::FoundationTypeAboveApartment))
    errors << 'No adiabatic surfaces can be applied to single-family detached homes.' if error

    error = (args[:geometry_unit_type] == HPXML::ResidentialTypeApartment) && (args[:geometry_attic_type] == HPXML::AtticTypeConditioned)
    errors << 'Conditioned attic type for apartment units is not currently supported.' if error

    error = (args[:geometry_unit_num_floors_above_grade] == 1 && args[:geometry_attic_type] == HPXML::AtticTypeConditioned)
    errors << 'Units with a conditioned attic must have at least two above-grade floors.' if error

    error = ((args[:water_heater_type] == HPXML::WaterHeaterTypeCombiStorage) || (args[:water_heater_type] == HPXML::WaterHeaterTypeCombiTankless)) && (args[:heating_system_type] != HPXML::HVACTypeBoiler)
    errors << 'Must specify a boiler when modeling an indirect water heater type.' if error

    error = (args[:geometry_unit_num_bedrooms] <= 0)
    errors << 'Number of bedrooms must be greater than zero.' if error

    error = [HPXML::ResidentialTypeSFD].include?(args[:geometry_unit_type]) && args[:heating_system_type].include?('Shared')
    errors << 'Specified a shared system for a single-family detached unit.' if error

    error = args[:geometry_rim_joist_height].is_initialized && !args[:rim_joist_assembly_r].is_initialized
    errors << 'Specified a rim joist height but no rim joist assembly R-value.' if error

    error = args[:rim_joist_assembly_r].is_initialized && !args[:geometry_rim_joist_height].is_initialized
    errors << 'Specified a rim joist assembly R-value but no rim joist height.' if error

    emissions_args_initialized = [args[:emissions_scenario_names].is_initialized,
                                  args[:emissions_types].is_initialized,
                                  args[:emissions_electricity_units].is_initialized,
                                  args[:emissions_electricity_values_or_filepaths].is_initialized]
    error = (emissions_args_initialized.uniq.size != 1)
    errors << 'Did not specify all required emissions arguments.' if error

    Constants.FossilFuels.each do |fossil_fuel|
      underscore_case = OpenStudio::toUnderscoreCase(fossil_fuel)

      if args["emissions_#{underscore_case}_values".to_sym].is_initialized
        error = !args[:emissions_fossil_fuel_units].is_initialized
        errors << "Did not specify fossil fuel emissions units for #{fossil_fuel} emissions values." if error
      end
    end

    if emissions_args_initialized.uniq.size == 1 && emissions_args_initialized.uniq[0]
      emissions_scenario_lengths = [args[:emissions_scenario_names].get.count(','),
                                    args[:emissions_types].get.count(','),
                                    args[:emissions_electricity_units].get.count(','),
                                    args[:emissions_electricity_values_or_filepaths].get.count(',')]

      emissions_scenario_lengths += [args[:emissions_electricity_number_of_header_rows].get.count(',')] if args[:emissions_electricity_number_of_header_rows].is_initialized
      emissions_scenario_lengths += [args[:emissions_electricity_column_numbers].get.count(',')] if args[:emissions_electricity_column_numbers].is_initialized

      Constants.FossilFuels.each do |fossil_fuel|
        underscore_case = OpenStudio::toUnderscoreCase(fossil_fuel)

        emissions_scenario_lengths += [args["emissions_#{underscore_case}_values".to_sym].get.count(',')] if args["emissions_#{underscore_case}_values".to_sym].is_initialized
      end

      error = (emissions_scenario_lengths.uniq.size != 1)
      errors << 'One or more emissions arguments does not have enough comma-separated elements specified.' if error
    end

    bills_args_initialized = [args[:utility_bill_scenario_names].is_initialized]
    if bills_args_initialized.uniq[0]
      bills_scenario_lengths = [args[:utility_bill_scenario_names].get.count(',')]
      ([HPXML::FuelTypeElectricity] + Constants.FossilFuels).each do |fuel|
        underscore_case = OpenStudio::toUnderscoreCase(fuel)

        bills_scenario_lengths += [args["utility_bill_#{underscore_case}_fixed_charges".to_sym].get.count(',')] if args["utility_bill_#{underscore_case}_fixed_charges".to_sym].is_initialized
        bills_scenario_lengths += [args["utility_bill_#{underscore_case}_marginal_rates".to_sym].get.count(',')] if args["utility_bill_#{underscore_case}_marginal_rates".to_sym].is_initialized
      end

      error = (bills_scenario_lengths.uniq.size != 1)
      errors << 'One or more utility bill arguments does not have enough comma-separated elements specified.' if error
    end

    error = (args[:geometry_unit_aspect_ratio] <= 0)
    errors << 'Aspect ratio must be greater than zero.' if error

    error = (args[:geometry_foundation_height] < 0)
    errors << 'Foundation height cannot be negative.' if error

    error = (args[:geometry_unit_num_floors_above_grade] > 6)
    errors << 'Number of above-grade floors must be six or less.' if error

    error = (args[:geometry_garage_protrusion] < 0) || (args[:geometry_garage_protrusion] > 1)
    errors << 'Garage protrusion fraction must be between zero and one.' if error

    error = (args[:geometry_unit_left_wall_is_adiabatic] && args[:geometry_unit_right_wall_is_adiabatic] && args[:geometry_unit_front_wall_is_adiabatic] && args[:geometry_unit_back_wall_is_adiabatic])
    errors << 'At least one wall must be set to non-adiabatic.' if error

    error = (args[:geometry_unit_type] == HPXML::ResidentialTypeSFA) && (args[:geometry_foundation_type] == HPXML::FoundationTypeAboveApartment)
    errors << 'Single-family attached units cannot be above another unit.' if error

    error = (args[:geometry_unit_type] == HPXML::ResidentialTypeSFA) && (args[:geometry_attic_type] == HPXML::AtticTypeBelowApartment)
    errors << 'Single-family attached units cannot be below another unit.' if error

    error = (args[:geometry_garage_protrusion] > 0) && (args[:geometry_roof_type] == 'hip') && (args[:geometry_garage_width] * args[:geometry_garage_depth] > 0)
    errors << 'Cannot handle protruding garage and hip roof.' if error

    error = (args[:geometry_garage_protrusion] > 0) && (args[:geometry_unit_aspect_ratio] < 1) && (args[:geometry_garage_width] * args[:geometry_garage_depth] > 0) && (args[:geometry_roof_type] == 'gable')
    errors << 'Cannot handle protruding garage and attic ridge running from front to back.' if error

    error = (args[:geometry_foundation_type] == HPXML::FoundationTypeAmbient) && (args[:geometry_garage_width] * args[:geometry_garage_depth] > 0)
    errors << 'Cannot handle garages with an ambient foundation type.' if error

    error = (args[:door_area] < 0)
    errors << 'Door area cannot be negative.' if error

    error = (args[:window_aspect_ratio] <= 0)
    errors << 'Window aspect ratio must be greater than zero.' if error

    return errors
  end
end

class HPXMLFile
  def self.create(runner, model, args, epw_path, hpxml_path, existing_hpxml_path)
    epw_file = OpenStudio::EpwFile.new(epw_path)
    if (args[:hvac_control_heating_season_period].to_s == HPXML::BuildingAmerica) || (args[:hvac_control_cooling_season_period].to_s == HPXML::BuildingAmerica) || (args[:apply_defaults])
      weather = WeatherProcess.new(epw_path: epw_path, runner: nil)
    end

    success = create_geometry_envelope(runner, model, args)
    return false if not success

    @surface_ids = {}

    # Sorting of objects to make the measure deterministic
    sorted_surfaces = model.getSurfaces.sort_by { |s| s.additionalProperties.getFeatureAsInteger('Index').get }
    sorted_subsurfaces = model.getSubSurfaces.sort_by { |ss| ss.additionalProperties.getFeatureAsInteger('Index').get }

<<<<<<< HEAD
    hpxml = HPXML.new

    set_header(hpxml, args)
    set_site(hpxml, args)
    set_neighbor_buildings(hpxml, args)
    set_building_occupancy(hpxml, args)
    set_building_construction(hpxml, args)
    set_climate_and_risk_zones(hpxml, args)
    set_air_infiltration_measurements(hpxml, args)
    set_roofs(hpxml, args, sorted_surfaces)
    set_rim_joists(hpxml, model, args, sorted_surfaces)
    set_walls(hpxml, model, args, sorted_surfaces)
    set_foundation_walls(hpxml, model, args, sorted_surfaces)
    set_floors(hpxml, args, sorted_surfaces)
    set_slabs(hpxml, model, args, sorted_surfaces)
    set_windows(hpxml, model, args, sorted_subsurfaces)
    set_skylights(hpxml, args, sorted_subsurfaces)
    set_doors(hpxml, model, args, sorted_subsurfaces)
    set_attics(hpxml, args)
    set_foundations(hpxml, args)
    set_heating_systems(hpxml, args)
    set_cooling_systems(hpxml, args)
    set_heat_pumps(hpxml, args)
    set_geothermal_loop(hpxml, args)
    set_secondary_heating_systems(hpxml, args)
    set_hvac_distribution(hpxml, args)
    set_hvac_control(hpxml, args, epw_file, weather)
    set_ventilation_fans(hpxml, args)
    set_water_heating_systems(hpxml, args)
    set_hot_water_distribution(hpxml, args)
    set_water_fixtures(hpxml, args)
    set_solar_thermal(hpxml, args, epw_file)
    set_pv_systems(hpxml, args, epw_file)
    set_battery(hpxml, args)
    set_lighting(hpxml, args)
    set_dehumidifier(hpxml, args)
    set_clothes_washer(hpxml, args)
    set_clothes_dryer(hpxml, args)
    set_dishwasher(hpxml, args)
    set_refrigerator(hpxml, args)
    set_extra_refrigerator(hpxml, args)
    set_freezer(hpxml, args)
    set_cooking_range_oven(hpxml, args)
    set_ceiling_fans(hpxml, args)
    set_misc_plug_loads_television(hpxml, args)
    set_misc_plug_loads_other(hpxml, args)
    set_misc_plug_loads_vehicle(hpxml, args)
    set_misc_plug_loads_well_pump(hpxml, args)
    set_misc_fuel_loads_grill(hpxml, args)
    set_misc_fuel_loads_lighting(hpxml, args)
    set_misc_fuel_loads_fireplace(hpxml, args)
    set_pool(hpxml, args)
    set_permanent_spa(hpxml, args)
    collapse_surfaces(hpxml, args)
    renumber_hpxml_ids(hpxml)

    hpxml_doc = hpxml.to_oga()
=======
    hpxml = HPXML.new(hpxml_path: existing_hpxml_path, building_id: 'ALL')

    if not set_header(runner, hpxml, args)
      return false
    end

    hpxml_bldg = add_building(hpxml, args)
    set_site(hpxml_bldg, args)
    set_neighbor_buildings(hpxml_bldg, args)
    set_building_occupancy(hpxml_bldg, args)
    set_building_construction(hpxml_bldg, args)
    set_building_header(hpxml_bldg, args)
    set_climate_and_risk_zones(hpxml_bldg, args)
    set_air_infiltration_measurements(hpxml_bldg, args)
    set_roofs(hpxml_bldg, args, sorted_surfaces)
    set_rim_joists(hpxml_bldg, model, args, sorted_surfaces)
    set_walls(hpxml_bldg, model, args, sorted_surfaces)
    set_foundation_walls(hpxml_bldg, model, args, sorted_surfaces)
    set_floors(hpxml_bldg, args, sorted_surfaces)
    set_slabs(hpxml_bldg, model, args, sorted_surfaces)
    set_windows(hpxml_bldg, model, args, sorted_subsurfaces)
    set_skylights(hpxml_bldg, args, sorted_subsurfaces)
    set_doors(hpxml_bldg, model, args, sorted_subsurfaces)
    set_attics(hpxml_bldg, args)
    set_foundations(hpxml_bldg, args)
    set_heating_systems(hpxml_bldg, args)
    set_cooling_systems(hpxml_bldg, args)
    set_heat_pumps(hpxml_bldg, args)
    set_secondary_heating_systems(hpxml_bldg, args)
    set_hvac_distribution(hpxml_bldg, args)
    set_hvac_control(hpxml, hpxml_bldg, args, epw_file, weather)
    set_ventilation_fans(hpxml_bldg, args)
    set_water_heating_systems(hpxml_bldg, args)
    set_hot_water_distribution(hpxml_bldg, args)
    set_water_fixtures(hpxml_bldg, args)
    set_solar_thermal(hpxml_bldg, args, epw_file)
    set_pv_systems(hpxml_bldg, args, epw_file)
    set_battery(hpxml_bldg, args)
    set_lighting(hpxml_bldg, args)
    set_dehumidifier(hpxml_bldg, args)
    set_clothes_washer(hpxml_bldg, args)
    set_clothes_dryer(hpxml_bldg, args)
    set_dishwasher(hpxml_bldg, args)
    set_refrigerator(hpxml_bldg, args)
    set_extra_refrigerator(hpxml_bldg, args)
    set_freezer(hpxml_bldg, args)
    set_cooking_range_oven(hpxml_bldg, args)
    set_ceiling_fans(hpxml_bldg, args)
    set_misc_plug_loads_television(hpxml_bldg, args)
    set_misc_plug_loads_other(hpxml_bldg, args)
    set_misc_plug_loads_vehicle(hpxml_bldg, args)
    set_misc_plug_loads_well_pump(hpxml_bldg, args)
    set_misc_fuel_loads_grill(hpxml_bldg, args)
    set_misc_fuel_loads_lighting(hpxml_bldg, args)
    set_misc_fuel_loads_fireplace(hpxml_bldg, args)
    set_pool(hpxml_bldg, args)
    set_permanent_spa(hpxml_bldg, args)
    collapse_surfaces(hpxml_bldg, args)
    renumber_hpxml_ids(hpxml_bldg)

    hpxml_doc = hpxml.to_doc()
    hpxml.set_unique_hpxml_ids(hpxml_doc, true) if hpxml.buildings.size > 1
>>>>>>> 4d634565
    XMLHelper.write_file(hpxml_doc, hpxml_path)

    if args[:apply_defaults]
      # Always check for invalid HPXML file before applying defaults
      if not validate_hpxml(runner, hpxml, hpxml_doc, hpxml_path)
        return false
      end

      eri_version = Constants.ERIVersions[-1]
      HPXMLDefaults.apply(runner, hpxml, hpxml_bldg, eri_version, weather, epw_file: epw_file)
      hpxml_doc = hpxml.to_doc()
      hpxml.set_unique_hpxml_ids(hpxml_doc, true) if hpxml.buildings.size > 1
      XMLHelper.write_file(hpxml_doc, hpxml_path)
    end

    if args[:apply_validation]
      # Optionally check for invalid HPXML file (with or without defaults applied)
      if not validate_hpxml(runner, hpxml, hpxml_doc, hpxml_path)
        return false
      end
    end

    return hpxml_doc
  end

  def self.validate_hpxml(runner, hpxml, hpxml_doc, hpxml_path)
    # Check for errors in the HPXML object
    errors = []
    hpxml.buildings.each do |hpxml_bldg|
      errors += hpxml_bldg.check_for_errors()
    end
    if errors.size > 0
      fail "ERROR: Invalid HPXML object produced.\n#{errors}"
    end

    is_valid = true

    # Validate input HPXML against schema
    schema_path = File.join(File.dirname(__FILE__), '..', 'HPXMLtoOpenStudio', 'resources', 'hpxml_schema', 'HPXML.xsd')
    schema_validator = XMLValidator.get_schema_validator(schema_path)
    xsd_errors, xsd_warnings = XMLValidator.validate_against_schema(hpxml_path, schema_validator)

    # Validate input HPXML against schematron docs
    schematron_path = File.join(File.dirname(__FILE__), '..', 'HPXMLtoOpenStudio', 'resources', 'hpxml_schematron', 'EPvalidator.xml')
    schematron_validator = XMLValidator.get_schematron_validator(schematron_path)
    sct_errors, sct_warnings = XMLValidator.validate_against_schematron(hpxml_path, schematron_validator, hpxml_doc)

    # Handle errors/warnings
    (xsd_errors + sct_errors).each do |error|
      runner.registerError("#{hpxml_path}: #{error}")
      is_valid = false
    end
    (xsd_warnings + sct_warnings).each do |warning|
      runner.registerWarning("#{hpxml_path}: #{warning}")
    end

    return is_valid
  end

  def self.create_geometry_envelope(runner, model, args)
    args[:geometry_roof_pitch] = { '1:12' => 1.0 / 12.0,
                                   '2:12' => 2.0 / 12.0,
                                   '3:12' => 3.0 / 12.0,
                                   '4:12' => 4.0 / 12.0,
                                   '5:12' => 5.0 / 12.0,
                                   '6:12' => 6.0 / 12.0,
                                   '7:12' => 7.0 / 12.0,
                                   '8:12' => 8.0 / 12.0,
                                   '9:12' => 9.0 / 12.0,
                                   '10:12' => 10.0 / 12.0,
                                   '11:12' => 11.0 / 12.0,
                                   '12:12' => 12.0 / 12.0 }[args[:geometry_roof_pitch]]

    if args[:geometry_rim_joist_height].is_initialized
      args[:geometry_rim_joist_height] = args[:geometry_rim_joist_height].get / 12.0
    else
      args[:geometry_rim_joist_height] = 0.0
    end

    if args[:geometry_foundation_type] == HPXML::FoundationTypeSlab
      args[:geometry_foundation_height] = 0.0
      args[:geometry_foundation_height_above_grade] = 0.0
      args[:geometry_rim_joist_height] = 0.0
    elsif (args[:geometry_foundation_type] == HPXML::FoundationTypeAmbient) || args[:geometry_foundation_type].start_with?(HPXML::FoundationTypeBellyAndWing)
      args[:geometry_rim_joist_height] = 0.0
    end

    if model.getSpaces.size > 0
      runner.registerError('Starting model is not empty.')
      return false
    end

    if args[:geometry_unit_type] == HPXML::ResidentialTypeSFD
      success = Geometry.create_single_family_detached(runner: runner, model: model, **args)
    elsif args[:geometry_unit_type] == HPXML::ResidentialTypeSFA
      success = Geometry.create_single_family_attached(model: model, **args)
    elsif args[:geometry_unit_type] == HPXML::ResidentialTypeApartment
      success = Geometry.create_apartment(model: model, **args)
    elsif args[:geometry_unit_type] == HPXML::ResidentialTypeManufactured
      success = Geometry.create_single_family_detached(runner: runner, model: model, **args)
    end
    return false if not success

    success = Geometry.create_doors(runner: runner, model: model, **args)
    return false if not success

    success = Geometry.create_windows_and_skylights(runner: runner, model: model, **args)
    return false if not success

    return true
  end

  def self.unavailable_period_exists(hpxml, column_name, begin_month, begin_day, begin_hour, end_month, end_day, end_hour, natvent_availability = nil)
    natvent_availability = HPXML::ScheduleUnavailable if natvent_availability.nil?

    hpxml.header.unavailable_periods.each do |unavailable_period|
      begin_hour = 0 if begin_hour.nil?
      end_hour = 24 if end_hour.nil?

      next unless (unavailable_period.column_name == column_name) &&
                  (unavailable_period.begin_month == begin_month) &&
                  (unavailable_period.begin_day == begin_day) &&
                  (unavailable_period.begin_hour == begin_hour) &&
                  (unavailable_period.end_month == end_month) &&
                  (unavailable_period.end_day == end_day) &&
                  (unavailable_period.end_hour == end_hour) &&
                  (unavailable_period.natvent_availability == natvent_availability)

      return true
    end
    return false
  end

  def self.set_header(runner, hpxml, args)
    errors = []

    hpxml.header.xml_type = 'HPXML'
    hpxml.header.xml_generated_by = 'BuildResidentialHPXML'
    hpxml.header.transaction = 'create'

    if args[:schedules_vacancy_period].is_initialized
      begin_month, begin_day, begin_hour, end_month, end_day, end_hour = Schedule.parse_date_time_range(args[:schedules_vacancy_period].get)

      if not unavailable_period_exists(hpxml, 'Vacancy', begin_month, begin_day, begin_hour, end_month, end_day, end_hour)
        hpxml.header.unavailable_periods.add(column_name: 'Vacancy', begin_month: begin_month, begin_day: begin_day, begin_hour: begin_hour, end_month: end_month, end_day: end_day, end_hour: end_hour, natvent_availability: HPXML::ScheduleUnavailable)
      end
    end
    if args[:schedules_power_outage_period].is_initialized
      begin_month, begin_day, begin_hour, end_month, end_day, end_hour = Schedule.parse_date_time_range(args[:schedules_power_outage_period].get)

      if args[:schedules_power_outage_window_natvent_availability].is_initialized
        natvent_availability = args[:schedules_power_outage_window_natvent_availability].get
      end

      if not unavailable_period_exists(hpxml, 'Power Outage', begin_month, begin_day, begin_hour, end_month, end_day, end_hour, natvent_availability)
        hpxml.header.unavailable_periods.add(column_name: 'Power Outage', begin_month: begin_month, begin_day: begin_day, begin_hour: begin_hour, end_month: end_month, end_day: end_day, end_hour: end_hour, natvent_availability: natvent_availability)
      end
    end

    if args[:software_info_program_used].is_initialized
      if !hpxml.header.software_program_used.nil? && (hpxml.header.software_program_used != args[:software_info_program_used].get)
        errors << "'Software Info: Program Used' cannot vary across dwelling units."
      end
      hpxml.header.software_program_used = args[:software_info_program_used].get
    end
    if args[:software_info_program_version].is_initialized
      if !hpxml.header.software_program_version.nil? && (hpxml.header.software_program_version != args[:software_info_program_version].get)
        errors << "'Software Info: Program Version' cannot vary across dwelling units."
      end
      hpxml.header.software_program_version = args[:software_info_program_version].get
    end

    if args[:simulation_control_timestep].is_initialized
      if !hpxml.header.timestep.nil? && (hpxml.header.timestep != args[:simulation_control_timestep].get)
        errors << "'Simulation Control: Timestep' cannot vary across dwelling units."
      end
      hpxml.header.timestep = args[:simulation_control_timestep].get
    end

    if args[:simulation_control_run_period].is_initialized
      begin_month, begin_day, _begin_hour, end_month, end_day, _end_hour = Schedule.parse_date_time_range(args[:simulation_control_run_period].get)
      if (!hpxml.header.sim_begin_month.nil? && (hpxml.header.sim_begin_month != begin_month)) ||
         (!hpxml.header.sim_begin_day.nil? && (hpxml.header.sim_begin_day != begin_day)) ||
         (!hpxml.header.sim_end_month.nil? && (hpxml.header.sim_end_month != end_month)) ||
         (!hpxml.header.sim_end_day.nil? && (hpxml.header.sim_end_day != end_day))
        errors << "'Simulation Control: Run Period' cannot vary across dwelling units."
      end
      hpxml.header.sim_begin_month = begin_month
      hpxml.header.sim_begin_day = begin_day
      hpxml.header.sim_end_month = end_month
      hpxml.header.sim_end_day = end_day
    end

    if args[:simulation_control_run_period_calendar_year].is_initialized
      if !hpxml.header.sim_calendar_year.nil? && (hpxml.header.sim_calendar_year != Integer(args[:simulation_control_run_period_calendar_year].get))
        errors << "'Simulation Control: Run Period Calendar Year' cannot vary across dwelling units."
      end
      hpxml.header.sim_calendar_year = args[:simulation_control_run_period_calendar_year].get
    end

    if args[:simulation_control_temperature_capacitance_multiplier].is_initialized
      if !hpxml.header.temperature_capacitance_multiplier.nil? && (hpxml.header.temperature_capacitance_multiplier != Float(args[:simulation_control_temperature_capacitance_multiplier].get))
        errors << "'Simulation Control: Temperature Capacitance Multiplier' cannot vary across dwelling units."
      end
      hpxml.header.temperature_capacitance_multiplier = args[:simulation_control_temperature_capacitance_multiplier].get
    end

    if args[:emissions_scenario_names].is_initialized
      emissions_scenario_names = args[:emissions_scenario_names].get.split(',').map(&:strip)
      emissions_types = args[:emissions_types].get.split(',').map(&:strip)
      emissions_electricity_units = args[:emissions_electricity_units].get.split(',').map(&:strip)
      emissions_electricity_values_or_filepaths = args[:emissions_electricity_values_or_filepaths].get.split(',').map(&:strip)

      if args[:emissions_electricity_number_of_header_rows].is_initialized
        emissions_electricity_number_of_header_rows = args[:emissions_electricity_number_of_header_rows].get.split(',').map(&:strip)
      else
        emissions_electricity_number_of_header_rows = [nil] * emissions_scenario_names.size
      end
      if args[:emissions_electricity_column_numbers].is_initialized
        emissions_electricity_column_numbers = args[:emissions_electricity_column_numbers].get.split(',').map(&:strip)
      else
        emissions_electricity_column_numbers = [nil] * emissions_scenario_names.size
      end
      if args[:emissions_fossil_fuel_units].is_initialized
        fuel_units = args[:emissions_fossil_fuel_units].get.split(',').map(&:strip)
      else
        fuel_units = [nil] * emissions_scenario_names.size
      end

      fuel_values = {}
      Constants.FossilFuels.each do |fossil_fuel|
        underscore_case = OpenStudio::toUnderscoreCase(fossil_fuel)

        if args["emissions_#{underscore_case}_values".to_sym].is_initialized
          fuel_values[fossil_fuel] = args["emissions_#{underscore_case}_values".to_sym].get.split(',').map(&:strip)
        else
          fuel_values[fossil_fuel] = [nil] * emissions_scenario_names.size
        end
      end

      emissions_scenarios = emissions_scenario_names.zip(emissions_types,
                                                         emissions_electricity_units,
                                                         emissions_electricity_values_or_filepaths,
                                                         emissions_electricity_number_of_header_rows,
                                                         emissions_electricity_column_numbers,
                                                         fuel_units,
                                                         fuel_values[HPXML::FuelTypeNaturalGas],
                                                         fuel_values[HPXML::FuelTypePropane],
                                                         fuel_values[HPXML::FuelTypeOil],
                                                         fuel_values[HPXML::FuelTypeCoal],
                                                         fuel_values[HPXML::FuelTypeWoodCord],
                                                         fuel_values[HPXML::FuelTypeWoodPellets])
      emissions_scenarios.each do |emissions_scenario|
        name, emissions_type, elec_units, elec_value_or_schedule_filepath, elec_num_headers, elec_column_num, fuel_units, natural_gas_value, propane_value, fuel_oil_value, coal_value, wood_value, wood_pellets_value = emissions_scenario

        elec_value = Float(elec_value_or_schedule_filepath) rescue nil
        if elec_value.nil?
          elec_schedule_filepath = elec_value_or_schedule_filepath
          elec_num_headers = Integer(elec_num_headers) rescue nil
          elec_column_num = Integer(elec_column_num) rescue nil
        end
        natural_gas_value = Float(natural_gas_value) rescue nil
        propane_value = Float(propane_value) rescue nil
        fuel_oil_value = Float(fuel_oil_value) rescue nil
        coal_value = Float(coal_value) rescue nil
        wood_value = Float(wood_value) rescue nil
        wood_pellets_value = Float(wood_pellets_value) rescue nil

        emissions_scenario_exists = false
        hpxml.header.emissions_scenarios.each do |es|
          if (es.name != name) || (es.emissions_type != emissions_type)
            next
          end

          if (es.emissions_type != emissions_type) ||
             (!elec_units.nil? && es.elec_units != elec_units) ||
             (!elec_value.nil? && es.elec_value != elec_value) ||
             (!elec_schedule_filepath.nil? && es.elec_schedule_filepath != elec_schedule_filepath) ||
             (!elec_num_headers.nil? && es.elec_schedule_number_of_header_rows != elec_num_headers) ||
             (!elec_column_num.nil? && es.elec_schedule_column_number != elec_column_num) ||
             (!es.natural_gas_units.nil? && !fuel_units.nil? && es.natural_gas_units != fuel_units) ||
             (!natural_gas_value.nil? && es.natural_gas_value != natural_gas_value) ||
             (!es.propane_units.nil? && !fuel_units.nil? && es.propane_units != fuel_units) ||
             (!propane_value.nil? && es.propane_value != propane_value) ||
             (!es.fuel_oil_units.nil? && !fuel_units.nil? && es.fuel_oil_units != fuel_units) ||
             (!fuel_oil_value.nil? && es.fuel_oil_value != fuel_oil_value) ||
             (!es.coal_units.nil? && !fuel_units.nil? && es.coal_units != fuel_units) ||
             (!coal_value.nil? && es.coal_value != coal_value) ||
             (!es.wood_units.nil? && !fuel_units.nil? && es.wood_units != fuel_units) ||
             (!wood_value.nil? && es.wood_value != wood_value) ||
             (!es.wood_pellets_units.nil? && !fuel_units.nil? && es.wood_pellets_units != fuel_units) ||
             (!wood_pellets_value.nil? && es.wood_pellets_value != wood_pellets_value)
            errors << "HPXML header already includes an emissions scenario named '#{name}' with type '#{emissions_type}'."
          else
            emissions_scenario_exists = true
          end
        end

        next if emissions_scenario_exists

        hpxml.header.emissions_scenarios.add(name: name,
                                             emissions_type: emissions_type,
                                             elec_units: elec_units,
                                             elec_value: elec_value,
                                             elec_schedule_filepath: elec_schedule_filepath,
                                             elec_schedule_number_of_header_rows: elec_num_headers,
                                             elec_schedule_column_number: elec_column_num,
                                             natural_gas_units: fuel_units,
                                             natural_gas_value: natural_gas_value,
                                             propane_units: fuel_units,
                                             propane_value: propane_value,
                                             fuel_oil_units: fuel_units,
                                             fuel_oil_value: fuel_oil_value,
                                             coal_units: fuel_units,
                                             coal_value: coal_value,
                                             wood_units: fuel_units,
                                             wood_value: wood_value,
                                             wood_pellets_units: fuel_units,
                                             wood_pellets_value: wood_pellets_value)
      end
    end

    if args[:utility_bill_scenario_names].is_initialized
      bills_scenario_names = args[:utility_bill_scenario_names].get.split(',').map(&:strip)

      if args[:utility_bill_electricity_filepaths].is_initialized
        bills_electricity_filepaths = args[:utility_bill_electricity_filepaths].get.split(',').map(&:strip)
      else
        bills_electricity_filepaths = [nil] * bills_scenario_names.size
      end

      fixed_charges = {}
      ([HPXML::FuelTypeElectricity] + Constants.FossilFuels).each do |fuel|
        underscore_case = OpenStudio::toUnderscoreCase(fuel)

        if args["utility_bill_#{underscore_case}_fixed_charges".to_sym].is_initialized
          fixed_charges[fuel] = args["utility_bill_#{underscore_case}_fixed_charges".to_sym].get.split(',').map(&:strip)
        else
          fixed_charges[fuel] = [nil] * bills_scenario_names.size
        end
      end

      marginal_rates = {}
      ([HPXML::FuelTypeElectricity] + Constants.FossilFuels).each do |fuel|
        underscore_case = OpenStudio::toUnderscoreCase(fuel)

        if args["utility_bill_#{underscore_case}_marginal_rates".to_sym].is_initialized
          marginal_rates[fuel] = args["utility_bill_#{underscore_case}_marginal_rates".to_sym].get.split(',').map(&:strip)
        else
          marginal_rates[fuel] = [nil] * bills_scenario_names.size
        end
      end

      if args[:utility_bill_pv_compensation_types].is_initialized
        bills_pv_compensation_types = args[:utility_bill_pv_compensation_types].get.split(',').map(&:strip)
      else
        bills_pv_compensation_types = [nil] * bills_scenario_names.size
      end

      if args[:utility_bill_pv_net_metering_annual_excess_sellback_rate_types].is_initialized
        bills_pv_net_metering_annual_excess_sellback_rate_types = args[:utility_bill_pv_net_metering_annual_excess_sellback_rate_types].get.split(',').map(&:strip)
      else
        bills_pv_net_metering_annual_excess_sellback_rate_types = [nil] * bills_scenario_names.size
      end

      if args[:utility_bill_pv_net_metering_annual_excess_sellback_rates].is_initialized
        bills_pv_net_metering_annual_excess_sellback_rates = args[:utility_bill_pv_net_metering_annual_excess_sellback_rates].get.split(',').map(&:strip)
      else
        bills_pv_net_metering_annual_excess_sellback_rates = [nil] * bills_scenario_names.size
      end

      if args[:utility_bill_pv_feed_in_tariff_rates].is_initialized
        bills_pv_feed_in_tariff_rates = args[:utility_bill_pv_feed_in_tariff_rates].get.split(',').map(&:strip)
      else
        bills_pv_feed_in_tariff_rates = [nil] * bills_scenario_names.size
      end

      if args[:utility_bill_pv_monthly_grid_connection_fee_units].is_initialized
        bills_pv_monthly_grid_connection_fee_units = args[:utility_bill_pv_monthly_grid_connection_fee_units].get.split(',').map(&:strip)
      else
        bills_pv_monthly_grid_connection_fee_units = [nil] * bills_scenario_names.size
      end

      if args[:utility_bill_pv_monthly_grid_connection_fees].is_initialized
        bills_pv_monthly_grid_connection_fees = args[:utility_bill_pv_monthly_grid_connection_fees].get.split(',').map(&:strip)
      else
        bills_pv_monthly_grid_connection_fees = [nil] * bills_scenario_names.size
      end

      bills_scenarios = bills_scenario_names.zip(bills_electricity_filepaths,
                                                 fixed_charges[HPXML::FuelTypeElectricity],
                                                 fixed_charges[HPXML::FuelTypeNaturalGas],
                                                 fixed_charges[HPXML::FuelTypePropane],
                                                 fixed_charges[HPXML::FuelTypeOil],
                                                 fixed_charges[HPXML::FuelTypeCoal],
                                                 fixed_charges[HPXML::FuelTypeWoodCord],
                                                 fixed_charges[HPXML::FuelTypeWoodPellets],
                                                 marginal_rates[HPXML::FuelTypeElectricity],
                                                 marginal_rates[HPXML::FuelTypeNaturalGas],
                                                 marginal_rates[HPXML::FuelTypePropane],
                                                 marginal_rates[HPXML::FuelTypeOil],
                                                 marginal_rates[HPXML::FuelTypeCoal],
                                                 marginal_rates[HPXML::FuelTypeWoodCord],
                                                 marginal_rates[HPXML::FuelTypeWoodPellets],
                                                 bills_pv_compensation_types,
                                                 bills_pv_net_metering_annual_excess_sellback_rate_types,
                                                 bills_pv_net_metering_annual_excess_sellback_rates,
                                                 bills_pv_feed_in_tariff_rates,
                                                 bills_pv_monthly_grid_connection_fee_units,
                                                 bills_pv_monthly_grid_connection_fees)

      bills_scenarios.each do |bills_scenario|
        name, elec_tariff_filepath, elec_fixed_charge, natural_gas_fixed_charge, propane_fixed_charge, fuel_oil_fixed_charge, coal_fixed_charge, wood_fixed_charge, wood_pellets_fixed_charge, elec_marginal_rate, natural_gas_marginal_rate, propane_marginal_rate, fuel_oil_marginal_rate, coal_marginal_rate, wood_marginal_rate, wood_pellets_marginal_rate, pv_compensation_type, pv_net_metering_annual_excess_sellback_rate_type, pv_net_metering_annual_excess_sellback_rate, pv_feed_in_tariff_rate, pv_monthly_grid_connection_fee_unit, pv_monthly_grid_connection_fee = bills_scenario

        elec_tariff_filepath = (elec_tariff_filepath.to_s.include?('.') ? elec_tariff_filepath : nil)
        elec_fixed_charge = Float(elec_fixed_charge) rescue nil
        natural_gas_fixed_charge = Float(natural_gas_fixed_charge) rescue nil
        propane_fixed_charge = Float(propane_fixed_charge) rescue nil
        fuel_oil_fixed_charge = Float(fuel_oil_fixed_charge) rescue nil
        coal_fixed_charge = Float(coal_fixed_charge) rescue nil
        wood_fixed_charge = Float(wood_fixed_charge) rescue nil
        wood_pellets_fixed_charge = Float(wood_pellets_fixed_charge) rescue nil
        elec_marginal_rate = Float(elec_marginal_rate) rescue nil
        natural_gas_marginal_rate = Float(natural_gas_marginal_rate) rescue nil
        propane_marginal_rate = Float(propane_marginal_rate) rescue nil
        fuel_oil_marginal_rate = Float(fuel_oil_marginal_rate) rescue nil
        coal_marginal_rate = Float(coal_marginal_rate) rescue nil
        wood_marginal_rate = Float(wood_marginal_rate) rescue nil
        wood_pellets_marginal_rate = Float(wood_pellets_marginal_rate) rescue nil

        if pv_compensation_type == HPXML::PVCompensationTypeNetMetering
          if pv_net_metering_annual_excess_sellback_rate_type == HPXML::PVAnnualExcessSellbackRateTypeUserSpecified
            pv_net_metering_annual_excess_sellback_rate = Float(pv_net_metering_annual_excess_sellback_rate) rescue nil
          else
            pv_net_metering_annual_excess_sellback_rate = nil
          end
          pv_feed_in_tariff_rate = nil
        elsif pv_compensation_type == HPXML::PVCompensationTypeFeedInTariff
          pv_feed_in_tariff_rate = Float(pv_feed_in_tariff_rate) rescue nil
          pv_net_metering_annual_excess_sellback_rate_type = nil
          pv_net_metering_annual_excess_sellback_rate = nil
        end

        if pv_monthly_grid_connection_fee_unit == HPXML::UnitsDollarsPerkW
          pv_monthly_grid_connection_fee_dollars_per_kw = Float(pv_monthly_grid_connection_fee) rescue nil
        elsif pv_monthly_grid_connection_fee_unit == HPXML::UnitsDollars
          pv_monthly_grid_connection_fee_dollars = Float(pv_monthly_grid_connection_fee) rescue nil
        end

        utility_bill_scenario_exists = false
        hpxml.header.utility_bill_scenarios.each do |ubs|
          next if ubs.name != name

          if (!elec_tariff_filepath.nil? && ubs.elec_tariff_filepath != elec_tariff_filepath) ||
             (!elec_fixed_charge.nil? && ubs.elec_fixed_charge != elec_fixed_charge) ||
             (!natural_gas_fixed_charge.nil? && ubs.natural_gas_fixed_charge != natural_gas_fixed_charge) ||
             (!propane_fixed_charge.nil? && ubs.propane_fixed_charge != propane_fixed_charge) ||
             (!fuel_oil_fixed_charge.nil? && ubs.fuel_oil_fixed_charge != fuel_oil_fixed_charge) ||
             (!coal_fixed_charge.nil? && ubs.coal_fixed_charge != coal_fixed_charge) ||
             (!wood_fixed_charge.nil? && ubs.wood_fixed_charge != wood_fixed_charge) ||
             (!wood_pellets_fixed_charge.nil? && ubs.wood_pellets_fixed_charge != wood_pellets_fixed_charge) ||
             (!elec_marginal_rate.nil? && ubs.elec_marginal_rate != elec_marginal_rate) ||
             (!natural_gas_marginal_rate.nil? && ubs.natural_gas_marginal_rate != natural_gas_marginal_rate) ||
             (!propane_marginal_rate.nil? && ubs.propane_marginal_rate != propane_marginal_rate) ||
             (!fuel_oil_marginal_rate.nil? && ubs.fuel_oil_marginal_rate != fuel_oil_marginal_rate) ||
             (!coal_marginal_rate.nil? && ubs.coal_marginal_rate != coal_marginal_rate) ||
             (!wood_marginal_rate.nil? && ubs.wood_marginal_rate != wood_marginal_rate) ||
             (!wood_pellets_marginal_rate.nil? && ubs.wood_pellets_marginal_rate != wood_pellets_marginal_rate) ||
             (!pv_compensation_type.nil? && ubs.pv_compensation_type != pv_compensation_type) ||
             (!pv_net_metering_annual_excess_sellback_rate_type.nil? && ubs.pv_net_metering_annual_excess_sellback_rate_type != pv_net_metering_annual_excess_sellback_rate_type) ||
             (!pv_net_metering_annual_excess_sellback_rate.nil? && ubs.pv_net_metering_annual_excess_sellback_rate != pv_net_metering_annual_excess_sellback_rate) ||
             (!pv_feed_in_tariff_rate.nil? && ubs.pv_feed_in_tariff_rate != pv_feed_in_tariff_rate) ||
             (!pv_monthly_grid_connection_fee_dollars_per_kw.nil? && ubs.pv_monthly_grid_connection_fee_dollars_per_kw != pv_monthly_grid_connection_fee_dollars_per_kw) ||
             (!pv_monthly_grid_connection_fee_dollars.nil? && ubs.pv_monthly_grid_connection_fee_dollars != pv_monthly_grid_connection_fee_dollars)
            errors << "HPXML header already includes a utility bill scenario named '#{name}'."
          else
            utility_bill_scenario_exists = true
          end
        end

        next if utility_bill_scenario_exists

        hpxml.header.utility_bill_scenarios.add(name: name,
                                                elec_tariff_filepath: elec_tariff_filepath,
                                                elec_fixed_charge: elec_fixed_charge,
                                                natural_gas_fixed_charge: natural_gas_fixed_charge,
                                                propane_fixed_charge: propane_fixed_charge,
                                                fuel_oil_fixed_charge: fuel_oil_fixed_charge,
                                                coal_fixed_charge: coal_fixed_charge,
                                                wood_fixed_charge: wood_fixed_charge,
                                                wood_pellets_fixed_charge: wood_pellets_fixed_charge,
                                                elec_marginal_rate: elec_marginal_rate,
                                                natural_gas_marginal_rate: natural_gas_marginal_rate,
                                                propane_marginal_rate: propane_marginal_rate,
                                                fuel_oil_marginal_rate: fuel_oil_marginal_rate,
                                                coal_marginal_rate: coal_marginal_rate,
                                                wood_marginal_rate: wood_marginal_rate,
                                                wood_pellets_marginal_rate: wood_pellets_marginal_rate,
                                                pv_compensation_type: pv_compensation_type,
                                                pv_net_metering_annual_excess_sellback_rate_type: pv_net_metering_annual_excess_sellback_rate_type,
                                                pv_net_metering_annual_excess_sellback_rate: pv_net_metering_annual_excess_sellback_rate,
                                                pv_feed_in_tariff_rate: pv_feed_in_tariff_rate,
                                                pv_monthly_grid_connection_fee_dollars_per_kw: pv_monthly_grid_connection_fee_dollars_per_kw,
                                                pv_monthly_grid_connection_fee_dollars: pv_monthly_grid_connection_fee_dollars)
      end
    end

    errors.each do |error|
      runner.registerError(error)
    end
    return errors.empty?
  end

  def self.add_building(hpxml, args)
    if args[:site_zip_code].is_initialized
      zip_code = args[:site_zip_code].get
    end

    if args[:site_state_code].is_initialized
      state_code = args[:site_state_code].get
    end

    if args[:site_time_zone_utc_offset].is_initialized
      time_zone_utc_offset = args[:site_time_zone_utc_offset].get
    end

    if args[:simulation_control_daylight_saving_enabled].is_initialized
      dst_enabled = args[:simulation_control_daylight_saving_enabled].get
    end
    if args[:simulation_control_daylight_saving_period].is_initialized
      begin_month, begin_day, _begin_hour, end_month, end_day, _end_hour = Schedule.parse_date_time_range(args[:simulation_control_daylight_saving_period].get)
      dst_begin_month = begin_month
      dst_begin_day = begin_day
      dst_end_month = end_month
      dst_end_day = end_day
    end

    hpxml.buildings.add(building_id: 'MyBuilding',
                        site_id: 'SiteID',
                        event_type: 'proposed workscope',
                        zip_code: zip_code,
                        state_code: state_code,
                        time_zone_utc_offset: time_zone_utc_offset,
                        dst_enabled: dst_enabled,
                        dst_begin_month: dst_begin_month,
                        dst_begin_day: dst_begin_day,
                        dst_end_month: dst_end_month,
                        dst_end_day: dst_end_day)

    return hpxml.buildings[-1]
  end

  def self.set_site(hpxml_bldg, args)
    if args[:site_shielding_of_home].is_initialized
      hpxml_bldg.site.shielding_of_home = args[:site_shielding_of_home].get
    end

    if args[:site_ground_conductivity].is_initialized
      hpxml_bldg.site.ground_conductivity = args[:site_ground_conductivity].get
    end

    if args[:site_ground_diffusivity].is_initialized
      hpxml.site.ground_diffusivity = args[:site_ground_diffusivity].get
    end

    if args[:site_soil_and_moisture_type].is_initialized
      soil_type, moisture_type = args[:site_soil_and_moisture_type].get.split(', ')
      hpxml.site.soil_type = soil_type
      hpxml.site.moisture_type = moisture_type
    end

    if args[:site_type].is_initialized
      hpxml_bldg.site.site_type = args[:site_type].get
    end

    adb_walls = [args[:geometry_unit_left_wall_is_adiabatic], args[:geometry_unit_right_wall_is_adiabatic], args[:geometry_unit_front_wall_is_adiabatic], args[:geometry_unit_back_wall_is_adiabatic]]
    n_walls_attached = adb_walls.count(true)

    if [HPXML::ResidentialTypeSFA, HPXML::ResidentialTypeApartment].include? args[:geometry_unit_type]
      if n_walls_attached == 3
        hpxml_bldg.site.surroundings = HPXML::SurroundingsThreeSides
      elsif n_walls_attached == 2
        hpxml_bldg.site.surroundings = HPXML::SurroundingsTwoSides
      elsif n_walls_attached == 1
        hpxml_bldg.site.surroundings = HPXML::SurroundingsOneSide
      else
        hpxml_bldg.site.surroundings = HPXML::SurroundingsStandAlone
      end
      if args[:geometry_attic_type] == HPXML::AtticTypeBelowApartment
        if args[:geometry_foundation_type] == HPXML::FoundationTypeAboveApartment
          hpxml_bldg.site.vertical_surroundings = HPXML::VerticalSurroundingsAboveAndBelow
        else
          hpxml_bldg.site.vertical_surroundings = HPXML::VerticalSurroundingsAbove
        end
      else
        if args[:geometry_foundation_type] == HPXML::FoundationTypeAboveApartment
          hpxml_bldg.site.vertical_surroundings = HPXML::VerticalSurroundingsBelow
        else
          hpxml_bldg.site.vertical_surroundings = HPXML::VerticalSurroundingsNoAboveOrBelow
        end
      end
    elsif [HPXML::ResidentialTypeSFD, HPXML::ResidentialTypeManufactured].include? args[:geometry_unit_type]
      hpxml_bldg.site.surroundings = HPXML::SurroundingsStandAlone
      hpxml_bldg.site.vertical_surroundings = HPXML::VerticalSurroundingsNoAboveOrBelow
    end

    hpxml_bldg.site.azimuth_of_front_of_home = args[:geometry_unit_orientation]
  end

  def self.set_neighbor_buildings(hpxml_bldg, args)
    nbr_map = { Constants.FacadeFront => [args[:neighbor_front_distance], args[:neighbor_front_height]],
                Constants.FacadeBack => [args[:neighbor_back_distance], args[:neighbor_back_height]],
                Constants.FacadeLeft => [args[:neighbor_left_distance], args[:neighbor_left_height]],
                Constants.FacadeRight => [args[:neighbor_right_distance], args[:neighbor_right_height]] }

    nbr_map.each do |facade, data|
      distance, neighbor_height = data
      next if distance == 0

      azimuth = Geometry.get_azimuth_from_facade(facade: facade, orientation: args[:geometry_unit_orientation])

      if (distance > 0) && neighbor_height.is_initialized
        height = neighbor_height.get
      end

      hpxml_bldg.neighbor_buildings.add(azimuth: azimuth,
                                        distance: distance,
                                        height: height)
    end
  end

  def self.set_building_occupancy(hpxml_bldg, args)
    if args[:geometry_unit_num_occupants].is_initialized
      hpxml_bldg.building_occupancy.number_of_residents = args[:geometry_unit_num_occupants].get
    end
  end

  def self.set_building_construction(hpxml_bldg, args)
    if args[:geometry_unit_type] == HPXML::ResidentialTypeApartment
      args[:geometry_unit_num_floors_above_grade] = 1
    end
    number_of_conditioned_floors_above_grade = args[:geometry_unit_num_floors_above_grade]
    number_of_conditioned_floors = number_of_conditioned_floors_above_grade
    if args[:geometry_foundation_type] == HPXML::FoundationTypeBasementConditioned
      number_of_conditioned_floors += 1
    end

    if args[:geometry_unit_num_bathrooms].is_initialized
      number_of_bathrooms = args[:geometry_unit_num_bathrooms].get
    end

    conditioned_building_volume = args[:geometry_unit_cfa] * args[:geometry_average_ceiling_height]

    hpxml_bldg.building_construction.number_of_conditioned_floors = number_of_conditioned_floors
    hpxml_bldg.building_construction.number_of_conditioned_floors_above_grade = number_of_conditioned_floors_above_grade
    hpxml_bldg.building_construction.number_of_bedrooms = args[:geometry_unit_num_bedrooms]
    hpxml_bldg.building_construction.number_of_bathrooms = number_of_bathrooms
    hpxml_bldg.building_construction.conditioned_floor_area = args[:geometry_unit_cfa]
    hpxml_bldg.building_construction.conditioned_building_volume = conditioned_building_volume
    hpxml_bldg.building_construction.average_ceiling_height = args[:geometry_average_ceiling_height]
    hpxml_bldg.building_construction.residential_facility_type = args[:geometry_unit_type]

    if args[:year_built].is_initialized
      hpxml_bldg.building_construction.year_built = args[:year_built].get
    end

    if args[:unit_multiplier].is_initialized
      hpxml_bldg.building_construction.number_of_units = args[:unit_multiplier].get
    end
  end

  def self.set_building_header(hpxml_bldg, args)
    if args[:schedules_filepaths].is_initialized
      hpxml_bldg.header.schedules_filepaths = args[:schedules_filepaths].get.split(',').map(&:strip)
    end

    if args[:heat_pump_sizing_methodology].is_initialized
      hpxml_bldg.header.heat_pump_sizing_methodology = args[:heat_pump_sizing_methodology].get
    end

    if args[:window_natvent_availability].is_initialized
      hpxml_bldg.header.natvent_days_per_week = args[:window_natvent_availability].get
    end

    if args[:window_shading_summer_season].is_initialized
      begin_month, begin_day, _begin_hour, end_month, end_day, _end_hour = Schedule.parse_date_time_range(args[:window_shading_summer_season].get)
      hpxml_bldg.header.shading_summer_begin_month = begin_month
      hpxml_bldg.header.shading_summer_begin_day = begin_day
      hpxml_bldg.header.shading_summer_end_month = end_month
      hpxml_bldg.header.shading_summer_end_day = end_day
    end

    if args[:additional_properties].is_initialized
      extension_properties = {}
      additional_properties = args[:additional_properties].get.split('|').map(&:strip)
      additional_properties.each do |additional_property|
        key, value = additional_property.split('=').map(&:strip)
        extension_properties[key] = value
      end
      hpxml_bldg.header.extension_properties = extension_properties
    end
  end

  def self.set_climate_and_risk_zones(hpxml_bldg, args)
    hpxml_bldg.climate_and_risk_zones.weather_station_id = 'WeatherStation'

    if args[:site_iecc_zone].is_initialized
      hpxml_bldg.climate_and_risk_zones.climate_zone_ieccs.add(zone: args[:site_iecc_zone].get,
                                                               year: 2006)
    end

    weather_station_name = File.basename(args[:weather_station_epw_filepath]).gsub('.epw', '')
    hpxml_bldg.climate_and_risk_zones.weather_station_name = weather_station_name
    hpxml_bldg.climate_and_risk_zones.weather_station_epw_filepath = args[:weather_station_epw_filepath]
  end

  def self.set_air_infiltration_measurements(hpxml_bldg, args)
    if args[:air_leakage_units] == HPXML::UnitsELA
      effective_leakage_area = args[:air_leakage_value]
    else
      unit_of_measure = args[:air_leakage_units]
      air_leakage = args[:air_leakage_value]
      if [HPXML::UnitsACH, HPXML::UnitsCFM].include? args[:air_leakage_units]
        house_pressure = args[:air_leakage_house_pressure]
      end
    end
    if args[:air_leakage_type].is_initialized
      if [HPXML::ResidentialTypeSFA, HPXML::ResidentialTypeApartment].include? args[:geometry_unit_type]
        air_leakage_type = args[:air_leakage_type]
      end
    end
    infiltration_volume = hpxml_bldg.building_construction.conditioned_building_volume

    hpxml_bldg.air_infiltration_measurements.add(id: "AirInfiltrationMeasurement#{hpxml_bldg.air_infiltration_measurements.size + 1}",
                                                 house_pressure: house_pressure,
                                                 unit_of_measure: unit_of_measure,
                                                 air_leakage: air_leakage,
                                                 effective_leakage_area: effective_leakage_area,
                                                 infiltration_volume: infiltration_volume,
                                                 infiltration_type: air_leakage_type)

    if args[:air_leakage_has_flue_or_chimney_in_conditioned_space].is_initialized
      hpxml_bldg.air_infiltration.has_flue_or_chimney_in_conditioned_space = args[:air_leakage_has_flue_or_chimney_in_conditioned_space].get
    end
  end

  def self.set_roofs(hpxml_bldg, args, sorted_surfaces)
    args[:geometry_roof_pitch] *= 12.0
    if (args[:geometry_attic_type] == HPXML::AtticTypeFlatRoof) || (args[:geometry_attic_type] == HPXML::AtticTypeBelowApartment)
      args[:geometry_roof_pitch] = 0.0
    end

    sorted_surfaces.each do |surface|
      next unless ['Outdoors'].include? surface.outsideBoundaryCondition
      next if surface.surfaceType != 'RoofCeiling'

      interior_adjacent_to = Geometry.get_adjacent_to(surface: surface)
      next if [HPXML::LocationOtherHousingUnit].include? interior_adjacent_to

      if args[:roof_material_type].is_initialized
        roof_type = args[:roof_material_type].get
      end

      if args[:roof_color].is_initialized
        roof_color = args[:roof_color].get
      end

      radiant_barrier = args[:roof_radiant_barrier]
      if args[:roof_radiant_barrier] && args[:roof_radiant_barrier_grade].is_initialized
        radiant_barrier_grade = args[:roof_radiant_barrier_grade].get
      end

      if args[:geometry_attic_type] == HPXML::AtticTypeFlatRoof
        azimuth = nil
      else
        azimuth = Geometry.get_surface_azimuth(surface: surface, orientation: args[:geometry_unit_orientation])
      end

      hpxml_bldg.roofs.add(id: "Roof#{hpxml_bldg.roofs.size + 1}",
                           interior_adjacent_to: Geometry.get_adjacent_to(surface: surface),
                           azimuth: azimuth,
                           area: UnitConversions.convert(surface.grossArea, 'm^2', 'ft^2'),
                           roof_type: roof_type,
                           roof_color: roof_color,
                           pitch: args[:geometry_roof_pitch],
                           radiant_barrier: radiant_barrier,
                           radiant_barrier_grade: radiant_barrier_grade,
                           insulation_assembly_r_value: args[:roof_assembly_r])
      @surface_ids[surface.name.to_s] = hpxml_bldg.roofs[-1].id
    end
  end

  def self.set_rim_joists(hpxml_bldg, model, args, sorted_surfaces)
    sorted_surfaces.each do |surface|
      next if surface.surfaceType != 'Wall'
      next unless ['Outdoors', 'Adiabatic'].include? surface.outsideBoundaryCondition
      next unless Geometry.surface_is_rim_joist(surface, args[:geometry_rim_joist_height])

      interior_adjacent_to = Geometry.get_adjacent_to(surface: surface)
      next unless [HPXML::LocationBasementConditioned,
                   HPXML::LocationBasementUnconditioned,
                   HPXML::LocationCrawlspaceUnvented,
                   HPXML::LocationCrawlspaceVented,
                   HPXML::LocationCrawlspaceConditioned].include? interior_adjacent_to

      exterior_adjacent_to = HPXML::LocationOutside
      if surface.outsideBoundaryCondition == 'Adiabatic' # can be adjacent to foundation space
        adjacent_surface = Geometry.get_adiabatic_adjacent_surface(model: model, surface: surface)
        if adjacent_surface.nil? # adjacent to a space that is not explicitly in the model
          unless [HPXML::ResidentialTypeSFD].include?(args[:geometry_unit_type])
            exterior_adjacent_to = interior_adjacent_to
            if exterior_adjacent_to == HPXML::LocationConditionedSpace # conditioned space adjacent to conditioned space
              exterior_adjacent_to = HPXML::LocationOtherHousingUnit
            end
          end
        else # adjacent to a space that is explicitly in the model
          exterior_adjacent_to = Geometry.get_adjacent_to(surface: adjacent_surface)
        end
      end

      if exterior_adjacent_to == HPXML::LocationOutside && args[:wall_siding_type].is_initialized
        siding = args[:wall_siding_type].get
      end

      if args[:wall_color].is_initialized
        color = args[:wall_color].get
      end

      if interior_adjacent_to == exterior_adjacent_to
        insulation_assembly_r_value = 4.0 # Uninsulated
      else
        insulation_assembly_r_value = args[:rim_joist_assembly_r].get
      end

      azimuth = Geometry.get_surface_azimuth(surface: surface, orientation: args[:geometry_unit_orientation])

      hpxml_bldg.rim_joists.add(id: "RimJoist#{hpxml_bldg.rim_joists.size + 1}",
                                exterior_adjacent_to: exterior_adjacent_to,
                                interior_adjacent_to: interior_adjacent_to,
                                azimuth: azimuth,
                                area: UnitConversions.convert(surface.grossArea, 'm^2', 'ft^2'),
                                siding: siding,
                                color: color,
                                insulation_assembly_r_value: insulation_assembly_r_value)
      @surface_ids[surface.name.to_s] = hpxml_bldg.rim_joists[-1].id
    end
  end

  def self.set_walls(hpxml_bldg, model, args, sorted_surfaces)
    sorted_surfaces.each do |surface|
      next if surface.surfaceType != 'Wall'
      next if Geometry.surface_is_rim_joist(surface, args[:geometry_rim_joist_height])

      interior_adjacent_to = Geometry.get_adjacent_to(surface: surface)
      next unless [HPXML::LocationConditionedSpace, HPXML::LocationAtticUnvented, HPXML::LocationAtticVented, HPXML::LocationGarage].include? interior_adjacent_to

      exterior_adjacent_to = HPXML::LocationOutside
      if surface.adjacentSurface.is_initialized
        exterior_adjacent_to = Geometry.get_adjacent_to(surface: surface.adjacentSurface.get)
      elsif surface.outsideBoundaryCondition == 'Adiabatic' # can be adjacent to conditioned space, attic
        adjacent_surface = Geometry.get_adiabatic_adjacent_surface(model: model, surface: surface)
        if adjacent_surface.nil? # adjacent to a space that is not explicitly in the model
          exterior_adjacent_to = interior_adjacent_to
          if exterior_adjacent_to == HPXML::LocationConditionedSpace # conditioned space adjacent to conditioned space
            exterior_adjacent_to = HPXML::LocationOtherHousingUnit
          end
        else # adjacent to a space that is explicitly in the model
          exterior_adjacent_to = Geometry.get_adjacent_to(surface: adjacent_surface)
        end
      end

      next if exterior_adjacent_to == HPXML::LocationConditionedSpace # already captured these surfaces

      attic_locations = [HPXML::LocationAtticUnconditioned, HPXML::LocationAtticUnvented, HPXML::LocationAtticVented]
      attic_wall_type = nil
      if (attic_locations.include? interior_adjacent_to) && (exterior_adjacent_to == HPXML::LocationOutside)
        attic_wall_type = HPXML::AtticWallTypeGable
      end

      wall_type = args[:wall_type]
      if attic_locations.include? interior_adjacent_to
        wall_type = HPXML::WallTypeWoodStud
      end

      if exterior_adjacent_to == HPXML::LocationOutside && args[:wall_siding_type].is_initialized
        if (attic_locations.include? interior_adjacent_to) && (args[:wall_siding_type].get == HPXML::SidingTypeNone)
          siding = nil
        else
          siding = args[:wall_siding_type].get
        end
      end

      if args[:wall_color].is_initialized
        color = args[:wall_color].get
      end

      azimuth = Geometry.get_surface_azimuth(surface: surface, orientation: args[:geometry_unit_orientation])

      hpxml_bldg.walls.add(id: "Wall#{hpxml_bldg.walls.size + 1}",
                           exterior_adjacent_to: exterior_adjacent_to,
                           interior_adjacent_to: interior_adjacent_to,
                           azimuth: azimuth,
                           wall_type: wall_type,
                           attic_wall_type: attic_wall_type,
                           siding: siding,
                           color: color,
                           area: UnitConversions.convert(surface.grossArea, 'm^2', 'ft^2'))
      @surface_ids[surface.name.to_s] = hpxml_bldg.walls[-1].id

      is_uncond_attic_roof_insulated = false
      if attic_locations.include? interior_adjacent_to
        hpxml_bldg.roofs.each do |roof|
          next unless (roof.interior_adjacent_to == interior_adjacent_to) && (roof.insulation_assembly_r_value > 4.0)

          is_uncond_attic_roof_insulated = true
        end
      end

      if hpxml_bldg.walls[-1].is_thermal_boundary || is_uncond_attic_roof_insulated # Assume wall is insulated if roof is insulated
        hpxml_bldg.walls[-1].insulation_assembly_r_value = args[:wall_assembly_r]
      else
        hpxml_bldg.walls[-1].insulation_assembly_r_value = 4.0 # Uninsulated
      end
    end
  end

  def self.set_foundation_walls(hpxml_bldg, model, args, sorted_surfaces)
    sorted_surfaces.each do |surface|
      next if surface.surfaceType != 'Wall'
      next unless ['Foundation', 'Adiabatic'].include? surface.outsideBoundaryCondition
      next if Geometry.surface_is_rim_joist(surface, args[:geometry_rim_joist_height])

      interior_adjacent_to = Geometry.get_adjacent_to(surface: surface)
      next unless [HPXML::LocationBasementConditioned,
                   HPXML::LocationBasementUnconditioned,
                   HPXML::LocationCrawlspaceUnvented,
                   HPXML::LocationCrawlspaceVented,
                   HPXML::LocationCrawlspaceConditioned].include? interior_adjacent_to

      exterior_adjacent_to = HPXML::LocationGround
      if surface.outsideBoundaryCondition == 'Adiabatic' # can be adjacent to foundation space
        adjacent_surface = Geometry.get_adiabatic_adjacent_surface(model: model, surface: surface)
        if adjacent_surface.nil? # adjacent to a space that is not explicitly in the model
          unless [HPXML::ResidentialTypeSFD].include?(args[:geometry_unit_type])
            exterior_adjacent_to = interior_adjacent_to
            if exterior_adjacent_to == HPXML::LocationConditionedSpace # conditioned space adjacent to conditioned space
              exterior_adjacent_to = HPXML::LocationOtherHousingUnit
            end
          end
        else # adjacent to a space that is explicitly in the model
          exterior_adjacent_to = Geometry.get_adjacent_to(surface: adjacent_surface)
        end
      end

      foundation_wall_insulation_location = 'exterior' # default
      if args[:foundation_wall_insulation_location].is_initialized
        foundation_wall_insulation_location = args[:foundation_wall_insulation_location].get
      end

      if args[:foundation_wall_assembly_r].is_initialized && (args[:foundation_wall_assembly_r].get > 0)
        insulation_assembly_r_value = args[:foundation_wall_assembly_r].get
      else
        insulation_interior_r_value = 0
        insulation_exterior_r_value = 0
        if interior_adjacent_to == exterior_adjacent_to # E.g., don't insulate wall between basement and neighbor basement
          # nop
        elsif foundation_wall_insulation_location == 'interior'
          insulation_interior_r_value = args[:foundation_wall_insulation_r]
          if insulation_interior_r_value > 0
            if args[:foundation_wall_insulation_distance_to_top].is_initialized
              insulation_interior_distance_to_top = args[:foundation_wall_insulation_distance_to_top].get
            end
            if args[:foundation_wall_insulation_distance_to_bottom].is_initialized
              insulation_interior_distance_to_bottom = args[:foundation_wall_insulation_distance_to_bottom].get
            end
          end
        elsif foundation_wall_insulation_location == 'exterior'
          insulation_exterior_r_value = args[:foundation_wall_insulation_r]
          if insulation_exterior_r_value > 0
            if args[:foundation_wall_insulation_distance_to_top].is_initialized
              insulation_exterior_distance_to_top = args[:foundation_wall_insulation_distance_to_top].get
            end
            if args[:foundation_wall_insulation_distance_to_bottom].is_initialized
              insulation_exterior_distance_to_bottom = args[:foundation_wall_insulation_distance_to_bottom].get
            end
          end
        end
      end

      if args[:foundation_wall_thickness].is_initialized
        thickness = args[:foundation_wall_thickness].get
      end

      if args[:foundation_wall_type].is_initialized
        type = args[:foundation_wall_type].get
      end

      azimuth = Geometry.get_surface_azimuth(surface: surface, orientation: args[:geometry_unit_orientation])

      hpxml_bldg.foundation_walls.add(id: "FoundationWall#{hpxml_bldg.foundation_walls.size + 1}",
                                      exterior_adjacent_to: exterior_adjacent_to,
                                      interior_adjacent_to: interior_adjacent_to,
                                      type: type,
                                      azimuth: azimuth,
                                      height: args[:geometry_foundation_height],
                                      area: UnitConversions.convert(surface.grossArea, 'm^2', 'ft^2'),
                                      thickness: thickness,
                                      depth_below_grade: args[:geometry_foundation_height] - args[:geometry_foundation_height_above_grade],
                                      insulation_assembly_r_value: insulation_assembly_r_value,
                                      insulation_interior_r_value: insulation_interior_r_value,
                                      insulation_interior_distance_to_top: insulation_interior_distance_to_top,
                                      insulation_interior_distance_to_bottom: insulation_interior_distance_to_bottom,
                                      insulation_exterior_r_value: insulation_exterior_r_value,
                                      insulation_exterior_distance_to_top: insulation_exterior_distance_to_top,
                                      insulation_exterior_distance_to_bottom: insulation_exterior_distance_to_bottom)
      @surface_ids[surface.name.to_s] = hpxml_bldg.foundation_walls[-1].id
    end
  end

  def self.set_floors(hpxml_bldg, args, sorted_surfaces)
    if [HPXML::FoundationTypeBasementConditioned,
        HPXML::FoundationTypeCrawlspaceConditioned].include?(args[:geometry_foundation_type]) && (args[:floor_over_foundation_assembly_r] > 2.1)
      args[:floor_over_foundation_assembly_r] = 2.1 # Uninsulated
    end

    if [HPXML::AtticTypeConditioned].include?(args[:geometry_attic_type]) && (args[:ceiling_assembly_r] > 2.1)
      args[:ceiling_assembly_r] = 2.1 # Uninsulated
    end

    sorted_surfaces.each do |surface|
      next if surface.outsideBoundaryCondition == 'Foundation'
      next unless ['Floor', 'RoofCeiling'].include? surface.surfaceType

      interior_adjacent_to = Geometry.get_adjacent_to(surface: surface)
      next unless [HPXML::LocationConditionedSpace, HPXML::LocationGarage].include? interior_adjacent_to

      exterior_adjacent_to = HPXML::LocationOutside
      if surface.adjacentSurface.is_initialized
        exterior_adjacent_to = Geometry.get_adjacent_to(surface: surface.adjacentSurface.get)
      elsif surface.outsideBoundaryCondition == 'Adiabatic'
        exterior_adjacent_to = HPXML::LocationOtherHousingUnit
        if surface.surfaceType == 'Floor'
          floor_or_ceiling = HPXML::FloorOrCeilingFloor
        elsif surface.surfaceType == 'RoofCeiling'
          floor_or_ceiling = HPXML::FloorOrCeilingCeiling
        end
      end

      next if interior_adjacent_to == exterior_adjacent_to
      next if (surface.surfaceType == 'RoofCeiling') && (exterior_adjacent_to == HPXML::LocationOutside)
      next if [HPXML::LocationConditionedSpace,
               HPXML::LocationBasementConditioned,
               HPXML::LocationCrawlspaceConditioned].include? exterior_adjacent_to

      hpxml_bldg.floors.add(id: "Floor#{hpxml_bldg.floors.size + 1}",
                            exterior_adjacent_to: exterior_adjacent_to,
                            interior_adjacent_to: interior_adjacent_to,
                            floor_type: args[:floor_type],
                            area: UnitConversions.convert(surface.grossArea, 'm^2', 'ft^2'),
                            floor_or_ceiling: floor_or_ceiling)
      if hpxml_bldg.floors[-1].floor_or_ceiling.nil?
        if hpxml_bldg.floors[-1].is_floor
          hpxml_bldg.floors[-1].floor_or_ceiling = HPXML::FloorOrCeilingFloor
        elsif hpxml_bldg.floors[-1].is_ceiling
          hpxml_bldg.floors[-1].floor_or_ceiling = HPXML::FloorOrCeilingCeiling
        end
      end
      @surface_ids[surface.name.to_s] = hpxml_bldg.floors[-1].id

      if hpxml_bldg.floors[-1].is_thermal_boundary
        if [HPXML::LocationAtticUnvented, HPXML::LocationAtticVented].include? exterior_adjacent_to
          hpxml_bldg.floors[-1].insulation_assembly_r_value = args[:ceiling_assembly_r]
        elsif [HPXML::LocationGarage].include? exterior_adjacent_to
          hpxml_bldg.floors[-1].insulation_assembly_r_value = args[:floor_over_garage_assembly_r]
        else
          hpxml_bldg.floors[-1].insulation_assembly_r_value = args[:floor_over_foundation_assembly_r]
        end
      else
        hpxml_bldg.floors[-1].insulation_assembly_r_value = 2.1 # Uninsulated
      end
    end
  end

  def self.set_slabs(hpxml_bldg, model, args, sorted_surfaces)
    sorted_surfaces.each do |surface|
      next unless ['Foundation'].include? surface.outsideBoundaryCondition
      next if surface.surfaceType != 'Floor'

      interior_adjacent_to = Geometry.get_adjacent_to(surface: surface)
      next if [HPXML::LocationOutside, HPXML::LocationOtherHousingUnit].include? interior_adjacent_to

      has_foundation_walls = false
      if [HPXML::LocationCrawlspaceVented,
          HPXML::LocationCrawlspaceUnvented,
          HPXML::LocationCrawlspaceConditioned,
          HPXML::LocationBasementUnconditioned,
          HPXML::LocationBasementConditioned].include? interior_adjacent_to
        has_foundation_walls = true
      end
      exposed_perimeter = Geometry.calculate_exposed_perimeter(model, [surface], has_foundation_walls).round(1)
      next if exposed_perimeter == 0

      if [HPXML::LocationCrawlspaceVented,
          HPXML::LocationCrawlspaceUnvented,
          HPXML::LocationCrawlspaceConditioned,
          HPXML::LocationBasementUnconditioned,
          HPXML::LocationBasementConditioned].include? interior_adjacent_to
        exposed_perimeter -= Geometry.get_unexposed_garage_perimeter(**args)
      end

      if args[:slab_under_width] == 999
        under_slab_insulation_spans_entire_slab = true
      else
        under_slab_insulation_width = args[:slab_under_width]
      end

      if args[:slab_thickness].is_initialized
        thickness = args[:slab_thickness].get
      end

      if args[:slab_carpet_fraction].is_initialized
        carpet_fraction = args[:slab_carpet_fraction].get
      end

      if args[:slab_carpet_r].is_initialized
        carpet_r_value = args[:slab_carpet_r].get
      end

      hpxml_bldg.slabs.add(id: "Slab#{hpxml_bldg.slabs.size + 1}",
                           interior_adjacent_to: interior_adjacent_to,
                           area: UnitConversions.convert(surface.grossArea, 'm^2', 'ft^2'),
                           thickness: thickness,
                           exposed_perimeter: exposed_perimeter,
                           perimeter_insulation_depth: args[:slab_perimeter_depth],
                           under_slab_insulation_width: under_slab_insulation_width,
                           perimeter_insulation_r_value: args[:slab_perimeter_insulation_r],
                           under_slab_insulation_r_value: args[:slab_under_insulation_r],
                           under_slab_insulation_spans_entire_slab: under_slab_insulation_spans_entire_slab,
                           carpet_fraction: carpet_fraction,
                           carpet_r_value: carpet_r_value)
      @surface_ids[surface.name.to_s] = hpxml_bldg.slabs[-1].id

      next unless interior_adjacent_to == HPXML::LocationCrawlspaceConditioned

      # Increase Conditioned Building Volume & Infiltration Volume
      conditioned_crawlspace_volume = hpxml_bldg.slabs[-1].area * args[:geometry_foundation_height]
      hpxml_bldg.building_construction.conditioned_building_volume += conditioned_crawlspace_volume
      hpxml_bldg.air_infiltration_measurements[0].infiltration_volume += conditioned_crawlspace_volume
    end
  end

  def self.set_windows(hpxml_bldg, model, args, sorted_subsurfaces)
    sorted_subsurfaces.each do |sub_surface|
      next if sub_surface.subSurfaceType != 'FixedWindow'

      surface = sub_surface.surface.get

      sub_surface_height = Geometry.get_surface_height(sub_surface)
      sub_surface_facade = Geometry.get_facade_for_surface(sub_surface)

      if (sub_surface_facade == Constants.FacadeFront) && ((args[:overhangs_front_depth] > 0) || args[:overhangs_front_distance_to_top_of_window] > 0)
        overhangs_depth = args[:overhangs_front_depth]
        overhangs_distance_to_top_of_window = args[:overhangs_front_distance_to_top_of_window]
        overhangs_distance_to_bottom_of_window = args[:overhangs_front_distance_to_bottom_of_window]
      elsif (sub_surface_facade == Constants.FacadeBack) && ((args[:overhangs_back_depth] > 0) || args[:overhangs_back_distance_to_top_of_window] > 0)
        overhangs_depth = args[:overhangs_back_depth]
        overhangs_distance_to_top_of_window = args[:overhangs_back_distance_to_top_of_window]
        overhangs_distance_to_bottom_of_window = args[:overhangs_back_distance_to_bottom_of_window]
      elsif (sub_surface_facade == Constants.FacadeLeft) && ((args[:overhangs_left_depth] > 0) || args[:overhangs_left_distance_to_top_of_window] > 0)
        overhangs_depth = args[:overhangs_left_depth]
        overhangs_distance_to_top_of_window = args[:overhangs_left_distance_to_top_of_window]
        overhangs_distance_to_bottom_of_window = args[:overhangs_left_distance_to_bottom_of_window]
      elsif (sub_surface_facade == Constants.FacadeRight) && ((args[:overhangs_right_depth] > 0) || args[:overhangs_right_distance_to_top_of_window] > 0)
        overhangs_depth = args[:overhangs_right_depth]
        overhangs_distance_to_top_of_window = args[:overhangs_right_distance_to_top_of_window]
        overhangs_distance_to_bottom_of_window = args[:overhangs_right_distance_to_bottom_of_window]
      elsif args[:geometry_eaves_depth] > 0
        # Get max z coordinate of eaves
        eaves_z = args[:geometry_average_ceiling_height] * args[:geometry_unit_num_floors_above_grade] + args[:geometry_rim_joist_height]
        if args[:geometry_attic_type] == HPXML::AtticTypeConditioned
          eaves_z += Geometry.get_conditioned_attic_height(model.getSpaces)
        end
        if args[:geometry_foundation_type] == HPXML::FoundationTypeAmbient
          eaves_z += args[:geometry_foundation_height]
        end

        # Get max z coordinate of this window
        sub_surface_z = Geometry.get_surface_z_values([sub_surface]).max + UnitConversions.convert(sub_surface.space.get.zOrigin, 'm', 'ft')

        overhangs_depth = args[:geometry_eaves_depth]
        overhangs_distance_to_top_of_window = eaves_z - sub_surface_z # difference between max z coordinates of eaves and this window
        overhangs_distance_to_bottom_of_window = (overhangs_distance_to_top_of_window + sub_surface_height).round(1)
      end

      azimuth = Geometry.get_azimuth_from_facade(facade: sub_surface_facade, orientation: args[:geometry_unit_orientation])

      if args[:window_interior_shading_winter].is_initialized
        interior_shading_factor_winter = args[:window_interior_shading_winter].get
      end

      if args[:window_interior_shading_summer].is_initialized
        interior_shading_factor_summer = args[:window_interior_shading_summer].get
      end

      if args[:window_exterior_shading_winter].is_initialized
        exterior_shading_factor_winter = args[:window_exterior_shading_winter].get
      end

      if args[:window_exterior_shading_summer].is_initialized
        exterior_shading_factor_summer = args[:window_exterior_shading_summer].get
      end

      if args[:window_fraction_operable].is_initialized
        fraction_operable = args[:window_fraction_operable].get
      end

      if args[:window_storm_type].is_initialized
        window_storm_type = args[:window_storm_type].get
      end

      wall_idref = @surface_ids[surface.name.to_s]
      next if wall_idref.nil?

      hpxml_bldg.windows.add(id: "Window#{hpxml_bldg.windows.size + 1}",
                             area: UnitConversions.convert(sub_surface.grossArea, 'm^2', 'ft^2'),
                             azimuth: azimuth,
                             ufactor: args[:window_ufactor],
                             shgc: args[:window_shgc],
                             storm_type: window_storm_type,
                             overhangs_depth: overhangs_depth,
                             overhangs_distance_to_top_of_window: overhangs_distance_to_top_of_window,
                             overhangs_distance_to_bottom_of_window: overhangs_distance_to_bottom_of_window,
                             interior_shading_factor_winter: interior_shading_factor_winter,
                             interior_shading_factor_summer: interior_shading_factor_summer,
                             exterior_shading_factor_winter: exterior_shading_factor_winter,
                             exterior_shading_factor_summer: exterior_shading_factor_summer,
                             fraction_operable: fraction_operable,
                             wall_idref: wall_idref)
    end
  end

  def self.set_skylights(hpxml_bldg, args, sorted_subsurfaces)
    sorted_subsurfaces.each do |sub_surface|
      next if sub_surface.subSurfaceType != 'Skylight'

      surface = sub_surface.surface.get

      sub_surface_facade = Geometry.get_facade_for_surface(sub_surface)
      azimuth = Geometry.get_azimuth_from_facade(facade: sub_surface_facade, orientation: args[:geometry_unit_orientation])

      if args[:skylight_storm_type].is_initialized
        skylight_storm_type = args[:skylight_storm_type].get
      end

      roof_idref = @surface_ids[surface.name.to_s]
      next if roof_idref.nil?

      hpxml_bldg.skylights.add(id: "Skylight#{hpxml_bldg.skylights.size + 1}",
                               area: UnitConversions.convert(sub_surface.grossArea, 'm^2', 'ft^2'),
                               azimuth: azimuth,
                               ufactor: args[:skylight_ufactor],
                               shgc: args[:skylight_shgc],
                               storm_type: skylight_storm_type,
                               roof_idref: roof_idref)
    end
  end

  def self.set_doors(hpxml_bldg, model, args, sorted_subsurfaces)
    sorted_subsurfaces.each do |sub_surface|
      next if sub_surface.subSurfaceType != 'Door'

      surface = sub_surface.surface.get

      interior_adjacent_to = Geometry.get_adjacent_to(surface: surface)

      if [HPXML::LocationOtherHousingUnit].include?(interior_adjacent_to)
        adjacent_surface = Geometry.get_adiabatic_adjacent_surface(model: model, surface: surface)
        next if adjacent_surface.nil?
      end

      wall_idref = @surface_ids[surface.name.to_s]
      next if wall_idref.nil?

      hpxml_bldg.doors.add(id: "Door#{hpxml_bldg.doors.size + 1}",
                           wall_idref: wall_idref,
                           area: UnitConversions.convert(sub_surface.grossArea, 'm^2', 'ft^2'),
                           azimuth: args[:geometry_unit_orientation],
                           r_value: args[:door_rvalue])
    end
  end

  def self.set_attics(hpxml_bldg, args)
    surf_ids = { 'roofs' => { 'surfaces' => hpxml_bldg.roofs, 'ids' => [] },
                 'walls' => { 'surfaces' => hpxml_bldg.walls, 'ids' => [] },
                 'floors' => { 'surfaces' => hpxml_bldg.floors, 'ids' => [] } }

    attic_locations = [HPXML::LocationAtticUnconditioned, HPXML::LocationAtticUnvented, HPXML::LocationAtticVented]
    surf_ids.values.each do |surf_hash|
      surf_hash['surfaces'].each do |surface|
        next if (not attic_locations.include? surface.interior_adjacent_to) &&
                (not attic_locations.include? surface.exterior_adjacent_to)

        surf_hash['ids'] << surface.id
      end
    end

    # Add attached roofs for cathedral ceiling
    conditioned_space = HPXML::LocationConditionedSpace
    surf_ids['roofs']['surfaces'].each do |surface|
      next if (conditioned_space != surface.interior_adjacent_to) &&
              (conditioned_space != surface.exterior_adjacent_to)

      surf_ids['roofs']['ids'] << surface.id
    end

    hpxml_bldg.attics.add(id: "Attic#{hpxml_bldg.attics.size + 1}",
                          attic_type: args[:geometry_attic_type],
                          attached_to_roof_idrefs: surf_ids['roofs']['ids'],
                          attached_to_wall_idrefs: surf_ids['walls']['ids'],
                          attached_to_floor_idrefs: surf_ids['floors']['ids'])
  end

  def self.set_foundations(hpxml_bldg, args)
    surf_ids = { 'slabs' => { 'surfaces' => hpxml_bldg.slabs, 'ids' => [] },
                 'floors' => { 'surfaces' => hpxml_bldg.floors, 'ids' => [] },
                 'foundation_walls' => { 'surfaces' => hpxml_bldg.foundation_walls, 'ids' => [] },
                 'walls' => { 'surfaces' => hpxml_bldg.walls, 'ids' => [] },
                 'rim_joists' => { 'surfaces' => hpxml_bldg.rim_joists, 'ids' => [] }, }

    foundation_locations = [HPXML::LocationBasementConditioned,
                            HPXML::LocationBasementUnconditioned,
                            HPXML::LocationCrawlspaceUnvented,
                            HPXML::LocationCrawlspaceVented,
                            HPXML::LocationCrawlspaceConditioned]

    surf_ids.each do |surf_type, surf_hash|
      surf_hash['surfaces'].each do |surface|
        next unless (foundation_locations.include? surface.interior_adjacent_to) ||
                    (foundation_locations.include? surface.exterior_adjacent_to) ||
                    (surf_type == 'slabs' && surface.interior_adjacent_to == HPXML::LocationConditionedSpace) ||
                    (surf_type == 'floors' && [HPXML::LocationOutside, HPXML::LocationManufacturedHomeUnderBelly].include?(surface.exterior_adjacent_to))

        surf_hash['ids'] << surface.id
      end
    end

    if args[:geometry_foundation_type].start_with?(HPXML::FoundationTypeBellyAndWing)
      foundation_type = HPXML::FoundationTypeBellyAndWing
      if args[:geometry_foundation_type].end_with?('WithSkirt')
        belly_wing_skirt_present = true
      elsif args[:geometry_foundation_type].end_with?('NoSkirt')
        belly_wing_skirt_present = false
      else
        fail 'Unepected belly and wing foundation type.'
      end
    else
      foundation_type = args[:geometry_foundation_type]
    end

    hpxml_bldg.foundations.add(id: "Foundation#{hpxml_bldg.foundations.size + 1}",
                               foundation_type: foundation_type,
                               attached_to_slab_idrefs: surf_ids['slabs']['ids'],
                               attached_to_floor_idrefs: surf_ids['floors']['ids'],
                               attached_to_foundation_wall_idrefs: surf_ids['foundation_walls']['ids'],
                               attached_to_wall_idrefs: surf_ids['walls']['ids'],
                               attached_to_rim_joist_idrefs: surf_ids['rim_joists']['ids'],
                               belly_wing_skirt_present: belly_wing_skirt_present)
  end

  def self.set_heating_systems(hpxml_bldg, args)
    heating_system_type = args[:heating_system_type]

    return if heating_system_type == 'none'

    if args[:heating_system_heating_capacity].is_initialized
      heating_capacity = args[:heating_system_heating_capacity].get
    end

    if [HPXML::HVACTypeElectricResistance].include? heating_system_type
      heating_system_fuel = HPXML::FuelTypeElectricity
    else
      heating_system_fuel = args[:heating_system_fuel]
    end

    if [HPXML::HVACTypeFurnace,
        HPXML::HVACTypeWallFurnace,
        HPXML::HVACTypeFloorFurnace].include?(heating_system_type) || heating_system_type.include?(HPXML::HVACTypeBoiler)
      heating_efficiency_afue = args[:heating_system_heating_efficiency]
    elsif [HPXML::HVACTypeElectricResistance,
           HPXML::HVACTypeStove,
           HPXML::HVACTypeSpaceHeater,
           HPXML::HVACTypeFireplace].include?(heating_system_type)
      heating_efficiency_percent = args[:heating_system_heating_efficiency]
    end

    if args[:heating_system_airflow_defect_ratio].is_initialized
      if [HPXML::HVACTypeFurnace].include? heating_system_type
        airflow_defect_ratio = args[:heating_system_airflow_defect_ratio].get
      end
    end

    if args[:heating_system_pilot_light].is_initialized && heating_system_fuel != HPXML::FuelTypeElectricity
      pilot_light_btuh = args[:heating_system_pilot_light].get
      if pilot_light_btuh > 0
        pilot_light = true
      end
    end

    fraction_heat_load_served = args[:heating_system_fraction_heat_load_served]

    if heating_system_type.include?('Shared')
      is_shared_system = true
      number_of_units_served = args[:geometry_building_num_units].get
      heating_capacity = nil
    end

    if heating_system_type.include?(HPXML::HVACTypeBoiler)
      heating_system_type = HPXML::HVACTypeBoiler
    end

    hpxml_bldg.heating_systems.add(id: "HeatingSystem#{hpxml_bldg.heating_systems.size + 1}",
                                   heating_system_type: heating_system_type,
                                   heating_system_fuel: heating_system_fuel,
                                   heating_capacity: heating_capacity,
                                   fraction_heat_load_served: fraction_heat_load_served,
                                   heating_efficiency_afue: heating_efficiency_afue,
                                   heating_efficiency_percent: heating_efficiency_percent,
                                   airflow_defect_ratio: airflow_defect_ratio,
                                   pilot_light: pilot_light,
                                   pilot_light_btuh: pilot_light_btuh,
                                   is_shared_system: is_shared_system,
                                   number_of_units_served: number_of_units_served,
                                   primary_system: true)
  end

  def self.set_cooling_systems(hpxml_bldg, args)
    cooling_system_type = args[:cooling_system_type]

    return if cooling_system_type == 'none'

    if args[:cooling_system_cooling_capacity].is_initialized
      cooling_capacity = args[:cooling_system_cooling_capacity].get
    end

    if args[:cooling_system_cooling_compressor_type].is_initialized
      if cooling_system_type == HPXML::HVACTypeCentralAirConditioner
        compressor_type = args[:cooling_system_cooling_compressor_type].get
      end
    end

    if args[:cooling_system_cooling_sensible_heat_fraction].is_initialized
      if cooling_system_type != HPXML::HVACTypeEvaporativeCooler
        cooling_shr = args[:cooling_system_cooling_sensible_heat_fraction].get
      end
    end

    if cooling_system_type != HPXML::HVACTypeEvaporativeCooler
      if args[:cooling_system_cooling_efficiency_type] == HPXML::UnitsSEER
        cooling_efficiency_seer = args[:cooling_system_cooling_efficiency]
      elsif args[:cooling_system_cooling_efficiency_type] == HPXML::UnitsSEER2
        cooling_efficiency_seer2 = args[:cooling_system_cooling_efficiency]
      elsif args[:cooling_system_cooling_efficiency_type] == HPXML::UnitsEER
        cooling_efficiency_eer = args[:cooling_system_cooling_efficiency]
      elsif args[:cooling_system_cooling_efficiency_type] == HPXML::UnitsCEER
        cooling_efficiency_ceer = args[:cooling_system_cooling_efficiency]
      end
    end

    if args[:cooling_system_airflow_defect_ratio].is_initialized
      if [HPXML::HVACTypeCentralAirConditioner].include?(cooling_system_type) || ([HPXML::HVACTypeMiniSplitAirConditioner].include?(cooling_system_type) && (args[:cooling_system_is_ducted]))
        airflow_defect_ratio = args[:cooling_system_airflow_defect_ratio].get
      end
    end

    if args[:cooling_system_charge_defect_ratio].is_initialized
      if [HPXML::HVACTypeCentralAirConditioner, HPXML::HVACTypeMiniSplitAirConditioner].include?(cooling_system_type)
        charge_defect_ratio = args[:cooling_system_charge_defect_ratio].get
      end
    end

    if args[:cooling_system_crankcase_heater_watts].is_initialized
      if [HPXML::HVACTypeCentralAirConditioner, HPXML::HVACTypeMiniSplitAirConditioner, HPXML::HVACTypeRoomAirConditioner, HPXML::HVACTypePTAC].include?(cooling_system_type)
        cooling_system_crankcase_heater_watts = args[:cooling_system_crankcase_heater_watts].get
      end
    end

    if [HPXML::HVACTypePTAC, HPXML::HVACTypeRoomAirConditioner].include?(cooling_system_type)
      if args[:cooling_system_integrated_heating_system_fuel].is_initialized
        integrated_heating_system_fuel = args[:cooling_system_integrated_heating_system_fuel].get
      end

      if args[:cooling_system_integrated_heating_system_fraction_heat_load_served].is_initialized
        integrated_heating_system_fraction_heat_load_served = args[:cooling_system_integrated_heating_system_fraction_heat_load_served].get
      end

      if args[:cooling_system_integrated_heating_system_capacity].is_initialized
        integrated_heating_system_capacity = args[:cooling_system_integrated_heating_system_capacity].get
      end

      if args[:cooling_system_integrated_heating_system_efficiency_percent].is_initialized
        integrated_heating_system_efficiency_percent = args[:cooling_system_integrated_heating_system_efficiency_percent].get
      end
    end

    hpxml_bldg.cooling_systems.add(id: "CoolingSystem#{hpxml_bldg.cooling_systems.size + 1}",
                                   cooling_system_type: cooling_system_type,
                                   cooling_system_fuel: HPXML::FuelTypeElectricity,
                                   cooling_capacity: cooling_capacity,
                                   fraction_cool_load_served: args[:cooling_system_fraction_cool_load_served],
                                   compressor_type: compressor_type,
                                   cooling_shr: cooling_shr,
                                   cooling_efficiency_seer: cooling_efficiency_seer,
                                   cooling_efficiency_seer2: cooling_efficiency_seer2,
                                   cooling_efficiency_eer: cooling_efficiency_eer,
                                   cooling_efficiency_ceer: cooling_efficiency_ceer,
                                   airflow_defect_ratio: airflow_defect_ratio,
                                   charge_defect_ratio: charge_defect_ratio,
                                   crankcase_heater_watts: cooling_system_crankcase_heater_watts,
                                   primary_system: true,
                                   integrated_heating_system_fuel: integrated_heating_system_fuel,
                                   integrated_heating_system_capacity: integrated_heating_system_capacity,
                                   integrated_heating_system_efficiency_percent: integrated_heating_system_efficiency_percent,
                                   integrated_heating_system_fraction_heat_load_served: integrated_heating_system_fraction_heat_load_served)
  end

  def self.set_heat_pumps(hpxml_bldg, args)
    heat_pump_type = args[:heat_pump_type]

    return if heat_pump_type == 'none'

    if args[:heat_pump_heating_capacity].is_initialized
      heating_capacity = args[:heat_pump_heating_capacity].get
    end

    if args[:heat_pump_heating_capacity_retention_fraction].is_initialized
      heating_capacity_retention_fraction = args[:heat_pump_heating_capacity_retention_fraction].get
    end

    if args[:heat_pump_heating_capacity_retention_temp].is_initialized
      heating_capacity_retention_temp = args[:heat_pump_heating_capacity_retention_temp].get
    end

    if args[:heat_pump_backup_type] == HPXML::HeatPumpBackupTypeIntegrated
      backup_type = args[:heat_pump_backup_type]
      backup_heating_fuel = args[:heat_pump_backup_fuel]

      if args[:heat_pump_backup_heating_capacity].is_initialized
        backup_heating_capacity = args[:heat_pump_backup_heating_capacity].get
      end

      if backup_heating_fuel == HPXML::FuelTypeElectricity
        backup_heating_efficiency_percent = args[:heat_pump_backup_heating_efficiency]
      else
        backup_heating_efficiency_afue = args[:heat_pump_backup_heating_efficiency]
      end
    elsif args[:heat_pump_backup_type] == HPXML::HeatPumpBackupTypeSeparate
      if args[:heating_system_2_type] == 'none'
        fail "Heat pump backup type specified as '#{args[:heat_pump_backup_type]}' but no heating system provided."
      end

      backup_type = args[:heat_pump_backup_type]
      backup_system_idref = "HeatingSystem#{hpxml_bldg.heating_systems.size + 1}"
    end

    if args[:heat_pump_compressor_lockout_temp].is_initialized
      compressor_lockout_temp = args[:heat_pump_compressor_lockout_temp].get
    end

    if args[:heat_pump_backup_heating_lockout_temp].is_initialized
      backup_heating_lockout_temp = args[:heat_pump_backup_heating_lockout_temp].get
    end

    if compressor_lockout_temp == backup_heating_lockout_temp && backup_heating_fuel != HPXML::FuelTypeElectricity
      # Translate to HPXML as switchover temperature instead
      backup_heating_switchover_temp = compressor_lockout_temp
      compressor_lockout_temp = nil
      backup_heating_lockout_temp = nil
    end

    if args[:heat_pump_cooling_capacity].is_initialized
      cooling_capacity = args[:heat_pump_cooling_capacity].get
    end

    if args[:heat_pump_cooling_compressor_type].is_initialized
      if [HPXML::HVACTypeHeatPumpAirToAir].include? heat_pump_type
        compressor_type = args[:heat_pump_cooling_compressor_type].get
      end
    end

    if args[:heat_pump_cooling_sensible_heat_fraction].is_initialized
      cooling_shr = args[:heat_pump_cooling_sensible_heat_fraction].get
    end

    if args[:heat_pump_heating_efficiency_type] == HPXML::UnitsHSPF
      heating_efficiency_hspf = args[:heat_pump_heating_efficiency]
    elsif args[:heat_pump_heating_efficiency_type] == HPXML::UnitsHSPF2
      heating_efficiency_hspf2 = args[:heat_pump_heating_efficiency]
    elsif args[:heat_pump_heating_efficiency_type] == HPXML::UnitsCOP
      heating_efficiency_cop = args[:heat_pump_heating_efficiency]
    end

    if args[:heat_pump_cooling_efficiency_type] == HPXML::UnitsSEER
      cooling_efficiency_seer = args[:heat_pump_cooling_efficiency]
    elsif args[:heat_pump_cooling_efficiency_type] == HPXML::UnitsSEER2
      cooling_efficiency_seer2 = args[:heat_pump_cooling_efficiency]
    elsif args[:heat_pump_cooling_efficiency_type] == HPXML::UnitsEER
      cooling_efficiency_eer = args[:heat_pump_cooling_efficiency]
    end

    if args[:heat_pump_airflow_defect_ratio].is_initialized
      if [HPXML::HVACTypeHeatPumpAirToAir, HPXML::HVACTypeHeatPumpGroundToAir].include?(heat_pump_type) || ([HPXML::HVACTypeHeatPumpMiniSplit].include?(heat_pump_type) && (args[:heat_pump_is_ducted]))
        airflow_defect_ratio = args[:heat_pump_airflow_defect_ratio].get
      end
    end

    if args[:heat_pump_charge_defect_ratio].is_initialized
      charge_defect_ratio = args[:heat_pump_charge_defect_ratio].get
    end

    if args[:heat_pump_crankcase_heater_watts].is_initialized
      if [HPXML::HVACTypeHeatPumpAirToAir, HPXML::HVACTypeHeatPumpMiniSplit, HPXML::HVACTypeHeatPumpPTHP, HPXML::HVACTypeHeatPumpRoom].include?(heat_pump_type)
        heat_pump_crankcase_heater_watts = args[:heat_pump_crankcase_heater_watts].get
      end
    end

    fraction_heat_load_served = args[:heat_pump_fraction_heat_load_served]
    fraction_cool_load_served = args[:heat_pump_fraction_cool_load_served]

    if fraction_heat_load_served > 0
      primary_heating_system = true
    end

    if fraction_cool_load_served > 0
      primary_cooling_system = true
    end

    hpxml_bldg.heat_pumps.add(id: "HeatPump#{hpxml_bldg.heat_pumps.size + 1}",
                              heat_pump_type: heat_pump_type,
                              heat_pump_fuel: HPXML::FuelTypeElectricity,
                              heating_capacity: heating_capacity,
                              heating_capacity_retention_fraction: heating_capacity_retention_fraction,
                              heating_capacity_retention_temp: heating_capacity_retention_temp,
                              compressor_type: compressor_type,
                              compressor_lockout_temp: compressor_lockout_temp,
                              cooling_shr: cooling_shr,
                              cooling_capacity: cooling_capacity,
                              fraction_heat_load_served: fraction_heat_load_served,
                              fraction_cool_load_served: fraction_cool_load_served,
                              backup_type: backup_type,
                              backup_system_idref: backup_system_idref,
                              backup_heating_fuel: backup_heating_fuel,
                              backup_heating_capacity: backup_heating_capacity,
                              backup_heating_efficiency_afue: backup_heating_efficiency_afue,
                              backup_heating_efficiency_percent: backup_heating_efficiency_percent,
                              backup_heating_switchover_temp: backup_heating_switchover_temp,
                              backup_heating_lockout_temp: backup_heating_lockout_temp,
                              heating_efficiency_hspf: heating_efficiency_hspf,
                              heating_efficiency_hspf2: heating_efficiency_hspf2,
                              cooling_efficiency_seer: cooling_efficiency_seer,
                              cooling_efficiency_seer2: cooling_efficiency_seer2,
                              heating_efficiency_cop: heating_efficiency_cop,
                              cooling_efficiency_eer: cooling_efficiency_eer,
                              airflow_defect_ratio: airflow_defect_ratio,
                              charge_defect_ratio: charge_defect_ratio,
                              crankcase_heater_watts: heat_pump_crankcase_heater_watts,
                              primary_heating_system: primary_heating_system,
                              primary_cooling_system: primary_cooling_system)
  end

<<<<<<< HEAD
  def self.set_geothermal_loop(hpxml, args)
    loop_configuration = args[:geothermal_loop_configuration]

    return if loop_configuration == 'none'

    if args[:geothermal_loop_borefield_configuration].is_initialized
      bore_config = args[:geothermal_loop_borefield_configuration].get
    end

    if args[:geothermal_loop_loop_flow].is_initialized
      loop_flow = args[:geothermal_loop_loop_flow].get
    end

    if args[:geothermal_loop_boreholes_count].is_initialized
      num_bore_holes = args[:geothermal_loop_boreholes_count].get
    end

    if args[:geothermal_loop_boreholes_length].is_initialized
      bore_length = args[:geothermal_loop_boreholes_length].get
    end

    if args[:geothermal_loop_boreholes_spacing].is_initialized
      bore_spacing = args[:geothermal_loop_boreholes_spacing].get
    end

    if args[:geothermal_loop_boreholes_diameter].is_initialized
      bore_diameter = args[:geothermal_loop_boreholes_diameter].get
    end

    if args[:geothermal_loop_grout_type].is_initialized
      grout_type = args[:geothermal_loop_grout_type].get
    end

    if args[:geothermal_loop_pipe_type].is_initialized
      pipe_type = args[:geothermal_loop_pipe_type].get
    end

    if args[:geothermal_loop_pipe_diameter].is_initialized
      pipe_diameter = args[:geothermal_loop_pipe_diameter].get
      if pipe_diameter == '3/4" pipe'
        pipe_diameter = 0.75
      elsif pipe_diameter == '1" pipe'
        pipe_diameter = 1.0
      elsif pipe_diameter == '1-1/4" pipe'
        pipe_diameter = 1.25
      end
    end

    hpxml.geothermal_loops.add(id: "GeothermalLoop#{hpxml.geothermal_loops.size + 1}",
                               loop_configuration: loop_configuration,
                               loop_flow: loop_flow,
                               bore_config: bore_config,
                               num_bore_holes: num_bore_holes,
                               bore_length: bore_length,
                               bore_spacing: bore_spacing,
                               bore_diameter: bore_diameter,
                               grout_type: grout_type,
                               pipe_type: pipe_type,
                               pipe_diameter: pipe_diameter)
    hpxml.heat_pumps[-1].geothermal_loop_idref = hpxml.geothermal_loops[-1].id
  end

  def self.set_secondary_heating_systems(hpxml, args)
=======
  def self.set_secondary_heating_systems(hpxml_bldg, args)
>>>>>>> 4d634565
    heating_system_type = args[:heating_system_2_type]
    heating_system_is_heatpump_backup = (args[:heat_pump_type] != 'none' && args[:heat_pump_backup_type] == HPXML::HeatPumpBackupTypeSeparate)

    return if heating_system_type == 'none' && (not heating_system_is_heatpump_backup)

    if args[:heating_system_2_heating_capacity].is_initialized
      heating_capacity = args[:heating_system_2_heating_capacity].get
    end

    if args[:heating_system_2_fuel] == HPXML::HVACTypeElectricResistance
      heating_system_fuel = HPXML::FuelTypeElectricity
    else
      heating_system_fuel = args[:heating_system_2_fuel]
    end

    if [HPXML::HVACTypeFurnace, HPXML::HVACTypeWallFurnace, HPXML::HVACTypeFloorFurnace].include?(heating_system_type) || heating_system_type.include?(HPXML::HVACTypeBoiler)
      heating_efficiency_afue = args[:heating_system_2_heating_efficiency]
    elsif [HPXML::HVACTypeElectricResistance, HPXML::HVACTypeStove, HPXML::HVACTypeSpaceHeater, HPXML::HVACTypeFireplace].include?(heating_system_type)
      heating_efficiency_percent = args[:heating_system_2_heating_efficiency]
    end

    if heating_system_type.include?(HPXML::HVACTypeBoiler)
      heating_system_type = HPXML::HVACTypeBoiler
    end

    if not heating_system_is_heatpump_backup
      fraction_heat_load_served = args[:heating_system_2_fraction_heat_load_served]
    end

    hpxml_bldg.heating_systems.add(id: "HeatingSystem#{hpxml_bldg.heating_systems.size + 1}",
                                   heating_system_type: heating_system_type,
                                   heating_system_fuel: heating_system_fuel,
                                   heating_capacity: heating_capacity,
                                   fraction_heat_load_served: fraction_heat_load_served,
                                   heating_efficiency_afue: heating_efficiency_afue,
                                   heating_efficiency_percent: heating_efficiency_percent)
  end

  def self.set_hvac_distribution(hpxml_bldg, args)
    # HydronicDistribution?
    hpxml_bldg.heating_systems.each do |heating_system|
      next unless [heating_system.heating_system_type].include?(HPXML::HVACTypeBoiler)
      next if args[:heating_system_type].include?('Fan Coil')

      hpxml_bldg.hvac_distributions.add(id: "HVACDistribution#{hpxml_bldg.hvac_distributions.size + 1}",
                                        distribution_system_type: HPXML::HVACDistributionTypeHydronic,
                                        hydronic_type: HPXML::HydronicTypeBaseboard)
      heating_system.distribution_system_idref = hpxml_bldg.hvac_distributions[-1].id
    end

    # AirDistribution?
    air_distribution_systems = []
    hpxml_bldg.heating_systems.each do |heating_system|
      if [HPXML::HVACTypeFurnace].include?(heating_system.heating_system_type)
        air_distribution_systems << heating_system
      end
    end
    hpxml_bldg.cooling_systems.each do |cooling_system|
      if [HPXML::HVACTypeCentralAirConditioner].include?(cooling_system.cooling_system_type)
        air_distribution_systems << cooling_system
      elsif [HPXML::HVACTypeEvaporativeCooler, HPXML::HVACTypeMiniSplitAirConditioner].include?(cooling_system.cooling_system_type) && args[:cooling_system_is_ducted]
        air_distribution_systems << cooling_system
      end
    end
    hpxml_bldg.heat_pumps.each do |heat_pump|
      if [HPXML::HVACTypeHeatPumpAirToAir, HPXML::HVACTypeHeatPumpGroundToAir].include? heat_pump.heat_pump_type
        air_distribution_systems << heat_pump
      elsif [HPXML::HVACTypeHeatPumpMiniSplit].include?(heat_pump.heat_pump_type)
        if args[:heat_pump_is_ducted]
          air_distribution_systems << heat_pump if args[:heat_pump_is_ducted]
        end
      end
    end

    # FanCoil?
    fan_coil_distribution_systems = []
    hpxml_bldg.heating_systems.each do |heating_system|
      next unless heating_system.primary_system

      if args[:heating_system_type].include?('Fan Coil')
        fan_coil_distribution_systems << heating_system
      end
    end

    return if air_distribution_systems.size == 0 && fan_coil_distribution_systems.size == 0

    if args[:ducts_number_of_return_registers].is_initialized
      number_of_return_registers = args[:ducts_number_of_return_registers].get
    end

    if [HPXML::HVACTypeEvaporativeCooler].include?(args[:cooling_system_type]) && hpxml_bldg.heating_systems.size == 0 && hpxml_bldg.heat_pumps.size == 0
      number_of_return_registers = nil
      if args[:cooling_system_is_ducted]
        number_of_return_registers = 0
      end
    end

    if air_distribution_systems.size > 0
      hpxml_bldg.hvac_distributions.add(id: "HVACDistribution#{hpxml_bldg.hvac_distributions.size + 1}",
                                        distribution_system_type: HPXML::HVACDistributionTypeAir,
                                        air_type: HPXML::AirTypeRegularVelocity,
                                        number_of_return_registers: number_of_return_registers)
      air_distribution_systems.each do |hvac_system|
        hvac_system.distribution_system_idref = hpxml_bldg.hvac_distributions[-1].id
      end
      set_duct_leakages(args, hpxml_bldg.hvac_distributions[-1])
      set_ducts(hpxml_bldg, args, hpxml_bldg.hvac_distributions[-1])
    end

    if fan_coil_distribution_systems.size > 0
      hpxml_bldg.hvac_distributions.add(id: "HVACDistribution#{hpxml_bldg.hvac_distributions.size + 1}",
                                        distribution_system_type: HPXML::HVACDistributionTypeAir,
                                        air_type: HPXML::AirTypeFanCoil)
      fan_coil_distribution_systems.each do |hvac_system|
        hvac_system.distribution_system_idref = hpxml_bldg.hvac_distributions[-1].id
      end
    end
  end

  def self.set_duct_leakages(args, hvac_distribution)
    hvac_distribution.duct_leakage_measurements.add(duct_type: HPXML::DuctTypeSupply,
                                                    duct_leakage_units: args[:ducts_leakage_units],
                                                    duct_leakage_value: args[:ducts_supply_leakage_to_outside_value],
                                                    duct_leakage_total_or_to_outside: HPXML::DuctLeakageToOutside)

    hvac_distribution.duct_leakage_measurements.add(duct_type: HPXML::DuctTypeReturn,
                                                    duct_leakage_units: args[:ducts_leakage_units],
                                                    duct_leakage_value: args[:ducts_return_leakage_to_outside_value],
                                                    duct_leakage_total_or_to_outside: HPXML::DuctLeakageToOutside)
  end

  def self.get_location(location, foundation_type, attic_type)
    if location == HPXML::LocationCrawlspace
      if foundation_type == HPXML::FoundationTypeCrawlspaceUnvented
        return HPXML::LocationCrawlspaceUnvented
      elsif foundation_type == HPXML::FoundationTypeCrawlspaceVented
        return HPXML::LocationCrawlspaceVented
      elsif foundation_type == HPXML::FoundationTypeCrawlspaceConditioned
        return HPXML::LocationCrawlspaceConditioned
      else
        fail "Specified '#{location}' but foundation type is '#{foundation_type}'."
      end
    elsif location == HPXML::LocationAttic
      if attic_type == HPXML::AtticTypeUnvented
        return HPXML::LocationAtticUnvented
      elsif attic_type == HPXML::AtticTypeVented
        return HPXML::LocationAtticVented
      elsif attic_type == HPXML::AtticTypeConditioned
        return HPXML::LocationConditionedSpace
      else
        fail "Specified '#{location}' but attic type is '#{attic_type}'."
      end
    end
    return location
  end

  def self.set_ducts(hpxml_bldg, args, hvac_distribution)
    if args[:ducts_supply_location].is_initialized
      ducts_supply_location = get_location(args[:ducts_supply_location].get, hpxml_bldg.foundations[-1].foundation_type, hpxml_bldg.attics[-1].attic_type)
    end

    if args[:ducts_return_location].is_initialized
      ducts_return_location = get_location(args[:ducts_return_location].get, hpxml_bldg.foundations[-1].foundation_type, hpxml_bldg.attics[-1].attic_type)
    end

    if args[:ducts_supply_surface_area].is_initialized
      ducts_supply_surface_area = args[:ducts_supply_surface_area].get
    end

    if args[:ducts_supply_surface_area_fraction].is_initialized
      ducts_supply_area_fraction = args[:ducts_supply_surface_area_fraction].get
    end

    if args[:ducts_return_surface_area].is_initialized
      ducts_return_surface_area = args[:ducts_return_surface_area].get
    end

    if args[:ducts_return_surface_area_fraction].is_initialized
      ducts_return_area_fraction = args[:ducts_return_surface_area_fraction].get
    end

    if (not ducts_supply_location.nil?) && ducts_supply_surface_area.nil? && ducts_supply_area_fraction.nil?
      # Supply duct location without any area inputs provided; set area fraction
      if ducts_supply_location == HPXML::LocationConditionedSpace
        ducts_supply_area_fraction = 1.0
      else
        ducts_supply_area_fraction = HVAC.get_default_duct_fraction_outside_conditioned_space(args[:geometry_unit_num_floors_above_grade])
      end
    end

    if (not ducts_return_location.nil?) && ducts_return_surface_area.nil? && ducts_return_area_fraction.nil?
      # Return duct location without any area inputs provided; set area fraction
      if ducts_return_location == HPXML::LocationConditionedSpace
        ducts_return_area_fraction = 1.0
      else
        ducts_return_area_fraction = HVAC.get_default_duct_fraction_outside_conditioned_space(args[:geometry_unit_num_floors_above_grade])
      end
    end

    if args[:ducts_supply_buried_insulation_level].is_initialized
      ducts_supply_buried_insulation_level = args[:ducts_supply_buried_insulation_level].get
    end

    if args[:ducts_return_buried_insulation_level].is_initialized
      ducts_return_buried_insulation_level = args[:ducts_return_buried_insulation_level].get
    end

    hvac_distribution.ducts.add(id: "Ducts#{hvac_distribution.ducts.size + 1}",
                                duct_type: HPXML::DuctTypeSupply,
                                duct_insulation_r_value: args[:ducts_supply_insulation_r],
                                duct_buried_insulation_level: ducts_supply_buried_insulation_level,
                                duct_location: ducts_supply_location,
                                duct_surface_area: ducts_supply_surface_area,
                                duct_fraction_area: ducts_supply_area_fraction)

    if not ([HPXML::HVACTypeEvaporativeCooler].include?(args[:cooling_system_type]) && args[:cooling_system_is_ducted])
      hvac_distribution.ducts.add(id: "Ducts#{hvac_distribution.ducts.size + 1}",
                                  duct_type: HPXML::DuctTypeReturn,
                                  duct_insulation_r_value: args[:ducts_return_insulation_r],
                                  duct_buried_insulation_level: ducts_return_buried_insulation_level,
                                  duct_location: ducts_return_location,
                                  duct_surface_area: ducts_return_surface_area,
                                  duct_fraction_area: ducts_return_area_fraction)
    end

    if (not ducts_supply_area_fraction.nil?) && (ducts_supply_area_fraction < 1)
      # OS-HPXML needs duct fractions to sum to 1; add remaining ducts in conditioned space.
      hvac_distribution.ducts.add(id: "Ducts#{hvac_distribution.ducts.size + 1}",
                                  duct_type: HPXML::DuctTypeSupply,
                                  duct_insulation_r_value: 0.0,
                                  duct_location: HPXML::LocationConditionedSpace,
                                  duct_fraction_area: 1.0 - ducts_supply_area_fraction)
    end

    if not hvac_distribution.ducts.find { |d| d.duct_type == HPXML::DuctTypeReturn }.nil?
      if (not ducts_return_area_fraction.nil?) && (ducts_return_area_fraction < 1)
        # OS-HPXML needs duct fractions to sum to 1; add remaining ducts in conditioned space.
        hvac_distribution.ducts.add(id: "Ducts#{hvac_distribution.ducts.size + 1}",
                                    duct_type: HPXML::DuctTypeReturn,
                                    duct_insulation_r_value: 0.0,
                                    duct_location: HPXML::LocationConditionedSpace,
                                    duct_fraction_area: 1.0 - ducts_return_area_fraction)
      end
    end

    # If duct surface areas are defaulted, set CFA served
    if hvac_distribution.ducts.select { |d| d.duct_surface_area.nil? }.size > 0
      max_fraction_load_served = 0.0
      hvac_distribution.hvac_systems.each do |hvac_system|
        if hvac_system.respond_to?(:fraction_heat_load_served)
          if hvac_system.is_a?(HPXML::HeatingSystem) && hvac_system.is_heat_pump_backup_system
            # HP backup system, use HP fraction heat load served
            fraction_heat_load_served = hvac_system.primary_heat_pump.fraction_heat_load_served
          else
            fraction_heat_load_served = hvac_system.fraction_heat_load_served
          end
          max_fraction_load_served = [max_fraction_load_served, fraction_heat_load_served].max
        end
        if hvac_system.respond_to?(:fraction_cool_load_served)
          max_fraction_load_served = [max_fraction_load_served, hvac_system.fraction_cool_load_served].max
        end
      end
      hvac_distribution.conditioned_floor_area_served = args[:geometry_unit_cfa] * max_fraction_load_served
    end
  end

  def self.set_hvac_control(hpxml, hpxml_bldg, args, epw_file, weather)
    return if (args[:heating_system_type] == 'none') && (args[:cooling_system_type] == 'none') && (args[:heat_pump_type] == 'none')

    # Heating
    if hpxml_bldg.total_fraction_heat_load_served > 0

      if args[:hvac_control_heating_weekday_setpoint].is_initialized && args[:hvac_control_heating_weekend_setpoint].is_initialized
        if args[:hvac_control_heating_weekday_setpoint].get == args[:hvac_control_heating_weekend_setpoint].get && !args[:hvac_control_heating_weekday_setpoint].get.include?(',')
          heating_setpoint_temp = Float(args[:hvac_control_heating_weekday_setpoint].get)
        else
          weekday_heating_setpoints = args[:hvac_control_heating_weekday_setpoint].get
          weekend_heating_setpoints = args[:hvac_control_heating_weekend_setpoint].get
        end
      end

      if args[:hvac_control_heating_season_period].is_initialized
        hvac_control_heating_season_period = args[:hvac_control_heating_season_period].get
        if hvac_control_heating_season_period == HPXML::BuildingAmerica
          heating_months, _cooling_months = HVAC.get_default_heating_and_cooling_seasons(weather)
          sim_calendar_year = Location.get_sim_calendar_year(hpxml.header.sim_calendar_year, epw_file)
          begin_month, begin_day, end_month, end_day = Schedule.get_begin_and_end_dates_from_monthly_array(heating_months, sim_calendar_year)
        else
          begin_month, begin_day, _begin_hour, end_month, end_day, _end_hour = Schedule.parse_date_time_range(hvac_control_heating_season_period)
        end
        seasons_heating_begin_month = begin_month
        seasons_heating_begin_day = begin_day
        seasons_heating_end_month = end_month
        seasons_heating_end_day = end_day
      end

    end

    # Cooling
    if hpxml_bldg.total_fraction_cool_load_served > 0

      if args[:hvac_control_cooling_weekday_setpoint].is_initialized && args[:hvac_control_cooling_weekend_setpoint].is_initialized
        if args[:hvac_control_cooling_weekday_setpoint].get == args[:hvac_control_cooling_weekend_setpoint].get && !args[:hvac_control_cooling_weekday_setpoint].get.include?(',')
          cooling_setpoint_temp = Float(args[:hvac_control_cooling_weekday_setpoint].get)
        else
          weekday_cooling_setpoints = args[:hvac_control_cooling_weekday_setpoint].get
          weekend_cooling_setpoints = args[:hvac_control_cooling_weekend_setpoint].get
        end
      end

      if args[:ceiling_fan_cooling_setpoint_temp_offset].is_initialized
        ceiling_fan_cooling_setpoint_temp_offset = args[:ceiling_fan_cooling_setpoint_temp_offset].get
      end

      if args[:hvac_control_cooling_season_period].is_initialized
        hvac_control_cooling_season_period = args[:hvac_control_cooling_season_period].get
        if hvac_control_cooling_season_period == HPXML::BuildingAmerica
          _heating_months, cooling_months = HVAC.get_default_heating_and_cooling_seasons(weather)
          sim_calendar_year = Location.get_sim_calendar_year(hpxml.header.sim_calendar_year, epw_file)
          begin_month, begin_day, end_month, end_day = Schedule.get_begin_and_end_dates_from_monthly_array(cooling_months, sim_calendar_year)
        else
          begin_month, begin_day, _begin_hour, end_month, end_day, _end_hour = Schedule.parse_date_time_range(hvac_control_cooling_season_period)
        end
        seasons_cooling_begin_month = begin_month
        seasons_cooling_begin_day = begin_day
        seasons_cooling_end_month = end_month
        seasons_cooling_end_day = end_day
      end

    end

    hpxml_bldg.hvac_controls.add(id: "HVACControl#{hpxml_bldg.hvac_controls.size + 1}",
                                 heating_setpoint_temp: heating_setpoint_temp,
                                 cooling_setpoint_temp: cooling_setpoint_temp,
                                 weekday_heating_setpoints: weekday_heating_setpoints,
                                 weekend_heating_setpoints: weekend_heating_setpoints,
                                 weekday_cooling_setpoints: weekday_cooling_setpoints,
                                 weekend_cooling_setpoints: weekend_cooling_setpoints,
                                 ceiling_fan_cooling_setpoint_temp_offset: ceiling_fan_cooling_setpoint_temp_offset,
                                 seasons_heating_begin_month: seasons_heating_begin_month,
                                 seasons_heating_begin_day: seasons_heating_begin_day,
                                 seasons_heating_end_month: seasons_heating_end_month,
                                 seasons_heating_end_day: seasons_heating_end_day,
                                 seasons_cooling_begin_month: seasons_cooling_begin_month,
                                 seasons_cooling_begin_day: seasons_cooling_begin_day,
                                 seasons_cooling_end_month: seasons_cooling_end_month,
                                 seasons_cooling_end_day: seasons_cooling_end_day)
  end

  def self.set_ventilation_fans(hpxml_bldg, args)
    if args[:mech_vent_fan_type] != 'none'

      if [HPXML::MechVentTypeERV].include?(args[:mech_vent_fan_type])
        if args[:mech_vent_recovery_efficiency_type] == 'Unadjusted'
          total_recovery_efficiency = args[:mech_vent_total_recovery_efficiency]
          sensible_recovery_efficiency = args[:mech_vent_sensible_recovery_efficiency]
        elsif args[:mech_vent_recovery_efficiency_type] == 'Adjusted'
          total_recovery_efficiency_adjusted = args[:mech_vent_total_recovery_efficiency]
          sensible_recovery_efficiency_adjusted = args[:mech_vent_sensible_recovery_efficiency]
        end
      elsif [HPXML::MechVentTypeHRV].include?(args[:mech_vent_fan_type])
        if args[:mech_vent_recovery_efficiency_type] == 'Unadjusted'
          sensible_recovery_efficiency = args[:mech_vent_sensible_recovery_efficiency]
        elsif args[:mech_vent_recovery_efficiency_type] == 'Adjusted'
          sensible_recovery_efficiency_adjusted = args[:mech_vent_sensible_recovery_efficiency]
        end
      end

      distribution_system_idref = nil
      if args[:mech_vent_fan_type] == HPXML::MechVentTypeCFIS
        hpxml_bldg.hvac_distributions.each do |hvac_distribution|
          next unless hvac_distribution.distribution_system_type == HPXML::HVACDistributionTypeAir
          next if hvac_distribution.air_type != HPXML::AirTypeRegularVelocity

          distribution_system_idref = hvac_distribution.id
        end
        cfis_addtl_runtime_operating_mode = HPXML::CFISModeAirHandler
      end

      if args[:mech_vent_num_units_served] > 1
        is_shared_system = true
        in_unit_flow_rate = args[:mech_vent_flow_rate].get / args[:mech_vent_num_units_served].to_f
        fraction_recirculation = args[:mech_vent_shared_frac_recirculation].get
        if args[:mech_vent_shared_preheating_fuel].is_initialized && args[:mech_vent_shared_preheating_efficiency].is_initialized && args[:mech_vent_shared_preheating_fraction_heat_load_served].is_initialized
          preheating_fuel = args[:mech_vent_shared_preheating_fuel].get
          preheating_efficiency_cop = args[:mech_vent_shared_preheating_efficiency].get
          preheating_fraction_load_served = args[:mech_vent_shared_preheating_fraction_heat_load_served].get
        end
        if args[:mech_vent_shared_precooling_fuel].is_initialized && args[:mech_vent_shared_precooling_efficiency].is_initialized && args[:mech_vent_shared_precooling_fraction_cool_load_served].is_initialized
          precooling_fuel = args[:mech_vent_shared_precooling_fuel].get
          precooling_efficiency_cop = args[:mech_vent_shared_precooling_efficiency].get
          precooling_fraction_load_served = args[:mech_vent_shared_precooling_fraction_cool_load_served].get
        end
      end

      if args[:mech_vent_hours_in_operation].is_initialized
        hours_in_operation = args[:mech_vent_hours_in_operation].get
      end

      if args[:mech_vent_fan_power].is_initialized
        fan_power = args[:mech_vent_fan_power].get
      end

      if args[:mech_vent_flow_rate].is_initialized
        rated_flow_rate = args[:mech_vent_flow_rate].get
      end

      hpxml_bldg.ventilation_fans.add(id: "VentilationFan#{hpxml_bldg.ventilation_fans.size + 1}",
                                      fan_type: args[:mech_vent_fan_type],
                                      cfis_addtl_runtime_operating_mode: cfis_addtl_runtime_operating_mode,
                                      rated_flow_rate: rated_flow_rate,
                                      hours_in_operation: hours_in_operation,
                                      used_for_whole_building_ventilation: true,
                                      total_recovery_efficiency: total_recovery_efficiency,
                                      total_recovery_efficiency_adjusted: total_recovery_efficiency_adjusted,
                                      sensible_recovery_efficiency: sensible_recovery_efficiency,
                                      sensible_recovery_efficiency_adjusted: sensible_recovery_efficiency_adjusted,
                                      fan_power: fan_power,
                                      distribution_system_idref: distribution_system_idref,
                                      is_shared_system: is_shared_system,
                                      in_unit_flow_rate: in_unit_flow_rate,
                                      fraction_recirculation: fraction_recirculation,
                                      preheating_fuel: preheating_fuel,
                                      preheating_efficiency_cop: preheating_efficiency_cop,
                                      preheating_fraction_load_served: preheating_fraction_load_served,
                                      precooling_fuel: precooling_fuel,
                                      precooling_efficiency_cop: precooling_efficiency_cop,
                                      precooling_fraction_load_served: precooling_fraction_load_served)
    end

    if args[:mech_vent_2_fan_type] != 'none'

      if [HPXML::MechVentTypeERV].include?(args[:mech_vent_2_fan_type])

        if args[:mech_vent_2_recovery_efficiency_type] == 'Unadjusted'
          total_recovery_efficiency = args[:mech_vent_2_total_recovery_efficiency]
          sensible_recovery_efficiency = args[:mech_vent_2_sensible_recovery_efficiency]
        elsif args[:mech_vent_2_recovery_efficiency_type] == 'Adjusted'
          total_recovery_efficiency_adjusted = args[:mech_vent_2_total_recovery_efficiency]
          sensible_recovery_efficiency_adjusted = args[:mech_vent_2_sensible_recovery_efficiency]
        end
      elsif [HPXML::MechVentTypeHRV].include?(args[:mech_vent_2_fan_type])
        if args[:mech_vent_2_recovery_efficiency_type] == 'Unadjusted'
          sensible_recovery_efficiency = args[:mech_vent_2_sensible_recovery_efficiency]
        elsif args[:mech_vent_2_recovery_efficiency_type] == 'Adjusted'
          sensible_recovery_efficiency_adjusted = args[:mech_vent_2_sensible_recovery_efficiency]
        end
      end

      hours_in_operation = args[:mech_vent_2_hours_in_operation]
      fan_power = args[:mech_vent_2_fan_power]

      hpxml_bldg.ventilation_fans.add(id: "VentilationFan#{hpxml_bldg.ventilation_fans.size + 1}",
                                      fan_type: args[:mech_vent_2_fan_type],
                                      rated_flow_rate: args[:mech_vent_2_flow_rate],
                                      hours_in_operation: hours_in_operation,
                                      used_for_whole_building_ventilation: true,
                                      total_recovery_efficiency: total_recovery_efficiency,
                                      total_recovery_efficiency_adjusted: total_recovery_efficiency_adjusted,
                                      sensible_recovery_efficiency: sensible_recovery_efficiency,
                                      sensible_recovery_efficiency_adjusted: sensible_recovery_efficiency_adjusted,
                                      fan_power: fan_power)
    end

    if !args[:kitchen_fans_quantity].is_initialized || (args[:kitchen_fans_quantity].get > 0)
      if args[:kitchen_fans_flow_rate].is_initialized
        rated_flow_rate = args[:kitchen_fans_flow_rate].get
      end

      if args[:kitchen_fans_power].is_initialized
        fan_power = args[:kitchen_fans_power].get
      end

      if args[:kitchen_fans_hours_in_operation].is_initialized
        hours_in_operation = args[:kitchen_fans_hours_in_operation].get
      end

      if args[:kitchen_fans_start_hour].is_initialized
        start_hour = args[:kitchen_fans_start_hour].get
      end

      if args[:kitchen_fans_quantity].is_initialized
        quantity = args[:kitchen_fans_quantity].get
      end

      hpxml_bldg.ventilation_fans.add(id: "VentilationFan#{hpxml_bldg.ventilation_fans.size + 1}",
                                      rated_flow_rate: rated_flow_rate,
                                      used_for_local_ventilation: true,
                                      hours_in_operation: hours_in_operation,
                                      fan_location: HPXML::LocationKitchen,
                                      fan_power: fan_power,
                                      start_hour: start_hour,
                                      count: quantity)
    end

    if !args[:bathroom_fans_quantity].is_initialized || (args[:bathroom_fans_quantity].get > 0)
      if args[:bathroom_fans_flow_rate].is_initialized
        rated_flow_rate = args[:bathroom_fans_flow_rate].get
      end

      if args[:bathroom_fans_power].is_initialized
        fan_power = args[:bathroom_fans_power].get
      end

      if args[:bathroom_fans_hours_in_operation].is_initialized
        hours_in_operation = args[:bathroom_fans_hours_in_operation].get
      end

      if args[:bathroom_fans_start_hour].is_initialized
        start_hour = args[:bathroom_fans_start_hour].get
      end

      if args[:bathroom_fans_quantity].is_initialized
        quantity = args[:bathroom_fans_quantity].get
      end

      hpxml_bldg.ventilation_fans.add(id: "VentilationFan#{hpxml_bldg.ventilation_fans.size + 1}",
                                      rated_flow_rate: rated_flow_rate,
                                      used_for_local_ventilation: true,
                                      hours_in_operation: hours_in_operation,
                                      fan_location: HPXML::LocationBath,
                                      fan_power: fan_power,
                                      start_hour: start_hour,
                                      count: quantity)
    end

    if args[:whole_house_fan_present]
      if args[:whole_house_fan_flow_rate].is_initialized
        rated_flow_rate = args[:whole_house_fan_flow_rate].get
      end

      if args[:whole_house_fan_power].is_initialized
        fan_power = args[:whole_house_fan_power].get
      end

      hpxml_bldg.ventilation_fans.add(id: "VentilationFan#{hpxml_bldg.ventilation_fans.size + 1}",
                                      rated_flow_rate: rated_flow_rate,
                                      used_for_seasonal_cooling_load_reduction: true,
                                      fan_power: fan_power)
    end
  end

  def self.set_water_heating_systems(hpxml_bldg, args)
    water_heater_type = args[:water_heater_type]
    return if water_heater_type == 'none'

    if water_heater_type != HPXML::WaterHeaterTypeHeatPump
      fuel_type = args[:water_heater_fuel_type]
    else
      fuel_type = HPXML::FuelTypeElectricity
    end

    if args[:water_heater_location].is_initialized
      location = get_location(args[:water_heater_location].get, hpxml_bldg.foundations[-1].foundation_type, hpxml_bldg.attics[-1].attic_type)
    end

    if args[:water_heater_tank_volume].is_initialized
      tank_volume = args[:water_heater_tank_volume].get
    end

    if args[:water_heater_setpoint_temperature].is_initialized
      temperature = args[:water_heater_setpoint_temperature].get
    end

    if not [HPXML::WaterHeaterTypeCombiStorage, HPXML::WaterHeaterTypeCombiTankless].include? water_heater_type
      if args[:water_heater_efficiency_type] == 'EnergyFactor'
        energy_factor = args[:water_heater_efficiency]
      elsif args[:water_heater_efficiency_type] == 'UniformEnergyFactor'
        uniform_energy_factor = args[:water_heater_efficiency]
        if water_heater_type != HPXML::WaterHeaterTypeTankless
          usage_bin = args[:water_heater_usage_bin].get if args[:water_heater_usage_bin].is_initialized
        end
      end
    end

    if (fuel_type != HPXML::FuelTypeElectricity) && (water_heater_type == HPXML::WaterHeaterTypeStorage)
      if args[:water_heater_recovery_efficiency].is_initialized
        recovery_efficiency = args[:water_heater_recovery_efficiency].get
      end
    end

    if [HPXML::WaterHeaterTypeTankless, HPXML::WaterHeaterTypeCombiTankless].include? water_heater_type
      tank_volume = nil
    end

    if [HPXML::WaterHeaterTypeTankless].include? water_heater_type
      heating_capacity = nil
      recovery_efficiency = nil
    elsif [HPXML::WaterHeaterTypeCombiTankless, HPXML::WaterHeaterTypeCombiStorage].include? water_heater_type
      fuel_type = nil
      heating_capacity = nil
      energy_factor = nil
      if hpxml_bldg.heating_systems.size > 0
        related_hvac_idref = hpxml_bldg.heating_systems[0].id
      end
    end

    if [HPXML::WaterHeaterTypeCombiTankless, HPXML::WaterHeaterTypeCombiStorage].include? water_heater_type
      if args[:water_heater_standby_loss].is_initialized
        if args[:water_heater_standby_loss].get > 0
          standby_loss_units = HPXML::UnitsDegFPerHour
          standby_loss_value = args[:water_heater_standby_loss].get
        end
      end
    end

    if not [HPXML::WaterHeaterTypeTankless, HPXML::WaterHeaterTypeCombiTankless].include? water_heater_type
      if args[:water_heater_jacket_rvalue].is_initialized
        if args[:water_heater_jacket_rvalue].get > 0
          jacket_r_value = args[:water_heater_jacket_rvalue].get
        end
      end
    end

    if args[:water_heater_num_units_served] > 1
      is_shared_system = true
      number_of_units_served = args[:water_heater_num_units_served]
    end
    if args[:water_heater_uses_desuperheater].is_initialized
      uses_desuperheater = args[:water_heater_uses_desuperheater].get
      if uses_desuperheater
        related_hvac_idref = nil
        hpxml_bldg.cooling_systems.each do |cooling_system|
          next unless [HPXML::HVACTypeCentralAirConditioner,
                       HPXML::HVACTypeMiniSplitAirConditioner].include? cooling_system.cooling_system_type

          related_hvac_idref = cooling_system.id
        end
        hpxml_bldg.heat_pumps.each do |heat_pump|
          next unless [HPXML::HVACTypeHeatPumpAirToAir,
                       HPXML::HVACTypeHeatPumpMiniSplit,
                       HPXML::HVACTypeHeatPumpGroundToAir].include? heat_pump.heat_pump_type

          related_hvac_idref = heat_pump.id
        end
      end
    end

    if [HPXML::WaterHeaterTypeStorage].include? water_heater_type
      if args[:water_heater_heating_capacity].is_initialized
        heating_capacity = args[:water_heater_heating_capacity].get
      end

      if args[:water_heater_tank_model_type].is_initialized
        tank_model_type = args[:water_heater_tank_model_type].get
      end
    elsif [HPXML::WaterHeaterTypeHeatPump].include? water_heater_type
      if args[:water_heater_operating_mode].is_initialized
        operating_mode = args[:water_heater_operating_mode].get
      end
    end

    hpxml_bldg.water_heating_systems.add(id: "WaterHeatingSystem#{hpxml_bldg.water_heating_systems.size + 1}",
                                         water_heater_type: water_heater_type,
                                         fuel_type: fuel_type,
                                         location: location,
                                         tank_volume: tank_volume,
                                         fraction_dhw_load_served: 1.0,
                                         energy_factor: energy_factor,
                                         uniform_energy_factor: uniform_energy_factor,
                                         usage_bin: usage_bin,
                                         recovery_efficiency: recovery_efficiency,
                                         uses_desuperheater: uses_desuperheater,
                                         related_hvac_idref: related_hvac_idref,
                                         standby_loss_units: standby_loss_units,
                                         standby_loss_value: standby_loss_value,
                                         jacket_r_value: jacket_r_value,
                                         temperature: temperature,
                                         heating_capacity: heating_capacity,
                                         is_shared_system: is_shared_system,
                                         number_of_units_served: number_of_units_served,
                                         tank_model_type: tank_model_type,
                                         operating_mode: operating_mode)
  end

  def self.set_hot_water_distribution(hpxml_bldg, args)
    return if args[:water_heater_type] == 'none'

    if args[:dwhr_facilities_connected] != 'none'
      dwhr_facilities_connected = args[:dwhr_facilities_connected]
      if args[:dwhr_equal_flow].is_initialized
        dwhr_equal_flow = args[:dwhr_equal_flow].get
      end
      if args[:dwhr_efficiency].is_initialized
        dwhr_efficiency = args[:dwhr_efficiency].get
      end
    end

    if args[:hot_water_distribution_system_type] == HPXML::DHWDistTypeStandard
      if args[:hot_water_distribution_standard_piping_length].is_initialized
        standard_piping_length = args[:hot_water_distribution_standard_piping_length].get
      end
    else
      if args[:hot_water_distribution_recirc_control_type].is_initialized
        recirculation_control_type = args[:hot_water_distribution_recirc_control_type].get
      end

      if args[:hot_water_distribution_recirc_piping_length].is_initialized
        recirculation_piping_length = args[:hot_water_distribution_recirc_piping_length].get
      end

      if args[:hot_water_distribution_recirc_branch_piping_length].is_initialized
        recirculation_branch_piping_length = args[:hot_water_distribution_recirc_branch_piping_length].get
      end

      if args[:hot_water_distribution_recirc_pump_power].is_initialized
        recirculation_pump_power = args[:hot_water_distribution_recirc_pump_power].get
      end
    end

    if args[:hot_water_distribution_pipe_r].is_initialized
      pipe_r_value = args[:hot_water_distribution_pipe_r].get
    end

    hpxml_bldg.hot_water_distributions.add(id: "HotWaterDistribution#{hpxml_bldg.hot_water_distributions.size + 1}",
                                           system_type: args[:hot_water_distribution_system_type],
                                           standard_piping_length: standard_piping_length,
                                           recirculation_control_type: recirculation_control_type,
                                           recirculation_piping_length: recirculation_piping_length,
                                           recirculation_branch_piping_length: recirculation_branch_piping_length,
                                           recirculation_pump_power: recirculation_pump_power,
                                           pipe_r_value: pipe_r_value,
                                           dwhr_facilities_connected: dwhr_facilities_connected,
                                           dwhr_equal_flow: dwhr_equal_flow,
                                           dwhr_efficiency: dwhr_efficiency)
  end

  def self.set_water_fixtures(hpxml_bldg, args)
    return if args[:water_heater_type] == 'none'

    hpxml_bldg.water_fixtures.add(id: "WaterFixture#{hpxml_bldg.water_fixtures.size + 1}",
                                  water_fixture_type: HPXML::WaterFixtureTypeShowerhead,
                                  low_flow: args[:water_fixtures_shower_low_flow])

    hpxml_bldg.water_fixtures.add(id: "WaterFixture#{hpxml_bldg.water_fixtures.size + 1}",
                                  water_fixture_type: HPXML::WaterFixtureTypeFaucet,
                                  low_flow: args[:water_fixtures_sink_low_flow])

    if args[:water_fixtures_usage_multiplier].is_initialized
      hpxml_bldg.water_heating.water_fixtures_usage_multiplier = args[:water_fixtures_usage_multiplier].get
    end
  end

  def self.set_solar_thermal(hpxml_bldg, args, epw_file)
    return if args[:solar_thermal_system_type] == 'none'

    if args[:solar_thermal_solar_fraction] > 0
      solar_fraction = args[:solar_thermal_solar_fraction]
    else
      collector_area = args[:solar_thermal_collector_area]
      collector_loop_type = args[:solar_thermal_collector_loop_type]
      collector_type = args[:solar_thermal_collector_type]
      collector_azimuth = args[:solar_thermal_collector_azimuth]
      collector_tilt = Geometry.get_absolute_tilt(args[:solar_thermal_collector_tilt], args[:geometry_roof_pitch], epw_file)
      collector_frta = args[:solar_thermal_collector_rated_optical_efficiency]
      collector_frul = args[:solar_thermal_collector_rated_thermal_losses]

      if args[:solar_thermal_storage_volume].is_initialized
        storage_volume = args[:solar_thermal_storage_volume].get
      end
    end

    if hpxml_bldg.water_heating_systems.size == 0
      fail 'Solar thermal system specified but no water heater found.'
    end

    hpxml_bldg.solar_thermal_systems.add(id: "SolarThermalSystem#{hpxml_bldg.solar_thermal_systems.size + 1}",
                                         system_type: args[:solar_thermal_system_type],
                                         collector_area: collector_area,
                                         collector_loop_type: collector_loop_type,
                                         collector_type: collector_type,
                                         collector_azimuth: collector_azimuth,
                                         collector_tilt: collector_tilt,
                                         collector_frta: collector_frta,
                                         collector_frul: collector_frul,
                                         storage_volume: storage_volume,
                                         water_heating_system_idref: hpxml_bldg.water_heating_systems[0].id,
                                         solar_fraction: solar_fraction)
  end

  def self.set_pv_systems(hpxml_bldg, args, epw_file)
    [args[:pv_system_present], args[:pv_system_2_present]].each_with_index do |pv_system_present, i|
      next unless pv_system_present

      if [args[:pv_system_module_type], args[:pv_system_2_module_type]][i].is_initialized
        module_type = [args[:pv_system_module_type], args[:pv_system_2_module_type]][i].get
      end

      if [args[:pv_system_location], args[:pv_system_2_location]][i].is_initialized
        location = [args[:pv_system_location], args[:pv_system_2_location]][i].get
      end

      if [args[:pv_system_tracking], args[:pv_system_2_tracking]][i].is_initialized
        tracking = [args[:pv_system_tracking], args[:pv_system_2_tracking]][i].get
      end

      max_power_output = [args[:pv_system_max_power_output], args[:pv_system_2_max_power_output]][i]

      if args[:pv_system_system_losses_fraction].is_initialized
        system_losses_fraction = args[:pv_system_system_losses_fraction].get
      end

      if [HPXML::ResidentialTypeSFA, HPXML::ResidentialTypeApartment].include? args[:geometry_unit_type]
        if args[:pv_system_num_bedrooms_served].get > args[:geometry_unit_num_bedrooms]
          is_shared_system = true
          number_of_bedrooms_served = args[:pv_system_num_bedrooms_served].get
        end
      end

      hpxml_bldg.pv_systems.add(id: "PVSystem#{hpxml_bldg.pv_systems.size + 1}",
                                location: location,
                                module_type: module_type,
                                tracking: tracking,
                                array_azimuth: [args[:pv_system_array_azimuth], args[:pv_system_2_array_azimuth]][i],
                                array_tilt: Geometry.get_absolute_tilt([args[:pv_system_array_tilt], args[:pv_system_2_array_tilt]][i], args[:geometry_roof_pitch], epw_file),
                                max_power_output: max_power_output,
                                system_losses_fraction: system_losses_fraction,
                                is_shared_system: is_shared_system,
                                number_of_bedrooms_served: number_of_bedrooms_served)
    end
    if hpxml_bldg.pv_systems.size > 0
      # Add inverter efficiency; assume a single inverter even if multiple PV arrays
      if args[:pv_system_inverter_efficiency].is_initialized
        inverter_efficiency = args[:pv_system_inverter_efficiency].get
      end

      hpxml_bldg.inverters.add(id: "Inverter#{hpxml_bldg.inverters.size + 1}",
                               inverter_efficiency: inverter_efficiency)
      hpxml_bldg.pv_systems.each do |pv_system|
        pv_system.inverter_idref = hpxml_bldg.inverters[-1].id
      end
    end
  end

  def self.set_battery(hpxml_bldg, args)
    return unless args[:battery_present]

    if args[:battery_location].is_initialized
      location = get_location(args[:battery_location].get, hpxml_bldg.foundations[-1].foundation_type, hpxml_bldg.attics[-1].attic_type)
    end

    if args[:battery_power].is_initialized
      rated_power_output = args[:battery_power].get
    end

    if args[:battery_capacity].is_initialized
      nominal_capacity_kwh = args[:battery_capacity].get
    end

    if args[:battery_usable_capacity].is_initialized
      usable_capacity_kwh = args[:battery_usable_capacity].get
    end

    if args[:battery_round_trip_efficiency].is_initialized
      round_trip_efficiency = args[:battery_round_trip_efficiency].get
    end

    hpxml_bldg.batteries.add(id: "Battery#{hpxml_bldg.batteries.size + 1}",
                             type: HPXML::BatteryTypeLithiumIon,
                             location: location,
                             rated_power_output: rated_power_output,
                             nominal_capacity_kwh: nominal_capacity_kwh,
                             usable_capacity_kwh: usable_capacity_kwh,
                             round_trip_efficiency: round_trip_efficiency)
  end

  def self.set_lighting(hpxml_bldg, args)
    if args[:lighting_present]
      has_garage = (args[:geometry_garage_width] * args[:geometry_garage_depth] > 0)

      # Interior
      if args[:lighting_interior_usage_multiplier].is_initialized
        interior_usage_multiplier = args[:lighting_interior_usage_multiplier].get
      end
      if interior_usage_multiplier.nil? || interior_usage_multiplier.to_f > 0
        hpxml_bldg.lighting_groups.add(id: "LightingGroup#{hpxml_bldg.lighting_groups.size + 1}",
                                       location: HPXML::LocationInterior,
                                       fraction_of_units_in_location: args[:lighting_interior_fraction_cfl],
                                       lighting_type: HPXML::LightingTypeCFL)
        hpxml_bldg.lighting_groups.add(id: "LightingGroup#{hpxml_bldg.lighting_groups.size + 1}",
                                       location: HPXML::LocationInterior,
                                       fraction_of_units_in_location: args[:lighting_interior_fraction_lfl],
                                       lighting_type: HPXML::LightingTypeLFL)
        hpxml_bldg.lighting_groups.add(id: "LightingGroup#{hpxml_bldg.lighting_groups.size + 1}",
                                       location: HPXML::LocationInterior,
                                       fraction_of_units_in_location: args[:lighting_interior_fraction_led],
                                       lighting_type: HPXML::LightingTypeLED)
        hpxml_bldg.lighting.interior_usage_multiplier = interior_usage_multiplier
      end

      # Exterior
      if args[:lighting_exterior_usage_multiplier].is_initialized
        exterior_usage_multiplier = args[:lighting_exterior_usage_multiplier].get
      end
      if exterior_usage_multiplier.nil? || exterior_usage_multiplier.to_f > 0
        hpxml_bldg.lighting_groups.add(id: "LightingGroup#{hpxml_bldg.lighting_groups.size + 1}",
                                       location: HPXML::LocationExterior,
                                       fraction_of_units_in_location: args[:lighting_exterior_fraction_cfl],
                                       lighting_type: HPXML::LightingTypeCFL)
        hpxml_bldg.lighting_groups.add(id: "LightingGroup#{hpxml_bldg.lighting_groups.size + 1}",
                                       location: HPXML::LocationExterior,
                                       fraction_of_units_in_location: args[:lighting_exterior_fraction_lfl],
                                       lighting_type: HPXML::LightingTypeLFL)
        hpxml_bldg.lighting_groups.add(id: "LightingGroup#{hpxml_bldg.lighting_groups.size + 1}",
                                       location: HPXML::LocationExterior,
                                       fraction_of_units_in_location: args[:lighting_exterior_fraction_led],
                                       lighting_type: HPXML::LightingTypeLED)
        hpxml_bldg.lighting.exterior_usage_multiplier = exterior_usage_multiplier
      end

      # Garage
      if has_garage
        if args[:lighting_garage_usage_multiplier].is_initialized
          garage_usage_multiplier = args[:lighting_garage_usage_multiplier].get
        end
        if garage_usage_multiplier.nil? || garage_usage_multiplier.to_f > 0
          hpxml_bldg.lighting_groups.add(id: "LightingGroup#{hpxml_bldg.lighting_groups.size + 1}",
                                         location: HPXML::LocationGarage,
                                         fraction_of_units_in_location: args[:lighting_garage_fraction_cfl],
                                         lighting_type: HPXML::LightingTypeCFL)
          hpxml_bldg.lighting_groups.add(id: "LightingGroup#{hpxml_bldg.lighting_groups.size + 1}",
                                         location: HPXML::LocationGarage,
                                         fraction_of_units_in_location: args[:lighting_garage_fraction_lfl],
                                         lighting_type: HPXML::LightingTypeLFL)
          hpxml_bldg.lighting_groups.add(id: "LightingGroup#{hpxml_bldg.lighting_groups.size + 1}",
                                         location: HPXML::LocationGarage,
                                         fraction_of_units_in_location: args[:lighting_garage_fraction_led],
                                         lighting_type: HPXML::LightingTypeLED)
          hpxml_bldg.lighting.garage_usage_multiplier = garage_usage_multiplier
        end
      end
    end

    return unless args[:holiday_lighting_present]

    hpxml_bldg.lighting.holiday_exists = true

    if args[:holiday_lighting_daily_kwh].is_initialized
      hpxml_bldg.lighting.holiday_kwh_per_day = args[:holiday_lighting_daily_kwh].get
    end

    if args[:holiday_lighting_period].is_initialized
      begin_month, begin_day, _begin_hour, end_month, end_day, _end_hour = Schedule.parse_date_time_range(args[:holiday_lighting_period].get)
      hpxml_bldg.lighting.holiday_period_begin_month = begin_month
      hpxml_bldg.lighting.holiday_period_begin_day = begin_day
      hpxml_bldg.lighting.holiday_period_end_month = end_month
      hpxml_bldg.lighting.holiday_period_end_day = end_day
    end
  end

  def self.set_dehumidifier(hpxml_bldg, args)
    return if args[:dehumidifier_type] == 'none'

    if args[:dehumidifier_efficiency_type] == 'EnergyFactor'
      energy_factor = args[:dehumidifier_efficiency]
    elsif args[:dehumidifier_efficiency_type] == 'IntegratedEnergyFactor'
      integrated_energy_factor = args[:dehumidifier_efficiency]
    end

    hpxml_bldg.dehumidifiers.add(id: "Dehumidifier#{hpxml_bldg.dehumidifiers.size + 1}",
                                 type: args[:dehumidifier_type],
                                 capacity: args[:dehumidifier_capacity],
                                 energy_factor: energy_factor,
                                 integrated_energy_factor: integrated_energy_factor,
                                 rh_setpoint: args[:dehumidifier_rh_setpoint],
                                 fraction_served: args[:dehumidifier_fraction_dehumidification_load_served],
                                 location: HPXML::LocationConditionedSpace)
  end

  def self.set_clothes_washer(hpxml_bldg, args)
    return if args[:water_heater_type] == 'none'
    return unless args[:clothes_washer_present]

    if args[:clothes_washer_rated_annual_kwh].is_initialized
      rated_annual_kwh = args[:clothes_washer_rated_annual_kwh].get
    end

    if args[:clothes_washer_location].is_initialized
      location = args[:clothes_washer_location].get
    end

    if args[:clothes_washer_efficiency].is_initialized
      if args[:clothes_washer_efficiency_type] == 'ModifiedEnergyFactor'
        modified_energy_factor = args[:clothes_washer_efficiency].get
      elsif args[:clothes_washer_efficiency_type] == 'IntegratedModifiedEnergyFactor'
        integrated_modified_energy_factor = args[:clothes_washer_efficiency].get
      end
    end

    if args[:clothes_washer_label_electric_rate].is_initialized
      label_electric_rate = args[:clothes_washer_label_electric_rate].get
    end

    if args[:clothes_washer_label_gas_rate].is_initialized
      label_gas_rate = args[:clothes_washer_label_gas_rate].get
    end

    if args[:clothes_washer_label_annual_gas_cost].is_initialized
      label_annual_gas_cost = args[:clothes_washer_label_annual_gas_cost].get
    end

    if args[:clothes_washer_label_usage].is_initialized
      label_usage = args[:clothes_washer_label_usage].get
    end

    if args[:clothes_washer_capacity].is_initialized
      capacity = args[:clothes_washer_capacity].get
    end

    if args[:clothes_washer_usage_multiplier].is_initialized
      usage_multiplier = args[:clothes_washer_usage_multiplier].get
    end

    hpxml_bldg.clothes_washers.add(id: "ClothesWasher#{hpxml_bldg.clothes_washers.size + 1}",
                                   location: location,
                                   modified_energy_factor: modified_energy_factor,
                                   integrated_modified_energy_factor: integrated_modified_energy_factor,
                                   rated_annual_kwh: rated_annual_kwh,
                                   label_electric_rate: label_electric_rate,
                                   label_gas_rate: label_gas_rate,
                                   label_annual_gas_cost: label_annual_gas_cost,
                                   label_usage: label_usage,
                                   capacity: capacity,
                                   usage_multiplier: usage_multiplier)
  end

  def self.set_clothes_dryer(hpxml_bldg, args)
    return if args[:water_heater_type] == 'none'
    return unless args[:clothes_washer_present]
    return unless args[:clothes_dryer_present]

    if args[:clothes_dryer_efficiency].is_initialized
      if args[:clothes_dryer_efficiency_type] == 'EnergyFactor'
        energy_factor = args[:clothes_dryer_efficiency].get
      elsif args[:clothes_dryer_efficiency_type] == 'CombinedEnergyFactor'
        combined_energy_factor = args[:clothes_dryer_efficiency].get
      end
    end

    if args[:clothes_dryer_location].is_initialized
      location = args[:clothes_dryer_location].get
    end

    if args[:clothes_dryer_vented_flow_rate].is_initialized
      is_vented = false
      if args[:clothes_dryer_vented_flow_rate].get > 0
        is_vented = true
        vented_flow_rate = args[:clothes_dryer_vented_flow_rate].get
      end
    end

    if args[:clothes_dryer_usage_multiplier].is_initialized
      usage_multiplier = args[:clothes_dryer_usage_multiplier].get
    end

    hpxml_bldg.clothes_dryers.add(id: "ClothesDryer#{hpxml_bldg.clothes_dryers.size + 1}",
                                  location: location,
                                  fuel_type: args[:clothes_dryer_fuel_type],
                                  energy_factor: energy_factor,
                                  combined_energy_factor: combined_energy_factor,
                                  is_vented: is_vented,
                                  vented_flow_rate: vented_flow_rate,
                                  usage_multiplier: usage_multiplier)
  end

  def self.set_dishwasher(hpxml_bldg, args)
    return if args[:water_heater_type] == 'none'
    return unless args[:dishwasher_present]

    if args[:dishwasher_location].is_initialized
      location = args[:dishwasher_location].get
    end

    if args[:dishwasher_efficiency_type] == 'RatedAnnualkWh'
      if args[:dishwasher_efficiency].is_initialized
        rated_annual_kwh = args[:dishwasher_efficiency].get
      end
    elsif args[:dishwasher_efficiency_type] == 'EnergyFactor'
      if args[:dishwasher_efficiency].is_initialized
        energy_factor = args[:dishwasher_efficiency].get
      end
    end

    if args[:dishwasher_label_electric_rate].is_initialized
      label_electric_rate = args[:dishwasher_label_electric_rate].get
    end

    if args[:dishwasher_label_gas_rate].is_initialized
      label_gas_rate = args[:dishwasher_label_gas_rate].get
    end

    if args[:dishwasher_label_annual_gas_cost].is_initialized
      label_annual_gas_cost = args[:dishwasher_label_annual_gas_cost].get
    end

    if args[:dishwasher_label_usage].is_initialized
      label_usage = args[:dishwasher_label_usage].get
    end

    if args[:dishwasher_place_setting_capacity].is_initialized
      place_setting_capacity = args[:dishwasher_place_setting_capacity].get
    end

    if args[:dishwasher_usage_multiplier].is_initialized
      usage_multiplier = args[:dishwasher_usage_multiplier].get
    end

    hpxml_bldg.dishwashers.add(id: "Dishwasher#{hpxml_bldg.dishwashers.size + 1}",
                               location: location,
                               rated_annual_kwh: rated_annual_kwh,
                               energy_factor: energy_factor,
                               label_electric_rate: label_electric_rate,
                               label_gas_rate: label_gas_rate,
                               label_annual_gas_cost: label_annual_gas_cost,
                               label_usage: label_usage,
                               place_setting_capacity: place_setting_capacity,
                               usage_multiplier: usage_multiplier)
  end

  def self.set_refrigerator(hpxml_bldg, args)
    return unless args[:refrigerator_present]

    if args[:refrigerator_rated_annual_kwh].is_initialized
      rated_annual_kwh = args[:refrigerator_rated_annual_kwh].get
    end

    if args[:refrigerator_location].is_initialized
      location = args[:refrigerator_location].get
    end

    if args[:refrigerator_usage_multiplier].is_initialized
      usage_multiplier = args[:refrigerator_usage_multiplier].get
    end

    hpxml_bldg.refrigerators.add(id: "Refrigerator#{hpxml_bldg.refrigerators.size + 1}",
                                 location: location,
                                 rated_annual_kwh: rated_annual_kwh,
                                 primary_indicator: true,
                                 usage_multiplier: usage_multiplier)
  end

  def self.set_extra_refrigerator(hpxml_bldg, args)
    return unless args[:extra_refrigerator_present]

    if args[:extra_refrigerator_rated_annual_kwh].is_initialized
      rated_annual_kwh = args[:extra_refrigerator_rated_annual_kwh].get
    end

    if args[:extra_refrigerator_location].is_initialized
      location = args[:extra_refrigerator_location].get
    end

    if args[:extra_refrigerator_usage_multiplier].is_initialized
      usage_multiplier = args[:extra_refrigerator_usage_multiplier].get
    end

    hpxml_bldg.refrigerators.add(id: "Refrigerator#{hpxml_bldg.refrigerators.size + 1}",
                                 location: location,
                                 rated_annual_kwh: rated_annual_kwh,
                                 primary_indicator: false,
                                 usage_multiplier: usage_multiplier)
  end

  def self.set_freezer(hpxml_bldg, args)
    return unless args[:freezer_present]

    if args[:freezer_rated_annual_kwh].is_initialized
      rated_annual_kwh = args[:freezer_rated_annual_kwh].get
    end

    if args[:freezer_location].is_initialized
      location = args[:freezer_location].get
    end

    if args[:freezer_usage_multiplier].is_initialized
      usage_multiplier = args[:freezer_usage_multiplier].get
    end

    hpxml_bldg.freezers.add(id: "Freezer#{hpxml_bldg.freezers.size + 1}",
                            location: location,
                            rated_annual_kwh: rated_annual_kwh,
                            usage_multiplier: usage_multiplier)
  end

  def self.set_cooking_range_oven(hpxml_bldg, args)
    return unless args[:cooking_range_oven_present]

    if args[:cooking_range_oven_location].is_initialized
      location = args[:cooking_range_oven_location].get
    end

    if args[:cooking_range_oven_is_induction].is_initialized
      is_induction = args[:cooking_range_oven_is_induction].get
    end

    if args[:cooking_range_oven_usage_multiplier].is_initialized
      usage_multiplier = args[:cooking_range_oven_usage_multiplier].get
    end

    hpxml_bldg.cooking_ranges.add(id: "CookingRange#{hpxml_bldg.cooking_ranges.size + 1}",
                                  location: location,
                                  fuel_type: args[:cooking_range_oven_fuel_type],
                                  is_induction: is_induction,
                                  usage_multiplier: usage_multiplier)

    if args[:cooking_range_oven_is_convection].is_initialized
      is_convection = args[:cooking_range_oven_is_convection].get
    end

    hpxml_bldg.ovens.add(id: "Oven#{hpxml_bldg.ovens.size + 1}",
                         is_convection: is_convection)
  end

  def self.set_ceiling_fans(hpxml_bldg, args)
    return unless args[:ceiling_fan_present]

    if args[:ceiling_fan_efficiency].is_initialized
      efficiency = args[:ceiling_fan_efficiency].get
    end

    if args[:ceiling_fan_quantity].is_initialized
      quantity = args[:ceiling_fan_quantity].get
    end

    hpxml_bldg.ceiling_fans.add(id: "CeilingFan#{hpxml_bldg.ceiling_fans.size + 1}",
                                efficiency: efficiency,
                                count: quantity)
  end

  def self.set_misc_plug_loads_television(hpxml_bldg, args)
    return unless args[:misc_plug_loads_television_present]

    if args[:misc_plug_loads_television_annual_kwh].is_initialized
      kwh_per_year = args[:misc_plug_loads_television_annual_kwh].get
    end

    if args[:misc_plug_loads_television_usage_multiplier].is_initialized
      usage_multiplier = args[:misc_plug_loads_television_usage_multiplier].get
    end

    hpxml_bldg.plug_loads.add(id: "PlugLoad#{hpxml_bldg.plug_loads.size + 1}",
                              plug_load_type: HPXML::PlugLoadTypeTelevision,
                              kwh_per_year: kwh_per_year,
                              usage_multiplier: usage_multiplier)
  end

  def self.set_misc_plug_loads_other(hpxml_bldg, args)
    if args[:misc_plug_loads_other_annual_kwh].is_initialized
      kwh_per_year = args[:misc_plug_loads_other_annual_kwh].get
    end

    if args[:misc_plug_loads_other_frac_sensible].is_initialized
      frac_sensible = args[:misc_plug_loads_other_frac_sensible].get
    end

    if args[:misc_plug_loads_other_frac_latent].is_initialized
      frac_latent = args[:misc_plug_loads_other_frac_latent].get
    end

    if args[:misc_plug_loads_other_usage_multiplier].is_initialized
      usage_multiplier = args[:misc_plug_loads_other_usage_multiplier].get
    end

    hpxml_bldg.plug_loads.add(id: "PlugLoad#{hpxml_bldg.plug_loads.size + 1}",
                              plug_load_type: HPXML::PlugLoadTypeOther,
                              kwh_per_year: kwh_per_year,
                              frac_sensible: frac_sensible,
                              frac_latent: frac_latent,
                              usage_multiplier: usage_multiplier)
  end

  def self.set_misc_plug_loads_well_pump(hpxml_bldg, args)
    return unless args[:misc_plug_loads_well_pump_present]

    if args[:misc_plug_loads_well_pump_annual_kwh].is_initialized
      kwh_per_year = args[:misc_plug_loads_well_pump_annual_kwh].get
    end

    if args[:misc_plug_loads_well_pump_usage_multiplier].is_initialized
      usage_multiplier = args[:misc_plug_loads_well_pump_usage_multiplier].get
    end

    hpxml_bldg.plug_loads.add(id: "PlugLoad#{hpxml_bldg.plug_loads.size + 1}",
                              plug_load_type: HPXML::PlugLoadTypeWellPump,
                              kwh_per_year: kwh_per_year,
                              usage_multiplier: usage_multiplier)
  end

  def self.set_misc_plug_loads_vehicle(hpxml_bldg, args)
    return unless args[:misc_plug_loads_vehicle_present]

    if args[:misc_plug_loads_vehicle_annual_kwh].is_initialized
      kwh_per_year = args[:misc_plug_loads_vehicle_annual_kwh].get
    end

    if args[:misc_plug_loads_vehicle_usage_multiplier].is_initialized
      usage_multiplier = args[:misc_plug_loads_vehicle_usage_multiplier].get
    end

    hpxml_bldg.plug_loads.add(id: "PlugLoad#{hpxml_bldg.plug_loads.size + 1}",
                              plug_load_type: HPXML::PlugLoadTypeElectricVehicleCharging,
                              kwh_per_year: kwh_per_year,
                              usage_multiplier: usage_multiplier)
  end

  def self.set_misc_fuel_loads_grill(hpxml_bldg, args)
    return unless args[:misc_fuel_loads_grill_present]

    if args[:misc_fuel_loads_grill_annual_therm].is_initialized
      therm_per_year = args[:misc_fuel_loads_grill_annual_therm].get
    end

    if args[:misc_fuel_loads_grill_usage_multiplier].is_initialized
      usage_multiplier = args[:misc_fuel_loads_grill_usage_multiplier].get
    end

    hpxml_bldg.fuel_loads.add(id: "FuelLoad#{hpxml_bldg.fuel_loads.size + 1}",
                              fuel_load_type: HPXML::FuelLoadTypeGrill,
                              fuel_type: args[:misc_fuel_loads_grill_fuel_type],
                              therm_per_year: therm_per_year,
                              usage_multiplier: usage_multiplier)
  end

  def self.set_misc_fuel_loads_lighting(hpxml_bldg, args)
    return unless args[:misc_fuel_loads_lighting_present]

    if args[:misc_fuel_loads_lighting_annual_therm].is_initialized
      therm_per_year = args[:misc_fuel_loads_lighting_annual_therm].get
    end

    if args[:misc_fuel_loads_lighting_usage_multiplier].is_initialized
      usage_multiplier = args[:misc_fuel_loads_lighting_usage_multiplier].get
    end

    hpxml_bldg.fuel_loads.add(id: "FuelLoad#{hpxml_bldg.fuel_loads.size + 1}",
                              fuel_load_type: HPXML::FuelLoadTypeLighting,
                              fuel_type: args[:misc_fuel_loads_lighting_fuel_type],
                              therm_per_year: therm_per_year,
                              usage_multiplier: usage_multiplier)
  end

  def self.set_misc_fuel_loads_fireplace(hpxml_bldg, args)
    return unless args[:misc_fuel_loads_fireplace_present]

    if args[:misc_fuel_loads_fireplace_annual_therm].is_initialized
      therm_per_year = args[:misc_fuel_loads_fireplace_annual_therm].get
    end

    if args[:misc_fuel_loads_fireplace_frac_sensible].is_initialized
      frac_sensible = args[:misc_fuel_loads_fireplace_frac_sensible].get
    end

    if args[:misc_fuel_loads_fireplace_frac_latent].is_initialized
      frac_latent = args[:misc_fuel_loads_fireplace_frac_latent].get
    end

    if args[:misc_fuel_loads_fireplace_usage_multiplier].is_initialized
      usage_multiplier = args[:misc_fuel_loads_fireplace_usage_multiplier].get
    end

    hpxml_bldg.fuel_loads.add(id: "FuelLoad#{hpxml_bldg.fuel_loads.size + 1}",
                              fuel_load_type: HPXML::FuelLoadTypeFireplace,
                              fuel_type: args[:misc_fuel_loads_fireplace_fuel_type],
                              therm_per_year: therm_per_year,
                              frac_sensible: frac_sensible,
                              frac_latent: frac_latent,
                              usage_multiplier: usage_multiplier)
  end

  def self.set_pool(hpxml_bldg, args)
    return unless args[:pool_present]

    if args[:pool_pump_annual_kwh].is_initialized
      pump_kwh_per_year = args[:pool_pump_annual_kwh].get
    end

    if args[:pool_pump_usage_multiplier].is_initialized
      pump_usage_multiplier = args[:pool_pump_usage_multiplier].get
    end

    pool_heater_type = args[:pool_heater_type]

    if [HPXML::HeaterTypeElectricResistance, HPXML::HeaterTypeHeatPump].include?(pool_heater_type)
      if args[:pool_heater_annual_kwh].is_initialized
        heater_load_units = HPXML::UnitsKwhPerYear
        heater_load_value = args[:pool_heater_annual_kwh].get
      end
    end

    if [HPXML::HeaterTypeGas].include?(pool_heater_type)
      if args[:pool_heater_annual_therm].is_initialized
        heater_load_units = HPXML::UnitsThermPerYear
        heater_load_value = args[:pool_heater_annual_therm].get
      end
    end

    if args[:pool_heater_usage_multiplier].is_initialized
      heater_usage_multiplier = args[:pool_heater_usage_multiplier].get
    end

    hpxml_bldg.pools.add(id: "Pool#{hpxml_bldg.pools.size + 1}",
                         type: HPXML::TypeUnknown,
                         pump_type: HPXML::TypeUnknown,
                         pump_kwh_per_year: pump_kwh_per_year,
                         pump_usage_multiplier: pump_usage_multiplier,
                         heater_type: pool_heater_type,
                         heater_load_units: heater_load_units,
                         heater_load_value: heater_load_value,
                         heater_usage_multiplier: heater_usage_multiplier)
  end

  def self.set_permanent_spa(hpxml_bldg, args)
    return unless args[:permanent_spa_present]

    if args[:permanent_spa_pump_annual_kwh].is_initialized
      pump_kwh_per_year = args[:permanent_spa_pump_annual_kwh].get
    end

    if args[:permanent_spa_pump_usage_multiplier].is_initialized
      pump_usage_multiplier = args[:permanent_spa_pump_usage_multiplier].get
    end

    permanent_spa_heater_type = args[:permanent_spa_heater_type]

    if [HPXML::HeaterTypeElectricResistance, HPXML::HeaterTypeHeatPump].include?(permanent_spa_heater_type)
      if args[:permanent_spa_heater_annual_kwh].is_initialized
        heater_load_units = HPXML::UnitsKwhPerYear
        heater_load_value = args[:permanent_spa_heater_annual_kwh].get
      end
    end

    if [HPXML::HeaterTypeGas].include?(permanent_spa_heater_type)
      if args[:permanent_spa_heater_annual_therm].is_initialized
        heater_load_units = HPXML::UnitsThermPerYear
        heater_load_value = args[:permanent_spa_heater_annual_therm].get
      end
    end

    if args[:permanent_spa_heater_usage_multiplier].is_initialized
      heater_usage_multiplier = args[:permanent_spa_heater_usage_multiplier].get
    end

    hpxml_bldg.permanent_spas.add(id: "PermanentSpa#{hpxml_bldg.permanent_spas.size + 1}",
                                  type: HPXML::TypeUnknown,
                                  pump_type: HPXML::TypeUnknown,
                                  pump_kwh_per_year: pump_kwh_per_year,
                                  pump_usage_multiplier: pump_usage_multiplier,
                                  heater_type: permanent_spa_heater_type,
                                  heater_load_units: heater_load_units,
                                  heater_load_value: heater_load_value,
                                  heater_usage_multiplier: heater_usage_multiplier)
  end

  def self.collapse_surfaces(hpxml_bldg, args)
    if args[:combine_like_surfaces].is_initialized && args[:combine_like_surfaces].get
      # Collapse some surfaces whose azimuth is a minor effect to simplify HPXMLs.
      (hpxml_bldg.roofs + hpxml_bldg.rim_joists + hpxml_bldg.walls + hpxml_bldg.foundation_walls).each do |surface|
        surface.azimuth = nil
      end
      hpxml_bldg.collapse_enclosure_surfaces()
    else
      # Collapse surfaces so that we don't get, e.g., individual windows
      # or the front wall split because of the door. Exclude foundation walls
      # from the list so we get all 4 foundation walls.
      hpxml_bldg.collapse_enclosure_surfaces([:roofs, :walls, :rim_joists, :floors,
                                              :slabs, :windows, :skylights, :doors])
    end

    # After surfaces are collapsed, round all areas
    (hpxml_bldg.roofs +
     hpxml_bldg.rim_joists +
     hpxml_bldg.walls +
     hpxml_bldg.foundation_walls +
     hpxml_bldg.floors +
     hpxml_bldg.slabs +
     hpxml_bldg.windows +
     hpxml_bldg.skylights +
     hpxml_bldg.doors).each do |s|
      s.area = s.area.round(1)
    end
  end

  def self.renumber_hpxml_ids(hpxml_bldg)
    # Renumber surfaces
    { hpxml_bldg.walls => 'Wall',
      hpxml_bldg.foundation_walls => 'FoundationWall',
      hpxml_bldg.rim_joists => 'RimJoist',
      hpxml_bldg.floors => 'Floor',
      hpxml_bldg.roofs => 'Roof',
      hpxml_bldg.slabs => 'Slab',
      hpxml_bldg.windows => 'Window',
      hpxml_bldg.doors => 'Door',
      hpxml_bldg.skylights => 'Skylight' }.each do |surfs, surf_name|
      surfs.each_with_index do |surf, i|
        (hpxml_bldg.attics + hpxml_bldg.foundations).each do |attic_or_fnd|
          if attic_or_fnd.respond_to?(:attached_to_roof_idrefs) && !attic_or_fnd.attached_to_roof_idrefs.nil? && !attic_or_fnd.attached_to_roof_idrefs.delete(surf.id).nil?
            attic_or_fnd.attached_to_roof_idrefs << "#{surf_name}#{i + 1}"
          end
          if attic_or_fnd.respond_to?(:attached_to_wall_idrefs) && !attic_or_fnd.attached_to_wall_idrefs.nil? && !attic_or_fnd.attached_to_wall_idrefs.delete(surf.id).nil?
            attic_or_fnd.attached_to_wall_idrefs << "#{surf_name}#{i + 1}"
          end
          if attic_or_fnd.respond_to?(:attached_to_rim_joist_idrefs) && !attic_or_fnd.attached_to_rim_joist_idrefs.nil? && !attic_or_fnd.attached_to_rim_joist_idrefs.delete(surf.id).nil?
            attic_or_fnd.attached_to_rim_joist_idrefs << "#{surf_name}#{i + 1}"
          end
          if attic_or_fnd.respond_to?(:attached_to_floor_idrefs) && !attic_or_fnd.attached_to_floor_idrefs.nil? && !attic_or_fnd.attached_to_floor_idrefs.delete(surf.id).nil?
            attic_or_fnd.attached_to_floor_idrefs << "#{surf_name}#{i + 1}"
          end
          if attic_or_fnd.respond_to?(:attached_to_slab_idrefs) && !attic_or_fnd.attached_to_slab_idrefs.nil? && !attic_or_fnd.attached_to_slab_idrefs.delete(surf.id).nil?
            attic_or_fnd.attached_to_slab_idrefs << "#{surf_name}#{i + 1}"
          end
          if attic_or_fnd.respond_to?(:attached_to_foundation_wall_idrefs) && !attic_or_fnd.attached_to_foundation_wall_idrefs.nil? && !attic_or_fnd.attached_to_foundation_wall_idrefs.delete(surf.id).nil?
            attic_or_fnd.attached_to_foundation_wall_idrefs << "#{surf_name}#{i + 1}"
          end
        end
        (hpxml_bldg.windows + hpxml_bldg.doors).each do |subsurf|
          if subsurf.respond_to?(:wall_idref) && (subsurf.wall_idref == surf.id)
            subsurf.wall_idref = "#{surf_name}#{i + 1}"
          end
        end
        hpxml_bldg.skylights.each do |subsurf|
          if subsurf.respond_to?(:roof_idref) && (subsurf.roof_idref == surf.id)
            subsurf.roof_idref = "#{surf_name}#{i + 1}"
          end
        end
        surf.id = "#{surf_name}#{i + 1}"
        if surf.respond_to? :insulation_id
          surf.insulation_id = "#{surf_name}#{i + 1}Insulation"
        end
        if surf.respond_to? :perimeter_insulation_id
          surf.perimeter_insulation_id = "#{surf_name}#{i + 1}PerimeterInsulation"
        end
        if surf.respond_to? :under_slab_insulation_id
          surf.under_slab_insulation_id = "#{surf_name}#{i + 1}UnderSlabInsulation"
        end
      end
    end
  end
end

# register the measure to be used by the application
BuildResidentialHPXML.new.registerWithApplication<|MERGE_RESOLUTION|>--- conflicted
+++ resolved
@@ -3494,65 +3494,6 @@
     sorted_surfaces = model.getSurfaces.sort_by { |s| s.additionalProperties.getFeatureAsInteger('Index').get }
     sorted_subsurfaces = model.getSubSurfaces.sort_by { |ss| ss.additionalProperties.getFeatureAsInteger('Index').get }
 
-<<<<<<< HEAD
-    hpxml = HPXML.new
-
-    set_header(hpxml, args)
-    set_site(hpxml, args)
-    set_neighbor_buildings(hpxml, args)
-    set_building_occupancy(hpxml, args)
-    set_building_construction(hpxml, args)
-    set_climate_and_risk_zones(hpxml, args)
-    set_air_infiltration_measurements(hpxml, args)
-    set_roofs(hpxml, args, sorted_surfaces)
-    set_rim_joists(hpxml, model, args, sorted_surfaces)
-    set_walls(hpxml, model, args, sorted_surfaces)
-    set_foundation_walls(hpxml, model, args, sorted_surfaces)
-    set_floors(hpxml, args, sorted_surfaces)
-    set_slabs(hpxml, model, args, sorted_surfaces)
-    set_windows(hpxml, model, args, sorted_subsurfaces)
-    set_skylights(hpxml, args, sorted_subsurfaces)
-    set_doors(hpxml, model, args, sorted_subsurfaces)
-    set_attics(hpxml, args)
-    set_foundations(hpxml, args)
-    set_heating_systems(hpxml, args)
-    set_cooling_systems(hpxml, args)
-    set_heat_pumps(hpxml, args)
-    set_geothermal_loop(hpxml, args)
-    set_secondary_heating_systems(hpxml, args)
-    set_hvac_distribution(hpxml, args)
-    set_hvac_control(hpxml, args, epw_file, weather)
-    set_ventilation_fans(hpxml, args)
-    set_water_heating_systems(hpxml, args)
-    set_hot_water_distribution(hpxml, args)
-    set_water_fixtures(hpxml, args)
-    set_solar_thermal(hpxml, args, epw_file)
-    set_pv_systems(hpxml, args, epw_file)
-    set_battery(hpxml, args)
-    set_lighting(hpxml, args)
-    set_dehumidifier(hpxml, args)
-    set_clothes_washer(hpxml, args)
-    set_clothes_dryer(hpxml, args)
-    set_dishwasher(hpxml, args)
-    set_refrigerator(hpxml, args)
-    set_extra_refrigerator(hpxml, args)
-    set_freezer(hpxml, args)
-    set_cooking_range_oven(hpxml, args)
-    set_ceiling_fans(hpxml, args)
-    set_misc_plug_loads_television(hpxml, args)
-    set_misc_plug_loads_other(hpxml, args)
-    set_misc_plug_loads_vehicle(hpxml, args)
-    set_misc_plug_loads_well_pump(hpxml, args)
-    set_misc_fuel_loads_grill(hpxml, args)
-    set_misc_fuel_loads_lighting(hpxml, args)
-    set_misc_fuel_loads_fireplace(hpxml, args)
-    set_pool(hpxml, args)
-    set_permanent_spa(hpxml, args)
-    collapse_surfaces(hpxml, args)
-    renumber_hpxml_ids(hpxml)
-
-    hpxml_doc = hpxml.to_oga()
-=======
     hpxml = HPXML.new(hpxml_path: existing_hpxml_path, building_id: 'ALL')
 
     if not set_header(runner, hpxml, args)
@@ -3581,6 +3522,7 @@
     set_heating_systems(hpxml_bldg, args)
     set_cooling_systems(hpxml_bldg, args)
     set_heat_pumps(hpxml_bldg, args)
+    set_geothermal_loop(hpxml_bldg, args)
     set_secondary_heating_systems(hpxml_bldg, args)
     set_hvac_distribution(hpxml_bldg, args)
     set_hvac_control(hpxml, hpxml_bldg, args, epw_file, weather)
@@ -3615,7 +3557,6 @@
 
     hpxml_doc = hpxml.to_doc()
     hpxml.set_unique_hpxml_ids(hpxml_doc, true) if hpxml.buildings.size > 1
->>>>>>> 4d634565
     XMLHelper.write_file(hpxml_doc, hpxml_path)
 
     if args[:apply_defaults]
@@ -4178,13 +4119,13 @@
     end
 
     if args[:site_ground_diffusivity].is_initialized
-      hpxml.site.ground_diffusivity = args[:site_ground_diffusivity].get
+      hpxml_bldg.site.ground_diffusivity = args[:site_ground_diffusivity].get
     end
 
     if args[:site_soil_and_moisture_type].is_initialized
       soil_type, moisture_type = args[:site_soil_and_moisture_type].get.split(', ')
-      hpxml.site.soil_type = soil_type
-      hpxml.site.moisture_type = moisture_type
+      hpxml_bldg.site.soil_type = soil_type
+      hpxml_bldg.site.moisture_type = moisture_type
     end
 
     if args[:site_type].is_initialized
@@ -5285,8 +5226,7 @@
                               primary_cooling_system: primary_cooling_system)
   end
 
-<<<<<<< HEAD
-  def self.set_geothermal_loop(hpxml, args)
+  def self.set_geothermal_loop(hpxml_bldg, args)
     loop_configuration = args[:geothermal_loop_configuration]
 
     return if loop_configuration == 'none'
@@ -5334,24 +5274,21 @@
       end
     end
 
-    hpxml.geothermal_loops.add(id: "GeothermalLoop#{hpxml.geothermal_loops.size + 1}",
-                               loop_configuration: loop_configuration,
-                               loop_flow: loop_flow,
-                               bore_config: bore_config,
-                               num_bore_holes: num_bore_holes,
-                               bore_length: bore_length,
-                               bore_spacing: bore_spacing,
-                               bore_diameter: bore_diameter,
-                               grout_type: grout_type,
-                               pipe_type: pipe_type,
-                               pipe_diameter: pipe_diameter)
-    hpxml.heat_pumps[-1].geothermal_loop_idref = hpxml.geothermal_loops[-1].id
-  end
-
-  def self.set_secondary_heating_systems(hpxml, args)
-=======
+    hpxml_bldg.geothermal_loops.add(id: "GeothermalLoop#{hpxml_bldg.geothermal_loops.size + 1}",
+                                    loop_configuration: loop_configuration,
+                                    loop_flow: loop_flow,
+                                    bore_config: bore_config,
+                                    num_bore_holes: num_bore_holes,
+                                    bore_length: bore_length,
+                                    bore_spacing: bore_spacing,
+                                    bore_diameter: bore_diameter,
+                                    grout_type: grout_type,
+                                    pipe_type: pipe_type,
+                                    pipe_diameter: pipe_diameter)
+    hpxml_bldg.heat_pumps[-1].geothermal_loop_idref = hpxml_bldg.geothermal_loops[-1].id
+  end
+
   def self.set_secondary_heating_systems(hpxml_bldg, args)
->>>>>>> 4d634565
     heating_system_type = args[:heating_system_2_type]
     heating_system_is_heatpump_backup = (args[:heat_pump_type] != 'none' && args[:heat_pump_backup_type] == HPXML::HeatPumpBackupTypeSeparate)
 
