# frozen_string_literal: true

# Require all gems up front; this is much faster than multiple resource
# files lazy loading as needed, as it prevents multiple lookups for the
# same gem.
require 'openstudio'
require 'pathname'
require 'csv'
require 'oga'
Dir["#{File.dirname(__FILE__)}/resources/*.rb"].each do |resource_file|
  require resource_file
end
Dir["#{File.dirname(__FILE__)}/../HPXMLtoOpenStudio/resources/*.rb"].each do |resource_file|
  next if resource_file.include? 'minitest_helper.rb'

  require resource_file
end

# start the measure
class BuildResidentialHPXML < OpenStudio::Measure::ModelMeasure
  # human readable name
  def name
    return 'HPXML Builder'
  end

  # human readable description
  def description
    return 'Builds a residential HPXML file.'
  end

  # human readable description of modeling approach
  def modeler_description
    return "The measure handles geometry by 1) translating high-level geometry inputs (conditioned floor area, number of stories, etc.) to 3D closed-form geometry in an OpenStudio model and then 2) mapping the OpenStudio surfaces to HPXML surfaces (using surface type, boundary condition, area, orientation, etc.). Like surfaces are collapsed into a single surface with aggregate surface area. Note: OS-HPXML default values can be found in the documentation or can be seen by using the 'apply_defaults' argument."
  end

  # define the arguments that the user will input
  def arguments(model) # rubocop:disable Lint/UnusedMethodArgument
    docs_base_url = "https://openstudio-hpxml.readthedocs.io/en/v#{Version::OS_HPXML_Version}/workflow_inputs.html"

    args = OpenStudio::Measure::OSArgumentVector.new

    arg = OpenStudio::Measure::OSArgument.makeStringArgument('hpxml_path', true)
    arg.setDisplayName('HPXML File Path')
    arg.setDescription('Absolute/relative path of the HPXML file.')
    args << arg

    arg = OpenStudio::Measure::OSArgument.makeStringArgument('existing_hpxml_path', false)
    arg.setDisplayName('Existing HPXML File Path')
    arg.setDescription('Absolute/relative path of the existing HPXML file. If not provided, a new HPXML file with one Building element is created. If provided, a new Building element will be appended to this HPXML file (e.g., to create a multifamily HPXML file describing multiple dwelling units).')
    args << arg

    arg = OpenStudio::Measure::OSArgument::makeBoolArgument('whole_sfa_or_mf_building_sim', false)
    arg.setDisplayName('Whole SFA/MF Building Simulation?')
    arg.setDescription('If the HPXML file represents a single family-attached/multifamily building with multiple dwelling units defined, specifies whether to run the HPXML file as a single whole building model.')
    args << arg

    arg = OpenStudio::Measure::OSArgument.makeStringArgument('software_info_program_used', false)
    arg.setDisplayName('Software Info: Program Used')
    arg.setDescription('The name of the software program used.')
    args << arg

    arg = OpenStudio::Measure::OSArgument.makeStringArgument('software_info_program_version', false)
    arg.setDisplayName('Software Info: Program Version')
    arg.setDescription('The version of the software program used.')
    args << arg

    arg = OpenStudio::Measure::OSArgument.makeStringArgument('schedules_filepaths', false)
    arg.setDisplayName('Schedules: CSV File Paths')
    arg.setDescription('Absolute/relative paths of csv files containing user-specified detailed schedules. If multiple files, use a comma-separated list.')
    args << arg

    arg = OpenStudio::Measure::OSArgument.makeStringArgument('schedules_vacancy_periods', false)
    arg.setDisplayName('Schedules: Vacancy Periods')
    arg.setDescription('Specifies the vacancy periods. Enter a date like "Dec 15 - Jan 15". Optionally, can enter hour of the day like "Dec 15 2 - Jan 15 20" (start hour can be 0 through 23 and end hour can be 1 through 24). If multiple periods, use a comma-separated list.')
    args << arg

    arg = OpenStudio::Measure::OSArgument.makeStringArgument('schedules_power_outage_periods', false)
    arg.setDisplayName('Schedules: Power Outage Periods')
    arg.setDescription('Specifies the power outage periods. Enter a date like "Dec 15 - Jan 15". Optionally, can enter hour of the day like "Dec 15 2 - Jan 15 20" (start hour can be 0 through 23 and end hour can be 1 through 24). If multiple periods, use a comma-separated list.')
    args << arg

    arg = OpenStudio::Measure::OSArgument.makeStringArgument('schedules_power_outage_periods_window_natvent_availability', false)
    arg.setDisplayName('Schedules: Power Outage Periods Window Natural Ventilation Availability')
    arg.setDescription("The availability of the natural ventilation schedule during the power outage periods. Valid choices are '#{[HPXML::ScheduleRegular, HPXML::ScheduleAvailable, HPXML::ScheduleUnavailable].join("', '")}'. If multiple periods, use a comma-separated list.")
    args << arg

    arg = OpenStudio::Measure::OSArgument::makeIntegerArgument('simulation_control_timestep', false)
    arg.setDisplayName('Simulation Control: Timestep')
    arg.setUnits('min')
    arg.setDescription("Value must be a divisor of 60. If not provided, the OS-HPXML default (see <a href='#{docs_base_url}#hpxml-simulation-control'>HPXML Simulation Control</a>) is used.")
    args << arg

    arg = OpenStudio::Measure::OSArgument::makeStringArgument('simulation_control_run_period', false)
    arg.setDisplayName('Simulation Control: Run Period')
    arg.setDescription("Enter a date like 'Jan 1 - Dec 31'. If not provided, the OS-HPXML default (see <a href='#{docs_base_url}#hpxml-simulation-control'>HPXML Simulation Control</a>) is used.")
    args << arg

    arg = OpenStudio::Measure::OSArgument::makeIntegerArgument('simulation_control_run_period_calendar_year', false)
    arg.setDisplayName('Simulation Control: Run Period Calendar Year')
    arg.setUnits('year')
    arg.setDescription("This numeric field should contain the calendar year that determines the start day of week. If you are running simulations using AMY weather files, the value entered for calendar year will not be used; it will be overridden by the actual year found in the AMY weather file. If not provided, the OS-HPXML default (see <a href='#{docs_base_url}#hpxml-simulation-control'>HPXML Simulation Control</a>) is used.")
    args << arg

    arg = OpenStudio::Measure::OSArgument::makeBoolArgument('simulation_control_daylight_saving_enabled', false)
    arg.setDisplayName('Simulation Control: Daylight Saving Enabled')
    arg.setDescription("Whether to use daylight saving. If not provided, the OS-HPXML default (see <a href='#{docs_base_url}#hpxml-building-site'>HPXML Building Site</a>) is used.")
    args << arg

    arg = OpenStudio::Measure::OSArgument::makeStringArgument('simulation_control_daylight_saving_period', false)
    arg.setDisplayName('Simulation Control: Daylight Saving Period')
    arg.setDescription("Enter a date like 'Mar 15 - Dec 15'. If not provided, the OS-HPXML default (see <a href='#{docs_base_url}#hpxml-building-site'>HPXML Building Site</a>) is used.")
    args << arg

    arg = OpenStudio::Measure::OSArgument::makeStringArgument('simulation_control_temperature_capacitance_multiplier', false)
    arg.setDisplayName('Simulation Control: Temperature Capacitance Multiplier')
    arg.setDescription("Affects the transient calculation of indoor air temperatures. If not provided, the OS-HPXML default (see <a href='#{docs_base_url}#hpxml-simulation-control'>HPXML Simulation Control</a>) is used.")
    args << arg

<<<<<<< HEAD
    arg = OpenStudio::Measure::OSArgument::makeDoubleArgument('geb_onoff_thermostat_deadband', false)
    arg.setDisplayName('HVAC GEB Control: On-Off Thermostat Deadband')
    arg.setDescription("On-off thermostat deadband for hvac systems. Only applies to single speed or two speed air source HVAC systems.")
    arg.setUnits('deg-F')
    args << arg

    arg = OpenStudio::Measure::OSArgument::makeDoubleArgument('geb_backup_heating_capacity_increment', false)
    arg.setDisplayName('HVAC GEB Control: Backup Heating Capacity Increment')
    arg.setDescription("Capacity increment of the multi-staging heat pump backup system. Only applies if Backup Type is '#{HPXML::HeatPumpBackupTypeIntegrated}' and Backup Fuel Type is '#{HPXML::FuelTypeElectricity}'.")
    arg.setUnits('deg-F')
=======
    defrost_model_type_choices = OpenStudio::StringVector.new
    defrost_model_type_choices << HPXML::AdvancedResearchDefrostModelTypeStandard
    defrost_model_type_choices << HPXML::AdvancedResearchDefrostModelTypeAdvanced
    arg = OpenStudio::Measure::OSArgument::makeChoiceArgument('simulation_control_defrost_model_type', defrost_model_type_choices, false)
    arg.setDisplayName('Simulation Control: Defrost Model Type')
    arg.setDescription("Research feature to select the type of defrost model. Use #{HPXML::AdvancedResearchDefrostModelTypeStandard} for default E+ defrost setting. Use #{HPXML::AdvancedResearchDefrostModelTypeAdvanced} for improved model that better accounts for loads and energy uses during defrost, using #{HPXML::AdvancedResearchDefrostModelTypeAdvanced} may impact simulation runtime. If not provided, defaults to #{HPXML::AdvancedResearchDefrostModelTypeStandard}.")
>>>>>>> 9c7249b0
    args << arg

    site_type_choices = OpenStudio::StringVector.new
    site_type_choices << HPXML::SiteTypeSuburban
    site_type_choices << HPXML::SiteTypeUrban
    site_type_choices << HPXML::SiteTypeRural

    arg = OpenStudio::Measure::OSArgument::makeChoiceArgument('site_type', site_type_choices, false)
    arg.setDisplayName('Site: Type')
    arg.setDescription("The type of site. If not provided, the OS-HPXML default (see <a href='#{docs_base_url}#hpxml-site'>HPXML Site</a>) is used.")
    args << arg

    site_shielding_of_home_choices = OpenStudio::StringVector.new
    site_shielding_of_home_choices << HPXML::ShieldingExposed
    site_shielding_of_home_choices << HPXML::ShieldingNormal
    site_shielding_of_home_choices << HPXML::ShieldingWellShielded

    arg = OpenStudio::Measure::OSArgument::makeChoiceArgument('site_shielding_of_home', site_shielding_of_home_choices, false)
    arg.setDisplayName('Site: Shielding of Home')
    arg.setDescription("Presence of nearby buildings, trees, obstructions for infiltration model. If not provided, the OS-HPXML default (see <a href='#{docs_base_url}#hpxml-site'>HPXML Site</a>) is used.")
    args << arg

    site_soil_and_moisture_type_choices = OpenStudio::StringVector.new
    Constants.SoilTypes.each do |soil_type|
      Constants.MoistureTypes.each do |moisture_type|
        site_soil_and_moisture_type_choices << "#{soil_type}, #{moisture_type}"
      end
    end

    arg = OpenStudio::Measure::OSArgument::makeChoiceArgument('site_soil_and_moisture_type', site_soil_and_moisture_type_choices, false)
    arg.setDisplayName('Site: Soil and Moisture Type')
    arg.setDescription("Type of soil and moisture. This is used to inform ground conductivity and diffusivity. If not provided, the OS-HPXML default (see <a href='#{docs_base_url}#hpxml-site'>HPXML Site</a>) is used.")
    args << arg

    arg = OpenStudio::Measure::OSArgument.makeDoubleArgument('site_ground_conductivity', false)
    arg.setDisplayName('Site: Ground Conductivity')
    arg.setDescription('Conductivity of the ground soil. If provided, overrides the previous site and moisture type input.')
    arg.setUnits('Btu/hr-ft-F')
    args << arg

    arg = OpenStudio::Measure::OSArgument.makeDoubleArgument('site_ground_diffusivity', false)
    arg.setDisplayName('Site: Ground Diffusivity')
    arg.setDescription('Diffusivity of the ground soil. If provided, overrides the previous site and moisture type input.')
    arg.setUnits('ft^2/hr')
    args << arg

    site_iecc_zone_choices = OpenStudio::StringVector.new
    Constants.IECCZones.each do |iz|
      site_iecc_zone_choices << iz
    end

    arg = OpenStudio::Measure::OSArgument.makeChoiceArgument('site_iecc_zone', site_iecc_zone_choices, false)
    arg.setDisplayName('Site: IECC Zone')
    arg.setDescription('IECC zone of the home address.')
    args << arg

    arg = OpenStudio::Measure::OSArgument.makeStringArgument('site_city', false)
    arg.setDisplayName('Site: City')
    arg.setDescription('City/municipality of the home address.')
    args << arg

    site_state_code_choices = OpenStudio::StringVector.new
    Constants.StateCodesMap.keys.each do |sc|
      site_state_code_choices << sc
    end

    arg = OpenStudio::Measure::OSArgument.makeChoiceArgument('site_state_code', site_state_code_choices, false)
    arg.setDisplayName('Site: State Code')
    arg.setDescription("State code of the home address. If not provided, the OS-HPXML default (see <a href='#{docs_base_url}#hpxml-site'>HPXML Site</a>) is used.")
    args << arg

    arg = OpenStudio::Measure::OSArgument.makeStringArgument('site_zip_code', false)
    arg.setDisplayName('Site: Zip Code')
    arg.setDescription('Zip code of the home address.')
    args << arg

    arg = OpenStudio::Measure::OSArgument.makeDoubleArgument('site_time_zone_utc_offset', false)
    arg.setDisplayName('Site: Time Zone UTC Offset')
    arg.setDescription("Time zone UTC offset of the home address. Must be between -12 and 14. If not provided, the OS-HPXML default (see <a href='#{docs_base_url}#hpxml-site'>HPXML Site</a>) is used.")
    arg.setUnits('hr')
    args << arg

    arg = OpenStudio::Measure::OSArgument.makeDoubleArgument('site_elevation', false)
    arg.setDisplayName('Site: Elevation')
    arg.setDescription("Elevation of the home address. If not provided, the OS-HPXML default (see <a href='#{docs_base_url}#hpxml-site'>HPXML Site</a>) is used.")
    arg.setUnits('ft')
    args << arg

    arg = OpenStudio::Measure::OSArgument.makeDoubleArgument('site_latitude', false)
    arg.setDisplayName('Site: Latitude')
    arg.setDescription("Latitude of the home address. Must be between -90 and 90. Use negative values for southern hemisphere. If not provided, the OS-HPXML default (see <a href='#{docs_base_url}#hpxml-site'>HPXML Site</a>) is used.")
    arg.setUnits('deg')
    args << arg

    arg = OpenStudio::Measure::OSArgument.makeDoubleArgument('site_longitude', false)
    arg.setDisplayName('Site: Longitude')
    arg.setDescription("Longitude of the home address. Must be between -180 and 180. Use negative values for the western hemisphere. If not provided, the OS-HPXML default (see <a href='#{docs_base_url}#hpxml-site'>HPXML Site</a>) is used.")
    arg.setUnits('deg')
    args << arg

    arg = OpenStudio::Measure::OSArgument.makeStringArgument('weather_station_epw_filepath', true)
    arg.setDisplayName('Weather Station: EnergyPlus Weather (EPW) Filepath')
    arg.setDescription('Path of the EPW file.')
    arg.setDefaultValue('USA_CO_Denver.Intl.AP.725650_TMY3.epw')
    args << arg

    arg = OpenStudio::Measure::OSArgument.makeIntegerArgument('year_built', false)
    arg.setDisplayName('Building Construction: Year Built')
    arg.setDescription('The year the building was built.')
    args << arg

    unit_type_choices = OpenStudio::StringVector.new
    unit_type_choices << HPXML::ResidentialTypeSFD
    unit_type_choices << HPXML::ResidentialTypeSFA
    unit_type_choices << HPXML::ResidentialTypeApartment
    unit_type_choices << HPXML::ResidentialTypeManufactured

    arg = OpenStudio::Measure::OSArgument::makeIntegerArgument('unit_multiplier', false)
    arg.setDisplayName('Building Construction: Unit Multiplier')
    arg.setDescription('The number of similar dwelling units. EnergyPlus simulation results will be multiplied this value. If not provided, defaults to 1.')
    args << arg

    arg = OpenStudio::Measure::OSArgument::makeChoiceArgument('geometry_unit_type', unit_type_choices, true)
    arg.setDisplayName('Geometry: Unit Type')
    arg.setDescription("The type of dwelling unit. Use #{HPXML::ResidentialTypeSFA} for a dwelling unit with 1 or more stories, attached units to one or both sides, and no units above/below. Use #{HPXML::ResidentialTypeApartment} for a dwelling unit with 1 story, attached units to one, two, or three sides, and units above and/or below.")
    arg.setDefaultValue(HPXML::ResidentialTypeSFD)
    args << arg

    level_choices = OpenStudio::StringVector.new
    level_choices << 'Bottom'
    level_choices << 'Middle'
    level_choices << 'Top'

    arg = OpenStudio::Measure::OSArgument::makeBoolArgument('geometry_unit_left_wall_is_adiabatic', false)
    arg.setDisplayName('Geometry: Unit Left Wall Is Adiabatic')
    arg.setDescription('Presence of an adiabatic left wall.')
    arg.setDefaultValue(false)
    args << arg

    arg = OpenStudio::Measure::OSArgument::makeBoolArgument('geometry_unit_right_wall_is_adiabatic', false)
    arg.setDisplayName('Geometry: Unit Right Wall Is Adiabatic')
    arg.setDescription('Presence of an adiabatic right wall.')
    arg.setDefaultValue(false)
    args << arg

    arg = OpenStudio::Measure::OSArgument::makeBoolArgument('geometry_unit_front_wall_is_adiabatic', false)
    arg.setDisplayName('Geometry: Unit Front Wall Is Adiabatic')
    arg.setDescription('Presence of an adiabatic front wall, for example, the unit is adjacent to a conditioned corridor.')
    arg.setDefaultValue(false)
    args << arg

    arg = OpenStudio::Measure::OSArgument::makeBoolArgument('geometry_unit_back_wall_is_adiabatic', false)
    arg.setDisplayName('Geometry: Unit Back Wall Is Adiabatic')
    arg.setDescription('Presence of an adiabatic back wall.')
    arg.setDefaultValue(false)
    args << arg

    arg = OpenStudio::Measure::OSArgument::makeIntegerArgument('geometry_unit_num_floors_above_grade', true)
    arg.setDisplayName('Geometry: Unit Number of Floors Above Grade')
    arg.setUnits('#')
    arg.setDescription("The number of floors above grade in the unit. Attic type #{HPXML::AtticTypeConditioned} is included. Assumed to be 1 for #{HPXML::ResidentialTypeApartment}s.")
    arg.setDefaultValue(2)
    args << arg

    arg = OpenStudio::Measure::OSArgument::makeDoubleArgument('geometry_unit_cfa', true)
    arg.setDisplayName('Geometry: Unit Conditioned Floor Area')
    arg.setUnits('ft^2')
    arg.setDescription("The total floor area of the unit's conditioned space (including any conditioned basement floor area).")
    arg.setDefaultValue(2000.0)
    args << arg

    arg = OpenStudio::Measure::OSArgument::makeDoubleArgument('geometry_unit_aspect_ratio', true)
    arg.setDisplayName('Geometry: Unit Aspect Ratio')
    arg.setUnits('Frac')
    arg.setDescription('The ratio of front/back wall length to left/right wall length for the unit, excluding any protruding garage wall area.')
    arg.setDefaultValue(2.0)
    args << arg

    arg = OpenStudio::Measure::OSArgument::makeDoubleArgument('geometry_unit_orientation', true)
    arg.setDisplayName('Geometry: Unit Orientation')
    arg.setUnits('degrees')
    arg.setDescription("The unit's orientation is measured clockwise from north (e.g., North=0, East=90, South=180, West=270).")
    arg.setDefaultValue(180.0)
    args << arg

    arg = OpenStudio::Measure::OSArgument::makeIntegerArgument('geometry_unit_num_bedrooms', true)
    arg.setDisplayName('Geometry: Unit Number of Bedrooms')
    arg.setUnits('#')
    arg.setDescription('The number of bedrooms in the unit.')
    arg.setDefaultValue(3)
    args << arg

    arg = OpenStudio::Measure::OSArgument::makeIntegerArgument('geometry_unit_num_bathrooms', false)
    arg.setDisplayName('Geometry: Unit Number of Bathrooms')
    arg.setUnits('#')
    arg.setDescription("The number of bathrooms in the unit. If not provided, the OS-HPXML default (see <a href='#{docs_base_url}#hpxml-building-construction'>HPXML Building Construction</a>) is used.")
    args << arg

    arg = OpenStudio::Measure::OSArgument::makeDoubleArgument('geometry_unit_num_occupants', false)
    arg.setDisplayName('Geometry: Unit Number of Occupants')
    arg.setUnits('#')
    arg.setDescription('The number of occupants in the unit. If not provided, an *asset* calculation is performed assuming standard occupancy, in which various end use defaults (e.g., plug loads, appliances, and hot water usage) are calculated based on Number of Bedrooms and Conditioned Floor Area per ANSI/RESNET/ICC 301-2019. If provided, an *operational* calculation is instead performed in which the end use defaults are adjusted using the relationship between Number of Bedrooms and Number of Occupants from RECS 2015.')
    args << arg

    arg = OpenStudio::Measure::OSArgument::makeIntegerArgument('geometry_building_num_units', false)
    arg.setDisplayName('Geometry: Building Number of Units')
    arg.setUnits('#')
    arg.setDescription("The number of units in the building. Required for #{HPXML::ResidentialTypeSFA} and #{HPXML::ResidentialTypeApartment}s.")
    args << arg

    arg = OpenStudio::Measure::OSArgument::makeDoubleArgument('geometry_average_ceiling_height', true)
    arg.setDisplayName('Geometry: Average Ceiling Height')
    arg.setUnits('ft')
    arg.setDescription('Average distance from the floor to the ceiling.')
    arg.setDefaultValue(8.0)
    args << arg

    arg = OpenStudio::Measure::OSArgument::makeDoubleArgument('geometry_garage_width', true)
    arg.setDisplayName('Geometry: Garage Width')
    arg.setUnits('ft')
    arg.setDescription("The width of the garage. Enter zero for no garage. Only applies to #{HPXML::ResidentialTypeSFD} units.")
    arg.setDefaultValue(0.0)
    args << arg

    arg = OpenStudio::Measure::OSArgument::makeDoubleArgument('geometry_garage_depth', true)
    arg.setDisplayName('Geometry: Garage Depth')
    arg.setUnits('ft')
    arg.setDescription("The depth of the garage. Only applies to #{HPXML::ResidentialTypeSFD} units.")
    arg.setDefaultValue(20.0)
    args << arg

    arg = OpenStudio::Measure::OSArgument::makeDoubleArgument('geometry_garage_protrusion', true)
    arg.setDisplayName('Geometry: Garage Protrusion')
    arg.setUnits('Frac')
    arg.setDescription("The fraction of the garage that is protruding from the conditioned space. Only applies to #{HPXML::ResidentialTypeSFD} units.")
    arg.setDefaultValue(0.0)
    args << arg

    garage_position_choices = OpenStudio::StringVector.new
    garage_position_choices << 'Right'
    garage_position_choices << 'Left'

    arg = OpenStudio::Measure::OSArgument::makeChoiceArgument('geometry_garage_position', garage_position_choices, true)
    arg.setDisplayName('Geometry: Garage Position')
    arg.setDescription("The position of the garage. Only applies to #{HPXML::ResidentialTypeSFD} units.")
    arg.setDefaultValue('Right')
    args << arg

    foundation_type_choices = OpenStudio::StringVector.new
    foundation_type_choices << HPXML::FoundationTypeSlab
    foundation_type_choices << HPXML::FoundationTypeCrawlspaceVented
    foundation_type_choices << HPXML::FoundationTypeCrawlspaceUnvented
    foundation_type_choices << HPXML::FoundationTypeCrawlspaceConditioned
    foundation_type_choices << HPXML::FoundationTypeBasementUnconditioned
    foundation_type_choices << HPXML::FoundationTypeBasementConditioned
    foundation_type_choices << HPXML::FoundationTypeAmbient
    foundation_type_choices << HPXML::FoundationTypeAboveApartment # I.e., adiabatic
    foundation_type_choices << "#{HPXML::FoundationTypeBellyAndWing}WithSkirt"
    foundation_type_choices << "#{HPXML::FoundationTypeBellyAndWing}NoSkirt"

    arg = OpenStudio::Measure::OSArgument::makeChoiceArgument('geometry_foundation_type', foundation_type_choices, true)
    arg.setDisplayName('Geometry: Foundation Type')
    arg.setDescription("The foundation type of the building. Foundation types #{HPXML::FoundationTypeBasementConditioned} and #{HPXML::FoundationTypeCrawlspaceConditioned} are not allowed for #{HPXML::ResidentialTypeApartment}s.")
    arg.setDefaultValue(HPXML::FoundationTypeSlab)
    args << arg

    arg = OpenStudio::Measure::OSArgument::makeDoubleArgument('geometry_foundation_height', true)
    arg.setDisplayName('Geometry: Foundation Height')
    arg.setUnits('ft')
    arg.setDescription('The height of the foundation (e.g., 3ft for crawlspace, 8ft for basement). Only applies to basements/crawlspaces.')
    arg.setDefaultValue(0.0)
    args << arg

    arg = OpenStudio::Measure::OSArgument::makeDoubleArgument('geometry_foundation_height_above_grade', true)
    arg.setDisplayName('Geometry: Foundation Height Above Grade')
    arg.setUnits('ft')
    arg.setDescription('The depth above grade of the foundation wall. Only applies to basements/crawlspaces.')
    arg.setDefaultValue(0.0)
    args << arg

    arg = OpenStudio::Measure::OSArgument::makeDoubleArgument('geometry_rim_joist_height', false)
    arg.setDisplayName('Geometry: Rim Joist Height')
    arg.setUnits('in')
    arg.setDescription('The height of the rim joists. Only applies to basements/crawlspaces.')
    args << arg

    attic_type_choices = OpenStudio::StringVector.new
    attic_type_choices << HPXML::AtticTypeFlatRoof
    attic_type_choices << HPXML::AtticTypeVented
    attic_type_choices << HPXML::AtticTypeUnvented
    attic_type_choices << HPXML::AtticTypeConditioned
    attic_type_choices << HPXML::AtticTypeBelowApartment # I.e., adiabatic

    arg = OpenStudio::Measure::OSArgument::makeChoiceArgument('geometry_attic_type', attic_type_choices, true)
    arg.setDisplayName('Geometry: Attic Type')
    arg.setDescription("The attic type of the building. Attic type #{HPXML::AtticTypeConditioned} is not allowed for #{HPXML::ResidentialTypeApartment}s.")
    arg.setDefaultValue(HPXML::AtticTypeVented)
    args << arg

    roof_type_choices = OpenStudio::StringVector.new
    roof_type_choices << 'gable'
    roof_type_choices << 'hip'

    arg = OpenStudio::Measure::OSArgument::makeChoiceArgument('geometry_roof_type', roof_type_choices, true)
    arg.setDisplayName('Geometry: Roof Type')
    arg.setDescription('The roof type of the building. Ignored if the building has a flat roof.')
    arg.setDefaultValue('gable')
    args << arg

    roof_pitch_choices = OpenStudio::StringVector.new
    roof_pitch_choices << '1:12'
    roof_pitch_choices << '2:12'
    roof_pitch_choices << '3:12'
    roof_pitch_choices << '4:12'
    roof_pitch_choices << '5:12'
    roof_pitch_choices << '6:12'
    roof_pitch_choices << '7:12'
    roof_pitch_choices << '8:12'
    roof_pitch_choices << '9:12'
    roof_pitch_choices << '10:12'
    roof_pitch_choices << '11:12'
    roof_pitch_choices << '12:12'

    arg = OpenStudio::Measure::OSArgument::makeChoiceArgument('geometry_roof_pitch', roof_pitch_choices, true)
    arg.setDisplayName('Geometry: Roof Pitch')
    arg.setDescription('The roof pitch of the attic. Ignored if the building has a flat roof.')
    arg.setDefaultValue('6:12')
    args << arg

    arg = OpenStudio::Measure::OSArgument::makeDoubleArgument('geometry_eaves_depth', true)
    arg.setDisplayName('Geometry: Eaves Depth')
    arg.setUnits('ft')
    arg.setDescription('The eaves depth of the roof.')
    arg.setDefaultValue(2.0)
    args << arg

    arg = OpenStudio::Measure::OSArgument::makeDoubleArgument('neighbor_front_distance', true)
    arg.setDisplayName('Neighbor: Front Distance')
    arg.setUnits('ft')
    arg.setDescription('The distance between the unit and the neighboring building to the front (not including eaves). A value of zero indicates no neighbors. Used for shading.')
    arg.setDefaultValue(0.0)
    args << arg

    arg = OpenStudio::Measure::OSArgument::makeDoubleArgument('neighbor_back_distance', true)
    arg.setDisplayName('Neighbor: Back Distance')
    arg.setUnits('ft')
    arg.setDescription('The distance between the unit and the neighboring building to the back (not including eaves). A value of zero indicates no neighbors. Used for shading.')
    arg.setDefaultValue(0.0)
    args << arg

    arg = OpenStudio::Measure::OSArgument::makeDoubleArgument('neighbor_left_distance', true)
    arg.setDisplayName('Neighbor: Left Distance')
    arg.setUnits('ft')
    arg.setDescription('The distance between the unit and the neighboring building to the left (not including eaves). A value of zero indicates no neighbors. Used for shading.')
    arg.setDefaultValue(10.0)
    args << arg

    arg = OpenStudio::Measure::OSArgument::makeDoubleArgument('neighbor_right_distance', true)
    arg.setDisplayName('Neighbor: Right Distance')
    arg.setUnits('ft')
    arg.setDescription('The distance between the unit and the neighboring building to the right (not including eaves). A value of zero indicates no neighbors. Used for shading.')
    arg.setDefaultValue(10.0)
    args << arg

    arg = OpenStudio::Measure::OSArgument::makeDoubleArgument('neighbor_front_height', false)
    arg.setDisplayName('Neighbor: Front Height')
    arg.setUnits('ft')
    arg.setDescription("The height of the neighboring building to the front. If not provided, the OS-HPXML default (see <a href='#{docs_base_url}#hpxml-site'>HPXML Site</a>) is used.")
    args << arg

    arg = OpenStudio::Measure::OSArgument::makeDoubleArgument('neighbor_back_height', false)
    arg.setDisplayName('Neighbor: Back Height')
    arg.setUnits('ft')
    arg.setDescription("The height of the neighboring building to the back. If not provided, the OS-HPXML default (see <a href='#{docs_base_url}#hpxml-site'>HPXML Site</a>) is used.")
    args << arg

    arg = OpenStudio::Measure::OSArgument::makeDoubleArgument('neighbor_left_height', false)
    arg.setDisplayName('Neighbor: Left Height')
    arg.setUnits('ft')
    arg.setDescription("The height of the neighboring building to the left. If not provided, the OS-HPXML default (see <a href='#{docs_base_url}#hpxml-site'>HPXML Site</a>) is used.")
    args << arg

    arg = OpenStudio::Measure::OSArgument::makeDoubleArgument('neighbor_right_height', false)
    arg.setDisplayName('Neighbor: Right Height')
    arg.setUnits('ft')
    arg.setDescription("The height of the neighboring building to the right. If not provided, the OS-HPXML default (see <a href='#{docs_base_url}#hpxml-site'>HPXML Site</a>) is used.")
    args << arg

    arg = OpenStudio::Measure::OSArgument::makeDoubleArgument('floor_over_foundation_assembly_r', true)
    arg.setDisplayName('Floor: Over Foundation Assembly R-value')
    arg.setUnits('h-ft^2-R/Btu')
    arg.setDescription('Assembly R-value for the floor over the foundation. Ignored if the building has a slab-on-grade foundation.')
    arg.setDefaultValue(28.1)
    args << arg

    arg = OpenStudio::Measure::OSArgument::makeDoubleArgument('floor_over_garage_assembly_r', true)
    arg.setDisplayName('Floor: Over Garage Assembly R-value')
    arg.setUnits('h-ft^2-R/Btu')
    arg.setDescription('Assembly R-value for the floor over the garage. Ignored unless the building has a garage under conditioned space.')
    arg.setDefaultValue(28.1)
    args << arg

    floor_type_choices = OpenStudio::StringVector.new
    floor_type_choices << HPXML::FloorTypeWoodFrame
    floor_type_choices << HPXML::FloorTypeSIP
    floor_type_choices << HPXML::FloorTypeConcrete
    floor_type_choices << HPXML::FloorTypeSteelFrame

    arg = OpenStudio::Measure::OSArgument::makeChoiceArgument('floor_type', floor_type_choices, true)
    arg.setDisplayName('Floor: Type')
    arg.setDescription('The type of floors.')
    arg.setDefaultValue(HPXML::FloorTypeWoodFrame)
    args << arg

    foundation_wall_type_choices = OpenStudio::StringVector.new
    foundation_wall_type_choices << HPXML::FoundationWallTypeSolidConcrete
    foundation_wall_type_choices << HPXML::FoundationWallTypeConcreteBlock
    foundation_wall_type_choices << HPXML::FoundationWallTypeConcreteBlockFoamCore
    foundation_wall_type_choices << HPXML::FoundationWallTypeConcreteBlockPerliteCore
    foundation_wall_type_choices << HPXML::FoundationWallTypeConcreteBlockVermiculiteCore
    foundation_wall_type_choices << HPXML::FoundationWallTypeConcreteBlockSolidCore
    foundation_wall_type_choices << HPXML::FoundationWallTypeDoubleBrick
    foundation_wall_type_choices << HPXML::FoundationWallTypeWood

    arg = OpenStudio::Measure::OSArgument::makeChoiceArgument('foundation_wall_type', foundation_wall_type_choices, false)
    arg.setDisplayName('Foundation Wall: Type')
    arg.setDescription("The material type of the foundation wall. If not provided, the OS-HPXML default (see <a href='#{docs_base_url}#hpxml-foundation-walls'>HPXML Foundation Walls</a>) is used.")
    args << arg

    arg = OpenStudio::Measure::OSArgument::makeDoubleArgument('foundation_wall_thickness', false)
    arg.setDisplayName('Foundation Wall: Thickness')
    arg.setUnits('in')
    arg.setDescription("The thickness of the foundation wall. If not provided, the OS-HPXML default (see <a href='#{docs_base_url}#hpxml-foundation-walls'>HPXML Foundation Walls</a>) is used.")
    args << arg

    arg = OpenStudio::Measure::OSArgument::makeDoubleArgument('foundation_wall_insulation_r', true)
    arg.setDisplayName('Foundation Wall: Insulation Nominal R-value')
    arg.setUnits('h-ft^2-R/Btu')
    arg.setDescription('Nominal R-value for the foundation wall insulation. Only applies to basements/crawlspaces.')
    arg.setDefaultValue(0)
    args << arg

    wall_ins_location_choices = OpenStudio::StringVector.new
    wall_ins_location_choices << 'interior'
    wall_ins_location_choices << 'exterior'

    arg = OpenStudio::Measure::OSArgument::makeChoiceArgument('foundation_wall_insulation_location', wall_ins_location_choices, false)
    arg.setDisplayName('Foundation Wall: Insulation Location')
    arg.setUnits('ft')
    arg.setDescription('Whether the insulation is on the interior or exterior of the foundation wall. Only applies to basements/crawlspaces.')
    arg.setDefaultValue('exterior')
    args << arg

    arg = OpenStudio::Measure::OSArgument::makeDoubleArgument('foundation_wall_insulation_distance_to_top', false)
    arg.setDisplayName('Foundation Wall: Insulation Distance To Top')
    arg.setUnits('ft')
    arg.setDescription("The distance from the top of the foundation wall to the top of the foundation wall insulation. Only applies to basements/crawlspaces. If not provided, the OS-HPXML default (see <a href='#{docs_base_url}#hpxml-foundation-walls'>HPXML Foundation Walls</a>) is used.")
    args << arg

    arg = OpenStudio::Measure::OSArgument::makeDoubleArgument('foundation_wall_insulation_distance_to_bottom', false)
    arg.setDisplayName('Foundation Wall: Insulation Distance To Bottom')
    arg.setUnits('ft')
    arg.setDescription("The distance from the top of the foundation wall to the bottom of the foundation wall insulation. Only applies to basements/crawlspaces. If not provided, the OS-HPXML default (see <a href='#{docs_base_url}#hpxml-foundation-walls'>HPXML Foundation Walls</a>) is used.")
    args << arg

    arg = OpenStudio::Measure::OSArgument::makeDoubleArgument('foundation_wall_assembly_r', false)
    arg.setDisplayName('Foundation Wall: Assembly R-value')
    arg.setUnits('h-ft^2-R/Btu')
    arg.setDescription('Assembly R-value for the foundation walls. Only applies to basements/crawlspaces. If provided, overrides the previous foundation wall insulation inputs. If not provided, it is ignored.')
    args << arg

    arg = OpenStudio::Measure::OSArgument::makeDoubleArgument('rim_joist_assembly_r', false)
    arg.setDisplayName('Rim Joist: Assembly R-value')
    arg.setUnits('h-ft^2-R/Btu')
    arg.setDescription('Assembly R-value for the rim joists. Only applies to basements/crawlspaces. Required if a rim joist height is provided.')
    args << arg

    arg = OpenStudio::Measure::OSArgument::makeDoubleArgument('slab_perimeter_insulation_r', true)
    arg.setDisplayName('Slab: Perimeter Insulation Nominal R-value')
    arg.setUnits('h-ft^2-R/Btu')
    arg.setDescription('Nominal R-value of the vertical slab perimeter insulation. Applies to slab-on-grade foundations and basement/crawlspace floors.')
    arg.setDefaultValue(0)
    args << arg

    arg = OpenStudio::Measure::OSArgument::makeDoubleArgument('slab_perimeter_depth', true)
    arg.setDisplayName('Slab: Perimeter Insulation Depth')
    arg.setUnits('ft')
    arg.setDescription('Depth from grade to bottom of vertical slab perimeter insulation. Applies to slab-on-grade foundations and basement/crawlspace floors.')
    arg.setDefaultValue(0)
    args << arg

    arg = OpenStudio::Measure::OSArgument::makeDoubleArgument('slab_under_insulation_r', true)
    arg.setDisplayName('Slab: Under Slab Insulation Nominal R-value')
    arg.setUnits('h-ft^2-R/Btu')
    arg.setDescription('Nominal R-value of the horizontal under slab insulation. Applies to slab-on-grade foundations and basement/crawlspace floors.')
    arg.setDefaultValue(0)
    args << arg

    arg = OpenStudio::Measure::OSArgument::makeDoubleArgument('slab_under_width', true)
    arg.setDisplayName('Slab: Under Slab Insulation Width')
    arg.setUnits('ft')
    arg.setDescription('Width from slab edge inward of horizontal under-slab insulation. Enter 999 to specify that the under slab insulation spans the entire slab. Applies to slab-on-grade foundations and basement/crawlspace floors.')
    arg.setDefaultValue(0)
    args << arg

    arg = OpenStudio::Measure::OSArgument::makeDoubleArgument('slab_thickness', false)
    arg.setDisplayName('Slab: Thickness')
    arg.setUnits('in')
    arg.setDescription("The thickness of the slab. Zero can be entered if there is a dirt floor instead of a slab. If not provided, the OS-HPXML default (see <a href='#{docs_base_url}#hpxml-slabs'>HPXML Slabs</a>) is used.")
    args << arg

    arg = OpenStudio::Measure::OSArgument::makeDoubleArgument('slab_carpet_fraction', false)
    arg.setDisplayName('Slab: Carpet Fraction')
    arg.setUnits('Frac')
    arg.setDescription("Fraction of the slab floor area that is carpeted. If not provided, the OS-HPXML default (see <a href='#{docs_base_url}#hpxml-slabs'>HPXML Slabs</a>) is used.")
    args << arg

    arg = OpenStudio::Measure::OSArgument::makeDoubleArgument('slab_carpet_r', false)
    arg.setDisplayName('Slab: Carpet R-value')
    arg.setUnits('h-ft^2-R/Btu')
    arg.setDescription("R-value of the slab carpet. If not provided, the OS-HPXML default (see <a href='#{docs_base_url}#hpxml-slabs'>HPXML Slabs</a>) is used.")
    args << arg

    arg = OpenStudio::Measure::OSArgument::makeDoubleArgument('ceiling_assembly_r', true)
    arg.setDisplayName('Ceiling: Assembly R-value')
    arg.setUnits('h-ft^2-R/Btu')
    arg.setDescription('Assembly R-value for the ceiling (attic floor).')
    arg.setDefaultValue(31.6)
    args << arg

    roof_material_type_choices = OpenStudio::StringVector.new
    roof_material_type_choices << HPXML::RoofTypeAsphaltShingles
    roof_material_type_choices << HPXML::RoofTypeConcrete
    roof_material_type_choices << HPXML::RoofTypeCool
    roof_material_type_choices << HPXML::RoofTypeClayTile
    roof_material_type_choices << HPXML::RoofTypeEPS
    roof_material_type_choices << HPXML::RoofTypeMetal
    roof_material_type_choices << HPXML::RoofTypePlasticRubber
    roof_material_type_choices << HPXML::RoofTypeShingles
    roof_material_type_choices << HPXML::RoofTypeWoodShingles

    arg = OpenStudio::Measure::OSArgument::makeChoiceArgument('roof_material_type', roof_material_type_choices, false)
    arg.setDisplayName('Roof: Material Type')
    arg.setDescription("The material type of the roof. If not provided, the OS-HPXML default (see <a href='#{docs_base_url}#hpxml-roofs'>HPXML Roofs</a>) is used.")
    args << arg

    color_choices = OpenStudio::StringVector.new
    color_choices << HPXML::ColorDark
    color_choices << HPXML::ColorLight
    color_choices << HPXML::ColorMedium
    color_choices << HPXML::ColorMediumDark
    color_choices << HPXML::ColorReflective

    arg = OpenStudio::Measure::OSArgument::makeChoiceArgument('roof_color', color_choices, false)
    arg.setDisplayName('Roof: Color')
    arg.setDescription("The color of the roof. If not provided, the OS-HPXML default (see <a href='#{docs_base_url}#hpxml-roofs'>HPXML Roofs</a>) is used.")
    args << arg

    arg = OpenStudio::Measure::OSArgument::makeDoubleArgument('roof_assembly_r', true)
    arg.setDisplayName('Roof: Assembly R-value')
    arg.setUnits('h-ft^2-R/Btu')
    arg.setDescription('Assembly R-value of the roof.')
    arg.setDefaultValue(2.3)
    args << arg

    radiant_barrier_attic_location_choices = OpenStudio::StringVector.new
    radiant_barrier_attic_location_choices << 'none'
    radiant_barrier_attic_location_choices << HPXML::RadiantBarrierLocationAtticRoofOnly
    radiant_barrier_attic_location_choices << HPXML::RadiantBarrierLocationAtticRoofAndGableWalls
    radiant_barrier_attic_location_choices << HPXML::RadiantBarrierLocationAtticFloor

    arg = OpenStudio::Measure::OSArgument::makeChoiceArgument('radiant_barrier_attic_location', radiant_barrier_attic_location_choices, false)
    arg.setDisplayName('Attic: Radiant Barrier Location')
    arg.setDescription('The location of the radiant barrier in the attic.')
    args << arg

    radiant_barrier_grade_choices = OpenStudio::StringVector.new
    radiant_barrier_grade_choices << '1'
    radiant_barrier_grade_choices << '2'
    radiant_barrier_grade_choices << '3'

    arg = OpenStudio::Measure::OSArgument::makeChoiceArgument('radiant_barrier_grade', radiant_barrier_grade_choices, false)
    arg.setDisplayName('Attic: Radiant Barrier Grade')
    arg.setDescription("The grade of the radiant barrier in the attic. If not provided, the OS-HPXML default (see <a href='#{docs_base_url}#hpxml-roofs'>HPXML Roofs</a>) is used.")
    args << arg

    wall_type_choices = OpenStudio::StringVector.new
    wall_type_choices << HPXML::WallTypeWoodStud
    wall_type_choices << HPXML::WallTypeCMU
    wall_type_choices << HPXML::WallTypeDoubleWoodStud
    wall_type_choices << HPXML::WallTypeICF
    wall_type_choices << HPXML::WallTypeLog
    wall_type_choices << HPXML::WallTypeSIP
    wall_type_choices << HPXML::WallTypeConcrete
    wall_type_choices << HPXML::WallTypeSteelStud
    wall_type_choices << HPXML::WallTypeStone
    wall_type_choices << HPXML::WallTypeStrawBale
    wall_type_choices << HPXML::WallTypeBrick

    arg = OpenStudio::Measure::OSArgument::makeChoiceArgument('wall_type', wall_type_choices, true)
    arg.setDisplayName('Wall: Type')
    arg.setDescription('The type of walls.')
    arg.setDefaultValue(HPXML::WallTypeWoodStud)
    args << arg

    wall_siding_type_choices = OpenStudio::StringVector.new
    wall_siding_type_choices << HPXML::SidingTypeAluminum
    wall_siding_type_choices << HPXML::SidingTypeAsbestos
    wall_siding_type_choices << HPXML::SidingTypeBrick
    wall_siding_type_choices << HPXML::SidingTypeCompositeShingle
    wall_siding_type_choices << HPXML::SidingTypeFiberCement
    wall_siding_type_choices << HPXML::SidingTypeMasonite
    wall_siding_type_choices << HPXML::SidingTypeNone
    wall_siding_type_choices << HPXML::SidingTypeStucco
    wall_siding_type_choices << HPXML::SidingTypeSyntheticStucco
    wall_siding_type_choices << HPXML::SidingTypeVinyl
    wall_siding_type_choices << HPXML::SidingTypeWood

    arg = OpenStudio::Measure::OSArgument::makeChoiceArgument('wall_siding_type', wall_siding_type_choices, false)
    arg.setDisplayName('Wall: Siding Type')
    arg.setDescription("The siding type of the walls. Also applies to rim joists. If not provided, the OS-HPXML default (see <a href='#{docs_base_url}#hpxml-walls'>HPXML Walls</a>) is used.")
    args << arg

    arg = OpenStudio::Measure::OSArgument::makeChoiceArgument('wall_color', color_choices, false)
    arg.setDisplayName('Wall: Color')
    arg.setDescription("The color of the walls. Also applies to rim joists. If not provided, the OS-HPXML default (see <a href='#{docs_base_url}#hpxml-walls'>HPXML Walls</a>) is used.")
    args << arg

    arg = OpenStudio::Measure::OSArgument::makeDoubleArgument('wall_assembly_r', true)
    arg.setDisplayName('Wall: Assembly R-value')
    arg.setUnits('h-ft^2-R/Btu')
    arg.setDescription('Assembly R-value of the walls.')
    arg.setDefaultValue(11.9)
    args << arg

    arg = OpenStudio::Measure::OSArgument::makeDoubleArgument('window_front_wwr', true)
    arg.setDisplayName('Windows: Front Window-to-Wall Ratio')
    arg.setUnits('Frac')
    arg.setDescription("The ratio of window area to wall area for the unit's front facade. Enter 0 if specifying Front Window Area instead.")
    arg.setDefaultValue(0.18)
    args << arg

    arg = OpenStudio::Measure::OSArgument::makeDoubleArgument('window_back_wwr', true)
    arg.setDisplayName('Windows: Back Window-to-Wall Ratio')
    arg.setUnits('Frac')
    arg.setDescription("The ratio of window area to wall area for the unit's back facade. Enter 0 if specifying Back Window Area instead.")
    arg.setDefaultValue(0.18)
    args << arg

    arg = OpenStudio::Measure::OSArgument::makeDoubleArgument('window_left_wwr', true)
    arg.setDisplayName('Windows: Left Window-to-Wall Ratio')
    arg.setUnits('Frac')
    arg.setDescription("The ratio of window area to wall area for the unit's left facade (when viewed from the front). Enter 0 if specifying Left Window Area instead.")
    arg.setDefaultValue(0.18)
    args << arg

    arg = OpenStudio::Measure::OSArgument::makeDoubleArgument('window_right_wwr', true)
    arg.setDisplayName('Windows: Right Window-to-Wall Ratio')
    arg.setUnits('Frac')
    arg.setDescription("The ratio of window area to wall area for the unit's right facade (when viewed from the front). Enter 0 if specifying Right Window Area instead.")
    arg.setDefaultValue(0.18)
    args << arg

    arg = OpenStudio::Measure::OSArgument::makeDoubleArgument('window_area_front', true)
    arg.setDisplayName('Windows: Front Window Area')
    arg.setUnits('ft^2')
    arg.setDescription("The amount of window area on the unit's front facade. Enter 0 if specifying Front Window-to-Wall Ratio instead.")
    arg.setDefaultValue(0)
    args << arg

    arg = OpenStudio::Measure::OSArgument::makeDoubleArgument('window_area_back', true)
    arg.setDisplayName('Windows: Back Window Area')
    arg.setUnits('ft^2')
    arg.setDescription("The amount of window area on the unit's back facade. Enter 0 if specifying Back Window-to-Wall Ratio instead.")
    arg.setDefaultValue(0)
    args << arg

    arg = OpenStudio::Measure::OSArgument::makeDoubleArgument('window_area_left', true)
    arg.setDisplayName('Windows: Left Window Area')
    arg.setUnits('ft^2')
    arg.setDescription("The amount of window area on the unit's left facade (when viewed from the front). Enter 0 if specifying Left Window-to-Wall Ratio instead.")
    arg.setDefaultValue(0)
    args << arg

    arg = OpenStudio::Measure::OSArgument::makeDoubleArgument('window_area_right', true)
    arg.setDisplayName('Windows: Right Window Area')
    arg.setUnits('ft^2')
    arg.setDescription("The amount of window area on the unit's right facade (when viewed from the front). Enter 0 if specifying Right Window-to-Wall Ratio instead.")
    arg.setDefaultValue(0)
    args << arg

    arg = OpenStudio::Measure::OSArgument::makeDoubleArgument('window_aspect_ratio', true)
    arg.setDisplayName('Windows: Aspect Ratio')
    arg.setUnits('Frac')
    arg.setDescription('Ratio of window height to width.')
    arg.setDefaultValue(1.333)
    args << arg

    arg = OpenStudio::Measure::OSArgument::makeDoubleArgument('window_fraction_operable', false)
    arg.setDisplayName('Windows: Fraction Operable')
    arg.setUnits('Frac')
    arg.setDescription("Fraction of windows that are operable. If not provided, the OS-HPXML default (see <a href='#{docs_base_url}#hpxml-windows'>HPXML Windows</a>) is used.")
    args << arg

    arg = OpenStudio::Measure::OSArgument::makeIntegerArgument('window_natvent_availability', false)
    arg.setDisplayName('Windows: Natural Ventilation Availability')
    arg.setUnits('Days/week')
    arg.setDescription("For operable windows, the number of days/week that windows can be opened by occupants for natural ventilation. If not provided, the OS-HPXML default (see <a href='#{docs_base_url}#hpxml-windows'>HPXML Windows</a>) is used.")
    args << arg

    arg = OpenStudio::Measure::OSArgument::makeDoubleArgument('window_ufactor', true)
    arg.setDisplayName('Windows: U-Factor')
    arg.setUnits('Btu/hr-ft^2-R')
    arg.setDescription('Full-assembly NFRC U-factor.')
    arg.setDefaultValue(0.37)
    args << arg

    arg = OpenStudio::Measure::OSArgument::makeDoubleArgument('window_shgc', true)
    arg.setDisplayName('Windows: SHGC')
    arg.setDescription('Full-assembly NFRC solar heat gain coefficient.')
    arg.setDefaultValue(0.3)
    args << arg

    arg = OpenStudio::Measure::OSArgument::makeDoubleArgument('window_interior_shading_winter', false)
    arg.setDisplayName('Windows: Winter Interior Shading')
    arg.setUnits('Frac')
    arg.setDescription("Interior shading coefficient for the winter season. 1.0 indicates no reduction in solar gain, 0.85 indicates 15% reduction, etc. If not provided, the OS-HPXML default (see <a href='#{docs_base_url}#hpxml-windows'>HPXML Windows</a>) is used.")
    args << arg

    arg = OpenStudio::Measure::OSArgument::makeDoubleArgument('window_interior_shading_summer', false)
    arg.setDisplayName('Windows: Summer Interior Shading')
    arg.setUnits('Frac')
    arg.setDescription("Interior shading coefficient for the summer season. 1.0 indicates no reduction in solar gain, 0.85 indicates 15% reduction, etc. If not provided, the OS-HPXML default (see <a href='#{docs_base_url}#hpxml-windows'>HPXML Windows</a>) is used.")
    args << arg

    arg = OpenStudio::Measure::OSArgument::makeDoubleArgument('window_exterior_shading_winter', false)
    arg.setDisplayName('Windows: Winter Exterior Shading')
    arg.setUnits('Frac')
    arg.setDescription("Exterior shading coefficient for the winter season. 1.0 indicates no reduction in solar gain, 0.85 indicates 15% reduction, etc. If not provided, the OS-HPXML default (see <a href='#{docs_base_url}#hpxml-windows'>HPXML Windows</a>) is used.")
    args << arg

    arg = OpenStudio::Measure::OSArgument::makeDoubleArgument('window_exterior_shading_summer', false)
    arg.setDisplayName('Windows: Summer Exterior Shading')
    arg.setUnits('Frac')
    arg.setDescription("Exterior shading coefficient for the summer season. 1.0 indicates no reduction in solar gain, 0.85 indicates 15% reduction, etc. If not provided, the OS-HPXML default (see <a href='#{docs_base_url}#hpxml-windows'>HPXML Windows</a>) is used.")
    args << arg

    arg = OpenStudio::Measure::OSArgument::makeStringArgument('window_shading_summer_season', false)
    arg.setDisplayName('Windows: Shading Summer Season')
    arg.setDescription("Enter a date like 'May 1 - Sep 30'. Defines the summer season for purposes of shading coefficients; the rest of the year is assumed to be winter. If not provided, the OS-HPXML default (see <a href='#{docs_base_url}#hpxml-windows'>HPXML Windows</a>) is used.")
    args << arg

    storm_window_type_choices = OpenStudio::StringVector.new
    storm_window_type_choices << HPXML::WindowGlassTypeClear
    storm_window_type_choices << HPXML::WindowGlassTypeLowE

    arg = OpenStudio::Measure::OSArgument::makeChoiceArgument('window_storm_type', storm_window_type_choices, false)
    arg.setDisplayName('Windows: Storm Type')
    arg.setDescription('The type of storm, if present. If not provided, assumes there is no storm.')
    args << arg

    arg = OpenStudio::Measure::OSArgument::makeDoubleArgument('overhangs_front_depth', true)
    arg.setDisplayName('Overhangs: Front Depth')
    arg.setUnits('ft')
    arg.setDescription('The depth of overhangs for windows for the front facade.')
    arg.setDefaultValue(0)
    args << arg

    arg = OpenStudio::Measure::OSArgument::makeDoubleArgument('overhangs_front_distance_to_top_of_window', true)
    arg.setDisplayName('Overhangs: Front Distance to Top of Window')
    arg.setUnits('ft')
    arg.setDescription('The overhangs distance to the top of window for the front facade.')
    arg.setDefaultValue(0)
    args << arg

    arg = OpenStudio::Measure::OSArgument::makeDoubleArgument('overhangs_front_distance_to_bottom_of_window', true)
    arg.setDisplayName('Overhangs: Front Distance to Bottom of Window')
    arg.setUnits('ft')
    arg.setDescription('The overhangs distance to the bottom of window for the front facade.')
    arg.setDefaultValue(4)
    args << arg

    arg = OpenStudio::Measure::OSArgument::makeDoubleArgument('overhangs_back_depth', true)
    arg.setDisplayName('Overhangs: Back Depth')
    arg.setUnits('ft')
    arg.setDescription('The depth of overhangs for windows for the back facade.')
    arg.setDefaultValue(0)
    args << arg

    arg = OpenStudio::Measure::OSArgument::makeDoubleArgument('overhangs_back_distance_to_top_of_window', true)
    arg.setDisplayName('Overhangs: Back Distance to Top of Window')
    arg.setUnits('ft')
    arg.setDescription('The overhangs distance to the top of window for the back facade.')
    arg.setDefaultValue(0)
    args << arg

    arg = OpenStudio::Measure::OSArgument::makeDoubleArgument('overhangs_back_distance_to_bottom_of_window', true)
    arg.setDisplayName('Overhangs: Back Distance to Bottom of Window')
    arg.setUnits('ft')
    arg.setDescription('The overhangs distance to the bottom of window for the back facade.')
    arg.setDefaultValue(4)
    args << arg

    arg = OpenStudio::Measure::OSArgument::makeDoubleArgument('overhangs_left_depth', true)
    arg.setDisplayName('Overhangs: Left Depth')
    arg.setUnits('ft')
    arg.setDescription('The depth of overhangs for windows for the left facade.')
    arg.setDefaultValue(0)
    args << arg

    arg = OpenStudio::Measure::OSArgument::makeDoubleArgument('overhangs_left_distance_to_top_of_window', true)
    arg.setDisplayName('Overhangs: Left Distance to Top of Window')
    arg.setUnits('ft')
    arg.setDescription('The overhangs distance to the top of window for the left facade.')
    arg.setDefaultValue(0)
    args << arg

    arg = OpenStudio::Measure::OSArgument::makeDoubleArgument('overhangs_left_distance_to_bottom_of_window', true)
    arg.setDisplayName('Overhangs: Left Distance to Bottom of Window')
    arg.setUnits('ft')
    arg.setDescription('The overhangs distance to the bottom of window for the left facade.')
    arg.setDefaultValue(4)
    args << arg

    arg = OpenStudio::Measure::OSArgument::makeDoubleArgument('overhangs_right_depth', true)
    arg.setDisplayName('Overhangs: Right Depth')
    arg.setUnits('ft')
    arg.setDescription('The depth of overhangs for windows for the right facade.')
    arg.setDefaultValue(0)
    args << arg

    arg = OpenStudio::Measure::OSArgument::makeDoubleArgument('overhangs_right_distance_to_top_of_window', true)
    arg.setDisplayName('Overhangs: Right Distance to Top of Window')
    arg.setUnits('ft')
    arg.setDescription('The overhangs distance to the top of window for the right facade.')
    arg.setDefaultValue(0)
    args << arg

    arg = OpenStudio::Measure::OSArgument::makeDoubleArgument('overhangs_right_distance_to_bottom_of_window', true)
    arg.setDisplayName('Overhangs: Right Distance to Bottom of Window')
    arg.setUnits('ft')
    arg.setDescription('The overhangs distance to the bottom of window for the right facade.')
    arg.setDefaultValue(4)
    args << arg

    arg = OpenStudio::Measure::OSArgument::makeDoubleArgument('skylight_area_front', true)
    arg.setDisplayName('Skylights: Front Roof Area')
    arg.setUnits('ft^2')
    arg.setDescription("The amount of skylight area on the unit's front conditioned roof facade.")
    arg.setDefaultValue(0)
    args << arg

    arg = OpenStudio::Measure::OSArgument::makeDoubleArgument('skylight_area_back', true)
    arg.setDisplayName('Skylights: Back Roof Area')
    arg.setUnits('ft^2')
    arg.setDescription("The amount of skylight area on the unit's back conditioned roof facade.")
    arg.setDefaultValue(0)
    args << arg

    arg = OpenStudio::Measure::OSArgument::makeDoubleArgument('skylight_area_left', true)
    arg.setDisplayName('Skylights: Left Roof Area')
    arg.setUnits('ft^2')
    arg.setDescription("The amount of skylight area on the unit's left conditioned roof facade (when viewed from the front).")
    arg.setDefaultValue(0)
    args << arg

    arg = OpenStudio::Measure::OSArgument::makeDoubleArgument('skylight_area_right', true)
    arg.setDisplayName('Skylights: Right Roof Area')
    arg.setUnits('ft^2')
    arg.setDescription("The amount of skylight area on the unit's right conditioned roof facade (when viewed from the front).")
    arg.setDefaultValue(0)
    args << arg

    arg = OpenStudio::Measure::OSArgument::makeDoubleArgument('skylight_ufactor', true)
    arg.setDisplayName('Skylights: U-Factor')
    arg.setUnits('Btu/hr-ft^2-R')
    arg.setDescription('Full-assembly NFRC U-factor.')
    arg.setDefaultValue(0.33)
    args << arg

    skylight_shgc = OpenStudio::Measure::OSArgument::makeDoubleArgument('skylight_shgc', true)
    skylight_shgc.setDisplayName('Skylights: SHGC')
    skylight_shgc.setDescription('Full-assembly NFRC solar heat gain coefficient.')
    skylight_shgc.setDefaultValue(0.45)
    args << skylight_shgc

    arg = OpenStudio::Measure::OSArgument::makeChoiceArgument('skylight_storm_type', storm_window_type_choices, false)
    arg.setDisplayName('Skylights: Storm Type')
    arg.setDescription('The type of storm, if present. If not provided, assumes there is no storm.')
    args << arg

    arg = OpenStudio::Measure::OSArgument::makeDoubleArgument('door_area', true)
    arg.setDisplayName('Doors: Area')
    arg.setUnits('ft^2')
    arg.setDescription('The area of the opaque door(s).')
    arg.setDefaultValue(20.0)
    args << arg

    arg = OpenStudio::Measure::OSArgument::makeDoubleArgument('door_rvalue', true)
    arg.setDisplayName('Doors: R-value')
    arg.setUnits('h-ft^2-R/Btu')
    arg.setDescription('R-value of the opaque door(s).')
    arg.setDefaultValue(4.4)
    args << arg

    air_leakage_units_choices = OpenStudio::StringVector.new
    air_leakage_units_choices << HPXML::UnitsACH
    air_leakage_units_choices << HPXML::UnitsCFM
    air_leakage_units_choices << HPXML::UnitsACHNatural
    air_leakage_units_choices << HPXML::UnitsCFMNatural
    air_leakage_units_choices << HPXML::UnitsELA

    arg = OpenStudio::Measure::OSArgument::makeChoiceArgument('air_leakage_units', air_leakage_units_choices, true)
    arg.setDisplayName('Air Leakage: Units')
    arg.setDescription('The unit of measure for the air leakage.')
    arg.setDefaultValue(HPXML::UnitsACH)
    args << arg

    arg = OpenStudio::Measure::OSArgument::makeDoubleArgument('air_leakage_house_pressure', true)
    arg.setDisplayName('Air Leakage: House Pressure')
    arg.setUnits('Pa')
    arg.setDescription("The house pressure relative to outside. Required when units are #{HPXML::UnitsACH} or #{HPXML::UnitsCFM}.")
    arg.setDefaultValue(50)
    args << arg

    arg = OpenStudio::Measure::OSArgument::makeDoubleArgument('air_leakage_value', true)
    arg.setDisplayName('Air Leakage: Value')
    arg.setDescription("Air exchange rate value. For '#{HPXML::UnitsELA}', provide value in sq. in.")
    arg.setDefaultValue(3)
    args << arg

    air_leakage_type_choices = OpenStudio::StringVector.new
    air_leakage_type_choices << HPXML::InfiltrationTypeUnitTotal
    air_leakage_type_choices << HPXML::InfiltrationTypeUnitExterior

    arg = OpenStudio::Measure::OSArgument::makeChoiceArgument('air_leakage_type', air_leakage_type_choices, false)
    arg.setDisplayName('Air Leakage: Type')
    arg.setDescription("Type of air leakage. If '#{HPXML::InfiltrationTypeUnitTotal}', represents the total infiltration to the unit as measured by a compartmentalization test, in which case the air leakage value will be adjusted by the ratio of exterior envelope surface area to total envelope surface area. Otherwise, if '#{HPXML::InfiltrationTypeUnitExterior}', represents the infiltration to the unit from outside only as measured by a guarded test. Required when unit type is #{HPXML::ResidentialTypeSFA} or #{HPXML::ResidentialTypeApartment}.")
    args << arg

    arg = OpenStudio::Measure::OSArgument::makeBoolArgument('air_leakage_has_flue_or_chimney_in_conditioned_space', false)
    arg.setDisplayName('Air Leakage: Has Flue or Chimney in Conditioned Space')
    arg.setDescription("Presence of flue or chimney with combustion air from conditioned space; used for infiltration model. If not provided, the OS-HPXML default (see <a href='#{docs_base_url}#flue-or-chimney'>Flue or Chimney</a>) is used.")
    args << arg

    heating_system_type_choices = OpenStudio::StringVector.new
    heating_system_type_choices << 'none'
    heating_system_type_choices << HPXML::HVACTypeFurnace
    heating_system_type_choices << HPXML::HVACTypeWallFurnace
    heating_system_type_choices << HPXML::HVACTypeFloorFurnace
    heating_system_type_choices << HPXML::HVACTypeBoiler
    heating_system_type_choices << HPXML::HVACTypeElectricResistance
    heating_system_type_choices << HPXML::HVACTypeStove
    heating_system_type_choices << HPXML::HVACTypeSpaceHeater
    heating_system_type_choices << HPXML::HVACTypeFireplace
    heating_system_type_choices << "Shared #{HPXML::HVACTypeBoiler} w/ Baseboard"
    heating_system_type_choices << "Shared #{HPXML::HVACTypeBoiler} w/ Ductless Fan Coil"

    heating_system_fuel_choices = OpenStudio::StringVector.new
    heating_system_fuel_choices << HPXML::FuelTypeElectricity
    heating_system_fuel_choices << HPXML::FuelTypeNaturalGas
    heating_system_fuel_choices << HPXML::FuelTypeOil
    heating_system_fuel_choices << HPXML::FuelTypePropane
    heating_system_fuel_choices << HPXML::FuelTypeWoodCord
    heating_system_fuel_choices << HPXML::FuelTypeWoodPellets
    heating_system_fuel_choices << HPXML::FuelTypeCoal

    cooling_system_type_choices = OpenStudio::StringVector.new
    cooling_system_type_choices << 'none'
    cooling_system_type_choices << HPXML::HVACTypeCentralAirConditioner
    cooling_system_type_choices << HPXML::HVACTypeRoomAirConditioner
    cooling_system_type_choices << HPXML::HVACTypeEvaporativeCooler
    cooling_system_type_choices << HPXML::HVACTypeMiniSplitAirConditioner
    cooling_system_type_choices << HPXML::HVACTypePTAC

    cooling_efficiency_type_choices = OpenStudio::StringVector.new
    cooling_efficiency_type_choices << HPXML::UnitsSEER
    cooling_efficiency_type_choices << HPXML::UnitsSEER2
    cooling_efficiency_type_choices << HPXML::UnitsEER
    cooling_efficiency_type_choices << HPXML::UnitsCEER

    compressor_type_choices = OpenStudio::StringVector.new
    compressor_type_choices << HPXML::HVACCompressorTypeSingleStage
    compressor_type_choices << HPXML::HVACCompressorTypeTwoStage
    compressor_type_choices << HPXML::HVACCompressorTypeVariableSpeed

    arg = OpenStudio::Measure::OSArgument::makeChoiceArgument('heating_system_type', heating_system_type_choices, true)
    arg.setDisplayName('Heating System: Type')
    arg.setDescription("The type of heating system. Use 'none' if there is no heating system or if there is a heat pump serving a heating load.")
    arg.setDefaultValue(HPXML::HVACTypeFurnace)
    args << arg

    arg = OpenStudio::Measure::OSArgument::makeChoiceArgument('heating_system_fuel', heating_system_fuel_choices, true)
    arg.setDisplayName('Heating System: Fuel Type')
    arg.setDescription("The fuel type of the heating system. Ignored for #{HPXML::HVACTypeElectricResistance}.")
    arg.setDefaultValue(HPXML::FuelTypeNaturalGas)
    args << arg

    arg = OpenStudio::Measure::OSArgument::makeDoubleArgument('heating_system_heating_efficiency', true)
    arg.setDisplayName('Heating System: Rated AFUE or Percent')
    arg.setUnits('Frac')
    arg.setDescription('The rated heating efficiency value of the heating system.')
    arg.setDefaultValue(0.78)
    args << arg

    arg = OpenStudio::Measure::OSArgument::makeDoubleArgument('heating_system_heating_capacity', false)
    arg.setDisplayName('Heating System: Heating Capacity')
    arg.setDescription("The output heating capacity of the heating system. If not provided, the OS-HPXML autosized default (see <a href='#{docs_base_url}#hpxml-heating-systems'>HPXML Heating Systems</a>) is used.")
    arg.setUnits('Btu/hr')
    args << arg

    arg = OpenStudio::Measure::OSArgument::makeDoubleArgument('heating_system_heating_autosizing_factor', false)
    arg.setDisplayName('Heating System: Heating Autosizing Factor')
    arg.setDescription('The capacity scaling factor applied to the auto-sizing methodology. If not provided, 1.0 is used.')
    args << arg

    arg = OpenStudio::Measure::OSArgument::makeDoubleArgument('heating_system_heating_autosizing_limit', false)
    arg.setDisplayName('Heating System: Heating Autosizing Limit')
    arg.setDescription('The maximum capacity limit applied to the auto-sizing methodology. If not provided, no limit is used.')
    arg.setUnits('Btu/hr')
    args << arg

    arg = OpenStudio::Measure::OSArgument::makeDoubleArgument('heating_system_fraction_heat_load_served', true)
    arg.setDisplayName('Heating System: Fraction Heat Load Served')
    arg.setDescription('The heating load served by the heating system.')
    arg.setUnits('Frac')
    arg.setDefaultValue(1)
    args << arg

    arg = OpenStudio::Measure::OSArgument::makeDoubleArgument('heating_system_pilot_light', false)
    arg.setDisplayName('Heating System: Pilot Light')
    arg.setDescription("The fuel usage of the pilot light. Applies only to #{HPXML::HVACTypeFurnace}, #{HPXML::HVACTypeWallFurnace}, #{HPXML::HVACTypeFloorFurnace}, #{HPXML::HVACTypeStove}, #{HPXML::HVACTypeBoiler}, and #{HPXML::HVACTypeFireplace} with non-electric fuel type. If not provided, assumes no pilot light.")
    arg.setUnits('Btuh')
    args << arg

    arg = OpenStudio::Measure::OSArgument::makeDoubleArgument('heating_system_airflow_defect_ratio', false)
    arg.setDisplayName('Heating System: Airflow Defect Ratio')
    arg.setDescription("The airflow defect ratio, defined as (InstalledAirflow - DesignAirflow) / DesignAirflow, of the heating system per ANSI/RESNET/ACCA Standard 310. A value of zero means no airflow defect. Applies only to #{HPXML::HVACTypeFurnace}. If not provided, assumes no defect.")
    arg.setUnits('Frac')
    args << arg

    arg = OpenStudio::Measure::OSArgument::makeChoiceArgument('cooling_system_type', cooling_system_type_choices, true)
    arg.setDisplayName('Cooling System: Type')
    arg.setDescription("The type of cooling system. Use 'none' if there is no cooling system or if there is a heat pump serving a cooling load.")
    arg.setDefaultValue(HPXML::HVACTypeCentralAirConditioner)
    args << arg

    arg = OpenStudio::Measure::OSArgument::makeChoiceArgument('cooling_system_cooling_efficiency_type', cooling_efficiency_type_choices, true)
    arg.setDisplayName('Cooling System: Efficiency Type')
    arg.setDescription("The efficiency type of the cooling system. System types #{HPXML::HVACTypeCentralAirConditioner} and #{HPXML::HVACTypeMiniSplitAirConditioner} use #{HPXML::UnitsSEER} or #{HPXML::UnitsSEER2}. System types #{HPXML::HVACTypeRoomAirConditioner} and #{HPXML::HVACTypePTAC} use #{HPXML::UnitsEER} or #{HPXML::UnitsCEER}. Ignored for system type #{HPXML::HVACTypeEvaporativeCooler}.")
    arg.setDefaultValue(HPXML::UnitsSEER)
    args << arg

    arg = OpenStudio::Measure::OSArgument::makeDoubleArgument('cooling_system_cooling_efficiency', true)
    arg.setDisplayName('Cooling System: Efficiency')
    arg.setDescription("The rated efficiency value of the cooling system. Ignored for #{HPXML::HVACTypeEvaporativeCooler}.")
    arg.setDefaultValue(13.0)
    args << arg

    arg = OpenStudio::Measure::OSArgument::makeChoiceArgument('cooling_system_cooling_compressor_type', compressor_type_choices, false)
    arg.setDisplayName('Cooling System: Cooling Compressor Type')
    arg.setDescription("The compressor type of the cooling system. Only applies to #{HPXML::HVACTypeCentralAirConditioner} and #{HPXML::HVACTypeMiniSplitAirConditioner}. If not provided, the OS-HPXML default (see <a href='#{docs_base_url}#central-air-conditioner'>Central Air Conditioner</a>, <a href='#{docs_base_url}#mini-split-air-conditioner'>Mini-Split Air Conditioner</a>) is used.")
    args << arg

    arg = OpenStudio::Measure::OSArgument::makeDoubleArgument('cooling_system_cooling_sensible_heat_fraction', false)
    arg.setDisplayName('Cooling System: Cooling Sensible Heat Fraction')
    arg.setDescription("The sensible heat fraction of the cooling system. Ignored for #{HPXML::HVACTypeEvaporativeCooler}. If not provided, the OS-HPXML default (see <a href='#{docs_base_url}#central-air-conditioner'>Central Air Conditioner</a>, <a href='#{docs_base_url}#room-air-conditioner'>Room Air Conditioner</a>, <a href='#{docs_base_url}#packaged-terminal-air-conditioner'>Packaged Terminal Air Conditioner</a>, <a href='#{docs_base_url}#mini-split-air-conditioner'>Mini-Split Air Conditioner</a>) is used.")
    arg.setUnits('Frac')
    args << arg

    arg = OpenStudio::Measure::OSArgument::makeDoubleArgument('cooling_system_cooling_capacity', false)
    arg.setDisplayName('Cooling System: Cooling Capacity')
    arg.setDescription("The output cooling capacity of the cooling system. If not provided, the OS-HPXML autosized default (see <a href='#{docs_base_url}#central-air-conditioner'>Central Air Conditioner</a>, <a href='#{docs_base_url}#room-air-conditioner'>Room Air Conditioner</a>, <a href='#{docs_base_url}#packaged-terminal-air-conditioner'>Packaged Terminal Air Conditioner</a>, <a href='#{docs_base_url}#evaporative-cooler'>Evaporative Cooler</a>, <a href='#{docs_base_url}#mini-split-air-conditioner'>Mini-Split Air Conditioner</a>) is used.")
    arg.setUnits('Btu/hr')
    args << arg

    arg = OpenStudio::Measure::OSArgument::makeDoubleArgument('cooling_system_cooling_autosizing_factor', false)
    arg.setDisplayName('Cooling System: Cooling Autosizing Factor')
    arg.setDescription('The capacity scaling factor applied to the auto-sizing methodology. If not provided, 1.0 is used.')
    args << arg

    arg = OpenStudio::Measure::OSArgument::makeDoubleArgument('cooling_system_cooling_autosizing_limit', false)
    arg.setDisplayName('Cooling System: Cooling Autosizing Limit')
    arg.setDescription('The maximum capacity limit applied to the auto-sizing methodology. If not provided, no limit is used.')
    arg.setUnits('Btu/hr')
    args << arg

    arg = OpenStudio::Measure::OSArgument::makeDoubleArgument('cooling_system_fraction_cool_load_served', true)
    arg.setDisplayName('Cooling System: Fraction Cool Load Served')
    arg.setDescription('The cooling load served by the cooling system.')
    arg.setUnits('Frac')
    arg.setDefaultValue(1)
    args << arg

    arg = OpenStudio::Measure::OSArgument::makeBoolArgument('cooling_system_is_ducted', false)
    arg.setDisplayName('Cooling System: Is Ducted')
    arg.setDescription("Whether the cooling system is ducted or not. Only used for #{HPXML::HVACTypeMiniSplitAirConditioner} and #{HPXML::HVACTypeEvaporativeCooler}. It's assumed that #{HPXML::HVACTypeCentralAirConditioner} is ducted, and #{HPXML::HVACTypeRoomAirConditioner} and #{HPXML::HVACTypePTAC} are not ducted.")
    arg.setDefaultValue(false)
    args << arg

    arg = OpenStudio::Measure::OSArgument::makeDoubleArgument('cooling_system_airflow_defect_ratio', false)
    arg.setDisplayName('Cooling System: Airflow Defect Ratio')
    arg.setDescription("The airflow defect ratio, defined as (InstalledAirflow - DesignAirflow) / DesignAirflow, of the cooling system per ANSI/RESNET/ACCA Standard 310. A value of zero means no airflow defect. Applies only to #{HPXML::HVACTypeCentralAirConditioner} and ducted #{HPXML::HVACTypeMiniSplitAirConditioner}. If not provided, assumes no defect.")
    arg.setUnits('Frac')
    args << arg

    arg = OpenStudio::Measure::OSArgument::makeDoubleArgument('cooling_system_charge_defect_ratio', false)
    arg.setDisplayName('Cooling System: Charge Defect Ratio')
    arg.setDescription("The refrigerant charge defect ratio, defined as (InstalledCharge - DesignCharge) / DesignCharge, of the cooling system per ANSI/RESNET/ACCA Standard 310. A value of zero means no refrigerant charge defect. Applies only to #{HPXML::HVACTypeCentralAirConditioner} and #{HPXML::HVACTypeMiniSplitAirConditioner}. If not provided, assumes no defect.")
    arg.setUnits('Frac')
    args << arg

    arg = OpenStudio::Measure::OSArgument::makeDoubleArgument('cooling_system_crankcase_heater_watts', false)
    arg.setDisplayName('Cooling System: Crankcase Heater Power Watts')
    arg.setDescription("Cooling system crankcase heater power consumption in Watts. Applies only to #{HPXML::HVACTypeCentralAirConditioner}, #{HPXML::HVACTypeRoomAirConditioner}, #{HPXML::HVACTypePTAC} and #{HPXML::HVACTypeMiniSplitAirConditioner}. If not provided, the OS-HPXML default (see <a href='#{docs_base_url}#central-air-conditioner'>Central Air Conditioner</a>, <a href='#{docs_base_url}#room-air-conditioner'>Room Air Conditioner</a>, <a href='#{docs_base_url}#packaged-terminal-air-conditioner'>Packaged Terminal Air Conditioner</a>, <a href='#{docs_base_url}#mini-split-air-conditioner'>Mini-Split Air Conditioner</a>) is used.")
    arg.setUnits('W')
    args << arg

    arg = OpenStudio::Measure::OSArgument::makeChoiceArgument('cooling_system_integrated_heating_system_fuel', heating_system_fuel_choices, false)
    arg.setDisplayName('Cooling System: Integrated Heating System Fuel Type')
    arg.setDescription("The fuel type of the heating system integrated into cooling system. Only used for #{HPXML::HVACTypePTAC} and #{HPXML::HVACTypeRoomAirConditioner}.")
    args << arg

    arg = OpenStudio::Measure::OSArgument::makeDoubleArgument('cooling_system_integrated_heating_system_efficiency_percent', false)
    arg.setDisplayName('Cooling System: Integrated Heating System Efficiency')
    arg.setUnits('Frac')
    arg.setDescription("The rated heating efficiency value of the heating system integrated into cooling system. Only used for #{HPXML::HVACTypePTAC} and #{HPXML::HVACTypeRoomAirConditioner}.")
    args << arg

    arg = OpenStudio::Measure::OSArgument::makeDoubleArgument('cooling_system_integrated_heating_system_capacity', false)
    arg.setDisplayName('Cooling System: Integrated Heating System Heating Capacity')
    arg.setDescription("The output heating capacity of the heating system integrated into cooling system. If not provided, the OS-HPXML autosized default (see <a href='#{docs_base_url}#room-air-conditioner'>Room Air Conditioner</a>, <a href='#{docs_base_url}#packaged-terminal-air-conditioner'>Packaged Terminal Air Conditioner</a>) is used. Only used for #{HPXML::HVACTypeRoomAirConditioner} and #{HPXML::HVACTypePTAC}.")
    arg.setUnits('Btu/hr')
    args << arg

    arg = OpenStudio::Measure::OSArgument::makeDoubleArgument('cooling_system_integrated_heating_system_fraction_heat_load_served', false)
    arg.setDisplayName('Cooling System: Integrated Heating System Fraction Heat Load Served')
    arg.setDescription("The heating load served by the heating system integrated into cooling system. Only used for #{HPXML::HVACTypePTAC} and #{HPXML::HVACTypeRoomAirConditioner}.")
    arg.setUnits('Frac')
    args << arg

    heat_pump_type_choices = OpenStudio::StringVector.new
    heat_pump_type_choices << 'none'
    heat_pump_type_choices << HPXML::HVACTypeHeatPumpAirToAir
    heat_pump_type_choices << HPXML::HVACTypeHeatPumpMiniSplit
    heat_pump_type_choices << HPXML::HVACTypeHeatPumpGroundToAir
    heat_pump_type_choices << HPXML::HVACTypeHeatPumpPTHP
    heat_pump_type_choices << HPXML::HVACTypeHeatPumpRoom

    heat_pump_heating_efficiency_type_choices = OpenStudio::StringVector.new
    heat_pump_heating_efficiency_type_choices << HPXML::UnitsHSPF
    heat_pump_heating_efficiency_type_choices << HPXML::UnitsHSPF2
    heat_pump_heating_efficiency_type_choices << HPXML::UnitsCOP

    heat_pump_backup_type_choices = OpenStudio::StringVector.new
    heat_pump_backup_type_choices << 'none'
    heat_pump_backup_type_choices << HPXML::HeatPumpBackupTypeIntegrated
    heat_pump_backup_type_choices << HPXML::HeatPumpBackupTypeSeparate

    heat_pump_backup_fuel_choices = OpenStudio::StringVector.new
    heat_pump_backup_fuel_choices << HPXML::FuelTypeElectricity
    heat_pump_backup_fuel_choices << HPXML::FuelTypeNaturalGas
    heat_pump_backup_fuel_choices << HPXML::FuelTypeOil
    heat_pump_backup_fuel_choices << HPXML::FuelTypePropane

    heat_pump_sizing_choices = OpenStudio::StringVector.new
    heat_pump_sizing_choices << HPXML::HeatPumpSizingACCA
    heat_pump_sizing_choices << HPXML::HeatPumpSizingHERS
    heat_pump_sizing_choices << HPXML::HeatPumpSizingMaxLoad

    heat_pump_backup_sizing_choices = OpenStudio::StringVector.new
    heat_pump_backup_sizing_choices << HPXML::HeatPumpBackupSizingEmergency
    heat_pump_backup_sizing_choices << HPXML::HeatPumpBackupSizingSupplemental

    arg = OpenStudio::Measure::OSArgument::makeChoiceArgument('heat_pump_type', heat_pump_type_choices, true)
    arg.setDisplayName('Heat Pump: Type')
    arg.setDescription("The type of heat pump. Use 'none' if there is no heat pump.")
    arg.setDefaultValue('none')
    args << arg

    arg = OpenStudio::Measure::OSArgument::makeChoiceArgument('heat_pump_heating_efficiency_type', heat_pump_heating_efficiency_type_choices, true)
    arg.setDisplayName('Heat Pump: Heating Efficiency Type')
    arg.setDescription("The heating efficiency type of heat pump. System types #{HPXML::HVACTypeHeatPumpAirToAir} and #{HPXML::HVACTypeHeatPumpMiniSplit} use #{HPXML::UnitsHSPF} or #{HPXML::UnitsHSPF2}. System types #{HPXML::HVACTypeHeatPumpGroundToAir}, #{HPXML::HVACTypeHeatPumpPTHP} and #{HPXML::HVACTypeHeatPumpRoom} use #{HPXML::UnitsCOP}.")
    arg.setDefaultValue(HPXML::UnitsHSPF)
    args << arg

    arg = OpenStudio::Measure::OSArgument::makeDoubleArgument('heat_pump_heating_efficiency', true)
    arg.setDisplayName('Heat Pump: Heating Efficiency')
    arg.setDescription('The rated heating efficiency value of the heat pump.')
    arg.setDefaultValue(7.7)
    args << arg

    arg = OpenStudio::Measure::OSArgument::makeChoiceArgument('heat_pump_cooling_efficiency_type', cooling_efficiency_type_choices, true)
    arg.setDisplayName('Heat Pump: Cooling Efficiency Type')
    arg.setDescription("The cooling efficiency type of heat pump. System types #{HPXML::HVACTypeHeatPumpAirToAir} and #{HPXML::HVACTypeHeatPumpMiniSplit} use #{HPXML::UnitsSEER} or #{HPXML::UnitsSEER2}. System types #{HPXML::HVACTypeHeatPumpGroundToAir}, #{HPXML::HVACTypeHeatPumpPTHP} and #{HPXML::HVACTypeHeatPumpRoom} use #{HPXML::UnitsEER}.")
    arg.setDefaultValue(HPXML::UnitsSEER)
    args << arg

    arg = OpenStudio::Measure::OSArgument::makeDoubleArgument('heat_pump_cooling_efficiency', true)
    arg.setDisplayName('Heat Pump: Cooling Efficiency')
    arg.setDescription('The rated cooling efficiency value of the heat pump.')
    arg.setDefaultValue(13.0)
    args << arg

    arg = OpenStudio::Measure::OSArgument::makeChoiceArgument('heat_pump_cooling_compressor_type', compressor_type_choices, false)
    arg.setDisplayName('Heat Pump: Cooling Compressor Type')
    arg.setDescription("The compressor type of the heat pump. Only applies to #{HPXML::HVACTypeHeatPumpAirToAir} and #{HPXML::HVACTypeHeatPumpMiniSplit}. If not provided, the OS-HPXML default (see <a href='#{docs_base_url}#air-to-air-heat-pump'>Air-to-Air Heat Pump</a>, <a href='#{docs_base_url}#mini-split-heat-pump'>Mini-Split Heat Pump</a>) is used.")
    args << arg

    arg = OpenStudio::Measure::OSArgument::makeDoubleArgument('heat_pump_cooling_sensible_heat_fraction', false)
    arg.setDisplayName('Heat Pump: Cooling Sensible Heat Fraction')
    arg.setDescription("The sensible heat fraction of the heat pump. If not provided, the OS-HPXML default (see <a href='#{docs_base_url}#air-to-air-heat-pump'>Air-to-Air Heat Pump</a>, <a href='#{docs_base_url}#mini-split-heat-pump'>Mini-Split Heat Pump</a>, <a href='#{docs_base_url}#packaged-terminal-heat-pump'>Packaged Terminal Heat Pump</a>, <a href='#{docs_base_url}#room-air-conditioner-w-reverse-cycle'>Room Air Conditioner w/ Reverse Cycle</a>, <a href='#{docs_base_url}#ground-to-air-heat-pump'>Ground-to-Air Heat Pump</a>) is used.")
    arg.setUnits('Frac')
    args << arg

    arg = OpenStudio::Measure::OSArgument::makeDoubleArgument('heat_pump_heating_capacity', false)
    arg.setDisplayName('Heat Pump: Heating Capacity')
    arg.setDescription("The output heating capacity of the heat pump. If not provided, the OS-HPXML autosized default (see <a href='#{docs_base_url}#air-to-air-heat-pump'>Air-to-Air Heat Pump</a>, <a href='#{docs_base_url}#mini-split-heat-pump'>Mini-Split Heat Pump</a>, <a href='#{docs_base_url}#packaged-terminal-heat-pump'>Packaged Terminal Heat Pump</a>, <a href='#{docs_base_url}#room-air-conditioner-w-reverse-cycle'>Room Air Conditioner w/ Reverse Cycle</a>, <a href='#{docs_base_url}#ground-to-air-heat-pump'>Ground-to-Air Heat Pump</a>) is used.")
    arg.setUnits('Btu/hr')
    args << arg

    arg = OpenStudio::Measure::OSArgument::makeDoubleArgument('heat_pump_heating_autosizing_factor', false)
    arg.setDisplayName('Heat Pump: Heating Autosizing Factor')
    arg.setDescription('The capacity scaling factor applied to the auto-sizing methodology. If not provided, 1.0 is used.')
    args << arg

    arg = OpenStudio::Measure::OSArgument::makeDoubleArgument('heat_pump_heating_autosizing_limit', false)
    arg.setDisplayName('Heat Pump: Heating Autosizing Limit')
    arg.setDescription('The maximum capacity limit applied to the auto-sizing methodology. If not provided, no limit is used.')
    arg.setUnits('Btu/hr')
    args << arg

    arg = OpenStudio::Measure::OSArgument::makeDoubleArgument('heat_pump_heating_capacity_retention_fraction', false)
    arg.setDisplayName('Heat Pump: Heating Capacity Retention Fraction')
    arg.setDescription("The output heating capacity of the heat pump at a user-specified temperature (e.g., 17F or 5F) divided by the above nominal heating capacity. Applies to all heat pump types except #{HPXML::HVACTypeHeatPumpGroundToAir}. If not provided, the OS-HPXML default (see <a href='#{docs_base_url}#air-to-air-heat-pump'>Air-to-Air Heat Pump</a>, <a href='#{docs_base_url}#mini-split-heat-pump'>Mini-Split Heat Pump</a>, <a href='#{docs_base_url}#packaged-terminal-heat-pump'>Packaged Terminal Heat Pump</a>, <a href='#{docs_base_url}#room-air-conditioner-w-reverse-cycle'>Room Air Conditioner w/ Reverse Cycle</a>) is used.")
    arg.setUnits('Frac')
    args << arg

    arg = OpenStudio::Measure::OSArgument::makeDoubleArgument('heat_pump_heating_capacity_retention_temp', false)
    arg.setDisplayName('Heat Pump: Heating Capacity Retention Temperature')
    arg.setDescription("The user-specified temperature (e.g., 17F or 5F) for the above heating capacity retention fraction. Applies to all heat pump types except #{HPXML::HVACTypeHeatPumpGroundToAir}. Required if the Heating Capacity Retention Fraction is provided.")
    arg.setUnits('deg-F')
    args << arg

    arg = OpenStudio::Measure::OSArgument::makeDoubleArgument('heat_pump_cooling_capacity', false)
    arg.setDisplayName('Heat Pump: Cooling Capacity')
    arg.setDescription("The output cooling capacity of the heat pump. If not provided, the OS-HPXML autosized default (see <a href='#{docs_base_url}#air-to-air-heat-pump'>Air-to-Air Heat Pump</a>, <a href='#{docs_base_url}#mini-split-heat-pump'>Mini-Split Heat Pump</a>, <a href='#{docs_base_url}#packaged-terminal-heat-pump'>Packaged Terminal Heat Pump</a>, <a href='#{docs_base_url}#room-air-conditioner-w-reverse-cycle'>Room Air Conditioner w/ Reverse Cycle</a>, <a href='#{docs_base_url}#ground-to-air-heat-pump'>Ground-to-Air Heat Pump</a>) is used.")
    arg.setUnits('Btu/hr')
    args << arg

    arg = OpenStudio::Measure::OSArgument::makeDoubleArgument('heat_pump_cooling_autosizing_factor', false)
    arg.setDisplayName('Heat Pump: Cooling Autosizing Factor')
    arg.setDescription('The capacity scaling factor applied to the auto-sizing methodology. If not provided, 1.0 is used.')
    args << arg

    arg = OpenStudio::Measure::OSArgument::makeDoubleArgument('heat_pump_cooling_autosizing_limit', false)
    arg.setDisplayName('Heat Pump: Cooling Autosizing Limit')
    arg.setDescription('The maximum capacity limit applied to the auto-sizing methodology. If not provided, no limit is used.')
    arg.setUnits('Btu/hr')
    args << arg

    arg = OpenStudio::Measure::OSArgument::makeDoubleArgument('heat_pump_fraction_heat_load_served', true)
    arg.setDisplayName('Heat Pump: Fraction Heat Load Served')
    arg.setDescription('The heating load served by the heat pump.')
    arg.setUnits('Frac')
    arg.setDefaultValue(1)
    args << arg

    arg = OpenStudio::Measure::OSArgument::makeDoubleArgument('heat_pump_fraction_cool_load_served', true)
    arg.setDisplayName('Heat Pump: Fraction Cool Load Served')
    arg.setDescription('The cooling load served by the heat pump.')
    arg.setUnits('Frac')
    arg.setDefaultValue(1)
    args << arg

    arg = OpenStudio::Measure::OSArgument::makeDoubleArgument('heat_pump_compressor_lockout_temp', false)
    arg.setDisplayName('Heat Pump: Compressor Lockout Temperature')
    arg.setDescription("The temperature below which the heat pump compressor is disabled. If both this and Backup Heating Lockout Temperature are provided and use the same value, it essentially defines a switchover temperature (for, e.g., a dual-fuel heat pump). Applies to all heat pump types other than #{HPXML::HVACTypeHeatPumpGroundToAir}. If not provided, the OS-HPXML default (see <a href='#{docs_base_url}#air-to-air-heat-pump'>Air-to-Air Heat Pump</a>, <a href='#{docs_base_url}#mini-split-heat-pump'>Mini-Split Heat Pump</a>, <a href='#{docs_base_url}#packaged-terminal-heat-pump'>Packaged Terminal Heat Pump</a>, <a href='#{docs_base_url}#room-air-conditioner-w-reverse-cycle'>Room Air Conditioner w/ Reverse Cycle</a>) is used.")
    arg.setUnits('deg-F')
    args << arg

    arg = OpenStudio::Measure::OSArgument::makeChoiceArgument('heat_pump_backup_type', heat_pump_backup_type_choices, true)
    arg.setDisplayName('Heat Pump: Backup Type')
    arg.setDescription("The backup type of the heat pump. If '#{HPXML::HeatPumpBackupTypeIntegrated}', represents e.g. built-in electric strip heat or dual-fuel integrated furnace. If '#{HPXML::HeatPumpBackupTypeSeparate}', represents e.g. electric baseboard or boiler based on the Heating System 2 specified below. Use 'none' if there is no backup heating.")
    arg.setDefaultValue(HPXML::HeatPumpBackupTypeIntegrated)
    args << arg

    arg = OpenStudio::Measure::OSArgument::makeDoubleArgument('heat_pump_backup_heating_autosizing_factor', false)
    arg.setDisplayName('Heat Pump: Backup Heating Autosizing Factor')
    arg.setDescription("The capacity scaling factor applied to the auto-sizing methodology if Backup Type is '#{HPXML::HeatPumpBackupTypeIntegrated}'. If not provided, 1.0 is used. If Backup Type is '#{HPXML::HeatPumpBackupTypeSeparate}', use Heating System 2: Heating Autosizing Factor.")
    args << arg

    arg = OpenStudio::Measure::OSArgument::makeDoubleArgument('heat_pump_backup_heating_autosizing_limit', false)
    arg.setDisplayName('Heat Pump: Backup Heating Autosizing Limit')
    arg.setDescription("The maximum capacity limit applied to the auto-sizing methodology if Backup Type is '#{HPXML::HeatPumpBackupTypeIntegrated}'. If not provided, no limit is used. If Backup Type is '#{HPXML::HeatPumpBackupTypeSeparate}', use Heating System 2: Heating Autosizing Limit.")
    arg.setUnits('Btu/hr')
    args << arg

    arg = OpenStudio::Measure::OSArgument::makeChoiceArgument('heat_pump_backup_fuel', heat_pump_backup_fuel_choices, true)
    arg.setDisplayName('Heat Pump: Backup Fuel Type')
    arg.setDescription("The backup fuel type of the heat pump. Only applies if Backup Type is '#{HPXML::HeatPumpBackupTypeIntegrated}'.")
    arg.setDefaultValue(HPXML::FuelTypeElectricity)
    args << arg

    arg = OpenStudio::Measure::OSArgument::makeDoubleArgument('heat_pump_backup_heating_efficiency', true)
    arg.setDisplayName('Heat Pump: Backup Rated Efficiency')
    arg.setDescription("The backup rated efficiency value of the heat pump. Percent for electricity fuel type. AFUE otherwise. Only applies if Backup Type is '#{HPXML::HeatPumpBackupTypeIntegrated}'.")
    arg.setDefaultValue(1)
    args << arg

    arg = OpenStudio::Measure::OSArgument::makeDoubleArgument('heat_pump_backup_heating_capacity', false)
    arg.setDisplayName('Heat Pump: Backup Heating Capacity')
    arg.setDescription("The backup output heating capacity of the heat pump. If not provided, the OS-HPXML autosized default (see <a href='#{docs_base_url}#backup'>Backup</a>) is used. Only applies if Backup Type is '#{HPXML::HeatPumpBackupTypeIntegrated}'.")
    arg.setUnits('Btu/hr')
    args << arg

    arg = OpenStudio::Measure::OSArgument::makeDoubleArgument('heat_pump_backup_heating_lockout_temp', false)
    arg.setDisplayName('Heat Pump: Backup Heating Lockout Temperature')
    arg.setDescription("The temperature above which the heat pump backup system is disabled. If both this and Compressor Lockout Temperature are provided and use the same value, it essentially defines a switchover temperature (for, e.g., a dual-fuel heat pump). Applies for both Backup Type of '#{HPXML::HeatPumpBackupTypeIntegrated}' and '#{HPXML::HeatPumpBackupTypeSeparate}'. If not provided, the OS-HPXML default (see <a href='#{docs_base_url}#backup'>Backup</a>) is used.")
    arg.setUnits('deg-F')
    args << arg

    arg = OpenStudio::Measure::OSArgument::makeChoiceArgument('heat_pump_sizing_methodology', heat_pump_sizing_choices, false)
    arg.setDisplayName('Heat Pump: Sizing Methodology')
    arg.setDescription("The auto-sizing methodology to use when the heat pump capacity is not provided. If not provided, the OS-HPXML default (see <a href='#{docs_base_url}#hpxml-hvac-sizing-control'>HPXML HVAC Sizing Control</a>) is used.")
    args << arg

    arg = OpenStudio::Measure::OSArgument::makeChoiceArgument('heat_pump_backup_sizing_methodology', heat_pump_backup_sizing_choices, false)
    arg.setDisplayName('Heat Pump: Backup Sizing Methodology')
    arg.setDescription("The auto-sizing methodology to use when the heat pump backup capacity is not provided. If not provided, the OS-HPXML default (see <a href='#{docs_base_url}#hpxml-hvac-sizing-control'>HPXML HVAC Sizing Control</a>) is used.")
    args << arg

    arg = OpenStudio::Measure::OSArgument::makeBoolArgument('heat_pump_is_ducted', false)
    arg.setDisplayName('Heat Pump: Is Ducted')
    arg.setDescription("Whether the heat pump is ducted or not. Only used for #{HPXML::HVACTypeHeatPumpMiniSplit}. It's assumed that #{HPXML::HVACTypeHeatPumpAirToAir} and #{HPXML::HVACTypeHeatPumpGroundToAir} are ducted, and #{HPXML::HVACTypeHeatPumpPTHP} and #{HPXML::HVACTypeHeatPumpRoom} are not ducted. If not provided, assumes not ducted.")
    args << arg

    arg = OpenStudio::Measure::OSArgument::makeDoubleArgument('heat_pump_airflow_defect_ratio', false)
    arg.setDisplayName('Heat Pump: Airflow Defect Ratio')
    arg.setDescription("The airflow defect ratio, defined as (InstalledAirflow - DesignAirflow) / DesignAirflow, of the heat pump per ANSI/RESNET/ACCA Standard 310. A value of zero means no airflow defect. Applies only to #{HPXML::HVACTypeHeatPumpAirToAir}, ducted #{HPXML::HVACTypeHeatPumpMiniSplit}, and #{HPXML::HVACTypeHeatPumpGroundToAir}. If not provided, assumes no defect.")
    arg.setUnits('Frac')
    args << arg

    arg = OpenStudio::Measure::OSArgument::makeDoubleArgument('heat_pump_charge_defect_ratio', false)
    arg.setDisplayName('Heat Pump: Charge Defect Ratio')
    arg.setDescription('The refrigerant charge defect ratio, defined as (InstalledCharge - DesignCharge) / DesignCharge, of the heat pump per ANSI/RESNET/ACCA Standard 310. A value of zero means no refrigerant charge defect. Applies to all heat pump types. If not provided, assumes no defect.')
    arg.setUnits('Frac')
    args << arg

    arg = OpenStudio::Measure::OSArgument::makeDoubleArgument('heat_pump_crankcase_heater_watts', false)
    arg.setDisplayName('Heat Pump: Crankcase Heater Power Watts')
    arg.setDescription("Heat Pump crankcase heater power consumption in Watts. Applies only to #{HPXML::HVACTypeHeatPumpAirToAir}, #{HPXML::HVACTypeHeatPumpMiniSplit}, #{HPXML::HVACTypeHeatPumpPTHP} and #{HPXML::HVACTypeHeatPumpRoom}. If not provided, the OS-HPXML default (see <a href='#{docs_base_url}#air-to-air-heat-pump'>Air-to-Air Heat Pump</a>, <a href='#{docs_base_url}#mini-split-heat-pump'>Mini-Split Heat Pump</a>, <a href='#{docs_base_url}#packaged-terminal-heat-pump'>Packaged Terminal Heat Pump</a>, <a href='#{docs_base_url}#room-air-conditioner-w-reverse-cycle'>Room Air Conditioner w/ Reverse Cycle</a>) is used.")
    arg.setUnits('W')
    args << arg

    perf_data_capacity_type_choices = OpenStudio::StringVector.new
    perf_data_capacity_type_choices << 'Absolute capacities'
    perf_data_capacity_type_choices << 'Normalized capacity fractions'

    arg = OpenStudio::Measure::OSArgument.makeChoiceArgument('hvac_perf_data_capacity_type', perf_data_capacity_type_choices, false)
    arg.setDisplayName('HVAC Detailed Performance Data: Capacity Type')
    arg.setDescription('Type of capacity values for detailed performance data if available. Applies only to variable-speed air-source HVAC systems (central air conditioners, mini-split air conditioners, air-to-air heat pumps, and mini-split heat pumps).')
    arg.setUnits('Absolute capacities')
    args << arg

    arg = OpenStudio::Measure::OSArgument.makeStringArgument('hvac_perf_data_heating_outdoor_temperatures', false)
    arg.setDisplayName('HVAC Detailed Performance Data: Heating Outdoor Temperatures')
    arg.setDescription('Outdoor temperatures of heating detailed performance data if available. Applies only to variable-speed air-source HVAC systems (central air conditioners, mini-split air conditioners, air-to-air heat pumps, and mini-split heat pumps). One of the outdoor temperatures must be 47 deg-F. At least two performance data points are required using a comma-separated list.')
    arg.setUnits('deg-F')
    args << arg

    arg = OpenStudio::Measure::OSArgument.makeStringArgument('hvac_perf_data_heating_min_speed_capacities', false)
    arg.setDisplayName('HVAC Detailed Performance Data: Heating Minimum Speed Capacities')
    arg.setDescription('Minimum speed capacities of heating detailed performance data if available. Applies only to variable-speed air-source HVAC systems (central air conditioners, mini-split air conditioners, air-to-air heat pumps, and mini-split heat pumps). At least two performance data points are required using a comma-separated list.')
    arg.setUnits('Btu/hr or Frac')
    args << arg

    arg = OpenStudio::Measure::OSArgument.makeStringArgument('hvac_perf_data_heating_max_speed_capacities', false)
    arg.setDisplayName('HVAC Detailed Performance Data: Heating Maximum Speed Capacities')
    arg.setDescription('Maximum speed capacities of heating detailed performance data if available. Applies only to variable-speed air-source HVAC systems (central air conditioners, mini-split air conditioners, air-to-air heat pumps, and mini-split heat pumps). At least two performance data points are required using a comma-separated list.')
    arg.setUnits('Btu/hr or Frac')
    args << arg

    arg = OpenStudio::Measure::OSArgument.makeStringArgument('hvac_perf_data_heating_min_speed_cops', false)
    arg.setDisplayName('HVAC Detailed Performance Data: Heating Minimum Speed COPs')
    arg.setDescription('Minimum speed efficiency COP values of heating detailed performance data if available. Applies only to variable-speed air-source HVAC systems (central air conditioners, mini-split air conditioners, air-to-air heat pumps, and mini-split heat pumps). At least two performance data points are required using a comma-separated list.')
    arg.setUnits('W/W')
    args << arg

    arg = OpenStudio::Measure::OSArgument.makeStringArgument('hvac_perf_data_heating_max_speed_cops', false)
    arg.setDisplayName('HVAC Detailed Performance Data: Heating Maximum Speed COPs')
    arg.setDescription('Maximum speed efficiency COP values of heating detailed performance data if available. Applies only to variable-speed air-source HVAC systems (central air conditioners, mini-split air conditioners, air-to-air heat pumps, and mini-split heat pumps). At least two performance data points are required using a comma-separated list.')
    arg.setUnits('W/W')
    args << arg

    arg = OpenStudio::Measure::OSArgument.makeStringArgument('hvac_perf_data_cooling_outdoor_temperatures', false)
    arg.setDisplayName('HVAC Detailed Performance Data: Cooling Outdoor Temperatures')
    arg.setDescription('Outdoor temperatures of cooling detailed performance data if available. Applies only to variable-speed air-source HVAC systems (central air conditioners, mini-split air conditioners, air-to-air heat pumps, and mini-split heat pumps). One of the outdoor temperatures must be 95 deg-F. At least two performance data points are required using a comma-separated list.')
    arg.setUnits('deg-F')
    args << arg

    arg = OpenStudio::Measure::OSArgument.makeStringArgument('hvac_perf_data_cooling_min_speed_capacities', false)
    arg.setDisplayName('HVAC Detailed Performance Data: Cooling Minimum Speed Capacities')
    arg.setDescription('Minimum speed capacities of cooling detailed performance data if available. Applies only to variable-speed air-source HVAC systems (central air conditioners, mini-split air conditioners, air-to-air heat pumps, and mini-split heat pumps). At least two performance data points are required using a comma-separated list.')
    arg.setUnits('Btu/hr or Frac')
    args << arg

    arg = OpenStudio::Measure::OSArgument.makeStringArgument('hvac_perf_data_cooling_max_speed_capacities', false)
    arg.setDisplayName('HVAC Detailed Performance Data: Cooling Maximum Speed Capacities')
    arg.setDescription('Maximum speed capacities of cooling detailed performance data if available. Applies only to variable-speed air-source HVAC systems (central air conditioners, mini-split air conditioners, air-to-air heat pumps, and mini-split heat pumps). At least two performance data points are required using a comma-separated list.')
    arg.setUnits('Btu/hr or Frac')
    args << arg

    arg = OpenStudio::Measure::OSArgument.makeStringArgument('hvac_perf_data_cooling_min_speed_cops', false)
    arg.setDisplayName('HVAC Detailed Performance Data: Cooling Minimum Speed COPs')
    arg.setDescription('Minimum speed efficiency COP values of cooling detailed performance data if available. Applies only to variable-speed air-source HVAC systems (central air conditioners, mini-split air conditioners, air-to-air heat pumps, and mini-split heat pumps). At least two performance data points are required using a comma-separated list.')
    arg.setUnits('W/W')
    args << arg

    arg = OpenStudio::Measure::OSArgument.makeStringArgument('hvac_perf_data_cooling_max_speed_cops', false)
    arg.setDisplayName('HVAC Detailed Performance Data: Cooling Maximum Speed COPs')
    arg.setDescription('Maximum speed efficiency COP values of cooling detailed performance data if available. Applies only to variable-speed air-source HVAC systems (central air conditioners, mini-split air conditioners, air-to-air heat pumps, and mini-split heat pumps). At least two performance data points are required using a comma-separated list.')
    arg.setUnits('W/W')
    args << arg

    geothermal_loop_configuration_choices = OpenStudio::StringVector.new
    geothermal_loop_configuration_choices << 'none'
    # geothermal_loop_configuration_choices << HPXML::GeothermalLoopLoopConfigurationDiagonal
    # geothermal_loop_configuration_choices << HPXML::GeothermalLoopLoopConfigurationHorizontal
    # geothermal_loop_configuration_choices << HPXML::GeothermalLoopLoopConfigurationOther
    geothermal_loop_configuration_choices << HPXML::GeothermalLoopLoopConfigurationVertical

    arg = OpenStudio::Measure::OSArgument::makeChoiceArgument('geothermal_loop_configuration', geothermal_loop_configuration_choices, false)
    arg.setDisplayName('Geothermal Loop: Configuration')
    arg.setDescription("Configuration of the geothermal loop. Only applies to #{HPXML::HVACTypeHeatPumpGroundToAir} heat pump type. If not provided, the OS-HPXML default (see <a href='#{docs_base_url}#ground-to-air-heat-pump'>Ground-to-Air Heat Pump</a>) is used.")
    args << arg

    geothermal_loop_borefield_configuration_choices = OpenStudio::StringVector.new
    valid_bore_configs = HVACSizing.valid_bore_configs
    valid_bore_configs.keys.each do |valid_bore_config|
      geothermal_loop_borefield_configuration_choices << valid_bore_config
    end

    arg = OpenStudio::Measure::OSArgument::makeChoiceArgument('geothermal_loop_borefield_configuration', geothermal_loop_borefield_configuration_choices, false)
    arg.setDisplayName('Geothermal Loop: Borefield Configuration')
    arg.setDescription("Borefield configuration of the geothermal loop. Only applies to #{HPXML::HVACTypeHeatPumpGroundToAir} heat pump type. If not provided, the OS-HPXML default (see <a href='#{docs_base_url}#hpxml-geothermal-loops'>HPXML Geothermal Loops</a>) is used.")
    args << arg

    arg = OpenStudio::Measure::OSArgument::makeDoubleArgument('geothermal_loop_loop_flow', false)
    arg.setDisplayName('Geothermal Loop: Loop Flow')
    arg.setDescription("Water flow rate through the geothermal loop. Only applies to #{HPXML::HVACTypeHeatPumpGroundToAir} heat pump type. If not provided, the OS-HPXML autosized default (see <a href='#{docs_base_url}#hpxml-geothermal-loops'>HPXML Geothermal Loops</a>) is used.")
    arg.setUnits('gpm')
    args << arg

    arg = OpenStudio::Measure::OSArgument::makeIntegerArgument('geothermal_loop_boreholes_count', false)
    arg.setDisplayName('Geothermal Loop: Boreholes Count')
    arg.setDescription("Number of boreholes. Only applies to #{HPXML::HVACTypeHeatPumpGroundToAir} heat pump type. If not provided, the OS-HPXML autosized default (see <a href='#{docs_base_url}#hpxml-geothermal-loops'>HPXML Geothermal Loops</a>) is used.")
    arg.setUnits('#')
    args << arg

    arg = OpenStudio::Measure::OSArgument::makeDoubleArgument('geothermal_loop_boreholes_length', false)
    arg.setDisplayName('Geothermal Loop: Boreholes Length')
    arg.setDescription("Average length of each borehole (vertical). Only applies to #{HPXML::HVACTypeHeatPumpGroundToAir} heat pump type. If not provided, the OS-HPXML autosized default (see <a href='#{docs_base_url}#hpxml-geothermal-loops'>HPXML Geothermal Loops</a>) is used.")
    arg.setUnits('ft')
    args << arg

    arg = OpenStudio::Measure::OSArgument::makeDoubleArgument('geothermal_loop_boreholes_spacing', false)
    arg.setDisplayName('Geothermal Loop: Boreholes Spacing')
    arg.setDescription("Distance between bores. Only applies to #{HPXML::HVACTypeHeatPumpGroundToAir} heat pump type. If not provided, the OS-HPXML default (see <a href='#{docs_base_url}#hpxml-geothermal-loops'>HPXML Geothermal Loops</a>) is used.")
    arg.setUnits('ft')
    args << arg

    arg = OpenStudio::Measure::OSArgument::makeDoubleArgument('geothermal_loop_boreholes_diameter', false)
    arg.setDisplayName('Geothermal Loop: Boreholes Diameter')
    arg.setDescription("Diameter of bores. Only applies to #{HPXML::HVACTypeHeatPumpGroundToAir} heat pump type. If not provided, the OS-HPXML default (see <a href='#{docs_base_url}#hpxml-geothermal-loops'>HPXML Geothermal Loops</a>) is used.")
    arg.setUnits('in')
    args << arg

    geothermal_loop_grout_or_pipe_type_choices = OpenStudio::StringVector.new
    geothermal_loop_grout_or_pipe_type_choices << HPXML::GeothermalLoopGroutOrPipeTypeStandard
    geothermal_loop_grout_or_pipe_type_choices << HPXML::GeothermalLoopGroutOrPipeTypeThermallyEnhanced

    arg = OpenStudio::Measure::OSArgument::makeChoiceArgument('geothermal_loop_grout_type', geothermal_loop_grout_or_pipe_type_choices, false)
    arg.setDisplayName('Geothermal Loop: Grout Type')
    arg.setDescription("Grout type of the geothermal loop. Only applies to #{HPXML::HVACTypeHeatPumpGroundToAir} heat pump type. If not provided, the OS-HPXML default (see <a href='#{docs_base_url}#hpxml-geothermal-loops'>HPXML Geothermal Loops</a>) is used.")
    args << arg

    arg = OpenStudio::Measure::OSArgument::makeChoiceArgument('geothermal_loop_pipe_type', geothermal_loop_grout_or_pipe_type_choices, false)
    arg.setDisplayName('Geothermal Loop: Pipe Type')
    arg.setDescription("Pipe type of the geothermal loop. Only applies to #{HPXML::HVACTypeHeatPumpGroundToAir} heat pump type. If not provided, the OS-HPXML default (see <a href='#{docs_base_url}#hpxml-geothermal-loops'>HPXML Geothermal Loops</a>) is used.")
    args << arg

    geothermal_loop_pipe_diameter_choices = OpenStudio::StringVector.new
    geothermal_loop_pipe_diameter_choices << '3/4" pipe'
    geothermal_loop_pipe_diameter_choices << '1" pipe'
    geothermal_loop_pipe_diameter_choices << '1-1/4" pipe'

    arg = OpenStudio::Measure::OSArgument::makeChoiceArgument('geothermal_loop_pipe_diameter', geothermal_loop_pipe_diameter_choices, false)
    arg.setDisplayName('Geothermal Loop: Pipe Diameter')
    arg.setDescription("Pipe diameter of the geothermal loop. Only applies to #{HPXML::HVACTypeHeatPumpGroundToAir} heat pump type. If not provided, the OS-HPXML default (see <a href='#{docs_base_url}#hpxml-geothermal-loops'>HPXML Geothermal Loops</a>) is used.")
    arg.setUnits('in')
    args << arg

    heating_system_2_type_choices = OpenStudio::StringVector.new
    heating_system_2_type_choices << 'none'
    heating_system_2_type_choices << HPXML::HVACTypeFurnace
    heating_system_2_type_choices << HPXML::HVACTypeWallFurnace
    heating_system_2_type_choices << HPXML::HVACTypeFloorFurnace
    heating_system_2_type_choices << HPXML::HVACTypeBoiler
    heating_system_2_type_choices << HPXML::HVACTypeElectricResistance
    heating_system_2_type_choices << HPXML::HVACTypeStove
    heating_system_2_type_choices << HPXML::HVACTypeSpaceHeater
    heating_system_2_type_choices << HPXML::HVACTypeFireplace

    arg = OpenStudio::Measure::OSArgument::makeChoiceArgument('heating_system_2_type', heating_system_2_type_choices, true)
    arg.setDisplayName('Heating System 2: Type')
    arg.setDescription('The type of the second heating system.')
    arg.setDefaultValue('none')
    args << arg

    arg = OpenStudio::Measure::OSArgument::makeChoiceArgument('heating_system_2_fuel', heating_system_fuel_choices, true)
    arg.setDisplayName('Heating System 2: Fuel Type')
    arg.setDescription("The fuel type of the second heating system. Ignored for #{HPXML::HVACTypeElectricResistance}.")
    arg.setDefaultValue(HPXML::FuelTypeElectricity)
    args << arg

    arg = OpenStudio::Measure::OSArgument::makeDoubleArgument('heating_system_2_heating_efficiency', true)
    arg.setDisplayName('Heating System 2: Rated AFUE or Percent')
    arg.setUnits('Frac')
    arg.setDescription('The rated heating efficiency value of the second heating system.')
    arg.setDefaultValue(1.0)
    args << arg

    arg = OpenStudio::Measure::OSArgument::makeDoubleArgument('heating_system_2_heating_capacity', false)
    arg.setDisplayName('Heating System 2: Heating Capacity')
    arg.setDescription("The output heating capacity of the second heating system. If not provided, the OS-HPXML autosized default (see <a href='#{docs_base_url}#hpxml-heating-systems'>HPXML Heating Systems</a>) is used.")
    arg.setUnits('Btu/hr')
    args << arg

    arg = OpenStudio::Measure::OSArgument::makeDoubleArgument('heating_system_2_heating_autosizing_factor', false)
    arg.setDisplayName('Heating System 2: Heating Autosizing Factor')
    arg.setDescription('The capacity scaling factor applied to the auto-sizing methodology. If not provided, 1.0 is used.')
    args << arg

    arg = OpenStudio::Measure::OSArgument::makeDoubleArgument('heating_system_2_heating_autosizing_limit', false)
    arg.setDisplayName('Heating System 2: Heating Autosizing Limit')
    arg.setDescription('The maximum capacity limit applied to the auto-sizing methodology. If not provided, no limit is used.')
    arg.setUnits('Btu/hr')
    args << arg

    arg = OpenStudio::Measure::OSArgument::makeDoubleArgument('heating_system_2_fraction_heat_load_served', true)
    arg.setDisplayName('Heating System 2: Fraction Heat Load Served')
    arg.setDescription('The heat load served fraction of the second heating system. Ignored if this heating system serves as a backup system for a heat pump.')
    arg.setUnits('Frac')
    arg.setDefaultValue(0.25)
    args << arg

    arg = OpenStudio::Measure::OSArgument::makeStringArgument('hvac_control_heating_weekday_setpoint', false)
    arg.setDisplayName('HVAC Control: Heating Weekday Setpoint Schedule')
    arg.setDescription('Specify the constant or 24-hour comma-separated weekday heating setpoint schedule. Required unless a detailed CSV schedule is provided.')
    arg.setUnits('deg-F')
    args << arg

    arg = OpenStudio::Measure::OSArgument::makeStringArgument('hvac_control_heating_weekend_setpoint', false)
    arg.setDisplayName('HVAC Control: Heating Weekend Setpoint Schedule')
    arg.setDescription('Specify the constant or 24-hour comma-separated weekend heating setpoint schedule. Required unless a detailed CSV schedule is provided.')
    arg.setUnits('deg-F')
    args << arg

    arg = OpenStudio::Measure::OSArgument::makeStringArgument('hvac_control_cooling_weekday_setpoint', false)
    arg.setDisplayName('HVAC Control: Cooling Weekday Setpoint Schedule')
    arg.setDescription('Specify the constant or 24-hour comma-separated weekday cooling setpoint schedule. Required unless a detailed CSV schedule is provided.')
    arg.setUnits('deg-F')
    args << arg

    arg = OpenStudio::Measure::OSArgument::makeStringArgument('hvac_control_cooling_weekend_setpoint', false)
    arg.setDisplayName('HVAC Control: Cooling Weekend Setpoint Schedule')
    arg.setDescription('Specify the constant or 24-hour comma-separated weekend cooling setpoint schedule. Required unless a detailed CSV schedule is provided.')
    arg.setUnits('deg-F')
    args << arg

    arg = OpenStudio::Measure::OSArgument::makeStringArgument('hvac_control_heating_season_period', false)
    arg.setDisplayName('HVAC Control: Heating Season Period')
    arg.setDescription("Enter a date like 'Nov 1 - Jun 30'. If not provided, the OS-HPXML default (see <a href='#{docs_base_url}#hpxml-hvac-control'>HPXML HVAC Control</a>) is used. Can also provide '#{HPXML::BuildingAmerica}' to use automatic seasons from the Building America House Simulation Protocols.")
    args << arg

    arg = OpenStudio::Measure::OSArgument::makeStringArgument('hvac_control_cooling_season_period', false)
    arg.setDisplayName('HVAC Control: Cooling Season Period')
    arg.setDescription("Enter a date like 'Jun 1 - Oct 31'. If not provided, the OS-HPXML default (see <a href='#{docs_base_url}#hpxml-hvac-control'>HPXML HVAC Control</a>) is used. Can also provide '#{HPXML::BuildingAmerica}' to use automatic seasons from the Building America House Simulation Protocols.")
    args << arg

    arg = OpenStudio::Measure::OSArgument::makeDoubleArgument('hvac_blower_fan_watts_per_cfm', false)
    arg.setDisplayName('HVAC Blower: Fan Efficiency')
    arg.setDescription("The blower fan efficiency at maximum fan speed. Applies only to split (not packaged) systems (i.e., applies to ducted systems as well as ductless #{HPXML::HVACTypeHeatPumpMiniSplit} systems). If not provided, the OS-HPXML default (see <a href='#{docs_base_url}#hpxml-heating-systems'>HPXML Heating Systems</a>, <a href='#{docs_base_url}#hpxml-cooling-systems'>HPXML Cooling Systems</a>, <a href='#{docs_base_url}#hpxml-heat-pumps'>HPXML Heat Pumps</a>) is used.")
    arg.setUnits('W/CFM')
    args << arg

    duct_leakage_units_choices = OpenStudio::StringVector.new
    duct_leakage_units_choices << HPXML::UnitsCFM25
    duct_leakage_units_choices << HPXML::UnitsCFM50
    duct_leakage_units_choices << HPXML::UnitsPercent

    duct_location_choices = OpenStudio::StringVector.new
    duct_location_choices << HPXML::LocationConditionedSpace
    duct_location_choices << HPXML::LocationBasementConditioned
    duct_location_choices << HPXML::LocationBasementUnconditioned
    duct_location_choices << HPXML::LocationCrawlspace
    duct_location_choices << HPXML::LocationCrawlspaceVented
    duct_location_choices << HPXML::LocationCrawlspaceUnvented
    duct_location_choices << HPXML::LocationCrawlspaceConditioned
    duct_location_choices << HPXML::LocationAttic
    duct_location_choices << HPXML::LocationAtticVented
    duct_location_choices << HPXML::LocationAtticUnvented
    duct_location_choices << HPXML::LocationGarage
    duct_location_choices << HPXML::LocationExteriorWall
    duct_location_choices << HPXML::LocationUnderSlab
    duct_location_choices << HPXML::LocationRoofDeck
    duct_location_choices << HPXML::LocationOutside
    duct_location_choices << HPXML::LocationOtherHousingUnit
    duct_location_choices << HPXML::LocationOtherHeatedSpace
    duct_location_choices << HPXML::LocationOtherMultifamilyBufferSpace
    duct_location_choices << HPXML::LocationOtherNonFreezingSpace
    duct_location_choices << HPXML::LocationManufacturedHomeBelly

    arg = OpenStudio::Measure::OSArgument::makeChoiceArgument('ducts_leakage_units', duct_leakage_units_choices, true)
    arg.setDisplayName('Ducts: Leakage Units')
    arg.setDescription('The leakage units of the ducts.')
    arg.setDefaultValue(HPXML::UnitsPercent)
    args << arg

    arg = OpenStudio::Measure::OSArgument::makeDoubleArgument('ducts_supply_leakage_to_outside_value', true)
    arg.setDisplayName('Ducts: Supply Leakage to Outside Value')
    arg.setDescription('The leakage value to outside for the supply ducts.')
    arg.setDefaultValue(0.1)
    args << arg

    arg = OpenStudio::Measure::OSArgument::makeChoiceArgument('ducts_supply_location', duct_location_choices, false)
    arg.setDisplayName('Ducts: Supply Location')
    arg.setDescription("The location of the supply ducts. If not provided, the OS-HPXML default (see <a href='#{docs_base_url}#air-distribution'>Air Distribution</a>) is used.")
    args << arg

    arg = OpenStudio::Measure::OSArgument::makeDoubleArgument('ducts_supply_insulation_r', true)
    arg.setDisplayName('Ducts: Supply Insulation R-Value')
    arg.setDescription('The nominal insulation r-value of the supply ducts excluding air films. Use 0 for uninsulated ducts.')
    arg.setUnits('h-ft^2-R/Btu')
    arg.setDefaultValue(0)
    args << arg

    duct_buried_level_choices = OpenStudio::StringVector.new
    duct_buried_level_choices << HPXML::DuctBuriedInsulationNone
    duct_buried_level_choices << HPXML::DuctBuriedInsulationPartial
    duct_buried_level_choices << HPXML::DuctBuriedInsulationFull
    duct_buried_level_choices << HPXML::DuctBuriedInsulationDeep

    arg = OpenStudio::Measure::OSArgument::makeChoiceArgument('ducts_supply_buried_insulation_level', duct_buried_level_choices, false)
    arg.setDisplayName('Ducts: Supply Buried Insulation Level')
    arg.setDescription('Whether the supply ducts are buried in, e.g., attic loose-fill insulation. Partially buried ducts have insulation that does not cover the top of the ducts. Fully buried ducts have insulation that just covers the top of the ducts. Deeply buried ducts have insulation that continues above the top of the ducts.')
    args << arg

    arg = OpenStudio::Measure::OSArgument::makeDoubleArgument('ducts_supply_surface_area', false)
    arg.setDisplayName('Ducts: Supply Surface Area')
    arg.setDescription("The supply ducts surface area in the given location. If neither Surface Area nor Area Fraction provided, the OS-HPXML default (see <a href='#{docs_base_url}#air-distribution'>Air Distribution</a>) is used.")
    arg.setUnits('ft^2')
    args << arg

    arg = OpenStudio::Measure::OSArgument::makeDoubleArgument('ducts_supply_surface_area_fraction', false)
    arg.setDisplayName('Ducts: Supply Area Fraction')
    arg.setDescription("The fraction of supply ducts surface area in the given location. Only used if Surface Area is not provided. If the fraction is less than 1, the remaining duct area is assumed to be in conditioned space. If neither Surface Area nor Area Fraction provided, the OS-HPXML default (see <a href='#{docs_base_url}#air-distribution'>Air Distribution</a>) is used.")
    arg.setUnits('frac')
    args << arg

    arg = OpenStudio::Measure::OSArgument::makeDoubleArgument('ducts_supply_fraction_rectangular', false)
    arg.setDisplayName('Ducts: Supply Fraction Rectangular')
    arg.setDescription("The fraction of supply ducts that are rectangular (as opposed to round); this affects the duct effective R-value used for modeling. If not provided, the OS-HPXML default (see <a href='#{docs_base_url}#air-distribution'>Air Distribution</a>) is used.")
    arg.setUnits('frac')
    args << arg

    arg = OpenStudio::Measure::OSArgument::makeDoubleArgument('ducts_return_leakage_to_outside_value', true)
    arg.setDisplayName('Ducts: Return Leakage to Outside Value')
    arg.setDescription('The leakage value to outside for the return ducts.')
    arg.setDefaultValue(0.1)
    args << arg

    arg = OpenStudio::Measure::OSArgument::makeChoiceArgument('ducts_return_location', duct_location_choices, false)
    arg.setDisplayName('Ducts: Return Location')
    arg.setDescription("The location of the return ducts. If not provided, the OS-HPXML default (see <a href='#{docs_base_url}#air-distribution'>Air Distribution</a>) is used.")
    args << arg

    arg = OpenStudio::Measure::OSArgument::makeDoubleArgument('ducts_return_insulation_r', true)
    arg.setDisplayName('Ducts: Return Insulation R-Value')
    arg.setDescription('The nominal insulation r-value of the return ducts excluding air films. Use 0 for uninsulated ducts.')
    arg.setUnits('h-ft^2-R/Btu')
    arg.setDefaultValue(0)
    args << arg

    arg = OpenStudio::Measure::OSArgument::makeChoiceArgument('ducts_return_buried_insulation_level', duct_buried_level_choices, false)
    arg.setDisplayName('Ducts: Return Buried Insulation Level')
    arg.setDescription('Whether the return ducts are buried in, e.g., attic loose-fill insulation. Partially buried ducts have insulation that does not cover the top of the ducts. Fully buried ducts have insulation that just covers the top of the ducts. Deeply buried ducts have insulation that continues above the top of the ducts.')
    args << arg

    arg = OpenStudio::Measure::OSArgument::makeDoubleArgument('ducts_return_surface_area', false)
    arg.setDisplayName('Ducts: Return Surface Area')
    arg.setDescription("The return ducts surface area in the given location. If neither Surface Area nor Area Fraction provided, the OS-HPXML default (see <a href='#{docs_base_url}#air-distribution'>Air Distribution</a>) is used.")
    arg.setUnits('ft^2')
    args << arg

    arg = OpenStudio::Measure::OSArgument::makeDoubleArgument('ducts_return_surface_area_fraction', false)
    arg.setDisplayName('Ducts: Return Area Fraction')
    arg.setDescription("The fraction of return ducts surface area in the given location. Only used if Surface Area is not provided. If the fraction is less than 1, the remaining duct area is assumed to be in conditioned space. If neither Surface Area nor Area Fraction provided, the OS-HPXML default (see <a href='#{docs_base_url}#air-distribution'>Air Distribution</a>) is used.")
    arg.setUnits('frac')
    args << arg

    arg = OpenStudio::Measure::OSArgument::makeIntegerArgument('ducts_number_of_return_registers', false)
    arg.setDisplayName('Ducts: Number of Return Registers')
    arg.setDescription("The number of return registers of the ducts. Only used to calculate default return duct surface area. If not provided, the OS-HPXML default (see <a href='#{docs_base_url}#air-distribution'>Air Distribution</a>) is used.")
    arg.setUnits('#')
    args << arg

    arg = OpenStudio::Measure::OSArgument::makeDoubleArgument('ducts_return_fraction_rectangular', false)
    arg.setDisplayName('Ducts: Return Fraction Rectangular')
    arg.setDescription("The fraction of return ducts that are rectangular (as opposed to round); this affects the duct effective R-value used for modeling. If not provided, the OS-HPXML default (see <a href='#{docs_base_url}#air-distribution'>Air Distribution</a>) is used.")
    arg.setUnits('frac')
    args << arg

    mech_vent_fan_type_choices = OpenStudio::StringVector.new
    mech_vent_fan_type_choices << 'none'
    mech_vent_fan_type_choices << HPXML::MechVentTypeExhaust
    mech_vent_fan_type_choices << HPXML::MechVentTypeSupply
    mech_vent_fan_type_choices << HPXML::MechVentTypeERV
    mech_vent_fan_type_choices << HPXML::MechVentTypeHRV
    mech_vent_fan_type_choices << HPXML::MechVentTypeBalanced
    mech_vent_fan_type_choices << HPXML::MechVentTypeCFIS

    mech_vent_recovery_efficiency_type_choices = OpenStudio::StringVector.new
    mech_vent_recovery_efficiency_type_choices << 'Unadjusted'
    mech_vent_recovery_efficiency_type_choices << 'Adjusted'

    arg = OpenStudio::Measure::OSArgument::makeChoiceArgument('mech_vent_fan_type', mech_vent_fan_type_choices, true)
    arg.setDisplayName('Mechanical Ventilation: Fan Type')
    arg.setDescription("The type of the mechanical ventilation. Use 'none' if there is no mechanical ventilation system.")
    arg.setDefaultValue('none')
    args << arg

    arg = OpenStudio::Measure::OSArgument::makeDoubleArgument('mech_vent_flow_rate', false)
    arg.setDisplayName('Mechanical Ventilation: Flow Rate')
    arg.setDescription("The flow rate of the mechanical ventilation. If not provided, the OS-HPXML default (see <a href='#{docs_base_url}#hpxml-mechanical-ventilation-fans'>HPXML Mechanical Ventilation Fans</a>) is used.")
    arg.setUnits('CFM')
    args << arg

    arg = OpenStudio::Measure::OSArgument::makeDoubleArgument('mech_vent_hours_in_operation', false)
    arg.setDisplayName('Mechanical Ventilation: Hours In Operation')
    arg.setDescription("The hours in operation of the mechanical ventilation. If not provided, the OS-HPXML default (see <a href='#{docs_base_url}#hpxml-mechanical-ventilation-fans'>HPXML Mechanical Ventilation Fans</a>) is used.")
    arg.setUnits('hrs/day')
    args << arg

    arg = OpenStudio::Measure::OSArgument::makeChoiceArgument('mech_vent_recovery_efficiency_type', mech_vent_recovery_efficiency_type_choices, true)
    arg.setDisplayName('Mechanical Ventilation: Total Recovery Efficiency Type')
    arg.setDescription('The total recovery efficiency type of the mechanical ventilation.')
    arg.setDefaultValue('Unadjusted')
    args << arg

    arg = OpenStudio::Measure::OSArgument::makeDoubleArgument('mech_vent_total_recovery_efficiency', true)
    arg.setDisplayName('Mechanical Ventilation: Total Recovery Efficiency')
    arg.setDescription("The Unadjusted or Adjusted total recovery efficiency of the mechanical ventilation. Applies to #{HPXML::MechVentTypeERV}.")
    arg.setUnits('Frac')
    arg.setDefaultValue(0.48)
    args << arg

    arg = OpenStudio::Measure::OSArgument::makeDoubleArgument('mech_vent_sensible_recovery_efficiency', true)
    arg.setDisplayName('Mechanical Ventilation: Sensible Recovery Efficiency')
    arg.setDescription("The Unadjusted or Adjusted sensible recovery efficiency of the mechanical ventilation. Applies to #{HPXML::MechVentTypeERV} and #{HPXML::MechVentTypeHRV}.")
    arg.setUnits('Frac')
    arg.setDefaultValue(0.72)
    args << arg

    arg = OpenStudio::Measure::OSArgument::makeDoubleArgument('mech_vent_fan_power', false)
    arg.setDisplayName('Mechanical Ventilation: Fan Power')
    arg.setDescription("The fan power of the mechanical ventilation. If not provided, the OS-HPXML default (see <a href='#{docs_base_url}#hpxml-mechanical-ventilation-fans'>HPXML Mechanical Ventilation Fans</a>) is used.")
    arg.setUnits('W')
    args << arg

    arg = OpenStudio::Measure::OSArgument::makeIntegerArgument('mech_vent_num_units_served', true)
    arg.setDisplayName('Mechanical Ventilation: Number of Units Served')
    arg.setDescription("Number of dwelling units served by the mechanical ventilation system. Must be 1 if #{HPXML::ResidentialTypeSFD}. Used to apportion flow rate and fan power to the unit.")
    arg.setUnits('#')
    arg.setDefaultValue(1)
    args << arg

    arg = OpenStudio::Measure::OSArgument::makeDoubleArgument('mech_vent_shared_frac_recirculation', false)
    arg.setDisplayName('Shared Mechanical Ventilation: Fraction Recirculation')
    arg.setDescription('Fraction of the total supply air that is recirculated, with the remainder assumed to be outdoor air. The value must be 0 for exhaust only systems. Required for a shared mechanical ventilation system.')
    arg.setUnits('Frac')
    args << arg

    arg = OpenStudio::Measure::OSArgument::makeChoiceArgument('mech_vent_shared_preheating_fuel', heating_system_fuel_choices, false)
    arg.setDisplayName('Shared Mechanical Ventilation: Preheating Fuel')
    arg.setDescription('Fuel type of the preconditioning heating equipment. Only used for a shared mechanical ventilation system. If not provided, assumes no preheating.')
    args << arg

    arg = OpenStudio::Measure::OSArgument::makeDoubleArgument('mech_vent_shared_preheating_efficiency', false)
    arg.setDisplayName('Shared Mechanical Ventilation: Preheating Efficiency')
    arg.setDescription('Efficiency of the preconditioning heating equipment. Only used for a shared mechanical ventilation system. If not provided, assumes no preheating.')
    arg.setUnits('COP')
    args << arg

    arg = OpenStudio::Measure::OSArgument::makeDoubleArgument('mech_vent_shared_preheating_fraction_heat_load_served', false)
    arg.setDisplayName('Shared Mechanical Ventilation: Preheating Fraction Ventilation Heat Load Served')
    arg.setDescription('Fraction of heating load introduced by the shared ventilation system that is met by the preconditioning heating equipment. If not provided, assumes no preheating.')
    arg.setUnits('Frac')
    args << arg

    cooling_system_fuel_choices = OpenStudio::StringVector.new
    cooling_system_fuel_choices << HPXML::FuelTypeElectricity

    arg = OpenStudio::Measure::OSArgument::makeChoiceArgument('mech_vent_shared_precooling_fuel', cooling_system_fuel_choices, false)
    arg.setDisplayName('Shared Mechanical Ventilation: Precooling Fuel')
    arg.setDescription('Fuel type of the preconditioning cooling equipment. Only used for a shared mechanical ventilation system. If not provided, assumes no precooling.')
    args << arg

    arg = OpenStudio::Measure::OSArgument::makeDoubleArgument('mech_vent_shared_precooling_efficiency', false)
    arg.setDisplayName('Shared Mechanical Ventilation: Precooling Efficiency')
    arg.setDescription('Efficiency of the preconditioning cooling equipment. Only used for a shared mechanical ventilation system. If not provided, assumes no precooling.')
    arg.setUnits('COP')
    args << arg

    arg = OpenStudio::Measure::OSArgument::makeDoubleArgument('mech_vent_shared_precooling_fraction_cool_load_served', false)
    arg.setDisplayName('Shared Mechanical Ventilation: Precooling Fraction Ventilation Cool Load Served')
    arg.setDescription('Fraction of cooling load introduced by the shared ventilation system that is met by the preconditioning cooling equipment. If not provided, assumes no precooling.')
    arg.setUnits('Frac')
    args << arg

    mech_vent_2_fan_type_choices = OpenStudio::StringVector.new
    mech_vent_2_fan_type_choices << 'none'
    mech_vent_2_fan_type_choices << HPXML::MechVentTypeExhaust
    mech_vent_2_fan_type_choices << HPXML::MechVentTypeSupply
    mech_vent_2_fan_type_choices << HPXML::MechVentTypeERV
    mech_vent_2_fan_type_choices << HPXML::MechVentTypeHRV
    mech_vent_2_fan_type_choices << HPXML::MechVentTypeBalanced

    arg = OpenStudio::Measure::OSArgument::makeChoiceArgument('mech_vent_2_fan_type', mech_vent_2_fan_type_choices, true)
    arg.setDisplayName('Mechanical Ventilation 2: Fan Type')
    arg.setDescription("The type of the second mechanical ventilation. Use 'none' if there is no second mechanical ventilation system.")
    arg.setDefaultValue('none')
    args << arg

    arg = OpenStudio::Measure::OSArgument::makeDoubleArgument('mech_vent_2_flow_rate', true)
    arg.setDisplayName('Mechanical Ventilation 2: Flow Rate')
    arg.setDescription('The flow rate of the second mechanical ventilation.')
    arg.setUnits('CFM')
    arg.setDefaultValue(110)
    args << arg

    arg = OpenStudio::Measure::OSArgument::makeDoubleArgument('mech_vent_2_hours_in_operation', true)
    arg.setDisplayName('Mechanical Ventilation 2: Hours In Operation')
    arg.setDescription('The hours in operation of the second mechanical ventilation.')
    arg.setUnits('hrs/day')
    arg.setDefaultValue(24)
    args << arg

    arg = OpenStudio::Measure::OSArgument::makeChoiceArgument('mech_vent_2_recovery_efficiency_type', mech_vent_recovery_efficiency_type_choices, true)
    arg.setDisplayName('Mechanical Ventilation 2: Total Recovery Efficiency Type')
    arg.setDescription('The total recovery efficiency type of the second mechanical ventilation.')
    arg.setDefaultValue('Unadjusted')
    args << arg

    arg = OpenStudio::Measure::OSArgument::makeDoubleArgument('mech_vent_2_total_recovery_efficiency', true)
    arg.setDisplayName('Mechanical Ventilation 2: Total Recovery Efficiency')
    arg.setDescription("The Unadjusted or Adjusted total recovery efficiency of the second mechanical ventilation. Applies to #{HPXML::MechVentTypeERV}.")
    arg.setUnits('Frac')
    arg.setDefaultValue(0.48)
    args << arg

    arg = OpenStudio::Measure::OSArgument::makeDoubleArgument('mech_vent_2_sensible_recovery_efficiency', true)
    arg.setDisplayName('Mechanical Ventilation 2: Sensible Recovery Efficiency')
    arg.setDescription("The Unadjusted or Adjusted sensible recovery efficiency of the second mechanical ventilation. Applies to #{HPXML::MechVentTypeERV} and #{HPXML::MechVentTypeHRV}.")
    arg.setUnits('Frac')
    arg.setDefaultValue(0.72)
    args << arg

    arg = OpenStudio::Measure::OSArgument::makeDoubleArgument('mech_vent_2_fan_power', true)
    arg.setDisplayName('Mechanical Ventilation 2: Fan Power')
    arg.setDescription('The fan power of the second mechanical ventilation.')
    arg.setUnits('W')
    arg.setDefaultValue(30)
    args << arg

    arg = OpenStudio::Measure::OSArgument::makeIntegerArgument('kitchen_fans_quantity', false)
    arg.setDisplayName('Kitchen Fans: Quantity')
    arg.setDescription("The quantity of the kitchen fans. If not provided, the OS-HPXML default (see <a href='#{docs_base_url}#hpxml-local-ventilation-fans'>HPXML Local Ventilation Fans</a>) is used.")
    arg.setUnits('#')
    args << arg

    arg = OpenStudio::Measure::OSArgument::makeDoubleArgument('kitchen_fans_flow_rate', false)
    arg.setDisplayName('Kitchen Fans: Flow Rate')
    arg.setDescription("The flow rate of the kitchen fan. If not provided, the OS-HPXML default (see <a href='#{docs_base_url}#hpxml-local-ventilation-fans'>HPXML Local Ventilation Fans</a>) is used.")
    arg.setUnits('CFM')
    args << arg

    arg = OpenStudio::Measure::OSArgument::makeDoubleArgument('kitchen_fans_hours_in_operation', false)
    arg.setDisplayName('Kitchen Fans: Hours In Operation')
    arg.setDescription("The hours in operation of the kitchen fan. If not provided, the OS-HPXML default (see <a href='#{docs_base_url}#hpxml-local-ventilation-fans'>HPXML Local Ventilation Fans</a>) is used.")
    arg.setUnits('hrs/day')
    args << arg

    arg = OpenStudio::Measure::OSArgument::makeDoubleArgument('kitchen_fans_power', false)
    arg.setDisplayName('Kitchen Fans: Fan Power')
    arg.setDescription("The fan power of the kitchen fan. If not provided, the OS-HPXML default (see <a href='#{docs_base_url}#hpxml-local-ventilation-fans'>HPXML Local Ventilation Fans</a>) is used.")
    arg.setUnits('W')
    args << arg

    arg = OpenStudio::Measure::OSArgument::makeIntegerArgument('kitchen_fans_start_hour', false)
    arg.setDisplayName('Kitchen Fans: Start Hour')
    arg.setDescription("The start hour of the kitchen fan. If not provided, the OS-HPXML default (see <a href='#{docs_base_url}#hpxml-local-ventilation-fans'>HPXML Local Ventilation Fans</a>) is used.")
    arg.setUnits('hr')
    args << arg

    arg = OpenStudio::Measure::OSArgument::makeIntegerArgument('bathroom_fans_quantity', false)
    arg.setDisplayName('Bathroom Fans: Quantity')
    arg.setDescription("The quantity of the bathroom fans. If not provided, the OS-HPXML default (see <a href='#{docs_base_url}#hpxml-local-ventilation-fans'>HPXML Local Ventilation Fans</a>) is used.")
    arg.setUnits('#')
    args << arg

    arg = OpenStudio::Measure::OSArgument::makeDoubleArgument('bathroom_fans_flow_rate', false)
    arg.setDisplayName('Bathroom Fans: Flow Rate')
    arg.setDescription("The flow rate of the bathroom fans. If not provided, the OS-HPXML default (see <a href='#{docs_base_url}#hpxml-local-ventilation-fans'>HPXML Local Ventilation Fans</a>) is used.")
    arg.setUnits('CFM')
    args << arg

    arg = OpenStudio::Measure::OSArgument::makeDoubleArgument('bathroom_fans_hours_in_operation', false)
    arg.setDisplayName('Bathroom Fans: Hours In Operation')
    arg.setDescription("The hours in operation of the bathroom fans. If not provided, the OS-HPXML default (see <a href='#{docs_base_url}#hpxml-local-ventilation-fans'>HPXML Local Ventilation Fans</a>) is used.")
    arg.setUnits('hrs/day')
    args << arg

    arg = OpenStudio::Measure::OSArgument::makeDoubleArgument('bathroom_fans_power', false)
    arg.setDisplayName('Bathroom Fans: Fan Power')
    arg.setDescription("The fan power of the bathroom fans. If not provided, the OS-HPXML default (see <a href='#{docs_base_url}#hpxml-local-ventilation-fans'>HPXML Local Ventilation Fans</a>) is used.")
    arg.setUnits('W')
    args << arg

    arg = OpenStudio::Measure::OSArgument::makeIntegerArgument('bathroom_fans_start_hour', false)
    arg.setDisplayName('Bathroom Fans: Start Hour')
    arg.setDescription("The start hour of the bathroom fans. If not provided, the OS-HPXML default (see <a href='#{docs_base_url}#hpxml-local-ventilation-fans'>HPXML Local Ventilation Fans</a>) is used.")
    arg.setUnits('hr')
    args << arg

    arg = OpenStudio::Measure::OSArgument::makeBoolArgument('whole_house_fan_present', true)
    arg.setDisplayName('Whole House Fan: Present')
    arg.setDescription('Whether there is a whole house fan.')
    arg.setDefaultValue(false)
    args << arg

    arg = OpenStudio::Measure::OSArgument::makeDoubleArgument('whole_house_fan_flow_rate', false)
    arg.setDisplayName('Whole House Fan: Flow Rate')
    arg.setDescription("The flow rate of the whole house fan. If not provided, the OS-HPXML default (see <a href='#{docs_base_url}#hpxml-whole-house-fans'>HPXML Whole House Fans</a>) is used.")
    arg.setUnits('CFM')
    args << arg

    arg = OpenStudio::Measure::OSArgument::makeDoubleArgument('whole_house_fan_power', false)
    arg.setDisplayName('Whole House Fan: Fan Power')
    arg.setDescription("The fan power of the whole house fan. If not provided, the OS-HPXML default (see <a href='#{docs_base_url}#hpxml-whole-house-fans'>HPXML Whole House Fans</a>) is used.")
    arg.setUnits('W')
    args << arg

    water_heater_type_choices = OpenStudio::StringVector.new
    water_heater_type_choices << 'none'
    water_heater_type_choices << HPXML::WaterHeaterTypeStorage
    water_heater_type_choices << HPXML::WaterHeaterTypeTankless
    water_heater_type_choices << HPXML::WaterHeaterTypeHeatPump
    water_heater_type_choices << HPXML::WaterHeaterTypeCombiStorage
    water_heater_type_choices << HPXML::WaterHeaterTypeCombiTankless

    water_heater_fuel_choices = OpenStudio::StringVector.new
    water_heater_fuel_choices << HPXML::FuelTypeElectricity
    water_heater_fuel_choices << HPXML::FuelTypeNaturalGas
    water_heater_fuel_choices << HPXML::FuelTypeOil
    water_heater_fuel_choices << HPXML::FuelTypePropane
    water_heater_fuel_choices << HPXML::FuelTypeWoodCord
    water_heater_fuel_choices << HPXML::FuelTypeCoal

    water_heater_location_choices = OpenStudio::StringVector.new
    water_heater_location_choices << HPXML::LocationConditionedSpace
    water_heater_location_choices << HPXML::LocationBasementConditioned
    water_heater_location_choices << HPXML::LocationBasementUnconditioned
    water_heater_location_choices << HPXML::LocationGarage
    water_heater_location_choices << HPXML::LocationAttic
    water_heater_location_choices << HPXML::LocationAtticVented
    water_heater_location_choices << HPXML::LocationAtticUnvented
    water_heater_location_choices << HPXML::LocationCrawlspace
    water_heater_location_choices << HPXML::LocationCrawlspaceVented
    water_heater_location_choices << HPXML::LocationCrawlspaceUnvented
    water_heater_location_choices << HPXML::LocationCrawlspaceConditioned
    water_heater_location_choices << HPXML::LocationOtherExterior
    water_heater_location_choices << HPXML::LocationOtherHousingUnit
    water_heater_location_choices << HPXML::LocationOtherHeatedSpace
    water_heater_location_choices << HPXML::LocationOtherMultifamilyBufferSpace
    water_heater_location_choices << HPXML::LocationOtherNonFreezingSpace

    water_heater_efficiency_type_choices = OpenStudio::StringVector.new
    water_heater_efficiency_type_choices << 'EnergyFactor'
    water_heater_efficiency_type_choices << 'UniformEnergyFactor'

    water_heater_usage_bin_choices = OpenStudio::StringVector.new
    water_heater_usage_bin_choices << HPXML::WaterHeaterUsageBinVerySmall
    water_heater_usage_bin_choices << HPXML::WaterHeaterUsageBinLow
    water_heater_usage_bin_choices << HPXML::WaterHeaterUsageBinMedium
    water_heater_usage_bin_choices << HPXML::WaterHeaterUsageBinHigh

    arg = OpenStudio::Measure::OSArgument::makeChoiceArgument('water_heater_type', water_heater_type_choices, true)
    arg.setDisplayName('Water Heater: Type')
    arg.setDescription("The type of water heater. Use 'none' if there is no water heater.")
    arg.setDefaultValue(HPXML::WaterHeaterTypeStorage)
    args << arg

    arg = OpenStudio::Measure::OSArgument::makeChoiceArgument('water_heater_fuel_type', water_heater_fuel_choices, true)
    arg.setDisplayName('Water Heater: Fuel Type')
    arg.setDescription("The fuel type of water heater. Ignored for #{HPXML::WaterHeaterTypeHeatPump}.")
    arg.setDefaultValue(HPXML::FuelTypeNaturalGas)
    args << arg

    arg = OpenStudio::Measure::OSArgument::makeChoiceArgument('water_heater_location', water_heater_location_choices, false)
    arg.setDisplayName('Water Heater: Location')
    arg.setDescription("The location of water heater. If not provided, the OS-HPXML default (see <a href='#{docs_base_url}#hpxml-water-heating-systems'>HPXML Water Heating Systems</a>) is used.")
    args << arg

    arg = OpenStudio::Measure::OSArgument::makeDoubleArgument('water_heater_tank_volume', false)
    arg.setDisplayName('Water Heater: Tank Volume')
    arg.setDescription("Nominal volume of water heater tank. Only applies to #{HPXML::WaterHeaterTypeStorage}, #{HPXML::WaterHeaterTypeHeatPump}, and #{HPXML::WaterHeaterTypeCombiStorage}. If not provided, the OS-HPXML default (see <a href='#{docs_base_url}#conventional-storage'>Conventional Storage</a>, <a href='#{docs_base_url}#heat-pump'>Heat Pump</a>, <a href='#{docs_base_url}#combi-boiler-w-storage'>Combi Boiler w/ Storage</a>) is used.")
    arg.setUnits('gal')
    args << arg

    arg = OpenStudio::Measure::OSArgument::makeChoiceArgument('water_heater_efficiency_type', water_heater_efficiency_type_choices, true)
    arg.setDisplayName('Water Heater: Efficiency Type')
    arg.setDescription('The efficiency type of water heater. Does not apply to space-heating boilers.')
    arg.setDefaultValue('EnergyFactor')
    args << arg

    arg = OpenStudio::Measure::OSArgument::makeDoubleArgument('water_heater_efficiency', true)
    arg.setDisplayName('Water Heater: Efficiency')
    arg.setDescription('Rated Energy Factor or Uniform Energy Factor. Does not apply to space-heating boilers.')
    arg.setDefaultValue(0.67)
    args << arg

    arg = OpenStudio::Measure::OSArgument::makeChoiceArgument('water_heater_usage_bin', water_heater_usage_bin_choices, false)
    arg.setDisplayName('Water Heater: Usage Bin')
    arg.setDescription("The usage of the water heater. Only applies if Efficiency Type is UniformEnergyFactor and Type is not #{HPXML::WaterHeaterTypeTankless}. Does not apply to space-heating boilers. If not provided, the OS-HPXML default (see <a href='#{docs_base_url}#conventional-storage'>Conventional Storage</a>, <a href='#{docs_base_url}#heat-pump'>Heat Pump</a>) is used.")
    args << arg

    arg = OpenStudio::Measure::OSArgument::makeDoubleArgument('water_heater_recovery_efficiency', false)
    arg.setDisplayName('Water Heater: Recovery Efficiency')
    arg.setDescription("Ratio of energy delivered to water heater to the energy content of the fuel consumed by the water heater. Only used for non-electric storage water heaters. If not provided, the OS-HPXML default (see <a href='#{docs_base_url}#conventional-storage'>Conventional Storage</a>) is used.")
    arg.setUnits('Frac')
    args << arg

    arg = OpenStudio::Measure::OSArgument::makeDoubleArgument('water_heater_heating_capacity', false)
    arg.setDisplayName('Water Heater: Heating Capacity')
    arg.setDescription("Heating capacity. Only applies to #{HPXML::WaterHeaterTypeStorage}. If not provided, the OS-HPXML default (see <a href='#{docs_base_url}#conventional-storage'>Conventional Storage</a>) is used.")
    arg.setUnits('Btu/hr')
    args << arg

    arg = OpenStudio::Measure::OSArgument::makeDoubleArgument('water_heater_standby_loss', false)
    arg.setDisplayName('Water Heater: Standby Loss')
    arg.setDescription("The standby loss of water heater. Only applies to space-heating boilers. If not provided, the OS-HPXML default (see <a href='#{docs_base_url}#combi-boiler-w-storage'>Combi Boiler w/ Storage</a>) is used.")
    arg.setUnits('deg-F/hr')
    args << arg

    arg = OpenStudio::Measure::OSArgument::makeDoubleArgument('water_heater_jacket_rvalue', false)
    arg.setDisplayName('Water Heater: Jacket R-value')
    arg.setDescription("The jacket R-value of water heater. Doesn't apply to #{HPXML::WaterHeaterTypeTankless} or #{HPXML::WaterHeaterTypeCombiTankless}. If not provided, defaults to no jacket insulation.")
    arg.setUnits('h-ft^2-R/Btu')
    args << arg

    arg = OpenStudio::Measure::OSArgument::makeDoubleArgument('water_heater_setpoint_temperature', false)
    arg.setDisplayName('Water Heater: Setpoint Temperature')
    arg.setDescription("The setpoint temperature of water heater. If not provided, the OS-HPXML default (see <a href='#{docs_base_url}#hpxml-water-heating-systems'>HPXML Water Heating Systems</a>) is used.")
    arg.setUnits('deg-F')
    args << arg

    arg = OpenStudio::Measure::OSArgument::makeIntegerArgument('water_heater_num_bedrooms_served', false)
    arg.setDisplayName('Water Heater: Number of Bedrooms Served')
    arg.setDescription("Number of bedrooms served (directly or indirectly) by the water heater. Only needed if #{HPXML::ResidentialTypeSFA} or #{HPXML::ResidentialTypeApartment} and it is a shared water heater serving multiple dwelling units. Used to apportion water heater tank losses to the unit.")
    arg.setUnits('#')
    args << arg

    arg = OpenStudio::Measure::OSArgument::makeBoolArgument('water_heater_uses_desuperheater', false)
    arg.setDisplayName('Water Heater: Uses Desuperheater')
    arg.setDescription("Requires that the dwelling unit has a #{HPXML::HVACTypeHeatPumpAirToAir}, #{HPXML::HVACTypeHeatPumpMiniSplit}, or #{HPXML::HVACTypeHeatPumpGroundToAir} heat pump or a #{HPXML::HVACTypeCentralAirConditioner} or #{HPXML::HVACTypeMiniSplitAirConditioner} air conditioner. If not provided, assumes no desuperheater.")
    args << arg

    water_heater_tank_model_type_choices = OpenStudio::StringVector.new
    water_heater_tank_model_type_choices << HPXML::WaterHeaterTankModelTypeMixed
    water_heater_tank_model_type_choices << HPXML::WaterHeaterTankModelTypeStratified

    arg = OpenStudio::Measure::OSArgument::makeChoiceArgument('water_heater_tank_model_type', water_heater_tank_model_type_choices, false)
    arg.setDisplayName('Water Heater: Tank Type')
    arg.setDescription("Type of tank model to use. The '#{HPXML::WaterHeaterTankModelTypeStratified}' tank generally provide more accurate results, but may significantly increase run time. Applies only to #{HPXML::WaterHeaterTypeStorage}. If not provided, the OS-HPXML default (see <a href='#{docs_base_url}#conventional-storage'>Conventional Storage</a>) is used.")
    args << arg

    water_heater_operating_mode_choices = OpenStudio::StringVector.new
    water_heater_operating_mode_choices << HPXML::WaterHeaterOperatingModeHybridAuto
    water_heater_operating_mode_choices << HPXML::WaterHeaterOperatingModeHeatPumpOnly

    arg = OpenStudio::Measure::OSArgument::makeChoiceArgument('water_heater_operating_mode', water_heater_operating_mode_choices, false)
    arg.setDisplayName('Water Heater: Operating Mode')
    arg.setDescription("The water heater operating mode. The '#{HPXML::WaterHeaterOperatingModeHeatPumpOnly}' option only uses the heat pump, while '#{HPXML::WaterHeaterOperatingModeHybridAuto}' allows the backup electric resistance to come on in high demand situations. This is ignored if a scheduled operating mode type is selected. Applies only to #{HPXML::WaterHeaterTypeHeatPump}. If not provided, the OS-HPXML default (see <a href='#{docs_base_url}#heat-pump'>Heat Pump</a>) is used.")
    args << arg

    hot_water_distribution_system_type_choices = OpenStudio::StringVector.new
    hot_water_distribution_system_type_choices << HPXML::DHWDistTypeStandard
    hot_water_distribution_system_type_choices << HPXML::DHWDistTypeRecirc

    arg = OpenStudio::Measure::OSArgument::makeChoiceArgument('hot_water_distribution_system_type', hot_water_distribution_system_type_choices, true)
    arg.setDisplayName('Hot Water Distribution: System Type')
    arg.setDescription('The type of the hot water distribution system.')
    arg.setDefaultValue(HPXML::DHWDistTypeStandard)
    args << arg

    arg = OpenStudio::Measure::OSArgument::makeDoubleArgument('hot_water_distribution_standard_piping_length', false)
    arg.setDisplayName('Hot Water Distribution: Standard Piping Length')
    arg.setUnits('ft')
    arg.setDescription("If the distribution system is #{HPXML::DHWDistTypeStandard}, the length of the piping. If not provided, the OS-HPXML default (see <a href='#{docs_base_url}#standard'>Standard</a>) is used.")
    args << arg

    recirculation_control_type_choices = OpenStudio::StringVector.new
    recirculation_control_type_choices << HPXML::DHWRecircControlTypeNone
    recirculation_control_type_choices << HPXML::DHWRecircControlTypeTimer
    recirculation_control_type_choices << HPXML::DHWRecircControlTypeTemperature
    recirculation_control_type_choices << HPXML::DHWRecircControlTypeSensor
    recirculation_control_type_choices << HPXML::DHWRecircControlTypeManual

    arg = OpenStudio::Measure::OSArgument::makeChoiceArgument('hot_water_distribution_recirc_control_type', recirculation_control_type_choices, false)
    arg.setDisplayName('Hot Water Distribution: Recirculation Control Type')
    arg.setDescription("If the distribution system is #{HPXML::DHWDistTypeRecirc}, the type of hot water recirculation control, if any.")
    arg.setDefaultValue(HPXML::DHWRecircControlTypeNone)
    args << arg

    arg = OpenStudio::Measure::OSArgument::makeDoubleArgument('hot_water_distribution_recirc_piping_length', false)
    arg.setDisplayName('Hot Water Distribution: Recirculation Piping Length')
    arg.setUnits('ft')
    arg.setDescription("If the distribution system is #{HPXML::DHWDistTypeRecirc}, the length of the recirculation piping. If not provided, the OS-HPXML default (see <a href='#{docs_base_url}#recirculation-in-unit'>Recirculation (In-Unit)</a>) is used.")
    args << arg

    arg = OpenStudio::Measure::OSArgument::makeDoubleArgument('hot_water_distribution_recirc_branch_piping_length', false)
    arg.setDisplayName('Hot Water Distribution: Recirculation Branch Piping Length')
    arg.setUnits('ft')
    arg.setDescription("If the distribution system is #{HPXML::DHWDistTypeRecirc}, the length of the recirculation branch piping. If not provided, the OS-HPXML default (see <a href='#{docs_base_url}#recirculation-in-unit'>Recirculation (In-Unit)</a>) is used.")
    args << arg

    arg = OpenStudio::Measure::OSArgument::makeDoubleArgument('hot_water_distribution_recirc_pump_power', false)
    arg.setDisplayName('Hot Water Distribution: Recirculation Pump Power')
    arg.setUnits('W')
    arg.setDescription("If the distribution system is #{HPXML::DHWDistTypeRecirc}, the recirculation pump power. If not provided, the OS-HPXML default (see <a href='#{docs_base_url}#recirculation-in-unit'>Recirculation (In-Unit)</a>) is used.")
    args << arg

    arg = OpenStudio::Measure::OSArgument::makeDoubleArgument('hot_water_distribution_pipe_r', false)
    arg.setDisplayName('Hot Water Distribution: Pipe Insulation Nominal R-Value')
    arg.setUnits('h-ft^2-R/Btu')
    arg.setDescription("Nominal R-value of the pipe insulation. If not provided, the OS-HPXML default (see <a href='#{docs_base_url}#hpxml-hot-water-distribution'>HPXML Hot Water Distribution</a>) is used.")
    args << arg

    dwhr_facilities_connected_choices = OpenStudio::StringVector.new
    dwhr_facilities_connected_choices << 'none'
    dwhr_facilities_connected_choices << HPXML::DWHRFacilitiesConnectedOne
    dwhr_facilities_connected_choices << HPXML::DWHRFacilitiesConnectedAll

    arg = OpenStudio::Measure::OSArgument::makeChoiceArgument('dwhr_facilities_connected', dwhr_facilities_connected_choices, true)
    arg.setDisplayName('Drain Water Heat Recovery: Facilities Connected')
    arg.setDescription("Which facilities are connected for the drain water heat recovery. Use 'none' if there is no drain water heat recovery system.")
    arg.setDefaultValue('none')
    args << arg

    arg = OpenStudio::Measure::OSArgument::makeBoolArgument('dwhr_equal_flow', false)
    arg.setDisplayName('Drain Water Heat Recovery: Equal Flow')
    arg.setDescription('Whether the drain water heat recovery has equal flow.')
    arg.setDefaultValue(true)
    args << arg

    arg = OpenStudio::Measure::OSArgument::makeDoubleArgument('dwhr_efficiency', false)
    arg.setDisplayName('Drain Water Heat Recovery: Efficiency')
    arg.setUnits('Frac')
    arg.setDescription('The efficiency of the drain water heat recovery.')
    arg.setDefaultValue(0.55)
    args << arg

    arg = OpenStudio::Measure::OSArgument::makeBoolArgument('water_fixtures_shower_low_flow', true)
    arg.setDisplayName('Hot Water Fixtures: Is Shower Low Flow')
    arg.setDescription('Whether the shower fixture is low flow.')
    arg.setDefaultValue(false)
    args << arg

    arg = OpenStudio::Measure::OSArgument::makeBoolArgument('water_fixtures_sink_low_flow', true)
    arg.setDisplayName('Hot Water Fixtures: Is Sink Low Flow')
    arg.setDescription('Whether the sink fixture is low flow.')
    arg.setDefaultValue(false)
    args << arg

    arg = OpenStudio::Measure::OSArgument::makeDoubleArgument('water_fixtures_usage_multiplier', false)
    arg.setDisplayName('Hot Water Fixtures: Usage Multiplier')
    arg.setDescription("Multiplier on the hot water usage that can reflect, e.g., high/low usage occupants. If not provided, the OS-HPXML default (see <a href='#{docs_base_url}#hpxml-water-fixtures'>HPXML Water Fixtures</a>) is used.")
    args << arg

    arg = OpenStudio::Measure::OSArgument::makeDoubleArgument('general_water_use_usage_multiplier', false)
    arg.setDisplayName('General Water Use: Usage Multiplier')
    arg.setDescription("Multiplier on internal gains from general water use (floor mopping, shower evaporation, water films on showers, tubs & sinks surfaces, plant watering, etc.) that can reflect, e.g., high/low usage occupants. If not provided, the OS-HPXML default (see <a href='#{docs_base_url}#hpxml-building-occupancy'>HPXML Building Occupancy</a>) is used.")
    args << arg

    solar_thermal_system_type_choices = OpenStudio::StringVector.new
    solar_thermal_system_type_choices << 'none'
    solar_thermal_system_type_choices << HPXML::SolarThermalSystemType

    solar_thermal_collector_loop_type_choices = OpenStudio::StringVector.new
    solar_thermal_collector_loop_type_choices << HPXML::SolarThermalLoopTypeDirect
    solar_thermal_collector_loop_type_choices << HPXML::SolarThermalLoopTypeIndirect
    solar_thermal_collector_loop_type_choices << HPXML::SolarThermalLoopTypeThermosyphon

    solar_thermal_collector_type_choices = OpenStudio::StringVector.new
    solar_thermal_collector_type_choices << HPXML::SolarThermalTypeEvacuatedTube
    solar_thermal_collector_type_choices << HPXML::SolarThermalTypeSingleGlazing
    solar_thermal_collector_type_choices << HPXML::SolarThermalTypeDoubleGlazing
    solar_thermal_collector_type_choices << HPXML::SolarThermalTypeICS

    arg = OpenStudio::Measure::OSArgument::makeChoiceArgument('solar_thermal_system_type', solar_thermal_system_type_choices, true)
    arg.setDisplayName('Solar Thermal: System Type')
    arg.setDescription("The type of solar thermal system. Use 'none' if there is no solar thermal system.")
    arg.setDefaultValue('none')
    args << arg

    arg = OpenStudio::Measure::OSArgument::makeDoubleArgument('solar_thermal_collector_area', true)
    arg.setDisplayName('Solar Thermal: Collector Area')
    arg.setUnits('ft^2')
    arg.setDescription('The collector area of the solar thermal system.')
    arg.setDefaultValue(40.0)
    args << arg

    arg = OpenStudio::Measure::OSArgument::makeChoiceArgument('solar_thermal_collector_loop_type', solar_thermal_collector_loop_type_choices, true)
    arg.setDisplayName('Solar Thermal: Collector Loop Type')
    arg.setDescription('The collector loop type of the solar thermal system.')
    arg.setDefaultValue(HPXML::SolarThermalLoopTypeDirect)
    args << arg

    arg = OpenStudio::Measure::OSArgument::makeChoiceArgument('solar_thermal_collector_type', solar_thermal_collector_type_choices, true)
    arg.setDisplayName('Solar Thermal: Collector Type')
    arg.setDescription('The collector type of the solar thermal system.')
    arg.setDefaultValue(HPXML::SolarThermalTypeEvacuatedTube)
    args << arg

    arg = OpenStudio::Measure::OSArgument::makeDoubleArgument('solar_thermal_collector_azimuth', true)
    arg.setDisplayName('Solar Thermal: Collector Azimuth')
    arg.setUnits('degrees')
    arg.setDescription('The collector azimuth of the solar thermal system. Azimuth is measured clockwise from north (e.g., North=0, East=90, South=180, West=270).')
    arg.setDefaultValue(180)
    args << arg

    arg = OpenStudio::Measure::OSArgument::makeStringArgument('solar_thermal_collector_tilt', true)
    arg.setDisplayName('Solar Thermal: Collector Tilt')
    arg.setUnits('degrees')
    arg.setDescription('The collector tilt of the solar thermal system. Can also enter, e.g., RoofPitch, RoofPitch+20, Latitude, Latitude-15, etc.')
    arg.setDefaultValue('RoofPitch')
    args << arg

    arg = OpenStudio::Measure::OSArgument::makeDoubleArgument('solar_thermal_collector_rated_optical_efficiency', true)
    arg.setDisplayName('Solar Thermal: Collector Rated Optical Efficiency')
    arg.setUnits('Frac')
    arg.setDescription('The collector rated optical efficiency of the solar thermal system.')
    arg.setDefaultValue(0.5)
    args << arg

    arg = OpenStudio::Measure::OSArgument::makeDoubleArgument('solar_thermal_collector_rated_thermal_losses', true)
    arg.setDisplayName('Solar Thermal: Collector Rated Thermal Losses')
    arg.setUnits('Btu/hr-ft^2-R')
    arg.setDescription('The collector rated thermal losses of the solar thermal system.')
    arg.setDefaultValue(0.2799)
    args << arg

    arg = OpenStudio::Measure::OSArgument::makeDoubleArgument('solar_thermal_storage_volume', false)
    arg.setDisplayName('Solar Thermal: Storage Volume')
    arg.setUnits('gal')
    arg.setDescription("The storage volume of the solar thermal system. If not provided, the OS-HPXML default (see <a href='#{docs_base_url}#detailed-inputs'>Detailed Inputs</a>) is used.")
    args << arg

    arg = OpenStudio::Measure::OSArgument::makeDoubleArgument('solar_thermal_solar_fraction', true)
    arg.setDisplayName('Solar Thermal: Solar Fraction')
    arg.setUnits('Frac')
    arg.setDescription('The solar fraction of the solar thermal system. If provided, overrides all other solar thermal inputs.')
    arg.setDefaultValue(0)
    args << arg

    pv_system_module_type_choices = OpenStudio::StringVector.new
    pv_system_module_type_choices << HPXML::PVModuleTypeStandard
    pv_system_module_type_choices << HPXML::PVModuleTypePremium
    pv_system_module_type_choices << HPXML::PVModuleTypeThinFilm

    pv_system_location_choices = OpenStudio::StringVector.new
    pv_system_location_choices << HPXML::LocationRoof
    pv_system_location_choices << HPXML::LocationGround

    pv_system_tracking_choices = OpenStudio::StringVector.new
    pv_system_tracking_choices << HPXML::PVTrackingTypeFixed
    pv_system_tracking_choices << HPXML::PVTrackingType1Axis
    pv_system_tracking_choices << HPXML::PVTrackingType1AxisBacktracked
    pv_system_tracking_choices << HPXML::PVTrackingType2Axis

    arg = OpenStudio::Measure::OSArgument::makeBoolArgument('pv_system_present', true)
    arg.setDisplayName('PV System: Present')
    arg.setDescription('Whether there is a PV system present.')
    arg.setDefaultValue(false)
    args << arg

    arg = OpenStudio::Measure::OSArgument::makeChoiceArgument('pv_system_module_type', pv_system_module_type_choices, false)
    arg.setDisplayName('PV System: Module Type')
    arg.setDescription("Module type of the PV system. If not provided, the OS-HPXML default (see <a href='#{docs_base_url}#hpxml-photovoltaics'>HPXML Photovoltaics</a>) is used.")
    args << arg

    arg = OpenStudio::Measure::OSArgument::makeChoiceArgument('pv_system_location', pv_system_location_choices, false)
    arg.setDisplayName('PV System: Location')
    arg.setDescription("Location of the PV system. If not provided, the OS-HPXML default (see <a href='#{docs_base_url}#hpxml-photovoltaics'>HPXML Photovoltaics</a>) is used.")
    args << arg

    arg = OpenStudio::Measure::OSArgument::makeChoiceArgument('pv_system_tracking', pv_system_tracking_choices, false)
    arg.setDisplayName('PV System: Tracking')
    arg.setDescription("Type of tracking for the PV system. If not provided, the OS-HPXML default (see <a href='#{docs_base_url}#hpxml-photovoltaics'>HPXML Photovoltaics</a>) is used.")
    args << arg

    arg = OpenStudio::Measure::OSArgument::makeDoubleArgument('pv_system_array_azimuth', true)
    arg.setDisplayName('PV System: Array Azimuth')
    arg.setUnits('degrees')
    arg.setDescription('Array azimuth of the PV system. Azimuth is measured clockwise from north (e.g., North=0, East=90, South=180, West=270).')
    arg.setDefaultValue(180)
    args << arg

    arg = OpenStudio::Measure::OSArgument::makeStringArgument('pv_system_array_tilt', true)
    arg.setDisplayName('PV System: Array Tilt')
    arg.setUnits('degrees')
    arg.setDescription('Array tilt of the PV system. Can also enter, e.g., RoofPitch, RoofPitch+20, Latitude, Latitude-15, etc.')
    arg.setDefaultValue('RoofPitch')
    args << arg

    arg = OpenStudio::Measure::OSArgument::makeDoubleArgument('pv_system_max_power_output', true)
    arg.setDisplayName('PV System: Maximum Power Output')
    arg.setUnits('W')
    arg.setDescription('Maximum power output of the PV system. For a shared system, this is the total building maximum power output.')
    arg.setDefaultValue(4000)
    args << arg

    arg = OpenStudio::Measure::OSArgument::makeDoubleArgument('pv_system_inverter_efficiency', false)
    arg.setDisplayName('PV System: Inverter Efficiency')
    arg.setUnits('Frac')
    arg.setDescription("Inverter efficiency of the PV system. If there are two PV systems, this will apply to both. If not provided, the OS-HPXML default (see <a href='#{docs_base_url}#hpxml-photovoltaics'>HPXML Photovoltaics</a>) is used.")
    args << arg

    arg = OpenStudio::Measure::OSArgument::makeDoubleArgument('pv_system_system_losses_fraction', false)
    arg.setDisplayName('PV System: System Losses Fraction')
    arg.setUnits('Frac')
    arg.setDescription("System losses fraction of the PV system. If there are two PV systems, this will apply to both. If not provided, the OS-HPXML default (see <a href='#{docs_base_url}#hpxml-photovoltaics'>HPXML Photovoltaics</a>) is used.")
    args << arg

    arg = OpenStudio::Measure::OSArgument::makeIntegerArgument('pv_system_num_bedrooms_served', false)
    arg.setDisplayName('PV System: Number of Bedrooms Served')
    arg.setDescription("Number of bedrooms served by PV system. Only needed if #{HPXML::ResidentialTypeSFA} or #{HPXML::ResidentialTypeApartment} and it is a shared PV system serving multiple dwelling units. Used to apportion PV generation to the unit of a SFA/MF building. If there are two PV systems, this will apply to both.")
    arg.setUnits('#')
    args << arg

    arg = OpenStudio::Measure::OSArgument::makeBoolArgument('pv_system_2_present', true)
    arg.setDisplayName('PV System 2: Present')
    arg.setDescription('Whether there is a second PV system present.')
    arg.setDefaultValue(false)
    args << arg

    arg = OpenStudio::Measure::OSArgument::makeChoiceArgument('pv_system_2_module_type', pv_system_module_type_choices, false)
    arg.setDisplayName('PV System 2: Module Type')
    arg.setDescription("Module type of the second PV system. If not provided, the OS-HPXML default (see <a href='#{docs_base_url}#hpxml-photovoltaics'>HPXML Photovoltaics</a>) is used.")
    args << arg

    arg = OpenStudio::Measure::OSArgument::makeChoiceArgument('pv_system_2_location', pv_system_location_choices, false)
    arg.setDisplayName('PV System 2: Location')
    arg.setDescription("Location of the second PV system. If not provided, the OS-HPXML default (see <a href='#{docs_base_url}#hpxml-photovoltaics'>HPXML Photovoltaics</a>) is used.")
    args << arg

    arg = OpenStudio::Measure::OSArgument::makeChoiceArgument('pv_system_2_tracking', pv_system_tracking_choices, false)
    arg.setDisplayName('PV System 2: Tracking')
    arg.setDescription("Type of tracking for the second PV system. If not provided, the OS-HPXML default (see <a href='#{docs_base_url}#hpxml-photovoltaics'>HPXML Photovoltaics</a>) is used.")
    args << arg

    arg = OpenStudio::Measure::OSArgument::makeDoubleArgument('pv_system_2_array_azimuth', true)
    arg.setDisplayName('PV System 2: Array Azimuth')
    arg.setUnits('degrees')
    arg.setDescription('Array azimuth of the second PV system. Azimuth is measured clockwise from north (e.g., North=0, East=90, South=180, West=270).')
    arg.setDefaultValue(180)
    args << arg

    arg = OpenStudio::Measure::OSArgument::makeStringArgument('pv_system_2_array_tilt', true)
    arg.setDisplayName('PV System 2: Array Tilt')
    arg.setUnits('degrees')
    arg.setDescription('Array tilt of the second PV system. Can also enter, e.g., RoofPitch, RoofPitch+20, Latitude, Latitude-15, etc.')
    arg.setDefaultValue('RoofPitch')
    args << arg

    arg = OpenStudio::Measure::OSArgument::makeDoubleArgument('pv_system_2_max_power_output', true)
    arg.setDisplayName('PV System 2: Maximum Power Output')
    arg.setUnits('W')
    arg.setDescription('Maximum power output of the second PV system. For a shared system, this is the total building maximum power output.')
    arg.setDefaultValue(4000)
    args << arg

    battery_location_choices = OpenStudio::StringVector.new
    battery_location_choices << HPXML::LocationConditionedSpace
    battery_location_choices << HPXML::LocationBasementConditioned
    battery_location_choices << HPXML::LocationBasementUnconditioned
    battery_location_choices << HPXML::LocationCrawlspace
    battery_location_choices << HPXML::LocationCrawlspaceVented
    battery_location_choices << HPXML::LocationCrawlspaceUnvented
    battery_location_choices << HPXML::LocationCrawlspaceConditioned
    battery_location_choices << HPXML::LocationAttic
    battery_location_choices << HPXML::LocationAtticVented
    battery_location_choices << HPXML::LocationAtticUnvented
    battery_location_choices << HPXML::LocationGarage
    battery_location_choices << HPXML::LocationOutside

    arg = OpenStudio::Measure::OSArgument::makeBoolArgument('battery_present', true)
    arg.setDisplayName('Battery: Present')
    arg.setDescription('Whether there is a lithium ion battery present.')
    arg.setDefaultValue(false)
    args << arg

    arg = OpenStudio::Measure::OSArgument::makeChoiceArgument('battery_location', battery_location_choices, false)
    arg.setDisplayName('Battery: Location')
    arg.setDescription("The space type for the lithium ion battery location. If not provided, the OS-HPXML default (see <a href='#{docs_base_url}#hpxml-batteries'>HPXML Batteries</a>) is used.")
    args << arg

    arg = OpenStudio::Measure::OSArgument::makeDoubleArgument('battery_power', false)
    arg.setDisplayName('Battery: Rated Power Output')
    arg.setDescription("The rated power output of the lithium ion battery. If not provided, the OS-HPXML default (see <a href='#{docs_base_url}#hpxml-batteries'>HPXML Batteries</a>) is used.")
    arg.setUnits('W')
    args << arg

    arg = OpenStudio::Measure::OSArgument::makeDoubleArgument('battery_capacity', false)
    arg.setDisplayName('Battery: Nominal Capacity')
    arg.setDescription("The nominal capacity of the lithium ion battery. If not provided, the OS-HPXML default (see <a href='#{docs_base_url}#hpxml-batteries'>HPXML Batteries</a>) is used.")
    arg.setUnits('kWh')
    args << arg

    arg = OpenStudio::Measure::OSArgument::makeDoubleArgument('battery_usable_capacity', false)
    arg.setDisplayName('Battery: Usable Capacity')
    arg.setDescription("The usable capacity of the lithium ion battery. If not provided, the OS-HPXML default (see <a href='#{docs_base_url}#hpxml-batteries'>HPXML Batteries</a>) is used.")
    arg.setUnits('kWh')
    args << arg

    arg = OpenStudio::Measure::OSArgument::makeDoubleArgument('battery_round_trip_efficiency', false)
    arg.setDisplayName('Battery: Round Trip Efficiency')
    arg.setDescription("The round trip efficiency of the lithium ion battery. If not provided, the OS-HPXML default (see <a href='#{docs_base_url}#hpxml-batteries'>HPXML Batteries</a>) is used.")
    arg.setUnits('Frac')
    args << arg

    arg = OpenStudio::Measure::OSArgument::makeIntegerArgument('battery_num_bedrooms_served', false)
    arg.setDisplayName('Battery: Number of Bedrooms Served')
    arg.setDescription("Number of bedrooms served by the lithium ion battery. Only needed if #{HPXML::ResidentialTypeSFA} or #{HPXML::ResidentialTypeApartment} and it is a shared battery serving multiple dwelling units. Used to apportion battery charging/discharging to the unit of a SFA/MF building.")
    arg.setUnits('#')
    args << arg

    arg = OpenStudio::Measure::OSArgument::makeBoolArgument('lighting_present', true)
    arg.setDisplayName('Lighting: Present')
    arg.setDescription('Whether there is lighting energy use.')
    arg.setDefaultValue(true)
    args << arg

    arg = OpenStudio::Measure::OSArgument::makeDoubleArgument('lighting_interior_fraction_cfl', true)
    arg.setDisplayName('Lighting: Interior Fraction CFL')
    arg.setDescription('Fraction of all lamps (interior) that are compact fluorescent. Lighting not specified as CFL, LFL, or LED is assumed to be incandescent.')
    arg.setDefaultValue(0.1)
    args << arg

    arg = OpenStudio::Measure::OSArgument::makeDoubleArgument('lighting_interior_fraction_lfl', true)
    arg.setDisplayName('Lighting: Interior Fraction LFL')
    arg.setDescription('Fraction of all lamps (interior) that are linear fluorescent. Lighting not specified as CFL, LFL, or LED is assumed to be incandescent.')
    arg.setDefaultValue(0.0)
    args << arg

    arg = OpenStudio::Measure::OSArgument::makeDoubleArgument('lighting_interior_fraction_led', true)
    arg.setDisplayName('Lighting: Interior Fraction LED')
    arg.setDescription('Fraction of all lamps (interior) that are light emitting diodes. Lighting not specified as CFL, LFL, or LED is assumed to be incandescent.')
    arg.setDefaultValue(0.0)
    args << arg

    arg = OpenStudio::Measure::OSArgument::makeDoubleArgument('lighting_interior_usage_multiplier', false)
    arg.setDisplayName('Lighting: Interior Usage Multiplier')
    arg.setDescription("Multiplier on the lighting energy usage (interior) that can reflect, e.g., high/low usage occupants. If not provided, the OS-HPXML default (see <a href='#{docs_base_url}#hpxml-lighting'>HPXML Lighting</a>) is used.")
    args << arg

    arg = OpenStudio::Measure::OSArgument::makeDoubleArgument('lighting_exterior_fraction_cfl', true)
    arg.setDisplayName('Lighting: Exterior Fraction CFL')
    arg.setDescription('Fraction of all lamps (exterior) that are compact fluorescent. Lighting not specified as CFL, LFL, or LED is assumed to be incandescent.')
    arg.setDefaultValue(0.0)
    args << arg

    arg = OpenStudio::Measure::OSArgument::makeDoubleArgument('lighting_exterior_fraction_lfl', true)
    arg.setDisplayName('Lighting: Exterior Fraction LFL')
    arg.setDescription('Fraction of all lamps (exterior) that are linear fluorescent. Lighting not specified as CFL, LFL, or LED is assumed to be incandescent.')
    arg.setDefaultValue(0.0)
    args << arg

    arg = OpenStudio::Measure::OSArgument::makeDoubleArgument('lighting_exterior_fraction_led', true)
    arg.setDisplayName('Lighting: Exterior Fraction LED')
    arg.setDescription('Fraction of all lamps (exterior) that are light emitting diodes. Lighting not specified as CFL, LFL, or LED is assumed to be incandescent.')
    arg.setDefaultValue(0.0)
    args << arg

    arg = OpenStudio::Measure::OSArgument::makeDoubleArgument('lighting_exterior_usage_multiplier', false)
    arg.setDisplayName('Lighting: Exterior Usage Multiplier')
    arg.setDescription("Multiplier on the lighting energy usage (exterior) that can reflect, e.g., high/low usage occupants. If not provided, the OS-HPXML default (see <a href='#{docs_base_url}#hpxml-lighting'>HPXML Lighting</a>) is used.")
    args << arg

    arg = OpenStudio::Measure::OSArgument::makeDoubleArgument('lighting_garage_fraction_cfl', true)
    arg.setDisplayName('Lighting: Garage Fraction CFL')
    arg.setDescription('Fraction of all lamps (garage) that are compact fluorescent. Lighting not specified as CFL, LFL, or LED is assumed to be incandescent.')
    arg.setDefaultValue(0.0)
    args << arg

    arg = OpenStudio::Measure::OSArgument::makeDoubleArgument('lighting_garage_fraction_lfl', true)
    arg.setDisplayName('Lighting: Garage Fraction LFL')
    arg.setDescription('Fraction of all lamps (garage) that are linear fluorescent. Lighting not specified as CFL, LFL, or LED is assumed to be incandescent.')
    arg.setDefaultValue(0.0)
    args << arg

    arg = OpenStudio::Measure::OSArgument::makeDoubleArgument('lighting_garage_fraction_led', true)
    arg.setDisplayName('Lighting: Garage Fraction LED')
    arg.setDescription('Fraction of all lamps (garage) that are light emitting diodes. Lighting not specified as CFL, LFL, or LED is assumed to be incandescent.')
    arg.setDefaultValue(0.0)
    args << arg

    arg = OpenStudio::Measure::OSArgument::makeDoubleArgument('lighting_garage_usage_multiplier', false)
    arg.setDisplayName('Lighting: Garage Usage Multiplier')
    arg.setDescription("Multiplier on the lighting energy usage (garage) that can reflect, e.g., high/low usage occupants. If not provided, the OS-HPXML default (see <a href='#{docs_base_url}#hpxml-lighting'>HPXML Lighting</a>) is used.")
    args << arg

    arg = OpenStudio::Measure::OSArgument::makeBoolArgument('holiday_lighting_present', true)
    arg.setDisplayName('Holiday Lighting: Present')
    arg.setDescription('Whether there is holiday lighting.')
    arg.setDefaultValue(false)
    args << arg

    arg = OpenStudio::Measure::OSArgument::makeDoubleArgument('holiday_lighting_daily_kwh', false)
    arg.setDisplayName('Holiday Lighting: Daily Consumption')
    arg.setUnits('kWh/day')
    arg.setDescription("The daily energy consumption for holiday lighting (exterior). If not provided, the OS-HPXML default (see <a href='#{docs_base_url}#hpxml-lighting'>HPXML Lighting</a>) is used.")
    args << arg

    arg = OpenStudio::Measure::OSArgument::makeStringArgument('holiday_lighting_period', false)
    arg.setDisplayName('Holiday Lighting: Period')
    arg.setDescription("Enter a date like 'Nov 25 - Jan 5'. If not provided, the OS-HPXML default (see <a href='#{docs_base_url}#hpxml-lighting'>HPXML Lighting</a>) is used.")
    args << arg

    dehumidifier_type_choices = OpenStudio::StringVector.new
    dehumidifier_type_choices << 'none'
    dehumidifier_type_choices << HPXML::DehumidifierTypePortable
    dehumidifier_type_choices << HPXML::DehumidifierTypeWholeHome

    dehumidifier_efficiency_type_choices = OpenStudio::StringVector.new
    dehumidifier_efficiency_type_choices << 'EnergyFactor'
    dehumidifier_efficiency_type_choices << 'IntegratedEnergyFactor'

    arg = OpenStudio::Measure::OSArgument::makeChoiceArgument('dehumidifier_type', dehumidifier_type_choices, true)
    arg.setDisplayName('Dehumidifier: Type')
    arg.setDescription('The type of dehumidifier.')
    arg.setDefaultValue('none')
    args << arg

    arg = OpenStudio::Measure::OSArgument::makeChoiceArgument('dehumidifier_efficiency_type', dehumidifier_efficiency_type_choices, true)
    arg.setDisplayName('Dehumidifier: Efficiency Type')
    arg.setDescription('The efficiency type of dehumidifier.')
    arg.setDefaultValue('IntegratedEnergyFactor')
    args << arg

    arg = OpenStudio::Measure::OSArgument::makeDoubleArgument('dehumidifier_efficiency', true)
    arg.setDisplayName('Dehumidifier: Efficiency')
    arg.setUnits('liters/kWh')
    arg.setDescription('The efficiency of the dehumidifier.')
    arg.setDefaultValue(1.5)
    args << arg

    arg = OpenStudio::Measure::OSArgument::makeDoubleArgument('dehumidifier_capacity', true)
    arg.setDisplayName('Dehumidifier: Capacity')
    arg.setDescription('The capacity (water removal rate) of the dehumidifier.')
    arg.setUnits('pint/day')
    arg.setDefaultValue(40)
    args << arg

    arg = OpenStudio::Measure::OSArgument::makeDoubleArgument('dehumidifier_rh_setpoint', true)
    arg.setDisplayName('Dehumidifier: Relative Humidity Setpoint')
    arg.setDescription('The relative humidity setpoint of the dehumidifier.')
    arg.setUnits('Frac')
    arg.setDefaultValue(0.5)
    args << arg

    arg = OpenStudio::Measure::OSArgument::makeDoubleArgument('dehumidifier_fraction_dehumidification_load_served', true)
    arg.setDisplayName('Dehumidifier: Fraction Dehumidification Load Served')
    arg.setDescription('The dehumidification load served fraction of the dehumidifier.')
    arg.setUnits('Frac')
    arg.setDefaultValue(1)
    args << arg

    appliance_location_choices = OpenStudio::StringVector.new
    appliance_location_choices << HPXML::LocationConditionedSpace
    appliance_location_choices << HPXML::LocationBasementConditioned
    appliance_location_choices << HPXML::LocationBasementUnconditioned
    appliance_location_choices << HPXML::LocationGarage
    appliance_location_choices << HPXML::LocationOtherHousingUnit
    appliance_location_choices << HPXML::LocationOtherHeatedSpace
    appliance_location_choices << HPXML::LocationOtherMultifamilyBufferSpace
    appliance_location_choices << HPXML::LocationOtherNonFreezingSpace

    clothes_washer_efficiency_type_choices = OpenStudio::StringVector.new
    clothes_washer_efficiency_type_choices << 'ModifiedEnergyFactor'
    clothes_washer_efficiency_type_choices << 'IntegratedModifiedEnergyFactor'

    arg = OpenStudio::Measure::OSArgument::makeBoolArgument('clothes_washer_present', true)
    arg.setDisplayName('Clothes Washer: Present')
    arg.setDescription('Whether there is a clothes washer present.')
    arg.setDefaultValue(true)
    args << arg

    arg = OpenStudio::Measure::OSArgument::makeChoiceArgument('clothes_washer_location', appliance_location_choices, false)
    arg.setDisplayName('Clothes Washer: Location')
    arg.setDescription("The space type for the clothes washer location. If not provided, the OS-HPXML default (see <a href='#{docs_base_url}#hpxml-clothes-washer'>HPXML Clothes Washer</a>) is used.")
    args << arg

    arg = OpenStudio::Measure::OSArgument::makeChoiceArgument('clothes_washer_efficiency_type', clothes_washer_efficiency_type_choices, true)
    arg.setDisplayName('Clothes Washer: Efficiency Type')
    arg.setDescription('The efficiency type of the clothes washer.')
    arg.setDefaultValue('IntegratedModifiedEnergyFactor')
    args << arg

    arg = OpenStudio::Measure::OSArgument::makeDoubleArgument('clothes_washer_efficiency', false)
    arg.setDisplayName('Clothes Washer: Efficiency')
    arg.setUnits('ft^3/kWh-cyc')
    arg.setDescription("The efficiency of the clothes washer. If not provided, the OS-HPXML default (see <a href='#{docs_base_url}#hpxml-clothes-washer'>HPXML Clothes Washer</a>) is used.")
    args << arg

    arg = OpenStudio::Measure::OSArgument::makeDoubleArgument('clothes_washer_rated_annual_kwh', false)
    arg.setDisplayName('Clothes Washer: Rated Annual Consumption')
    arg.setUnits('kWh/yr')
    arg.setDescription("The annual energy consumed by the clothes washer, as rated, obtained from the EnergyGuide label. This includes both the appliance electricity consumption and the energy required for water heating. If not provided, the OS-HPXML default (see <a href='#{docs_base_url}#hpxml-clothes-washer'>HPXML Clothes Washer</a>) is used.")
    args << arg

    arg = OpenStudio::Measure::OSArgument::makeDoubleArgument('clothes_washer_label_electric_rate', false)
    arg.setDisplayName('Clothes Washer: Label Electric Rate')
    arg.setUnits('$/kWh')
    arg.setDescription("The annual energy consumed by the clothes washer, as rated, obtained from the EnergyGuide label. This includes both the appliance electricity consumption and the energy required for water heating. If not provided, the OS-HPXML default (see <a href='#{docs_base_url}#hpxml-clothes-washer'>HPXML Clothes Washer</a>) is used.")
    args << arg

    arg = OpenStudio::Measure::OSArgument::makeDoubleArgument('clothes_washer_label_gas_rate', false)
    arg.setDisplayName('Clothes Washer: Label Gas Rate')
    arg.setUnits('$/therm')
    arg.setDescription("The annual energy consumed by the clothes washer, as rated, obtained from the EnergyGuide label. This includes both the appliance electricity consumption and the energy required for water heating. If not provided, the OS-HPXML default (see <a href='#{docs_base_url}#hpxml-clothes-washer'>HPXML Clothes Washer</a>) is used.")
    args << arg

    arg = OpenStudio::Measure::OSArgument::makeDoubleArgument('clothes_washer_label_annual_gas_cost', false)
    arg.setDisplayName('Clothes Washer: Label Annual Cost with Gas DHW')
    arg.setUnits('$')
    arg.setDescription("The annual cost of using the system under test conditions. Input is obtained from the EnergyGuide label. If not provided, the OS-HPXML default (see <a href='#{docs_base_url}#hpxml-clothes-washer'>HPXML Clothes Washer</a>) is used.")
    args << arg

    arg = OpenStudio::Measure::OSArgument::makeDoubleArgument('clothes_washer_label_usage', false)
    arg.setDisplayName('Clothes Washer: Label Usage')
    arg.setUnits('cyc/wk')
    arg.setDescription("The clothes washer loads per week. If not provided, the OS-HPXML default (see <a href='#{docs_base_url}#hpxml-clothes-washer'>HPXML Clothes Washer</a>) is used.")
    args << arg

    arg = OpenStudio::Measure::OSArgument::makeDoubleArgument('clothes_washer_capacity', false)
    arg.setDisplayName('Clothes Washer: Drum Volume')
    arg.setUnits('ft^3')
    arg.setDescription("Volume of the washer drum. Obtained from the EnergyStar website or the manufacturer's literature. If not provided, the OS-HPXML default (see <a href='#{docs_base_url}#hpxml-clothes-washer'>HPXML Clothes Washer</a>) is used.")
    args << arg

    arg = OpenStudio::Measure::OSArgument::makeDoubleArgument('clothes_washer_usage_multiplier', false)
    arg.setDisplayName('Clothes Washer: Usage Multiplier')
    arg.setDescription("Multiplier on the clothes washer energy and hot water usage that can reflect, e.g., high/low usage occupants. If not provided, the OS-HPXML default (see <a href='#{docs_base_url}#hpxml-clothes-washer'>HPXML Clothes Washer</a>) is used.")
    args << arg

    arg = OpenStudio::Measure::OSArgument::makeBoolArgument('clothes_dryer_present', true)
    arg.setDisplayName('Clothes Dryer: Present')
    arg.setDescription('Whether there is a clothes dryer present.')
    arg.setDefaultValue(true)
    args << arg

    arg = OpenStudio::Measure::OSArgument::makeChoiceArgument('clothes_dryer_location', appliance_location_choices, false)
    arg.setDisplayName('Clothes Dryer: Location')
    arg.setDescription("The space type for the clothes dryer location. If not provided, the OS-HPXML default (see <a href='#{docs_base_url}#hpxml-clothes-dryer'>HPXML Clothes Dryer</a>) is used.")
    args << arg

    clothes_dryer_fuel_choices = OpenStudio::StringVector.new
    clothes_dryer_fuel_choices << HPXML::FuelTypeElectricity
    clothes_dryer_fuel_choices << HPXML::FuelTypeNaturalGas
    clothes_dryer_fuel_choices << HPXML::FuelTypeOil
    clothes_dryer_fuel_choices << HPXML::FuelTypePropane
    clothes_dryer_fuel_choices << HPXML::FuelTypeWoodCord
    clothes_dryer_fuel_choices << HPXML::FuelTypeCoal

    clothes_dryer_efficiency_type_choices = OpenStudio::StringVector.new
    clothes_dryer_efficiency_type_choices << 'EnergyFactor'
    clothes_dryer_efficiency_type_choices << 'CombinedEnergyFactor'

    arg = OpenStudio::Measure::OSArgument::makeChoiceArgument('clothes_dryer_fuel_type', clothes_dryer_fuel_choices, true)
    arg.setDisplayName('Clothes Dryer: Fuel Type')
    arg.setDescription('Type of fuel used by the clothes dryer.')
    arg.setDefaultValue(HPXML::FuelTypeNaturalGas)
    args << arg

    arg = OpenStudio::Measure::OSArgument::makeChoiceArgument('clothes_dryer_efficiency_type', clothes_dryer_efficiency_type_choices, true)
    arg.setDisplayName('Clothes Dryer: Efficiency Type')
    arg.setDescription('The efficiency type of the clothes dryer.')
    arg.setDefaultValue('CombinedEnergyFactor')
    args << arg

    arg = OpenStudio::Measure::OSArgument::makeDoubleArgument('clothes_dryer_efficiency', false)
    arg.setDisplayName('Clothes Dryer: Efficiency')
    arg.setUnits('lb/kWh')
    arg.setDescription("The efficiency of the clothes dryer. If not provided, the OS-HPXML default (see <a href='#{docs_base_url}#hpxml-clothes-dryer'>HPXML Clothes Dryer</a>) is used.")
    args << arg

    arg = OpenStudio::Measure::OSArgument::makeDoubleArgument('clothes_dryer_vented_flow_rate', false)
    arg.setDisplayName('Clothes Dryer: Vented Flow Rate')
    arg.setDescription("The exhaust flow rate of the vented clothes dryer. If not provided, the OS-HPXML default (see <a href='#{docs_base_url}#hpxml-clothes-dryer'>HPXML Clothes Dryer</a>) is used.")
    arg.setUnits('CFM')
    args << arg

    arg = OpenStudio::Measure::OSArgument::makeDoubleArgument('clothes_dryer_usage_multiplier', false)
    arg.setDisplayName('Clothes Dryer: Usage Multiplier')
    arg.setDescription("Multiplier on the clothes dryer energy usage that can reflect, e.g., high/low usage occupants. If not provided, the OS-HPXML default (see <a href='#{docs_base_url}#hpxml-clothes-dryer'>HPXML Clothes Dryer</a>) is used.")
    args << arg

    arg = OpenStudio::Measure::OSArgument::makeBoolArgument('dishwasher_present', true)
    arg.setDisplayName('Dishwasher: Present')
    arg.setDescription('Whether there is a dishwasher present.')
    arg.setDefaultValue(true)
    args << arg

    arg = OpenStudio::Measure::OSArgument::makeChoiceArgument('dishwasher_location', appliance_location_choices, false)
    arg.setDisplayName('Dishwasher: Location')
    arg.setDescription("The space type for the dishwasher location. If not provided, the OS-HPXML default (see <a href='#{docs_base_url}#hpxml-dishwasher'>HPXML Dishwasher</a>) is used.")
    args << arg

    dishwasher_efficiency_type_choices = OpenStudio::StringVector.new
    dishwasher_efficiency_type_choices << 'RatedAnnualkWh'
    dishwasher_efficiency_type_choices << 'EnergyFactor'

    arg = OpenStudio::Measure::OSArgument::makeChoiceArgument('dishwasher_efficiency_type', dishwasher_efficiency_type_choices, true)
    arg.setDisplayName('Dishwasher: Efficiency Type')
    arg.setDescription('The efficiency type of dishwasher.')
    arg.setDefaultValue('RatedAnnualkWh')
    args << arg

    arg = OpenStudio::Measure::OSArgument::makeDoubleArgument('dishwasher_efficiency', false)
    arg.setDisplayName('Dishwasher: Efficiency')
    arg.setUnits('RatedAnnualkWh or EnergyFactor')
    arg.setDescription("The efficiency of the dishwasher. If not provided, the OS-HPXML default (see <a href='#{docs_base_url}#hpxml-dishwasher'>HPXML Dishwasher</a>) is used.")
    args << arg

    arg = OpenStudio::Measure::OSArgument::makeDoubleArgument('dishwasher_label_electric_rate', false)
    arg.setDisplayName('Dishwasher: Label Electric Rate')
    arg.setUnits('$/kWh')
    arg.setDescription("The label electric rate of the dishwasher. If not provided, the OS-HPXML default (see <a href='#{docs_base_url}#hpxml-dishwasher'>HPXML Dishwasher</a>) is used.")
    args << arg

    arg = OpenStudio::Measure::OSArgument::makeDoubleArgument('dishwasher_label_gas_rate', false)
    arg.setDisplayName('Dishwasher: Label Gas Rate')
    arg.setUnits('$/therm')
    arg.setDescription("The label gas rate of the dishwasher. If not provided, the OS-HPXML default (see <a href='#{docs_base_url}#hpxml-dishwasher'>HPXML Dishwasher</a>) is used.")
    args << arg

    arg = OpenStudio::Measure::OSArgument::makeDoubleArgument('dishwasher_label_annual_gas_cost', false)
    arg.setDisplayName('Dishwasher: Label Annual Gas Cost')
    arg.setUnits('$')
    arg.setDescription("The label annual gas cost of the dishwasher. If not provided, the OS-HPXML default (see <a href='#{docs_base_url}#hpxml-dishwasher'>HPXML Dishwasher</a>) is used.")
    args << arg

    arg = OpenStudio::Measure::OSArgument::makeDoubleArgument('dishwasher_label_usage', false)
    arg.setDisplayName('Dishwasher: Label Usage')
    arg.setUnits('cyc/wk')
    arg.setDescription("The dishwasher loads per week. If not provided, the OS-HPXML default (see <a href='#{docs_base_url}#hpxml-dishwasher'>HPXML Dishwasher</a>) is used.")
    args << arg

    arg = OpenStudio::Measure::OSArgument::makeIntegerArgument('dishwasher_place_setting_capacity', false)
    arg.setDisplayName('Dishwasher: Number of Place Settings')
    arg.setUnits('#')
    arg.setDescription("The number of place settings for the unit. Data obtained from manufacturer's literature. If not provided, the OS-HPXML default (see <a href='#{docs_base_url}#hpxml-dishwasher'>HPXML Dishwasher</a>) is used.")
    args << arg

    arg = OpenStudio::Measure::OSArgument::makeDoubleArgument('dishwasher_usage_multiplier', false)
    arg.setDisplayName('Dishwasher: Usage Multiplier')
    arg.setDescription("Multiplier on the dishwasher energy usage that can reflect, e.g., high/low usage occupants. If not provided, the OS-HPXML default (see <a href='#{docs_base_url}#hpxml-dishwasher'>HPXML Dishwasher</a>) is used.")
    args << arg

    arg = OpenStudio::Measure::OSArgument::makeBoolArgument('refrigerator_present', true)
    arg.setDisplayName('Refrigerator: Present')
    arg.setDescription('Whether there is a refrigerator present.')
    arg.setDefaultValue(true)
    args << arg

    arg = OpenStudio::Measure::OSArgument::makeChoiceArgument('refrigerator_location', appliance_location_choices, false)
    arg.setDisplayName('Refrigerator: Location')
    arg.setDescription("The space type for the refrigerator location. If not provided, the OS-HPXML default (see <a href='#{docs_base_url}#hpxml-refrigerators'>HPXML Refrigerators</a>) is used.")
    args << arg

    arg = OpenStudio::Measure::OSArgument::makeDoubleArgument('refrigerator_rated_annual_kwh', false)
    arg.setDisplayName('Refrigerator: Rated Annual Consumption')
    arg.setUnits('kWh/yr')
    arg.setDescription("The EnergyGuide rated annual energy consumption for a refrigerator. If not provided, the OS-HPXML default (see <a href='#{docs_base_url}#hpxml-refrigerators'>HPXML Refrigerators</a>) is used.")
    args << arg

    arg = OpenStudio::Measure::OSArgument::makeDoubleArgument('refrigerator_usage_multiplier', false)
    arg.setDisplayName('Refrigerator: Usage Multiplier')
    arg.setDescription("Multiplier on the refrigerator energy usage that can reflect, e.g., high/low usage occupants. If not provided, the OS-HPXML default (see <a href='#{docs_base_url}#hpxml-refrigerators'>HPXML Refrigerators</a>) is used.")
    args << arg

    arg = OpenStudio::Measure::OSArgument::makeBoolArgument('extra_refrigerator_present', true)
    arg.setDisplayName('Extra Refrigerator: Present')
    arg.setDescription('Whether there is an extra refrigerator present.')
    arg.setDefaultValue(false)
    args << arg

    arg = OpenStudio::Measure::OSArgument::makeChoiceArgument('extra_refrigerator_location', appliance_location_choices, false)
    arg.setDisplayName('Extra Refrigerator: Location')
    arg.setDescription("The space type for the extra refrigerator location. If not provided, the OS-HPXML default (see <a href='#{docs_base_url}#hpxml-refrigerators'>HPXML Refrigerators</a>) is used.")
    args << arg

    arg = OpenStudio::Measure::OSArgument::makeDoubleArgument('extra_refrigerator_rated_annual_kwh', false)
    arg.setDisplayName('Extra Refrigerator: Rated Annual Consumption')
    arg.setUnits('kWh/yr')
    arg.setDescription("The EnergyGuide rated annual energy consumption for an extra rrefrigerator. If not provided, the OS-HPXML default (see <a href='#{docs_base_url}#hpxml-refrigerators'>HPXML Refrigerators</a>) is used.")
    args << arg

    arg = OpenStudio::Measure::OSArgument::makeDoubleArgument('extra_refrigerator_usage_multiplier', false)
    arg.setDisplayName('Extra Refrigerator: Usage Multiplier')
    arg.setDescription("Multiplier on the extra refrigerator energy usage that can reflect, e.g., high/low usage occupants. If not provided, the OS-HPXML default (see <a href='#{docs_base_url}#hpxml-refrigerators'>HPXML Refrigerators</a>) is used.")
    args << arg

    arg = OpenStudio::Measure::OSArgument::makeBoolArgument('freezer_present', true)
    arg.setDisplayName('Freezer: Present')
    arg.setDescription('Whether there is a freezer present.')
    arg.setDefaultValue(false)
    args << arg

    arg = OpenStudio::Measure::OSArgument::makeChoiceArgument('freezer_location', appliance_location_choices, false)
    arg.setDisplayName('Freezer: Location')
    arg.setDescription("The space type for the freezer location. If not provided, the OS-HPXML default (see <a href='#{docs_base_url}#hpxml-freezers'>HPXML Freezers</a>) is used.")
    args << arg

    arg = OpenStudio::Measure::OSArgument::makeDoubleArgument('freezer_rated_annual_kwh', false)
    arg.setDisplayName('Freezer: Rated Annual Consumption')
    arg.setUnits('kWh/yr')
    arg.setDescription("The EnergyGuide rated annual energy consumption for a freezer. If not provided, the OS-HPXML default (see <a href='#{docs_base_url}#hpxml-freezers'>HPXML Freezers</a>) is used.")
    args << arg

    arg = OpenStudio::Measure::OSArgument::makeDoubleArgument('freezer_usage_multiplier', false)
    arg.setDisplayName('Freezer: Usage Multiplier')
    arg.setDescription("Multiplier on the freezer energy usage that can reflect, e.g., high/low usage occupants. If not provided, the OS-HPXML default (see <a href='#{docs_base_url}#hpxml-freezers'>HPXML Freezers</a>) is used.")
    args << arg

    cooking_range_oven_fuel_choices = OpenStudio::StringVector.new
    cooking_range_oven_fuel_choices << HPXML::FuelTypeElectricity
    cooking_range_oven_fuel_choices << HPXML::FuelTypeNaturalGas
    cooking_range_oven_fuel_choices << HPXML::FuelTypeOil
    cooking_range_oven_fuel_choices << HPXML::FuelTypePropane
    cooking_range_oven_fuel_choices << HPXML::FuelTypeWoodCord
    cooking_range_oven_fuel_choices << HPXML::FuelTypeCoal

    arg = OpenStudio::Measure::OSArgument::makeBoolArgument('cooking_range_oven_present', true)
    arg.setDisplayName('Cooking Range/Oven: Present')
    arg.setDescription('Whether there is a cooking range/oven present.')
    arg.setDefaultValue(true)
    args << arg

    arg = OpenStudio::Measure::OSArgument::makeChoiceArgument('cooking_range_oven_location', appliance_location_choices, false)
    arg.setDisplayName('Cooking Range/Oven: Location')
    arg.setDescription("The space type for the cooking range/oven location. If not provided, the OS-HPXML default (see <a href='#{docs_base_url}#hpxml-cooking-range-oven'>HPXML Cooking Range/Oven</a>) is used.")
    args << arg

    arg = OpenStudio::Measure::OSArgument::makeChoiceArgument('cooking_range_oven_fuel_type', cooking_range_oven_fuel_choices, true)
    arg.setDisplayName('Cooking Range/Oven: Fuel Type')
    arg.setDescription('Type of fuel used by the cooking range/oven.')
    arg.setDefaultValue(HPXML::FuelTypeNaturalGas)
    args << arg

    arg = OpenStudio::Measure::OSArgument::makeBoolArgument('cooking_range_oven_is_induction', false)
    arg.setDisplayName('Cooking Range/Oven: Is Induction')
    arg.setDescription("Whether the cooking range is induction. If not provided, the OS-HPXML default (see <a href='#{docs_base_url}#hpxml-cooking-range-oven'>HPXML Cooking Range/Oven</a>) is used.")
    args << arg

    arg = OpenStudio::Measure::OSArgument::makeBoolArgument('cooking_range_oven_is_convection', false)
    arg.setDisplayName('Cooking Range/Oven: Is Convection')
    arg.setDescription("Whether the oven is convection. If not provided, the OS-HPXML default (see <a href='#{docs_base_url}#hpxml-cooking-range-oven'>HPXML Cooking Range/Oven</a>) is used.")
    args << arg

    arg = OpenStudio::Measure::OSArgument::makeDoubleArgument('cooking_range_oven_usage_multiplier', false)
    arg.setDisplayName('Cooking Range/Oven: Usage Multiplier')
    arg.setDescription("Multiplier on the cooking range/oven energy usage that can reflect, e.g., high/low usage occupants. If not provided, the OS-HPXML default (see <a href='#{docs_base_url}#hpxml-cooking-range-oven'>HPXML Cooking Range/Oven</a>) is used.")
    args << arg

    arg = OpenStudio::Measure::OSArgument::makeBoolArgument('ceiling_fan_present', true)
    arg.setDisplayName('Ceiling Fan: Present')
    arg.setDescription('Whether there are any ceiling fans.')
    arg.setDefaultValue(true)
    args << arg

    arg = OpenStudio::Measure::OSArgument::makeDoubleArgument('ceiling_fan_label_energy_use', false)
    arg.setDisplayName('Ceiling Fan: Label Energy Use')
    arg.setUnits('W')
    arg.setDescription("The label average energy use of the ceiling fan(s). If neither Efficiency nor Label Energy Use provided, the OS-HPXML default (see <a href='#{docs_base_url}#hpxml-ceiling-fans'>HPXML Ceiling Fans</a>) is used.")
    args << arg

    arg = OpenStudio::Measure::OSArgument::makeDoubleArgument('ceiling_fan_efficiency', false)
    arg.setDisplayName('Ceiling Fan: Efficiency')
    arg.setUnits('CFM/W')
    arg.setDescription("The efficiency rating of the ceiling fan(s) at medium speed. Only used if Label Energy Use not provided. If neither Efficiency nor Label Energy Use provided, the OS-HPXML default (see <a href='#{docs_base_url}#hpxml-ceiling-fans'>HPXML Ceiling Fans</a>) is used.")
    args << arg

    arg = OpenStudio::Measure::OSArgument::makeIntegerArgument('ceiling_fan_quantity', false)
    arg.setDisplayName('Ceiling Fan: Quantity')
    arg.setUnits('#')
    arg.setDescription("Total number of ceiling fans. If not provided, the OS-HPXML default (see <a href='#{docs_base_url}#hpxml-ceiling-fans'>HPXML Ceiling Fans</a>) is used.")
    args << arg

    arg = OpenStudio::Measure::OSArgument::makeDoubleArgument('ceiling_fan_cooling_setpoint_temp_offset', false)
    arg.setDisplayName('Ceiling Fan: Cooling Setpoint Temperature Offset')
    arg.setUnits('deg-F')
    arg.setDescription("The cooling setpoint temperature offset during months when the ceiling fans are operating. Only applies if ceiling fan quantity is greater than zero. If not provided, the OS-HPXML default (see <a href='#{docs_base_url}#hpxml-ceiling-fans'>HPXML Ceiling Fans</a>) is used.")
    args << arg

    arg = OpenStudio::Measure::OSArgument::makeBoolArgument('misc_plug_loads_television_present', true)
    arg.setDisplayName('Misc Plug Loads: Television Present')
    arg.setDescription('Whether there are televisions.')
    arg.setDefaultValue(true)
    args << arg

    arg = OpenStudio::Measure::OSArgument::makeDoubleArgument('misc_plug_loads_television_annual_kwh', false)
    arg.setDisplayName('Misc Plug Loads: Television Annual kWh')
    arg.setDescription("The annual energy consumption of the television plug loads. If not provided, the OS-HPXML default (see <a href='#{docs_base_url}#hpxml-plug-loads'>HPXML Plug Loads</a>) is used.")
    arg.setUnits('kWh/yr')
    args << arg

    arg = OpenStudio::Measure::OSArgument::makeDoubleArgument('misc_plug_loads_television_usage_multiplier', false)
    arg.setDisplayName('Misc Plug Loads: Television Usage Multiplier')
    arg.setDescription("Multiplier on the television energy usage that can reflect, e.g., high/low usage occupants. If not provided, the OS-HPXML default (see <a href='#{docs_base_url}#hpxml-plug-loads'>HPXML Plug Loads</a>) is used.")
    args << arg

    arg = OpenStudio::Measure::OSArgument::makeDoubleArgument('misc_plug_loads_other_annual_kwh', false)
    arg.setDisplayName('Misc Plug Loads: Other Annual kWh')
    arg.setDescription("The annual energy consumption of the other residual plug loads. If not provided, the OS-HPXML default (see <a href='#{docs_base_url}#hpxml-plug-loads'>HPXML Plug Loads</a>) is used.")
    arg.setUnits('kWh/yr')
    args << arg

    arg = OpenStudio::Measure::OSArgument::makeDoubleArgument('misc_plug_loads_other_frac_sensible', false)
    arg.setDisplayName('Misc Plug Loads: Other Sensible Fraction')
    arg.setDescription("Fraction of other residual plug loads' internal gains that are sensible. If not provided, the OS-HPXML default (see <a href='#{docs_base_url}#hpxml-plug-loads'>HPXML Plug Loads</a>) is used.")
    arg.setUnits('Frac')
    args << arg

    arg = OpenStudio::Measure::OSArgument::makeDoubleArgument('misc_plug_loads_other_frac_latent', false)
    arg.setDisplayName('Misc Plug Loads: Other Latent Fraction')
    arg.setDescription("Fraction of other residual plug loads' internal gains that are latent. If not provided, the OS-HPXML default (see <a href='#{docs_base_url}#hpxml-plug-loads'>HPXML Plug Loads</a>) is used.")
    arg.setUnits('Frac')
    args << arg

    arg = OpenStudio::Measure::OSArgument::makeDoubleArgument('misc_plug_loads_other_usage_multiplier', false)
    arg.setDisplayName('Misc Plug Loads: Other Usage Multiplier')
    arg.setDescription("Multiplier on the other energy usage that can reflect, e.g., high/low usage occupants. If not provided, the OS-HPXML default (see <a href='#{docs_base_url}#hpxml-plug-loads'>HPXML Plug Loads</a>) is used.")
    args << arg

    arg = OpenStudio::Measure::OSArgument::makeBoolArgument('misc_plug_loads_well_pump_present', true)
    arg.setDisplayName('Misc Plug Loads: Well Pump Present')
    arg.setDescription('Whether there is a well pump.')
    arg.setDefaultValue(false)
    args << arg

    arg = OpenStudio::Measure::OSArgument::makeDoubleArgument('misc_plug_loads_well_pump_annual_kwh', false)
    arg.setDisplayName('Misc Plug Loads: Well Pump Annual kWh')
    arg.setDescription("The annual energy consumption of the well pump plug loads. If not provided, the OS-HPXML default (see <a href='#{docs_base_url}#hpxml-plug-loads'>HPXML Plug Loads</a>) is used.")
    arg.setUnits('kWh/yr')
    args << arg

    arg = OpenStudio::Measure::OSArgument::makeDoubleArgument('misc_plug_loads_well_pump_usage_multiplier', false)
    arg.setDisplayName('Misc Plug Loads: Well Pump Usage Multiplier')
    arg.setDescription("Multiplier on the well pump energy usage that can reflect, e.g., high/low usage occupants. If not provided, the OS-HPXML default (see <a href='#{docs_base_url}#hpxml-plug-loads'>HPXML Plug Loads</a>) is used.")
    args << arg

    arg = OpenStudio::Measure::OSArgument::makeBoolArgument('misc_plug_loads_vehicle_present', true)
    arg.setDisplayName('Misc Plug Loads: Vehicle Present')
    arg.setDescription('Whether there is an electric vehicle.')
    arg.setDefaultValue(false)
    args << arg

    arg = OpenStudio::Measure::OSArgument::makeDoubleArgument('misc_plug_loads_vehicle_annual_kwh', false)
    arg.setDisplayName('Misc Plug Loads: Vehicle Annual kWh')
    arg.setDescription("The annual energy consumption of the electric vehicle plug loads. If not provided, the OS-HPXML default (see <a href='#{docs_base_url}#hpxml-plug-loads'>HPXML Plug Loads</a>) is used.")
    arg.setUnits('kWh/yr')
    args << arg

    arg = OpenStudio::Measure::OSArgument::makeDoubleArgument('misc_plug_loads_vehicle_usage_multiplier', false)
    arg.setDisplayName('Misc Plug Loads: Vehicle Usage Multiplier')
    arg.setDescription("Multiplier on the electric vehicle energy usage that can reflect, e.g., high/low usage occupants. If not provided, the OS-HPXML default (see <a href='#{docs_base_url}#hpxml-plug-loads'>HPXML Plug Loads</a>) is used.")
    args << arg

    misc_fuel_loads_fuel_choices = OpenStudio::StringVector.new
    misc_fuel_loads_fuel_choices << HPXML::FuelTypeNaturalGas
    misc_fuel_loads_fuel_choices << HPXML::FuelTypeOil
    misc_fuel_loads_fuel_choices << HPXML::FuelTypePropane
    misc_fuel_loads_fuel_choices << HPXML::FuelTypeWoodCord
    misc_fuel_loads_fuel_choices << HPXML::FuelTypeWoodPellets

    arg = OpenStudio::Measure::OSArgument::makeBoolArgument('misc_fuel_loads_grill_present', true)
    arg.setDisplayName('Misc Fuel Loads: Grill Present')
    arg.setDescription('Whether there is a fuel loads grill.')
    arg.setDefaultValue(false)
    args << arg

    arg = OpenStudio::Measure::OSArgument::makeChoiceArgument('misc_fuel_loads_grill_fuel_type', misc_fuel_loads_fuel_choices, true)
    arg.setDisplayName('Misc Fuel Loads: Grill Fuel Type')
    arg.setDescription('The fuel type of the fuel loads grill.')
    arg.setDefaultValue(HPXML::FuelTypeNaturalGas)
    args << arg

    arg = OpenStudio::Measure::OSArgument::makeDoubleArgument('misc_fuel_loads_grill_annual_therm', false)
    arg.setDisplayName('Misc Fuel Loads: Grill Annual therm')
    arg.setDescription("The annual energy consumption of the fuel loads grill. If not provided, the OS-HPXML default (see <a href='#{docs_base_url}#hpxml-fuel-loads'>HPXML Fuel Loads</a>) is used.")
    arg.setUnits('therm/yr')
    args << arg

    arg = OpenStudio::Measure::OSArgument::makeDoubleArgument('misc_fuel_loads_grill_usage_multiplier', false)
    arg.setDisplayName('Misc Fuel Loads: Grill Usage Multiplier')
    arg.setDescription("Multiplier on the fuel loads grill energy usage that can reflect, e.g., high/low usage occupants. If not provided, the OS-HPXML default (see <a href='#{docs_base_url}#hpxml-fuel-loads'>HPXML Fuel Loads</a>) is used.")
    args << arg

    arg = OpenStudio::Measure::OSArgument::makeBoolArgument('misc_fuel_loads_lighting_present', true)
    arg.setDisplayName('Misc Fuel Loads: Lighting Present')
    arg.setDescription('Whether there is fuel loads lighting.')
    arg.setDefaultValue(false)
    args << arg

    arg = OpenStudio::Measure::OSArgument::makeChoiceArgument('misc_fuel_loads_lighting_fuel_type', misc_fuel_loads_fuel_choices, true)
    arg.setDisplayName('Misc Fuel Loads: Lighting Fuel Type')
    arg.setDescription('The fuel type of the fuel loads lighting.')
    arg.setDefaultValue(HPXML::FuelTypeNaturalGas)
    args << arg

    arg = OpenStudio::Measure::OSArgument::makeDoubleArgument('misc_fuel_loads_lighting_annual_therm', false)
    arg.setDisplayName('Misc Fuel Loads: Lighting Annual therm')
    arg.setDescription("The annual energy consumption of the fuel loads lighting. If not provided, the OS-HPXML default (see <a href='#{docs_base_url}#hpxml-fuel-loads'>HPXML Fuel Loads</a>)is used.")
    arg.setUnits('therm/yr')
    args << arg

    arg = OpenStudio::Measure::OSArgument::makeDoubleArgument('misc_fuel_loads_lighting_usage_multiplier', false)
    arg.setDisplayName('Misc Fuel Loads: Lighting Usage Multiplier')
    arg.setDescription("Multiplier on the fuel loads lighting energy usage that can reflect, e.g., high/low usage occupants. If not provided, the OS-HPXML default (see <a href='#{docs_base_url}#hpxml-fuel-loads'>HPXML Fuel Loads</a>) is used.")
    args << arg

    arg = OpenStudio::Measure::OSArgument::makeBoolArgument('misc_fuel_loads_fireplace_present', true)
    arg.setDisplayName('Misc Fuel Loads: Fireplace Present')
    arg.setDescription('Whether there is fuel loads fireplace.')
    arg.setDefaultValue(false)
    args << arg

    arg = OpenStudio::Measure::OSArgument::makeChoiceArgument('misc_fuel_loads_fireplace_fuel_type', misc_fuel_loads_fuel_choices, true)
    arg.setDisplayName('Misc Fuel Loads: Fireplace Fuel Type')
    arg.setDescription('The fuel type of the fuel loads fireplace.')
    arg.setDefaultValue(HPXML::FuelTypeNaturalGas)
    args << arg

    arg = OpenStudio::Measure::OSArgument::makeDoubleArgument('misc_fuel_loads_fireplace_annual_therm', false)
    arg.setDisplayName('Misc Fuel Loads: Fireplace Annual therm')
    arg.setDescription("The annual energy consumption of the fuel loads fireplace. If not provided, the OS-HPXML default (see <a href='#{docs_base_url}#hpxml-fuel-loads'>HPXML Fuel Loads</a>) is used.")
    arg.setUnits('therm/yr')
    args << arg

    arg = OpenStudio::Measure::OSArgument::makeDoubleArgument('misc_fuel_loads_fireplace_frac_sensible', false)
    arg.setDisplayName('Misc Fuel Loads: Fireplace Sensible Fraction')
    arg.setDescription("Fraction of fireplace residual fuel loads' internal gains that are sensible. If not provided, the OS-HPXML default (see <a href='#{docs_base_url}#hpxml-fuel-loads'>HPXML Fuel Loads</a>) is used.")
    arg.setUnits('Frac')
    args << arg

    arg = OpenStudio::Measure::OSArgument::makeDoubleArgument('misc_fuel_loads_fireplace_frac_latent', false)
    arg.setDisplayName('Misc Fuel Loads: Fireplace Latent Fraction')
    arg.setDescription("Fraction of fireplace residual fuel loads' internal gains that are latent. If not provided, the OS-HPXML default (see <a href='#{docs_base_url}#hpxml-fuel-loads'>HPXML Fuel Loads</a>) is used.")
    arg.setUnits('Frac')
    args << arg

    arg = OpenStudio::Measure::OSArgument::makeDoubleArgument('misc_fuel_loads_fireplace_usage_multiplier', false)
    arg.setDisplayName('Misc Fuel Loads: Fireplace Usage Multiplier')
    arg.setDescription("Multiplier on the fuel loads fireplace energy usage that can reflect, e.g., high/low usage occupants. If not provided, the OS-HPXML default (see <a href='#{docs_base_url}#hpxml-fuel-loads'>HPXML Fuel Loads</a>) is used.")
    args << arg

    heater_type_choices = OpenStudio::StringVector.new
    heater_type_choices << HPXML::TypeNone
    heater_type_choices << HPXML::HeaterTypeElectricResistance
    heater_type_choices << HPXML::HeaterTypeGas
    heater_type_choices << HPXML::HeaterTypeHeatPump

    arg = OpenStudio::Measure::OSArgument::makeBoolArgument('pool_present', true)
    arg.setDisplayName('Pool: Present')
    arg.setDescription('Whether there is a pool.')
    arg.setDefaultValue(false)
    args << arg

    arg = OpenStudio::Measure::OSArgument::makeDoubleArgument('pool_pump_annual_kwh', false)
    arg.setDisplayName('Pool: Pump Annual kWh')
    arg.setDescription("The annual energy consumption of the pool pump. If not provided, the OS-HPXML default (see <a href='#{docs_base_url}#pool-pump'>Pool Pump</a>) is used.")
    arg.setUnits('kWh/yr')
    args << arg

    arg = OpenStudio::Measure::OSArgument::makeDoubleArgument('pool_pump_usage_multiplier', false)
    arg.setDisplayName('Pool: Pump Usage Multiplier')
    arg.setDescription("Multiplier on the pool pump energy usage that can reflect, e.g., high/low usage occupants. If not provided, the OS-HPXML default (see <a href='#{docs_base_url}#pool-pump'>Pool Pump</a>) is used.")
    args << arg

    arg = OpenStudio::Measure::OSArgument::makeChoiceArgument('pool_heater_type', heater_type_choices, true)
    arg.setDisplayName('Pool: Heater Type')
    arg.setDescription("The type of pool heater. Use '#{HPXML::TypeNone}' if there is no pool heater.")
    arg.setDefaultValue(HPXML::TypeNone)
    args << arg

    arg = OpenStudio::Measure::OSArgument::makeDoubleArgument('pool_heater_annual_kwh', false)
    arg.setDisplayName('Pool: Heater Annual kWh')
    arg.setDescription("The annual energy consumption of the #{HPXML::HeaterTypeElectricResistance} pool heater. If not provided, the OS-HPXML default (see <a href='#{docs_base_url}#pool-heater'>Pool Heater</a>) is used.")
    arg.setUnits('kWh/yr')
    args << arg

    arg = OpenStudio::Measure::OSArgument::makeDoubleArgument('pool_heater_annual_therm', false)
    arg.setDisplayName('Pool: Heater Annual therm')
    arg.setDescription("The annual energy consumption of the #{HPXML::HeaterTypeGas} pool heater. If not provided, the OS-HPXML default (see <a href='#{docs_base_url}#pool-heater'>Pool Heater</a>) is used.")
    arg.setUnits('therm/yr')
    args << arg

    arg = OpenStudio::Measure::OSArgument::makeDoubleArgument('pool_heater_usage_multiplier', false)
    arg.setDisplayName('Pool: Heater Usage Multiplier')
    arg.setDescription("Multiplier on the pool heater energy usage that can reflect, e.g., high/low usage occupants. If not provided, the OS-HPXML default (see <a href='#{docs_base_url}#pool-heater'>Pool Heater</a>) is used.")
    args << arg

    arg = OpenStudio::Measure::OSArgument::makeBoolArgument('permanent_spa_present', true)
    arg.setDisplayName('Permanent Spa: Present')
    arg.setDescription('Whether there is a permanent spa.')
    arg.setDefaultValue(false)
    args << arg

    arg = OpenStudio::Measure::OSArgument::makeDoubleArgument('permanent_spa_pump_annual_kwh', false)
    arg.setDisplayName('Permanent Spa: Pump Annual kWh')
    arg.setDescription("The annual energy consumption of the permanent spa pump. If not provided, the OS-HPXML default (see <a href='#{docs_base_url}#permanent-spa-pump'>Permanent Spa Pump</a>) is used.")
    arg.setUnits('kWh/yr')
    args << arg

    arg = OpenStudio::Measure::OSArgument::makeDoubleArgument('permanent_spa_pump_usage_multiplier', false)
    arg.setDisplayName('Permanent Spa: Pump Usage Multiplier')
    arg.setDescription("Multiplier on the permanent spa pump energy usage that can reflect, e.g., high/low usage occupants. If not provided, the OS-HPXML default (see <a href='#{docs_base_url}#permanent-spa-pump'>Permanent Spa Pump</a>) is used.")
    args << arg

    arg = OpenStudio::Measure::OSArgument::makeChoiceArgument('permanent_spa_heater_type', heater_type_choices, true)
    arg.setDisplayName('Permanent Spa: Heater Type')
    arg.setDescription("The type of permanent spa heater. Use '#{HPXML::TypeNone}' if there is no permanent spa heater.")
    arg.setDefaultValue(HPXML::TypeNone)
    args << arg

    arg = OpenStudio::Measure::OSArgument::makeDoubleArgument('permanent_spa_heater_annual_kwh', false)
    arg.setDisplayName('Permanent Spa: Heater Annual kWh')
    arg.setDescription("The annual energy consumption of the #{HPXML::HeaterTypeElectricResistance} permanent spa heater. If not provided, the OS-HPXML default (see <a href='#{docs_base_url}#permanent-spa-heater'>Permanent Spa Heater</a>) is used.")
    arg.setUnits('kWh/yr')
    args << arg

    arg = OpenStudio::Measure::OSArgument::makeDoubleArgument('permanent_spa_heater_annual_therm', false)
    arg.setDisplayName('Permanent Spa: Heater Annual therm')
    arg.setDescription("The annual energy consumption of the #{HPXML::HeaterTypeGas} permanent spa heater. If not provided, the OS-HPXML default (see <a href='#{docs_base_url}#permanent-spa-heater'>Permanent Spa Heater</a>) is used.")
    arg.setUnits('therm/yr')
    args << arg

    arg = OpenStudio::Measure::OSArgument::makeDoubleArgument('permanent_spa_heater_usage_multiplier', false)
    arg.setDisplayName('Permanent Spa: Heater Usage Multiplier')
    arg.setDescription("Multiplier on the permanent spa heater energy usage that can reflect, e.g., high/low usage occupants. If not provided, the OS-HPXML default (see <a href='#{docs_base_url}#permanent-spa-heater'>Permanent Spa Heater</a>) is used.")
    args << arg

    arg = OpenStudio::Measure::OSArgument.makeStringArgument('emissions_scenario_names', false)
    arg.setDisplayName('Emissions: Scenario Names')
    arg.setDescription('Names of emissions scenarios. If multiple scenarios, use a comma-separated list. If not provided, no emissions scenarios are calculated.')
    args << arg

    arg = OpenStudio::Measure::OSArgument.makeStringArgument('emissions_types', false)
    arg.setDisplayName('Emissions: Types')
    arg.setDescription('Types of emissions (e.g., CO2e, NOx, etc.). If multiple scenarios, use a comma-separated list.')
    args << arg

    arg = OpenStudio::Measure::OSArgument.makeStringArgument('emissions_electricity_units', false)
    arg.setDisplayName('Emissions: Electricity Units')
    arg.setDescription('Electricity emissions factors units. If multiple scenarios, use a comma-separated list. Only lb/MWh and kg/MWh are allowed.')
    args << arg

    arg = OpenStudio::Measure::OSArgument.makeStringArgument('emissions_electricity_values_or_filepaths', false)
    arg.setDisplayName('Emissions: Electricity Values or File Paths')
    arg.setDescription('Electricity emissions factors values, specified as either an annual factor or an absolute/relative path to a file with hourly factors. If multiple scenarios, use a comma-separated list.')
    args << arg

    arg = OpenStudio::Measure::OSArgument.makeStringArgument('emissions_electricity_number_of_header_rows', false)
    arg.setDisplayName('Emissions: Electricity Files Number of Header Rows')
    arg.setDescription('The number of header rows in the electricity emissions factor file. Only applies when an electricity filepath is used. If multiple scenarios, use a comma-separated list.')
    args << arg

    arg = OpenStudio::Measure::OSArgument.makeStringArgument('emissions_electricity_column_numbers', false)
    arg.setDisplayName('Emissions: Electricity Files Column Numbers')
    arg.setDescription('The column number in the electricity emissions factor file. Only applies when an electricity filepath is used. If multiple scenarios, use a comma-separated list.')
    args << arg

    arg = OpenStudio::Measure::OSArgument.makeStringArgument('emissions_fossil_fuel_units', false)
    arg.setDisplayName('Emissions: Fossil Fuel Units')
    arg.setDescription('Fossil fuel emissions factors units. If multiple scenarios, use a comma-separated list. Only lb/MBtu and kg/MBtu are allowed.')
    args << arg

    Constants.FossilFuels.each do |fossil_fuel|
      underscore_case = OpenStudio::toUnderscoreCase(fossil_fuel)
      all_caps_case = fossil_fuel.split(' ').map(&:capitalize).join(' ')
      cap_case = fossil_fuel.capitalize

      arg = OpenStudio::Measure::OSArgument.makeStringArgument("emissions_#{underscore_case}_values", false)
      arg.setDisplayName("Emissions: #{all_caps_case} Values")
      arg.setDescription("#{cap_case} emissions factors values, specified as an annual factor. If multiple scenarios, use a comma-separated list.")
      args << arg
    end

    arg = OpenStudio::Measure::OSArgument.makeStringArgument('utility_bill_scenario_names', false)
    arg.setDisplayName('Utility Bills: Scenario Names')
    arg.setDescription('Names of utility bill scenarios. If multiple scenarios, use a comma-separated list. If not provided, no utility bills scenarios are calculated.')
    args << arg

    arg = OpenStudio::Measure::OSArgument.makeStringArgument('utility_bill_electricity_filepaths', false)
    arg.setDisplayName('Utility Bills: Electricity File Paths')
    arg.setDescription('Electricity tariff file specified as an absolute/relative path to a file with utility rate structure information. Tariff file must be formatted to OpenEI API version 7. If multiple scenarios, use a comma-separated list.')
    args << arg

    ([HPXML::FuelTypeElectricity] + Constants.FossilFuels).each do |fuel|
      underscore_case = OpenStudio::toUnderscoreCase(fuel)
      all_caps_case = fuel.split(' ').map(&:capitalize).join(' ')
      cap_case = fuel.capitalize

      arg = OpenStudio::Measure::OSArgument.makeStringArgument("utility_bill_#{underscore_case}_fixed_charges", false)
      arg.setDisplayName("Utility Bills: #{all_caps_case} Fixed Charges")
      arg.setDescription("#{cap_case} utility bill monthly fixed charges. If multiple scenarios, use a comma-separated list.")
      args << arg
    end

    ([HPXML::FuelTypeElectricity] + Constants.FossilFuels).each do |fuel|
      underscore_case = OpenStudio::toUnderscoreCase(fuel)
      all_caps_case = fuel.split(' ').map(&:capitalize).join(' ')
      cap_case = fuel.capitalize

      arg = OpenStudio::Measure::OSArgument.makeStringArgument("utility_bill_#{underscore_case}_marginal_rates", false)
      arg.setDisplayName("Utility Bills: #{all_caps_case} Marginal Rates")
      arg.setDescription("#{cap_case} utility bill marginal rates. If multiple scenarios, use a comma-separated list.")
      args << arg
    end

    arg = OpenStudio::Measure::OSArgument.makeStringArgument('utility_bill_pv_compensation_types', false)
    arg.setDisplayName('Utility Bills: PV Compensation Types')
    arg.setDescription('Utility bill PV compensation types. If multiple scenarios, use a comma-separated list.')
    args << arg

    arg = OpenStudio::Measure::OSArgument.makeStringArgument('utility_bill_pv_net_metering_annual_excess_sellback_rate_types', false)
    arg.setDisplayName('Utility Bills: PV Net Metering Annual Excess Sellback Rate Types')
    arg.setDescription("Utility bill PV net metering annual excess sellback rate types. Only applies if the PV compensation type is '#{HPXML::PVCompensationTypeNetMetering}'. If multiple scenarios, use a comma-separated list.")
    args << arg

    arg = OpenStudio::Measure::OSArgument.makeStringArgument('utility_bill_pv_net_metering_annual_excess_sellback_rates', false)
    arg.setDisplayName('Utility Bills: PV Net Metering Annual Excess Sellback Rates')
    arg.setDescription("Utility bill PV net metering annual excess sellback rates. Only applies if the PV compensation type is '#{HPXML::PVCompensationTypeNetMetering}' and the PV annual excess sellback rate type is '#{HPXML::PVAnnualExcessSellbackRateTypeUserSpecified}'. If multiple scenarios, use a comma-separated list.")
    args << arg

    arg = OpenStudio::Measure::OSArgument.makeStringArgument('utility_bill_pv_feed_in_tariff_rates', false)
    arg.setDisplayName('Utility Bills: PV Feed-In Tariff Rates')
    arg.setDescription("Utility bill PV annual full/gross feed-in tariff rates. Only applies if the PV compensation type is '#{HPXML::PVCompensationTypeFeedInTariff}'. If multiple scenarios, use a comma-separated list.")
    args << arg

    arg = OpenStudio::Measure::OSArgument.makeStringArgument('utility_bill_pv_monthly_grid_connection_fee_units', false)
    arg.setDisplayName('Utility Bills: PV Monthly Grid Connection Fee Units')
    arg.setDescription('Utility bill PV monthly grid connection fee units. If multiple scenarios, use a comma-separated list.')
    args << arg

    arg = OpenStudio::Measure::OSArgument.makeStringArgument('utility_bill_pv_monthly_grid_connection_fees', false)
    arg.setDisplayName('Utility Bills: PV Monthly Grid Connection Fees')
    arg.setDescription('Utility bill PV monthly grid connection fees. If multiple scenarios, use a comma-separated list.')
    args << arg

    arg = OpenStudio::Measure::OSArgument.makeStringArgument('additional_properties', false)
    arg.setDisplayName('Additional Properties')
    arg.setDescription("Additional properties specified as key-value pairs (i.e., key=value). If multiple additional properties, use a |-separated list. For example, 'LowIncome=false|Remodeled|Description=2-story home in Denver'. These properties will be stored in the HPXML file under /HPXML/SoftwareInfo/extension/AdditionalProperties.")
    args << arg

    arg = OpenStudio::Measure::OSArgument::makeBoolArgument('combine_like_surfaces', false)
    arg.setDisplayName('Combine like surfaces?')
    arg.setDescription('If true, combines like surfaces to simplify the HPXML file generated.')
    arg.setDefaultValue(false)
    args << arg

    arg = OpenStudio::Measure::OSArgument::makeBoolArgument('apply_defaults', false)
    arg.setDisplayName('Apply Default Values?')
    arg.setDescription('If true, applies OS-HPXML default values to the HPXML output file. Setting to true will also force validation of the HPXML output file before applying OS-HPXML default values.')
    arg.setDefaultValue(false)
    args << arg

    arg = OpenStudio::Measure::OSArgument::makeBoolArgument('apply_validation', false)
    arg.setDisplayName('Apply Validation?')
    arg.setDescription('If true, validates the HPXML output file. Set to false for faster performance. Note that validation is not needed if the HPXML file will be validated downstream (e.g., via the HPXMLtoOpenStudio measure).')
    arg.setDefaultValue(false)
    args << arg

    return args
  end

  # define what happens when the measure is run
  def run(model, runner, user_arguments)
    super(model, runner, user_arguments)

    # use the built-in error checking
    if !runner.validateUserArguments(arguments(model), user_arguments)
      return false
    end

    Geometry.tear_down_model(model, runner)

    Version.check_openstudio_version()

    args = runner.getArgumentValues(arguments(model), user_arguments)

    # Argument error checks
    warnings, errors = validate_arguments(args)
    unless warnings.empty?
      warnings.each do |warning|
        runner.registerWarning(warning)
      end
    end
    unless errors.empty?
      errors.each do |error|
        runner.registerError(error)
      end
      return false
    end

    # Create EpwFile object
    epw_path = args[:weather_station_epw_filepath]
    if not File.exist? epw_path
      epw_path = File.join(File.expand_path(File.join(File.dirname(__FILE__), '..', 'weather')), epw_path) # a filename was entered for weather_station_epw_filepath
    end
    if not File.exist? epw_path
      runner.registerError("Could not find EPW file at '#{epw_path}'.")
      return false
    end

    # Create HPXML file
    hpxml_path = args[:hpxml_path]
    unless (Pathname.new hpxml_path).absolute?
      hpxml_path = File.expand_path(hpxml_path)
    end

    # Existing HPXML File
    if not args[:existing_hpxml_path].nil?
      existing_hpxml_path = args[:existing_hpxml_path]
      unless (Pathname.new existing_hpxml_path).absolute?
        existing_hpxml_path = File.expand_path(existing_hpxml_path)
      end
    end

    hpxml_doc = HPXMLFile.create(runner, model, args, epw_path, hpxml_path, existing_hpxml_path)
    if not hpxml_doc
      runner.registerError('Unsuccessful creation of HPXML file.')
      return false
    end

    runner.registerInfo("Wrote file: #{hpxml_path}")

    # Uncomment for debugging purposes
    # File.write(hpxml_path.gsub('.xml', '.osm'), model.to_s)

    return true
  end

  def validate_arguments(args)
    warnings = argument_warnings(args)
    errors = argument_errors(args)

    return warnings, errors
  end

  def argument_warnings(args)
    warnings = []

    max_uninsulated_floor_rvalue = 6.0
    max_uninsulated_ceiling_rvalue = 3.0
    max_uninsulated_roof_rvalue = 3.0

    warning = ([HPXML::WaterHeaterTypeHeatPump].include?(args[:water_heater_type]) && (args[:water_heater_fuel_type] != HPXML::FuelTypeElectricity))
    warnings << 'Cannot model a heat pump water heater with non-electric fuel type.' if warning

    warning = [HPXML::FoundationTypeSlab, HPXML::FoundationTypeAboveApartment].include?(args[:geometry_foundation_type]) && (args[:geometry_foundation_height] > 0)
    warnings << "Foundation type of '#{args[:geometry_foundation_type]}' cannot have a non-zero height. Assuming height is zero." if warning

    warning = (args[:geometry_foundation_type] == HPXML::FoundationTypeSlab) && (args[:geometry_foundation_height_above_grade] > 0)
    warnings << 'Specified a slab foundation type with a non-zero height above grade.' if warning

    warning = [HPXML::FoundationTypeCrawlspaceVented, HPXML::FoundationTypeCrawlspaceUnvented, HPXML::FoundationTypeBasementUnconditioned].include?(args[:geometry_foundation_type]) && ((args[:foundation_wall_insulation_r] > 0) || !args[:foundation_wall_assembly_r].nil?) && (args[:floor_over_foundation_assembly_r] > max_uninsulated_floor_rvalue)
    warnings << 'Home with unconditioned basement/crawlspace foundation type has both foundation wall insulation and floor insulation.' if warning

    warning = [HPXML::AtticTypeVented, HPXML::AtticTypeUnvented].include?(args[:geometry_attic_type]) && (args[:ceiling_assembly_r] > max_uninsulated_ceiling_rvalue) && (args[:roof_assembly_r] > max_uninsulated_roof_rvalue)
    warnings << 'Home with unconditioned attic type has both ceiling insulation and roof insulation.' if warning

    warning = (args[:geometry_foundation_type] == HPXML::FoundationTypeBasementConditioned) && (args[:floor_over_foundation_assembly_r] > max_uninsulated_floor_rvalue)
    warnings << 'Home with conditioned basement has floor insulation.' if warning

    warning = (args[:geometry_attic_type] == HPXML::AtticTypeConditioned) && (args[:ceiling_assembly_r] > max_uninsulated_ceiling_rvalue)
    warnings << 'Home with conditioned attic has ceiling insulation.' if warning

    warning = (args[:heat_pump_type] != HPXML::HVACTypeHeatPumpGroundToAir) && (!args[:geothermal_loop_configuration].nil? && args[:geothermal_loop_configuration] != 'none')
    warnings << 'Specified an attached geothermal loop but home has no ground source heat pump.' if warning

    return warnings
  end

  def argument_errors(args)
    errors = []

    error = (args[:heating_system_type] != 'none') && (args[:heat_pump_type] != 'none') && (args[:heating_system_fraction_heat_load_served] > 0) && (args[:heat_pump_fraction_heat_load_served] > 0)
    errors << 'Multiple central heating systems are not currently supported.' if error

    error = (args[:cooling_system_type] != 'none') && (args[:heat_pump_type] != 'none') && (args[:cooling_system_fraction_cool_load_served] > 0) && (args[:heat_pump_fraction_cool_load_served] > 0)
    errors << 'Multiple central cooling systems are not currently supported.' if error

    error = ![HPXML::FoundationTypeSlab, HPXML::FoundationTypeAboveApartment].include?(args[:geometry_foundation_type]) && (args[:geometry_foundation_height] == 0)
    errors << "Foundation type of '#{args[:geometry_foundation_type]}' cannot have a height of zero." if error

    error = (args[:geometry_unit_type] == HPXML::ResidentialTypeApartment) && ([HPXML::FoundationTypeBasementConditioned, HPXML::FoundationTypeCrawlspaceConditioned].include? args[:geometry_foundation_type])
    errors << 'Conditioned basement/crawlspace foundation type for apartment units is not currently supported.' if error

    error = (args[:heating_system_type] == 'none') && (args[:heat_pump_type] == 'none') && (args[:heating_system_2_type] != 'none')
    errors << 'A second heating system was specified without a primary heating system.' if error

    if ((args[:heat_pump_backup_type] == HPXML::HeatPumpBackupTypeSeparate) && (args[:heating_system_2_type] == HPXML::HVACTypeFurnace)) # separate ducted backup
      if [HPXML::HVACTypeHeatPumpAirToAir, HPXML::HVACTypeHeatPumpGroundToAir].include?(args[:heat_pump_type]) ||
         ((args[:heat_pump_type] == HPXML::HVACTypeHeatPumpMiniSplit) && args[:heat_pump_is_ducted]) # ducted heat pump
        errors << "A ducted heat pump with '#{HPXML::HeatPumpBackupTypeSeparate}' ducted backup is not supported."
      end
    end

    error = [HPXML::ResidentialTypeSFA, HPXML::ResidentialTypeApartment].include?(args[:geometry_unit_type]) && args[:geometry_building_num_units].nil?
    errors << 'Did not specify the number of units in the building for single-family attached or apartment units.' if error

    error = (args[:geometry_unit_type] == HPXML::ResidentialTypeApartment) && (args[:geometry_unit_num_floors_above_grade] > 1)
    errors << 'Apartment units can only have one above-grade floor.' if error

    error = (args[:geometry_unit_type] == HPXML::ResidentialTypeSFD) && (args[:geometry_unit_left_wall_is_adiabatic] || args[:geometry_unit_right_wall_is_adiabatic] || args[:geometry_unit_front_wall_is_adiabatic] || args[:geometry_unit_back_wall_is_adiabatic] || (args[:geometry_attic_type] == HPXML::AtticTypeBelowApartment) || (args[:geometry_foundation_type] == HPXML::FoundationTypeAboveApartment))
    errors << 'No adiabatic surfaces can be applied to single-family detached homes.' if error

    error = (args[:geometry_unit_type] == HPXML::ResidentialTypeApartment) && (args[:geometry_attic_type] == HPXML::AtticTypeConditioned)
    errors << 'Conditioned attic type for apartment units is not currently supported.' if error

    error = (args[:geometry_unit_num_floors_above_grade] == 1 && args[:geometry_attic_type] == HPXML::AtticTypeConditioned)
    errors << 'Units with a conditioned attic must have at least two above-grade floors.' if error

    error = ((args[:water_heater_type] == HPXML::WaterHeaterTypeCombiStorage) || (args[:water_heater_type] == HPXML::WaterHeaterTypeCombiTankless)) && (args[:heating_system_type] != HPXML::HVACTypeBoiler)
    errors << 'Must specify a boiler when modeling an indirect water heater type.' if error

    error = [HPXML::ResidentialTypeSFD].include?(args[:geometry_unit_type]) && args[:heating_system_type].include?('Shared')
    errors << 'Specified a shared system for a single-family detached unit.' if error

    error = !args[:geometry_rim_joist_height].nil? && args[:rim_joist_assembly_r].nil?
    errors << 'Specified a rim joist height but no rim joist assembly R-value.' if error

    error = !args[:rim_joist_assembly_r].nil? && args[:geometry_rim_joist_height].nil?
    errors << 'Specified a rim joist assembly R-value but no rim joist height.' if error

    if !args[:schedules_power_outage_periods].nil? && !args[:schedules_power_outage_periods_window_natvent_availability].nil?
      schedules_power_outage_periods_lengths = [args[:schedules_power_outage_periods].count(','),
                                                args[:schedules_power_outage_periods_window_natvent_availability].count(',')]

      error = (schedules_power_outage_periods_lengths.uniq.size != 1)
      errors << 'One power outage periods schedule argument does not have enough comma-separated elements specified.' if error
    end

    if !args[:schedules_power_outage_periods_window_natvent_availability].nil?
      natvent_availabilities = args[:schedules_power_outage_periods_window_natvent_availability].split(',').map(&:strip)
      natvent_availabilities.each do |natvent_availability|
        error = ![HPXML::ScheduleRegular, HPXML::ScheduleAvailable, HPXML::ScheduleUnavailable].include?(natvent_availability)
        errors << "Window natural ventilation availability '#{natvent_availability}' during a power outage is invalid." if error
      end
    end

    hvac_perf_data_heating_args_initialized = [!args[:hvac_perf_data_heating_outdoor_temperatures].nil?,
                                               !args[:hvac_perf_data_heating_min_speed_capacities].nil?,
                                               !args[:hvac_perf_data_heating_max_speed_capacities].nil?,
                                               !args[:hvac_perf_data_heating_min_speed_cops].nil?,
                                               !args[:hvac_perf_data_heating_max_speed_cops].nil?]
    error = (hvac_perf_data_heating_args_initialized.uniq.size != 1)
    errors << 'Did not specify all required heating detailed performance data arguments.' if error

    if hvac_perf_data_heating_args_initialized.uniq.size == 1 && hvac_perf_data_heating_args_initialized.uniq[0]
      heating_data_points_lengths = [args[:hvac_perf_data_heating_outdoor_temperatures].count(','),
                                     args[:hvac_perf_data_heating_min_speed_capacities].count(','),
                                     args[:hvac_perf_data_heating_max_speed_capacities].count(','),
                                     args[:hvac_perf_data_heating_min_speed_cops].count(','),
                                     args[:hvac_perf_data_heating_max_speed_cops].count(',')]

      error = (heating_data_points_lengths.uniq.size != 1)
      errors << 'One or more detailed heating performance data arguments does not have enough comma-separated elements specified.' if error
    end

    hvac_perf_data_cooling_args_initialized = [!args[:hvac_perf_data_cooling_outdoor_temperatures].nil?,
                                               !args[:hvac_perf_data_cooling_min_speed_capacities].nil?,
                                               !args[:hvac_perf_data_cooling_max_speed_capacities].nil?,
                                               !args[:hvac_perf_data_cooling_min_speed_cops].nil?,
                                               !args[:hvac_perf_data_cooling_max_speed_cops].nil?]
    error = (hvac_perf_data_cooling_args_initialized.uniq.size != 1)
    errors << 'Did not specify all required cooling detailed performance data arguments.' if error

    if hvac_perf_data_cooling_args_initialized.uniq.size == 1 && hvac_perf_data_cooling_args_initialized.uniq[0]
      cooling_data_points_lengths = [args[:hvac_perf_data_cooling_outdoor_temperatures].count(','),
                                     args[:hvac_perf_data_cooling_min_speed_capacities].count(','),
                                     args[:hvac_perf_data_cooling_max_speed_capacities].count(','),
                                     args[:hvac_perf_data_cooling_min_speed_cops].count(','),
                                     args[:hvac_perf_data_cooling_max_speed_cops].count(',')]

      error = (cooling_data_points_lengths.uniq.size != 1)
      errors << 'One or more detailed cooling performance data arguments does not have enough comma-separated elements specified.' if error
    end

    emissions_args_initialized = [!args[:emissions_scenario_names].nil?,
                                  !args[:emissions_types].nil?,
                                  !args[:emissions_electricity_units].nil?,
                                  !args[:emissions_electricity_values_or_filepaths].nil?]
    error = (emissions_args_initialized.uniq.size != 1)
    errors << 'Did not specify all required emissions arguments.' if error

    Constants.FossilFuels.each do |fossil_fuel|
      underscore_case = OpenStudio::toUnderscoreCase(fossil_fuel)

      if !args["emissions_#{underscore_case}_values".to_sym].nil?
        error = args[:emissions_fossil_fuel_units].nil?
        errors << "Did not specify fossil fuel emissions units for #{fossil_fuel} emissions values." if error
      end
    end

    if emissions_args_initialized.uniq.size == 1 && emissions_args_initialized.uniq[0]
      emissions_scenario_lengths = [args[:emissions_scenario_names].count(','),
                                    args[:emissions_types].count(','),
                                    args[:emissions_electricity_units].count(','),
                                    args[:emissions_electricity_values_or_filepaths].count(',')]

      emissions_scenario_lengths += [args[:emissions_electricity_number_of_header_rows].count(',')] unless args[:emissions_electricity_number_of_header_rows].nil?
      emissions_scenario_lengths += [args[:emissions_electricity_column_numbers].count(',')] unless args[:emissions_electricity_column_numbers].nil?

      Constants.FossilFuels.each do |fossil_fuel|
        underscore_case = OpenStudio::toUnderscoreCase(fossil_fuel)

        emissions_scenario_lengths += [args["emissions_#{underscore_case}_values".to_sym].count(',')] unless args["emissions_#{underscore_case}_values".to_sym].nil?
      end

      error = (emissions_scenario_lengths.uniq.size != 1)
      errors << 'One or more emissions arguments does not have enough comma-separated elements specified.' if error
    end

    bills_args_initialized = [!args[:utility_bill_scenario_names].nil?]
    if bills_args_initialized.uniq[0]
      bills_scenario_lengths = [args[:utility_bill_scenario_names].count(',')]
      ([HPXML::FuelTypeElectricity] + Constants.FossilFuels).each do |fuel|
        underscore_case = OpenStudio::toUnderscoreCase(fuel)

        bills_scenario_lengths += [args["utility_bill_#{underscore_case}_fixed_charges".to_sym].count(',')] unless args["utility_bill_#{underscore_case}_fixed_charges".to_sym].nil?
        bills_scenario_lengths += [args["utility_bill_#{underscore_case}_marginal_rates".to_sym].count(',')] unless args["utility_bill_#{underscore_case}_marginal_rates".to_sym].nil?
      end

      error = (bills_scenario_lengths.uniq.size != 1)
      errors << 'One or more utility bill arguments does not have enough comma-separated elements specified.' if error
    end

    error = (args[:geometry_unit_aspect_ratio] <= 0)
    errors << 'Aspect ratio must be greater than zero.' if error

    error = (args[:geometry_foundation_height] < 0)
    errors << 'Foundation height cannot be negative.' if error

    error = (args[:geometry_unit_num_floors_above_grade] > 6)
    errors << 'Number of above-grade floors must be six or less.' if error

    error = (args[:geometry_garage_protrusion] < 0) || (args[:geometry_garage_protrusion] > 1)
    errors << 'Garage protrusion fraction must be between zero and one.' if error

    error = (args[:geometry_unit_left_wall_is_adiabatic] && args[:geometry_unit_right_wall_is_adiabatic] && args[:geometry_unit_front_wall_is_adiabatic] && args[:geometry_unit_back_wall_is_adiabatic])
    errors << 'At least one wall must be set to non-adiabatic.' if error

    error = (args[:geometry_unit_type] == HPXML::ResidentialTypeSFA) && (args[:geometry_foundation_type] == HPXML::FoundationTypeAboveApartment)
    errors << 'Single-family attached units cannot be above another unit.' if error

    error = (args[:geometry_unit_type] == HPXML::ResidentialTypeSFA) && (args[:geometry_attic_type] == HPXML::AtticTypeBelowApartment)
    errors << 'Single-family attached units cannot be below another unit.' if error

    error = (args[:geometry_garage_protrusion] > 0) && (args[:geometry_roof_type] == 'hip') && (args[:geometry_garage_width] * args[:geometry_garage_depth] > 0)
    errors << 'Cannot handle protruding garage and hip roof.' if error

    error = (args[:geometry_garage_protrusion] > 0) && (args[:geometry_unit_aspect_ratio] < 1) && (args[:geometry_garage_width] * args[:geometry_garage_depth] > 0) && (args[:geometry_roof_type] == 'gable')
    errors << 'Cannot handle protruding garage and attic ridge running from front to back.' if error

    error = (args[:geometry_foundation_type] == HPXML::FoundationTypeAmbient) && (args[:geometry_garage_width] * args[:geometry_garage_depth] > 0)
    errors << 'Cannot handle garages with an ambient foundation type.' if error

    error = (args[:door_area] < 0)
    errors << 'Door area cannot be negative.' if error

    error = (args[:window_aspect_ratio] <= 0)
    errors << 'Window aspect ratio must be greater than zero.' if error

    return errors
  end
end

class HPXMLFile
  def self.create(runner, model, args, epw_path, hpxml_path, existing_hpxml_path)
    epw_file = OpenStudio::EpwFile.new(epw_path)
    if (args[:hvac_control_heating_season_period].to_s == HPXML::BuildingAmerica) || (args[:hvac_control_cooling_season_period].to_s == HPXML::BuildingAmerica) || (args[:apply_defaults])
      weather = WeatherProcess.new(epw_path: epw_path, runner: nil)
    end

    success = create_geometry_envelope(runner, model, args)
    return false if not success

    @surface_ids = {}

    # Sorting of objects to make the measure deterministic
    sorted_surfaces = model.getSurfaces.sort_by { |s| s.additionalProperties.getFeatureAsInteger('Index').get }
    sorted_subsurfaces = model.getSubSurfaces.sort_by { |ss| ss.additionalProperties.getFeatureAsInteger('Index').get }

    hpxml = HPXML.new(hpxml_path: existing_hpxml_path)

    if not set_header(runner, hpxml, args)
      return false
    end

    hpxml_bldg = add_building(hpxml, args)
    set_site(hpxml_bldg, args)
    set_neighbor_buildings(hpxml_bldg, args)
    set_building_occupancy(hpxml_bldg, args)
    set_building_construction(hpxml_bldg, args)
    set_building_header(hpxml_bldg, args)
    set_climate_and_risk_zones(hpxml_bldg, args)
    set_air_infiltration_measurements(hpxml_bldg, args)
    set_roofs(hpxml_bldg, args, sorted_surfaces)
    set_rim_joists(hpxml_bldg, model, args, sorted_surfaces)
    set_walls(hpxml_bldg, model, args, sorted_surfaces)
    set_foundation_walls(hpxml_bldg, model, args, sorted_surfaces)
    set_floors(hpxml_bldg, args, sorted_surfaces)
    set_slabs(hpxml_bldg, model, args, sorted_surfaces)
    set_windows(hpxml_bldg, model, args, sorted_subsurfaces)
    set_skylights(hpxml_bldg, args, sorted_subsurfaces)
    set_doors(hpxml_bldg, model, args, sorted_subsurfaces)
    set_attics(hpxml_bldg, args)
    set_foundations(hpxml_bldg, args)
    set_heating_systems(hpxml_bldg, args)
    set_cooling_systems(hpxml_bldg, args)
    set_heat_pumps(hpxml_bldg, args)
    set_geothermal_loop(hpxml_bldg, args)
    set_secondary_heating_systems(hpxml_bldg, args)
    set_hvac_distribution(hpxml_bldg, args)
    set_hvac_blower(hpxml_bldg, args)
    set_hvac_control(hpxml, hpxml_bldg, args, epw_file, weather)
    set_ventilation_fans(hpxml_bldg, args)
    set_water_heating_systems(hpxml_bldg, args)
    set_hot_water_distribution(hpxml_bldg, args)
    set_water_fixtures(hpxml_bldg, args)
    set_solar_thermal(hpxml_bldg, args, epw_file)
    set_pv_systems(hpxml_bldg, args, epw_file)
    set_battery(hpxml_bldg, args)
    set_lighting(hpxml_bldg, args)
    set_dehumidifier(hpxml_bldg, args)
    set_clothes_washer(hpxml_bldg, args)
    set_clothes_dryer(hpxml_bldg, args)
    set_dishwasher(hpxml_bldg, args)
    set_refrigerator(hpxml_bldg, args)
    set_extra_refrigerator(hpxml_bldg, args)
    set_freezer(hpxml_bldg, args)
    set_cooking_range_oven(hpxml_bldg, args)
    set_ceiling_fans(hpxml_bldg, args)
    set_misc_plug_loads_television(hpxml_bldg, args)
    set_misc_plug_loads_other(hpxml_bldg, args)
    set_misc_plug_loads_vehicle(hpxml_bldg, args)
    set_misc_plug_loads_well_pump(hpxml_bldg, args)
    set_misc_fuel_loads_grill(hpxml_bldg, args)
    set_misc_fuel_loads_lighting(hpxml_bldg, args)
    set_misc_fuel_loads_fireplace(hpxml_bldg, args)
    set_pool(hpxml_bldg, args)
    set_permanent_spa(hpxml_bldg, args)
    collapse_surfaces(hpxml_bldg, args)
    renumber_hpxml_ids(hpxml_bldg)

    hpxml_doc = hpxml.to_doc()
    hpxml.set_unique_hpxml_ids(hpxml_doc, true) if hpxml.buildings.size > 1
    XMLHelper.write_file(hpxml_doc, hpxml_path)

    if args[:apply_defaults]
      # Always check for invalid HPXML file before applying defaults
      if not validate_hpxml(runner, hpxml, hpxml_doc, hpxml_path)
        return false
      end

      eri_version = Constants.ERIVersions[-1]
      HPXMLDefaults.apply(runner, hpxml, hpxml_bldg, eri_version, weather, epw_file: epw_file)
      hpxml_doc = hpxml.to_doc()
      hpxml.set_unique_hpxml_ids(hpxml_doc, true) if hpxml.buildings.size > 1
      XMLHelper.write_file(hpxml_doc, hpxml_path)
    end

    if args[:apply_validation]
      # Optionally check for invalid HPXML file (with or without defaults applied)
      if not validate_hpxml(runner, hpxml, hpxml_doc, hpxml_path)
        return false
      end
    end

    return hpxml_doc
  end

  def self.validate_hpxml(runner, hpxml, hpxml_doc, hpxml_path)
    # Check for errors in the HPXML object
    errors = []
    hpxml.buildings.each do |hpxml_bldg|
      errors += hpxml_bldg.check_for_errors()
    end
    if errors.size > 0
      fail "ERROR: Invalid HPXML object produced.\n#{errors}"
    end

    is_valid = true

    # Validate input HPXML against schema
    schema_path = File.join(File.dirname(__FILE__), '..', 'HPXMLtoOpenStudio', 'resources', 'hpxml_schema', 'HPXML.xsd')
    schema_validator = XMLValidator.get_schema_validator(schema_path)
    xsd_errors, xsd_warnings = XMLValidator.validate_against_schema(hpxml_path, schema_validator)

    # Validate input HPXML against schematron docs
    schematron_path = File.join(File.dirname(__FILE__), '..', 'HPXMLtoOpenStudio', 'resources', 'hpxml_schematron', 'EPvalidator.xml')
    schematron_validator = XMLValidator.get_schematron_validator(schematron_path)
    sct_errors, sct_warnings = XMLValidator.validate_against_schematron(hpxml_path, schematron_validator, hpxml_doc)

    # Handle errors/warnings
    (xsd_errors + sct_errors).each do |error|
      runner.registerError("#{hpxml_path}: #{error}")
      is_valid = false
    end
    (xsd_warnings + sct_warnings).each do |warning|
      runner.registerWarning("#{hpxml_path}: #{warning}")
    end

    return is_valid
  end

  def self.create_geometry_envelope(runner, model, args)
    args[:geometry_roof_pitch] = { '1:12' => 1.0 / 12.0,
                                   '2:12' => 2.0 / 12.0,
                                   '3:12' => 3.0 / 12.0,
                                   '4:12' => 4.0 / 12.0,
                                   '5:12' => 5.0 / 12.0,
                                   '6:12' => 6.0 / 12.0,
                                   '7:12' => 7.0 / 12.0,
                                   '8:12' => 8.0 / 12.0,
                                   '9:12' => 9.0 / 12.0,
                                   '10:12' => 10.0 / 12.0,
                                   '11:12' => 11.0 / 12.0,
                                   '12:12' => 12.0 / 12.0 }[args[:geometry_roof_pitch]]

    args[:geometry_rim_joist_height] = args[:geometry_rim_joist_height].to_f / 12.0

    if args[:geometry_foundation_type] == HPXML::FoundationTypeSlab
      args[:geometry_foundation_height] = 0.0
      args[:geometry_foundation_height_above_grade] = 0.0
      args[:geometry_rim_joist_height] = 0.0
    elsif (args[:geometry_foundation_type] == HPXML::FoundationTypeAmbient) || args[:geometry_foundation_type].start_with?(HPXML::FoundationTypeBellyAndWing)
      args[:geometry_rim_joist_height] = 0.0
    end

    if model.getSpaces.size > 0
      runner.registerError('Starting model is not empty.')
      return false
    end

    if args[:geometry_unit_type] == HPXML::ResidentialTypeSFD
      success = Geometry.create_single_family_detached(runner: runner, model: model, **args)
    elsif args[:geometry_unit_type] == HPXML::ResidentialTypeSFA
      success = Geometry.create_single_family_attached(model: model, **args)
    elsif args[:geometry_unit_type] == HPXML::ResidentialTypeApartment
      success = Geometry.create_apartment(model: model, **args)
    elsif args[:geometry_unit_type] == HPXML::ResidentialTypeManufactured
      success = Geometry.create_single_family_detached(runner: runner, model: model, **args)
    end
    return false if not success

    success = Geometry.create_doors(runner: runner, model: model, **args)
    return false if not success

    success = Geometry.create_windows_and_skylights(runner: runner, model: model, **args)
    return false if not success

    return true
  end

  def self.unavailable_period_exists(hpxml, column_name, begin_month, begin_day, begin_hour, end_month, end_day, end_hour, natvent_availability = nil)
    natvent_availability = HPXML::ScheduleUnavailable if natvent_availability.nil?

    hpxml.header.unavailable_periods.each do |unavailable_period|
      begin_hour = 0 if begin_hour.nil?
      end_hour = 24 if end_hour.nil?

      next unless (unavailable_period.column_name == column_name) &&
                  (unavailable_period.begin_month == begin_month) &&
                  (unavailable_period.begin_day == begin_day) &&
                  (unavailable_period.begin_hour == begin_hour) &&
                  (unavailable_period.end_month == end_month) &&
                  (unavailable_period.end_day == end_day) &&
                  (unavailable_period.end_hour == end_hour) &&
                  (unavailable_period.natvent_availability == natvent_availability)

      return true
    end
    return false
  end

  def self.set_header(runner, hpxml, args)
    errors = []

    hpxml.header.xml_type = 'HPXML'
    hpxml.header.xml_generated_by = 'BuildResidentialHPXML'
    hpxml.header.transaction = 'create'
    hpxml.header.whole_sfa_or_mf_building_sim = args[:whole_sfa_or_mf_building_sim]

    if not args[:schedules_vacancy_periods].nil?
      schedules_vacancy_periods = args[:schedules_vacancy_periods].split(',').map(&:strip)
      schedules_vacancy_periods.each do |schedules_vacancy_period|
        begin_month, begin_day, begin_hour, end_month, end_day, end_hour = Schedule.parse_date_time_range(schedules_vacancy_period)

        if not unavailable_period_exists(hpxml, 'Vacancy', begin_month, begin_day, begin_hour, end_month, end_day, end_hour)
          hpxml.header.unavailable_periods.add(column_name: 'Vacancy', begin_month: begin_month, begin_day: begin_day, begin_hour: begin_hour, end_month: end_month, end_day: end_day, end_hour: end_hour, natvent_availability: HPXML::ScheduleUnavailable)
        end
      end
    end

    if not args[:schedules_power_outage_periods].nil?
      schedules_power_outage_periods = args[:schedules_power_outage_periods].split(',').map(&:strip)

      natvent_availabilities = []
      if not args[:schedules_power_outage_periods_window_natvent_availability].nil?
        natvent_availabilities = args[:schedules_power_outage_periods_window_natvent_availability].split(',').map(&:strip)
      end

      schedules_power_outage_periods = schedules_power_outage_periods.zip(natvent_availabilities)
      schedules_power_outage_periods.each do |schedules_power_outage_period|
        outage_period, natvent_availability = schedules_power_outage_period
        begin_month, begin_day, begin_hour, end_month, end_day, end_hour = Schedule.parse_date_time_range(outage_period)

        if not unavailable_period_exists(hpxml, 'Power Outage', begin_month, begin_day, begin_hour, end_month, end_day, end_hour, natvent_availability)
          hpxml.header.unavailable_periods.add(column_name: 'Power Outage', begin_month: begin_month, begin_day: begin_day, begin_hour: begin_hour, end_month: end_month, end_day: end_day, end_hour: end_hour, natvent_availability: natvent_availability)
        end
      end
    end

    if not args[:software_info_program_used].nil?
      if (not hpxml.header.software_program_used.nil?) && (hpxml.header.software_program_used != args[:software_info_program_used])
        errors << "'Software Info: Program Used' cannot vary across dwelling units."
      end
      hpxml.header.software_program_used = args[:software_info_program_used]
    end
    if not args[:software_info_program_version].nil?
      if (not hpxml.header.software_program_version.nil?) && (hpxml.header.software_program_version != args[:software_info_program_version])
        errors << "'Software Info: Program Version' cannot vary across dwelling units."
      end
      hpxml.header.software_program_version = args[:software_info_program_version]
    end

    if not args[:simulation_control_timestep].nil?
      if (not hpxml.header.timestep.nil?) && (hpxml.header.timestep != args[:simulation_control_timestep])
        errors << "'Simulation Control: Timestep' cannot vary across dwelling units."
      end
      hpxml.header.timestep = args[:simulation_control_timestep]
    end

    if not args[:simulation_control_run_period].nil?
      begin_month, begin_day, _begin_hour, end_month, end_day, _end_hour = Schedule.parse_date_time_range(args[:simulation_control_run_period])
      if (!hpxml.header.sim_begin_month.nil? && (hpxml.header.sim_begin_month != begin_month)) ||
         (!hpxml.header.sim_begin_day.nil? && (hpxml.header.sim_begin_day != begin_day)) ||
         (!hpxml.header.sim_end_month.nil? && (hpxml.header.sim_end_month != end_month)) ||
         (!hpxml.header.sim_end_day.nil? && (hpxml.header.sim_end_day != end_day))
        errors << "'Simulation Control: Run Period' cannot vary across dwelling units."
      end
      hpxml.header.sim_begin_month = begin_month
      hpxml.header.sim_begin_day = begin_day
      hpxml.header.sim_end_month = end_month
      hpxml.header.sim_end_day = end_day
    end

    if not args[:simulation_control_run_period_calendar_year].nil?
      if (not hpxml.header.sim_calendar_year.nil?) && (hpxml.header.sim_calendar_year != Integer(args[:simulation_control_run_period_calendar_year]))
        errors << "'Simulation Control: Run Period Calendar Year' cannot vary across dwelling units."
      end
      hpxml.header.sim_calendar_year = args[:simulation_control_run_period_calendar_year]
    end

    if not args[:simulation_control_temperature_capacitance_multiplier].nil?
      if (not hpxml.header.temperature_capacitance_multiplier.nil?) && (hpxml.header.temperature_capacitance_multiplier != Float(args[:simulation_control_temperature_capacitance_multiplier]))
        errors << "'Simulation Control: Temperature Capacitance Multiplier' cannot vary across dwelling units."
      end
      hpxml.header.temperature_capacitance_multiplier = args[:simulation_control_temperature_capacitance_multiplier]
    end

    if not args[:simulation_control_defrost_model_type].nil?
      if (not hpxml.header.defrost_model_type.nil?) && (hpxml.header.defrost_model_type != args[:simulation_control_defrost_model_type])
        errors << "'Simulation Control: Defrost Model Type' cannot vary across dwelling units."
      end
      hpxml.header.defrost_model_type = args[:simulation_control_defrost_model_type]
    end

    if not args[:emissions_scenario_names].nil?
      emissions_scenario_names = args[:emissions_scenario_names].split(',').map(&:strip)
      emissions_types = args[:emissions_types].split(',').map(&:strip)
      emissions_electricity_units = args[:emissions_electricity_units].split(',').map(&:strip)
      emissions_electricity_values_or_filepaths = args[:emissions_electricity_values_or_filepaths].split(',').map(&:strip)

      if not args[:emissions_electricity_number_of_header_rows].nil?
        emissions_electricity_number_of_header_rows = args[:emissions_electricity_number_of_header_rows].split(',').map(&:strip)
      else
        emissions_electricity_number_of_header_rows = [nil] * emissions_scenario_names.size
      end
      if not args[:emissions_electricity_column_numbers].nil?
        emissions_electricity_column_numbers = args[:emissions_electricity_column_numbers].split(',').map(&:strip)
      else
        emissions_electricity_column_numbers = [nil] * emissions_scenario_names.size
      end
      if not args[:emissions_fossil_fuel_units].nil?
        fuel_units = args[:emissions_fossil_fuel_units].split(',').map(&:strip)
      else
        fuel_units = [nil] * emissions_scenario_names.size
      end

      fuel_values = {}
      Constants.FossilFuels.each do |fossil_fuel|
        underscore_case = OpenStudio::toUnderscoreCase(fossil_fuel)

        if not args["emissions_#{underscore_case}_values".to_sym].nil?
          fuel_values[fossil_fuel] = args["emissions_#{underscore_case}_values".to_sym].split(',').map(&:strip)
        else
          fuel_values[fossil_fuel] = [nil] * emissions_scenario_names.size
        end
      end

      emissions_scenarios = emissions_scenario_names.zip(emissions_types,
                                                         emissions_electricity_units,
                                                         emissions_electricity_values_or_filepaths,
                                                         emissions_electricity_number_of_header_rows,
                                                         emissions_electricity_column_numbers,
                                                         fuel_units,
                                                         fuel_values[HPXML::FuelTypeNaturalGas],
                                                         fuel_values[HPXML::FuelTypePropane],
                                                         fuel_values[HPXML::FuelTypeOil],
                                                         fuel_values[HPXML::FuelTypeCoal],
                                                         fuel_values[HPXML::FuelTypeWoodCord],
                                                         fuel_values[HPXML::FuelTypeWoodPellets])
      emissions_scenarios.each do |emissions_scenario|
        name, emissions_type, elec_units, elec_value_or_schedule_filepath, elec_num_headers, elec_column_num, fuel_units, natural_gas_value, propane_value, fuel_oil_value, coal_value, wood_value, wood_pellets_value = emissions_scenario

        elec_value = Float(elec_value_or_schedule_filepath) rescue nil
        if elec_value.nil?
          elec_schedule_filepath = elec_value_or_schedule_filepath
          elec_num_headers = Integer(elec_num_headers) rescue nil
          elec_column_num = Integer(elec_column_num) rescue nil
        end
        natural_gas_value = Float(natural_gas_value) rescue nil
        propane_value = Float(propane_value) rescue nil
        fuel_oil_value = Float(fuel_oil_value) rescue nil
        coal_value = Float(coal_value) rescue nil
        wood_value = Float(wood_value) rescue nil
        wood_pellets_value = Float(wood_pellets_value) rescue nil

        emissions_scenario_exists = false
        hpxml.header.emissions_scenarios.each do |es|
          if (es.name != name) || (es.emissions_type != emissions_type)
            next
          end

          if (es.emissions_type != emissions_type) ||
             (!elec_units.nil? && es.elec_units != elec_units) ||
             (!elec_value.nil? && es.elec_value != elec_value) ||
             (!elec_schedule_filepath.nil? && es.elec_schedule_filepath != elec_schedule_filepath) ||
             (!elec_num_headers.nil? && es.elec_schedule_number_of_header_rows != elec_num_headers) ||
             (!elec_column_num.nil? && es.elec_schedule_column_number != elec_column_num) ||
             (!es.natural_gas_units.nil? && !fuel_units.nil? && es.natural_gas_units != fuel_units) ||
             (!natural_gas_value.nil? && es.natural_gas_value != natural_gas_value) ||
             (!es.propane_units.nil? && !fuel_units.nil? && es.propane_units != fuel_units) ||
             (!propane_value.nil? && es.propane_value != propane_value) ||
             (!es.fuel_oil_units.nil? && !fuel_units.nil? && es.fuel_oil_units != fuel_units) ||
             (!fuel_oil_value.nil? && es.fuel_oil_value != fuel_oil_value) ||
             (!es.coal_units.nil? && !fuel_units.nil? && es.coal_units != fuel_units) ||
             (!coal_value.nil? && es.coal_value != coal_value) ||
             (!es.wood_units.nil? && !fuel_units.nil? && es.wood_units != fuel_units) ||
             (!wood_value.nil? && es.wood_value != wood_value) ||
             (!es.wood_pellets_units.nil? && !fuel_units.nil? && es.wood_pellets_units != fuel_units) ||
             (!wood_pellets_value.nil? && es.wood_pellets_value != wood_pellets_value)
            errors << "HPXML header already includes an emissions scenario named '#{name}' with type '#{emissions_type}'."
          else
            emissions_scenario_exists = true
          end
        end

        next if emissions_scenario_exists

        hpxml.header.emissions_scenarios.add(name: name,
                                             emissions_type: emissions_type,
                                             elec_units: elec_units,
                                             elec_value: elec_value,
                                             elec_schedule_filepath: elec_schedule_filepath,
                                             elec_schedule_number_of_header_rows: elec_num_headers,
                                             elec_schedule_column_number: elec_column_num,
                                             natural_gas_units: fuel_units,
                                             natural_gas_value: natural_gas_value,
                                             propane_units: fuel_units,
                                             propane_value: propane_value,
                                             fuel_oil_units: fuel_units,
                                             fuel_oil_value: fuel_oil_value,
                                             coal_units: fuel_units,
                                             coal_value: coal_value,
                                             wood_units: fuel_units,
                                             wood_value: wood_value,
                                             wood_pellets_units: fuel_units,
                                             wood_pellets_value: wood_pellets_value)
      end
    end

    if not args[:utility_bill_scenario_names].nil?
      bills_scenario_names = args[:utility_bill_scenario_names].split(',').map(&:strip)

      if not args[:utility_bill_electricity_filepaths].nil?
        bills_electricity_filepaths = args[:utility_bill_electricity_filepaths].split(',').map(&:strip)
      else
        bills_electricity_filepaths = [nil] * bills_scenario_names.size
      end

      fixed_charges = {}
      ([HPXML::FuelTypeElectricity] + Constants.FossilFuels).each do |fuel|
        underscore_case = OpenStudio::toUnderscoreCase(fuel)

        if not args["utility_bill_#{underscore_case}_fixed_charges".to_sym].nil?
          fixed_charges[fuel] = args["utility_bill_#{underscore_case}_fixed_charges".to_sym].split(',').map(&:strip)
        else
          fixed_charges[fuel] = [nil] * bills_scenario_names.size
        end
      end

      marginal_rates = {}
      ([HPXML::FuelTypeElectricity] + Constants.FossilFuels).each do |fuel|
        underscore_case = OpenStudio::toUnderscoreCase(fuel)

        if not args["utility_bill_#{underscore_case}_marginal_rates".to_sym].nil?
          marginal_rates[fuel] = args["utility_bill_#{underscore_case}_marginal_rates".to_sym].split(',').map(&:strip)
        else
          marginal_rates[fuel] = [nil] * bills_scenario_names.size
        end
      end

      if not args[:utility_bill_pv_compensation_types].nil?
        bills_pv_compensation_types = args[:utility_bill_pv_compensation_types].split(',').map(&:strip)
      else
        bills_pv_compensation_types = [nil] * bills_scenario_names.size
      end

      if not args[:utility_bill_pv_net_metering_annual_excess_sellback_rate_types].nil?
        bills_pv_net_metering_annual_excess_sellback_rate_types = args[:utility_bill_pv_net_metering_annual_excess_sellback_rate_types].split(',').map(&:strip)
      else
        bills_pv_net_metering_annual_excess_sellback_rate_types = [nil] * bills_scenario_names.size
      end

      if not args[:utility_bill_pv_net_metering_annual_excess_sellback_rates].nil?
        bills_pv_net_metering_annual_excess_sellback_rates = args[:utility_bill_pv_net_metering_annual_excess_sellback_rates].split(',').map(&:strip)
      else
        bills_pv_net_metering_annual_excess_sellback_rates = [nil] * bills_scenario_names.size
      end

      if not args[:utility_bill_pv_feed_in_tariff_rates].nil?
        bills_pv_feed_in_tariff_rates = args[:utility_bill_pv_feed_in_tariff_rates].split(',').map(&:strip)
      else
        bills_pv_feed_in_tariff_rates = [nil] * bills_scenario_names.size
      end

      if not args[:utility_bill_pv_monthly_grid_connection_fee_units].nil?
        bills_pv_monthly_grid_connection_fee_units = args[:utility_bill_pv_monthly_grid_connection_fee_units].split(',').map(&:strip)
      else
        bills_pv_monthly_grid_connection_fee_units = [nil] * bills_scenario_names.size
      end

      if not args[:utility_bill_pv_monthly_grid_connection_fees].nil?
        bills_pv_monthly_grid_connection_fees = args[:utility_bill_pv_monthly_grid_connection_fees].split(',').map(&:strip)
      else
        bills_pv_monthly_grid_connection_fees = [nil] * bills_scenario_names.size
      end

      bills_scenarios = bills_scenario_names.zip(bills_electricity_filepaths,
                                                 fixed_charges[HPXML::FuelTypeElectricity],
                                                 fixed_charges[HPXML::FuelTypeNaturalGas],
                                                 fixed_charges[HPXML::FuelTypePropane],
                                                 fixed_charges[HPXML::FuelTypeOil],
                                                 fixed_charges[HPXML::FuelTypeCoal],
                                                 fixed_charges[HPXML::FuelTypeWoodCord],
                                                 fixed_charges[HPXML::FuelTypeWoodPellets],
                                                 marginal_rates[HPXML::FuelTypeElectricity],
                                                 marginal_rates[HPXML::FuelTypeNaturalGas],
                                                 marginal_rates[HPXML::FuelTypePropane],
                                                 marginal_rates[HPXML::FuelTypeOil],
                                                 marginal_rates[HPXML::FuelTypeCoal],
                                                 marginal_rates[HPXML::FuelTypeWoodCord],
                                                 marginal_rates[HPXML::FuelTypeWoodPellets],
                                                 bills_pv_compensation_types,
                                                 bills_pv_net_metering_annual_excess_sellback_rate_types,
                                                 bills_pv_net_metering_annual_excess_sellback_rates,
                                                 bills_pv_feed_in_tariff_rates,
                                                 bills_pv_monthly_grid_connection_fee_units,
                                                 bills_pv_monthly_grid_connection_fees)

      bills_scenarios.each do |bills_scenario|
        name, elec_tariff_filepath, elec_fixed_charge, natural_gas_fixed_charge, propane_fixed_charge, fuel_oil_fixed_charge, coal_fixed_charge, wood_fixed_charge, wood_pellets_fixed_charge, elec_marginal_rate, natural_gas_marginal_rate, propane_marginal_rate, fuel_oil_marginal_rate, coal_marginal_rate, wood_marginal_rate, wood_pellets_marginal_rate, pv_compensation_type, pv_net_metering_annual_excess_sellback_rate_type, pv_net_metering_annual_excess_sellback_rate, pv_feed_in_tariff_rate, pv_monthly_grid_connection_fee_unit, pv_monthly_grid_connection_fee = bills_scenario

        elec_tariff_filepath = (elec_tariff_filepath.to_s.include?('.') ? elec_tariff_filepath : nil)
        elec_fixed_charge = Float(elec_fixed_charge) rescue nil
        natural_gas_fixed_charge = Float(natural_gas_fixed_charge) rescue nil
        propane_fixed_charge = Float(propane_fixed_charge) rescue nil
        fuel_oil_fixed_charge = Float(fuel_oil_fixed_charge) rescue nil
        coal_fixed_charge = Float(coal_fixed_charge) rescue nil
        wood_fixed_charge = Float(wood_fixed_charge) rescue nil
        wood_pellets_fixed_charge = Float(wood_pellets_fixed_charge) rescue nil
        elec_marginal_rate = Float(elec_marginal_rate) rescue nil
        natural_gas_marginal_rate = Float(natural_gas_marginal_rate) rescue nil
        propane_marginal_rate = Float(propane_marginal_rate) rescue nil
        fuel_oil_marginal_rate = Float(fuel_oil_marginal_rate) rescue nil
        coal_marginal_rate = Float(coal_marginal_rate) rescue nil
        wood_marginal_rate = Float(wood_marginal_rate) rescue nil
        wood_pellets_marginal_rate = Float(wood_pellets_marginal_rate) rescue nil

        if pv_compensation_type == HPXML::PVCompensationTypeNetMetering
          if pv_net_metering_annual_excess_sellback_rate_type == HPXML::PVAnnualExcessSellbackRateTypeUserSpecified
            pv_net_metering_annual_excess_sellback_rate = Float(pv_net_metering_annual_excess_sellback_rate) rescue nil
          else
            pv_net_metering_annual_excess_sellback_rate = nil
          end
          pv_feed_in_tariff_rate = nil
        elsif pv_compensation_type == HPXML::PVCompensationTypeFeedInTariff
          pv_feed_in_tariff_rate = Float(pv_feed_in_tariff_rate) rescue nil
          pv_net_metering_annual_excess_sellback_rate_type = nil
          pv_net_metering_annual_excess_sellback_rate = nil
        end

        if pv_monthly_grid_connection_fee_unit == HPXML::UnitsDollarsPerkW
          pv_monthly_grid_connection_fee_dollars_per_kw = Float(pv_monthly_grid_connection_fee) rescue nil
        elsif pv_monthly_grid_connection_fee_unit == HPXML::UnitsDollars
          pv_monthly_grid_connection_fee_dollars = Float(pv_monthly_grid_connection_fee) rescue nil
        end

        utility_bill_scenario_exists = false
        hpxml.header.utility_bill_scenarios.each do |ubs|
          next if ubs.name != name

          if (!elec_tariff_filepath.nil? && ubs.elec_tariff_filepath != elec_tariff_filepath) ||
             (!elec_fixed_charge.nil? && ubs.elec_fixed_charge != elec_fixed_charge) ||
             (!natural_gas_fixed_charge.nil? && ubs.natural_gas_fixed_charge != natural_gas_fixed_charge) ||
             (!propane_fixed_charge.nil? && ubs.propane_fixed_charge != propane_fixed_charge) ||
             (!fuel_oil_fixed_charge.nil? && ubs.fuel_oil_fixed_charge != fuel_oil_fixed_charge) ||
             (!coal_fixed_charge.nil? && ubs.coal_fixed_charge != coal_fixed_charge) ||
             (!wood_fixed_charge.nil? && ubs.wood_fixed_charge != wood_fixed_charge) ||
             (!wood_pellets_fixed_charge.nil? && ubs.wood_pellets_fixed_charge != wood_pellets_fixed_charge) ||
             (!elec_marginal_rate.nil? && ubs.elec_marginal_rate != elec_marginal_rate) ||
             (!natural_gas_marginal_rate.nil? && ubs.natural_gas_marginal_rate != natural_gas_marginal_rate) ||
             (!propane_marginal_rate.nil? && ubs.propane_marginal_rate != propane_marginal_rate) ||
             (!fuel_oil_marginal_rate.nil? && ubs.fuel_oil_marginal_rate != fuel_oil_marginal_rate) ||
             (!coal_marginal_rate.nil? && ubs.coal_marginal_rate != coal_marginal_rate) ||
             (!wood_marginal_rate.nil? && ubs.wood_marginal_rate != wood_marginal_rate) ||
             (!wood_pellets_marginal_rate.nil? && ubs.wood_pellets_marginal_rate != wood_pellets_marginal_rate) ||
             (!pv_compensation_type.nil? && ubs.pv_compensation_type != pv_compensation_type) ||
             (!pv_net_metering_annual_excess_sellback_rate_type.nil? && ubs.pv_net_metering_annual_excess_sellback_rate_type != pv_net_metering_annual_excess_sellback_rate_type) ||
             (!pv_net_metering_annual_excess_sellback_rate.nil? && ubs.pv_net_metering_annual_excess_sellback_rate != pv_net_metering_annual_excess_sellback_rate) ||
             (!pv_feed_in_tariff_rate.nil? && ubs.pv_feed_in_tariff_rate != pv_feed_in_tariff_rate) ||
             (!pv_monthly_grid_connection_fee_dollars_per_kw.nil? && ubs.pv_monthly_grid_connection_fee_dollars_per_kw != pv_monthly_grid_connection_fee_dollars_per_kw) ||
             (!pv_monthly_grid_connection_fee_dollars.nil? && ubs.pv_monthly_grid_connection_fee_dollars != pv_monthly_grid_connection_fee_dollars)
            errors << "HPXML header already includes a utility bill scenario named '#{name}'."
          else
            utility_bill_scenario_exists = true
          end
        end

        next if utility_bill_scenario_exists

        hpxml.header.utility_bill_scenarios.add(name: name,
                                                elec_tariff_filepath: elec_tariff_filepath,
                                                elec_fixed_charge: elec_fixed_charge,
                                                natural_gas_fixed_charge: natural_gas_fixed_charge,
                                                propane_fixed_charge: propane_fixed_charge,
                                                fuel_oil_fixed_charge: fuel_oil_fixed_charge,
                                                coal_fixed_charge: coal_fixed_charge,
                                                wood_fixed_charge: wood_fixed_charge,
                                                wood_pellets_fixed_charge: wood_pellets_fixed_charge,
                                                elec_marginal_rate: elec_marginal_rate,
                                                natural_gas_marginal_rate: natural_gas_marginal_rate,
                                                propane_marginal_rate: propane_marginal_rate,
                                                fuel_oil_marginal_rate: fuel_oil_marginal_rate,
                                                coal_marginal_rate: coal_marginal_rate,
                                                wood_marginal_rate: wood_marginal_rate,
                                                wood_pellets_marginal_rate: wood_pellets_marginal_rate,
                                                pv_compensation_type: pv_compensation_type,
                                                pv_net_metering_annual_excess_sellback_rate_type: pv_net_metering_annual_excess_sellback_rate_type,
                                                pv_net_metering_annual_excess_sellback_rate: pv_net_metering_annual_excess_sellback_rate,
                                                pv_feed_in_tariff_rate: pv_feed_in_tariff_rate,
                                                pv_monthly_grid_connection_fee_dollars_per_kw: pv_monthly_grid_connection_fee_dollars_per_kw,
                                                pv_monthly_grid_connection_fee_dollars: pv_monthly_grid_connection_fee_dollars)
      end
    end

    errors.each do |error|
      runner.registerError(error)
    end
    return errors.empty?
  end

  def self.add_building(hpxml, args)
    if not args[:simulation_control_daylight_saving_period].nil?
      begin_month, begin_day, _begin_hour, end_month, end_day, _end_hour = Schedule.parse_date_time_range(args[:simulation_control_daylight_saving_period])
      dst_begin_month = begin_month
      dst_begin_day = begin_day
      dst_end_month = end_month
      dst_end_day = end_day
    end

    hpxml.buildings.add(building_id: 'MyBuilding',
                        site_id: 'SiteID',
                        event_type: 'proposed workscope',
                        city: args[:site_city],
                        state_code: args[:site_state_code],
                        zip_code: args[:site_zip_code],
                        time_zone_utc_offset: args[:site_time_zone_utc_offset],
                        elevation: args[:site_elevation],
                        latitude: args[:site_latitude],
                        longitude: args[:site_longitude],
                        dst_enabled: args[:simulation_control_daylight_saving_enabled],
                        dst_begin_month: dst_begin_month,
                        dst_begin_day: dst_begin_day,
                        dst_end_month: dst_end_month,
                        dst_end_day: dst_end_day)

    return hpxml.buildings[-1]
  end

  def self.set_site(hpxml_bldg, args)
    hpxml_bldg.site.shielding_of_home = args[:site_shielding_of_home]
    hpxml_bldg.site.ground_conductivity = args[:site_ground_conductivity]
    hpxml_bldg.site.ground_diffusivity = args[:site_ground_diffusivity]

    if not args[:site_soil_and_moisture_type].nil?
      soil_type, moisture_type = args[:site_soil_and_moisture_type].split(', ')
      hpxml_bldg.site.soil_type = soil_type
      hpxml_bldg.site.moisture_type = moisture_type
    end

    hpxml_bldg.site.site_type = args[:site_type]

    adb_walls = [args[:geometry_unit_left_wall_is_adiabatic], args[:geometry_unit_right_wall_is_adiabatic], args[:geometry_unit_front_wall_is_adiabatic], args[:geometry_unit_back_wall_is_adiabatic]]
    n_walls_attached = adb_walls.count(true)

    if [HPXML::ResidentialTypeSFA, HPXML::ResidentialTypeApartment].include? args[:geometry_unit_type]
      if n_walls_attached == 3
        hpxml_bldg.site.surroundings = HPXML::SurroundingsThreeSides
      elsif n_walls_attached == 2
        hpxml_bldg.site.surroundings = HPXML::SurroundingsTwoSides
      elsif n_walls_attached == 1
        hpxml_bldg.site.surroundings = HPXML::SurroundingsOneSide
      else
        hpxml_bldg.site.surroundings = HPXML::SurroundingsStandAlone
      end
      if args[:geometry_attic_type] == HPXML::AtticTypeBelowApartment
        if args[:geometry_foundation_type] == HPXML::FoundationTypeAboveApartment
          hpxml_bldg.site.vertical_surroundings = HPXML::VerticalSurroundingsAboveAndBelow
        else
          hpxml_bldg.site.vertical_surroundings = HPXML::VerticalSurroundingsAbove
        end
      else
        if args[:geometry_foundation_type] == HPXML::FoundationTypeAboveApartment
          hpxml_bldg.site.vertical_surroundings = HPXML::VerticalSurroundingsBelow
        else
          hpxml_bldg.site.vertical_surroundings = HPXML::VerticalSurroundingsNoAboveOrBelow
        end
      end
    elsif [HPXML::ResidentialTypeSFD, HPXML::ResidentialTypeManufactured].include? args[:geometry_unit_type]
      hpxml_bldg.site.surroundings = HPXML::SurroundingsStandAlone
      hpxml_bldg.site.vertical_surroundings = HPXML::VerticalSurroundingsNoAboveOrBelow
    end

    hpxml_bldg.site.azimuth_of_front_of_home = args[:geometry_unit_orientation]
  end

  def self.set_neighbor_buildings(hpxml_bldg, args)
    nbr_map = { Constants.FacadeFront => [args[:neighbor_front_distance], args[:neighbor_front_height]],
                Constants.FacadeBack => [args[:neighbor_back_distance], args[:neighbor_back_height]],
                Constants.FacadeLeft => [args[:neighbor_left_distance], args[:neighbor_left_height]],
                Constants.FacadeRight => [args[:neighbor_right_distance], args[:neighbor_right_height]] }

    nbr_map.each do |facade, data|
      distance, neighbor_height = data
      next if distance == 0

      azimuth = Geometry.get_azimuth_from_facade(facade: facade, orientation: args[:geometry_unit_orientation])

      if (distance > 0) && (not neighbor_height.nil?)
        height = neighbor_height
      end

      hpxml_bldg.neighbor_buildings.add(azimuth: azimuth,
                                        distance: distance,
                                        height: height)
    end
  end

  def self.set_building_occupancy(hpxml_bldg, args)
    hpxml_bldg.building_occupancy.number_of_residents = args[:geometry_unit_num_occupants]
    hpxml_bldg.building_occupancy.general_water_use_usage_multiplier = args[:general_water_use_usage_multiplier]
  end

  def self.set_building_construction(hpxml_bldg, args)
    if args[:geometry_unit_type] == HPXML::ResidentialTypeApartment
      args[:geometry_unit_num_floors_above_grade] = 1
    end
    number_of_conditioned_floors_above_grade = args[:geometry_unit_num_floors_above_grade]
    number_of_conditioned_floors = number_of_conditioned_floors_above_grade
    if args[:geometry_foundation_type] == HPXML::FoundationTypeBasementConditioned
      number_of_conditioned_floors += 1
    end

    hpxml_bldg.building_construction.number_of_conditioned_floors = number_of_conditioned_floors
    hpxml_bldg.building_construction.number_of_conditioned_floors_above_grade = number_of_conditioned_floors_above_grade
    hpxml_bldg.building_construction.number_of_bedrooms = args[:geometry_unit_num_bedrooms]
    hpxml_bldg.building_construction.number_of_bathrooms = args[:geometry_unit_num_bathrooms]
    hpxml_bldg.building_construction.conditioned_floor_area = args[:geometry_unit_cfa]
    hpxml_bldg.building_construction.conditioned_building_volume = args[:geometry_unit_cfa] * args[:geometry_average_ceiling_height]
    hpxml_bldg.building_construction.average_ceiling_height = args[:geometry_average_ceiling_height]
    hpxml_bldg.building_construction.residential_facility_type = args[:geometry_unit_type]
    hpxml_bldg.building_construction.number_of_units_in_building = args[:geometry_building_num_units]
    hpxml_bldg.building_construction.year_built = args[:year_built]
    hpxml_bldg.building_construction.number_of_units = args[:unit_multiplier]
  end

  def self.set_building_header(hpxml_bldg, args)
    if not args[:schedules_filepaths].nil?
      hpxml_bldg.header.schedules_filepaths = args[:schedules_filepaths].split(',').map(&:strip)
    end
    hpxml_bldg.header.heat_pump_sizing_methodology = args[:heat_pump_sizing_methodology]
    hpxml_bldg.header.heat_pump_backup_sizing_methodology = args[:heat_pump_backup_sizing_methodology]
    hpxml_bldg.header.natvent_days_per_week = args[:window_natvent_availability]

<<<<<<< HEAD
    if args[:heat_pump_sizing_methodology].is_initialized
      hpxml_bldg.header.heat_pump_sizing_methodology = args[:heat_pump_sizing_methodology].get
    end

    if args[:heat_pump_backup_sizing_methodology].is_initialized
      hpxml_bldg.header.heat_pump_backup_sizing_methodology = args[:heat_pump_backup_sizing_methodology].get
    end

    if args[:geb_onoff_thermostat_deadband].is_initialized
      hpxml_bldg.header.geb_onoff_thermostat_deadband = args[:geb_onoff_thermostat_deadband].get
    end

    if args[:geb_backup_heating_capacity_increment].is_initialized
      hpxml_bldg.header.geb_backup_heating_capacity_increment = args[:geb_backup_heating_capacity_increment].get
    end

    if args[:window_natvent_availability].is_initialized
      hpxml_bldg.header.natvent_days_per_week = args[:window_natvent_availability].get
    end

    if args[:window_shading_summer_season].is_initialized
      begin_month, begin_day, _begin_hour, end_month, end_day, _end_hour = Schedule.parse_date_time_range(args[:window_shading_summer_season].get)
=======
    if not args[:window_shading_summer_season].nil?
      begin_month, begin_day, _begin_hour, end_month, end_day, _end_hour = Schedule.parse_date_time_range(args[:window_shading_summer_season])
>>>>>>> 9c7249b0
      hpxml_bldg.header.shading_summer_begin_month = begin_month
      hpxml_bldg.header.shading_summer_begin_day = begin_day
      hpxml_bldg.header.shading_summer_end_month = end_month
      hpxml_bldg.header.shading_summer_end_day = end_day
    end

    if not args[:additional_properties].nil?
      extension_properties = {}
      args[:additional_properties].split('|').map(&:strip).each do |additional_property|
        key, value = additional_property.split('=').map(&:strip)
        extension_properties[key] = value
      end
      hpxml_bldg.header.extension_properties = extension_properties
    end
  end

  def self.set_climate_and_risk_zones(hpxml_bldg, args)
    hpxml_bldg.climate_and_risk_zones.weather_station_id = 'WeatherStation'

    if not args[:site_iecc_zone].nil?
      hpxml_bldg.climate_and_risk_zones.climate_zone_ieccs.add(zone: args[:site_iecc_zone],
                                                               year: 2006)
    end

    weather_station_name = File.basename(args[:weather_station_epw_filepath]).gsub('.epw', '')
    hpxml_bldg.climate_and_risk_zones.weather_station_name = weather_station_name
    hpxml_bldg.climate_and_risk_zones.weather_station_epw_filepath = args[:weather_station_epw_filepath]
  end

  def self.set_air_infiltration_measurements(hpxml_bldg, args)
    if args[:air_leakage_units] == HPXML::UnitsELA
      effective_leakage_area = args[:air_leakage_value]
    else
      unit_of_measure = args[:air_leakage_units]
      air_leakage = args[:air_leakage_value]
      if [HPXML::UnitsACH, HPXML::UnitsCFM].include? args[:air_leakage_units]
        house_pressure = args[:air_leakage_house_pressure]
      end
    end
    if not args[:air_leakage_type].nil?
      if [HPXML::ResidentialTypeSFA, HPXML::ResidentialTypeApartment].include? args[:geometry_unit_type]
        air_leakage_type = args[:air_leakage_type]
      end
    end
    infiltration_volume = hpxml_bldg.building_construction.conditioned_building_volume

    hpxml_bldg.air_infiltration_measurements.add(id: "AirInfiltrationMeasurement#{hpxml_bldg.air_infiltration_measurements.size + 1}",
                                                 house_pressure: house_pressure,
                                                 unit_of_measure: unit_of_measure,
                                                 air_leakage: air_leakage,
                                                 effective_leakage_area: effective_leakage_area,
                                                 infiltration_volume: infiltration_volume,
                                                 infiltration_type: air_leakage_type)

    hpxml_bldg.air_infiltration.has_flue_or_chimney_in_conditioned_space = args[:air_leakage_has_flue_or_chimney_in_conditioned_space]
  end

  def self.set_roofs(hpxml_bldg, args, sorted_surfaces)
    args[:geometry_roof_pitch] *= 12.0
    if (args[:geometry_attic_type] == HPXML::AtticTypeFlatRoof) || (args[:geometry_attic_type] == HPXML::AtticTypeBelowApartment)
      args[:geometry_roof_pitch] = 0.0
    end

    sorted_surfaces.each do |surface|
      next unless ['Outdoors'].include? surface.outsideBoundaryCondition
      next if surface.surfaceType != 'RoofCeiling'

      interior_adjacent_to = Geometry.get_adjacent_to(surface: surface)
      next if [HPXML::LocationOtherHousingUnit].include? interior_adjacent_to

      if args[:geometry_attic_type] == HPXML::AtticTypeFlatRoof
        azimuth = nil
      else
        azimuth = Geometry.get_surface_azimuth(surface: surface, orientation: args[:geometry_unit_orientation])
      end

      hpxml_bldg.roofs.add(id: "Roof#{hpxml_bldg.roofs.size + 1}",
                           interior_adjacent_to: Geometry.get_adjacent_to(surface: surface),
                           azimuth: azimuth,
                           area: UnitConversions.convert(surface.grossArea, 'm^2', 'ft^2'),
                           roof_type: args[:roof_material_type],
                           roof_color: args[:roof_color],
                           pitch: args[:geometry_roof_pitch],
                           insulation_assembly_r_value: args[:roof_assembly_r])
      @surface_ids[surface.name.to_s] = hpxml_bldg.roofs[-1].id

      next unless [HPXML::RadiantBarrierLocationAtticRoofOnly, HPXML::RadiantBarrierLocationAtticRoofAndGableWalls].include?(args[:radiant_barrier_attic_location].to_s)
      next unless [HPXML::LocationAtticUnvented, HPXML::LocationAtticVented].include?(hpxml_bldg.roofs[-1].interior_adjacent_to)

      hpxml_bldg.roofs[-1].radiant_barrier = true
      hpxml_bldg.roofs[-1].radiant_barrier_grade = args[:radiant_barrier_grade]
    end
  end

  def self.set_rim_joists(hpxml_bldg, model, args, sorted_surfaces)
    sorted_surfaces.each do |surface|
      next if surface.surfaceType != 'Wall'
      next unless ['Outdoors', 'Adiabatic'].include? surface.outsideBoundaryCondition
      next unless Geometry.surface_is_rim_joist(surface, args[:geometry_rim_joist_height])

      interior_adjacent_to = Geometry.get_adjacent_to(surface: surface)
      next unless [HPXML::LocationBasementConditioned,
                   HPXML::LocationBasementUnconditioned,
                   HPXML::LocationCrawlspaceUnvented,
                   HPXML::LocationCrawlspaceVented,
                   HPXML::LocationCrawlspaceConditioned].include? interior_adjacent_to

      exterior_adjacent_to = HPXML::LocationOutside
      if surface.outsideBoundaryCondition == 'Adiabatic' # can be adjacent to foundation space
        adjacent_surface = Geometry.get_adiabatic_adjacent_surface(model: model, surface: surface)
        if adjacent_surface.nil? # adjacent to a space that is not explicitly in the model
          unless [HPXML::ResidentialTypeSFD].include?(args[:geometry_unit_type])
            exterior_adjacent_to = interior_adjacent_to
            if exterior_adjacent_to == HPXML::LocationConditionedSpace # conditioned space adjacent to conditioned space
              exterior_adjacent_to = HPXML::LocationOtherHousingUnit
            end
          end
        else # adjacent to a space that is explicitly in the model
          exterior_adjacent_to = Geometry.get_adjacent_to(surface: adjacent_surface)
        end
      end

      if exterior_adjacent_to == HPXML::LocationOutside
        siding = args[:wall_siding_type]
      end

      if interior_adjacent_to == exterior_adjacent_to
        insulation_assembly_r_value = 4.0 # Uninsulated
      else
        insulation_assembly_r_value = args[:rim_joist_assembly_r]
      end

      azimuth = Geometry.get_surface_azimuth(surface: surface, orientation: args[:geometry_unit_orientation])

      hpxml_bldg.rim_joists.add(id: "RimJoist#{hpxml_bldg.rim_joists.size + 1}",
                                exterior_adjacent_to: exterior_adjacent_to,
                                interior_adjacent_to: interior_adjacent_to,
                                azimuth: azimuth,
                                area: UnitConversions.convert(surface.grossArea, 'm^2', 'ft^2'),
                                siding: siding,
                                color: args[:wall_color],
                                insulation_assembly_r_value: insulation_assembly_r_value)
      @surface_ids[surface.name.to_s] = hpxml_bldg.rim_joists[-1].id
    end
  end

  def self.set_walls(hpxml_bldg, model, args, sorted_surfaces)
    sorted_surfaces.each do |surface|
      next if surface.surfaceType != 'Wall'
      next if Geometry.surface_is_rim_joist(surface, args[:geometry_rim_joist_height])

      interior_adjacent_to = Geometry.get_adjacent_to(surface: surface)
      next unless [HPXML::LocationConditionedSpace, HPXML::LocationAtticUnvented, HPXML::LocationAtticVented, HPXML::LocationGarage].include? interior_adjacent_to

      exterior_adjacent_to = HPXML::LocationOutside
      if surface.adjacentSurface.is_initialized
        exterior_adjacent_to = Geometry.get_adjacent_to(surface: surface.adjacentSurface.get)
      elsif surface.outsideBoundaryCondition == 'Adiabatic' # can be adjacent to conditioned space, attic
        adjacent_surface = Geometry.get_adiabatic_adjacent_surface(model: model, surface: surface)
        if adjacent_surface.nil? # adjacent to a space that is not explicitly in the model
          exterior_adjacent_to = interior_adjacent_to
          if exterior_adjacent_to == HPXML::LocationConditionedSpace # conditioned space adjacent to conditioned space
            exterior_adjacent_to = HPXML::LocationOtherHousingUnit
          end
        else # adjacent to a space that is explicitly in the model
          exterior_adjacent_to = Geometry.get_adjacent_to(surface: adjacent_surface)
        end
      end

      next if exterior_adjacent_to == HPXML::LocationConditionedSpace # already captured these surfaces

      attic_locations = [HPXML::LocationAtticUnconditioned, HPXML::LocationAtticUnvented, HPXML::LocationAtticVented]
      attic_wall_type = nil
      if (attic_locations.include? interior_adjacent_to) && (exterior_adjacent_to == HPXML::LocationOutside)
        attic_wall_type = HPXML::AtticWallTypeGable
      end

      wall_type = args[:wall_type]
      if attic_locations.include? interior_adjacent_to
        wall_type = HPXML::WallTypeWoodStud
      end

      if exterior_adjacent_to == HPXML::LocationOutside && (not args[:wall_siding_type].nil?)
        if (attic_locations.include? interior_adjacent_to) && (args[:wall_siding_type] == HPXML::SidingTypeNone)
          siding = nil
        else
          siding = args[:wall_siding_type]
        end
      end

      azimuth = Geometry.get_surface_azimuth(surface: surface, orientation: args[:geometry_unit_orientation])

      hpxml_bldg.walls.add(id: "Wall#{hpxml_bldg.walls.size + 1}",
                           exterior_adjacent_to: exterior_adjacent_to,
                           interior_adjacent_to: interior_adjacent_to,
                           azimuth: azimuth,
                           wall_type: wall_type,
                           attic_wall_type: attic_wall_type,
                           siding: siding,
                           color: args[:wall_color],
                           area: UnitConversions.convert(surface.grossArea, 'm^2', 'ft^2'))
      @surface_ids[surface.name.to_s] = hpxml_bldg.walls[-1].id

      is_uncond_attic_roof_insulated = false
      if attic_locations.include? interior_adjacent_to
        hpxml_bldg.roofs.each do |roof|
          next unless (roof.interior_adjacent_to == interior_adjacent_to) && (roof.insulation_assembly_r_value > 4.0)

          is_uncond_attic_roof_insulated = true
        end
      end

      if hpxml_bldg.walls[-1].is_thermal_boundary || is_uncond_attic_roof_insulated # Assume wall is insulated if roof is insulated
        hpxml_bldg.walls[-1].insulation_assembly_r_value = args[:wall_assembly_r]
      else
        hpxml_bldg.walls[-1].insulation_assembly_r_value = 4.0 # Uninsulated
      end

      next unless hpxml_bldg.walls[-1].attic_wall_type == HPXML::AtticWallTypeGable && args[:radiant_barrier_attic_location].to_s == HPXML::RadiantBarrierLocationAtticRoofAndGableWalls
      next unless [HPXML::LocationAtticUnvented, HPXML::LocationAtticVented].include?(hpxml_bldg.walls[-1].interior_adjacent_to)

      hpxml_bldg.walls[-1].radiant_barrier = true
      hpxml_bldg.walls[-1].radiant_barrier_grade = args[:radiant_barrier_grade]
    end
  end

  def self.set_foundation_walls(hpxml_bldg, model, args, sorted_surfaces)
    sorted_surfaces.each do |surface|
      next if surface.surfaceType != 'Wall'
      next unless ['Foundation', 'Adiabatic'].include? surface.outsideBoundaryCondition
      next if Geometry.surface_is_rim_joist(surface, args[:geometry_rim_joist_height])

      interior_adjacent_to = Geometry.get_adjacent_to(surface: surface)
      next unless [HPXML::LocationBasementConditioned,
                   HPXML::LocationBasementUnconditioned,
                   HPXML::LocationCrawlspaceUnvented,
                   HPXML::LocationCrawlspaceVented,
                   HPXML::LocationCrawlspaceConditioned].include? interior_adjacent_to

      exterior_adjacent_to = HPXML::LocationGround
      if surface.outsideBoundaryCondition == 'Adiabatic' # can be adjacent to foundation space
        adjacent_surface = Geometry.get_adiabatic_adjacent_surface(model: model, surface: surface)
        if adjacent_surface.nil? # adjacent to a space that is not explicitly in the model
          unless [HPXML::ResidentialTypeSFD].include?(args[:geometry_unit_type])
            exterior_adjacent_to = interior_adjacent_to
            if exterior_adjacent_to == HPXML::LocationConditionedSpace # conditioned space adjacent to conditioned space
              exterior_adjacent_to = HPXML::LocationOtherHousingUnit
            end
          end
        else # adjacent to a space that is explicitly in the model
          exterior_adjacent_to = Geometry.get_adjacent_to(surface: adjacent_surface)
        end
      end

      foundation_wall_insulation_location = 'exterior' # default
      if not args[:foundation_wall_insulation_location].nil?
        foundation_wall_insulation_location = args[:foundation_wall_insulation_location]
      end

      if args[:foundation_wall_assembly_r].to_f > 0
        insulation_assembly_r_value = args[:foundation_wall_assembly_r]
      else
        insulation_interior_r_value = 0
        insulation_exterior_r_value = 0
        if interior_adjacent_to == exterior_adjacent_to # E.g., don't insulate wall between basement and neighbor basement
          # nop
        elsif foundation_wall_insulation_location == 'interior'
          insulation_interior_r_value = args[:foundation_wall_insulation_r]
          if insulation_interior_r_value > 0
            insulation_interior_distance_to_top = args[:foundation_wall_insulation_distance_to_top]
            insulation_interior_distance_to_bottom = args[:foundation_wall_insulation_distance_to_bottom]
          end
        elsif foundation_wall_insulation_location == 'exterior'
          insulation_exterior_r_value = args[:foundation_wall_insulation_r]
          if insulation_exterior_r_value > 0
            insulation_exterior_distance_to_top = args[:foundation_wall_insulation_distance_to_top]
            insulation_exterior_distance_to_bottom = args[:foundation_wall_insulation_distance_to_bottom]
          end
        end
      end

      azimuth = Geometry.get_surface_azimuth(surface: surface, orientation: args[:geometry_unit_orientation])

      hpxml_bldg.foundation_walls.add(id: "FoundationWall#{hpxml_bldg.foundation_walls.size + 1}",
                                      exterior_adjacent_to: exterior_adjacent_to,
                                      interior_adjacent_to: interior_adjacent_to,
                                      type: args[:foundation_wall_type],
                                      azimuth: azimuth,
                                      height: args[:geometry_foundation_height],
                                      area: UnitConversions.convert(surface.grossArea, 'm^2', 'ft^2'),
                                      thickness: args[:foundation_wall_thickness],
                                      depth_below_grade: args[:geometry_foundation_height] - args[:geometry_foundation_height_above_grade],
                                      insulation_assembly_r_value: insulation_assembly_r_value,
                                      insulation_interior_r_value: insulation_interior_r_value,
                                      insulation_interior_distance_to_top: insulation_interior_distance_to_top,
                                      insulation_interior_distance_to_bottom: insulation_interior_distance_to_bottom,
                                      insulation_exterior_r_value: insulation_exterior_r_value,
                                      insulation_exterior_distance_to_top: insulation_exterior_distance_to_top,
                                      insulation_exterior_distance_to_bottom: insulation_exterior_distance_to_bottom)
      @surface_ids[surface.name.to_s] = hpxml_bldg.foundation_walls[-1].id
    end
  end

  def self.set_floors(hpxml_bldg, args, sorted_surfaces)
    if [HPXML::FoundationTypeBasementConditioned,
        HPXML::FoundationTypeCrawlspaceConditioned].include?(args[:geometry_foundation_type]) && (args[:floor_over_foundation_assembly_r] > 2.1)
      args[:floor_over_foundation_assembly_r] = 2.1 # Uninsulated
    end

    if [HPXML::AtticTypeConditioned].include?(args[:geometry_attic_type]) && (args[:ceiling_assembly_r] > 2.1)
      args[:ceiling_assembly_r] = 2.1 # Uninsulated
    end

    sorted_surfaces.each do |surface|
      next if surface.outsideBoundaryCondition == 'Foundation'
      next unless ['Floor', 'RoofCeiling'].include? surface.surfaceType

      interior_adjacent_to = Geometry.get_adjacent_to(surface: surface)
      next unless [HPXML::LocationConditionedSpace, HPXML::LocationGarage].include? interior_adjacent_to

      exterior_adjacent_to = HPXML::LocationOutside
      if surface.adjacentSurface.is_initialized
        exterior_adjacent_to = Geometry.get_adjacent_to(surface: surface.adjacentSurface.get)
      elsif surface.outsideBoundaryCondition == 'Adiabatic'
        exterior_adjacent_to = HPXML::LocationOtherHousingUnit
        if surface.surfaceType == 'Floor'
          floor_or_ceiling = HPXML::FloorOrCeilingFloor
        elsif surface.surfaceType == 'RoofCeiling'
          floor_or_ceiling = HPXML::FloorOrCeilingCeiling
        end
      end

      next if interior_adjacent_to == exterior_adjacent_to
      next if (surface.surfaceType == 'RoofCeiling') && (exterior_adjacent_to == HPXML::LocationOutside)
      next if [HPXML::LocationConditionedSpace,
               HPXML::LocationBasementConditioned,
               HPXML::LocationCrawlspaceConditioned].include? exterior_adjacent_to

      hpxml_bldg.floors.add(id: "Floor#{hpxml_bldg.floors.size + 1}",
                            exterior_adjacent_to: exterior_adjacent_to,
                            interior_adjacent_to: interior_adjacent_to,
                            floor_type: args[:floor_type],
                            area: UnitConversions.convert(surface.grossArea, 'm^2', 'ft^2'),
                            floor_or_ceiling: floor_or_ceiling)
      if hpxml_bldg.floors[-1].floor_or_ceiling.nil?
        if hpxml_bldg.floors[-1].is_floor
          hpxml_bldg.floors[-1].floor_or_ceiling = HPXML::FloorOrCeilingFloor
        elsif hpxml_bldg.floors[-1].is_ceiling
          hpxml_bldg.floors[-1].floor_or_ceiling = HPXML::FloorOrCeilingCeiling
        end
      end
      @surface_ids[surface.name.to_s] = hpxml_bldg.floors[-1].id

      if hpxml_bldg.floors[-1].is_thermal_boundary
        if [HPXML::LocationAtticUnvented, HPXML::LocationAtticVented].include? exterior_adjacent_to
          hpxml_bldg.floors[-1].insulation_assembly_r_value = args[:ceiling_assembly_r]
        elsif [HPXML::LocationGarage].include? exterior_adjacent_to
          hpxml_bldg.floors[-1].insulation_assembly_r_value = args[:floor_over_garage_assembly_r]
        else
          hpxml_bldg.floors[-1].insulation_assembly_r_value = args[:floor_over_foundation_assembly_r]
        end
      else
        hpxml_bldg.floors[-1].insulation_assembly_r_value = 2.1 # Uninsulated
      end

      next unless args[:radiant_barrier_attic_location].to_s == HPXML::RadiantBarrierLocationAtticFloor
      next unless [HPXML::LocationAtticUnvented, HPXML::LocationAtticVented].include?(hpxml_bldg.floors[-1].exterior_adjacent_to) && hpxml_bldg.floors[-1].interior_adjacent_to == HPXML::LocationConditionedSpace

      hpxml_bldg.floors[-1].radiant_barrier = true
      hpxml_bldg.floors[-1].radiant_barrier_grade = args[:radiant_barrier_grade]
    end
  end

  def self.set_slabs(hpxml_bldg, model, args, sorted_surfaces)
    sorted_surfaces.each do |surface|
      next unless ['Foundation'].include? surface.outsideBoundaryCondition
      next if surface.surfaceType != 'Floor'

      interior_adjacent_to = Geometry.get_adjacent_to(surface: surface)
      next if [HPXML::LocationOutside, HPXML::LocationOtherHousingUnit].include? interior_adjacent_to

      has_foundation_walls = false
      if [HPXML::LocationCrawlspaceVented,
          HPXML::LocationCrawlspaceUnvented,
          HPXML::LocationCrawlspaceConditioned,
          HPXML::LocationBasementUnconditioned,
          HPXML::LocationBasementConditioned].include? interior_adjacent_to
        has_foundation_walls = true
      end
      exposed_perimeter = Geometry.calculate_exposed_perimeter(model, [surface], has_foundation_walls).round(1)
      next if exposed_perimeter == 0

      if [HPXML::LocationCrawlspaceVented,
          HPXML::LocationCrawlspaceUnvented,
          HPXML::LocationCrawlspaceConditioned,
          HPXML::LocationBasementUnconditioned,
          HPXML::LocationBasementConditioned].include? interior_adjacent_to
        exposed_perimeter -= Geometry.get_unexposed_garage_perimeter(**args)
      end

      if args[:slab_under_width] >= 999
        under_slab_insulation_spans_entire_slab = true
      else
        under_slab_insulation_width = args[:slab_under_width]
      end

      hpxml_bldg.slabs.add(id: "Slab#{hpxml_bldg.slabs.size + 1}",
                           interior_adjacent_to: interior_adjacent_to,
                           area: UnitConversions.convert(surface.grossArea, 'm^2', 'ft^2'),
                           thickness: args[:slab_thickness],
                           exposed_perimeter: exposed_perimeter,
                           perimeter_insulation_depth: args[:slab_perimeter_depth],
                           under_slab_insulation_width: under_slab_insulation_width,
                           perimeter_insulation_r_value: args[:slab_perimeter_insulation_r],
                           under_slab_insulation_r_value: args[:slab_under_insulation_r],
                           under_slab_insulation_spans_entire_slab: under_slab_insulation_spans_entire_slab,
                           carpet_fraction: args[:slab_carpet_fraction],
                           carpet_r_value: args[:slab_carpet_r])
      @surface_ids[surface.name.to_s] = hpxml_bldg.slabs[-1].id

      next unless interior_adjacent_to == HPXML::LocationCrawlspaceConditioned

      # Increase Conditioned Building Volume & Infiltration Volume
      conditioned_crawlspace_volume = hpxml_bldg.slabs[-1].area * args[:geometry_foundation_height]
      hpxml_bldg.building_construction.conditioned_building_volume += conditioned_crawlspace_volume
      hpxml_bldg.air_infiltration_measurements[0].infiltration_volume += conditioned_crawlspace_volume
    end
  end

  def self.set_windows(hpxml_bldg, model, args, sorted_subsurfaces)
    sorted_subsurfaces.each do |sub_surface|
      next if sub_surface.subSurfaceType != 'FixedWindow'

      surface = sub_surface.surface.get

      sub_surface_height = Geometry.get_surface_height(sub_surface)
      sub_surface_facade = Geometry.get_facade_for_surface(sub_surface)

      if (sub_surface_facade == Constants.FacadeFront) && ((args[:overhangs_front_depth] > 0) || args[:overhangs_front_distance_to_top_of_window] > 0)
        overhangs_depth = args[:overhangs_front_depth]
        overhangs_distance_to_top_of_window = args[:overhangs_front_distance_to_top_of_window]
        overhangs_distance_to_bottom_of_window = args[:overhangs_front_distance_to_bottom_of_window]
      elsif (sub_surface_facade == Constants.FacadeBack) && ((args[:overhangs_back_depth] > 0) || args[:overhangs_back_distance_to_top_of_window] > 0)
        overhangs_depth = args[:overhangs_back_depth]
        overhangs_distance_to_top_of_window = args[:overhangs_back_distance_to_top_of_window]
        overhangs_distance_to_bottom_of_window = args[:overhangs_back_distance_to_bottom_of_window]
      elsif (sub_surface_facade == Constants.FacadeLeft) && ((args[:overhangs_left_depth] > 0) || args[:overhangs_left_distance_to_top_of_window] > 0)
        overhangs_depth = args[:overhangs_left_depth]
        overhangs_distance_to_top_of_window = args[:overhangs_left_distance_to_top_of_window]
        overhangs_distance_to_bottom_of_window = args[:overhangs_left_distance_to_bottom_of_window]
      elsif (sub_surface_facade == Constants.FacadeRight) && ((args[:overhangs_right_depth] > 0) || args[:overhangs_right_distance_to_top_of_window] > 0)
        overhangs_depth = args[:overhangs_right_depth]
        overhangs_distance_to_top_of_window = args[:overhangs_right_distance_to_top_of_window]
        overhangs_distance_to_bottom_of_window = args[:overhangs_right_distance_to_bottom_of_window]
      elsif args[:geometry_eaves_depth] > 0
        # Get max z coordinate of eaves
        eaves_z = args[:geometry_average_ceiling_height] * args[:geometry_unit_num_floors_above_grade] + args[:geometry_rim_joist_height]
        if args[:geometry_attic_type] == HPXML::AtticTypeConditioned
          eaves_z += Geometry.get_conditioned_attic_height(model.getSpaces)
        end
        if args[:geometry_foundation_type] == HPXML::FoundationTypeAmbient
          eaves_z += args[:geometry_foundation_height]
        end

        # Get max z coordinate of this window
        sub_surface_z = Geometry.get_surface_z_values([sub_surface]).max + UnitConversions.convert(sub_surface.space.get.zOrigin, 'm', 'ft')

        overhangs_depth = args[:geometry_eaves_depth]
        overhangs_distance_to_top_of_window = eaves_z - sub_surface_z # difference between max z coordinates of eaves and this window
        overhangs_distance_to_bottom_of_window = (overhangs_distance_to_top_of_window + sub_surface_height).round(1)
      end

      azimuth = Geometry.get_azimuth_from_facade(facade: sub_surface_facade, orientation: args[:geometry_unit_orientation])

      wall_idref = @surface_ids[surface.name.to_s]
      next if wall_idref.nil?

      hpxml_bldg.windows.add(id: "Window#{hpxml_bldg.windows.size + 1}",
                             area: UnitConversions.convert(sub_surface.grossArea, 'm^2', 'ft^2'),
                             azimuth: azimuth,
                             ufactor: args[:window_ufactor],
                             shgc: args[:window_shgc],
                             storm_type: args[:window_storm_type],
                             overhangs_depth: overhangs_depth,
                             overhangs_distance_to_top_of_window: overhangs_distance_to_top_of_window,
                             overhangs_distance_to_bottom_of_window: overhangs_distance_to_bottom_of_window,
                             interior_shading_factor_winter: args[:window_interior_shading_winter],
                             interior_shading_factor_summer: args[:window_interior_shading_summer],
                             exterior_shading_factor_winter: args[:window_exterior_shading_winter],
                             exterior_shading_factor_summer: args[:window_exterior_shading_summer],
                             fraction_operable: args[:window_fraction_operable],
                             wall_idref: wall_idref)
    end
  end

  def self.set_skylights(hpxml_bldg, args, sorted_subsurfaces)
    sorted_subsurfaces.each do |sub_surface|
      next if sub_surface.subSurfaceType != 'Skylight'

      surface = sub_surface.surface.get

      sub_surface_facade = Geometry.get_facade_for_surface(sub_surface)
      azimuth = Geometry.get_azimuth_from_facade(facade: sub_surface_facade, orientation: args[:geometry_unit_orientation])

      roof_idref = @surface_ids[surface.name.to_s]
      next if roof_idref.nil?

      hpxml_bldg.skylights.add(id: "Skylight#{hpxml_bldg.skylights.size + 1}",
                               area: UnitConversions.convert(sub_surface.grossArea, 'm^2', 'ft^2'),
                               azimuth: azimuth,
                               ufactor: args[:skylight_ufactor],
                               shgc: args[:skylight_shgc],
                               storm_type: args[:skylight_storm_type],
                               roof_idref: roof_idref)
    end
  end

  def self.set_doors(hpxml_bldg, model, args, sorted_subsurfaces)
    sorted_subsurfaces.each do |sub_surface|
      next if sub_surface.subSurfaceType != 'Door'

      surface = sub_surface.surface.get

      interior_adjacent_to = Geometry.get_adjacent_to(surface: surface)

      if [HPXML::LocationOtherHousingUnit].include?(interior_adjacent_to)
        adjacent_surface = Geometry.get_adiabatic_adjacent_surface(model: model, surface: surface)
        next if adjacent_surface.nil?
      end

      wall_idref = @surface_ids[surface.name.to_s]
      next if wall_idref.nil?

      hpxml_bldg.doors.add(id: "Door#{hpxml_bldg.doors.size + 1}",
                           wall_idref: wall_idref,
                           area: UnitConversions.convert(sub_surface.grossArea, 'm^2', 'ft^2'),
                           azimuth: args[:geometry_unit_orientation],
                           r_value: args[:door_rvalue])
    end
  end

  def self.set_attics(hpxml_bldg, args)
    surf_ids = { 'roofs' => { 'surfaces' => hpxml_bldg.roofs, 'ids' => [] },
                 'walls' => { 'surfaces' => hpxml_bldg.walls, 'ids' => [] },
                 'floors' => { 'surfaces' => hpxml_bldg.floors, 'ids' => [] } }

    attic_locations = [HPXML::LocationAtticUnconditioned, HPXML::LocationAtticUnvented, HPXML::LocationAtticVented]
    surf_ids.values.each do |surf_hash|
      surf_hash['surfaces'].each do |surface|
        next if (not attic_locations.include? surface.interior_adjacent_to) &&
                (not attic_locations.include? surface.exterior_adjacent_to)

        surf_hash['ids'] << surface.id
      end
    end

    # Add attached roofs for cathedral ceiling
    conditioned_space = HPXML::LocationConditionedSpace
    surf_ids['roofs']['surfaces'].each do |surface|
      next if (conditioned_space != surface.interior_adjacent_to) &&
              (conditioned_space != surface.exterior_adjacent_to)

      surf_ids['roofs']['ids'] << surface.id
    end

    hpxml_bldg.attics.add(id: "Attic#{hpxml_bldg.attics.size + 1}",
                          attic_type: args[:geometry_attic_type],
                          attached_to_roof_idrefs: surf_ids['roofs']['ids'],
                          attached_to_wall_idrefs: surf_ids['walls']['ids'],
                          attached_to_floor_idrefs: surf_ids['floors']['ids'])
  end

  def self.set_foundations(hpxml_bldg, args)
    surf_ids = { 'slabs' => { 'surfaces' => hpxml_bldg.slabs, 'ids' => [] },
                 'floors' => { 'surfaces' => hpxml_bldg.floors, 'ids' => [] },
                 'foundation_walls' => { 'surfaces' => hpxml_bldg.foundation_walls, 'ids' => [] },
                 'walls' => { 'surfaces' => hpxml_bldg.walls, 'ids' => [] },
                 'rim_joists' => { 'surfaces' => hpxml_bldg.rim_joists, 'ids' => [] }, }

    foundation_locations = [HPXML::LocationBasementConditioned,
                            HPXML::LocationBasementUnconditioned,
                            HPXML::LocationCrawlspaceUnvented,
                            HPXML::LocationCrawlspaceVented,
                            HPXML::LocationCrawlspaceConditioned]

    surf_ids.each do |surf_type, surf_hash|
      surf_hash['surfaces'].each do |surface|
        next unless (foundation_locations.include? surface.interior_adjacent_to) ||
                    (foundation_locations.include? surface.exterior_adjacent_to) ||
                    (surf_type == 'slabs' && surface.interior_adjacent_to == HPXML::LocationConditionedSpace) ||
                    (surf_type == 'floors' && [HPXML::LocationOutside, HPXML::LocationManufacturedHomeUnderBelly].include?(surface.exterior_adjacent_to))

        surf_hash['ids'] << surface.id
      end
    end

    if args[:geometry_foundation_type].start_with?(HPXML::FoundationTypeBellyAndWing)
      foundation_type = HPXML::FoundationTypeBellyAndWing
      if args[:geometry_foundation_type].end_with?('WithSkirt')
        belly_wing_skirt_present = true
      elsif args[:geometry_foundation_type].end_with?('NoSkirt')
        belly_wing_skirt_present = false
      else
        fail 'Unepected belly and wing foundation type.'
      end
    else
      foundation_type = args[:geometry_foundation_type]
    end

    hpxml_bldg.foundations.add(id: "Foundation#{hpxml_bldg.foundations.size + 1}",
                               foundation_type: foundation_type,
                               attached_to_slab_idrefs: surf_ids['slabs']['ids'],
                               attached_to_floor_idrefs: surf_ids['floors']['ids'],
                               attached_to_foundation_wall_idrefs: surf_ids['foundation_walls']['ids'],
                               attached_to_wall_idrefs: surf_ids['walls']['ids'],
                               attached_to_rim_joist_idrefs: surf_ids['rim_joists']['ids'],
                               belly_wing_skirt_present: belly_wing_skirt_present)
  end

  def self.set_heating_systems(hpxml_bldg, args)
    heating_system_type = args[:heating_system_type]

    return if heating_system_type == 'none'

    if [HPXML::HVACTypeElectricResistance].include? heating_system_type
      args[:heating_system_fuel] = HPXML::FuelTypeElectricity
    end

    if [HPXML::HVACTypeFurnace,
        HPXML::HVACTypeWallFurnace,
        HPXML::HVACTypeFloorFurnace].include?(heating_system_type) || heating_system_type.include?(HPXML::HVACTypeBoiler)
      heating_efficiency_afue = args[:heating_system_heating_efficiency]
    elsif [HPXML::HVACTypeElectricResistance,
           HPXML::HVACTypeStove,
           HPXML::HVACTypeSpaceHeater,
           HPXML::HVACTypeFireplace].include?(heating_system_type)
      heating_efficiency_percent = args[:heating_system_heating_efficiency]
    end

    if [HPXML::HVACTypeFurnace].include? heating_system_type
      airflow_defect_ratio = args[:heating_system_airflow_defect_ratio]
    end

    if args[:heating_system_fuel] != HPXML::FuelTypeElectricity
      pilot_light_btuh = args[:heating_system_pilot_light].to_f
      if pilot_light_btuh > 0
        pilot_light = true
      end
    end

    fraction_heat_load_served = args[:heating_system_fraction_heat_load_served]

    if heating_system_type.include?('Shared')
      is_shared_system = true
      number_of_units_served = args[:geometry_building_num_units]
      args[:heating_system_heating_capacity] = nil
    end

    if heating_system_type.include?(HPXML::HVACTypeBoiler)
      heating_system_type = HPXML::HVACTypeBoiler
    end

    hpxml_bldg.heating_systems.add(id: "HeatingSystem#{hpxml_bldg.heating_systems.size + 1}",
                                   heating_system_type: heating_system_type,
                                   heating_system_fuel: args[:heating_system_fuel],
                                   heating_capacity: args[:heating_system_heating_capacity],
                                   heating_autosizing_factor: args[:heating_system_heating_autosizing_factor],
                                   heating_autosizing_limit: args[:heating_system_heating_autosizing_limit],
                                   fraction_heat_load_served: fraction_heat_load_served,
                                   heating_efficiency_afue: heating_efficiency_afue,
                                   heating_efficiency_percent: heating_efficiency_percent,
                                   airflow_defect_ratio: airflow_defect_ratio,
                                   pilot_light: pilot_light,
                                   pilot_light_btuh: pilot_light_btuh,
                                   is_shared_system: is_shared_system,
                                   number_of_units_served: number_of_units_served,
                                   primary_system: true)
  end

  def self.set_cooling_systems(hpxml_bldg, args)
    cooling_system_type = args[:cooling_system_type]

    return if cooling_system_type == 'none'

    if [HPXML::HVACTypeCentralAirConditioner, HPXML::HVACTypeMiniSplitAirConditioner].include? cooling_system_type
      compressor_type = args[:cooling_system_cooling_compressor_type]
    end

    if cooling_system_type != HPXML::HVACTypeEvaporativeCooler
      cooling_shr = args[:cooling_system_cooling_sensible_heat_fraction]
    end

    if cooling_system_type != HPXML::HVACTypeEvaporativeCooler
      if args[:cooling_system_cooling_efficiency_type] == HPXML::UnitsSEER
        cooling_efficiency_seer = args[:cooling_system_cooling_efficiency]
      elsif args[:cooling_system_cooling_efficiency_type] == HPXML::UnitsSEER2
        cooling_efficiency_seer2 = args[:cooling_system_cooling_efficiency]
      elsif args[:cooling_system_cooling_efficiency_type] == HPXML::UnitsEER
        cooling_efficiency_eer = args[:cooling_system_cooling_efficiency]
      elsif args[:cooling_system_cooling_efficiency_type] == HPXML::UnitsCEER
        cooling_efficiency_ceer = args[:cooling_system_cooling_efficiency]
      end
    end

    if [HPXML::HVACTypeCentralAirConditioner].include?(cooling_system_type) || ([HPXML::HVACTypeMiniSplitAirConditioner].include?(cooling_system_type) && (args[:cooling_system_is_ducted]))
      airflow_defect_ratio = args[:cooling_system_airflow_defect_ratio]
    end

    if [HPXML::HVACTypeCentralAirConditioner, HPXML::HVACTypeMiniSplitAirConditioner].include?(cooling_system_type)
      charge_defect_ratio = args[:cooling_system_charge_defect_ratio]
    end

    if [HPXML::HVACTypeCentralAirConditioner, HPXML::HVACTypeMiniSplitAirConditioner, HPXML::HVACTypeRoomAirConditioner, HPXML::HVACTypePTAC].include?(cooling_system_type)
      cooling_system_crankcase_heater_watts = args[:cooling_system_crankcase_heater_watts]
    end

    if [HPXML::HVACTypePTAC, HPXML::HVACTypeRoomAirConditioner].include?(cooling_system_type)
      integrated_heating_system_fuel = args[:cooling_system_integrated_heating_system_fuel]
      integrated_heating_system_fraction_heat_load_served = args[:cooling_system_integrated_heating_system_fraction_heat_load_served]
      integrated_heating_system_capacity = args[:cooling_system_integrated_heating_system_capacity]
      integrated_heating_system_efficiency_percent = args[:cooling_system_integrated_heating_system_efficiency_percent]
    end

    hpxml_bldg.cooling_systems.add(id: "CoolingSystem#{hpxml_bldg.cooling_systems.size + 1}",
                                   cooling_system_type: cooling_system_type,
                                   cooling_system_fuel: HPXML::FuelTypeElectricity,
                                   cooling_capacity: args[:cooling_system_cooling_capacity],
                                   cooling_autosizing_factor: args[:cooling_system_cooling_autosizing_factor],
                                   cooling_autosizing_limit: args[:cooling_system_cooling_autosizing_limit],
                                   fraction_cool_load_served: args[:cooling_system_fraction_cool_load_served],
                                   compressor_type: compressor_type,
                                   cooling_shr: cooling_shr,
                                   cooling_efficiency_seer: cooling_efficiency_seer,
                                   cooling_efficiency_seer2: cooling_efficiency_seer2,
                                   cooling_efficiency_eer: cooling_efficiency_eer,
                                   cooling_efficiency_ceer: cooling_efficiency_ceer,
                                   airflow_defect_ratio: airflow_defect_ratio,
                                   charge_defect_ratio: charge_defect_ratio,
                                   crankcase_heater_watts: cooling_system_crankcase_heater_watts,
                                   primary_system: true,
                                   integrated_heating_system_fuel: integrated_heating_system_fuel,
                                   integrated_heating_system_capacity: integrated_heating_system_capacity,
                                   integrated_heating_system_efficiency_percent: integrated_heating_system_efficiency_percent,
                                   integrated_heating_system_fraction_heat_load_served: integrated_heating_system_fraction_heat_load_served)

    if (not args[:hvac_perf_data_cooling_outdoor_temperatures].nil?) && [HPXML::HVACTypeCentralAirConditioner, HPXML::HVACTypeMiniSplitAirConditioner].include?(cooling_system_type) && compressor_type == HPXML::HVACCompressorTypeVariableSpeed
      hvac_perf_data_capacity_type = args[:hvac_perf_data_capacity_type]
      hvac_perf_data_cooling_outdoor_temperatures = args[:hvac_perf_data_cooling_outdoor_temperatures].split(',').map(&:strip)
      hvac_perf_data_cooling_min_speed_capacities = args[:hvac_perf_data_cooling_min_speed_capacities].split(',').map(&:strip)
      hvac_perf_data_cooling_max_speed_capacities = args[:hvac_perf_data_cooling_max_speed_capacities].split(',').map(&:strip)
      hvac_perf_data_cooling_min_speed_cops = args[:hvac_perf_data_cooling_min_speed_cops].split(',').map(&:strip)
      hvac_perf_data_cooling_max_speed_cops = args[:hvac_perf_data_cooling_max_speed_cops].split(',').map(&:strip)

      clg_perf_data = hpxml_bldg.cooling_systems[0].cooling_detailed_performance_data
      cooling_perf_data_data_points = hvac_perf_data_cooling_outdoor_temperatures.zip(hvac_perf_data_cooling_min_speed_capacities,
                                                                                      hvac_perf_data_cooling_max_speed_capacities,
                                                                                      hvac_perf_data_cooling_min_speed_cops,
                                                                                      hvac_perf_data_cooling_max_speed_cops)
      cooling_perf_data_data_points.each do |cooling_perf_data_data_point|
        outdoor_temperature, min_speed_cap_or_frac, max_speed_cap_or_frac, min_speed_cop, max_speed_cop = cooling_perf_data_data_point

        if hvac_perf_data_capacity_type == 'Absolute capacities'
          min_speed_capacity = Float(min_speed_cap_or_frac)
          max_speed_capacity = Float(max_speed_cap_or_frac)
        elsif hvac_perf_data_capacity_type == 'Normalized capacity fractions'
          min_speed_capacity_fraction_of_nominal = Float(min_speed_cap_or_frac)
          max_speed_capacity_fraction_of_nominal = Float(max_speed_cap_or_frac)
        end

        clg_perf_data.add(outdoor_temperature: Float(outdoor_temperature),
                          capacity: min_speed_capacity,
                          capacity_fraction_of_nominal: min_speed_capacity_fraction_of_nominal,
                          capacity_description: HPXML::CapacityDescriptionMinimum,
                          efficiency_cop: Float(min_speed_cop))
        clg_perf_data.add(outdoor_temperature: Float(outdoor_temperature),
                          capacity: max_speed_capacity,
                          capacity_fraction_of_nominal: max_speed_capacity_fraction_of_nominal,
                          capacity_description: HPXML::CapacityDescriptionMaximum,
                          efficiency_cop: Float(max_speed_cop))
      end
    end
  end

  def self.set_heat_pumps(hpxml_bldg, args)
    heat_pump_type = args[:heat_pump_type]

    return if heat_pump_type == 'none'

    if args[:heat_pump_backup_type] == HPXML::HeatPumpBackupTypeIntegrated
      backup_type = args[:heat_pump_backup_type]
      backup_heating_fuel = args[:heat_pump_backup_fuel]
      backup_heating_capacity = args[:heat_pump_backup_heating_capacity]

      if backup_heating_fuel == HPXML::FuelTypeElectricity
        backup_heating_efficiency_percent = args[:heat_pump_backup_heating_efficiency]
      else
        backup_heating_efficiency_afue = args[:heat_pump_backup_heating_efficiency]
      end
    elsif args[:heat_pump_backup_type] == HPXML::HeatPumpBackupTypeSeparate
      if args[:heating_system_2_type] == 'none'
        fail "Heat pump backup type specified as '#{args[:heat_pump_backup_type]}' but no heating system provided."
      end

      backup_type = args[:heat_pump_backup_type]
      backup_system_idref = "HeatingSystem#{hpxml_bldg.heating_systems.size + 1}"
    end

    if backup_heating_fuel != HPXML::FuelTypeElectricity
      if (not args[:heat_pump_compressor_lockout_temp].nil?) && (not args[:heat_pump_backup_heating_lockout_temp].nil?) && args[:heat_pump_compressor_lockout_temp] == args[:heat_pump_backup_heating_lockout_temp]
        # Translate to HPXML as switchover temperature instead
        backup_heating_switchover_temp = args[:heat_pump_compressor_lockout_temp]
        args[:heat_pump_compressor_lockout_temp] = nil
        args[:heat_pump_backup_heating_lockout_temp] = nil
      end
    end

    if [HPXML::HVACTypeHeatPumpAirToAir, HPXML::HVACTypeHeatPumpMiniSplit].include? heat_pump_type
      compressor_type = args[:heat_pump_cooling_compressor_type]
    end

    if args[:heat_pump_heating_efficiency_type] == HPXML::UnitsHSPF
      heating_efficiency_hspf = args[:heat_pump_heating_efficiency]
    elsif args[:heat_pump_heating_efficiency_type] == HPXML::UnitsHSPF2
      heating_efficiency_hspf2 = args[:heat_pump_heating_efficiency]
    elsif args[:heat_pump_heating_efficiency_type] == HPXML::UnitsCOP
      heating_efficiency_cop = args[:heat_pump_heating_efficiency]
    end

    if args[:heat_pump_cooling_efficiency_type] == HPXML::UnitsSEER
      cooling_efficiency_seer = args[:heat_pump_cooling_efficiency]
    elsif args[:heat_pump_cooling_efficiency_type] == HPXML::UnitsSEER2
      cooling_efficiency_seer2 = args[:heat_pump_cooling_efficiency]
    elsif args[:heat_pump_cooling_efficiency_type] == HPXML::UnitsEER
      cooling_efficiency_eer = args[:heat_pump_cooling_efficiency]
    end

    if [HPXML::HVACTypeHeatPumpAirToAir, HPXML::HVACTypeHeatPumpGroundToAir].include?(heat_pump_type) || ([HPXML::HVACTypeHeatPumpMiniSplit].include?(heat_pump_type) && (args[:heat_pump_is_ducted]))
      airflow_defect_ratio = args[:heat_pump_airflow_defect_ratio]
    end

    if [HPXML::HVACTypeHeatPumpAirToAir, HPXML::HVACTypeHeatPumpMiniSplit, HPXML::HVACTypeHeatPumpPTHP, HPXML::HVACTypeHeatPumpRoom].include?(heat_pump_type)
      heat_pump_crankcase_heater_watts = args[:heat_pump_crankcase_heater_watts]
    end

    hpxml_bldg.heat_pumps.add(id: "HeatPump#{hpxml_bldg.heat_pumps.size + 1}",
                              heat_pump_type: heat_pump_type,
                              heat_pump_fuel: HPXML::FuelTypeElectricity,
                              heating_capacity: args[:heat_pump_heating_capacity],
                              heating_autosizing_factor: args[:heat_pump_heating_autosizing_factor],
                              heating_autosizing_limit: args[:heat_pump_heating_autosizing_limit],
                              backup_heating_autosizing_factor: args[:heat_pump_backup_heating_autosizing_factor],
                              backup_heating_autosizing_limit: args[:heat_pump_backup_heating_autosizing_limit],
                              heating_capacity_retention_fraction: args[:heat_pump_heating_capacity_retention_fraction],
                              heating_capacity_retention_temp: args[:heat_pump_heating_capacity_retention_temp],
                              compressor_type: compressor_type,
                              compressor_lockout_temp: args[:heat_pump_compressor_lockout_temp],
                              cooling_shr: args[:heat_pump_cooling_sensible_heat_fraction],
                              cooling_capacity: args[:heat_pump_cooling_capacity],
                              cooling_autosizing_factor: args[:heat_pump_cooling_autosizing_factor],
                              cooling_autosizing_limit: args[:heat_pump_cooling_autosizing_limit],
                              fraction_heat_load_served: args[:heat_pump_fraction_heat_load_served],
                              fraction_cool_load_served: args[:heat_pump_fraction_cool_load_served],
                              backup_type: backup_type,
                              backup_system_idref: backup_system_idref,
                              backup_heating_fuel: backup_heating_fuel,
                              backup_heating_capacity: backup_heating_capacity,
                              backup_heating_efficiency_afue: backup_heating_efficiency_afue,
                              backup_heating_efficiency_percent: backup_heating_efficiency_percent,
                              backup_heating_switchover_temp: backup_heating_switchover_temp,
                              backup_heating_lockout_temp: args[:heat_pump_backup_heating_lockout_temp],
                              heating_efficiency_hspf: heating_efficiency_hspf,
                              heating_efficiency_hspf2: heating_efficiency_hspf2,
                              cooling_efficiency_seer: cooling_efficiency_seer,
                              cooling_efficiency_seer2: cooling_efficiency_seer2,
                              heating_efficiency_cop: heating_efficiency_cop,
                              cooling_efficiency_eer: cooling_efficiency_eer,
                              airflow_defect_ratio: airflow_defect_ratio,
                              charge_defect_ratio: args[:heat_pump_charge_defect_ratio],
                              crankcase_heater_watts: heat_pump_crankcase_heater_watts,
                              primary_heating_system: args[:heat_pump_fraction_heat_load_served] > 0,
                              primary_cooling_system: args[:heat_pump_fraction_cool_load_served] > 0)

    if [HPXML::HVACTypeHeatPumpAirToAir, HPXML::HVACTypeHeatPumpMiniSplit].include?(heat_pump_type) && compressor_type == HPXML::HVACCompressorTypeVariableSpeed
      if not args[:hvac_perf_data_heating_outdoor_temperatures].nil?
        hvac_perf_data_capacity_type = args[:hvac_perf_data_capacity_type]
        hvac_perf_data_heating_outdoor_temperatures = args[:hvac_perf_data_heating_outdoor_temperatures].split(',').map(&:strip)
        hvac_perf_data_heating_min_speed_capacities = args[:hvac_perf_data_heating_min_speed_capacities].split(',').map(&:strip)
        hvac_perf_data_heating_max_speed_capacities = args[:hvac_perf_data_heating_max_speed_capacities].split(',').map(&:strip)
        hvac_perf_data_heating_min_speed_cops = args[:hvac_perf_data_heating_min_speed_cops].split(',').map(&:strip)
        hvac_perf_data_heating_max_speed_cops = args[:hvac_perf_data_heating_max_speed_cops].split(',').map(&:strip)

        htg_perf_data = hpxml_bldg.heat_pumps[0].heating_detailed_performance_data
        heating_perf_data_data_points = hvac_perf_data_heating_outdoor_temperatures.zip(hvac_perf_data_heating_min_speed_capacities,
                                                                                        hvac_perf_data_heating_max_speed_capacities,
                                                                                        hvac_perf_data_heating_min_speed_cops,
                                                                                        hvac_perf_data_heating_max_speed_cops)
        heating_perf_data_data_points.each do |heating_perf_data_data_point|
          outdoor_temperature, min_speed_cap_or_frac, max_speed_cap_or_frac, min_speed_cop, max_speed_cop = heating_perf_data_data_point

          if hvac_perf_data_capacity_type == 'Absolute capacities'
            min_speed_capacity = Float(min_speed_cap_or_frac)
            max_speed_capacity = Float(max_speed_cap_or_frac)
          elsif hvac_perf_data_capacity_type == 'Normalized capacity fractions'
            min_speed_capacity_fraction_of_nominal = Float(min_speed_cap_or_frac)
            max_speed_capacity_fraction_of_nominal = Float(max_speed_cap_or_frac)
          end

          htg_perf_data.add(outdoor_temperature: Float(outdoor_temperature),
                            capacity: min_speed_capacity,
                            capacity_fraction_of_nominal: min_speed_capacity_fraction_of_nominal,
                            capacity_description: HPXML::CapacityDescriptionMinimum,
                            efficiency_cop: Float(min_speed_cop))
          htg_perf_data.add(outdoor_temperature: Float(outdoor_temperature),
                            capacity: max_speed_capacity,
                            capacity_fraction_of_nominal: max_speed_capacity_fraction_of_nominal,
                            capacity_description: HPXML::CapacityDescriptionMaximum,
                            efficiency_cop: Float(max_speed_cop))
        end
      end

      if not args[:hvac_perf_data_cooling_outdoor_temperatures].nil?
        hvac_perf_data_capacity_type = args[:hvac_perf_data_capacity_type]
        hvac_perf_data_cooling_outdoor_temperatures = args[:hvac_perf_data_cooling_outdoor_temperatures].split(',').map(&:strip)
        hvac_perf_data_cooling_min_speed_capacities = args[:hvac_perf_data_cooling_min_speed_capacities].split(',').map(&:strip)
        hvac_perf_data_cooling_max_speed_capacities = args[:hvac_perf_data_cooling_max_speed_capacities].split(',').map(&:strip)
        hvac_perf_data_cooling_min_speed_cops = args[:hvac_perf_data_cooling_min_speed_cops].split(',').map(&:strip)
        hvac_perf_data_cooling_max_speed_cops = args[:hvac_perf_data_cooling_max_speed_cops].split(',').map(&:strip)

        clg_perf_data = hpxml_bldg.heat_pumps[0].cooling_detailed_performance_data
        cooling_perf_data_data_points = hvac_perf_data_cooling_outdoor_temperatures.zip(hvac_perf_data_cooling_min_speed_capacities,
                                                                                        hvac_perf_data_cooling_max_speed_capacities,
                                                                                        hvac_perf_data_cooling_min_speed_cops,
                                                                                        hvac_perf_data_cooling_max_speed_cops)
        cooling_perf_data_data_points.each do |cooling_perf_data_data_point|
          outdoor_temperature, min_speed_cap_or_frac, max_speed_cap_or_frac, min_speed_cop, max_speed_cop = cooling_perf_data_data_point

          if hvac_perf_data_capacity_type == 'Absolute capacities'
            min_speed_capacity = Float(min_speed_cap_or_frac)
            max_speed_capacity = Float(max_speed_cap_or_frac)
          elsif hvac_perf_data_capacity_type == 'Normalized capacity fractions'
            min_speed_capacity_fraction_of_nominal = Float(min_speed_cap_or_frac)
            max_speed_capacity_fraction_of_nominal = Float(max_speed_cap_or_frac)
          end

          clg_perf_data.add(outdoor_temperature: Float(outdoor_temperature),
                            capacity: min_speed_capacity,
                            capacity_fraction_of_nominal: min_speed_capacity_fraction_of_nominal,
                            capacity_description: HPXML::CapacityDescriptionMinimum,
                            efficiency_cop: Float(min_speed_cop))
          clg_perf_data.add(outdoor_temperature: Float(outdoor_temperature),
                            capacity: max_speed_capacity,
                            capacity_fraction_of_nominal: max_speed_capacity_fraction_of_nominal,
                            capacity_description: HPXML::CapacityDescriptionMaximum,
                            efficiency_cop: Float(max_speed_cop))
        end
      end
    end
  end

  def self.set_geothermal_loop(hpxml_bldg, args)
    return if hpxml_bldg.heat_pumps.select { |hp| hp.heat_pump_type == HPXML::HVACTypeHeatPumpGroundToAir }.size == 0
    return if args[:geothermal_loop_configuration].nil? || args[:geothermal_loop_configuration] == 'none'

    if not args[:geothermal_loop_pipe_diameter].nil?
      pipe_diameter = args[:geothermal_loop_pipe_diameter]
      if pipe_diameter == '3/4" pipe'
        pipe_diameter = 0.75
      elsif pipe_diameter == '1" pipe'
        pipe_diameter = 1.0
      elsif pipe_diameter == '1-1/4" pipe'
        pipe_diameter = 1.25
      end
    end

    hpxml_bldg.geothermal_loops.add(id: "GeothermalLoop#{hpxml_bldg.geothermal_loops.size + 1}",
                                    loop_configuration: args[:geothermal_loop_configuration],
                                    loop_flow: args[:geothermal_loop_loop_flow],
                                    bore_config: args[:geothermal_loop_borefield_configuration],
                                    num_bore_holes: args[:geothermal_loop_boreholes_count],
                                    bore_length: args[:geothermal_loop_boreholes_length],
                                    bore_spacing: args[:geothermal_loop_boreholes_spacing],
                                    bore_diameter: args[:geothermal_loop_boreholes_diameter],
                                    grout_type: args[:geothermal_loop_grout_type],
                                    pipe_type: args[:geothermal_loop_pipe_type],
                                    pipe_diameter: pipe_diameter)
    hpxml_bldg.heat_pumps[-1].geothermal_loop_idref = hpxml_bldg.geothermal_loops[-1].id
  end

  def self.set_secondary_heating_systems(hpxml_bldg, args)
    heating_system_type = args[:heating_system_2_type]
    heating_system_is_heatpump_backup = (args[:heat_pump_type] != 'none' && args[:heat_pump_backup_type] == HPXML::HeatPumpBackupTypeSeparate)

    return if heating_system_type == 'none' && (not heating_system_is_heatpump_backup)

    if args[:heating_system_2_fuel] == HPXML::HVACTypeElectricResistance
      args[:heating_system_2_fuel] = HPXML::FuelTypeElectricity
    end

    if [HPXML::HVACTypeFurnace, HPXML::HVACTypeWallFurnace, HPXML::HVACTypeFloorFurnace].include?(heating_system_type) || heating_system_type.include?(HPXML::HVACTypeBoiler)
      heating_efficiency_afue = args[:heating_system_2_heating_efficiency]
    elsif [HPXML::HVACTypeElectricResistance, HPXML::HVACTypeStove, HPXML::HVACTypeSpaceHeater, HPXML::HVACTypeFireplace].include?(heating_system_type)
      heating_efficiency_percent = args[:heating_system_2_heating_efficiency]
    end

    if heating_system_type.include?(HPXML::HVACTypeBoiler)
      heating_system_type = HPXML::HVACTypeBoiler
    end

    if not heating_system_is_heatpump_backup
      fraction_heat_load_served = args[:heating_system_2_fraction_heat_load_served]
    end

    hpxml_bldg.heating_systems.add(id: "HeatingSystem#{hpxml_bldg.heating_systems.size + 1}",
                                   heating_system_type: heating_system_type,
                                   heating_system_fuel: args[:heating_system_2_fuel],
                                   heating_capacity: args[:heating_system_2_heating_capacity],
                                   heating_autosizing_factor: args[:heating_system_2_heating_autosizing_factor],
                                   heating_autosizing_limit: args[:heating_system_2_heating_autosizing_limit],
                                   fraction_heat_load_served: fraction_heat_load_served,
                                   heating_efficiency_afue: heating_efficiency_afue,
                                   heating_efficiency_percent: heating_efficiency_percent)
  end

  def self.set_hvac_distribution(hpxml_bldg, args)
    # HydronicDistribution?
    hpxml_bldg.heating_systems.each do |heating_system|
      next unless [heating_system.heating_system_type].include?(HPXML::HVACTypeBoiler)
      next if args[:heating_system_type].include?('Fan Coil')

      hpxml_bldg.hvac_distributions.add(id: "HVACDistribution#{hpxml_bldg.hvac_distributions.size + 1}",
                                        distribution_system_type: HPXML::HVACDistributionTypeHydronic,
                                        hydronic_type: HPXML::HydronicTypeBaseboard)
      heating_system.distribution_system_idref = hpxml_bldg.hvac_distributions[-1].id
    end

    # AirDistribution?
    air_distribution_systems = []
    hpxml_bldg.heating_systems.each do |heating_system|
      if [HPXML::HVACTypeFurnace].include?(heating_system.heating_system_type)
        air_distribution_systems << heating_system
      end
    end
    hpxml_bldg.cooling_systems.each do |cooling_system|
      if [HPXML::HVACTypeCentralAirConditioner].include?(cooling_system.cooling_system_type)
        air_distribution_systems << cooling_system
      elsif [HPXML::HVACTypeEvaporativeCooler, HPXML::HVACTypeMiniSplitAirConditioner].include?(cooling_system.cooling_system_type) && args[:cooling_system_is_ducted]
        air_distribution_systems << cooling_system
      end
    end
    hpxml_bldg.heat_pumps.each do |heat_pump|
      if [HPXML::HVACTypeHeatPumpAirToAir, HPXML::HVACTypeHeatPumpGroundToAir].include? heat_pump.heat_pump_type
        air_distribution_systems << heat_pump
      elsif [HPXML::HVACTypeHeatPumpMiniSplit].include?(heat_pump.heat_pump_type)
        if args[:heat_pump_is_ducted]
          air_distribution_systems << heat_pump if args[:heat_pump_is_ducted]
        end
      end
    end

    # FanCoil?
    fan_coil_distribution_systems = []
    hpxml_bldg.heating_systems.each do |heating_system|
      next unless heating_system.primary_system

      if args[:heating_system_type].include?('Fan Coil')
        fan_coil_distribution_systems << heating_system
      end
    end

    return if air_distribution_systems.size == 0 && fan_coil_distribution_systems.size == 0

    if [HPXML::HVACTypeEvaporativeCooler].include?(args[:cooling_system_type]) && hpxml_bldg.heating_systems.size == 0 && hpxml_bldg.heat_pumps.size == 0
      args[:ducts_number_of_return_registers] = nil
      if args[:cooling_system_is_ducted]
        args[:ducts_number_of_return_registers] = 0
      end
    end

    if air_distribution_systems.size > 0
      hpxml_bldg.hvac_distributions.add(id: "HVACDistribution#{hpxml_bldg.hvac_distributions.size + 1}",
                                        distribution_system_type: HPXML::HVACDistributionTypeAir,
                                        air_type: HPXML::AirTypeRegularVelocity,
                                        number_of_return_registers: args[:ducts_number_of_return_registers])
      air_distribution_systems.each do |hvac_system|
        hvac_system.distribution_system_idref = hpxml_bldg.hvac_distributions[-1].id
      end
      set_duct_leakages(args, hpxml_bldg.hvac_distributions[-1])
      set_ducts(hpxml_bldg, args, hpxml_bldg.hvac_distributions[-1])
    end

    if fan_coil_distribution_systems.size > 0
      hpxml_bldg.hvac_distributions.add(id: "HVACDistribution#{hpxml_bldg.hvac_distributions.size + 1}",
                                        distribution_system_type: HPXML::HVACDistributionTypeAir,
                                        air_type: HPXML::AirTypeFanCoil)
      fan_coil_distribution_systems.each do |hvac_system|
        hvac_system.distribution_system_idref = hpxml_bldg.hvac_distributions[-1].id
      end
    end
  end

  def self.set_hvac_blower(hpxml_bldg, args)
    # Blower fan W/cfm
    hpxml_bldg.hvac_systems.each do |hvac_system|
      next unless (!hvac_system.distribution_system.nil? && hvac_system.distribution_system.distribution_system_type == HPXML::HVACDistributionTypeAir) || (hvac_system.is_a?(HPXML::HeatPump) && [HPXML::HVACTypeHeatPumpMiniSplit].include?(hvac_system.heat_pump_type))

      fan_watts_per_cfm = args[:hvac_blower_fan_watts_per_cfm]

      if hvac_system.is_a?(HPXML::HeatingSystem)
        if [HPXML::HVACTypeFurnace].include?(hvac_system.heating_system_type)
          hvac_system.fan_watts_per_cfm = fan_watts_per_cfm
        end
      elsif hvac_system.is_a?(HPXML::CoolingSystem)
        if [HPXML::HVACTypeCentralAirConditioner, HPXML::HVACTypeMiniSplitAirConditioner].include?(hvac_system.cooling_system_type)
          hvac_system.fan_watts_per_cfm = fan_watts_per_cfm
        end
      elsif hvac_system.is_a?(HPXML::HeatPump)
        if [HPXML::HVACTypeHeatPumpAirToAir, HPXML::HVACTypeHeatPumpMiniSplit, HPXML::HVACTypeHeatPumpGroundToAir].include?(hvac_system.heat_pump_type)
          hvac_system.fan_watts_per_cfm = fan_watts_per_cfm
        end
      end
    end
  end

  def self.set_duct_leakages(args, hvac_distribution)
    hvac_distribution.duct_leakage_measurements.add(duct_type: HPXML::DuctTypeSupply,
                                                    duct_leakage_units: args[:ducts_leakage_units],
                                                    duct_leakage_value: args[:ducts_supply_leakage_to_outside_value],
                                                    duct_leakage_total_or_to_outside: HPXML::DuctLeakageToOutside)

    hvac_distribution.duct_leakage_measurements.add(duct_type: HPXML::DuctTypeReturn,
                                                    duct_leakage_units: args[:ducts_leakage_units],
                                                    duct_leakage_value: args[:ducts_return_leakage_to_outside_value],
                                                    duct_leakage_total_or_to_outside: HPXML::DuctLeakageToOutside)
  end

  def self.get_location(location, foundation_type, attic_type)
    return if location.nil?

    if location == HPXML::LocationCrawlspace
      if foundation_type == HPXML::FoundationTypeCrawlspaceUnvented
        return HPXML::LocationCrawlspaceUnvented
      elsif foundation_type == HPXML::FoundationTypeCrawlspaceVented
        return HPXML::LocationCrawlspaceVented
      elsif foundation_type == HPXML::FoundationTypeCrawlspaceConditioned
        return HPXML::LocationCrawlspaceConditioned
      else
        fail "Specified '#{location}' but foundation type is '#{foundation_type}'."
      end
    elsif location == HPXML::LocationAttic
      if attic_type == HPXML::AtticTypeUnvented
        return HPXML::LocationAtticUnvented
      elsif attic_type == HPXML::AtticTypeVented
        return HPXML::LocationAtticVented
      elsif attic_type == HPXML::AtticTypeConditioned
        return HPXML::LocationConditionedSpace
      else
        fail "Specified '#{location}' but attic type is '#{attic_type}'."
      end
    end
    return location
  end

  def self.set_ducts(hpxml_bldg, args, hvac_distribution)
    ducts_supply_location = get_location(args[:ducts_supply_location], hpxml_bldg.foundations[-1].foundation_type, hpxml_bldg.attics[-1].attic_type)
    ducts_return_location = get_location(args[:ducts_return_location], hpxml_bldg.foundations[-1].foundation_type, hpxml_bldg.attics[-1].attic_type)

    if not args[:ducts_supply_fraction_rectangular].nil?
      ducts_supply_fraction_rectangular = args[:ducts_supply_fraction_rectangular]
      if ducts_supply_fraction_rectangular == 0
        ducts_supply_fraction_rectangular = nil
        ducts_supply_shape = HPXML::DuctShapeRound
      elsif ducts_supply_fraction_rectangular == 1
        ducts_supply_shape = HPXML::DuctShapeRectangular
        ducts_supply_fraction_rectangular = nil
      end
    end

    if (not ducts_supply_location.nil?) && args[:ducts_supply_surface_area].nil? && args[:ducts_supply_surface_area_fraction].nil?
      # Supply duct location without any area inputs provided; set area fraction
      if ducts_supply_location == HPXML::LocationConditionedSpace
        args[:ducts_supply_surface_area_fraction] = 1.0
      else
        args[:ducts_supply_surface_area_fraction] = HVAC.get_default_duct_fraction_outside_conditioned_space(args[:geometry_unit_num_floors_above_grade])
      end
    end

    if (not ducts_return_location.nil?) && args[:ducts_return_surface_area].nil? && args[:ducts_return_surface_area_fraction].nil?
      # Return duct location without any area inputs provided; set area fraction
      if ducts_return_location == HPXML::LocationConditionedSpace
        args[:ducts_return_surface_area_fraction] = 1.0
      else
        args[:ducts_return_surface_area_fraction] = HVAC.get_default_duct_fraction_outside_conditioned_space(args[:geometry_unit_num_floors_above_grade])
      end
    end

    if not args[:ducts_return_fraction_rectangular].nil?
      ducts_return_fraction_rectangular = args[:ducts_return_fraction_rectangular]
      if ducts_return_fraction_rectangular == 0
        ducts_return_fraction_rectangular = nil
        ducts_return_shape = HPXML::DuctShapeRound
      elsif ducts_return_fraction_rectangular == 1
        ducts_return_shape = HPXML::DuctShapeRectangular
        ducts_return_fraction_rectangular = nil
      end
    end

    hvac_distribution.ducts.add(id: "Ducts#{hvac_distribution.ducts.size + 1}",
                                duct_type: HPXML::DuctTypeSupply,
                                duct_insulation_r_value: args[:ducts_supply_insulation_r],
                                duct_buried_insulation_level: args[:ducts_supply_buried_insulation_level],
                                duct_location: ducts_supply_location,
                                duct_surface_area: args[:ducts_supply_surface_area],
                                duct_fraction_area: args[:ducts_supply_surface_area_fraction],
                                duct_shape: ducts_supply_shape,
                                duct_fraction_rectangular: ducts_supply_fraction_rectangular)

    if not ([HPXML::HVACTypeEvaporativeCooler].include?(args[:cooling_system_type]) && args[:cooling_system_is_ducted])
      hvac_distribution.ducts.add(id: "Ducts#{hvac_distribution.ducts.size + 1}",
                                  duct_type: HPXML::DuctTypeReturn,
                                  duct_insulation_r_value: args[:ducts_return_insulation_r],
                                  duct_buried_insulation_level: args[:ducts_return_buried_insulation_level],
                                  duct_location: ducts_return_location,
                                  duct_surface_area: args[:ducts_return_surface_area],
                                  duct_fraction_area: args[:ducts_return_surface_area_fraction],
                                  duct_shape: ducts_return_shape,
                                  duct_fraction_rectangular: ducts_return_fraction_rectangular)
    end

    if (not args[:ducts_supply_surface_area_fraction].nil?) && (args[:ducts_supply_surface_area_fraction] < 1)
      # OS-HPXML needs duct fractions to sum to 1; add remaining ducts in conditioned space.
      hvac_distribution.ducts.add(id: "Ducts#{hvac_distribution.ducts.size + 1}",
                                  duct_type: HPXML::DuctTypeSupply,
                                  duct_insulation_r_value: 0.0,
                                  duct_location: HPXML::LocationConditionedSpace,
                                  duct_fraction_area: 1.0 - args[:ducts_supply_surface_area_fraction])
    end

    if not hvac_distribution.ducts.find { |d| d.duct_type == HPXML::DuctTypeReturn }.nil?
      if (not args[:ducts_return_surface_area_fraction].nil?) && (args[:ducts_return_surface_area_fraction] < 1)
        # OS-HPXML needs duct fractions to sum to 1; add remaining ducts in conditioned space.
        hvac_distribution.ducts.add(id: "Ducts#{hvac_distribution.ducts.size + 1}",
                                    duct_type: HPXML::DuctTypeReturn,
                                    duct_insulation_r_value: 0.0,
                                    duct_location: HPXML::LocationConditionedSpace,
                                    duct_fraction_area: 1.0 - args[:ducts_return_surface_area_fraction])
      end
    end

    # If duct surface areas are defaulted, set CFA served
    if hvac_distribution.ducts.select { |d| d.duct_surface_area.nil? }.size > 0
      max_fraction_load_served = 0.0
      hvac_distribution.hvac_systems.each do |hvac_system|
        if hvac_system.respond_to?(:fraction_heat_load_served)
          if hvac_system.is_a?(HPXML::HeatingSystem) && hvac_system.is_heat_pump_backup_system
            # HP backup system, use HP fraction heat load served
            fraction_heat_load_served = hvac_system.primary_heat_pump.fraction_heat_load_served
          else
            fraction_heat_load_served = hvac_system.fraction_heat_load_served
          end
          max_fraction_load_served = [max_fraction_load_served, fraction_heat_load_served].max
        end
        if hvac_system.respond_to?(:fraction_cool_load_served)
          max_fraction_load_served = [max_fraction_load_served, hvac_system.fraction_cool_load_served].max
        end
      end
      hvac_distribution.conditioned_floor_area_served = args[:geometry_unit_cfa] * max_fraction_load_served
    end
  end

  def self.set_hvac_control(hpxml, hpxml_bldg, args, epw_file, weather)
    return if (args[:heating_system_type] == 'none') && (args[:cooling_system_type] == 'none') && (args[:heat_pump_type] == 'none')

    latitude = HPXMLDefaults.get_default_latitude(args[:site_latitude], epw_file)

    # Heating
    if hpxml_bldg.total_fraction_heat_load_served > 0

      if (not args[:hvac_control_heating_weekday_setpoint].nil?) && (not args[:hvac_control_heating_weekend_setpoint].nil?)
        if args[:hvac_control_heating_weekday_setpoint] == args[:hvac_control_heating_weekend_setpoint] && !args[:hvac_control_heating_weekday_setpoint].include?(',')
          heating_setpoint_temp = Float(args[:hvac_control_heating_weekday_setpoint])
        else
          weekday_heating_setpoints = args[:hvac_control_heating_weekday_setpoint]
          weekend_heating_setpoints = args[:hvac_control_heating_weekend_setpoint]
        end
      end

      if not args[:hvac_control_heating_season_period].nil?
        hvac_control_heating_season_period = args[:hvac_control_heating_season_period]
        if hvac_control_heating_season_period == HPXML::BuildingAmerica
          heating_months, _cooling_months = HVAC.get_default_heating_and_cooling_seasons(weather, latitude)
          sim_calendar_year = Location.get_sim_calendar_year(hpxml.header.sim_calendar_year, epw_file)
          begin_month, begin_day, end_month, end_day = Schedule.get_begin_and_end_dates_from_monthly_array(heating_months, sim_calendar_year)
        else
          begin_month, begin_day, _begin_hour, end_month, end_day, _end_hour = Schedule.parse_date_time_range(hvac_control_heating_season_period)
        end
        seasons_heating_begin_month = begin_month
        seasons_heating_begin_day = begin_day
        seasons_heating_end_month = end_month
        seasons_heating_end_day = end_day
      end

    end

    # Cooling
    if hpxml_bldg.total_fraction_cool_load_served > 0

      if (not args[:hvac_control_cooling_weekday_setpoint].nil?) && (not args[:hvac_control_cooling_weekend_setpoint].nil?)
        if args[:hvac_control_cooling_weekday_setpoint] == args[:hvac_control_cooling_weekend_setpoint] && !args[:hvac_control_cooling_weekday_setpoint].include?(',')
          cooling_setpoint_temp = Float(args[:hvac_control_cooling_weekday_setpoint])
        else
          weekday_cooling_setpoints = args[:hvac_control_cooling_weekday_setpoint]
          weekend_cooling_setpoints = args[:hvac_control_cooling_weekend_setpoint]
        end
      end

      if not args[:hvac_control_cooling_season_period].nil?
        hvac_control_cooling_season_period = args[:hvac_control_cooling_season_period]
        if hvac_control_cooling_season_period == HPXML::BuildingAmerica
          _heating_months, cooling_months = HVAC.get_default_heating_and_cooling_seasons(weather, latitude)
          sim_calendar_year = Location.get_sim_calendar_year(hpxml.header.sim_calendar_year, epw_file)
          begin_month, begin_day, end_month, end_day = Schedule.get_begin_and_end_dates_from_monthly_array(cooling_months, sim_calendar_year)
        else
          begin_month, begin_day, _begin_hour, end_month, end_day, _end_hour = Schedule.parse_date_time_range(hvac_control_cooling_season_period)
        end
        seasons_cooling_begin_month = begin_month
        seasons_cooling_begin_day = begin_day
        seasons_cooling_end_month = end_month
        seasons_cooling_end_day = end_day
      end

    end

    hpxml_bldg.hvac_controls.add(id: "HVACControl#{hpxml_bldg.hvac_controls.size + 1}",
                                 heating_setpoint_temp: heating_setpoint_temp,
                                 cooling_setpoint_temp: cooling_setpoint_temp,
                                 weekday_heating_setpoints: weekday_heating_setpoints,
                                 weekend_heating_setpoints: weekend_heating_setpoints,
                                 weekday_cooling_setpoints: weekday_cooling_setpoints,
                                 weekend_cooling_setpoints: weekend_cooling_setpoints,
                                 ceiling_fan_cooling_setpoint_temp_offset: args[:ceiling_fan_cooling_setpoint_temp_offset],
                                 seasons_heating_begin_month: seasons_heating_begin_month,
                                 seasons_heating_begin_day: seasons_heating_begin_day,
                                 seasons_heating_end_month: seasons_heating_end_month,
                                 seasons_heating_end_day: seasons_heating_end_day,
                                 seasons_cooling_begin_month: seasons_cooling_begin_month,
                                 seasons_cooling_begin_day: seasons_cooling_begin_day,
                                 seasons_cooling_end_month: seasons_cooling_end_month,
                                 seasons_cooling_end_day: seasons_cooling_end_day)
  end

  def self.set_ventilation_fans(hpxml_bldg, args)
    if args[:mech_vent_fan_type] != 'none'

      if [HPXML::MechVentTypeERV].include?(args[:mech_vent_fan_type])
        if args[:mech_vent_recovery_efficiency_type] == 'Unadjusted'
          total_recovery_efficiency = args[:mech_vent_total_recovery_efficiency]
          sensible_recovery_efficiency = args[:mech_vent_sensible_recovery_efficiency]
        elsif args[:mech_vent_recovery_efficiency_type] == 'Adjusted'
          total_recovery_efficiency_adjusted = args[:mech_vent_total_recovery_efficiency]
          sensible_recovery_efficiency_adjusted = args[:mech_vent_sensible_recovery_efficiency]
        end
      elsif [HPXML::MechVentTypeHRV].include?(args[:mech_vent_fan_type])
        if args[:mech_vent_recovery_efficiency_type] == 'Unadjusted'
          sensible_recovery_efficiency = args[:mech_vent_sensible_recovery_efficiency]
        elsif args[:mech_vent_recovery_efficiency_type] == 'Adjusted'
          sensible_recovery_efficiency_adjusted = args[:mech_vent_sensible_recovery_efficiency]
        end
      end

      distribution_system_idref = nil
      if args[:mech_vent_fan_type] == HPXML::MechVentTypeCFIS
        hpxml_bldg.hvac_distributions.each do |hvac_distribution|
          next unless hvac_distribution.distribution_system_type == HPXML::HVACDistributionTypeAir
          next if hvac_distribution.air_type != HPXML::AirTypeRegularVelocity

          distribution_system_idref = hvac_distribution.id
        end
        cfis_addtl_runtime_operating_mode = HPXML::CFISModeAirHandler
      end

      if args[:mech_vent_num_units_served] > 1
        is_shared_system = true
        in_unit_flow_rate = args[:mech_vent_flow_rate] / args[:mech_vent_num_units_served].to_f
        fraction_recirculation = args[:mech_vent_shared_frac_recirculation]
        preheating_fuel = args[:mech_vent_shared_preheating_fuel]
        preheating_efficiency_cop = args[:mech_vent_shared_preheating_efficiency]
        preheating_fraction_load_served = args[:mech_vent_shared_preheating_fraction_heat_load_served]
        precooling_fuel = args[:mech_vent_shared_precooling_fuel]
        precooling_efficiency_cop = args[:mech_vent_shared_precooling_efficiency]
        precooling_fraction_load_served = args[:mech_vent_shared_precooling_fraction_cool_load_served]
      end

      hpxml_bldg.ventilation_fans.add(id: "VentilationFan#{hpxml_bldg.ventilation_fans.size + 1}",
                                      fan_type: args[:mech_vent_fan_type],
                                      cfis_addtl_runtime_operating_mode: cfis_addtl_runtime_operating_mode,
                                      rated_flow_rate: args[:mech_vent_flow_rate],
                                      hours_in_operation: args[:mech_vent_hours_in_operation],
                                      used_for_whole_building_ventilation: true,
                                      total_recovery_efficiency: total_recovery_efficiency,
                                      total_recovery_efficiency_adjusted: total_recovery_efficiency_adjusted,
                                      sensible_recovery_efficiency: sensible_recovery_efficiency,
                                      sensible_recovery_efficiency_adjusted: sensible_recovery_efficiency_adjusted,
                                      fan_power: args[:mech_vent_fan_power],
                                      distribution_system_idref: distribution_system_idref,
                                      is_shared_system: is_shared_system,
                                      in_unit_flow_rate: in_unit_flow_rate,
                                      fraction_recirculation: fraction_recirculation,
                                      preheating_fuel: preheating_fuel,
                                      preheating_efficiency_cop: preheating_efficiency_cop,
                                      preheating_fraction_load_served: preheating_fraction_load_served,
                                      precooling_fuel: precooling_fuel,
                                      precooling_efficiency_cop: precooling_efficiency_cop,
                                      precooling_fraction_load_served: precooling_fraction_load_served)
    end

    if args[:mech_vent_2_fan_type] != 'none'

      if [HPXML::MechVentTypeERV].include?(args[:mech_vent_2_fan_type])

        if args[:mech_vent_2_recovery_efficiency_type] == 'Unadjusted'
          total_recovery_efficiency = args[:mech_vent_2_total_recovery_efficiency]
          sensible_recovery_efficiency = args[:mech_vent_2_sensible_recovery_efficiency]
        elsif args[:mech_vent_2_recovery_efficiency_type] == 'Adjusted'
          total_recovery_efficiency_adjusted = args[:mech_vent_2_total_recovery_efficiency]
          sensible_recovery_efficiency_adjusted = args[:mech_vent_2_sensible_recovery_efficiency]
        end
      elsif [HPXML::MechVentTypeHRV].include?(args[:mech_vent_2_fan_type])
        if args[:mech_vent_2_recovery_efficiency_type] == 'Unadjusted'
          sensible_recovery_efficiency = args[:mech_vent_2_sensible_recovery_efficiency]
        elsif args[:mech_vent_2_recovery_efficiency_type] == 'Adjusted'
          sensible_recovery_efficiency_adjusted = args[:mech_vent_2_sensible_recovery_efficiency]
        end
      end

      hpxml_bldg.ventilation_fans.add(id: "VentilationFan#{hpxml_bldg.ventilation_fans.size + 1}",
                                      fan_type: args[:mech_vent_2_fan_type],
                                      rated_flow_rate: args[:mech_vent_2_flow_rate],
                                      hours_in_operation: args[:mech_vent_2_hours_in_operation],
                                      used_for_whole_building_ventilation: true,
                                      total_recovery_efficiency: total_recovery_efficiency,
                                      total_recovery_efficiency_adjusted: total_recovery_efficiency_adjusted,
                                      sensible_recovery_efficiency: sensible_recovery_efficiency,
                                      sensible_recovery_efficiency_adjusted: sensible_recovery_efficiency_adjusted,
                                      fan_power: args[:mech_vent_2_fan_power])
    end

    if args[:kitchen_fans_quantity].nil? || (args[:kitchen_fans_quantity] > 0)
      hpxml_bldg.ventilation_fans.add(id: "VentilationFan#{hpxml_bldg.ventilation_fans.size + 1}",
                                      rated_flow_rate: args[:kitchen_fans_flow_rate],
                                      used_for_local_ventilation: true,
                                      hours_in_operation: args[:kitchen_fans_hours_in_operation],
                                      fan_location: HPXML::LocationKitchen,
                                      fan_power: args[:kitchen_fans_power],
                                      start_hour: args[:kitchen_fans_start_hour],
                                      count: args[:kitchen_fans_quantity])
    end

    if args[:bathroom_fans_quantity].nil? || (args[:bathroom_fans_quantity] > 0)
      hpxml_bldg.ventilation_fans.add(id: "VentilationFan#{hpxml_bldg.ventilation_fans.size + 1}",
                                      rated_flow_rate: args[:bathroom_fans_flow_rate],
                                      used_for_local_ventilation: true,
                                      hours_in_operation: args[:bathroom_fans_hours_in_operation],
                                      fan_location: HPXML::LocationBath,
                                      fan_power: args[:bathroom_fans_power],
                                      start_hour: args[:bathroom_fans_start_hour],
                                      count: args[:bathroom_fans_quantity])
    end

    if args[:whole_house_fan_present]
      hpxml_bldg.ventilation_fans.add(id: "VentilationFan#{hpxml_bldg.ventilation_fans.size + 1}",
                                      rated_flow_rate: args[:whole_house_fan_flow_rate],
                                      used_for_seasonal_cooling_load_reduction: true,
                                      fan_power: args[:whole_house_fan_power])
    end
  end

  def self.set_water_heating_systems(hpxml_bldg, args)
    water_heater_type = args[:water_heater_type]
    return if water_heater_type == 'none'

    if water_heater_type == HPXML::WaterHeaterTypeHeatPump
      args[:water_heater_fuel_type] = HPXML::FuelTypeElectricity
    end

    location = get_location(args[:water_heater_location], hpxml_bldg.foundations[-1].foundation_type, hpxml_bldg.attics[-1].attic_type)

    if not [HPXML::WaterHeaterTypeCombiStorage, HPXML::WaterHeaterTypeCombiTankless].include? water_heater_type
      if args[:water_heater_efficiency_type] == 'EnergyFactor'
        energy_factor = args[:water_heater_efficiency]
      elsif args[:water_heater_efficiency_type] == 'UniformEnergyFactor'
        uniform_energy_factor = args[:water_heater_efficiency]
        if water_heater_type != HPXML::WaterHeaterTypeTankless
          usage_bin = args[:water_heater_usage_bin]
        end
      end
    end

    if (args[:water_heater_fuel_type] != HPXML::FuelTypeElectricity) && (water_heater_type == HPXML::WaterHeaterTypeStorage)
      recovery_efficiency = args[:water_heater_recovery_efficiency]
    end

    if [HPXML::WaterHeaterTypeTankless, HPXML::WaterHeaterTypeCombiTankless].include? water_heater_type
      args[:water_heater_tank_volume] = nil
    end

    if [HPXML::WaterHeaterTypeTankless].include? water_heater_type
      heating_capacity = nil
      recovery_efficiency = nil
    elsif [HPXML::WaterHeaterTypeCombiTankless, HPXML::WaterHeaterTypeCombiStorage].include? water_heater_type
      args[:water_heater_fuel_type] = nil
      heating_capacity = nil
      energy_factor = nil
      if hpxml_bldg.heating_systems.size > 0
        related_hvac_idref = hpxml_bldg.heating_systems[0].id
      end
    end

    if [HPXML::WaterHeaterTypeCombiTankless, HPXML::WaterHeaterTypeCombiStorage].include? water_heater_type
      if args[:water_heater_standby_loss].to_f > 0
        standby_loss_units = HPXML::UnitsDegFPerHour
        standby_loss_value = args[:water_heater_standby_loss]
      end
    end

    if not [HPXML::WaterHeaterTypeTankless, HPXML::WaterHeaterTypeCombiTankless].include? water_heater_type
      if args[:water_heater_jacket_rvalue].to_f > 0
        jacket_r_value = args[:water_heater_jacket_rvalue]
      end
    end

    if [HPXML::ResidentialTypeSFA, HPXML::ResidentialTypeApartment].include? args[:geometry_unit_type]
      if args[:water_heater_num_bedrooms_served].to_f > args[:geometry_unit_num_bedrooms]
        is_shared_system = true
        number_of_bedrooms_served = args[:water_heater_num_bedrooms_served]
      end
    end

    uses_desuperheater = args[:water_heater_uses_desuperheater]
    if uses_desuperheater
      related_hvac_idref = nil
      hpxml_bldg.cooling_systems.each do |cooling_system|
        next unless [HPXML::HVACTypeCentralAirConditioner,
                     HPXML::HVACTypeMiniSplitAirConditioner].include? cooling_system.cooling_system_type

        related_hvac_idref = cooling_system.id
      end
      hpxml_bldg.heat_pumps.each do |heat_pump|
        next unless [HPXML::HVACTypeHeatPumpAirToAir,
                     HPXML::HVACTypeHeatPumpMiniSplit,
                     HPXML::HVACTypeHeatPumpGroundToAir].include? heat_pump.heat_pump_type

        related_hvac_idref = heat_pump.id
      end
    end

    if [HPXML::WaterHeaterTypeStorage].include? water_heater_type
      heating_capacity = args[:water_heater_heating_capacity]
      tank_model_type = args[:water_heater_tank_model_type]
    elsif [HPXML::WaterHeaterTypeHeatPump].include? water_heater_type
      operating_mode = args[:water_heater_operating_mode]
    end

    hpxml_bldg.water_heating_systems.add(id: "WaterHeatingSystem#{hpxml_bldg.water_heating_systems.size + 1}",
                                         water_heater_type: water_heater_type,
                                         fuel_type: args[:water_heater_fuel_type],
                                         location: location,
                                         tank_volume: args[:water_heater_tank_volume],
                                         fraction_dhw_load_served: 1.0,
                                         energy_factor: energy_factor,
                                         uniform_energy_factor: uniform_energy_factor,
                                         usage_bin: usage_bin,
                                         recovery_efficiency: recovery_efficiency,
                                         uses_desuperheater: uses_desuperheater,
                                         related_hvac_idref: related_hvac_idref,
                                         standby_loss_units: standby_loss_units,
                                         standby_loss_value: standby_loss_value,
                                         jacket_r_value: jacket_r_value,
                                         temperature: args[:water_heater_setpoint_temperature],
                                         heating_capacity: heating_capacity,
                                         is_shared_system: is_shared_system,
                                         number_of_bedrooms_served: number_of_bedrooms_served,
                                         tank_model_type: tank_model_type,
                                         operating_mode: operating_mode)
  end

  def self.set_hot_water_distribution(hpxml_bldg, args)
    return if args[:water_heater_type] == 'none'

    if args[:dwhr_facilities_connected] != 'none'
      dwhr_facilities_connected = args[:dwhr_facilities_connected]
      dwhr_equal_flow = args[:dwhr_equal_flow]
      dwhr_efficiency = args[:dwhr_efficiency]
    end

    if args[:hot_water_distribution_system_type] == HPXML::DHWDistTypeStandard
      standard_piping_length = args[:hot_water_distribution_standard_piping_length]
    else
      recirculation_control_type = args[:hot_water_distribution_recirc_control_type]
      recirculation_piping_length = args[:hot_water_distribution_recirc_piping_length]
      recirculation_branch_piping_length = args[:hot_water_distribution_recirc_branch_piping_length]
      recirculation_pump_power = args[:hot_water_distribution_recirc_pump_power]
    end

    hpxml_bldg.hot_water_distributions.add(id: "HotWaterDistribution#{hpxml_bldg.hot_water_distributions.size + 1}",
                                           system_type: args[:hot_water_distribution_system_type],
                                           standard_piping_length: standard_piping_length,
                                           recirculation_control_type: recirculation_control_type,
                                           recirculation_piping_length: recirculation_piping_length,
                                           recirculation_branch_piping_length: recirculation_branch_piping_length,
                                           recirculation_pump_power: recirculation_pump_power,
                                           pipe_r_value: args[:hot_water_distribution_pipe_r],
                                           dwhr_facilities_connected: dwhr_facilities_connected,
                                           dwhr_equal_flow: dwhr_equal_flow,
                                           dwhr_efficiency: dwhr_efficiency)
  end

  def self.set_water_fixtures(hpxml_bldg, args)
    return if args[:water_heater_type] == 'none'

    hpxml_bldg.water_fixtures.add(id: "WaterFixture#{hpxml_bldg.water_fixtures.size + 1}",
                                  water_fixture_type: HPXML::WaterFixtureTypeShowerhead,
                                  low_flow: args[:water_fixtures_shower_low_flow])

    hpxml_bldg.water_fixtures.add(id: "WaterFixture#{hpxml_bldg.water_fixtures.size + 1}",
                                  water_fixture_type: HPXML::WaterFixtureTypeFaucet,
                                  low_flow: args[:water_fixtures_sink_low_flow])

    hpxml_bldg.water_heating.water_fixtures_usage_multiplier = args[:water_fixtures_usage_multiplier]
  end

  def self.set_solar_thermal(hpxml_bldg, args, epw_file)
    return if args[:solar_thermal_system_type] == 'none'

    if args[:solar_thermal_solar_fraction] > 0
      solar_fraction = args[:solar_thermal_solar_fraction]
    else
      collector_area = args[:solar_thermal_collector_area]
      collector_loop_type = args[:solar_thermal_collector_loop_type]
      collector_type = args[:solar_thermal_collector_type]
      collector_azimuth = args[:solar_thermal_collector_azimuth]
      latitude = HPXMLDefaults.get_default_latitude(args[:site_latitude], epw_file)
      collector_tilt = Geometry.get_absolute_tilt(args[:solar_thermal_collector_tilt], args[:geometry_roof_pitch], latitude)
      collector_frta = args[:solar_thermal_collector_rated_optical_efficiency]
      collector_frul = args[:solar_thermal_collector_rated_thermal_losses]
      storage_volume = args[:solar_thermal_storage_volume]
    end

    if hpxml_bldg.water_heating_systems.size == 0
      fail 'Solar thermal system specified but no water heater found.'
    end

    hpxml_bldg.solar_thermal_systems.add(id: "SolarThermalSystem#{hpxml_bldg.solar_thermal_systems.size + 1}",
                                         system_type: args[:solar_thermal_system_type],
                                         collector_area: collector_area,
                                         collector_loop_type: collector_loop_type,
                                         collector_type: collector_type,
                                         collector_azimuth: collector_azimuth,
                                         collector_tilt: collector_tilt,
                                         collector_frta: collector_frta,
                                         collector_frul: collector_frul,
                                         storage_volume: storage_volume,
                                         water_heating_system_idref: hpxml_bldg.water_heating_systems[0].id,
                                         solar_fraction: solar_fraction)
  end

  def self.set_pv_systems(hpxml_bldg, args, epw_file)
    return unless args[:pv_system_present]

    if [HPXML::ResidentialTypeSFA, HPXML::ResidentialTypeApartment].include? args[:geometry_unit_type]
      if args[:pv_system_num_bedrooms_served].to_f > args[:geometry_unit_num_bedrooms]
        is_shared_system = true
        number_of_bedrooms_served = args[:pv_system_num_bedrooms_served]
      end
    end

    latitude = HPXMLDefaults.get_default_latitude(args[:site_latitude], epw_file)

    hpxml_bldg.pv_systems.add(id: "PVSystem#{hpxml_bldg.pv_systems.size + 1}",
                              location: args[:pv_system_location],
                              module_type: args[:pv_system_module_type],
                              tracking: args[:pv_system_tracking],
                              array_azimuth: args[:pv_system_array_azimuth],
                              array_tilt: Geometry.get_absolute_tilt(args[:pv_system_array_tilt], args[:geometry_roof_pitch], latitude),
                              max_power_output: args[:pv_system_max_power_output],
                              system_losses_fraction: args[:pv_system_system_losses_fraction],
                              is_shared_system: is_shared_system,
                              number_of_bedrooms_served: number_of_bedrooms_served)

    if args[:pv_system_2_present]
      hpxml_bldg.pv_systems.add(id: "PVSystem#{hpxml_bldg.pv_systems.size + 1}",
                                location: args[:pv_system_2_location],
                                module_type: args[:pv_system_2_module_type],
                                tracking: args[:pv_system_2_tracking],
                                array_azimuth: args[:pv_system_2_array_azimuth],
                                array_tilt: Geometry.get_absolute_tilt(args[:pv_system_2_array_tilt], args[:geometry_roof_pitch], latitude),
                                max_power_output: args[:pv_system_2_max_power_output],
                                system_losses_fraction: args[:pv_system_system_losses_fraction],
                                is_shared_system: is_shared_system,
                                number_of_bedrooms_served: number_of_bedrooms_served)
    end

    # Add inverter efficiency; assume a single inverter even if multiple PV arrays
    hpxml_bldg.inverters.add(id: "Inverter#{hpxml_bldg.inverters.size + 1}",
                             inverter_efficiency: args[:pv_system_inverter_efficiency])
    hpxml_bldg.pv_systems.each do |pv_system|
      pv_system.inverter_idref = hpxml_bldg.inverters[-1].id
    end
  end

  def self.set_battery(hpxml_bldg, args)
    return unless args[:battery_present]

    location = get_location(args[:battery_location], hpxml_bldg.foundations[-1].foundation_type, hpxml_bldg.attics[-1].attic_type)

    if [HPXML::ResidentialTypeSFA, HPXML::ResidentialTypeApartment].include? args[:geometry_unit_type]
      if args[:battery_num_bedrooms_served].to_f > args[:geometry_unit_num_bedrooms]
        is_shared_system = true
        number_of_bedrooms_served = args[:battery_num_bedrooms_served]
      end
    end

    hpxml_bldg.batteries.add(id: "Battery#{hpxml_bldg.batteries.size + 1}",
                             type: HPXML::BatteryTypeLithiumIon,
                             location: location,
                             rated_power_output: args[:battery_power],
                             nominal_capacity_kwh: args[:battery_capacity],
                             usable_capacity_kwh: args[:battery_usable_capacity],
                             round_trip_efficiency: args[:battery_round_trip_efficiency],
                             is_shared_system: is_shared_system,
                             number_of_bedrooms_served: number_of_bedrooms_served)
  end

  def self.set_lighting(hpxml_bldg, args)
    if args[:lighting_present]
      has_garage = (args[:geometry_garage_width] * args[:geometry_garage_depth] > 0)

      # Interior
      interior_usage_multiplier = args[:lighting_interior_usage_multiplier]
      if interior_usage_multiplier.nil? || interior_usage_multiplier.to_f > 0
        hpxml_bldg.lighting_groups.add(id: "LightingGroup#{hpxml_bldg.lighting_groups.size + 1}",
                                       location: HPXML::LocationInterior,
                                       fraction_of_units_in_location: args[:lighting_interior_fraction_cfl],
                                       lighting_type: HPXML::LightingTypeCFL)
        hpxml_bldg.lighting_groups.add(id: "LightingGroup#{hpxml_bldg.lighting_groups.size + 1}",
                                       location: HPXML::LocationInterior,
                                       fraction_of_units_in_location: args[:lighting_interior_fraction_lfl],
                                       lighting_type: HPXML::LightingTypeLFL)
        hpxml_bldg.lighting_groups.add(id: "LightingGroup#{hpxml_bldg.lighting_groups.size + 1}",
                                       location: HPXML::LocationInterior,
                                       fraction_of_units_in_location: args[:lighting_interior_fraction_led],
                                       lighting_type: HPXML::LightingTypeLED)
        hpxml_bldg.lighting.interior_usage_multiplier = interior_usage_multiplier
      end

      # Exterior
      exterior_usage_multiplier = args[:lighting_exterior_usage_multiplier]
      if exterior_usage_multiplier.nil? || exterior_usage_multiplier.to_f > 0
        hpxml_bldg.lighting_groups.add(id: "LightingGroup#{hpxml_bldg.lighting_groups.size + 1}",
                                       location: HPXML::LocationExterior,
                                       fraction_of_units_in_location: args[:lighting_exterior_fraction_cfl],
                                       lighting_type: HPXML::LightingTypeCFL)
        hpxml_bldg.lighting_groups.add(id: "LightingGroup#{hpxml_bldg.lighting_groups.size + 1}",
                                       location: HPXML::LocationExterior,
                                       fraction_of_units_in_location: args[:lighting_exterior_fraction_lfl],
                                       lighting_type: HPXML::LightingTypeLFL)
        hpxml_bldg.lighting_groups.add(id: "LightingGroup#{hpxml_bldg.lighting_groups.size + 1}",
                                       location: HPXML::LocationExterior,
                                       fraction_of_units_in_location: args[:lighting_exterior_fraction_led],
                                       lighting_type: HPXML::LightingTypeLED)
        hpxml_bldg.lighting.exterior_usage_multiplier = exterior_usage_multiplier
      end

      # Garage
      if has_garage
        garage_usage_multiplier = args[:lighting_garage_usage_multiplier]
        if garage_usage_multiplier.nil? || garage_usage_multiplier.to_f > 0
          hpxml_bldg.lighting_groups.add(id: "LightingGroup#{hpxml_bldg.lighting_groups.size + 1}",
                                         location: HPXML::LocationGarage,
                                         fraction_of_units_in_location: args[:lighting_garage_fraction_cfl],
                                         lighting_type: HPXML::LightingTypeCFL)
          hpxml_bldg.lighting_groups.add(id: "LightingGroup#{hpxml_bldg.lighting_groups.size + 1}",
                                         location: HPXML::LocationGarage,
                                         fraction_of_units_in_location: args[:lighting_garage_fraction_lfl],
                                         lighting_type: HPXML::LightingTypeLFL)
          hpxml_bldg.lighting_groups.add(id: "LightingGroup#{hpxml_bldg.lighting_groups.size + 1}",
                                         location: HPXML::LocationGarage,
                                         fraction_of_units_in_location: args[:lighting_garage_fraction_led],
                                         lighting_type: HPXML::LightingTypeLED)
          hpxml_bldg.lighting.garage_usage_multiplier = garage_usage_multiplier
        end
      end
    end

    return unless args[:holiday_lighting_present]

    hpxml_bldg.lighting.holiday_exists = true
    hpxml_bldg.lighting.holiday_kwh_per_day = args[:holiday_lighting_daily_kwh]

    if not args[:holiday_lighting_period].nil?
      begin_month, begin_day, _begin_hour, end_month, end_day, _end_hour = Schedule.parse_date_time_range(args[:holiday_lighting_period])
      hpxml_bldg.lighting.holiday_period_begin_month = begin_month
      hpxml_bldg.lighting.holiday_period_begin_day = begin_day
      hpxml_bldg.lighting.holiday_period_end_month = end_month
      hpxml_bldg.lighting.holiday_period_end_day = end_day
    end
  end

  def self.set_dehumidifier(hpxml_bldg, args)
    return if args[:dehumidifier_type] == 'none'

    if args[:dehumidifier_efficiency_type] == 'EnergyFactor'
      energy_factor = args[:dehumidifier_efficiency]
    elsif args[:dehumidifier_efficiency_type] == 'IntegratedEnergyFactor'
      integrated_energy_factor = args[:dehumidifier_efficiency]
    end

    hpxml_bldg.dehumidifiers.add(id: "Dehumidifier#{hpxml_bldg.dehumidifiers.size + 1}",
                                 type: args[:dehumidifier_type],
                                 capacity: args[:dehumidifier_capacity],
                                 energy_factor: energy_factor,
                                 integrated_energy_factor: integrated_energy_factor,
                                 rh_setpoint: args[:dehumidifier_rh_setpoint],
                                 fraction_served: args[:dehumidifier_fraction_dehumidification_load_served],
                                 location: HPXML::LocationConditionedSpace)
  end

  def self.set_clothes_washer(hpxml_bldg, args)
    return if args[:water_heater_type] == 'none'
    return unless args[:clothes_washer_present]

    if args[:clothes_washer_efficiency_type] == 'ModifiedEnergyFactor'
      modified_energy_factor = args[:clothes_washer_efficiency]
    elsif args[:clothes_washer_efficiency_type] == 'IntegratedModifiedEnergyFactor'
      integrated_modified_energy_factor = args[:clothes_washer_efficiency]
    end

    hpxml_bldg.clothes_washers.add(id: "ClothesWasher#{hpxml_bldg.clothes_washers.size + 1}",
                                   location: args[:clothes_washer_location],
                                   modified_energy_factor: modified_energy_factor,
                                   integrated_modified_energy_factor: integrated_modified_energy_factor,
                                   rated_annual_kwh: args[:clothes_washer_rated_annual_kwh],
                                   label_electric_rate: args[:clothes_washer_label_electric_rate],
                                   label_gas_rate: args[:clothes_washer_label_gas_rate],
                                   label_annual_gas_cost: args[:clothes_washer_label_annual_gas_cost],
                                   label_usage: args[:clothes_washer_label_usage],
                                   capacity: args[:clothes_washer_capacity],
                                   usage_multiplier: args[:clothes_washer_usage_multiplier])
  end

  def self.set_clothes_dryer(hpxml_bldg, args)
    return if args[:water_heater_type] == 'none'
    return unless args[:clothes_washer_present]
    return unless args[:clothes_dryer_present]

    if args[:clothes_dryer_efficiency_type] == 'EnergyFactor'
      energy_factor = args[:clothes_dryer_efficiency]
    elsif args[:clothes_dryer_efficiency_type] == 'CombinedEnergyFactor'
      combined_energy_factor = args[:clothes_dryer_efficiency]
    end

    if not args[:clothes_dryer_vented_flow_rate].nil?
      is_vented = false
      if args[:clothes_dryer_vented_flow_rate] > 0
        is_vented = true
        vented_flow_rate = args[:clothes_dryer_vented_flow_rate]
      end
    end

    hpxml_bldg.clothes_dryers.add(id: "ClothesDryer#{hpxml_bldg.clothes_dryers.size + 1}",
                                  location: args[:clothes_dryer_location],
                                  fuel_type: args[:clothes_dryer_fuel_type],
                                  energy_factor: energy_factor,
                                  combined_energy_factor: combined_energy_factor,
                                  is_vented: is_vented,
                                  vented_flow_rate: vented_flow_rate,
                                  usage_multiplier: args[:clothes_dryer_usage_multiplier])
  end

  def self.set_dishwasher(hpxml_bldg, args)
    return if args[:water_heater_type] == 'none'
    return unless args[:dishwasher_present]

    if args[:dishwasher_efficiency_type] == 'RatedAnnualkWh'
      rated_annual_kwh = args[:dishwasher_efficiency]
    elsif args[:dishwasher_efficiency_type] == 'EnergyFactor'
      energy_factor = args[:dishwasher_efficiency]
    end

    hpxml_bldg.dishwashers.add(id: "Dishwasher#{hpxml_bldg.dishwashers.size + 1}",
                               location: args[:dishwasher_location],
                               rated_annual_kwh: rated_annual_kwh,
                               energy_factor: energy_factor,
                               label_electric_rate: args[:dishwasher_label_electric_rate],
                               label_gas_rate: args[:dishwasher_label_gas_rate],
                               label_annual_gas_cost: args[:dishwasher_label_annual_gas_cost],
                               label_usage: args[:dishwasher_label_usage],
                               place_setting_capacity: args[:dishwasher_place_setting_capacity],
                               usage_multiplier: args[:dishwasher_usage_multiplier])
  end

  def self.set_refrigerator(hpxml_bldg, args)
    return unless args[:refrigerator_present]

    hpxml_bldg.refrigerators.add(id: "Refrigerator#{hpxml_bldg.refrigerators.size + 1}",
                                 location: args[:refrigerator_location],
                                 rated_annual_kwh: args[:refrigerator_rated_annual_kwh],
                                 usage_multiplier: args[:refrigerator_usage_multiplier])
  end

  def self.set_extra_refrigerator(hpxml_bldg, args)
    return unless args[:extra_refrigerator_present]

    hpxml_bldg.refrigerators.add(id: "Refrigerator#{hpxml_bldg.refrigerators.size + 1}",
                                 location: args[:extra_refrigerator_location],
                                 rated_annual_kwh: args[:extra_refrigerator_rated_annual_kwh],
                                 usage_multiplier: args[:extra_refrigerator_usage_multiplier],
                                 primary_indicator: false)
    hpxml_bldg.refrigerators[0].primary_indicator = true
  end

  def self.set_freezer(hpxml_bldg, args)
    return unless args[:freezer_present]

    hpxml_bldg.freezers.add(id: "Freezer#{hpxml_bldg.freezers.size + 1}",
                            location: args[:freezer_location],
                            rated_annual_kwh: args[:freezer_rated_annual_kwh],
                            usage_multiplier: args[:freezer_usage_multiplier])
  end

  def self.set_cooking_range_oven(hpxml_bldg, args)
    return unless args[:cooking_range_oven_present]

    hpxml_bldg.cooking_ranges.add(id: "CookingRange#{hpxml_bldg.cooking_ranges.size + 1}",
                                  location: args[:cooking_range_oven_location],
                                  fuel_type: args[:cooking_range_oven_fuel_type],
                                  is_induction: args[:cooking_range_oven_is_induction],
                                  usage_multiplier: args[:cooking_range_oven_usage_multiplier])

    hpxml_bldg.ovens.add(id: "Oven#{hpxml_bldg.ovens.size + 1}",
                         is_convection: args[:cooking_range_oven_is_convection])
  end

  def self.set_ceiling_fans(hpxml_bldg, args)
    return unless args[:ceiling_fan_present]

    hpxml_bldg.ceiling_fans.add(id: "CeilingFan#{hpxml_bldg.ceiling_fans.size + 1}",
                                efficiency: args[:ceiling_fan_efficiency],
                                label_energy_use: args[:ceiling_fan_label_energy_use],
                                count: args[:ceiling_fan_quantity])
  end

  def self.set_misc_plug_loads_television(hpxml_bldg, args)
    return unless args[:misc_plug_loads_television_present]

    hpxml_bldg.plug_loads.add(id: "PlugLoad#{hpxml_bldg.plug_loads.size + 1}",
                              plug_load_type: HPXML::PlugLoadTypeTelevision,
                              kwh_per_year: args[:misc_plug_loads_television_annual_kwh],
                              usage_multiplier: args[:misc_plug_loads_television_usage_multiplier])
  end

  def self.set_misc_plug_loads_other(hpxml_bldg, args)
    hpxml_bldg.plug_loads.add(id: "PlugLoad#{hpxml_bldg.plug_loads.size + 1}",
                              plug_load_type: HPXML::PlugLoadTypeOther,
                              kwh_per_year: args[:misc_plug_loads_other_annual_kwh],
                              frac_sensible: args[:misc_plug_loads_other_frac_sensible],
                              frac_latent: args[:misc_plug_loads_other_frac_latent],
                              usage_multiplier: args[:misc_plug_loads_other_usage_multiplier])
  end

  def self.set_misc_plug_loads_well_pump(hpxml_bldg, args)
    return unless args[:misc_plug_loads_well_pump_present]

    hpxml_bldg.plug_loads.add(id: "PlugLoad#{hpxml_bldg.plug_loads.size + 1}",
                              plug_load_type: HPXML::PlugLoadTypeWellPump,
                              kwh_per_year: args[:misc_plug_loads_well_pump_annual_kwh],
                              usage_multiplier: args[:misc_plug_loads_well_pump_usage_multiplier])
  end

  def self.set_misc_plug_loads_vehicle(hpxml_bldg, args)
    return unless args[:misc_plug_loads_vehicle_present]

    hpxml_bldg.plug_loads.add(id: "PlugLoad#{hpxml_bldg.plug_loads.size + 1}",
                              plug_load_type: HPXML::PlugLoadTypeElectricVehicleCharging,
                              kwh_per_year: args[:misc_plug_loads_vehicle_annual_kwh],
                              usage_multiplier: args[:misc_plug_loads_vehicle_usage_multiplier])
  end

  def self.set_misc_fuel_loads_grill(hpxml_bldg, args)
    return unless args[:misc_fuel_loads_grill_present]

    hpxml_bldg.fuel_loads.add(id: "FuelLoad#{hpxml_bldg.fuel_loads.size + 1}",
                              fuel_load_type: HPXML::FuelLoadTypeGrill,
                              fuel_type: args[:misc_fuel_loads_grill_fuel_type],
                              therm_per_year: args[:misc_fuel_loads_grill_annual_therm],
                              usage_multiplier: args[:misc_fuel_loads_grill_usage_multiplier])
  end

  def self.set_misc_fuel_loads_lighting(hpxml_bldg, args)
    return unless args[:misc_fuel_loads_lighting_present]

    hpxml_bldg.fuel_loads.add(id: "FuelLoad#{hpxml_bldg.fuel_loads.size + 1}",
                              fuel_load_type: HPXML::FuelLoadTypeLighting,
                              fuel_type: args[:misc_fuel_loads_lighting_fuel_type],
                              therm_per_year: args[:misc_fuel_loads_lighting_annual_therm],
                              usage_multiplier: args[:misc_fuel_loads_lighting_usage_multiplier])
  end

  def self.set_misc_fuel_loads_fireplace(hpxml_bldg, args)
    return unless args[:misc_fuel_loads_fireplace_present]

    hpxml_bldg.fuel_loads.add(id: "FuelLoad#{hpxml_bldg.fuel_loads.size + 1}",
                              fuel_load_type: HPXML::FuelLoadTypeFireplace,
                              fuel_type: args[:misc_fuel_loads_fireplace_fuel_type],
                              therm_per_year: args[:misc_fuel_loads_fireplace_annual_therm],
                              frac_sensible: args[:misc_fuel_loads_fireplace_frac_sensible],
                              frac_latent: args[:misc_fuel_loads_fireplace_frac_latent],
                              usage_multiplier: args[:misc_fuel_loads_fireplace_usage_multiplier])
  end

  def self.set_pool(hpxml_bldg, args)
    return unless args[:pool_present]

    if [HPXML::HeaterTypeElectricResistance, HPXML::HeaterTypeHeatPump].include?(args[:pool_heater_type])
      if not args[:pool_heater_annual_kwh].nil?
        heater_load_units = HPXML::UnitsKwhPerYear
        heater_load_value = args[:pool_heater_annual_kwh]
      end
    end

    if [HPXML::HeaterTypeGas].include?(args[:pool_heater_type])
      if not args[:pool_heater_annual_therm].nil?
        heater_load_units = HPXML::UnitsThermPerYear
        heater_load_value = args[:pool_heater_annual_therm]
      end
    end

    hpxml_bldg.pools.add(id: "Pool#{hpxml_bldg.pools.size + 1}",
                         type: HPXML::TypeUnknown,
                         pump_type: HPXML::TypeUnknown,
                         pump_kwh_per_year: args[:pool_pump_annual_kwh],
                         pump_usage_multiplier: args[:pool_pump_usage_multiplier],
                         heater_type: args[:pool_heater_type],
                         heater_load_units: heater_load_units,
                         heater_load_value: heater_load_value,
                         heater_usage_multiplier: args[:pool_heater_usage_multiplier])
  end

  def self.set_permanent_spa(hpxml_bldg, args)
    return unless args[:permanent_spa_present]

    if [HPXML::HeaterTypeElectricResistance, HPXML::HeaterTypeHeatPump].include?(args[:permanent_spa_heater_type])
      if not args[:permanent_spa_heater_annual_kwh].nil?
        heater_load_units = HPXML::UnitsKwhPerYear
        heater_load_value = args[:permanent_spa_heater_annual_kwh]
      end
    end

    if [HPXML::HeaterTypeGas].include?(args[:permanent_spa_heater_type])
      if not args[:permanent_spa_heater_annual_therm].nil?
        heater_load_units = HPXML::UnitsThermPerYear
        heater_load_value = args[:permanent_spa_heater_annual_therm]
      end
    end

    hpxml_bldg.permanent_spas.add(id: "PermanentSpa#{hpxml_bldg.permanent_spas.size + 1}",
                                  type: HPXML::TypeUnknown,
                                  pump_type: HPXML::TypeUnknown,
                                  pump_kwh_per_year: args[:permanent_spa_pump_annual_kwh],
                                  pump_usage_multiplier: args[:permanent_spa_pump_usage_multiplier],
                                  heater_type: args[:permanent_spa_heater_type],
                                  heater_load_units: heater_load_units,
                                  heater_load_value: heater_load_value,
                                  heater_usage_multiplier: args[:permanent_spa_heater_usage_multiplier])
  end

  def self.collapse_surfaces(hpxml_bldg, args)
    if args[:combine_like_surfaces]
      # Collapse some surfaces whose azimuth is a minor effect to simplify HPXMLs.
      (hpxml_bldg.roofs + hpxml_bldg.rim_joists + hpxml_bldg.walls + hpxml_bldg.foundation_walls).each do |surface|
        surface.azimuth = nil
      end
      hpxml_bldg.collapse_enclosure_surfaces()
    else
      # Collapse surfaces so that we don't get, e.g., individual windows
      # or the front wall split because of the door. Exclude foundation walls
      # from the list so we get all 4 foundation walls.
      hpxml_bldg.collapse_enclosure_surfaces([:roofs, :walls, :rim_joists, :floors,
                                              :slabs, :windows, :skylights, :doors])
    end

    # After surfaces are collapsed, round all areas
    (hpxml_bldg.roofs +
     hpxml_bldg.rim_joists +
     hpxml_bldg.walls +
     hpxml_bldg.foundation_walls +
     hpxml_bldg.floors +
     hpxml_bldg.slabs +
     hpxml_bldg.windows +
     hpxml_bldg.skylights +
     hpxml_bldg.doors).each do |s|
      s.area = s.area.round(1)
    end
  end

  def self.renumber_hpxml_ids(hpxml_bldg)
    # Renumber surfaces
    { hpxml_bldg.walls => 'Wall',
      hpxml_bldg.foundation_walls => 'FoundationWall',
      hpxml_bldg.rim_joists => 'RimJoist',
      hpxml_bldg.floors => 'Floor',
      hpxml_bldg.roofs => 'Roof',
      hpxml_bldg.slabs => 'Slab',
      hpxml_bldg.windows => 'Window',
      hpxml_bldg.doors => 'Door',
      hpxml_bldg.skylights => 'Skylight' }.each do |surfs, surf_name|
      surfs.each_with_index do |surf, i|
        (hpxml_bldg.attics + hpxml_bldg.foundations).each do |attic_or_fnd|
          if attic_or_fnd.respond_to?(:attached_to_roof_idrefs) && !attic_or_fnd.attached_to_roof_idrefs.nil? && !attic_or_fnd.attached_to_roof_idrefs.delete(surf.id).nil?
            attic_or_fnd.attached_to_roof_idrefs << "#{surf_name}#{i + 1}"
          end
          if attic_or_fnd.respond_to?(:attached_to_wall_idrefs) && !attic_or_fnd.attached_to_wall_idrefs.nil? && !attic_or_fnd.attached_to_wall_idrefs.delete(surf.id).nil?
            attic_or_fnd.attached_to_wall_idrefs << "#{surf_name}#{i + 1}"
          end
          if attic_or_fnd.respond_to?(:attached_to_rim_joist_idrefs) && !attic_or_fnd.attached_to_rim_joist_idrefs.nil? && !attic_or_fnd.attached_to_rim_joist_idrefs.delete(surf.id).nil?
            attic_or_fnd.attached_to_rim_joist_idrefs << "#{surf_name}#{i + 1}"
          end
          if attic_or_fnd.respond_to?(:attached_to_floor_idrefs) && !attic_or_fnd.attached_to_floor_idrefs.nil? && !attic_or_fnd.attached_to_floor_idrefs.delete(surf.id).nil?
            attic_or_fnd.attached_to_floor_idrefs << "#{surf_name}#{i + 1}"
          end
          if attic_or_fnd.respond_to?(:attached_to_slab_idrefs) && !attic_or_fnd.attached_to_slab_idrefs.nil? && !attic_or_fnd.attached_to_slab_idrefs.delete(surf.id).nil?
            attic_or_fnd.attached_to_slab_idrefs << "#{surf_name}#{i + 1}"
          end
          if attic_or_fnd.respond_to?(:attached_to_foundation_wall_idrefs) && !attic_or_fnd.attached_to_foundation_wall_idrefs.nil? && !attic_or_fnd.attached_to_foundation_wall_idrefs.delete(surf.id).nil?
            attic_or_fnd.attached_to_foundation_wall_idrefs << "#{surf_name}#{i + 1}"
          end
        end
        (hpxml_bldg.windows + hpxml_bldg.doors).each do |subsurf|
          if subsurf.respond_to?(:wall_idref) && (subsurf.wall_idref == surf.id)
            subsurf.wall_idref = "#{surf_name}#{i + 1}"
          end
        end
        hpxml_bldg.skylights.each do |subsurf|
          if subsurf.respond_to?(:roof_idref) && (subsurf.roof_idref == surf.id)
            subsurf.roof_idref = "#{surf_name}#{i + 1}"
          end
        end
        surf.id = "#{surf_name}#{i + 1}"
        if surf.respond_to? :insulation_id
          surf.insulation_id = "#{surf_name}#{i + 1}Insulation"
        end
        if surf.respond_to? :perimeter_insulation_id
          surf.perimeter_insulation_id = "#{surf_name}#{i + 1}PerimeterInsulation"
        end
        if surf.respond_to? :under_slab_insulation_id
          surf.under_slab_insulation_id = "#{surf_name}#{i + 1}UnderSlabInsulation"
        end
      end
    end
  end
end

# register the measure to be used by the application
BuildResidentialHPXML.new.registerWithApplication<|MERGE_RESOLUTION|>--- conflicted
+++ resolved
@@ -116,25 +116,24 @@
     arg.setDescription("Affects the transient calculation of indoor air temperatures. If not provided, the OS-HPXML default (see <a href='#{docs_base_url}#hpxml-simulation-control'>HPXML Simulation Control</a>) is used.")
     args << arg
 
-<<<<<<< HEAD
-    arg = OpenStudio::Measure::OSArgument::makeDoubleArgument('geb_onoff_thermostat_deadband', false)
-    arg.setDisplayName('HVAC GEB Control: On-Off Thermostat Deadband')
-    arg.setDescription("On-off thermostat deadband for hvac systems. Only applies to single speed or two speed air source HVAC systems.")
-    arg.setUnits('deg-F')
-    args << arg
-
-    arg = OpenStudio::Measure::OSArgument::makeDoubleArgument('geb_backup_heating_capacity_increment', false)
-    arg.setDisplayName('HVAC GEB Control: Backup Heating Capacity Increment')
-    arg.setDescription("Capacity increment of the multi-staging heat pump backup system. Only applies if Backup Type is '#{HPXML::HeatPumpBackupTypeIntegrated}' and Backup Fuel Type is '#{HPXML::FuelTypeElectricity}'.")
-    arg.setUnits('deg-F')
-=======
     defrost_model_type_choices = OpenStudio::StringVector.new
     defrost_model_type_choices << HPXML::AdvancedResearchDefrostModelTypeStandard
     defrost_model_type_choices << HPXML::AdvancedResearchDefrostModelTypeAdvanced
     arg = OpenStudio::Measure::OSArgument::makeChoiceArgument('simulation_control_defrost_model_type', defrost_model_type_choices, false)
     arg.setDisplayName('Simulation Control: Defrost Model Type')
     arg.setDescription("Research feature to select the type of defrost model. Use #{HPXML::AdvancedResearchDefrostModelTypeStandard} for default E+ defrost setting. Use #{HPXML::AdvancedResearchDefrostModelTypeAdvanced} for improved model that better accounts for loads and energy uses during defrost, using #{HPXML::AdvancedResearchDefrostModelTypeAdvanced} may impact simulation runtime. If not provided, defaults to #{HPXML::AdvancedResearchDefrostModelTypeStandard}.")
->>>>>>> 9c7249b0
+    args << arg
+
+    arg = OpenStudio::Measure::OSArgument::makeDoubleArgument('geb_onoff_thermostat_deadband', false)
+    arg.setDisplayName('Simulation Control: HVAC GEB On-Off Thermostat Deadband')
+    arg.setDescription("On-off thermostat deadband for hvac systems. Only applies to single speed or two speed air source HVAC systems.")
+    arg.setUnits('deg-F')
+    args << arg
+
+    arg = OpenStudio::Measure::OSArgument::makeDoubleArgument('geb_backup_heating_capacity_increment', false)
+    arg.setDisplayName('Simulation Control: HVAC GEB Backup Heating Capacity Increment')
+    arg.setDescription("Capacity increment of the multi-staging heat pump backup system. Only applies if Backup Type is '#{HPXML::HeatPumpBackupTypeIntegrated}' and Backup Fuel Type is '#{HPXML::FuelTypeElectricity}'.")
+    arg.setUnits('deg-F')
     args << arg
 
     site_type_choices = OpenStudio::StringVector.new
@@ -4049,7 +4048,21 @@
       end
       hpxml.header.defrost_model_type = args[:simulation_control_defrost_model_type]
     end
-
+    
+    if not args[:simulation_control_geb_onoff_thermostat_deadband].nil?
+      if (not hpxml.header.geb_onoff_thermostat_deadband.nil?) && (hpxml.header.geb_onoff_thermostat_deadband!= args[:simulation_control_geb_onoff_thermostat_deadband])
+        errors << "'Simulation Control: HVAC GEB On-Off Thermostat Deadband' cannot vary across dwelling units."
+      end
+      hpxml.header.geb_onoff_thermostat_deadband = args[:geb_onoff_thermostat_deadband]
+    end
+
+    if not args[:simulation_control_geb_backup_heating_capacity_increment].nil?
+      if (not hpxml.header.geb_backup_heating_capacity_increment.nil?) && (hpxml.header.geb_backup_heating_capacity_increment!= args[:simulation_control_geb_backup_heating_capacity_increment])
+        errors << "'Simulation Control: HVAC GEB Backup Heating Capacity Increment' cannot vary across dwelling units."
+      end
+      hpxml.header.geb_backup_heating_capacity_increment = args[:geb_backup_heating_capacity_increment]
+    end
+    
     if not args[:emissions_scenario_names].nil?
       emissions_scenario_names = args[:emissions_scenario_names].split(',').map(&:strip)
       emissions_types = args[:emissions_types].split(',').map(&:strip)
@@ -4489,33 +4502,8 @@
     hpxml_bldg.header.heat_pump_backup_sizing_methodology = args[:heat_pump_backup_sizing_methodology]
     hpxml_bldg.header.natvent_days_per_week = args[:window_natvent_availability]
 
-<<<<<<< HEAD
-    if args[:heat_pump_sizing_methodology].is_initialized
-      hpxml_bldg.header.heat_pump_sizing_methodology = args[:heat_pump_sizing_methodology].get
-    end
-
-    if args[:heat_pump_backup_sizing_methodology].is_initialized
-      hpxml_bldg.header.heat_pump_backup_sizing_methodology = args[:heat_pump_backup_sizing_methodology].get
-    end
-
-    if args[:geb_onoff_thermostat_deadband].is_initialized
-      hpxml_bldg.header.geb_onoff_thermostat_deadband = args[:geb_onoff_thermostat_deadband].get
-    end
-
-    if args[:geb_backup_heating_capacity_increment].is_initialized
-      hpxml_bldg.header.geb_backup_heating_capacity_increment = args[:geb_backup_heating_capacity_increment].get
-    end
-
-    if args[:window_natvent_availability].is_initialized
-      hpxml_bldg.header.natvent_days_per_week = args[:window_natvent_availability].get
-    end
-
-    if args[:window_shading_summer_season].is_initialized
-      begin_month, begin_day, _begin_hour, end_month, end_day, _end_hour = Schedule.parse_date_time_range(args[:window_shading_summer_season].get)
-=======
     if not args[:window_shading_summer_season].nil?
       begin_month, begin_day, _begin_hour, end_month, end_day, _end_hour = Schedule.parse_date_time_range(args[:window_shading_summer_season])
->>>>>>> 9c7249b0
       hpxml_bldg.header.shading_summer_begin_month = begin_month
       hpxml_bldg.header.shading_summer_begin_day = begin_day
       hpxml_bldg.header.shading_summer_end_month = end_month
