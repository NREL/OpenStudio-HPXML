--- conflicted
+++ resolved
@@ -1118,11 +1118,7 @@
 
     arg = OpenStudio::Measure::OSArgument::makeChoiceArgument('cooling_system_cooling_compressor_type', compressor_type_choices, false)
     arg.setDisplayName('Cooling System: Cooling Compressor Type')
-<<<<<<< HEAD
-    arg.setDescription("The compressor type of the cooling system. Only applies to #{HPXML::HVACTypeCentralAirConditioner} and #{HPXML::HVACTypeMiniSplitAirConditioner}. If not provided, the OS-HPXML default is used.")
-=======
-    arg.setDescription("The compressor type of the cooling system. Only applies to #{HPXML::HVACTypeCentralAirConditioner}. If not provided, the OS-HPXML default (see <a href='#{docs_base_url}#central-air-conditioner'>Central Air Conditioner</a>) is used.")
->>>>>>> 87bfe1ae
+    arg.setDescription("The compressor type of the cooling system. Only applies to #{HPXML::HVACTypeCentralAirConditioner} and #{HPXML::HVACTypeMiniSplitAirConditioner}. If not provided, the OS-HPXML default (see <a href='#{docs_base_url}#central-air-conditioner'>Central Air Conditioner</a>, <a href='#{docs_base_url}#mini-split-air-conditioner'>Mini-Split Air Conditioner</a>) is used.")
     args << arg
 
     arg = OpenStudio::Measure::OSArgument::makeDoubleArgument('cooling_system_cooling_sensible_heat_fraction', false)
@@ -1252,11 +1248,7 @@
 
     arg = OpenStudio::Measure::OSArgument::makeChoiceArgument('heat_pump_cooling_compressor_type', compressor_type_choices, false)
     arg.setDisplayName('Heat Pump: Cooling Compressor Type')
-<<<<<<< HEAD
-    arg.setDescription("The compressor type of the heat pump. Only applies to #{HPXML::HVACTypeHeatPumpAirToAir} and #{HPXML::HVACTypeHeatPumpMiniSplit}. If not provided, the OS-HPXML default is used.")
-=======
-    arg.setDescription("The compressor type of the heat pump. Only applies to #{HPXML::HVACTypeHeatPumpAirToAir}. If not provided, the OS-HPXML default (see <a href='#{docs_base_url}#air-to-air-heat-pump'>Air-to-Air Heat Pump</a>) is used.")
->>>>>>> 87bfe1ae
+    arg.setDescription("The compressor type of the heat pump. Only applies to #{HPXML::HVACTypeHeatPumpAirToAir} and #{HPXML::HVACTypeHeatPumpMiniSplit}. If not provided, the OS-HPXML default (see <a href='#{docs_base_url}#air-to-air-heat-pump'>Air-to-Air Heat Pump</a>, <a href='#{docs_base_url}#mini-split-heat-pump'>Mini-Split Heat Pump</a>) is used.")
     args << arg
 
     arg = OpenStudio::Measure::OSArgument::makeDoubleArgument('heat_pump_cooling_sensible_heat_fraction', false)
