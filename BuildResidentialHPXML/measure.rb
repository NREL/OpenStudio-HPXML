--- conflicted
+++ resolved
@@ -2400,19 +2400,6 @@
     arg.setDefaultValue(Constants.Auto)
     args << arg
 
-<<<<<<< HEAD
-    # assign the user inputs to variables
-    args = { hpxml_path: runner.getStringArgumentValue('hpxml_path', user_arguments),
-             weather_dir: runner.getStringArgumentValue('weather_dir', user_arguments),
-             timestep: runner.getIntegerArgumentValue('simulation_control_timestep', user_arguments),
-             begin_month: runner.getIntegerArgumentValue('simulation_control_begin_month', user_arguments),
-             begin_day_of_month: runner.getIntegerArgumentValue('simulation_control_begin_day_of_month', user_arguments),
-             end_month: runner.getIntegerArgumentValue('simulation_control_end_month', user_arguments),
-             end_day_of_month: runner.getIntegerArgumentValue('simulation_control_end_day_of_month', user_arguments),
-             schedules_output_path: runner.getStringArgumentValue('schedules_output_path', user_arguments),
-             weather_station_epw_filepath: runner.getStringArgumentValue('weather_station_epw_filepath', user_arguments),
-             site_type: runner.getStringArgumentValue('site_type', user_arguments),
-=======
     arg = OpenStudio::Measure::OSArgument::makeStringArgument('plug_loads_well_pump_monthly_multipliers', true)
     arg.setDisplayName('Plug Loads: Well Pump Month Schedule')
     arg.setDescription('Specify the 12-month schedule.')
@@ -2793,7 +2780,6 @@
              schedules_output_path: runner.getStringArgumentValue('schedules_output_path', user_arguments),
              weather_station_epw_filepath: runner.getStringArgumentValue('weather_station_epw_filepath', user_arguments),
              site_type: runner.getOptionalStringArgumentValue('site_type', user_arguments),
->>>>>>> e2f3c82a
              geometry_unit_type: runner.getStringArgumentValue('geometry_unit_type', user_arguments),
              geometry_num_units: runner.getOptionalIntegerArgumentValue('geometry_num_units', user_arguments),
              geometry_cfa: runner.getDoubleArgumentValue('geometry_cfa', user_arguments),
@@ -2824,26 +2810,12 @@
              geometry_num_bedrooms: runner.getIntegerArgumentValue('geometry_num_bedrooms', user_arguments),
              geometry_num_bathrooms: runner.getStringArgumentValue('geometry_num_bathrooms', user_arguments),
              geometry_num_occupants: runner.getStringArgumentValue('geometry_num_occupants', user_arguments),
-<<<<<<< HEAD
              geometry_export_3d_coordinates: runner.getBoolArgumentValue('geometry_export_3d_coordinates', user_arguments),
-=======
->>>>>>> e2f3c82a
              floor_assembly_r: runner.getDoubleArgumentValue('floor_assembly_r', user_arguments),
              foundation_wall_insulation_r: runner.getDoubleArgumentValue('foundation_wall_insulation_r', user_arguments),
              foundation_wall_insulation_distance_to_top: runner.getDoubleArgumentValue('foundation_wall_insulation_distance_to_top', user_arguments),
              foundation_wall_insulation_distance_to_bottom: runner.getDoubleArgumentValue('foundation_wall_insulation_distance_to_bottom', user_arguments),
              foundation_wall_assembly_r: runner.getOptionalDoubleArgumentValue('foundation_wall_assembly_r', user_arguments),
-<<<<<<< HEAD
-             perimeter_insulation_r_value: runner.getDoubleArgumentValue('slab_perimeter_insulation_r', user_arguments),
-             perimeter_insulation_depth: runner.getDoubleArgumentValue('slab_perimeter_depth', user_arguments),
-             under_slab_insulation_r_value: runner.getDoubleArgumentValue('slab_under_insulation_r', user_arguments),
-             under_slab_insulation_width: runner.getDoubleArgumentValue('slab_under_width', user_arguments),
-             slab_carpet_fraction: runner.getDoubleArgumentValue('slab_carpet_fraction', user_arguments),
-             slab_carpet_r_value: runner.getDoubleArgumentValue('slab_carpet_r', user_arguments),
-             ceiling_assembly_r: runner.getDoubleArgumentValue('ceiling_assembly_r', user_arguments),
-             roof_assembly_r: runner.getDoubleArgumentValue('roof_assembly_r', user_arguments),
-             roof_solar_absorptance: runner.getDoubleArgumentValue('roof_solar_absorptance', user_arguments),
-=======
              slab_perimeter_insulation_r: runner.getDoubleArgumentValue('slab_perimeter_insulation_r', user_arguments),
              slab_perimeter_depth: runner.getDoubleArgumentValue('slab_perimeter_depth', user_arguments),
              slab_under_insulation_r: runner.getDoubleArgumentValue('slab_under_insulation_r', user_arguments),
@@ -2855,21 +2827,15 @@
              roof_color: runner.getStringArgumentValue('roof_color', user_arguments),
              roof_assembly_r: runner.getDoubleArgumentValue('roof_assembly_r', user_arguments),
              roof_solar_absorptance: runner.getStringArgumentValue('roof_solar_absorptance', user_arguments),
->>>>>>> e2f3c82a
              roof_emittance: runner.getDoubleArgumentValue('roof_emittance', user_arguments),
              roof_radiant_barrier: runner.getBoolArgumentValue('roof_radiant_barrier', user_arguments),
              neighbor_distance: [runner.getDoubleArgumentValue('neighbor_front_distance', user_arguments), runner.getDoubleArgumentValue('neighbor_back_distance', user_arguments), runner.getDoubleArgumentValue('neighbor_left_distance', user_arguments), runner.getDoubleArgumentValue('neighbor_right_distance', user_arguments)],
              neighbor_height: [runner.getStringArgumentValue('neighbor_front_height', user_arguments), runner.getStringArgumentValue('neighbor_back_height', user_arguments), runner.getStringArgumentValue('neighbor_left_height', user_arguments), runner.getStringArgumentValue('neighbor_right_height', user_arguments)],
              wall_type: runner.getStringArgumentValue('wall_type', user_arguments),
-<<<<<<< HEAD
-             wall_assembly_r: runner.getDoubleArgumentValue('wall_assembly_r', user_arguments),
-             wall_solar_absorptance: runner.getDoubleArgumentValue('wall_solar_absorptance', user_arguments),
-=======
              wall_siding_type: runner.getOptionalStringArgumentValue('wall_siding_type', user_arguments),
              wall_color: runner.getStringArgumentValue('wall_color', user_arguments),
              wall_assembly_r: runner.getDoubleArgumentValue('wall_assembly_r', user_arguments),
              wall_solar_absorptance: runner.getStringArgumentValue('wall_solar_absorptance', user_arguments),
->>>>>>> e2f3c82a
              wall_emittance: runner.getDoubleArgumentValue('wall_emittance', user_arguments),
              window_front_wwr: runner.getDoubleArgumentValue('window_front_wwr', user_arguments),
              window_back_wwr: runner.getDoubleArgumentValue('window_back_wwr', user_arguments),
@@ -2880,19 +2846,11 @@
              window_area_left: runner.getDoubleArgumentValue('window_area_left', user_arguments),
              window_area_right: runner.getDoubleArgumentValue('window_area_right', user_arguments),
              window_aspect_ratio: runner.getDoubleArgumentValue('window_aspect_ratio', user_arguments),
-<<<<<<< HEAD
-             window_fraction_operable: runner.getDoubleArgumentValue('window_fraction_operable', user_arguments),
-             window_ufactor: runner.getDoubleArgumentValue('window_ufactor', user_arguments),
-             window_shgc: runner.getDoubleArgumentValue('window_shgc', user_arguments),
-             window_interior_shading_winter: runner.getDoubleArgumentValue('window_interior_shading_winter', user_arguments),
-             window_interior_shading_summer: runner.getDoubleArgumentValue('window_interior_shading_summer', user_arguments),
-=======
              window_fraction_operable: runner.getOptionalDoubleArgumentValue('window_fraction_operable', user_arguments),
              window_ufactor: runner.getDoubleArgumentValue('window_ufactor', user_arguments),
              window_shgc: runner.getDoubleArgumentValue('window_shgc', user_arguments),
              window_interior_shading_winter: runner.getOptionalDoubleArgumentValue('window_interior_shading_winter', user_arguments),
              window_interior_shading_summer: runner.getOptionalDoubleArgumentValue('window_interior_shading_summer', user_arguments),
->>>>>>> e2f3c82a
              overhangs_front_depth: runner.getDoubleArgumentValue('overhangs_front_depth', user_arguments),
              overhangs_front_distance_to_top_of_window: runner.getDoubleArgumentValue('overhangs_front_distance_to_top_of_window', user_arguments),
              overhangs_back_depth: runner.getDoubleArgumentValue('overhangs_back_depth', user_arguments),
@@ -3893,8 +3851,7 @@
                       under_slab_insulation_spans_entire_slab: under_slab_insulation_spans_entire_slab,
                       depth_below_grade: depth_below_grade,
                       carpet_fraction: args[:slab_carpet_fraction],
-<<<<<<< HEAD
-                      carpet_r_value: args[:slab_carpet_r_value])
+                      carpet_r_value: args[:slab_carpet_r])
 
       next unless args[:geometry_export_3d_coordinates]
 
@@ -3904,9 +3861,6 @@
         z = UnitConversions.convert(vertex.z + surface.space.get.zOrigin, 'm', 'ft').round(2)
         hpxml.slabs[-1].add_coordinate(x: x, y: y, z: z)
       end
-=======
-                      carpet_r_value: args[:slab_carpet_r])
->>>>>>> e2f3c82a
     end
   end
 
