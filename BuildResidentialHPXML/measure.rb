--- conflicted
+++ resolved
@@ -1125,40 +1125,10 @@
 
     cooling_system_choices = get_option_names('cooling_system.tsv')
 
-<<<<<<< HEAD
     arg = OpenStudio::Measure::OSArgument::makeChoiceArgument('cooling_system', cooling_system_choices, true)
     arg.setDisplayName('Cooling System')
     arg.setDescription("The cooling system type, efficiency type, and efficiency. Use '#{Constants::None}' if there is no cooling system or if there is a heat pump serving a cooling load.")
     arg.setDefaultValue('Central AC, SEER 13')
-=======
-    arg = OpenStudio::Measure::OSArgument::makeChoiceArgument('cooling_system_type', cooling_system_type_choices, true)
-    arg.setDisplayName('Cooling System: Type')
-    arg.setDescription("The type of cooling system. Use '#{Constants::None}' if there is no cooling system or if there is a heat pump serving a cooling load.")
-    arg.setDefaultValue(HPXML::HVACTypeCentralAirConditioner)
-    args << arg
-
-    arg = OpenStudio::Measure::OSArgument::makeChoiceArgument('cooling_system_cooling_efficiency_type', cooling_efficiency_type_choices, true)
-    arg.setDisplayName('Cooling System: Efficiency Type')
-    arg.setDescription("The efficiency type of the cooling system. System types #{HPXML::HVACTypeCentralAirConditioner} and #{HPXML::HVACTypeMiniSplitAirConditioner} use #{HPXML::UnitsSEER} or #{HPXML::UnitsSEER2}. System types #{HPXML::HVACTypeRoomAirConditioner} and #{HPXML::HVACTypePTAC} use #{HPXML::UnitsEER} or #{HPXML::UnitsCEER}. Ignored for system type #{HPXML::HVACTypeEvaporativeCooler}.")
-    arg.setDefaultValue(HPXML::UnitsSEER)
-    args << arg
-
-    arg = OpenStudio::Measure::OSArgument::makeDoubleArgument('cooling_system_cooling_efficiency', true)
-    arg.setDisplayName('Cooling System: Efficiency')
-    arg.setDescription("The rated efficiency value of the cooling system. Ignored for #{HPXML::HVACTypeEvaporativeCooler}.")
-    arg.setDefaultValue(13.0)
-    args << arg
-
-    arg = OpenStudio::Measure::OSArgument::makeChoiceArgument('cooling_system_cooling_compressor_type', compressor_type_choices, false)
-    arg.setDisplayName('Cooling System: Cooling Compressor Type')
-    arg.setDescription("The compressor type of the cooling system. Only applies to #{HPXML::HVACTypeCentralAirConditioner} and #{HPXML::HVACTypeMiniSplitAirConditioner}.")
-    args << arg
-
-    arg = OpenStudio::Measure::OSArgument::makeDoubleArgument('cooling_system_cooling_sensible_heat_fraction', false)
-    arg.setDisplayName('Cooling System: Cooling Sensible Heat Fraction')
-    arg.setDescription("The sensible heat fraction of the cooling system. Ignored for #{HPXML::HVACTypeEvaporativeCooler}. If not provided, the OS-HPXML default (see <a href='#{docs_base_url}#central-air-conditioner'>Central Air Conditioner</a>, <a href='#{docs_base_url}#room-air-conditioner'>Room Air Conditioner</a>, <a href='#{docs_base_url}#packaged-terminal-air-conditioner'>Packaged Terminal Air Conditioner</a>, <a href='#{docs_base_url}#mini-split-air-conditioner'>Mini-Split Air Conditioner</a>) is used.")
-    arg.setUnits('Frac')
->>>>>>> 6d274c4f
     args << arg
 
     arg = OpenStudio::Measure::OSArgument::makeDoubleArgument('cooling_system_cooling_capacity', false)
@@ -1208,28 +1178,10 @@
 
     heat_pump_choices = get_option_names('heat_pump.tsv')
 
-<<<<<<< HEAD
     arg = OpenStudio::Measure::OSArgument::makeChoiceArgument('heat_pump', heat_pump_choices, true)
     arg.setDisplayName('Heat Pump')
     arg.setDescription('The heat pump type/efficiency.')
     arg.setDefaultValue('None')
-=======
-    arg = OpenStudio::Measure::OSArgument::makeDoubleArgument('heat_pump_cooling_efficiency', true)
-    arg.setDisplayName('Heat Pump: Cooling Efficiency')
-    arg.setDescription('The rated cooling efficiency value of the heat pump.')
-    arg.setDefaultValue(13.0)
-    args << arg
-
-    arg = OpenStudio::Measure::OSArgument::makeChoiceArgument('heat_pump_cooling_compressor_type', compressor_type_choices, false)
-    arg.setDisplayName('Heat Pump: Cooling Compressor Type')
-    arg.setDescription("The compressor type of the heat pump. Only applies to #{HPXML::HVACTypeHeatPumpAirToAir}, #{HPXML::HVACTypeHeatPumpMiniSplit} and #{HPXML::HVACTypeHeatPumpGroundToAir}.")
-    args << arg
-
-    arg = OpenStudio::Measure::OSArgument::makeDoubleArgument('heat_pump_cooling_sensible_heat_fraction', false)
-    arg.setDisplayName('Heat Pump: Cooling Sensible Heat Fraction')
-    arg.setDescription("The sensible heat fraction of the heat pump. If not provided, the OS-HPXML default (see <a href='#{docs_base_url}#air-to-air-heat-pump'>Air-to-Air Heat Pump</a>, <a href='#{docs_base_url}#mini-split-heat-pump'>Mini-Split Heat Pump</a>, <a href='#{docs_base_url}#packaged-terminal-heat-pump'>Packaged Terminal Heat Pump</a>, <a href='#{docs_base_url}#room-air-conditioner-w-reverse-cycle'>Room Air Conditioner w/ Reverse Cycle</a>, <a href='#{docs_base_url}#ground-to-air-heat-pump'>Ground-to-Air Heat Pump</a>) is used.")
-    arg.setUnits('Frac')
->>>>>>> 6d274c4f
     args << arg
 
     arg = OpenStudio::Measure::OSArgument::makeDoubleArgument('heat_pump_heating_capacity', false)
