require_relative '../../HPXMLtoOpenStudio/resources/minitest_helper'
require 'openstudio'
require 'openstudio/ruleset/ShowRunnerOutput'
require 'minitest/autorun'
require_relative '../measure.rb'
require 'fileutils'
require_relative '../../HPXMLtoOpenStudio/resources/meta_measure'
require_relative '../../HPXMLtoOpenStudio/resources/hpxml'

class BuildResidentialHPXMLTest < MiniTest::Test
  def test_workflows
    require 'json'

    this_dir = File.dirname(__FILE__)

    hvac_partial_dir = File.absolute_path(File.join(this_dir, 'hvac_partial'))
    test_dirs = [
      this_dir,
    ]

    measures_dir = File.join(this_dir, '../..')

    osws = []
    test_dirs.each do |test_dir|
      Dir["#{test_dir}/base*.osw"].sort.each do |osw|
        osws << File.absolute_path(osw)
      end
      Dir["#{test_dir}/extra*.osw"].sort.each do |osw|
        osws << File.absolute_path(osw)
      end
    end

    workflow_dir = File.expand_path(File.join(File.dirname(__FILE__), '../../workflow/sample_files'))
    tests_dir = File.expand_path(File.join(File.dirname(__FILE__), '../../BuildResidentialHPXML/tests'))
    built_dir = File.join(tests_dir, 'built_residential_hpxml')
    unless Dir.exist?(built_dir)
      Dir.mkdir(built_dir)
    end

    puts "Running #{osws.size} OSW files..."
    measures = {}
    fail = false
    osws.each do |osw|
      puts "\nTesting #{File.basename(osw)}..."

      _setup(tests_dir)
      osw_hash = JSON.parse(File.read(osw))
      osw_hash['steps'].each do |step|
        measures[step['measure_dir_name']] = [step['arguments']]
        model = OpenStudio::Model::Model.new
        runner = OpenStudio::Measure::OSRunner.new(OpenStudio::WorkflowJSON.new)

        # Apply measure
        success = apply_measures(measures_dir, measures, runner, model)

        # Report warnings/errors
        runner.result.stepWarnings.each do |s|
          puts "Warning: #{s}"
        end
        runner.result.stepErrors.each do |s|
          puts "Error: #{s}"
        end

        assert(success)

        if ['base-single-family-attached.osw', 'base-multifamily.osw'].include? File.basename(osw)
          next # FIXME: should this be temporary?
        end

        if File.basename(osw).start_with? 'extra-'
          next # No corresponding sample file
        end

        # Compare the hpxml to the manually created one
        test_dir = File.basename(File.dirname(osw))
        hpxml_path = step['arguments']['hpxml_path']
        begin
          _check_hpxmls(workflow_dir, built_dir, test_dir, hpxml_path)
        rescue Exception => e
          puts "#{e}\n#{e.backtrace.join('\n')}"
          fail = true
        end
      end
      break if fail # FIXME: Temporary
    end

    assert false if fail
  end

  def test_invalid_workflows
    require 'json'

    this_dir = File.dirname(__FILE__)
    measures_dir = File.join(this_dir, '../..')

    tests_dir = File.expand_path(File.join(File.dirname(__FILE__), '../../BuildResidentialHPXML/tests'))
    built_dir = File.join(tests_dir, 'built_residential_hpxml')
    unless Dir.exist?(built_dir)
      Dir.mkdir(built_dir)
    end

    expected_warning_msgs = {
      'non-electric-heat-pump-water-heater.osw' => 'water_heater_type=heat pump water heater and water_heater_fuel_type=natural gas'
    }

    expected_error_msgs = {
      'multiple-heating-and-cooling-systems.osw' => 'heating_system_type=Furnace and cooling_system_type=central air conditioner and heat_pump_type=air-to-air',
<<<<<<< HEAD
      'none-second-heating-system-serves-heat.osw' => 'heating_system_type_2=none and heating_system_fraction_heat_load_served_2=0.25'
=======
      'non-integer-geometry-num-bathrooms.osw' => 'geometry_num_bathrooms=1.5',
      'non-integer-ceiling-fan-quantity.osw' => 'ceiling_fan_quantity=0.5'
>>>>>>> 966e0212
    }

    measures = {}
    Dir["#{this_dir}/invalid_files/*.osw"].sort.each do |osw|
      puts "\nTesting #{File.basename(osw)}..."

      _setup(this_dir)
      osw_hash = JSON.parse(File.read(osw))
      osw_hash['steps'].each do |step|
        measures[step['measure_dir_name']] = [step['arguments']]
        model = OpenStudio::Model::Model.new
        runner = OpenStudio::Measure::OSRunner.new(OpenStudio::WorkflowJSON.new)

        # Apply measure
        success = apply_measures(measures_dir, measures, runner, model)

        # Report warnings/errors
        runner.result.stepWarnings.each do |s|
          next if s.include? 'nokogiri'

          puts "Warning: #{s}"
          assert_equal(s, expected_warning_msgs[File.basename(osw)])
        end
        runner.result.stepErrors.each do |s|
          puts "Error: #{s}"
          assert_equal(s, expected_error_msgs[File.basename(osw)])
        end

        if expected_error_msgs.include? File.basename(osw)
          assert(!success)
        else
          assert(success)
        end
      end
    end
  end

  private

  def _check_hpxmls(workflow_dir, built_dir, test_dir, hpxml_path)
    if test_dir == 'tests'
      test_dir = ''
    end

    hpxml_path = {
      'Rakefile' => File.join(workflow_dir, test_dir, File.basename(hpxml_path)),
      'BuildResidentialHPXML' => File.join(built_dir, File.basename(hpxml_path))
    }

    hpxml_objs = {
      'Rakefile' => HPXML.new(hpxml_path: hpxml_path['Rakefile']),
      'BuildResidentialHPXML' => HPXML.new(hpxml_path: hpxml_path['BuildResidentialHPXML'])
    }

    hpxml_objs.each do |version, hpxml|
      # Sort elements so we can diff them
      hpxml.neighbor_buildings.sort_by! { |neighbor_building| neighbor_building.azimuth }
      hpxml.roofs.sort_by! { |roof| roof.area }
      hpxml.walls.sort_by! { |wall| wall.area }
      hpxml.foundation_walls.sort_by! { |foundation_wall| foundation_wall.area }
      hpxml.frame_floors.sort_by! { |frame_floor| frame_floor.exterior_adjacent_to }
      hpxml.slabs.sort_by! { |slab| slab.area }
      hpxml.windows.sort_by! { |window| [window.azimuth, window.area] }

      # Ignore elements that we aren't going to diff
      hpxml.header.xml_type = nil
      hpxml.header.xml_generated_by = nil
      hpxml.header.created_date_and_time = Time.new(2000, 1, 1).strftime('%Y-%m-%dT%H:%M:%S%:z')
      hpxml.site.fuels = [] # Not used by model
      hpxml.building_occupancy.schedules_output_path = nil
      hpxml.building_occupancy.schedules_column_name = nil
      hpxml.climate_and_risk_zones.weather_station_name = nil
      hpxml.climate_and_risk_zones.weather_station_wmo = nil
      hpxml.climate_and_risk_zones.weather_station_epw_filepath = nil
      hpxml.building_construction.average_ceiling_height = nil # Comparing conditioned volume instead
      hpxml.attics.each do |attic|
        attic.vented_attic_sla = nil # Defaulting in measure
        attic.within_infiltration_volume = nil # Not used by mode
      end
      hpxml.foundations.each do |foundation|
        foundation.vented_crawlspace_sla = nil # Defaulting in measure
        foundation.within_infiltration_volume = nil # Not used by mode
        foundation.unconditioned_basement_thermal_boundary = nil # Not used by mode
      end
      hpxml.rim_joists.clear() # TODO
      hpxml.refrigerators.each do |refrigerator|
        refrigerator.adjusted_annual_kwh = nil
        refrigerator.schedules_output_path = nil
        refrigerator.schedules_column_name = nil
      end
      hpxml.foundation_walls.each do |foundation_wall|
        next if foundation_wall.insulation_assembly_r_value.nil?
        foundation_wall.insulation_assembly_r_value = foundation_wall.insulation_assembly_r_value.round(2)
      end
      hpxml.walls.each do |wall|
        next unless wall.exterior_adjacent_to == HPXML::LocationOutside
        next unless [HPXML::LocationAtticUnvented, HPXML::LocationAtticVented].include? wall.interior_adjacent_to

        wall.area = nil # TODO: Attic gable wall areas
      end
      hpxml.windows.each do |window|
        window.area = window.area.round
        window.overhangs_distance_to_bottom_of_window = nil # TODO: Height of windows
      end
      hpxml.doors.each do |door|
        door.azimuth = nil # Not important
      end
      hpxml.heat_pumps.each do |heat_pump|
        next if heat_pump.backup_heating_efficiency_afue.nil?

        # These are treated the same in the model, so allow AFUE/percent comparison
        heat_pump.backup_heating_efficiency_percent = heat_pump.backup_heating_efficiency_afue
        heat_pump.backup_heating_efficiency_afue = nil
      end
      hpxml.ventilation_fans.each do |ventilation_fan|
        next unless ventilation_fan.used_for_whole_building_ventilation
        next if ventilation_fan.tested_flow_rate.nil?

        # These are treated the same in the model, so allow tested/rated comparison
        ventilation_fan.rated_flow_rate = ventilation_fan.tested_flow_rate
        ventilation_fan.tested_flow_rate = nil
      end
      hpxml.hvac_controls.each do |hvac_control|
        hvac_control.control_type = nil # Not used by model
      end
      hpxml.collapse_enclosure_surfaces()

      # Replace IDs/IDREFs with blank strings
      HPXML::HPXML_ATTRS.each do |attr|
        hpxml_obj = hpxml.send(attr)
        next unless hpxml_obj.is_a? HPXML::BaseArrayElement

        hpxml_obj.each do |obj|
          obj.class::ATTRS.each do |obj_attr|
            next unless (obj_attr.to_s == 'id') || obj_attr.to_s.end_with?('_idref')

            obj.send(obj_attr.to_s + '=', '')
          end
        end
      end
    end

    rakefile_doc = hpxml_objs['Rakefile'].to_oga()
    measure_doc = hpxml_objs['BuildResidentialHPXML'].to_oga()

    # Write files for inspection?
    if rakefile_doc.to_xml != measure_doc.to_xml
      rakefile_path = File.join(File.dirname(__FILE__), 'test_rakefile.xml')
      XMLHelper.write_file(rakefile_doc, rakefile_path)
      measure_path = File.join(File.dirname(__FILE__), 'test_measure.xml')
      XMLHelper.write_file(measure_doc, measure_path)
      flunk "ERROR: HPXML files don't match. Wrote #{rakefile_path} and #{measure_path} for inspection."
    else
      pass
    end
  end

  def _setup(this_dir)
    rundir = File.join(this_dir, 'run')
    _rm_path(rundir)
    Dir.mkdir(rundir)
  end

  def _test_measure(osm_file_or_model, args_hash)
    # create an instance of the measure
    measure = HPXMLExporter.new

    # check for standard methods
    assert(!measure.name.empty?)
    assert(!measure.description.empty?)

    # create an instance of a runner
    runner = OpenStudio::Measure::OSRunner.new(OpenStudio::WorkflowJSON.new)

    model = get_model(File.dirname(__FILE__), osm_file_or_model)

    # get arguments
    arguments = measure.arguments(model)
    argument_map = OpenStudio::Measure.convertOSArgumentVectorToMap(arguments)

    # populate argument with specified hash value if specified
    arguments.each do |arg|
      temp_arg_var = arg.clone
      if args_hash.has_key?(arg.name)
        assert(temp_arg_var.setValue(args_hash[arg.name]))
      end
      argument_map[arg.name] = temp_arg_var
    end

    # run the measure
    measure.run(model, runner, argument_map)
    result = runner.result

    # show the output
    show_output(result) unless result.value.valueName == 'Success'

    # assert that it ran correctly
    assert_equal('Success', result.value.valueName)
  end

  def _rm_path(path)
    if Dir.exist?(path)
      FileUtils.rm_r(path)
    end
    while true
      break if not Dir.exist?(path)

      sleep(0.01)
    end
  end
end<|MERGE_RESOLUTION|>--- conflicted
+++ resolved
@@ -105,12 +105,9 @@
 
     expected_error_msgs = {
       'multiple-heating-and-cooling-systems.osw' => 'heating_system_type=Furnace and cooling_system_type=central air conditioner and heat_pump_type=air-to-air',
-<<<<<<< HEAD
+      'non-integer-geometry-num-bathrooms.osw' => 'geometry_num_bathrooms=1.5',
+      'non-integer-ceiling-fan-quantity.osw' => 'ceiling_fan_quantity=0.5',
       'none-second-heating-system-serves-heat.osw' => 'heating_system_type_2=none and heating_system_fraction_heat_load_served_2=0.25'
-=======
-      'non-integer-geometry-num-bathrooms.osw' => 'geometry_num_bathrooms=1.5',
-      'non-integer-ceiling-fan-quantity.osw' => 'ceiling_fan_quantity=0.5'
->>>>>>> 966e0212
     }
 
     measures = {}
