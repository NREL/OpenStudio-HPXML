--- conflicted
+++ resolved
@@ -45,11 +45,8 @@
       'extra-no-rim-joists.xml' => 'base-sfd.xml',
       'extra-iecc-zone-different-than-epw.xml' => 'base-sfd.xml',
       'extra-state-code-different-than-epw.xml' => 'base-sfd.xml',
-<<<<<<< HEAD
       'extra-emissions-fossil-fuel-factors.xml' => 'base-sfd.xml',
-=======
       'extra-time-zone-different-than-epw.xml' => 'base-sfd.xml',
->>>>>>> 568b25f1
 
       'extra-sfa-atticroof-conditioned-eaves-gable.xml' => 'extra-sfa-slab.xml',
       'extra-sfa-atticroof-conditioned-eaves-hip.xml' => 'extra-sfa-atticroof-conditioned-eaves-gable.xml',
@@ -857,7 +854,6 @@
       args['site_iecc_zone'] = '6B'
     elsif ['extra-state-code-different-than-epw.xml'].include? hpxml_file
       args['site_state_code'] = 'WY'
-<<<<<<< HEAD
     elsif ['extra-emissions-fossil-fuel-factors.xml'].include? hpxml_file
       args['emissions_scenario_names'] = 'Scenario1, Scenario2'
       args['emissions_types'] = 'CO2, SO2'
@@ -870,10 +866,8 @@
       args['emissions_coal_values'] = '211.1, 0.0020'
       args['emissions_wood_values'] = '200.0, 0.0025'
       args['emissions_wood_pellets_values'] = '150.0, 0.0030'
-=======
     elsif ['extra-time-zone-different-than-epw.xml'].include? hpxml_file
       args['site_time_zone_utc_offset'] = '-6'
->>>>>>> 568b25f1
     elsif ['extra-sfa-atticroof-conditioned-eaves-gable.xml'].include? hpxml_file
       args['geometry_unit_num_floors_above_grade'] = 2
       args['geometry_attic_type'] = HPXML::AtticTypeConditioned
