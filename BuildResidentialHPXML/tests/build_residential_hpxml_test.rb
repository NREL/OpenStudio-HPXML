# frozen_string_literal: true

require_relative '../../HPXMLtoOpenStudio/resources/minitest_helper'
require 'openstudio'
require 'openstudio/ruleset/ShowRunnerOutput'
require 'minitest/autorun'
require_relative '../measure.rb'
require 'fileutils'

class BuildResidentialHPXMLTest < MiniTest::Test
  def setup
<<<<<<< HEAD
    @output_path = File.join(File.dirname(__FILE__), 'extra_files')
  end

  def teardown
    FileUtils.rm_rf(@output_path)
  end

  def test_workflows
=======
    @tests_dir = File.join(File.dirname(__FILE__), 'extra_files')
  end

  def teardown
    FileUtils.rm_rf(@tests_dir)
  end

  def test_workflows
    skip # FIXME: Temporary
>>>>>>> 65baba24
    # Extra buildings that don't correspond with sample files
    hpxmls_files = {
      # Base files to derive from
      'base-sfd.xml' => nil,
      'base-sfa.xml' => 'base-sfd.xml',
      'base-mf.xml' => 'base-sfd.xml',

      # Extra files to test
      'extra-auto.xml' => 'base-sfd.xml',
      'extra-pv-roofpitch.xml' => 'base-sfd.xml',
      'extra-dhw-solar-latitude.xml' => 'base-sfd.xml',
      'extra-second-refrigerator.xml' => 'base-sfd.xml',
      'extra-second-heating-system-portable-heater-to-heating-system.xml' => 'base-sfd.xml',
      'extra-second-heating-system-fireplace-to-heating-system.xml' => 'base-sfd.xml',
      'extra-second-heating-system-boiler-to-heating-system.xml' => 'base-sfd.xml',
      'extra-second-heating-system-portable-heater-to-heat-pump.xml' => 'base-sfd.xml',
      'extra-second-heating-system-fireplace-to-heat-pump.xml' => 'base-sfd.xml',
      'extra-second-heating-system-boiler-to-heat-pump.xml' => 'base-sfd.xml',
      'extra-enclosure-windows-shading.xml' => 'base-sfd.xml',
      'extra-enclosure-garage-partially-protruded.xml' => 'base-sfd.xml',
      'extra-enclosure-garage-atticroof-conditioned.xml' => 'base-sfd.xml',
      'extra-enclosure-atticroof-conditioned-eaves-gable.xml' => 'base-sfd.xml',
      'extra-enclosure-atticroof-conditioned-eaves-hip.xml' => 'extra-enclosure-atticroof-conditioned-eaves-gable.xml',
      'extra-gas-pool-heater-with-zero-kwh.xml' => 'base-sfd.xml',
      'extra-gas-hot-tub-heater-with-zero-kwh.xml' => 'base-sfd.xml',
      'extra-no-rim-joists.xml' => 'base-sfd.xml',
      'extra-iecc-zone-different-than-epw.xml' => 'base-sfd.xml',
      'extra-state-code-different-than-epw.xml' => 'base-sfd.xml',
      'extra-time-zone-different-than-epw.xml' => 'base-sfd.xml',
      'extra-emissions-fossil-fuel-factors.xml' => 'base-sfd.xml',
      'extra-bills-fossil-fuel-rates.xml' => 'base-sfd.xml',
      'extra-seasons-building-america.xml' => 'base-sfd.xml',

      'extra-sfa-atticroof-flat.xml' => 'base-sfa.xml',
      'extra-sfa-atticroof-conditioned-eaves-gable.xml' => 'extra-sfa-slab.xml',
      'extra-sfa-atticroof-conditioned-eaves-hip.xml' => 'extra-sfa-atticroof-conditioned-eaves-gable.xml',
      'extra-mf-eaves.xml' => 'extra-mf-slab.xml',

      'extra-sfa-slab.xml' => 'base-sfa.xml',
      'extra-sfa-vented-crawlspace.xml' => 'base-sfa.xml',
      'extra-sfa-unvented-crawlspace.xml' => 'base-sfa.xml',
      'extra-sfa-conditioned-crawlspace.xml' => 'base-sfa.xml',
      'extra-sfa-unconditioned-basement.xml' => 'base-sfa.xml',
      'extra-sfa-ambient.xml' => 'base-sfa.xml',

      'extra-sfa-rear-units.xml' => 'base-sfa.xml',
      'extra-sfa-exterior-corridor.xml' => 'base-sfa.xml',

      'extra-sfa-slab-middle.xml' => 'extra-sfa-slab.xml',
      'extra-sfa-slab-right.xml' => 'extra-sfa-slab.xml',
      'extra-sfa-vented-crawlspace-middle.xml' => 'extra-sfa-vented-crawlspace.xml',
      'extra-sfa-vented-crawlspace-right.xml' => 'extra-sfa-vented-crawlspace.xml',
      'extra-sfa-unvented-crawlspace-middle.xml' => 'extra-sfa-unvented-crawlspace.xml',
      'extra-sfa-unvented-crawlspace-right.xml' => 'extra-sfa-unvented-crawlspace.xml',
      'extra-sfa-unconditioned-basement-middle.xml' => 'extra-sfa-unconditioned-basement.xml',
      'extra-sfa-unconditioned-basement-right.xml' => 'extra-sfa-unconditioned-basement.xml',

      'extra-mf-atticroof-flat.xml' => 'base-mf.xml',
      'extra-mf-atticroof-vented.xml' => 'base-mf.xml',

      'extra-mf-slab.xml' => 'base-mf.xml',
      'extra-mf-vented-crawlspace.xml' => 'base-mf.xml',
      'extra-mf-unvented-crawlspace.xml' => 'base-mf.xml',
      'extra-mf-ambient.xml' => 'base-sfa.xml',

      'extra-mf-rear-units.xml' => 'base-mf.xml',
      'extra-mf-exterior-corridor.xml' => 'base-mf.xml',

      'extra-mf-slab-left-bottom.xml' => 'extra-mf-slab.xml',
      'extra-mf-slab-left-middle.xml' => 'extra-mf-slab.xml',
      'extra-mf-slab-left-top.xml' => 'extra-mf-slab.xml',
      'extra-mf-slab-middle-bottom.xml' => 'extra-mf-slab.xml',
      'extra-mf-slab-middle-middle.xml' => 'extra-mf-slab.xml',
      'extra-mf-slab-middle-top.xml' => 'extra-mf-slab.xml',
      'extra-mf-slab-right-bottom.xml' => 'extra-mf-slab.xml',
      'extra-mf-slab-right-middle.xml' => 'extra-mf-slab.xml',
      'extra-mf-slab-right-top.xml' => 'extra-mf-slab.xml',
      'extra-mf-vented-crawlspace-left-bottom.xml' => 'extra-mf-vented-crawlspace.xml',
      'extra-mf-vented-crawlspace-left-middle.xml' => 'extra-mf-vented-crawlspace.xml',
      'extra-mf-vented-crawlspace-left-top.xml' => 'extra-mf-vented-crawlspace.xml',
      'extra-mf-vented-crawlspace-middle-bottom.xml' => 'extra-mf-vented-crawlspace.xml',
      'extra-mf-vented-crawlspace-middle-middle.xml' => 'extra-mf-vented-crawlspace.xml',
      'extra-mf-vented-crawlspace-middle-top.xml' => 'extra-mf-vented-crawlspace.xml',
      'extra-mf-vented-crawlspace-right-bottom.xml' => 'extra-mf-vented-crawlspace.xml',
      'extra-mf-vented-crawlspace-right-middle.xml' => 'extra-mf-vented-crawlspace.xml',
      'extra-mf-vented-crawlspace-right-top.xml' => 'extra-mf-vented-crawlspace.xml',
      'extra-mf-unvented-crawlspace-left-bottom.xml' => 'extra-mf-unvented-crawlspace.xml',
      'extra-mf-unvented-crawlspace-left-middle.xml' => 'extra-mf-unvented-crawlspace.xml',
      'extra-mf-unvented-crawlspace-left-top.xml' => 'extra-mf-unvented-crawlspace.xml',
      'extra-mf-unvented-crawlspace-middle-bottom.xml' => 'extra-mf-unvented-crawlspace.xml',
      'extra-mf-unvented-crawlspace-middle-middle.xml' => 'extra-mf-unvented-crawlspace.xml',
      'extra-mf-unvented-crawlspace-middle-top.xml' => 'extra-mf-unvented-crawlspace.xml',
      'extra-mf-unvented-crawlspace-right-bottom.xml' => 'extra-mf-unvented-crawlspace.xml',
      'extra-mf-unvented-crawlspace-right-middle.xml' => 'extra-mf-unvented-crawlspace.xml',
      'extra-mf-unvented-crawlspace-right-top.xml' => 'extra-mf-unvented-crawlspace.xml',

      'extra-mf-slab-rear-units.xml' => 'extra-mf-slab.xml',
      'extra-mf-vented-crawlspace-rear-units.xml' => 'extra-mf-vented-crawlspace.xml',
      'extra-mf-unvented-crawlspace-rear-units.xml' => 'extra-mf-unvented-crawlspace.xml',
      'extra-mf-slab-left-bottom-rear-units.xml' => 'extra-mf-slab-left-bottom.xml',
      'extra-mf-slab-left-middle-rear-units.xml' => 'extra-mf-slab-left-middle.xml',
      'extra-mf-slab-left-top-rear-units.xml' => 'extra-mf-slab-left-top.xml',
      'extra-mf-slab-middle-bottom-rear-units.xml' => 'extra-mf-slab-middle-bottom.xml',
      'extra-mf-slab-middle-middle-rear-units.xml' => 'extra-mf-slab-middle-middle.xml',
      'extra-mf-slab-middle-top-rear-units.xml' => 'extra-mf-slab-middle-top.xml',
      'extra-mf-slab-right-bottom-rear-units.xml' => 'extra-mf-slab-right-bottom.xml',
      'extra-mf-slab-right-middle-rear-units.xml' => 'extra-mf-slab-right-middle.xml',
      'extra-mf-slab-right-top-rear-units.xml' => 'extra-mf-slab-right-top.xml',
      'extra-mf-vented-crawlspace-left-bottom-rear-units.xml' => 'extra-mf-vented-crawlspace-left-bottom.xml',
      'extra-mf-vented-crawlspace-left-middle-rear-units.xml' => 'extra-mf-vented-crawlspace-left-middle.xml',
      'extra-mf-vented-crawlspace-left-top-rear-units.xml' => 'extra-mf-vented-crawlspace-left-top.xml',
      'extra-mf-vented-crawlspace-middle-bottom-rear-units.xml' => 'extra-mf-vented-crawlspace-middle-bottom.xml',
      'extra-mf-vented-crawlspace-middle-middle-rear-units.xml' => 'extra-mf-vented-crawlspace-middle-middle.xml',
      'extra-mf-vented-crawlspace-middle-top-rear-units.xml' => 'extra-mf-vented-crawlspace-middle-top.xml',
      'extra-mf-vented-crawlspace-right-bottom-rear-units.xml' => 'extra-mf-vented-crawlspace-right-bottom.xml',
      'extra-mf-vented-crawlspace-right-middle-rear-units.xml' => 'extra-mf-vented-crawlspace-right-middle.xml',
      'extra-mf-vented-crawlspace-right-top-rear-units.xml' => 'extra-mf-vented-crawlspace-right-top.xml',
      'extra-mf-unvented-crawlspace-left-bottom-rear-units.xml' => 'extra-mf-unvented-crawlspace-left-bottom.xml',
      'extra-mf-unvented-crawlspace-left-middle-rear-units.xml' => 'extra-mf-unvented-crawlspace-left-middle.xml',
      'extra-mf-unvented-crawlspace-left-top-rear-units.xml' => 'extra-mf-unvented-crawlspace-left-top.xml',
      'extra-mf-unvented-crawlspace-middle-bottom-rear-units.xml' => 'extra-mf-unvented-crawlspace-middle-bottom.xml',
      'extra-mf-unvented-crawlspace-middle-middle-rear-units.xml' => 'extra-mf-unvented-crawlspace-middle-middle.xml',
      'extra-mf-unvented-crawlspace-middle-top-rear-units.xml' => 'extra-mf-unvented-crawlspace-middle-top.xml',
      'extra-mf-unvented-crawlspace-right-bottom-rear-units.xml' => 'extra-mf-unvented-crawlspace-right-bottom.xml',
      'extra-mf-unvented-crawlspace-right-middle-rear-units.xml' => 'extra-mf-unvented-crawlspace-right-middle.xml',
      'extra-mf-unvented-crawlspace-right-top-rear-units.xml' => 'extra-mf-unvented-crawlspace-right-top.xml',

      'error-heating-system-and-heat-pump.xml' => 'base-sfd.xml',
      'error-cooling-system-and-heat-pump.xml' => 'base-sfd.xml',
      'error-sfd-conditioned-basement-zero-foundation-height.xml' => 'base-sfd.xml',
      'error-sfd-adiabatic-walls.xml' => 'base-sfd.xml',
      'error-mf-bottom-crawlspace-zero-foundation-height.xml' => 'base-mf.xml',
      'error-ducts-location-and-areas-not-same-type.xml' => 'base-sfd.xml',
      'error-second-heating-system-serves-total-heat-load.xml' => 'base-sfd.xml',
      'error-second-heating-system-but-no-primary-heating.xml' => 'base-sfd.xml',
      'error-sfa-no-building-num-units.xml' => 'base-sfa.xml',
      'error-sfa-above-apartment.xml' => 'base-sfa.xml',
      'error-sfa-below-apartment.xml' => 'base-sfa.xml',
      'error-sfa-all-adiabatic-walls.xml' => 'base-sfa.xml',
      'error-mf-no-building-num-units.xml' => 'base-mf.xml',
      'error-mf-all-adiabatic-walls.xml' => 'base-mf.xml',
      'error-mf-two-stories.xml' => 'base-mf.xml',
      'error-mf-conditioned-attic.xml' => 'base-mf.xml',
      'error-dhw-indirect-without-boiler.xml' => 'base-sfd.xml',
      'error-conditioned-attic-with-one-floor-above-grade.xml' => 'base-sfd.xml',
      'error-zero-number-of-bedrooms.xml' => 'base-sfd.xml',
      'error-sfd-with-shared-system.xml' => 'base-sfd.xml',
      'error-rim-joist-height-but-no-assembly-r.xml' => 'base-sfd.xml',
      'error-rim-joist-assembly-r-but-no-height.xml' => 'base-sfd.xml',
      'error-emissions-args-not-all-specified.xml' => 'base-sfd.xml',
      'error-emissions-args-not-all-same-size.xml' => 'base-sfd.xml',
      'error-emissions-natural-gas-args-not-all-specified.xml' => 'base-sfd.xml',
      'error-bills-args-not-all-same-size.xml' => 'base-sfd.xml',
      'error-invalid-aspect-ratio.xml' => 'base-sfd.xml',
      'error-negative-foundation-height.xml' => 'base-sfd.xml',
      'error-too-many-floors.xml' => 'base-sfd.xml',
      'error-invalid-garage-protrusion.xml' => 'base-sfd.xml',
      'error-sfa-no-non-adiabatic-walls.xml' => 'base-sfa.xml',
      'error-hip-roof-and-protruding-garage.xml' => 'base-sfd.xml',
      'error-protruding-garage-under-gable-roof.xml' => 'base-sfd.xml',
      'error-ambient-with-garage.xml' => 'base-sfd.xml',
      'error-invalid-door-area.xml' => 'base-sfd.xml',
      'error-invalid-window-aspect-ratio.xml' => 'base-sfd.xml',
      'error-garage-too-wide.xml' => 'base-sfd.xml',
      'error-garage-too-deep.xml' => 'base-sfd.xml',

      'warning-non-electric-heat-pump-water-heater.xml' => 'base-sfd.xml',
      'warning-sfd-slab-non-zero-foundation-height.xml' => 'base-sfd.xml',
      'warning-mf-bottom-slab-non-zero-foundation-height.xml' => 'base-mf.xml',
      'warning-slab-non-zero-foundation-height-above-grade.xml' => 'base-sfd.xml',
      'warning-second-heating-system-serves-majority-heat.xml' => 'base-sfd.xml',
      'warning-vented-crawlspace-with-wall-and-ceiling-insulation.xml' => 'base-sfd.xml',
      'warning-unvented-crawlspace-with-wall-and-ceiling-insulation.xml' => 'base-sfd.xml',
      'warning-unconditioned-basement-with-wall-and-ceiling-insulation.xml' => 'base-sfd.xml',
      'warning-vented-attic-with-floor-and-roof-insulation.xml' => 'base-sfd.xml',
      'warning-unvented-attic-with-floor-and-roof-insulation.xml' => 'base-sfd.xml',
      'warning-conditioned-basement-with-ceiling-insulation.xml' => 'base-sfd.xml',
      'warning-conditioned-attic-with-floor-insulation.xml' => 'base-sfd.xml',
    }

    expected_errors = {
      'error-heating-system-and-heat-pump.xml' => 'Multiple central heating systems are not currently supported.',
      'error-cooling-system-and-heat-pump.xml' => 'Multiple central cooling systems are not currently supported.',
      'error-sfd-conditioned-basement-zero-foundation-height.xml' => "Foundation type of 'ConditionedBasement' cannot have a height of zero.",
      'error-sfd-adiabatic-walls.xml' => 'No adiabatic surfaces can be applied to single-family detached homes.',
      'error-mf-conditioned-basement' => 'Conditioned basement/crawlspace foundation type for apartment units is not currently supported.',
      'error-mf-conditioned-crawlspace' => 'Conditioned basement/crawlspace foundation type for apartment units is not currently supported.',
      'error-mf-bottom-crawlspace-zero-foundation-height.xml' => "Foundation type of 'UnventedCrawlspace' cannot have a height of zero.",
      'error-ducts-location-and-areas-not-same-type.xml' => 'Duct location and surface area not both defaulted or not both specified.',
      'error-second-heating-system-serves-total-heat-load.xml' => 'The fraction of heat load served by the second heating system is 100%.',
      'error-second-heating-system-but-no-primary-heating.xml' => 'A second heating system was specified without a primary heating system.',
      'error-sfa-no-building-num-units.xml' => 'Did not specify the number of units in the building for single-family attached or apartment units.',
      'error-sfa-above-apartment.xml' => 'Single-family attached units cannot be above another unit.',
      'error-sfa-below-apartment.xml' => 'Single-family attached units cannot be below another unit.',
      'error-sfa-all-adiabatic-walls.xml' => 'At least one wall must be set to non-adiabatic.',
      'error-mf-no-building-num-units.xml' => 'Did not specify the number of units in the building for single-family attached or apartment units.',
      'error-mf-all-adiabatic-walls.xml' => 'At least one wall must be set to non-adiabatic.',
      'error-mf-two-stories.xml' => 'Apartment units can only have one above-grade floor.',
      'error-mf-conditioned-attic.xml' => 'Conditioned attic type for apartment units is not currently supported.',
      'error-dhw-indirect-without-boiler.xml' => 'Must specify a boiler when modeling an indirect water heater type.',
      'error-conditioned-attic-with-one-floor-above-grade.xml' => 'Units with a conditioned attic must have at least two above-grade floors.',
      'error-zero-number-of-bedrooms.xml' => 'Number of bedrooms must be greater than zero.',
      'error-sfd-with-shared-system.xml' => 'Specified a shared system for a single-family detached unit.',
      'error-rim-joist-height-but-no-assembly-r.xml' => 'Specified a rim joist height but no rim joist assembly R-value.',
      'error-rim-joist-assembly-r-but-no-height.xml' => 'Specified a rim joist assembly R-value but no rim joist height.',
      'error-emissions-args-not-all-specified.xml' => 'Did not specify all required emissions arguments.',
      'error-emissions-args-not-all-same-size.xml' => 'One or more emissions arguments does not have enough comma-separated elements specified.',
      'error-emissions-natural-gas-args-not-all-specified.xml' => 'Did not specify fossil fuel emissions units for natural gas emissions values.',
      'error-bills-args-not-all-same-size.xml' => 'One or more utility bill arguments does not have enough comma-separated elements specified.',
      'error-invalid-aspect-ratio.xml' => 'Aspect ratio must be greater than zero.',
      'error-negative-foundation-height.xml' => 'Foundation height cannot be negative.',
      'error-too-many-floors.xml' => 'Number of above-grade floors must be six or less.',
      'error-invalid-garage-protrusion.xml' => 'Garage protrusion fraction must be between zero and one.',
      'error-sfa-no-non-adiabatic-walls.xml' => 'At least one wall must be set to non-adiabatic.',
      'error-hip-roof-and-protruding-garage.xml' => 'Cannot handle protruding garage and hip roof.',
      'error-protruding-garage-under-gable-roof.xml' => 'Cannot handle protruding garage and attic ridge running from front to back.',
      'error-ambient-with-garage.xml' => 'Cannot handle garages with an ambient foundation type.',
      'error-invalid-door-area.xml' => 'Door area cannot be negative.',
      'error-invalid-window-aspect-ratio.xml' => 'Window aspect ratio must be greater than zero.',
      'error-garage-too-wide.xml' => 'Garage is as wide as the single-family detached unit.',
      'error-garage-too-deep.xml' => 'Garage is as deep as the single-family detached unit.'
    }

    expected_warnings = {
      'warning-non-electric-heat-pump-water-heater.xml' => 'Cannot model a heat pump water heater with non-electric fuel type.',
      'warning-sfd-slab-non-zero-foundation-height.xml' => "Foundation type of 'SlabOnGrade' cannot have a non-zero height. Assuming height is zero.",
      'warning-mf-bottom-slab-non-zero-foundation-height.xml' => "Foundation type of 'SlabOnGrade' cannot have a non-zero height. Assuming height is zero.",
      'warning-slab-non-zero-foundation-height-above-grade.xml' => 'Specified a slab foundation type with a non-zero height above grade.',
      'warning-second-heating-system-serves-majority-heat.xml' => 'The fraction of heat load served by the second heating system is greater than or equal to 50%.',
      'warning-vented-crawlspace-with-wall-and-ceiling-insulation.xml' => 'Home with unconditioned basement/crawlspace foundation type has both foundation wall insulation and floor insulation.',
      'warning-unvented-crawlspace-with-wall-and-ceiling-insulation.xml' => 'Home with unconditioned basement/crawlspace foundation type has both foundation wall insulation and floor insulation.',
      'warning-unconditioned-basement-with-wall-and-ceiling-insulation.xml' => 'Home with unconditioned basement/crawlspace foundation type has both foundation wall insulation and floor insulation.',
      'warning-vented-attic-with-floor-and-roof-insulation.xml' => 'Home with unconditioned attic type has both ceiling insulation and roof insulation.',
      'warning-unvented-attic-with-floor-and-roof-insulation.xml' => 'Home with unconditioned attic type has both ceiling insulation and roof insulation.',
      'warning-conditioned-basement-with-ceiling-insulation.xml' => 'Home with conditioned basement has floor insulation.',
      'warning-conditioned-attic-with-floor-insulation.xml' => 'Home with conditioned attic has ceiling insulation.',
    }

    puts "Generating #{hpxmls_files.size} HPXML files..."

    hpxmls_files.each_with_index do |(hpxml_file, parent), i|
      puts "[#{i + 1}/#{hpxmls_files.size}] Generating #{hpxml_file}..."

      begin
        all_hpxml_files = [hpxml_file]
        unless parent.nil?
          all_hpxml_files.unshift(parent)
        end
        while not parent.nil?
          next unless hpxmls_files.keys.include? parent

          unless hpxmls_files[parent].nil?
            all_hpxml_files.unshift(hpxmls_files[parent])
          end
          parent = hpxmls_files[parent]
        end

        args = {}
        all_hpxml_files.each do |f|
          _set_measure_argument_values(f, args)
        end

        measures_dir = File.join(File.dirname(__FILE__), '../..')
        measures = { 'BuildResidentialHPXML' => [args] }
        model = OpenStudio::Model::Model.new
        runner = OpenStudio::Measure::OSRunner.new(OpenStudio::WorkflowJSON.new)

        # Apply measure
        success = apply_measures(measures_dir, measures, runner, model)

        _test_measure(runner, expected_errors[hpxml_file], expected_warnings[hpxml_file])

        if not success
          runner.result.stepErrors.each do |s|
            puts "Error: #{s}"
          end

          next if hpxml_file.start_with?('error')

          flunk "Error: Did not successfully generate #{hpxml_file}."
        end

<<<<<<< HEAD
        hpxml_path = File.absolute_path(File.join(@output_path, hpxml_file))
=======
        hpxml_path = File.absolute_path(File.join(@tests_dir, hpxml_file))
>>>>>>> 65baba24
        hpxml = HPXML.new(hpxml_path: hpxml_path, collapse_enclosure: false)
        hpxml.header.xml_generated_by = 'build_residential_hpxml_test.rb'
        hpxml.header.created_date_and_time = Time.new(2000, 1, 1).strftime('%Y-%m-%dT%H:%M:%S%:z') # Hard-code to prevent diffs

        hpxml_doc = hpxml.to_oga()
        XMLHelper.write_file(hpxml_doc, hpxml_path)
      rescue Exception => e
        flunk "Error: Did not successfully generate #{hpxml_file}.\n#{e}\n#{e.backtrace.join('\n')}"
      end
    end

    # Check generated HPXML files
    hpxml = HPXML.new(hpxml_path: File.absolute_path(File.join(@tests_dir, 'extra-seasons-building-america.xml')))
    hvac_control = hpxml.hvac_controls[0]
    assert_equal(10, hvac_control.seasons_heating_begin_month)
    assert_equal(1, hvac_control.seasons_heating_begin_day)
    assert_equal(6, hvac_control.seasons_heating_end_month)
    assert_equal(30, hvac_control.seasons_heating_end_day)
    assert_equal(5, hvac_control.seasons_cooling_begin_month)
    assert_equal(1, hvac_control.seasons_cooling_begin_day)
    assert_equal(10, hvac_control.seasons_cooling_end_month)
    assert_equal(31, hvac_control.seasons_cooling_end_day)
  end

  private

  def _set_measure_argument_values(hpxml_file, args)
    args['hpxml_path'] = File.join(File.dirname(__FILE__), "extra_files/#{hpxml_file}")
    args['apply_defaults'] = true
    args['apply_validation'] = true

    # Base
    if ['base-sfd.xml'].include? hpxml_file
      args['simulation_control_timestep'] = 60
      args['weather_station_epw_filepath'] = 'USA_CO_Denver.Intl.AP.725650_TMY3.epw'
      args['site_type'] = HPXML::SiteTypeSuburban
      args['geometry_unit_type'] = HPXML::ResidentialTypeSFD
      args['geometry_unit_cfa'] = 2700.0
      args['geometry_unit_left_wall_is_adiabatic'] = false
      args['geometry_unit_right_wall_is_adiabatic'] = false
      args['geometry_unit_front_wall_is_adiabatic'] = false
      args['geometry_unit_back_wall_is_adiabatic'] = false
      args['geometry_unit_num_floors_above_grade'] = 1
      args['geometry_average_ceiling_height'] = 8.0
      args['geometry_unit_orientation'] = 180.0
      args['geometry_unit_aspect_ratio'] = 1.5
      args['geometry_garage_width'] = 0.0
      args['geometry_garage_depth'] = 20.0
      args['geometry_garage_protrusion'] = 0.0
      args['geometry_garage_position'] = 'Right'
      args['geometry_foundation_type'] = HPXML::FoundationTypeBasementConditioned
      args['geometry_foundation_height'] = 8.0
      args['geometry_foundation_height_above_grade'] = 1.0
      args['geometry_rim_joist_height'] = 9.25
      args['geometry_roof_type'] = 'gable'
      args['geometry_roof_pitch'] = '6:12'
      args['geometry_attic_type'] = HPXML::AtticTypeUnvented
      args['geometry_eaves_depth'] = 0
      args['geometry_unit_num_bedrooms'] = 3
      args['geometry_unit_num_bathrooms'] = 2
      args['geometry_unit_num_occupants'] = 3
      args['floor_over_foundation_assembly_r'] = 0
      args['floor_over_garage_assembly_r'] = 0
      args['foundation_wall_thickness'] = 8.0
      args['foundation_wall_insulation_r'] = 8.9
      args['foundation_wall_insulation_distance_to_top'] = 0.0
      args['foundation_wall_insulation_distance_to_bottom'] = 8.0
      args['rim_joist_assembly_r'] = 23.0
      args['slab_perimeter_insulation_r'] = 0
      args['slab_perimeter_depth'] = 0
      args['slab_under_insulation_r'] = 0
      args['slab_under_width'] = 0
      args['slab_thickness'] = 4.0
      args['slab_carpet_fraction'] = 0.0
      args['slab_carpet_r'] = 0.0
      args['ceiling_assembly_r'] = 39.3
      args['roof_material_type'] = HPXML::RoofTypeAsphaltShingles
      args['roof_color'] = HPXML::ColorMedium
      args['roof_assembly_r'] = 2.3
      args['roof_radiant_barrier'] = false
      args['roof_radiant_barrier_grade'] = 1
      args['neighbor_front_distance'] = 0
      args['neighbor_back_distance'] = 0
      args['neighbor_left_distance'] = 0
      args['neighbor_right_distance'] = 0
      args['wall_type'] = HPXML::WallTypeWoodStud
      args['wall_siding_type'] = HPXML::SidingTypeWood
      args['wall_color'] = HPXML::ColorMedium
      args['wall_assembly_r'] = 23
      args['window_front_wwr'] = 0
      args['window_back_wwr'] = 0
      args['window_left_wwr'] = 0
      args['window_right_wwr'] = 0
      args['window_area_front'] = 108.0
      args['window_area_back'] = 108.0
      args['window_area_left'] = 72.0
      args['window_area_right'] = 72.0
      args['window_aspect_ratio'] = 1.333
      args['window_fraction_operable'] = 0.67
      args['window_ufactor'] = 0.33
      args['window_shgc'] = 0.45
      args['window_interior_shading_winter'] = 0.85
      args['window_interior_shading_summer'] = 0.7
      args['overhangs_front_depth'] = 0
      args['overhangs_back_depth'] = 0
      args['overhangs_left_depth'] = 0
      args['overhangs_right_depth'] = 0
      args['overhangs_front_distance_to_top_of_window'] = 0
      args['overhangs_back_distance_to_top_of_window'] = 0
      args['overhangs_left_distance_to_top_of_window'] = 0
      args['overhangs_right_distance_to_top_of_window'] = 0
      args['overhangs_front_distance_to_bottom_of_window'] = 0
      args['overhangs_back_distance_to_bottom_of_window'] = 0
      args['overhangs_left_distance_to_bottom_of_window'] = 0
      args['overhangs_right_distance_to_bottom_of_window'] = 0
      args['skylight_area_front'] = 0
      args['skylight_area_back'] = 0
      args['skylight_area_left'] = 0
      args['skylight_area_right'] = 0
      args['skylight_ufactor'] = 0.33
      args['skylight_shgc'] = 0.45
      args['door_area'] = 40.0
      args['door_rvalue'] = 4.4
      args['air_leakage_units'] = HPXML::UnitsACH
      args['air_leakage_house_pressure'] = 50
      args['air_leakage_value'] = 3
      args['heating_system_type'] = HPXML::HVACTypeFurnace
      args['heating_system_fuel'] = HPXML::FuelTypeNaturalGas
      args['heating_system_heating_efficiency'] = 0.92
      args['heating_system_heating_capacity'] = 36000.0
      args['heating_system_fraction_heat_load_served'] = 1
      args['cooling_system_type'] = HPXML::HVACTypeCentralAirConditioner
      args['cooling_system_cooling_efficiency_type'] = HPXML::UnitsSEER
      args['cooling_system_cooling_efficiency'] = 13.0
      args['cooling_system_cooling_compressor_type'] = HPXML::HVACCompressorTypeSingleStage
      args['cooling_system_cooling_sensible_heat_fraction'] = 0.73
      args['cooling_system_cooling_capacity'] = 24000.0
      args['cooling_system_fraction_cool_load_served'] = 1
      args['cooling_system_is_ducted'] = false
      args['heat_pump_type'] = 'none'
      args['heat_pump_heating_efficiency_type'] = HPXML::UnitsHSPF
      args['heat_pump_heating_efficiency'] = 7.7
      args['heat_pump_cooling_efficiency_type'] = HPXML::UnitsSEER
      args['heat_pump_cooling_efficiency'] = 13.0
      args['heat_pump_cooling_compressor_type'] = HPXML::HVACCompressorTypeSingleStage
      args['heat_pump_cooling_sensible_heat_fraction'] = 0.73
      args['heat_pump_heating_capacity'] = 36000.0
      args['heat_pump_cooling_capacity'] = 36000.0
      args['heat_pump_fraction_heat_load_served'] = 1
      args['heat_pump_fraction_cool_load_served'] = 1
      args['heat_pump_backup_type'] = HPXML::HeatPumpBackupTypeIntegrated
      args['heat_pump_backup_fuel'] = HPXML::FuelTypeElectricity
      args['heat_pump_backup_heating_efficiency'] = 1
      args['heat_pump_backup_heating_capacity'] = 36000.0
      args['hvac_control_heating_weekday_setpoint'] = 68
      args['hvac_control_heating_weekend_setpoint'] = 68
      args['hvac_control_cooling_weekday_setpoint'] = 78
      args['hvac_control_cooling_weekend_setpoint'] = 78
      args['ducts_leakage_units'] = HPXML::UnitsCFM25
      args['ducts_supply_leakage_to_outside_value'] = 75.0
      args['ducts_return_leakage_to_outside_value'] = 25.0
      args['ducts_supply_insulation_r'] = 4.0
      args['ducts_return_insulation_r'] = 0.0
      args['ducts_supply_location'] = HPXML::LocationAtticUnvented
      args['ducts_return_location'] = HPXML::LocationAtticUnvented
      args['ducts_supply_surface_area'] = 150.0
      args['ducts_return_surface_area'] = 50.0
      args['ducts_number_of_return_registers'] = 2
      args['heating_system_2_type'] = 'none'
      args['heating_system_2_fuel'] = HPXML::FuelTypeElectricity
      args['heating_system_2_heating_efficiency'] = 1.0
      args['heating_system_2_fraction_heat_load_served'] = 0.25
      args['mech_vent_fan_type'] = 'none'
      args['mech_vent_flow_rate'] = 110
      args['mech_vent_hours_in_operation'] = 24
      args['mech_vent_recovery_efficiency_type'] = 'Unadjusted'
      args['mech_vent_total_recovery_efficiency'] = 0.48
      args['mech_vent_sensible_recovery_efficiency'] = 0.72
      args['mech_vent_fan_power'] = 30
      args['mech_vent_num_units_served'] = 1
      args['mech_vent_2_fan_type'] = 'none'
      args['mech_vent_2_flow_rate'] = 110
      args['mech_vent_2_hours_in_operation'] = 24
      args['mech_vent_2_recovery_efficiency_type'] = 'Unadjusted'
      args['mech_vent_2_total_recovery_efficiency'] = 0.48
      args['mech_vent_2_sensible_recovery_efficiency'] = 0.72
      args['mech_vent_2_fan_power'] = 30
      args['kitchen_fans_quantity'] = 0
      args['bathroom_fans_quantity'] = 0
      args['whole_house_fan_present'] = false
      args['water_heater_type'] = HPXML::WaterHeaterTypeStorage
      args['water_heater_fuel_type'] = HPXML::FuelTypeElectricity
      args['water_heater_location'] = HPXML::LocationLivingSpace
      args['water_heater_tank_volume'] = 40
      args['water_heater_efficiency_type'] = 'EnergyFactor'
      args['water_heater_efficiency'] = 0.95
      args['water_heater_recovery_efficiency'] = 0.76
      args['water_heater_heating_capacity'] = 18767
      args['water_heater_standby_loss'] = 0
      args['water_heater_jacket_rvalue'] = 0
      args['water_heater_setpoint_temperature'] = 125
      args['water_heater_num_units_served'] = 1
      args['hot_water_distribution_system_type'] = HPXML::DHWDistTypeStandard
      args['hot_water_distribution_standard_piping_length'] = 50
      args['hot_water_distribution_recirc_control_type'] = HPXML::DHWRecirControlTypeNone
      args['hot_water_distribution_recirc_piping_length'] = 50
      args['hot_water_distribution_recirc_branch_piping_length'] = 50
      args['hot_water_distribution_recirc_pump_power'] = 50
      args['hot_water_distribution_pipe_r'] = 0.0
      args['dwhr_facilities_connected'] = 'none'
      args['dwhr_equal_flow'] = true
      args['dwhr_efficiency'] = 0.55
      args['water_fixtures_shower_low_flow'] = true
      args['water_fixtures_sink_low_flow'] = false
      args['solar_thermal_system_type'] = 'none'
      args['solar_thermal_collector_area'] = 40.0
      args['solar_thermal_collector_loop_type'] = HPXML::SolarThermalLoopTypeDirect
      args['solar_thermal_collector_type'] = HPXML::SolarThermalTypeEvacuatedTube
      args['solar_thermal_collector_azimuth'] = 180
      args['solar_thermal_collector_tilt'] = 20
      args['solar_thermal_collector_rated_optical_efficiency'] = 0.5
      args['solar_thermal_collector_rated_thermal_losses'] = 0.2799
      args['solar_thermal_solar_fraction'] = 0
      args['pv_system_present'] = false
      args['pv_system_array_azimuth'] = 180
      args['pv_system_array_tilt'] = 20
      args['pv_system_max_power_output'] = 4000
      args['pv_system_2_present'] = false
      args['pv_system_2_array_azimuth'] = 180
      args['pv_system_2_array_tilt'] = 20
      args['pv_system_2_max_power_output'] = 4000
      args['battery_present'] = false
      args['lighting_present'] = true
      args['lighting_interior_fraction_cfl'] = 0.4
      args['lighting_interior_fraction_lfl'] = 0.1
      args['lighting_interior_fraction_led'] = 0.25
      args['lighting_exterior_fraction_cfl'] = 0.4
      args['lighting_exterior_fraction_lfl'] = 0.1
      args['lighting_exterior_fraction_led'] = 0.25
      args['lighting_garage_fraction_cfl'] = 0.4
      args['lighting_garage_fraction_lfl'] = 0.1
      args['lighting_garage_fraction_led'] = 0.25
      args['holiday_lighting_present'] = false
      args['dehumidifier_type'] = 'none'
      args['dehumidifier_efficiency_type'] = 'EnergyFactor'
      args['dehumidifier_efficiency'] = 1.8
      args['dehumidifier_capacity'] = 40
      args['dehumidifier_rh_setpoint'] = 0.5
      args['dehumidifier_fraction_dehumidification_load_served'] = 1
      args['clothes_washer_present'] = true
      args['clothes_washer_location'] = HPXML::LocationLivingSpace
      args['clothes_washer_efficiency_type'] = 'IntegratedModifiedEnergyFactor'
      args['clothes_washer_efficiency'] = 1.21
      args['clothes_washer_rated_annual_kwh'] = 380.0
      args['clothes_washer_label_electric_rate'] = 0.12
      args['clothes_washer_label_gas_rate'] = 1.09
      args['clothes_washer_label_annual_gas_cost'] = 27.0
      args['clothes_washer_label_usage'] = 6.0
      args['clothes_washer_capacity'] = 3.2
      args['clothes_dryer_present'] = true
      args['clothes_dryer_location'] = HPXML::LocationLivingSpace
      args['clothes_dryer_fuel_type'] = HPXML::FuelTypeElectricity
      args['clothes_dryer_efficiency_type'] = 'CombinedEnergyFactor'
      args['clothes_dryer_efficiency'] = 3.73
      args['clothes_dryer_vented_flow_rate'] = 150.0
      args['dishwasher_present'] = true
      args['dishwasher_location'] = HPXML::LocationLivingSpace
      args['dishwasher_efficiency_type'] = 'RatedAnnualkWh'
      args['dishwasher_efficiency'] = 307
      args['dishwasher_label_electric_rate'] = 0.12
      args['dishwasher_label_gas_rate'] = 1.09
      args['dishwasher_label_annual_gas_cost'] = 22.32
      args['dishwasher_label_usage'] = 4.0
      args['dishwasher_place_setting_capacity'] = 12
      args['refrigerator_present'] = true
      args['refrigerator_location'] = HPXML::LocationLivingSpace
      args['refrigerator_rated_annual_kwh'] = 650.0
      args['extra_refrigerator_present'] = false
      args['freezer_present'] = false
      args['cooking_range_oven_present'] = true
      args['cooking_range_oven_location'] = HPXML::LocationLivingSpace
      args['cooking_range_oven_fuel_type'] = HPXML::FuelTypeElectricity
      args['cooking_range_oven_is_induction'] = false
      args['cooking_range_oven_is_convection'] = false
      args['ceiling_fan_present'] = false
      args['misc_plug_loads_television_present'] = true
      args['misc_plug_loads_television_annual_kwh'] = 620.0
      args['misc_plug_loads_other_annual_kwh'] = 2457.0
      args['misc_plug_loads_other_frac_sensible'] = 0.855
      args['misc_plug_loads_other_frac_latent'] = 0.045
      args['misc_plug_loads_well_pump_present'] = false
      args['misc_plug_loads_vehicle_present'] = false
      args['misc_fuel_loads_grill_present'] = false
      args['misc_fuel_loads_grill_fuel_type'] = HPXML::FuelTypeNaturalGas
      args['misc_fuel_loads_lighting_present'] = false
      args['misc_fuel_loads_lighting_fuel_type'] = HPXML::FuelTypeNaturalGas
      args['misc_fuel_loads_fireplace_present'] = false
      args['misc_fuel_loads_fireplace_fuel_type'] = HPXML::FuelTypeNaturalGas
      args['pool_present'] = false
      args['pool_heater_type'] = HPXML::HeaterTypeElectricResistance
      args['hot_tub_present'] = false
      args['hot_tub_heater_type'] = HPXML::HeaterTypeElectricResistance
    elsif ['base-sfa.xml'].include? hpxml_file
      args['geometry_unit_type'] = HPXML::ResidentialTypeSFA
      args['geometry_unit_cfa'] = 1800.0
      args['geometry_building_num_units'] = 3
      args['geometry_unit_right_wall_is_adiabatic'] = true
      args['window_front_wwr'] = 0.18
      args['window_back_wwr'] = 0.18
      args['window_left_wwr'] = 0.18
      args['window_right_wwr'] = 0.18
      args['window_area_front'] = 0
      args['window_area_back'] = 0
      args['window_area_left'] = 0
      args['window_area_right'] = 0
    elsif ['base-mf.xml'].include? hpxml_file
      args['geometry_unit_type'] = HPXML::ResidentialTypeApartment
      args['geometry_unit_cfa'] = 900.0
      args['geometry_foundation_type'] = HPXML::FoundationTypeBasementUnconditioned
      args['geometry_attic_type'] = HPXML::AtticTypeBelowApartment
      args['geometry_foundation_type'] = HPXML::FoundationTypeAboveApartment
      args['geometry_unit_right_wall_is_adiabatic'] = true
      args['geometry_building_num_units'] = 6
      args['window_front_wwr'] = 0.18
      args['window_back_wwr'] = 0.18
      args['window_left_wwr'] = 0.18
      args['window_right_wwr'] = 0.18
      args['window_area_front'] = 0
      args['window_area_back'] = 0
      args['window_area_left'] = 0
      args['window_area_right'] = 0
      args['ducts_supply_leakage_to_outside_value'] = 0.0
      args['ducts_return_leakage_to_outside_value'] = 0.0
      args['ducts_supply_location'] = HPXML::LocationLivingSpace
      args['ducts_return_location'] = HPXML::LocationLivingSpace
      args['ducts_supply_insulation_r'] = 0.0
      args['ducts_return_insulation_r'] = 0.0
      args['ducts_number_of_return_registers'] = 1
      args['door_area'] = 20.0
    end

    # Extras
    if ['extra-auto.xml'].include? hpxml_file
      args.delete('geometry_unit_num_occupants')
      args.delete('ducts_supply_location')
      args.delete('ducts_return_location')
      args.delete('ducts_supply_surface_area')
      args.delete('ducts_return_surface_area')
      args.delete('water_heater_location')
      args.delete('water_heater_tank_volume')
      args.delete('hot_water_distribution_standard_piping_length')
      args.delete('clothes_washer_location')
      args.delete('clothes_dryer_location')
      args.delete('refrigerator_location')
    elsif ['extra-pv-roofpitch.xml'].include? hpxml_file
      args['pv_system_module_type'] = HPXML::PVModuleTypeStandard
      args['pv_system_2_module_type'] = HPXML::PVModuleTypeStandard
      args['pv_system_array_tilt'] = 'roofpitch'
      args['pv_system_2_array_tilt'] = 'roofpitch+15'
    elsif ['extra-dhw-solar-latitude.xml'].include? hpxml_file
      args['solar_thermal_system_type'] = HPXML::SolarThermalSystemType
      args['solar_thermal_collector_tilt'] = 'latitude-15'
    elsif ['extra-second-refrigerator.xml'].include? hpxml_file
      args['extra_refrigerator_location'] = HPXML::LocationLivingSpace
    elsif ['extra-second-heating-system-portable-heater-to-heating-system.xml'].include? hpxml_file
      args['heating_system_fuel'] = HPXML::FuelTypeElectricity
      args['heating_system_heating_capacity'] = 48000.0
      args['heating_system_fraction_heat_load_served'] = 0.75
      args['ducts_supply_leakage_to_outside_value'] = 0.0
      args['ducts_return_leakage_to_outside_value'] = 0.0
      args['ducts_supply_location'] = HPXML::LocationLivingSpace
      args['ducts_return_location'] = HPXML::LocationLivingSpace
      args['heating_system_2_type'] = HPXML::HVACTypePortableHeater
      args['heating_system_2_heating_capacity'] = 16000.0
    elsif ['extra-second-heating-system-fireplace-to-heating-system.xml'].include? hpxml_file
      args['heating_system_type'] = HPXML::HVACTypeElectricResistance
      args['heating_system_fuel'] = HPXML::FuelTypeElectricity
      args['heating_system_heating_efficiency'] = 1.0
      args['heating_system_heating_capacity'] = 48000.0
      args['heating_system_fraction_heat_load_served'] = 0.75
      args['cooling_system_type'] = 'none'
      args['heating_system_2_type'] = HPXML::HVACTypeFireplace
      args['heating_system_2_heating_capacity'] = 16000.0
    elsif ['extra-second-heating-system-boiler-to-heating-system.xml'].include? hpxml_file
      args['heating_system_type'] = HPXML::HVACTypeBoiler
      args['heating_system_fraction_heat_load_served'] = 0.75
      args['heating_system_2_type'] = HPXML::HVACTypeBoiler
    elsif ['extra-second-heating-system-portable-heater-to-heat-pump.xml'].include? hpxml_file
      args['heating_system_type'] = 'none'
      args['cooling_system_type'] = 'none'
      args['heat_pump_type'] = HPXML::HVACTypeHeatPumpAirToAir
      args['heat_pump_heating_capacity_17_f'] = 22680.0
      args['heat_pump_backup_type'] = HPXML::HeatPumpBackupTypeIntegrated
      args['heat_pump_backup_fuel'] = HPXML::FuelTypeElectricity
      args['heat_pump_heating_capacity'] = 48000.0
      args['heat_pump_fraction_heat_load_served'] = 0.75
      args['ducts_supply_leakage_to_outside_value'] = 0.0
      args['ducts_return_leakage_to_outside_value'] = 0.0
      args['ducts_supply_location'] = HPXML::LocationLivingSpace
      args['ducts_return_location'] = HPXML::LocationLivingSpace
      args['heating_system_2_type'] = HPXML::HVACTypePortableHeater
      args['heating_system_2_heating_capacity'] = 16000.0
    elsif ['extra-second-heating-system-fireplace-to-heat-pump.xml'].include? hpxml_file
      args['heating_system_type'] = 'none'
      args['cooling_system_type'] = 'none'
      args['heat_pump_type'] = HPXML::HVACTypeHeatPumpMiniSplit
      args['heat_pump_heating_efficiency'] = 10.0
      args['heat_pump_cooling_efficiency'] = 19.0
      args['heat_pump_heating_capacity'] = 48000.0
      args['heat_pump_is_ducted'] = true
      args['heat_pump_fraction_heat_load_served'] = 0.75
      args['heating_system_2_type'] = HPXML::HVACTypeFireplace
      args['heating_system_2_heating_capacity'] = 16000.0
    elsif ['extra-second-heating-system-boiler-to-heat-pump.xml'].include? hpxml_file
      args['heating_system_type'] = 'none'
      args['cooling_system_type'] = 'none'
      args['heat_pump_type'] = HPXML::HVACTypeHeatPumpGroundToAir
      args['heat_pump_heating_efficiency_type'] = HPXML::UnitsCOP
      args['heat_pump_heating_efficiency'] = 3.6
      args['heat_pump_cooling_efficiency_type'] = HPXML::UnitsEER
      args['heat_pump_cooling_efficiency'] = 16.6
      args['heat_pump_backup_type'] = HPXML::HeatPumpBackupTypeIntegrated
      args['heat_pump_backup_fuel'] = HPXML::FuelTypeElectricity
      args['heat_pump_fraction_heat_load_served'] = 0.75
      args['heating_system_2_type'] = HPXML::HVACTypeBoiler
    elsif ['extra-enclosure-windows-shading.xml'].include? hpxml_file
      args['window_interior_shading_winter'] = 0.99
      args['window_interior_shading_summer'] = 0.01
      args['window_exterior_shading_winter'] = 0.9
      args['window_exterior_shading_summer'] = 0.1
    elsif ['extra-enclosure-garage-partially-protruded.xml'].include? hpxml_file
      args['geometry_garage_width'] = 12
      args['geometry_garage_protrusion'] = 0.5
    elsif ['extra-enclosure-garage-atticroof-conditioned.xml'].include? hpxml_file
      args['geometry_garage_width'] = 30.0
      args['geometry_garage_protrusion'] = 1.0
      args['window_area_front'] = 12.0
      args['window_aspect_ratio'] = 5.0 / 1.5
      args['geometry_unit_cfa'] = 4500.0
      args['geometry_unit_num_floors_above_grade'] = 2
      args['geometry_attic_type'] = HPXML::AtticTypeConditioned
      args['floor_over_garage_assembly_r'] = 39.3
      args['ducts_supply_location'] = HPXML::LocationGarage
      args['ducts_return_location'] = HPXML::LocationGarage
    elsif ['extra-enclosure-atticroof-conditioned-eaves-gable.xml'].include? hpxml_file
      args['geometry_foundation_type'] = HPXML::FoundationTypeSlab
      args['geometry_foundation_height'] = 0.0
      args['geometry_foundation_height_above_grade'] = 0.0
      args.delete('foundation_wall_insulation_distance_to_bottom')
      args['geometry_unit_cfa'] = 4500.0
      args['geometry_unit_num_floors_above_grade'] = 2
      args['geometry_attic_type'] = HPXML::AtticTypeConditioned
      args['geometry_eaves_depth'] = 2
      args['ducts_supply_location'] = HPXML::LocationUnderSlab
      args['ducts_return_location'] = HPXML::LocationUnderSlab
    elsif ['extra-enclosure-atticroof-conditioned-eaves-hip.xml'].include? hpxml_file
      args['geometry_roof_type'] = 'hip'
    elsif ['extra-gas-pool-heater-with-zero-kwh.xml'].include? hpxml_file
      args['pool_present'] = true
      args['pool_heater_type'] = HPXML::HeaterTypeGas
      args['pool_heater_annual_kwh'] = 0
    elsif ['extra-gas-hot-tub-heater-with-zero-kwh.xml'].include? hpxml_file
      args['hot_tub_present'] = true
      args['hot_tub_heater_type'] = HPXML::HeaterTypeGas
      args['hot_tub_heater_annual_kwh'] = 0
    elsif ['extra-no-rim-joists.xml'].include? hpxml_file
      args.delete('geometry_rim_joist_height')
      args.delete('rim_joist_assembly_r')
    elsif ['extra-iecc-zone-different-than-epw.xml'].include? hpxml_file
      args['site_iecc_zone'] = '6B'
    elsif ['extra-state-code-different-than-epw.xml'].include? hpxml_file
      args['site_state_code'] = 'WY'
    elsif ['extra-time-zone-different-than-epw.xml'].include? hpxml_file
      args['site_time_zone_utc_offset'] = '-6'
    elsif ['extra-emissions-fossil-fuel-factors.xml'].include? hpxml_file
      args['emissions_scenario_names'] = 'Scenario1, Scenario2'
      args['emissions_types'] = 'CO2e, SO2'
      args['emissions_electricity_units'] = "#{HPXML::EmissionsScenario::UnitsKgPerMWh}, #{HPXML::EmissionsScenario::UnitsLbPerMWh}"
      args['emissions_electricity_values_or_filepaths'] = '392.6, 0.384'
      args['emissions_fossil_fuel_units'] = "#{HPXML::EmissionsScenario::UnitsLbPerMBtu}, #{HPXML::EmissionsScenario::UnitsLbPerMBtu}"
      args['emissions_natural_gas_values'] = '117.6, 0.0006'
      args['emissions_propane_values'] = '136.6, 0.0002'
      args['emissions_fuel_oil_values'] = '161.0, 0.0015'
      args['emissions_coal_values'] = '211.1, 0.0020'
      args['emissions_wood_values'] = '200.0, 0.0025'
    elsif ['extra-bills-fossil-fuel-rates.xml'].include? hpxml_file
      args['utility_bill_scenario_names'] = 'Scenario1, Scenario2'
      args['utility_bill_propane_fixed_charges'] = '1, 2'
      args['utility_bill_propane_marginal_rates'] = '3, 4'
      args['utility_bill_fuel_oil_fixed_charges'] = '5, 6'
      args['utility_bill_fuel_oil_marginal_rates'] = '6, 7'
      args['utility_bill_coal_fixed_charges'] = '8, 9'
      args['utility_bill_coal_marginal_rates'] = '10, 11'
      args['utility_bill_wood_fixed_charges'] = '12, 13'
      args['utility_bill_wood_marginal_rates'] = '14, 15'
      args['utility_bill_wood_pellets_fixed_charges'] = '16, 17'
      args['utility_bill_wood_pellets_marginal_rates'] = '18, 19'
    elsif ['extra-seasons-building-america.xml'].include? hpxml_file
      args['hvac_control_heating_season_period'] = HPXML::BuildingAmerica
      args['hvac_control_cooling_season_period'] = HPXML::BuildingAmerica
    elsif ['extra-sfa-atticroof-flat.xml'].include? hpxml_file
      args['geometry_attic_type'] = HPXML::AtticTypeFlatRoof
      args['ducts_supply_leakage_to_outside_value'] = 0.0
      args['ducts_return_leakage_to_outside_value'] = 0.0
      args['ducts_supply_location'] = HPXML::LocationBasementConditioned
      args['ducts_return_location'] = HPXML::LocationBasementConditioned
    elsif ['extra-sfa-atticroof-conditioned-eaves-gable.xml'].include? hpxml_file
      args['geometry_unit_num_floors_above_grade'] = 2
      args['geometry_attic_type'] = HPXML::AtticTypeConditioned
      args['geometry_eaves_depth'] = 2
      args['ducts_supply_location'] = HPXML::LocationLivingSpace
      args['ducts_return_location'] = HPXML::LocationLivingSpace
    elsif ['extra-sfa-atticroof-conditioned-eaves-hip.xml'].include? hpxml_file
      args['geometry_roof_type'] = 'hip'
    elsif ['extra-mf-eaves.xml'].include? hpxml_file
      args['geometry_eaves_depth'] = 2
    elsif ['extra-sfa-slab.xml'].include? hpxml_file
      args['geometry_foundation_type'] = HPXML::FoundationTypeSlab
      args['geometry_foundation_height'] = 0.0
      args['geometry_foundation_height_above_grade'] = 0.0
      args.delete('foundation_wall_insulation_distance_to_bottom')
    elsif ['extra-sfa-vented-crawlspace.xml'].include? hpxml_file
      args['geometry_foundation_type'] = HPXML::FoundationTypeCrawlspaceVented
      args['geometry_foundation_height'] = 4.0
      args['floor_over_foundation_assembly_r'] = 18.7
      args['foundation_wall_insulation_distance_to_bottom'] = 4.0
    elsif ['extra-sfa-unvented-crawlspace.xml'].include? hpxml_file
      args['geometry_foundation_type'] = HPXML::FoundationTypeCrawlspaceUnvented
      args['geometry_foundation_height'] = 4.0
      args['floor_over_foundation_assembly_r'] = 18.7
      args['foundation_wall_insulation_distance_to_bottom'] = 4.0
    elsif ['extra-sfa-conditioned-crawlspace.xml'].include? hpxml_file
      args['geometry_foundation_type'] = HPXML::FoundationTypeCrawlspaceConditioned
      args['geometry_foundation_height'] = 4.0
      args['floor_over_foundation_assembly_r'] = 2.1
      args['foundation_wall_insulation_distance_to_bottom'] = 4.0
    elsif ['extra-sfa-unconditioned-basement.xml'].include? hpxml_file
      args['geometry_foundation_type'] = HPXML::FoundationTypeBasementUnconditioned
      args['floor_over_foundation_assembly_r'] = 18.7
      args['foundation_wall_insulation_r'] = 0
      args['foundation_wall_insulation_distance_to_bottom'] = 0.0
    elsif ['extra-sfa-ambient.xml'].include? hpxml_file
      args['geometry_unit_cfa'] = 900.0
      args['geometry_foundation_type'] = HPXML::FoundationTypeAmbient
      args.delete('geometry_rim_joist_height')
      args['floor_over_foundation_assembly_r'] = 18.7
      args.delete('rim_joist_assembly_r')
      args['misc_plug_loads_other_annual_kwh'] = 1228.5
    elsif ['extra-sfa-rear-units.xml'].include? hpxml_file
      args['geometry_building_num_units'] = 4
    elsif ['extra-sfa-exterior-corridor.xml'].include? hpxml_file
      args['geometry_building_num_units'] = 4
    elsif ['extra-sfa-slab-middle.xml',
           'extra-sfa-vented-crawlspace-middle.xml',
           'extra-sfa-unvented-crawlspace-middle.xml',
           'extra-sfa-unconditioned-basement-middle.xml'].include? hpxml_file
      args['geometry_unit_left_wall_is_adiabatic'] = true
      args['geometry_unit_right_wall_is_adiabatic'] = true
    elsif ['extra-sfa-slab-right.xml',
           'extra-sfa-vented-crawlspace-right.xml',
           'extra-sfa-unvented-crawlspace-right.xml',
           'extra-sfa-unconditioned-basement-right.xml'].include? hpxml_file
      args['geometry_unit_left_wall_is_adiabatic'] = true
    elsif ['extra-mf-atticroof-flat.xml'].include? hpxml_file
      args['geometry_attic_type'] = HPXML::AtticTypeFlatRoof
    elsif ['extra-mf-atticroof-vented.xml'].include? hpxml_file
      args['geometry_attic_type'] = HPXML::AtticTypeVented
    elsif ['extra-mf-slab.xml'].include? hpxml_file
      args['geometry_building_num_units'] = 18
      args['geometry_foundation_type'] = HPXML::FoundationTypeSlab
      args['geometry_foundation_height'] = 0.0
      args['geometry_foundation_height_above_grade'] = 0.0
      args.delete('foundation_wall_insulation_distance_to_bottom')
    elsif ['extra-mf-vented-crawlspace.xml'].include? hpxml_file
      args['geometry_building_num_units'] = 18
      args['geometry_foundation_type'] = HPXML::FoundationTypeCrawlspaceVented
      args['geometry_foundation_height'] = 4.0
      args['floor_over_foundation_assembly_r'] = 18.7
      args['foundation_wall_insulation_distance_to_bottom'] = 4.0
    elsif ['extra-mf-unvented-crawlspace.xml'].include? hpxml_file
      args['geometry_building_num_units'] = 18
      args['geometry_foundation_type'] = HPXML::FoundationTypeCrawlspaceUnvented
      args['geometry_foundation_height'] = 4.0
      args['floor_over_foundation_assembly_r'] = 18.7
      args['foundation_wall_insulation_distance_to_bottom'] = 4.0
    elsif ['extra-mf-ambient.xml'].include? hpxml_file
      args['geometry_unit_cfa'] = 450.0
      args['geometry_foundation_type'] = HPXML::FoundationTypeAmbient
      args.delete('geometry_rim_joist_height')
      args['floor_over_foundation_assembly_r'] = 18.7
      args.delete('rim_joist_assembly_r')
      args['misc_plug_loads_other_annual_kwh'] = 1228.5
    elsif ['extra-mf-rear-units.xml'].include? hpxml_file
      args['geometry_building_num_units'] = 18
    elsif ['extra-mf-exterior-corridor.xml'].include? hpxml_file
      args['geometry_building_num_units'] = 18
    elsif ['extra-mf-slab-left-bottom.xml',
           'extra-mf-vented-crawlspace-left-bottom.xml',
           'extra-mf-unvented-crawlspace-left-bottom.xml'].include? hpxml_file
      args['geometry_unit_right_wall_is_adiabatic'] = true
      args['geometry_attic_type'] = HPXML::AtticTypeBelowApartment
    elsif ['extra-mf-slab-left-middle.xml',
           'extra-mf-vented-crawlspace-left-middle.xml',
           'extra-mf-unvented-crawlspace-left-middle.xml'].include? hpxml_file
      args['geometry_unit_right_wall_is_adiabatic'] = true
      args['geometry_attic_type'] = HPXML::AtticTypeBelowApartment
      args['geometry_foundation_type'] = HPXML::FoundationTypeAboveApartment
    elsif ['extra-mf-slab-left-top.xml',
           'extra-mf-vented-crawlspace-left-top.xml',
           'extra-mf-unvented-crawlspace-left-top.xml'].include? hpxml_file
      args['geometry_unit_right_wall_is_adiabatic'] = true
      args['geometry_foundation_type'] = HPXML::FoundationTypeAboveApartment
    elsif ['extra-mf-slab-middle-bottom.xml',
           'extra-mf-vented-crawlspace-middle-bottom.xml',
           'extra-mf-unvented-crawlspace-middle-bottom.xml'].include? hpxml_file
      args['geometry_unit_left_wall_is_adiabatic'] = true
      args['geometry_unit_right_wall_is_adiabatic'] = true
      args['geometry_attic_type'] = HPXML::AtticTypeBelowApartment
    elsif ['extra-mf-slab-middle-middle.xml',
           'extra-mf-vented-crawlspace-middle-middle.xml',
           'extra-mf-unvented-crawlspace-middle-middle.xml'].include? hpxml_file
      args['geometry_unit_left_wall_is_adiabatic'] = true
      args['geometry_unit_right_wall_is_adiabatic'] = true
      args['geometry_attic_type'] = HPXML::AtticTypeBelowApartment
      args['geometry_foundation_type'] = HPXML::FoundationTypeAboveApartment
    elsif ['extra-mf-slab-middle-top.xml',
           'extra-mf-vented-crawlspace-middle-top.xml',
           'extra-mf-unvented-crawlspace-middle-top.xml'].include? hpxml_file
      args['geometry_unit_left_wall_is_adiabatic'] = true
      args['geometry_unit_right_wall_is_adiabatic'] = true
      args['geometry_foundation_type'] = HPXML::FoundationTypeAboveApartment
    elsif ['extra-mf-slab-right-bottom.xml',
           'extra-mf-vented-crawlspace-right-bottom.xml',
           'extra-mf-unvented-crawlspace-right-bottom.xml'].include? hpxml_file
      args['geometry_unit_left_wall_is_adiabatic'] = true
      args['geometry_attic_type'] = HPXML::AtticTypeBelowApartment
    elsif ['extra-mf-slab-right-middle.xml',
           'extra-mf-vented-crawlspace-right-middle.xml',
           'extra-mf-unvented-crawlspace-right-middle.xml'].include? hpxml_file
      args['geometry_unit_left_wall_is_adiabatic'] = true
      args['geometry_attic_type'] = HPXML::AtticTypeBelowApartment
      args['geometry_foundation_type'] = HPXML::FoundationTypeAboveApartment
    elsif ['extra-mf-slab-right-top.xml',
           'extra-mf-vented-crawlspace-right-top.xml',
           'extra-mf-unvented-crawlspace-right-top.xml'].include? hpxml_file
      args['geometry_unit_left_wall_is_adiabatic'] = true
      args['geometry_foundation_type'] = HPXML::FoundationTypeAboveApartment
    elsif ['extra-mf-slab-rear-units.xml',
           'extra-mf-vented-crawlspace-rear-units.xml',
           'extra-mf-unvented-crawlspace-rear-units.xml',
           'extra-mf-slab-left-bottom-rear-units.xml',
           'extra-mf-slab-left-middle-rear-units.xml',
           'extra-mf-slab-left-top-rear-units.xml',
           'extra-mf-slab-middle-bottom-rear-units.xml',
           'extra-mf-slab-middle-middle-rear-units.xml',
           'extra-mf-slab-middle-top-rear-units.xml',
           'extra-mf-slab-right-bottom-rear-units.xml',
           'extra-mf-slab-right-middle-rear-units.xml',
           'extra-mf-slab-right-top-rear-units.xml',
           'extra-mf-vented-crawlspace-left-bottom-rear-units.xml',
           'extra-mf-vented-crawlspace-left-middle-rear-units.xml',
           'extra-mf-vented-crawlspace-left-top-rear-units.xml',
           'extra-mf-vented-crawlspace-middle-bottom-rear-units.xml',
           'extra-mf-vented-crawlspace-middle-middle-rear-units.xml',
           'extra-mf-vented-crawlspace-middle-top-rear-units.xml',
           'extra-mf-vented-crawlspace-right-bottom-rear-units.xml',
           'extra-mf-vented-crawlspace-right-middle-rear-units.xml',
           'extra-mf-vented-crawlspace-right-top-rear-units.xml',
           'extra-mf-unvented-crawlspace-left-bottom-rear-units.xml',
           'extra-mf-unvented-crawlspace-left-middle-rear-units.xml',
           'extra-mf-unvented-crawlspace-left-top-rear-units.xml',
           'extra-mf-unvented-crawlspace-middle-bottom-rear-units.xml',
           'extra-mf-unvented-crawlspace-middle-middle-rear-units.xml',
           'extra-mf-unvented-crawlspace-middle-top-rear-units.xml',
           'extra-mf-unvented-crawlspace-right-bottom-rear-units.xml',
           'extra-mf-unvented-crawlspace-right-middle-rear-units.xml',
           'extra-mf-unvented-crawlspace-right-top-rear-units.xml'].include? hpxml_file
      args['geometry_unit_front_wall_is_adiabatic'] = true
    end

    # Error
    if ['error-heating-system-and-heat-pump.xml'].include? hpxml_file
      args['cooling_system_type'] = 'none'
      args['heat_pump_type'] = HPXML::HVACTypeHeatPumpAirToAir
    elsif ['error-cooling-system-and-heat-pump.xml'].include? hpxml_file
      args['heating_system_type'] = 'none'
      args['heat_pump_type'] = HPXML::HVACTypeHeatPumpAirToAir
    elsif ['error-sfd-conditioned-basement-zero-foundation-height.xml'].include? hpxml_file
      args['geometry_foundation_height'] = 0.0
      args.delete('foundation_wall_insulation_distance_to_bottom')
    elsif ['error-sfd-adiabatic-walls.xml'].include? hpxml_file
      args['geometry_unit_left_wall_is_adiabatic'] = true
    elsif ['error-mf-conditioned-basement'].include? hpxml_file
      args['geometry_foundation_type'] = HPXML::FoundationTypeBasementConditioned
    elsif ['error-mf-conditioned-crawlspace'].include? hpxml_file
      args['geometry_foundation_type'] = HPXML::FoundationTypeCrawlspaceConditioned
    elsif ['error-mf-bottom-crawlspace-zero-foundation-height.xml'].include? hpxml_file
      args['geometry_foundation_type'] = HPXML::FoundationTypeCrawlspaceUnvented
      args['geometry_foundation_height'] = 0.0
      args['geometry_attic_type'] = HPXML::AtticTypeBelowApartment
      args.delete('foundation_wall_insulation_distance_to_bottom')
    elsif ['error-ducts-location-and-areas-not-same-type.xml'].include? hpxml_file
      args.delete('ducts_supply_location')
    elsif ['error-second-heating-system-serves-total-heat-load.xml'].include? hpxml_file
      args['heating_system_2_type'] = HPXML::HVACTypeFireplace
      args['heating_system_2_fraction_heat_load_served'] = 1.0
    elsif ['error-second-heating-system-but-no-primary-heating.xml'].include? hpxml_file
      args['heating_system_type'] = 'none'
      args['heating_system_2_type'] = HPXML::HVACTypeFireplace
    elsif ['error-sfa-no-building-num-units.xml'].include? hpxml_file
      args.delete('geometry_building_num_units')
    elsif ['error-sfa-above-apartment.xml'].include? hpxml_file
      args['geometry_foundation_type'] = HPXML::FoundationTypeAboveApartment
    elsif ['error-sfa-below-apartment.xml'].include? hpxml_file
      args['geometry_attic_type'] = HPXML::AtticTypeBelowApartment
    elsif ['error-sfa-all-adiabatic-walls.xml'].include? hpxml_file
      args['geometry_unit_left_wall_is_adiabatic'] = true
      args['geometry_unit_right_wall_is_adiabatic'] = true
      args['geometry_unit_front_wall_is_adiabatic'] = true
      args['geometry_unit_back_wall_is_adiabatic'] = true
    elsif ['error-mf-no-building-num-units.xml'].include? hpxml_file
      args.delete('geometry_building_num_units')
    elsif ['error-mf-all-adiabatic-walls.xml'].include? hpxml_file
      args['geometry_unit_left_wall_is_adiabatic'] = true
      args['geometry_unit_right_wall_is_adiabatic'] = true
      args['geometry_unit_front_wall_is_adiabatic'] = true
      args['geometry_unit_back_wall_is_adiabatic'] = true
    elsif ['error-mf-two-stories.xml'].include? hpxml_file
      args['geometry_unit_num_floors_above_grade'] = 2
    elsif ['error-mf-conditioned-attic.xml'].include? hpxml_file
      args['geometry_attic_type'] = HPXML::AtticTypeConditioned
    elsif ['error-dhw-indirect-without-boiler.xml'].include? hpxml_file
      args['water_heater_type'] = HPXML::WaterHeaterTypeCombiStorage
    elsif ['error-conditioned-attic-with-one-floor-above-grade.xml'].include? hpxml_file
      args['geometry_attic_type'] = HPXML::AtticTypeConditioned
      args['ceiling_assembly_r'] = 0.0
    elsif ['error-zero-number-of-bedrooms.xml'].include? hpxml_file
      args['geometry_unit_num_bedrooms'] = 0
    elsif ['error-sfd-with-shared-system.xml'].include? hpxml_file
      args['heating_system_type'] = "Shared #{HPXML::HVACTypeBoiler} w/ Baseboard"
    elsif ['error-rim-joist-height-but-no-assembly-r.xml'].include? hpxml_file
      args.delete('rim_joist_assembly_r')
    elsif ['error-rim-joist-assembly-r-but-no-height.xml'].include? hpxml_file
      args.delete('geometry_rim_joist_height')
    elsif ['error-emissions-args-not-all-specified.xml'].include? hpxml_file
      args['emissions_scenario_names'] = 'Scenario1'
    elsif ['error-emissions-args-not-all-same-size.xml'].include? hpxml_file
      args['emissions_scenario_names'] = 'Scenario1'
      args['emissions_types'] = 'CO2e,CO2e'
      args['emissions_electricity_units'] = HPXML::EmissionsScenario::UnitsLbPerMWh
      args['emissions_electricity_values_or_filepaths'] = '../../HPXMLtoOpenStudio/resources/data/cambium/LRMER_MidCase.csv'
    elsif ['error-emissions-natural-gas-args-not-all-specified.xml'].include? hpxml_file
      args['emissions_natural_gas_values'] = '117.6'
    elsif ['error-bills-args-not-all-same-size.xml'].include? hpxml_file
      args['utility_bill_scenario_names'] = 'Scenario1'
      args['utility_bill_electricity_fixed_charges'] = '1'
      args['utility_bill_electricity_marginal_rates'] = '2,2'
    elsif ['error-invalid-aspect-ratio.xml'].include? hpxml_file
      args['geometry_unit_aspect_ratio'] = -1
    elsif ['error-negative-foundation-height.xml'].include? hpxml_file
      args['geometry_foundation_height'] = -8
    elsif ['error-too-many-floors.xml'].include? hpxml_file
      args['geometry_unit_num_floors_above_grade'] = 7
    elsif ['error-invalid-garage-protrusion.xml'].include? hpxml_file
      args['geometry_garage_protrusion'] = 1.5
    elsif ['error-sfa-no-non-adiabatic-walls.xml'].include? hpxml_file
      args['geometry_unit_left_wall_is_adiabatic'] = true
      args['geometry_unit_front_wall_is_adiabatic'] = true
      args['geometry_unit_back_wall_is_adiabatic'] = true
    elsif ['error-hip-roof-and-protruding-garage.xml'].include? hpxml_file
      args['geometry_roof_type'] = 'hip'
      args['geometry_garage_width'] = 12
      args['geometry_garage_protrusion'] = 0.5
    elsif ['error-protruding-garage-under-gable-roof.xml'].include? hpxml_file
      args['geometry_unit_aspect_ratio'] = 0.5
      args['geometry_garage_width'] = 12
      args['geometry_garage_protrusion'] = 0.5
    elsif ['error-ambient-with-garage.xml'].include? hpxml_file
      args['geometry_garage_width'] = 12
      args['geometry_foundation_type'] = HPXML::FoundationTypeAmbient
    elsif ['error-invalid-door-area.xml'].include? hpxml_file
      args['door_area'] = -10
    elsif ['error-invalid-window-aspect-ratio.xml'].include? hpxml_file
      args['window_aspect_ratio'] = 0
    elsif ['error-garage-too-wide.xml'].include? hpxml_file
      args['geometry_garage_width'] = 72
    elsif ['error-garage-too-deep.xml'].include? hpxml_file
      args['geometry_garage_width'] = 12
      args['geometry_garage_depth'] = 40
    end

    # Warning
    if ['warning-non-electric-heat-pump-water-heater.xml'].include? hpxml_file
      args['water_heater_type'] = HPXML::WaterHeaterTypeHeatPump
      args['water_heater_fuel_type'] = HPXML::FuelTypeNaturalGas
      args['water_heater_efficiency'] = 2.3
    elsif ['warning-sfd-slab-non-zero-foundation-height.xml'].include? hpxml_file
      args['geometry_foundation_type'] = HPXML::FoundationTypeSlab
      args['geometry_foundation_height_above_grade'] = 0.0
    elsif ['warning-mf-bottom-slab-non-zero-foundation-height.xml'].include? hpxml_file
      args['geometry_foundation_type'] = HPXML::FoundationTypeSlab
      args['geometry_foundation_height_above_grade'] = 0.0
      args['geometry_attic_type'] = HPXML::AtticTypeBelowApartment
    elsif ['warning-slab-non-zero-foundation-height-above-grade.xml'].include? hpxml_file
      args['geometry_foundation_type'] = HPXML::FoundationTypeSlab
      args['geometry_foundation_height'] = 0.0
      args.delete('foundation_wall_insulation_distance_to_bottom')
    elsif ['warning-second-heating-system-serves-majority-heat.xml'].include? hpxml_file
      args['heating_system_fraction_heat_load_served'] = 0.4
      args['heating_system_2_type'] = HPXML::HVACTypeFireplace
      args['heating_system_2_fraction_heat_load_served'] = 0.6
    elsif ['warning-vented-crawlspace-with-wall-and-ceiling-insulation.xml'].include? hpxml_file
      args['geometry_foundation_type'] = HPXML::FoundationTypeCrawlspaceVented
      args['geometry_foundation_height'] = 3.0
      args['floor_over_foundation_assembly_r'] = 10
      args['foundation_wall_insulation_distance_to_bottom'] = 0.0
      args['foundation_wall_assembly_r'] = 10
    elsif ['warning-unvented-crawlspace-with-wall-and-ceiling-insulation.xml'].include? hpxml_file
      args['geometry_foundation_type'] = HPXML::FoundationTypeCrawlspaceUnvented
      args['geometry_foundation_height'] = 3.0
      args['floor_over_foundation_assembly_r'] = 10
      args['foundation_wall_insulation_distance_to_bottom'] = 0.0
      args['foundation_wall_assembly_r'] = 10
    elsif ['warning-unconditioned-basement-with-wall-and-ceiling-insulation.xml'].include? hpxml_file
      args['geometry_foundation_type'] = HPXML::FoundationTypeBasementUnconditioned
      args['floor_over_foundation_assembly_r'] = 10
      args['foundation_wall_assembly_r'] = 10
    elsif ['warning-vented-attic-with-floor-and-roof-insulation.xml'].include? hpxml_file
      args['geometry_attic_type'] = HPXML::AtticTypeVented
      args['roof_assembly_r'] = 10
      args['ducts_supply_location'] = HPXML::LocationAtticVented
      args['ducts_return_location'] = HPXML::LocationAtticVented
    elsif ['warning-unvented-attic-with-floor-and-roof-insulation.xml'].include? hpxml_file
      args['geometry_attic_type'] = HPXML::AtticTypeUnvented
      args['roof_assembly_r'] = 10
    elsif ['warning-conditioned-basement-with-ceiling-insulation.xml'].include? hpxml_file
      args['geometry_foundation_type'] = HPXML::FoundationTypeBasementConditioned
      args['floor_over_foundation_assembly_r'] = 10
    elsif ['warning-conditioned-attic-with-floor-insulation.xml'].include? hpxml_file
      args['geometry_unit_num_floors_above_grade'] = 2
      args['geometry_attic_type'] = HPXML::AtticTypeConditioned
      args['ducts_supply_location'] = HPXML::LocationLivingSpace
      args['ducts_return_location'] = HPXML::LocationLivingSpace
    end
  end

  def _test_measure(runner, expected_error, expected_warning)
    # check warnings/errors
    if not expected_error.nil?
      if runner.result.stepErrors.select { |s| s == expected_error }.size <= 0
        runner.result.stepErrors.each do |s|
          puts "ERROR: #{s}"
        end
      end
      assert(runner.result.stepErrors.select { |s| s == expected_error }.size > 0)
    end
    if not expected_warning.nil?
      if runner.result.stepWarnings.select { |s| s == expected_warning }.size <= 0
        runner.result.stepWarnings.each do |s|
          puts "WARNING: #{s}"
        end
      end
      assert(runner.result.stepWarnings.select { |s| s == expected_warning }.size > 0)
    end
  end
end<|MERGE_RESOLUTION|>--- conflicted
+++ resolved
@@ -9,7 +9,6 @@
 
 class BuildResidentialHPXMLTest < MiniTest::Test
   def setup
-<<<<<<< HEAD
     @output_path = File.join(File.dirname(__FILE__), 'extra_files')
   end
 
@@ -18,17 +17,7 @@
   end
 
   def test_workflows
-=======
-    @tests_dir = File.join(File.dirname(__FILE__), 'extra_files')
-  end
-
-  def teardown
-    FileUtils.rm_rf(@tests_dir)
-  end
-
-  def test_workflows
     skip # FIXME: Temporary
->>>>>>> 65baba24
     # Extra buildings that don't correspond with sample files
     hpxmls_files = {
       # Base files to derive from
@@ -311,11 +300,7 @@
           flunk "Error: Did not successfully generate #{hpxml_file}."
         end
 
-<<<<<<< HEAD
         hpxml_path = File.absolute_path(File.join(@output_path, hpxml_file))
-=======
-        hpxml_path = File.absolute_path(File.join(@tests_dir, hpxml_file))
->>>>>>> 65baba24
         hpxml = HPXML.new(hpxml_path: hpxml_path, collapse_enclosure: false)
         hpxml.header.xml_generated_by = 'build_residential_hpxml_test.rb'
         hpxml.header.created_date_and_time = Time.new(2000, 1, 1).strftime('%Y-%m-%dT%H:%M:%S%:z') # Hard-code to prevent diffs
