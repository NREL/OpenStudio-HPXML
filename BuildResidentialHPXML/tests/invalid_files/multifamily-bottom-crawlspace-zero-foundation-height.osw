{
  "measure_paths": [
    "../.."
  ],
  "steps": [
    {
      "arguments": {
        "air_leakage_shelter_coefficient": "auto",
        "air_leakage_units": "ACH",
        "air_leakage_value": 3,
        "bathroom_fans_flow_rate": 50,
        "bathroom_fans_hours_in_operation": 1.5,
        "bathroom_fans_power": 15,
        "bathroom_fans_present": false,
        "bathroom_fans_quantity": 2,
        "bathroom_fans_start_hour": 7,
        "ceiling_assembly_r": 39.3,
        "ceiling_fan_cooling_setpoint_temp_offset": 0,
        "ceiling_fan_efficiency": "auto",
        "ceiling_fan_present": false,
        "ceiling_fan_quantity": "auto",
        "clothes_dryer_control_type": "timer",
        "clothes_dryer_efficiency_cef": "3.73",
        "clothes_dryer_efficiency_ef": 3.4615,
        "clothes_dryer_efficiency_type": "CombinedEnergyFactor",
        "clothes_dryer_fuel_type": "electricity",
        "clothes_dryer_location": "living space",
        "clothes_dryer_present": true,
        "clothes_dryer_usage_multiplier": 1.0,
        "clothes_washer_capacity": "3.2",
        "clothes_washer_efficiency_imef": "1.21",
        "clothes_washer_efficiency_mef": "1.453",
        "clothes_washer_efficiency_type": "IntegratedModifiedEnergyFactor",
        "clothes_washer_label_annual_gas_cost": "27.0",
        "clothes_washer_label_electric_rate": "0.12",
        "clothes_washer_label_gas_rate": "1.09",
        "clothes_washer_label_usage": "6.0",
        "clothes_washer_location": "living space",
        "clothes_washer_present": true,
        "clothes_washer_rated_annual_kwh": "380.0",
        "clothes_washer_usage_multiplier": 1.0,
        "cooking_range_oven_fuel_type": "electricity",
        "cooking_range_oven_is_convection": false,
        "cooking_range_oven_is_induction": false,
        "cooking_range_oven_location": "living space",
        "cooking_range_oven_monthly_multipliers": "auto",
        "cooking_range_oven_present": true,
        "cooking_range_oven_usage_multiplier": 1.0,
        "cooking_range_oven_weekday_fractions": "auto",
        "cooking_range_oven_weekend_fractions": "auto",
        "cooling_system_cooling_capacity": "48000.0",
        "cooling_system_cooling_compressor_type": "single stage",
        "cooling_system_cooling_efficiency_eer": 8.5,
        "cooling_system_cooling_efficiency_seer": 13.0,
        "cooling_system_cooling_sensible_heat_fraction": 0.73,
        "cooling_system_fraction_cool_load_served": 1,
        "cooling_system_is_ducted": false,
        "cooling_system_type": "central air conditioner",
        "dehumidifier_capacity": 40,
        "dehumidifier_efficiency_ef": 1.8,
        "dehumidifier_efficiency_ief": 1.5,
        "dehumidifier_efficiency_type": "EnergyFactor",
        "dehumidifier_fraction_dehumidification_load_served": 1,
        "dehumidifier_present": false,
        "dehumidifier_rh_setpoint": 0.5,
        "dhw_distribution_pipe_r": 0.0,
        "dhw_distribution_recirc_branch_piping_length": "50",
        "dhw_distribution_recirc_control_type": "no control",
        "dhw_distribution_recirc_piping_length": "50",
        "dhw_distribution_recirc_pump_power": "50",
        "dhw_distribution_standard_piping_length": "50",
        "dhw_distribution_system_type": "Standard",
        "dishwasher_efficiency_ef": 0.46,
        "dishwasher_efficiency_kwh": "307",
        "dishwasher_efficiency_type": "RatedAnnualkWh",
        "dishwasher_label_annual_gas_cost": "22.32",
        "dishwasher_label_electric_rate": "0.12",
        "dishwasher_label_gas_rate": "1.09",
        "dishwasher_label_usage": "4.0",
        "dishwasher_location": "living space",
        "dishwasher_place_setting_capacity": "12",
        "dishwasher_present": true,
        "dishwasher_usage_multiplier": 1.0,
        "door_area": 80.0,
        "door_rvalue": 4.4,
        "ducts_number_of_return_registers": "auto",
        "ducts_return_insulation_r": 0.0,
        "ducts_return_leakage_units": "CFM25",
        "ducts_return_leakage_value": 0.0,
        "ducts_return_location": "attic - unvented",
        "ducts_return_surface_area": "50.0",
        "ducts_supply_insulation_r": 4.0,
        "ducts_supply_leakage_units": "CFM25",
        "ducts_supply_leakage_value": 0.0,
        "ducts_supply_location": "attic - unvented",
        "ducts_supply_surface_area": "150.0",
        "dwhr_efficiency": 0.55,
        "dwhr_equal_flow": true,
        "dwhr_facilities_connected": "none",
        "extra_refrigerator_location": "auto",
        "extra_refrigerator_monthly_multipliers": "auto",
        "extra_refrigerator_present": false,
        "extra_refrigerator_rated_annual_kwh": "auto",
        "extra_refrigerator_usage_multiplier": 1.0,
        "extra_refrigerator_weekday_fractions": "auto",
        "extra_refrigerator_weekend_fractions": "auto",
        "floor_assembly_r": 0,
        "foundation_wall_insulation_distance_to_bottom": 8.0,
        "foundation_wall_insulation_distance_to_top": 0.0,
        "foundation_wall_insulation_r": 8.9,
        "freezer_location": "auto",
        "freezer_monthly_multipliers": "auto",
        "freezer_present": false,
        "freezer_rated_annual_kwh": "auto",
        "freezer_usage_multiplier": 1.0,
        "freezer_weekday_fractions": "auto",
        "freezer_weekend_fractions": "auto",
        "fuel_loads_fireplace_annual_therm": "auto",
        "fuel_loads_fireplace_fuel_type": "natural gas",
        "fuel_loads_fireplace_monthly_multipliers": "auto",
        "fuel_loads_fireplace_present": false,
        "fuel_loads_fireplace_usage_multiplier": 1.0,
        "fuel_loads_fireplace_weekday_fractions": "auto",
        "fuel_loads_fireplace_weekend_fractions": "auto",
        "fuel_loads_grill_annual_therm": "auto",
        "fuel_loads_grill_fuel_type": "natural gas",
        "fuel_loads_grill_monthly_multipliers": "auto",
        "fuel_loads_grill_present": false,
        "fuel_loads_grill_usage_multiplier": 1.0,
        "fuel_loads_grill_weekday_fractions": "auto",
        "fuel_loads_grill_weekend_fractions": "auto",
        "fuel_loads_lighting_annual_therm": "auto",
        "fuel_loads_lighting_fuel_type": "natural gas",
        "fuel_loads_lighting_monthly_multipliers": "auto",
        "fuel_loads_lighting_present": false,
        "fuel_loads_lighting_usage_multiplier": 1.0,
        "fuel_loads_lighting_weekday_fractions": "auto",
        "fuel_loads_lighting_weekend_fractions": "auto",
        "geometry_aspect_ratio": 1.5,
        "geometry_attic_type": "UnventedAttic",
        "geometry_balcony_depth": 0.0,
<<<<<<< HEAD
        "geometry_building_num_units": 3,
=======
>>>>>>> 372b4616
        "geometry_cfa": 900.0,
        "geometry_corridor_position": "None",
        "geometry_corridor_width": 10.0,
        "geometry_eaves_depth": 0,
        "geometry_foundation_height": 0.0,
        "geometry_foundation_height_above_grade": 1.0,
        "geometry_foundation_type": "UnventedCrawlspace",
        "geometry_garage_depth": 20.0,
        "geometry_garage_position": "Right",
        "geometry_garage_protrusion": 0.0,
        "geometry_garage_width": 0.0,
        "geometry_horizontal_location": "Left",
        "geometry_inset_depth": 0.0,
        "geometry_inset_position": "Right",
        "geometry_inset_width": 0.0,
        "geometry_level": "Bottom",
        "geometry_num_bathrooms": "auto",
        "geometry_num_bedrooms": 3,
        "geometry_num_floors_above_grade": 1,
        "geometry_num_occupants": "3",
<<<<<<< HEAD
=======
        "geometry_num_units": 3,
>>>>>>> 372b4616
        "geometry_orientation": 180.0,
        "geometry_roof_pitch": "6:12",
        "geometry_roof_structure": "truss, cantilever",
        "geometry_roof_type": "gable",
        "geometry_unit_type": "apartment unit",
        "geometry_wall_height": 8.0,
        "heat_pump_backup_fuel": "none",
        "heat_pump_backup_heating_capacity": "34121.0",
        "heat_pump_backup_heating_efficiency": 1,
        "heat_pump_cooling_capacity": "48000.0",
        "heat_pump_cooling_compressor_type": "single stage",
        "heat_pump_cooling_efficiency_eer": 16.6,
        "heat_pump_cooling_efficiency_seer": 13.0,
        "heat_pump_cooling_sensible_heat_fraction": 0.73,
        "heat_pump_fraction_cool_load_served": 1,
        "heat_pump_fraction_heat_load_served": 1,
        "heat_pump_heating_capacity": "64000.0",
        "heat_pump_heating_capacity_17F": "auto",
        "heat_pump_heating_efficiency_cop": 3.6,
        "heat_pump_heating_efficiency_hspf": 7.7,
        "heat_pump_mini_split_is_ducted": false,
        "heat_pump_type": "none",
        "heating_system_electric_auxiliary_energy": 0,
        "heating_system_electric_auxiliary_energy_2": 0,
        "heating_system_fraction_heat_load_served": 1,
        "heating_system_fraction_heat_load_served_2": 0.25,
        "heating_system_fuel": "natural gas",
        "heating_system_fuel_2": "electricity",
        "heating_system_has_flue_or_chimney": false,
        "heating_system_has_flue_or_chimney_2": false,
        "heating_system_heating_capacity": "64000.0",
        "heating_system_heating_capacity_2": "auto",
        "heating_system_heating_efficiency": 0.92,
        "heating_system_heating_efficiency_2": 1.0,
        "heating_system_type": "Furnace",
        "heating_system_type_2": "none",
        "holiday_lighting_daily_kwh": "auto",
        "holiday_lighting_period_begin_day_of_month": "auto",
        "holiday_lighting_period_begin_month": "auto",
        "holiday_lighting_period_end_day_of_month": "auto",
        "holiday_lighting_period_end_month": "auto",
        "holiday_lighting_present": false,
        "holiday_lighting_weekday_fractions_exterior": "auto",
        "holiday_lighting_weekend_fractions_exterior": "auto",
        "hot_tub_heater_annual_kwh": "auto",
        "hot_tub_heater_annual_therm": "auto",
        "hot_tub_heater_monthly_multipliers": "auto",
        "hot_tub_heater_type": "electric resistance",
        "hot_tub_heater_usage_multiplier": 1.0,
        "hot_tub_heater_weekday_fractions": "auto",
        "hot_tub_heater_weekend_fractions": "auto",
        "hot_tub_present": false,
        "hot_tub_pump_annual_kwh": "auto",
        "hot_tub_pump_monthly_multipliers": "auto",
        "hot_tub_pump_usage_multiplier": 1.0,
        "hot_tub_pump_weekday_fractions": "auto",
        "hot_tub_pump_weekend_fractions": "auto",
        "hpxml_path": "../BuildResidentialHPXML/tests/built_residential_hpxml/multifamily-bottom-crawlspace-zero-foundation-height.xml",
        "kitchen_fan_flow_rate": 100,
        "kitchen_fan_hours_in_operation": 1.5,
        "kitchen_fan_power": 30,
        "kitchen_fan_present": false,
        "kitchen_fan_start_hour": 18,
        "lighting_fraction_cfl_exterior": 0.4,
        "lighting_fraction_cfl_garage": 0.4,
        "lighting_fraction_cfl_interior": 0.4,
        "lighting_fraction_led_exterior": 0.25,
        "lighting_fraction_led_garage": 0.25,
        "lighting_fraction_led_interior": 0.25,
        "lighting_fraction_lfl_exterior": 0.1,
        "lighting_fraction_lfl_garage": 0.1,
        "lighting_fraction_lfl_interior": 0.1,
        "lighting_monthly_multipliers_exterior": "auto",
        "lighting_monthly_multipliers_garage": "auto",
        "lighting_monthly_multipliers_interior": "auto",
        "lighting_usage_multiplier_exterior": 1.0,
        "lighting_usage_multiplier_garage": 1.0,
        "lighting_usage_multiplier_interior": 1.0,
        "lighting_weekday_fractions_exterior": "auto",
        "lighting_weekday_fractions_garage": "auto",
        "lighting_weekday_fractions_interior": "auto",
        "lighting_weekend_fractions_exterior": "auto",
        "lighting_weekend_fractions_garage": "auto",
        "lighting_weekend_fractions_interior": "auto",
        "mech_vent_fan_power": 30,
        "mech_vent_fan_type": "none",
        "mech_vent_flow_rate": 110,
        "mech_vent_hours_in_operation": 24,
        "mech_vent_sensible_recovery_efficiency": 0.72,
        "mech_vent_sensible_recovery_efficiency_type": "Unadjusted",
        "mech_vent_total_recovery_efficiency": 0.48,
        "mech_vent_total_recovery_efficiency_type": "Unadjusted",
        "neighbor_back_distance": 0,
        "neighbor_back_height": "auto",
        "neighbor_front_distance": 0,
        "neighbor_front_height": "auto",
        "neighbor_left_distance": 0,
        "neighbor_left_height": "auto",
        "neighbor_right_distance": 0,
        "neighbor_right_height": "auto",
        "overhangs_back_depth": 0,
        "overhangs_back_distance_to_top_of_window": 0,
        "overhangs_front_depth": 0,
        "overhangs_front_distance_to_top_of_window": 0,
        "overhangs_left_depth": 0,
        "overhangs_left_distance_to_top_of_window": 0,
        "overhangs_right_depth": 0,
        "overhangs_right_distance_to_top_of_window": 0,
        "plug_loads_other_annual_kwh": "2457.0",
        "plug_loads_other_frac_latent": "0.045",
        "plug_loads_other_frac_sensible": "0.855",
        "plug_loads_other_monthly_multipliers": "auto",
        "plug_loads_other_usage_multiplier": 1.0,
        "plug_loads_other_weekday_fractions": "auto",
        "plug_loads_other_weekend_fractions": "auto",
        "plug_loads_television_annual_kwh": "620.0",
        "plug_loads_television_monthly_multipliers": "auto",
        "plug_loads_television_usage_multiplier": 1.0,
        "plug_loads_television_weekday_fractions": "auto",
        "plug_loads_television_weekend_fractions": "auto",
        "plug_loads_vehicle_annual_kwh": "auto",
        "plug_loads_vehicle_monthly_multipliers": "auto",
        "plug_loads_vehicle_present": false,
        "plug_loads_vehicle_usage_multiplier": 1.0,
        "plug_loads_vehicle_weekday_fractions": "auto",
        "plug_loads_vehicle_weekend_fractions": "auto",
        "plug_loads_well_pump_annual_kwh": "auto",
        "plug_loads_well_pump_monthly_multipliers": "auto",
        "plug_loads_well_pump_present": false,
        "plug_loads_well_pump_usage_multiplier": 1.0,
        "plug_loads_well_pump_weekday_fractions": "auto",
        "plug_loads_well_pump_weekend_fractions": "auto",
        "pool_heater_annual_kwh": "auto",
        "pool_heater_annual_therm": "auto",
        "pool_heater_monthly_multipliers": "auto",
        "pool_heater_type": "electric resistance",
        "pool_heater_usage_multiplier": 1.0,
        "pool_heater_weekday_fractions": "auto",
        "pool_heater_weekend_fractions": "auto",
        "pool_present": false,
        "pool_pump_annual_kwh": "auto",
        "pool_pump_monthly_multipliers": "auto",
        "pool_pump_usage_multiplier": 1.0,
        "pool_pump_weekday_fractions": "auto",
        "pool_pump_weekend_fractions": "auto",
        "pv_system_array_azimuth_1": 180,
        "pv_system_array_azimuth_2": 180,
        "pv_system_array_tilt_1": "20",
        "pv_system_array_tilt_2": "20",
        "pv_system_building_max_power_output_1": 4000,
        "pv_system_building_max_power_output_2": 4000,
        "pv_system_inverter_efficiency_1": 0.96,
        "pv_system_inverter_efficiency_2": 0.96,
        "pv_system_is_shared_1": false,
        "pv_system_is_shared_2": false,
        "pv_system_location_1": "roof",
        "pv_system_location_2": "roof",
        "pv_system_max_power_output_1": 4000,
        "pv_system_max_power_output_2": 4000,
        "pv_system_module_type_1": "none",
        "pv_system_module_type_2": "none",
        "pv_system_system_losses_fraction_1": 0.14,
        "pv_system_system_losses_fraction_2": 0.14,
        "pv_system_tracking_1": "fixed",
        "pv_system_tracking_2": "fixed",
        "refrigerator_location": "living space",
        "refrigerator_monthly_multipliers": "auto",
        "refrigerator_present": true,
        "refrigerator_rated_annual_kwh": "650.0",
        "refrigerator_usage_multiplier": 1.0,
        "refrigerator_weekday_fractions": "auto",
        "refrigerator_weekend_fractions": "auto",
        "roof_assembly_r": 2.3,
        "roof_color": "auto",
        "roof_emittance": 0.92,
        "roof_material_type": "asphalt or fiberglass shingles",
        "roof_radiant_barrier": false,
        "roof_radiant_barrier_grade": "1",
        "roof_solar_absorptance": "auto",
        "setpoint_cooling_setup_hours_per_week": 0,
        "setpoint_cooling_setup_start_hour": 0,
        "setpoint_cooling_setup_temp": 78,
        "setpoint_cooling_temp": 78,
        "setpoint_heating_setback_hours_per_week": 0,
        "setpoint_heating_setback_start_hour": 0,
        "setpoint_heating_setback_temp": 68,
        "setpoint_heating_temp": 68,
        "simulation_control_timestep": "60",
        "site_type": "suburban",
        "skylight_area_back": 0,
        "skylight_area_front": 0,
        "skylight_area_left": 0,
        "skylight_area_right": 0,
        "skylight_shgc": 0.45,
        "skylight_ufactor": 0.33,
        "slab_carpet_fraction": 0.0,
        "slab_carpet_r": 0.0,
        "slab_perimeter_depth": 0,
        "slab_perimeter_insulation_r": 0,
        "slab_under_insulation_r": 0,
        "slab_under_width": 0,
        "solar_thermal_collector_area": 40.0,
        "solar_thermal_collector_azimuth": 180,
        "solar_thermal_collector_loop_type": "liquid direct",
        "solar_thermal_collector_rated_optical_efficiency": 0.5,
        "solar_thermal_collector_rated_thermal_losses": 0.2799,
        "solar_thermal_collector_tilt": "20",
        "solar_thermal_collector_type": "evacuated tube",
        "solar_thermal_solar_fraction": 0,
        "solar_thermal_storage_volume": "auto",
        "solar_thermal_system_type": "none",
        "wall_assembly_r": 23,
        "wall_color": "auto",
        "wall_emittance": 0.92,
        "wall_siding_type": "wood siding",
        "wall_solar_absorptance": "auto",
        "wall_type": "WoodStud",
        "water_fixtures_shower_low_flow": true,
        "water_fixtures_sink_low_flow": false,
        "water_fixtures_usage_multiplier": 1.0,
        "water_heater_efficiency_ef": 0.95,
        "water_heater_efficiency_type": "EnergyFactor",
        "water_heater_efficiency_uef": 0.93,
        "water_heater_fuel_type": "electricity",
        "water_heater_has_flue_or_chimney": false,
        "water_heater_heating_capacity": "18767",
        "water_heater_is_shared_system": false,
        "water_heater_jacket_rvalue": 0,
        "water_heater_location": "living space",
        "water_heater_recovery_efficiency": "0.76",
        "water_heater_setpoint_temperature": "125",
        "water_heater_standby_loss": 0,
        "water_heater_tank_volume": "40",
        "water_heater_type": "storage water heater",
        "weather_dir": "weather",
        "weather_station_epw_filepath": "USA_CO_Denver.Intl.AP.725650_TMY3.epw",
        "whole_house_fan_flow_rate": 4500,
        "whole_house_fan_power": 300,
        "whole_house_fan_present": false,
        "window_area_back": 0,
        "window_area_front": 0,
        "window_area_left": 0,
        "window_area_right": 0,
        "window_aspect_ratio": 1.333,
        "window_back_wwr": 0.18,
        "window_fraction_operable": 0.67,
        "window_front_wwr": 0.18,
        "window_interior_shading_summer": 0.7,
        "window_interior_shading_winter": 0.85,
        "window_left_wwr": 0.18,
        "window_right_wwr": 0.18,
        "window_shgc": 0.45,
        "window_ufactor": 0.33
      },
      "measure_dir_name": "BuildResidentialHPXML"
    }
  ]
}<|MERGE_RESOLUTION|>--- conflicted
+++ resolved
@@ -139,10 +139,7 @@
         "geometry_aspect_ratio": 1.5,
         "geometry_attic_type": "UnventedAttic",
         "geometry_balcony_depth": 0.0,
-<<<<<<< HEAD
         "geometry_building_num_units": 3,
-=======
->>>>>>> 372b4616
         "geometry_cfa": 900.0,
         "geometry_corridor_position": "None",
         "geometry_corridor_width": 10.0,
@@ -163,10 +160,6 @@
         "geometry_num_bedrooms": 3,
         "geometry_num_floors_above_grade": 1,
         "geometry_num_occupants": "3",
-<<<<<<< HEAD
-=======
-        "geometry_num_units": 3,
->>>>>>> 372b4616
         "geometry_orientation": 180.0,
         "geometry_roof_pitch": "6:12",
         "geometry_roof_structure": "truss, cantilever",
