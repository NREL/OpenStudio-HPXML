--- conflicted
+++ resolved
@@ -194,9 +194,7 @@
         "heating_system_heating_efficiency_percent": 1.0,
         "heating_system_heating_efficiency_percent_2": 1.0,
         "heating_system_type": "none",
-<<<<<<< HEAD
         "heating_system_type_2": "none",
-=======
         "hot_tub_heater_annual_kwh": "auto",
         "hot_tub_heater_annual_therm": "auto",
         "hot_tub_heater_monthly_multipliers": "auto",
@@ -210,7 +208,6 @@
         "hot_tub_pump_usage_multiplier": 1.0,
         "hot_tub_pump_weekday_fractions": "auto",
         "hot_tub_pump_weekend_fractions": "auto",
->>>>>>> e2f3c82a
         "hpxml_path": "../BuildResidentialHPXML/tests/built_residential_hpxml/base-hvac-mini-split-heat-pump-ducted-cooling-only.xml",
         "kitchen_fan_flow_rate": 100,
         "kitchen_fan_hours_in_operation": 1.5,
