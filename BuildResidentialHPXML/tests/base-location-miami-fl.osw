{
  "measure_paths": [
    "."
  ],
  "steps": [
    {
      "arguments": {
        "air_leakage_shelter_coefficient": "auto",
        "air_leakage_units": "ACH",
        "air_leakage_value": 3,
        "bathroom_fans_flow_rate": 50,
        "bathroom_fans_hours_in_operation": 1.5,
        "bathroom_fans_power": 15,
        "bathroom_fans_present": false,
        "bathroom_fans_quantity": 2,
        "bathroom_fans_start_hour": 7,
        "ceiling_assembly_r": 39.3,
        "ceiling_fan_cooling_setpoint_temp_offset": 0,
        "ceiling_fan_efficiency": "auto",
        "ceiling_fan_present": false,
        "ceiling_fan_quantity": "auto",
        "clothes_dryer_control_type": "timer",
        "clothes_dryer_efficiency_cef": "3.73",
        "clothes_dryer_efficiency_ef": 3.4615,
        "clothes_dryer_efficiency_type": "CombinedEnergyFactor",
        "clothes_dryer_fuel_type": "electricity",
        "clothes_dryer_location": "living space",
        "clothes_dryer_present": true,
        "clothes_dryer_usage_multiplier": 1.0,
        "clothes_washer_capacity": "3.2",
        "clothes_washer_efficiency_imef": "1.21",
        "clothes_washer_efficiency_mef": "1.453",
        "clothes_washer_efficiency_type": "IntegratedModifiedEnergyFactor",
        "clothes_washer_label_annual_gas_cost": "27.0",
        "clothes_washer_label_electric_rate": "0.12",
        "clothes_washer_label_gas_rate": "1.09",
        "clothes_washer_label_usage": "6.0",
        "clothes_washer_location": "living space",
        "clothes_washer_present": true,
        "clothes_washer_rated_annual_kwh": "380.0",
        "clothes_washer_usage_multiplier": 1.0,
        "cooking_range_oven_fuel_type": "electricity",
        "cooking_range_oven_is_convection": false,
        "cooking_range_oven_is_induction": false,
        "cooking_range_oven_location": "living space",
        "cooking_range_oven_monthly_multipliers": "auto",
        "cooking_range_oven_present": true,
        "cooking_range_oven_usage_multiplier": 1.0,
        "cooking_range_oven_weekday_fractions": "auto",
        "cooking_range_oven_weekend_fractions": "auto",
        "cooling_system_cooling_capacity": "48000.0",
        "cooling_system_cooling_compressor_type": "single stage",
        "cooling_system_cooling_efficiency_eer": 8.5,
        "cooling_system_cooling_efficiency_seer": 13.0,
        "cooling_system_cooling_sensible_heat_fraction": 0.73,
        "cooling_system_evap_cooler_is_ducted": false,
        "cooling_system_fraction_cool_load_served": 1,
        "cooling_system_type": "central air conditioner",
        "dehumidifier_capacity": 40,
        "dehumidifier_efficiency_ef": 1.8,
        "dehumidifier_efficiency_ief": 1.5,
        "dehumidifier_efficiency_type": "EnergyFactor",
        "dehumidifier_fraction_dehumidification_load_served": 1,
        "dehumidifier_present": false,
        "dehumidifier_rh_setpoint": 0.5,
        "dhw_distribution_pipe_r": 0.0,
        "dhw_distribution_recirc_branch_piping_length": "50",
        "dhw_distribution_recirc_control_type": "no control",
        "dhw_distribution_recirc_piping_length": "50",
        "dhw_distribution_recirc_pump_power": "50",
        "dhw_distribution_standard_piping_length": "50",
        "dhw_distribution_system_type": "Standard",
        "dishwasher_efficiency_ef": 0.46,
        "dishwasher_efficiency_kwh": "307",
        "dishwasher_efficiency_type": "RatedAnnualkWh",
        "dishwasher_label_annual_gas_cost": "22.32",
        "dishwasher_label_electric_rate": "0.12",
        "dishwasher_label_gas_rate": "1.09",
        "dishwasher_label_usage": "4.0",
        "dishwasher_location": "living space",
        "dishwasher_place_setting_capacity": "12",
        "dishwasher_present": true,
        "dishwasher_usage_multiplier": 1.0,
        "door_area": 80.0,
        "door_rvalue": 4.4,
        "ducts_number_of_return_registers": "auto",
        "ducts_return_insulation_r": 0.0,
        "ducts_return_leakage_units": "CFM25",
        "ducts_return_leakage_value": 25.0,
        "ducts_return_location": "attic - unvented",
        "ducts_return_surface_area": "50.0",
        "ducts_supply_insulation_r": 4.0,
        "ducts_supply_leakage_units": "CFM25",
        "ducts_supply_leakage_value": 75.0,
        "ducts_supply_location": "attic - unvented",
        "ducts_supply_surface_area": "150.0",
        "dwhr_efficiency": 0.55,
        "dwhr_equal_flow": true,
        "dwhr_facilities_connected": "none",
        "extra_refrigerator_location": "auto",
        "extra_refrigerator_monthly_multipliers": "auto",
        "extra_refrigerator_present": false,
        "extra_refrigerator_rated_annual_kwh": "auto",
        "extra_refrigerator_usage_multiplier": 1.0,
        "extra_refrigerator_weekday_fractions": "auto",
        "extra_refrigerator_weekend_fractions": "auto",
        "floor_assembly_r": 0,
        "foundation_wall_insulation_distance_to_bottom": 8.0,
        "foundation_wall_insulation_distance_to_top": 0.0,
        "foundation_wall_insulation_r": 8.9,
        "freezer_location": "auto",
        "freezer_monthly_multipliers": "auto",
        "freezer_present": false,
        "freezer_rated_annual_kwh": "auto",
        "freezer_usage_multiplier": 1.0,
        "freezer_weekday_fractions": "auto",
        "freezer_weekend_fractions": "auto",
        "fuel_loads_fireplace_annual_therm": "auto",
        "fuel_loads_fireplace_fuel_type": "natural gas",
        "fuel_loads_fireplace_monthly_multipliers": "auto",
        "fuel_loads_fireplace_present": false,
        "fuel_loads_fireplace_usage_multiplier": 1.0,
        "fuel_loads_fireplace_weekday_fractions": "auto",
        "fuel_loads_fireplace_weekend_fractions": "auto",
        "fuel_loads_grill_annual_therm": "auto",
        "fuel_loads_grill_fuel_type": "natural gas",
        "fuel_loads_grill_monthly_multipliers": "auto",
        "fuel_loads_grill_present": false,
        "fuel_loads_grill_usage_multiplier": 1.0,
        "fuel_loads_grill_weekday_fractions": "auto",
        "fuel_loads_grill_weekend_fractions": "auto",
        "fuel_loads_lighting_annual_therm": "auto",
        "fuel_loads_lighting_fuel_type": "natural gas",
        "fuel_loads_lighting_monthly_multipliers": "auto",
        "fuel_loads_lighting_present": false,
        "fuel_loads_lighting_usage_multiplier": 1.0,
        "fuel_loads_lighting_weekday_fractions": "auto",
        "fuel_loads_lighting_weekend_fractions": "auto",
        "geometry_aspect_ratio": 1.5,
        "geometry_attic_type": "UnventedAttic",
        "geometry_balcony_depth": 0.0,
        "geometry_cfa": 2700.0,
        "geometry_corridor_position": "Double-Loaded Interior",
        "geometry_corridor_width": 10.0,
        "geometry_eaves_depth": 0,
        "geometry_foundation_height": 8.0,
        "geometry_foundation_height_above_grade": 1.0,
        "geometry_foundation_type": "ConditionedBasement",
        "geometry_garage_depth": 20.0,
        "geometry_garage_position": "Right",
        "geometry_garage_protrusion": 0.0,
        "geometry_garage_width": 0.0,
        "geometry_horizontal_location": "Left",
        "geometry_inset_depth": 0.0,
        "geometry_inset_position": "Right",
        "geometry_inset_width": 0.0,
        "geometry_level": "Bottom",
        "geometry_num_bathrooms": "auto",
        "geometry_num_bedrooms": 3,
        "geometry_num_floors_above_grade": 1,
        "geometry_num_occupants": "3",
        "geometry_num_units": 1,
        "geometry_orientation": 180.0,
        "geometry_roof_pitch": "6:12",
        "geometry_roof_structure": "truss, cantilever",
        "geometry_roof_type": "gable",
        "geometry_unit_type": "single-family detached",
        "geometry_wall_height": 8.0,
        "heat_pump_backup_fuel": "none",
        "heat_pump_backup_heating_capacity": "34121.0",
        "heat_pump_backup_heating_efficiency": 1,
        "heat_pump_cooling_capacity": "48000.0",
        "heat_pump_cooling_compressor_type": "single stage",
        "heat_pump_cooling_efficiency_eer": 16.6,
        "heat_pump_cooling_efficiency_seer": 13.0,
        "heat_pump_cooling_sensible_heat_fraction": 0.73,
        "heat_pump_fraction_cool_load_served": 1,
        "heat_pump_fraction_heat_load_served": 1,
        "heat_pump_heating_capacity": "64000.0",
        "heat_pump_heating_capacity_17F": "auto",
        "heat_pump_heating_efficiency_cop": 3.6,
        "heat_pump_heating_efficiency_hspf": 7.7,
        "heat_pump_mini_split_is_ducted": false,
        "heat_pump_type": "none",
        "heating_system_electric_auxiliary_energy": 0,
        "heating_system_electric_auxiliary_energy_2": 0,
        "heating_system_fraction_heat_load_served": 1,
        "heating_system_fraction_heat_load_served_2": 0,
        "heating_system_fuel": "natural gas",
        "heating_system_fuel_2": "electricity",
        "heating_system_heating_capacity": "64000.0",
        "heating_system_heating_capacity_2": "auto",
        "heating_system_heating_efficiency_afue": 0.92,
        "heating_system_heating_efficiency_afue_2": 0.78,
        "heating_system_heating_efficiency_percent": 1.0,
        "heating_system_heating_efficiency_percent_2": 1.0,
        "heating_system_type": "Furnace",
<<<<<<< HEAD
        "heating_system_type_2": "none",
=======
        "hot_tub_heater_annual_kwh": "auto",
        "hot_tub_heater_annual_therm": "auto",
        "hot_tub_heater_monthly_multipliers": "auto",
        "hot_tub_heater_type": "electric resistance",
        "hot_tub_heater_usage_multiplier": 1.0,
        "hot_tub_heater_weekday_fractions": "auto",
        "hot_tub_heater_weekend_fractions": "auto",
        "hot_tub_present": false,
        "hot_tub_pump_annual_kwh": "auto",
        "hot_tub_pump_monthly_multipliers": "auto",
        "hot_tub_pump_usage_multiplier": 1.0,
        "hot_tub_pump_weekday_fractions": "auto",
        "hot_tub_pump_weekend_fractions": "auto",
>>>>>>> e2f3c82a
        "hpxml_path": "../BuildResidentialHPXML/tests/built_residential_hpxml/base-location-miami-fl.xml",
        "kitchen_fan_flow_rate": 100,
        "kitchen_fan_hours_in_operation": 1.5,
        "kitchen_fan_power": 30,
        "kitchen_fan_present": false,
        "kitchen_fan_start_hour": 18,
        "lighting_fraction_cfl_exterior": 0.4,
        "lighting_fraction_cfl_garage": 0.4,
        "lighting_fraction_cfl_interior": 0.4,
        "lighting_fraction_led_exterior": 0.25,
        "lighting_fraction_led_garage": 0.25,
        "lighting_fraction_led_interior": 0.25,
        "lighting_fraction_lfl_exterior": 0.1,
        "lighting_fraction_lfl_garage": 0.1,
        "lighting_fraction_lfl_interior": 0.1,
        "lighting_usage_multiplier": 1.0,
        "mech_vent_fan_power": 30,
        "mech_vent_fan_type": "none",
        "mech_vent_flow_rate": 110,
        "mech_vent_hours_in_operation": 24,
        "mech_vent_sensible_recovery_efficiency": 0.72,
        "mech_vent_sensible_recovery_efficiency_type": "Unadjusted",
        "mech_vent_total_recovery_efficiency": 0.48,
        "mech_vent_total_recovery_efficiency_type": "Unadjusted",
        "neighbor_back_distance": 0,
        "neighbor_back_height": "auto",
        "neighbor_front_distance": 0,
        "neighbor_front_height": "auto",
        "neighbor_left_distance": 0,
        "neighbor_left_height": "auto",
        "neighbor_right_distance": 0,
        "neighbor_right_height": "auto",
        "overhangs_back_depth": 0,
        "overhangs_back_distance_to_top_of_window": 0,
        "overhangs_front_depth": 0,
        "overhangs_front_distance_to_top_of_window": 0,
        "overhangs_left_depth": 0,
        "overhangs_left_distance_to_top_of_window": 0,
        "overhangs_right_depth": 0,
        "overhangs_right_distance_to_top_of_window": 0,
        "plug_loads_other_annual_kwh": "2457.0",
        "plug_loads_other_frac_latent": "0.045",
        "plug_loads_other_frac_sensible": "0.855",
        "plug_loads_other_monthly_multipliers": "auto",
        "plug_loads_other_usage_multiplier": 1.0,
        "plug_loads_other_weekday_fractions": "auto",
        "plug_loads_other_weekend_fractions": "auto",
        "plug_loads_television_annual_kwh": "620.0",
        "plug_loads_television_monthly_multipliers": "auto",
        "plug_loads_television_usage_multiplier": 1.0,
        "plug_loads_television_weekday_fractions": "auto",
        "plug_loads_television_weekend_fractions": "auto",
        "plug_loads_vehicle_annual_kwh": "auto",
        "plug_loads_vehicle_monthly_multipliers": "auto",
        "plug_loads_vehicle_present": false,
        "plug_loads_vehicle_usage_multiplier": 1.0,
        "plug_loads_vehicle_weekday_fractions": "auto",
        "plug_loads_vehicle_weekend_fractions": "auto",
        "plug_loads_well_pump_annual_kwh": "auto",
        "plug_loads_well_pump_monthly_multipliers": "auto",
        "plug_loads_well_pump_present": false,
        "plug_loads_well_pump_usage_multiplier": 1.0,
        "plug_loads_well_pump_weekday_fractions": "auto",
        "plug_loads_well_pump_weekend_fractions": "auto",
        "pool_heater_annual_kwh": "auto",
        "pool_heater_annual_therm": "auto",
        "pool_heater_monthly_multipliers": "auto",
        "pool_heater_type": "electric resistance",
        "pool_heater_usage_multiplier": 1.0,
        "pool_heater_weekday_fractions": "auto",
        "pool_heater_weekend_fractions": "auto",
        "pool_present": false,
        "pool_pump_annual_kwh": "auto",
        "pool_pump_monthly_multipliers": "auto",
        "pool_pump_usage_multiplier": 1.0,
        "pool_pump_weekday_fractions": "auto",
        "pool_pump_weekend_fractions": "auto",
        "pv_system_array_azimuth_1": 180,
        "pv_system_array_azimuth_2": 180,
        "pv_system_array_tilt_1": "20",
        "pv_system_array_tilt_2": "20",
        "pv_system_inverter_efficiency_1": 0.96,
        "pv_system_inverter_efficiency_2": 0.96,
        "pv_system_location_1": "roof",
        "pv_system_location_2": "roof",
        "pv_system_max_power_output_1": 4000,
        "pv_system_max_power_output_2": 4000,
        "pv_system_module_type_1": "none",
        "pv_system_module_type_2": "none",
        "pv_system_system_losses_fraction_1": 0.14,
        "pv_system_system_losses_fraction_2": 0.14,
        "pv_system_tracking_1": "fixed",
        "pv_system_tracking_2": "fixed",
        "refrigerator_location": "living space",
        "refrigerator_monthly_multipliers": "auto",
        "refrigerator_present": true,
        "refrigerator_rated_annual_kwh": "650.0",
        "refrigerator_usage_multiplier": 1.0,
        "refrigerator_weekday_fractions": "auto",
        "refrigerator_weekend_fractions": "auto",
        "roof_assembly_r": 2.3,
        "roof_color": "auto",
        "roof_emittance": 0.92,
        "roof_material_type": "asphalt or fiberglass shingles",
        "roof_radiant_barrier": false,
        "roof_solar_absorptance": "auto",
        "schedules_output_path": "BuildResidentialHPXML/tests/run/schedules.csv",
        "setpoint_cooling_setup_hours_per_week": 0,
        "setpoint_cooling_setup_start_hour": 0,
        "setpoint_cooling_setup_temp": 78,
        "setpoint_cooling_temp": 78,
        "setpoint_heating_setback_hours_per_week": 0,
        "setpoint_heating_setback_start_hour": 0,
        "setpoint_heating_setback_temp": 68,
        "setpoint_heating_temp": 68,
        "simulation_control_timestep": "60",
        "site_type": "suburban",
        "skylight_area_back": 0,
        "skylight_area_front": 0,
        "skylight_area_left": 0,
        "skylight_area_right": 0,
        "skylight_shgc": 0.45,
        "skylight_ufactor": 0.33,
        "slab_carpet_fraction": 0.0,
        "slab_carpet_r": 0.0,
        "slab_perimeter_depth": 0,
        "slab_perimeter_insulation_r": 0,
        "slab_under_insulation_r": 0,
        "slab_under_width": 0,
        "solar_thermal_collector_area": 40.0,
        "solar_thermal_collector_azimuth": 180,
        "solar_thermal_collector_loop_type": "liquid direct",
        "solar_thermal_collector_rated_optical_efficiency": 0.5,
        "solar_thermal_collector_rated_thermal_losses": 0.2799,
        "solar_thermal_collector_tilt": "20",
        "solar_thermal_collector_type": "evacuated tube",
        "solar_thermal_solar_fraction": 0,
        "solar_thermal_storage_volume": "auto",
        "solar_thermal_system_type": "none",
        "wall_assembly_r": 23,
        "wall_color": "auto",
        "wall_emittance": 0.92,
        "wall_siding_type": "wood siding",
        "wall_solar_absorptance": "auto",
        "wall_type": "WoodStud",
        "water_fixtures_shower_low_flow": true,
        "water_fixtures_sink_low_flow": false,
        "water_fixtures_usage_multiplier": 1.0,
        "water_heater_efficiency_ef": 0.95,
        "water_heater_efficiency_type": "EnergyFactor",
        "water_heater_efficiency_uef": 0.93,
        "water_heater_fuel_type": "electricity",
        "water_heater_heating_capacity": "18767",
        "water_heater_jacket_rvalue": 0,
        "water_heater_location": "living space",
        "water_heater_recovery_efficiency": "0.76",
        "water_heater_setpoint_temperature": "125",
        "water_heater_standby_loss": 0,
        "water_heater_tank_volume": "40",
        "water_heater_type": "storage water heater",
        "weather_dir": "weather",
        "weather_station_epw_filepath": "USA_FL_Miami.Intl.AP.722020_TMY3.epw",
        "whole_house_fan_flow_rate": 4500,
        "whole_house_fan_power": 300,
        "whole_house_fan_present": false,
        "window_area_back": 108.0,
        "window_area_front": 108.0,
        "window_area_left": 72.0,
        "window_area_right": 72.0,
        "window_aspect_ratio": 1.333,
        "window_back_wwr": 0,
        "window_fraction_operable": 0.67,
        "window_front_wwr": 0,
        "window_interior_shading_summer": 0.7,
        "window_interior_shading_winter": 0.85,
        "window_left_wwr": 0,
        "window_right_wwr": 0,
        "window_shgc": 0.45,
        "window_ufactor": 0.33
      },
      "measure_dir_name": "BuildResidentialHPXML"
    }
  ]
}<|MERGE_RESOLUTION|>--- conflicted
+++ resolved
@@ -195,9 +195,7 @@
         "heating_system_heating_efficiency_percent": 1.0,
         "heating_system_heating_efficiency_percent_2": 1.0,
         "heating_system_type": "Furnace",
-<<<<<<< HEAD
         "heating_system_type_2": "none",
-=======
         "hot_tub_heater_annual_kwh": "auto",
         "hot_tub_heater_annual_therm": "auto",
         "hot_tub_heater_monthly_multipliers": "auto",
@@ -211,7 +209,6 @@
         "hot_tub_pump_usage_multiplier": 1.0,
         "hot_tub_pump_weekday_fractions": "auto",
         "hot_tub_pump_weekend_fractions": "auto",
->>>>>>> e2f3c82a
         "hpxml_path": "../BuildResidentialHPXML/tests/built_residential_hpxml/base-location-miami-fl.xml",
         "kitchen_fan_flow_rate": 100,
         "kitchen_fan_hours_in_operation": 1.5,
