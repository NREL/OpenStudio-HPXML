--- conflicted
+++ resolved
@@ -415,10 +415,6 @@
       args['geometry_unit_num_bedrooms'] = 3
       args['geometry_unit_num_bathrooms'] = 2
       args['geometry_unit_num_occupants'] = 3
-<<<<<<< HEAD
-      args['floor_over_foundation_assembly_r'] = 0
-=======
->>>>>>> ac06a7c4
       args['floor_type'] = HPXML::FloorTypeWoodFrame
       args['foundation_wall_thickness'] = 8.0
       args['foundation_wall_insulation_r'] = 8.9
@@ -444,17 +440,6 @@
       args['window_shgc'] = 0.45
       args['window_interior_shading_winter'] = 0.85
       args['window_interior_shading_summer'] = 0.7
-<<<<<<< HEAD
-      args['overhangs_front_depth'] = 0
-      args['overhangs_back_depth'] = 0
-      args['overhangs_left_depth'] = 0
-      args['overhangs_right_depth'] = 0
-      args['skylight_area_front'] = 0
-      args['skylight_area_back'] = 0
-      args['skylight_area_left'] = 0
-      args['skylight_area_right'] = 0
-=======
->>>>>>> ac06a7c4
       args['door_area'] = 40.0
       args['door_rvalue'] = 4.4
       args['air_leakage_units'] = HPXML::UnitsACH
@@ -489,11 +474,6 @@
       args['ducts_return_surface_area'] = 50.0
       args['ducts_number_of_return_registers'] = 2
       args['heating_system_2_type'] = Constants::None
-<<<<<<< HEAD
-      args['mech_vent_fan_type'] = Constants::None
-      args['mech_vent_2_fan_type'] = Constants::None
-=======
->>>>>>> ac06a7c4
       args['kitchen_fans_quantity'] = 0
       args['bathroom_fans_quantity'] = 0
       args['water_heater_type'] = HPXML::WaterHeaterTypeStorage
@@ -511,18 +491,8 @@
       args['hot_water_distribution_system_type'] = HPXML::DHWDistTypeStandard
       args['hot_water_distribution_standard_piping_length'] = 50
       args['hot_water_distribution_pipe_r'] = 0.0
-<<<<<<< HEAD
-      args['dwhr_facilities_connected'] = Constants::None
       args['water_fixtures_shower_low_flow'] = true
       args['water_fixtures_sink_low_flow'] = false
-      args['solar_thermal_system_type'] = Constants::None
-      args['pv_system_present'] = false
-      args['pv_system_2_present'] = false
-      args['battery_present'] = false
-=======
-      args['water_fixtures_shower_low_flow'] = true
-      args['water_fixtures_sink_low_flow'] = false
->>>>>>> ac06a7c4
       args['lighting_present'] = true
       args['lighting_interior_fraction_cfl'] = 0.4
       args['lighting_interior_fraction_lfl'] = 0.1
@@ -533,11 +503,6 @@
       args['lighting_garage_fraction_cfl'] = 0.4
       args['lighting_garage_fraction_lfl'] = 0.1
       args['lighting_garage_fraction_led'] = 0.25
-<<<<<<< HEAD
-      args['holiday_lighting_present'] = false
-      args['dehumidifier_type'] = Constants::None
-=======
->>>>>>> ac06a7c4
       args['clothes_washer_present'] = true
       args['clothes_washer_location'] = HPXML::LocationConditionedSpace
       args['clothes_washer_efficiency_type'] = 'IntegratedModifiedEnergyFactor'
@@ -577,16 +542,6 @@
       args['misc_plug_loads_other_annual_kwh'] = 2457.0
       args['misc_plug_loads_other_frac_sensible'] = 0.855
       args['misc_plug_loads_other_frac_latent'] = 0.045
-<<<<<<< HEAD
-      args['misc_plug_loads_well_pump_present'] = false
-      args['misc_plug_loads_vehicle_present'] = false
-      args['misc_fuel_loads_grill_present'] = false
-      args['misc_fuel_loads_lighting_present'] = false
-      args['misc_fuel_loads_fireplace_present'] = false
-      args['pool_present'] = false
-      args['permanent_spa_present'] = false
-=======
->>>>>>> ac06a7c4
     elsif ['base-sfd2.xml'].include? hpxml_file
       args['existing_hpxml_path'] = File.join(File.dirname(__FILE__), 'extra_files/base-sfd.xml')
       args['whole_sfa_or_mf_building_sim'] = true
