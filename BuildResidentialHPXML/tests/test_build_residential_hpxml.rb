# frozen_string_literal: true

require_relative '../../HPXMLtoOpenStudio/resources/minitest_helper'
require 'openstudio'
require 'openstudio/measure/ShowRunnerOutput'
require 'minitest/autorun'
require_relative '../measure.rb'
require 'fileutils'

class BuildResidentialHPXMLTest < Minitest::Test
  def setup
    @output_path = File.join(File.dirname(__FILE__), 'extra_files')
    @model_save = false # true helpful for debugging, i.e., can render osm in 3D
  end

  def teardown
    FileUtils.rm_rf(@output_path) if !@model_save
  end

  def test_workflows
    # Extra buildings that don't correspond with sample files
    hpxmls_files = {
      # Base files to derive from
      'base-sfd.xml' => nil,
      'base-sfd2.xml' => 'base-sfd.xml',

      'base-sfa.xml' => 'base-sfd.xml',
      'base-sfa2.xml' => 'base-sfa.xml',
      'base-sfa3.xml' => 'base-sfa.xml',

      'base-mf.xml' => 'base-sfd.xml',
      'base-mf2.xml' => 'base-mf.xml',
      'base-mf3.xml' => 'base-mf.xml',
      'base-mf4.xml' => 'base-mf.xml',

      'base-sfd-header.xml' => 'base-sfd.xml',
      'base-sfd-header-no-duplicates.xml' => 'base-sfd-header.xml',

      # Extra files to test
      'extra-auto.xml' => 'base-sfd.xml',
      'extra-auto-duct-locations.xml' => 'extra-auto.xml',
      'extra-pv-roofpitch.xml' => 'base-sfd.xml',
      'extra-dhw-solar-latitude.xml' => 'base-sfd.xml',
      'extra-second-refrigerator.xml' => 'base-sfd.xml',
      'extra-second-heating-system-portable-heater-to-heating-system.xml' => 'base-sfd.xml',
      'extra-second-heating-system-fireplace-to-heating-system.xml' => 'base-sfd.xml',
      'extra-second-heating-system-boiler-to-heating-system.xml' => 'base-sfd.xml',
      'extra-second-heating-system-portable-heater-to-heat-pump.xml' => 'base-sfd.xml',
      'extra-second-heating-system-fireplace-to-heat-pump.xml' => 'base-sfd.xml',
      'extra-second-heating-system-boiler-to-heat-pump.xml' => 'base-sfd.xml',
      'extra-enclosure-windows-shading.xml' => 'base-sfd.xml',
      'extra-enclosure-garage-partially-protruded.xml' => 'base-sfd.xml',
      'extra-enclosure-garage-atticroof-conditioned.xml' => 'base-sfd.xml',
      'extra-enclosure-atticroof-conditioned-eaves-gable.xml' => 'base-sfd.xml',
      'extra-enclosure-atticroof-conditioned-eaves-hip.xml' => 'extra-enclosure-atticroof-conditioned-eaves-gable.xml',
      'extra-gas-pool-heater-with-zero-kwh.xml' => 'base-sfd.xml',
      'extra-gas-hot-tub-heater-with-zero-kwh.xml' => 'base-sfd.xml',
      'extra-no-rim-joists.xml' => 'base-sfd.xml',
      'extra-iecc-zone-different-than-epw.xml' => 'base-sfd.xml',
      'extra-state-code-different-than-epw.xml' => 'base-sfd.xml',
      'extra-time-zone-different-than-epw.xml' => 'base-sfd.xml',
      'extra-emissions-fossil-fuel-factors.xml' => 'base-sfd.xml',
      'extra-bills-fossil-fuel-rates.xml' => 'base-sfd.xml',
      'extra-seasons-building-america.xml' => 'base-sfd.xml',
      'extra-ducts-crawlspace.xml' => 'base-sfd.xml',
      'extra-ducts-attic.xml' => 'base-sfd.xml',
      'extra-water-heater-crawlspace.xml' => 'base-sfd.xml',
      'extra-water-heater-attic.xml' => 'base-sfd.xml',
      'extra-battery-crawlspace.xml' => 'base-sfd.xml',
      'extra-battery-attic.xml' => 'base-sfd.xml',
      'extra-detailed-performance-autosize.xml' => 'base-sfd.xml',
      'extra-power-outage-periods.xml' => 'base-sfd.xml',

      'extra-sfa-atticroof-flat.xml' => 'base-sfa.xml',
      'extra-sfa-atticroof-conditioned-eaves-gable.xml' => 'extra-sfa-slab.xml',
      'extra-sfa-atticroof-conditioned-eaves-hip.xml' => 'extra-sfa-atticroof-conditioned-eaves-gable.xml',
      'extra-mf-eaves.xml' => 'extra-mf-slab.xml',

      'extra-sfa-slab.xml' => 'base-sfa.xml',
      'extra-sfa-vented-crawlspace.xml' => 'base-sfa.xml',
      'extra-sfa-unvented-crawlspace.xml' => 'base-sfa.xml',
      'extra-sfa-conditioned-crawlspace.xml' => 'base-sfa.xml',
      'extra-sfa-unconditioned-basement.xml' => 'base-sfa.xml',
      'extra-sfa-ambient.xml' => 'base-sfa.xml',

      'extra-sfa-rear-units.xml' => 'base-sfa.xml',
      'extra-sfa-exterior-corridor.xml' => 'base-sfa.xml',

      'extra-sfa-slab-middle.xml' => 'extra-sfa-slab.xml',
      'extra-sfa-slab-right.xml' => 'extra-sfa-slab.xml',
      'extra-sfa-vented-crawlspace-middle.xml' => 'extra-sfa-vented-crawlspace.xml',
      'extra-sfa-vented-crawlspace-right.xml' => 'extra-sfa-vented-crawlspace.xml',
      'extra-sfa-unvented-crawlspace-middle.xml' => 'extra-sfa-unvented-crawlspace.xml',
      'extra-sfa-unvented-crawlspace-right.xml' => 'extra-sfa-unvented-crawlspace.xml',
      'extra-sfa-unconditioned-basement-middle.xml' => 'extra-sfa-unconditioned-basement.xml',
      'extra-sfa-unconditioned-basement-right.xml' => 'extra-sfa-unconditioned-basement.xml',

      'extra-mf-atticroof-flat.xml' => 'base-mf.xml',
      'extra-mf-atticroof-vented.xml' => 'base-mf.xml',

      'extra-mf-slab.xml' => 'base-mf.xml',
      'extra-mf-vented-crawlspace.xml' => 'base-mf.xml',
      'extra-mf-unvented-crawlspace.xml' => 'base-mf.xml',
      'extra-mf-ambient.xml' => 'base-sfa.xml',

      'extra-mf-rear-units.xml' => 'base-mf.xml',
      'extra-mf-exterior-corridor.xml' => 'base-mf.xml',

      'extra-mf-slab-left-bottom.xml' => 'extra-mf-slab.xml',
      'extra-mf-slab-left-middle.xml' => 'extra-mf-slab.xml',
      'extra-mf-slab-left-top.xml' => 'extra-mf-slab.xml',
      'extra-mf-slab-middle-bottom.xml' => 'extra-mf-slab.xml',
      'extra-mf-slab-middle-middle.xml' => 'extra-mf-slab.xml',
      'extra-mf-slab-middle-top.xml' => 'extra-mf-slab.xml',
      'extra-mf-slab-right-bottom.xml' => 'extra-mf-slab.xml',
      'extra-mf-slab-right-middle.xml' => 'extra-mf-slab.xml',
      'extra-mf-slab-right-top.xml' => 'extra-mf-slab.xml',
      'extra-mf-vented-crawlspace-left-bottom.xml' => 'extra-mf-vented-crawlspace.xml',
      'extra-mf-vented-crawlspace-left-middle.xml' => 'extra-mf-vented-crawlspace.xml',
      'extra-mf-vented-crawlspace-left-top.xml' => 'extra-mf-vented-crawlspace.xml',
      'extra-mf-vented-crawlspace-middle-bottom.xml' => 'extra-mf-vented-crawlspace.xml',
      'extra-mf-vented-crawlspace-middle-middle.xml' => 'extra-mf-vented-crawlspace.xml',
      'extra-mf-vented-crawlspace-middle-top.xml' => 'extra-mf-vented-crawlspace.xml',
      'extra-mf-vented-crawlspace-right-bottom.xml' => 'extra-mf-vented-crawlspace.xml',
      'extra-mf-vented-crawlspace-right-middle.xml' => 'extra-mf-vented-crawlspace.xml',
      'extra-mf-vented-crawlspace-right-top.xml' => 'extra-mf-vented-crawlspace.xml',
      'extra-mf-unvented-crawlspace-left-bottom.xml' => 'extra-mf-unvented-crawlspace.xml',
      'extra-mf-unvented-crawlspace-left-middle.xml' => 'extra-mf-unvented-crawlspace.xml',
      'extra-mf-unvented-crawlspace-left-top.xml' => 'extra-mf-unvented-crawlspace.xml',
      'extra-mf-unvented-crawlspace-middle-bottom.xml' => 'extra-mf-unvented-crawlspace.xml',
      'extra-mf-unvented-crawlspace-middle-middle.xml' => 'extra-mf-unvented-crawlspace.xml',
      'extra-mf-unvented-crawlspace-middle-top.xml' => 'extra-mf-unvented-crawlspace.xml',
      'extra-mf-unvented-crawlspace-right-bottom.xml' => 'extra-mf-unvented-crawlspace.xml',
      'extra-mf-unvented-crawlspace-right-middle.xml' => 'extra-mf-unvented-crawlspace.xml',
      'extra-mf-unvented-crawlspace-right-top.xml' => 'extra-mf-unvented-crawlspace.xml',

      'extra-mf-slab-rear-units.xml' => 'extra-mf-slab.xml',
      'extra-mf-vented-crawlspace-rear-units.xml' => 'extra-mf-vented-crawlspace.xml',
      'extra-mf-unvented-crawlspace-rear-units.xml' => 'extra-mf-unvented-crawlspace.xml',
      'extra-mf-slab-left-bottom-rear-units.xml' => 'extra-mf-slab-left-bottom.xml',
      'extra-mf-slab-left-middle-rear-units.xml' => 'extra-mf-slab-left-middle.xml',
      'extra-mf-slab-left-top-rear-units.xml' => 'extra-mf-slab-left-top.xml',
      'extra-mf-slab-middle-bottom-rear-units.xml' => 'extra-mf-slab-middle-bottom.xml',
      'extra-mf-slab-middle-middle-rear-units.xml' => 'extra-mf-slab-middle-middle.xml',
      'extra-mf-slab-middle-top-rear-units.xml' => 'extra-mf-slab-middle-top.xml',
      'extra-mf-slab-right-bottom-rear-units.xml' => 'extra-mf-slab-right-bottom.xml',
      'extra-mf-slab-right-middle-rear-units.xml' => 'extra-mf-slab-right-middle.xml',
      'extra-mf-slab-right-top-rear-units.xml' => 'extra-mf-slab-right-top.xml',
      'extra-mf-vented-crawlspace-left-bottom-rear-units.xml' => 'extra-mf-vented-crawlspace-left-bottom.xml',
      'extra-mf-vented-crawlspace-left-middle-rear-units.xml' => 'extra-mf-vented-crawlspace-left-middle.xml',
      'extra-mf-vented-crawlspace-left-top-rear-units.xml' => 'extra-mf-vented-crawlspace-left-top.xml',
      'extra-mf-vented-crawlspace-middle-bottom-rear-units.xml' => 'extra-mf-vented-crawlspace-middle-bottom.xml',
      'extra-mf-vented-crawlspace-middle-middle-rear-units.xml' => 'extra-mf-vented-crawlspace-middle-middle.xml',
      'extra-mf-vented-crawlspace-middle-top-rear-units.xml' => 'extra-mf-vented-crawlspace-middle-top.xml',
      'extra-mf-vented-crawlspace-right-bottom-rear-units.xml' => 'extra-mf-vented-crawlspace-right-bottom.xml',
      'extra-mf-vented-crawlspace-right-middle-rear-units.xml' => 'extra-mf-vented-crawlspace-right-middle.xml',
      'extra-mf-vented-crawlspace-right-top-rear-units.xml' => 'extra-mf-vented-crawlspace-right-top.xml',
      'extra-mf-unvented-crawlspace-left-bottom-rear-units.xml' => 'extra-mf-unvented-crawlspace-left-bottom.xml',
      'extra-mf-unvented-crawlspace-left-middle-rear-units.xml' => 'extra-mf-unvented-crawlspace-left-middle.xml',
      'extra-mf-unvented-crawlspace-left-top-rear-units.xml' => 'extra-mf-unvented-crawlspace-left-top.xml',
      'extra-mf-unvented-crawlspace-middle-bottom-rear-units.xml' => 'extra-mf-unvented-crawlspace-middle-bottom.xml',
      'extra-mf-unvented-crawlspace-middle-middle-rear-units.xml' => 'extra-mf-unvented-crawlspace-middle-middle.xml',
      'extra-mf-unvented-crawlspace-middle-top-rear-units.xml' => 'extra-mf-unvented-crawlspace-middle-top.xml',
      'extra-mf-unvented-crawlspace-right-bottom-rear-units.xml' => 'extra-mf-unvented-crawlspace-right-bottom.xml',
      'extra-mf-unvented-crawlspace-right-middle-rear-units.xml' => 'extra-mf-unvented-crawlspace-right-middle.xml',
      'extra-mf-unvented-crawlspace-right-top-rear-units.xml' => 'extra-mf-unvented-crawlspace-right-top.xml',

      'error-heating-system-and-heat-pump.xml' => 'base-sfd.xml',
      'error-cooling-system-and-heat-pump.xml' => 'base-sfd.xml',
      'error-sfd-conditioned-basement-zero-foundation-height.xml' => 'base-sfd.xml',
      'error-sfd-adiabatic-walls.xml' => 'base-sfd.xml',
      'error-mf-bottom-crawlspace-zero-foundation-height.xml' => 'base-mf.xml',
      'error-second-heating-system-but-no-primary-heating.xml' => 'base-sfd.xml',
      'error-second-heating-system-ducted-with-ducted-primary-heating.xml' => 'base-sfd.xml',
      'error-sfa-no-building-num-units.xml' => 'base-sfa.xml',
      'error-sfa-above-apartment.xml' => 'base-sfa.xml',
      'error-sfa-below-apartment.xml' => 'base-sfa.xml',
      'error-sfa-all-adiabatic-walls.xml' => 'base-sfa.xml',
      'error-mf-no-building-num-units.xml' => 'base-mf.xml',
      'error-mf-all-adiabatic-walls.xml' => 'base-mf.xml',
      'error-mf-two-stories.xml' => 'base-mf.xml',
      'error-mf-conditioned-attic.xml' => 'base-mf.xml',
      'error-dhw-indirect-without-boiler.xml' => 'base-sfd.xml',
      'error-conditioned-attic-with-one-floor-above-grade.xml' => 'base-sfd.xml',
      'error-zero-number-of-bedrooms.xml' => 'base-sfd.xml',
      'error-sfd-with-shared-system.xml' => 'base-sfd.xml',
      'error-rim-joist-height-but-no-assembly-r.xml' => 'base-sfd.xml',
      'error-rim-joist-assembly-r-but-no-height.xml' => 'base-sfd.xml',
      'error-power-outage-args-not-all-same-size.xml' => 'base-sfd.xml',
      'error-power-outage-window-natvent-invalid.xml' => 'base-sfd.xml',
      'error-heating-perf-data-not-all-specified.xml' => 'base-sfd.xml',
      'error-heating-perf-data-not-all-same-size.xml' => 'base-sfd.xml',
      'error-cooling-perf-data-not-all-specified.xml' => 'base-sfd.xml',
      'error-cooling-perf-data-not-all-same-size.xml' => 'base-sfd.xml',
      'error-emissions-args-not-all-specified.xml' => 'base-sfd.xml',
      'error-emissions-args-not-all-same-size.xml' => 'base-sfd.xml',
      'error-emissions-natural-gas-args-not-all-specified.xml' => 'base-sfd.xml',
      'error-bills-args-not-all-same-size.xml' => 'base-sfd.xml',
      'error-invalid-aspect-ratio.xml' => 'base-sfd.xml',
      'error-negative-foundation-height.xml' => 'base-sfd.xml',
      'error-too-many-floors.xml' => 'base-sfd.xml',
      'error-invalid-garage-protrusion.xml' => 'base-sfd.xml',
      'error-sfa-no-non-adiabatic-walls.xml' => 'base-sfa.xml',
      'error-hip-roof-and-protruding-garage.xml' => 'base-sfd.xml',
      'error-protruding-garage-under-gable-roof.xml' => 'base-sfd.xml',
      'error-ambient-with-garage.xml' => 'base-sfd.xml',
      'error-invalid-door-area.xml' => 'base-sfd.xml',
      'error-invalid-window-aspect-ratio.xml' => 'base-sfd.xml',
      'error-garage-too-wide.xml' => 'base-sfd.xml',
      'error-garage-too-deep.xml' => 'base-sfd.xml',
      'error-vented-attic-with-zero-floor-insulation.xml' => 'base-sfd.xml',
      'error-different-software-program.xml' => 'base-sfd-header.xml',
      'error-different-simulation-control.xml' => 'base-sfd-header.xml',
      'error-same-emissions-scenario-name.xml' => 'base-sfd-header.xml',
      'error-same-utility-bill-scenario-name.xml' => 'base-sfd-header.xml',

      'warning-non-electric-heat-pump-water-heater.xml' => 'base-sfd.xml',
      'warning-sfd-slab-non-zero-foundation-height.xml' => 'base-sfd.xml',
      'warning-mf-bottom-slab-non-zero-foundation-height.xml' => 'base-mf.xml',
      'warning-slab-non-zero-foundation-height-above-grade.xml' => 'base-sfd.xml',
      'warning-vented-crawlspace-with-wall-and-ceiling-insulation.xml' => 'base-sfd.xml',
      'warning-unvented-crawlspace-with-wall-and-ceiling-insulation.xml' => 'base-sfd.xml',
      'warning-unconditioned-basement-with-wall-and-ceiling-insulation.xml' => 'base-sfd.xml',
      'warning-vented-attic-with-floor-and-roof-insulation.xml' => 'base-sfd.xml',
      'warning-unvented-attic-with-floor-and-roof-insulation.xml' => 'base-sfd.xml',
      'warning-conditioned-basement-with-ceiling-insulation.xml' => 'base-sfd.xml',
      'warning-conditioned-attic-with-floor-insulation.xml' => 'base-sfd.xml',
      'warning-geothermal-loop-but-no-gshp.xml' => 'base-sfd.xml'
    }

    expected_errors = {
      'error-heating-system-and-heat-pump.xml' => ['Multiple central heating systems are not currently supported.'],
      'error-cooling-system-and-heat-pump.xml' => ['Multiple central cooling systems are not currently supported.'],
      'error-sfd-conditioned-basement-zero-foundation-height.xml' => ["Foundation type of 'ConditionedBasement' cannot have a height of zero."],
      'error-sfd-adiabatic-walls.xml' => ['No adiabatic surfaces can be applied to single-family detached homes.'],
      'error-mf-conditioned-basement' => ['Conditioned basement/crawlspace foundation type for apartment units is not currently supported.'],
      'error-mf-conditioned-crawlspace' => ['Conditioned basement/crawlspace foundation type for apartment units is not currently supported.'],
      'error-mf-bottom-crawlspace-zero-foundation-height.xml' => ["Foundation type of 'UnventedCrawlspace' cannot have a height of zero."],
      'error-second-heating-system-but-no-primary-heating.xml' => ['A second heating system was specified without a primary heating system.'],
      'error-second-heating-system-ducted-with-ducted-primary-heating.xml' => ["A ducted heat pump with 'separate' ducted backup is not supported."],
      'error-sfa-no-building-num-units.xml' => ['Did not specify the number of units in the building for single-family attached or apartment units.'],
      'error-sfa-above-apartment.xml' => ['Single-family attached units cannot be above another unit.'],
      'error-sfa-below-apartment.xml' => ['Single-family attached units cannot be below another unit.'],
      'error-sfa-all-adiabatic-walls.xml' => ['At least one wall must be set to non-adiabatic.'],
      'error-mf-no-building-num-units.xml' => ['Did not specify the number of units in the building for single-family attached or apartment units.'],
      'error-mf-all-adiabatic-walls.xml' => ['At least one wall must be set to non-adiabatic.'],
      'error-mf-two-stories.xml' => ['Apartment units can only have one above-grade floor.'],
      'error-mf-conditioned-attic.xml' => ['Conditioned attic type for apartment units is not currently supported.'],
      'error-dhw-indirect-without-boiler.xml' => ['Must specify a boiler when modeling an indirect water heater type.'],
      'error-conditioned-attic-with-one-floor-above-grade.xml' => ['Units with a conditioned attic must have at least two above-grade floors.'],
      'error-sfd-with-shared-system.xml' => ['Specified a shared system for a single-family detached unit.'],
      'error-rim-joist-height-but-no-assembly-r.xml' => ['Specified a rim joist height but no rim joist assembly R-value.'],
      'error-rim-joist-assembly-r-but-no-height.xml' => ['Specified a rim joist assembly R-value but no rim joist height.'],
      'error-power-outage-args-not-all-same-size.xml' => ['One power outage periods schedule argument does not have enough comma-separated elements specified.'],
      'error-power-outage-window-natvent-invalid.xml' => ["Window natural ventilation availability 'invalid' during a power outage is invalid."],
      'error-heating-perf-data-not-all-specified.xml' => ['Did not specify all required heating detailed performance data arguments.'],
      'error-heating-perf-data-not-all-same-size.xml' => ['One or more detailed heating performance data arguments does not have enough comma-separated elements specified.'],
      'error-cooling-perf-data-not-all-specified.xml' => ['Did not specify all required cooling detailed performance data arguments.'],
      'error-cooling-perf-data-not-all-same-size.xml' => ['One or more detailed cooling performance data arguments does not have enough comma-separated elements specified.'],
      'error-emissions-args-not-all-specified.xml' => ['Did not specify all required emissions arguments.'],
      'error-emissions-args-not-all-same-size.xml' => ['One or more emissions arguments does not have enough comma-separated elements specified.'],
      'error-emissions-natural-gas-args-not-all-specified.xml' => ['Did not specify fossil fuel emissions units for natural gas emissions values.'],
      'error-bills-args-not-all-same-size.xml' => ['One or more utility bill arguments does not have enough comma-separated elements specified.'],
      'error-invalid-aspect-ratio.xml' => ['Aspect ratio must be greater than zero.'],
      'error-negative-foundation-height.xml' => ['Foundation height cannot be negative.'],
      'error-too-many-floors.xml' => ['Number of above-grade floors must be six or less.'],
      'error-invalid-garage-protrusion.xml' => ['Garage protrusion fraction must be between zero and one.'],
      'error-sfa-no-non-adiabatic-walls.xml' => ['At least one wall must be set to non-adiabatic.'],
      'error-hip-roof-and-protruding-garage.xml' => ['Cannot handle protruding garage and hip roof.'],
      'error-protruding-garage-under-gable-roof.xml' => ['Cannot handle protruding garage and attic ridge running from front to back.'],
      'error-ambient-with-garage.xml' => ['Cannot handle garages with an ambient foundation type.'],
      'error-invalid-door-area.xml' => ['Door area cannot be negative.'],
      'error-invalid-window-aspect-ratio.xml' => ['Window aspect ratio must be greater than zero.'],
      'error-garage-too-wide.xml' => ['Garage is as wide as the single-family detached unit.'],
      'error-garage-too-deep.xml' => ['Garage is as deep as the single-family detached unit.'],
      'error-vented-attic-with-zero-floor-insulation.xml' => ["Element 'AssemblyEffectiveRValue': [facet 'minExclusive'] The value '0.0' must be greater than '0'."],
      'error-different-software-program.xml' => ["'Software Info: Program Used' cannot vary across dwelling units.",
                                                 "'Software Info: Program Version' cannot vary across dwelling units."],
      'error-different-simulation-control.xml' => ["'Simulation Control: Timestep' cannot vary across dwelling units.",
                                                   "'Simulation Control: Run Period' cannot vary across dwelling units.",
                                                   "'Simulation Control: Run Period Calendar Year' cannot vary across dwelling units.",
                                                   "'Simulation Control: Temperature Capacitance Multiplier' cannot vary across dwelling units."],
      'error-same-emissions-scenario-name.xml' => ["HPXML header already includes an emissions scenario named 'Emissions' with type 'CO2e'."],
      'error-same-utility-bill-scenario-name.xml' => ["HPXML header already includes a utility bill scenario named 'Bills'."]
    }

    expected_warnings = {
      'warning-non-electric-heat-pump-water-heater.xml' => ['Cannot model a heat pump water heater with non-electric fuel type.'],
      'warning-sfd-slab-non-zero-foundation-height.xml' => ["Foundation type of 'SlabOnGrade' cannot have a non-zero height. Assuming height is zero."],
      'warning-mf-bottom-slab-non-zero-foundation-height.xml' => ["Foundation type of 'SlabOnGrade' cannot have a non-zero height. Assuming height is zero."],
      'warning-slab-non-zero-foundation-height-above-grade.xml' => ['Specified a slab foundation type with a non-zero height above grade.'],
      'warning-vented-crawlspace-with-wall-and-ceiling-insulation.xml' => ['Home with unconditioned basement/crawlspace foundation type has both foundation wall insulation and floor insulation.'],
      'warning-unvented-crawlspace-with-wall-and-ceiling-insulation.xml' => ['Home with unconditioned basement/crawlspace foundation type has both foundation wall insulation and floor insulation.'],
      'warning-unconditioned-basement-with-wall-and-ceiling-insulation.xml' => ['Home with unconditioned basement/crawlspace foundation type has both foundation wall insulation and floor insulation.'],
      'warning-vented-attic-with-floor-and-roof-insulation.xml' => ['Home with unconditioned attic type has both ceiling insulation and roof insulation.'],
      'warning-unvented-attic-with-floor-and-roof-insulation.xml' => ['Home with unconditioned attic type has both ceiling insulation and roof insulation.'],
      'warning-conditioned-basement-with-ceiling-insulation.xml' => ['Home with conditioned basement has floor insulation.'],
      'warning-conditioned-attic-with-floor-insulation.xml' => ['Home with conditioned attic has ceiling insulation.'],
      'warning-geothermal-loop-but-no-gshp.xml' => ['Specified an attached geothermal loop but home has no ground source heat pump.']
    }

    schema_path = File.join(File.dirname(__FILE__), '../..', 'HPXMLtoOpenStudio', 'resources', 'hpxml_schema', 'HPXML.xsd')
    schema_validator = XMLValidator.get_xml_validator(schema_path)

    puts "Generating #{hpxmls_files.size} HPXML files..."

    hpxmls_files.each_with_index do |(hpxml_file, parent), i|
      puts "[#{i + 1}/#{hpxmls_files.size}] Generating #{hpxml_file}..."

      begin
        all_hpxml_files = [hpxml_file]
        unless parent.nil?
          all_hpxml_files.unshift(parent)
        end
        while not parent.nil?
          next unless hpxmls_files.keys.include? parent

          unless hpxmls_files[parent].nil?
            all_hpxml_files.unshift(hpxmls_files[parent])
          end
          parent = hpxmls_files[parent]
        end

        args = {}
        all_hpxml_files.each do |f|
          _set_measure_argument_values(f, args)
        end

        measures_dir = File.join(File.dirname(__FILE__), '../..')
        measures = { 'BuildResidentialHPXML' => [args] }
        model = OpenStudio::Model::Model.new
        runner = OpenStudio::Measure::OSRunner.new(OpenStudio::WorkflowJSON.new)

        # Apply measure
        success = apply_measures(measures_dir, measures, runner, model)
        model.save(File.absolute_path(File.join(@output_path, hpxml_file.gsub('.xml', '.osm')))) if @model_save

        _test_measure(runner, expected_errors[hpxml_file], expected_warnings[hpxml_file])

        if not success
          runner.result.stepErrors.each do |s|
            puts "Error: #{s}"
          end

          next if hpxml_file.start_with?('error')

          flunk "Error: Did not successfully generate #{hpxml_file}."
        end
        hpxml_path = File.absolute_path(File.join(@output_path, hpxml_file))
        hpxml = HPXML.new(hpxml_path: hpxml_path)
        if hpxml.errors.size > 0
          puts hpxml.errors
          puts "\nError: Did not successfully validate #{hpxml_file}."
          exit!
        end
        hpxml.header.xml_generated_by = 'build_residential_hpxml_test.rb'
        hpxml.header.created_date_and_time = Time.new(2000, 1, 1).strftime('%Y-%m-%dT%H:%M:%S%:z') # Hard-code to prevent diffs

        hpxml_doc = hpxml.to_doc()
        XMLHelper.write_file(hpxml_doc, hpxml_path)

        errors, _warnings = XMLValidator.validate_against_schema(hpxml_path, schema_validator)
        next unless errors.size > 0

        puts errors
        puts "\nError: Did not successfully validate #{hpxml_file}."
        exit!
      rescue Exception => e
        puts "#{e.message}\n#{e.backtrace.join("\n")}"
        flunk "Error: Did not successfully generate #{hpxml_file}"
      end
    end

    # Check generated HPXML files
    hpxml = HPXML.new(hpxml_path: File.absolute_path(File.join(@output_path, 'extra-seasons-building-america.xml')))
    hvac_control = hpxml.buildings[0].hvac_controls[0]
    assert_equal(10, hvac_control.seasons_heating_begin_month)
    assert_equal(1, hvac_control.seasons_heating_begin_day)
    assert_equal(6, hvac_control.seasons_heating_end_month)
    assert_equal(30, hvac_control.seasons_heating_end_day)
    assert_equal(5, hvac_control.seasons_cooling_begin_month)
    assert_equal(1, hvac_control.seasons_cooling_begin_day)
    assert_equal(10, hvac_control.seasons_cooling_end_month)
    assert_equal(31, hvac_control.seasons_cooling_end_day)
  end

  private

  def _set_measure_argument_values(hpxml_file, args)
    args['hpxml_path'] = File.join(File.dirname(__FILE__), "extra_files/#{hpxml_file}")
    args['apply_defaults'] = true
    args['apply_validation'] = true

    # Base
    if ['base-sfd.xml'].include? hpxml_file
      args['simulation_control_timestep'] = 60
      args['weather_station_epw_filepath'] = 'USA_CO_Denver.Intl.AP.725650_TMY3.epw'
      args['site_type'] = HPXML::SiteTypeSuburban
      args['geometry_unit_type'] = HPXML::ResidentialTypeSFD
      args['geometry_unit_cfa'] = 2700.0
      args['geometry_unit_left_wall_is_adiabatic'] = false
      args['geometry_unit_right_wall_is_adiabatic'] = false
      args['geometry_unit_front_wall_is_adiabatic'] = false
      args['geometry_unit_back_wall_is_adiabatic'] = false
      args['geometry_unit_num_floors_above_grade'] = 1
      args['geometry_average_ceiling_height'] = 8.0
      args['geometry_unit_orientation'] = 180.0
      args['geometry_unit_aspect_ratio'] = 1.5
      args['geometry_garage_width'] = 0.0
      args['geometry_garage_depth'] = 20.0
      args['geometry_garage_protrusion'] = 0.0
      args['geometry_garage_position'] = 'Right'
      args['geometry_foundation_type'] = HPXML::FoundationTypeBasementConditioned
      args['geometry_foundation_height'] = 8.0
      args['geometry_foundation_height_above_grade'] = 1.0
      args['geometry_rim_joist_height'] = 9.25
      args['geometry_roof_type'] = 'gable'
      args['geometry_roof_pitch'] = '6:12'
      args['geometry_attic_type'] = HPXML::AtticTypeUnvented
      args['geometry_eaves_depth'] = 0
      args['geometry_unit_num_bedrooms'] = 3
      args['geometry_unit_num_bathrooms'] = 2
      args['geometry_unit_num_occupants'] = 3
      args['floor_over_foundation_assembly_r'] = 0
      args['floor_over_garage_assembly_r'] = 0
      args['floor_type'] = HPXML::FloorTypeWoodFrame
      args['foundation_wall_thickness'] = 8.0
      args['foundation_wall_insulation_r'] = 8.9
      args['foundation_wall_insulation_distance_to_top'] = 0.0
      args['foundation_wall_insulation_distance_to_bottom'] = 8.0
      args['rim_joist_assembly_r'] = 23.0
      args['slab_perimeter_insulation_r'] = 0
      args['slab_perimeter_insulation_depth'] = 0
      args['slab_under_insulation_r'] = 0
<<<<<<< HEAD
      args['slab_under_width'] = 0
      args['slab_exterior_horizontal_insulation_r'] = 0
      args['slab_exterior_horizontal_insulation_width'] = 0
      args['slab_exterior_horizontal_insulation_depth_below_grade'] = 0
=======
      args['slab_under_insulation_width'] = 0
>>>>>>> 0e7e609d
      args['slab_thickness'] = 4.0
      args['slab_carpet_fraction'] = 0.0
      args['slab_carpet_r'] = 0.0
      args['ceiling_assembly_r'] = 39.3
      args['roof_material_type'] = HPXML::RoofTypeAsphaltShingles
      args['roof_color'] = HPXML::ColorMedium
      args['roof_assembly_r'] = 2.3
      args['radiant_barrier_attic_location'] = 'none'
      args['radiant_barrier_grade'] = 1
      args['neighbor_front_distance'] = 0
      args['neighbor_back_distance'] = 0
      args['neighbor_left_distance'] = 0
      args['neighbor_right_distance'] = 0
      args['wall_type'] = HPXML::WallTypeWoodStud
      args['wall_siding_type'] = HPXML::SidingTypeWood
      args['wall_color'] = HPXML::ColorMedium
      args['wall_assembly_r'] = 23
      args['window_front_wwr'] = 0
      args['window_back_wwr'] = 0
      args['window_left_wwr'] = 0
      args['window_right_wwr'] = 0
      args['window_area_front'] = 108.0
      args['window_area_back'] = 108.0
      args['window_area_left'] = 72.0
      args['window_area_right'] = 72.0
      args['window_aspect_ratio'] = 1.333
      args['window_fraction_operable'] = 0.67
      args['window_ufactor'] = 0.33
      args['window_shgc'] = 0.45
      args['window_interior_shading_winter'] = 0.85
      args['window_interior_shading_summer'] = 0.7
      args['overhangs_front_depth'] = 0
      args['overhangs_back_depth'] = 0
      args['overhangs_left_depth'] = 0
      args['overhangs_right_depth'] = 0
      args['overhangs_front_distance_to_top_of_window'] = 0
      args['overhangs_back_distance_to_top_of_window'] = 0
      args['overhangs_left_distance_to_top_of_window'] = 0
      args['overhangs_right_distance_to_top_of_window'] = 0
      args['overhangs_front_distance_to_bottom_of_window'] = 0
      args['overhangs_back_distance_to_bottom_of_window'] = 0
      args['overhangs_left_distance_to_bottom_of_window'] = 0
      args['overhangs_right_distance_to_bottom_of_window'] = 0
      args['skylight_area_front'] = 0
      args['skylight_area_back'] = 0
      args['skylight_area_left'] = 0
      args['skylight_area_right'] = 0
      args['skylight_ufactor'] = 0.33
      args['skylight_shgc'] = 0.45
      args['door_area'] = 40.0
      args['door_rvalue'] = 4.4
      args['air_leakage_units'] = HPXML::UnitsACH
      args['air_leakage_house_pressure'] = 50
      args['air_leakage_value'] = 3
      args['heating_system_type'] = HPXML::HVACTypeFurnace
      args['heating_system_fuel'] = HPXML::FuelTypeNaturalGas
      args['heating_system_heating_efficiency'] = 0.92
      args['heating_system_heating_capacity'] = 36000.0
      args['heating_system_fraction_heat_load_served'] = 1
      args['cooling_system_type'] = HPXML::HVACTypeCentralAirConditioner
      args['cooling_system_cooling_efficiency_type'] = HPXML::UnitsSEER
      args['cooling_system_cooling_efficiency'] = 13.0
      args['cooling_system_cooling_compressor_type'] = HPXML::HVACCompressorTypeSingleStage
      args['cooling_system_cooling_sensible_heat_fraction'] = 0.73
      args['cooling_system_cooling_capacity'] = 24000.0
      args['cooling_system_fraction_cool_load_served'] = 1
      args['cooling_system_is_ducted'] = false
      args['heat_pump_type'] = 'none'
      args['heat_pump_heating_efficiency_type'] = HPXML::UnitsHSPF
      args['heat_pump_heating_efficiency'] = 7.7
      args['heat_pump_cooling_efficiency_type'] = HPXML::UnitsSEER
      args['heat_pump_cooling_efficiency'] = 13.0
      args['heat_pump_cooling_compressor_type'] = HPXML::HVACCompressorTypeSingleStage
      args['heat_pump_cooling_sensible_heat_fraction'] = 0.73
      args['heat_pump_heating_capacity'] = 36000.0
      args['heat_pump_cooling_capacity'] = 36000.0
      args['heat_pump_fraction_heat_load_served'] = 1
      args['heat_pump_fraction_cool_load_served'] = 1
      args['heat_pump_backup_type'] = HPXML::HeatPumpBackupTypeIntegrated
      args['heat_pump_backup_fuel'] = HPXML::FuelTypeElectricity
      args['heat_pump_backup_heating_efficiency'] = 1
      args['heat_pump_backup_heating_capacity'] = 36000.0
      args['geothermal_loop_configuration'] = 'none'
      args['hvac_control_heating_weekday_setpoint'] = 68
      args['hvac_control_heating_weekend_setpoint'] = 68
      args['hvac_control_cooling_weekday_setpoint'] = 78
      args['hvac_control_cooling_weekend_setpoint'] = 78
      args['ducts_leakage_units'] = HPXML::UnitsCFM25
      args['ducts_supply_leakage_to_outside_value'] = 75.0
      args['ducts_return_leakage_to_outside_value'] = 25.0
      args['ducts_supply_insulation_r'] = 4.0
      args['ducts_return_insulation_r'] = 0.0
      args['ducts_supply_location'] = HPXML::LocationAtticUnvented
      args['ducts_return_location'] = HPXML::LocationAtticUnvented
      args['ducts_supply_surface_area'] = 150.0
      args['ducts_return_surface_area'] = 50.0
      args['ducts_number_of_return_registers'] = 2
      args['heating_system_2_type'] = 'none'
      args['heating_system_2_fuel'] = HPXML::FuelTypeElectricity
      args['heating_system_2_heating_efficiency'] = 1.0
      args['heating_system_2_fraction_heat_load_served'] = 0.25
      args['mech_vent_fan_type'] = 'none'
      args['mech_vent_flow_rate'] = 110
      args['mech_vent_hours_in_operation'] = 24
      args['mech_vent_recovery_efficiency_type'] = 'Unadjusted'
      args['mech_vent_total_recovery_efficiency'] = 0.48
      args['mech_vent_sensible_recovery_efficiency'] = 0.72
      args['mech_vent_fan_power'] = 30
      args['mech_vent_num_units_served'] = 1
      args['mech_vent_2_fan_type'] = 'none'
      args['mech_vent_2_flow_rate'] = 110
      args['mech_vent_2_hours_in_operation'] = 24
      args['mech_vent_2_recovery_efficiency_type'] = 'Unadjusted'
      args['mech_vent_2_total_recovery_efficiency'] = 0.48
      args['mech_vent_2_sensible_recovery_efficiency'] = 0.72
      args['mech_vent_2_fan_power'] = 30
      args['kitchen_fans_quantity'] = 0
      args['bathroom_fans_quantity'] = 0
      args['whole_house_fan_present'] = false
      args['water_heater_type'] = HPXML::WaterHeaterTypeStorage
      args['water_heater_fuel_type'] = HPXML::FuelTypeElectricity
      args['water_heater_location'] = HPXML::LocationConditionedSpace
      args['water_heater_tank_volume'] = 40
      args['water_heater_efficiency_type'] = 'EnergyFactor'
      args['water_heater_efficiency'] = 0.95
      args['water_heater_recovery_efficiency'] = 0.76
      args['water_heater_heating_capacity'] = 18767
      args['water_heater_standby_loss'] = 0
      args['water_heater_jacket_rvalue'] = 0
      args['water_heater_setpoint_temperature'] = 125
      args['water_heater_num_bedrooms_served'] = 3
      args['hot_water_distribution_system_type'] = HPXML::DHWDistTypeStandard
      args['hot_water_distribution_standard_piping_length'] = 50
      args['hot_water_distribution_recirc_control_type'] = HPXML::DHWRecircControlTypeNone
      args['hot_water_distribution_recirc_piping_length'] = 50
      args['hot_water_distribution_recirc_branch_piping_length'] = 50
      args['hot_water_distribution_recirc_pump_power'] = 50
      args['hot_water_distribution_pipe_r'] = 0.0
      args['dwhr_facilities_connected'] = 'none'
      args['dwhr_equal_flow'] = true
      args['dwhr_efficiency'] = 0.55
      args['water_fixtures_shower_low_flow'] = true
      args['water_fixtures_sink_low_flow'] = false
      args['solar_thermal_system_type'] = 'none'
      args['solar_thermal_collector_area'] = 40.0
      args['solar_thermal_collector_loop_type'] = HPXML::SolarThermalLoopTypeDirect
      args['solar_thermal_collector_type'] = HPXML::SolarThermalTypeEvacuatedTube
      args['solar_thermal_collector_azimuth'] = 180
      args['solar_thermal_collector_tilt'] = 20
      args['solar_thermal_collector_rated_optical_efficiency'] = 0.5
      args['solar_thermal_collector_rated_thermal_losses'] = 0.2799
      args['solar_thermal_solar_fraction'] = 0
      args['pv_system_present'] = false
      args['pv_system_array_azimuth'] = 180
      args['pv_system_array_tilt'] = 20
      args['pv_system_max_power_output'] = 4000
      args['pv_system_2_present'] = false
      args['pv_system_2_array_azimuth'] = 180
      args['pv_system_2_array_tilt'] = 20
      args['pv_system_2_max_power_output'] = 4000
      args['battery_present'] = false
      args['lighting_present'] = true
      args['lighting_interior_fraction_cfl'] = 0.4
      args['lighting_interior_fraction_lfl'] = 0.1
      args['lighting_interior_fraction_led'] = 0.25
      args['lighting_exterior_fraction_cfl'] = 0.4
      args['lighting_exterior_fraction_lfl'] = 0.1
      args['lighting_exterior_fraction_led'] = 0.25
      args['lighting_garage_fraction_cfl'] = 0.4
      args['lighting_garage_fraction_lfl'] = 0.1
      args['lighting_garage_fraction_led'] = 0.25
      args['holiday_lighting_present'] = false
      args['dehumidifier_type'] = 'none'
      args['dehumidifier_efficiency_type'] = 'EnergyFactor'
      args['dehumidifier_efficiency'] = 1.8
      args['dehumidifier_capacity'] = 40
      args['dehumidifier_rh_setpoint'] = 0.5
      args['dehumidifier_fraction_dehumidification_load_served'] = 1
      args['clothes_washer_present'] = true
      args['clothes_washer_location'] = HPXML::LocationConditionedSpace
      args['clothes_washer_efficiency_type'] = 'IntegratedModifiedEnergyFactor'
      args['clothes_washer_efficiency'] = 1.21
      args['clothes_washer_rated_annual_kwh'] = 380.0
      args['clothes_washer_label_electric_rate'] = 0.12
      args['clothes_washer_label_gas_rate'] = 1.09
      args['clothes_washer_label_annual_gas_cost'] = 27.0
      args['clothes_washer_label_usage'] = 6.0
      args['clothes_washer_capacity'] = 3.2
      args['clothes_dryer_present'] = true
      args['clothes_dryer_location'] = HPXML::LocationConditionedSpace
      args['clothes_dryer_fuel_type'] = HPXML::FuelTypeElectricity
      args['clothes_dryer_efficiency_type'] = 'CombinedEnergyFactor'
      args['clothes_dryer_efficiency'] = 3.73
      args['clothes_dryer_vented_flow_rate'] = 150.0
      args['dishwasher_present'] = true
      args['dishwasher_location'] = HPXML::LocationConditionedSpace
      args['dishwasher_efficiency_type'] = 'RatedAnnualkWh'
      args['dishwasher_efficiency'] = 307
      args['dishwasher_label_electric_rate'] = 0.12
      args['dishwasher_label_gas_rate'] = 1.09
      args['dishwasher_label_annual_gas_cost'] = 22.32
      args['dishwasher_label_usage'] = 4.0
      args['dishwasher_place_setting_capacity'] = 12
      args['refrigerator_present'] = true
      args['refrigerator_location'] = HPXML::LocationConditionedSpace
      args['refrigerator_rated_annual_kwh'] = 650.0
      args['extra_refrigerator_present'] = false
      args['freezer_present'] = false
      args['cooking_range_oven_present'] = true
      args['cooking_range_oven_location'] = HPXML::LocationConditionedSpace
      args['cooking_range_oven_fuel_type'] = HPXML::FuelTypeElectricity
      args['cooking_range_oven_is_induction'] = false
      args['cooking_range_oven_is_convection'] = false
      args['ceiling_fan_present'] = false
      args['misc_plug_loads_television_present'] = true
      args['misc_plug_loads_television_annual_kwh'] = 620.0
      args['misc_plug_loads_other_annual_kwh'] = 2457.0
      args['misc_plug_loads_other_frac_sensible'] = 0.855
      args['misc_plug_loads_other_frac_latent'] = 0.045
      args['misc_plug_loads_well_pump_present'] = false
      args['misc_plug_loads_vehicle_present'] = false
      args['misc_fuel_loads_grill_present'] = false
      args['misc_fuel_loads_grill_fuel_type'] = HPXML::FuelTypeNaturalGas
      args['misc_fuel_loads_lighting_present'] = false
      args['misc_fuel_loads_lighting_fuel_type'] = HPXML::FuelTypeNaturalGas
      args['misc_fuel_loads_fireplace_present'] = false
      args['misc_fuel_loads_fireplace_fuel_type'] = HPXML::FuelTypeNaturalGas
      args['pool_present'] = false
      args['pool_heater_type'] = HPXML::HeaterTypeElectricResistance
      args['permanent_spa_present'] = false
      args['permanent_spa_heater_type'] = HPXML::HeaterTypeElectricResistance
    elsif ['base-sfd2.xml'].include? hpxml_file
      args['existing_hpxml_path'] = File.join(File.dirname(__FILE__), 'extra_files/base-sfd.xml')
      args['whole_sfa_or_mf_building_sim'] = true
    elsif ['base-sfa.xml'].include? hpxml_file
      args['geometry_unit_type'] = HPXML::ResidentialTypeSFA
      args['geometry_unit_cfa'] = 1800.0
      args['geometry_building_num_units'] = 3
      args['geometry_unit_right_wall_is_adiabatic'] = true
      args['window_front_wwr'] = 0.18
      args['window_back_wwr'] = 0.18
      args['window_left_wwr'] = 0.18
      args['window_right_wwr'] = 0.18
      args['window_area_front'] = 0
      args['window_area_back'] = 0
      args['window_area_left'] = 0
      args['window_area_right'] = 0
      args['air_leakage_type'] = HPXML::InfiltrationTypeUnitTotal
    elsif ['base-sfa2.xml'].include? hpxml_file
      args['existing_hpxml_path'] = File.join(File.dirname(__FILE__), 'extra_files/base-sfa.xml')
      args['whole_sfa_or_mf_building_sim'] = true
    elsif ['base-sfa3.xml'].include? hpxml_file
      args['existing_hpxml_path'] = File.join(File.dirname(__FILE__), 'extra_files/base-sfa2.xml')
      args['whole_sfa_or_mf_building_sim'] = true
    elsif ['base-mf.xml'].include? hpxml_file
      args['geometry_unit_type'] = HPXML::ResidentialTypeApartment
      args['geometry_unit_cfa'] = 900.0
      args['geometry_foundation_type'] = HPXML::FoundationTypeBasementUnconditioned
      args['geometry_attic_type'] = HPXML::AtticTypeBelowApartment
      args['geometry_foundation_type'] = HPXML::FoundationTypeAboveApartment
      args['geometry_unit_right_wall_is_adiabatic'] = true
      args['geometry_building_num_units'] = 6
      args['window_front_wwr'] = 0.18
      args['window_back_wwr'] = 0.18
      args['window_left_wwr'] = 0.18
      args['window_right_wwr'] = 0.18
      args['window_area_front'] = 0
      args['window_area_back'] = 0
      args['window_area_left'] = 0
      args['window_area_right'] = 0
      args['ducts_supply_leakage_to_outside_value'] = 0.0
      args['ducts_return_leakage_to_outside_value'] = 0.0
      args['ducts_supply_location'] = HPXML::LocationConditionedSpace
      args['ducts_return_location'] = HPXML::LocationConditionedSpace
      args['ducts_supply_insulation_r'] = 0.0
      args['ducts_return_insulation_r'] = 0.0
      args['ducts_number_of_return_registers'] = 1
      args['door_area'] = 20.0
      args['air_leakage_type'] = HPXML::InfiltrationTypeUnitTotal
    elsif ['base-mf2.xml'].include? hpxml_file
      args['existing_hpxml_path'] = File.join(File.dirname(__FILE__), 'extra_files/base-mf.xml')
      args['whole_sfa_or_mf_building_sim'] = true
    elsif ['base-mf3.xml'].include? hpxml_file
      args['existing_hpxml_path'] = File.join(File.dirname(__FILE__), 'extra_files/base-mf2.xml')
      args['whole_sfa_or_mf_building_sim'] = true
    elsif ['base-mf4.xml'].include? hpxml_file
      args['existing_hpxml_path'] = File.join(File.dirname(__FILE__), 'extra_files/base-mf3.xml')
      args['whole_sfa_or_mf_building_sim'] = true
    elsif ['base-sfd-header.xml'].include? hpxml_file
      args['software_info_program_used'] = 'Program'
      args['software_info_program_version'] = '1'
      args['schedules_vacancy_periods'] = 'Jan 2 - Jan 5'
      args['schedules_power_outage_periods'] = 'Feb 10 - Feb 12'
      args['schedules_power_outage_periods_window_natvent_availability'] = HPXML::ScheduleAvailable
      args['simulation_control_run_period'] = 'Jan 1 - Dec 31'
      args['simulation_control_run_period_calendar_year'] = 2007
      args['simulation_control_temperature_capacitance_multiplier'] = 1.0
      args['emissions_scenario_names'] = 'Emissions'
      args['emissions_types'] = 'CO2e'
      args['emissions_electricity_units'] = 'kg/MWh'
      args['emissions_electricity_values_or_filepaths'] = '1'
      args['emissions_fossil_fuel_units'] = 'kg/MBtu'
      args['emissions_natural_gas_values'] = '2'
      args['utility_bill_scenario_names'] = 'Bills'
    elsif ['base-sfd-header-no-duplicates.xml'].include? hpxml_file
      args['existing_hpxml_path'] = File.join(File.dirname(__FILE__), 'extra_files/base-sfd-header.xml')
      args['whole_sfa_or_mf_building_sim'] = true
    end

    # Extras
    if ['extra-auto.xml'].include? hpxml_file
      args.delete('geometry_unit_num_occupants')
      args.delete('ducts_supply_location')
      args.delete('ducts_return_location')
      args.delete('ducts_supply_surface_area')
      args.delete('ducts_return_surface_area')
      args.delete('water_heater_location')
      args.delete('water_heater_tank_volume')
      args.delete('hot_water_distribution_standard_piping_length')
      args.delete('clothes_washer_location')
      args.delete('clothes_dryer_location')
      args.delete('refrigerator_location')
    elsif ['extra-auto-duct-locations.xml'].include? hpxml_file
      args['ducts_supply_location'] = HPXML::LocationAtticUnvented
      args['ducts_return_location'] = HPXML::LocationAtticUnvented
    elsif ['extra-pv-roofpitch.xml'].include? hpxml_file
      args['pv_system_module_type'] = HPXML::PVModuleTypeStandard
      args['pv_system_2_module_type'] = HPXML::PVModuleTypeStandard
      args['pv_system_array_tilt'] = 'roofpitch'
      args['pv_system_2_array_tilt'] = 'roofpitch+15'
    elsif ['extra-dhw-solar-latitude.xml'].include? hpxml_file
      args['solar_thermal_system_type'] = HPXML::SolarThermalSystemType
      args['solar_thermal_collector_tilt'] = 'Latitude-15'
    elsif ['extra-second-refrigerator.xml'].include? hpxml_file
      args['extra_refrigerator_location'] = HPXML::LocationConditionedSpace
    elsif ['extra-second-heating-system-portable-heater-to-heating-system.xml'].include? hpxml_file
      args['heating_system_fuel'] = HPXML::FuelTypeElectricity
      args['heating_system_heating_capacity'] = 48000.0
      args['heating_system_fraction_heat_load_served'] = 0.75
      args['ducts_supply_leakage_to_outside_value'] = 0.0
      args['ducts_return_leakage_to_outside_value'] = 0.0
      args['ducts_supply_location'] = HPXML::LocationConditionedSpace
      args['ducts_return_location'] = HPXML::LocationConditionedSpace
      args['heating_system_2_type'] = HPXML::HVACTypeSpaceHeater
      args['heating_system_2_heating_capacity'] = 16000.0
    elsif ['extra-second-heating-system-fireplace-to-heating-system.xml'].include? hpxml_file
      args['heating_system_type'] = HPXML::HVACTypeElectricResistance
      args['heating_system_fuel'] = HPXML::FuelTypeElectricity
      args['heating_system_heating_efficiency'] = 1.0
      args['heating_system_heating_capacity'] = 48000.0
      args['heating_system_fraction_heat_load_served'] = 0.75
      args['cooling_system_type'] = 'none'
      args['heating_system_2_type'] = HPXML::HVACTypeFireplace
      args['heating_system_2_heating_capacity'] = 16000.0
    elsif ['extra-second-heating-system-boiler-to-heating-system.xml'].include? hpxml_file
      args['heating_system_type'] = HPXML::HVACTypeBoiler
      args['heating_system_fraction_heat_load_served'] = 0.75
      args['heating_system_2_type'] = HPXML::HVACTypeBoiler
    elsif ['extra-second-heating-system-portable-heater-to-heat-pump.xml'].include? hpxml_file
      args['heating_system_type'] = 'none'
      args['cooling_system_type'] = 'none'
      args['heat_pump_type'] = HPXML::HVACTypeHeatPumpAirToAir
      args['heat_pump_backup_type'] = HPXML::HeatPumpBackupTypeIntegrated
      args['heat_pump_backup_fuel'] = HPXML::FuelTypeElectricity
      args['heat_pump_heating_capacity'] = 48000.0
      args['heat_pump_fraction_heat_load_served'] = 0.75
      args['ducts_supply_leakage_to_outside_value'] = 0.0
      args['ducts_return_leakage_to_outside_value'] = 0.0
      args['ducts_supply_location'] = HPXML::LocationConditionedSpace
      args['ducts_return_location'] = HPXML::LocationConditionedSpace
      args['heating_system_2_type'] = HPXML::HVACTypeSpaceHeater
      args['heating_system_2_heating_capacity'] = 16000.0
    elsif ['extra-second-heating-system-fireplace-to-heat-pump.xml'].include? hpxml_file
      args['heating_system_type'] = 'none'
      args['cooling_system_type'] = 'none'
      args['heat_pump_type'] = HPXML::HVACTypeHeatPumpMiniSplit
      args.delete('heat_pump_cooling_compressor_type')
      args['heat_pump_heating_efficiency'] = 10.0
      args['heat_pump_cooling_efficiency'] = 19.0
      args['heat_pump_heating_capacity'] = 48000.0
      args['heat_pump_is_ducted'] = true
      args['heat_pump_fraction_heat_load_served'] = 0.75
      args['heating_system_2_type'] = HPXML::HVACTypeFireplace
      args['heating_system_2_heating_capacity'] = 16000.0
    elsif ['extra-second-heating-system-boiler-to-heat-pump.xml'].include? hpxml_file
      args['heating_system_type'] = 'none'
      args['cooling_system_type'] = 'none'
      args['heat_pump_type'] = HPXML::HVACTypeHeatPumpGroundToAir
      args['heat_pump_heating_efficiency_type'] = HPXML::UnitsCOP
      args['heat_pump_heating_efficiency'] = 3.6
      args['heat_pump_cooling_efficiency_type'] = HPXML::UnitsEER
      args['heat_pump_cooling_efficiency'] = 16.6
      args['heat_pump_backup_type'] = HPXML::HeatPumpBackupTypeIntegrated
      args['heat_pump_backup_fuel'] = HPXML::FuelTypeElectricity
      args['heat_pump_fraction_heat_load_served'] = 0.75
      args['heating_system_2_type'] = HPXML::HVACTypeBoiler
    elsif ['extra-enclosure-windows-shading.xml'].include? hpxml_file
      args['window_interior_shading_winter'] = 0.99
      args['window_interior_shading_summer'] = 0.01
      args['window_exterior_shading_winter'] = 0.9
      args['window_exterior_shading_summer'] = 0.1
    elsif ['extra-enclosure-garage-partially-protruded.xml'].include? hpxml_file
      args['geometry_garage_width'] = 12
      args['geometry_garage_protrusion'] = 0.5
    elsif ['extra-enclosure-garage-atticroof-conditioned.xml'].include? hpxml_file
      args['geometry_garage_width'] = 30.0
      args['geometry_garage_protrusion'] = 1.0
      args['window_area_front'] = 12.0
      args['window_aspect_ratio'] = 5.0 / 1.5
      args['geometry_unit_cfa'] = 4500.0
      args['geometry_unit_num_floors_above_grade'] = 2
      args['geometry_attic_type'] = HPXML::AtticTypeConditioned
      args['floor_over_garage_assembly_r'] = 39.3
      args['ducts_supply_location'] = HPXML::LocationGarage
      args['ducts_return_location'] = HPXML::LocationGarage
    elsif ['extra-enclosure-atticroof-conditioned-eaves-gable.xml'].include? hpxml_file
      args['geometry_foundation_type'] = HPXML::FoundationTypeSlab
      args['geometry_foundation_height'] = 0.0
      args['geometry_foundation_height_above_grade'] = 0.0
      args.delete('foundation_wall_insulation_distance_to_bottom')
      args['geometry_unit_cfa'] = 4500.0
      args['geometry_unit_num_floors_above_grade'] = 2
      args['geometry_attic_type'] = HPXML::AtticTypeConditioned
      args['geometry_eaves_depth'] = 2
      args['ducts_supply_location'] = HPXML::LocationUnderSlab
      args['ducts_return_location'] = HPXML::LocationUnderSlab
    elsif ['extra-enclosure-atticroof-conditioned-eaves-hip.xml'].include? hpxml_file
      args['geometry_roof_type'] = 'hip'
    elsif ['extra-gas-pool-heater-with-zero-kwh.xml'].include? hpxml_file
      args['pool_present'] = true
      args['pool_heater_type'] = HPXML::HeaterTypeGas
      args['pool_heater_annual_kwh'] = 0
    elsif ['extra-gas-hot-tub-heater-with-zero-kwh.xml'].include? hpxml_file
      args['permanent_spa_present'] = true
      args['permanent_spa_heater_type'] = HPXML::HeaterTypeGas
      args['permanent_spa_heater_annual_kwh'] = 0
    elsif ['extra-no-rim-joists.xml'].include? hpxml_file
      args.delete('geometry_rim_joist_height')
      args.delete('rim_joist_assembly_r')
    elsif ['extra-iecc-zone-different-than-epw.xml'].include? hpxml_file
      args['site_iecc_zone'] = '6B'
    elsif ['extra-state-code-different-than-epw.xml'].include? hpxml_file
      args['site_state_code'] = 'WY'
    elsif ['extra-time-zone-different-than-epw.xml'].include? hpxml_file
      args['site_time_zone_utc_offset'] = '-6'
    elsif ['extra-emissions-fossil-fuel-factors.xml'].include? hpxml_file
      args['emissions_scenario_names'] = 'Scenario1, Scenario2'
      args['emissions_types'] = 'CO2e, SO2'
      args['emissions_electricity_units'] = "#{HPXML::EmissionsScenario::UnitsKgPerMWh}, #{HPXML::EmissionsScenario::UnitsLbPerMWh}"
      args['emissions_electricity_values_or_filepaths'] = '392.6, 0.384'
      args['emissions_fossil_fuel_units'] = "#{HPXML::EmissionsScenario::UnitsLbPerMBtu}, #{HPXML::EmissionsScenario::UnitsLbPerMBtu}"
      args['emissions_natural_gas_values'] = '117.6, 0.0006'
      args['emissions_propane_values'] = '136.6, 0.0002'
      args['emissions_fuel_oil_values'] = '161.0, 0.0015'
      args['emissions_coal_values'] = '211.1, 0.0020'
      args['emissions_wood_values'] = '200.0, 0.0025'
    elsif ['extra-bills-fossil-fuel-rates.xml'].include? hpxml_file
      args['utility_bill_scenario_names'] = 'Scenario1, Scenario2'
      args['utility_bill_propane_fixed_charges'] = '1, 2'
      args['utility_bill_propane_marginal_rates'] = '3, 4'
      args['utility_bill_fuel_oil_fixed_charges'] = '5, 6'
      args['utility_bill_fuel_oil_marginal_rates'] = '6, 7'
      args['utility_bill_coal_fixed_charges'] = '8, 9'
      args['utility_bill_coal_marginal_rates'] = '10, 11'
      args['utility_bill_wood_fixed_charges'] = '12, 13'
      args['utility_bill_wood_marginal_rates'] = '14, 15'
      args['utility_bill_wood_pellets_fixed_charges'] = '16, 17'
      args['utility_bill_wood_pellets_marginal_rates'] = '18, 19'
    elsif ['extra-seasons-building-america.xml'].include? hpxml_file
      args['hvac_control_heating_season_period'] = HPXML::BuildingAmerica
      args['hvac_control_cooling_season_period'] = HPXML::BuildingAmerica
    elsif ['extra-ducts-crawlspace.xml'].include? hpxml_file
      args['geometry_foundation_type'] = HPXML::FoundationTypeCrawlspaceUnvented
      args['geometry_foundation_height'] = 4
      args['floor_over_foundation_assembly_r'] = 18.7
      args['foundation_wall_insulation_distance_to_bottom'] = 4
      args['ducts_supply_location'] = HPXML::LocationCrawlspace
      args['ducts_return_location'] = HPXML::LocationCrawlspace
    elsif ['extra-ducts-attic.xml'].include? hpxml_file
      args['ducts_supply_location'] = HPXML::LocationAttic
      args['ducts_return_location'] = HPXML::LocationAttic
    elsif ['extra-water-heater-crawlspace.xml'].include? hpxml_file
      args['geometry_foundation_type'] = HPXML::FoundationTypeCrawlspaceUnvented
      args['geometry_foundation_height'] = 4
      args['floor_over_foundation_assembly_r'] = 18.7
      args['foundation_wall_insulation_distance_to_bottom'] = 4
      args['water_heater_location'] = HPXML::LocationCrawlspace
    elsif ['extra-water-heater-attic.xml'].include? hpxml_file
      args['water_heater_location'] = HPXML::LocationAttic
    elsif ['extra-battery-crawlspace.xml'].include? hpxml_file
      args['geometry_foundation_type'] = HPXML::FoundationTypeCrawlspaceUnvented
      args['geometry_foundation_height'] = 4
      args['floor_over_foundation_assembly_r'] = 18.7
      args['foundation_wall_insulation_distance_to_bottom'] = 4
      args['battery_present'] = true
      args['battery_location'] = HPXML::LocationCrawlspace
    elsif ['extra-battery-attic.xml'].include? hpxml_file
      args['battery_present'] = true
      args['battery_location'] = HPXML::LocationAttic
    elsif ['extra-detailed-performance-autosize.xml'].include? hpxml_file
      args['heating_system_type'] = 'none'
      args['cooling_system_type'] = 'none'
      args['heat_pump_type'] = HPXML::HVACTypeHeatPumpAirToAir
      args['heat_pump_heating_efficiency'] = 10.0
      args['heat_pump_cooling_efficiency'] = 17.25
      args['heat_pump_cooling_compressor_type'] = HPXML::HVACCompressorTypeVariableSpeed
      args['heat_pump_cooling_sensible_heat_fraction'] = 0.78
      args.delete('heat_pump_heating_capacity')
      args.delete('heat_pump_cooling_capacity')
      args['hvac_perf_data_capacity_type'] = 'Normalized capacity fractions'
      args['hvac_perf_data_heating_outdoor_temperatures'] = '47.0, 17.0, 5.0'
      args['hvac_perf_data_heating_min_speed_capacities'] = '0.28, 0.12, 0.05'
      args['hvac_perf_data_heating_max_speed_capacities'] = '1.0, 0.69, 0.55'
      args['hvac_perf_data_heating_min_speed_cops'] = '4.73, 1.84, 0.81'
      args['hvac_perf_data_heating_max_speed_cops'] = '3.44, 2.66, 2.28'
      args['hvac_perf_data_cooling_outdoor_temperatures'] = '95.0, 82.0'
      args['hvac_perf_data_cooling_min_speed_capacities'] = '0.325, 0.37'
      args['hvac_perf_data_cooling_max_speed_capacities'] = '1.0, 1.11'
      args['hvac_perf_data_cooling_min_speed_cops'] = '4.47, 6.34'
      args['hvac_perf_data_cooling_max_speed_cops'] = '2.71, 3.53'
    elsif ['extra-power-outage-periods.xml'].include? hpxml_file
      args['schedules_power_outage_periods'] = 'Jan 1 - Jan 5, Jan 7 - Jan 9'
      args['schedules_power_outage_periods_window_natvent_availability'] = "#{HPXML::ScheduleRegular}, #{HPXML::ScheduleAvailable}"
    elsif ['extra-sfa-atticroof-flat.xml'].include? hpxml_file
      args['geometry_attic_type'] = HPXML::AtticTypeFlatRoof
      args['ducts_supply_leakage_to_outside_value'] = 0.0
      args['ducts_return_leakage_to_outside_value'] = 0.0
      args['ducts_supply_location'] = HPXML::LocationBasementConditioned
      args['ducts_return_location'] = HPXML::LocationBasementConditioned
    elsif ['extra-sfa-atticroof-conditioned-eaves-gable.xml'].include? hpxml_file
      args['geometry_unit_num_floors_above_grade'] = 2
      args['geometry_attic_type'] = HPXML::AtticTypeConditioned
      args['geometry_eaves_depth'] = 2
      args['ducts_supply_location'] = HPXML::LocationConditionedSpace
      args['ducts_return_location'] = HPXML::LocationConditionedSpace
    elsif ['extra-sfa-atticroof-conditioned-eaves-hip.xml'].include? hpxml_file
      args['geometry_roof_type'] = 'hip'
    elsif ['extra-mf-eaves.xml'].include? hpxml_file
      args['geometry_eaves_depth'] = 2
    elsif ['extra-sfa-slab.xml'].include? hpxml_file
      args['geometry_foundation_type'] = HPXML::FoundationTypeSlab
      args['geometry_foundation_height'] = 0.0
      args['geometry_foundation_height_above_grade'] = 0.0
      args.delete('foundation_wall_insulation_distance_to_bottom')
    elsif ['extra-sfa-vented-crawlspace.xml'].include? hpxml_file
      args['geometry_foundation_type'] = HPXML::FoundationTypeCrawlspaceVented
      args['geometry_foundation_height'] = 4.0
      args['floor_over_foundation_assembly_r'] = 18.7
      args['foundation_wall_insulation_distance_to_bottom'] = 4.0
    elsif ['extra-sfa-unvented-crawlspace.xml'].include? hpxml_file
      args['geometry_foundation_type'] = HPXML::FoundationTypeCrawlspaceUnvented
      args['geometry_foundation_height'] = 4.0
      args['floor_over_foundation_assembly_r'] = 18.7
      args['foundation_wall_insulation_distance_to_bottom'] = 4.0
    elsif ['extra-sfa-conditioned-crawlspace.xml'].include? hpxml_file
      args['geometry_foundation_type'] = HPXML::FoundationTypeCrawlspaceConditioned
      args['geometry_foundation_height'] = 4.0
      args['floor_over_foundation_assembly_r'] = 2.1
      args['foundation_wall_insulation_distance_to_bottom'] = 4.0
    elsif ['extra-sfa-unconditioned-basement.xml'].include? hpxml_file
      args['geometry_foundation_type'] = HPXML::FoundationTypeBasementUnconditioned
      args['floor_over_foundation_assembly_r'] = 18.7
      args['foundation_wall_insulation_r'] = 0
      args['foundation_wall_insulation_distance_to_bottom'] = 0.0
    elsif ['extra-sfa-ambient.xml'].include? hpxml_file
      args['geometry_unit_cfa'] = 900.0
      args['geometry_foundation_type'] = HPXML::FoundationTypeAmbient
      args.delete('geometry_rim_joist_height')
      args['floor_over_foundation_assembly_r'] = 18.7
      args.delete('rim_joist_assembly_r')
      args['misc_plug_loads_other_annual_kwh'] = 1228.5
    elsif ['extra-sfa-rear-units.xml'].include? hpxml_file
      args['geometry_building_num_units'] = 4
    elsif ['extra-sfa-exterior-corridor.xml'].include? hpxml_file
      args['geometry_building_num_units'] = 4
    elsif ['extra-sfa-slab-middle.xml',
           'extra-sfa-vented-crawlspace-middle.xml',
           'extra-sfa-unvented-crawlspace-middle.xml',
           'extra-sfa-unconditioned-basement-middle.xml'].include? hpxml_file
      args['geometry_unit_left_wall_is_adiabatic'] = true
      args['geometry_unit_right_wall_is_adiabatic'] = true
    elsif ['extra-sfa-slab-right.xml',
           'extra-sfa-vented-crawlspace-right.xml',
           'extra-sfa-unvented-crawlspace-right.xml',
           'extra-sfa-unconditioned-basement-right.xml'].include? hpxml_file
      args['geometry_unit_left_wall_is_adiabatic'] = true
    elsif ['extra-mf-atticroof-flat.xml'].include? hpxml_file
      args['geometry_attic_type'] = HPXML::AtticTypeFlatRoof
    elsif ['extra-mf-atticroof-vented.xml'].include? hpxml_file
      args['geometry_attic_type'] = HPXML::AtticTypeVented
    elsif ['extra-mf-slab.xml'].include? hpxml_file
      args['geometry_building_num_units'] = 18
      args['geometry_foundation_type'] = HPXML::FoundationTypeSlab
      args['geometry_foundation_height'] = 0.0
      args['geometry_foundation_height_above_grade'] = 0.0
      args.delete('foundation_wall_insulation_distance_to_bottom')
    elsif ['extra-mf-vented-crawlspace.xml'].include? hpxml_file
      args['geometry_building_num_units'] = 18
      args['geometry_foundation_type'] = HPXML::FoundationTypeCrawlspaceVented
      args['geometry_foundation_height'] = 4.0
      args['floor_over_foundation_assembly_r'] = 18.7
      args['foundation_wall_insulation_distance_to_bottom'] = 4.0
    elsif ['extra-mf-unvented-crawlspace.xml'].include? hpxml_file
      args['geometry_building_num_units'] = 18
      args['geometry_foundation_type'] = HPXML::FoundationTypeCrawlspaceUnvented
      args['geometry_foundation_height'] = 4.0
      args['floor_over_foundation_assembly_r'] = 18.7
      args['foundation_wall_insulation_distance_to_bottom'] = 4.0
    elsif ['extra-mf-ambient.xml'].include? hpxml_file
      args['geometry_unit_cfa'] = 450.0
      args['geometry_foundation_type'] = HPXML::FoundationTypeAmbient
      args.delete('geometry_rim_joist_height')
      args['floor_over_foundation_assembly_r'] = 18.7
      args.delete('rim_joist_assembly_r')
      args['misc_plug_loads_other_annual_kwh'] = 1228.5
    elsif ['extra-mf-rear-units.xml'].include? hpxml_file
      args['geometry_building_num_units'] = 18
    elsif ['extra-mf-exterior-corridor.xml'].include? hpxml_file
      args['geometry_building_num_units'] = 18
    elsif ['extra-mf-slab-left-bottom.xml',
           'extra-mf-vented-crawlspace-left-bottom.xml',
           'extra-mf-unvented-crawlspace-left-bottom.xml'].include? hpxml_file
      args['geometry_unit_right_wall_is_adiabatic'] = true
      args['geometry_attic_type'] = HPXML::AtticTypeBelowApartment
    elsif ['extra-mf-slab-left-middle.xml',
           'extra-mf-vented-crawlspace-left-middle.xml',
           'extra-mf-unvented-crawlspace-left-middle.xml'].include? hpxml_file
      args['geometry_unit_right_wall_is_adiabatic'] = true
      args['geometry_attic_type'] = HPXML::AtticTypeBelowApartment
      args['geometry_foundation_type'] = HPXML::FoundationTypeAboveApartment
    elsif ['extra-mf-slab-left-top.xml',
           'extra-mf-vented-crawlspace-left-top.xml',
           'extra-mf-unvented-crawlspace-left-top.xml'].include? hpxml_file
      args['geometry_unit_right_wall_is_adiabatic'] = true
      args['geometry_foundation_type'] = HPXML::FoundationTypeAboveApartment
    elsif ['extra-mf-slab-middle-bottom.xml',
           'extra-mf-vented-crawlspace-middle-bottom.xml',
           'extra-mf-unvented-crawlspace-middle-bottom.xml'].include? hpxml_file
      args['geometry_unit_left_wall_is_adiabatic'] = true
      args['geometry_unit_right_wall_is_adiabatic'] = true
      args['geometry_attic_type'] = HPXML::AtticTypeBelowApartment
    elsif ['extra-mf-slab-middle-middle.xml',
           'extra-mf-vented-crawlspace-middle-middle.xml',
           'extra-mf-unvented-crawlspace-middle-middle.xml'].include? hpxml_file
      args['geometry_unit_left_wall_is_adiabatic'] = true
      args['geometry_unit_right_wall_is_adiabatic'] = true
      args['geometry_attic_type'] = HPXML::AtticTypeBelowApartment
      args['geometry_foundation_type'] = HPXML::FoundationTypeAboveApartment
    elsif ['extra-mf-slab-middle-top.xml',
           'extra-mf-vented-crawlspace-middle-top.xml',
           'extra-mf-unvented-crawlspace-middle-top.xml'].include? hpxml_file
      args['geometry_unit_left_wall_is_adiabatic'] = true
      args['geometry_unit_right_wall_is_adiabatic'] = true
      args['geometry_foundation_type'] = HPXML::FoundationTypeAboveApartment
    elsif ['extra-mf-slab-right-bottom.xml',
           'extra-mf-vented-crawlspace-right-bottom.xml',
           'extra-mf-unvented-crawlspace-right-bottom.xml'].include? hpxml_file
      args['geometry_unit_left_wall_is_adiabatic'] = true
      args['geometry_attic_type'] = HPXML::AtticTypeBelowApartment
    elsif ['extra-mf-slab-right-middle.xml',
           'extra-mf-vented-crawlspace-right-middle.xml',
           'extra-mf-unvented-crawlspace-right-middle.xml'].include? hpxml_file
      args['geometry_unit_left_wall_is_adiabatic'] = true
      args['geometry_attic_type'] = HPXML::AtticTypeBelowApartment
      args['geometry_foundation_type'] = HPXML::FoundationTypeAboveApartment
    elsif ['extra-mf-slab-right-top.xml',
           'extra-mf-vented-crawlspace-right-top.xml',
           'extra-mf-unvented-crawlspace-right-top.xml'].include? hpxml_file
      args['geometry_unit_left_wall_is_adiabatic'] = true
      args['geometry_foundation_type'] = HPXML::FoundationTypeAboveApartment
    elsif ['extra-mf-slab-rear-units.xml',
           'extra-mf-vented-crawlspace-rear-units.xml',
           'extra-mf-unvented-crawlspace-rear-units.xml',
           'extra-mf-slab-left-bottom-rear-units.xml',
           'extra-mf-slab-left-middle-rear-units.xml',
           'extra-mf-slab-left-top-rear-units.xml',
           'extra-mf-slab-middle-bottom-rear-units.xml',
           'extra-mf-slab-middle-middle-rear-units.xml',
           'extra-mf-slab-middle-top-rear-units.xml',
           'extra-mf-slab-right-bottom-rear-units.xml',
           'extra-mf-slab-right-middle-rear-units.xml',
           'extra-mf-slab-right-top-rear-units.xml',
           'extra-mf-vented-crawlspace-left-bottom-rear-units.xml',
           'extra-mf-vented-crawlspace-left-middle-rear-units.xml',
           'extra-mf-vented-crawlspace-left-top-rear-units.xml',
           'extra-mf-vented-crawlspace-middle-bottom-rear-units.xml',
           'extra-mf-vented-crawlspace-middle-middle-rear-units.xml',
           'extra-mf-vented-crawlspace-middle-top-rear-units.xml',
           'extra-mf-vented-crawlspace-right-bottom-rear-units.xml',
           'extra-mf-vented-crawlspace-right-middle-rear-units.xml',
           'extra-mf-vented-crawlspace-right-top-rear-units.xml',
           'extra-mf-unvented-crawlspace-left-bottom-rear-units.xml',
           'extra-mf-unvented-crawlspace-left-middle-rear-units.xml',
           'extra-mf-unvented-crawlspace-left-top-rear-units.xml',
           'extra-mf-unvented-crawlspace-middle-bottom-rear-units.xml',
           'extra-mf-unvented-crawlspace-middle-middle-rear-units.xml',
           'extra-mf-unvented-crawlspace-middle-top-rear-units.xml',
           'extra-mf-unvented-crawlspace-right-bottom-rear-units.xml',
           'extra-mf-unvented-crawlspace-right-middle-rear-units.xml',
           'extra-mf-unvented-crawlspace-right-top-rear-units.xml'].include? hpxml_file
      args['geometry_unit_front_wall_is_adiabatic'] = true
    end

    # Error
    if ['error-heating-system-and-heat-pump.xml'].include? hpxml_file
      args['cooling_system_type'] = 'none'
      args['heat_pump_type'] = HPXML::HVACTypeHeatPumpAirToAir
    elsif ['error-cooling-system-and-heat-pump.xml'].include? hpxml_file
      args['heating_system_type'] = 'none'
      args['heat_pump_type'] = HPXML::HVACTypeHeatPumpAirToAir
    elsif ['error-sfd-conditioned-basement-zero-foundation-height.xml'].include? hpxml_file
      args['geometry_foundation_height'] = 0.0
      args.delete('foundation_wall_insulation_distance_to_bottom')
    elsif ['error-sfd-adiabatic-walls.xml'].include? hpxml_file
      args['geometry_unit_left_wall_is_adiabatic'] = true
    elsif ['error-mf-conditioned-basement'].include? hpxml_file
      args['geometry_foundation_type'] = HPXML::FoundationTypeBasementConditioned
    elsif ['error-mf-conditioned-crawlspace'].include? hpxml_file
      args['geometry_foundation_type'] = HPXML::FoundationTypeCrawlspaceConditioned
    elsif ['error-mf-bottom-crawlspace-zero-foundation-height.xml'].include? hpxml_file
      args['geometry_foundation_type'] = HPXML::FoundationTypeCrawlspaceUnvented
      args['geometry_foundation_height'] = 0.0
      args['geometry_attic_type'] = HPXML::AtticTypeBelowApartment
      args.delete('foundation_wall_insulation_distance_to_bottom')
    elsif ['error-second-heating-system-but-no-primary-heating.xml'].include? hpxml_file
      args['heating_system_type'] = 'none'
      args['heating_system_2_type'] = HPXML::HVACTypeFireplace
    elsif ['error-second-heating-system-ducted-with-ducted-primary-heating.xml'].include? hpxml_file
      args['heating_system_type'] = 'none'
      args['cooling_system_type'] = 'none'
      args['heat_pump_type'] = HPXML::HVACTypeHeatPumpMiniSplit
      args.delete('heat_pump_cooling_compressor_type')
      args['heat_pump_is_ducted'] = true
      args['heat_pump_backup_type'] = HPXML::HeatPumpBackupTypeSeparate
      args['heating_system_2_type'] = HPXML::HVACTypeFurnace
    elsif ['error-sfa-no-building-num-units.xml'].include? hpxml_file
      args.delete('geometry_building_num_units')
    elsif ['error-sfa-above-apartment.xml'].include? hpxml_file
      args['geometry_foundation_type'] = HPXML::FoundationTypeAboveApartment
    elsif ['error-sfa-below-apartment.xml'].include? hpxml_file
      args['geometry_attic_type'] = HPXML::AtticTypeBelowApartment
    elsif ['error-sfa-all-adiabatic-walls.xml'].include? hpxml_file
      args['geometry_unit_left_wall_is_adiabatic'] = true
      args['geometry_unit_right_wall_is_adiabatic'] = true
      args['geometry_unit_front_wall_is_adiabatic'] = true
      args['geometry_unit_back_wall_is_adiabatic'] = true
    elsif ['error-mf-no-building-num-units.xml'].include? hpxml_file
      args.delete('geometry_building_num_units')
    elsif ['error-mf-all-adiabatic-walls.xml'].include? hpxml_file
      args['geometry_unit_left_wall_is_adiabatic'] = true
      args['geometry_unit_right_wall_is_adiabatic'] = true
      args['geometry_unit_front_wall_is_adiabatic'] = true
      args['geometry_unit_back_wall_is_adiabatic'] = true
    elsif ['error-mf-two-stories.xml'].include? hpxml_file
      args['geometry_unit_num_floors_above_grade'] = 2
    elsif ['error-mf-conditioned-attic.xml'].include? hpxml_file
      args['geometry_attic_type'] = HPXML::AtticTypeConditioned
    elsif ['error-dhw-indirect-without-boiler.xml'].include? hpxml_file
      args['water_heater_type'] = HPXML::WaterHeaterTypeCombiStorage
    elsif ['error-conditioned-attic-with-one-floor-above-grade.xml'].include? hpxml_file
      args['geometry_attic_type'] = HPXML::AtticTypeConditioned
      args['ceiling_assembly_r'] = 0.0
    elsif ['error-sfd-with-shared-system.xml'].include? hpxml_file
      args['heating_system_type'] = "Shared #{HPXML::HVACTypeBoiler} w/ Baseboard"
    elsif ['error-rim-joist-height-but-no-assembly-r.xml'].include? hpxml_file
      args.delete('rim_joist_assembly_r')
    elsif ['error-rim-joist-assembly-r-but-no-height.xml'].include? hpxml_file
      args.delete('geometry_rim_joist_height')
    elsif ['error-power-outage-args-not-all-same-size.xml'].include? hpxml_file
      args['schedules_power_outage_periods'] = 'Jan 1 - Jan 5, Jan 7 - Jan 9'
      args['schedules_power_outage_periods_window_natvent_availability'] = HPXML::ScheduleRegular
    elsif ['error-power-outage-window-natvent-invalid.xml'].include? hpxml_file
      args['schedules_power_outage_periods_window_natvent_availability'] = 'invalid'
    elsif ['error-heating-perf-data-not-all-specified.xml'].include? hpxml_file
      args['hvac_perf_data_heating_outdoor_temperatures'] = '47.0'
    elsif ['error-heating-perf-data-not-all-same-size.xml'].include? hpxml_file
      args['hvac_perf_data_heating_outdoor_temperatures'] = '47.0'
      args['hvac_perf_data_heating_min_speed_capacities'] = '10000, 4200'
      args['hvac_perf_data_heating_max_speed_capacities'] = '36000, 24800'
      args['hvac_perf_data_heating_min_speed_cops'] = '4.73, 1.84'
      args['hvac_perf_data_heating_max_speed_cops'] = '3.44, 2.66'
    elsif ['error-cooling-perf-data-not-all-specified.xml'].include? hpxml_file
      args['hvac_perf_data_cooling_outdoor_temperatures'] = '95.0'
    elsif ['error-cooling-perf-data-not-all-same-size.xml'].include? hpxml_file
      args['hvac_perf_data_cooling_outdoor_temperatures'] = '95.0'
      args['hvac_perf_data_cooling_min_speed_capacities'] = '11700, 13200'
      args['hvac_perf_data_cooling_max_speed_capacities'] = '36000, 40000'
      args['hvac_perf_data_cooling_min_speed_cops'] = '4.47, 6.34'
      args['hvac_perf_data_cooling_max_speed_cops'] = '2.71, 3.53'
    elsif ['error-emissions-args-not-all-specified.xml'].include? hpxml_file
      args['emissions_scenario_names'] = 'Scenario1'
    elsif ['error-emissions-args-not-all-same-size.xml'].include? hpxml_file
      args['emissions_scenario_names'] = 'Scenario1'
      args['emissions_types'] = 'CO2e,CO2e'
      args['emissions_electricity_units'] = HPXML::EmissionsScenario::UnitsLbPerMWh
      args['emissions_electricity_values_or_filepaths'] = '../../HPXMLtoOpenStudio/resources/data/cambium/LRMER_MidCase.csv'
    elsif ['error-emissions-natural-gas-args-not-all-specified.xml'].include? hpxml_file
      args['emissions_natural_gas_values'] = '117.6'
    elsif ['error-bills-args-not-all-same-size.xml'].include? hpxml_file
      args['utility_bill_scenario_names'] = 'Scenario1'
      args['utility_bill_electricity_fixed_charges'] = '1'
      args['utility_bill_electricity_marginal_rates'] = '2,2'
    elsif ['error-invalid-aspect-ratio.xml'].include? hpxml_file
      args['geometry_unit_aspect_ratio'] = -1
    elsif ['error-negative-foundation-height.xml'].include? hpxml_file
      args['geometry_foundation_height'] = -8
    elsif ['error-too-many-floors.xml'].include? hpxml_file
      args['geometry_unit_num_floors_above_grade'] = 7
    elsif ['error-invalid-garage-protrusion.xml'].include? hpxml_file
      args['geometry_garage_protrusion'] = 1.5
    elsif ['error-sfa-no-non-adiabatic-walls.xml'].include? hpxml_file
      args['geometry_unit_left_wall_is_adiabatic'] = true
      args['geometry_unit_front_wall_is_adiabatic'] = true
      args['geometry_unit_back_wall_is_adiabatic'] = true
    elsif ['error-hip-roof-and-protruding-garage.xml'].include? hpxml_file
      args['geometry_roof_type'] = 'hip'
      args['geometry_garage_width'] = 12
      args['geometry_garage_protrusion'] = 0.5
    elsif ['error-protruding-garage-under-gable-roof.xml'].include? hpxml_file
      args['geometry_unit_aspect_ratio'] = 0.5
      args['geometry_garage_width'] = 12
      args['geometry_garage_protrusion'] = 0.5
    elsif ['error-ambient-with-garage.xml'].include? hpxml_file
      args['geometry_garage_width'] = 12
      args['geometry_foundation_type'] = HPXML::FoundationTypeAmbient
    elsif ['error-invalid-door-area.xml'].include? hpxml_file
      args['door_area'] = -10
    elsif ['error-invalid-window-aspect-ratio.xml'].include? hpxml_file
      args['window_aspect_ratio'] = 0
    elsif ['error-garage-too-wide.xml'].include? hpxml_file
      args['geometry_garage_width'] = 72
    elsif ['error-garage-too-deep.xml'].include? hpxml_file
      args['geometry_garage_width'] = 12
      args['geometry_garage_depth'] = 40
    elsif ['error-vented-attic-with-zero-floor-insulation.xml'].include? hpxml_file
      args['ceiling_assembly_r'] = 0
    elsif ['error-different-software-program.xml'].include? hpxml_file
      args['existing_hpxml_path'] = File.join(File.dirname(__FILE__), 'extra_files/base-sfd-header.xml')
      args['software_info_program_used'] = 'Program2'
      args['software_info_program_version'] = '2'
      args['emissions_scenario_names'] = 'Emissions2'
      args['utility_bill_scenario_names'] = 'Bills2'
    elsif ['error-different-simulation-control.xml'].include? hpxml_file
      args['existing_hpxml_path'] = File.join(File.dirname(__FILE__), 'extra_files/base-sfd-header.xml')
      args['simulation_control_timestep'] = 10
      args['simulation_control_run_period'] = 'Jan 2 - Dec 30'
      args['simulation_control_run_period_calendar_year'] = 2008
      args['simulation_control_temperature_capacitance_multiplier'] = 2.0
      args['emissions_scenario_names'] = 'Emissions2'
      args['utility_bill_scenario_names'] = 'Bills2'
    elsif ['error-same-emissions-scenario-name.xml'].include? hpxml_file
      args['existing_hpxml_path'] = File.join(File.dirname(__FILE__), 'extra_files/base-sfd-header.xml')
      args['emissions_electricity_values_or_filepaths'] = '2'
    elsif ['error-same-utility-bill-scenario-name.xml'].include? hpxml_file
      args['existing_hpxml_path'] = File.join(File.dirname(__FILE__), 'extra_files/base-sfd-header.xml')
      args['utility_bill_electricity_fixed_charges'] = '13.0'
    end

    # Warning
    if ['warning-non-electric-heat-pump-water-heater.xml'].include? hpxml_file
      args['water_heater_type'] = HPXML::WaterHeaterTypeHeatPump
      args['water_heater_fuel_type'] = HPXML::FuelTypeNaturalGas
      args['water_heater_efficiency'] = 2.3
    elsif ['warning-sfd-slab-non-zero-foundation-height.xml'].include? hpxml_file
      args['geometry_foundation_type'] = HPXML::FoundationTypeSlab
      args['geometry_foundation_height_above_grade'] = 0.0
    elsif ['warning-mf-bottom-slab-non-zero-foundation-height.xml'].include? hpxml_file
      args['geometry_foundation_type'] = HPXML::FoundationTypeSlab
      args['geometry_foundation_height_above_grade'] = 0.0
      args['geometry_attic_type'] = HPXML::AtticTypeBelowApartment
    elsif ['warning-slab-non-zero-foundation-height-above-grade.xml'].include? hpxml_file
      args['geometry_foundation_type'] = HPXML::FoundationTypeSlab
      args['geometry_foundation_height'] = 0.0
      args.delete('foundation_wall_insulation_distance_to_bottom')
    elsif ['warning-vented-crawlspace-with-wall-and-ceiling-insulation.xml'].include? hpxml_file
      args['geometry_foundation_type'] = HPXML::FoundationTypeCrawlspaceVented
      args['geometry_foundation_height'] = 3.0
      args['floor_over_foundation_assembly_r'] = 10
      args['foundation_wall_insulation_distance_to_bottom'] = 0.0
      args['foundation_wall_assembly_r'] = 10
    elsif ['warning-unvented-crawlspace-with-wall-and-ceiling-insulation.xml'].include? hpxml_file
      args['geometry_foundation_type'] = HPXML::FoundationTypeCrawlspaceUnvented
      args['geometry_foundation_height'] = 3.0
      args['floor_over_foundation_assembly_r'] = 10
      args['foundation_wall_insulation_distance_to_bottom'] = 0.0
      args['foundation_wall_assembly_r'] = 10
    elsif ['warning-unconditioned-basement-with-wall-and-ceiling-insulation.xml'].include? hpxml_file
      args['geometry_foundation_type'] = HPXML::FoundationTypeBasementUnconditioned
      args['floor_over_foundation_assembly_r'] = 10
      args['foundation_wall_assembly_r'] = 10
    elsif ['warning-vented-attic-with-floor-and-roof-insulation.xml'].include? hpxml_file
      args['geometry_attic_type'] = HPXML::AtticTypeVented
      args['roof_assembly_r'] = 10
      args['ducts_supply_location'] = HPXML::LocationAtticVented
      args['ducts_return_location'] = HPXML::LocationAtticVented
    elsif ['warning-unvented-attic-with-floor-and-roof-insulation.xml'].include? hpxml_file
      args['geometry_attic_type'] = HPXML::AtticTypeUnvented
      args['roof_assembly_r'] = 10
    elsif ['warning-conditioned-basement-with-ceiling-insulation.xml'].include? hpxml_file
      args['geometry_foundation_type'] = HPXML::FoundationTypeBasementConditioned
      args['floor_over_foundation_assembly_r'] = 10
    elsif ['warning-conditioned-attic-with-floor-insulation.xml'].include? hpxml_file
      args['geometry_unit_num_floors_above_grade'] = 2
      args['geometry_attic_type'] = HPXML::AtticTypeConditioned
      args['ducts_supply_location'] = HPXML::LocationConditionedSpace
      args['ducts_return_location'] = HPXML::LocationConditionedSpace
    elsif ['warning-geothermal-loop-but-no-gshp.xml'].include? hpxml_file
      args['geothermal_loop_configuration'] = HPXML::GeothermalLoopLoopConfigurationVertical
    end
  end

  def _test_measure(runner, expected_errors, expected_warnings)
    # check warnings/errors
    if not expected_errors.nil?
      expected_errors.each do |expected_error|
        if runner.result.stepErrors.select { |s| s.include?(expected_error) }.size <= 0
          runner.result.stepErrors.each do |s|
            puts "ERROR: #{s}"
          end
        end
        assert(runner.result.stepErrors.select { |s| s.include?(expected_error) }.size > 0)
      end
    end
    if not expected_warnings.nil?
      expected_warnings.each do |expected_warning|
        if runner.result.stepWarnings.select { |s| s.include?(expected_warning) }.size <= 0
          runner.result.stepWarnings.each do |s|
            puts "WARNING: #{s}"
          end
        end
        assert(runner.result.stepWarnings.select { |s| s.include?(expected_warning) }.size > 0)
      end
    end
  end
end<|MERGE_RESOLUTION|>--- conflicted
+++ resolved
@@ -432,14 +432,11 @@
       args['slab_perimeter_insulation_r'] = 0
       args['slab_perimeter_insulation_depth'] = 0
       args['slab_under_insulation_r'] = 0
-<<<<<<< HEAD
       args['slab_under_width'] = 0
       args['slab_exterior_horizontal_insulation_r'] = 0
       args['slab_exterior_horizontal_insulation_width'] = 0
       args['slab_exterior_horizontal_insulation_depth_below_grade'] = 0
-=======
       args['slab_under_insulation_width'] = 0
->>>>>>> 0e7e609d
       args['slab_thickness'] = 4.0
       args['slab_carpet_fraction'] = 0.0
       args['slab_carpet_r'] = 0.0
