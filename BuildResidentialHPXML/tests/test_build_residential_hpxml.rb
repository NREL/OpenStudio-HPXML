# frozen_string_literal: true

require_relative '../../HPXMLtoOpenStudio/resources/minitest_helper'
require 'openstudio'
require 'openstudio/measure/ShowRunnerOutput'
require 'minitest/autorun'
require_relative '../measure.rb'
require_relative '../resources/options.rb'
require 'fileutils'

class BuildResidentialHPXMLTest < Minitest::Test
  def setup
    @output_path = File.join(File.dirname(__FILE__), 'extra_files')
    @model_save = false # true helpful for debugging, i.e., can render osm in 3D
  end

  def teardown
    FileUtils.rm_rf(@output_path) if !@model_save
  end

  def test_workflows
    # Extra buildings that don't correspond with sample files
    hpxmls_files = {
      # Base files to derive from
      'base-sfd.xml' => nil,
      'base-sfd2.xml' => 'base-sfd.xml',

      'base-sfa.xml' => 'base-sfd.xml',
      'base-sfa2.xml' => 'base-sfa.xml',
      'base-sfa3.xml' => 'base-sfa.xml',

      'base-mf.xml' => 'base-sfd.xml',
      'base-mf2.xml' => 'base-mf.xml',
      'base-mf3.xml' => 'base-mf.xml',
      'base-mf4.xml' => 'base-mf.xml',

      'base-sfd-header.xml' => 'base-sfd.xml',
      'base-sfd-header-no-duplicates.xml' => 'base-sfd-header.xml',

      # Extra files to test
      'extra-auto.xml' => 'base-sfd.xml',
      'extra-auto-duct-locations.xml' => 'extra-auto.xml',
      'extra-pv-roofpitch.xml' => 'base-sfd.xml',
      'extra-dhw-solar-latitude.xml' => 'base-sfd.xml',
      'extra-second-refrigerator.xml' => 'base-sfd.xml',
      'extra-second-heating-system-portable-heater-to-heating-system.xml' => 'base-sfd.xml',
      'extra-second-heating-system-fireplace-to-heating-system.xml' => 'base-sfd.xml',
      'extra-second-heating-system-boiler-to-heating-system.xml' => 'base-sfd.xml',
      'extra-second-heating-system-portable-heater-to-heat-pump.xml' => 'base-sfd.xml',
      'extra-second-heating-system-fireplace-to-heat-pump.xml' => 'base-sfd.xml',
      'extra-second-heating-system-boiler-to-heat-pump.xml' => 'base-sfd.xml',
      'extra-enclosure-windows-shading.xml' => 'base-sfd.xml',
      'extra-enclosure-garage-partially-protruded.xml' => 'base-sfd.xml',
      'extra-enclosure-garage-atticroof-conditioned.xml' => 'base-sfd.xml',
      'extra-enclosure-atticroof-conditioned-eaves-gable.xml' => 'base-sfd.xml',
      'extra-enclosure-atticroof-conditioned-eaves-hip.xml' => 'extra-enclosure-atticroof-conditioned-eaves-gable.xml',
      'extra-gas-pool-heater-with-zero-kwh.xml' => 'base-sfd.xml',
      'extra-gas-hot-tub-heater-with-zero-kwh.xml' => 'base-sfd.xml',
      'extra-no-rim-joists.xml' => 'base-sfd.xml',
      'extra-iecc-zone-different-than-epw.xml' => 'base-sfd.xml',
      'extra-state-code-different-than-epw.xml' => 'base-sfd.xml',
      'extra-time-zone-different-than-epw.xml' => 'base-sfd.xml',
      'extra-emissions-fossil-fuel-factors.xml' => 'base-sfd.xml',
      'extra-bills-fossil-fuel-rates.xml' => 'base-sfd.xml',
      'extra-seasons-building-america.xml' => 'base-sfd.xml',
      'extra-ducts-crawlspace.xml' => 'base-sfd.xml',
      'extra-ducts-attic.xml' => 'base-sfd.xml',
      'extra-water-heater-crawlspace.xml' => 'base-sfd.xml',
      'extra-water-heater-attic.xml' => 'base-sfd.xml',
      'extra-vehicle-ev.xml' => 'extra-enclosure-garage-partially-protruded.xml',
      'extra-two-batteries.xml' => 'base-sfd.xml',
      'extra-detailed-performance-autosize.xml' => 'base-sfd.xml',
      'extra-power-outage-periods.xml' => 'base-sfd.xml',

      'extra-sfa-atticroof-flat.xml' => 'base-sfa.xml',
      'extra-sfa-atticroof-conditioned-eaves-gable.xml' => 'extra-sfa-slab.xml',
      'extra-sfa-atticroof-conditioned-eaves-hip.xml' => 'extra-sfa-atticroof-conditioned-eaves-gable.xml',
      'extra-mf-eaves.xml' => 'extra-mf-slab.xml',

      'extra-sfa-slab.xml' => 'base-sfa.xml',
      'extra-sfa-vented-crawlspace.xml' => 'base-sfa.xml',
      'extra-sfa-unvented-crawlspace.xml' => 'base-sfa.xml',
      'extra-sfa-conditioned-crawlspace.xml' => 'base-sfa.xml',
      'extra-sfa-unconditioned-basement.xml' => 'base-sfa.xml',
      'extra-sfa-ambient.xml' => 'base-sfa.xml',

      'extra-sfa-rear-units.xml' => 'base-sfa.xml',
      'extra-sfa-exterior-corridor.xml' => 'base-sfa.xml',

      'extra-sfa-slab-middle.xml' => 'extra-sfa-slab.xml',
      'extra-sfa-slab-right.xml' => 'extra-sfa-slab.xml',
      'extra-sfa-vented-crawlspace-middle.xml' => 'extra-sfa-vented-crawlspace.xml',
      'extra-sfa-vented-crawlspace-right.xml' => 'extra-sfa-vented-crawlspace.xml',
      'extra-sfa-unvented-crawlspace-middle.xml' => 'extra-sfa-unvented-crawlspace.xml',
      'extra-sfa-unvented-crawlspace-right.xml' => 'extra-sfa-unvented-crawlspace.xml',
      'extra-sfa-unconditioned-basement-middle.xml' => 'extra-sfa-unconditioned-basement.xml',
      'extra-sfa-unconditioned-basement-right.xml' => 'extra-sfa-unconditioned-basement.xml',

      'extra-mf-atticroof-flat.xml' => 'base-mf.xml',
      'extra-mf-atticroof-vented.xml' => 'base-mf.xml',

      'extra-mf-slab.xml' => 'base-mf.xml',
      'extra-mf-vented-crawlspace.xml' => 'base-mf.xml',
      'extra-mf-unvented-crawlspace.xml' => 'base-mf.xml',
      'extra-mf-ambient.xml' => 'base-sfa.xml',

      'extra-mf-rear-units.xml' => 'base-mf.xml',
      'extra-mf-exterior-corridor.xml' => 'base-mf.xml',

      'extra-mf-slab-left-bottom.xml' => 'extra-mf-slab.xml',
      'extra-mf-slab-left-middle.xml' => 'extra-mf-slab.xml',
      'extra-mf-slab-left-top.xml' => 'extra-mf-slab.xml',
      'extra-mf-slab-middle-bottom.xml' => 'extra-mf-slab.xml',
      'extra-mf-slab-middle-middle.xml' => 'extra-mf-slab.xml',
      'extra-mf-slab-middle-top.xml' => 'extra-mf-slab.xml',
      'extra-mf-slab-right-bottom.xml' => 'extra-mf-slab.xml',
      'extra-mf-slab-right-middle.xml' => 'extra-mf-slab.xml',
      'extra-mf-slab-right-top.xml' => 'extra-mf-slab.xml',
      'extra-mf-vented-crawlspace-left-bottom.xml' => 'extra-mf-vented-crawlspace.xml',
      'extra-mf-vented-crawlspace-left-middle.xml' => 'extra-mf-vented-crawlspace.xml',
      'extra-mf-vented-crawlspace-left-top.xml' => 'extra-mf-vented-crawlspace.xml',
      'extra-mf-vented-crawlspace-middle-bottom.xml' => 'extra-mf-vented-crawlspace.xml',
      'extra-mf-vented-crawlspace-middle-middle.xml' => 'extra-mf-vented-crawlspace.xml',
      'extra-mf-vented-crawlspace-middle-top.xml' => 'extra-mf-vented-crawlspace.xml',
      'extra-mf-vented-crawlspace-right-bottom.xml' => 'extra-mf-vented-crawlspace.xml',
      'extra-mf-vented-crawlspace-right-middle.xml' => 'extra-mf-vented-crawlspace.xml',
      'extra-mf-vented-crawlspace-right-top.xml' => 'extra-mf-vented-crawlspace.xml',
      'extra-mf-unvented-crawlspace-left-bottom.xml' => 'extra-mf-unvented-crawlspace.xml',
      'extra-mf-unvented-crawlspace-left-middle.xml' => 'extra-mf-unvented-crawlspace.xml',
      'extra-mf-unvented-crawlspace-left-top.xml' => 'extra-mf-unvented-crawlspace.xml',
      'extra-mf-unvented-crawlspace-middle-bottom.xml' => 'extra-mf-unvented-crawlspace.xml',
      'extra-mf-unvented-crawlspace-middle-middle.xml' => 'extra-mf-unvented-crawlspace.xml',
      'extra-mf-unvented-crawlspace-middle-top.xml' => 'extra-mf-unvented-crawlspace.xml',
      'extra-mf-unvented-crawlspace-right-bottom.xml' => 'extra-mf-unvented-crawlspace.xml',
      'extra-mf-unvented-crawlspace-right-middle.xml' => 'extra-mf-unvented-crawlspace.xml',
      'extra-mf-unvented-crawlspace-right-top.xml' => 'extra-mf-unvented-crawlspace.xml',

      'extra-mf-slab-rear-units.xml' => 'extra-mf-slab.xml',
      'extra-mf-vented-crawlspace-rear-units.xml' => 'extra-mf-vented-crawlspace.xml',
      'extra-mf-unvented-crawlspace-rear-units.xml' => 'extra-mf-unvented-crawlspace.xml',
      'extra-mf-slab-left-bottom-rear-units.xml' => 'extra-mf-slab-left-bottom.xml',
      'extra-mf-slab-left-middle-rear-units.xml' => 'extra-mf-slab-left-middle.xml',
      'extra-mf-slab-left-top-rear-units.xml' => 'extra-mf-slab-left-top.xml',
      'extra-mf-slab-middle-bottom-rear-units.xml' => 'extra-mf-slab-middle-bottom.xml',
      'extra-mf-slab-middle-middle-rear-units.xml' => 'extra-mf-slab-middle-middle.xml',
      'extra-mf-slab-middle-top-rear-units.xml' => 'extra-mf-slab-middle-top.xml',
      'extra-mf-slab-right-bottom-rear-units.xml' => 'extra-mf-slab-right-bottom.xml',
      'extra-mf-slab-right-middle-rear-units.xml' => 'extra-mf-slab-right-middle.xml',
      'extra-mf-slab-right-top-rear-units.xml' => 'extra-mf-slab-right-top.xml',
      'extra-mf-vented-crawlspace-left-bottom-rear-units.xml' => 'extra-mf-vented-crawlspace-left-bottom.xml',
      'extra-mf-vented-crawlspace-left-middle-rear-units.xml' => 'extra-mf-vented-crawlspace-left-middle.xml',
      'extra-mf-vented-crawlspace-left-top-rear-units.xml' => 'extra-mf-vented-crawlspace-left-top.xml',
      'extra-mf-vented-crawlspace-middle-bottom-rear-units.xml' => 'extra-mf-vented-crawlspace-middle-bottom.xml',
      'extra-mf-vented-crawlspace-middle-middle-rear-units.xml' => 'extra-mf-vented-crawlspace-middle-middle.xml',
      'extra-mf-vented-crawlspace-middle-top-rear-units.xml' => 'extra-mf-vented-crawlspace-middle-top.xml',
      'extra-mf-vented-crawlspace-right-bottom-rear-units.xml' => 'extra-mf-vented-crawlspace-right-bottom.xml',
      'extra-mf-vented-crawlspace-right-middle-rear-units.xml' => 'extra-mf-vented-crawlspace-right-middle.xml',
      'extra-mf-vented-crawlspace-right-top-rear-units.xml' => 'extra-mf-vented-crawlspace-right-top.xml',
      'extra-mf-unvented-crawlspace-left-bottom-rear-units.xml' => 'extra-mf-unvented-crawlspace-left-bottom.xml',
      'extra-mf-unvented-crawlspace-left-middle-rear-units.xml' => 'extra-mf-unvented-crawlspace-left-middle.xml',
      'extra-mf-unvented-crawlspace-left-top-rear-units.xml' => 'extra-mf-unvented-crawlspace-left-top.xml',
      'extra-mf-unvented-crawlspace-middle-bottom-rear-units.xml' => 'extra-mf-unvented-crawlspace-middle-bottom.xml',
      'extra-mf-unvented-crawlspace-middle-middle-rear-units.xml' => 'extra-mf-unvented-crawlspace-middle-middle.xml',
      'extra-mf-unvented-crawlspace-middle-top-rear-units.xml' => 'extra-mf-unvented-crawlspace-middle-top.xml',
      'extra-mf-unvented-crawlspace-right-bottom-rear-units.xml' => 'extra-mf-unvented-crawlspace-right-bottom.xml',
      'extra-mf-unvented-crawlspace-right-middle-rear-units.xml' => 'extra-mf-unvented-crawlspace-right-middle.xml',
      'extra-mf-unvented-crawlspace-right-top-rear-units.xml' => 'extra-mf-unvented-crawlspace-right-top.xml',

      'error-heating-system-and-heat-pump.xml' => 'base-sfd.xml',
      'error-cooling-system-and-heat-pump.xml' => 'base-sfd.xml',
      'error-sfd-conditioned-basement-zero-foundation-height.xml' => 'base-sfd.xml',
      'error-sfd-adiabatic-walls.xml' => 'base-sfd.xml',
      'error-mf-bottom-crawlspace-zero-foundation-height.xml' => 'base-mf.xml',
      'error-second-heating-system-but-no-primary-heating.xml' => 'base-sfd.xml',
      'error-second-heating-system-ducted-with-ducted-primary-heating.xml' => 'base-sfd.xml',
      'error-sfa-no-building-num-units.xml' => 'base-sfa.xml',
      'error-sfa-above-apartment.xml' => 'base-sfa.xml',
      'error-sfa-below-apartment.xml' => 'base-sfa.xml',
      'error-mf-no-building-num-units.xml' => 'base-mf.xml',
      'error-mf-two-stories.xml' => 'base-mf.xml',
      'error-mf-conditioned-attic.xml' => 'base-mf.xml',
      'error-dhw-indirect-without-boiler.xml' => 'base-sfd.xml',
      'error-conditioned-attic-with-one-floor-above-grade.xml' => 'base-sfd.xml',
      'error-zero-number-of-bedrooms.xml' => 'base-sfd.xml',
      'error-sfd-with-shared-system.xml' => 'base-sfd.xml',
      'error-rim-joist-height-but-no-assembly-r.xml' => 'base-sfd.xml',
      'error-rim-joist-assembly-r-but-no-height.xml' => 'base-sfd.xml',
      'error-unavailable-period-args-not-all-specified' => 'base-sfd.xml',
      'error-unavailable-period-args-not-all-same-size.xml' => 'base-sfd.xml',
      'error-unavailable-period-window-natvent-invalid.xml' => 'base-sfd.xml',
<<<<<<< HEAD
=======
      'error-heating-perf-data-not-all-specified.xml' => 'base-sfd.xml',
      'error-cooling-perf-data-not-all-specified.xml' => 'base-sfd.xml',
>>>>>>> ff0e7c54
      'error-emissions-args-not-all-specified.xml' => 'base-sfd.xml',
      'error-emissions-args-not-all-same-size.xml' => 'base-sfd.xml',
      'error-emissions-natural-gas-args-not-all-specified.xml' => 'base-sfd.xml',
      'error-bills-args-not-all-same-size.xml' => 'base-sfd.xml',
      'error-invalid-aspect-ratio.xml' => 'base-sfd.xml',
      'error-negative-foundation-height.xml' => 'base-sfd.xml',
      'error-too-many-floors.xml' => 'base-sfd.xml',
      'error-invalid-garage-protrusion.xml' => 'base-sfd.xml',
      'error-hip-roof-and-protruding-garage.xml' => 'base-sfd.xml',
      'error-protruding-garage-under-gable-roof.xml' => 'base-sfd.xml',
      'error-ambient-with-garage.xml' => 'base-sfd.xml',
      'error-invalid-door-area.xml' => 'base-sfd.xml',
      'error-garage-too-wide.xml' => 'base-sfd.xml',
      'error-garage-too-deep.xml' => 'base-sfd.xml',
      'error-vented-attic-with-zero-floor-insulation.xml' => 'base-sfd.xml',
      'error-different-software-program.xml' => 'base-sfd-header.xml',
      'error-different-simulation-control.xml' => 'base-sfd-header.xml',
      'error-same-emissions-scenario-name.xml' => 'base-sfd-header.xml',
      'error-same-utility-bill-scenario-name.xml' => 'base-sfd-header.xml',

      'warning-non-electric-heat-pump-water-heater.xml' => 'base-sfd.xml',
      'warning-sfd-slab-non-zero-foundation-height.xml' => 'base-sfd.xml',
      'warning-mf-bottom-slab-non-zero-foundation-height.xml' => 'base-mf.xml',
      'warning-slab-non-zero-foundation-height-above-grade.xml' => 'base-sfd.xml',
      'warning-vented-crawlspace-with-wall-and-ceiling-insulation.xml' => 'base-sfd.xml',
      'warning-unvented-crawlspace-with-wall-and-ceiling-insulation.xml' => 'base-sfd.xml',
      'warning-unconditioned-basement-with-wall-and-ceiling-insulation.xml' => 'base-sfd.xml',
      'warning-vented-attic-with-floor-and-roof-insulation.xml' => 'base-sfd.xml',
      'warning-unvented-attic-with-floor-and-roof-insulation.xml' => 'base-sfd.xml',
      'warning-conditioned-basement-with-ceiling-insulation.xml' => 'base-sfd.xml',
      'warning-conditioned-attic-with-floor-insulation.xml' => 'base-sfd.xml',
    }

    expected_errors = {
      'error-heating-system-and-heat-pump.xml' => ['Multiple central heating systems are not currently supported.'],
      'error-cooling-system-and-heat-pump.xml' => ['Multiple central cooling systems are not currently supported.'],
      'error-sfd-conditioned-basement-zero-foundation-height.xml' => ["Foundation type of 'ConditionedBasement' cannot have a height of zero."],
      'error-sfd-adiabatic-walls.xml' => ['No adiabatic surfaces can be applied to single-family detached homes.'],
      'error-mf-conditioned-basement' => ['Conditioned basement/crawlspace foundation type for apartment units is not currently supported.'],
      'error-mf-conditioned-crawlspace' => ['Conditioned basement/crawlspace foundation type for apartment units is not currently supported.'],
      'error-mf-bottom-crawlspace-zero-foundation-height.xml' => ["Foundation type of 'UnventedCrawlspace' cannot have a height of zero."],
      'error-second-heating-system-but-no-primary-heating.xml' => ['A second heating system was specified without a primary heating system.'],
      'error-second-heating-system-ducted-with-ducted-primary-heating.xml' => ["A ducted heat pump with 'separate' ducted backup is not supported."],
      'error-sfa-no-building-num-units.xml' => ['Did not specify the number of units in the building for single-family attached or apartment units.'],
      'error-sfa-above-apartment.xml' => ['Single-family attached units cannot be above another unit.'],
      'error-sfa-below-apartment.xml' => ['Single-family attached units cannot be below another unit.'],
      'error-mf-no-building-num-units.xml' => ['Did not specify the number of units in the building for single-family attached or apartment units.'],
      'error-mf-two-stories.xml' => ['Apartment units can only have one above-grade floor.'],
      'error-mf-conditioned-attic.xml' => ['Conditioned attic type for apartment units is not currently supported.'],
      'error-dhw-indirect-without-boiler.xml' => ['Must specify a boiler when modeling an indirect water heater type.'],
      'error-conditioned-attic-with-one-floor-above-grade.xml' => ['Units with a conditioned attic must have at least two above-grade floors.'],
      'error-sfd-with-shared-system.xml' => ['Specified a shared system for a single-family detached unit.'],
      'error-rim-joist-height-but-no-assembly-r.xml' => ['Specified a rim joist height but no rim joist assembly R-value.'],
      'error-rim-joist-assembly-r-but-no-height.xml' => ['Specified a rim joist assembly R-value but no rim joist height.'],
      'error-unavailable-period-args-not-all-specified' => ['Did not specify all required unavailable period arguments.'],
      'error-unavailable-period-args-not-all-same-size.xml' => ['One or more unavailable period arguments does not have enough comma-separated elements specified.'],
      'error-unavailable-period-window-natvent-invalid.xml' => ["Window natural ventilation availability 'invalid' during an unavailable period is invalid."],
<<<<<<< HEAD
=======
      'error-heating-perf-data-not-all-specified.xml' => ['Did not specify all required heating detailed performance data arguments.'],
      'error-cooling-perf-data-not-all-specified.xml' => ['Did not specify all required cooling detailed performance data arguments.'],
>>>>>>> ff0e7c54
      'error-emissions-args-not-all-specified.xml' => ['Did not specify all required emissions arguments.'],
      'error-emissions-args-not-all-same-size.xml' => ['One or more emissions arguments does not have enough comma-separated elements specified.'],
      'error-emissions-natural-gas-args-not-all-specified.xml' => ['Did not specify fossil fuel emissions units for natural gas emissions values.'],
      'error-bills-args-not-all-same-size.xml' => ['One or more utility bill arguments does not have enough comma-separated elements specified.'],
      'error-invalid-aspect-ratio.xml' => ['Aspect ratio must be greater than zero.'],
      'error-negative-foundation-height.xml' => ['Foundation height cannot be negative.'],
      'error-too-many-floors.xml' => ['Number of above-grade floors must be six or less.'],
      'error-invalid-garage-protrusion.xml' => ['Garage protrusion fraction must be between zero and one.'],
      'error-hip-roof-and-protruding-garage.xml' => ['Cannot handle protruding garage and hip roof.'],
      'error-protruding-garage-under-gable-roof.xml' => ['Cannot handle protruding garage and attic ridge running from front to back.'],
      'error-ambient-with-garage.xml' => ['Cannot handle garages with an ambient foundation type.'],
      'error-invalid-door-area.xml' => ['Door area cannot be negative.'],
      'error-garage-too-wide.xml' => ['Garage is as wide as the single-family detached unit.'],
      'error-garage-too-deep.xml' => ['Garage is as deep as the single-family detached unit.'],
      'error-vented-attic-with-zero-floor-insulation.xml' => ["Element 'AssemblyEffectiveRValue': [facet 'minExclusive'] The value '0.0' must be greater than '0'."],
      'error-different-software-program.xml' => ["'Software Info: Program Used' cannot vary across dwelling units.",
                                                 "'Software Info: Program Version' cannot vary across dwelling units."],
      'error-different-simulation-control.xml' => ["'Simulation Control: Timestep' cannot vary across dwelling units.",
                                                   "'Simulation Control: Run Period' cannot vary across dwelling units.",
                                                   "'Simulation Control: Run Period Calendar Year' cannot vary across dwelling units.",
                                                   "'Simulation Control: Temperature Capacitance Multiplier' cannot vary across dwelling units."],
      'error-same-emissions-scenario-name.xml' => ["HPXML header already includes an emissions scenario named 'Emissions' with type 'CO2e'."],
      'error-same-utility-bill-scenario-name.xml' => ["HPXML header already includes a utility bill scenario named 'Bills'."]
    }

    expected_warnings = {
      'warning-non-electric-heat-pump-water-heater.xml' => ['Cannot model a heat pump water heater with non-electric fuel type.'],
      'warning-sfd-slab-non-zero-foundation-height.xml' => ["Foundation type of 'SlabOnGrade' cannot have a non-zero height. Assuming height is zero."],
      'warning-mf-bottom-slab-non-zero-foundation-height.xml' => ["Foundation type of 'SlabOnGrade' cannot have a non-zero height. Assuming height is zero."],
      'warning-slab-non-zero-foundation-height-above-grade.xml' => ['Specified a slab foundation type with a non-zero height above grade.'],
      'warning-vented-crawlspace-with-wall-and-ceiling-insulation.xml' => ['Home with unconditioned basement/crawlspace foundation type has both foundation wall insulation and floor insulation.'],
      'warning-unvented-crawlspace-with-wall-and-ceiling-insulation.xml' => ['Home with unconditioned basement/crawlspace foundation type has both foundation wall insulation and floor insulation.'],
      'warning-unconditioned-basement-with-wall-and-ceiling-insulation.xml' => ['Home with unconditioned basement/crawlspace foundation type has both foundation wall insulation and floor insulation.'],
      'warning-vented-attic-with-floor-and-roof-insulation.xml' => ['Home with unconditioned attic type has both ceiling insulation and roof insulation.'],
      'warning-unvented-attic-with-floor-and-roof-insulation.xml' => ['Home with unconditioned attic type has both ceiling insulation and roof insulation.'],
      'warning-conditioned-basement-with-ceiling-insulation.xml' => ['Home with conditioned basement has floor insulation.'],
      'warning-conditioned-attic-with-floor-insulation.xml' => ['Home with conditioned attic has ceiling insulation.'],
    }

    schema_path = File.join(File.dirname(__FILE__), '../..', 'HPXMLtoOpenStudio', 'resources', 'hpxml_schema', 'HPXML.xsd')
    schema_validator = XMLValidator.get_xml_validator(schema_path)

    puts "Generating #{hpxmls_files.size} HPXML files..."

    hpxmls_files.each_with_index do |(hpxml_file, parent), i|
      puts "[#{i + 1}/#{hpxmls_files.size}] Generating #{hpxml_file}..."

      begin
        all_hpxml_files = [hpxml_file]
        unless parent.nil?
          all_hpxml_files.unshift(parent)
        end
        while not parent.nil?
          next unless hpxmls_files.keys.include? parent

          unless hpxmls_files[parent].nil?
            all_hpxml_files.unshift(hpxmls_files[parent])
          end
          parent = hpxmls_files[parent]
        end

        args = {}
        all_hpxml_files.each do |f|
          _set_measure_argument_values(f, args)
        end

        measures_dir = File.join(File.dirname(__FILE__), '../..')
        measures = { 'BuildResidentialHPXML' => [args] }
        model = OpenStudio::Model::Model.new
        runner = OpenStudio::Measure::OSRunner.new(OpenStudio::WorkflowJSON.new)

        # Apply measure
        success = apply_measures(measures_dir, measures, runner, model)
        model.save(File.absolute_path(File.join(@output_path, hpxml_file.gsub('.xml', '.osm')))) if @model_save

        _test_measure(runner, expected_errors[hpxml_file], expected_warnings[hpxml_file])

        if not success
          runner.result.stepErrors.each do |s|
            puts "Error: #{s}"
          end

          next if hpxml_file.start_with?('error')

          flunk "Error: Did not successfully generate #{hpxml_file}."
        end
        hpxml_path = File.absolute_path(File.join(@output_path, hpxml_file))
        hpxml = HPXML.new(hpxml_path: hpxml_path)
        if hpxml.errors.size > 0
          puts hpxml.errors
          puts "\nError: Did not successfully validate #{hpxml_file}."
          exit!
        end
        hpxml.header.xml_generated_by = 'build_residential_hpxml_test.rb'
        hpxml.header.created_date_and_time = Time.new(2000, 1, 1).strftime('%Y-%m-%dT%H:%M:%S%:z') # Hard-code to prevent diffs

        hpxml_doc = hpxml.to_doc()
        XMLHelper.write_file(hpxml_doc, hpxml_path)

        errors, _warnings = XMLValidator.validate_against_schema(hpxml_path, schema_validator)
        next unless errors.size > 0

        puts errors
        puts "\nError: Did not successfully validate #{hpxml_file}."
        exit!
      rescue Exception => e
        puts "#{e.message}\n#{e.backtrace.join("\n")}"
        flunk "Error: Did not successfully generate #{hpxml_file}"
      end
    end

    # Check generated HPXML files
    hpxml = HPXML.new(hpxml_path: File.absolute_path(File.join(@output_path, 'extra-seasons-building-america.xml')))
    hvac_control = hpxml.buildings[0].hvac_controls[0]
    assert_equal(10, hvac_control.seasons_heating_begin_month)
    assert_equal(1, hvac_control.seasons_heating_begin_day)
    assert_equal(6, hvac_control.seasons_heating_end_month)
    assert_equal(30, hvac_control.seasons_heating_end_day)
    assert_equal(5, hvac_control.seasons_cooling_begin_month)
    assert_equal(1, hvac_control.seasons_cooling_begin_day)
    assert_equal(10, hvac_control.seasons_cooling_end_month)
    assert_equal(31, hvac_control.seasons_cooling_end_day)
  end

  def test_option_tsv
    num_tsvs = 0
    Dir["#{File.dirname(__FILE__)}/../resources/options/*.tsv"].each do |tsv_path|
      tsv_name = File.basename(tsv_path)
      puts "Checking #{tsv_name}..."

      # Check we can retrieve option names
      option_names = get_option_names(tsv_name)
      puts "  Number of options: #{option_names.size} (unique: #{option_names.uniq.size})"
      assert_operator(option_names.size, :>, 0)
      assert_equal(option_names.size, option_names.uniq.size) # Make sure there are no duplicates

      # Check we can retrieve properties for each option
      option_names.each_with_index do |option_name, i|
        args = {}
        get_option_properties(args, tsv_name, option_name)
        puts "  Number of properties: #{args.size} (unique: #{args.uniq.size})" if i == 0
        assert_operator(args.size, :>, 0)
        assert_equal(args.size, args.uniq.size) # Make sure there are no duplicates
      end

      # Check that every property has a description at the end of the file
      tsv_contents = File.readlines(tsv_path).map(&:strip)
      property_names = []
      tsv_contents[0].split("\t")[1..-1].each do |property_name|
        if property_name.include? '[' # strip units
          property_name = property_name[0..property_name.index('[') - 1].strip
        end
        property_names << property_name
      end
      assert_operator(property_names.size, :>, 0)
      property_names.each do |property_name|
        puts "  Checking for property description for '#{property_name}'..."
        assert_equal(1, tsv_contents.select { |tsv_row| tsv_row.gsub('"', '').start_with?("#{property_name}: ") }.size)
      end

      num_tsvs += 1
    end
    assert_operator(num_tsvs, :>, 0)
  end

  private

  def _set_measure_argument_values(hpxml_file, args)
    args['hpxml_path'] = File.join(File.dirname(__FILE__), "extra_files/#{hpxml_file}")
    args['apply_defaults'] = true
    args['apply_validation'] = true

    # Base
    case hpxml_file
    when 'base-sfd.xml'
      args['simulation_control_timestep'] = 60
      args['weather_station_epw_filepath'] = 'USA_CO_Denver.Intl.AP.725650_TMY3.epw'
      args['site_type'] = HPXML::SiteTypeSuburban
      args['geometry_unit_type'] = HPXML::ResidentialTypeSFD
      args['geometry_unit_cfa'] = 2700.0
      args['geometry_attached_walls'] = 'None'
      args['geometry_unit_num_floors_above_grade'] = 1
      args['geometry_average_ceiling_height'] = 8.0
      args['geometry_unit_orientation'] = 180.0
      args['geometry_unit_aspect_ratio'] = 1.5
      args['geometry_garage_width'] = 0.0
      args['geometry_garage_depth'] = 20.0
      args['geometry_garage_protrusion'] = 0.0
      args['geometry_garage_position'] = Constants::PositionRight
      args['geometry_foundation_type'] = HPXML::FoundationTypeBasementConditioned
      args['geometry_foundation_height'] = 8.0
      args['geometry_foundation_height_above_grade'] = 1.0
      args['geometry_rim_joist_height'] = 9.25
      args['geometry_roof_type'] = Constants::RoofTypeGable
      args['geometry_roof_pitch'] = '6:12'
      args['geometry_attic_type'] = HPXML::AtticTypeUnvented
      args['geometry_eaves_depth'] = 0
      args['geometry_unit_num_bedrooms'] = 3
      args['geometry_unit_num_bathrooms'] = 2
      args['geometry_unit_num_occupants'] = 3
      args['floor_over_foundation_assembly_r'] = 0
      args['floor_over_garage_assembly_r'] = 0
      args['floor_type'] = HPXML::FloorTypeWoodFrame
      args['enclosure_foundation_wall'] = 'Solid Concrete, Whole Wall, R-10'
      args['rim_joist_assembly_r'] = 23.0
      args['enclosure_slab'] = 'Uninsulated'
      args['enclosure_slab_carpet'] = '0% Carpet'
      args['ceiling_assembly_r'] = 39.3
      args['enclosure_roof_material'] = 'Asphalt/Fiberglass Shingles, Medium'
      args['roof_assembly_r'] = 2.3
      args['radiant_barrier_attic_location'] = Constants::None
      args['radiant_barrier_grade'] = 1
      args['geometry_neighbor_buildings'] = 'None'
      args['wall_type'] = HPXML::WallTypeWoodStud
      args['enclosure_wall_siding'] = 'Wood, Medium'
      args['wall_assembly_r'] = 23
      args['window_area_or_wwr_front'] = 108.0
      args['window_area_or_wwr_back'] = 108.0
      args['window_area_or_wwr_left'] = 72.0
      args['window_area_or_wwr_right'] = 72.0
      args['window_fraction_operable'] = 0.67
      args['window_ufactor'] = 0.33
      args['window_shgc'] = 0.45
      args['window_interior_shading_winter'] = 0.85
      args['window_interior_shading_summer'] = 0.7
      args['enclosure_overhangs'] = 'None'
      args['skylight_area_front'] = 0
      args['skylight_area_back'] = 0
      args['skylight_area_left'] = 0
      args['skylight_area_right'] = 0
      args['skylight_ufactor'] = 0.33
      args['skylight_shgc'] = 0.45
      args['door_area'] = 40.0
      args['door_rvalue'] = 4.4
      args['enclosure_air_leakage'] = '3 ACH50'
      args['heating_system_fuel'] = HPXML::FuelTypeNaturalGas
      args['hvac_heating_system'] = 'Central Furnace, 92% AFUE'
      args['hvac_capacity_heating_system'] = '40 kBtu/hr'
      args['heating_system_fraction_heat_load_served'] = 1
<<<<<<< HEAD
      args['hvac_cooling_system'] = 'Central AC, SEER 13'
      args['hvac_capacity_cooling_system'] = '2.0 tons'
      args['cooling_system_fraction_cool_load_served'] = 1
      args['hvac_heat_pump'] = 'None'
      args['hvac_capacity_heat_pump'] = '3.0 tons'
=======
      args['cooling_system_type'] = HPXML::HVACTypeCentralAirConditioner
      args['cooling_system_cooling_efficiency_type'] = HPXML::UnitsSEER
      args['cooling_system_cooling_efficiency'] = 13.0
      args['cooling_system_compressor_type'] = HPXML::HVACCompressorTypeSingleStage
      args['cooling_system_cooling_capacity'] = 24000.0
      args['cooling_system_fraction_cool_load_served'] = 1
      args['cooling_system_is_ducted'] = false
      args['heat_pump_type'] = Constants::None
      args['heat_pump_heating_efficiency_type'] = HPXML::UnitsHSPF
      args['heat_pump_heating_efficiency'] = 7.7
      args['heat_pump_cooling_efficiency_type'] = HPXML::UnitsSEER
      args['heat_pump_cooling_efficiency'] = 13.0
      args['heat_pump_compressor_type'] = HPXML::HVACCompressorTypeSingleStage
      args['heat_pump_heating_capacity'] = 36000.0
      args['heat_pump_cooling_capacity'] = 36000.0
>>>>>>> ff0e7c54
      args['heat_pump_fraction_heat_load_served'] = 1
      args['heat_pump_fraction_cool_load_served'] = 1
      args['hvac_heat_pump_backup'] = 'Integrated, Electricity, 100% Efficiency'
      args['hvac_capacity_heat_pump_backup'] = '35 kBtu/hr'
      args['hvac_geothermal_loop'] = 'Default'
      args['hvac_control_heating_weekday_setpoint'] = 68
      args['hvac_control_heating_weekend_setpoint'] = 68
      args['hvac_control_cooling_weekday_setpoint'] = 78
      args['hvac_control_cooling_weekend_setpoint'] = 78
      args['hvac_ducts'] = '4 CFM25 per 100ft2, R-4'
      args['ducts_supply_location'] = HPXML::LocationAtticUnvented
      args['ducts_return_location'] = HPXML::LocationAtticUnvented
      args['ducts_number_of_return_registers'] = 2
      args['hvac_heating_system_2'] = 'None'
      args['heating_system_2_fuel'] = HPXML::FuelTypeElectricity
      args['heating_system_2_fraction_heat_load_served'] = 0.25
      args['mech_vent'] = 'None'
      args['kitchen_fans_quantity'] = 0
      args['bathroom_fans_quantity'] = 0
      args['whole_house_fan_present'] = false
      args['water_heater_type'] = HPXML::WaterHeaterTypeStorage
      args['water_heater_fuel_type'] = HPXML::FuelTypeElectricity
      args['water_heater_location'] = HPXML::LocationConditionedSpace
      args['water_heater_tank_volume'] = 40
      args['water_heater_efficiency_type'] = 'EnergyFactor'
      args['water_heater_efficiency'] = 0.95
      args['water_heater_recovery_efficiency'] = 0.76
      args['water_heater_heating_capacity'] = 18767
      args['water_heater_standby_loss'] = 0
      args['water_heater_jacket_rvalue'] = 0
      args['water_heater_setpoint_temperature'] = 125
      args['water_heater_num_bedrooms_served'] = 3
      args['hot_water_distribution_system_type'] = HPXML::DHWDistTypeStandard
      args['hot_water_distribution_standard_piping_length'] = 50
      args['hot_water_distribution_recirc_control_type'] = HPXML::DHWRecircControlTypeNone
      args['hot_water_distribution_recirc_piping_length'] = 50
      args['hot_water_distribution_recirc_branch_piping_length'] = 50
      args['hot_water_distribution_recirc_pump_power'] = 50
      args['hot_water_distribution_pipe_r'] = 0.0
      args['dwhr_facilities_connected'] = Constants::None
      args['dwhr_equal_flow'] = true
      args['dwhr_efficiency'] = 0.55
      args['water_fixtures_shower_low_flow'] = true
      args['water_fixtures_sink_low_flow'] = false
      args['solar_thermal_system_type'] = Constants::None
      args['solar_thermal_collector_area'] = 40.0
      args['solar_thermal_collector_loop_type'] = HPXML::SolarThermalLoopTypeDirect
      args['solar_thermal_collector_type'] = HPXML::SolarThermalCollectorTypeEvacuatedTube
      args['solar_thermal_collector_azimuth'] = 180
      args['solar_thermal_collector_tilt'] = 20
      args['solar_thermal_collector_rated_optical_efficiency'] = 0.5
      args['solar_thermal_collector_rated_thermal_losses'] = 0.2799
      args['solar_thermal_solar_fraction'] = 0
      args['battery'] = 'None'
      args['lighting'] = 'Detailed Example: 40% CFL, 10% LFL, 25% LED'
      args['holiday_lighting_present'] = false
      args['dehumidifier_type'] = Constants::None
      args['dehumidifier_efficiency_type'] = 'EnergyFactor'
      args['dehumidifier_efficiency'] = 1.8
      args['dehumidifier_capacity'] = 40
      args['dehumidifier_rh_setpoint'] = 0.5
      args['dehumidifier_fraction_dehumidification_load_served'] = 1
      args['clothes_washer_present'] = true
      args['clothes_washer_location'] = HPXML::LocationConditionedSpace
      args['clothes_washer_efficiency_type'] = 'IntegratedModifiedEnergyFactor'
      args['clothes_washer_efficiency'] = 1.21
      args['clothes_washer_rated_annual_kwh'] = 380.0
      args['clothes_washer_label_electric_rate'] = 0.12
      args['clothes_washer_label_gas_rate'] = 1.09
      args['clothes_washer_label_annual_gas_cost'] = 27.0
      args['clothes_washer_label_usage'] = 6.0
      args['clothes_washer_capacity'] = 3.2
      args['clothes_dryer_present'] = true
      args['clothes_dryer_location'] = HPXML::LocationConditionedSpace
      args['clothes_dryer_fuel_type'] = HPXML::FuelTypeElectricity
      args['clothes_dryer_efficiency_type'] = 'CombinedEnergyFactor'
      args['clothes_dryer_efficiency'] = 3.73
      args['dishwasher_present'] = true
      args['dishwasher_location'] = HPXML::LocationConditionedSpace
      args['dishwasher_efficiency_type'] = 'RatedAnnualkWh'
      args['dishwasher_efficiency'] = 307
      args['dishwasher_label_electric_rate'] = 0.12
      args['dishwasher_label_gas_rate'] = 1.09
      args['dishwasher_label_annual_gas_cost'] = 22.32
      args['dishwasher_label_usage'] = 4.0
      args['dishwasher_place_setting_capacity'] = 12
      args['refrigerator_present'] = true
      args['refrigerator_location'] = HPXML::LocationConditionedSpace
      args['refrigerator_rated_annual_kwh'] = 650.0
      args['extra_refrigerator_present'] = false
      args['freezer_present'] = false
      args['cooking_range_oven_present'] = true
      args['cooking_range_oven_location'] = HPXML::LocationConditionedSpace
      args['cooking_range_oven_fuel_type'] = HPXML::FuelTypeElectricity
      args['cooking_range_oven_is_induction'] = false
      args['cooking_range_oven_is_convection'] = false
      args['ceiling_fan_present'] = false
      args['misc_plug_loads'] = '100%'
      args['misc_television'] = '100%'
      args['misc_well_pump'] = 'None'
      args['misc_plug_loads_vehicle_present'] = false
      args['misc_grill'] = 'None'
      args['misc_lighting'] = 'None'
      args['misc_fireplace'] = 'None'
      args['pool_present'] = false
      args['pool_heater_type'] = HPXML::HeaterTypeElectricResistance
      args['permanent_spa_present'] = false
      args['permanent_spa_heater_type'] = HPXML::HeaterTypeElectricResistance
    when 'base-sfd2.xml'
      args['existing_hpxml_path'] = File.join(File.dirname(__FILE__), 'extra_files/base-sfd.xml')
      args['whole_sfa_or_mf_building_sim'] = true
    when 'base-sfa.xml'
      args['geometry_unit_type'] = HPXML::ResidentialTypeSFA
      args['geometry_unit_cfa'] = 1800.0
      args['geometry_building_num_units'] = 3
      args['geometry_attached_walls'] = '1 Side: Right'
      args['window_area_or_wwr_front'] = 0.18
      args['window_area_or_wwr_back'] = 0.18
      args['window_area_or_wwr_left'] = 0.18
      args['window_area_or_wwr_right'] = 0.18
      args['air_leakage_type'] = HPXML::InfiltrationTypeUnitTotal
    when 'base-sfa2.xml'
      args['existing_hpxml_path'] = File.join(File.dirname(__FILE__), 'extra_files/base-sfa.xml')
      args['whole_sfa_or_mf_building_sim'] = true
    when 'base-sfa3.xml'
      args['existing_hpxml_path'] = File.join(File.dirname(__FILE__), 'extra_files/base-sfa2.xml')
      args['whole_sfa_or_mf_building_sim'] = true
    when 'base-mf.xml'
      args['geometry_unit_type'] = HPXML::ResidentialTypeApartment
      args['geometry_unit_cfa'] = 900.0
      args['geometry_foundation_type'] = HPXML::FoundationTypeBasementUnconditioned
      args['geometry_attic_type'] = HPXML::AtticTypeBelowApartment
      args['geometry_foundation_type'] = HPXML::FoundationTypeAboveApartment
      args['geometry_attached_walls'] = '1 Side: Right'
      args['geometry_building_num_units'] = 6
      args['window_area_or_wwr_front'] = 0.18
      args['window_area_or_wwr_back'] = 0.18
      args['window_area_or_wwr_left'] = 0.18
      args['window_area_or_wwr_right'] = 0.18
      args['hvac_ducts'] = '0 CFM25 per 100ft2, Uninsulated'
      args['ducts_supply_location'] = HPXML::LocationConditionedSpace
      args['ducts_return_location'] = HPXML::LocationConditionedSpace
      args['ducts_number_of_return_registers'] = 1
      args['door_area'] = 20.0
      args['air_leakage_type'] = HPXML::InfiltrationTypeUnitTotal
    when 'base-mf2.xml'
      args['existing_hpxml_path'] = File.join(File.dirname(__FILE__), 'extra_files/base-mf.xml')
      args['whole_sfa_or_mf_building_sim'] = true
    when 'base-mf3.xml'
      args['existing_hpxml_path'] = File.join(File.dirname(__FILE__), 'extra_files/base-mf2.xml')
      args['whole_sfa_or_mf_building_sim'] = true
    when 'base-mf4.xml'
      args['existing_hpxml_path'] = File.join(File.dirname(__FILE__), 'extra_files/base-mf3.xml')
      args['whole_sfa_or_mf_building_sim'] = true
    when 'base-sfd-header.xml'
      args['software_info_program_used'] = 'Program'
      args['software_info_program_version'] = '1'
      args['schedules_unavailable_period_types'] = 'Vacancy, Power Outage'
      args['schedules_unavailable_period_dates'] = 'Jan 2 - Jan 5, Feb 10 - Feb 12'
      args['schedules_unavailable_period_window_natvent_availabilities'] = "#{HPXML::ScheduleUnavailable}, #{HPXML::ScheduleAvailable}"
      args['simulation_control_run_period'] = 'Jan 1 - Dec 31'
      args['simulation_control_run_period_calendar_year'] = 2007
      args['simulation_control_temperature_capacitance_multiplier'] = 1.0
      args['emissions_scenario_names'] = 'Emissions'
      args['emissions_types'] = 'CO2e'
      args['emissions_electricity_units'] = 'kg/MWh'
      args['emissions_electricity_values_or_filepaths'] = '1'
      args['emissions_fossil_fuel_units'] = 'kg/MBtu'
      args['emissions_natural_gas_values'] = '2'
      args['utility_bill_scenario_names'] = 'Bills'
    when 'base-sfd-header-no-duplicates.xml'
      args['existing_hpxml_path'] = File.join(File.dirname(__FILE__), 'extra_files/base-sfd-header.xml')
      args['whole_sfa_or_mf_building_sim'] = true
    end

    # Extras
    case hpxml_file
    when 'extra-auto.xml'
      args.delete('geometry_unit_num_occupants')
      args.delete('ducts_supply_location')
      args.delete('ducts_return_location')
      args.delete('water_heater_location')
      args.delete('water_heater_tank_volume')
      args.delete('hot_water_distribution_standard_piping_length')
      args.delete('clothes_washer_location')
      args.delete('clothes_dryer_location')
      args.delete('refrigerator_location')
      args['hvac_ducts'] = '4 CFM25 per 100ft2, R-4'
    when 'extra-auto-duct-locations.xml'
      args['ducts_supply_location'] = HPXML::LocationAtticUnvented
      args['ducts_return_location'] = HPXML::LocationAtticUnvented
    when 'extra-pv-roofpitch.xml'
      args['pv_system'] = '4.0 kW'
      args['pv_system_2'] = '4.0 kW'
      args['pv_system_array_tilt'] = 'roofpitch'
      args['pv_system_2_array_tilt'] = 'roofpitch+15'
    when 'extra-dhw-solar-latitude.xml'
      args['solar_thermal_system_type'] = HPXML::SolarThermalSystemTypeHotWater
      args['solar_thermal_collector_tilt'] = 'Latitude-15'
    when 'extra-second-refrigerator.xml'
      args['extra_refrigerator_location'] = HPXML::LocationConditionedSpace
    when 'extra-second-heating-system-portable-heater-to-heating-system.xml'
      args['heating_system_fuel'] = HPXML::FuelTypeElectricity
      args['hvac_capacity_heating_system'] = '50 kBtu/hr'
      args['heating_system_fraction_heat_load_served'] = 0.75
      args['hvac_ducts'] = '0 CFM25 per 100ft2, Uninsulated'
      args['ducts_supply_location'] = HPXML::LocationConditionedSpace
      args['ducts_return_location'] = HPXML::LocationConditionedSpace
      args['hvac_heating_system_2'] = 'Space Heater, 100% Efficiency'
      args['hvac_capacity_heating_system_2'] = '15 kBtu/hr'
    when 'extra-second-heating-system-fireplace-to-heating-system.xml'
      args['heating_system_fuel'] = HPXML::FuelTypeElectricity
      args['hvac_heating_system'] = 'Electric Resistance'
      args['hvac_capacity_heating_system'] = '50 kBtu/hr'
      args['heating_system_fraction_heat_load_served'] = 0.75
      args['hvac_cooling_system'] = 'None'
      args['hvac_heating_system_2'] = 'Fireplace, 100% Efficiency'
      args['hvac_capacity_heating_system_2'] = '15 kBtu/hr'
    when 'extra-second-heating-system-boiler-to-heating-system.xml'
      args['hvac_heating_system'] = 'Boiler, 92% AFUE'
      args['heating_system_fraction_heat_load_served'] = 0.75
      args['hvac_heating_system_2'] = 'Boiler, 100% AFUE'
    when 'extra-second-heating-system-portable-heater-to-heat-pump.xml'
      args['hvac_heating_system'] = 'None'
      args['hvac_cooling_system'] = 'None'
      args['hvac_heat_pump'] = 'Central HP, SEER 10, 6.2 HSPF'
      args['hvac_heat_pump_backup'] = 'Integrated, Electricity, 100% Efficiency'
      args['hvac_capacity_heat_pump'] = '4.0 tons'
      args['heat_pump_fraction_heat_load_served'] = 0.75
      args['hvac_ducts'] = '0 CFM25 per 100ft2, R-4'
      args['ducts_supply_location'] = HPXML::LocationConditionedSpace
      args['ducts_return_location'] = HPXML::LocationConditionedSpace
      args['hvac_heating_system_2'] = 'Space Heater, 100% Efficiency'
      args['hvac_capacity_heating_system_2'] = '15 kBtu/hr'
    when 'extra-second-heating-system-fireplace-to-heat-pump.xml'
<<<<<<< HEAD
      args['hvac_heating_system'] = 'None'
      args['hvac_cooling_system'] = 'None'
      args['hvac_heat_pump'] = 'Mini-Split HP, SEER 19, 10 HSPF, Ducted'
      args['hvac_capacity_heat_pump'] = '4.0 tons'
=======
      args['heating_system_type'] = Constants::None
      args['cooling_system_type'] = Constants::None
      args['heat_pump_type'] = HPXML::HVACTypeHeatPumpMiniSplit
      args['heat_pump_compressor_type'] = HPXML::HVACCompressorTypeVariableSpeed
      args['heat_pump_heating_efficiency'] = 10.0
      args['heat_pump_cooling_efficiency'] = 19.0
      args['heat_pump_heating_capacity'] = 48000.0
      args['heat_pump_is_ducted'] = true
>>>>>>> ff0e7c54
      args['heat_pump_fraction_heat_load_served'] = 0.75
      args['hvac_heating_system_2'] = 'Fireplace, 100% Efficiency'
      args['hvac_capacity_heating_system_2'] = '15 kBtu/hr'
    when 'extra-second-heating-system-boiler-to-heat-pump.xml'
      args['hvac_heating_system'] = 'None'
      args['hvac_cooling_system'] = 'None'
      args['hvac_heat_pump'] = 'Geothermal HP, EER 16.6, COP 3.6'
      args['hvac_heat_pump_backup'] = 'Integrated, Electricity, 100% Efficiency'
      args['heat_pump_fraction_heat_load_served'] = 0.75
      args['hvac_heating_system_2'] = 'Boiler, 100% AFUE'
    when 'extra-enclosure-windows-shading.xml'
      args['window_interior_shading_winter'] = 0.99
      args['window_interior_shading_summer'] = 0.01
      args['window_exterior_shading_winter'] = 0.9
      args['window_exterior_shading_summer'] = 0.1
    when 'extra-enclosure-garage-partially-protruded.xml'
      args['geometry_garage_width'] = 12
      args['geometry_garage_protrusion'] = 0.5
    when 'extra-enclosure-garage-atticroof-conditioned.xml'
      args['geometry_garage_width'] = 30.0
      args['geometry_garage_protrusion'] = 1.0
      args['window_area_or_wwr_front'] = 12.0
      args['geometry_unit_cfa'] = 4500.0
      args['geometry_unit_num_floors_above_grade'] = 2
      args['geometry_attic_type'] = HPXML::AtticTypeConditioned
      args['floor_over_garage_assembly_r'] = 39.3
      args['ducts_supply_location'] = HPXML::LocationGarage
      args['ducts_return_location'] = HPXML::LocationGarage
    when 'extra-enclosure-atticroof-conditioned-eaves-gable.xml'
      args['geometry_foundation_type'] = HPXML::FoundationTypeSlab
      args['geometry_foundation_height'] = 0.0
      args['geometry_foundation_height_above_grade'] = 0.0
      args['geometry_unit_cfa'] = 4500.0
      args['geometry_unit_num_floors_above_grade'] = 2
      args['geometry_attic_type'] = HPXML::AtticTypeConditioned
      args['geometry_eaves_depth'] = 2
      args['ducts_supply_location'] = HPXML::LocationUnderSlab
      args['ducts_return_location'] = HPXML::LocationUnderSlab
    when 'extra-enclosure-atticroof-conditioned-eaves-hip.xml'
      args['geometry_roof_type'] = Constants::RoofTypeHip
    when 'extra-gas-pool-heater-with-zero-kwh.xml'
      args['pool_present'] = true
      args['pool_heater_type'] = HPXML::HeaterTypeGas
      args['pool_heater_annual_kwh'] = 0
    when 'extra-gas-hot-tub-heater-with-zero-kwh.xml'
      args['permanent_spa_present'] = true
      args['permanent_spa_heater_type'] = HPXML::HeaterTypeGas
      args['permanent_spa_heater_annual_kwh'] = 0
    when 'extra-no-rim-joists.xml'
      args.delete('geometry_rim_joist_height')
      args.delete('rim_joist_assembly_r')
    when 'extra-iecc-zone-different-than-epw.xml'
      args['site_iecc_zone'] = '6B'
    when 'extra-state-code-different-than-epw.xml'
      args['site_state_code'] = 'WY'
    when 'extra-time-zone-different-than-epw.xml'
      args['site_time_zone_utc_offset'] = '-6'
    when 'extra-emissions-fossil-fuel-factors.xml'
      args['emissions_scenario_names'] = 'Scenario1, Scenario2'
      args['emissions_types'] = 'CO2e, SO2'
      args['emissions_electricity_units'] = "#{HPXML::EmissionsScenario::UnitsKgPerMWh}, #{HPXML::EmissionsScenario::UnitsLbPerMWh}"
      args['emissions_electricity_values_or_filepaths'] = '392.6, 0.384'
      args['emissions_fossil_fuel_units'] = "#{HPXML::EmissionsScenario::UnitsLbPerMBtu}, #{HPXML::EmissionsScenario::UnitsLbPerMBtu}"
      args['emissions_natural_gas_values'] = '117.6, 0.0006'
      args['emissions_propane_values'] = '136.6, 0.0002'
      args['emissions_fuel_oil_values'] = '161.0, 0.0015'
      args['emissions_coal_values'] = '211.1, 0.0020'
      args['emissions_wood_values'] = '200.0, 0.0025'
    when 'extra-bills-fossil-fuel-rates.xml'
      args['utility_bill_scenario_names'] = 'Scenario1, Scenario2'
      args['utility_bill_propane_fixed_charges'] = '1, 2'
      args['utility_bill_propane_marginal_rates'] = '3, 4'
      args['utility_bill_fuel_oil_fixed_charges'] = '5, 6'
      args['utility_bill_fuel_oil_marginal_rates'] = '6, 7'
      args['utility_bill_coal_fixed_charges'] = '8, 9'
      args['utility_bill_coal_marginal_rates'] = '10, 11'
      args['utility_bill_wood_fixed_charges'] = '12, 13'
      args['utility_bill_wood_marginal_rates'] = '14, 15'
      args['utility_bill_wood_pellets_fixed_charges'] = '16, 17'
      args['utility_bill_wood_pellets_marginal_rates'] = '18, 19'
    when 'extra-seasons-building-america.xml'
      args['hvac_control_heating_season_period'] = Constants::BuildingAmerica
      args['hvac_control_cooling_season_period'] = Constants::BuildingAmerica
    when 'extra-ducts-crawlspace.xml'
      args['geometry_foundation_type'] = HPXML::FoundationTypeCrawlspaceUnvented
      args['geometry_foundation_height'] = 4
      args['floor_over_foundation_assembly_r'] = 18.7
      args['ducts_supply_location'] = HPXML::LocationCrawlspace
      args['ducts_return_location'] = HPXML::LocationCrawlspace
    when 'extra-ducts-attic.xml'
      args['ducts_supply_location'] = HPXML::LocationAttic
      args['ducts_return_location'] = HPXML::LocationAttic
    when 'extra-water-heater-crawlspace.xml'
      args['geometry_foundation_type'] = HPXML::FoundationTypeCrawlspaceUnvented
      args['geometry_foundation_height'] = 4
      args['floor_over_foundation_assembly_r'] = 18.7
      args['water_heater_location'] = HPXML::LocationCrawlspace
    when 'extra-water-heater-attic.xml'
      args['water_heater_location'] = HPXML::LocationAttic
    when 'extra-vehicle-ev.xml'
      args['vehicle_type'] = HPXML::VehicleTypeBEV
      args['ev_charger_present'] = true
    when 'extra-two-batteries.xml'
      args['vehicle_type'] = HPXML::VehicleTypeBEV
      args['battery'] = '20.0 kWh'
    when 'extra-detailed-performance-autosize.xml'
<<<<<<< HEAD
      args['hvac_heating_system'] = 'None'
      args['hvac_cooling_system'] = 'None'
      args['hvac_heat_pump'] = 'Detailed Example: Central HP, SEER 17.5, 9.5 HSPF, Normalized Detailed Performance'
=======
      args['heating_system_type'] = Constants::None
      args['cooling_system_type'] = Constants::None
      args['heat_pump_type'] = HPXML::HVACTypeHeatPumpAirToAir
      args['heat_pump_heating_efficiency'] = 10.0
      args['heat_pump_cooling_efficiency'] = 17.25
      args['heat_pump_compressor_type'] = HPXML::HVACCompressorTypeVariableSpeed
      args.delete('heat_pump_heating_capacity')
      args.delete('heat_pump_cooling_capacity')
      args['hvac_perf_data_capacity_type'] = 'Normalized capacity fractions'
      args['hvac_perf_data_heating_outdoor_temperatures'] = '47.0, 17.0, 5.0'
      args['hvac_perf_data_heating_min_speed_capacities'] = '0.28, 0.12, 0.05'
      args['hvac_perf_data_heating_nom_speed_capacities'] = '1.0, 0.5, 0.3'
      args['hvac_perf_data_heating_max_speed_capacities'] = '1.2, 0.69, 0.55'
      args['hvac_perf_data_heating_min_speed_cops'] = '4.73, 1.84, 0.81'
      args['hvac_perf_data_heating_nom_speed_cops'] = '4.0, 3.2, 1.8'
      args['hvac_perf_data_heating_max_speed_cops'] = '3.44, 2.66, 2.28'
      args['hvac_perf_data_cooling_outdoor_temperatures'] = '95.0, 82.0'
      args['hvac_perf_data_cooling_min_speed_capacities'] = '0.325, 0.37'
      args['hvac_perf_data_cooling_nom_speed_capacities'] = '1.0, 0.6'
      args['hvac_perf_data_cooling_max_speed_capacities'] = '1.11, 1.5'
      args['hvac_perf_data_cooling_min_speed_cops'] = '4.47, 6.34'
      args['hvac_perf_data_cooling_nom_speed_cops'] = '3.8, 5.0'
      args['hvac_perf_data_cooling_max_speed_cops'] = '2.71, 3.53'
>>>>>>> ff0e7c54
    when 'extra-power-outage-periods.xml'
      args['schedules_unavailable_period_types'] = 'Power Outage, Power Outage'
      args['schedules_unavailable_period_dates'] = 'Jan 1 - Jan 5, Jan 7 - Jan 9'
    when 'extra-sfa-atticroof-flat.xml'
      args['geometry_attic_type'] = HPXML::AtticTypeFlatRoof
      args['hvac_ducts'] = '0 CFM25 per 100ft2, R-4'
      args['ducts_supply_location'] = HPXML::LocationBasementConditioned
      args['ducts_return_location'] = HPXML::LocationBasementConditioned
    when 'extra-sfa-atticroof-conditioned-eaves-gable.xml'
      args['geometry_unit_num_floors_above_grade'] = 2
      args['geometry_attic_type'] = HPXML::AtticTypeConditioned
      args['geometry_eaves_depth'] = 2
      args['ducts_supply_location'] = HPXML::LocationConditionedSpace
      args['ducts_return_location'] = HPXML::LocationConditionedSpace
    when 'extra-sfa-atticroof-conditioned-eaves-hip.xml'
      args['geometry_roof_type'] = Constants::RoofTypeHip
    when 'extra-mf-eaves.xml'
      args['geometry_eaves_depth'] = 2
    when 'extra-sfa-slab.xml'
      args['geometry_foundation_type'] = HPXML::FoundationTypeSlab
      args['geometry_foundation_height'] = 0.0
      args['geometry_foundation_height_above_grade'] = 0.0
    when 'extra-sfa-vented-crawlspace.xml'
      args['geometry_foundation_type'] = HPXML::FoundationTypeCrawlspaceVented
      args['geometry_foundation_height'] = 4.0
      args['floor_over_foundation_assembly_r'] = 18.7
    when 'extra-sfa-unvented-crawlspace.xml'
      args['geometry_foundation_type'] = HPXML::FoundationTypeCrawlspaceUnvented
      args['geometry_foundation_height'] = 4.0
      args['floor_over_foundation_assembly_r'] = 18.7
    when 'extra-sfa-conditioned-crawlspace.xml'
      args['geometry_foundation_type'] = HPXML::FoundationTypeCrawlspaceConditioned
      args['geometry_foundation_height'] = 4.0
      args['floor_over_foundation_assembly_r'] = 2.1
    when 'extra-sfa-unconditioned-basement.xml'
      args['geometry_foundation_type'] = HPXML::FoundationTypeBasementUnconditioned
      args['floor_over_foundation_assembly_r'] = 18.7
      args['enclosure_foundation_wall'] = 'Solid Concrete, Uninsulated'
    when 'extra-sfa-ambient.xml'
      args['geometry_unit_cfa'] = 900.0
      args['geometry_foundation_type'] = HPXML::FoundationTypeAmbient
      args.delete('geometry_rim_joist_height')
      args['floor_over_foundation_assembly_r'] = 18.7
      args.delete('rim_joist_assembly_r')
    when 'extra-sfa-rear-units.xml'
      args['geometry_building_num_units'] = 4
    when 'extra-sfa-exterior-corridor.xml'
      args['geometry_building_num_units'] = 4
    when 'extra-sfa-slab-middle.xml', 'extra-sfa-vented-crawlspace-middle.xml',
         'extra-sfa-unvented-crawlspace-middle.xml', 'extra-sfa-unconditioned-basement-middle.xml'
      args['geometry_attached_walls'] = '2 Sides: Left, Right'
    when 'extra-sfa-slab-right.xml', 'extra-sfa-vented-crawlspace-right.xml',
         'extra-sfa-unvented-crawlspace-right.xml', 'extra-sfa-unconditioned-basement-right.xml'
      args['geometry_attached_walls'] = '1 Side: Left'
    when 'extra-mf-atticroof-flat.xml'
      args['geometry_attic_type'] = HPXML::AtticTypeFlatRoof
    when 'extra-mf-atticroof-vented.xml'
      args['geometry_attic_type'] = HPXML::AtticTypeVented
    when 'extra-mf-slab.xml'
      args['geometry_building_num_units'] = 18
      args['geometry_foundation_type'] = HPXML::FoundationTypeSlab
      args['geometry_foundation_height'] = 0.0
      args['geometry_foundation_height_above_grade'] = 0.0
    when 'extra-mf-vented-crawlspace.xml'
      args['geometry_building_num_units'] = 18
      args['geometry_foundation_type'] = HPXML::FoundationTypeCrawlspaceVented
      args['geometry_foundation_height'] = 4.0
      args['floor_over_foundation_assembly_r'] = 18.7
    when 'extra-mf-unvented-crawlspace.xml'
      args['geometry_building_num_units'] = 18
      args['geometry_foundation_type'] = HPXML::FoundationTypeCrawlspaceUnvented
      args['geometry_foundation_height'] = 4.0
      args['floor_over_foundation_assembly_r'] = 18.7
    when 'extra-mf-ambient.xml'
      args['geometry_unit_cfa'] = 450.0
      args['geometry_foundation_type'] = HPXML::FoundationTypeAmbient
      args.delete('geometry_rim_joist_height')
      args['floor_over_foundation_assembly_r'] = 18.7
      args.delete('rim_joist_assembly_r')
    when 'extra-mf-rear-units.xml'
      args['geometry_building_num_units'] = 18
    when 'extra-mf-exterior-corridor.xml'
      args['geometry_building_num_units'] = 18
    when 'extra-mf-slab-left-bottom.xml', 'extra-mf-vented-crawlspace-left-bottom.xml',
         'extra-mf-unvented-crawlspace-left-bottom.xml'
      args['geometry_attached_walls'] = '1 Side: Right'
      args['geometry_attic_type'] = HPXML::AtticTypeBelowApartment
    when 'extra-mf-slab-left-middle.xml', 'extra-mf-vented-crawlspace-left-middle.xml',
         'extra-mf-unvented-crawlspace-left-middle.xml'
      args['geometry_attached_walls'] = '1 Side: Right'
      args['geometry_attic_type'] = HPXML::AtticTypeBelowApartment
      args['geometry_foundation_type'] = HPXML::FoundationTypeAboveApartment
    when 'extra-mf-slab-left-top.xml', 'extra-mf-vented-crawlspace-left-top.xml',
         'extra-mf-unvented-crawlspace-left-top.xml'
      args['geometry_attached_walls'] = '1 Side: Right'
      args['geometry_foundation_type'] = HPXML::FoundationTypeAboveApartment
    when 'extra-mf-slab-middle-bottom.xml', 'extra-mf-vented-crawlspace-middle-bottom.xml',
         'extra-mf-unvented-crawlspace-middle-bottom.xml'
      args['geometry_attached_walls'] = '2 Sides: Left, Right'
      args['geometry_attic_type'] = HPXML::AtticTypeBelowApartment
    when 'extra-mf-slab-middle-middle.xml', 'extra-mf-vented-crawlspace-middle-middle.xml',
         'extra-mf-unvented-crawlspace-middle-middle.xml'
      args['geometry_attached_walls'] = '2 Sides: Left, Right'
      args['geometry_attic_type'] = HPXML::AtticTypeBelowApartment
      args['geometry_foundation_type'] = HPXML::FoundationTypeAboveApartment
    when 'extra-mf-slab-middle-top.xml', 'extra-mf-vented-crawlspace-middle-top.xml',
         'extra-mf-unvented-crawlspace-middle-top.xml'
      args['geometry_attached_walls'] = '2 Sides: Left, Right'
      args['geometry_foundation_type'] = HPXML::FoundationTypeAboveApartment
    when 'extra-mf-slab-right-bottom.xml', 'extra-mf-vented-crawlspace-right-bottom.xml',
         'extra-mf-unvented-crawlspace-right-bottom.xml'
      args['geometry_attached_walls'] = '1 Side: Left'
      args['geometry_attic_type'] = HPXML::AtticTypeBelowApartment
    when 'extra-mf-slab-right-middle.xml', 'extra-mf-vented-crawlspace-right-middle.xml',
         'extra-mf-unvented-crawlspace-right-middle.xml'
      args['geometry_attached_walls'] = '1 Side: Left'
      args['geometry_attic_type'] = HPXML::AtticTypeBelowApartment
      args['geometry_foundation_type'] = HPXML::FoundationTypeAboveApartment
    when 'extra-mf-slab-right-top.xml', 'extra-mf-vented-crawlspace-right-top.xml',
         'extra-mf-unvented-crawlspace-right-top.xml'
      args['geometry_attached_walls'] = '1 Side: Left'
      args['geometry_foundation_type'] = HPXML::FoundationTypeAboveApartment
    when 'extra-mf-slab-rear-units.xml',
         'extra-mf-vented-crawlspace-rear-units.xml',
         'extra-mf-unvented-crawlspace-rear-units.xml',
         'extra-mf-slab-left-bottom-rear-units.xml',
         'extra-mf-slab-left-middle-rear-units.xml',
         'extra-mf-slab-left-top-rear-units.xml',
         'extra-mf-slab-middle-bottom-rear-units.xml',
         'extra-mf-slab-middle-middle-rear-units.xml',
         'extra-mf-slab-middle-top-rear-units.xml',
         'extra-mf-slab-right-bottom-rear-units.xml',
         'extra-mf-slab-right-middle-rear-units.xml',
          'extra-mf-slab-right-top-rear-units.xml',
          'extra-mf-vented-crawlspace-left-bottom-rear-units.xml',
          'extra-mf-vented-crawlspace-left-middle-rear-units.xml',
          'extra-mf-vented-crawlspace-left-top-rear-units.xml',
          'extra-mf-vented-crawlspace-middle-bottom-rear-units.xml',
          'extra-mf-vented-crawlspace-middle-middle-rear-units.xml',
          'extra-mf-vented-crawlspace-middle-top-rear-units.xml',
          'extra-mf-vented-crawlspace-right-bottom-rear-units.xml',
          'extra-mf-vented-crawlspace-right-middle-rear-units.xml',
          'extra-mf-vented-crawlspace-right-top-rear-units.xml',
           'extra-mf-unvented-crawlspace-left-bottom-rear-units.xml',
          'extra-mf-unvented-crawlspace-left-middle-rear-units.xml',
           'extra-mf-unvented-crawlspace-left-top-rear-units.xml',
           'extra-mf-unvented-crawlspace-middle-bottom-rear-units.xml',
           'extra-mf-unvented-crawlspace-middle-middle-rear-units.xml',
           'extra-mf-unvented-crawlspace-middle-top-rear-units.xml',
           'extra-mf-unvented-crawlspace-right-bottom-rear-units.xml',
           'extra-mf-unvented-crawlspace-right-middle-rear-units.xml',
           'extra-mf-unvented-crawlspace-right-top-rear-units.xml'
      args['geometry_attached_walls'] = '1 Side: Front'
    end

    # Error
    case hpxml_file
    when 'error-heating-system-and-heat-pump.xml'
      args['hvac_cooling_system'] = 'None'
      args['hvac_heat_pump'] = 'Central HP, SEER 10, 6.2 HSPF'
    when 'error-cooling-system-and-heat-pump.xml'
      args['hvac_heating_system'] = 'None'
      args['hvac_heat_pump'] = 'Central HP, SEER 10, 6.2 HSPF'
    when 'error-sfd-conditioned-basement-zero-foundation-height.xml'
      args['geometry_foundation_height'] = 0.0
    when 'error-sfd-adiabatic-walls.xml'
      args['geometry_attached_walls'] = '1 Side: Left'
    when 'error-mf-conditioned-basement'
      args['geometry_foundation_type'] = HPXML::FoundationTypeBasementConditioned
    when 'error-mf-conditioned-crawlspace'
      args['geometry_foundation_type'] = HPXML::FoundationTypeCrawlspaceConditioned
    when 'error-mf-bottom-crawlspace-zero-foundation-height.xml'
      args['geometry_foundation_type'] = HPXML::FoundationTypeCrawlspaceUnvented
      args['geometry_foundation_height'] = 0.0
      args['geometry_attic_type'] = HPXML::AtticTypeBelowApartment
    when 'error-second-heating-system-but-no-primary-heating.xml'
      args['hvac_heating_system'] = 'None'
      args['hvac_heating_system_2'] = 'Fireplace, 100% Efficiency'
    when 'error-second-heating-system-ducted-with-ducted-primary-heating.xml'
<<<<<<< HEAD
      args['hvac_heating_system'] = 'None'
      args['hvac_cooling_system'] = 'None'
      args['hvac_heat_pump'] = 'Mini-Split HP, SEER 14.5, 8.2 HSPF, Ducted'
      args['hvac_heat_pump_backup'] = 'Separate Heating System'
      args['hvac_heating_system_2'] = 'Central Furnace, 100% AFUE'
=======
      args['heating_system_type'] = Constants::None
      args['cooling_system_type'] = Constants::None
      args['heat_pump_type'] = HPXML::HVACTypeHeatPumpMiniSplit
      args['heat_pump_compressor_type'] = HPXML::HVACCompressorTypeVariableSpeed
      args['heat_pump_is_ducted'] = true
      args['heat_pump_backup_type'] = HPXML::HeatPumpBackupTypeSeparate
      args['heating_system_2_type'] = HPXML::HVACTypeFurnace
>>>>>>> ff0e7c54
    when 'error-sfa-no-building-num-units.xml'
      args.delete('geometry_building_num_units')
    when 'error-sfa-above-apartment.xml'
      args['geometry_foundation_type'] = HPXML::FoundationTypeAboveApartment
    when 'error-sfa-below-apartment.xml'
      args['geometry_attic_type'] = HPXML::AtticTypeBelowApartment
    when 'error-mf-no-building-num-units.xml'
      args.delete('geometry_building_num_units')
    when 'error-mf-two-stories.xml'
      args['geometry_unit_num_floors_above_grade'] = 2
    when 'error-mf-conditioned-attic.xml'
      args['geometry_attic_type'] = HPXML::AtticTypeConditioned
    when 'error-dhw-indirect-without-boiler.xml'
      args['water_heater_type'] = HPXML::WaterHeaterTypeCombiStorage
    when 'error-conditioned-attic-with-one-floor-above-grade.xml'
      args['geometry_attic_type'] = HPXML::AtticTypeConditioned
      args['ceiling_assembly_r'] = 0.0
    when 'error-sfd-with-shared-system.xml'
      args['hvac_heating_system'] = 'Shared Boiler w/ Baseboard, 92% AFUE'
    when 'error-rim-joist-height-but-no-assembly-r.xml'
      args.delete('rim_joist_assembly_r')
    when 'error-rim-joist-assembly-r-but-no-height.xml'
      args.delete('geometry_rim_joist_height')
    when 'error-unavailable-period-args-not-all-specified'
      args['schedules_unavailable_period_types'] = 'Vacancy'
    when 'error-unavailable-period-args-not-all-same-size.xml'
      args['schedules_unavailable_period_types'] = 'Vacancy, Power Outage'
      args['schedules_unavailable_period_dates'] = 'Jan 1 - Jan 5, Jan 7 - Jan 9'
      args['schedules_unavailable_period_window_natvent_availabilities'] = HPXML::ScheduleRegular
    when 'error-unavailable-period-window-natvent-invalid.xml'
      args['schedules_unavailable_period_types'] = 'Power Outage'
      args['schedules_unavailable_period_dates'] = 'Jan 7 - Jan 9'
      args['schedules_unavailable_period_window_natvent_availabilities'] = 'invalid'
<<<<<<< HEAD
=======
    when 'error-heating-perf-data-not-all-specified.xml'
      args['hvac_perf_data_heating_outdoor_temperatures'] = '47.0'
    when 'error-cooling-perf-data-not-all-specified.xml'
      args['hvac_perf_data_cooling_outdoor_temperatures'] = '95.0'
>>>>>>> ff0e7c54
    when 'error-emissions-args-not-all-specified.xml'
      args['emissions_scenario_names'] = 'Scenario1'
    when 'error-emissions-args-not-all-same-size.xml'
      args['emissions_scenario_names'] = 'Scenario1'
      args['emissions_types'] = 'CO2e,CO2e'
      args['emissions_electricity_units'] = HPXML::EmissionsScenario::UnitsLbPerMWh
      args['emissions_electricity_values_or_filepaths'] = '../../HPXMLtoOpenStudio/resources/data/cambium/LRMER_MidCase.csv'
    when 'error-emissions-natural-gas-args-not-all-specified.xml'
      args['emissions_natural_gas_values'] = '117.6'
    when 'error-bills-args-not-all-same-size.xml'
      args['utility_bill_scenario_names'] = 'Scenario1'
      args['utility_bill_electricity_fixed_charges'] = '1'
      args['utility_bill_electricity_marginal_rates'] = '2,2'
    when 'error-invalid-aspect-ratio.xml'
      args['geometry_unit_aspect_ratio'] = -1
    when 'error-negative-foundation-height.xml'
      args['geometry_foundation_height'] = -8
    when 'error-too-many-floors.xml'
      args['geometry_unit_num_floors_above_grade'] = 7
    when 'error-invalid-garage-protrusion.xml'
      args['geometry_garage_protrusion'] = 1.5
    when 'error-hip-roof-and-protruding-garage.xml'
      args['geometry_roof_type'] = Constants::RoofTypeHip
      args['geometry_garage_width'] = 12
      args['geometry_garage_protrusion'] = 0.5
    when 'error-protruding-garage-under-gable-roof.xml'
      args['geometry_unit_aspect_ratio'] = 0.5
      args['geometry_garage_width'] = 12
      args['geometry_garage_protrusion'] = 0.5
    when 'error-ambient-with-garage.xml'
      args['geometry_garage_width'] = 12
      args['geometry_foundation_type'] = HPXML::FoundationTypeAmbient
    when 'error-invalid-door-area.xml'
      args['door_area'] = -10
    when 'error-garage-too-wide.xml'
      args['geometry_garage_width'] = 72
    when 'error-garage-too-deep.xml'
      args['geometry_garage_width'] = 12
      args['geometry_garage_depth'] = 40
    when 'error-vented-attic-with-zero-floor-insulation.xml'
      args['ceiling_assembly_r'] = 0
    when 'error-different-software-program.xml'
      args['existing_hpxml_path'] = File.join(File.dirname(__FILE__), 'extra_files/base-sfd-header.xml')
      args['software_info_program_used'] = 'Program2'
      args['software_info_program_version'] = '2'
      args['emissions_scenario_names'] = 'Emissions2'
      args['utility_bill_scenario_names'] = 'Bills2'
    when 'error-different-simulation-control.xml'
      args['existing_hpxml_path'] = File.join(File.dirname(__FILE__), 'extra_files/base-sfd-header.xml')
      args['simulation_control_timestep'] = 10
      args['simulation_control_run_period'] = 'Jan 2 - Dec 30'
      args['simulation_control_run_period_calendar_year'] = 2008
      args['simulation_control_temperature_capacitance_multiplier'] = 2.0
      args['emissions_scenario_names'] = 'Emissions2'
      args['utility_bill_scenario_names'] = 'Bills2'
    when 'error-same-emissions-scenario-name.xml'
      args['existing_hpxml_path'] = File.join(File.dirname(__FILE__), 'extra_files/base-sfd-header.xml')
      args['emissions_electricity_values_or_filepaths'] = '2'
    when 'error-same-utility-bill-scenario-name.xml'
      args['existing_hpxml_path'] = File.join(File.dirname(__FILE__), 'extra_files/base-sfd-header.xml')
      args['utility_bill_electricity_fixed_charges'] = '13.0'
    end

    # Warning
    case hpxml_file
    when 'warning-non-electric-heat-pump-water-heater.xml'
      args['water_heater_type'] = HPXML::WaterHeaterTypeHeatPump
      args['water_heater_fuel_type'] = HPXML::FuelTypeNaturalGas
      args['water_heater_efficiency'] = 2.3
    when 'warning-sfd-slab-non-zero-foundation-height.xml'
      args['geometry_foundation_type'] = HPXML::FoundationTypeSlab
      args['geometry_foundation_height_above_grade'] = 0.0
    when 'warning-mf-bottom-slab-non-zero-foundation-height.xml'
      args['geometry_foundation_type'] = HPXML::FoundationTypeSlab
      args['geometry_foundation_height_above_grade'] = 0.0
      args['geometry_attic_type'] = HPXML::AtticTypeBelowApartment
    when 'warning-slab-non-zero-foundation-height-above-grade.xml'
      args['geometry_foundation_type'] = HPXML::FoundationTypeSlab
      args['geometry_foundation_height'] = 0.0
    when 'warning-vented-crawlspace-with-wall-and-ceiling-insulation.xml'
      args['geometry_foundation_type'] = HPXML::FoundationTypeCrawlspaceVented
      args['geometry_foundation_height'] = 3.0
      args['floor_over_foundation_assembly_r'] = 10
      args['enclosure_foundation_wall'] = 'Solid Concrete, Whole Wall, R-10'
    when 'warning-unvented-crawlspace-with-wall-and-ceiling-insulation.xml'
      args['geometry_foundation_type'] = HPXML::FoundationTypeCrawlspaceUnvented
      args['geometry_foundation_height'] = 3.0
      args['floor_over_foundation_assembly_r'] = 10
      args['enclosure_foundation_wall'] = 'Solid Concrete, Whole Wall, R-10'
    when 'warning-unconditioned-basement-with-wall-and-ceiling-insulation.xml'
      args['geometry_foundation_type'] = HPXML::FoundationTypeBasementUnconditioned
      args['floor_over_foundation_assembly_r'] = 10
      args['enclosure_foundation_wall'] = 'Solid Concrete, Whole Wall, R-10'
    when 'warning-vented-attic-with-floor-and-roof-insulation.xml'
      args['geometry_attic_type'] = HPXML::AtticTypeVented
      args['roof_assembly_r'] = 10
      args['ducts_supply_location'] = HPXML::LocationAtticVented
      args['ducts_return_location'] = HPXML::LocationAtticVented
    when 'warning-unvented-attic-with-floor-and-roof-insulation.xml'
      args['geometry_attic_type'] = HPXML::AtticTypeUnvented
      args['roof_assembly_r'] = 10
    when 'warning-conditioned-basement-with-ceiling-insulation.xml'
      args['geometry_foundation_type'] = HPXML::FoundationTypeBasementConditioned
      args['floor_over_foundation_assembly_r'] = 10
    when 'warning-conditioned-attic-with-floor-insulation.xml'
      args['geometry_unit_num_floors_above_grade'] = 2
      args['geometry_attic_type'] = HPXML::AtticTypeConditioned
      args['ducts_supply_location'] = HPXML::LocationConditionedSpace
      args['ducts_return_location'] = HPXML::LocationConditionedSpace
    end
  end

  def _test_measure(runner, expected_errors, expected_warnings)
    # check warnings/errors
    if not expected_errors.nil?
      expected_errors.each do |expected_error|
        if runner.result.stepErrors.count { |s| s.include?(expected_error) } <= 0
          runner.result.stepErrors.each do |s|
            puts "ERROR: #{s}"
          end
        end
        assert(runner.result.stepErrors.count { |s| s.include?(expected_error) } > 0)
      end
    end
    if not expected_warnings.nil?
      expected_warnings.each do |expected_warning|
        if runner.result.stepWarnings.count { |s| s.include?(expected_warning) } <= 0
          runner.result.stepWarnings.each do |s|
            puts "WARNING: #{s}"
          end
        end
        assert(runner.result.stepWarnings.count { |s| s.include?(expected_warning) } > 0)
      end
    end
  end
end<|MERGE_RESOLUTION|>--- conflicted
+++ resolved
@@ -188,11 +188,6 @@
       'error-unavailable-period-args-not-all-specified' => 'base-sfd.xml',
       'error-unavailable-period-args-not-all-same-size.xml' => 'base-sfd.xml',
       'error-unavailable-period-window-natvent-invalid.xml' => 'base-sfd.xml',
-<<<<<<< HEAD
-=======
-      'error-heating-perf-data-not-all-specified.xml' => 'base-sfd.xml',
-      'error-cooling-perf-data-not-all-specified.xml' => 'base-sfd.xml',
->>>>>>> ff0e7c54
       'error-emissions-args-not-all-specified.xml' => 'base-sfd.xml',
       'error-emissions-args-not-all-same-size.xml' => 'base-sfd.xml',
       'error-emissions-natural-gas-args-not-all-specified.xml' => 'base-sfd.xml',
@@ -250,11 +245,6 @@
       'error-unavailable-period-args-not-all-specified' => ['Did not specify all required unavailable period arguments.'],
       'error-unavailable-period-args-not-all-same-size.xml' => ['One or more unavailable period arguments does not have enough comma-separated elements specified.'],
       'error-unavailable-period-window-natvent-invalid.xml' => ["Window natural ventilation availability 'invalid' during an unavailable period is invalid."],
-<<<<<<< HEAD
-=======
-      'error-heating-perf-data-not-all-specified.xml' => ['Did not specify all required heating detailed performance data arguments.'],
-      'error-cooling-perf-data-not-all-specified.xml' => ['Did not specify all required cooling detailed performance data arguments.'],
->>>>>>> ff0e7c54
       'error-emissions-args-not-all-specified.xml' => ['Did not specify all required emissions arguments.'],
       'error-emissions-args-not-all-same-size.xml' => ['One or more emissions arguments does not have enough comma-separated elements specified.'],
       'error-emissions-natural-gas-args-not-all-specified.xml' => ['Did not specify fossil fuel emissions units for natural gas emissions values.'],
@@ -494,29 +484,11 @@
       args['hvac_heating_system'] = 'Central Furnace, 92% AFUE'
       args['hvac_capacity_heating_system'] = '40 kBtu/hr'
       args['heating_system_fraction_heat_load_served'] = 1
-<<<<<<< HEAD
       args['hvac_cooling_system'] = 'Central AC, SEER 13'
       args['hvac_capacity_cooling_system'] = '2.0 tons'
       args['cooling_system_fraction_cool_load_served'] = 1
       args['hvac_heat_pump'] = 'None'
       args['hvac_capacity_heat_pump'] = '3.0 tons'
-=======
-      args['cooling_system_type'] = HPXML::HVACTypeCentralAirConditioner
-      args['cooling_system_cooling_efficiency_type'] = HPXML::UnitsSEER
-      args['cooling_system_cooling_efficiency'] = 13.0
-      args['cooling_system_compressor_type'] = HPXML::HVACCompressorTypeSingleStage
-      args['cooling_system_cooling_capacity'] = 24000.0
-      args['cooling_system_fraction_cool_load_served'] = 1
-      args['cooling_system_is_ducted'] = false
-      args['heat_pump_type'] = Constants::None
-      args['heat_pump_heating_efficiency_type'] = HPXML::UnitsHSPF
-      args['heat_pump_heating_efficiency'] = 7.7
-      args['heat_pump_cooling_efficiency_type'] = HPXML::UnitsSEER
-      args['heat_pump_cooling_efficiency'] = 13.0
-      args['heat_pump_compressor_type'] = HPXML::HVACCompressorTypeSingleStage
-      args['heat_pump_heating_capacity'] = 36000.0
-      args['heat_pump_cooling_capacity'] = 36000.0
->>>>>>> ff0e7c54
       args['heat_pump_fraction_heat_load_served'] = 1
       args['heat_pump_fraction_cool_load_served'] = 1
       args['hvac_heat_pump_backup'] = 'Integrated, Electricity, 100% Efficiency'
@@ -752,21 +724,10 @@
       args['hvac_heating_system_2'] = 'Space Heater, 100% Efficiency'
       args['hvac_capacity_heating_system_2'] = '15 kBtu/hr'
     when 'extra-second-heating-system-fireplace-to-heat-pump.xml'
-<<<<<<< HEAD
       args['hvac_heating_system'] = 'None'
       args['hvac_cooling_system'] = 'None'
       args['hvac_heat_pump'] = 'Mini-Split HP, SEER 19, 10 HSPF, Ducted'
       args['hvac_capacity_heat_pump'] = '4.0 tons'
-=======
-      args['heating_system_type'] = Constants::None
-      args['cooling_system_type'] = Constants::None
-      args['heat_pump_type'] = HPXML::HVACTypeHeatPumpMiniSplit
-      args['heat_pump_compressor_type'] = HPXML::HVACCompressorTypeVariableSpeed
-      args['heat_pump_heating_efficiency'] = 10.0
-      args['heat_pump_cooling_efficiency'] = 19.0
-      args['heat_pump_heating_capacity'] = 48000.0
-      args['heat_pump_is_ducted'] = true
->>>>>>> ff0e7c54
       args['heat_pump_fraction_heat_load_served'] = 0.75
       args['hvac_heating_system_2'] = 'Fireplace, 100% Efficiency'
       args['hvac_capacity_heating_system_2'] = '15 kBtu/hr'
@@ -873,35 +834,9 @@
       args['vehicle_type'] = HPXML::VehicleTypeBEV
       args['battery'] = '20.0 kWh'
     when 'extra-detailed-performance-autosize.xml'
-<<<<<<< HEAD
       args['hvac_heating_system'] = 'None'
       args['hvac_cooling_system'] = 'None'
       args['hvac_heat_pump'] = 'Detailed Example: Central HP, SEER 17.5, 9.5 HSPF, Normalized Detailed Performance'
-=======
-      args['heating_system_type'] = Constants::None
-      args['cooling_system_type'] = Constants::None
-      args['heat_pump_type'] = HPXML::HVACTypeHeatPumpAirToAir
-      args['heat_pump_heating_efficiency'] = 10.0
-      args['heat_pump_cooling_efficiency'] = 17.25
-      args['heat_pump_compressor_type'] = HPXML::HVACCompressorTypeVariableSpeed
-      args.delete('heat_pump_heating_capacity')
-      args.delete('heat_pump_cooling_capacity')
-      args['hvac_perf_data_capacity_type'] = 'Normalized capacity fractions'
-      args['hvac_perf_data_heating_outdoor_temperatures'] = '47.0, 17.0, 5.0'
-      args['hvac_perf_data_heating_min_speed_capacities'] = '0.28, 0.12, 0.05'
-      args['hvac_perf_data_heating_nom_speed_capacities'] = '1.0, 0.5, 0.3'
-      args['hvac_perf_data_heating_max_speed_capacities'] = '1.2, 0.69, 0.55'
-      args['hvac_perf_data_heating_min_speed_cops'] = '4.73, 1.84, 0.81'
-      args['hvac_perf_data_heating_nom_speed_cops'] = '4.0, 3.2, 1.8'
-      args['hvac_perf_data_heating_max_speed_cops'] = '3.44, 2.66, 2.28'
-      args['hvac_perf_data_cooling_outdoor_temperatures'] = '95.0, 82.0'
-      args['hvac_perf_data_cooling_min_speed_capacities'] = '0.325, 0.37'
-      args['hvac_perf_data_cooling_nom_speed_capacities'] = '1.0, 0.6'
-      args['hvac_perf_data_cooling_max_speed_capacities'] = '1.11, 1.5'
-      args['hvac_perf_data_cooling_min_speed_cops'] = '4.47, 6.34'
-      args['hvac_perf_data_cooling_nom_speed_cops'] = '3.8, 5.0'
-      args['hvac_perf_data_cooling_max_speed_cops'] = '2.71, 3.53'
->>>>>>> ff0e7c54
     when 'extra-power-outage-periods.xml'
       args['schedules_unavailable_period_types'] = 'Power Outage, Power Outage'
       args['schedules_unavailable_period_dates'] = 'Jan 1 - Jan 5, Jan 7 - Jan 9'
@@ -1081,21 +1016,11 @@
       args['hvac_heating_system'] = 'None'
       args['hvac_heating_system_2'] = 'Fireplace, 100% Efficiency'
     when 'error-second-heating-system-ducted-with-ducted-primary-heating.xml'
-<<<<<<< HEAD
       args['hvac_heating_system'] = 'None'
       args['hvac_cooling_system'] = 'None'
       args['hvac_heat_pump'] = 'Mini-Split HP, SEER 14.5, 8.2 HSPF, Ducted'
       args['hvac_heat_pump_backup'] = 'Separate Heating System'
       args['hvac_heating_system_2'] = 'Central Furnace, 100% AFUE'
-=======
-      args['heating_system_type'] = Constants::None
-      args['cooling_system_type'] = Constants::None
-      args['heat_pump_type'] = HPXML::HVACTypeHeatPumpMiniSplit
-      args['heat_pump_compressor_type'] = HPXML::HVACCompressorTypeVariableSpeed
-      args['heat_pump_is_ducted'] = true
-      args['heat_pump_backup_type'] = HPXML::HeatPumpBackupTypeSeparate
-      args['heating_system_2_type'] = HPXML::HVACTypeFurnace
->>>>>>> ff0e7c54
     when 'error-sfa-no-building-num-units.xml'
       args.delete('geometry_building_num_units')
     when 'error-sfa-above-apartment.xml'
@@ -1129,13 +1054,6 @@
       args['schedules_unavailable_period_types'] = 'Power Outage'
       args['schedules_unavailable_period_dates'] = 'Jan 7 - Jan 9'
       args['schedules_unavailable_period_window_natvent_availabilities'] = 'invalid'
-<<<<<<< HEAD
-=======
-    when 'error-heating-perf-data-not-all-specified.xml'
-      args['hvac_perf_data_heating_outdoor_temperatures'] = '47.0'
-    when 'error-cooling-perf-data-not-all-specified.xml'
-      args['hvac_perf_data_cooling_outdoor_temperatures'] = '95.0'
->>>>>>> ff0e7c54
     when 'error-emissions-args-not-all-specified.xml'
       args['emissions_scenario_names'] = 'Scenario1'
     when 'error-emissions-args-not-all-same-size.xml'
