# frozen_string_literal: true

require_relative '../../HPXMLtoOpenStudio/resources/minitest_helper'
require 'openstudio'
require 'openstudio/ruleset/ShowRunnerOutput'
require 'minitest/autorun'
require_relative '../measure.rb'
require 'fileutils'

class BuildResidentialHPXMLTest < Minitest::Test
  def setup
    @output_path = File.join(File.dirname(__FILE__), 'extra_files')
    @model_save = false # true helpful for debugging, i.e., can render osm in 3D
  end

  def teardown
    FileUtils.rm_rf(@output_path) if !@model_save
  end

  def test_workflows
    # Extra buildings that don't correspond with sample files
    hpxmls_files = {
      # Base files to derive from
      'base-sfd.xml' => nil,
      'base-sfd2.xml' => 'base-sfd.xml',

      'base-sfa.xml' => 'base-sfd.xml',
      'base-sfa2.xml' => 'base-sfa.xml',
      'base-sfa3.xml' => 'base-sfa.xml',

      'base-mf.xml' => 'base-sfd.xml',
      'base-mf2.xml' => 'base-mf.xml',
      'base-mf3.xml' => 'base-mf.xml',
      'base-mf4.xml' => 'base-mf.xml',

      'base-sfd-header.xml' => 'base-sfd.xml',
      'base-sfd-header-no-duplicates.xml' => 'base-sfd-header.xml',

      # Extra files to test
      'extra-auto.xml' => 'base-sfd.xml',
      'extra-auto-duct-locations.xml' => 'extra-auto.xml',
      'extra-pv-roofpitch.xml' => 'base-sfd.xml',
      'extra-dhw-solar-latitude.xml' => 'base-sfd.xml',
      'extra-second-refrigerator.xml' => 'base-sfd.xml',
      'extra-second-heating-system-portable-heater-to-heating-system.xml' => 'base-sfd.xml',
      'extra-second-heating-system-fireplace-to-heating-system.xml' => 'base-sfd.xml',
      'extra-second-heating-system-boiler-to-heating-system.xml' => 'base-sfd.xml',
      'extra-second-heating-system-portable-heater-to-heat-pump.xml' => 'base-sfd.xml',
      'extra-second-heating-system-fireplace-to-heat-pump.xml' => 'base-sfd.xml',
      'extra-second-heating-system-boiler-to-heat-pump.xml' => 'base-sfd.xml',
      'extra-enclosure-windows-shading.xml' => 'base-sfd.xml',
      'extra-enclosure-garage-partially-protruded.xml' => 'base-sfd.xml',
      'extra-enclosure-garage-atticroof-conditioned.xml' => 'base-sfd.xml',
      'extra-enclosure-atticroof-conditioned-eaves-gable.xml' => 'base-sfd.xml',
      'extra-enclosure-atticroof-conditioned-eaves-hip.xml' => 'extra-enclosure-atticroof-conditioned-eaves-gable.xml',
      'extra-gas-pool-heater-with-zero-kwh.xml' => 'base-sfd.xml',
      'extra-gas-hot-tub-heater-with-zero-kwh.xml' => 'base-sfd.xml',
      'extra-no-rim-joists.xml' => 'base-sfd.xml',
      'extra-iecc-zone-different-than-epw.xml' => 'base-sfd.xml',
      'extra-state-code-different-than-epw.xml' => 'base-sfd.xml',
      'extra-time-zone-different-than-epw.xml' => 'base-sfd.xml',
      'extra-emissions-fossil-fuel-factors.xml' => 'base-sfd.xml',
      'extra-bills-fossil-fuel-rates.xml' => 'base-sfd.xml',
      'extra-seasons-building-america.xml' => 'base-sfd.xml',
      'extra-ducts-crawlspace.xml' => 'base-sfd.xml',
      'extra-ducts-attic.xml' => 'base-sfd.xml',
      'extra-water-heater-crawlspace.xml' => 'base-sfd.xml',
      'extra-water-heater-attic.xml' => 'base-sfd.xml',
      'extra-battery-crawlspace.xml' => 'base-sfd.xml',
      'extra-battery-attic.xml' => 'base-sfd.xml',
<<<<<<< HEAD
      'extra-ev-battery.xml' => 'base-sfd.xml',
      'extra-two-batteries.xml' => 'base-sfd.xml',
=======
      'extra-detailed-performance-autosize.xml' => 'base-sfd.xml',
>>>>>>> 4f60b2e1

      'extra-sfa-atticroof-flat.xml' => 'base-sfa.xml',
      'extra-sfa-atticroof-conditioned-eaves-gable.xml' => 'extra-sfa-slab.xml',
      'extra-sfa-atticroof-conditioned-eaves-hip.xml' => 'extra-sfa-atticroof-conditioned-eaves-gable.xml',
      'extra-mf-eaves.xml' => 'extra-mf-slab.xml',

      'extra-sfa-slab.xml' => 'base-sfa.xml',
      'extra-sfa-vented-crawlspace.xml' => 'base-sfa.xml',
      'extra-sfa-unvented-crawlspace.xml' => 'base-sfa.xml',
      'extra-sfa-conditioned-crawlspace.xml' => 'base-sfa.xml',
      'extra-sfa-unconditioned-basement.xml' => 'base-sfa.xml',
      'extra-sfa-ambient.xml' => 'base-sfa.xml',

      'extra-sfa-rear-units.xml' => 'base-sfa.xml',
      'extra-sfa-exterior-corridor.xml' => 'base-sfa.xml',

      'extra-sfa-slab-middle.xml' => 'extra-sfa-slab.xml',
      'extra-sfa-slab-right.xml' => 'extra-sfa-slab.xml',
      'extra-sfa-vented-crawlspace-middle.xml' => 'extra-sfa-vented-crawlspace.xml',
      'extra-sfa-vented-crawlspace-right.xml' => 'extra-sfa-vented-crawlspace.xml',
      'extra-sfa-unvented-crawlspace-middle.xml' => 'extra-sfa-unvented-crawlspace.xml',
      'extra-sfa-unvented-crawlspace-right.xml' => 'extra-sfa-unvented-crawlspace.xml',
      'extra-sfa-unconditioned-basement-middle.xml' => 'extra-sfa-unconditioned-basement.xml',
      'extra-sfa-unconditioned-basement-right.xml' => 'extra-sfa-unconditioned-basement.xml',

      'extra-mf-atticroof-flat.xml' => 'base-mf.xml',
      'extra-mf-atticroof-vented.xml' => 'base-mf.xml',

      'extra-mf-slab.xml' => 'base-mf.xml',
      'extra-mf-vented-crawlspace.xml' => 'base-mf.xml',
      'extra-mf-unvented-crawlspace.xml' => 'base-mf.xml',
      'extra-mf-ambient.xml' => 'base-sfa.xml',

      'extra-mf-rear-units.xml' => 'base-mf.xml',
      'extra-mf-exterior-corridor.xml' => 'base-mf.xml',

      'extra-mf-slab-left-bottom.xml' => 'extra-mf-slab.xml',
      'extra-mf-slab-left-middle.xml' => 'extra-mf-slab.xml',
      'extra-mf-slab-left-top.xml' => 'extra-mf-slab.xml',
      'extra-mf-slab-middle-bottom.xml' => 'extra-mf-slab.xml',
      'extra-mf-slab-middle-middle.xml' => 'extra-mf-slab.xml',
      'extra-mf-slab-middle-top.xml' => 'extra-mf-slab.xml',
      'extra-mf-slab-right-bottom.xml' => 'extra-mf-slab.xml',
      'extra-mf-slab-right-middle.xml' => 'extra-mf-slab.xml',
      'extra-mf-slab-right-top.xml' => 'extra-mf-slab.xml',
      'extra-mf-vented-crawlspace-left-bottom.xml' => 'extra-mf-vented-crawlspace.xml',
      'extra-mf-vented-crawlspace-left-middle.xml' => 'extra-mf-vented-crawlspace.xml',
      'extra-mf-vented-crawlspace-left-top.xml' => 'extra-mf-vented-crawlspace.xml',
      'extra-mf-vented-crawlspace-middle-bottom.xml' => 'extra-mf-vented-crawlspace.xml',
      'extra-mf-vented-crawlspace-middle-middle.xml' => 'extra-mf-vented-crawlspace.xml',
      'extra-mf-vented-crawlspace-middle-top.xml' => 'extra-mf-vented-crawlspace.xml',
      'extra-mf-vented-crawlspace-right-bottom.xml' => 'extra-mf-vented-crawlspace.xml',
      'extra-mf-vented-crawlspace-right-middle.xml' => 'extra-mf-vented-crawlspace.xml',
      'extra-mf-vented-crawlspace-right-top.xml' => 'extra-mf-vented-crawlspace.xml',
      'extra-mf-unvented-crawlspace-left-bottom.xml' => 'extra-mf-unvented-crawlspace.xml',
      'extra-mf-unvented-crawlspace-left-middle.xml' => 'extra-mf-unvented-crawlspace.xml',
      'extra-mf-unvented-crawlspace-left-top.xml' => 'extra-mf-unvented-crawlspace.xml',
      'extra-mf-unvented-crawlspace-middle-bottom.xml' => 'extra-mf-unvented-crawlspace.xml',
      'extra-mf-unvented-crawlspace-middle-middle.xml' => 'extra-mf-unvented-crawlspace.xml',
      'extra-mf-unvented-crawlspace-middle-top.xml' => 'extra-mf-unvented-crawlspace.xml',
      'extra-mf-unvented-crawlspace-right-bottom.xml' => 'extra-mf-unvented-crawlspace.xml',
      'extra-mf-unvented-crawlspace-right-middle.xml' => 'extra-mf-unvented-crawlspace.xml',
      'extra-mf-unvented-crawlspace-right-top.xml' => 'extra-mf-unvented-crawlspace.xml',

      'extra-mf-slab-rear-units.xml' => 'extra-mf-slab.xml',
      'extra-mf-vented-crawlspace-rear-units.xml' => 'extra-mf-vented-crawlspace.xml',
      'extra-mf-unvented-crawlspace-rear-units.xml' => 'extra-mf-unvented-crawlspace.xml',
      'extra-mf-slab-left-bottom-rear-units.xml' => 'extra-mf-slab-left-bottom.xml',
      'extra-mf-slab-left-middle-rear-units.xml' => 'extra-mf-slab-left-middle.xml',
      'extra-mf-slab-left-top-rear-units.xml' => 'extra-mf-slab-left-top.xml',
      'extra-mf-slab-middle-bottom-rear-units.xml' => 'extra-mf-slab-middle-bottom.xml',
      'extra-mf-slab-middle-middle-rear-units.xml' => 'extra-mf-slab-middle-middle.xml',
      'extra-mf-slab-middle-top-rear-units.xml' => 'extra-mf-slab-middle-top.xml',
      'extra-mf-slab-right-bottom-rear-units.xml' => 'extra-mf-slab-right-bottom.xml',
      'extra-mf-slab-right-middle-rear-units.xml' => 'extra-mf-slab-right-middle.xml',
      'extra-mf-slab-right-top-rear-units.xml' => 'extra-mf-slab-right-top.xml',
      'extra-mf-vented-crawlspace-left-bottom-rear-units.xml' => 'extra-mf-vented-crawlspace-left-bottom.xml',
      'extra-mf-vented-crawlspace-left-middle-rear-units.xml' => 'extra-mf-vented-crawlspace-left-middle.xml',
      'extra-mf-vented-crawlspace-left-top-rear-units.xml' => 'extra-mf-vented-crawlspace-left-top.xml',
      'extra-mf-vented-crawlspace-middle-bottom-rear-units.xml' => 'extra-mf-vented-crawlspace-middle-bottom.xml',
      'extra-mf-vented-crawlspace-middle-middle-rear-units.xml' => 'extra-mf-vented-crawlspace-middle-middle.xml',
      'extra-mf-vented-crawlspace-middle-top-rear-units.xml' => 'extra-mf-vented-crawlspace-middle-top.xml',
      'extra-mf-vented-crawlspace-right-bottom-rear-units.xml' => 'extra-mf-vented-crawlspace-right-bottom.xml',
      'extra-mf-vented-crawlspace-right-middle-rear-units.xml' => 'extra-mf-vented-crawlspace-right-middle.xml',
      'extra-mf-vented-crawlspace-right-top-rear-units.xml' => 'extra-mf-vented-crawlspace-right-top.xml',
      'extra-mf-unvented-crawlspace-left-bottom-rear-units.xml' => 'extra-mf-unvented-crawlspace-left-bottom.xml',
      'extra-mf-unvented-crawlspace-left-middle-rear-units.xml' => 'extra-mf-unvented-crawlspace-left-middle.xml',
      'extra-mf-unvented-crawlspace-left-top-rear-units.xml' => 'extra-mf-unvented-crawlspace-left-top.xml',
      'extra-mf-unvented-crawlspace-middle-bottom-rear-units.xml' => 'extra-mf-unvented-crawlspace-middle-bottom.xml',
      'extra-mf-unvented-crawlspace-middle-middle-rear-units.xml' => 'extra-mf-unvented-crawlspace-middle-middle.xml',
      'extra-mf-unvented-crawlspace-middle-top-rear-units.xml' => 'extra-mf-unvented-crawlspace-middle-top.xml',
      'extra-mf-unvented-crawlspace-right-bottom-rear-units.xml' => 'extra-mf-unvented-crawlspace-right-bottom.xml',
      'extra-mf-unvented-crawlspace-right-middle-rear-units.xml' => 'extra-mf-unvented-crawlspace-right-middle.xml',
      'extra-mf-unvented-crawlspace-right-top-rear-units.xml' => 'extra-mf-unvented-crawlspace-right-top.xml',

      'error-heating-system-and-heat-pump.xml' => 'base-sfd.xml',
      'error-cooling-system-and-heat-pump.xml' => 'base-sfd.xml',
      'error-sfd-conditioned-basement-zero-foundation-height.xml' => 'base-sfd.xml',
      'error-sfd-adiabatic-walls.xml' => 'base-sfd.xml',
      'error-mf-bottom-crawlspace-zero-foundation-height.xml' => 'base-mf.xml',
      'error-second-heating-system-but-no-primary-heating.xml' => 'base-sfd.xml',
      'error-second-heating-system-ducted-with-ducted-primary-heating.xml' => 'base-sfd.xml',
      'error-sfa-no-building-num-units.xml' => 'base-sfa.xml',
      'error-sfa-above-apartment.xml' => 'base-sfa.xml',
      'error-sfa-below-apartment.xml' => 'base-sfa.xml',
      'error-sfa-all-adiabatic-walls.xml' => 'base-sfa.xml',
      'error-mf-no-building-num-units.xml' => 'base-mf.xml',
      'error-mf-all-adiabatic-walls.xml' => 'base-mf.xml',
      'error-mf-two-stories.xml' => 'base-mf.xml',
      'error-mf-conditioned-attic.xml' => 'base-mf.xml',
      'error-dhw-indirect-without-boiler.xml' => 'base-sfd.xml',
      'error-conditioned-attic-with-one-floor-above-grade.xml' => 'base-sfd.xml',
      'error-zero-number-of-bedrooms.xml' => 'base-sfd.xml',
      'error-sfd-with-shared-system.xml' => 'base-sfd.xml',
      'error-rim-joist-height-but-no-assembly-r.xml' => 'base-sfd.xml',
      'error-rim-joist-assembly-r-but-no-height.xml' => 'base-sfd.xml',
      'error-heating-perf-data-not-all-specified.xml' => 'base-sfd.xml',
      'error-heating-perf-data-not-all-same-size.xml' => 'base-sfd.xml',
      'error-cooling-perf-data-not-all-specified.xml' => 'base-sfd.xml',
      'error-cooling-perf-data-not-all-same-size.xml' => 'base-sfd.xml',
      'error-emissions-args-not-all-specified.xml' => 'base-sfd.xml',
      'error-emissions-args-not-all-same-size.xml' => 'base-sfd.xml',
      'error-emissions-natural-gas-args-not-all-specified.xml' => 'base-sfd.xml',
      'error-bills-args-not-all-same-size.xml' => 'base-sfd.xml',
      'error-invalid-aspect-ratio.xml' => 'base-sfd.xml',
      'error-negative-foundation-height.xml' => 'base-sfd.xml',
      'error-too-many-floors.xml' => 'base-sfd.xml',
      'error-invalid-garage-protrusion.xml' => 'base-sfd.xml',
      'error-sfa-no-non-adiabatic-walls.xml' => 'base-sfa.xml',
      'error-hip-roof-and-protruding-garage.xml' => 'base-sfd.xml',
      'error-protruding-garage-under-gable-roof.xml' => 'base-sfd.xml',
      'error-ambient-with-garage.xml' => 'base-sfd.xml',
      'error-invalid-door-area.xml' => 'base-sfd.xml',
      'error-invalid-window-aspect-ratio.xml' => 'base-sfd.xml',
      'error-garage-too-wide.xml' => 'base-sfd.xml',
      'error-garage-too-deep.xml' => 'base-sfd.xml',
      'error-vented-attic-with-zero-floor-insulation.xml' => 'base-sfd.xml',
      'error-different-software-program.xml' => 'base-sfd-header.xml',
      'error-different-simulation-control.xml' => 'base-sfd-header.xml',
      'error-same-emissions-scenario-name.xml' => 'base-sfd-header.xml',
      'error-same-utility-bill-scenario-name.xml' => 'base-sfd-header.xml',

      'warning-non-electric-heat-pump-water-heater.xml' => 'base-sfd.xml',
      'warning-sfd-slab-non-zero-foundation-height.xml' => 'base-sfd.xml',
      'warning-mf-bottom-slab-non-zero-foundation-height.xml' => 'base-mf.xml',
      'warning-slab-non-zero-foundation-height-above-grade.xml' => 'base-sfd.xml',
      'warning-vented-crawlspace-with-wall-and-ceiling-insulation.xml' => 'base-sfd.xml',
      'warning-unvented-crawlspace-with-wall-and-ceiling-insulation.xml' => 'base-sfd.xml',
      'warning-unconditioned-basement-with-wall-and-ceiling-insulation.xml' => 'base-sfd.xml',
      'warning-vented-attic-with-floor-and-roof-insulation.xml' => 'base-sfd.xml',
      'warning-unvented-attic-with-floor-and-roof-insulation.xml' => 'base-sfd.xml',
      'warning-conditioned-basement-with-ceiling-insulation.xml' => 'base-sfd.xml',
      'warning-conditioned-attic-with-floor-insulation.xml' => 'base-sfd.xml',
      'warning-geothermal-loop-but-no-gshp.xml' => 'base-sfd.xml'
    }

    expected_errors = {
      'error-heating-system-and-heat-pump.xml' => ['Multiple central heating systems are not currently supported.'],
      'error-cooling-system-and-heat-pump.xml' => ['Multiple central cooling systems are not currently supported.'],
      'error-sfd-conditioned-basement-zero-foundation-height.xml' => ["Foundation type of 'ConditionedBasement' cannot have a height of zero."],
      'error-sfd-adiabatic-walls.xml' => ['No adiabatic surfaces can be applied to single-family detached homes.'],
      'error-mf-conditioned-basement' => ['Conditioned basement/crawlspace foundation type for apartment units is not currently supported.'],
      'error-mf-conditioned-crawlspace' => ['Conditioned basement/crawlspace foundation type for apartment units is not currently supported.'],
      'error-mf-bottom-crawlspace-zero-foundation-height.xml' => ["Foundation type of 'UnventedCrawlspace' cannot have a height of zero."],
      'error-second-heating-system-but-no-primary-heating.xml' => ['A second heating system was specified without a primary heating system.'],
      'error-second-heating-system-ducted-with-ducted-primary-heating.xml' => ["A ducted heat pump with 'separate' ducted backup is not supported."],
      'error-sfa-no-building-num-units.xml' => ['Did not specify the number of units in the building for single-family attached or apartment units.'],
      'error-sfa-above-apartment.xml' => ['Single-family attached units cannot be above another unit.'],
      'error-sfa-below-apartment.xml' => ['Single-family attached units cannot be below another unit.'],
      'error-sfa-all-adiabatic-walls.xml' => ['At least one wall must be set to non-adiabatic.'],
      'error-mf-no-building-num-units.xml' => ['Did not specify the number of units in the building for single-family attached or apartment units.'],
      'error-mf-all-adiabatic-walls.xml' => ['At least one wall must be set to non-adiabatic.'],
      'error-mf-two-stories.xml' => ['Apartment units can only have one above-grade floor.'],
      'error-mf-conditioned-attic.xml' => ['Conditioned attic type for apartment units is not currently supported.'],
      'error-dhw-indirect-without-boiler.xml' => ['Must specify a boiler when modeling an indirect water heater type.'],
      'error-conditioned-attic-with-one-floor-above-grade.xml' => ['Units with a conditioned attic must have at least two above-grade floors.'],
      'error-zero-number-of-bedrooms.xml' => ['Number of bedrooms must be greater than zero.'],
      'error-sfd-with-shared-system.xml' => ['Specified a shared system for a single-family detached unit.'],
      'error-rim-joist-height-but-no-assembly-r.xml' => ['Specified a rim joist height but no rim joist assembly R-value.'],
      'error-rim-joist-assembly-r-but-no-height.xml' => ['Specified a rim joist assembly R-value but no rim joist height.'],
      'error-heating-perf-data-not-all-specified.xml' => ['Did not specify all required heating detailed performance data arguments.'],
      'error-heating-perf-data-not-all-same-size.xml' => ['One or more detailed heating performance data arguments does not have enough comma-separated elements specified.'],
      'error-cooling-perf-data-not-all-specified.xml' => ['Did not specify all required cooling detailed performance data arguments.'],
      'error-cooling-perf-data-not-all-same-size.xml' => ['One or more detailed cooling performance data arguments does not have enough comma-separated elements specified.'],
      'error-emissions-args-not-all-specified.xml' => ['Did not specify all required emissions arguments.'],
      'error-emissions-args-not-all-same-size.xml' => ['One or more emissions arguments does not have enough comma-separated elements specified.'],
      'error-emissions-natural-gas-args-not-all-specified.xml' => ['Did not specify fossil fuel emissions units for natural gas emissions values.'],
      'error-bills-args-not-all-same-size.xml' => ['One or more utility bill arguments does not have enough comma-separated elements specified.'],
      'error-invalid-aspect-ratio.xml' => ['Aspect ratio must be greater than zero.'],
      'error-negative-foundation-height.xml' => ['Foundation height cannot be negative.'],
      'error-too-many-floors.xml' => ['Number of above-grade floors must be six or less.'],
      'error-invalid-garage-protrusion.xml' => ['Garage protrusion fraction must be between zero and one.'],
      'error-sfa-no-non-adiabatic-walls.xml' => ['At least one wall must be set to non-adiabatic.'],
      'error-hip-roof-and-protruding-garage.xml' => ['Cannot handle protruding garage and hip roof.'],
      'error-protruding-garage-under-gable-roof.xml' => ['Cannot handle protruding garage and attic ridge running from front to back.'],
      'error-ambient-with-garage.xml' => ['Cannot handle garages with an ambient foundation type.'],
      'error-invalid-door-area.xml' => ['Door area cannot be negative.'],
      'error-invalid-window-aspect-ratio.xml' => ['Window aspect ratio must be greater than zero.'],
      'error-garage-too-wide.xml' => ['Garage is as wide as the single-family detached unit.'],
      'error-garage-too-deep.xml' => ['Garage is as deep as the single-family detached unit.'],
      'error-vented-attic-with-zero-floor-insulation.xml' => ["Element 'AssemblyEffectiveRValue': [facet 'minExclusive'] The value '0.0' must be greater than '0'."],
      'error-different-software-program.xml' => ["'Software Info: Program Used' cannot vary across dwelling units.",
                                                 "'Software Info: Program Version' cannot vary across dwelling units."],
      'error-different-simulation-control.xml' => ["'Simulation Control: Timestep' cannot vary across dwelling units.",
                                                   "'Simulation Control: Run Period' cannot vary across dwelling units.",
                                                   "'Simulation Control: Run Period Calendar Year' cannot vary across dwelling units.",
                                                   "'Simulation Control: Temperature Capacitance Multiplier' cannot vary across dwelling units."],
      'error-same-emissions-scenario-name.xml' => ["HPXML header already includes an emissions scenario named 'Emissions' with type 'CO2e'."],
      'error-same-utility-bill-scenario-name.xml' => ["HPXML header already includes a utility bill scenario named 'Bills'."]
    }

    expected_warnings = {
      'warning-non-electric-heat-pump-water-heater.xml' => ['Cannot model a heat pump water heater with non-electric fuel type.'],
      'warning-sfd-slab-non-zero-foundation-height.xml' => ["Foundation type of 'SlabOnGrade' cannot have a non-zero height. Assuming height is zero."],
      'warning-mf-bottom-slab-non-zero-foundation-height.xml' => ["Foundation type of 'SlabOnGrade' cannot have a non-zero height. Assuming height is zero."],
      'warning-slab-non-zero-foundation-height-above-grade.xml' => ['Specified a slab foundation type with a non-zero height above grade.'],
      'warning-vented-crawlspace-with-wall-and-ceiling-insulation.xml' => ['Home with unconditioned basement/crawlspace foundation type has both foundation wall insulation and floor insulation.'],
      'warning-unvented-crawlspace-with-wall-and-ceiling-insulation.xml' => ['Home with unconditioned basement/crawlspace foundation type has both foundation wall insulation and floor insulation.'],
      'warning-unconditioned-basement-with-wall-and-ceiling-insulation.xml' => ['Home with unconditioned basement/crawlspace foundation type has both foundation wall insulation and floor insulation.'],
      'warning-vented-attic-with-floor-and-roof-insulation.xml' => ['Home with unconditioned attic type has both ceiling insulation and roof insulation.'],
      'warning-unvented-attic-with-floor-and-roof-insulation.xml' => ['Home with unconditioned attic type has both ceiling insulation and roof insulation.'],
      'warning-conditioned-basement-with-ceiling-insulation.xml' => ['Home with conditioned basement has floor insulation.'],
      'warning-conditioned-attic-with-floor-insulation.xml' => ['Home with conditioned attic has ceiling insulation.'],
      'warning-geothermal-loop-but-no-gshp.xml' => ['Specified an attached geothermal loop but home has no ground source heat pump.']
    }

    schema_path = File.join(File.dirname(__FILE__), '../..', 'HPXMLtoOpenStudio', 'resources', 'hpxml_schema', 'HPXML.xsd')
    schema_validator = XMLValidator.get_schema_validator(schema_path)

    puts "Generating #{hpxmls_files.size} HPXML files..."

    hpxmls_files.each_with_index do |(hpxml_file, parent), i|
      puts "[#{i + 1}/#{hpxmls_files.size}] Generating #{hpxml_file}..."

      begin
        all_hpxml_files = [hpxml_file]
        unless parent.nil?
          all_hpxml_files.unshift(parent)
        end
        while not parent.nil?
          next unless hpxmls_files.keys.include? parent

          unless hpxmls_files[parent].nil?
            all_hpxml_files.unshift(hpxmls_files[parent])
          end
          parent = hpxmls_files[parent]
        end

        args = {}
        all_hpxml_files.each do |f|
          _set_measure_argument_values(f, args)
        end

        measures_dir = File.join(File.dirname(__FILE__), '../..')
        measures = { 'BuildResidentialHPXML' => [args] }
        model = OpenStudio::Model::Model.new
        runner = OpenStudio::Measure::OSRunner.new(OpenStudio::WorkflowJSON.new)

        # Apply measure
        success = apply_measures(measures_dir, measures, runner, model)
        model.save(File.absolute_path(File.join(@output_path, hpxml_file.gsub('.xml', '.osm')))) if @model_save

        _test_measure(runner, expected_errors[hpxml_file], expected_warnings[hpxml_file])

        if not success
          runner.result.stepErrors.each do |s|
            puts "Error: #{s}"
          end

          next if hpxml_file.start_with?('error')

          flunk "Error: Did not successfully generate #{hpxml_file}."
        end
        hpxml_path = File.absolute_path(File.join(@output_path, hpxml_file))
        hpxml = HPXML.new(hpxml_path: hpxml_path)
        if hpxml.errors.size > 0
          puts hpxml.errors.to_s
          puts "\nError: Did not successfully validate #{hpxml_file}."
          exit!
        end
        hpxml.header.xml_generated_by = 'build_residential_hpxml_test.rb'
        hpxml.header.created_date_and_time = Time.new(2000, 1, 1).strftime('%Y-%m-%dT%H:%M:%S%:z') # Hard-code to prevent diffs

        hpxml_doc = hpxml.to_doc()
        XMLHelper.write_file(hpxml_doc, hpxml_path)

        errors, _warnings = XMLValidator.validate_against_schema(hpxml_path, schema_validator)
        next unless errors.size > 0

        puts errors.to_s
        puts "\nError: Did not successfully validate #{hpxml_file}."
        exit!
      rescue Exception => e
        puts "#{e.message}\n#{e.backtrace.join("\n")}"
        flunk "Error: Did not successfully generate #{hpxml_file}"
      end
    end

    # Check generated HPXML files
    hpxml = HPXML.new(hpxml_path: File.absolute_path(File.join(@output_path, 'extra-seasons-building-america.xml')))
    hvac_control = hpxml.buildings[0].hvac_controls[0]
    assert_equal(10, hvac_control.seasons_heating_begin_month)
    assert_equal(1, hvac_control.seasons_heating_begin_day)
    assert_equal(6, hvac_control.seasons_heating_end_month)
    assert_equal(30, hvac_control.seasons_heating_end_day)
    assert_equal(5, hvac_control.seasons_cooling_begin_month)
    assert_equal(1, hvac_control.seasons_cooling_begin_day)
    assert_equal(10, hvac_control.seasons_cooling_end_month)
    assert_equal(31, hvac_control.seasons_cooling_end_day)
  end

  private

  def _set_measure_argument_values(hpxml_file, args)
    args['hpxml_path'] = File.join(File.dirname(__FILE__), "extra_files/#{hpxml_file}")
    args['apply_defaults'] = true
    args['apply_validation'] = true

    # Base
    if ['base-sfd.xml'].include? hpxml_file
      args['simulation_control_timestep'] = 60
      args['weather_station_epw_filepath'] = 'USA_CO_Denver.Intl.AP.725650_TMY3.epw'
      args['site_type'] = HPXML::SiteTypeSuburban
      args['geometry_unit_type'] = HPXML::ResidentialTypeSFD
      args['geometry_unit_cfa'] = 2700.0
      args['geometry_unit_left_wall_is_adiabatic'] = false
      args['geometry_unit_right_wall_is_adiabatic'] = false
      args['geometry_unit_front_wall_is_adiabatic'] = false
      args['geometry_unit_back_wall_is_adiabatic'] = false
      args['geometry_unit_num_floors_above_grade'] = 1
      args['geometry_average_ceiling_height'] = 8.0
      args['geometry_unit_orientation'] = 180.0
      args['geometry_unit_aspect_ratio'] = 1.5
      args['geometry_garage_width'] = 0.0
      args['geometry_garage_depth'] = 20.0
      args['geometry_garage_protrusion'] = 0.0
      args['geometry_garage_position'] = 'Right'
      args['geometry_foundation_type'] = HPXML::FoundationTypeBasementConditioned
      args['geometry_foundation_height'] = 8.0
      args['geometry_foundation_height_above_grade'] = 1.0
      args['geometry_rim_joist_height'] = 9.25
      args['geometry_roof_type'] = 'gable'
      args['geometry_roof_pitch'] = '6:12'
      args['geometry_attic_type'] = HPXML::AtticTypeUnvented
      args['geometry_eaves_depth'] = 0
      args['geometry_unit_num_bedrooms'] = 3
      args['geometry_unit_num_bathrooms'] = 2
      args['geometry_unit_num_occupants'] = 3
      args['floor_over_foundation_assembly_r'] = 0
      args['floor_over_garage_assembly_r'] = 0
      args['floor_type'] = HPXML::FloorTypeWoodFrame
      args['foundation_wall_thickness'] = 8.0
      args['foundation_wall_insulation_r'] = 8.9
      args['foundation_wall_insulation_distance_to_top'] = 0.0
      args['foundation_wall_insulation_distance_to_bottom'] = 8.0
      args['rim_joist_assembly_r'] = 23.0
      args['slab_perimeter_insulation_r'] = 0
      args['slab_perimeter_depth'] = 0
      args['slab_under_insulation_r'] = 0
      args['slab_under_width'] = 0
      args['slab_thickness'] = 4.0
      args['slab_carpet_fraction'] = 0.0
      args['slab_carpet_r'] = 0.0
      args['ceiling_assembly_r'] = 39.3
      args['roof_material_type'] = HPXML::RoofTypeAsphaltShingles
      args['roof_color'] = HPXML::ColorMedium
      args['roof_assembly_r'] = 2.3
      args['radiant_barrier_attic_location'] = 'none'
      args['radiant_barrier_grade'] = 1
      args['neighbor_front_distance'] = 0
      args['neighbor_back_distance'] = 0
      args['neighbor_left_distance'] = 0
      args['neighbor_right_distance'] = 0
      args['wall_type'] = HPXML::WallTypeWoodStud
      args['wall_siding_type'] = HPXML::SidingTypeWood
      args['wall_color'] = HPXML::ColorMedium
      args['wall_assembly_r'] = 23
      args['window_front_wwr'] = 0
      args['window_back_wwr'] = 0
      args['window_left_wwr'] = 0
      args['window_right_wwr'] = 0
      args['window_area_front'] = 108.0
      args['window_area_back'] = 108.0
      args['window_area_left'] = 72.0
      args['window_area_right'] = 72.0
      args['window_aspect_ratio'] = 1.333
      args['window_fraction_operable'] = 0.67
      args['window_ufactor'] = 0.33
      args['window_shgc'] = 0.45
      args['window_interior_shading_winter'] = 0.85
      args['window_interior_shading_summer'] = 0.7
      args['overhangs_front_depth'] = 0
      args['overhangs_back_depth'] = 0
      args['overhangs_left_depth'] = 0
      args['overhangs_right_depth'] = 0
      args['overhangs_front_distance_to_top_of_window'] = 0
      args['overhangs_back_distance_to_top_of_window'] = 0
      args['overhangs_left_distance_to_top_of_window'] = 0
      args['overhangs_right_distance_to_top_of_window'] = 0
      args['overhangs_front_distance_to_bottom_of_window'] = 0
      args['overhangs_back_distance_to_bottom_of_window'] = 0
      args['overhangs_left_distance_to_bottom_of_window'] = 0
      args['overhangs_right_distance_to_bottom_of_window'] = 0
      args['skylight_area_front'] = 0
      args['skylight_area_back'] = 0
      args['skylight_area_left'] = 0
      args['skylight_area_right'] = 0
      args['skylight_ufactor'] = 0.33
      args['skylight_shgc'] = 0.45
      args['door_area'] = 40.0
      args['door_rvalue'] = 4.4
      args['air_leakage_units'] = HPXML::UnitsACH
      args['air_leakage_house_pressure'] = 50
      args['air_leakage_value'] = 3
      args['heating_system_type'] = HPXML::HVACTypeFurnace
      args['heating_system_fuel'] = HPXML::FuelTypeNaturalGas
      args['heating_system_heating_efficiency'] = 0.92
      args['heating_system_heating_capacity'] = 36000.0
      args['heating_system_fraction_heat_load_served'] = 1
      args['cooling_system_type'] = HPXML::HVACTypeCentralAirConditioner
      args['cooling_system_cooling_efficiency_type'] = HPXML::UnitsSEER
      args['cooling_system_cooling_efficiency'] = 13.0
      args['cooling_system_cooling_compressor_type'] = HPXML::HVACCompressorTypeSingleStage
      args['cooling_system_cooling_sensible_heat_fraction'] = 0.73
      args['cooling_system_cooling_capacity'] = 24000.0
      args['cooling_system_fraction_cool_load_served'] = 1
      args['cooling_system_is_ducted'] = false
      args['heat_pump_type'] = 'none'
      args['heat_pump_heating_efficiency_type'] = HPXML::UnitsHSPF
      args['heat_pump_heating_efficiency'] = 7.7
      args['heat_pump_cooling_efficiency_type'] = HPXML::UnitsSEER
      args['heat_pump_cooling_efficiency'] = 13.0
      args['heat_pump_cooling_compressor_type'] = HPXML::HVACCompressorTypeSingleStage
      args['heat_pump_cooling_sensible_heat_fraction'] = 0.73
      args['heat_pump_heating_capacity'] = 36000.0
      args['heat_pump_cooling_capacity'] = 36000.0
      args['heat_pump_fraction_heat_load_served'] = 1
      args['heat_pump_fraction_cool_load_served'] = 1
      args['heat_pump_backup_type'] = HPXML::HeatPumpBackupTypeIntegrated
      args['heat_pump_backup_fuel'] = HPXML::FuelTypeElectricity
      args['heat_pump_backup_heating_efficiency'] = 1
      args['heat_pump_backup_heating_capacity'] = 36000.0
      args['geothermal_loop_configuration'] = 'none'
      args['hvac_control_heating_weekday_setpoint'] = 68
      args['hvac_control_heating_weekend_setpoint'] = 68
      args['hvac_control_cooling_weekday_setpoint'] = 78
      args['hvac_control_cooling_weekend_setpoint'] = 78
      args['ducts_leakage_units'] = HPXML::UnitsCFM25
      args['ducts_supply_leakage_to_outside_value'] = 75.0
      args['ducts_return_leakage_to_outside_value'] = 25.0
      args['ducts_supply_insulation_r'] = 4.0
      args['ducts_return_insulation_r'] = 0.0
      args['ducts_supply_location'] = HPXML::LocationAtticUnvented
      args['ducts_return_location'] = HPXML::LocationAtticUnvented
      args['ducts_supply_surface_area'] = 150.0
      args['ducts_return_surface_area'] = 50.0
      args['ducts_number_of_return_registers'] = 2
      args['heating_system_2_type'] = 'none'
      args['heating_system_2_fuel'] = HPXML::FuelTypeElectricity
      args['heating_system_2_heating_efficiency'] = 1.0
      args['heating_system_2_fraction_heat_load_served'] = 0.25
      args['mech_vent_fan_type'] = 'none'
      args['mech_vent_flow_rate'] = 110
      args['mech_vent_hours_in_operation'] = 24
      args['mech_vent_recovery_efficiency_type'] = 'Unadjusted'
      args['mech_vent_total_recovery_efficiency'] = 0.48
      args['mech_vent_sensible_recovery_efficiency'] = 0.72
      args['mech_vent_fan_power'] = 30
      args['mech_vent_num_units_served'] = 1
      args['mech_vent_2_fan_type'] = 'none'
      args['mech_vent_2_flow_rate'] = 110
      args['mech_vent_2_hours_in_operation'] = 24
      args['mech_vent_2_recovery_efficiency_type'] = 'Unadjusted'
      args['mech_vent_2_total_recovery_efficiency'] = 0.48
      args['mech_vent_2_sensible_recovery_efficiency'] = 0.72
      args['mech_vent_2_fan_power'] = 30
      args['kitchen_fans_quantity'] = 0
      args['bathroom_fans_quantity'] = 0
      args['whole_house_fan_present'] = false
      args['water_heater_type'] = HPXML::WaterHeaterTypeStorage
      args['water_heater_fuel_type'] = HPXML::FuelTypeElectricity
      args['water_heater_location'] = HPXML::LocationConditionedSpace
      args['water_heater_tank_volume'] = 40
      args['water_heater_efficiency_type'] = 'EnergyFactor'
      args['water_heater_efficiency'] = 0.95
      args['water_heater_recovery_efficiency'] = 0.76
      args['water_heater_heating_capacity'] = 18767
      args['water_heater_standby_loss'] = 0
      args['water_heater_jacket_rvalue'] = 0
      args['water_heater_setpoint_temperature'] = 125
      args['water_heater_num_units_served'] = 1
      args['hot_water_distribution_system_type'] = HPXML::DHWDistTypeStandard
      args['hot_water_distribution_standard_piping_length'] = 50
      args['hot_water_distribution_recirc_control_type'] = HPXML::DHWRecirControlTypeNone
      args['hot_water_distribution_recirc_piping_length'] = 50
      args['hot_water_distribution_recirc_branch_piping_length'] = 50
      args['hot_water_distribution_recirc_pump_power'] = 50
      args['hot_water_distribution_pipe_r'] = 0.0
      args['dwhr_facilities_connected'] = 'none'
      args['dwhr_equal_flow'] = true
      args['dwhr_efficiency'] = 0.55
      args['water_fixtures_shower_low_flow'] = true
      args['water_fixtures_sink_low_flow'] = false
      args['solar_thermal_system_type'] = 'none'
      args['solar_thermal_collector_area'] = 40.0
      args['solar_thermal_collector_loop_type'] = HPXML::SolarThermalLoopTypeDirect
      args['solar_thermal_collector_type'] = HPXML::SolarThermalTypeEvacuatedTube
      args['solar_thermal_collector_azimuth'] = 180
      args['solar_thermal_collector_tilt'] = 20
      args['solar_thermal_collector_rated_optical_efficiency'] = 0.5
      args['solar_thermal_collector_rated_thermal_losses'] = 0.2799
      args['solar_thermal_solar_fraction'] = 0
      args['pv_system_present'] = false
      args['pv_system_array_azimuth'] = 180
      args['pv_system_array_tilt'] = 20
      args['pv_system_max_power_output'] = 4000
      args['pv_system_2_present'] = false
      args['pv_system_2_array_azimuth'] = 180
      args['pv_system_2_array_tilt'] = 20
      args['pv_system_2_max_power_output'] = 4000
      args['battery_present'] = false
      args['lighting_present'] = true
      args['lighting_interior_fraction_cfl'] = 0.4
      args['lighting_interior_fraction_lfl'] = 0.1
      args['lighting_interior_fraction_led'] = 0.25
      args['lighting_exterior_fraction_cfl'] = 0.4
      args['lighting_exterior_fraction_lfl'] = 0.1
      args['lighting_exterior_fraction_led'] = 0.25
      args['lighting_garage_fraction_cfl'] = 0.4
      args['lighting_garage_fraction_lfl'] = 0.1
      args['lighting_garage_fraction_led'] = 0.25
      args['holiday_lighting_present'] = false
      args['dehumidifier_type'] = 'none'
      args['dehumidifier_efficiency_type'] = 'EnergyFactor'
      args['dehumidifier_efficiency'] = 1.8
      args['dehumidifier_capacity'] = 40
      args['dehumidifier_rh_setpoint'] = 0.5
      args['dehumidifier_fraction_dehumidification_load_served'] = 1
      args['clothes_washer_present'] = true
      args['clothes_washer_location'] = HPXML::LocationConditionedSpace
      args['clothes_washer_efficiency_type'] = 'IntegratedModifiedEnergyFactor'
      args['clothes_washer_efficiency'] = 1.21
      args['clothes_washer_rated_annual_kwh'] = 380.0
      args['clothes_washer_label_electric_rate'] = 0.12
      args['clothes_washer_label_gas_rate'] = 1.09
      args['clothes_washer_label_annual_gas_cost'] = 27.0
      args['clothes_washer_label_usage'] = 6.0
      args['clothes_washer_capacity'] = 3.2
      args['clothes_dryer_present'] = true
      args['clothes_dryer_location'] = HPXML::LocationConditionedSpace
      args['clothes_dryer_fuel_type'] = HPXML::FuelTypeElectricity
      args['clothes_dryer_efficiency_type'] = 'CombinedEnergyFactor'
      args['clothes_dryer_efficiency'] = 3.73
      args['clothes_dryer_vented_flow_rate'] = 150.0
      args['dishwasher_present'] = true
      args['dishwasher_location'] = HPXML::LocationConditionedSpace
      args['dishwasher_efficiency_type'] = 'RatedAnnualkWh'
      args['dishwasher_efficiency'] = 307
      args['dishwasher_label_electric_rate'] = 0.12
      args['dishwasher_label_gas_rate'] = 1.09
      args['dishwasher_label_annual_gas_cost'] = 22.32
      args['dishwasher_label_usage'] = 4.0
      args['dishwasher_place_setting_capacity'] = 12
      args['refrigerator_present'] = true
      args['refrigerator_location'] = HPXML::LocationConditionedSpace
      args['refrigerator_rated_annual_kwh'] = 650.0
      args['extra_refrigerator_present'] = false
      args['freezer_present'] = false
      args['cooking_range_oven_present'] = true
      args['cooking_range_oven_location'] = HPXML::LocationConditionedSpace
      args['cooking_range_oven_fuel_type'] = HPXML::FuelTypeElectricity
      args['cooking_range_oven_is_induction'] = false
      args['cooking_range_oven_is_convection'] = false
      args['ceiling_fan_present'] = false
      args['misc_plug_loads_television_present'] = true
      args['misc_plug_loads_television_annual_kwh'] = 620.0
      args['misc_plug_loads_other_annual_kwh'] = 2457.0
      args['misc_plug_loads_other_frac_sensible'] = 0.855
      args['misc_plug_loads_other_frac_latent'] = 0.045
      args['misc_plug_loads_well_pump_present'] = false
      args['misc_plug_loads_vehicle_present'] = false
      args['misc_fuel_loads_grill_present'] = false
      args['misc_fuel_loads_grill_fuel_type'] = HPXML::FuelTypeNaturalGas
      args['misc_fuel_loads_lighting_present'] = false
      args['misc_fuel_loads_lighting_fuel_type'] = HPXML::FuelTypeNaturalGas
      args['misc_fuel_loads_fireplace_present'] = false
      args['misc_fuel_loads_fireplace_fuel_type'] = HPXML::FuelTypeNaturalGas
      args['pool_present'] = false
      args['pool_heater_type'] = HPXML::HeaterTypeElectricResistance
      args['permanent_spa_present'] = false
      args['permanent_spa_heater_type'] = HPXML::HeaterTypeElectricResistance
    elsif ['base-sfd2.xml'].include? hpxml_file
      args['existing_hpxml_path'] = File.join(File.dirname(__FILE__), 'extra_files/base-sfd.xml')
      args['whole_sfa_or_mf_building_sim'] = true
    elsif ['base-sfa.xml'].include? hpxml_file
      args['geometry_unit_type'] = HPXML::ResidentialTypeSFA
      args['geometry_unit_cfa'] = 1800.0
      args['geometry_building_num_units'] = 3
      args['geometry_unit_right_wall_is_adiabatic'] = true
      args['window_front_wwr'] = 0.18
      args['window_back_wwr'] = 0.18
      args['window_left_wwr'] = 0.18
      args['window_right_wwr'] = 0.18
      args['window_area_front'] = 0
      args['window_area_back'] = 0
      args['window_area_left'] = 0
      args['window_area_right'] = 0
      args['air_leakage_type'] = HPXML::InfiltrationTypeUnitTotal
    elsif ['base-sfa2.xml'].include? hpxml_file
      args['existing_hpxml_path'] = File.join(File.dirname(__FILE__), 'extra_files/base-sfa.xml')
      args['whole_sfa_or_mf_building_sim'] = true
    elsif ['base-sfa3.xml'].include? hpxml_file
      args['existing_hpxml_path'] = File.join(File.dirname(__FILE__), 'extra_files/base-sfa2.xml')
      args['whole_sfa_or_mf_building_sim'] = true
    elsif ['base-mf.xml'].include? hpxml_file
      args['geometry_unit_type'] = HPXML::ResidentialTypeApartment
      args['geometry_unit_cfa'] = 900.0
      args['geometry_foundation_type'] = HPXML::FoundationTypeBasementUnconditioned
      args['geometry_attic_type'] = HPXML::AtticTypeBelowApartment
      args['geometry_foundation_type'] = HPXML::FoundationTypeAboveApartment
      args['geometry_unit_right_wall_is_adiabatic'] = true
      args['geometry_building_num_units'] = 6
      args['window_front_wwr'] = 0.18
      args['window_back_wwr'] = 0.18
      args['window_left_wwr'] = 0.18
      args['window_right_wwr'] = 0.18
      args['window_area_front'] = 0
      args['window_area_back'] = 0
      args['window_area_left'] = 0
      args['window_area_right'] = 0
      args['ducts_supply_leakage_to_outside_value'] = 0.0
      args['ducts_return_leakage_to_outside_value'] = 0.0
      args['ducts_supply_location'] = HPXML::LocationConditionedSpace
      args['ducts_return_location'] = HPXML::LocationConditionedSpace
      args['ducts_supply_insulation_r'] = 0.0
      args['ducts_return_insulation_r'] = 0.0
      args['ducts_number_of_return_registers'] = 1
      args['door_area'] = 20.0
      args['air_leakage_type'] = HPXML::InfiltrationTypeUnitTotal
    elsif ['base-mf2.xml'].include? hpxml_file
      args['existing_hpxml_path'] = File.join(File.dirname(__FILE__), 'extra_files/base-mf.xml')
      args['whole_sfa_or_mf_building_sim'] = true
    elsif ['base-mf3.xml'].include? hpxml_file
      args['existing_hpxml_path'] = File.join(File.dirname(__FILE__), 'extra_files/base-mf2.xml')
      args['whole_sfa_or_mf_building_sim'] = true
    elsif ['base-mf4.xml'].include? hpxml_file
      args['existing_hpxml_path'] = File.join(File.dirname(__FILE__), 'extra_files/base-mf3.xml')
      args['whole_sfa_or_mf_building_sim'] = true
    elsif ['base-sfd-header.xml'].include? hpxml_file
      args['software_info_program_used'] = 'Program'
      args['software_info_program_version'] = '1'
      args['schedules_vacancy_period'] = 'Jan 2 - Jan 5'
      args['schedules_power_outage_period'] = 'Feb 10 - Feb 12'
      args['schedules_power_outage_window_natvent_availability'] = HPXML::ScheduleAvailable
      args['simulation_control_run_period'] = 'Jan 1 - Dec 31'
      args['simulation_control_run_period_calendar_year'] = 2007
      args['simulation_control_temperature_capacitance_multiplier'] = 1.0
      args['emissions_scenario_names'] = 'Emissions'
      args['emissions_types'] = 'CO2e'
      args['emissions_electricity_units'] = 'kg/MWh'
      args['emissions_electricity_values_or_filepaths'] = '1'
      args['emissions_fossil_fuel_units'] = 'kg/MBtu'
      args['emissions_natural_gas_values'] = '2'
      args['utility_bill_scenario_names'] = 'Bills'
    elsif ['base-sfd-header-no-duplicates.xml'].include? hpxml_file
      args['existing_hpxml_path'] = File.join(File.dirname(__FILE__), 'extra_files/base-sfd-header.xml')
      args['whole_sfa_or_mf_building_sim'] = true
    end

    # Extras
    if ['extra-auto.xml'].include? hpxml_file
      args.delete('geometry_unit_num_occupants')
      args.delete('ducts_supply_location')
      args.delete('ducts_return_location')
      args.delete('ducts_supply_surface_area')
      args.delete('ducts_return_surface_area')
      args.delete('water_heater_location')
      args.delete('water_heater_tank_volume')
      args.delete('hot_water_distribution_standard_piping_length')
      args.delete('clothes_washer_location')
      args.delete('clothes_dryer_location')
      args.delete('refrigerator_location')
    elsif ['extra-auto-duct-locations.xml'].include? hpxml_file
      args['ducts_supply_location'] = HPXML::LocationAtticUnvented
      args['ducts_return_location'] = HPXML::LocationAtticUnvented
    elsif ['extra-pv-roofpitch.xml'].include? hpxml_file
      args['pv_system_module_type'] = HPXML::PVModuleTypeStandard
      args['pv_system_2_module_type'] = HPXML::PVModuleTypeStandard
      args['pv_system_array_tilt'] = 'roofpitch'
      args['pv_system_2_array_tilt'] = 'roofpitch+15'
    elsif ['extra-dhw-solar-latitude.xml'].include? hpxml_file
      args['solar_thermal_system_type'] = HPXML::SolarThermalSystemType
      args['solar_thermal_collector_tilt'] = 'latitude-15'
    elsif ['extra-second-refrigerator.xml'].include? hpxml_file
      args['extra_refrigerator_location'] = HPXML::LocationConditionedSpace
    elsif ['extra-second-heating-system-portable-heater-to-heating-system.xml'].include? hpxml_file
      args['heating_system_fuel'] = HPXML::FuelTypeElectricity
      args['heating_system_heating_capacity'] = 48000.0
      args['heating_system_fraction_heat_load_served'] = 0.75
      args['ducts_supply_leakage_to_outside_value'] = 0.0
      args['ducts_return_leakage_to_outside_value'] = 0.0
      args['ducts_supply_location'] = HPXML::LocationConditionedSpace
      args['ducts_return_location'] = HPXML::LocationConditionedSpace
      args['heating_system_2_type'] = HPXML::HVACTypeSpaceHeater
      args['heating_system_2_heating_capacity'] = 16000.0
    elsif ['extra-second-heating-system-fireplace-to-heating-system.xml'].include? hpxml_file
      args['heating_system_type'] = HPXML::HVACTypeElectricResistance
      args['heating_system_fuel'] = HPXML::FuelTypeElectricity
      args['heating_system_heating_efficiency'] = 1.0
      args['heating_system_heating_capacity'] = 48000.0
      args['heating_system_fraction_heat_load_served'] = 0.75
      args['cooling_system_type'] = 'none'
      args['heating_system_2_type'] = HPXML::HVACTypeFireplace
      args['heating_system_2_heating_capacity'] = 16000.0
    elsif ['extra-second-heating-system-boiler-to-heating-system.xml'].include? hpxml_file
      args['heating_system_type'] = HPXML::HVACTypeBoiler
      args['heating_system_fraction_heat_load_served'] = 0.75
      args['heating_system_2_type'] = HPXML::HVACTypeBoiler
    elsif ['extra-second-heating-system-portable-heater-to-heat-pump.xml'].include? hpxml_file
      args['heating_system_type'] = 'none'
      args['cooling_system_type'] = 'none'
      args['heat_pump_type'] = HPXML::HVACTypeHeatPumpAirToAir
      args['heat_pump_backup_type'] = HPXML::HeatPumpBackupTypeIntegrated
      args['heat_pump_backup_fuel'] = HPXML::FuelTypeElectricity
      args['heat_pump_heating_capacity'] = 48000.0
      args['heat_pump_fraction_heat_load_served'] = 0.75
      args['ducts_supply_leakage_to_outside_value'] = 0.0
      args['ducts_return_leakage_to_outside_value'] = 0.0
      args['ducts_supply_location'] = HPXML::LocationConditionedSpace
      args['ducts_return_location'] = HPXML::LocationConditionedSpace
      args['heating_system_2_type'] = HPXML::HVACTypeSpaceHeater
      args['heating_system_2_heating_capacity'] = 16000.0
    elsif ['extra-second-heating-system-fireplace-to-heat-pump.xml'].include? hpxml_file
      args['heating_system_type'] = 'none'
      args['cooling_system_type'] = 'none'
      args['heat_pump_type'] = HPXML::HVACTypeHeatPumpMiniSplit
      args.delete('heat_pump_cooling_compressor_type')
      args['heat_pump_heating_efficiency'] = 10.0
      args['heat_pump_cooling_efficiency'] = 19.0
      args['heat_pump_heating_capacity'] = 48000.0
      args['heat_pump_is_ducted'] = true
      args['heat_pump_fraction_heat_load_served'] = 0.75
      args['heating_system_2_type'] = HPXML::HVACTypeFireplace
      args['heating_system_2_heating_capacity'] = 16000.0
    elsif ['extra-second-heating-system-boiler-to-heat-pump.xml'].include? hpxml_file
      args['heating_system_type'] = 'none'
      args['cooling_system_type'] = 'none'
      args['heat_pump_type'] = HPXML::HVACTypeHeatPumpGroundToAir
      args['heat_pump_heating_efficiency_type'] = HPXML::UnitsCOP
      args['heat_pump_heating_efficiency'] = 3.6
      args['heat_pump_cooling_efficiency_type'] = HPXML::UnitsEER
      args['heat_pump_cooling_efficiency'] = 16.6
      args['heat_pump_backup_type'] = HPXML::HeatPumpBackupTypeIntegrated
      args['heat_pump_backup_fuel'] = HPXML::FuelTypeElectricity
      args['heat_pump_fraction_heat_load_served'] = 0.75
      args['heating_system_2_type'] = HPXML::HVACTypeBoiler
    elsif ['extra-enclosure-windows-shading.xml'].include? hpxml_file
      args['window_interior_shading_winter'] = 0.99
      args['window_interior_shading_summer'] = 0.01
      args['window_exterior_shading_winter'] = 0.9
      args['window_exterior_shading_summer'] = 0.1
    elsif ['extra-enclosure-garage-partially-protruded.xml'].include? hpxml_file
      args['geometry_garage_width'] = 12
      args['geometry_garage_protrusion'] = 0.5
    elsif ['extra-enclosure-garage-atticroof-conditioned.xml'].include? hpxml_file
      args['geometry_garage_width'] = 30.0
      args['geometry_garage_protrusion'] = 1.0
      args['window_area_front'] = 12.0
      args['window_aspect_ratio'] = 5.0 / 1.5
      args['geometry_unit_cfa'] = 4500.0
      args['geometry_unit_num_floors_above_grade'] = 2
      args['geometry_attic_type'] = HPXML::AtticTypeConditioned
      args['floor_over_garage_assembly_r'] = 39.3
      args['ducts_supply_location'] = HPXML::LocationGarage
      args['ducts_return_location'] = HPXML::LocationGarage
    elsif ['extra-enclosure-atticroof-conditioned-eaves-gable.xml'].include? hpxml_file
      args['geometry_foundation_type'] = HPXML::FoundationTypeSlab
      args['geometry_foundation_height'] = 0.0
      args['geometry_foundation_height_above_grade'] = 0.0
      args.delete('foundation_wall_insulation_distance_to_bottom')
      args['geometry_unit_cfa'] = 4500.0
      args['geometry_unit_num_floors_above_grade'] = 2
      args['geometry_attic_type'] = HPXML::AtticTypeConditioned
      args['geometry_eaves_depth'] = 2
      args['ducts_supply_location'] = HPXML::LocationUnderSlab
      args['ducts_return_location'] = HPXML::LocationUnderSlab
    elsif ['extra-enclosure-atticroof-conditioned-eaves-hip.xml'].include? hpxml_file
      args['geometry_roof_type'] = 'hip'
    elsif ['extra-gas-pool-heater-with-zero-kwh.xml'].include? hpxml_file
      args['pool_present'] = true
      args['pool_heater_type'] = HPXML::HeaterTypeGas
      args['pool_heater_annual_kwh'] = 0
    elsif ['extra-gas-hot-tub-heater-with-zero-kwh.xml'].include? hpxml_file
      args['permanent_spa_present'] = true
      args['permanent_spa_heater_type'] = HPXML::HeaterTypeGas
      args['permanent_spa_heater_annual_kwh'] = 0
    elsif ['extra-no-rim-joists.xml'].include? hpxml_file
      args.delete('geometry_rim_joist_height')
      args.delete('rim_joist_assembly_r')
    elsif ['extra-iecc-zone-different-than-epw.xml'].include? hpxml_file
      args['site_iecc_zone'] = '6B'
    elsif ['extra-state-code-different-than-epw.xml'].include? hpxml_file
      args['site_state_code'] = 'WY'
    elsif ['extra-time-zone-different-than-epw.xml'].include? hpxml_file
      args['site_time_zone_utc_offset'] = '-6'
    elsif ['extra-emissions-fossil-fuel-factors.xml'].include? hpxml_file
      args['emissions_scenario_names'] = 'Scenario1, Scenario2'
      args['emissions_types'] = 'CO2e, SO2'
      args['emissions_electricity_units'] = "#{HPXML::EmissionsScenario::UnitsKgPerMWh}, #{HPXML::EmissionsScenario::UnitsLbPerMWh}"
      args['emissions_electricity_values_or_filepaths'] = '392.6, 0.384'
      args['emissions_fossil_fuel_units'] = "#{HPXML::EmissionsScenario::UnitsLbPerMBtu}, #{HPXML::EmissionsScenario::UnitsLbPerMBtu}"
      args['emissions_natural_gas_values'] = '117.6, 0.0006'
      args['emissions_propane_values'] = '136.6, 0.0002'
      args['emissions_fuel_oil_values'] = '161.0, 0.0015'
      args['emissions_coal_values'] = '211.1, 0.0020'
      args['emissions_wood_values'] = '200.0, 0.0025'
    elsif ['extra-bills-fossil-fuel-rates.xml'].include? hpxml_file
      args['utility_bill_scenario_names'] = 'Scenario1, Scenario2'
      args['utility_bill_propane_fixed_charges'] = '1, 2'
      args['utility_bill_propane_marginal_rates'] = '3, 4'
      args['utility_bill_fuel_oil_fixed_charges'] = '5, 6'
      args['utility_bill_fuel_oil_marginal_rates'] = '6, 7'
      args['utility_bill_coal_fixed_charges'] = '8, 9'
      args['utility_bill_coal_marginal_rates'] = '10, 11'
      args['utility_bill_wood_fixed_charges'] = '12, 13'
      args['utility_bill_wood_marginal_rates'] = '14, 15'
      args['utility_bill_wood_pellets_fixed_charges'] = '16, 17'
      args['utility_bill_wood_pellets_marginal_rates'] = '18, 19'
    elsif ['extra-seasons-building-america.xml'].include? hpxml_file
      args['hvac_control_heating_season_period'] = HPXML::BuildingAmerica
      args['hvac_control_cooling_season_period'] = HPXML::BuildingAmerica
    elsif ['extra-ducts-crawlspace.xml'].include? hpxml_file
      args['geometry_foundation_type'] = HPXML::FoundationTypeCrawlspaceUnvented
      args['geometry_foundation_height'] = 4
      args['floor_over_foundation_assembly_r'] = 18.7
      args['foundation_wall_insulation_distance_to_bottom'] = 4
      args['ducts_supply_location'] = HPXML::LocationCrawlspace
      args['ducts_return_location'] = HPXML::LocationCrawlspace
    elsif ['extra-ducts-attic.xml'].include? hpxml_file
      args['ducts_supply_location'] = HPXML::LocationAttic
      args['ducts_return_location'] = HPXML::LocationAttic
    elsif ['extra-water-heater-crawlspace.xml'].include? hpxml_file
      args['geometry_foundation_type'] = HPXML::FoundationTypeCrawlspaceUnvented
      args['geometry_foundation_height'] = 4
      args['floor_over_foundation_assembly_r'] = 18.7
      args['foundation_wall_insulation_distance_to_bottom'] = 4
      args['water_heater_location'] = HPXML::LocationCrawlspace
    elsif ['extra-water-heater-attic.xml'].include? hpxml_file
      args['water_heater_location'] = HPXML::LocationAttic
    elsif ['extra-battery-crawlspace.xml'].include? hpxml_file
      args['geometry_foundation_type'] = HPXML::FoundationTypeCrawlspaceUnvented
      args['geometry_foundation_height'] = 4
      args['floor_over_foundation_assembly_r'] = 18.7
      args['foundation_wall_insulation_distance_to_bottom'] = 4
      args['battery_present'] = true
      args['battery_location'] = HPXML::LocationCrawlspace
    elsif ['extra-battery-attic.xml'].include? hpxml_file
      args['battery_present'] = true
      args['battery_location'] = HPXML::LocationAttic
<<<<<<< HEAD
    elsif ['extra-ev-battery.xml'].include? hpxml_file
      args['ev_battery_present'] = true
    elsif ['extra-two-batteries.xml'].include? hpxml_file
      args['ev_battery_present'] = true
      args['battery_present'] = true
      args['battery_location'] = HPXML::LocationAttic
=======
    elsif ['extra-detailed-performance-autosize.xml'].include? hpxml_file
      args['heating_system_type'] = 'none'
      args['cooling_system_type'] = 'none'
      args['heat_pump_type'] = HPXML::HVACTypeHeatPumpAirToAir
      args['heat_pump_heating_efficiency'] = 10.0
      args['heat_pump_cooling_efficiency'] = 17.25
      args['heat_pump_cooling_compressor_type'] = HPXML::HVACCompressorTypeVariableSpeed
      args['heat_pump_cooling_sensible_heat_fraction'] = 0.78
      args.delete('heat_pump_heating_capacity')
      args.delete('heat_pump_cooling_capacity')
      args['hvac_perf_data_capacity_type'] = 'Normalized capacity fractions'
      args['hvac_perf_data_heating_outdoor_temperatures'] = '47.0, 17.0, 5.0'
      args['hvac_perf_data_heating_min_speed_capacities'] = '0.28, 0.12, 0.05'
      args['hvac_perf_data_heating_max_speed_capacities'] = '1.0, 0.69, 0.55'
      args['hvac_perf_data_heating_min_speed_cops'] = '4.73, 1.84, 0.81'
      args['hvac_perf_data_heating_max_speed_cops'] = '3.44, 2.66, 2.28'
      args['hvac_perf_data_cooling_outdoor_temperatures'] = '95.0, 82.0'
      args['hvac_perf_data_cooling_min_speed_capacities'] = '0.325, 0.37'
      args['hvac_perf_data_cooling_max_speed_capacities'] = '1.0, 1.11'
      args['hvac_perf_data_cooling_min_speed_cops'] = '4.47, 6.34'
      args['hvac_perf_data_cooling_max_speed_cops'] = '2.71, 3.53'
>>>>>>> 4f60b2e1
    elsif ['extra-sfa-atticroof-flat.xml'].include? hpxml_file
      args['geometry_attic_type'] = HPXML::AtticTypeFlatRoof
      args['ducts_supply_leakage_to_outside_value'] = 0.0
      args['ducts_return_leakage_to_outside_value'] = 0.0
      args['ducts_supply_location'] = HPXML::LocationBasementConditioned
      args['ducts_return_location'] = HPXML::LocationBasementConditioned
    elsif ['extra-sfa-atticroof-conditioned-eaves-gable.xml'].include? hpxml_file
      args['geometry_unit_num_floors_above_grade'] = 2
      args['geometry_attic_type'] = HPXML::AtticTypeConditioned
      args['geometry_eaves_depth'] = 2
      args['ducts_supply_location'] = HPXML::LocationConditionedSpace
      args['ducts_return_location'] = HPXML::LocationConditionedSpace
    elsif ['extra-sfa-atticroof-conditioned-eaves-hip.xml'].include? hpxml_file
      args['geometry_roof_type'] = 'hip'
    elsif ['extra-mf-eaves.xml'].include? hpxml_file
      args['geometry_eaves_depth'] = 2
    elsif ['extra-sfa-slab.xml'].include? hpxml_file
      args['geometry_foundation_type'] = HPXML::FoundationTypeSlab
      args['geometry_foundation_height'] = 0.0
      args['geometry_foundation_height_above_grade'] = 0.0
      args.delete('foundation_wall_insulation_distance_to_bottom')
    elsif ['extra-sfa-vented-crawlspace.xml'].include? hpxml_file
      args['geometry_foundation_type'] = HPXML::FoundationTypeCrawlspaceVented
      args['geometry_foundation_height'] = 4.0
      args['floor_over_foundation_assembly_r'] = 18.7
      args['foundation_wall_insulation_distance_to_bottom'] = 4.0
    elsif ['extra-sfa-unvented-crawlspace.xml'].include? hpxml_file
      args['geometry_foundation_type'] = HPXML::FoundationTypeCrawlspaceUnvented
      args['geometry_foundation_height'] = 4.0
      args['floor_over_foundation_assembly_r'] = 18.7
      args['foundation_wall_insulation_distance_to_bottom'] = 4.0
    elsif ['extra-sfa-conditioned-crawlspace.xml'].include? hpxml_file
      args['geometry_foundation_type'] = HPXML::FoundationTypeCrawlspaceConditioned
      args['geometry_foundation_height'] = 4.0
      args['floor_over_foundation_assembly_r'] = 2.1
      args['foundation_wall_insulation_distance_to_bottom'] = 4.0
    elsif ['extra-sfa-unconditioned-basement.xml'].include? hpxml_file
      args['geometry_foundation_type'] = HPXML::FoundationTypeBasementUnconditioned
      args['floor_over_foundation_assembly_r'] = 18.7
      args['foundation_wall_insulation_r'] = 0
      args['foundation_wall_insulation_distance_to_bottom'] = 0.0
    elsif ['extra-sfa-ambient.xml'].include? hpxml_file
      args['geometry_unit_cfa'] = 900.0
      args['geometry_foundation_type'] = HPXML::FoundationTypeAmbient
      args.delete('geometry_rim_joist_height')
      args['floor_over_foundation_assembly_r'] = 18.7
      args.delete('rim_joist_assembly_r')
      args['misc_plug_loads_other_annual_kwh'] = 1228.5
    elsif ['extra-sfa-rear-units.xml'].include? hpxml_file
      args['geometry_building_num_units'] = 4
    elsif ['extra-sfa-exterior-corridor.xml'].include? hpxml_file
      args['geometry_building_num_units'] = 4
    elsif ['extra-sfa-slab-middle.xml',
           'extra-sfa-vented-crawlspace-middle.xml',
           'extra-sfa-unvented-crawlspace-middle.xml',
           'extra-sfa-unconditioned-basement-middle.xml'].include? hpxml_file
      args['geometry_unit_left_wall_is_adiabatic'] = true
      args['geometry_unit_right_wall_is_adiabatic'] = true
    elsif ['extra-sfa-slab-right.xml',
           'extra-sfa-vented-crawlspace-right.xml',
           'extra-sfa-unvented-crawlspace-right.xml',
           'extra-sfa-unconditioned-basement-right.xml'].include? hpxml_file
      args['geometry_unit_left_wall_is_adiabatic'] = true
    elsif ['extra-mf-atticroof-flat.xml'].include? hpxml_file
      args['geometry_attic_type'] = HPXML::AtticTypeFlatRoof
    elsif ['extra-mf-atticroof-vented.xml'].include? hpxml_file
      args['geometry_attic_type'] = HPXML::AtticTypeVented
    elsif ['extra-mf-slab.xml'].include? hpxml_file
      args['geometry_building_num_units'] = 18
      args['geometry_foundation_type'] = HPXML::FoundationTypeSlab
      args['geometry_foundation_height'] = 0.0
      args['geometry_foundation_height_above_grade'] = 0.0
      args.delete('foundation_wall_insulation_distance_to_bottom')
    elsif ['extra-mf-vented-crawlspace.xml'].include? hpxml_file
      args['geometry_building_num_units'] = 18
      args['geometry_foundation_type'] = HPXML::FoundationTypeCrawlspaceVented
      args['geometry_foundation_height'] = 4.0
      args['floor_over_foundation_assembly_r'] = 18.7
      args['foundation_wall_insulation_distance_to_bottom'] = 4.0
    elsif ['extra-mf-unvented-crawlspace.xml'].include? hpxml_file
      args['geometry_building_num_units'] = 18
      args['geometry_foundation_type'] = HPXML::FoundationTypeCrawlspaceUnvented
      args['geometry_foundation_height'] = 4.0
      args['floor_over_foundation_assembly_r'] = 18.7
      args['foundation_wall_insulation_distance_to_bottom'] = 4.0
    elsif ['extra-mf-ambient.xml'].include? hpxml_file
      args['geometry_unit_cfa'] = 450.0
      args['geometry_foundation_type'] = HPXML::FoundationTypeAmbient
      args.delete('geometry_rim_joist_height')
      args['floor_over_foundation_assembly_r'] = 18.7
      args.delete('rim_joist_assembly_r')
      args['misc_plug_loads_other_annual_kwh'] = 1228.5
    elsif ['extra-mf-rear-units.xml'].include? hpxml_file
      args['geometry_building_num_units'] = 18
    elsif ['extra-mf-exterior-corridor.xml'].include? hpxml_file
      args['geometry_building_num_units'] = 18
    elsif ['extra-mf-slab-left-bottom.xml',
           'extra-mf-vented-crawlspace-left-bottom.xml',
           'extra-mf-unvented-crawlspace-left-bottom.xml'].include? hpxml_file
      args['geometry_unit_right_wall_is_adiabatic'] = true
      args['geometry_attic_type'] = HPXML::AtticTypeBelowApartment
    elsif ['extra-mf-slab-left-middle.xml',
           'extra-mf-vented-crawlspace-left-middle.xml',
           'extra-mf-unvented-crawlspace-left-middle.xml'].include? hpxml_file
      args['geometry_unit_right_wall_is_adiabatic'] = true
      args['geometry_attic_type'] = HPXML::AtticTypeBelowApartment
      args['geometry_foundation_type'] = HPXML::FoundationTypeAboveApartment
    elsif ['extra-mf-slab-left-top.xml',
           'extra-mf-vented-crawlspace-left-top.xml',
           'extra-mf-unvented-crawlspace-left-top.xml'].include? hpxml_file
      args['geometry_unit_right_wall_is_adiabatic'] = true
      args['geometry_foundation_type'] = HPXML::FoundationTypeAboveApartment
    elsif ['extra-mf-slab-middle-bottom.xml',
           'extra-mf-vented-crawlspace-middle-bottom.xml',
           'extra-mf-unvented-crawlspace-middle-bottom.xml'].include? hpxml_file
      args['geometry_unit_left_wall_is_adiabatic'] = true
      args['geometry_unit_right_wall_is_adiabatic'] = true
      args['geometry_attic_type'] = HPXML::AtticTypeBelowApartment
    elsif ['extra-mf-slab-middle-middle.xml',
           'extra-mf-vented-crawlspace-middle-middle.xml',
           'extra-mf-unvented-crawlspace-middle-middle.xml'].include? hpxml_file
      args['geometry_unit_left_wall_is_adiabatic'] = true
      args['geometry_unit_right_wall_is_adiabatic'] = true
      args['geometry_attic_type'] = HPXML::AtticTypeBelowApartment
      args['geometry_foundation_type'] = HPXML::FoundationTypeAboveApartment
    elsif ['extra-mf-slab-middle-top.xml',
           'extra-mf-vented-crawlspace-middle-top.xml',
           'extra-mf-unvented-crawlspace-middle-top.xml'].include? hpxml_file
      args['geometry_unit_left_wall_is_adiabatic'] = true
      args['geometry_unit_right_wall_is_adiabatic'] = true
      args['geometry_foundation_type'] = HPXML::FoundationTypeAboveApartment
    elsif ['extra-mf-slab-right-bottom.xml',
           'extra-mf-vented-crawlspace-right-bottom.xml',
           'extra-mf-unvented-crawlspace-right-bottom.xml'].include? hpxml_file
      args['geometry_unit_left_wall_is_adiabatic'] = true
      args['geometry_attic_type'] = HPXML::AtticTypeBelowApartment
    elsif ['extra-mf-slab-right-middle.xml',
           'extra-mf-vented-crawlspace-right-middle.xml',
           'extra-mf-unvented-crawlspace-right-middle.xml'].include? hpxml_file
      args['geometry_unit_left_wall_is_adiabatic'] = true
      args['geometry_attic_type'] = HPXML::AtticTypeBelowApartment
      args['geometry_foundation_type'] = HPXML::FoundationTypeAboveApartment
    elsif ['extra-mf-slab-right-top.xml',
           'extra-mf-vented-crawlspace-right-top.xml',
           'extra-mf-unvented-crawlspace-right-top.xml'].include? hpxml_file
      args['geometry_unit_left_wall_is_adiabatic'] = true
      args['geometry_foundation_type'] = HPXML::FoundationTypeAboveApartment
    elsif ['extra-mf-slab-rear-units.xml',
           'extra-mf-vented-crawlspace-rear-units.xml',
           'extra-mf-unvented-crawlspace-rear-units.xml',
           'extra-mf-slab-left-bottom-rear-units.xml',
           'extra-mf-slab-left-middle-rear-units.xml',
           'extra-mf-slab-left-top-rear-units.xml',
           'extra-mf-slab-middle-bottom-rear-units.xml',
           'extra-mf-slab-middle-middle-rear-units.xml',
           'extra-mf-slab-middle-top-rear-units.xml',
           'extra-mf-slab-right-bottom-rear-units.xml',
           'extra-mf-slab-right-middle-rear-units.xml',
           'extra-mf-slab-right-top-rear-units.xml',
           'extra-mf-vented-crawlspace-left-bottom-rear-units.xml',
           'extra-mf-vented-crawlspace-left-middle-rear-units.xml',
           'extra-mf-vented-crawlspace-left-top-rear-units.xml',
           'extra-mf-vented-crawlspace-middle-bottom-rear-units.xml',
           'extra-mf-vented-crawlspace-middle-middle-rear-units.xml',
           'extra-mf-vented-crawlspace-middle-top-rear-units.xml',
           'extra-mf-vented-crawlspace-right-bottom-rear-units.xml',
           'extra-mf-vented-crawlspace-right-middle-rear-units.xml',
           'extra-mf-vented-crawlspace-right-top-rear-units.xml',
           'extra-mf-unvented-crawlspace-left-bottom-rear-units.xml',
           'extra-mf-unvented-crawlspace-left-middle-rear-units.xml',
           'extra-mf-unvented-crawlspace-left-top-rear-units.xml',
           'extra-mf-unvented-crawlspace-middle-bottom-rear-units.xml',
           'extra-mf-unvented-crawlspace-middle-middle-rear-units.xml',
           'extra-mf-unvented-crawlspace-middle-top-rear-units.xml',
           'extra-mf-unvented-crawlspace-right-bottom-rear-units.xml',
           'extra-mf-unvented-crawlspace-right-middle-rear-units.xml',
           'extra-mf-unvented-crawlspace-right-top-rear-units.xml'].include? hpxml_file
      args['geometry_unit_front_wall_is_adiabatic'] = true
    end

    # Error
    if ['error-heating-system-and-heat-pump.xml'].include? hpxml_file
      args['cooling_system_type'] = 'none'
      args['heat_pump_type'] = HPXML::HVACTypeHeatPumpAirToAir
    elsif ['error-cooling-system-and-heat-pump.xml'].include? hpxml_file
      args['heating_system_type'] = 'none'
      args['heat_pump_type'] = HPXML::HVACTypeHeatPumpAirToAir
    elsif ['error-sfd-conditioned-basement-zero-foundation-height.xml'].include? hpxml_file
      args['geometry_foundation_height'] = 0.0
      args.delete('foundation_wall_insulation_distance_to_bottom')
    elsif ['error-sfd-adiabatic-walls.xml'].include? hpxml_file
      args['geometry_unit_left_wall_is_adiabatic'] = true
    elsif ['error-mf-conditioned-basement'].include? hpxml_file
      args['geometry_foundation_type'] = HPXML::FoundationTypeBasementConditioned
    elsif ['error-mf-conditioned-crawlspace'].include? hpxml_file
      args['geometry_foundation_type'] = HPXML::FoundationTypeCrawlspaceConditioned
    elsif ['error-mf-bottom-crawlspace-zero-foundation-height.xml'].include? hpxml_file
      args['geometry_foundation_type'] = HPXML::FoundationTypeCrawlspaceUnvented
      args['geometry_foundation_height'] = 0.0
      args['geometry_attic_type'] = HPXML::AtticTypeBelowApartment
      args.delete('foundation_wall_insulation_distance_to_bottom')
    elsif ['error-second-heating-system-but-no-primary-heating.xml'].include? hpxml_file
      args['heating_system_type'] = 'none'
      args['heating_system_2_type'] = HPXML::HVACTypeFireplace
    elsif ['error-second-heating-system-ducted-with-ducted-primary-heating.xml'].include? hpxml_file
      args['heating_system_type'] = 'none'
      args['cooling_system_type'] = 'none'
      args['heat_pump_type'] = HPXML::HVACTypeHeatPumpMiniSplit
      args.delete('heat_pump_cooling_compressor_type')
      args['heat_pump_is_ducted'] = true
      args['heat_pump_backup_type'] = HPXML::HeatPumpBackupTypeSeparate
      args['heating_system_2_type'] = HPXML::HVACTypeFurnace
    elsif ['error-sfa-no-building-num-units.xml'].include? hpxml_file
      args.delete('geometry_building_num_units')
    elsif ['error-sfa-above-apartment.xml'].include? hpxml_file
      args['geometry_foundation_type'] = HPXML::FoundationTypeAboveApartment
    elsif ['error-sfa-below-apartment.xml'].include? hpxml_file
      args['geometry_attic_type'] = HPXML::AtticTypeBelowApartment
    elsif ['error-sfa-all-adiabatic-walls.xml'].include? hpxml_file
      args['geometry_unit_left_wall_is_adiabatic'] = true
      args['geometry_unit_right_wall_is_adiabatic'] = true
      args['geometry_unit_front_wall_is_adiabatic'] = true
      args['geometry_unit_back_wall_is_adiabatic'] = true
    elsif ['error-mf-no-building-num-units.xml'].include? hpxml_file
      args.delete('geometry_building_num_units')
    elsif ['error-mf-all-adiabatic-walls.xml'].include? hpxml_file
      args['geometry_unit_left_wall_is_adiabatic'] = true
      args['geometry_unit_right_wall_is_adiabatic'] = true
      args['geometry_unit_front_wall_is_adiabatic'] = true
      args['geometry_unit_back_wall_is_adiabatic'] = true
    elsif ['error-mf-two-stories.xml'].include? hpxml_file
      args['geometry_unit_num_floors_above_grade'] = 2
    elsif ['error-mf-conditioned-attic.xml'].include? hpxml_file
      args['geometry_attic_type'] = HPXML::AtticTypeConditioned
    elsif ['error-dhw-indirect-without-boiler.xml'].include? hpxml_file
      args['water_heater_type'] = HPXML::WaterHeaterTypeCombiStorage
    elsif ['error-conditioned-attic-with-one-floor-above-grade.xml'].include? hpxml_file
      args['geometry_attic_type'] = HPXML::AtticTypeConditioned
      args['ceiling_assembly_r'] = 0.0
    elsif ['error-zero-number-of-bedrooms.xml'].include? hpxml_file
      args['geometry_unit_num_bedrooms'] = 0
    elsif ['error-sfd-with-shared-system.xml'].include? hpxml_file
      args['heating_system_type'] = "Shared #{HPXML::HVACTypeBoiler} w/ Baseboard"
    elsif ['error-rim-joist-height-but-no-assembly-r.xml'].include? hpxml_file
      args.delete('rim_joist_assembly_r')
    elsif ['error-rim-joist-assembly-r-but-no-height.xml'].include? hpxml_file
      args.delete('geometry_rim_joist_height')
    elsif ['error-heating-perf-data-not-all-specified.xml'].include? hpxml_file
      args['hvac_perf_data_heating_outdoor_temperatures'] = '47.0'
    elsif ['error-heating-perf-data-not-all-same-size.xml'].include? hpxml_file
      args['hvac_perf_data_heating_outdoor_temperatures'] = '47.0'
      args['hvac_perf_data_heating_min_speed_capacities'] = '10000, 4200'
      args['hvac_perf_data_heating_max_speed_capacities'] = '36000, 24800'
      args['hvac_perf_data_heating_min_speed_cops'] = '4.73, 1.84'
      args['hvac_perf_data_heating_max_speed_cops'] = '3.44, 2.66'
    elsif ['error-cooling-perf-data-not-all-specified.xml'].include? hpxml_file
      args['hvac_perf_data_cooling_outdoor_temperatures'] = '95.0'
    elsif ['error-cooling-perf-data-not-all-same-size.xml'].include? hpxml_file
      args['hvac_perf_data_cooling_outdoor_temperatures'] = '95.0'
      args['hvac_perf_data_cooling_min_speed_capacities'] = '11700, 13200'
      args['hvac_perf_data_cooling_max_speed_capacities'] = '36000, 40000'
      args['hvac_perf_data_cooling_min_speed_cops'] = '4.47, 6.34'
      args['hvac_perf_data_cooling_max_speed_cops'] = '2.71, 3.53'
    elsif ['error-emissions-args-not-all-specified.xml'].include? hpxml_file
      args['emissions_scenario_names'] = 'Scenario1'
    elsif ['error-emissions-args-not-all-same-size.xml'].include? hpxml_file
      args['emissions_scenario_names'] = 'Scenario1'
      args['emissions_types'] = 'CO2e,CO2e'
      args['emissions_electricity_units'] = HPXML::EmissionsScenario::UnitsLbPerMWh
      args['emissions_electricity_values_or_filepaths'] = '../../HPXMLtoOpenStudio/resources/data/cambium/LRMER_MidCase.csv'
    elsif ['error-emissions-natural-gas-args-not-all-specified.xml'].include? hpxml_file
      args['emissions_natural_gas_values'] = '117.6'
    elsif ['error-bills-args-not-all-same-size.xml'].include? hpxml_file
      args['utility_bill_scenario_names'] = 'Scenario1'
      args['utility_bill_electricity_fixed_charges'] = '1'
      args['utility_bill_electricity_marginal_rates'] = '2,2'
    elsif ['error-invalid-aspect-ratio.xml'].include? hpxml_file
      args['geometry_unit_aspect_ratio'] = -1
    elsif ['error-negative-foundation-height.xml'].include? hpxml_file
      args['geometry_foundation_height'] = -8
    elsif ['error-too-many-floors.xml'].include? hpxml_file
      args['geometry_unit_num_floors_above_grade'] = 7
    elsif ['error-invalid-garage-protrusion.xml'].include? hpxml_file
      args['geometry_garage_protrusion'] = 1.5
    elsif ['error-sfa-no-non-adiabatic-walls.xml'].include? hpxml_file
      args['geometry_unit_left_wall_is_adiabatic'] = true
      args['geometry_unit_front_wall_is_adiabatic'] = true
      args['geometry_unit_back_wall_is_adiabatic'] = true
    elsif ['error-hip-roof-and-protruding-garage.xml'].include? hpxml_file
      args['geometry_roof_type'] = 'hip'
      args['geometry_garage_width'] = 12
      args['geometry_garage_protrusion'] = 0.5
    elsif ['error-protruding-garage-under-gable-roof.xml'].include? hpxml_file
      args['geometry_unit_aspect_ratio'] = 0.5
      args['geometry_garage_width'] = 12
      args['geometry_garage_protrusion'] = 0.5
    elsif ['error-ambient-with-garage.xml'].include? hpxml_file
      args['geometry_garage_width'] = 12
      args['geometry_foundation_type'] = HPXML::FoundationTypeAmbient
    elsif ['error-invalid-door-area.xml'].include? hpxml_file
      args['door_area'] = -10
    elsif ['error-invalid-window-aspect-ratio.xml'].include? hpxml_file
      args['window_aspect_ratio'] = 0
    elsif ['error-garage-too-wide.xml'].include? hpxml_file
      args['geometry_garage_width'] = 72
    elsif ['error-garage-too-deep.xml'].include? hpxml_file
      args['geometry_garage_width'] = 12
      args['geometry_garage_depth'] = 40
    elsif ['error-vented-attic-with-zero-floor-insulation.xml'].include? hpxml_file
      args['ceiling_assembly_r'] = 0
    elsif ['error-different-software-program.xml'].include? hpxml_file
      args['existing_hpxml_path'] = File.join(File.dirname(__FILE__), 'extra_files/base-sfd-header.xml')
      args['software_info_program_used'] = 'Program2'
      args['software_info_program_version'] = '2'
      args['emissions_scenario_names'] = 'Emissions2'
      args['utility_bill_scenario_names'] = 'Bills2'
    elsif ['error-different-simulation-control.xml'].include? hpxml_file
      args['existing_hpxml_path'] = File.join(File.dirname(__FILE__), 'extra_files/base-sfd-header.xml')
      args['simulation_control_timestep'] = 10
      args['simulation_control_run_period'] = 'Jan 2 - Dec 30'
      args['simulation_control_run_period_calendar_year'] = 2008
      args['simulation_control_temperature_capacitance_multiplier'] = 2.0
      args['emissions_scenario_names'] = 'Emissions2'
      args['utility_bill_scenario_names'] = 'Bills2'
    elsif ['error-same-emissions-scenario-name.xml'].include? hpxml_file
      args['existing_hpxml_path'] = File.join(File.dirname(__FILE__), 'extra_files/base-sfd-header.xml')
      args['emissions_electricity_values_or_filepaths'] = '2'
    elsif ['error-same-utility-bill-scenario-name.xml'].include? hpxml_file
      args['existing_hpxml_path'] = File.join(File.dirname(__FILE__), 'extra_files/base-sfd-header.xml')
      args['utility_bill_electricity_fixed_charges'] = '13.0'
    end

    # Warning
    if ['warning-non-electric-heat-pump-water-heater.xml'].include? hpxml_file
      args['water_heater_type'] = HPXML::WaterHeaterTypeHeatPump
      args['water_heater_fuel_type'] = HPXML::FuelTypeNaturalGas
      args['water_heater_efficiency'] = 2.3
    elsif ['warning-sfd-slab-non-zero-foundation-height.xml'].include? hpxml_file
      args['geometry_foundation_type'] = HPXML::FoundationTypeSlab
      args['geometry_foundation_height_above_grade'] = 0.0
    elsif ['warning-mf-bottom-slab-non-zero-foundation-height.xml'].include? hpxml_file
      args['geometry_foundation_type'] = HPXML::FoundationTypeSlab
      args['geometry_foundation_height_above_grade'] = 0.0
      args['geometry_attic_type'] = HPXML::AtticTypeBelowApartment
    elsif ['warning-slab-non-zero-foundation-height-above-grade.xml'].include? hpxml_file
      args['geometry_foundation_type'] = HPXML::FoundationTypeSlab
      args['geometry_foundation_height'] = 0.0
      args.delete('foundation_wall_insulation_distance_to_bottom')
    elsif ['warning-vented-crawlspace-with-wall-and-ceiling-insulation.xml'].include? hpxml_file
      args['geometry_foundation_type'] = HPXML::FoundationTypeCrawlspaceVented
      args['geometry_foundation_height'] = 3.0
      args['floor_over_foundation_assembly_r'] = 10
      args['foundation_wall_insulation_distance_to_bottom'] = 0.0
      args['foundation_wall_assembly_r'] = 10
    elsif ['warning-unvented-crawlspace-with-wall-and-ceiling-insulation.xml'].include? hpxml_file
      args['geometry_foundation_type'] = HPXML::FoundationTypeCrawlspaceUnvented
      args['geometry_foundation_height'] = 3.0
      args['floor_over_foundation_assembly_r'] = 10
      args['foundation_wall_insulation_distance_to_bottom'] = 0.0
      args['foundation_wall_assembly_r'] = 10
    elsif ['warning-unconditioned-basement-with-wall-and-ceiling-insulation.xml'].include? hpxml_file
      args['geometry_foundation_type'] = HPXML::FoundationTypeBasementUnconditioned
      args['floor_over_foundation_assembly_r'] = 10
      args['foundation_wall_assembly_r'] = 10
    elsif ['warning-vented-attic-with-floor-and-roof-insulation.xml'].include? hpxml_file
      args['geometry_attic_type'] = HPXML::AtticTypeVented
      args['roof_assembly_r'] = 10
      args['ducts_supply_location'] = HPXML::LocationAtticVented
      args['ducts_return_location'] = HPXML::LocationAtticVented
    elsif ['warning-unvented-attic-with-floor-and-roof-insulation.xml'].include? hpxml_file
      args['geometry_attic_type'] = HPXML::AtticTypeUnvented
      args['roof_assembly_r'] = 10
    elsif ['warning-conditioned-basement-with-ceiling-insulation.xml'].include? hpxml_file
      args['geometry_foundation_type'] = HPXML::FoundationTypeBasementConditioned
      args['floor_over_foundation_assembly_r'] = 10
    elsif ['warning-conditioned-attic-with-floor-insulation.xml'].include? hpxml_file
      args['geometry_unit_num_floors_above_grade'] = 2
      args['geometry_attic_type'] = HPXML::AtticTypeConditioned
      args['ducts_supply_location'] = HPXML::LocationConditionedSpace
      args['ducts_return_location'] = HPXML::LocationConditionedSpace
    elsif ['warning-geothermal-loop-but-no-gshp.xml'].include? hpxml_file
      args['geothermal_loop_configuration'] = HPXML::GeothermalLoopLoopConfigurationVertical
    end
  end

  def _test_measure(runner, expected_errors, expected_warnings)
    # check warnings/errors
    if not expected_errors.nil?
      expected_errors.each do |expected_error|
        if runner.result.stepErrors.select { |s| s.include?(expected_error) }.size <= 0
          runner.result.stepErrors.each do |s|
            puts "ERROR: #{s}"
          end
        end
        assert(runner.result.stepErrors.select { |s| s.include?(expected_error) }.size > 0)
      end
    end
    if not expected_warnings.nil?
      expected_warnings.each do |expected_warning|
        if runner.result.stepWarnings.select { |s| s.include?(expected_warning) }.size <= 0
          runner.result.stepWarnings.each do |s|
            puts "WARNING: #{s}"
          end
        end
        assert(runner.result.stepWarnings.select { |s| s.include?(expected_warning) }.size > 0)
      end
    end
  end
end<|MERGE_RESOLUTION|>--- conflicted
+++ resolved
@@ -68,12 +68,9 @@
       'extra-water-heater-attic.xml' => 'base-sfd.xml',
       'extra-battery-crawlspace.xml' => 'base-sfd.xml',
       'extra-battery-attic.xml' => 'base-sfd.xml',
-<<<<<<< HEAD
       'extra-ev-battery.xml' => 'base-sfd.xml',
       'extra-two-batteries.xml' => 'base-sfd.xml',
-=======
       'extra-detailed-performance-autosize.xml' => 'base-sfd.xml',
->>>>>>> 4f60b2e1
 
       'extra-sfa-atticroof-flat.xml' => 'base-sfa.xml',
       'extra-sfa-atticroof-conditioned-eaves-gable.xml' => 'extra-sfa-slab.xml',
@@ -933,14 +930,12 @@
     elsif ['extra-battery-attic.xml'].include? hpxml_file
       args['battery_present'] = true
       args['battery_location'] = HPXML::LocationAttic
-<<<<<<< HEAD
     elsif ['extra-ev-battery.xml'].include? hpxml_file
       args['ev_battery_present'] = true
     elsif ['extra-two-batteries.xml'].include? hpxml_file
       args['ev_battery_present'] = true
       args['battery_present'] = true
       args['battery_location'] = HPXML::LocationAttic
-=======
     elsif ['extra-detailed-performance-autosize.xml'].include? hpxml_file
       args['heating_system_type'] = 'none'
       args['cooling_system_type'] = 'none'
@@ -962,7 +957,6 @@
       args['hvac_perf_data_cooling_max_speed_capacities'] = '1.0, 1.11'
       args['hvac_perf_data_cooling_min_speed_cops'] = '4.47, 6.34'
       args['hvac_perf_data_cooling_max_speed_cops'] = '2.71, 3.53'
->>>>>>> 4f60b2e1
     elsif ['extra-sfa-atticroof-flat.xml'].include? hpxml_file
       args['geometry_attic_type'] = HPXML::AtticTypeFlatRoof
       args['ducts_supply_leakage_to_outside_value'] = 0.0
