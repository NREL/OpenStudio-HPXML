
###### (Automatically generated documentation)

# HPXML Builder

## Description
Builds a residential HPXML file.

Note: OS-HPXML default values can be found in the OS-HPXML documentation or can be seen by using the 'apply_defaults' argument.

## Arguments


**HPXML File Path**

Absolute/relative path of the HPXML file.

- **Name:** ``hpxml_path``
- **Type:** ``String``

- **Required:** ``true``

<br/>

**Existing HPXML File Path**

Absolute/relative path of the existing HPXML file. If not provided, a new HPXML file with one Building element is created. If provided, a new Building element will be appended to this HPXML file (e.g., to create a multifamily HPXML file describing multiple dwelling units).

- **Name:** ``existing_hpxml_path``
- **Type:** ``String``

- **Required:** ``false``

<br/>

**Software Info: Program Used**

The name of the software program used.

- **Name:** ``software_info_program_used``
- **Type:** ``String``

- **Required:** ``false``

<br/>

**Software Info: Program Version**

The version of the software program used.

- **Name:** ``software_info_program_version``
- **Type:** ``String``

- **Required:** ``false``

<br/>

**Schedules: CSV File Paths**

Absolute/relative paths of csv files containing user-specified detailed schedules. If multiple files, use a comma-separated list.

- **Name:** ``schedules_filepaths``
- **Type:** ``String``

- **Required:** ``false``

<br/>

**Schedules: Vacancy Period**

Specifies the vacancy period. Enter a date like "Dec 15 - Jan 15". Optionally, can enter hour of the day like "Dec 15 2 - Jan 15 20" (start hour can be 0 through 23 and end hour can be 1 through 24).

- **Name:** ``schedules_vacancy_period``
- **Type:** ``String``

- **Required:** ``false``

<br/>

**Schedules: Power Outage Period**

Specifies the power outage period. Enter a date like "Dec 15 - Jan 15". Optionally, can enter hour of the day like "Dec 15 2 - Jan 15 20" (start hour can be 0 through 23 and end hour can be 1 through 24).

- **Name:** ``schedules_power_outage_period``
- **Type:** ``String``

- **Required:** ``false``

<br/>

**Schedules: Power Outage Period Window Natural Ventilation Availability**

The availability of the natural ventilation schedule during the outage period.

- **Name:** ``schedules_power_outage_window_natvent_availability``
- **Type:** ``Choice``

- **Required:** ``false``

- **Choices:** `regular schedule`, `always available`, `always unavailable`

<br/>

**Simulation Control: Timestep**

Value must be a divisor of 60. If not provided, the OS-HPXML default (see <a href='https://openstudio-hpxml.readthedocs.io/en/v1.7.0/workflow_inputs.html#hpxml-simulation-control'>HPXML Simulation Control</a>) is used.

- **Name:** ``simulation_control_timestep``
- **Type:** ``Integer``

- **Units:** ``min``

- **Required:** ``false``

<br/>

**Simulation Control: Run Period**

Enter a date like 'Jan 1 - Dec 31'. If not provided, the OS-HPXML default (see <a href='https://openstudio-hpxml.readthedocs.io/en/v1.7.0/workflow_inputs.html#hpxml-simulation-control'>HPXML Simulation Control</a>) is used.

- **Name:** ``simulation_control_run_period``
- **Type:** ``String``

- **Required:** ``false``

<br/>

**Simulation Control: Run Period Calendar Year**

This numeric field should contain the calendar year that determines the start day of week. If you are running simulations using AMY weather files, the value entered for calendar year will not be used; it will be overridden by the actual year found in the AMY weather file. If not provided, the OS-HPXML default (see <a href='https://openstudio-hpxml.readthedocs.io/en/v1.7.0/workflow_inputs.html#hpxml-simulation-control'>HPXML Simulation Control</a>) is used.

- **Name:** ``simulation_control_run_period_calendar_year``
- **Type:** ``Integer``

- **Units:** ``year``

- **Required:** ``false``

<br/>

**Simulation Control: Daylight Saving Enabled**

Whether to use daylight saving. If not provided, the OS-HPXML default (see <a href='https://openstudio-hpxml.readthedocs.io/en/v1.7.0/workflow_inputs.html#hpxml-building-site'>HPXML Building Site</a>) is used.

- **Name:** ``simulation_control_daylight_saving_enabled``
- **Type:** ``Boolean``

- **Required:** ``false``

<br/>

**Simulation Control: Daylight Saving Period**

Enter a date like 'Mar 15 - Dec 15'. If not provided, the OS-HPXML default (see <a href='https://openstudio-hpxml.readthedocs.io/en/v1.7.0/workflow_inputs.html#hpxml-building-site'>HPXML Building Site</a>) is used.

- **Name:** ``simulation_control_daylight_saving_period``
- **Type:** ``String``

- **Required:** ``false``

<br/>

**Simulation Control: Temperature Capacitance Multiplier**

Affects the transient calculation of indoor air temperatures. If not provided, the OS-HPXML default (see <a href='https://openstudio-hpxml.readthedocs.io/en/v1.7.0/workflow_inputs.html#hpxml-simulation-control'>HPXML Simulation Control</a>) is used.

- **Name:** ``simulation_control_temperature_capacitance_multiplier``
- **Type:** ``String``

- **Required:** ``false``

<br/>

**Site: Type**

The type of site. If not provided, the OS-HPXML default (see <a href='https://openstudio-hpxml.readthedocs.io/en/v1.7.0/workflow_inputs.html#hpxml-site'>HPXML Site</a>) is used.

- **Name:** ``site_type``
- **Type:** ``Choice``

- **Required:** ``false``

- **Choices:** `suburban`, `urban`, `rural`

<br/>

**Site: Shielding of Home**

Presence of nearby buildings, trees, obstructions for infiltration model. If not provided, the OS-HPXML default (see <a href='https://openstudio-hpxml.readthedocs.io/en/v1.7.0/workflow_inputs.html#hpxml-site'>HPXML Site</a>) is used.

- **Name:** ``site_shielding_of_home``
- **Type:** ``Choice``

- **Required:** ``false``

- **Choices:** `exposed`, `normal`, `well-shielded`

<br/>

**Site: Ground Conductivity**

Conductivity of the ground soil. If not provided, the OS-HPXML default (see <a href='https://openstudio-hpxml.readthedocs.io/en/v1.7.0/workflow_inputs.html#hpxml-site'>HPXML Site</a>) is used.

- **Name:** ``site_ground_conductivity``
- **Type:** ``Double``

- **Units:** ``Btu/hr-ft-F``

- **Required:** ``false``

<br/>

**Site: Zip Code**

Zip code of the home address.

- **Name:** ``site_zip_code``
- **Type:** ``String``

- **Required:** ``false``

<br/>

**Site: IECC Zone**

IECC zone of the home address.

- **Name:** ``site_iecc_zone``
- **Type:** ``Choice``

- **Required:** ``false``

- **Choices:** `1A`, `1B`, `1C`, `2A`, `2B`, `2C`, `3A`, `3B`, `3C`, `4A`, `4B`, `4C`, `5A`, `5B`, `5C`, `6A`, `6B`, `6C`, `7`, `8`

<br/>

**Site: State Code**

State code of the home address.

- **Name:** ``site_state_code``
- **Type:** ``Choice``

- **Required:** ``false``

- **Choices:** `AK`, `AL`, `AR`, `AZ`, `CA`, `CO`, `CT`, `DC`, `DE`, `FL`, `GA`, `HI`, `IA`, `ID`, `IL`, `IN`, `KS`, `KY`, `LA`, `MA`, `MD`, `ME`, `MI`, `MN`, `MO`, `MS`, `MT`, `NC`, `ND`, `NE`, `NH`, `NJ`, `NM`, `NV`, `NY`, `OH`, `OK`, `OR`, `PA`, `RI`, `SC`, `SD`, `TN`, `TX`, `UT`, `VA`, `VT`, `WA`, `WI`, `WV`, `WY`

<br/>

**Site: Time Zone UTC Offset**

Time zone UTC offset of the home address. Must be between -12 and 14.

- **Name:** ``site_time_zone_utc_offset``
- **Type:** ``Double``

- **Units:** ``hr``

- **Required:** ``false``

<br/>

**Weather Station: EnergyPlus Weather (EPW) Filepath**

Path of the EPW file.

- **Name:** ``weather_station_epw_filepath``
- **Type:** ``String``

- **Required:** ``true``

<br/>

**Building Construction: Year Built**

The year the building was built.

- **Name:** ``year_built``
- **Type:** ``Integer``

- **Required:** ``false``

<br/>

**Building Construction: Unit Multiplier**

The number of similar dwelling units. EnergyPlus simulation results will be multiplied this value. If not provided, defaults to 1.

- **Name:** ``unit_multiplier``
- **Type:** ``Integer``

- **Required:** ``false``

<br/>

**Geometry: Unit Type**

The type of dwelling unit. Use single-family attached for a dwelling unit with 1 or more stories, attached units to one or both sides, and no units above/below. Use apartment unit for a dwelling unit with 1 story, attached units to one, two, or three sides, and units above and/or below.

- **Name:** ``geometry_unit_type``
- **Type:** ``Choice``

- **Required:** ``true``

- **Choices:** `single-family detached`, `single-family attached`, `apartment unit`, `manufactured home`

<br/>

**Geometry: Unit Left Wall Is Adiabatic**

Presence of an adiabatic left wall.

- **Name:** ``geometry_unit_left_wall_is_adiabatic``
- **Type:** ``Boolean``

- **Required:** ``false``

<br/>

**Geometry: Unit Right Wall Is Adiabatic**

Presence of an adiabatic right wall.

- **Name:** ``geometry_unit_right_wall_is_adiabatic``
- **Type:** ``Boolean``

- **Required:** ``false``

<br/>

**Geometry: Unit Front Wall Is Adiabatic**

Presence of an adiabatic front wall, for example, the unit is adjacent to a conditioned corridor.

- **Name:** ``geometry_unit_front_wall_is_adiabatic``
- **Type:** ``Boolean``

- **Required:** ``false``

<br/>

**Geometry: Unit Back Wall Is Adiabatic**

Presence of an adiabatic back wall.

- **Name:** ``geometry_unit_back_wall_is_adiabatic``
- **Type:** ``Boolean``

- **Required:** ``false``

<br/>

**Geometry: Unit Number of Floors Above Grade**

The number of floors above grade in the unit. Attic type ConditionedAttic is included. Assumed to be 1 for apartment units.

- **Name:** ``geometry_unit_num_floors_above_grade``
- **Type:** ``Integer``

- **Units:** ``#``

- **Required:** ``true``

<br/>

**Geometry: Unit Conditioned Floor Area**

The total floor area of the unit's conditioned space (including any conditioned basement floor area).

- **Name:** ``geometry_unit_cfa``
- **Type:** ``Double``

- **Units:** ``ft^2``

- **Required:** ``true``

<br/>

**Geometry: Unit Aspect Ratio**

The ratio of front/back wall length to left/right wall length for the unit, excluding any protruding garage wall area.

- **Name:** ``geometry_unit_aspect_ratio``
- **Type:** ``Double``

- **Units:** ``Frac``

- **Required:** ``true``

<br/>

**Geometry: Unit Orientation**

The unit's orientation is measured clockwise from north (e.g., North=0, East=90, South=180, West=270).

- **Name:** ``geometry_unit_orientation``
- **Type:** ``Double``

- **Units:** ``degrees``

- **Required:** ``true``

<br/>

**Geometry: Unit Number of Bedrooms**

The number of bedrooms in the unit.

- **Name:** ``geometry_unit_num_bedrooms``
- **Type:** ``Integer``

- **Units:** ``#``

- **Required:** ``true``

<br/>

**Geometry: Unit Number of Bathrooms**

The number of bathrooms in the unit. If not provided, the OS-HPXML default (see <a href='https://openstudio-hpxml.readthedocs.io/en/v1.7.0/workflow_inputs.html#hpxml-building-construction'>HPXML Building Construction</a>) is used.

- **Name:** ``geometry_unit_num_bathrooms``
- **Type:** ``Integer``

- **Units:** ``#``

- **Required:** ``false``

<br/>

**Geometry: Unit Number of Occupants**

The number of occupants in the unit. If not provided, an *asset* calculation is performed assuming standard occupancy, in which various end use defaults (e.g., plug loads, appliances, and hot water usage) are calculated based on Number of Bedrooms and Conditioned Floor Area per ANSI/RESNET/ICC 301-2019. If provided, an *operational* calculation is instead performed in which the end use defaults are adjusted using the relationship between Number of Bedrooms and Number of Occupants from RECS 2015.

- **Name:** ``geometry_unit_num_occupants``
- **Type:** ``Double``

- **Units:** ``#``

- **Required:** ``false``

<br/>

**Geometry: Building Number of Units**

The number of units in the building. Required for single-family attached and apartment units.

- **Name:** ``geometry_building_num_units``
- **Type:** ``Integer``

- **Units:** ``#``

- **Required:** ``false``

<br/>

**Geometry: Average Ceiling Height**

Average distance from the floor to the ceiling.

- **Name:** ``geometry_average_ceiling_height``
- **Type:** ``Double``

- **Units:** ``ft``

- **Required:** ``true``

<br/>

**Geometry: Garage Width**

The width of the garage. Enter zero for no garage. Only applies to single-family detached units.

- **Name:** ``geometry_garage_width``
- **Type:** ``Double``

- **Units:** ``ft``

- **Required:** ``true``

<br/>

**Geometry: Garage Depth**

The depth of the garage. Only applies to single-family detached units.

- **Name:** ``geometry_garage_depth``
- **Type:** ``Double``

- **Units:** ``ft``

- **Required:** ``true``

<br/>

**Geometry: Garage Protrusion**

The fraction of the garage that is protruding from the conditioned space. Only applies to single-family detached units.

- **Name:** ``geometry_garage_protrusion``
- **Type:** ``Double``

- **Units:** ``Frac``

- **Required:** ``true``

<br/>

**Geometry: Garage Position**

The position of the garage. Only applies to single-family detached units.

- **Name:** ``geometry_garage_position``
- **Type:** ``Choice``

- **Required:** ``true``

- **Choices:** `Right`, `Left`

<br/>

**Geometry: Foundation Type**

The foundation type of the building. Foundation types ConditionedBasement and ConditionedCrawlspace are not allowed for apartment units.

- **Name:** ``geometry_foundation_type``
- **Type:** ``Choice``

- **Required:** ``true``

- **Choices:** `SlabOnGrade`, `VentedCrawlspace`, `UnventedCrawlspace`, `ConditionedCrawlspace`, `UnconditionedBasement`, `ConditionedBasement`, `Ambient`, `AboveApartment`, `BellyAndWingWithSkirt`, `BellyAndWingNoSkirt`

<br/>

**Geometry: Foundation Height**

The height of the foundation (e.g., 3ft for crawlspace, 8ft for basement). Only applies to basements/crawlspaces.

- **Name:** ``geometry_foundation_height``
- **Type:** ``Double``

- **Units:** ``ft``

- **Required:** ``true``

<br/>

**Geometry: Foundation Height Above Grade**

The depth above grade of the foundation wall. Only applies to basements/crawlspaces.

- **Name:** ``geometry_foundation_height_above_grade``
- **Type:** ``Double``

- **Units:** ``ft``

- **Required:** ``true``

<br/>

**Geometry: Rim Joist Height**

The height of the rim joists. Only applies to basements/crawlspaces.

- **Name:** ``geometry_rim_joist_height``
- **Type:** ``Double``

- **Units:** ``in``

- **Required:** ``false``

<br/>

**Geometry: Attic Type**

The attic type of the building. Attic type ConditionedAttic is not allowed for apartment units.

- **Name:** ``geometry_attic_type``
- **Type:** ``Choice``

- **Required:** ``true``

- **Choices:** `FlatRoof`, `VentedAttic`, `UnventedAttic`, `ConditionedAttic`, `BelowApartment`

<br/>

**Geometry: Roof Type**

The roof type of the building. Ignored if the building has a flat roof.

- **Name:** ``geometry_roof_type``
- **Type:** ``Choice``

- **Required:** ``true``

- **Choices:** `gable`, `hip`

<br/>

**Geometry: Roof Pitch**

The roof pitch of the attic. Ignored if the building has a flat roof.

- **Name:** ``geometry_roof_pitch``
- **Type:** ``Choice``

- **Required:** ``true``

- **Choices:** `1:12`, `2:12`, `3:12`, `4:12`, `5:12`, `6:12`, `7:12`, `8:12`, `9:12`, `10:12`, `11:12`, `12:12`

<br/>

**Geometry: Eaves Depth**

The eaves depth of the roof.

- **Name:** ``geometry_eaves_depth``
- **Type:** ``Double``

- **Units:** ``ft``

- **Required:** ``true``

<br/>

**Neighbor: Front Distance**

The distance between the unit and the neighboring building to the front (not including eaves). A value of zero indicates no neighbors. Used for shading.

- **Name:** ``neighbor_front_distance``
- **Type:** ``Double``

- **Units:** ``ft``

- **Required:** ``true``

<br/>

**Neighbor: Back Distance**

The distance between the unit and the neighboring building to the back (not including eaves). A value of zero indicates no neighbors. Used for shading.

- **Name:** ``neighbor_back_distance``
- **Type:** ``Double``

- **Units:** ``ft``

- **Required:** ``true``

<br/>

**Neighbor: Left Distance**

The distance between the unit and the neighboring building to the left (not including eaves). A value of zero indicates no neighbors. Used for shading.

- **Name:** ``neighbor_left_distance``
- **Type:** ``Double``

- **Units:** ``ft``

- **Required:** ``true``

<br/>

**Neighbor: Right Distance**

The distance between the unit and the neighboring building to the right (not including eaves). A value of zero indicates no neighbors. Used for shading.

- **Name:** ``neighbor_right_distance``
- **Type:** ``Double``

- **Units:** ``ft``

- **Required:** ``true``

<br/>

**Neighbor: Front Height**

The height of the neighboring building to the front. If not provided, the OS-HPXML default (see <a href='https://openstudio-hpxml.readthedocs.io/en/v1.7.0/workflow_inputs.html#hpxml-site'>HPXML Site</a>) is used.

- **Name:** ``neighbor_front_height``
- **Type:** ``Double``

- **Units:** ``ft``

- **Required:** ``false``

<br/>

**Neighbor: Back Height**

The height of the neighboring building to the back. If not provided, the OS-HPXML default (see <a href='https://openstudio-hpxml.readthedocs.io/en/v1.7.0/workflow_inputs.html#hpxml-site'>HPXML Site</a>) is used.

- **Name:** ``neighbor_back_height``
- **Type:** ``Double``

- **Units:** ``ft``

- **Required:** ``false``

<br/>

**Neighbor: Left Height**

The height of the neighboring building to the left. If not provided, the OS-HPXML default (see <a href='https://openstudio-hpxml.readthedocs.io/en/v1.7.0/workflow_inputs.html#hpxml-site'>HPXML Site</a>) is used.

- **Name:** ``neighbor_left_height``
- **Type:** ``Double``

- **Units:** ``ft``

- **Required:** ``false``

<br/>

**Neighbor: Right Height**

The height of the neighboring building to the right. If not provided, the OS-HPXML default (see <a href='https://openstudio-hpxml.readthedocs.io/en/v1.7.0/workflow_inputs.html#hpxml-site'>HPXML Site</a>) is used.

- **Name:** ``neighbor_right_height``
- **Type:** ``Double``

- **Units:** ``ft``

- **Required:** ``false``

<br/>

**Floor: Over Foundation Assembly R-value**

Assembly R-value for the floor over the foundation. Ignored if the building has a slab-on-grade foundation.

- **Name:** ``floor_over_foundation_assembly_r``
- **Type:** ``Double``

- **Units:** ``h-ft^2-R/Btu``

- **Required:** ``true``

<br/>

**Floor: Over Garage Assembly R-value**

Assembly R-value for the floor over the garage. Ignored unless the building has a garage under conditioned space.

- **Name:** ``floor_over_garage_assembly_r``
- **Type:** ``Double``

- **Units:** ``h-ft^2-R/Btu``

- **Required:** ``true``

<br/>

**Floor: Type**

The type of floors.

- **Name:** ``floor_type``
- **Type:** ``Choice``

- **Required:** ``true``

- **Choices:** `WoodFrame`, `StructuralInsulatedPanel`, `SolidConcrete`, `SteelFrame`

<br/>

**Foundation Wall: Type**

The material type of the foundation wall. If not provided, the OS-HPXML default (see <a href='https://openstudio-hpxml.readthedocs.io/en/v1.7.0/workflow_inputs.html#hpxml-foundation-walls'>HPXML Foundation Walls</a>) is used.

- **Name:** ``foundation_wall_type``
- **Type:** ``Choice``

- **Required:** ``false``

- **Choices:** `solid concrete`, `concrete block`, `concrete block foam core`, `concrete block perlite core`, `concrete block vermiculite core`, `concrete block solid core`, `double brick`, `wood`

<br/>

**Foundation Wall: Thickness**

The thickness of the foundation wall. If not provided, the OS-HPXML default (see <a href='https://openstudio-hpxml.readthedocs.io/en/v1.7.0/workflow_inputs.html#hpxml-foundation-walls'>HPXML Foundation Walls</a>) is used.

- **Name:** ``foundation_wall_thickness``
- **Type:** ``Double``

- **Units:** ``in``

- **Required:** ``false``

<br/>

**Foundation Wall: Insulation Nominal R-value**

Nominal R-value for the foundation wall insulation. Only applies to basements/crawlspaces.

- **Name:** ``foundation_wall_insulation_r``
- **Type:** ``Double``

- **Units:** ``h-ft^2-R/Btu``

- **Required:** ``true``

<br/>

**Foundation Wall: Insulation Location**

Whether the insulation is on the interior or exterior of the foundation wall. Only applies to basements/crawlspaces.

- **Name:** ``foundation_wall_insulation_location``
- **Type:** ``Choice``

- **Required:** ``false``

- **Choices:** `interior`, `exterior`

<br/>

**Foundation Wall: Insulation Distance To Top**

The distance from the top of the foundation wall to the top of the foundation wall insulation. Only applies to basements/crawlspaces. If not provided, the OS-HPXML default (see <a href='https://openstudio-hpxml.readthedocs.io/en/v1.7.0/workflow_inputs.html#hpxml-foundation-walls'>HPXML Foundation Walls</a>) is used.

- **Name:** ``foundation_wall_insulation_distance_to_top``
- **Type:** ``Double``

- **Units:** ``ft``

- **Required:** ``false``

<br/>

**Foundation Wall: Insulation Distance To Bottom**

The distance from the top of the foundation wall to the bottom of the foundation wall insulation. Only applies to basements/crawlspaces. If not provided, the OS-HPXML default (see <a href='https://openstudio-hpxml.readthedocs.io/en/v1.7.0/workflow_inputs.html#hpxml-foundation-walls'>HPXML Foundation Walls</a>) is used.

- **Name:** ``foundation_wall_insulation_distance_to_bottom``
- **Type:** ``Double``

- **Units:** ``ft``

- **Required:** ``false``

<br/>

**Foundation Wall: Assembly R-value**

Assembly R-value for the foundation walls. Only applies to basements/crawlspaces. If provided, overrides the previous foundation wall insulation inputs. If not provided, it is ignored.

- **Name:** ``foundation_wall_assembly_r``
- **Type:** ``Double``

- **Units:** ``h-ft^2-R/Btu``

- **Required:** ``false``

<br/>

**Rim Joist: Assembly R-value**

Assembly R-value for the rim joists. Only applies to basements/crawlspaces. Required if a rim joist height is provided.

- **Name:** ``rim_joist_assembly_r``
- **Type:** ``Double``

- **Units:** ``h-ft^2-R/Btu``

- **Required:** ``false``

<br/>

**Slab: Perimeter Insulation Nominal R-value**

Nominal R-value of the vertical slab perimeter insulation. Applies to slab-on-grade foundations and basement/crawlspace floors.

- **Name:** ``slab_perimeter_insulation_r``
- **Type:** ``Double``

- **Units:** ``h-ft^2-R/Btu``

- **Required:** ``true``

<br/>

**Slab: Perimeter Insulation Depth**

Depth from grade to bottom of vertical slab perimeter insulation. Applies to slab-on-grade foundations and basement/crawlspace floors.

- **Name:** ``slab_perimeter_depth``
- **Type:** ``Double``

- **Units:** ``ft``

- **Required:** ``true``

<br/>

**Slab: Under Slab Insulation Nominal R-value**

Nominal R-value of the horizontal under slab insulation. Applies to slab-on-grade foundations and basement/crawlspace floors.

- **Name:** ``slab_under_insulation_r``
- **Type:** ``Double``

- **Units:** ``h-ft^2-R/Btu``

- **Required:** ``true``

<br/>

**Slab: Under Slab Insulation Width**

Width from slab edge inward of horizontal under-slab insulation. Enter 999 to specify that the under slab insulation spans the entire slab. Applies to slab-on-grade foundations and basement/crawlspace floors.

- **Name:** ``slab_under_width``
- **Type:** ``Double``

- **Units:** ``ft``

- **Required:** ``true``

<br/>

**Slab: Thickness**

The thickness of the slab. Zero can be entered if there is a dirt floor instead of a slab. If not provided, the OS-HPXML default (see <a href='https://openstudio-hpxml.readthedocs.io/en/v1.7.0/workflow_inputs.html#hpxml-slabs'>HPXML Slabs</a>) is used.

- **Name:** ``slab_thickness``
- **Type:** ``Double``

- **Units:** ``in``

- **Required:** ``false``

<br/>

**Slab: Carpet Fraction**

Fraction of the slab floor area that is carpeted. If not provided, the OS-HPXML default (see <a href='https://openstudio-hpxml.readthedocs.io/en/v1.7.0/workflow_inputs.html#hpxml-slabs'>HPXML Slabs</a>) is used.

- **Name:** ``slab_carpet_fraction``
- **Type:** ``Double``

- **Units:** ``Frac``

- **Required:** ``false``

<br/>

**Slab: Carpet R-value**

R-value of the slab carpet. If not provided, the OS-HPXML default (see <a href='https://openstudio-hpxml.readthedocs.io/en/v1.7.0/workflow_inputs.html#hpxml-slabs'>HPXML Slabs</a>) is used.

- **Name:** ``slab_carpet_r``
- **Type:** ``Double``

- **Units:** ``h-ft^2-R/Btu``

- **Required:** ``false``

<br/>

**Ceiling: Assembly R-value**

Assembly R-value for the ceiling (attic floor).

- **Name:** ``ceiling_assembly_r``
- **Type:** ``Double``

- **Units:** ``h-ft^2-R/Btu``

- **Required:** ``true``

<br/>

**Roof: Material Type**

The material type of the roof. If not provided, the OS-HPXML default (see <a href='https://openstudio-hpxml.readthedocs.io/en/v1.7.0/workflow_inputs.html#hpxml-roofs'>HPXML Roofs</a>) is used.

- **Name:** ``roof_material_type``
- **Type:** ``Choice``

- **Required:** ``false``

- **Choices:** `asphalt or fiberglass shingles`, `concrete`, `cool roof`, `slate or tile shingles`, `expanded polystyrene sheathing`, `metal surfacing`, `plastic/rubber/synthetic sheeting`, `shingles`, `wood shingles or shakes`

<br/>

**Roof: Color**

The color of the roof. If not provided, the OS-HPXML default (see <a href='https://openstudio-hpxml.readthedocs.io/en/v1.7.0/workflow_inputs.html#hpxml-roofs'>HPXML Roofs</a>) is used.

- **Name:** ``roof_color``
- **Type:** ``Choice``

- **Required:** ``false``

- **Choices:** `dark`, `light`, `medium`, `medium dark`, `reflective`

<br/>

**Roof: Assembly R-value**

Assembly R-value of the roof.

- **Name:** ``roof_assembly_r``
- **Type:** ``Double``

- **Units:** ``h-ft^2-R/Btu``

- **Required:** ``true``

<br/>

**Roof: Has Radiant Barrier**

Presence of a radiant barrier in the attic.

- **Name:** ``roof_radiant_barrier``
- **Type:** ``Boolean``

- **Required:** ``true``

<br/>

**Roof: Radiant Barrier Grade**

The grade of the radiant barrier. If not provided, the OS-HPXML default (see <a href='https://openstudio-hpxml.readthedocs.io/en/v1.7.0/workflow_inputs.html#hpxml-roofs'>HPXML Roofs</a>) is used.

- **Name:** ``roof_radiant_barrier_grade``
- **Type:** ``Choice``

- **Required:** ``false``

- **Choices:** `1`, `2`, `3`

<br/>

**Wall: Type**

The type of walls.

- **Name:** ``wall_type``
- **Type:** ``Choice``

- **Required:** ``true``

- **Choices:** `WoodStud`, `ConcreteMasonryUnit`, `DoubleWoodStud`, `InsulatedConcreteForms`, `LogWall`, `StructuralInsulatedPanel`, `SolidConcrete`, `SteelFrame`, `Stone`, `StrawBale`, `StructuralBrick`

<br/>

**Wall: Siding Type**

The siding type of the walls. Also applies to rim joists. If not provided, the OS-HPXML default (see <a href='https://openstudio-hpxml.readthedocs.io/en/v1.7.0/workflow_inputs.html#hpxml-walls'>HPXML Walls</a>) is used.

- **Name:** ``wall_siding_type``
- **Type:** ``Choice``

- **Required:** ``false``

- **Choices:** `aluminum siding`, `asbestos siding`, `brick veneer`, `composite shingle siding`, `fiber cement siding`, `masonite siding`, `none`, `stucco`, `synthetic stucco`, `vinyl siding`, `wood siding`

<br/>

**Wall: Color**

The color of the walls. Also applies to rim joists. If not provided, the OS-HPXML default (see <a href='https://openstudio-hpxml.readthedocs.io/en/v1.7.0/workflow_inputs.html#hpxml-walls'>HPXML Walls</a>) is used.

- **Name:** ``wall_color``
- **Type:** ``Choice``

- **Required:** ``false``

- **Choices:** `dark`, `light`, `medium`, `medium dark`, `reflective`

<br/>

**Wall: Assembly R-value**

Assembly R-value of the walls.

- **Name:** ``wall_assembly_r``
- **Type:** ``Double``

- **Units:** ``h-ft^2-R/Btu``

- **Required:** ``true``

<br/>

**Windows: Front Window-to-Wall Ratio**

The ratio of window area to wall area for the unit's front facade. Enter 0 if specifying Front Window Area instead.

- **Name:** ``window_front_wwr``
- **Type:** ``Double``

- **Units:** ``Frac``

- **Required:** ``true``

<br/>

**Windows: Back Window-to-Wall Ratio**

The ratio of window area to wall area for the unit's back facade. Enter 0 if specifying Back Window Area instead.

- **Name:** ``window_back_wwr``
- **Type:** ``Double``

- **Units:** ``Frac``

- **Required:** ``true``

<br/>

**Windows: Left Window-to-Wall Ratio**

The ratio of window area to wall area for the unit's left facade (when viewed from the front). Enter 0 if specifying Left Window Area instead.

- **Name:** ``window_left_wwr``
- **Type:** ``Double``

- **Units:** ``Frac``

- **Required:** ``true``

<br/>

**Windows: Right Window-to-Wall Ratio**

The ratio of window area to wall area for the unit's right facade (when viewed from the front). Enter 0 if specifying Right Window Area instead.

- **Name:** ``window_right_wwr``
- **Type:** ``Double``

- **Units:** ``Frac``

- **Required:** ``true``

<br/>

**Windows: Front Window Area**

The amount of window area on the unit's front facade. Enter 0 if specifying Front Window-to-Wall Ratio instead.

- **Name:** ``window_area_front``
- **Type:** ``Double``

- **Units:** ``ft^2``

- **Required:** ``true``

<br/>

**Windows: Back Window Area**

The amount of window area on the unit's back facade. Enter 0 if specifying Back Window-to-Wall Ratio instead.

- **Name:** ``window_area_back``
- **Type:** ``Double``

- **Units:** ``ft^2``

- **Required:** ``true``

<br/>

**Windows: Left Window Area**

The amount of window area on the unit's left facade (when viewed from the front). Enter 0 if specifying Left Window-to-Wall Ratio instead.

- **Name:** ``window_area_left``
- **Type:** ``Double``

- **Units:** ``ft^2``

- **Required:** ``true``

<br/>

**Windows: Right Window Area**

The amount of window area on the unit's right facade (when viewed from the front). Enter 0 if specifying Right Window-to-Wall Ratio instead.

- **Name:** ``window_area_right``
- **Type:** ``Double``

- **Units:** ``ft^2``

- **Required:** ``true``

<br/>

**Windows: Aspect Ratio**

Ratio of window height to width.

- **Name:** ``window_aspect_ratio``
- **Type:** ``Double``

- **Units:** ``Frac``

- **Required:** ``true``

<br/>

**Windows: Fraction Operable**

Fraction of windows that are operable. If not provided, the OS-HPXML default (see <a href='https://openstudio-hpxml.readthedocs.io/en/v1.7.0/workflow_inputs.html#hpxml-windows'>HPXML Windows</a>) is used.

- **Name:** ``window_fraction_operable``
- **Type:** ``Double``

- **Units:** ``Frac``

- **Required:** ``false``

<br/>

**Windows: Natural Ventilation Availability**

For operable windows, the number of days/week that windows can be opened by occupants for natural ventilation. If not provided, the OS-HPXML default (see <a href='https://openstudio-hpxml.readthedocs.io/en/v1.7.0/workflow_inputs.html#hpxml-windows'>HPXML Windows</a>) is used.

- **Name:** ``window_natvent_availability``
- **Type:** ``Integer``

- **Units:** ``Days/week``

- **Required:** ``false``

<br/>

**Windows: U-Factor**

Full-assembly NFRC U-factor.

- **Name:** ``window_ufactor``
- **Type:** ``Double``

- **Units:** ``Btu/hr-ft^2-R``

- **Required:** ``true``

<br/>

**Windows: SHGC**

Full-assembly NFRC solar heat gain coefficient.

- **Name:** ``window_shgc``
- **Type:** ``Double``

- **Required:** ``true``

<br/>

**Windows: Winter Interior Shading**

Interior shading coefficient for the winter season. 1.0 indicates no reduction in solar gain, 0.85 indicates 15% reduction, etc. If not provided, the OS-HPXML default (see <a href='https://openstudio-hpxml.readthedocs.io/en/v1.7.0/workflow_inputs.html#hpxml-windows'>HPXML Windows</a>) is used.

- **Name:** ``window_interior_shading_winter``
- **Type:** ``Double``

- **Units:** ``Frac``

- **Required:** ``false``

<br/>

**Windows: Summer Interior Shading**

Interior shading coefficient for the summer season. 1.0 indicates no reduction in solar gain, 0.85 indicates 15% reduction, etc. If not provided, the OS-HPXML default (see <a href='https://openstudio-hpxml.readthedocs.io/en/v1.7.0/workflow_inputs.html#hpxml-windows'>HPXML Windows</a>) is used.

- **Name:** ``window_interior_shading_summer``
- **Type:** ``Double``

- **Units:** ``Frac``

- **Required:** ``false``

<br/>

**Windows: Winter Exterior Shading**

Exterior shading coefficient for the winter season. 1.0 indicates no reduction in solar gain, 0.85 indicates 15% reduction, etc. If not provided, the OS-HPXML default (see <a href='https://openstudio-hpxml.readthedocs.io/en/v1.7.0/workflow_inputs.html#hpxml-windows'>HPXML Windows</a>) is used.

- **Name:** ``window_exterior_shading_winter``
- **Type:** ``Double``

- **Units:** ``Frac``

- **Required:** ``false``

<br/>

**Windows: Summer Exterior Shading**

Exterior shading coefficient for the summer season. 1.0 indicates no reduction in solar gain, 0.85 indicates 15% reduction, etc. If not provided, the OS-HPXML default (see <a href='https://openstudio-hpxml.readthedocs.io/en/v1.7.0/workflow_inputs.html#hpxml-windows'>HPXML Windows</a>) is used.

- **Name:** ``window_exterior_shading_summer``
- **Type:** ``Double``

- **Units:** ``Frac``

- **Required:** ``false``

<br/>

**Windows: Shading Summer Season**

Enter a date like 'May 1 - Sep 30'. Defines the summer season for purposes of shading coefficients; the rest of the year is assumed to be winter. If not provided, the OS-HPXML default (see <a href='https://openstudio-hpxml.readthedocs.io/en/v1.7.0/workflow_inputs.html#hpxml-windows'>HPXML Windows</a>) is used.

- **Name:** ``window_shading_summer_season``
- **Type:** ``String``

- **Required:** ``false``

<br/>

**Windows: Storm Type**

The type of storm, if present. If not provided, assumes there is no storm.

- **Name:** ``window_storm_type``
- **Type:** ``Choice``

- **Required:** ``false``

- **Choices:** `clear`, `low-e`

<br/>

**Overhangs: Front Depth**

The depth of overhangs for windows for the front facade.

- **Name:** ``overhangs_front_depth``
- **Type:** ``Double``

- **Units:** ``ft``

- **Required:** ``true``

<br/>

**Overhangs: Front Distance to Top of Window**

The overhangs distance to the top of window for the front facade.

- **Name:** ``overhangs_front_distance_to_top_of_window``
- **Type:** ``Double``

- **Units:** ``ft``

- **Required:** ``true``

<br/>

**Overhangs: Front Distance to Bottom of Window**

The overhangs distance to the bottom of window for the front facade.

- **Name:** ``overhangs_front_distance_to_bottom_of_window``
- **Type:** ``Double``

- **Units:** ``ft``

- **Required:** ``true``

<br/>

**Overhangs: Back Depth**

The depth of overhangs for windows for the back facade.

- **Name:** ``overhangs_back_depth``
- **Type:** ``Double``

- **Units:** ``ft``

- **Required:** ``true``

<br/>

**Overhangs: Back Distance to Top of Window**

The overhangs distance to the top of window for the back facade.

- **Name:** ``overhangs_back_distance_to_top_of_window``
- **Type:** ``Double``

- **Units:** ``ft``

- **Required:** ``true``

<br/>

**Overhangs: Back Distance to Bottom of Window**

The overhangs distance to the bottom of window for the back facade.

- **Name:** ``overhangs_back_distance_to_bottom_of_window``
- **Type:** ``Double``

- **Units:** ``ft``

- **Required:** ``true``

<br/>

**Overhangs: Left Depth**

The depth of overhangs for windows for the left facade.

- **Name:** ``overhangs_left_depth``
- **Type:** ``Double``

- **Units:** ``ft``

- **Required:** ``true``

<br/>

**Overhangs: Left Distance to Top of Window**

The overhangs distance to the top of window for the left facade.

- **Name:** ``overhangs_left_distance_to_top_of_window``
- **Type:** ``Double``

- **Units:** ``ft``

- **Required:** ``true``

<br/>

**Overhangs: Left Distance to Bottom of Window**

The overhangs distance to the bottom of window for the left facade.

- **Name:** ``overhangs_left_distance_to_bottom_of_window``
- **Type:** ``Double``

- **Units:** ``ft``

- **Required:** ``true``

<br/>

**Overhangs: Right Depth**

The depth of overhangs for windows for the right facade.

- **Name:** ``overhangs_right_depth``
- **Type:** ``Double``

- **Units:** ``ft``

- **Required:** ``true``

<br/>

**Overhangs: Right Distance to Top of Window**

The overhangs distance to the top of window for the right facade.

- **Name:** ``overhangs_right_distance_to_top_of_window``
- **Type:** ``Double``

- **Units:** ``ft``

- **Required:** ``true``

<br/>

**Overhangs: Right Distance to Bottom of Window**

The overhangs distance to the bottom of window for the right facade.

- **Name:** ``overhangs_right_distance_to_bottom_of_window``
- **Type:** ``Double``

- **Units:** ``ft``

- **Required:** ``true``

<br/>

**Skylights: Front Roof Area**

The amount of skylight area on the unit's front conditioned roof facade.

- **Name:** ``skylight_area_front``
- **Type:** ``Double``

- **Units:** ``ft^2``

- **Required:** ``true``

<br/>

**Skylights: Back Roof Area**

The amount of skylight area on the unit's back conditioned roof facade.

- **Name:** ``skylight_area_back``
- **Type:** ``Double``

- **Units:** ``ft^2``

- **Required:** ``true``

<br/>

**Skylights: Left Roof Area**

The amount of skylight area on the unit's left conditioned roof facade (when viewed from the front).

- **Name:** ``skylight_area_left``
- **Type:** ``Double``

- **Units:** ``ft^2``

- **Required:** ``true``

<br/>

**Skylights: Right Roof Area**

The amount of skylight area on the unit's right conditioned roof facade (when viewed from the front).

- **Name:** ``skylight_area_right``
- **Type:** ``Double``

- **Units:** ``ft^2``

- **Required:** ``true``

<br/>

**Skylights: U-Factor**

Full-assembly NFRC U-factor.

- **Name:** ``skylight_ufactor``
- **Type:** ``Double``

- **Units:** ``Btu/hr-ft^2-R``

- **Required:** ``true``

<br/>

**Skylights: SHGC**

Full-assembly NFRC solar heat gain coefficient.

- **Name:** ``skylight_shgc``
- **Type:** ``Double``

- **Required:** ``true``

<br/>

**Skylights: Storm Type**

The type of storm, if present. If not provided, assumes there is no storm.

- **Name:** ``skylight_storm_type``
- **Type:** ``Choice``

- **Required:** ``false``

- **Choices:** `clear`, `low-e`

<br/>

**Doors: Area**

The area of the opaque door(s).

- **Name:** ``door_area``
- **Type:** ``Double``

- **Units:** ``ft^2``

- **Required:** ``true``

<br/>

**Doors: R-value**

R-value of the opaque door(s).

- **Name:** ``door_rvalue``
- **Type:** ``Double``

- **Units:** ``h-ft^2-R/Btu``

- **Required:** ``true``

<br/>

**Air Leakage: Units**

The unit of measure for the air leakage.

- **Name:** ``air_leakage_units``
- **Type:** ``Choice``

- **Required:** ``true``

- **Choices:** `ACH`, `CFM`, `ACHnatural`, `CFMnatural`, `EffectiveLeakageArea`

<br/>

**Air Leakage: House Pressure**

The house pressure relative to outside. Required when units are ACH or CFM.

- **Name:** ``air_leakage_house_pressure``
- **Type:** ``Double``

- **Units:** ``Pa``

- **Required:** ``true``

<br/>

**Air Leakage: Value**

Air exchange rate value. For 'EffectiveLeakageArea', provide value in sq. in.

- **Name:** ``air_leakage_value``
- **Type:** ``Double``

- **Required:** ``true``

<br/>

**Air Leakage: Type**

Type of air leakage. If 'unit total', represents the total infiltration to the unit as measured by a compartmentalization test, in which case the air leakage value will be adjusted by the ratio of exterior envelope surface area to total envelope surface area. Otherwise, if 'unit exterior only', represents the infiltration to the unit from outside only as measured by a guarded test. Required when unit type is single-family attached or apartment unit.

- **Name:** ``air_leakage_type``
- **Type:** ``Choice``

- **Required:** ``false``

- **Choices:** `unit total`, `unit exterior only`

<br/>

**Air Leakage: Has Flue or Chimney in Conditioned Space**

Presence of flue or chimney with combustion air from conditioned space; used for infiltration model. If not provided, the OS-HPXML default (see <a href='https://openstudio-hpxml.readthedocs.io/en/v1.7.0/workflow_inputs.html#flue-or-chimney'>Flue or Chimney</a>) is used.

- **Name:** ``air_leakage_has_flue_or_chimney_in_conditioned_space``
- **Type:** ``Boolean``

- **Required:** ``false``

<br/>

**Heating System: Type**

The type of heating system. Use 'none' if there is no heating system or if there is a heat pump serving a heating load.

- **Name:** ``heating_system_type``
- **Type:** ``Choice``

- **Required:** ``true``

- **Choices:** `none`, `Furnace`, `WallFurnace`, `FloorFurnace`, `Boiler`, `ElectricResistance`, `Stove`, `SpaceHeater`, `Fireplace`, `Shared Boiler w/ Baseboard`, `Shared Boiler w/ Ductless Fan Coil`

<br/>

**Heating System: Fuel Type**

The fuel type of the heating system. Ignored for ElectricResistance.

- **Name:** ``heating_system_fuel``
- **Type:** ``Choice``

- **Required:** ``true``

- **Choices:** `electricity`, `natural gas`, `fuel oil`, `propane`, `wood`, `wood pellets`, `coal`

<br/>

**Heating System: Rated AFUE or Percent**

The rated heating efficiency value of the heating system.

- **Name:** ``heating_system_heating_efficiency``
- **Type:** ``Double``

- **Units:** ``Frac``

- **Required:** ``true``

<br/>

**Heating System: Heating Capacity**

The output heating capacity of the heating system. If not provided, the OS-HPXML autosized default (see <a href='https://openstudio-hpxml.readthedocs.io/en/v1.7.0/workflow_inputs.html#hpxml-heating-systems'>HPXML Heating Systems</a>) is used.

- **Name:** ``heating_system_heating_capacity``
- **Type:** ``Double``

- **Units:** ``Btu/hr``

- **Required:** ``false``

<br/>

**Heating System: Fraction Heat Load Served**

The heating load served by the heating system.

- **Name:** ``heating_system_fraction_heat_load_served``
- **Type:** ``Double``

- **Units:** ``Frac``

- **Required:** ``true``

<br/>

**Heating System: Pilot Light**

The fuel usage of the pilot light. Applies only to Furnace, WallFurnace, FloorFurnace, Stove, Boiler, and Fireplace with non-electric fuel type. If not provided, assumes no pilot light.

- **Name:** ``heating_system_pilot_light``
- **Type:** ``Double``

- **Units:** ``Btuh``

- **Required:** ``false``

<br/>

**Heating System: Airflow Defect Ratio**

The airflow defect ratio, defined as (InstalledAirflow - DesignAirflow) / DesignAirflow, of the heating system per ANSI/RESNET/ACCA Standard 310. A value of zero means no airflow defect. Applies only to Furnace. If not provided, assumes no defect.

- **Name:** ``heating_system_airflow_defect_ratio``
- **Type:** ``Double``

- **Units:** ``Frac``

- **Required:** ``false``

<br/>

**Cooling System: Type**

The type of cooling system. Use 'none' if there is no cooling system or if there is a heat pump serving a cooling load.

- **Name:** ``cooling_system_type``
- **Type:** ``Choice``

- **Required:** ``true``

- **Choices:** `none`, `central air conditioner`, `room air conditioner`, `evaporative cooler`, `mini-split`, `packaged terminal air conditioner`

<br/>

**Cooling System: Efficiency Type**

The efficiency type of the cooling system. System types central air conditioner and mini-split use SEER or SEER2. System types room air conditioner and packaged terminal air conditioner use EER or CEER. Ignored for system type evaporative cooler.

- **Name:** ``cooling_system_cooling_efficiency_type``
- **Type:** ``Choice``

- **Required:** ``true``

- **Choices:** `SEER`, `SEER2`, `EER`, `CEER`

<br/>

**Cooling System: Efficiency**

The rated efficiency value of the cooling system. Ignored for evaporative cooler.

- **Name:** ``cooling_system_cooling_efficiency``
- **Type:** ``Double``

- **Required:** ``true``

<br/>

**Cooling System: Cooling Compressor Type**

<<<<<<< HEAD
The compressor type of the cooling system. Only applies to central air conditioner and mini-split. If not provided, the OS-HPXML default is used.
=======
The compressor type of the cooling system. Only applies to central air conditioner. If not provided, the OS-HPXML default (see <a href='https://openstudio-hpxml.readthedocs.io/en/v1.7.0/workflow_inputs.html#central-air-conditioner'>Central Air Conditioner</a>) is used.
>>>>>>> 87bfe1ae

- **Name:** ``cooling_system_cooling_compressor_type``
- **Type:** ``Choice``

- **Required:** ``false``

- **Choices:** `single stage`, `two stage`, `variable speed`

<br/>

**Cooling System: Cooling Sensible Heat Fraction**

The sensible heat fraction of the cooling system. Ignored for evaporative cooler. If not provided, the OS-HPXML default (see <a href='https://openstudio-hpxml.readthedocs.io/en/v1.7.0/workflow_inputs.html#central-air-conditioner'>Central Air Conditioner</a>, <a href='https://openstudio-hpxml.readthedocs.io/en/v1.7.0/workflow_inputs.html#room-air-conditioner'>Room Air Conditioner</a>, <a href='https://openstudio-hpxml.readthedocs.io/en/v1.7.0/workflow_inputs.html#packaged-terminal-air-conditioner'>Packaged Terminal Air Conditioner</a>, <a href='https://openstudio-hpxml.readthedocs.io/en/v1.7.0/workflow_inputs.html#mini-split-air-conditioner'>Mini-Split Air Conditioner</a>) is used.

- **Name:** ``cooling_system_cooling_sensible_heat_fraction``
- **Type:** ``Double``

- **Units:** ``Frac``

- **Required:** ``false``

<br/>

**Cooling System: Cooling Capacity**

The output cooling capacity of the cooling system. If not provided, the OS-HPXML autosized default (see <a href='https://openstudio-hpxml.readthedocs.io/en/v1.7.0/workflow_inputs.html#central-air-conditioner'>Central Air Conditioner</a>, <a href='https://openstudio-hpxml.readthedocs.io/en/v1.7.0/workflow_inputs.html#room-air-conditioner'>Room Air Conditioner</a>, <a href='https://openstudio-hpxml.readthedocs.io/en/v1.7.0/workflow_inputs.html#packaged-terminal-air-conditioner'>Packaged Terminal Air Conditioner</a>, <a href='https://openstudio-hpxml.readthedocs.io/en/v1.7.0/workflow_inputs.html#evaporative-cooler'>Evaporative Cooler</a>, <a href='https://openstudio-hpxml.readthedocs.io/en/v1.7.0/workflow_inputs.html#mini-split-air-conditioner'>Mini-Split Air Conditioner</a>) is used.

- **Name:** ``cooling_system_cooling_capacity``
- **Type:** ``Double``

- **Units:** ``Btu/hr``

- **Required:** ``false``

<br/>

**Cooling System: Fraction Cool Load Served**

The cooling load served by the cooling system.

- **Name:** ``cooling_system_fraction_cool_load_served``
- **Type:** ``Double``

- **Units:** ``Frac``

- **Required:** ``true``

<br/>

**Cooling System: Is Ducted**

Whether the cooling system is ducted or not. Only used for mini-split and evaporative cooler. It's assumed that central air conditioner is ducted, and room air conditioner and packaged terminal air conditioner are not ducted.

- **Name:** ``cooling_system_is_ducted``
- **Type:** ``Boolean``

- **Required:** ``false``

<br/>

**Cooling System: Airflow Defect Ratio**

The airflow defect ratio, defined as (InstalledAirflow - DesignAirflow) / DesignAirflow, of the cooling system per ANSI/RESNET/ACCA Standard 310. A value of zero means no airflow defect. Applies only to central air conditioner and ducted mini-split. If not provided, assumes no defect.

- **Name:** ``cooling_system_airflow_defect_ratio``
- **Type:** ``Double``

- **Units:** ``Frac``

- **Required:** ``false``

<br/>

**Cooling System: Charge Defect Ratio**

The refrigerant charge defect ratio, defined as (InstalledCharge - DesignCharge) / DesignCharge, of the cooling system per ANSI/RESNET/ACCA Standard 310. A value of zero means no refrigerant charge defect. Applies only to central air conditioner and mini-split. If not provided, assumes no defect.

- **Name:** ``cooling_system_charge_defect_ratio``
- **Type:** ``Double``

- **Units:** ``Frac``

- **Required:** ``false``

<br/>

**Cooling System: Crankcase Heater Power Watts**

Cooling system crankcase heater power consumption in Watts. Applies only to central air conditioner, room air conditioner, packaged terminal air conditioner and mini-split. If not provided, the OS-HPXML default (see <a href='https://openstudio-hpxml.readthedocs.io/en/v1.7.0/workflow_inputs.html#central-air-conditioner'>Central Air Conditioner</a>, <a href='https://openstudio-hpxml.readthedocs.io/en/v1.7.0/workflow_inputs.html#room-air-conditioner'>Room Air Conditioner</a>, <a href='https://openstudio-hpxml.readthedocs.io/en/v1.7.0/workflow_inputs.html#packaged-terminal-air-conditioner'>Packaged Terminal Air Conditioner</a>, <a href='https://openstudio-hpxml.readthedocs.io/en/v1.7.0/workflow_inputs.html#mini-split-air-conditioner'>Mini-Split Air Conditioner</a>) is used.

- **Name:** ``cooling_system_crankcase_heater_watts``
- **Type:** ``Double``

- **Units:** ``W``

- **Required:** ``false``

<br/>

**Cooling System: Integrated Heating System Fuel Type**

The fuel type of the heating system integrated into cooling system. Only used for packaged terminal air conditioner and room air conditioner.

- **Name:** ``cooling_system_integrated_heating_system_fuel``
- **Type:** ``Choice``

- **Required:** ``false``

- **Choices:** `electricity`, `natural gas`, `fuel oil`, `propane`, `wood`, `wood pellets`, `coal`

<br/>

**Cooling System: Integrated Heating System Efficiency**

The rated heating efficiency value of the heating system integrated into cooling system. Only used for packaged terminal air conditioner and room air conditioner.

- **Name:** ``cooling_system_integrated_heating_system_efficiency_percent``
- **Type:** ``Double``

- **Units:** ``Frac``

- **Required:** ``false``

<br/>

**Cooling System: Integrated Heating System Heating Capacity**

The output heating capacity of the heating system integrated into cooling system. If not provided, the OS-HPXML autosized default (see <a href='https://openstudio-hpxml.readthedocs.io/en/v1.7.0/workflow_inputs.html#room-air-conditioner'>Room Air Conditioner</a>, <a href='https://openstudio-hpxml.readthedocs.io/en/v1.7.0/workflow_inputs.html#packaged-terminal-air-conditioner'>Packaged Terminal Air Conditioner</a>) is used. Only used for room air conditioner and packaged terminal air conditioner.

- **Name:** ``cooling_system_integrated_heating_system_capacity``
- **Type:** ``Double``

- **Units:** ``Btu/hr``

- **Required:** ``false``

<br/>

**Cooling System: Integrated Heating System Fraction Heat Load Served**

The heating load served by the heating system integrated into cooling system. Only used for packaged terminal air conditioner and room air conditioner.

- **Name:** ``cooling_system_integrated_heating_system_fraction_heat_load_served``
- **Type:** ``Double``

- **Units:** ``Frac``

- **Required:** ``false``

<br/>

**Heat Pump: Type**

The type of heat pump. Use 'none' if there is no heat pump.

- **Name:** ``heat_pump_type``
- **Type:** ``Choice``

- **Required:** ``true``

- **Choices:** `none`, `air-to-air`, `mini-split`, `ground-to-air`, `packaged terminal heat pump`, `room air conditioner with reverse cycle`

<br/>

**Heat Pump: Heating Efficiency Type**

The heating efficiency type of heat pump. System types air-to-air and mini-split use HSPF or HSPF2. System types ground-to-air, packaged terminal heat pump and room air conditioner with reverse cycle use COP.

- **Name:** ``heat_pump_heating_efficiency_type``
- **Type:** ``Choice``

- **Required:** ``true``

- **Choices:** `HSPF`, `HSPF2`, `COP`

<br/>

**Heat Pump: Heating Efficiency**

The rated heating efficiency value of the heat pump.

- **Name:** ``heat_pump_heating_efficiency``
- **Type:** ``Double``

- **Required:** ``true``

<br/>

**Heat Pump: Cooling Efficiency Type**

The cooling efficiency type of heat pump. System types air-to-air and mini-split use SEER or SEER2. System types ground-to-air, packaged terminal heat pump and room air conditioner with reverse cycle use EER.

- **Name:** ``heat_pump_cooling_efficiency_type``
- **Type:** ``Choice``

- **Required:** ``true``

- **Choices:** `SEER`, `SEER2`, `EER`, `CEER`

<br/>

**Heat Pump: Cooling Efficiency**

The rated cooling efficiency value of the heat pump.

- **Name:** ``heat_pump_cooling_efficiency``
- **Type:** ``Double``

- **Required:** ``true``

<br/>

**Heat Pump: Cooling Compressor Type**

<<<<<<< HEAD
The compressor type of the heat pump. Only applies to air-to-air and mini-split. If not provided, the OS-HPXML default is used.
=======
The compressor type of the heat pump. Only applies to air-to-air. If not provided, the OS-HPXML default (see <a href='https://openstudio-hpxml.readthedocs.io/en/v1.7.0/workflow_inputs.html#air-to-air-heat-pump'>Air-to-Air Heat Pump</a>) is used.
>>>>>>> 87bfe1ae

- **Name:** ``heat_pump_cooling_compressor_type``
- **Type:** ``Choice``

- **Required:** ``false``

- **Choices:** `single stage`, `two stage`, `variable speed`

<br/>

**Heat Pump: Cooling Sensible Heat Fraction**

The sensible heat fraction of the heat pump. If not provided, the OS-HPXML default (see <a href='https://openstudio-hpxml.readthedocs.io/en/v1.7.0/workflow_inputs.html#air-to-air-heat-pump'>Air-to-Air Heat Pump</a>, <a href='https://openstudio-hpxml.readthedocs.io/en/v1.7.0/workflow_inputs.html#mini-split-heat-pump'>Mini-Split Heat Pump</a>, <a href='https://openstudio-hpxml.readthedocs.io/en/v1.7.0/workflow_inputs.html#packaged-terminal-heat-pump'>Packaged Terminal Heat Pump</a>, <a href='https://openstudio-hpxml.readthedocs.io/en/v1.7.0/workflow_inputs.html#room-air-conditioner-w-reverse-cycle'>Room Air Conditioner w/ Reverse Cycle</a>, <a href='https://openstudio-hpxml.readthedocs.io/en/v1.7.0/workflow_inputs.html#ground-to-air-heat-pump'>Ground-to-Air Heat Pump</a>) is used.

- **Name:** ``heat_pump_cooling_sensible_heat_fraction``
- **Type:** ``Double``

- **Units:** ``Frac``

- **Required:** ``false``

<br/>

**Heat Pump: Heating Capacity**

The output heating capacity of the heat pump. If not provided, the OS-HPXML autosized default (see <a href='https://openstudio-hpxml.readthedocs.io/en/v1.7.0/workflow_inputs.html#air-to-air-heat-pump'>Air-to-Air Heat Pump</a>, <a href='https://openstudio-hpxml.readthedocs.io/en/v1.7.0/workflow_inputs.html#mini-split-heat-pump'>Mini-Split Heat Pump</a>, <a href='https://openstudio-hpxml.readthedocs.io/en/v1.7.0/workflow_inputs.html#packaged-terminal-heat-pump'>Packaged Terminal Heat Pump</a>, <a href='https://openstudio-hpxml.readthedocs.io/en/v1.7.0/workflow_inputs.html#room-air-conditioner-w-reverse-cycle'>Room Air Conditioner w/ Reverse Cycle</a>, <a href='https://openstudio-hpxml.readthedocs.io/en/v1.7.0/workflow_inputs.html#ground-to-air-heat-pump'>Ground-to-Air Heat Pump</a>) is used.

- **Name:** ``heat_pump_heating_capacity``
- **Type:** ``Double``

- **Units:** ``Btu/hr``

- **Required:** ``false``

<br/>

**Heat Pump: Heating Capacity Retention Fraction**

The output heating capacity of the heat pump at a user-specified temperature (e.g., 17F or 5F) divided by the above nominal heating capacity. Applies to all heat pump types except ground-to-air. If not provided, the OS-HPXML default (see <a href='https://openstudio-hpxml.readthedocs.io/en/v1.7.0/workflow_inputs.html#air-to-air-heat-pump'>Air-to-Air Heat Pump</a>, <a href='https://openstudio-hpxml.readthedocs.io/en/v1.7.0/workflow_inputs.html#mini-split-heat-pump'>Mini-Split Heat Pump</a>, <a href='https://openstudio-hpxml.readthedocs.io/en/v1.7.0/workflow_inputs.html#packaged-terminal-heat-pump'>Packaged Terminal Heat Pump</a>, <a href='https://openstudio-hpxml.readthedocs.io/en/v1.7.0/workflow_inputs.html#room-air-conditioner-w-reverse-cycle'>Room Air Conditioner w/ Reverse Cycle</a>) is used.

- **Name:** ``heat_pump_heating_capacity_retention_fraction``
- **Type:** ``Double``

- **Units:** ``Frac``

- **Required:** ``false``

<br/>

**Heat Pump: Heating Capacity Retention Temperature**

The user-specified temperature (e.g., 17F or 5F) for the above heating capacity retention fraction. Applies to all heat pump types except ground-to-air. Required if the Heating Capacity Retention Fraction is provided.

- **Name:** ``heat_pump_heating_capacity_retention_temp``
- **Type:** ``Double``

- **Units:** ``deg-F``

- **Required:** ``false``

<br/>

**Heat Pump: Cooling Capacity**

The output cooling capacity of the heat pump. If not provided, the OS-HPXML autosized default (see <a href='https://openstudio-hpxml.readthedocs.io/en/v1.7.0/workflow_inputs.html#air-to-air-heat-pump'>Air-to-Air Heat Pump</a>, <a href='https://openstudio-hpxml.readthedocs.io/en/v1.7.0/workflow_inputs.html#mini-split-heat-pump'>Mini-Split Heat Pump</a>, <a href='https://openstudio-hpxml.readthedocs.io/en/v1.7.0/workflow_inputs.html#packaged-terminal-heat-pump'>Packaged Terminal Heat Pump</a>, <a href='https://openstudio-hpxml.readthedocs.io/en/v1.7.0/workflow_inputs.html#room-air-conditioner-w-reverse-cycle'>Room Air Conditioner w/ Reverse Cycle</a>, <a href='https://openstudio-hpxml.readthedocs.io/en/v1.7.0/workflow_inputs.html#ground-to-air-heat-pump'>Ground-to-Air Heat Pump</a>) is used.

- **Name:** ``heat_pump_cooling_capacity``
- **Type:** ``Double``

- **Units:** ``Btu/hr``

- **Required:** ``false``

<br/>

**Heat Pump: Fraction Heat Load Served**

The heating load served by the heat pump.

- **Name:** ``heat_pump_fraction_heat_load_served``
- **Type:** ``Double``

- **Units:** ``Frac``

- **Required:** ``true``

<br/>

**Heat Pump: Fraction Cool Load Served**

The cooling load served by the heat pump.

- **Name:** ``heat_pump_fraction_cool_load_served``
- **Type:** ``Double``

- **Units:** ``Frac``

- **Required:** ``true``

<br/>

**Heat Pump: Compressor Lockout Temperature**

The temperature below which the heat pump compressor is disabled. If both this and Backup Heating Lockout Temperature are provided and use the same value, it essentially defines a switchover temperature (for, e.g., a dual-fuel heat pump). Applies to all heat pump types other than ground-to-air. If not provided, the OS-HPXML default (see <a href='https://openstudio-hpxml.readthedocs.io/en/v1.7.0/workflow_inputs.html#air-to-air-heat-pump'>Air-to-Air Heat Pump</a>, <a href='https://openstudio-hpxml.readthedocs.io/en/v1.7.0/workflow_inputs.html#mini-split-heat-pump'>Mini-Split Heat Pump</a>, <a href='https://openstudio-hpxml.readthedocs.io/en/v1.7.0/workflow_inputs.html#packaged-terminal-heat-pump'>Packaged Terminal Heat Pump</a>, <a href='https://openstudio-hpxml.readthedocs.io/en/v1.7.0/workflow_inputs.html#room-air-conditioner-w-reverse-cycle'>Room Air Conditioner w/ Reverse Cycle</a>) is used.

- **Name:** ``heat_pump_compressor_lockout_temp``
- **Type:** ``Double``

- **Units:** ``deg-F``

- **Required:** ``false``

<br/>

**Heat Pump: Backup Type**

The backup type of the heat pump. If 'integrated', represents e.g. built-in electric strip heat or dual-fuel integrated furnace. If 'separate', represents e.g. electric baseboard or boiler based on the Heating System 2 specified below. Use 'none' if there is no backup heating.

- **Name:** ``heat_pump_backup_type``
- **Type:** ``Choice``

- **Required:** ``true``

- **Choices:** `none`, `integrated`, `separate`

<br/>

**Heat Pump: Backup Fuel Type**

The backup fuel type of the heat pump. Only applies if Backup Type is 'integrated'.

- **Name:** ``heat_pump_backup_fuel``
- **Type:** ``Choice``

- **Required:** ``true``

- **Choices:** `electricity`, `natural gas`, `fuel oil`, `propane`

<br/>

**Heat Pump: Backup Rated Efficiency**

The backup rated efficiency value of the heat pump. Percent for electricity fuel type. AFUE otherwise. Only applies if Backup Type is 'integrated'.

- **Name:** ``heat_pump_backup_heating_efficiency``
- **Type:** ``Double``

- **Required:** ``true``

<br/>

**Heat Pump: Backup Heating Capacity**

The backup output heating capacity of the heat pump. If not provided, the OS-HPXML autosized default (see <a href='https://openstudio-hpxml.readthedocs.io/en/v1.7.0/workflow_inputs.html#backup'>Backup</a>) is used. Only applies if Backup Type is 'integrated'.

- **Name:** ``heat_pump_backup_heating_capacity``
- **Type:** ``Double``

- **Units:** ``Btu/hr``

- **Required:** ``false``

<br/>

**Heat Pump: Backup Heating Lockout Temperature**

The temperature above which the heat pump backup system is disabled. If both this and Compressor Lockout Temperature are provided and use the same value, it essentially defines a switchover temperature (for, e.g., a dual-fuel heat pump). Applies for both Backup Type of 'integrated' and 'separate'. If not provided, the OS-HPXML default (see <a href='https://openstudio-hpxml.readthedocs.io/en/v1.7.0/workflow_inputs.html#backup'>Backup</a>) is used.

- **Name:** ``heat_pump_backup_heating_lockout_temp``
- **Type:** ``Double``

- **Units:** ``deg-F``

- **Required:** ``false``

<br/>

**Heat Pump: Sizing Methodology**

The auto-sizing methodology to use when the heat pump capacity is not provided. If not provided, the OS-HPXML default (see <a href='https://openstudio-hpxml.readthedocs.io/en/v1.7.0/workflow_inputs.html#hpxml-hvac-sizing-control'>HPXML HVAC Sizing Control</a>) is used.

- **Name:** ``heat_pump_sizing_methodology``
- **Type:** ``Choice``

- **Required:** ``false``

- **Choices:** `ACCA`, `HERS`, `MaxLoad`

<br/>

**Heat Pump: Is Ducted**

Whether the heat pump is ducted or not. Only used for mini-split. It's assumed that air-to-air and ground-to-air are ducted, and packaged terminal heat pump and room air conditioner with reverse cycle are not ducted. If not provided, assumes not ducted.

- **Name:** ``heat_pump_is_ducted``
- **Type:** ``Boolean``

- **Required:** ``false``

<br/>

**Heat Pump: Airflow Defect Ratio**

The airflow defect ratio, defined as (InstalledAirflow - DesignAirflow) / DesignAirflow, of the heat pump per ANSI/RESNET/ACCA Standard 310. A value of zero means no airflow defect. Applies only to air-to-air, ducted mini-split, and ground-to-air. If not provided, assumes no defect.

- **Name:** ``heat_pump_airflow_defect_ratio``
- **Type:** ``Double``

- **Units:** ``Frac``

- **Required:** ``false``

<br/>

**Heat Pump: Charge Defect Ratio**

The refrigerant charge defect ratio, defined as (InstalledCharge - DesignCharge) / DesignCharge, of the heat pump per ANSI/RESNET/ACCA Standard 310. A value of zero means no refrigerant charge defect. Applies to all heat pump types. If not provided, assumes no defect.

- **Name:** ``heat_pump_charge_defect_ratio``
- **Type:** ``Double``

- **Units:** ``Frac``

- **Required:** ``false``

<br/>

**Heat Pump: Crankcase Heater Power Watts**

Heat Pump crankcase heater power consumption in Watts. Applies only to air-to-air, mini-split, packaged terminal heat pump and room air conditioner with reverse cycle. If not provided, the OS-HPXML default (see <a href='https://openstudio-hpxml.readthedocs.io/en/v1.7.0/workflow_inputs.html#air-to-air-heat-pump'>Air-to-Air Heat Pump</a>, <a href='https://openstudio-hpxml.readthedocs.io/en/v1.7.0/workflow_inputs.html#mini-split-heat-pump'>Mini-Split Heat Pump</a>, <a href='https://openstudio-hpxml.readthedocs.io/en/v1.7.0/workflow_inputs.html#packaged-terminal-heat-pump'>Packaged Terminal Heat Pump</a>, <a href='https://openstudio-hpxml.readthedocs.io/en/v1.7.0/workflow_inputs.html#room-air-conditioner-w-reverse-cycle'>Room Air Conditioner w/ Reverse Cycle</a>) is used.

- **Name:** ``heat_pump_crankcase_heater_watts``
- **Type:** ``Double``

- **Units:** ``W``

- **Required:** ``false``

<br/>

**Heating System 2: Type**

The type of the second heating system.

- **Name:** ``heating_system_2_type``
- **Type:** ``Choice``

- **Required:** ``true``

- **Choices:** `none`, `Furnace`, `WallFurnace`, `FloorFurnace`, `Boiler`, `ElectricResistance`, `Stove`, `SpaceHeater`, `Fireplace`

<br/>

**Heating System 2: Fuel Type**

The fuel type of the second heating system. Ignored for ElectricResistance.

- **Name:** ``heating_system_2_fuel``
- **Type:** ``Choice``

- **Required:** ``true``

- **Choices:** `electricity`, `natural gas`, `fuel oil`, `propane`, `wood`, `wood pellets`, `coal`

<br/>

**Heating System 2: Rated AFUE or Percent**

The rated heating efficiency value of the second heating system.

- **Name:** ``heating_system_2_heating_efficiency``
- **Type:** ``Double``

- **Units:** ``Frac``

- **Required:** ``true``

<br/>

**Heating System 2: Heating Capacity**

The output heating capacity of the second heating system. If not provided, the OS-HPXML autosized default (see <a href='https://openstudio-hpxml.readthedocs.io/en/v1.7.0/workflow_inputs.html#hpxml-heating-systems'>HPXML Heating Systems</a>) is used.

- **Name:** ``heating_system_2_heating_capacity``
- **Type:** ``Double``

- **Units:** ``Btu/hr``

- **Required:** ``false``

<br/>

**Heating System 2: Fraction Heat Load Served**

The heat load served fraction of the second heating system. Ignored if this heating system serves as a backup system for a heat pump.

- **Name:** ``heating_system_2_fraction_heat_load_served``
- **Type:** ``Double``

- **Units:** ``Frac``

- **Required:** ``true``

<br/>

**HVAC Control: Heating Weekday Setpoint Schedule**

Specify the constant or 24-hour comma-separated weekday heating setpoint schedule. Required unless a detailed CSV schedule is provided.

- **Name:** ``hvac_control_heating_weekday_setpoint``
- **Type:** ``String``

- **Required:** ``false``

<br/>

**HVAC Control: Heating Weekend Setpoint Schedule**

Specify the constant or 24-hour comma-separated weekend heating setpoint schedule. Required unless a detailed CSV schedule is provided.

- **Name:** ``hvac_control_heating_weekend_setpoint``
- **Type:** ``String``

- **Required:** ``false``

<br/>

**HVAC Control: Cooling Weekday Setpoint Schedule**

Specify the constant or 24-hour comma-separated weekday cooling setpoint schedule. Required unless a detailed CSV schedule is provided.

- **Name:** ``hvac_control_cooling_weekday_setpoint``
- **Type:** ``String``

- **Required:** ``false``

<br/>

**HVAC Control: Cooling Weekend Setpoint Schedule**

Specify the constant or 24-hour comma-separated weekend cooling setpoint schedule. Required unless a detailed CSV schedule is provided.

- **Name:** ``hvac_control_cooling_weekend_setpoint``
- **Type:** ``String``

- **Required:** ``false``

<br/>

**HVAC Control: Heating Season Period**

Enter a date like 'Nov 1 - Jun 30'. If not provided, the OS-HPXML default (see <a href='https://openstudio-hpxml.readthedocs.io/en/v1.7.0/workflow_inputs.html#hpxml-hvac-control'>HPXML HVAC Control</a>) is used. Can also provide 'BuildingAmerica' to use automatic seasons from the Building America House Simulation Protocols.

- **Name:** ``hvac_control_heating_season_period``
- **Type:** ``String``

- **Required:** ``false``

<br/>

**HVAC Control: Cooling Season Period**

Enter a date like 'Jun 1 - Oct 31'. If not provided, the OS-HPXML default (see <a href='https://openstudio-hpxml.readthedocs.io/en/v1.7.0/workflow_inputs.html#hpxml-hvac-control'>HPXML HVAC Control</a>) is used. Can also provide 'BuildingAmerica' to use automatic seasons from the Building America House Simulation Protocols.

- **Name:** ``hvac_control_cooling_season_period``
- **Type:** ``String``

- **Required:** ``false``

<br/>

**Ducts: Leakage Units**

The leakage units of the ducts.

- **Name:** ``ducts_leakage_units``
- **Type:** ``Choice``

- **Required:** ``true``

- **Choices:** `CFM25`, `CFM50`, `Percent`

<br/>

**Ducts: Supply Leakage to Outside Value**

The leakage value to outside for the supply ducts.

- **Name:** ``ducts_supply_leakage_to_outside_value``
- **Type:** ``Double``

- **Required:** ``true``

<br/>

**Ducts: Return Leakage to Outside Value**

The leakage value to outside for the return ducts.

- **Name:** ``ducts_return_leakage_to_outside_value``
- **Type:** ``Double``

- **Required:** ``true``

<br/>

**Ducts: Supply Location**

The location of the supply ducts. If not provided, the OS-HPXML default (see <a href='https://openstudio-hpxml.readthedocs.io/en/v1.7.0/workflow_inputs.html#air-distribution'>Air Distribution</a>) is used.

- **Name:** ``ducts_supply_location``
- **Type:** ``Choice``

- **Required:** ``false``

- **Choices:** `conditioned space`, `basement - conditioned`, `basement - unconditioned`, `crawlspace`, `crawlspace - vented`, `crawlspace - unvented`, `crawlspace - conditioned`, `attic`, `attic - vented`, `attic - unvented`, `garage`, `exterior wall`, `under slab`, `roof deck`, `outside`, `other housing unit`, `other heated space`, `other multifamily buffer space`, `other non-freezing space`, `manufactured home belly`

<br/>

**Ducts: Supply Insulation R-Value**

The insulation r-value of the supply ducts excluding air films.

- **Name:** ``ducts_supply_insulation_r``
- **Type:** ``Double``

- **Units:** ``h-ft^2-R/Btu``

- **Required:** ``true``

<br/>

**Ducts: Supply Buried Insulation Level**

Whether the supply ducts are buried in, e.g., attic loose-fill insulation. Partially buried ducts have insulation that does not cover the top of the ducts. Fully buried ducts have insulation that just covers the top of the ducts. Deeply buried ducts have insulation that continues above the top of the ducts.

- **Name:** ``ducts_supply_buried_insulation_level``
- **Type:** ``Choice``

- **Required:** ``false``

- **Choices:** `not buried`, `partially buried`, `fully buried`, `deeply buried`

<br/>

**Ducts: Supply Surface Area**

The supply ducts surface area in the given location. If neither Surface Area nor Area Fraction provided, the OS-HPXML default (see <a href='https://openstudio-hpxml.readthedocs.io/en/v1.7.0/workflow_inputs.html#air-distribution'>Air Distribution</a>) is used.

- **Name:** ``ducts_supply_surface_area``
- **Type:** ``Double``

- **Units:** ``ft^2``

- **Required:** ``false``

<br/>

**Ducts: Supply Area Fraction**

The fraction of supply ducts surface area in the given location. Only used if Surface Area is not provided. If the fraction is less than 1, the remaining duct area is assumed to be in conditioned space. If neither Surface Area nor Area Fraction provided, the OS-HPXML default (see <a href='https://openstudio-hpxml.readthedocs.io/en/v1.7.0/workflow_inputs.html#air-distribution'>Air Distribution</a>) is used.

- **Name:** ``ducts_supply_surface_area_fraction``
- **Type:** ``Double``

- **Units:** ``frac``

- **Required:** ``false``

<br/>

**Ducts: Return Location**

The location of the return ducts. If not provided, the OS-HPXML default (see <a href='https://openstudio-hpxml.readthedocs.io/en/v1.7.0/workflow_inputs.html#air-distribution'>Air Distribution</a>) is used.

- **Name:** ``ducts_return_location``
- **Type:** ``Choice``

- **Required:** ``false``

- **Choices:** `conditioned space`, `basement - conditioned`, `basement - unconditioned`, `crawlspace`, `crawlspace - vented`, `crawlspace - unvented`, `crawlspace - conditioned`, `attic`, `attic - vented`, `attic - unvented`, `garage`, `exterior wall`, `under slab`, `roof deck`, `outside`, `other housing unit`, `other heated space`, `other multifamily buffer space`, `other non-freezing space`, `manufactured home belly`

<br/>

**Ducts: Return Insulation R-Value**

The insulation r-value of the return ducts excluding air films.

- **Name:** ``ducts_return_insulation_r``
- **Type:** ``Double``

- **Units:** ``h-ft^2-R/Btu``

- **Required:** ``true``

<br/>

**Ducts: Return Buried Insulation Level**

Whether the return ducts are buried in, e.g., attic loose-fill insulation. Partially buried ducts have insulation that does not cover the top of the ducts. Fully buried ducts have insulation that just covers the top of the ducts. Deeply buried ducts have insulation that continues above the top of the ducts.

- **Name:** ``ducts_return_buried_insulation_level``
- **Type:** ``Choice``

- **Required:** ``false``

- **Choices:** `not buried`, `partially buried`, `fully buried`, `deeply buried`

<br/>

**Ducts: Return Surface Area**

The return ducts surface area in the given location. If neither Surface Area nor Area Fraction provided, the OS-HPXML default (see <a href='https://openstudio-hpxml.readthedocs.io/en/v1.7.0/workflow_inputs.html#air-distribution'>Air Distribution</a>) is used.

- **Name:** ``ducts_return_surface_area``
- **Type:** ``Double``

- **Units:** ``ft^2``

- **Required:** ``false``

<br/>

**Ducts: Return Area Fraction**

The fraction of return ducts surface area in the given location. Only used if Surface Area is not provided. If the fraction is less than 1, the remaining duct area is assumed to be in conditioned space. If neither Surface Area nor Area Fraction provided, the OS-HPXML default (see <a href='https://openstudio-hpxml.readthedocs.io/en/v1.7.0/workflow_inputs.html#air-distribution'>Air Distribution</a>) is used.

- **Name:** ``ducts_return_surface_area_fraction``
- **Type:** ``Double``

- **Units:** ``frac``

- **Required:** ``false``

<br/>

**Ducts: Number of Return Registers**

The number of return registers of the ducts. Only used to calculate default return duct surface area. If not provided, the OS-HPXML default (see <a href='https://openstudio-hpxml.readthedocs.io/en/v1.7.0/workflow_inputs.html#air-distribution'>Air Distribution</a>) is used.

- **Name:** ``ducts_number_of_return_registers``
- **Type:** ``Integer``

- **Units:** ``#``

- **Required:** ``false``

<br/>

**Mechanical Ventilation: Fan Type**

The type of the mechanical ventilation. Use 'none' if there is no mechanical ventilation system.

- **Name:** ``mech_vent_fan_type``
- **Type:** ``Choice``

- **Required:** ``true``

- **Choices:** `none`, `exhaust only`, `supply only`, `energy recovery ventilator`, `heat recovery ventilator`, `balanced`, `central fan integrated supply`

<br/>

**Mechanical Ventilation: Flow Rate**

The flow rate of the mechanical ventilation. If not provided, the OS-HPXML default (see <a href='https://openstudio-hpxml.readthedocs.io/en/v1.7.0/workflow_inputs.html#whole-ventilation-fan'>Whole Ventilation Fan</a>) is used.

- **Name:** ``mech_vent_flow_rate``
- **Type:** ``Double``

- **Units:** ``CFM``

- **Required:** ``false``

<br/>

**Mechanical Ventilation: Hours In Operation**

The hours in operation of the mechanical ventilation. If not provided, the OS-HPXML default (see <a href='https://openstudio-hpxml.readthedocs.io/en/v1.7.0/workflow_inputs.html#whole-ventilation-fan'>Whole Ventilation Fan</a>) is used.

- **Name:** ``mech_vent_hours_in_operation``
- **Type:** ``Double``

- **Units:** ``hrs/day``

- **Required:** ``false``

<br/>

**Mechanical Ventilation: Total Recovery Efficiency Type**

The total recovery efficiency type of the mechanical ventilation.

- **Name:** ``mech_vent_recovery_efficiency_type``
- **Type:** ``Choice``

- **Required:** ``true``

- **Choices:** `Unadjusted`, `Adjusted`

<br/>

**Mechanical Ventilation: Total Recovery Efficiency**

The Unadjusted or Adjusted total recovery efficiency of the mechanical ventilation. Applies to energy recovery ventilator.

- **Name:** ``mech_vent_total_recovery_efficiency``
- **Type:** ``Double``

- **Units:** ``Frac``

- **Required:** ``true``

<br/>

**Mechanical Ventilation: Sensible Recovery Efficiency**

The Unadjusted or Adjusted sensible recovery efficiency of the mechanical ventilation. Applies to energy recovery ventilator and heat recovery ventilator.

- **Name:** ``mech_vent_sensible_recovery_efficiency``
- **Type:** ``Double``

- **Units:** ``Frac``

- **Required:** ``true``

<br/>

**Mechanical Ventilation: Fan Power**

The fan power of the mechanical ventilation. If not provided, the OS-HPXML default (see <a href='https://openstudio-hpxml.readthedocs.io/en/v1.7.0/workflow_inputs.html#whole-ventilation-fan'>Whole Ventilation Fan</a>) is used.

- **Name:** ``mech_vent_fan_power``
- **Type:** ``Double``

- **Units:** ``W``

- **Required:** ``false``

<br/>

**Mechanical Ventilation: Number of Units Served**

Number of dwelling units served by the mechanical ventilation system. Must be 1 if single-family detached. Used to apportion flow rate and fan power to the unit.

- **Name:** ``mech_vent_num_units_served``
- **Type:** ``Integer``

- **Units:** ``#``

- **Required:** ``true``

<br/>

**Shared Mechanical Ventilation: Fraction Recirculation**

Fraction of the total supply air that is recirculated, with the remainder assumed to be outdoor air. The value must be 0 for exhaust only systems. Required for a shared mechanical ventilation system.

- **Name:** ``mech_vent_shared_frac_recirculation``
- **Type:** ``Double``

- **Units:** ``Frac``

- **Required:** ``false``

<br/>

**Shared Mechanical Ventilation: Preheating Fuel**

Fuel type of the preconditioning heating equipment. Only used for a shared mechanical ventilation system. If not provided, assumes no preheating.

- **Name:** ``mech_vent_shared_preheating_fuel``
- **Type:** ``Choice``

- **Required:** ``false``

- **Choices:** `electricity`, `natural gas`, `fuel oil`, `propane`, `wood`, `wood pellets`, `coal`

<br/>

**Shared Mechanical Ventilation: Preheating Efficiency**

Efficiency of the preconditioning heating equipment. Only used for a shared mechanical ventilation system. If not provided, assumes no preheating.

- **Name:** ``mech_vent_shared_preheating_efficiency``
- **Type:** ``Double``

- **Units:** ``COP``

- **Required:** ``false``

<br/>

**Shared Mechanical Ventilation: Preheating Fraction Ventilation Heat Load Served**

Fraction of heating load introduced by the shared ventilation system that is met by the preconditioning heating equipment. If not provided, assumes no preheating.

- **Name:** ``mech_vent_shared_preheating_fraction_heat_load_served``
- **Type:** ``Double``

- **Units:** ``Frac``

- **Required:** ``false``

<br/>

**Shared Mechanical Ventilation: Precooling Fuel**

Fuel type of the preconditioning cooling equipment. Only used for a shared mechanical ventilation system. If not provided, assumes no precooling.

- **Name:** ``mech_vent_shared_precooling_fuel``
- **Type:** ``Choice``

- **Required:** ``false``

- **Choices:** `electricity`

<br/>

**Shared Mechanical Ventilation: Precooling Efficiency**

Efficiency of the preconditioning cooling equipment. Only used for a shared mechanical ventilation system. If not provided, assumes no precooling.

- **Name:** ``mech_vent_shared_precooling_efficiency``
- **Type:** ``Double``

- **Units:** ``COP``

- **Required:** ``false``

<br/>

**Shared Mechanical Ventilation: Precooling Fraction Ventilation Cool Load Served**

Fraction of cooling load introduced by the shared ventilation system that is met by the preconditioning cooling equipment. If not provided, assumes no precooling.

- **Name:** ``mech_vent_shared_precooling_fraction_cool_load_served``
- **Type:** ``Double``

- **Units:** ``Frac``

- **Required:** ``false``

<br/>

**Mechanical Ventilation 2: Fan Type**

The type of the second mechanical ventilation. Use 'none' if there is no second mechanical ventilation system.

- **Name:** ``mech_vent_2_fan_type``
- **Type:** ``Choice``

- **Required:** ``true``

- **Choices:** `none`, `exhaust only`, `supply only`, `energy recovery ventilator`, `heat recovery ventilator`, `balanced`

<br/>

**Mechanical Ventilation 2: Flow Rate**

The flow rate of the second mechanical ventilation.

- **Name:** ``mech_vent_2_flow_rate``
- **Type:** ``Double``

- **Units:** ``CFM``

- **Required:** ``true``

<br/>

**Mechanical Ventilation 2: Hours In Operation**

The hours in operation of the second mechanical ventilation.

- **Name:** ``mech_vent_2_hours_in_operation``
- **Type:** ``Double``

- **Units:** ``hrs/day``

- **Required:** ``true``

<br/>

**Mechanical Ventilation 2: Total Recovery Efficiency Type**

The total recovery efficiency type of the second mechanical ventilation.

- **Name:** ``mech_vent_2_recovery_efficiency_type``
- **Type:** ``Choice``

- **Required:** ``true``

- **Choices:** `Unadjusted`, `Adjusted`

<br/>

**Mechanical Ventilation 2: Total Recovery Efficiency**

The Unadjusted or Adjusted total recovery efficiency of the second mechanical ventilation. Applies to energy recovery ventilator.

- **Name:** ``mech_vent_2_total_recovery_efficiency``
- **Type:** ``Double``

- **Units:** ``Frac``

- **Required:** ``true``

<br/>

**Mechanical Ventilation 2: Sensible Recovery Efficiency**

The Unadjusted or Adjusted sensible recovery efficiency of the second mechanical ventilation. Applies to energy recovery ventilator and heat recovery ventilator.

- **Name:** ``mech_vent_2_sensible_recovery_efficiency``
- **Type:** ``Double``

- **Units:** ``Frac``

- **Required:** ``true``

<br/>

**Mechanical Ventilation 2: Fan Power**

The fan power of the second mechanical ventilation.

- **Name:** ``mech_vent_2_fan_power``
- **Type:** ``Double``

- **Units:** ``W``

- **Required:** ``true``

<br/>

**Kitchen Fans: Quantity**

The quantity of the kitchen fans. If not provided, the OS-HPXML default (see <a href='https://openstudio-hpxml.readthedocs.io/en/v1.7.0/workflow_inputs.html#local-ventilation-fan'>Local Ventilation Fan</a>) is used.

- **Name:** ``kitchen_fans_quantity``
- **Type:** ``Integer``

- **Units:** ``#``

- **Required:** ``false``

<br/>

**Kitchen Fans: Flow Rate**

The flow rate of the kitchen fan. If not provided, the OS-HPXML default (see <a href='https://openstudio-hpxml.readthedocs.io/en/v1.7.0/workflow_inputs.html#local-ventilation-fan'>Local Ventilation Fan</a>) is used.

- **Name:** ``kitchen_fans_flow_rate``
- **Type:** ``Double``

- **Units:** ``CFM``

- **Required:** ``false``

<br/>

**Kitchen Fans: Hours In Operation**

The hours in operation of the kitchen fan. If not provided, the OS-HPXML default (see <a href='https://openstudio-hpxml.readthedocs.io/en/v1.7.0/workflow_inputs.html#local-ventilation-fan'>Local Ventilation Fan</a>) is used.

- **Name:** ``kitchen_fans_hours_in_operation``
- **Type:** ``Double``

- **Units:** ``hrs/day``

- **Required:** ``false``

<br/>

**Kitchen Fans: Fan Power**

The fan power of the kitchen fan. If not provided, the OS-HPXML default (see <a href='https://openstudio-hpxml.readthedocs.io/en/v1.7.0/workflow_inputs.html#local-ventilation-fan'>Local Ventilation Fan</a>) is used.

- **Name:** ``kitchen_fans_power``
- **Type:** ``Double``

- **Units:** ``W``

- **Required:** ``false``

<br/>

**Kitchen Fans: Start Hour**

The start hour of the kitchen fan. If not provided, the OS-HPXML default (see <a href='https://openstudio-hpxml.readthedocs.io/en/v1.7.0/workflow_inputs.html#local-ventilation-fan'>Local Ventilation Fan</a>) is used.

- **Name:** ``kitchen_fans_start_hour``
- **Type:** ``Integer``

- **Units:** ``hr``

- **Required:** ``false``

<br/>

**Bathroom Fans: Quantity**

The quantity of the bathroom fans. If not provided, the OS-HPXML default (see <a href='https://openstudio-hpxml.readthedocs.io/en/v1.7.0/workflow_inputs.html#local-ventilation-fan'>Local Ventilation Fan</a>) is used.

- **Name:** ``bathroom_fans_quantity``
- **Type:** ``Integer``

- **Units:** ``#``

- **Required:** ``false``

<br/>

**Bathroom Fans: Flow Rate**

The flow rate of the bathroom fans. If not provided, the OS-HPXML default (see <a href='https://openstudio-hpxml.readthedocs.io/en/v1.7.0/workflow_inputs.html#local-ventilation-fan'>Local Ventilation Fan</a>) is used.

- **Name:** ``bathroom_fans_flow_rate``
- **Type:** ``Double``

- **Units:** ``CFM``

- **Required:** ``false``

<br/>

**Bathroom Fans: Hours In Operation**

The hours in operation of the bathroom fans. If not provided, the OS-HPXML default (see <a href='https://openstudio-hpxml.readthedocs.io/en/v1.7.0/workflow_inputs.html#local-ventilation-fan'>Local Ventilation Fan</a>) is used.

- **Name:** ``bathroom_fans_hours_in_operation``
- **Type:** ``Double``

- **Units:** ``hrs/day``

- **Required:** ``false``

<br/>

**Bathroom Fans: Fan Power**

The fan power of the bathroom fans. If not provided, the OS-HPXML default (see <a href='https://openstudio-hpxml.readthedocs.io/en/v1.7.0/workflow_inputs.html#local-ventilation-fan'>Local Ventilation Fan</a>) is used.

- **Name:** ``bathroom_fans_power``
- **Type:** ``Double``

- **Units:** ``W``

- **Required:** ``false``

<br/>

**Bathroom Fans: Start Hour**

The start hour of the bathroom fans. If not provided, the OS-HPXML default (see <a href='https://openstudio-hpxml.readthedocs.io/en/v1.7.0/workflow_inputs.html#local-ventilation-fan'>Local Ventilation Fan</a>) is used.

- **Name:** ``bathroom_fans_start_hour``
- **Type:** ``Integer``

- **Units:** ``hr``

- **Required:** ``false``

<br/>

**Whole House Fan: Present**

Whether there is a whole house fan.

- **Name:** ``whole_house_fan_present``
- **Type:** ``Boolean``

- **Required:** ``true``

<br/>

**Whole House Fan: Flow Rate**

The flow rate of the whole house fan. If not provided, the OS-HPXML default (see <a href='https://openstudio-hpxml.readthedocs.io/en/v1.7.0/workflow_inputs.html#whole-house-fan'>Whole House Fan</a>) is used.

- **Name:** ``whole_house_fan_flow_rate``
- **Type:** ``Double``

- **Units:** ``CFM``

- **Required:** ``false``

<br/>

**Whole House Fan: Fan Power**

The fan power of the whole house fan. If not provided, the OS-HPXML default (see <a href='https://openstudio-hpxml.readthedocs.io/en/v1.7.0/workflow_inputs.html#whole-house-fan'>Whole House Fan</a>) is used.

- **Name:** ``whole_house_fan_power``
- **Type:** ``Double``

- **Units:** ``W``

- **Required:** ``false``

<br/>

**Water Heater: Type**

The type of water heater. Use 'none' if there is no water heater.

- **Name:** ``water_heater_type``
- **Type:** ``Choice``

- **Required:** ``true``

- **Choices:** `none`, `storage water heater`, `instantaneous water heater`, `heat pump water heater`, `space-heating boiler with storage tank`, `space-heating boiler with tankless coil`

<br/>

**Water Heater: Fuel Type**

The fuel type of water heater. Ignored for heat pump water heater.

- **Name:** ``water_heater_fuel_type``
- **Type:** ``Choice``

- **Required:** ``true``

- **Choices:** `electricity`, `natural gas`, `fuel oil`, `propane`, `wood`, `coal`

<br/>

**Water Heater: Location**

The location of water heater. If not provided, the OS-HPXML default (see <a href='https://openstudio-hpxml.readthedocs.io/en/v1.7.0/workflow_inputs.html#hpxml-water-heating-systems'>HPXML Water Heating Systems</a>) is used.

- **Name:** ``water_heater_location``
- **Type:** ``Choice``

- **Required:** ``false``

- **Choices:** `conditioned space`, `basement - conditioned`, `basement - unconditioned`, `garage`, `attic`, `attic - vented`, `attic - unvented`, `crawlspace`, `crawlspace - vented`, `crawlspace - unvented`, `crawlspace - conditioned`, `other exterior`, `other housing unit`, `other heated space`, `other multifamily buffer space`, `other non-freezing space`

<br/>

**Water Heater: Tank Volume**

Nominal volume of water heater tank. Only applies to storage water heater, heat pump water heater, and space-heating boiler with storage tank. If not provided, the OS-HPXML default (see <a href='https://openstudio-hpxml.readthedocs.io/en/v1.7.0/workflow_inputs.html#conventional-storage'>Conventional Storage</a>, <a href='https://openstudio-hpxml.readthedocs.io/en/v1.7.0/workflow_inputs.html#heat-pump'>Heat Pump</a>, <a href='https://openstudio-hpxml.readthedocs.io/en/v1.7.0/workflow_inputs.html#combi-boiler-w-storage'>Combi Boiler w/ Storage</a>) is used.

- **Name:** ``water_heater_tank_volume``
- **Type:** ``Double``

- **Units:** ``gal``

- **Required:** ``false``

<br/>

**Water Heater: Efficiency Type**

The efficiency type of water heater. Does not apply to space-heating boilers.

- **Name:** ``water_heater_efficiency_type``
- **Type:** ``Choice``

- **Required:** ``true``

- **Choices:** `EnergyFactor`, `UniformEnergyFactor`

<br/>

**Water Heater: Efficiency**

Rated Energy Factor or Uniform Energy Factor. Does not apply to space-heating boilers.

- **Name:** ``water_heater_efficiency``
- **Type:** ``Double``

- **Required:** ``true``

<br/>

**Water Heater: Usage Bin**

The usage of the water heater. Only applies if Efficiency Type is UniformEnergyFactor and Type is not instantaneous water heater. Does not apply to space-heating boilers. If not provided, the OS-HPXML default (see <a href='https://openstudio-hpxml.readthedocs.io/en/v1.7.0/workflow_inputs.html#conventional-storage'>Conventional Storage</a>, <a href='https://openstudio-hpxml.readthedocs.io/en/v1.7.0/workflow_inputs.html#heat-pump'>Heat Pump</a>) is used.

- **Name:** ``water_heater_usage_bin``
- **Type:** ``Choice``

- **Required:** ``false``

- **Choices:** `very small`, `low`, `medium`, `high`

<br/>

**Water Heater: Recovery Efficiency**

Ratio of energy delivered to water heater to the energy content of the fuel consumed by the water heater. Only used for non-electric storage water heaters. If not provided, the OS-HPXML default (see <a href='https://openstudio-hpxml.readthedocs.io/en/v1.7.0/workflow_inputs.html#conventional-storage'>Conventional Storage</a>) is used.

- **Name:** ``water_heater_recovery_efficiency``
- **Type:** ``Double``

- **Units:** ``Frac``

- **Required:** ``false``

<br/>

**Water Heater: Heating Capacity**

Heating capacity. Only applies to storage water heater. If not provided, the OS-HPXML default (see <a href='https://openstudio-hpxml.readthedocs.io/en/v1.7.0/workflow_inputs.html#conventional-storage'>Conventional Storage</a>) is used.

- **Name:** ``water_heater_heating_capacity``
- **Type:** ``Double``

- **Units:** ``Btu/hr``

- **Required:** ``false``

<br/>

**Water Heater: Standby Loss**

The standby loss of water heater. Only applies to space-heating boilers. If not provided, the OS-HPXML default (see <a href='https://openstudio-hpxml.readthedocs.io/en/v1.7.0/workflow_inputs.html#combi-boiler-w-storage'>Combi Boiler w/ Storage</a>) is used.

- **Name:** ``water_heater_standby_loss``
- **Type:** ``Double``

- **Units:** ``deg-F/hr``

- **Required:** ``false``

<br/>

**Water Heater: Jacket R-value**

The jacket R-value of water heater. Doesn't apply to instantaneous water heater or space-heating boiler with tankless coil. If not provided, defaults to no jacket insulation.

- **Name:** ``water_heater_jacket_rvalue``
- **Type:** ``Double``

- **Units:** ``h-ft^2-R/Btu``

- **Required:** ``false``

<br/>

**Water Heater: Setpoint Temperature**

The setpoint temperature of water heater. If not provided, the OS-HPXML default (see <a href='https://openstudio-hpxml.readthedocs.io/en/v1.7.0/workflow_inputs.html#hpxml-water-heating-systems'>HPXML Water Heating Systems</a>) is used.

- **Name:** ``water_heater_setpoint_temperature``
- **Type:** ``Double``

- **Units:** ``deg-F``

- **Required:** ``false``

<br/>

**Water Heater: Number of Units Served**

Number of dwelling units served (directly or indirectly) by the water heater. Must be 1 if single-family detached. Used to apportion water heater tank losses to the unit.

- **Name:** ``water_heater_num_units_served``
- **Type:** ``Integer``

- **Units:** ``#``

- **Required:** ``true``

<br/>

**Water Heater: Uses Desuperheater**

Requires that the dwelling unit has a air-to-air, mini-split, or ground-to-air heat pump or a central air conditioner or mini-split air conditioner. If not provided, assumes no desuperheater.

- **Name:** ``water_heater_uses_desuperheater``
- **Type:** ``Boolean``

- **Required:** ``false``

<br/>

**Water Heater: Tank Type**

Type of tank model to use. The 'stratified' tank generally provide more accurate results, but may significantly increase run time. Applies only to storage water heater. If not provided, the OS-HPXML default (see <a href='https://openstudio-hpxml.readthedocs.io/en/v1.7.0/workflow_inputs.html#conventional-storage'>Conventional Storage</a>) is used.

- **Name:** ``water_heater_tank_model_type``
- **Type:** ``Choice``

- **Required:** ``false``

- **Choices:** `mixed`, `stratified`

<br/>

**Water Heater: Operating Mode**

The water heater operating mode. The 'heat pump only' option only uses the heat pump, while 'hybrid/auto' allows the backup electric resistance to come on in high demand situations. This is ignored if a scheduled operating mode type is selected. Applies only to heat pump water heater. If not provided, the OS-HPXML default (see <a href='https://openstudio-hpxml.readthedocs.io/en/v1.7.0/workflow_inputs.html#heat-pump'>Heat Pump</a>) is used.

- **Name:** ``water_heater_operating_mode``
- **Type:** ``Choice``

- **Required:** ``false``

- **Choices:** `hybrid/auto`, `heat pump only`

<br/>

**Hot Water Distribution: System Type**

The type of the hot water distribution system.

- **Name:** ``hot_water_distribution_system_type``
- **Type:** ``Choice``

- **Required:** ``true``

- **Choices:** `Standard`, `Recirculation`

<br/>

**Hot Water Distribution: Standard Piping Length**

If the distribution system is Standard, the length of the piping. If not provided, the OS-HPXML default (see <a href='https://openstudio-hpxml.readthedocs.io/en/v1.7.0/workflow_inputs.html#standard'>Standard</a>) is used.

- **Name:** ``hot_water_distribution_standard_piping_length``
- **Type:** ``Double``

- **Units:** ``ft``

- **Required:** ``false``

<br/>

**Hot Water Distribution: Recirculation Control Type**

If the distribution system is Recirculation, the type of hot water recirculation control, if any.

- **Name:** ``hot_water_distribution_recirc_control_type``
- **Type:** ``Choice``

- **Required:** ``false``

- **Choices:** `no control`, `timer`, `temperature`, `presence sensor demand control`, `manual demand control`

<br/>

**Hot Water Distribution: Recirculation Piping Length**

If the distribution system is Recirculation, the length of the recirculation piping. If not provided, the OS-HPXML default (see <a href='https://openstudio-hpxml.readthedocs.io/en/v1.7.0/workflow_inputs.html#recirculation'>Recirculation</a>) is used.

- **Name:** ``hot_water_distribution_recirc_piping_length``
- **Type:** ``Double``

- **Units:** ``ft``

- **Required:** ``false``

<br/>

**Hot Water Distribution: Recirculation Branch Piping Length**

If the distribution system is Recirculation, the length of the recirculation branch piping. If not provided, the OS-HPXML default (see <a href='https://openstudio-hpxml.readthedocs.io/en/v1.7.0/workflow_inputs.html#recirculation'>Recirculation</a>) is used.

- **Name:** ``hot_water_distribution_recirc_branch_piping_length``
- **Type:** ``Double``

- **Units:** ``ft``

- **Required:** ``false``

<br/>

**Hot Water Distribution: Recirculation Pump Power**

If the distribution system is Recirculation, the recirculation pump power. If not provided, the OS-HPXML default (see <a href='https://openstudio-hpxml.readthedocs.io/en/v1.7.0/workflow_inputs.html#recirculation'>Recirculation</a>) is used.

- **Name:** ``hot_water_distribution_recirc_pump_power``
- **Type:** ``Double``

- **Units:** ``W``

- **Required:** ``false``

<br/>

**Hot Water Distribution: Pipe Insulation Nominal R-Value**

Nominal R-value of the pipe insulation. If not provided, the OS-HPXML default (see <a href='https://openstudio-hpxml.readthedocs.io/en/v1.7.0/workflow_inputs.html#hpxml-hot-water-distribution'>HPXML Hot Water Distribution</a>) is used.

- **Name:** ``hot_water_distribution_pipe_r``
- **Type:** ``Double``

- **Units:** ``h-ft^2-R/Btu``

- **Required:** ``false``

<br/>

**Drain Water Heat Recovery: Facilities Connected**

Which facilities are connected for the drain water heat recovery. Use 'none' if there is no drain water heat recovery system.

- **Name:** ``dwhr_facilities_connected``
- **Type:** ``Choice``

- **Required:** ``true``

- **Choices:** `none`, `one`, `all`

<br/>

**Drain Water Heat Recovery: Equal Flow**

Whether the drain water heat recovery has equal flow.

- **Name:** ``dwhr_equal_flow``
- **Type:** ``Boolean``

- **Required:** ``false``

<br/>

**Drain Water Heat Recovery: Efficiency**

The efficiency of the drain water heat recovery.

- **Name:** ``dwhr_efficiency``
- **Type:** ``Double``

- **Units:** ``Frac``

- **Required:** ``false``

<br/>

**Hot Water Fixtures: Is Shower Low Flow**

Whether the shower fixture is low flow.

- **Name:** ``water_fixtures_shower_low_flow``
- **Type:** ``Boolean``

- **Required:** ``true``

<br/>

**Hot Water Fixtures: Is Sink Low Flow**

Whether the sink fixture is low flow.

- **Name:** ``water_fixtures_sink_low_flow``
- **Type:** ``Boolean``

- **Required:** ``true``

<br/>

**Hot Water Fixtures: Usage Multiplier**

Multiplier on the hot water usage that can reflect, e.g., high/low usage occupants. If not provided, the OS-HPXML default (see <a href='https://openstudio-hpxml.readthedocs.io/en/v1.7.0/workflow_inputs.html#hpxml-water-fixtures'>HPXML Water Fixtures</a>) is used.

- **Name:** ``water_fixtures_usage_multiplier``
- **Type:** ``Double``

- **Required:** ``false``

<br/>

**Solar Thermal: System Type**

The type of solar thermal system. Use 'none' if there is no solar thermal system.

- **Name:** ``solar_thermal_system_type``
- **Type:** ``Choice``

- **Required:** ``true``

- **Choices:** `none`, `hot water`

<br/>

**Solar Thermal: Collector Area**

The collector area of the solar thermal system.

- **Name:** ``solar_thermal_collector_area``
- **Type:** ``Double``

- **Units:** ``ft^2``

- **Required:** ``true``

<br/>

**Solar Thermal: Collector Loop Type**

The collector loop type of the solar thermal system.

- **Name:** ``solar_thermal_collector_loop_type``
- **Type:** ``Choice``

- **Required:** ``true``

- **Choices:** `liquid direct`, `liquid indirect`, `passive thermosyphon`

<br/>

**Solar Thermal: Collector Type**

The collector type of the solar thermal system.

- **Name:** ``solar_thermal_collector_type``
- **Type:** ``Choice``

- **Required:** ``true``

- **Choices:** `evacuated tube`, `single glazing black`, `double glazing black`, `integrated collector storage`

<br/>

**Solar Thermal: Collector Azimuth**

The collector azimuth of the solar thermal system. Azimuth is measured clockwise from north (e.g., North=0, East=90, South=180, West=270).

- **Name:** ``solar_thermal_collector_azimuth``
- **Type:** ``Double``

- **Units:** ``degrees``

- **Required:** ``true``

<br/>

**Solar Thermal: Collector Tilt**

The collector tilt of the solar thermal system. Can also enter, e.g., RoofPitch, RoofPitch+20, Latitude, Latitude-15, etc.

- **Name:** ``solar_thermal_collector_tilt``
- **Type:** ``String``

- **Required:** ``true``

<br/>

**Solar Thermal: Collector Rated Optical Efficiency**

The collector rated optical efficiency of the solar thermal system.

- **Name:** ``solar_thermal_collector_rated_optical_efficiency``
- **Type:** ``Double``

- **Units:** ``Frac``

- **Required:** ``true``

<br/>

**Solar Thermal: Collector Rated Thermal Losses**

The collector rated thermal losses of the solar thermal system.

- **Name:** ``solar_thermal_collector_rated_thermal_losses``
- **Type:** ``Double``

- **Units:** ``Btu/hr-ft^2-R``

- **Required:** ``true``

<br/>

**Solar Thermal: Storage Volume**

The storage volume of the solar thermal system. If not provided, the OS-HPXML default (see <a href='https://openstudio-hpxml.readthedocs.io/en/v1.7.0/workflow_inputs.html#detailed-inputs'>Detailed Inputs</a>) is used.

- **Name:** ``solar_thermal_storage_volume``
- **Type:** ``Double``

- **Units:** ``gal``

- **Required:** ``false``

<br/>

**Solar Thermal: Solar Fraction**

The solar fraction of the solar thermal system. If provided, overrides all other solar thermal inputs.

- **Name:** ``solar_thermal_solar_fraction``
- **Type:** ``Double``

- **Units:** ``Frac``

- **Required:** ``true``

<br/>

**PV System: Present**

Whether there is a PV system present.

- **Name:** ``pv_system_present``
- **Type:** ``Boolean``

- **Required:** ``true``

<br/>

**PV System: Module Type**

Module type of the PV system. If not provided, the OS-HPXML default (see <a href='https://openstudio-hpxml.readthedocs.io/en/v1.7.0/workflow_inputs.html#hpxml-photovoltaics'>HPXML Photovoltaics</a>) is used.

- **Name:** ``pv_system_module_type``
- **Type:** ``Choice``

- **Required:** ``false``

- **Choices:** `standard`, `premium`, `thin film`

<br/>

**PV System: Location**

Location of the PV system. If not provided, the OS-HPXML default (see <a href='https://openstudio-hpxml.readthedocs.io/en/v1.7.0/workflow_inputs.html#hpxml-photovoltaics'>HPXML Photovoltaics</a>) is used.

- **Name:** ``pv_system_location``
- **Type:** ``Choice``

- **Required:** ``false``

- **Choices:** `roof`, `ground`

<br/>

**PV System: Tracking**

Type of tracking for the PV system. If not provided, the OS-HPXML default (see <a href='https://openstudio-hpxml.readthedocs.io/en/v1.7.0/workflow_inputs.html#hpxml-photovoltaics'>HPXML Photovoltaics</a>) is used.

- **Name:** ``pv_system_tracking``
- **Type:** ``Choice``

- **Required:** ``false``

- **Choices:** `fixed`, `1-axis`, `1-axis backtracked`, `2-axis`

<br/>

**PV System: Array Azimuth**

Array azimuth of the PV system. Azimuth is measured clockwise from north (e.g., North=0, East=90, South=180, West=270).

- **Name:** ``pv_system_array_azimuth``
- **Type:** ``Double``

- **Units:** ``degrees``

- **Required:** ``true``

<br/>

**PV System: Array Tilt**

Array tilt of the PV system. Can also enter, e.g., RoofPitch, RoofPitch+20, Latitude, Latitude-15, etc.

- **Name:** ``pv_system_array_tilt``
- **Type:** ``String``

- **Required:** ``true``

<br/>

**PV System: Maximum Power Output**

Maximum power output of the PV system. For a shared system, this is the total building maximum power output.

- **Name:** ``pv_system_max_power_output``
- **Type:** ``Double``

- **Units:** ``W``

- **Required:** ``true``

<br/>

**PV System: Inverter Efficiency**

Inverter efficiency of the PV system. If there are two PV systems, this will apply to both. If not provided, the OS-HPXML default (see <a href='https://openstudio-hpxml.readthedocs.io/en/v1.7.0/workflow_inputs.html#hpxml-photovoltaics'>HPXML Photovoltaics</a>) is used.

- **Name:** ``pv_system_inverter_efficiency``
- **Type:** ``Double``

- **Units:** ``Frac``

- **Required:** ``false``

<br/>

**PV System: System Losses Fraction**

System losses fraction of the PV system. If there are two PV systems, this will apply to both. If not provided, the OS-HPXML default (see <a href='https://openstudio-hpxml.readthedocs.io/en/v1.7.0/workflow_inputs.html#hpxml-photovoltaics'>HPXML Photovoltaics</a>) is used.

- **Name:** ``pv_system_system_losses_fraction``
- **Type:** ``Double``

- **Units:** ``Frac``

- **Required:** ``false``

<br/>

**PV System: Number of Bedrooms Served**

Number of bedrooms served by PV system. Required if single-family attached or apartment unit. Used to apportion PV generation to the unit of a SFA/MF building. If there are two PV systems, this will apply to both.

- **Name:** ``pv_system_num_bedrooms_served``
- **Type:** ``Integer``

- **Units:** ``#``

- **Required:** ``false``

<br/>

**PV System 2: Present**

Whether there is a second PV system present.

- **Name:** ``pv_system_2_present``
- **Type:** ``Boolean``

- **Required:** ``true``

<br/>

**PV System 2: Module Type**

Module type of the second PV system. If not provided, the OS-HPXML default (see <a href='https://openstudio-hpxml.readthedocs.io/en/v1.7.0/workflow_inputs.html#hpxml-photovoltaics'>HPXML Photovoltaics</a>) is used.

- **Name:** ``pv_system_2_module_type``
- **Type:** ``Choice``

- **Required:** ``false``

- **Choices:** `standard`, `premium`, `thin film`

<br/>

**PV System 2: Location**

Location of the second PV system. If not provided, the OS-HPXML default (see <a href='https://openstudio-hpxml.readthedocs.io/en/v1.7.0/workflow_inputs.html#hpxml-photovoltaics'>HPXML Photovoltaics</a>) is used.

- **Name:** ``pv_system_2_location``
- **Type:** ``Choice``

- **Required:** ``false``

- **Choices:** `roof`, `ground`

<br/>

**PV System 2: Tracking**

Type of tracking for the second PV system. If not provided, the OS-HPXML default (see <a href='https://openstudio-hpxml.readthedocs.io/en/v1.7.0/workflow_inputs.html#hpxml-photovoltaics'>HPXML Photovoltaics</a>) is used.

- **Name:** ``pv_system_2_tracking``
- **Type:** ``Choice``

- **Required:** ``false``

- **Choices:** `fixed`, `1-axis`, `1-axis backtracked`, `2-axis`

<br/>

**PV System 2: Array Azimuth**

Array azimuth of the second PV system. Azimuth is measured clockwise from north (e.g., North=0, East=90, South=180, West=270).

- **Name:** ``pv_system_2_array_azimuth``
- **Type:** ``Double``

- **Units:** ``degrees``

- **Required:** ``true``

<br/>

**PV System 2: Array Tilt**

Array tilt of the second PV system. Can also enter, e.g., RoofPitch, RoofPitch+20, Latitude, Latitude-15, etc.

- **Name:** ``pv_system_2_array_tilt``
- **Type:** ``String``

- **Required:** ``true``

<br/>

**PV System 2: Maximum Power Output**

Maximum power output of the second PV system. For a shared system, this is the total building maximum power output.

- **Name:** ``pv_system_2_max_power_output``
- **Type:** ``Double``

- **Units:** ``W``

- **Required:** ``true``

<br/>

**Battery: Present**

Whether there is a lithium ion battery present.

- **Name:** ``battery_present``
- **Type:** ``Boolean``

- **Required:** ``true``

<br/>

**Battery: Location**

The space type for the lithium ion battery location. If not provided, the OS-HPXML default (see <a href='https://openstudio-hpxml.readthedocs.io/en/v1.7.0/workflow_inputs.html#hpxml-batteries'>HPXML Batteries</a>) is used.

- **Name:** ``battery_location``
- **Type:** ``Choice``

- **Required:** ``false``

- **Choices:** `conditioned space`, `basement - conditioned`, `basement - unconditioned`, `crawlspace`, `crawlspace - vented`, `crawlspace - unvented`, `crawlspace - conditioned`, `attic`, `attic - vented`, `attic - unvented`, `garage`, `outside`

<br/>

**Battery: Rated Power Output**

The rated power output of the lithium ion battery. If not provided, the OS-HPXML default (see <a href='https://openstudio-hpxml.readthedocs.io/en/v1.7.0/workflow_inputs.html#hpxml-batteries'>HPXML Batteries</a>) is used.

- **Name:** ``battery_power``
- **Type:** ``Double``

- **Units:** ``W``

- **Required:** ``false``

<br/>

**Battery: Nominal Capacity**

The nominal capacity of the lithium ion battery. If not provided, the OS-HPXML default (see <a href='https://openstudio-hpxml.readthedocs.io/en/v1.7.0/workflow_inputs.html#hpxml-batteries'>HPXML Batteries</a>) is used.

- **Name:** ``battery_capacity``
- **Type:** ``Double``

- **Units:** ``kWh``

- **Required:** ``false``

<br/>

**Battery: Usable Capacity**

The usable capacity of the lithium ion battery. If not provided, the OS-HPXML default (see <a href='https://openstudio-hpxml.readthedocs.io/en/v1.7.0/workflow_inputs.html#hpxml-batteries'>HPXML Batteries</a>) is used.

- **Name:** ``battery_usable_capacity``
- **Type:** ``Double``

- **Units:** ``kWh``

- **Required:** ``false``

<br/>

**Battery: Round Trip Efficiency**

The round trip efficiency of the lithium ion battery. If not provided, the OS-HPXML default (see <a href='https://openstudio-hpxml.readthedocs.io/en/v1.7.0/workflow_inputs.html#hpxml-batteries'>HPXML Batteries</a>) is used.

- **Name:** ``battery_round_trip_efficiency``
- **Type:** ``Double``

- **Units:** ``Frac``

- **Required:** ``false``

<br/>

**Lighting: Present**

Whether there is lighting energy use.

- **Name:** ``lighting_present``
- **Type:** ``Boolean``

- **Required:** ``true``

<br/>

**Lighting: Interior Fraction CFL**

Fraction of all lamps (interior) that are compact fluorescent. Lighting not specified as CFL, LFL, or LED is assumed to be incandescent.

- **Name:** ``lighting_interior_fraction_cfl``
- **Type:** ``Double``

- **Required:** ``true``

<br/>

**Lighting: Interior Fraction LFL**

Fraction of all lamps (interior) that are linear fluorescent. Lighting not specified as CFL, LFL, or LED is assumed to be incandescent.

- **Name:** ``lighting_interior_fraction_lfl``
- **Type:** ``Double``

- **Required:** ``true``

<br/>

**Lighting: Interior Fraction LED**

Fraction of all lamps (interior) that are light emitting diodes. Lighting not specified as CFL, LFL, or LED is assumed to be incandescent.

- **Name:** ``lighting_interior_fraction_led``
- **Type:** ``Double``

- **Required:** ``true``

<br/>

**Lighting: Interior Usage Multiplier**

Multiplier on the lighting energy usage (interior) that can reflect, e.g., high/low usage occupants. If not provided, the OS-HPXML default (see <a href='https://openstudio-hpxml.readthedocs.io/en/v1.7.0/workflow_inputs.html#hpxml-lighting'>HPXML Lighting</a>) is used.

- **Name:** ``lighting_interior_usage_multiplier``
- **Type:** ``Double``

- **Required:** ``false``

<br/>

**Lighting: Exterior Fraction CFL**

Fraction of all lamps (exterior) that are compact fluorescent. Lighting not specified as CFL, LFL, or LED is assumed to be incandescent.

- **Name:** ``lighting_exterior_fraction_cfl``
- **Type:** ``Double``

- **Required:** ``true``

<br/>

**Lighting: Exterior Fraction LFL**

Fraction of all lamps (exterior) that are linear fluorescent. Lighting not specified as CFL, LFL, or LED is assumed to be incandescent.

- **Name:** ``lighting_exterior_fraction_lfl``
- **Type:** ``Double``

- **Required:** ``true``

<br/>

**Lighting: Exterior Fraction LED**

Fraction of all lamps (exterior) that are light emitting diodes. Lighting not specified as CFL, LFL, or LED is assumed to be incandescent.

- **Name:** ``lighting_exterior_fraction_led``
- **Type:** ``Double``

- **Required:** ``true``

<br/>

**Lighting: Exterior Usage Multiplier**

Multiplier on the lighting energy usage (exterior) that can reflect, e.g., high/low usage occupants. If not provided, the OS-HPXML default (see <a href='https://openstudio-hpxml.readthedocs.io/en/v1.7.0/workflow_inputs.html#hpxml-lighting'>HPXML Lighting</a>) is used.

- **Name:** ``lighting_exterior_usage_multiplier``
- **Type:** ``Double``

- **Required:** ``false``

<br/>

**Lighting: Garage Fraction CFL**

Fraction of all lamps (garage) that are compact fluorescent. Lighting not specified as CFL, LFL, or LED is assumed to be incandescent.

- **Name:** ``lighting_garage_fraction_cfl``
- **Type:** ``Double``

- **Required:** ``true``

<br/>

**Lighting: Garage Fraction LFL**

Fraction of all lamps (garage) that are linear fluorescent. Lighting not specified as CFL, LFL, or LED is assumed to be incandescent.

- **Name:** ``lighting_garage_fraction_lfl``
- **Type:** ``Double``

- **Required:** ``true``

<br/>

**Lighting: Garage Fraction LED**

Fraction of all lamps (garage) that are light emitting diodes. Lighting not specified as CFL, LFL, or LED is assumed to be incandescent.

- **Name:** ``lighting_garage_fraction_led``
- **Type:** ``Double``

- **Required:** ``true``

<br/>

**Lighting: Garage Usage Multiplier**

Multiplier on the lighting energy usage (garage) that can reflect, e.g., high/low usage occupants. If not provided, the OS-HPXML default (see <a href='https://openstudio-hpxml.readthedocs.io/en/v1.7.0/workflow_inputs.html#hpxml-lighting'>HPXML Lighting</a>) is used.

- **Name:** ``lighting_garage_usage_multiplier``
- **Type:** ``Double``

- **Required:** ``false``

<br/>

**Holiday Lighting: Present**

Whether there is holiday lighting.

- **Name:** ``holiday_lighting_present``
- **Type:** ``Boolean``

- **Required:** ``true``

<br/>

**Holiday Lighting: Daily Consumption**

The daily energy consumption for holiday lighting (exterior). If not provided, the OS-HPXML default (see <a href='https://openstudio-hpxml.readthedocs.io/en/v1.7.0/workflow_inputs.html#hpxml-lighting'>HPXML Lighting</a>) is used.

- **Name:** ``holiday_lighting_daily_kwh``
- **Type:** ``Double``

- **Units:** ``kWh/day``

- **Required:** ``false``

<br/>

**Holiday Lighting: Period**

Enter a date like 'Nov 25 - Jan 5'. If not provided, the OS-HPXML default (see <a href='https://openstudio-hpxml.readthedocs.io/en/v1.7.0/workflow_inputs.html#hpxml-lighting'>HPXML Lighting</a>) is used.

- **Name:** ``holiday_lighting_period``
- **Type:** ``String``

- **Required:** ``false``

<br/>

**Dehumidifier: Type**

The type of dehumidifier.

- **Name:** ``dehumidifier_type``
- **Type:** ``Choice``

- **Required:** ``true``

- **Choices:** `none`, `portable`, `whole-home`

<br/>

**Dehumidifier: Efficiency Type**

The efficiency type of dehumidifier.

- **Name:** ``dehumidifier_efficiency_type``
- **Type:** ``Choice``

- **Required:** ``true``

- **Choices:** `EnergyFactor`, `IntegratedEnergyFactor`

<br/>

**Dehumidifier: Efficiency**

The efficiency of the dehumidifier.

- **Name:** ``dehumidifier_efficiency``
- **Type:** ``Double``

- **Units:** ``liters/kWh``

- **Required:** ``true``

<br/>

**Dehumidifier: Capacity**

The capacity (water removal rate) of the dehumidifier.

- **Name:** ``dehumidifier_capacity``
- **Type:** ``Double``

- **Units:** ``pint/day``

- **Required:** ``true``

<br/>

**Dehumidifier: Relative Humidity Setpoint**

The relative humidity setpoint of the dehumidifier.

- **Name:** ``dehumidifier_rh_setpoint``
- **Type:** ``Double``

- **Units:** ``Frac``

- **Required:** ``true``

<br/>

**Dehumidifier: Fraction Dehumidification Load Served**

The dehumidification load served fraction of the dehumidifier.

- **Name:** ``dehumidifier_fraction_dehumidification_load_served``
- **Type:** ``Double``

- **Units:** ``Frac``

- **Required:** ``true``

<br/>

**Clothes Washer: Present**

Whether there is a clothes washer present.

- **Name:** ``clothes_washer_present``
- **Type:** ``Boolean``

- **Required:** ``true``

<br/>

**Clothes Washer: Location**

The space type for the clothes washer location. If not provided, the OS-HPXML default (see <a href='https://openstudio-hpxml.readthedocs.io/en/v1.7.0/workflow_inputs.html#hpxml-clothes-washer'>HPXML Clothes Washer</a>) is used.

- **Name:** ``clothes_washer_location``
- **Type:** ``Choice``

- **Required:** ``false``

- **Choices:** `conditioned space`, `basement - conditioned`, `basement - unconditioned`, `garage`, `other housing unit`, `other heated space`, `other multifamily buffer space`, `other non-freezing space`

<br/>

**Clothes Washer: Efficiency Type**

The efficiency type of the clothes washer.

- **Name:** ``clothes_washer_efficiency_type``
- **Type:** ``Choice``

- **Required:** ``true``

- **Choices:** `ModifiedEnergyFactor`, `IntegratedModifiedEnergyFactor`

<br/>

**Clothes Washer: Efficiency**

The efficiency of the clothes washer. If not provided, the OS-HPXML default (see <a href='https://openstudio-hpxml.readthedocs.io/en/v1.7.0/workflow_inputs.html#hpxml-clothes-washer'>HPXML Clothes Washer</a>) is used.

- **Name:** ``clothes_washer_efficiency``
- **Type:** ``Double``

- **Units:** ``ft^3/kWh-cyc``

- **Required:** ``false``

<br/>

**Clothes Washer: Rated Annual Consumption**

The annual energy consumed by the clothes washer, as rated, obtained from the EnergyGuide label. This includes both the appliance electricity consumption and the energy required for water heating. If not provided, the OS-HPXML default (see <a href='https://openstudio-hpxml.readthedocs.io/en/v1.7.0/workflow_inputs.html#hpxml-clothes-washer'>HPXML Clothes Washer</a>) is used.

- **Name:** ``clothes_washer_rated_annual_kwh``
- **Type:** ``Double``

- **Units:** ``kWh/yr``

- **Required:** ``false``

<br/>

**Clothes Washer: Label Electric Rate**

The annual energy consumed by the clothes washer, as rated, obtained from the EnergyGuide label. This includes both the appliance electricity consumption and the energy required for water heating. If not provided, the OS-HPXML default (see <a href='https://openstudio-hpxml.readthedocs.io/en/v1.7.0/workflow_inputs.html#hpxml-clothes-washer'>HPXML Clothes Washer</a>) is used.

- **Name:** ``clothes_washer_label_electric_rate``
- **Type:** ``Double``

- **Units:** ``$/kWh``

- **Required:** ``false``

<br/>

**Clothes Washer: Label Gas Rate**

The annual energy consumed by the clothes washer, as rated, obtained from the EnergyGuide label. This includes both the appliance electricity consumption and the energy required for water heating. If not provided, the OS-HPXML default (see <a href='https://openstudio-hpxml.readthedocs.io/en/v1.7.0/workflow_inputs.html#hpxml-clothes-washer'>HPXML Clothes Washer</a>) is used.

- **Name:** ``clothes_washer_label_gas_rate``
- **Type:** ``Double``

- **Units:** ``$/therm``

- **Required:** ``false``

<br/>

**Clothes Washer: Label Annual Cost with Gas DHW**

The annual cost of using the system under test conditions. Input is obtained from the EnergyGuide label. If not provided, the OS-HPXML default (see <a href='https://openstudio-hpxml.readthedocs.io/en/v1.7.0/workflow_inputs.html#hpxml-clothes-washer'>HPXML Clothes Washer</a>) is used.

- **Name:** ``clothes_washer_label_annual_gas_cost``
- **Type:** ``Double``

- **Units:** ``$``

- **Required:** ``false``

<br/>

**Clothes Washer: Label Usage**

The clothes washer loads per week. If not provided, the OS-HPXML default (see <a href='https://openstudio-hpxml.readthedocs.io/en/v1.7.0/workflow_inputs.html#hpxml-clothes-washer'>HPXML Clothes Washer</a>) is used.

- **Name:** ``clothes_washer_label_usage``
- **Type:** ``Double``

- **Units:** ``cyc/wk``

- **Required:** ``false``

<br/>

**Clothes Washer: Drum Volume**

Volume of the washer drum. Obtained from the EnergyStar website or the manufacturer's literature. If not provided, the OS-HPXML default (see <a href='https://openstudio-hpxml.readthedocs.io/en/v1.7.0/workflow_inputs.html#hpxml-clothes-washer'>HPXML Clothes Washer</a>) is used.

- **Name:** ``clothes_washer_capacity``
- **Type:** ``Double``

- **Units:** ``ft^3``

- **Required:** ``false``

<br/>

**Clothes Washer: Usage Multiplier**

Multiplier on the clothes washer energy and hot water usage that can reflect, e.g., high/low usage occupants. If not provided, the OS-HPXML default (see <a href='https://openstudio-hpxml.readthedocs.io/en/v1.7.0/workflow_inputs.html#hpxml-clothes-washer'>HPXML Clothes Washer</a>) is used.

- **Name:** ``clothes_washer_usage_multiplier``
- **Type:** ``Double``

- **Required:** ``false``

<br/>

**Clothes Dryer: Present**

Whether there is a clothes dryer present.

- **Name:** ``clothes_dryer_present``
- **Type:** ``Boolean``

- **Required:** ``true``

<br/>

**Clothes Dryer: Location**

The space type for the clothes dryer location. If not provided, the OS-HPXML default (see <a href='https://openstudio-hpxml.readthedocs.io/en/v1.7.0/workflow_inputs.html#hpxml-clothes-dryer'>HPXML Clothes Dryer</a>) is used.

- **Name:** ``clothes_dryer_location``
- **Type:** ``Choice``

- **Required:** ``false``

- **Choices:** `conditioned space`, `basement - conditioned`, `basement - unconditioned`, `garage`, `other housing unit`, `other heated space`, `other multifamily buffer space`, `other non-freezing space`

<br/>

**Clothes Dryer: Fuel Type**

Type of fuel used by the clothes dryer.

- **Name:** ``clothes_dryer_fuel_type``
- **Type:** ``Choice``

- **Required:** ``true``

- **Choices:** `electricity`, `natural gas`, `fuel oil`, `propane`, `wood`, `coal`

<br/>

**Clothes Dryer: Efficiency Type**

The efficiency type of the clothes dryer.

- **Name:** ``clothes_dryer_efficiency_type``
- **Type:** ``Choice``

- **Required:** ``true``

- **Choices:** `EnergyFactor`, `CombinedEnergyFactor`

<br/>

**Clothes Dryer: Efficiency**

The efficiency of the clothes dryer. If not provided, the OS-HPXML default (see <a href='https://openstudio-hpxml.readthedocs.io/en/v1.7.0/workflow_inputs.html#hpxml-clothes-dryer'>HPXML Clothes Dryer</a>) is used.

- **Name:** ``clothes_dryer_efficiency``
- **Type:** ``Double``

- **Units:** ``lb/kWh``

- **Required:** ``false``

<br/>

**Clothes Dryer: Vented Flow Rate**

The exhaust flow rate of the vented clothes dryer. If not provided, the OS-HPXML default (see <a href='https://openstudio-hpxml.readthedocs.io/en/v1.7.0/workflow_inputs.html#hpxml-clothes-dryer'>HPXML Clothes Dryer</a>) is used.

- **Name:** ``clothes_dryer_vented_flow_rate``
- **Type:** ``Double``

- **Units:** ``CFM``

- **Required:** ``false``

<br/>

**Clothes Dryer: Usage Multiplier**

Multiplier on the clothes dryer energy usage that can reflect, e.g., high/low usage occupants. If not provided, the OS-HPXML default (see <a href='https://openstudio-hpxml.readthedocs.io/en/v1.7.0/workflow_inputs.html#hpxml-clothes-dryer'>HPXML Clothes Dryer</a>) is used.

- **Name:** ``clothes_dryer_usage_multiplier``
- **Type:** ``Double``

- **Required:** ``false``

<br/>

**Dishwasher: Present**

Whether there is a dishwasher present.

- **Name:** ``dishwasher_present``
- **Type:** ``Boolean``

- **Required:** ``true``

<br/>

**Dishwasher: Location**

The space type for the dishwasher location. If not provided, the OS-HPXML default (see <a href='https://openstudio-hpxml.readthedocs.io/en/v1.7.0/workflow_inputs.html#hpxml-dishwasher'>HPXML Dishwasher</a>) is used.

- **Name:** ``dishwasher_location``
- **Type:** ``Choice``

- **Required:** ``false``

- **Choices:** `conditioned space`, `basement - conditioned`, `basement - unconditioned`, `garage`, `other housing unit`, `other heated space`, `other multifamily buffer space`, `other non-freezing space`

<br/>

**Dishwasher: Efficiency Type**

The efficiency type of dishwasher.

- **Name:** ``dishwasher_efficiency_type``
- **Type:** ``Choice``

- **Required:** ``true``

- **Choices:** `RatedAnnualkWh`, `EnergyFactor`

<br/>

**Dishwasher: Efficiency**

The efficiency of the dishwasher. If not provided, the OS-HPXML default (see <a href='https://openstudio-hpxml.readthedocs.io/en/v1.7.0/workflow_inputs.html#hpxml-dishwasher'>HPXML Dishwasher</a>) is used.

- **Name:** ``dishwasher_efficiency``
- **Type:** ``Double``

- **Units:** ``RatedAnnualkWh or EnergyFactor``

- **Required:** ``false``

<br/>

**Dishwasher: Label Electric Rate**

The label electric rate of the dishwasher. If not provided, the OS-HPXML default (see <a href='https://openstudio-hpxml.readthedocs.io/en/v1.7.0/workflow_inputs.html#hpxml-dishwasher'>HPXML Dishwasher</a>) is used.

- **Name:** ``dishwasher_label_electric_rate``
- **Type:** ``Double``

- **Units:** ``$/kWh``

- **Required:** ``false``

<br/>

**Dishwasher: Label Gas Rate**

The label gas rate of the dishwasher. If not provided, the OS-HPXML default (see <a href='https://openstudio-hpxml.readthedocs.io/en/v1.7.0/workflow_inputs.html#hpxml-dishwasher'>HPXML Dishwasher</a>) is used.

- **Name:** ``dishwasher_label_gas_rate``
- **Type:** ``Double``

- **Units:** ``$/therm``

- **Required:** ``false``

<br/>

**Dishwasher: Label Annual Gas Cost**

The label annual gas cost of the dishwasher. If not provided, the OS-HPXML default (see <a href='https://openstudio-hpxml.readthedocs.io/en/v1.7.0/workflow_inputs.html#hpxml-dishwasher'>HPXML Dishwasher</a>) is used.

- **Name:** ``dishwasher_label_annual_gas_cost``
- **Type:** ``Double``

- **Units:** ``$``

- **Required:** ``false``

<br/>

**Dishwasher: Label Usage**

The dishwasher loads per week. If not provided, the OS-HPXML default (see <a href='https://openstudio-hpxml.readthedocs.io/en/v1.7.0/workflow_inputs.html#hpxml-dishwasher'>HPXML Dishwasher</a>) is used.

- **Name:** ``dishwasher_label_usage``
- **Type:** ``Double``

- **Units:** ``cyc/wk``

- **Required:** ``false``

<br/>

**Dishwasher: Number of Place Settings**

The number of place settings for the unit. Data obtained from manufacturer's literature. If not provided, the OS-HPXML default (see <a href='https://openstudio-hpxml.readthedocs.io/en/v1.7.0/workflow_inputs.html#hpxml-dishwasher'>HPXML Dishwasher</a>) is used.

- **Name:** ``dishwasher_place_setting_capacity``
- **Type:** ``Integer``

- **Units:** ``#``

- **Required:** ``false``

<br/>

**Dishwasher: Usage Multiplier**

Multiplier on the dishwasher energy usage that can reflect, e.g., high/low usage occupants. If not provided, the OS-HPXML default (see <a href='https://openstudio-hpxml.readthedocs.io/en/v1.7.0/workflow_inputs.html#hpxml-dishwasher'>HPXML Dishwasher</a>) is used.

- **Name:** ``dishwasher_usage_multiplier``
- **Type:** ``Double``

- **Required:** ``false``

<br/>

**Refrigerator: Present**

Whether there is a refrigerator present.

- **Name:** ``refrigerator_present``
- **Type:** ``Boolean``

- **Required:** ``true``

<br/>

**Refrigerator: Location**

The space type for the refrigerator location. If not provided, the OS-HPXML default (see <a href='https://openstudio-hpxml.readthedocs.io/en/v1.7.0/workflow_inputs.html#hpxml-refrigerators'>HPXML Refrigerators</a>) is used.

- **Name:** ``refrigerator_location``
- **Type:** ``Choice``

- **Required:** ``false``

- **Choices:** `conditioned space`, `basement - conditioned`, `basement - unconditioned`, `garage`, `other housing unit`, `other heated space`, `other multifamily buffer space`, `other non-freezing space`

<br/>

**Refrigerator: Rated Annual Consumption**

The EnergyGuide rated annual energy consumption for a refrigerator. If not provided, the OS-HPXML default (see <a href='https://openstudio-hpxml.readthedocs.io/en/v1.7.0/workflow_inputs.html#hpxml-refrigerators'>HPXML Refrigerators</a>) is used.

- **Name:** ``refrigerator_rated_annual_kwh``
- **Type:** ``Double``

- **Units:** ``kWh/yr``

- **Required:** ``false``

<br/>

**Refrigerator: Usage Multiplier**

Multiplier on the refrigerator energy usage that can reflect, e.g., high/low usage occupants. If not provided, the OS-HPXML default (see <a href='https://openstudio-hpxml.readthedocs.io/en/v1.7.0/workflow_inputs.html#hpxml-refrigerators'>HPXML Refrigerators</a>) is used.

- **Name:** ``refrigerator_usage_multiplier``
- **Type:** ``Double``

- **Required:** ``false``

<br/>

**Extra Refrigerator: Present**

Whether there is an extra refrigerator present.

- **Name:** ``extra_refrigerator_present``
- **Type:** ``Boolean``

- **Required:** ``true``

<br/>

**Extra Refrigerator: Location**

The space type for the extra refrigerator location. If not provided, the OS-HPXML default (see <a href='https://openstudio-hpxml.readthedocs.io/en/v1.7.0/workflow_inputs.html#hpxml-refrigerators'>HPXML Refrigerators</a>) is used.

- **Name:** ``extra_refrigerator_location``
- **Type:** ``Choice``

- **Required:** ``false``

- **Choices:** `conditioned space`, `basement - conditioned`, `basement - unconditioned`, `garage`, `other housing unit`, `other heated space`, `other multifamily buffer space`, `other non-freezing space`

<br/>

**Extra Refrigerator: Rated Annual Consumption**

The EnergyGuide rated annual energy consumption for an extra rrefrigerator. If not provided, the OS-HPXML default (see <a href='https://openstudio-hpxml.readthedocs.io/en/v1.7.0/workflow_inputs.html#hpxml-refrigerators'>HPXML Refrigerators</a>) is used.

- **Name:** ``extra_refrigerator_rated_annual_kwh``
- **Type:** ``Double``

- **Units:** ``kWh/yr``

- **Required:** ``false``

<br/>

**Extra Refrigerator: Usage Multiplier**

Multiplier on the extra refrigerator energy usage that can reflect, e.g., high/low usage occupants. If not provided, the OS-HPXML default (see <a href='https://openstudio-hpxml.readthedocs.io/en/v1.7.0/workflow_inputs.html#hpxml-refrigerators'>HPXML Refrigerators</a>) is used.

- **Name:** ``extra_refrigerator_usage_multiplier``
- **Type:** ``Double``

- **Required:** ``false``

<br/>

**Freezer: Present**

Whether there is a freezer present.

- **Name:** ``freezer_present``
- **Type:** ``Boolean``

- **Required:** ``true``

<br/>

**Freezer: Location**

The space type for the freezer location. If not provided, the OS-HPXML default (see <a href='https://openstudio-hpxml.readthedocs.io/en/v1.7.0/workflow_inputs.html#hpxml-freezers'>HPXML Freezers</a>) is used.

- **Name:** ``freezer_location``
- **Type:** ``Choice``

- **Required:** ``false``

- **Choices:** `conditioned space`, `basement - conditioned`, `basement - unconditioned`, `garage`, `other housing unit`, `other heated space`, `other multifamily buffer space`, `other non-freezing space`

<br/>

**Freezer: Rated Annual Consumption**

The EnergyGuide rated annual energy consumption for a freezer. If not provided, the OS-HPXML default (see <a href='https://openstudio-hpxml.readthedocs.io/en/v1.7.0/workflow_inputs.html#hpxml-freezers'>HPXML Freezers</a>) is used.

- **Name:** ``freezer_rated_annual_kwh``
- **Type:** ``Double``

- **Units:** ``kWh/yr``

- **Required:** ``false``

<br/>

**Freezer: Usage Multiplier**

Multiplier on the freezer energy usage that can reflect, e.g., high/low usage occupants. If not provided, the OS-HPXML default (see <a href='https://openstudio-hpxml.readthedocs.io/en/v1.7.0/workflow_inputs.html#hpxml-freezers'>HPXML Freezers</a>) is used.

- **Name:** ``freezer_usage_multiplier``
- **Type:** ``Double``

- **Required:** ``false``

<br/>

**Cooking Range/Oven: Present**

Whether there is a cooking range/oven present.

- **Name:** ``cooking_range_oven_present``
- **Type:** ``Boolean``

- **Required:** ``true``

<br/>

**Cooking Range/Oven: Location**

The space type for the cooking range/oven location. If not provided, the OS-HPXML default (see <a href='https://openstudio-hpxml.readthedocs.io/en/v1.7.0/workflow_inputs.html#hpxml-cooking-range-oven'>HPXML Cooking Range/Oven</a>) is used.

- **Name:** ``cooking_range_oven_location``
- **Type:** ``Choice``

- **Required:** ``false``

- **Choices:** `conditioned space`, `basement - conditioned`, `basement - unconditioned`, `garage`, `other housing unit`, `other heated space`, `other multifamily buffer space`, `other non-freezing space`

<br/>

**Cooking Range/Oven: Fuel Type**

Type of fuel used by the cooking range/oven.

- **Name:** ``cooking_range_oven_fuel_type``
- **Type:** ``Choice``

- **Required:** ``true``

- **Choices:** `electricity`, `natural gas`, `fuel oil`, `propane`, `wood`, `coal`

<br/>

**Cooking Range/Oven: Is Induction**

Whether the cooking range is induction. If not provided, the OS-HPXML default (see <a href='https://openstudio-hpxml.readthedocs.io/en/v1.7.0/workflow_inputs.html#hpxml-cooking-range-oven'>HPXML Cooking Range/Oven</a>) is used.

- **Name:** ``cooking_range_oven_is_induction``
- **Type:** ``Boolean``

- **Required:** ``false``

<br/>

**Cooking Range/Oven: Is Convection**

Whether the oven is convection. If not provided, the OS-HPXML default (see <a href='https://openstudio-hpxml.readthedocs.io/en/v1.7.0/workflow_inputs.html#hpxml-cooking-range-oven'>HPXML Cooking Range/Oven</a>) is used.

- **Name:** ``cooking_range_oven_is_convection``
- **Type:** ``Boolean``

- **Required:** ``false``

<br/>

**Cooking Range/Oven: Usage Multiplier**

Multiplier on the cooking range/oven energy usage that can reflect, e.g., high/low usage occupants. If not provided, the OS-HPXML default (see <a href='https://openstudio-hpxml.readthedocs.io/en/v1.7.0/workflow_inputs.html#hpxml-cooking-range-oven'>HPXML Cooking Range/Oven</a>) is used.

- **Name:** ``cooking_range_oven_usage_multiplier``
- **Type:** ``Double``

- **Required:** ``false``

<br/>

**Ceiling Fan: Present**

Whether there are any ceiling fans.

- **Name:** ``ceiling_fan_present``
- **Type:** ``Boolean``

- **Required:** ``true``

<br/>

**Ceiling Fan: Efficiency**

The efficiency rating of the ceiling fan(s) at medium speed. If not provided, the OS-HPXML default (see <a href='https://openstudio-hpxml.readthedocs.io/en/v1.7.0/workflow_inputs.html#hpxml-ceiling-fans'>HPXML Ceiling Fans</a>) is used.

- **Name:** ``ceiling_fan_efficiency``
- **Type:** ``Double``

- **Units:** ``CFM/W``

- **Required:** ``false``

<br/>

**Ceiling Fan: Quantity**

Total number of ceiling fans. If not provided, the OS-HPXML default (see <a href='https://openstudio-hpxml.readthedocs.io/en/v1.7.0/workflow_inputs.html#hpxml-ceiling-fans'>HPXML Ceiling Fans</a>) is used.

- **Name:** ``ceiling_fan_quantity``
- **Type:** ``Integer``

- **Units:** ``#``

- **Required:** ``false``

<br/>

**Ceiling Fan: Cooling Setpoint Temperature Offset**

The cooling setpoint temperature offset during months when the ceiling fans are operating. Only applies if ceiling fan quantity is greater than zero. If not provided, the OS-HPXML default (see <a href='https://openstudio-hpxml.readthedocs.io/en/v1.7.0/workflow_inputs.html#hpxml-ceiling-fans'>HPXML Ceiling Fans</a>) is used.

- **Name:** ``ceiling_fan_cooling_setpoint_temp_offset``
- **Type:** ``Double``

- **Units:** ``deg-F``

- **Required:** ``false``

<br/>

**Misc Plug Loads: Television Present**

Whether there are televisions.

- **Name:** ``misc_plug_loads_television_present``
- **Type:** ``Boolean``

- **Required:** ``true``

<br/>

**Misc Plug Loads: Television Annual kWh**

The annual energy consumption of the television plug loads. If not provided, the OS-HPXML default (see <a href='https://openstudio-hpxml.readthedocs.io/en/v1.7.0/workflow_inputs.html#hpxml-plug-loads'>HPXML Plug Loads</a>) is used.

- **Name:** ``misc_plug_loads_television_annual_kwh``
- **Type:** ``Double``

- **Units:** ``kWh/yr``

- **Required:** ``false``

<br/>

**Misc Plug Loads: Television Usage Multiplier**

Multiplier on the television energy usage that can reflect, e.g., high/low usage occupants. If not provided, the OS-HPXML default (see <a href='https://openstudio-hpxml.readthedocs.io/en/v1.7.0/workflow_inputs.html#hpxml-plug-loads'>HPXML Plug Loads</a>) is used.

- **Name:** ``misc_plug_loads_television_usage_multiplier``
- **Type:** ``Double``

- **Required:** ``false``

<br/>

**Misc Plug Loads: Other Annual kWh**

The annual energy consumption of the other residual plug loads. If not provided, the OS-HPXML default (see <a href='https://openstudio-hpxml.readthedocs.io/en/v1.7.0/workflow_inputs.html#hpxml-plug-loads'>HPXML Plug Loads</a>) is used.

- **Name:** ``misc_plug_loads_other_annual_kwh``
- **Type:** ``Double``

- **Units:** ``kWh/yr``

- **Required:** ``false``

<br/>

**Misc Plug Loads: Other Sensible Fraction**

Fraction of other residual plug loads' internal gains that are sensible. If not provided, the OS-HPXML default (see <a href='https://openstudio-hpxml.readthedocs.io/en/v1.7.0/workflow_inputs.html#hpxml-plug-loads'>HPXML Plug Loads</a>) is used.

- **Name:** ``misc_plug_loads_other_frac_sensible``
- **Type:** ``Double``

- **Units:** ``Frac``

- **Required:** ``false``

<br/>

**Misc Plug Loads: Other Latent Fraction**

Fraction of other residual plug loads' internal gains that are latent. If not provided, the OS-HPXML default (see <a href='https://openstudio-hpxml.readthedocs.io/en/v1.7.0/workflow_inputs.html#hpxml-plug-loads'>HPXML Plug Loads</a>) is used.

- **Name:** ``misc_plug_loads_other_frac_latent``
- **Type:** ``Double``

- **Units:** ``Frac``

- **Required:** ``false``

<br/>

**Misc Plug Loads: Other Usage Multiplier**

Multiplier on the other energy usage that can reflect, e.g., high/low usage occupants. If not provided, the OS-HPXML default (see <a href='https://openstudio-hpxml.readthedocs.io/en/v1.7.0/workflow_inputs.html#hpxml-plug-loads'>HPXML Plug Loads</a>) is used.

- **Name:** ``misc_plug_loads_other_usage_multiplier``
- **Type:** ``Double``

- **Required:** ``false``

<br/>

**Misc Plug Loads: Well Pump Present**

Whether there is a well pump.

- **Name:** ``misc_plug_loads_well_pump_present``
- **Type:** ``Boolean``

- **Required:** ``true``

<br/>

**Misc Plug Loads: Well Pump Annual kWh**

The annual energy consumption of the well pump plug loads. If not provided, the OS-HPXML default (see <a href='https://openstudio-hpxml.readthedocs.io/en/v1.7.0/workflow_inputs.html#hpxml-plug-loads'>HPXML Plug Loads</a>) is used.

- **Name:** ``misc_plug_loads_well_pump_annual_kwh``
- **Type:** ``Double``

- **Units:** ``kWh/yr``

- **Required:** ``false``

<br/>

**Misc Plug Loads: Well Pump Usage Multiplier**

Multiplier on the well pump energy usage that can reflect, e.g., high/low usage occupants. If not provided, the OS-HPXML default (see <a href='https://openstudio-hpxml.readthedocs.io/en/v1.7.0/workflow_inputs.html#hpxml-plug-loads'>HPXML Plug Loads</a>) is used.

- **Name:** ``misc_plug_loads_well_pump_usage_multiplier``
- **Type:** ``Double``

- **Required:** ``false``

<br/>

**Misc Plug Loads: Vehicle Present**

Whether there is an electric vehicle.

- **Name:** ``misc_plug_loads_vehicle_present``
- **Type:** ``Boolean``

- **Required:** ``true``

<br/>

**Misc Plug Loads: Vehicle Annual kWh**

The annual energy consumption of the electric vehicle plug loads. If not provided, the OS-HPXML default (see <a href='https://openstudio-hpxml.readthedocs.io/en/v1.7.0/workflow_inputs.html#hpxml-plug-loads'>HPXML Plug Loads</a>) is used.

- **Name:** ``misc_plug_loads_vehicle_annual_kwh``
- **Type:** ``Double``

- **Units:** ``kWh/yr``

- **Required:** ``false``

<br/>

**Misc Plug Loads: Vehicle Usage Multiplier**

Multiplier on the electric vehicle energy usage that can reflect, e.g., high/low usage occupants. If not provided, the OS-HPXML default (see <a href='https://openstudio-hpxml.readthedocs.io/en/v1.7.0/workflow_inputs.html#hpxml-plug-loads'>HPXML Plug Loads</a>) is used.

- **Name:** ``misc_plug_loads_vehicle_usage_multiplier``
- **Type:** ``Double``

- **Required:** ``false``

<br/>

**Misc Fuel Loads: Grill Present**

Whether there is a fuel loads grill.

- **Name:** ``misc_fuel_loads_grill_present``
- **Type:** ``Boolean``

- **Required:** ``true``

<br/>

**Misc Fuel Loads: Grill Fuel Type**

The fuel type of the fuel loads grill.

- **Name:** ``misc_fuel_loads_grill_fuel_type``
- **Type:** ``Choice``

- **Required:** ``true``

- **Choices:** `natural gas`, `fuel oil`, `propane`, `wood`, `wood pellets`

<br/>

**Misc Fuel Loads: Grill Annual therm**

The annual energy consumption of the fuel loads grill. If not provided, the OS-HPXML default (see <a href='https://openstudio-hpxml.readthedocs.io/en/v1.7.0/workflow_inputs.html#hpxml-fuel-loads'>HPXML Fuel Loads</a>) is used.

- **Name:** ``misc_fuel_loads_grill_annual_therm``
- **Type:** ``Double``

- **Units:** ``therm/yr``

- **Required:** ``false``

<br/>

**Misc Fuel Loads: Grill Usage Multiplier**

Multiplier on the fuel loads grill energy usage that can reflect, e.g., high/low usage occupants. If not provided, the OS-HPXML default (see <a href='https://openstudio-hpxml.readthedocs.io/en/v1.7.0/workflow_inputs.html#hpxml-fuel-loads'>HPXML Fuel Loads</a>) is used.

- **Name:** ``misc_fuel_loads_grill_usage_multiplier``
- **Type:** ``Double``

- **Required:** ``false``

<br/>

**Misc Fuel Loads: Lighting Present**

Whether there is fuel loads lighting.

- **Name:** ``misc_fuel_loads_lighting_present``
- **Type:** ``Boolean``

- **Required:** ``true``

<br/>

**Misc Fuel Loads: Lighting Fuel Type**

The fuel type of the fuel loads lighting.

- **Name:** ``misc_fuel_loads_lighting_fuel_type``
- **Type:** ``Choice``

- **Required:** ``true``

- **Choices:** `natural gas`, `fuel oil`, `propane`, `wood`, `wood pellets`

<br/>

**Misc Fuel Loads: Lighting Annual therm**

The annual energy consumption of the fuel loads lighting. If not provided, the OS-HPXML default (see <a href='https://openstudio-hpxml.readthedocs.io/en/v1.7.0/workflow_inputs.html#hpxml-fuel-loads'>HPXML Fuel Loads</a>)is used.

- **Name:** ``misc_fuel_loads_lighting_annual_therm``
- **Type:** ``Double``

- **Units:** ``therm/yr``

- **Required:** ``false``

<br/>

**Misc Fuel Loads: Lighting Usage Multiplier**

Multiplier on the fuel loads lighting energy usage that can reflect, e.g., high/low usage occupants. If not provided, the OS-HPXML default (see <a href='https://openstudio-hpxml.readthedocs.io/en/v1.7.0/workflow_inputs.html#hpxml-fuel-loads'>HPXML Fuel Loads</a>) is used.

- **Name:** ``misc_fuel_loads_lighting_usage_multiplier``
- **Type:** ``Double``

- **Required:** ``false``

<br/>

**Misc Fuel Loads: Fireplace Present**

Whether there is fuel loads fireplace.

- **Name:** ``misc_fuel_loads_fireplace_present``
- **Type:** ``Boolean``

- **Required:** ``true``

<br/>

**Misc Fuel Loads: Fireplace Fuel Type**

The fuel type of the fuel loads fireplace.

- **Name:** ``misc_fuel_loads_fireplace_fuel_type``
- **Type:** ``Choice``

- **Required:** ``true``

- **Choices:** `natural gas`, `fuel oil`, `propane`, `wood`, `wood pellets`

<br/>

**Misc Fuel Loads: Fireplace Annual therm**

The annual energy consumption of the fuel loads fireplace. If not provided, the OS-HPXML default (see <a href='https://openstudio-hpxml.readthedocs.io/en/v1.7.0/workflow_inputs.html#hpxml-fuel-loads'>HPXML Fuel Loads</a>) is used.

- **Name:** ``misc_fuel_loads_fireplace_annual_therm``
- **Type:** ``Double``

- **Units:** ``therm/yr``

- **Required:** ``false``

<br/>

**Misc Fuel Loads: Fireplace Sensible Fraction**

Fraction of fireplace residual fuel loads' internal gains that are sensible. If not provided, the OS-HPXML default (see <a href='https://openstudio-hpxml.readthedocs.io/en/v1.7.0/workflow_inputs.html#hpxml-fuel-loads'>HPXML Fuel Loads</a>) is used.

- **Name:** ``misc_fuel_loads_fireplace_frac_sensible``
- **Type:** ``Double``

- **Units:** ``Frac``

- **Required:** ``false``

<br/>

**Misc Fuel Loads: Fireplace Latent Fraction**

Fraction of fireplace residual fuel loads' internal gains that are latent. If not provided, the OS-HPXML default (see <a href='https://openstudio-hpxml.readthedocs.io/en/v1.7.0/workflow_inputs.html#hpxml-fuel-loads'>HPXML Fuel Loads</a>) is used.

- **Name:** ``misc_fuel_loads_fireplace_frac_latent``
- **Type:** ``Double``

- **Units:** ``Frac``

- **Required:** ``false``

<br/>

**Misc Fuel Loads: Fireplace Usage Multiplier**

Multiplier on the fuel loads fireplace energy usage that can reflect, e.g., high/low usage occupants. If not provided, the OS-HPXML default (see <a href='https://openstudio-hpxml.readthedocs.io/en/v1.7.0/workflow_inputs.html#hpxml-fuel-loads'>HPXML Fuel Loads</a>) is used.

- **Name:** ``misc_fuel_loads_fireplace_usage_multiplier``
- **Type:** ``Double``

- **Required:** ``false``

<br/>

**Pool: Present**

Whether there is a pool.

- **Name:** ``pool_present``
- **Type:** ``Boolean``

- **Required:** ``true``

<br/>

**Pool: Pump Annual kWh**

The annual energy consumption of the pool pump. If not provided, the OS-HPXML default (see <a href='https://openstudio-hpxml.readthedocs.io/en/v1.7.0/workflow_inputs.html#pool-pump'>Pool Pump</a>) is used.

- **Name:** ``pool_pump_annual_kwh``
- **Type:** ``Double``

- **Units:** ``kWh/yr``

- **Required:** ``false``

<br/>

**Pool: Pump Usage Multiplier**

Multiplier on the pool pump energy usage that can reflect, e.g., high/low usage occupants. If not provided, the OS-HPXML default (see <a href='https://openstudio-hpxml.readthedocs.io/en/v1.7.0/workflow_inputs.html#pool-pump'>Pool Pump</a>) is used.

- **Name:** ``pool_pump_usage_multiplier``
- **Type:** ``Double``

- **Required:** ``false``

<br/>

**Pool: Heater Type**

The type of pool heater. Use 'none' if there is no pool heater.

- **Name:** ``pool_heater_type``
- **Type:** ``Choice``

- **Required:** ``true``

- **Choices:** `none`, `electric resistance`, `gas fired`, `heat pump`

<br/>

**Pool: Heater Annual kWh**

The annual energy consumption of the electric resistance pool heater. If not provided, the OS-HPXML default (see <a href='https://openstudio-hpxml.readthedocs.io/en/v1.7.0/workflow_inputs.html#pool-heater'>Pool Heater</a>) is used.

- **Name:** ``pool_heater_annual_kwh``
- **Type:** ``Double``

- **Units:** ``kWh/yr``

- **Required:** ``false``

<br/>

**Pool: Heater Annual therm**

The annual energy consumption of the gas fired pool heater. If not provided, the OS-HPXML default (see <a href='https://openstudio-hpxml.readthedocs.io/en/v1.7.0/workflow_inputs.html#pool-heater'>Pool Heater</a>) is used.

- **Name:** ``pool_heater_annual_therm``
- **Type:** ``Double``

- **Units:** ``therm/yr``

- **Required:** ``false``

<br/>

**Pool: Heater Usage Multiplier**

Multiplier on the pool heater energy usage that can reflect, e.g., high/low usage occupants. If not provided, the OS-HPXML default (see <a href='https://openstudio-hpxml.readthedocs.io/en/v1.7.0/workflow_inputs.html#pool-heater'>Pool Heater</a>) is used.

- **Name:** ``pool_heater_usage_multiplier``
- **Type:** ``Double``

- **Required:** ``false``

<br/>

**Permanent Spa: Present**

Whether there is a permanent spa.

- **Name:** ``permanent_spa_present``
- **Type:** ``Boolean``

- **Required:** ``true``

<br/>

**Permanent Spa: Pump Annual kWh**

The annual energy consumption of the permanent spa pump. If not provided, the OS-HPXML default (see <a href='https://openstudio-hpxml.readthedocs.io/en/v1.7.0/workflow_inputs.html#permanent-spa-pump'>Permanent Spa Pump</a>) is used.

- **Name:** ``permanent_spa_pump_annual_kwh``
- **Type:** ``Double``

- **Units:** ``kWh/yr``

- **Required:** ``false``

<br/>

**Permanent Spa: Pump Usage Multiplier**

Multiplier on the permanent spa pump energy usage that can reflect, e.g., high/low usage occupants. If not provided, the OS-HPXML default (see <a href='https://openstudio-hpxml.readthedocs.io/en/v1.7.0/workflow_inputs.html#permanent-spa-pump'>Permanent Spa Pump</a>) is used.

- **Name:** ``permanent_spa_pump_usage_multiplier``
- **Type:** ``Double``

- **Required:** ``false``

<br/>

**Permanent Spa: Heater Type**

The type of permanent spa heater. Use 'none' if there is no permanent spa heater.

- **Name:** ``permanent_spa_heater_type``
- **Type:** ``Choice``

- **Required:** ``true``

- **Choices:** `none`, `electric resistance`, `gas fired`, `heat pump`

<br/>

**Permanent Spa: Heater Annual kWh**

The annual energy consumption of the electric resistance permanent spa heater. If not provided, the OS-HPXML default (see <a href='https://openstudio-hpxml.readthedocs.io/en/v1.7.0/workflow_inputs.html#permanent-spa-heater'>Permanent Spa Heater</a>) is used.

- **Name:** ``permanent_spa_heater_annual_kwh``
- **Type:** ``Double``

- **Units:** ``kWh/yr``

- **Required:** ``false``

<br/>

**Permanent Spa: Heater Annual therm**

The annual energy consumption of the gas fired permanent spa heater. If not provided, the OS-HPXML default (see <a href='https://openstudio-hpxml.readthedocs.io/en/v1.7.0/workflow_inputs.html#permanent-spa-heater'>Permanent Spa Heater</a>) is used.

- **Name:** ``permanent_spa_heater_annual_therm``
- **Type:** ``Double``

- **Units:** ``therm/yr``

- **Required:** ``false``

<br/>

**Permanent Spa: Heater Usage Multiplier**

Multiplier on the permanent spa heater energy usage that can reflect, e.g., high/low usage occupants. If not provided, the OS-HPXML default (see <a href='https://openstudio-hpxml.readthedocs.io/en/v1.7.0/workflow_inputs.html#permanent-spa-heater'>Permanent Spa Heater</a>) is used.

- **Name:** ``permanent_spa_heater_usage_multiplier``
- **Type:** ``Double``

- **Required:** ``false``

<br/>

**Emissions: Scenario Names**

Names of emissions scenarios. If multiple scenarios, use a comma-separated list. If not provided, no emissions scenarios are calculated.

- **Name:** ``emissions_scenario_names``
- **Type:** ``String``

- **Required:** ``false``

<br/>

**Emissions: Types**

Types of emissions (e.g., CO2e, NOx, etc.). If multiple scenarios, use a comma-separated list.

- **Name:** ``emissions_types``
- **Type:** ``String``

- **Required:** ``false``

<br/>

**Emissions: Electricity Units**

Electricity emissions factors units. If multiple scenarios, use a comma-separated list. Only lb/MWh and kg/MWh are allowed.

- **Name:** ``emissions_electricity_units``
- **Type:** ``String``

- **Required:** ``false``

<br/>

**Emissions: Electricity Values or File Paths**

Electricity emissions factors values, specified as either an annual factor or an absolute/relative path to a file with hourly factors. If multiple scenarios, use a comma-separated list.

- **Name:** ``emissions_electricity_values_or_filepaths``
- **Type:** ``String``

- **Required:** ``false``

<br/>

**Emissions: Electricity Files Number of Header Rows**

The number of header rows in the electricity emissions factor file. Only applies when an electricity filepath is used. If multiple scenarios, use a comma-separated list.

- **Name:** ``emissions_electricity_number_of_header_rows``
- **Type:** ``String``

- **Required:** ``false``

<br/>

**Emissions: Electricity Files Column Numbers**

The column number in the electricity emissions factor file. Only applies when an electricity filepath is used. If multiple scenarios, use a comma-separated list.

- **Name:** ``emissions_electricity_column_numbers``
- **Type:** ``String``

- **Required:** ``false``

<br/>

**Emissions: Fossil Fuel Units**

Fossil fuel emissions factors units. If multiple scenarios, use a comma-separated list. Only lb/MBtu and kg/MBtu are allowed.

- **Name:** ``emissions_fossil_fuel_units``
- **Type:** ``String``

- **Required:** ``false``

<br/>

**Emissions: Natural Gas Values**

Natural gas emissions factors values, specified as an annual factor. If multiple scenarios, use a comma-separated list.

- **Name:** ``emissions_natural_gas_values``
- **Type:** ``String``

- **Required:** ``false``

<br/>

**Emissions: Propane Values**

Propane emissions factors values, specified as an annual factor. If multiple scenarios, use a comma-separated list.

- **Name:** ``emissions_propane_values``
- **Type:** ``String``

- **Required:** ``false``

<br/>

**Emissions: Fuel Oil Values**

Fuel oil emissions factors values, specified as an annual factor. If multiple scenarios, use a comma-separated list.

- **Name:** ``emissions_fuel_oil_values``
- **Type:** ``String``

- **Required:** ``false``

<br/>

**Emissions: Coal Values**

Coal emissions factors values, specified as an annual factor. If multiple scenarios, use a comma-separated list.

- **Name:** ``emissions_coal_values``
- **Type:** ``String``

- **Required:** ``false``

<br/>

**Emissions: Wood Values**

Wood emissions factors values, specified as an annual factor. If multiple scenarios, use a comma-separated list.

- **Name:** ``emissions_wood_values``
- **Type:** ``String``

- **Required:** ``false``

<br/>

**Emissions: Wood Pellets Values**

Wood pellets emissions factors values, specified as an annual factor. If multiple scenarios, use a comma-separated list.

- **Name:** ``emissions_wood_pellets_values``
- **Type:** ``String``

- **Required:** ``false``

<br/>

**Utility Bills: Scenario Names**

Names of utility bill scenarios. If multiple scenarios, use a comma-separated list. If not provided, no utility bills scenarios are calculated.

- **Name:** ``utility_bill_scenario_names``
- **Type:** ``String``

- **Required:** ``false``

<br/>

**Utility Bills: Electricity File Paths**

Electricity tariff file specified as an absolute/relative path to a file with utility rate structure information. Tariff file must be formatted to OpenEI API version 7. If multiple scenarios, use a comma-separated list.

- **Name:** ``utility_bill_electricity_filepaths``
- **Type:** ``String``

- **Required:** ``false``

<br/>

**Utility Bills: Electricity Fixed Charges**

Electricity utility bill monthly fixed charges. If multiple scenarios, use a comma-separated list.

- **Name:** ``utility_bill_electricity_fixed_charges``
- **Type:** ``String``

- **Required:** ``false``

<br/>

**Utility Bills: Natural Gas Fixed Charges**

Natural gas utility bill monthly fixed charges. If multiple scenarios, use a comma-separated list.

- **Name:** ``utility_bill_natural_gas_fixed_charges``
- **Type:** ``String``

- **Required:** ``false``

<br/>

**Utility Bills: Propane Fixed Charges**

Propane utility bill monthly fixed charges. If multiple scenarios, use a comma-separated list.

- **Name:** ``utility_bill_propane_fixed_charges``
- **Type:** ``String``

- **Required:** ``false``

<br/>

**Utility Bills: Fuel Oil Fixed Charges**

Fuel oil utility bill monthly fixed charges. If multiple scenarios, use a comma-separated list.

- **Name:** ``utility_bill_fuel_oil_fixed_charges``
- **Type:** ``String``

- **Required:** ``false``

<br/>

**Utility Bills: Coal Fixed Charges**

Coal utility bill monthly fixed charges. If multiple scenarios, use a comma-separated list.

- **Name:** ``utility_bill_coal_fixed_charges``
- **Type:** ``String``

- **Required:** ``false``

<br/>

**Utility Bills: Wood Fixed Charges**

Wood utility bill monthly fixed charges. If multiple scenarios, use a comma-separated list.

- **Name:** ``utility_bill_wood_fixed_charges``
- **Type:** ``String``

- **Required:** ``false``

<br/>

**Utility Bills: Wood Pellets Fixed Charges**

Wood pellets utility bill monthly fixed charges. If multiple scenarios, use a comma-separated list.

- **Name:** ``utility_bill_wood_pellets_fixed_charges``
- **Type:** ``String``

- **Required:** ``false``

<br/>

**Utility Bills: Electricity Marginal Rates**

Electricity utility bill marginal rates. If multiple scenarios, use a comma-separated list.

- **Name:** ``utility_bill_electricity_marginal_rates``
- **Type:** ``String``

- **Required:** ``false``

<br/>

**Utility Bills: Natural Gas Marginal Rates**

Natural gas utility bill marginal rates. If multiple scenarios, use a comma-separated list.

- **Name:** ``utility_bill_natural_gas_marginal_rates``
- **Type:** ``String``

- **Required:** ``false``

<br/>

**Utility Bills: Propane Marginal Rates**

Propane utility bill marginal rates. If multiple scenarios, use a comma-separated list.

- **Name:** ``utility_bill_propane_marginal_rates``
- **Type:** ``String``

- **Required:** ``false``

<br/>

**Utility Bills: Fuel Oil Marginal Rates**

Fuel oil utility bill marginal rates. If multiple scenarios, use a comma-separated list.

- **Name:** ``utility_bill_fuel_oil_marginal_rates``
- **Type:** ``String``

- **Required:** ``false``

<br/>

**Utility Bills: Coal Marginal Rates**

Coal utility bill marginal rates. If multiple scenarios, use a comma-separated list.

- **Name:** ``utility_bill_coal_marginal_rates``
- **Type:** ``String``

- **Required:** ``false``

<br/>

**Utility Bills: Wood Marginal Rates**

Wood utility bill marginal rates. If multiple scenarios, use a comma-separated list.

- **Name:** ``utility_bill_wood_marginal_rates``
- **Type:** ``String``

- **Required:** ``false``

<br/>

**Utility Bills: Wood Pellets Marginal Rates**

Wood pellets utility bill marginal rates. If multiple scenarios, use a comma-separated list.

- **Name:** ``utility_bill_wood_pellets_marginal_rates``
- **Type:** ``String``

- **Required:** ``false``

<br/>

**Utility Bills: PV Compensation Types**

Utility bill PV compensation types. If multiple scenarios, use a comma-separated list.

- **Name:** ``utility_bill_pv_compensation_types``
- **Type:** ``String``

- **Required:** ``false``

<br/>

**Utility Bills: PV Net Metering Annual Excess Sellback Rate Types**

Utility bill PV net metering annual excess sellback rate types. Only applies if the PV compensation type is 'NetMetering'. If multiple scenarios, use a comma-separated list.

- **Name:** ``utility_bill_pv_net_metering_annual_excess_sellback_rate_types``
- **Type:** ``String``

- **Required:** ``false``

<br/>

**Utility Bills: PV Net Metering Annual Excess Sellback Rates**

Utility bill PV net metering annual excess sellback rates. Only applies if the PV compensation type is 'NetMetering' and the PV annual excess sellback rate type is 'User-Specified'. If multiple scenarios, use a comma-separated list.

- **Name:** ``utility_bill_pv_net_metering_annual_excess_sellback_rates``
- **Type:** ``String``

- **Required:** ``false``

<br/>

**Utility Bills: PV Feed-In Tariff Rates**

Utility bill PV annual full/gross feed-in tariff rates. Only applies if the PV compensation type is 'FeedInTariff'. If multiple scenarios, use a comma-separated list.

- **Name:** ``utility_bill_pv_feed_in_tariff_rates``
- **Type:** ``String``

- **Required:** ``false``

<br/>

**Utility Bills: PV Monthly Grid Connection Fee Units**

Utility bill PV monthly grid connection fee units. If multiple scenarios, use a comma-separated list.

- **Name:** ``utility_bill_pv_monthly_grid_connection_fee_units``
- **Type:** ``String``

- **Required:** ``false``

<br/>

**Utility Bills: PV Monthly Grid Connection Fees**

Utility bill PV monthly grid connection fees. If multiple scenarios, use a comma-separated list.

- **Name:** ``utility_bill_pv_monthly_grid_connection_fees``
- **Type:** ``String``

- **Required:** ``false``

<br/>

**Additional Properties**

Additional properties specified as key-value pairs (i.e., key=value). If multiple additional properties, use a |-separated list. For example, 'LowIncome=false|Remodeled|Description=2-story home in Denver'. These properties will be stored in the HPXML file under /HPXML/SoftwareInfo/extension/AdditionalProperties.

- **Name:** ``additional_properties``
- **Type:** ``String``

- **Required:** ``false``

<br/>

**Combine like surfaces?**

If true, combines like surfaces to simplify the HPXML file generated.

- **Name:** ``combine_like_surfaces``
- **Type:** ``Boolean``

- **Required:** ``false``

<br/>

**Apply Default Values?**

If true, applies OS-HPXML default values to the HPXML output file. Setting to true will also force validation of the HPXML output file before applying OS-HPXML default values.

- **Name:** ``apply_defaults``
- **Type:** ``Boolean``

- **Required:** ``false``

<br/>

**Apply Validation?**

If true, validates the HPXML output file. Set to false for faster performance. Note that validation is not needed if the HPXML file will be validated downstream (e.g., via the HPXMLtoOpenStudio measure).

- **Name:** ``apply_validation``
- **Type:** ``Boolean``

- **Required:** ``false``

<br/>




<|MERGE_RESOLUTION|>--- conflicted
+++ resolved
@@ -1794,11 +1794,7 @@
 
 **Cooling System: Cooling Compressor Type**
 
-<<<<<<< HEAD
-The compressor type of the cooling system. Only applies to central air conditioner and mini-split. If not provided, the OS-HPXML default is used.
-=======
-The compressor type of the cooling system. Only applies to central air conditioner. If not provided, the OS-HPXML default (see <a href='https://openstudio-hpxml.readthedocs.io/en/v1.7.0/workflow_inputs.html#central-air-conditioner'>Central Air Conditioner</a>) is used.
->>>>>>> 87bfe1ae
+The compressor type of the cooling system. Only applies to central air conditioner and mini-split. If not provided, the OS-HPXML default (see <a href='https://openstudio-hpxml.readthedocs.io/en/v1.7.0/workflow_inputs.html#central-air-conditioner'>Central Air Conditioner</a>, <a href='https://openstudio-hpxml.readthedocs.io/en/v1.7.0/workflow_inputs.html#mini-split-air-conditioner'>Mini-Split Air Conditioner</a>) is used.
 
 - **Name:** ``cooling_system_cooling_compressor_type``
 - **Type:** ``Choice``
@@ -2013,11 +2009,7 @@
 
 **Heat Pump: Cooling Compressor Type**
 
-<<<<<<< HEAD
-The compressor type of the heat pump. Only applies to air-to-air and mini-split. If not provided, the OS-HPXML default is used.
-=======
-The compressor type of the heat pump. Only applies to air-to-air. If not provided, the OS-HPXML default (see <a href='https://openstudio-hpxml.readthedocs.io/en/v1.7.0/workflow_inputs.html#air-to-air-heat-pump'>Air-to-Air Heat Pump</a>) is used.
->>>>>>> 87bfe1ae
+The compressor type of the heat pump. Only applies to air-to-air and mini-split. If not provided, the OS-HPXML default (see <a href='https://openstudio-hpxml.readthedocs.io/en/v1.7.0/workflow_inputs.html#air-to-air-heat-pump'>Air-to-Air Heat Pump</a>, <a href='https://openstudio-hpxml.readthedocs.io/en/v1.7.0/workflow_inputs.html#mini-split-heat-pump'>Mini-Split Heat Pump</a>) is used.
 
 - **Name:** ``heat_pump_cooling_compressor_type``
 - **Type:** ``Choice``
