
###### (Automatically generated documentation)

# HPXML Builder

## Description
Builds a residential HPXML file.

The measure handles geometry by 1) translating high-level geometry inputs (conditioned floor area, number of stories, etc.) to 3D closed-form geometry in an OpenStudio model and then 2) mapping the OpenStudio surfaces to HPXML surfaces (using surface type, boundary condition, area, orientation, etc.). Like surfaces are collapsed into a single surface with aggregate surface area. Note: OS-HPXML default values can be found in the documentation or can be seen by using the 'apply_defaults' argument.

## Arguments


**HPXML File Path**

Absolute/relative path of the HPXML file.

- **Name:** ``hpxml_path``
- **Type:** ``String``

- **Required:** ``true``

<br/>

**Existing HPXML File Path**

Absolute/relative path of the existing HPXML file. If not provided, a new HPXML file with one Building element is created. If provided, a new Building element will be appended to this HPXML file (e.g., to create a multifamily HPXML file describing multiple dwelling units).

- **Name:** ``existing_hpxml_path``
- **Type:** ``String``

- **Required:** ``false``

<br/>

**Whole SFA/MF Building Simulation?**

If the HPXML file represents a single family-attached/multifamily building with multiple dwelling units defined, specifies whether to run the HPXML file as a single whole building model.

- **Name:** ``whole_sfa_or_mf_building_sim``
- **Type:** ``Boolean``

- **Required:** ``false``

<br/>

**Software Info: Program Used**

The name of the software program used.

- **Name:** ``software_info_program_used``
- **Type:** ``String``

- **Required:** ``false``

<br/>

**Software Info: Program Version**

The version of the software program used.

- **Name:** ``software_info_program_version``
- **Type:** ``String``

- **Required:** ``false``

<br/>

**Schedules: CSV File Paths**

Absolute/relative paths of csv files containing user-specified detailed schedules. If multiple files, use a comma-separated list.

- **Name:** ``schedules_filepaths``
- **Type:** ``String``

- **Required:** ``false``

<br/>

**Schedules: Unavailable Period Types**

Specifies the unavailable period types. Possible types are column names defined in unavailable_periods.csv: Vacancy, Power Outage, No Space Heating, No Space Cooling. If multiple periods, use a comma-separated list.

- **Name:** ``schedules_unavailable_period_types``
- **Type:** ``String``

- **Required:** ``false``

<br/>

**Schedules: Unavailable Period Dates**

Specifies the unavailable period date ranges. Enter a date range like "Dec 15 - Jan 15". Optionally, can enter hour of the day like "Dec 15 2 - Jan 15 20" (start hour can be 0 through 23 and end hour can be 1 through 24). If multiple periods, use a comma-separated list.

- **Name:** ``schedules_unavailable_period_dates``
- **Type:** ``String``

- **Required:** ``false``

<br/>

**Schedules: Unavailable Period Window Natural Ventilation Availabilities**

The availability of the natural ventilation schedule during unavailable periods. Valid choices are: regular schedule, always available, always unavailable. If multiple periods, use a comma-separated list. If not provided, the OS-HPXML default (see <a href='https://openstudio-hpxml.readthedocs.io/en/v1.10.0/workflow_inputs.html#hpxml-unavailable-periods'>HPXML Unavailable Periods</a>) is used.

- **Name:** ``schedules_unavailable_period_window_natvent_availabilities``
- **Type:** ``String``

- **Required:** ``false``

<br/>

**Simulation Control: Timestep**

Value must be a divisor of 60. If not provided, the OS-HPXML default (see <a href='https://openstudio-hpxml.readthedocs.io/en/v1.10.0/workflow_inputs.html#hpxml-simulation-control'>HPXML Simulation Control</a>) is used.

- **Name:** ``simulation_control_timestep``
- **Type:** ``Integer``

- **Units:** ``min``

- **Required:** ``false``

<br/>

**Simulation Control: Run Period**

Enter a date range like 'Jan 1 - Dec 31'. If not provided, the OS-HPXML default (see <a href='https://openstudio-hpxml.readthedocs.io/en/v1.10.0/workflow_inputs.html#hpxml-simulation-control'>HPXML Simulation Control</a>) is used.

- **Name:** ``simulation_control_run_period``
- **Type:** ``String``

- **Required:** ``false``

<br/>

**Simulation Control: Run Period Calendar Year**

This numeric field should contain the calendar year that determines the start day of week. If you are running simulations using AMY weather files, the value entered for calendar year will not be used; it will be overridden by the actual year found in the AMY weather file. If not provided, the OS-HPXML default (see <a href='https://openstudio-hpxml.readthedocs.io/en/v1.10.0/workflow_inputs.html#hpxml-simulation-control'>HPXML Simulation Control</a>) is used.

- **Name:** ``simulation_control_run_period_calendar_year``
- **Type:** ``Integer``

- **Units:** ``year``

- **Required:** ``false``

<br/>

**Simulation Control: Daylight Saving Enabled**

Whether to use daylight saving. If not provided, the OS-HPXML default (see <a href='https://openstudio-hpxml.readthedocs.io/en/v1.10.0/workflow_inputs.html#hpxml-building-site'>HPXML Building Site</a>) is used.

- **Name:** ``simulation_control_daylight_saving_enabled``
- **Type:** ``Boolean``

- **Required:** ``false``

<br/>

**Simulation Control: Daylight Saving Period**

Enter a date range like 'Mar 15 - Dec 15'. If not provided, the OS-HPXML default (see <a href='https://openstudio-hpxml.readthedocs.io/en/v1.10.0/workflow_inputs.html#hpxml-building-site'>HPXML Building Site</a>) is used.

- **Name:** ``simulation_control_daylight_saving_period``
- **Type:** ``String``

- **Required:** ``false``

<br/>

**Simulation Control: Temperature Capacitance Multiplier**

Affects the transient calculation of indoor air temperatures. If not provided, the OS-HPXML default (see <a href='https://openstudio-hpxml.readthedocs.io/en/v1.10.0/workflow_inputs.html#hpxml-simulation-control'>HPXML Simulation Control</a>) is used.

- **Name:** ``simulation_control_temperature_capacitance_multiplier``
- **Type:** ``Double``

- **Required:** ``false``

<br/>

**Simulation Control: Defrost Model Type**

Research feature to select the type of defrost model. Use standard for default E+ defrost setting. Use advanced for an improved model that better accounts for load and energy use during defrost; using advanced may impact simulation runtime. If not provided, the OS-HPXML default (see <a href='https://openstudio-hpxml.readthedocs.io/en/v1.10.0/workflow_inputs.html#hpxml-simulation-control'>HPXML Simulation Control</a>) is used.

- **Name:** ``simulation_control_defrost_model_type``
- **Type:** ``Choice``

- **Required:** ``false``

- **Choices:** `standard`, `advanced`

<br/>

**Simulation Control: HVAC On-Off Thermostat Deadband**

Research feature to model on-off thermostat deadband and start-up degradation for single or two speed AC/ASHP systems, and realistic time-based staging for two speed AC/ASHP systems. Currently only supported with 1 min timestep.

- **Name:** ``simulation_control_onoff_thermostat_deadband``
- **Type:** ``Double``

- **Units:** ``deg-F``

- **Required:** ``false``

<br/>

**Simulation Control: Heat Pump Backup Heating Capacity Increment**

Research feature to model capacity increment of multi-stage heat pump backup systems with time-based staging. Only applies to air-source heat pumps where Backup Type is 'integrated' and Backup Fuel Type is 'electricity'. Currently only supported with 1 min timestep.

- **Name:** ``simulation_control_heat_pump_backup_heating_capacity_increment``
- **Type:** ``Double``

- **Units:** ``Btu/hr``

- **Required:** ``false``

<br/>

**Site: Type**

The type of site. If not provided, the OS-HPXML default (see <a href='https://openstudio-hpxml.readthedocs.io/en/v1.10.0/workflow_inputs.html#hpxml-site'>HPXML Site</a>) is used.

- **Name:** ``site_type``
- **Type:** ``Choice``

- **Required:** ``false``

- **Choices:** `suburban`, `urban`, `rural`

<br/>

**Site: Shielding of Home**

Presence of nearby buildings, trees, obstructions for infiltration model. If not provided, the OS-HPXML default (see <a href='https://openstudio-hpxml.readthedocs.io/en/v1.10.0/workflow_inputs.html#hpxml-site'>HPXML Site</a>) is used.

- **Name:** ``site_shielding_of_home``
- **Type:** ``Choice``

- **Required:** ``false``

- **Choices:** `exposed`, `normal`, `well-shielded`

<br/>

**Site: Soil Type**

The soil and moisture type, used to inform ground conductivity and diffusivity. Specific numerical inputs ([Btu/hr-ft-F] or [ft^2/hr]) override the soil and moisture type input.

- **Name:** ``site_soil_type``
- **Type:** ``Choice``

- **Required:** ``false``

<<<<<<< HEAD
- **Choices:** `Unknown`, `Clay, Dry`, `Clay, Mixed`, `Clay, Wet`, `Gravel, Dry`, `Gravel, Mixed`, `Gravel, Wet`, `Loam, Dry`, `Loam, Mixed`, `Loam, Wet`, `Sand, Dry`, `Sand, Mixed`, `Sand, Wet`, `Silt, Dry`, `Silt, Mixed`, `Silt, Wet`, `0.5 Conductivity`, `0.8 Conductivity`, `1.1 Conductivity`, `1.4 Conductivity`, `1.44 Conductivity`, `1.7 Conductivity`, `2.0 Conductivity`, `2.3 Conductivity`, `2.6 Conductivity`
=======
- **Choices:** `Unknown`, `Clay, Dry`, `Clay, Mixed`, `Clay, Wet`, `Gravel, Dry`, `Gravel, Mixed`, `Gravel, Wet`, `Loam, Dry`, `Loam, Mixed`, `Loam, Wet`, `Sand, Dry`, `Sand, Dry, 0.03 Diffusivity`, `Sand, Mixed`, `Sand, Wet`, `Silt, Dry`, `Silt, Mixed`, `Silt, Wet`, `0.5 Conductivity`, `0.8 Conductivity`, `1.1 Conductivity`, `1.4 Conductivity`, `1.7 Conductivity`, `2.0 Conductivity`, `2.3 Conductivity`, `2.6 Conductivity`
>>>>>>> fd4b4c96

<br/>

**Site: IECC Zone**

IECC zone of the home address.

- **Name:** ``site_iecc_zone``
- **Type:** ``Choice``

- **Required:** ``false``

- **Choices:** `1A`, `1B`, `1C`, `2A`, `2B`, `2C`, `3A`, `3B`, `3C`, `4A`, `4B`, `4C`, `5A`, `5B`, `5C`, `6A`, `6B`, `6C`, `7`, `8`

<br/>

**Site: City**

City/municipality of the home address.

- **Name:** ``site_city``
- **Type:** ``String``

- **Required:** ``false``

<br/>

**Site: State Code**

State code of the home address. If not provided, the OS-HPXML default (see <a href='https://openstudio-hpxml.readthedocs.io/en/v1.10.0/workflow_inputs.html#hpxml-site'>HPXML Site</a>) is used.

- **Name:** ``site_state_code``
- **Type:** ``Choice``

- **Required:** ``false``

- **Choices:** `AK`, `AL`, `AR`, `AZ`, `CA`, `CO`, `CT`, `DC`, `DE`, `FL`, `GA`, `HI`, `IA`, `ID`, `IL`, `IN`, `KS`, `KY`, `LA`, `MA`, `MD`, `ME`, `MI`, `MN`, `MO`, `MS`, `MT`, `NC`, `ND`, `NE`, `NH`, `NJ`, `NM`, `NV`, `NY`, `OH`, `OK`, `OR`, `PA`, `RI`, `SC`, `SD`, `TN`, `TX`, `UT`, `VA`, `VT`, `WA`, `WI`, `WV`, `WY`

<br/>

**Site: Zip Code**

Zip code of the home address. Either this or the Weather Station: EnergyPlus Weather (EPW) Filepath input below must be provided.

- **Name:** ``site_zip_code``
- **Type:** ``String``

- **Required:** ``false``

<br/>

**Site: Time Zone UTC Offset**

Time zone UTC offset of the home address. Must be between -12 and 14. If not provided, the OS-HPXML default (see <a href='https://openstudio-hpxml.readthedocs.io/en/v1.10.0/workflow_inputs.html#hpxml-site'>HPXML Site</a>) is used.

- **Name:** ``site_time_zone_utc_offset``
- **Type:** ``Double``

- **Units:** ``hr``

- **Required:** ``false``

<br/>

**Site: Elevation**

Elevation of the home address. If not provided, the OS-HPXML default (see <a href='https://openstudio-hpxml.readthedocs.io/en/v1.10.0/workflow_inputs.html#hpxml-site'>HPXML Site</a>) is used.

- **Name:** ``site_elevation``
- **Type:** ``Double``

- **Units:** ``ft``

- **Required:** ``false``

<br/>

**Site: Latitude**

Latitude of the home address. Must be between -90 and 90. Use negative values for southern hemisphere. If not provided, the OS-HPXML default (see <a href='https://openstudio-hpxml.readthedocs.io/en/v1.10.0/workflow_inputs.html#hpxml-site'>HPXML Site</a>) is used.

- **Name:** ``site_latitude``
- **Type:** ``Double``

- **Units:** ``deg``

- **Required:** ``false``

<br/>

**Site: Longitude**

Longitude of the home address. Must be between -180 and 180. Use negative values for the western hemisphere. If not provided, the OS-HPXML default (see <a href='https://openstudio-hpxml.readthedocs.io/en/v1.10.0/workflow_inputs.html#hpxml-site'>HPXML Site</a>) is used.

- **Name:** ``site_longitude``
- **Type:** ``Double``

- **Units:** ``deg``

- **Required:** ``false``

<br/>

**Weather Station: EnergyPlus Weather (EPW) Filepath**

Path of the EPW file. Either this or the Site: Zip Code input above must be provided.

- **Name:** ``weather_station_epw_filepath``
- **Type:** ``String``

- **Required:** ``false``

<br/>

**Building Construction: Year Built**

The year the building was built.

- **Name:** ``year_built``
- **Type:** ``Integer``

- **Required:** ``false``

<br/>

**Building Construction: Unit Multiplier**

The number of similar dwelling units. EnergyPlus simulation results will be multiplied this value. If not provided, defaults to 1.

- **Name:** ``unit_multiplier``
- **Type:** ``Integer``

- **Required:** ``false``

<br/>

**Geometry: Unit Type**

The type of dwelling unit. Use single-family attached for a dwelling unit with 1 or more stories, attached units to one or both sides, and no units above/below. Use apartment unit for a dwelling unit with 1 story, attached units to one, two, or three sides, and units above and/or below.

- **Name:** ``geometry_unit_type``
- **Type:** ``Choice``

- **Required:** ``true``

- **Choices:** `single-family detached`, `single-family attached`, `apartment unit`, `manufactured home`

<br/>

**Geometry: Unit Left Wall Is Adiabatic**

Presence of an adiabatic left wall.

- **Name:** ``geometry_unit_left_wall_is_adiabatic``
- **Type:** ``Boolean``

- **Required:** ``false``

<br/>

**Geometry: Unit Right Wall Is Adiabatic**

Presence of an adiabatic right wall.

- **Name:** ``geometry_unit_right_wall_is_adiabatic``
- **Type:** ``Boolean``

- **Required:** ``false``

<br/>

**Geometry: Unit Front Wall Is Adiabatic**

Presence of an adiabatic front wall, for example, the unit is adjacent to a conditioned corridor.

- **Name:** ``geometry_unit_front_wall_is_adiabatic``
- **Type:** ``Boolean``

- **Required:** ``false``

<br/>

**Geometry: Unit Back Wall Is Adiabatic**

Presence of an adiabatic back wall.

- **Name:** ``geometry_unit_back_wall_is_adiabatic``
- **Type:** ``Boolean``

- **Required:** ``false``

<br/>

**Geometry: Unit Number of Floors Above Grade**

The number of floors above grade in the unit. Attic type ConditionedAttic is included. Assumed to be 1 for apartment units.

- **Name:** ``geometry_unit_num_floors_above_grade``
- **Type:** ``Integer``

- **Units:** ``#``

- **Required:** ``true``

<br/>

**Geometry: Unit Conditioned Floor Area**

The total floor area of the unit's conditioned space (including any conditioned basement floor area).

- **Name:** ``geometry_unit_cfa``
- **Type:** ``Double``

- **Units:** ``ft^2``

- **Required:** ``true``

<br/>

**Geometry: Unit Aspect Ratio**

The ratio of front/back wall length to left/right wall length for the unit, excluding any protruding garage wall area.

- **Name:** ``geometry_unit_aspect_ratio``
- **Type:** ``Double``

- **Units:** ``Frac``

- **Required:** ``true``

<br/>

**Geometry: Unit Orientation**

The unit's orientation is measured clockwise from north (e.g., North=0, East=90, South=180, West=270).

- **Name:** ``geometry_unit_orientation``
- **Type:** ``Double``

- **Units:** ``degrees``

- **Required:** ``true``

<br/>

**Geometry: Unit Number of Bedrooms**

The number of bedrooms in the unit.

- **Name:** ``geometry_unit_num_bedrooms``
- **Type:** ``Integer``

- **Units:** ``#``

- **Required:** ``true``

<br/>

**Geometry: Unit Number of Bathrooms**

The number of bathrooms in the unit. If not provided, the OS-HPXML default (see <a href='https://openstudio-hpxml.readthedocs.io/en/v1.10.0/workflow_inputs.html#hpxml-building-construction'>HPXML Building Construction</a>) is used.

- **Name:** ``geometry_unit_num_bathrooms``
- **Type:** ``Integer``

- **Units:** ``#``

- **Required:** ``false``

<br/>

**Geometry: Unit Number of Occupants**

The number of occupants in the unit. If not provided, an *asset* calculation is performed assuming standard occupancy, in which various end use defaults (e.g., plug loads, appliances, and hot water usage) are calculated based on Number of Bedrooms and Conditioned Floor Area per ANSI/RESNET/ICC 301. If provided, an *operational* calculation is instead performed in which the end use defaults to reflect real-world data (where possible).

- **Name:** ``geometry_unit_num_occupants``
- **Type:** ``Double``

- **Units:** ``#``

- **Required:** ``false``

<br/>

**Geometry: Building Number of Units**

The number of units in the building. Required for single-family attached and apartment units.

- **Name:** ``geometry_building_num_units``
- **Type:** ``Integer``

- **Units:** ``#``

- **Required:** ``false``

<br/>

**Geometry: Average Ceiling Height**

Average distance from the floor to the ceiling.

- **Name:** ``geometry_average_ceiling_height``
- **Type:** ``Double``

- **Units:** ``ft``

- **Required:** ``true``

<br/>

**Geometry: Unit Height Above Grade**

Describes the above-grade height of apartment units on upper floors or homes above ambient or belly-and-wing foundations. It is defined as the height of the lowest conditioned floor above grade and is used to calculate the wind speed for the infiltration model. If not provided, the OS-HPXML default (see <a href='https://openstudio-hpxml.readthedocs.io/en/v1.10.0/workflow_inputs.html#hpxml-building-construction'>HPXML Building Construction</a>) is used.

- **Name:** ``geometry_unit_height_above_grade``
- **Type:** ``Double``

- **Units:** ``ft``

- **Required:** ``false``

<br/>

**Geometry: Garage Width**

The width of the garage. Enter zero for no garage. Only applies to single-family detached units.

- **Name:** ``geometry_garage_width``
- **Type:** ``Double``

- **Units:** ``ft``

- **Required:** ``true``

<br/>

**Geometry: Garage Depth**

The depth of the garage. Only applies to single-family detached units.

- **Name:** ``geometry_garage_depth``
- **Type:** ``Double``

- **Units:** ``ft``

- **Required:** ``true``

<br/>

**Geometry: Garage Protrusion**

The fraction of the garage that is protruding from the conditioned space. Only applies to single-family detached units.

- **Name:** ``geometry_garage_protrusion``
- **Type:** ``Double``

- **Units:** ``Frac``

- **Required:** ``true``

<br/>

**Geometry: Garage Position**

The position of the garage. Only applies to single-family detached units.

- **Name:** ``geometry_garage_position``
- **Type:** ``Choice``

- **Required:** ``true``

- **Choices:** `Right`, `Left`

<br/>

**Geometry: Foundation Type**

The foundation type of the building. Foundation types ConditionedBasement and ConditionedCrawlspace are not allowed for apartment units.

- **Name:** ``geometry_foundation_type``
- **Type:** ``Choice``

- **Required:** ``true``

- **Choices:** `SlabOnGrade`, `VentedCrawlspace`, `UnventedCrawlspace`, `ConditionedCrawlspace`, `UnconditionedBasement`, `ConditionedBasement`, `Ambient`, `AboveApartment`, `BellyAndWingWithSkirt`, `BellyAndWingNoSkirt`

<br/>

**Geometry: Foundation Height**

The height of the foundation (e.g., 3ft for crawlspace, 8ft for basement). Only applies to basements/crawlspaces.

- **Name:** ``geometry_foundation_height``
- **Type:** ``Double``

- **Units:** ``ft``

- **Required:** ``true``

<br/>

**Geometry: Foundation Height Above Grade**

The depth above grade of the foundation wall. Only applies to basements/crawlspaces.

- **Name:** ``geometry_foundation_height_above_grade``
- **Type:** ``Double``

- **Units:** ``ft``

- **Required:** ``true``

<br/>

**Geometry: Rim Joist Height**

The height of the rim joists. Only applies to basements/crawlspaces.

- **Name:** ``geometry_rim_joist_height``
- **Type:** ``Double``

- **Units:** ``in``

- **Required:** ``false``

<br/>

**Geometry: Attic Type**

The attic type of the building. Attic type ConditionedAttic is not allowed for apartment units.

- **Name:** ``geometry_attic_type``
- **Type:** ``Choice``

- **Required:** ``true``

- **Choices:** `FlatRoof`, `VentedAttic`, `UnventedAttic`, `ConditionedAttic`, `BelowApartment`

<br/>

**Geometry: Roof Type**

The roof type of the building. Ignored if the building has a flat roof.

- **Name:** ``geometry_roof_type``
- **Type:** ``Choice``

- **Required:** ``true``

- **Choices:** `gable`, `hip`

<br/>

**Geometry: Roof Pitch**

The roof pitch of the attic. Ignored if the building has a flat roof.

- **Name:** ``geometry_roof_pitch``
- **Type:** ``Choice``

- **Required:** ``true``

- **Choices:** `1:12`, `2:12`, `3:12`, `4:12`, `5:12`, `6:12`, `7:12`, `8:12`, `9:12`, `10:12`, `11:12`, `12:12`

<br/>

**Geometry: Eaves Depth**

The eaves depth of the roof.

- **Name:** ``geometry_eaves_depth``
- **Type:** ``Double``

- **Units:** ``ft``

- **Required:** ``true``

<br/>

**Neighbor: Front Distance**

The distance between the unit and the neighboring building to the front (not including eaves). A value of zero indicates no neighbors. Used for shading.

- **Name:** ``neighbor_front_distance``
- **Type:** ``Double``

- **Units:** ``ft``

- **Required:** ``true``

<br/>

**Neighbor: Back Distance**

The distance between the unit and the neighboring building to the back (not including eaves). A value of zero indicates no neighbors. Used for shading.

- **Name:** ``neighbor_back_distance``
- **Type:** ``Double``

- **Units:** ``ft``

- **Required:** ``true``

<br/>

**Neighbor: Left Distance**

The distance between the unit and the neighboring building to the left (not including eaves). A value of zero indicates no neighbors. Used for shading.

- **Name:** ``neighbor_left_distance``
- **Type:** ``Double``

- **Units:** ``ft``

- **Required:** ``true``

<br/>

**Neighbor: Right Distance**

The distance between the unit and the neighboring building to the right (not including eaves). A value of zero indicates no neighbors. Used for shading.

- **Name:** ``neighbor_right_distance``
- **Type:** ``Double``

- **Units:** ``ft``

- **Required:** ``true``

<br/>

**Neighbor: Front Height**

The height of the neighboring building to the front. If not provided, the OS-HPXML default (see <a href='https://openstudio-hpxml.readthedocs.io/en/v1.10.0/workflow_inputs.html#hpxml-neighbor-buildings'>HPXML Neighbor Building</a>) is used.

- **Name:** ``neighbor_front_height``
- **Type:** ``Double``

- **Units:** ``ft``

- **Required:** ``false``

<br/>

**Neighbor: Back Height**

The height of the neighboring building to the back. If not provided, the OS-HPXML default (see <a href='https://openstudio-hpxml.readthedocs.io/en/v1.10.0/workflow_inputs.html#hpxml-neighbor-buildings'>HPXML Neighbor Building</a>) is used.

- **Name:** ``neighbor_back_height``
- **Type:** ``Double``

- **Units:** ``ft``

- **Required:** ``false``

<br/>

**Neighbor: Left Height**

The height of the neighboring building to the left. If not provided, the OS-HPXML default (see <a href='https://openstudio-hpxml.readthedocs.io/en/v1.10.0/workflow_inputs.html#hpxml-neighbor-buildings'>HPXML Neighbor Building</a>) is used.

- **Name:** ``neighbor_left_height``
- **Type:** ``Double``

- **Units:** ``ft``

- **Required:** ``false``

<br/>

**Neighbor: Right Height**

The height of the neighboring building to the right. If not provided, the OS-HPXML default (see <a href='https://openstudio-hpxml.readthedocs.io/en/v1.10.0/workflow_inputs.html#hpxml-neighbor-buildings'>HPXML Neighbor Building</a>) is used.

- **Name:** ``neighbor_right_height``
- **Type:** ``Double``

- **Units:** ``ft``

- **Required:** ``false``

<br/>

**Floor: Over Foundation Assembly R-value**

Assembly R-value for the floor over the foundation. Ignored if the building has a slab-on-grade foundation.

- **Name:** ``floor_over_foundation_assembly_r``
- **Type:** ``Double``

- **Units:** ``h-ft^2-R/Btu``

- **Required:** ``true``

<br/>

**Floor: Over Garage Assembly R-value**

Assembly R-value for the floor over the garage. Ignored unless the building has a garage under conditioned space.

- **Name:** ``floor_over_garage_assembly_r``
- **Type:** ``Double``

- **Units:** ``h-ft^2-R/Btu``

- **Required:** ``true``

<br/>

**Floor: Type**

The type of floors.

- **Name:** ``floor_type``
- **Type:** ``Choice``

- **Required:** ``true``

- **Choices:** `WoodFrame`, `StructuralInsulatedPanel`, `SolidConcrete`, `SteelFrame`

<br/>

**Foundation Wall: Type**

The material type of the foundation wall. If not provided, the OS-HPXML default (see <a href='https://openstudio-hpxml.readthedocs.io/en/v1.10.0/workflow_inputs.html#hpxml-foundation-walls'>HPXML Foundation Walls</a>) is used.

- **Name:** ``foundation_wall_type``
- **Type:** ``Choice``

- **Required:** ``false``

- **Choices:** `solid concrete`, `concrete block`, `concrete block foam core`, `concrete block perlite core`, `concrete block vermiculite core`, `concrete block solid core`, `double brick`, `wood`

<br/>

**Foundation Wall: Thickness**

The thickness of the foundation wall. If not provided, the OS-HPXML default (see <a href='https://openstudio-hpxml.readthedocs.io/en/v1.10.0/workflow_inputs.html#hpxml-foundation-walls'>HPXML Foundation Walls</a>) is used.

- **Name:** ``foundation_wall_thickness``
- **Type:** ``Double``

- **Units:** ``in``

- **Required:** ``false``

<br/>

**Foundation Wall: Insulation Nominal R-value**

Nominal R-value for the foundation wall insulation. Only applies to basements/crawlspaces.

- **Name:** ``foundation_wall_insulation_r``
- **Type:** ``Double``

- **Units:** ``h-ft^2-R/Btu``

- **Required:** ``true``

<br/>

**Foundation Wall: Insulation Location**

Whether the insulation is on the interior or exterior of the foundation wall. Only applies to basements/crawlspaces.

- **Name:** ``foundation_wall_insulation_location``
- **Type:** ``Choice``

- **Required:** ``false``

- **Choices:** `interior`, `exterior`

<br/>

**Foundation Wall: Insulation Distance To Top**

The distance from the top of the foundation wall to the top of the foundation wall insulation. Only applies to basements/crawlspaces. If not provided, the OS-HPXML default (see <a href='https://openstudio-hpxml.readthedocs.io/en/v1.10.0/workflow_inputs.html#hpxml-foundation-walls'>HPXML Foundation Walls</a>) is used.

- **Name:** ``foundation_wall_insulation_distance_to_top``
- **Type:** ``Double``

- **Units:** ``ft``

- **Required:** ``false``

<br/>

**Foundation Wall: Insulation Distance To Bottom**

The distance from the top of the foundation wall to the bottom of the foundation wall insulation. Only applies to basements/crawlspaces. If not provided, the OS-HPXML default (see <a href='https://openstudio-hpxml.readthedocs.io/en/v1.10.0/workflow_inputs.html#hpxml-foundation-walls'>HPXML Foundation Walls</a>) is used.

- **Name:** ``foundation_wall_insulation_distance_to_bottom``
- **Type:** ``Double``

- **Units:** ``ft``

- **Required:** ``false``

<br/>

**Foundation Wall: Assembly R-value**

Assembly R-value for the foundation walls. Only applies to basements/crawlspaces. If provided, overrides the previous foundation wall insulation inputs. If not provided, it is ignored.

- **Name:** ``foundation_wall_assembly_r``
- **Type:** ``Double``

- **Units:** ``h-ft^2-R/Btu``

- **Required:** ``false``

<br/>

**Rim Joist: Assembly R-value**

Assembly R-value for the rim joists. Only applies to basements/crawlspaces. Required if a rim joist height is provided.

- **Name:** ``rim_joist_assembly_r``
- **Type:** ``Double``

- **Units:** ``h-ft^2-R/Btu``

- **Required:** ``false``

<br/>

**Slab: Perimeter Insulation Nominal R-value**

Nominal R-value of the vertical slab perimeter insulation. Applies to slab-on-grade foundations and basement/crawlspace floors.

- **Name:** ``slab_perimeter_insulation_r``
- **Type:** ``Double``

- **Units:** ``h-ft^2-R/Btu``

- **Required:** ``true``

<br/>

**Slab: Perimeter Insulation Depth**

Depth from grade to bottom of vertical slab perimeter insulation. Applies to slab-on-grade foundations and basement/crawlspace floors.

- **Name:** ``slab_perimeter_insulation_depth``
- **Type:** ``Double``

- **Units:** ``ft``

- **Required:** ``true``

<br/>

**Slab: Exterior Horizontal Insulation Nominal R-value**

Nominal R-value of the slab exterior horizontal insulation. Applies to slab-on-grade foundations and basement/crawlspace floors.

- **Name:** ``slab_exterior_horizontal_insulation_r``
- **Type:** ``Double``

- **Units:** ``h-ft^2-R/Btu``

- **Required:** ``false``

<br/>

**Slab: Exterior Horizontal Insulation Width**

Width of the slab exterior horizontal insulation measured from the exterior surface of the vertical slab perimeter insulation. Applies to slab-on-grade foundations and basement/crawlspace floors.

- **Name:** ``slab_exterior_horizontal_insulation_width``
- **Type:** ``Double``

- **Units:** ``ft``

- **Required:** ``false``

<br/>

**Slab: Exterior Horizontal Insulation Depth Below Grade**

Depth of the slab exterior horizontal insulation measured from the top surface of the slab exterior horizontal insulation. Applies to slab-on-grade foundations and basement/crawlspace floors.

- **Name:** ``slab_exterior_horizontal_insulation_depth_below_grade``
- **Type:** ``Double``

- **Units:** ``ft``

- **Required:** ``false``

<br/>

**Slab: Under Slab Insulation Nominal R-value**

Nominal R-value of the horizontal under slab insulation. Applies to slab-on-grade foundations and basement/crawlspace floors.

- **Name:** ``slab_under_insulation_r``
- **Type:** ``Double``

- **Units:** ``h-ft^2-R/Btu``

- **Required:** ``true``

<br/>

**Slab: Under Slab Insulation Width**

Width from slab edge inward of horizontal under-slab insulation. Enter 999 to specify that the under slab insulation spans the entire slab. Applies to slab-on-grade foundations and basement/crawlspace floors.

- **Name:** ``slab_under_insulation_width``
- **Type:** ``Double``

- **Units:** ``ft``

- **Required:** ``true``

<br/>

**Slab: Thickness**

The thickness of the slab. Zero can be entered if there is a dirt floor instead of a slab. If not provided, the OS-HPXML default (see <a href='https://openstudio-hpxml.readthedocs.io/en/v1.10.0/workflow_inputs.html#hpxml-slabs'>HPXML Slabs</a>) is used.

- **Name:** ``slab_thickness``
- **Type:** ``Double``

- **Units:** ``in``

- **Required:** ``false``

<br/>

**Slab: Carpet Fraction**

Fraction of the slab floor area that is carpeted. If not provided, the OS-HPXML default (see <a href='https://openstudio-hpxml.readthedocs.io/en/v1.10.0/workflow_inputs.html#hpxml-slabs'>HPXML Slabs</a>) is used.

- **Name:** ``slab_carpet_fraction``
- **Type:** ``Double``

- **Units:** ``Frac``

- **Required:** ``false``

<br/>

**Slab: Carpet R-value**

R-value of the slab carpet. If not provided, the OS-HPXML default (see <a href='https://openstudio-hpxml.readthedocs.io/en/v1.10.0/workflow_inputs.html#hpxml-slabs'>HPXML Slabs</a>) is used.

- **Name:** ``slab_carpet_r``
- **Type:** ``Double``

- **Units:** ``h-ft^2-R/Btu``

- **Required:** ``false``

<br/>

**Ceiling: Assembly R-value**

Assembly R-value for the ceiling (attic floor).

- **Name:** ``ceiling_assembly_r``
- **Type:** ``Double``

- **Units:** ``h-ft^2-R/Btu``

- **Required:** ``true``

<br/>

**Enclosure: Roof Material**

The material type/color of the roof. If not provided, the OS-HPXML default (see <a href='https://openstudio-hpxml.readthedocs.io/en/v1.10.0/workflow_inputs.html#hpxml-roofs'>HPXML Roofs</a>) is used.

- **Name:** ``enclosure_roof_material``
- **Type:** ``Choice``

- **Required:** ``false``

<<<<<<< HEAD
- **Choices:** `Asphalt/Fiberglass Shingles, Dark`, `Asphalt/Fiberglass Shingles, Medium Dark`, `Asphalt/Fiberglass Shingles, Medium`, `Asphalt/Fiberglass Shingles, Light`, `Asphalt/Fiberglass Shingles, Reflective`, `Tile/Slate, Dark`, `Tile/Slate, Medium Dark`, `Tile/Slate, Medium`, `Tile/Slate, Light`, `Tile/Slate, Reflective`, `Metal, Dark`, `Metal, Medium Dark`, `Metal, Medium`, `Metal, Light`, `Metal, Reflective`, `Wood Shingles/Shakes, Dark`, `Wood Shingles/Shakes, Medium Dark`, `Wood Shingles/Shakes, Medium`, `Wood Shingles/Shakes, Light`, `Wood Shingles/Shakes, Reflective`, `Shingles, Dark`, `Shingles, Medium Dark`, `Shingles, Medium`, `Shingles, Light`, `Shingles, Reflective`, `Synthetic Sheeting, Dark`, `Synthetic Sheeting, Medium Dark`, `Synthetic Sheeting, Medium`, `Synthetic Sheeting, Light`, `Synthetic Sheeting, Reflective`, `EPS Sheathing, Dark`, `EPS Sheathing, Medium Dark`, `EPS Sheathing, Medium`, `EPS Sheathing, Light`, `EPS Sheathing, Reflective`, `Concrete, Dark`, `Concrete, Medium Dark`, `Concrete, Medium`, `Concrete, Light`, `Concrete, Reflective`, `Cool Roof`
=======
- **Choices:** `Asphalt/Fiberglass Shingles, Dark`, `Asphalt/Fiberglass Shingles, Medium Dark`, `Asphalt/Fiberglass Shingles, Medium`, `Asphalt/Fiberglass Shingles, Light`, `Asphalt/Fiberglass Shingles, Reflective`, `Tile/Slate, Dark`, `Tile/Slate, Medium Dark`, `Tile/Slate, Medium`, `Tile/Slate, Light`, `Tile/Slate, Reflective`, `Metal, Dark`, `Metal, Medium Dark`, `Metal, Medium`, `Metal, Light`, `Metal, Reflective`, `Wood Shingles/Shakes, Dark`, `Wood Shingles/Shakes, Medium Dark`, `Wood Shingles/Shakes, Medium`, `Wood Shingles/Shakes, Light`, `Wood Shingles/Shakes, Reflective`, `Shingles, Dark`, `Shingles, Medium Dark`, `Shingles, Medium`, `Shingles, Light`, `Shingles, Reflective`, `Synthetic Sheeting, Dark`, `Synthetic Sheeting, Medium Dark`, `Synthetic Sheeting, Medium`, `Synthetic Sheeting, Light`, `Synthetic Sheeting, Reflective`, `EPS Sheathing, Dark`, `EPS Sheathing, Medium Dark`, `EPS Sheathing, Medium`, `EPS Sheathing, Light`, `EPS Sheathing, Reflective`, `Concrete, Dark`, `Concrete, Medium Dark`, `Concrete, Medium`, `Concrete, Light`, `Concrete, Reflective`, `Cool Roof`, `0.2 Solar Absorptance`, `0.4 Solar Absortpance`, `0.6 Solar Absorptance`, `0.75 Solar Absorptance`
>>>>>>> fd4b4c96

<br/>

**Roof: Assembly R-value**

Assembly R-value of the roof.

- **Name:** ``roof_assembly_r``
- **Type:** ``Double``

- **Units:** ``h-ft^2-R/Btu``

- **Required:** ``true``

<br/>

**Attic: Radiant Barrier Location**

The location of the radiant barrier in the attic.

- **Name:** ``radiant_barrier_attic_location``
- **Type:** ``Choice``

- **Required:** ``false``

- **Choices:** `none`, `Attic roof only`, `Attic roof and gable walls`, `Attic floor`

<br/>

**Attic: Radiant Barrier Grade**

The grade of the radiant barrier in the attic. If not provided, the OS-HPXML default (see <a href='https://openstudio-hpxml.readthedocs.io/en/v1.10.0/workflow_inputs.html#hpxml-roofs'>HPXML Roofs</a>) is used.

- **Name:** ``radiant_barrier_grade``
- **Type:** ``Choice``

- **Required:** ``false``

- **Choices:** `1`, `2`, `3`

<br/>

**Wall: Type**

The type of walls.

- **Name:** ``wall_type``
- **Type:** ``Choice``

- **Required:** ``true``

- **Choices:** `WoodStud`, `ConcreteMasonryUnit`, `DoubleWoodStud`, `InsulatedConcreteForms`, `LogWall`, `StructuralInsulatedPanel`, `SolidConcrete`, `SteelFrame`, `Stone`, `StrawBale`, `StructuralBrick`

<br/>

**Enclosure: Wall Siding**

The siding type/color of the walls. Also applies to rim joists. If not provided, the OS-HPXML default (see <a href='https://openstudio-hpxml.readthedocs.io/en/v1.10.0/workflow_inputs.html#hpxml-walls'>HPXML Walls</a>) is used.

- **Name:** ``enclosure_wall_siding``
- **Type:** ``Choice``

- **Required:** ``false``

<<<<<<< HEAD
- **Choices:** `Aluminum, Dark`, `Aluminum, Medium`, `Aluminum, Medium Dark`, `Aluminum, Light`, `Aluminum, Reflective`, `Brick, Dark`, `Brick, Medium`, `Brick, Medium Dark`, `Brick, Light`, `Brick, Reflective`, `Fiber-Cement, Dark`, `Fiber-Cement, Medium`, `Fiber-Cement, Medium Dark`, `Fiber-Cement, Light`, `Fiber-Cement, Reflective`, `Asbestos, Dark`, `Asbestos, Medium`, `Asbestos, Medium Dark`, `Asbestos, Light`, `Asbestos, Reflective`, `Composition Shingle, Dark`, `Composition Shingle, Medium`, `Composition Shingle, Medium Dark`, `Composition Shingle, Light`, `Composition Shingle, Reflective`, `Stucco, Dark`, `Stucco, Medium`, `Stucco, Medium Dark`, `Stucco, Light`, `Stucco, Reflective`, `Vinyl, Dark`, `Vinyl, Medium`, `Vinyl, Medium Dark`, `Vinyl, Light`, `Vinyl, Reflective`, `Wood, Dark`, `Wood, Medium`, `Wood, Medium Dark`, `Wood, Light`, `Wood, Reflective`, `Synthetic Stucco, Dark`, `Synthetic Stucco, Medium`, `Synthetic Stucco, Medium Dark`, `Synthetic Stucco, Light`, `Synthetic Stucco, Reflective`, `Masonite, Dark`, `Masonite, Medium`, `Masonite, Medium Dark`, `Masonite, Light`, `Masonite, Reflective`, `None`
=======
- **Choices:** `None`, `Aluminum, Dark`, `Aluminum, Medium`, `Aluminum, Medium Dark`, `Aluminum, Light`, `Aluminum, Reflective`, `Brick, Dark`, `Brick, Medium`, `Brick, Medium Dark`, `Brick, Light`, `Brick, Reflective`, `Fiber-Cement, Dark`, `Fiber-Cement, Medium`, `Fiber-Cement, Medium Dark`, `Fiber-Cement, Light`, `Fiber-Cement, Reflective`, `Asbestos, Dark`, `Asbestos, Medium`, `Asbestos, Medium Dark`, `Asbestos, Light`, `Asbestos, Reflective`, `Composition Shingle, Dark`, `Composition Shingle, Medium`, `Composition Shingle, Medium Dark`, `Composition Shingle, Light`, `Composition Shingle, Reflective`, `Stucco, Dark`, `Stucco, Medium`, `Stucco, Medium Dark`, `Stucco, Light`, `Stucco, Reflective`, `Vinyl, Dark`, `Vinyl, Medium`, `Vinyl, Medium Dark`, `Vinyl, Light`, `Vinyl, Reflective`, `Wood, Dark`, `Wood, Medium`, `Wood, Medium Dark`, `Wood, Light`, `Wood, Reflective`, `Synthetic Stucco, Dark`, `Synthetic Stucco, Medium`, `Synthetic Stucco, Medium Dark`, `Synthetic Stucco, Light`, `Synthetic Stucco, Reflective`, `Masonite, Dark`, `Masonite, Medium`, `Masonite, Medium Dark`, `Masonite, Light`, `Masonite, Reflective`, `0.2 Solar Absorptance`, `0.4 Solar Absortpance`, `0.6 Solar Absorptance`, `0.75 Solar Absorptance`
>>>>>>> fd4b4c96

<br/>

**Wall: Assembly R-value**

Assembly R-value of the walls.

- **Name:** ``wall_assembly_r``
- **Type:** ``Double``

- **Units:** ``h-ft^2-R/Btu``

- **Required:** ``true``

<br/>

**Windows: Front Window-to-Wall Ratio**

The ratio of window area to wall area for the unit's front facade. Enter 0 if specifying Front Window Area instead. If the front wall is adiabatic, the value will be ignored.

- **Name:** ``window_front_wwr``
- **Type:** ``Double``

- **Units:** ``Frac``

- **Required:** ``true``

<br/>

**Windows: Back Window-to-Wall Ratio**

The ratio of window area to wall area for the unit's back facade. Enter 0 if specifying Back Window Area instead. If the back wall is adiabatic, the value will be ignored.

- **Name:** ``window_back_wwr``
- **Type:** ``Double``

- **Units:** ``Frac``

- **Required:** ``true``

<br/>

**Windows: Left Window-to-Wall Ratio**

The ratio of window area to wall area for the unit's left facade (when viewed from the front). Enter 0 if specifying Left Window Area instead. If the left wall is adiabatic, the value will be ignored.

- **Name:** ``window_left_wwr``
- **Type:** ``Double``

- **Units:** ``Frac``

- **Required:** ``true``

<br/>

**Windows: Right Window-to-Wall Ratio**

The ratio of window area to wall area for the unit's right facade (when viewed from the front). Enter 0 if specifying Right Window Area instead. If the right wall is adiabatic, the value will be ignored.

- **Name:** ``window_right_wwr``
- **Type:** ``Double``

- **Units:** ``Frac``

- **Required:** ``true``

<br/>

**Windows: Front Window Area**

The amount of window area on the unit's front facade. Enter 0 if specifying Front Window-to-Wall Ratio instead. If the front wall is adiabatic, the value will be ignored.

- **Name:** ``window_area_front``
- **Type:** ``Double``

- **Units:** ``ft^2``

- **Required:** ``true``

<br/>

**Windows: Back Window Area**

The amount of window area on the unit's back facade. Enter 0 if specifying Back Window-to-Wall Ratio instead. If the back wall is adiabatic, the value will be ignored.

- **Name:** ``window_area_back``
- **Type:** ``Double``

- **Units:** ``ft^2``

- **Required:** ``true``

<br/>

**Windows: Left Window Area**

The amount of window area on the unit's left facade (when viewed from the front). Enter 0 if specifying Left Window-to-Wall Ratio instead. If the left wall is adiabatic, the value will be ignored.

- **Name:** ``window_area_left``
- **Type:** ``Double``

- **Units:** ``ft^2``

- **Required:** ``true``

<br/>

**Windows: Right Window Area**

The amount of window area on the unit's right facade (when viewed from the front). Enter 0 if specifying Right Window-to-Wall Ratio instead. If the right wall is adiabatic, the value will be ignored.

- **Name:** ``window_area_right``
- **Type:** ``Double``

- **Units:** ``ft^2``

- **Required:** ``true``

<br/>

**Windows: Aspect Ratio**

Ratio of window height to width.

- **Name:** ``window_aspect_ratio``
- **Type:** ``Double``

- **Units:** ``Frac``

- **Required:** ``true``

<br/>

**Windows: Fraction Operable**

Fraction of windows that are operable. If not provided, the OS-HPXML default (see <a href='https://openstudio-hpxml.readthedocs.io/en/v1.10.0/workflow_inputs.html#hpxml-windows'>HPXML Windows</a>) is used.

- **Name:** ``window_fraction_operable``
- **Type:** ``Double``

- **Units:** ``Frac``

- **Required:** ``false``

<br/>

**Windows: Natural Ventilation Availability**

For operable windows, the number of days/week that windows can be opened by occupants for natural ventilation. If not provided, the OS-HPXML default (see <a href='https://openstudio-hpxml.readthedocs.io/en/v1.10.0/workflow_inputs.html#hpxml-windows'>HPXML Windows</a>) is used.

- **Name:** ``window_natvent_availability``
- **Type:** ``Integer``

- **Units:** ``Days/week``

- **Required:** ``false``

<br/>

**Windows: U-Factor**

Full-assembly NFRC U-factor.

- **Name:** ``window_ufactor``
- **Type:** ``Double``

- **Units:** ``Btu/hr-ft^2-R``

- **Required:** ``true``

<br/>

**Windows: SHGC**

Full-assembly NFRC solar heat gain coefficient.

- **Name:** ``window_shgc``
- **Type:** ``Double``

- **Required:** ``true``

<br/>

**Windows: Interior Shading Type**

Type of window interior shading. Summer/winter shading coefficients can be provided below instead. If neither is provided, the OS-HPXML default (see <a href='https://openstudio-hpxml.readthedocs.io/en/v1.10.0/workflow_inputs.html#hpxml-interior-shading'>HPXML Interior Shading</a>) is used.

- **Name:** ``window_interior_shading_type``
- **Type:** ``Choice``

- **Required:** ``false``

- **Choices:** `light curtains`, `light shades`, `light blinds`, `medium curtains`, `medium shades`, `medium blinds`, `dark curtains`, `dark shades`, `dark blinds`, `none`

<br/>

**Windows: Winter Interior Shading Coefficient**

Interior shading coefficient for the winter season, which if provided overrides the shading type input. 1.0 indicates no reduction in solar gain, 0.85 indicates 15% reduction, etc. If not provided, the OS-HPXML default (see <a href='https://openstudio-hpxml.readthedocs.io/en/v1.10.0/workflow_inputs.html#hpxml-interior-shading'>HPXML Interior Shading</a>) is used.

- **Name:** ``window_interior_shading_winter``
- **Type:** ``Double``

- **Units:** ``Frac``

- **Required:** ``false``

<br/>

**Windows: Summer Interior Shading Coefficient**

Interior shading coefficient for the summer season, which if provided overrides the shading type input. 1.0 indicates no reduction in solar gain, 0.85 indicates 15% reduction, etc. If not provided, the OS-HPXML default (see <a href='https://openstudio-hpxml.readthedocs.io/en/v1.10.0/workflow_inputs.html#hpxml-interior-shading'>HPXML Interior Shading</a>) is used.

- **Name:** ``window_interior_shading_summer``
- **Type:** ``Double``

- **Units:** ``Frac``

- **Required:** ``false``

<br/>

**Windows: Exterior Shading Type**

Type of window exterior shading. Summer/winter shading coefficients can be provided below instead. If neither is provided, the OS-HPXML default (see <a href='https://openstudio-hpxml.readthedocs.io/en/v1.10.0/workflow_inputs.html#hpxml-exterior-shading'>HPXML Exterior Shading</a>) is used.

- **Name:** ``window_exterior_shading_type``
- **Type:** ``Choice``

- **Required:** ``false``

- **Choices:** `solar film`, `solar screens`, `none`

<br/>

**Windows: Winter Exterior Shading Coefficient**

Exterior shading coefficient for the winter season, which if provided overrides the shading type input. 1.0 indicates no reduction in solar gain, 0.85 indicates 15% reduction, etc. If not provided, the OS-HPXML default (see <a href='https://openstudio-hpxml.readthedocs.io/en/v1.10.0/workflow_inputs.html#hpxml-exterior-shading'>HPXML Exterior Shading</a>) is used.

- **Name:** ``window_exterior_shading_winter``
- **Type:** ``Double``

- **Units:** ``Frac``

- **Required:** ``false``

<br/>

**Windows: Summer Exterior Shading Coefficient**

Exterior shading coefficient for the summer season, which if provided overrides the shading type input. 1.0 indicates no reduction in solar gain, 0.85 indicates 15% reduction, etc. If not provided, the OS-HPXML default (see <a href='https://openstudio-hpxml.readthedocs.io/en/v1.10.0/workflow_inputs.html#hpxml-exterior-shading'>HPXML Exterior Shading</a>) is used.

- **Name:** ``window_exterior_shading_summer``
- **Type:** ``Double``

- **Units:** ``Frac``

- **Required:** ``false``

<br/>

**Windows: Shading Summer Season**

Enter a date range like 'May 1 - Sep 30'. Defines the summer season for purposes of shading coefficients; the rest of the year is assumed to be winter. If not provided, the OS-HPXML default (see <a href='https://openstudio-hpxml.readthedocs.io/en/v1.10.0/workflow_inputs.html#hpxml-windows'>HPXML Windows</a>) is used.

- **Name:** ``window_shading_summer_season``
- **Type:** ``String``

- **Required:** ``false``

<br/>

**Windows: Insect Screens**

The type of insect screens, if present. If not provided, assumes there are no insect screens.

- **Name:** ``window_insect_screens``
- **Type:** ``Choice``

- **Required:** ``false``

- **Choices:** `none`, `exterior`, `interior`

<br/>

**Windows: Storm Type**

The type of storm, if present. If not provided, assumes there is no storm.

- **Name:** ``window_storm_type``
- **Type:** ``Choice``

- **Required:** ``false``

- **Choices:** `clear`, `low-e`

<br/>

**Overhangs: Front Depth**

The depth of overhangs for windows for the front facade.

- **Name:** ``overhangs_front_depth``
- **Type:** ``Double``

- **Units:** ``ft``

- **Required:** ``true``

<br/>

**Overhangs: Front Distance to Top of Window**

The overhangs distance to the top of window for the front facade.

- **Name:** ``overhangs_front_distance_to_top_of_window``
- **Type:** ``Double``

- **Units:** ``ft``

- **Required:** ``true``

<br/>

**Overhangs: Front Distance to Bottom of Window**

The overhangs distance to the bottom of window for the front facade.

- **Name:** ``overhangs_front_distance_to_bottom_of_window``
- **Type:** ``Double``

- **Units:** ``ft``

- **Required:** ``true``

<br/>

**Overhangs: Back Depth**

The depth of overhangs for windows for the back facade.

- **Name:** ``overhangs_back_depth``
- **Type:** ``Double``

- **Units:** ``ft``

- **Required:** ``true``

<br/>

**Overhangs: Back Distance to Top of Window**

The overhangs distance to the top of window for the back facade.

- **Name:** ``overhangs_back_distance_to_top_of_window``
- **Type:** ``Double``

- **Units:** ``ft``

- **Required:** ``true``

<br/>

**Overhangs: Back Distance to Bottom of Window**

The overhangs distance to the bottom of window for the back facade.

- **Name:** ``overhangs_back_distance_to_bottom_of_window``
- **Type:** ``Double``

- **Units:** ``ft``

- **Required:** ``true``

<br/>

**Overhangs: Left Depth**

The depth of overhangs for windows for the left facade.

- **Name:** ``overhangs_left_depth``
- **Type:** ``Double``

- **Units:** ``ft``

- **Required:** ``true``

<br/>

**Overhangs: Left Distance to Top of Window**

The overhangs distance to the top of window for the left facade.

- **Name:** ``overhangs_left_distance_to_top_of_window``
- **Type:** ``Double``

- **Units:** ``ft``

- **Required:** ``true``

<br/>

**Overhangs: Left Distance to Bottom of Window**

The overhangs distance to the bottom of window for the left facade.

- **Name:** ``overhangs_left_distance_to_bottom_of_window``
- **Type:** ``Double``

- **Units:** ``ft``

- **Required:** ``true``

<br/>

**Overhangs: Right Depth**

The depth of overhangs for windows for the right facade.

- **Name:** ``overhangs_right_depth``
- **Type:** ``Double``

- **Units:** ``ft``

- **Required:** ``true``

<br/>

**Overhangs: Right Distance to Top of Window**

The overhangs distance to the top of window for the right facade.

- **Name:** ``overhangs_right_distance_to_top_of_window``
- **Type:** ``Double``

- **Units:** ``ft``

- **Required:** ``true``

<br/>

**Overhangs: Right Distance to Bottom of Window**

The overhangs distance to the bottom of window for the right facade.

- **Name:** ``overhangs_right_distance_to_bottom_of_window``
- **Type:** ``Double``

- **Units:** ``ft``

- **Required:** ``true``

<br/>

**Skylights: Front Roof Area**

The amount of skylight area on the unit's front conditioned roof facade.

- **Name:** ``skylight_area_front``
- **Type:** ``Double``

- **Units:** ``ft^2``

- **Required:** ``true``

<br/>

**Skylights: Back Roof Area**

The amount of skylight area on the unit's back conditioned roof facade.

- **Name:** ``skylight_area_back``
- **Type:** ``Double``

- **Units:** ``ft^2``

- **Required:** ``true``

<br/>

**Skylights: Left Roof Area**

The amount of skylight area on the unit's left conditioned roof facade (when viewed from the front).

- **Name:** ``skylight_area_left``
- **Type:** ``Double``

- **Units:** ``ft^2``

- **Required:** ``true``

<br/>

**Skylights: Right Roof Area**

The amount of skylight area on the unit's right conditioned roof facade (when viewed from the front).

- **Name:** ``skylight_area_right``
- **Type:** ``Double``

- **Units:** ``ft^2``

- **Required:** ``true``

<br/>

**Skylights: U-Factor**

Full-assembly NFRC U-factor.

- **Name:** ``skylight_ufactor``
- **Type:** ``Double``

- **Units:** ``Btu/hr-ft^2-R``

- **Required:** ``true``

<br/>

**Skylights: SHGC**

Full-assembly NFRC solar heat gain coefficient.

- **Name:** ``skylight_shgc``
- **Type:** ``Double``

- **Required:** ``true``

<br/>

**Skylights: Storm Type**

The type of storm, if present. If not provided, assumes there is no storm.

- **Name:** ``skylight_storm_type``
- **Type:** ``Choice``

- **Required:** ``false``

- **Choices:** `clear`, `low-e`

<br/>

**Doors: Area**

The area of the opaque door(s).

- **Name:** ``door_area``
- **Type:** ``Double``

- **Units:** ``ft^2``

- **Required:** ``true``

<br/>

**Doors: R-value**

R-value of the opaque door(s).

- **Name:** ``door_rvalue``
- **Type:** ``Double``

- **Units:** ``h-ft^2-R/Btu``

- **Required:** ``true``

<br/>

**Air Leakage**

The Leakiness Description (qualitative), or numeric air leakage value (ACH or CFM at specified pressure, nACH or nCFM, or ELA.

- **Name:** ``air_leakage``
- **Type:** ``Choice``

- **Required:** ``false``

- **Choices:** `Very Tight`, `Tight`, `Average`, `Leaky`, `Very Leaky`, `0.25 ACH50`, `0.5 ACH50`, `0.75 ACH50`, `1 ACH50`, `1.5 ACH50`, `2 ACH50`, `2.25 ACH50`, `3 ACH50`, `3.57 ACH50`, `3.75 ACH50`, `4 ACH50`, `4.5 ACH50`, `5 ACH50`, `5.25 ACH50`, `6 ACH50`, `7 ACH50`, `7.5 ACH50`, `8 ACH50`, `10 ACH50`, `11.25 ACH50`, `12.16 ACH50`, `15 ACH50`, `18.5 ACH50`, `20 ACH50`, `25 ACH50`, `30 ACH50`, `40 ACH50`, `50 ACH50`, `2.8 ACH45`, `0.2 nACH`, `0.335 nACH`, `0.375 nACH`, `0.67 nACH`, `1.5 nACH`, `72 nCFM`, `79.8 sq. in. ELA`, `123 sq. in. ELA`, `1080 CFM50`, `1008.5 CFM45`

<br/>

**Air Leakage: Type**

Type of air leakage if providing a numeric air leakage value. If 'unit total', represents the total infiltration to the unit as measured by a compartmentalization test, in which case the air leakage value will be adjusted by the ratio of exterior envelope surface area to total envelope surface area. Otherwise, if 'unit exterior only', represents the infiltration to the unit from outside only as measured by a guarded test. Required when unit type is single-family attached or apartment unit.

- **Name:** ``air_leakage_type``
- **Type:** ``Choice``

- **Required:** ``false``

- **Choices:** `unit total`, `unit exterior only`

<br/>

**Air Leakage: Has Flue or Chimney in Conditioned Space**

Presence of flue or chimney with combustion air from conditioned space; used for infiltration model. If not provided, the OS-HPXML default (see <a href='https://openstudio-hpxml.readthedocs.io/en/v1.10.0/workflow_inputs.html#flue-or-chimney'>Flue or Chimney</a>) is used.

- **Name:** ``air_leakage_has_flue_or_chimney_in_conditioned_space``
- **Type:** ``Boolean``

- **Required:** ``false``

<br/>

**Heating System**

The heating system type/efficiency. Efficiency is Rated AFUE or Percent as a Fraction. Use 'none' if there is no heating system or if there is a heat pump serving a heating load.

- **Name:** ``heating_system``
- **Type:** ``Choice``

- **Required:** ``true``

- **Choices:** `None`, `Electric Resistance`, `Central Furnace, 60% AFUE`, `Central Furnace, 64% AFUE`, `Central Furnace, 68% AFUE`, `Central Furnace, 72% AFUE`, `Central Furnace, 76% AFUE`, `Central Furnace, 78% AFUE`, `Central Furnace, 80% AFUE`, `Central Furnace, 85% AFUE`, `Central Furnace, 90% AFUE`, `Central Furnace, 92% AFUE`, `Central Furnace, 92% AFUE, Pilot Light`, `Central Furnace, 92% AFUE, Grade 3 Installation`, `Central Furnace, 92.5% AFUE`, `Central Furnace, 96% AFUE`, `Central Furnace, 98% AFUE`, `Central Furnace, 100% AFUE`, `Wall Furnace, 60% AFUE`, `Wall Furnace, 68% AFUE`, `Wall Furnace, 82% AFUE`, `Wall Furnace, 98% AFUE`, `Wall Furnace, 100% AFUE`, `Floor Furnace, 60% AFUE`, `Floor Furnace, 70% AFUE`, `Floor Furnace, 80% AFUE`, `Floor Furnace, 80% AFUE, Pilot Light`, `Boiler, 72% AFUE`, `Boiler, 76% AFUE`, `Boiler, 80% AFUE`, `Boiler, 82% AFUE`, `Boiler, 85% AFUE`, `Boiler, 90% AFUE`, `Boiler, 92% AFUE`, `Boiler, 92% AFUE, Pilot Light`, `Boiler, 95% AFUE`, `Boiler, 96% AFUE`, `Boiler, 98% AFUE`, `Boiler, 100% AFUE`, `Shared Boiler w/ Baseboard, 78% AFUE`, `Shared Boiler w/ Baseboard, 92% AFUE`, `Shared Boiler w/ Baseboard, 100% AFUE`, `Shared Boiler w/ Fan Coil, 78% AFUE`, `Shared Boiler w/ Fan Coil, 92% AFUE`, `Shared Boiler w/ Fan Coil, 100% AFUE`, `Stove, 60% Efficiency`, `Stove, 70% Efficiency`, `Stove, 80% Efficiency`, `Space Heater, 60% Efficiency`, `Space Heater, 70% Efficiency`, `Space Heater, 80% Efficiency`, `Space Heater, 92% Efficiency`, `Space Heater, 100% Efficiency`, `Fireplace, 60% Efficiency`, `Fireplace, 70% Efficiency`, `Fireplace, 80% Efficiency`, `Fireplace, 100% Efficiency`

<br/>

**Heating System: Fuel Type**

The fuel type of the heating system. Ignored for ElectricResistance.

- **Name:** ``heating_system_fuel``
- **Type:** ``Choice``

- **Required:** ``true``

- **Choices:** `electricity`, `natural gas`, `fuel oil`, `propane`, `wood`, `wood pellets`, `coal`

<br/>

**Heating System: Heating Capacity**

The output heating capacity of the heating system. If not provided, the OS-HPXML autosized default (see <a href='https://openstudio-hpxml.readthedocs.io/en/v1.10.0/workflow_inputs.html#hpxml-heating-systems'>HPXML Heating Systems</a>) is used.

- **Name:** ``heating_system_heating_capacity``
- **Type:** ``Double``

- **Units:** ``Btu/hr``

- **Required:** ``false``

<br/>

**Heating System: Heating Autosizing Factor**

The capacity scaling factor applied to the auto-sizing methodology. If not provided, 1.0 is used.

- **Name:** ``heating_system_heating_autosizing_factor``
- **Type:** ``Double``

- **Required:** ``false``

<br/>

**Heating System: Heating Autosizing Limit**

The maximum capacity limit applied to the auto-sizing methodology. If not provided, no limit is used.

- **Name:** ``heating_system_heating_autosizing_limit``
- **Type:** ``Double``

- **Units:** ``Btu/hr``

- **Required:** ``false``

<br/>

**Heating System: Fraction Heat Load Served**

The heating load served by the heating system.

- **Name:** ``heating_system_fraction_heat_load_served``
- **Type:** ``Double``

- **Units:** ``Frac``

- **Required:** ``true``

<br/>

**Cooling System**
<<<<<<< HEAD

The cooling system type, efficiency type, and efficiency. Use 'none' if there is no cooling system or if there is a heat pump serving a cooling load.

- **Name:** ``cooling_system``
- **Type:** ``Choice``

- **Required:** ``true``

- **Choices:** `None`, `Central AC, SEER 8`, `Central AC, SEER 10`, `Central AC, SEER 13`, `Central AC, SEER 13, Grade 3 Installation`, `Central AC, SEER 14`, `Central AC, SEER 15`, `Central AC, SEER 16`, `Central AC, SEER 17`, `Central AC, SEER 17.5, Normalized Detailed Performance`, `Central AC, SEER 17.5, Absolute Detailed Performance`, `Central AC, SEER 18`, `Central AC, SEER 18, Grade 3 Installation`, `Central AC, SEER 21`, `Central AC, SEER 24`, `Central AC, SEER 24, Grade 3 Installation`, `Central AC, SEER 24.5`, `Central AC, SEER 27`, `Central AC, SEER2 12.4`, `Mini-Split AC, SEER 13`, `Mini-Split AC, SEER 17`, `Mini-Split AC, SEER 17, Normalized Detailed Performance`, `Mini-Split AC, SEER 17, Absolute Detailed Performance`, `Mini-Split AC, SEER 19`, `Mini-Split AC, SEER 19, Ducted`, `Mini-Split AC, SEER 19, Ducted, Grade 3 Installation`, `Mini-Split AC, SEER 24`, `Mini-Split AC, SEER 25`, `Mini-Split AC, SEER 29.3`, `Mini-Split AC, SEER 33`, `Room AC, EER 8.5`, `Room AC, EER 8.5, Electric Heating`, `Room AC, EER 9.8`, `Room AC, EER 10.7`, `Room AC, EER 12.0`, `Room AC, CEER 8.4`, `Packaged Terminal AC, EER 10.7`, `Packaged Terminal AC, EER 10.7, Electric Heating`, `Packaged Terminal AC, EER 10.7, 80% AFUE Gas Heating`, `Evaporative Cooler`, `Evaporative Cooler, Ducted`

<br/>

**Cooling System: Cooling Capacity**

The output cooling capacity of the cooling system. If not provided, the OS-HPXML autosized default (see <a href='https://openstudio-hpxml.readthedocs.io/en/v1.10.0/workflow_inputs.html#central-air-conditioner'>Central Air Conditioner</a>, <a href='https://openstudio-hpxml.readthedocs.io/en/v1.10.0/workflow_inputs.html#room-air-conditioner'>Room Air Conditioner</a>, <a href='https://openstudio-hpxml.readthedocs.io/en/v1.10.0/workflow_inputs.html#packaged-terminal-air-conditioner'>Packaged Terminal Air Conditioner</a>, <a href='https://openstudio-hpxml.readthedocs.io/en/v1.10.0/workflow_inputs.html#evaporative-cooler'>Evaporative Cooler</a>, <a href='https://openstudio-hpxml.readthedocs.io/en/v1.10.0/workflow_inputs.html#mini-split-air-conditioner'>Mini-Split Air Conditioner</a>) is used.

- **Name:** ``cooling_system_cooling_capacity``
- **Type:** ``Double``

- **Units:** ``Btu/hr``

- **Required:** ``false``

<br/>

**Cooling System: Cooling Autosizing Factor**

The capacity scaling factor applied to the auto-sizing methodology. If not provided, 1.0 is used.

- **Name:** ``cooling_system_cooling_autosizing_factor``
- **Type:** ``Double``

- **Required:** ``false``

<br/>

**Cooling System: Cooling Autosizing Limit**

The maximum capacity limit applied to the auto-sizing methodology. If not provided, no limit is used.

- **Name:** ``cooling_system_cooling_autosizing_limit``
- **Type:** ``Double``
=======

The cooling system type, efficiency type, and efficiency. Use 'none' if there is no cooling system or if there is a heat pump serving a cooling load.

- **Name:** ``cooling_system``
- **Type:** ``Choice``
>>>>>>> fd4b4c96

- **Units:** ``Btu/hr``

<<<<<<< HEAD
- **Required:** ``false``

<br/>

**Cooling System: Fraction Cool Load Served**

The cooling load served by the cooling system.

- **Name:** ``cooling_system_fraction_cool_load_served``
- **Type:** ``Double``

- **Units:** ``Frac``

- **Required:** ``true``

<br/>

**Cooling System: Integrated Heating System Heating Capacity**

The output heating capacity of the heating system integrated into cooling system. If not provided, the OS-HPXML autosized default (see <a href='https://openstudio-hpxml.readthedocs.io/en/v1.10.0/workflow_inputs.html#room-air-conditioner'>Room Air Conditioner</a>, <a href='https://openstudio-hpxml.readthedocs.io/en/v1.10.0/workflow_inputs.html#packaged-terminal-air-conditioner'>Packaged Terminal Air Conditioner</a>) is used. Only used for room air conditioner and packaged terminal air conditioner.

- **Name:** ``cooling_system_integrated_heating_system_capacity``
- **Type:** ``Double``

- **Units:** ``Btu/hr``

- **Required:** ``false``

<br/>

**Cooling System: Integrated Heating System Fraction Heat Load Served**

The heating load served by the heating system integrated into cooling system. Only used for packaged terminal air conditioner and room air conditioner.

- **Name:** ``cooling_system_integrated_heating_system_fraction_heat_load_served``
- **Type:** ``Double``

- **Units:** ``Frac``

- **Required:** ``false``
=======
- **Choices:** `None`, `Central AC, SEER 8`, `Central AC, SEER 10`, `Central AC, SEER 13`, `Central AC, SEER 13, Grade 3 Installation`, `Central AC, SEER 14`, `Central AC, SEER 15`, `Central AC, SEER 16`, `Central AC, SEER 17`, `Central AC, SEER 17.5, Normalized Detailed Performance`, `Central AC, SEER 17.5, Absolute Detailed Performance`, `Central AC, SEER 18`, `Central AC, SEER 18, Grade 3 Installation`, `Central AC, SEER 21`, `Central AC, SEER 24`, `Central AC, SEER 24, Grade 3 Installation`, `Central AC, SEER 24.5`, `Central AC, SEER 27`, `Central AC, SEER2 12.4`, `Mini-Split AC, SEER 13`, `Mini-Split AC, SEER 17`, `Mini-Split AC, SEER 17, Normalized Detailed Performance`, `Mini-Split AC, SEER 17, Absolute Detailed Performance`, `Mini-Split AC, SEER 19`, `Mini-Split AC, SEER 19, Ducted`, `Mini-Split AC, SEER 19, Ducted, Grade 3 Installation`, `Mini-Split AC, SEER 24`, `Mini-Split AC, SEER 25`, `Mini-Split AC, SEER 29.3`, `Mini-Split AC, SEER 33`, `Room AC, EER 8.5`, `Room AC, EER 8.5, Electric Heating`, `Room AC, EER 9.8`, `Room AC, EER 10.7`, `Room AC, EER 12.0`, `Room AC, CEER 8.4`, `Packaged Terminal AC, EER 10.7`, `Packaged Terminal AC, EER 10.7, Electric Heating`, `Packaged Terminal AC, EER 10.7, 80% AFUE Gas Heating`, `Evaporative Cooler`, `Evaporative Cooler, Ducted`
>>>>>>> fd4b4c96

<br/>

**Heat Pump**

The heat pump type/efficiency.

- **Name:** ``heat_pump``
- **Type:** ``Choice``

- **Required:** ``true``

- **Choices:** `None`, `Central HP, SEER 8, 6.0 HSPF`, `Central HP, SEER 10, 6.2 HSPF`, `Central HP, SEER 10, 6.8 HSPF`, `Central HP, SEER 10.3, 7.0 HSPF`, `Central HP, SEER 11.5, 7.5 HSPF`, `Central HP, SEER 13, 7.7 HSPF`, `Central HP, SEER 13, 7.7 HSPF, 5F Compressor Lockout`, `Central HP, SEER 13, 7.7 HSPF, 25F Compressor Lockout`, `Central HP, SEER 13, 7.7 HSPF, 30F Compressor Lockout`, `Central HP, SEER 13, 7.7 HSPF, Heating Capacity 17F`, `Central HP, SEER 13, 7.7 HSPF, Grade 3 Installation`, `Central HP, SEER 13, 8.0 HSPF`, `Central HP, SEER 13, 9.85 HSPF`, `Central HP, SEER 14, 8.2 HSPF`, `Central HP, SEER 14.3, 8.5 HSPF`, `Central HP, SEER 15, 8.5 HSPF`, `Central HP, SEER 15, 9.0 HSPF`, `Central HP, SEER 16, 9.0 HSPF`, `Central HP, SEER 16, 9.2 HSPF, -20F Compressor Lockout`, `Central HP, SEER 16, 9.2 HSPF, Heating Capacity 5F`, `Central HP, SEER 17, 8.7 HSPF`, `Central HP, SEER 17.25, 10 HPSF, Normalized Detailed Performance`, `Central HP, SEER 17.5, 9.5 HSPF, Normalized Detailed Performance`, `Central HP, SEER 17.5, 9.5 HSPF, Absolute Detailed Performance`, `Central HP, SEER 17.5, 9.5 HSPF, Absolute Detailed Performance, Grade 3 Installation`, `Central HP, SEER 18, 9.3 HSPF`, `Central HP, SEER 18, 9.3 HSPF, 30F Compressor Lockout`, `Central HP, SEER 18, 9.3 HSPF, Grade 3 Installation`, `Central HP, SEER 20, 11 HSPF`, `Central HP, SEER 20, 11 HSPF, Heating Capacity 5F`, `Central HP, SEER 22, 10 HSPF`, `Central HP, SEER 22, 10 HSPF, Grade 3 Installation`, `Central HP, SEER 22, 10 HSPF, 30F Compressor Lockout`, `Central HP, SEER 24, 13 HSPF`, `Central HP, SEER 24, 13 HSPF, Heating Capacity 5F`, `Central HP, SEER2 12.4, HSPF2 6.5, Heating Capacity 17F`, `Mini-Split HP, SEER 14.5, 8.2 HSPF`, `Mini-Split HP, SEER 14.5, 8.2 HSPF, Ducted`, `Mini-Split HP, SEER 16, 9.2 HSPF`, `Mini-Split HP, SEER 16.7, 11.3 HSPF, Absolute Detailed Performance`, `Mini-Split HP, SEER 16.7, 11.3 HSPF, Normalized Detailed Performance`, `Mini-Split HP, SEER 17, 9.5 HSPF`, `Mini-Split HP, SEER 17, 9.5 HSPF, Ducted`, `Mini-Split HP, SEER 17, 10 HSPF, Absolute Detailed Performance`, `Mini-Split HP, SEER 17, 10 HSPF, Normalized Detailed Performance`, `Mini-Split HP, SEER 18.0, 9.6 HSPF`, `Mini-Split HP, SEER 18.0, 9.6 HSPF, Ducted`, `Mini-Split HP, SEER 19, 10 HSPF, Ducted`, `Mini-Split HP, SEER 19, 10 HSPF, Grade 3 Installation`, `Mini-Split HP, SEER 19, 10 HSPF, 30F Compressor Lockout`, `Mini-Split HP, SEER 19, 10 HSPF`, `Mini-Split HP, SEER 19, 10 HSPF, Absolute Detailed Performance`, `Mini-Split HP, SEER 20, 11 HSPF`, `Mini-Split HP, SEER 24, 13 HSPF`, `Mini-Split HP, SEER 25, 12.7 HSPF`, `Mini-Split HP, SEER 25, 12.7 HSPF, Ducted`, `Mini-Split HP, SEER 29.3, 14 HSPF`, `Mini-Split HP, SEER 29.3, 14 HSPF, Ducted`, `Mini-Split HP, SEER 33, 13.3 HSPF`, `Mini-Split HP, SEER 33, 13.3 HSPF, Ducted`, `Geothermal HP, EER 16.6, COP 3.6`, `Geothermal HP, EER 16.6, COP 3.6, Grade 3 Installation`, `Geothermal HP, EER 18.2, COP 3.7`, `Geothermal HP, EER 19.4, COP 3.8`, `Geothermal HP, EER 20.2, COP 4.2`, `Geothermal HP, EER 20.5, COP 4.0`, `Packaged Terminal HP, EER 11.4, COP 3.6`, `Room AC w/ Reverse Cycle, EER 11.4, COP 3.6`

<br/>

**Heat Pump: Heating Capacity**

The output heating capacity of the heat pump. If not provided, the OS-HPXML autosized default (see <a href='https://openstudio-hpxml.readthedocs.io/en/v1.10.0/workflow_inputs.html#air-to-air-heat-pump'>Air-to-Air Heat Pump</a>, <a href='https://openstudio-hpxml.readthedocs.io/en/v1.10.0/workflow_inputs.html#mini-split-heat-pump'>Mini-Split Heat Pump</a>, <a href='https://openstudio-hpxml.readthedocs.io/en/v1.10.0/workflow_inputs.html#packaged-terminal-heat-pump'>Packaged Terminal Heat Pump</a>, <a href='https://openstudio-hpxml.readthedocs.io/en/v1.10.0/workflow_inputs.html#room-air-conditioner-w-reverse-cycle'>Room Air Conditioner w/ Reverse Cycle</a>, <a href='https://openstudio-hpxml.readthedocs.io/en/v1.10.0/workflow_inputs.html#ground-to-air-heat-pump'>Ground-to-Air Heat Pump</a>) is used.

- **Name:** ``heat_pump_heating_capacity``
- **Type:** ``Double``

- **Units:** ``Btu/hr``

- **Required:** ``false``

<br/>

**Heat Pump: Heating Autosizing Factor**

The capacity scaling factor applied to the auto-sizing methodology. If not provided, 1.0 is used.

- **Name:** ``heat_pump_heating_autosizing_factor``
- **Type:** ``Double``

- **Required:** ``false``

<br/>

**Heat Pump: Heating Autosizing Limit**

The maximum capacity limit applied to the auto-sizing methodology. If not provided, no limit is used.

- **Name:** ``heat_pump_heating_autosizing_limit``
- **Type:** ``Double``

- **Units:** ``Btu/hr``

- **Required:** ``false``

<br/>

**Heat Pump: Cooling Capacity**

The output cooling capacity of the heat pump. If not provided, the OS-HPXML autosized default (see <a href='https://openstudio-hpxml.readthedocs.io/en/v1.10.0/workflow_inputs.html#air-to-air-heat-pump'>Air-to-Air Heat Pump</a>, <a href='https://openstudio-hpxml.readthedocs.io/en/v1.10.0/workflow_inputs.html#mini-split-heat-pump'>Mini-Split Heat Pump</a>, <a href='https://openstudio-hpxml.readthedocs.io/en/v1.10.0/workflow_inputs.html#packaged-terminal-heat-pump'>Packaged Terminal Heat Pump</a>, <a href='https://openstudio-hpxml.readthedocs.io/en/v1.10.0/workflow_inputs.html#room-air-conditioner-w-reverse-cycle'>Room Air Conditioner w/ Reverse Cycle</a>, <a href='https://openstudio-hpxml.readthedocs.io/en/v1.10.0/workflow_inputs.html#ground-to-air-heat-pump'>Ground-to-Air Heat Pump</a>) is used.

- **Name:** ``heat_pump_cooling_capacity``
- **Type:** ``Double``

- **Units:** ``Btu/hr``

- **Required:** ``false``

<br/>

<<<<<<< HEAD
**Heat Pump: Cooling Autosizing Factor**

The capacity scaling factor applied to the auto-sizing methodology. If not provided, 1.0 is used.

- **Name:** ``heat_pump_cooling_autosizing_factor``
- **Type:** ``Double``
=======
**Cooling System: Integrated Heating System Heating Capacity**

The output heating capacity of the heating system integrated into cooling system. If not provided, the OS-HPXML autosized default (see <a href='https://openstudio-hpxml.readthedocs.io/en/v1.10.0/workflow_inputs.html#room-air-conditioner'>Room Air Conditioner</a>, <a href='https://openstudio-hpxml.readthedocs.io/en/v1.10.0/workflow_inputs.html#packaged-terminal-air-conditioner'>Packaged Terminal Air Conditioner</a>) is used. Only used for room air conditioner and packaged terminal air conditioner.

- **Name:** ``cooling_system_integrated_heating_system_capacity``
- **Type:** ``Double``

- **Units:** ``Btu/hr``
>>>>>>> fd4b4c96

- **Required:** ``false``

<br/>

<<<<<<< HEAD
**Heat Pump: Cooling Autosizing Limit**

The maximum capacity limit applied to the auto-sizing methodology. If not provided, no limit is used.

- **Name:** ``heat_pump_cooling_autosizing_limit``
=======
**Cooling System: Integrated Heating System Fraction Heat Load Served**

The heating load served by the heating system integrated into cooling system. Only used for packaged terminal air conditioner and room air conditioner.

- **Name:** ``cooling_system_integrated_heating_system_fraction_heat_load_served``
>>>>>>> fd4b4c96
- **Type:** ``Double``

- **Units:** ``Btu/hr``

- **Required:** ``false``

<br/>

<<<<<<< HEAD
**Heat Pump: Fraction Heat Load Served**

The heating load served by the heat pump.

- **Name:** ``heat_pump_fraction_heat_load_served``
- **Type:** ``Double``
=======
**Heat Pump**

The heat pump type/efficiency.

- **Name:** ``heat_pump``
- **Type:** ``Choice``
>>>>>>> fd4b4c96

- **Required:** ``true``

<<<<<<< HEAD
- **Required:** ``true``

<br/>

**Heat Pump: Fraction Cool Load Served**

The cooling load served by the heat pump.

- **Name:** ``heat_pump_fraction_cool_load_served``
- **Type:** ``Double``

- **Units:** ``Frac``
=======
- **Choices:** `None`, `Central HP, SEER 8, 6.0 HSPF`, `Central HP, SEER 10, 6.2 HSPF`, `Central HP, SEER 10, 6.8 HSPF`, `Central HP, SEER 10.3, 7.0 HSPF`, `Central HP, SEER 11.5, 7.5 HSPF`, `Central HP, SEER 13, 7.7 HSPF`, `Central HP, SEER 13, 7.7 HSPF, 5F Compressor Lockout`, `Central HP, SEER 13, 7.7 HSPF, 25F Compressor Lockout`, `Central HP, SEER 13, 7.7 HSPF, 30F Compressor Lockout`, `Central HP, SEER 13, 7.7 HSPF, Heating Capacity 17F`, `Central HP, SEER 13, 7.7 HSPF, Grade 3 Installation`, `Central HP, SEER 13, 8.0 HSPF`, `Central HP, SEER 13, 9.85 HSPF`, `Central HP, SEER 14, 8.2 HSPF`, `Central HP, SEER 14.3, 8.5 HSPF`, `Central HP, SEER 15, 8.5 HSPF`, `Central HP, SEER 15, 9.0 HSPF`, `Central HP, SEER 16, 9.0 HSPF`, `Central HP, SEER 16, 9.2 HSPF, -20F Compressor Lockout`, `Central HP, SEER 16, 9.2 HSPF, Heating Capacity 5F`, `Central HP, SEER 17, 8.7 HSPF`, `Central HP, SEER 17.25, 10 HPSF, Normalized Detailed Performance`, `Central HP, SEER 17.5, 9.5 HSPF, Normalized Detailed Performance`, `Central HP, SEER 17.5, 9.5 HSPF, Absolute Detailed Performance`, `Central HP, SEER 17.5, 9.5 HSPF, Absolute Detailed Performance, Grade 3 Installation`, `Central HP, SEER 18, 9.3 HSPF`, `Central HP, SEER 18, 9.3 HSPF, 30F Compressor Lockout`, `Central HP, SEER 18, 9.3 HSPF, Grade 3 Installation`, `Central HP, SEER 20, 11 HSPF`, `Central HP, SEER 20, 11 HSPF, Heating Capacity 5F`, `Central HP, SEER 22, 10 HSPF`, `Central HP, SEER 22, 10 HSPF, Grade 3 Installation`, `Central HP, SEER 22, 10 HSPF, 30F Compressor Lockout`, `Central HP, SEER 24, 13 HSPF`, `Central HP, SEER 24, 13 HSPF, Heating Capacity 5F`, `Central HP, SEER2 12.4, HSPF2 6.5, Heating Capacity 17F`, `Mini-Split HP, SEER 14.5, 8.2 HSPF`, `Mini-Split HP, SEER 14.5, 8.2 HSPF, Ducted`, `Mini-Split HP, SEER 16, 9.2 HSPF`, `Mini-Split HP, SEER 16.7, 11.3 HSPF, Absolute Detailed Performance`, `Mini-Split HP, SEER 16.7, 11.3 HSPF, Normalized Detailed Performance`, `Mini-Split HP, SEER 17, 9.5 HSPF`, `Mini-Split HP, SEER 17, 9.5 HSPF, Ducted`, `Mini-Split HP, SEER 17, 10 HSPF, Absolute Detailed Performance`, `Mini-Split HP, SEER 17, 10 HSPF, Normalized Detailed Performance`, `Mini-Split HP, SEER 18.0, 9.6 HSPF`, `Mini-Split HP, SEER 18.0, 9.6 HSPF, Ducted`, `Mini-Split HP, SEER 19, 10 HSPF, Ducted`, `Mini-Split HP, SEER 19, 10 HSPF, Grade 3 Installation`, `Mini-Split HP, SEER 19, 10 HSPF, 30F Compressor Lockout`, `Mini-Split HP, SEER 19, 10 HSPF`, `Mini-Split HP, SEER 19, 10 HSPF, Absolute Detailed Performance`, `Mini-Split HP, SEER 20, 11 HSPF`, `Mini-Split HP, SEER 24, 13 HSPF`, `Mini-Split HP, SEER 25, 12.7 HSPF`, `Mini-Split HP, SEER 25, 12.7 HSPF, Ducted`, `Mini-Split HP, SEER 29.3, 14 HSPF`, `Mini-Split HP, SEER 29.3, 14 HSPF, Ducted`, `Mini-Split HP, SEER 33, 13.3 HSPF`, `Mini-Split HP, SEER 33, 13.3 HSPF, Ducted`, `Geothermal HP, EER 16.6, COP 3.6`, `Geothermal HP, EER 16.6, COP 3.6, Grade 3 Installation`, `Geothermal HP, EER 18.2, COP 3.7`, `Geothermal HP, EER 19.4, COP 3.8`, `Geothermal HP, EER 20.2, COP 4.2`, `Geothermal HP, EER 20.5, COP 4.0`, `Packaged Terminal HP, EER 11.4, COP 3.6`, `Room AC w/ Reverse Cycle, EER 11.4, COP 3.6`

<br/>

**Heat Pump: Heating Capacity**

The output heating capacity of the heat pump. If not provided, the OS-HPXML autosized default (see <a href='https://openstudio-hpxml.readthedocs.io/en/v1.10.0/workflow_inputs.html#air-to-air-heat-pump'>Air-to-Air Heat Pump</a>, <a href='https://openstudio-hpxml.readthedocs.io/en/v1.10.0/workflow_inputs.html#mini-split-heat-pump'>Mini-Split Heat Pump</a>, <a href='https://openstudio-hpxml.readthedocs.io/en/v1.10.0/workflow_inputs.html#packaged-terminal-heat-pump'>Packaged Terminal Heat Pump</a>, <a href='https://openstudio-hpxml.readthedocs.io/en/v1.10.0/workflow_inputs.html#room-air-conditioner-w-reverse-cycle'>Room Air Conditioner w/ Reverse Cycle</a>, <a href='https://openstudio-hpxml.readthedocs.io/en/v1.10.0/workflow_inputs.html#ground-to-air-heat-pump'>Ground-to-Air Heat Pump</a>) is used.

- **Name:** ``heat_pump_heating_capacity``
- **Type:** ``Double``

- **Units:** ``Btu/hr``
>>>>>>> fd4b4c96

- **Required:** ``true``

<br/>

<<<<<<< HEAD
**Heat Pump: Backup Type**

The type, fuel type, and efficiency of the heat pump backup. Use 'none' if there is no backup heating. If Backup Type is 'separate', Heating System 2 is used to specify the backup.

- **Name:** ``heat_pump_backup``
- **Type:** ``Choice``
=======
**Heat Pump: Heating Autosizing Factor**

The capacity scaling factor applied to the auto-sizing methodology. If not provided, 1.0 is used.

- **Name:** ``heat_pump_heating_autosizing_factor``
- **Type:** ``Double``
>>>>>>> fd4b4c96

- **Required:** ``true``

<<<<<<< HEAD
- **Choices:** `None`, `Integrated, Electricity, 100% Efficiency`, `Integrated, Electricity, 100% Efficiency, 35F Lockout`, `Integrated, Natural Gas, 95% AFUE, 30F Lockout`, `Integrated, Natural Gas, 60% AFUE, 40F Lockout`, `Integrated, Natural Gas, 76% AFUE, 40F Lockout`, `Integrated, Natural Gas, 80% AFUE, 40F Lockout`, `Integrated, Natural Gas, 92.5% AFUE, 40F Lockout`, `Integrated, Natural Gas, 95% AFUE, 40F Lockout`, `Integrated, Natural Gas, 95% AFUE, 45F Lockout`, `Integrated, Fuel Oil, 60% AFUE, 40F Lockout`, `Integrated, Fuel Oil, 76% AFUE, 40F Lockout`, `Integrated, Fuel Oil, 80% AFUE, 40F Lockout`, `Integrated, Fuel Oil, 92.5% AFUE, 40F Lockout`, `Integrated, Propane, 60% AFUE, 40F Lockout`, `Integrated, Propane, 76% AFUE, 40F Lockout`, `Integrated, Propane, 80% AFUE, 40F Lockout`, `Integrated, Propane, 92.5% AFUE, 40F Lockout`, `Separate`, `Separate, 30F Lockout`, `Separate, -20F Lockout`

<br/>

**Heat Pump: Backup Heating Autosizing Factor**

The capacity scaling factor applied to the auto-sizing methodology if Backup Type is 'integrated'. If not provided, 1.0 is used. If Backup Type is 'separate', use Heating System 2: Heating Autosizing Factor.

- **Name:** ``heat_pump_backup_heating_autosizing_factor``
- **Type:** ``Double``

=======
<br/>

**Heat Pump: Heating Autosizing Limit**

The maximum capacity limit applied to the auto-sizing methodology. If not provided, no limit is used.

- **Name:** ``heat_pump_heating_autosizing_limit``
- **Type:** ``Double``

- **Units:** ``Btu/hr``

>>>>>>> fd4b4c96
- **Required:** ``false``

<br/>

<<<<<<< HEAD
**Heat Pump: Backup Heating Autosizing Limit**

The maximum capacity limit applied to the auto-sizing methodology if Backup Type is 'integrated'. If not provided, no limit is used. If Backup Type is 'separate', use Heating System 2: Heating Autosizing Limit.

- **Name:** ``heat_pump_backup_heating_autosizing_limit``
=======
**Heat Pump: Cooling Capacity**

The output cooling capacity of the heat pump. If not provided, the OS-HPXML autosized default (see <a href='https://openstudio-hpxml.readthedocs.io/en/v1.10.0/workflow_inputs.html#air-to-air-heat-pump'>Air-to-Air Heat Pump</a>, <a href='https://openstudio-hpxml.readthedocs.io/en/v1.10.0/workflow_inputs.html#mini-split-heat-pump'>Mini-Split Heat Pump</a>, <a href='https://openstudio-hpxml.readthedocs.io/en/v1.10.0/workflow_inputs.html#packaged-terminal-heat-pump'>Packaged Terminal Heat Pump</a>, <a href='https://openstudio-hpxml.readthedocs.io/en/v1.10.0/workflow_inputs.html#room-air-conditioner-w-reverse-cycle'>Room Air Conditioner w/ Reverse Cycle</a>, <a href='https://openstudio-hpxml.readthedocs.io/en/v1.10.0/workflow_inputs.html#ground-to-air-heat-pump'>Ground-to-Air Heat Pump</a>) is used.

- **Name:** ``heat_pump_cooling_capacity``
>>>>>>> fd4b4c96
- **Type:** ``Double``

- **Units:** ``Btu/hr``

- **Required:** ``false``

<br/>

<<<<<<< HEAD
**Heat Pump: Backup Heating Capacity**

The backup output heating capacity of the heat pump. If not provided, the OS-HPXML autosized default (see <a href='https://openstudio-hpxml.readthedocs.io/en/v1.10.0/workflow_inputs.html#backup'>Backup</a>) is used. Only applies if Backup Type is 'integrated'.

- **Name:** ``heat_pump_backup_heating_capacity``
- **Type:** ``Double``

- **Units:** ``Btu/hr``

=======
**Heat Pump: Cooling Autosizing Factor**

The capacity scaling factor applied to the auto-sizing methodology. If not provided, 1.0 is used.

- **Name:** ``heat_pump_cooling_autosizing_factor``
- **Type:** ``Double``

>>>>>>> fd4b4c96
- **Required:** ``false``

<br/>

<<<<<<< HEAD
**Heat Pump: Sizing Methodology**

The auto-sizing methodology to use when the heat pump capacity is not provided. If not provided, the OS-HPXML default (see <a href='https://openstudio-hpxml.readthedocs.io/en/v1.10.0/workflow_inputs.html#hpxml-hvac-sizing-control'>HPXML HVAC Sizing Control</a>) is used.

- **Name:** ``heat_pump_sizing_methodology``
- **Type:** ``Choice``

- **Required:** ``false``

- **Choices:** `ACCA`, `HERS`, `MaxLoad`

<br/>

**Heat Pump: Backup Sizing Methodology**

The auto-sizing methodology to use when the heat pump backup capacity is not provided. If not provided, the OS-HPXML default (see <a href='https://openstudio-hpxml.readthedocs.io/en/v1.10.0/workflow_inputs.html#hpxml-hvac-sizing-control'>HPXML HVAC Sizing Control</a>) is used.

- **Name:** ``heat_pump_backup_sizing_methodology``
- **Type:** ``Choice``

- **Required:** ``false``

- **Choices:** `emergency`, `supplemental`

<br/>

**Geothermal Loop**

The geothermal loop configuration (only vertical is currently supported), borefield configuration, grout/pipe type, and other numerical inputs that specify a detailed geothermal loop.

- **Name:** ``geothermal_loop``
- **Type:** ``Choice``

- **Required:** ``false``

- **Choices:** `None`, `Vertical Loop, Default`, `Vertical Loop, Default, Specified Loop Flow`, `Vertical Loop, Default, Specified Borehole Count`, `Vertical Loop, Default, Specified Borehole Length`, `Vertical Loop, Default, Specified Loop Flow and Borehole Count`, `Vertical Loop, Default, Specified Borehole Count and Length`, `Vertical Loop, Default, Specified Loop Flow and Borehole Length`, `Vertical Loop, Default, Thermally Enhanced Grout`, `Vertical Loop, Default, Thermally Enhanced Pipe`, `Vertical Loop, Lopsided U Borefield, Detailed`, `Vertical Loop, Rectangular Borefield, Detailed`

<br/>

**Heating System 2**

The type/efficiency of the second heating system. Efficiency is Rated AFUE or Percent as a Fraction. If a heat pump is specified and the backup type is 'separate', this heating system represents 'separate' backup heating.

- **Name:** ``heating_system_2``
- **Type:** ``Choice``

- **Required:** ``true``

- **Choices:** `None`, `Electric Resistance`, `Central Furnace, 60% AFUE`, `Central Furnace, 64% AFUE`, `Central Furnace, 68% AFUE`, `Central Furnace, 72% AFUE`, `Central Furnace, 76% AFUE`, `Central Furnace, 78% AFUE`, `Central Furnace, 80% AFUE`, `Central Furnace, 85% AFUE`, `Central Furnace, 90% AFUE`, `Central Furnace, 92% AFUE`, `Central Furnace, 92% AFUE, Pilot Light`, `Central Furnace, 92% AFUE, Grade 3 Installation`, `Central Furnace, 92.5% AFUE`, `Central Furnace, 96% AFUE`, `Central Furnace, 98% AFUE`, `Central Furnace, 100% AFUE`, `Wall Furnace, 60% AFUE`, `Wall Furnace, 68% AFUE`, `Wall Furnace, 82% AFUE`, `Wall Furnace, 98% AFUE`, `Wall Furnace, 100% AFUE`, `Floor Furnace, 60% AFUE`, `Floor Furnace, 70% AFUE`, `Floor Furnace, 80% AFUE`, `Floor Furnace, 80% AFUE, Pilot Light`, `Boiler, 72% AFUE`, `Boiler, 76% AFUE`, `Boiler, 80% AFUE`, `Boiler, 82% AFUE`, `Boiler, 85% AFUE`, `Boiler, 90% AFUE`, `Boiler, 92% AFUE`, `Boiler, 92% AFUE, Pilot Light`, `Boiler, 95% AFUE`, `Boiler, 96% AFUE`, `Boiler, 98% AFUE`, `Boiler, 100% AFUE`, `Shared Boiler w/ Baseboard, 78% AFUE`, `Shared Boiler w/ Baseboard, 92% AFUE`, `Shared Boiler w/ Baseboard, 100% AFUE`, `Shared Boiler w/ Fan Coil, 78% AFUE`, `Shared Boiler w/ Fan Coil, 92% AFUE`, `Shared Boiler w/ Fan Coil, 100% AFUE`, `Stove, 60% Efficiency`, `Stove, 70% Efficiency`, `Stove, 80% Efficiency`, `Space Heater, 60% Efficiency`, `Space Heater, 70% Efficiency`, `Space Heater, 80% Efficiency`, `Space Heater, 92% Efficiency`, `Space Heater, 100% Efficiency`, `Fireplace, 60% Efficiency`, `Fireplace, 70% Efficiency`, `Fireplace, 80% Efficiency`, `Fireplace, 100% Efficiency`

<br/>

**Heating System 2: Fuel Type**

The fuel type of the second heating system. Ignored for ElectricResistance.

- **Name:** ``heating_system_2_fuel``
- **Type:** ``Choice``

- **Required:** ``true``
=======
**Heat Pump: Cooling Autosizing Limit**

The maximum capacity limit applied to the auto-sizing methodology. If not provided, no limit is used.

- **Name:** ``heat_pump_cooling_autosizing_limit``
- **Type:** ``Double``

- **Units:** ``Btu/hr``

- **Required:** ``false``

<br/>

**Heat Pump: Fraction Heat Load Served**

The heating load served by the heat pump.

- **Name:** ``heat_pump_fraction_heat_load_served``
- **Type:** ``Double``

- **Units:** ``Frac``

- **Required:** ``true``

<br/>

**Heat Pump: Fraction Cool Load Served**

The cooling load served by the heat pump.

- **Name:** ``heat_pump_fraction_cool_load_served``
- **Type:** ``Double``

- **Units:** ``Frac``

- **Required:** ``true``

<br/>

**Heat Pump: Backup Type**

The type, fuel type, and efficiency of the heat pump backup. Use 'none' if there is no backup heating. If Backup Type is 'separate', Heating System 2 is used to specify the backup.

- **Name:** ``heat_pump_backup``
- **Type:** ``Choice``

- **Required:** ``true``

- **Choices:** `None`, `Integrated, Electricity, 100% Efficiency`, `Integrated, Electricity, 100% Efficiency, 35F Lockout`, `Integrated, Natural Gas, 95% AFUE, 30F Lockout`, `Integrated, Natural Gas, 60% AFUE, 40F Lockout`, `Integrated, Natural Gas, 76% AFUE, 40F Lockout`, `Integrated, Natural Gas, 80% AFUE, 40F Lockout`, `Integrated, Natural Gas, 92.5% AFUE, 40F Lockout`, `Integrated, Natural Gas, 95% AFUE, 40F Lockout`, `Integrated, Natural Gas, 95% AFUE, 45F Lockout`, `Integrated, Fuel Oil, 60% AFUE, 40F Lockout`, `Integrated, Fuel Oil, 76% AFUE, 40F Lockout`, `Integrated, Fuel Oil, 80% AFUE, 40F Lockout`, `Integrated, Fuel Oil, 92.5% AFUE, 40F Lockout`, `Integrated, Propane, 60% AFUE, 40F Lockout`, `Integrated, Propane, 76% AFUE, 40F Lockout`, `Integrated, Propane, 80% AFUE, 40F Lockout`, `Integrated, Propane, 92.5% AFUE, 40F Lockout`, `Separate`, `Separate, 30F Lockout`, `Separate, -20F Lockout`

<br/>

**Heat Pump: Backup Heating Autosizing Factor**

The capacity scaling factor applied to the auto-sizing methodology if Backup Type is 'integrated'. If not provided, 1.0 is used. If Backup Type is 'separate', use Heating System 2: Heating Autosizing Factor.

- **Name:** ``heat_pump_backup_heating_autosizing_factor``
- **Type:** ``Double``

- **Required:** ``false``

<br/>

**Heat Pump: Backup Heating Autosizing Limit**

The maximum capacity limit applied to the auto-sizing methodology if Backup Type is 'integrated'. If not provided, no limit is used. If Backup Type is 'separate', use Heating System 2: Heating Autosizing Limit.

- **Name:** ``heat_pump_backup_heating_autosizing_limit``
- **Type:** ``Double``

- **Units:** ``Btu/hr``
>>>>>>> fd4b4c96

- **Choices:** `electricity`, `natural gas`, `fuel oil`, `propane`, `wood`, `wood pellets`, `coal`

<br/>

<<<<<<< HEAD
**Heating System 2: Heating Capacity**

The output heating capacity of the second heating system. If not provided, the OS-HPXML autosized default (see <a href='https://openstudio-hpxml.readthedocs.io/en/v1.10.0/workflow_inputs.html#hpxml-heating-systems'>HPXML Heating Systems</a>) is used.

- **Name:** ``heating_system_2_heating_capacity``
=======
**Heat Pump: Backup Heating Capacity**

The backup output heating capacity of the heat pump. If not provided, the OS-HPXML autosized default (see <a href='https://openstudio-hpxml.readthedocs.io/en/v1.10.0/workflow_inputs.html#backup'>Backup</a>) is used. Only applies if Backup Type is 'integrated'.

- **Name:** ``heat_pump_backup_heating_capacity``
>>>>>>> fd4b4c96
- **Type:** ``Double``

- **Units:** ``Btu/hr``

- **Required:** ``false``

<br/>

<<<<<<< HEAD
**Heating System 2: Heating Autosizing Factor**
=======
**Heat Pump: Sizing Methodology**
>>>>>>> fd4b4c96

The auto-sizing methodology to use when the heat pump capacity is not provided. If not provided, the OS-HPXML default (see <a href='https://openstudio-hpxml.readthedocs.io/en/v1.10.0/workflow_inputs.html#hpxml-hvac-sizing-control'>HPXML HVAC Sizing Control</a>) is used.

<<<<<<< HEAD
- **Name:** ``heating_system_2_heating_autosizing_factor``
- **Type:** ``Double``
=======
- **Name:** ``heat_pump_sizing_methodology``
- **Type:** ``Choice``
>>>>>>> fd4b4c96

- **Required:** ``false``

- **Choices:** `ACCA`, `HERS`, `MaxLoad`

<<<<<<< HEAD
**Heating System 2: Heating Autosizing Limit**
=======
<br/>
>>>>>>> fd4b4c96

**Heat Pump: Backup Sizing Methodology**

<<<<<<< HEAD
- **Name:** ``heating_system_2_heating_autosizing_limit``
- **Type:** ``Double``
=======
The auto-sizing methodology to use when the heat pump backup capacity is not provided. If not provided, the OS-HPXML default (see <a href='https://openstudio-hpxml.readthedocs.io/en/v1.10.0/workflow_inputs.html#hpxml-hvac-sizing-control'>HPXML HVAC Sizing Control</a>) is used.
>>>>>>> fd4b4c96

- **Name:** ``heat_pump_backup_sizing_methodology``
- **Type:** ``Choice``

- **Required:** ``false``

- **Choices:** `emergency`, `supplemental`

<<<<<<< HEAD
**Heating System 2: Fraction Heat Load Served**

The heat load served fraction of the second heating system. Ignored if this heating system serves as a backup system for a heat pump.

- **Name:** ``heating_system_2_fraction_heat_load_served``
- **Type:** ``Double``
=======
<br/>

**Geothermal Loop**

The geothermal loop configuration (only vertical is currently supported), borefield configuration, grout/pipe type, and other numerical inputs that specify a detailed geothermal loop.
>>>>>>> fd4b4c96

- **Name:** ``geothermal_loop``
- **Type:** ``Choice``

- **Required:** ``true``

- **Choices:** `None`, `Vertical Loop, Default`, `Vertical Loop, Default, Specified Loop Flow`, `Vertical Loop, Default, Specified Borehole Count`, `Vertical Loop, Default, Specified Borehole Length`, `Vertical Loop, Default, Specified Loop Flow and Borehole Count`, `Vertical Loop, Default, Specified Borehole Count and Length`, `Vertical Loop, Default, Specified Loop Flow and Borehole Length`, `Vertical Loop, Default, Thermally Enhanced Grout`, `Vertical Loop, Default, Thermally Enhanced Pipe`, `Vertical Loop, Lopsided U Borefield, Detailed`, `Vertical Loop, Rectangular Borefield, Detailed`

<br/>

<<<<<<< HEAD
**HVAC Control: Heating Weekday Setpoint Schedule**

Specify the constant or 24-hour comma-separated weekday heating setpoint schedule. Required unless a detailed CSV schedule is provided.

=======
**Heating System 2**

The type/efficiency of the second heating system. Efficiency is Rated AFUE or Percent as a Fraction. If a heat pump is specified and the backup type is 'separate', this heating system represents 'separate' backup heating.

- **Name:** ``heating_system_2``
- **Type:** ``Choice``

- **Required:** ``true``

- **Choices:** `None`, `Electric Resistance`, `Central Furnace, 60% AFUE`, `Central Furnace, 64% AFUE`, `Central Furnace, 68% AFUE`, `Central Furnace, 72% AFUE`, `Central Furnace, 76% AFUE`, `Central Furnace, 78% AFUE`, `Central Furnace, 80% AFUE`, `Central Furnace, 85% AFUE`, `Central Furnace, 90% AFUE`, `Central Furnace, 92% AFUE`, `Central Furnace, 92% AFUE, Pilot Light`, `Central Furnace, 92% AFUE, Grade 3 Installation`, `Central Furnace, 92.5% AFUE`, `Central Furnace, 96% AFUE`, `Central Furnace, 98% AFUE`, `Central Furnace, 100% AFUE`, `Wall Furnace, 60% AFUE`, `Wall Furnace, 68% AFUE`, `Wall Furnace, 82% AFUE`, `Wall Furnace, 98% AFUE`, `Wall Furnace, 100% AFUE`, `Floor Furnace, 60% AFUE`, `Floor Furnace, 70% AFUE`, `Floor Furnace, 80% AFUE`, `Floor Furnace, 80% AFUE, Pilot Light`, `Boiler, 72% AFUE`, `Boiler, 76% AFUE`, `Boiler, 80% AFUE`, `Boiler, 82% AFUE`, `Boiler, 85% AFUE`, `Boiler, 90% AFUE`, `Boiler, 92% AFUE`, `Boiler, 92% AFUE, Pilot Light`, `Boiler, 95% AFUE`, `Boiler, 96% AFUE`, `Boiler, 98% AFUE`, `Boiler, 100% AFUE`, `Shared Boiler w/ Baseboard, 78% AFUE`, `Shared Boiler w/ Baseboard, 92% AFUE`, `Shared Boiler w/ Baseboard, 100% AFUE`, `Shared Boiler w/ Fan Coil, 78% AFUE`, `Shared Boiler w/ Fan Coil, 92% AFUE`, `Shared Boiler w/ Fan Coil, 100% AFUE`, `Stove, 60% Efficiency`, `Stove, 70% Efficiency`, `Stove, 80% Efficiency`, `Space Heater, 60% Efficiency`, `Space Heater, 70% Efficiency`, `Space Heater, 80% Efficiency`, `Space Heater, 92% Efficiency`, `Space Heater, 100% Efficiency`, `Fireplace, 60% Efficiency`, `Fireplace, 70% Efficiency`, `Fireplace, 80% Efficiency`, `Fireplace, 100% Efficiency`

<br/>

**Heating System 2: Fuel Type**

The fuel type of the second heating system. Ignored for ElectricResistance.

- **Name:** ``heating_system_2_fuel``
- **Type:** ``Choice``

- **Required:** ``true``

- **Choices:** `electricity`, `natural gas`, `fuel oil`, `propane`, `wood`, `wood pellets`, `coal`

<br/>

**Heating System 2: Heating Capacity**

The output heating capacity of the second heating system. If not provided, the OS-HPXML autosized default (see <a href='https://openstudio-hpxml.readthedocs.io/en/v1.10.0/workflow_inputs.html#hpxml-heating-systems'>HPXML Heating Systems</a>) is used.

- **Name:** ``heating_system_2_heating_capacity``
- **Type:** ``Double``

- **Units:** ``Btu/hr``

- **Required:** ``false``

<br/>

**Heating System 2: Heating Autosizing Factor**

The capacity scaling factor applied to the auto-sizing methodology. If not provided, 1.0 is used.

- **Name:** ``heating_system_2_heating_autosizing_factor``
- **Type:** ``Double``

- **Required:** ``false``

<br/>

**Heating System 2: Heating Autosizing Limit**

The maximum capacity limit applied to the auto-sizing methodology. If not provided, no limit is used.

- **Name:** ``heating_system_2_heating_autosizing_limit``
- **Type:** ``Double``

- **Units:** ``Btu/hr``

- **Required:** ``false``

<br/>

**Heating System 2: Fraction Heat Load Served**

The heat load served fraction of the second heating system. Ignored if this heating system serves as a backup system for a heat pump.

- **Name:** ``heating_system_2_fraction_heat_load_served``
- **Type:** ``Double``

- **Units:** ``Frac``

- **Required:** ``true``

<br/>

**HVAC Control: Heating Weekday Setpoint Schedule**

Specify the constant or 24-hour comma-separated weekday heating setpoint schedule. Required unless a detailed CSV schedule is provided.

>>>>>>> fd4b4c96
- **Name:** ``hvac_control_heating_weekday_setpoint``
- **Type:** ``String``

- **Required:** ``false``

<br/>

**HVAC Control: Heating Weekend Setpoint Schedule**

Specify the constant or 24-hour comma-separated weekend heating setpoint schedule. Required unless a detailed CSV schedule is provided.

- **Name:** ``hvac_control_heating_weekend_setpoint``
- **Type:** ``String``

- **Required:** ``false``

<br/>

**HVAC Control: Cooling Weekday Setpoint Schedule**

Specify the constant or 24-hour comma-separated weekday cooling setpoint schedule. Required unless a detailed CSV schedule is provided.

- **Name:** ``hvac_control_cooling_weekday_setpoint``
- **Type:** ``String``

- **Required:** ``false``

<br/>

**HVAC Control: Cooling Weekend Setpoint Schedule**

Specify the constant or 24-hour comma-separated weekend cooling setpoint schedule. Required unless a detailed CSV schedule is provided.

- **Name:** ``hvac_control_cooling_weekend_setpoint``
- **Type:** ``String``

- **Required:** ``false``

<br/>

**HVAC Control: Heating Season Period**

Enter a date range like 'Nov 1 - Jun 30'. If not provided, the OS-HPXML default (see <a href='https://openstudio-hpxml.readthedocs.io/en/v1.10.0/workflow_inputs.html#hpxml-hvac-control'>HPXML HVAC Control</a>) is used. Can also provide 'BuildingAmerica' to use automatic seasons from the Building America House Simulation Protocols.

- **Name:** ``hvac_control_heating_season_period``
- **Type:** ``String``

- **Required:** ``false``

<br/>

**HVAC Control: Cooling Season Period**

Enter a date range like 'Jun 1 - Oct 31'. If not provided, the OS-HPXML default (see <a href='https://openstudio-hpxml.readthedocs.io/en/v1.10.0/workflow_inputs.html#hpxml-hvac-control'>HPXML HVAC Control</a>) is used. Can also provide 'BuildingAmerica' to use automatic seasons from the Building America House Simulation Protocols.

- **Name:** ``hvac_control_cooling_season_period``
- **Type:** ``String``

- **Required:** ``false``

<br/>

**HVAC Blower: Fan Efficiency**

The blower fan efficiency at maximum fan speed. Applies only to split (not packaged) systems (i.e., applies to ducted systems as well as ductless mini-split systems). If not provided, the OS-HPXML default (see <a href='https://openstudio-hpxml.readthedocs.io/en/v1.10.0/workflow_inputs.html#hpxml-heating-systems'>HPXML Heating Systems</a>, <a href='https://openstudio-hpxml.readthedocs.io/en/v1.10.0/workflow_inputs.html#hpxml-cooling-systems'>HPXML Cooling Systems</a>, <a href='https://openstudio-hpxml.readthedocs.io/en/v1.10.0/workflow_inputs.html#hpxml-heat-pumps'>HPXML Heat Pumps</a>) is used.

- **Name:** ``hvac_blower_fan_watts_per_cfm``
- **Type:** ``Double``

- **Units:** ``W/CFM``

- **Required:** ``false``

<br/>

**Ducts: Supply**

The supply duct leakage to outside, nominal insulation r-value, buried insulation level, surface area, and fraction rectangular.

- **Name:** ``ducts_supply``
- **Type:** ``Choice``

- **Required:** ``true``

- **Choices:** `None`, `0% Leakage to Outside, Uninsulated`, `4% Leakage to Outside, Uninsulated`, `4% Leakage to Outside, R-4`, `4% Leakage to Outside, R-6`, `4% Leakage to Outside, R-8`, `5% Leakage to Outside, Uninsulated`, `5% Leakage to Outside, R-4`, `5% Leakage to Outside, R-6`, `5% Leakage to Outside, R-8`, `6.7% Leakage to Outside, Uninsulated`, `6.7% Leakage to Outside, R-4`, `6.7% Leakage to Outside, R-6`, `6.7% Leakage to Outside, R-8`, `9.3% Leakage to Outside, Uninsulated`, `9.3% Leakage to Outside, R-4`, `9.3% Leakage to Outside, R-6`, `9.3% Leakage to Outside, R-8`, `10% Leakage to Outside, Uninsulated`, `10% Leakage to Outside, R-4`, `10% Leakage to Outside, R-4, 150 sq. ft.`, `10% Leakage to Outside, R-6`, `10% Leakage to Outside, R-8`, `13.3% Leakage to Outside, Uninsulated`, `13.3% Leakage to Outside, R-4`, `13.3% Leakage to Outside, R-6`, `13.3% Leakage to Outside, R-8`, `15% Leakage to Outside, Uninsulated`, `15% Leakage to Outside, R-4`, `15% Leakage to Outside, R-6`, `15% Leakage to Outside, R-8`, `16% Leakage to Outside, Uninsulated`, `16% Leakage to Outside, R-4`, `16% Leakage to Outside, R-6`, `16% Leakage to Outside, R-8`, `20% Leakage to Outside, Uninsulated`, `20% Leakage to Outside, R-4`, `20% Leakage to Outside, R-6`, `20% Leakage to Outside, R-8`, `22.7% Leakage to Outside, Uninsulated`, `22.7% Leakage to Outside, R-4`, `22.7% Leakage to Outside, R-6`, `22.7% Leakage to Outside, R-8`, `35.3% Leakage to Outside, Uninsulated`, `35.3% Leakage to Outside, R-4`, `35.3% Leakage to Outside, R-6`, `35.3% Leakage to Outside, R-8`, `56.7% Leakage to Outside, Uninsulated`, `56.7% Leakage to Outside, R-4`, `56.7% Leakage to Outside, R-6`, `56.7% Leakage to Outside, R-8`, `0 CFM25 Leakage to Outside, Uninsulated`, `0 CFM25 Leakage to Outside, Uninsulated, 150 sq. ft.`, `0 CFM25 Leakage to Outside, R-4, 150 sq. ft.`, `0 CFM25 Leakage to Outside, Uninsulated, 308 sq. ft.`, `0 CFM25 Leakage to Outside, R-6, 308 sq. ft.`, `5 CFM25 Leakage to Outside, R-4, 150 sq. ft.`, `7.5 CFM25 Leakage to Outside, R-4, 150 sq. ft.`, `15 CFM25 Leakage to Outside, Uninsulated, 30 sq. ft.`, `37.5 CFM25 Leakage to Outside, R-4, 75 sq. ft.`, `75 CFM25 Leakage to Outside, R-4, 150 sq. ft.`, `75 CFM25 Leakage to Outside, R-4, 112.5 sq. ft.`, `75 CFM25 Leakage to Outside, Uninsulated, 150 sq. ft.`, `75 CFM25 Leakage to Outside, R-4, 150 sq. ft., Deeply Buried`, `75 CFM25 Leakage to Outside, R-4, 150 sq. ft., Round`, `75 CFM25 Leakage to Outside, R-4, 150 sq. ft., Rectangular`, `75 CFM25 Leakage to Outside, R-4, 150 sq. ft., 25% Rectangular`, `125 CFM25 Leakage to Outside, R-6, 308 sq. ft.`, `100 CFM50 Leakage to Outside, R-4, 150 sq. ft.`

<br/>

**Ducts: Supply Location**

The location of the supply ducts. If not provided, the OS-HPXML default (see <a href='https://openstudio-hpxml.readthedocs.io/en/v1.10.0/workflow_inputs.html#air-distribution'>Air Distribution</a>) is used.

- **Name:** ``ducts_supply_location``
- **Type:** ``Choice``

- **Required:** ``false``

- **Choices:** `conditioned space`, `basement - conditioned`, `basement - unconditioned`, `crawlspace`, `crawlspace - vented`, `crawlspace - unvented`, `crawlspace - conditioned`, `attic`, `attic - vented`, `attic - unvented`, `garage`, `exterior wall`, `under slab`, `roof deck`, `outside`, `other housing unit`, `other heated space`, `other multifamily buffer space`, `other non-freezing space`, `manufactured home belly`

<br/>

**Ducts: Supply Area Fraction**

The fraction of supply ducts surface area in the given location. Only used if Surface Area is not provided. If the fraction is less than 1, the remaining duct area is assumed to be in conditioned space. If neither Surface Area nor Area Fraction provided, the OS-HPXML default (see <a href='https://openstudio-hpxml.readthedocs.io/en/v1.10.0/workflow_inputs.html#air-distribution'>Air Distribution</a>) is used.

- **Name:** ``ducts_supply_surface_area_fraction``
- **Type:** ``Double``

- **Units:** ``frac``

- **Required:** ``false``

<br/>

**Ducts: Return**

The return duct leakage to outside, nominal insulation r-value, buried insulation level, surface area, and fraction rectangular.

- **Name:** ``ducts_return``
- **Type:** ``Choice``

- **Required:** ``true``

- **Choices:** `None`, `0% Leakage to Outside, Uninsulated`, `2% Leakage to Outside, Uninsulated`, `2% Leakage to Outside, R-4`, `2% Leakage to Outside, R-6`, `2% Leakage to Outside, R-8`, `2.5% Leakage to Outside, Uninsulated`, `2.5% Leakage to Outside, R-4`, `2.5% Leakage to Outside, R-6`, `2.5% Leakage to Outside, R-8`, `3.3% Leakage to Outside, Uninsulated`, `3.3% Leakage to Outside, R-4`, `3.3% Leakage to Outside, R-6`, `3.3% Leakage to Outside, R-8`, `4.7% Leakage to Outside, Uninsulated`, `4.7% Leakage to Outside, R-4`, `4.7% Leakage to Outside, R-6`, `4.7% Leakage to Outside, R-8`, `5% Leakage to Outside, Uninsulated`, `5% Leakage to Outside, Uninsulated, 50 sq. ft.`, `5% Leakage to Outside, R-4`, `5% Leakage to Outside, R-6`, `5% Leakage to Outside, R-8`, `6.7% Leakage to Outside, Uninsulated`, `6.7% Leakage to Outside, R-4`, `6.7% Leakage to Outside, R-6`, `6.7% Leakage to Outside, R-8`, `7.5% Leakage to Outside, Uninsulated`, `7.5% Leakage to Outside, R-4`, `7.5% Leakage to Outside, R-6`, `7.5% Leakage to Outside, R-8`, `8% Leakage to Outside, Uninsulated`, `8% Leakage to Outside, R-4`, `8% Leakage to Outside, R-6`, `8% Leakage to Outside, R-8`, `10% Leakage to Outside, Uninsulated`, `10% Leakage to Outside, R-4`, `10% Leakage to Outside, R-6`, `10% Leakage to Outside, R-10`, `11.3% Leakage to Outside, Uninsulated`, `11.3% Leakage to Outside, R-4`, `11.3% Leakage to Outside, R-6`, `11.3% Leakage to Outside, R-8`, `17.7% Leakage to Outside, Uninsulated`, `17.7% Leakage to Outside, R-4`, `17.7% Leakage to Outside, R-6`, `17.7% Leakage to Outside, R-8`, `28.3% Leakage to Outside, Uninsulated`, `28.3% Leakage to Outside, R-4`, `28.3% Leakage to Outside, R-6`, `28.3% Leakage to Outside, R-8`, `25 CFM25 Leakage to Outside, Uninsulated, 50 sq. ft.`, `25 CFM25 Leakage to Outside, Uninsulated, 37.5 sq. ft.`, `25 CFM25 Leakage to Outside, R-4, 50 sq. ft., Deeply Buried`, `25 CFM25 Leakage to Outside, Uninsulated, 50 sq. ft., Round`, `25 CFM25 Leakage to Outside, Uninsulated, 50 sq. ft., Rectangular`, `25 CFM25 Leakage to Outside, Uninsulated, 50 sq. ft., 75% Rectangular`, `0 CFM25 Leakage to Outside, Uninsulated, 50 sq. ft.`, `0 CFM25 Leakage to Outside, Uninsulated`, `0 CFM 25 Leakage to Outside, Uninsulated, 77 sq. ft.`, `0 CFM25 Leakage to Outside, R-6, 77 sq. ft.`, `125 CFM25 Leakage to Outside, R-6, 77 sq. ft.`, `125 CFM50 Leakage to Outside, Uninsulated, 50 sq. ft.`, `5 CFM25 Leakage to Outside, Uninsulated, 10 sq. ft.`, `2.5 CFM25 Leakage to Outside, Uninsulated, 50 sq. ft.`, `12.5 CFM25 Leakage to Outside, Uninsulated, 25 sq. ft.`

<br/>

**Ducts: Return Location**

The location of the return ducts. If not provided, the OS-HPXML default (see <a href='https://openstudio-hpxml.readthedocs.io/en/v1.10.0/workflow_inputs.html#air-distribution'>Air Distribution</a>) is used.

- **Name:** ``ducts_return_location``
- **Type:** ``Choice``

- **Required:** ``false``

- **Choices:** `conditioned space`, `basement - conditioned`, `basement - unconditioned`, `crawlspace`, `crawlspace - vented`, `crawlspace - unvented`, `crawlspace - conditioned`, `attic`, `attic - vented`, `attic - unvented`, `garage`, `exterior wall`, `under slab`, `roof deck`, `outside`, `other housing unit`, `other heated space`, `other multifamily buffer space`, `other non-freezing space`, `manufactured home belly`

<br/>

**Ducts: Return Area Fraction**

The fraction of return ducts surface area in the given location. Only used if Surface Area is not provided. If the fraction is less than 1, the remaining duct area is assumed to be in conditioned space. If neither Surface Area nor Area Fraction provided, the OS-HPXML default (see <a href='https://openstudio-hpxml.readthedocs.io/en/v1.10.0/workflow_inputs.html#air-distribution'>Air Distribution</a>) is used.

- **Name:** ``ducts_return_surface_area_fraction``
- **Type:** ``Double``

- **Units:** ``frac``

- **Required:** ``false``

<br/>

**Ducts: Number of Return Registers**

The number of return registers of the ducts. Only used to calculate default return duct surface area. If not provided, the OS-HPXML default (see <a href='https://openstudio-hpxml.readthedocs.io/en/v1.10.0/workflow_inputs.html#air-distribution'>Air Distribution</a>) is used.

- **Name:** ``ducts_number_of_return_registers``
- **Type:** ``Integer``

- **Units:** ``#``

- **Required:** ``false``

<br/>

**Mechanical Ventilation: Fan Type**

The type of the mechanical ventilation. Use 'none' if there is no mechanical ventilation system.

- **Name:** ``mech_vent_fan_type``
- **Type:** ``Choice``

- **Required:** ``true``

- **Choices:** `none`, `exhaust only`, `supply only`, `energy recovery ventilator`, `heat recovery ventilator`, `balanced`, `central fan integrated supply`

<br/>

**Mechanical Ventilation: Flow Rate**

The flow rate of the mechanical ventilation. If not provided, the OS-HPXML default (see <a href='https://openstudio-hpxml.readthedocs.io/en/v1.10.0/workflow_inputs.html#hpxml-mechanical-ventilation-fans'>HPXML Mechanical Ventilation Fans</a>) is used.

- **Name:** ``mech_vent_flow_rate``
- **Type:** ``Double``

- **Units:** ``CFM``

- **Required:** ``false``

<br/>

**Mechanical Ventilation: Hours In Operation**

The hours in operation of the mechanical ventilation. If not provided, the OS-HPXML default (see <a href='https://openstudio-hpxml.readthedocs.io/en/v1.10.0/workflow_inputs.html#hpxml-mechanical-ventilation-fans'>HPXML Mechanical Ventilation Fans</a>) is used.

- **Name:** ``mech_vent_hours_in_operation``
- **Type:** ``Double``

- **Units:** ``hrs/day``

- **Required:** ``false``

<br/>

**Mechanical Ventilation: Total Recovery Efficiency Type**

The total recovery efficiency type of the mechanical ventilation.

- **Name:** ``mech_vent_recovery_efficiency_type``
- **Type:** ``Choice``

- **Required:** ``true``

- **Choices:** `Unadjusted`, `Adjusted`

<br/>

**Mechanical Ventilation: Total Recovery Efficiency**

The Unadjusted or Adjusted total recovery efficiency of the mechanical ventilation. Applies to energy recovery ventilator.

- **Name:** ``mech_vent_total_recovery_efficiency``
- **Type:** ``Double``

- **Units:** ``Frac``

- **Required:** ``true``

<br/>

**Mechanical Ventilation: Sensible Recovery Efficiency**

The Unadjusted or Adjusted sensible recovery efficiency of the mechanical ventilation. Applies to energy recovery ventilator and heat recovery ventilator.

- **Name:** ``mech_vent_sensible_recovery_efficiency``
- **Type:** ``Double``

- **Units:** ``Frac``

- **Required:** ``true``

<br/>

**Mechanical Ventilation: Fan Power**

The fan power of the mechanical ventilation. If not provided, the OS-HPXML default (see <a href='https://openstudio-hpxml.readthedocs.io/en/v1.10.0/workflow_inputs.html#hpxml-mechanical-ventilation-fans'>HPXML Mechanical Ventilation Fans</a>) is used.

- **Name:** ``mech_vent_fan_power``
- **Type:** ``Double``

- **Units:** ``W``

- **Required:** ``false``

<br/>

**Mechanical Ventilation: Number of Units Served**

Number of dwelling units served by the mechanical ventilation system. Must be 1 if single-family detached. Used to apportion flow rate and fan power to the unit.

- **Name:** ``mech_vent_num_units_served``
- **Type:** ``Integer``

- **Units:** ``#``

- **Required:** ``true``

<br/>

**Shared Mechanical Ventilation: Fraction Recirculation**

Fraction of the total supply air that is recirculated, with the remainder assumed to be outdoor air. The value must be 0 for exhaust only systems. Required for a shared mechanical ventilation system.

- **Name:** ``mech_vent_shared_frac_recirculation``
- **Type:** ``Double``

- **Units:** ``Frac``

- **Required:** ``false``

<br/>

**Shared Mechanical Ventilation: Preheating Fuel**

Fuel type of the preconditioning heating equipment. Only used for a shared mechanical ventilation system. If not provided, assumes no preheating.

- **Name:** ``mech_vent_shared_preheating_fuel``
- **Type:** ``Choice``

- **Required:** ``false``

- **Choices:** `electricity`, `natural gas`, `fuel oil`, `propane`, `wood`, `wood pellets`, `coal`

<br/>

**Shared Mechanical Ventilation: Preheating Efficiency**

Efficiency of the preconditioning heating equipment. Only used for a shared mechanical ventilation system. If not provided, assumes no preheating.

- **Name:** ``mech_vent_shared_preheating_efficiency``
- **Type:** ``Double``

- **Units:** ``COP``

- **Required:** ``false``

<br/>

**Shared Mechanical Ventilation: Preheating Fraction Ventilation Heat Load Served**

Fraction of heating load introduced by the shared ventilation system that is met by the preconditioning heating equipment. If not provided, assumes no preheating.

- **Name:** ``mech_vent_shared_preheating_fraction_heat_load_served``
- **Type:** ``Double``

- **Units:** ``Frac``

- **Required:** ``false``

<br/>

**Shared Mechanical Ventilation: Precooling Fuel**

Fuel type of the preconditioning cooling equipment. Only used for a shared mechanical ventilation system. If not provided, assumes no precooling.

- **Name:** ``mech_vent_shared_precooling_fuel``
- **Type:** ``Choice``

- **Required:** ``false``

- **Choices:** `electricity`

<br/>

**Shared Mechanical Ventilation: Precooling Efficiency**

Efficiency of the preconditioning cooling equipment. Only used for a shared mechanical ventilation system. If not provided, assumes no precooling.

- **Name:** ``mech_vent_shared_precooling_efficiency``
- **Type:** ``Double``

- **Units:** ``COP``

- **Required:** ``false``

<br/>

**Shared Mechanical Ventilation: Precooling Fraction Ventilation Cool Load Served**

Fraction of cooling load introduced by the shared ventilation system that is met by the preconditioning cooling equipment. If not provided, assumes no precooling.

- **Name:** ``mech_vent_shared_precooling_fraction_cool_load_served``
- **Type:** ``Double``

- **Units:** ``Frac``

- **Required:** ``false``

<br/>

**Mechanical Ventilation 2: Fan Type**

The type of the second mechanical ventilation. Use 'none' if there is no second mechanical ventilation system.

- **Name:** ``mech_vent_2_fan_type``
- **Type:** ``Choice``

- **Required:** ``true``

- **Choices:** `none`, `exhaust only`, `supply only`, `energy recovery ventilator`, `heat recovery ventilator`, `balanced`

<br/>

**Mechanical Ventilation 2: Flow Rate**

The flow rate of the second mechanical ventilation.

- **Name:** ``mech_vent_2_flow_rate``
- **Type:** ``Double``

- **Units:** ``CFM``

- **Required:** ``true``

<br/>

**Mechanical Ventilation 2: Hours In Operation**

The hours in operation of the second mechanical ventilation.

- **Name:** ``mech_vent_2_hours_in_operation``
- **Type:** ``Double``

- **Units:** ``hrs/day``

- **Required:** ``true``

<br/>

**Mechanical Ventilation 2: Total Recovery Efficiency Type**

The total recovery efficiency type of the second mechanical ventilation.

- **Name:** ``mech_vent_2_recovery_efficiency_type``
- **Type:** ``Choice``

- **Required:** ``true``

- **Choices:** `Unadjusted`, `Adjusted`

<br/>

**Mechanical Ventilation 2: Total Recovery Efficiency**

The Unadjusted or Adjusted total recovery efficiency of the second mechanical ventilation. Applies to energy recovery ventilator.

- **Name:** ``mech_vent_2_total_recovery_efficiency``
- **Type:** ``Double``

- **Units:** ``Frac``

- **Required:** ``true``

<br/>

**Mechanical Ventilation 2: Sensible Recovery Efficiency**

The Unadjusted or Adjusted sensible recovery efficiency of the second mechanical ventilation. Applies to energy recovery ventilator and heat recovery ventilator.

- **Name:** ``mech_vent_2_sensible_recovery_efficiency``
- **Type:** ``Double``

- **Units:** ``Frac``

- **Required:** ``true``

<br/>

**Mechanical Ventilation 2: Fan Power**

The fan power of the second mechanical ventilation.

- **Name:** ``mech_vent_2_fan_power``
- **Type:** ``Double``

- **Units:** ``W``

- **Required:** ``true``

<br/>

**Kitchen Fans: Quantity**

The quantity of the kitchen fans. If not provided, the OS-HPXML default (see <a href='https://openstudio-hpxml.readthedocs.io/en/v1.10.0/workflow_inputs.html#hpxml-local-ventilation-fans'>HPXML Local Ventilation Fans</a>) is used.

- **Name:** ``kitchen_fans_quantity``
- **Type:** ``Integer``

- **Units:** ``#``

- **Required:** ``false``

<br/>

**Kitchen Fans: Flow Rate**

The flow rate of the kitchen fan. If not provided, the OS-HPXML default (see <a href='https://openstudio-hpxml.readthedocs.io/en/v1.10.0/workflow_inputs.html#hpxml-local-ventilation-fans'>HPXML Local Ventilation Fans</a>) is used.

- **Name:** ``kitchen_fans_flow_rate``
- **Type:** ``Double``

- **Units:** ``CFM``

- **Required:** ``false``

<br/>

**Kitchen Fans: Hours In Operation**

The hours in operation of the kitchen fan. If not provided, the OS-HPXML default (see <a href='https://openstudio-hpxml.readthedocs.io/en/v1.10.0/workflow_inputs.html#hpxml-local-ventilation-fans'>HPXML Local Ventilation Fans</a>) is used.

- **Name:** ``kitchen_fans_hours_in_operation``
- **Type:** ``Double``

- **Units:** ``hrs/day``

- **Required:** ``false``

<br/>

**Kitchen Fans: Fan Power**

The fan power of the kitchen fan. If not provided, the OS-HPXML default (see <a href='https://openstudio-hpxml.readthedocs.io/en/v1.10.0/workflow_inputs.html#hpxml-local-ventilation-fans'>HPXML Local Ventilation Fans</a>) is used.

- **Name:** ``kitchen_fans_power``
- **Type:** ``Double``

- **Units:** ``W``

- **Required:** ``false``

<br/>

**Kitchen Fans: Start Hour**

The start hour of the kitchen fan. If not provided, the OS-HPXML default (see <a href='https://openstudio-hpxml.readthedocs.io/en/v1.10.0/workflow_inputs.html#hpxml-local-ventilation-fans'>HPXML Local Ventilation Fans</a>) is used.

- **Name:** ``kitchen_fans_start_hour``
- **Type:** ``Integer``

- **Units:** ``hr``

- **Required:** ``false``

<br/>

**Bathroom Fans: Quantity**

The quantity of the bathroom fans. If not provided, the OS-HPXML default (see <a href='https://openstudio-hpxml.readthedocs.io/en/v1.10.0/workflow_inputs.html#hpxml-local-ventilation-fans'>HPXML Local Ventilation Fans</a>) is used.

- **Name:** ``bathroom_fans_quantity``
- **Type:** ``Integer``

- **Units:** ``#``

- **Required:** ``false``

<br/>

**Bathroom Fans: Flow Rate**

The flow rate of the bathroom fans. If not provided, the OS-HPXML default (see <a href='https://openstudio-hpxml.readthedocs.io/en/v1.10.0/workflow_inputs.html#hpxml-local-ventilation-fans'>HPXML Local Ventilation Fans</a>) is used.

- **Name:** ``bathroom_fans_flow_rate``
- **Type:** ``Double``

- **Units:** ``CFM``

- **Required:** ``false``

<br/>

**Bathroom Fans: Hours In Operation**

The hours in operation of the bathroom fans. If not provided, the OS-HPXML default (see <a href='https://openstudio-hpxml.readthedocs.io/en/v1.10.0/workflow_inputs.html#hpxml-local-ventilation-fans'>HPXML Local Ventilation Fans</a>) is used.

- **Name:** ``bathroom_fans_hours_in_operation``
- **Type:** ``Double``

- **Units:** ``hrs/day``

- **Required:** ``false``

<br/>

**Bathroom Fans: Fan Power**

The fan power of the bathroom fans. If not provided, the OS-HPXML default (see <a href='https://openstudio-hpxml.readthedocs.io/en/v1.10.0/workflow_inputs.html#hpxml-local-ventilation-fans'>HPXML Local Ventilation Fans</a>) is used.

- **Name:** ``bathroom_fans_power``
- **Type:** ``Double``

- **Units:** ``W``

- **Required:** ``false``

<br/>

**Bathroom Fans: Start Hour**

The start hour of the bathroom fans. If not provided, the OS-HPXML default (see <a href='https://openstudio-hpxml.readthedocs.io/en/v1.10.0/workflow_inputs.html#hpxml-local-ventilation-fans'>HPXML Local Ventilation Fans</a>) is used.

- **Name:** ``bathroom_fans_start_hour``
- **Type:** ``Integer``

- **Units:** ``hr``

- **Required:** ``false``

<br/>

**Whole House Fan: Present**

Whether there is a whole house fan.

- **Name:** ``whole_house_fan_present``
- **Type:** ``Boolean``

- **Required:** ``true``

<br/>

**Whole House Fan: Flow Rate**

The flow rate of the whole house fan. If not provided, the OS-HPXML default (see <a href='https://openstudio-hpxml.readthedocs.io/en/v1.10.0/workflow_inputs.html#hpxml-whole-house-fans'>HPXML Whole House Fans</a>) is used.

- **Name:** ``whole_house_fan_flow_rate``
- **Type:** ``Double``

- **Units:** ``CFM``

- **Required:** ``false``

<br/>

**Whole House Fan: Fan Power**

The fan power of the whole house fan. If not provided, the OS-HPXML default (see <a href='https://openstudio-hpxml.readthedocs.io/en/v1.10.0/workflow_inputs.html#hpxml-whole-house-fans'>HPXML Whole House Fans</a>) is used.

- **Name:** ``whole_house_fan_power``
- **Type:** ``Double``

- **Units:** ``W``

- **Required:** ``false``

<br/>

**Water Heater: Type**

The type of water heater. Use 'none' if there is no water heater.

- **Name:** ``water_heater_type``
- **Type:** ``Choice``

- **Required:** ``true``

- **Choices:** `none`, `storage water heater`, `instantaneous water heater`, `heat pump water heater`, `space-heating boiler with storage tank`, `space-heating boiler with tankless coil`

<br/>

**Water Heater: Fuel Type**

The fuel type of water heater. Ignored for heat pump water heater.

- **Name:** ``water_heater_fuel_type``
- **Type:** ``Choice``

- **Required:** ``true``

- **Choices:** `electricity`, `natural gas`, `fuel oil`, `propane`, `wood`, `coal`

<br/>

**Water Heater: Location**

The location of water heater. If not provided, the OS-HPXML default (see <a href='https://openstudio-hpxml.readthedocs.io/en/v1.10.0/workflow_inputs.html#hpxml-water-heating-systems'>HPXML Water Heating Systems</a>) is used.

- **Name:** ``water_heater_location``
- **Type:** ``Choice``

- **Required:** ``false``

- **Choices:** `conditioned space`, `basement - conditioned`, `basement - unconditioned`, `garage`, `attic`, `attic - vented`, `attic - unvented`, `crawlspace`, `crawlspace - vented`, `crawlspace - unvented`, `crawlspace - conditioned`, `other exterior`, `other housing unit`, `other heated space`, `other multifamily buffer space`, `other non-freezing space`

<br/>

**Water Heater: Tank Volume**

Nominal volume of water heater tank. If not provided, the OS-HPXML default (see <a href='https://openstudio-hpxml.readthedocs.io/en/v1.10.0/workflow_inputs.html#conventional-storage'>Conventional Storage</a>, <a href='https://openstudio-hpxml.readthedocs.io/en/v1.10.0/workflow_inputs.html#heat-pump'>Heat Pump</a>, <a href='https://openstudio-hpxml.readthedocs.io/en/v1.10.0/workflow_inputs.html#combi-boiler-w-storage'>Combi Boiler w/ Storage</a>) is used.

- **Name:** ``water_heater_tank_volume``
- **Type:** ``Double``

- **Units:** ``gal``

- **Required:** ``false``

<br/>

**Water Heater: Efficiency Type**

The efficiency type of water heater. Does not apply to space-heating boilers.

- **Name:** ``water_heater_efficiency_type``
- **Type:** ``Choice``

- **Required:** ``true``

- **Choices:** `EnergyFactor`, `UniformEnergyFactor`

<br/>

**Water Heater: Efficiency**

Rated Energy Factor or Uniform Energy Factor. Does not apply to space-heating boilers.

- **Name:** ``water_heater_efficiency``
- **Type:** ``Double``

- **Required:** ``true``

<br/>

**Water Heater: Usage Bin**

The usage of the water heater. Only applies if Efficiency Type is UniformEnergyFactor and Type is not instantaneous water heater. Does not apply to space-heating boilers. If not provided, the OS-HPXML default (see <a href='https://openstudio-hpxml.readthedocs.io/en/v1.10.0/workflow_inputs.html#conventional-storage'>Conventional Storage</a>, <a href='https://openstudio-hpxml.readthedocs.io/en/v1.10.0/workflow_inputs.html#heat-pump'>Heat Pump</a>) is used.

- **Name:** ``water_heater_usage_bin``
- **Type:** ``Choice``

- **Required:** ``false``

- **Choices:** `very small`, `low`, `medium`, `high`

<br/>

**Water Heater: Recovery Efficiency**

Ratio of energy delivered to water heater to the energy content of the fuel consumed by the water heater. Only used for non-electric storage water heaters. If not provided, the OS-HPXML default (see <a href='https://openstudio-hpxml.readthedocs.io/en/v1.10.0/workflow_inputs.html#conventional-storage'>Conventional Storage</a>) is used.

- **Name:** ``water_heater_recovery_efficiency``
- **Type:** ``Double``

- **Units:** ``Frac``

- **Required:** ``false``

<br/>

**Water Heater: Heating Capacity**

Heating capacity. Only applies to storage water heater and heat pump water heater (compressor). If not provided, the OS-HPXML default (see <a href='https://openstudio-hpxml.readthedocs.io/en/v1.10.0/workflow_inputs.html#conventional-storage'>Conventional Storage</a>, <a href='https://openstudio-hpxml.readthedocs.io/en/v1.10.0/workflow_inputs.html#heat-pump'>Heat Pump</a>) is used.

- **Name:** ``water_heater_heating_capacity``
- **Type:** ``Double``

- **Units:** ``Btu/hr``

- **Required:** ``false``

<br/>

**Water Heater: Backup Heating Capacity**

Backup heating capacity for a heat pump water heater. If not provided, the OS-HPXML default (see <a href='https://openstudio-hpxml.readthedocs.io/en/v1.10.0/workflow_inputs.html#heat-pump'>Heat Pump</a>) is used.

- **Name:** ``water_heater_backup_heating_capacity``
- **Type:** ``Double``

- **Units:** ``Btu/hr``

- **Required:** ``false``

<br/>

**Water Heater: Standby Loss**

The standby loss of water heater. Only applies to space-heating boilers. If not provided, the OS-HPXML default (see <a href='https://openstudio-hpxml.readthedocs.io/en/v1.10.0/workflow_inputs.html#combi-boiler-w-storage'>Combi Boiler w/ Storage</a>) is used.

- **Name:** ``water_heater_standby_loss``
- **Type:** ``Double``

- **Units:** ``F/hr``

- **Required:** ``false``

<br/>

**Water Heater: Jacket R-value**

The jacket R-value of water heater. Doesn't apply to instantaneous water heater or space-heating boiler with tankless coil. If not provided, defaults to no jacket insulation.

- **Name:** ``water_heater_jacket_rvalue``
- **Type:** ``Double``

- **Units:** ``h-ft^2-R/Btu``

- **Required:** ``false``

<br/>

**Water Heater: Setpoint Temperature**

The setpoint temperature of water heater. If not provided, the OS-HPXML default (see <a href='https://openstudio-hpxml.readthedocs.io/en/v1.10.0/workflow_inputs.html#hpxml-water-heating-systems'>HPXML Water Heating Systems</a>) is used.

- **Name:** ``water_heater_setpoint_temperature``
- **Type:** ``Double``

- **Units:** ``F``

- **Required:** ``false``

<br/>

**Water Heater: Number of Bedrooms Served**

Number of bedrooms served (directly or indirectly) by the water heater. Only needed if single-family attached or apartment unit and it is a shared water heater serving multiple dwelling units. Used to apportion water heater tank losses to the unit.

- **Name:** ``water_heater_num_bedrooms_served``
- **Type:** ``Integer``

- **Units:** ``#``

- **Required:** ``false``

<br/>

**Water Heater: Uses Desuperheater**

Requires that the dwelling unit has a air-to-air, mini-split, or ground-to-air heat pump or a central air conditioner or mini-split air conditioner. If not provided, assumes no desuperheater.

- **Name:** ``water_heater_uses_desuperheater``
- **Type:** ``Boolean``

- **Required:** ``false``

<br/>

**Water Heater: Tank Type**

Type of tank model to use. The 'stratified' tank generally provide more accurate results, but may significantly increase run time. Applies only to storage water heater. If not provided, the OS-HPXML default (see <a href='https://openstudio-hpxml.readthedocs.io/en/v1.10.0/workflow_inputs.html#conventional-storage'>Conventional Storage</a>) is used.

- **Name:** ``water_heater_tank_model_type``
- **Type:** ``Choice``

- **Required:** ``false``

- **Choices:** `mixed`, `stratified`

<br/>

**Water Heater: Operating Mode**

The water heater operating mode. The 'heat pump only' option only uses the heat pump, while 'hybrid/auto' allows the backup electric resistance to come on in high demand situations. This is ignored if a scheduled operating mode type is selected. Applies only to heat pump water heater. If not provided, the OS-HPXML default (see <a href='https://openstudio-hpxml.readthedocs.io/en/v1.10.0/workflow_inputs.html#heat-pump'>Heat Pump</a>) is used.

- **Name:** ``water_heater_operating_mode``
- **Type:** ``Choice``

- **Required:** ``false``

- **Choices:** `hybrid/auto`, `heat pump only`

<br/>

**Hot Water Distribution: System Type**

The type of the hot water distribution system.

- **Name:** ``hot_water_distribution_system_type``
- **Type:** ``Choice``

- **Required:** ``true``

- **Choices:** `Standard`, `Recirculation`

<br/>

**Hot Water Distribution: Standard Piping Length**

If the distribution system is Standard, the length of the piping. If not provided, the OS-HPXML default (see <a href='https://openstudio-hpxml.readthedocs.io/en/v1.10.0/workflow_inputs.html#standard'>Standard</a>) is used.

- **Name:** ``hot_water_distribution_standard_piping_length``
- **Type:** ``Double``

- **Units:** ``ft``

- **Required:** ``false``

<br/>

**Hot Water Distribution: Recirculation Control Type**

If the distribution system is Recirculation, the type of hot water recirculation control, if any.

- **Name:** ``hot_water_distribution_recirc_control_type``
- **Type:** ``Choice``

- **Required:** ``false``

- **Choices:** `no control`, `timer`, `temperature`, `presence sensor demand control`, `manual demand control`

<br/>

**Hot Water Distribution: Recirculation Piping Length**

If the distribution system is Recirculation, the length of the recirculation piping. If not provided, the OS-HPXML default (see <a href='https://openstudio-hpxml.readthedocs.io/en/v1.10.0/workflow_inputs.html#recirculation-in-unit'>Recirculation (In-Unit)</a>) is used.

- **Name:** ``hot_water_distribution_recirc_piping_length``
- **Type:** ``Double``

- **Units:** ``ft``

- **Required:** ``false``

<br/>

**Hot Water Distribution: Recirculation Branch Piping Length**

If the distribution system is Recirculation, the length of the recirculation branch piping. If not provided, the OS-HPXML default (see <a href='https://openstudio-hpxml.readthedocs.io/en/v1.10.0/workflow_inputs.html#recirculation-in-unit'>Recirculation (In-Unit)</a>) is used.

- **Name:** ``hot_water_distribution_recirc_branch_piping_length``
- **Type:** ``Double``

- **Units:** ``ft``

- **Required:** ``false``

<br/>

**Hot Water Distribution: Recirculation Pump Power**

If the distribution system is Recirculation, the recirculation pump power. If not provided, the OS-HPXML default (see <a href='https://openstudio-hpxml.readthedocs.io/en/v1.10.0/workflow_inputs.html#recirculation-in-unit'>Recirculation (In-Unit)</a>) is used.

- **Name:** ``hot_water_distribution_recirc_pump_power``
- **Type:** ``Double``

- **Units:** ``W``

- **Required:** ``false``

<br/>

**Hot Water Distribution: Pipe Insulation Nominal R-Value**

Nominal R-value of the pipe insulation. If not provided, the OS-HPXML default (see <a href='https://openstudio-hpxml.readthedocs.io/en/v1.10.0/workflow_inputs.html#hpxml-hot-water-distribution'>HPXML Hot Water Distribution</a>) is used.

- **Name:** ``hot_water_distribution_pipe_r``
- **Type:** ``Double``

- **Units:** ``h-ft^2-R/Btu``

- **Required:** ``false``

<br/>

**Drain Water Heat Recovery: Facilities Connected**

Which facilities are connected for the drain water heat recovery. Use 'none' if there is no drain water heat recovery system.

- **Name:** ``dwhr_facilities_connected``
- **Type:** ``Choice``

- **Required:** ``true``

- **Choices:** `none`, `one`, `all`

<br/>

**Drain Water Heat Recovery: Equal Flow**

Whether the drain water heat recovery has equal flow.

- **Name:** ``dwhr_equal_flow``
- **Type:** ``Boolean``

- **Required:** ``false``

<br/>

**Drain Water Heat Recovery: Efficiency**

The efficiency of the drain water heat recovery.

- **Name:** ``dwhr_efficiency``
- **Type:** ``Double``

- **Units:** ``Frac``

- **Required:** ``false``

<br/>

**Hot Water Fixtures: Is Shower Low Flow**

Whether the shower fixture is low flow.

- **Name:** ``water_fixtures_shower_low_flow``
- **Type:** ``Boolean``

- **Required:** ``true``

<br/>

**Hot Water Fixtures: Is Sink Low Flow**

Whether the sink fixture is low flow.

- **Name:** ``water_fixtures_sink_low_flow``
- **Type:** ``Boolean``

- **Required:** ``true``

<br/>

**Hot Water Fixtures: Usage Multiplier**

Multiplier on the hot water usage that can reflect, e.g., high/low usage occupants. If not provided, the OS-HPXML default (see <a href='https://openstudio-hpxml.readthedocs.io/en/v1.10.0/workflow_inputs.html#hpxml-water-fixtures'>HPXML Water Fixtures</a>) is used.

- **Name:** ``water_fixtures_usage_multiplier``
- **Type:** ``Double``

- **Required:** ``false``

<br/>

**General Water Use: Usage Multiplier**

Multiplier on internal gains from general water use (floor mopping, shower evaporation, water films on showers, tubs & sinks surfaces, plant watering, etc.) that can reflect, e.g., high/low usage occupants. If not provided, the OS-HPXML default (see <a href='https://openstudio-hpxml.readthedocs.io/en/v1.10.0/workflow_inputs.html#hpxml-building-occupancy'>HPXML Building Occupancy</a>) is used.

- **Name:** ``general_water_use_usage_multiplier``
- **Type:** ``Double``

- **Required:** ``false``

<br/>

**Solar Thermal: System Type**

The type of solar thermal system. Use 'none' if there is no solar thermal system.

- **Name:** ``solar_thermal_system_type``
- **Type:** ``Choice``

- **Required:** ``true``

- **Choices:** `none`, `hot water`

<br/>

**Solar Thermal: Collector Area**

The collector area of the solar thermal system.

- **Name:** ``solar_thermal_collector_area``
- **Type:** ``Double``

- **Units:** ``ft^2``

- **Required:** ``true``

<br/>

**Solar Thermal: Collector Loop Type**

The collector loop type of the solar thermal system.

- **Name:** ``solar_thermal_collector_loop_type``
- **Type:** ``Choice``

- **Required:** ``true``

- **Choices:** `liquid direct`, `liquid indirect`, `passive thermosyphon`

<br/>

**Solar Thermal: Collector Type**

The collector type of the solar thermal system.

- **Name:** ``solar_thermal_collector_type``
- **Type:** ``Choice``

- **Required:** ``true``

- **Choices:** `evacuated tube`, `single glazing black`, `double glazing black`, `integrated collector storage`

<br/>

**Solar Thermal: Collector Azimuth**

The collector azimuth of the solar thermal system. Azimuth is measured clockwise from north (e.g., North=0, East=90, South=180, West=270).

- **Name:** ``solar_thermal_collector_azimuth``
- **Type:** ``Double``

- **Units:** ``degrees``

- **Required:** ``true``

<br/>

**Solar Thermal: Collector Tilt**

The collector tilt of the solar thermal system. Can also enter, e.g., RoofPitch, RoofPitch+20, Latitude, Latitude-15, etc.

- **Name:** ``solar_thermal_collector_tilt``
- **Type:** ``String``

- **Required:** ``true``

<br/>

**Solar Thermal: Collector Rated Optical Efficiency**

The collector rated optical efficiency of the solar thermal system.

- **Name:** ``solar_thermal_collector_rated_optical_efficiency``
- **Type:** ``Double``

- **Units:** ``Frac``

- **Required:** ``true``

<br/>

**Solar Thermal: Collector Rated Thermal Losses**

The collector rated thermal losses of the solar thermal system.

- **Name:** ``solar_thermal_collector_rated_thermal_losses``
- **Type:** ``Double``

- **Units:** ``Btu/hr-ft^2-R``

- **Required:** ``true``

<br/>

**Solar Thermal: Storage Volume**

The storage volume of the solar thermal system. If not provided, the OS-HPXML default (see <a href='https://openstudio-hpxml.readthedocs.io/en/v1.10.0/workflow_inputs.html#detailed-inputs'>Detailed Inputs</a>) is used.

- **Name:** ``solar_thermal_storage_volume``
- **Type:** ``Double``

- **Units:** ``gal``

- **Required:** ``false``

<br/>

**Solar Thermal: Solar Fraction**

The solar fraction of the solar thermal system. If provided, overrides all other solar thermal inputs.

- **Name:** ``solar_thermal_solar_fraction``
- **Type:** ``Double``

- **Units:** ``Frac``

- **Required:** ``true``

<br/>

**PV System: Present**

Whether there is a PV system present.

- **Name:** ``pv_system_present``
- **Type:** ``Boolean``

- **Required:** ``true``

<br/>

**PV System: Module Type**

Module type of the PV system. If not provided, the OS-HPXML default (see <a href='https://openstudio-hpxml.readthedocs.io/en/v1.10.0/workflow_inputs.html#hpxml-photovoltaics'>HPXML Photovoltaics</a>) is used.

- **Name:** ``pv_system_module_type``
- **Type:** ``Choice``

- **Required:** ``false``

- **Choices:** `standard`, `premium`, `thin film`

<br/>

**PV System: Location**

Location of the PV system. If not provided, the OS-HPXML default (see <a href='https://openstudio-hpxml.readthedocs.io/en/v1.10.0/workflow_inputs.html#hpxml-photovoltaics'>HPXML Photovoltaics</a>) is used.

- **Name:** ``pv_system_location``
- **Type:** ``Choice``

- **Required:** ``false``

- **Choices:** `roof`, `ground`

<br/>

**PV System: Tracking**

Type of tracking for the PV system. If not provided, the OS-HPXML default (see <a href='https://openstudio-hpxml.readthedocs.io/en/v1.10.0/workflow_inputs.html#hpxml-photovoltaics'>HPXML Photovoltaics</a>) is used.

- **Name:** ``pv_system_tracking``
- **Type:** ``Choice``

- **Required:** ``false``

- **Choices:** `fixed`, `1-axis`, `1-axis backtracked`, `2-axis`

<br/>

**PV System: Array Azimuth**

Array azimuth of the PV system. Azimuth is measured clockwise from north (e.g., North=0, East=90, South=180, West=270).

- **Name:** ``pv_system_array_azimuth``
- **Type:** ``Double``

- **Units:** ``degrees``

- **Required:** ``true``

<br/>

**PV System: Array Tilt**

Array tilt of the PV system. Can also enter, e.g., RoofPitch, RoofPitch+20, Latitude, Latitude-15, etc.

- **Name:** ``pv_system_array_tilt``
- **Type:** ``String``

- **Required:** ``true``

<br/>

**PV System: Maximum Power Output**

Maximum power output of the PV system. For a shared system, this is the total building maximum power output.

- **Name:** ``pv_system_max_power_output``
- **Type:** ``Double``

- **Units:** ``W``

- **Required:** ``true``

<br/>

**PV System: Inverter Efficiency**

Inverter efficiency of the PV system. If there are two PV systems, this will apply to both. If not provided, the OS-HPXML default (see <a href='https://openstudio-hpxml.readthedocs.io/en/v1.10.0/workflow_inputs.html#hpxml-photovoltaics'>HPXML Photovoltaics</a>) is used.

- **Name:** ``pv_system_inverter_efficiency``
- **Type:** ``Double``

- **Units:** ``Frac``

- **Required:** ``false``

<br/>

**PV System: System Losses Fraction**

System losses fraction of the PV system. If there are two PV systems, this will apply to both. If not provided, the OS-HPXML default (see <a href='https://openstudio-hpxml.readthedocs.io/en/v1.10.0/workflow_inputs.html#hpxml-photovoltaics'>HPXML Photovoltaics</a>) is used.

- **Name:** ``pv_system_system_losses_fraction``
- **Type:** ``Double``

- **Units:** ``Frac``

- **Required:** ``false``

<br/>

**PV System: Number of Bedrooms Served**

Number of bedrooms served by PV system. Only needed if single-family attached or apartment unit and it is a shared PV system serving multiple dwelling units. Used to apportion PV generation to the unit of a SFA/MF building. If there are two PV systems, this will apply to both.

- **Name:** ``pv_system_num_bedrooms_served``
- **Type:** ``Integer``

- **Units:** ``#``

- **Required:** ``false``

<br/>

**PV System 2: Present**

Whether there is a second PV system present.

- **Name:** ``pv_system_2_present``
- **Type:** ``Boolean``

- **Required:** ``true``

<br/>

**PV System 2: Module Type**

Module type of the second PV system. If not provided, the OS-HPXML default (see <a href='https://openstudio-hpxml.readthedocs.io/en/v1.10.0/workflow_inputs.html#hpxml-photovoltaics'>HPXML Photovoltaics</a>) is used.

- **Name:** ``pv_system_2_module_type``
- **Type:** ``Choice``

- **Required:** ``false``

- **Choices:** `standard`, `premium`, `thin film`

<br/>

**PV System 2: Location**

Location of the second PV system. If not provided, the OS-HPXML default (see <a href='https://openstudio-hpxml.readthedocs.io/en/v1.10.0/workflow_inputs.html#hpxml-photovoltaics'>HPXML Photovoltaics</a>) is used.

- **Name:** ``pv_system_2_location``
- **Type:** ``Choice``

- **Required:** ``false``

- **Choices:** `roof`, `ground`

<br/>

**PV System 2: Tracking**

Type of tracking for the second PV system. If not provided, the OS-HPXML default (see <a href='https://openstudio-hpxml.readthedocs.io/en/v1.10.0/workflow_inputs.html#hpxml-photovoltaics'>HPXML Photovoltaics</a>) is used.

- **Name:** ``pv_system_2_tracking``
- **Type:** ``Choice``

- **Required:** ``false``

- **Choices:** `fixed`, `1-axis`, `1-axis backtracked`, `2-axis`

<br/>

**PV System 2: Array Azimuth**

Array azimuth of the second PV system. Azimuth is measured clockwise from north (e.g., North=0, East=90, South=180, West=270).

- **Name:** ``pv_system_2_array_azimuth``
- **Type:** ``Double``

- **Units:** ``degrees``

- **Required:** ``true``

<br/>

**PV System 2: Array Tilt**

Array tilt of the second PV system. Can also enter, e.g., RoofPitch, RoofPitch+20, Latitude, Latitude-15, etc.

- **Name:** ``pv_system_2_array_tilt``
- **Type:** ``String``

- **Required:** ``true``

<br/>

**PV System 2: Maximum Power Output**

Maximum power output of the second PV system. For a shared system, this is the total building maximum power output.

- **Name:** ``pv_system_2_max_power_output``
- **Type:** ``Double``

- **Units:** ``W``

- **Required:** ``true``

<br/>

**Battery: Present**

Whether there is a lithium ion battery present.

- **Name:** ``battery_present``
- **Type:** ``Boolean``

- **Required:** ``true``

<br/>

**Battery: Location**

The space type for the lithium ion battery location. If not provided, the OS-HPXML default (see <a href='https://openstudio-hpxml.readthedocs.io/en/v1.10.0/workflow_inputs.html#hpxml-batteries'>HPXML Batteries</a>) is used.

- **Name:** ``battery_location``
- **Type:** ``Choice``

- **Required:** ``false``

- **Choices:** `conditioned space`, `basement - conditioned`, `basement - unconditioned`, `crawlspace`, `crawlspace - vented`, `crawlspace - unvented`, `crawlspace - conditioned`, `attic`, `attic - vented`, `attic - unvented`, `garage`, `outside`

<br/>

**Battery: Rated Power Output**

The rated power output of the lithium ion battery. If not provided, the OS-HPXML default (see <a href='https://openstudio-hpxml.readthedocs.io/en/v1.10.0/workflow_inputs.html#hpxml-batteries'>HPXML Batteries</a>) is used.

- **Name:** ``battery_power``
- **Type:** ``Double``

- **Units:** ``W``

- **Required:** ``false``

<br/>

**Battery: Nominal Capacity**

The nominal capacity of the lithium ion battery. If not provided, the OS-HPXML default (see <a href='https://openstudio-hpxml.readthedocs.io/en/v1.10.0/workflow_inputs.html#hpxml-batteries'>HPXML Batteries</a>) is used.

- **Name:** ``battery_capacity``
- **Type:** ``Double``

- **Units:** ``kWh``

- **Required:** ``false``

<br/>

**Battery: Usable Capacity**

The usable capacity of the lithium ion battery. If not provided, the OS-HPXML default (see <a href='https://openstudio-hpxml.readthedocs.io/en/v1.10.0/workflow_inputs.html#hpxml-batteries'>HPXML Batteries</a>) is used.

- **Name:** ``battery_usable_capacity``
- **Type:** ``Double``

- **Units:** ``kWh``

- **Required:** ``false``

<br/>

**Battery: Round Trip Efficiency**

The round trip efficiency of the lithium ion battery. If not provided, the OS-HPXML default (see <a href='https://openstudio-hpxml.readthedocs.io/en/v1.10.0/workflow_inputs.html#hpxml-batteries'>HPXML Batteries</a>) is used.

- **Name:** ``battery_round_trip_efficiency``
- **Type:** ``Double``

- **Units:** ``Frac``

- **Required:** ``false``

<br/>

**Battery: Number of Bedrooms Served**

Number of bedrooms served by the lithium ion battery. Only needed if single-family attached or apartment unit and it is a shared battery serving multiple dwelling units. Used to apportion battery charging/discharging to the unit of a SFA/MF building.

- **Name:** ``battery_num_bedrooms_served``
- **Type:** ``Integer``

- **Units:** ``#``

- **Required:** ``false``

<br/>

**Vehicle: Type**

The type of vehicle present at the home.

- **Name:** ``vehicle_type``
- **Type:** ``String``

- **Required:** ``false``

<br/>

**Vehicle: EV Battery Nominal Battery Capacity**

The nominal capacity of the vehicle battery, only applies to electric vehicles. If not provided, the OS-HPXML default (see <a href='https://openstudio-hpxml.readthedocs.io/en/v1.10.0/workflow_inputs.html#hpxml-vehicles'>HPXML Vehicles</a>) is used.

- **Name:** ``vehicle_battery_capacity``
- **Type:** ``Double``

- **Units:** ``kWh``

- **Required:** ``false``

<br/>

**Vehicle: EV Battery Usable Capacity**

The usable capacity of the vehicle battery, only applies to electric vehicles. If not provided, the OS-HPXML default (see <a href='https://openstudio-hpxml.readthedocs.io/en/v1.10.0/workflow_inputs.html#hpxml-vehicles'>HPXML Vehicles</a>) is used.

- **Name:** ``vehicle_battery_usable_capacity``
- **Type:** ``Double``

- **Units:** ``kWh``

- **Required:** ``false``

<br/>

**Vehicle: Combined Fuel Economy Units**

The combined fuel economy units of the vehicle. Only 'kWh/mile', 'mile/kWh', or 'mpge' are allow for electric vehicles. If not provided, the OS-HPXML default (see <a href='https://openstudio-hpxml.readthedocs.io/en/v1.10.0/workflow_inputs.html#hpxml-vehicles'>HPXML Vehicles</a>) is used.

- **Name:** ``vehicle_fuel_economy_units``
- **Type:** ``Choice``

- **Required:** ``false``

- **Choices:** `kWh/mile`, `mile/kWh`, `mpge`, `mpg`

<br/>

**Vehicle: Combined Fuel Economy**

The combined fuel economy of the vehicle. If not provided, the OS-HPXML default (see <a href='https://openstudio-hpxml.readthedocs.io/en/v1.10.0/workflow_inputs.html#hpxml-vehicles'>HPXML Vehicles</a>) is used.

- **Name:** ``vehicle_fuel_economy_combined``
- **Type:** ``Double``

- **Required:** ``false``

<br/>

**Vehicle: Miles Driven Per Year**

The annual miles the vehicle is driven. If not provided, the OS-HPXML default (see <a href='https://openstudio-hpxml.readthedocs.io/en/v1.10.0/workflow_inputs.html#hpxml-vehicles'>HPXML Vehicles</a>) is used.

- **Name:** ``vehicle_miles_driven_per_year``
- **Type:** ``Double``

- **Units:** ``miles``

- **Required:** ``false``

<br/>

**Vehicle: Hours Driven Per Week**

The weekly hours the vehicle is driven. If not provided, the OS-HPXML default (see <a href='https://openstudio-hpxml.readthedocs.io/en/v1.10.0/workflow_inputs.html#hpxml-vehicles'>HPXML Vehicles</a>) is used.

- **Name:** ``vehicle_hours_driven_per_week``
- **Type:** ``Double``

- **Units:** ``hours``

- **Required:** ``false``

<br/>

**Vehicle: Fraction Charged at Home**

The fraction of charging energy provided by the at-home charger to the vehicle, only applies to electric vehicles. If not provided, the OS-HPXML default (see <a href='https://openstudio-hpxml.readthedocs.io/en/v1.10.0/workflow_inputs.html#hpxml-vehicles'>HPXML Vehicles</a>) is used.

- **Name:** ``vehicle_fraction_charged_home``
- **Type:** ``Double``

- **Required:** ``false``

<br/>

**Electric Vehicle Charger: Present**

Whether there is an electric vehicle charger present.

- **Name:** ``ev_charger_present``
- **Type:** ``Boolean``

- **Required:** ``false``

<br/>

**Electric Vehicle Charger: Charging Level**

The charging level of the EV charger. If not provided, the OS-HPXML default (see <a href='https://openstudio-hpxml.readthedocs.io/en/v1.10.0/workflow_inputs.html#hpxml-electric-vehicle-chargers'>HPXML Electric Vehicle Chargers</a>) is used.

- **Name:** ``ev_charger_level``
- **Type:** ``Choice``

- **Required:** ``false``

- **Choices:** `1`, `2`, `3`

<br/>

**Electric Vehicle Charger: Rated Charging Power**

The rated power output of the EV charger. If not provided, the OS-HPXML default (see <a href='https://openstudio-hpxml.readthedocs.io/en/v1.10.0/workflow_inputs.html#hpxml-electric-vehicle-chargers'>HPXML Electric Vehicle Chargers</a>) is used.

- **Name:** ``ev_charger_power``
- **Type:** ``Double``

- **Units:** ``W``

- **Required:** ``false``

<br/>

**Lighting: Present**

Whether there is lighting energy use.

- **Name:** ``lighting_present``
- **Type:** ``Boolean``

- **Required:** ``true``

<br/>

**Lighting: Interior Fraction CFL**

Fraction of all lamps (interior) that are compact fluorescent. Lighting not specified as CFL, LFL, or LED is assumed to be incandescent.

- **Name:** ``lighting_interior_fraction_cfl``
- **Type:** ``Double``

- **Required:** ``true``

<br/>

**Lighting: Interior Fraction LFL**

Fraction of all lamps (interior) that are linear fluorescent. Lighting not specified as CFL, LFL, or LED is assumed to be incandescent.

- **Name:** ``lighting_interior_fraction_lfl``
- **Type:** ``Double``

- **Required:** ``true``

<br/>

**Lighting: Interior Fraction LED**

Fraction of all lamps (interior) that are light emitting diodes. Lighting not specified as CFL, LFL, or LED is assumed to be incandescent.

- **Name:** ``lighting_interior_fraction_led``
- **Type:** ``Double``

- **Required:** ``true``

<br/>

**Lighting: Interior Usage Multiplier**

Multiplier on the lighting energy usage (interior) that can reflect, e.g., high/low usage occupants. If not provided, the OS-HPXML default (see <a href='https://openstudio-hpxml.readthedocs.io/en/v1.10.0/workflow_inputs.html#hpxml-lighting'>HPXML Lighting</a>) is used.

- **Name:** ``lighting_interior_usage_multiplier``
- **Type:** ``Double``

- **Required:** ``false``

<br/>

**Lighting: Exterior Fraction CFL**

Fraction of all lamps (exterior) that are compact fluorescent. Lighting not specified as CFL, LFL, or LED is assumed to be incandescent.

- **Name:** ``lighting_exterior_fraction_cfl``
- **Type:** ``Double``

- **Required:** ``true``

<br/>

**Lighting: Exterior Fraction LFL**

Fraction of all lamps (exterior) that are linear fluorescent. Lighting not specified as CFL, LFL, or LED is assumed to be incandescent.

- **Name:** ``lighting_exterior_fraction_lfl``
- **Type:** ``Double``

- **Required:** ``true``

<br/>

**Lighting: Exterior Fraction LED**

Fraction of all lamps (exterior) that are light emitting diodes. Lighting not specified as CFL, LFL, or LED is assumed to be incandescent.

- **Name:** ``lighting_exterior_fraction_led``
- **Type:** ``Double``

- **Required:** ``true``

<br/>

**Lighting: Exterior Usage Multiplier**

Multiplier on the lighting energy usage (exterior) that can reflect, e.g., high/low usage occupants. If not provided, the OS-HPXML default (see <a href='https://openstudio-hpxml.readthedocs.io/en/v1.10.0/workflow_inputs.html#hpxml-lighting'>HPXML Lighting</a>) is used.

- **Name:** ``lighting_exterior_usage_multiplier``
- **Type:** ``Double``

- **Required:** ``false``

<br/>

**Lighting: Garage Fraction CFL**

Fraction of all lamps (garage) that are compact fluorescent. Lighting not specified as CFL, LFL, or LED is assumed to be incandescent.

- **Name:** ``lighting_garage_fraction_cfl``
- **Type:** ``Double``

- **Required:** ``true``

<br/>

**Lighting: Garage Fraction LFL**

Fraction of all lamps (garage) that are linear fluorescent. Lighting not specified as CFL, LFL, or LED is assumed to be incandescent.

- **Name:** ``lighting_garage_fraction_lfl``
- **Type:** ``Double``

- **Required:** ``true``

<br/>

**Lighting: Garage Fraction LED**

Fraction of all lamps (garage) that are light emitting diodes. Lighting not specified as CFL, LFL, or LED is assumed to be incandescent.

- **Name:** ``lighting_garage_fraction_led``
- **Type:** ``Double``

- **Required:** ``true``

<br/>

**Lighting: Garage Usage Multiplier**

Multiplier on the lighting energy usage (garage) that can reflect, e.g., high/low usage occupants. If not provided, the OS-HPXML default (see <a href='https://openstudio-hpxml.readthedocs.io/en/v1.10.0/workflow_inputs.html#hpxml-lighting'>HPXML Lighting</a>) is used.

- **Name:** ``lighting_garage_usage_multiplier``
- **Type:** ``Double``

- **Required:** ``false``

<br/>

**Holiday Lighting: Present**

Whether there is holiday lighting.

- **Name:** ``holiday_lighting_present``
- **Type:** ``Boolean``

- **Required:** ``true``

<br/>

**Holiday Lighting: Daily Consumption**

The daily energy consumption for holiday lighting (exterior). If not provided, the OS-HPXML default (see <a href='https://openstudio-hpxml.readthedocs.io/en/v1.10.0/workflow_inputs.html#hpxml-lighting'>HPXML Lighting</a>) is used.

- **Name:** ``holiday_lighting_daily_kwh``
- **Type:** ``Double``

- **Units:** ``kWh/day``

- **Required:** ``false``

<br/>

**Holiday Lighting: Period**

Enter a date range like 'Nov 25 - Jan 5'. If not provided, the OS-HPXML default (see <a href='https://openstudio-hpxml.readthedocs.io/en/v1.10.0/workflow_inputs.html#hpxml-lighting'>HPXML Lighting</a>) is used.

- **Name:** ``holiday_lighting_period``
- **Type:** ``String``

- **Required:** ``false``

<br/>

**Dehumidifier: Type**

The type of dehumidifier.

- **Name:** ``dehumidifier_type``
- **Type:** ``Choice``

- **Required:** ``true``

- **Choices:** `none`, `portable`, `whole-home`

<br/>

**Dehumidifier: Efficiency Type**

The efficiency type of dehumidifier.

- **Name:** ``dehumidifier_efficiency_type``
- **Type:** ``Choice``

- **Required:** ``true``

- **Choices:** `EnergyFactor`, `IntegratedEnergyFactor`

<br/>

**Dehumidifier: Efficiency**

The efficiency of the dehumidifier.

- **Name:** ``dehumidifier_efficiency``
- **Type:** ``Double``

- **Units:** ``liters/kWh``

- **Required:** ``true``

<br/>

**Dehumidifier: Capacity**

The capacity (water removal rate) of the dehumidifier.

- **Name:** ``dehumidifier_capacity``
- **Type:** ``Double``

- **Units:** ``pint/day``

- **Required:** ``true``

<br/>

**Dehumidifier: Relative Humidity Setpoint**

The relative humidity setpoint of the dehumidifier.

- **Name:** ``dehumidifier_rh_setpoint``
- **Type:** ``Double``

- **Units:** ``Frac``

- **Required:** ``true``

<br/>

**Dehumidifier: Fraction Dehumidification Load Served**

The dehumidification load served fraction of the dehumidifier.

- **Name:** ``dehumidifier_fraction_dehumidification_load_served``
- **Type:** ``Double``

- **Units:** ``Frac``

- **Required:** ``true``

<br/>

**Clothes Washer: Present**

Whether there is a clothes washer present.

- **Name:** ``clothes_washer_present``
- **Type:** ``Boolean``

- **Required:** ``true``

<br/>

**Clothes Washer: Location**

The space type for the clothes washer location. If not provided, the OS-HPXML default (see <a href='https://openstudio-hpxml.readthedocs.io/en/v1.10.0/workflow_inputs.html#hpxml-clothes-washer'>HPXML Clothes Washer</a>) is used.

- **Name:** ``clothes_washer_location``
- **Type:** ``Choice``

- **Required:** ``false``

- **Choices:** `conditioned space`, `basement - conditioned`, `basement - unconditioned`, `garage`, `other housing unit`, `other heated space`, `other multifamily buffer space`, `other non-freezing space`

<br/>

**Clothes Washer: Efficiency Type**

The efficiency type of the clothes washer.

- **Name:** ``clothes_washer_efficiency_type``
- **Type:** ``Choice``

- **Required:** ``true``

- **Choices:** `ModifiedEnergyFactor`, `IntegratedModifiedEnergyFactor`

<br/>

**Clothes Washer: Efficiency**

The efficiency of the clothes washer. If not provided, the OS-HPXML default (see <a href='https://openstudio-hpxml.readthedocs.io/en/v1.10.0/workflow_inputs.html#hpxml-clothes-washer'>HPXML Clothes Washer</a>) is used.

- **Name:** ``clothes_washer_efficiency``
- **Type:** ``Double``

- **Units:** ``ft^3/kWh-cyc``

- **Required:** ``false``

<br/>

**Clothes Washer: Rated Annual Consumption**

The annual energy consumed by the clothes washer, as rated, obtained from the EnergyGuide label. This includes both the appliance electricity consumption and the energy required for water heating. If not provided, the OS-HPXML default (see <a href='https://openstudio-hpxml.readthedocs.io/en/v1.10.0/workflow_inputs.html#hpxml-clothes-washer'>HPXML Clothes Washer</a>) is used.

- **Name:** ``clothes_washer_rated_annual_kwh``
- **Type:** ``Double``

- **Units:** ``kWh/yr``

- **Required:** ``false``

<br/>

**Clothes Washer: Label Electric Rate**

The annual energy consumed by the clothes washer, as rated, obtained from the EnergyGuide label. This includes both the appliance electricity consumption and the energy required for water heating. If not provided, the OS-HPXML default (see <a href='https://openstudio-hpxml.readthedocs.io/en/v1.10.0/workflow_inputs.html#hpxml-clothes-washer'>HPXML Clothes Washer</a>) is used.

- **Name:** ``clothes_washer_label_electric_rate``
- **Type:** ``Double``

- **Units:** ``$/kWh``

- **Required:** ``false``

<br/>

**Clothes Washer: Label Gas Rate**

The annual energy consumed by the clothes washer, as rated, obtained from the EnergyGuide label. This includes both the appliance electricity consumption and the energy required for water heating. If not provided, the OS-HPXML default (see <a href='https://openstudio-hpxml.readthedocs.io/en/v1.10.0/workflow_inputs.html#hpxml-clothes-washer'>HPXML Clothes Washer</a>) is used.

- **Name:** ``clothes_washer_label_gas_rate``
- **Type:** ``Double``

- **Units:** ``$/therm``

- **Required:** ``false``

<br/>

**Clothes Washer: Label Annual Cost with Gas DHW**

The annual cost of using the system under test conditions. Input is obtained from the EnergyGuide label. If not provided, the OS-HPXML default (see <a href='https://openstudio-hpxml.readthedocs.io/en/v1.10.0/workflow_inputs.html#hpxml-clothes-washer'>HPXML Clothes Washer</a>) is used.

- **Name:** ``clothes_washer_label_annual_gas_cost``
- **Type:** ``Double``

- **Units:** ``$``

- **Required:** ``false``

<br/>

**Clothes Washer: Label Usage**

The clothes washer loads per week. If not provided, the OS-HPXML default (see <a href='https://openstudio-hpxml.readthedocs.io/en/v1.10.0/workflow_inputs.html#hpxml-clothes-washer'>HPXML Clothes Washer</a>) is used.

- **Name:** ``clothes_washer_label_usage``
- **Type:** ``Double``

- **Units:** ``cyc/wk``

- **Required:** ``false``

<br/>

**Clothes Washer: Drum Volume**

Volume of the washer drum. Obtained from the EnergyStar website or the manufacturer's literature. If not provided, the OS-HPXML default (see <a href='https://openstudio-hpxml.readthedocs.io/en/v1.10.0/workflow_inputs.html#hpxml-clothes-washer'>HPXML Clothes Washer</a>) is used.

- **Name:** ``clothes_washer_capacity``
- **Type:** ``Double``

- **Units:** ``ft^3``

- **Required:** ``false``

<br/>

**Clothes Washer: Usage Multiplier**

Multiplier on the clothes washer energy and hot water usage that can reflect, e.g., high/low usage occupants. If not provided, the OS-HPXML default (see <a href='https://openstudio-hpxml.readthedocs.io/en/v1.10.0/workflow_inputs.html#hpxml-clothes-washer'>HPXML Clothes Washer</a>) is used.

- **Name:** ``clothes_washer_usage_multiplier``
- **Type:** ``Double``

- **Required:** ``false``

<br/>

**Clothes Dryer: Present**

Whether there is a clothes dryer present.

- **Name:** ``clothes_dryer_present``
- **Type:** ``Boolean``

- **Required:** ``true``

<br/>

**Clothes Dryer: Location**

The space type for the clothes dryer location. If not provided, the OS-HPXML default (see <a href='https://openstudio-hpxml.readthedocs.io/en/v1.10.0/workflow_inputs.html#hpxml-clothes-dryer'>HPXML Clothes Dryer</a>) is used.

- **Name:** ``clothes_dryer_location``
- **Type:** ``Choice``

- **Required:** ``false``

- **Choices:** `conditioned space`, `basement - conditioned`, `basement - unconditioned`, `garage`, `other housing unit`, `other heated space`, `other multifamily buffer space`, `other non-freezing space`

<br/>

**Clothes Dryer: Fuel Type**

Type of fuel used by the clothes dryer.

- **Name:** ``clothes_dryer_fuel_type``
- **Type:** ``Choice``

- **Required:** ``true``

- **Choices:** `electricity`, `natural gas`, `fuel oil`, `propane`, `wood`, `coal`

<br/>

**Clothes Dryer: Efficiency Type**

The efficiency type of the clothes dryer.

- **Name:** ``clothes_dryer_efficiency_type``
- **Type:** ``Choice``

- **Required:** ``true``

- **Choices:** `EnergyFactor`, `CombinedEnergyFactor`

<br/>

**Clothes Dryer: Efficiency**

The efficiency of the clothes dryer. If not provided, the OS-HPXML default (see <a href='https://openstudio-hpxml.readthedocs.io/en/v1.10.0/workflow_inputs.html#hpxml-clothes-dryer'>HPXML Clothes Dryer</a>) is used.

- **Name:** ``clothes_dryer_efficiency``
- **Type:** ``Double``

- **Units:** ``lb/kWh``

- **Required:** ``false``

<br/>

**Clothes Dryer: Vented Flow Rate**

The exhaust flow rate of the vented clothes dryer. If not provided, the OS-HPXML default (see <a href='https://openstudio-hpxml.readthedocs.io/en/v1.10.0/workflow_inputs.html#hpxml-clothes-dryer'>HPXML Clothes Dryer</a>) is used.

- **Name:** ``clothes_dryer_vented_flow_rate``
- **Type:** ``Double``

- **Units:** ``CFM``

- **Required:** ``false``

<br/>

**Clothes Dryer: Usage Multiplier**

Multiplier on the clothes dryer energy usage that can reflect, e.g., high/low usage occupants. If not provided, the OS-HPXML default (see <a href='https://openstudio-hpxml.readthedocs.io/en/v1.10.0/workflow_inputs.html#hpxml-clothes-dryer'>HPXML Clothes Dryer</a>) is used.

- **Name:** ``clothes_dryer_usage_multiplier``
- **Type:** ``Double``

- **Required:** ``false``

<br/>

**Dishwasher: Present**

Whether there is a dishwasher present.

- **Name:** ``dishwasher_present``
- **Type:** ``Boolean``

- **Required:** ``true``

<br/>

**Dishwasher: Location**

The space type for the dishwasher location. If not provided, the OS-HPXML default (see <a href='https://openstudio-hpxml.readthedocs.io/en/v1.10.0/workflow_inputs.html#hpxml-dishwasher'>HPXML Dishwasher</a>) is used.

- **Name:** ``dishwasher_location``
- **Type:** ``Choice``

- **Required:** ``false``

- **Choices:** `conditioned space`, `basement - conditioned`, `basement - unconditioned`, `garage`, `other housing unit`, `other heated space`, `other multifamily buffer space`, `other non-freezing space`

<br/>

**Dishwasher: Efficiency Type**

The efficiency type of dishwasher.

- **Name:** ``dishwasher_efficiency_type``
- **Type:** ``Choice``

- **Required:** ``true``

- **Choices:** `RatedAnnualkWh`, `EnergyFactor`

<br/>

**Dishwasher: Efficiency**

The efficiency of the dishwasher. If not provided, the OS-HPXML default (see <a href='https://openstudio-hpxml.readthedocs.io/en/v1.10.0/workflow_inputs.html#hpxml-dishwasher'>HPXML Dishwasher</a>) is used.

- **Name:** ``dishwasher_efficiency``
- **Type:** ``Double``

- **Units:** ``RatedAnnualkWh or EnergyFactor``

- **Required:** ``false``

<br/>

**Dishwasher: Label Electric Rate**

The label electric rate of the dishwasher. If not provided, the OS-HPXML default (see <a href='https://openstudio-hpxml.readthedocs.io/en/v1.10.0/workflow_inputs.html#hpxml-dishwasher'>HPXML Dishwasher</a>) is used.

- **Name:** ``dishwasher_label_electric_rate``
- **Type:** ``Double``

- **Units:** ``$/kWh``

- **Required:** ``false``

<br/>

**Dishwasher: Label Gas Rate**

The label gas rate of the dishwasher. If not provided, the OS-HPXML default (see <a href='https://openstudio-hpxml.readthedocs.io/en/v1.10.0/workflow_inputs.html#hpxml-dishwasher'>HPXML Dishwasher</a>) is used.

- **Name:** ``dishwasher_label_gas_rate``
- **Type:** ``Double``

- **Units:** ``$/therm``

- **Required:** ``false``

<br/>

**Dishwasher: Label Annual Gas Cost**

The label annual gas cost of the dishwasher. If not provided, the OS-HPXML default (see <a href='https://openstudio-hpxml.readthedocs.io/en/v1.10.0/workflow_inputs.html#hpxml-dishwasher'>HPXML Dishwasher</a>) is used.

- **Name:** ``dishwasher_label_annual_gas_cost``
- **Type:** ``Double``

- **Units:** ``$``

- **Required:** ``false``

<br/>

**Dishwasher: Label Usage**

The dishwasher loads per week. If not provided, the OS-HPXML default (see <a href='https://openstudio-hpxml.readthedocs.io/en/v1.10.0/workflow_inputs.html#hpxml-dishwasher'>HPXML Dishwasher</a>) is used.

- **Name:** ``dishwasher_label_usage``
- **Type:** ``Double``

- **Units:** ``cyc/wk``

- **Required:** ``false``

<br/>

**Dishwasher: Number of Place Settings**

The number of place settings for the unit. Data obtained from manufacturer's literature. If not provided, the OS-HPXML default (see <a href='https://openstudio-hpxml.readthedocs.io/en/v1.10.0/workflow_inputs.html#hpxml-dishwasher'>HPXML Dishwasher</a>) is used.

- **Name:** ``dishwasher_place_setting_capacity``
- **Type:** ``Integer``

- **Units:** ``#``

- **Required:** ``false``

<br/>

**Dishwasher: Usage Multiplier**

Multiplier on the dishwasher energy usage that can reflect, e.g., high/low usage occupants. If not provided, the OS-HPXML default (see <a href='https://openstudio-hpxml.readthedocs.io/en/v1.10.0/workflow_inputs.html#hpxml-dishwasher'>HPXML Dishwasher</a>) is used.

- **Name:** ``dishwasher_usage_multiplier``
- **Type:** ``Double``

- **Required:** ``false``

<br/>

**Refrigerator: Present**

Whether there is a refrigerator present.

- **Name:** ``refrigerator_present``
- **Type:** ``Boolean``

- **Required:** ``true``

<br/>

**Refrigerator: Location**

The space type for the refrigerator location. If not provided, the OS-HPXML default (see <a href='https://openstudio-hpxml.readthedocs.io/en/v1.10.0/workflow_inputs.html#hpxml-refrigerators'>HPXML Refrigerators</a>) is used.

- **Name:** ``refrigerator_location``
- **Type:** ``Choice``

- **Required:** ``false``

- **Choices:** `conditioned space`, `basement - conditioned`, `basement - unconditioned`, `garage`, `other housing unit`, `other heated space`, `other multifamily buffer space`, `other non-freezing space`

<br/>

**Refrigerator: Rated Annual Consumption**

The EnergyGuide rated annual energy consumption for a refrigerator. If not provided, the OS-HPXML default (see <a href='https://openstudio-hpxml.readthedocs.io/en/v1.10.0/workflow_inputs.html#hpxml-refrigerators'>HPXML Refrigerators</a>) is used.

- **Name:** ``refrigerator_rated_annual_kwh``
- **Type:** ``Double``

- **Units:** ``kWh/yr``

- **Required:** ``false``

<br/>

**Refrigerator: Usage Multiplier**

Multiplier on the refrigerator energy usage that can reflect, e.g., high/low usage occupants. If not provided, the OS-HPXML default (see <a href='https://openstudio-hpxml.readthedocs.io/en/v1.10.0/workflow_inputs.html#hpxml-refrigerators'>HPXML Refrigerators</a>) is used.

- **Name:** ``refrigerator_usage_multiplier``
- **Type:** ``Double``

- **Required:** ``false``

<br/>

**Extra Refrigerator: Present**

Whether there is an extra refrigerator present.

- **Name:** ``extra_refrigerator_present``
- **Type:** ``Boolean``

- **Required:** ``true``

<br/>

**Extra Refrigerator: Location**

The space type for the extra refrigerator location. If not provided, the OS-HPXML default (see <a href='https://openstudio-hpxml.readthedocs.io/en/v1.10.0/workflow_inputs.html#hpxml-refrigerators'>HPXML Refrigerators</a>) is used.

- **Name:** ``extra_refrigerator_location``
- **Type:** ``Choice``

- **Required:** ``false``

- **Choices:** `conditioned space`, `basement - conditioned`, `basement - unconditioned`, `garage`, `other housing unit`, `other heated space`, `other multifamily buffer space`, `other non-freezing space`

<br/>

**Extra Refrigerator: Rated Annual Consumption**

The EnergyGuide rated annual energy consumption for an extra refrigerator. If not provided, the OS-HPXML default (see <a href='https://openstudio-hpxml.readthedocs.io/en/v1.10.0/workflow_inputs.html#hpxml-refrigerators'>HPXML Refrigerators</a>) is used.

- **Name:** ``extra_refrigerator_rated_annual_kwh``
- **Type:** ``Double``

- **Units:** ``kWh/yr``

- **Required:** ``false``

<br/>

**Extra Refrigerator: Usage Multiplier**

Multiplier on the extra refrigerator energy usage that can reflect, e.g., high/low usage occupants. If not provided, the OS-HPXML default (see <a href='https://openstudio-hpxml.readthedocs.io/en/v1.10.0/workflow_inputs.html#hpxml-refrigerators'>HPXML Refrigerators</a>) is used.

- **Name:** ``extra_refrigerator_usage_multiplier``
- **Type:** ``Double``

- **Required:** ``false``

<br/>

**Freezer: Present**

Whether there is a freezer present.

- **Name:** ``freezer_present``
- **Type:** ``Boolean``

- **Required:** ``true``

<br/>

**Freezer: Location**

The space type for the freezer location. If not provided, the OS-HPXML default (see <a href='https://openstudio-hpxml.readthedocs.io/en/v1.10.0/workflow_inputs.html#hpxml-freezers'>HPXML Freezers</a>) is used.

- **Name:** ``freezer_location``
- **Type:** ``Choice``

- **Required:** ``false``

- **Choices:** `conditioned space`, `basement - conditioned`, `basement - unconditioned`, `garage`, `other housing unit`, `other heated space`, `other multifamily buffer space`, `other non-freezing space`

<br/>

**Freezer: Rated Annual Consumption**

The EnergyGuide rated annual energy consumption for a freezer. If not provided, the OS-HPXML default (see <a href='https://openstudio-hpxml.readthedocs.io/en/v1.10.0/workflow_inputs.html#hpxml-freezers'>HPXML Freezers</a>) is used.

- **Name:** ``freezer_rated_annual_kwh``
- **Type:** ``Double``

- **Units:** ``kWh/yr``

- **Required:** ``false``

<br/>

**Freezer: Usage Multiplier**

Multiplier on the freezer energy usage that can reflect, e.g., high/low usage occupants. If not provided, the OS-HPXML default (see <a href='https://openstudio-hpxml.readthedocs.io/en/v1.10.0/workflow_inputs.html#hpxml-freezers'>HPXML Freezers</a>) is used.

- **Name:** ``freezer_usage_multiplier``
- **Type:** ``Double``

- **Required:** ``false``

<br/>

**Cooking Range/Oven: Present**

Whether there is a cooking range/oven present.

- **Name:** ``cooking_range_oven_present``
- **Type:** ``Boolean``

- **Required:** ``true``

<br/>

**Cooking Range/Oven: Location**

The space type for the cooking range/oven location. If not provided, the OS-HPXML default (see <a href='https://openstudio-hpxml.readthedocs.io/en/v1.10.0/workflow_inputs.html#hpxml-cooking-range-oven'>HPXML Cooking Range/Oven</a>) is used.

- **Name:** ``cooking_range_oven_location``
- **Type:** ``Choice``

- **Required:** ``false``

- **Choices:** `conditioned space`, `basement - conditioned`, `basement - unconditioned`, `garage`, `other housing unit`, `other heated space`, `other multifamily buffer space`, `other non-freezing space`

<br/>

**Cooking Range/Oven: Fuel Type**

Type of fuel used by the cooking range/oven.

- **Name:** ``cooking_range_oven_fuel_type``
- **Type:** ``Choice``

- **Required:** ``true``

- **Choices:** `electricity`, `natural gas`, `fuel oil`, `propane`, `wood`, `coal`

<br/>

**Cooking Range/Oven: Is Induction**

Whether the cooking range is induction. If not provided, the OS-HPXML default (see <a href='https://openstudio-hpxml.readthedocs.io/en/v1.10.0/workflow_inputs.html#hpxml-cooking-range-oven'>HPXML Cooking Range/Oven</a>) is used.

- **Name:** ``cooking_range_oven_is_induction``
- **Type:** ``Boolean``

- **Required:** ``false``

<br/>

**Cooking Range/Oven: Is Convection**

Whether the oven is convection. If not provided, the OS-HPXML default (see <a href='https://openstudio-hpxml.readthedocs.io/en/v1.10.0/workflow_inputs.html#hpxml-cooking-range-oven'>HPXML Cooking Range/Oven</a>) is used.

- **Name:** ``cooking_range_oven_is_convection``
- **Type:** ``Boolean``

- **Required:** ``false``

<br/>

**Cooking Range/Oven: Usage Multiplier**

Multiplier on the cooking range/oven energy usage that can reflect, e.g., high/low usage occupants. If not provided, the OS-HPXML default (see <a href='https://openstudio-hpxml.readthedocs.io/en/v1.10.0/workflow_inputs.html#hpxml-cooking-range-oven'>HPXML Cooking Range/Oven</a>) is used.

- **Name:** ``cooking_range_oven_usage_multiplier``
- **Type:** ``Double``

- **Required:** ``false``

<br/>

**Ceiling Fan: Present**

Whether there are any ceiling fans.

- **Name:** ``ceiling_fan_present``
- **Type:** ``Boolean``

- **Required:** ``true``

<br/>

**Ceiling Fan: Label Energy Use**

The label average energy use of the ceiling fan(s). If neither Efficiency nor Label Energy Use provided, the OS-HPXML default (see <a href='https://openstudio-hpxml.readthedocs.io/en/v1.10.0/workflow_inputs.html#hpxml-ceiling-fans'>HPXML Ceiling Fans</a>) is used.

- **Name:** ``ceiling_fan_label_energy_use``
- **Type:** ``Double``

- **Units:** ``W``

- **Required:** ``false``

<br/>

**Ceiling Fan: Efficiency**

The efficiency rating of the ceiling fan(s) at medium speed. Only used if Label Energy Use not provided. If neither Efficiency nor Label Energy Use provided, the OS-HPXML default (see <a href='https://openstudio-hpxml.readthedocs.io/en/v1.10.0/workflow_inputs.html#hpxml-ceiling-fans'>HPXML Ceiling Fans</a>) is used.

- **Name:** ``ceiling_fan_efficiency``
- **Type:** ``Double``

- **Units:** ``CFM/W``

- **Required:** ``false``

<br/>

**Ceiling Fan: Quantity**

Total number of ceiling fans. If not provided, the OS-HPXML default (see <a href='https://openstudio-hpxml.readthedocs.io/en/v1.10.0/workflow_inputs.html#hpxml-ceiling-fans'>HPXML Ceiling Fans</a>) is used.

- **Name:** ``ceiling_fan_quantity``
- **Type:** ``Integer``

- **Units:** ``#``

- **Required:** ``false``

<br/>

**Ceiling Fan: Cooling Setpoint Temperature Offset**

The cooling setpoint temperature offset during months when the ceiling fans are operating. Only applies if ceiling fan quantity is greater than zero. If not provided, the OS-HPXML default (see <a href='https://openstudio-hpxml.readthedocs.io/en/v1.10.0/workflow_inputs.html#hpxml-ceiling-fans'>HPXML Ceiling Fans</a>) is used.

- **Name:** ``ceiling_fan_cooling_setpoint_temp_offset``
- **Type:** ``Double``

- **Units:** ``F``

- **Required:** ``false``

<br/>

**Misc Plug Loads: Television Present**

Whether there are televisions.

- **Name:** ``misc_plug_loads_television_present``
- **Type:** ``Boolean``

- **Required:** ``true``

<br/>

**Misc Plug Loads: Television Annual kWh**

The annual energy consumption of the television plug loads. If not provided, the OS-HPXML default (see <a href='https://openstudio-hpxml.readthedocs.io/en/v1.10.0/workflow_inputs.html#hpxml-plug-loads'>HPXML Plug Loads</a>) is used.

- **Name:** ``misc_plug_loads_television_annual_kwh``
- **Type:** ``Double``

- **Units:** ``kWh/yr``

- **Required:** ``false``

<br/>

**Misc Plug Loads: Television Usage Multiplier**

Multiplier on the television energy usage that can reflect, e.g., high/low usage occupants. If not provided, the OS-HPXML default (see <a href='https://openstudio-hpxml.readthedocs.io/en/v1.10.0/workflow_inputs.html#hpxml-plug-loads'>HPXML Plug Loads</a>) is used.

- **Name:** ``misc_plug_loads_television_usage_multiplier``
- **Type:** ``Double``

- **Required:** ``false``

<br/>

**Misc Plug Loads: Other Annual kWh**

The annual energy consumption of the other residual plug loads. If not provided, the OS-HPXML default (see <a href='https://openstudio-hpxml.readthedocs.io/en/v1.10.0/workflow_inputs.html#hpxml-plug-loads'>HPXML Plug Loads</a>) is used.

- **Name:** ``misc_plug_loads_other_annual_kwh``
- **Type:** ``Double``

- **Units:** ``kWh/yr``

- **Required:** ``false``

<br/>

**Misc Plug Loads: Other Sensible Fraction**

Fraction of other residual plug loads' internal gains that are sensible. If not provided, the OS-HPXML default (see <a href='https://openstudio-hpxml.readthedocs.io/en/v1.10.0/workflow_inputs.html#hpxml-plug-loads'>HPXML Plug Loads</a>) is used.

- **Name:** ``misc_plug_loads_other_frac_sensible``
- **Type:** ``Double``

- **Units:** ``Frac``

- **Required:** ``false``

<br/>

**Misc Plug Loads: Other Latent Fraction**

Fraction of other residual plug loads' internal gains that are latent. If not provided, the OS-HPXML default (see <a href='https://openstudio-hpxml.readthedocs.io/en/v1.10.0/workflow_inputs.html#hpxml-plug-loads'>HPXML Plug Loads</a>) is used.

- **Name:** ``misc_plug_loads_other_frac_latent``
- **Type:** ``Double``

- **Units:** ``Frac``

- **Required:** ``false``

<br/>

**Misc Plug Loads: Other Usage Multiplier**

Multiplier on the other energy usage that can reflect, e.g., high/low usage occupants. If not provided, the OS-HPXML default (see <a href='https://openstudio-hpxml.readthedocs.io/en/v1.10.0/workflow_inputs.html#hpxml-plug-loads'>HPXML Plug Loads</a>) is used.

- **Name:** ``misc_plug_loads_other_usage_multiplier``
- **Type:** ``Double``

- **Required:** ``false``

<br/>

**Misc Plug Loads: Well Pump Present**

Whether there is a well pump.

- **Name:** ``misc_plug_loads_well_pump_present``
- **Type:** ``Boolean``

- **Required:** ``true``

<br/>

**Misc Plug Loads: Well Pump Annual kWh**

The annual energy consumption of the well pump plug loads. If not provided, the OS-HPXML default (see <a href='https://openstudio-hpxml.readthedocs.io/en/v1.10.0/workflow_inputs.html#hpxml-plug-loads'>HPXML Plug Loads</a>) is used.

- **Name:** ``misc_plug_loads_well_pump_annual_kwh``
- **Type:** ``Double``

- **Units:** ``kWh/yr``

- **Required:** ``false``

<br/>

**Misc Plug Loads: Well Pump Usage Multiplier**

Multiplier on the well pump energy usage that can reflect, e.g., high/low usage occupants. If not provided, the OS-HPXML default (see <a href='https://openstudio-hpxml.readthedocs.io/en/v1.10.0/workflow_inputs.html#hpxml-plug-loads'>HPXML Plug Loads</a>) is used.

- **Name:** ``misc_plug_loads_well_pump_usage_multiplier``
- **Type:** ``Double``

- **Required:** ``false``

<br/>

**Misc Plug Loads: Vehicle Present**

Whether there is an electric vehicle.

- **Name:** ``misc_plug_loads_vehicle_present``
- **Type:** ``Boolean``

- **Required:** ``true``

<br/>

**Misc Plug Loads: Vehicle Annual kWh**

The annual energy consumption of the electric vehicle plug loads. If not provided, the OS-HPXML default (see <a href='https://openstudio-hpxml.readthedocs.io/en/v1.10.0/workflow_inputs.html#hpxml-plug-loads'>HPXML Plug Loads</a>) is used.

- **Name:** ``misc_plug_loads_vehicle_annual_kwh``
- **Type:** ``Double``

- **Units:** ``kWh/yr``

- **Required:** ``false``

<br/>

**Misc Plug Loads: Vehicle Usage Multiplier**

Multiplier on the electric vehicle energy usage that can reflect, e.g., high/low usage occupants. If not provided, the OS-HPXML default (see <a href='https://openstudio-hpxml.readthedocs.io/en/v1.10.0/workflow_inputs.html#hpxml-plug-loads'>HPXML Plug Loads</a>) is used.

- **Name:** ``misc_plug_loads_vehicle_usage_multiplier``
- **Type:** ``Double``

- **Required:** ``false``

<br/>

**Misc Fuel Loads: Grill Present**

Whether there is a fuel loads grill.

- **Name:** ``misc_fuel_loads_grill_present``
- **Type:** ``Boolean``

- **Required:** ``true``

<br/>

**Misc Fuel Loads: Grill Fuel Type**

The fuel type of the fuel loads grill.

- **Name:** ``misc_fuel_loads_grill_fuel_type``
- **Type:** ``Choice``

- **Required:** ``true``

- **Choices:** `natural gas`, `fuel oil`, `propane`, `wood`, `wood pellets`

<br/>

**Misc Fuel Loads: Grill Annual therm**

The annual energy consumption of the fuel loads grill. If not provided, the OS-HPXML default (see <a href='https://openstudio-hpxml.readthedocs.io/en/v1.10.0/workflow_inputs.html#hpxml-fuel-loads'>HPXML Fuel Loads</a>) is used.

- **Name:** ``misc_fuel_loads_grill_annual_therm``
- **Type:** ``Double``

- **Units:** ``therm/yr``

- **Required:** ``false``

<br/>

**Misc Fuel Loads: Grill Usage Multiplier**

Multiplier on the fuel loads grill energy usage that can reflect, e.g., high/low usage occupants. If not provided, the OS-HPXML default (see <a href='https://openstudio-hpxml.readthedocs.io/en/v1.10.0/workflow_inputs.html#hpxml-fuel-loads'>HPXML Fuel Loads</a>) is used.

- **Name:** ``misc_fuel_loads_grill_usage_multiplier``
- **Type:** ``Double``

- **Required:** ``false``

<br/>

**Misc Fuel Loads: Lighting Present**

Whether there is fuel loads lighting.

- **Name:** ``misc_fuel_loads_lighting_present``
- **Type:** ``Boolean``

- **Required:** ``true``

<br/>

**Misc Fuel Loads: Lighting Fuel Type**

The fuel type of the fuel loads lighting.

- **Name:** ``misc_fuel_loads_lighting_fuel_type``
- **Type:** ``Choice``

- **Required:** ``true``

- **Choices:** `natural gas`, `fuel oil`, `propane`, `wood`, `wood pellets`

<br/>

**Misc Fuel Loads: Lighting Annual therm**

The annual energy consumption of the fuel loads lighting. If not provided, the OS-HPXML default (see <a href='https://openstudio-hpxml.readthedocs.io/en/v1.10.0/workflow_inputs.html#hpxml-fuel-loads'>HPXML Fuel Loads</a>)is used.

- **Name:** ``misc_fuel_loads_lighting_annual_therm``
- **Type:** ``Double``

- **Units:** ``therm/yr``

- **Required:** ``false``

<br/>

**Misc Fuel Loads: Lighting Usage Multiplier**

Multiplier on the fuel loads lighting energy usage that can reflect, e.g., high/low usage occupants. If not provided, the OS-HPXML default (see <a href='https://openstudio-hpxml.readthedocs.io/en/v1.10.0/workflow_inputs.html#hpxml-fuel-loads'>HPXML Fuel Loads</a>) is used.

- **Name:** ``misc_fuel_loads_lighting_usage_multiplier``
- **Type:** ``Double``

- **Required:** ``false``

<br/>

**Misc Fuel Loads: Fireplace Present**

Whether there is fuel loads fireplace.

- **Name:** ``misc_fuel_loads_fireplace_present``
- **Type:** ``Boolean``

- **Required:** ``true``

<br/>

**Misc Fuel Loads: Fireplace Fuel Type**

The fuel type of the fuel loads fireplace.

- **Name:** ``misc_fuel_loads_fireplace_fuel_type``
- **Type:** ``Choice``

- **Required:** ``true``

- **Choices:** `natural gas`, `fuel oil`, `propane`, `wood`, `wood pellets`

<br/>

**Misc Fuel Loads: Fireplace Annual therm**

The annual energy consumption of the fuel loads fireplace. If not provided, the OS-HPXML default (see <a href='https://openstudio-hpxml.readthedocs.io/en/v1.10.0/workflow_inputs.html#hpxml-fuel-loads'>HPXML Fuel Loads</a>) is used.

- **Name:** ``misc_fuel_loads_fireplace_annual_therm``
- **Type:** ``Double``

- **Units:** ``therm/yr``

- **Required:** ``false``

<br/>

**Misc Fuel Loads: Fireplace Sensible Fraction**

Fraction of fireplace residual fuel loads' internal gains that are sensible. If not provided, the OS-HPXML default (see <a href='https://openstudio-hpxml.readthedocs.io/en/v1.10.0/workflow_inputs.html#hpxml-fuel-loads'>HPXML Fuel Loads</a>) is used.

- **Name:** ``misc_fuel_loads_fireplace_frac_sensible``
- **Type:** ``Double``

- **Units:** ``Frac``

- **Required:** ``false``

<br/>

**Misc Fuel Loads: Fireplace Latent Fraction**

Fraction of fireplace residual fuel loads' internal gains that are latent. If not provided, the OS-HPXML default (see <a href='https://openstudio-hpxml.readthedocs.io/en/v1.10.0/workflow_inputs.html#hpxml-fuel-loads'>HPXML Fuel Loads</a>) is used.

- **Name:** ``misc_fuel_loads_fireplace_frac_latent``
- **Type:** ``Double``

- **Units:** ``Frac``

- **Required:** ``false``

<br/>

**Misc Fuel Loads: Fireplace Usage Multiplier**

Multiplier on the fuel loads fireplace energy usage that can reflect, e.g., high/low usage occupants. If not provided, the OS-HPXML default (see <a href='https://openstudio-hpxml.readthedocs.io/en/v1.10.0/workflow_inputs.html#hpxml-fuel-loads'>HPXML Fuel Loads</a>) is used.

- **Name:** ``misc_fuel_loads_fireplace_usage_multiplier``
- **Type:** ``Double``

- **Required:** ``false``

<br/>

**Pool: Present**

Whether there is a pool.

- **Name:** ``pool_present``
- **Type:** ``Boolean``

- **Required:** ``true``

<br/>

**Pool: Pump Annual kWh**

The annual energy consumption of the pool pump. If not provided, the OS-HPXML default (see <a href='https://openstudio-hpxml.readthedocs.io/en/v1.10.0/workflow_inputs.html#pool-pump'>Pool Pump</a>) is used.

- **Name:** ``pool_pump_annual_kwh``
- **Type:** ``Double``

- **Units:** ``kWh/yr``

- **Required:** ``false``

<br/>

**Pool: Pump Usage Multiplier**

Multiplier on the pool pump energy usage that can reflect, e.g., high/low usage occupants. If not provided, the OS-HPXML default (see <a href='https://openstudio-hpxml.readthedocs.io/en/v1.10.0/workflow_inputs.html#pool-pump'>Pool Pump</a>) is used.

- **Name:** ``pool_pump_usage_multiplier``
- **Type:** ``Double``

- **Required:** ``false``

<br/>

**Pool: Heater Type**

The type of pool heater. Use 'none' if there is no pool heater.

- **Name:** ``pool_heater_type``
- **Type:** ``Choice``

- **Required:** ``true``

- **Choices:** `none`, `electric resistance`, `gas fired`, `heat pump`

<br/>

**Pool: Heater Annual kWh**

The annual energy consumption of the electric resistance pool heater. If not provided, the OS-HPXML default (see <a href='https://openstudio-hpxml.readthedocs.io/en/v1.10.0/workflow_inputs.html#pool-heater'>Pool Heater</a>) is used.

- **Name:** ``pool_heater_annual_kwh``
- **Type:** ``Double``

- **Units:** ``kWh/yr``

- **Required:** ``false``

<br/>

**Pool: Heater Annual therm**

The annual energy consumption of the gas fired pool heater. If not provided, the OS-HPXML default (see <a href='https://openstudio-hpxml.readthedocs.io/en/v1.10.0/workflow_inputs.html#pool-heater'>Pool Heater</a>) is used.

- **Name:** ``pool_heater_annual_therm``
- **Type:** ``Double``

- **Units:** ``therm/yr``

- **Required:** ``false``

<br/>

**Pool: Heater Usage Multiplier**

Multiplier on the pool heater energy usage that can reflect, e.g., high/low usage occupants. If not provided, the OS-HPXML default (see <a href='https://openstudio-hpxml.readthedocs.io/en/v1.10.0/workflow_inputs.html#pool-heater'>Pool Heater</a>) is used.

- **Name:** ``pool_heater_usage_multiplier``
- **Type:** ``Double``

- **Required:** ``false``

<br/>

**Permanent Spa: Present**

Whether there is a permanent spa.

- **Name:** ``permanent_spa_present``
- **Type:** ``Boolean``

- **Required:** ``true``

<br/>

**Permanent Spa: Pump Annual kWh**

The annual energy consumption of the permanent spa pump. If not provided, the OS-HPXML default (see <a href='https://openstudio-hpxml.readthedocs.io/en/v1.10.0/workflow_inputs.html#permanent-spa-pump'>Permanent Spa Pump</a>) is used.

- **Name:** ``permanent_spa_pump_annual_kwh``
- **Type:** ``Double``

- **Units:** ``kWh/yr``

- **Required:** ``false``

<br/>

**Permanent Spa: Pump Usage Multiplier**

Multiplier on the permanent spa pump energy usage that can reflect, e.g., high/low usage occupants. If not provided, the OS-HPXML default (see <a href='https://openstudio-hpxml.readthedocs.io/en/v1.10.0/workflow_inputs.html#permanent-spa-pump'>Permanent Spa Pump</a>) is used.

- **Name:** ``permanent_spa_pump_usage_multiplier``
- **Type:** ``Double``

- **Required:** ``false``

<br/>

**Permanent Spa: Heater Type**

The type of permanent spa heater. Use 'none' if there is no permanent spa heater.

- **Name:** ``permanent_spa_heater_type``
- **Type:** ``Choice``

- **Required:** ``true``

- **Choices:** `none`, `electric resistance`, `gas fired`, `heat pump`

<br/>

**Permanent Spa: Heater Annual kWh**

The annual energy consumption of the electric resistance permanent spa heater. If not provided, the OS-HPXML default (see <a href='https://openstudio-hpxml.readthedocs.io/en/v1.10.0/workflow_inputs.html#permanent-spa-heater'>Permanent Spa Heater</a>) is used.

- **Name:** ``permanent_spa_heater_annual_kwh``
- **Type:** ``Double``

- **Units:** ``kWh/yr``

- **Required:** ``false``

<br/>

**Permanent Spa: Heater Annual therm**

The annual energy consumption of the gas fired permanent spa heater. If not provided, the OS-HPXML default (see <a href='https://openstudio-hpxml.readthedocs.io/en/v1.10.0/workflow_inputs.html#permanent-spa-heater'>Permanent Spa Heater</a>) is used.

- **Name:** ``permanent_spa_heater_annual_therm``
- **Type:** ``Double``

- **Units:** ``therm/yr``

- **Required:** ``false``

<br/>

**Permanent Spa: Heater Usage Multiplier**

Multiplier on the permanent spa heater energy usage that can reflect, e.g., high/low usage occupants. If not provided, the OS-HPXML default (see <a href='https://openstudio-hpxml.readthedocs.io/en/v1.10.0/workflow_inputs.html#permanent-spa-heater'>Permanent Spa Heater</a>) is used.

- **Name:** ``permanent_spa_heater_usage_multiplier``
- **Type:** ``Double``

- **Required:** ``false``

<br/>

**Emissions: Scenario Names**

Names of emissions scenarios. If multiple scenarios, use a comma-separated list. If not provided, no emissions scenarios are calculated.

- **Name:** ``emissions_scenario_names``
- **Type:** ``String``

- **Required:** ``false``

<br/>

**Emissions: Types**

Types of emissions (e.g., CO2e, NOx, etc.). If multiple scenarios, use a comma-separated list.

- **Name:** ``emissions_types``
- **Type:** ``String``

- **Required:** ``false``

<br/>

**Emissions: Electricity Units**

Electricity emissions factors units. If multiple scenarios, use a comma-separated list. Only lb/MWh and kg/MWh are allowed.

- **Name:** ``emissions_electricity_units``
- **Type:** ``String``

- **Required:** ``false``

<br/>

**Emissions: Electricity Values or File Paths**

Electricity emissions factors values, specified as either an annual factor or an absolute/relative path to a file with hourly factors. If multiple scenarios, use a comma-separated list.

- **Name:** ``emissions_electricity_values_or_filepaths``
- **Type:** ``String``

- **Required:** ``false``

<br/>

**Emissions: Electricity Files Number of Header Rows**

The number of header rows in the electricity emissions factor file. Only applies when an electricity filepath is used. If multiple scenarios, use a comma-separated list.

- **Name:** ``emissions_electricity_number_of_header_rows``
- **Type:** ``String``

- **Required:** ``false``

<br/>

**Emissions: Electricity Files Column Numbers**

The column number in the electricity emissions factor file. Only applies when an electricity filepath is used. If multiple scenarios, use a comma-separated list.

- **Name:** ``emissions_electricity_column_numbers``
- **Type:** ``String``

- **Required:** ``false``

<br/>

**Emissions: Fossil Fuel Units**

Fossil fuel emissions factors units. If multiple scenarios, use a comma-separated list. Only lb/MBtu and kg/MBtu are allowed.

- **Name:** ``emissions_fossil_fuel_units``
- **Type:** ``String``

- **Required:** ``false``

<br/>

**Emissions: Natural Gas Values**

Natural gas emissions factors values, specified as an annual factor. If multiple scenarios, use a comma-separated list.

- **Name:** ``emissions_natural_gas_values``
- **Type:** ``String``

- **Required:** ``false``

<br/>

**Emissions: Propane Values**

Propane emissions factors values, specified as an annual factor. If multiple scenarios, use a comma-separated list.

- **Name:** ``emissions_propane_values``
- **Type:** ``String``

- **Required:** ``false``

<br/>

**Emissions: Fuel Oil Values**

Fuel oil emissions factors values, specified as an annual factor. If multiple scenarios, use a comma-separated list.

- **Name:** ``emissions_fuel_oil_values``
- **Type:** ``String``

- **Required:** ``false``

<br/>

**Emissions: Coal Values**

Coal emissions factors values, specified as an annual factor. If multiple scenarios, use a comma-separated list.

- **Name:** ``emissions_coal_values``
- **Type:** ``String``

- **Required:** ``false``

<br/>

**Emissions: Wood Values**

Wood emissions factors values, specified as an annual factor. If multiple scenarios, use a comma-separated list.

- **Name:** ``emissions_wood_values``
- **Type:** ``String``

- **Required:** ``false``

<br/>

**Emissions: Wood Pellets Values**

Wood pellets emissions factors values, specified as an annual factor. If multiple scenarios, use a comma-separated list.

- **Name:** ``emissions_wood_pellets_values``
- **Type:** ``String``

- **Required:** ``false``

<br/>

**Utility Bills: Scenario Names**

Names of utility bill scenarios. If multiple scenarios, use a comma-separated list. If not provided, no utility bills scenarios are calculated.

- **Name:** ``utility_bill_scenario_names``
- **Type:** ``String``

- **Required:** ``false``

<br/>

**Utility Bills: Electricity File Paths**

Electricity tariff file specified as an absolute/relative path to a file with utility rate structure information. Tariff file must be formatted to OpenEI API version 7. If multiple scenarios, use a comma-separated list.

- **Name:** ``utility_bill_electricity_filepaths``
- **Type:** ``String``

- **Required:** ``false``

<br/>

**Utility Bills: Electricity Fixed Charges**

Electricity utility bill monthly fixed charges. If multiple scenarios, use a comma-separated list.

- **Name:** ``utility_bill_electricity_fixed_charges``
- **Type:** ``String``

- **Required:** ``false``

<br/>

**Utility Bills: Natural Gas Fixed Charges**

Natural gas utility bill monthly fixed charges. If multiple scenarios, use a comma-separated list.

- **Name:** ``utility_bill_natural_gas_fixed_charges``
- **Type:** ``String``

- **Required:** ``false``

<br/>

**Utility Bills: Propane Fixed Charges**

Propane utility bill monthly fixed charges. If multiple scenarios, use a comma-separated list.

- **Name:** ``utility_bill_propane_fixed_charges``
- **Type:** ``String``

- **Required:** ``false``

<br/>

**Utility Bills: Fuel Oil Fixed Charges**

Fuel oil utility bill monthly fixed charges. If multiple scenarios, use a comma-separated list.

- **Name:** ``utility_bill_fuel_oil_fixed_charges``
- **Type:** ``String``

- **Required:** ``false``

<br/>

**Utility Bills: Coal Fixed Charges**

Coal utility bill monthly fixed charges. If multiple scenarios, use a comma-separated list.

- **Name:** ``utility_bill_coal_fixed_charges``
- **Type:** ``String``

- **Required:** ``false``

<br/>

**Utility Bills: Wood Fixed Charges**

Wood utility bill monthly fixed charges. If multiple scenarios, use a comma-separated list.

- **Name:** ``utility_bill_wood_fixed_charges``
- **Type:** ``String``

- **Required:** ``false``

<br/>

**Utility Bills: Wood Pellets Fixed Charges**

Wood pellets utility bill monthly fixed charges. If multiple scenarios, use a comma-separated list.

- **Name:** ``utility_bill_wood_pellets_fixed_charges``
- **Type:** ``String``

- **Required:** ``false``

<br/>

**Utility Bills: Electricity Marginal Rates**

Electricity utility bill marginal rates. If multiple scenarios, use a comma-separated list.

- **Name:** ``utility_bill_electricity_marginal_rates``
- **Type:** ``String``

- **Required:** ``false``

<br/>

**Utility Bills: Natural Gas Marginal Rates**

Natural gas utility bill marginal rates. If multiple scenarios, use a comma-separated list.

- **Name:** ``utility_bill_natural_gas_marginal_rates``
- **Type:** ``String``

- **Required:** ``false``

<br/>

**Utility Bills: Propane Marginal Rates**

Propane utility bill marginal rates. If multiple scenarios, use a comma-separated list.

- **Name:** ``utility_bill_propane_marginal_rates``
- **Type:** ``String``

- **Required:** ``false``

<br/>

**Utility Bills: Fuel Oil Marginal Rates**

Fuel oil utility bill marginal rates. If multiple scenarios, use a comma-separated list.

- **Name:** ``utility_bill_fuel_oil_marginal_rates``
- **Type:** ``String``

- **Required:** ``false``

<br/>

**Utility Bills: Coal Marginal Rates**

Coal utility bill marginal rates. If multiple scenarios, use a comma-separated list.

- **Name:** ``utility_bill_coal_marginal_rates``
- **Type:** ``String``

- **Required:** ``false``

<br/>

**Utility Bills: Wood Marginal Rates**

Wood utility bill marginal rates. If multiple scenarios, use a comma-separated list.

- **Name:** ``utility_bill_wood_marginal_rates``
- **Type:** ``String``

- **Required:** ``false``

<br/>

**Utility Bills: Wood Pellets Marginal Rates**

Wood pellets utility bill marginal rates. If multiple scenarios, use a comma-separated list.

- **Name:** ``utility_bill_wood_pellets_marginal_rates``
- **Type:** ``String``

- **Required:** ``false``

<br/>

**Utility Bills: PV Compensation Types**

Utility bill PV compensation types. If multiple scenarios, use a comma-separated list.

- **Name:** ``utility_bill_pv_compensation_types``
- **Type:** ``String``

- **Required:** ``false``

<br/>

**Utility Bills: PV Net Metering Annual Excess Sellback Rate Types**

Utility bill PV net metering annual excess sellback rate types. Only applies if the PV compensation type is 'NetMetering'. If multiple scenarios, use a comma-separated list.

- **Name:** ``utility_bill_pv_net_metering_annual_excess_sellback_rate_types``
- **Type:** ``String``

- **Required:** ``false``

<br/>

**Utility Bills: PV Net Metering Annual Excess Sellback Rates**

Utility bill PV net metering annual excess sellback rates. Only applies if the PV compensation type is 'NetMetering' and the PV annual excess sellback rate type is 'User-Specified'. If multiple scenarios, use a comma-separated list.

- **Name:** ``utility_bill_pv_net_metering_annual_excess_sellback_rates``
- **Type:** ``String``

- **Required:** ``false``

<br/>

**Utility Bills: PV Feed-In Tariff Rates**

Utility bill PV annual full/gross feed-in tariff rates. Only applies if the PV compensation type is 'FeedInTariff'. If multiple scenarios, use a comma-separated list.

- **Name:** ``utility_bill_pv_feed_in_tariff_rates``
- **Type:** ``String``

- **Required:** ``false``

<br/>

**Utility Bills: PV Monthly Grid Connection Fee Units**

Utility bill PV monthly grid connection fee units. If multiple scenarios, use a comma-separated list.

- **Name:** ``utility_bill_pv_monthly_grid_connection_fee_units``
- **Type:** ``String``

- **Required:** ``false``

<br/>

**Utility Bills: PV Monthly Grid Connection Fees**

Utility bill PV monthly grid connection fees. If multiple scenarios, use a comma-separated list.

- **Name:** ``utility_bill_pv_monthly_grid_connection_fees``
- **Type:** ``String``

- **Required:** ``false``

<br/>

**Additional Properties**

Additional properties specified as key-value pairs (i.e., key=value). If multiple additional properties, use a |-separated list. For example, 'LowIncome=false|Remodeled|Description=2-story home in Denver'. These properties will be stored in the HPXML file under /HPXML/SoftwareInfo/extension/AdditionalProperties.

- **Name:** ``additional_properties``
- **Type:** ``String``

- **Required:** ``false``

<br/>

**Combine like surfaces?**

If true, combines like surfaces to simplify the HPXML file generated.

- **Name:** ``combine_like_surfaces``
- **Type:** ``Boolean``

- **Required:** ``false``

<br/>

**Apply Default Values?**

If true, applies OS-HPXML default values to the HPXML output file. Setting to true will also force validation of the HPXML output file before applying OS-HPXML default values.

- **Name:** ``apply_defaults``
- **Type:** ``Boolean``

- **Required:** ``false``

<br/>

**Apply Validation?**

If true, validates the HPXML output file. Set to false for faster performance. Note that validation is not needed if the HPXML file will be validated downstream (e.g., via the HPXMLtoOpenStudio measure).

- **Name:** ``apply_validation``
- **Type:** ``Boolean``

- **Required:** ``false``

<br/>




<|MERGE_RESOLUTION|>--- conflicted
+++ resolved
@@ -254,11 +254,7 @@
 
 - **Required:** ``false``
 
-<<<<<<< HEAD
-- **Choices:** `Unknown`, `Clay, Dry`, `Clay, Mixed`, `Clay, Wet`, `Gravel, Dry`, `Gravel, Mixed`, `Gravel, Wet`, `Loam, Dry`, `Loam, Mixed`, `Loam, Wet`, `Sand, Dry`, `Sand, Mixed`, `Sand, Wet`, `Silt, Dry`, `Silt, Mixed`, `Silt, Wet`, `0.5 Conductivity`, `0.8 Conductivity`, `1.1 Conductivity`, `1.4 Conductivity`, `1.44 Conductivity`, `1.7 Conductivity`, `2.0 Conductivity`, `2.3 Conductivity`, `2.6 Conductivity`
-=======
 - **Choices:** `Unknown`, `Clay, Dry`, `Clay, Mixed`, `Clay, Wet`, `Gravel, Dry`, `Gravel, Mixed`, `Gravel, Wet`, `Loam, Dry`, `Loam, Mixed`, `Loam, Wet`, `Sand, Dry`, `Sand, Dry, 0.03 Diffusivity`, `Sand, Mixed`, `Sand, Wet`, `Silt, Dry`, `Silt, Mixed`, `Silt, Wet`, `0.5 Conductivity`, `0.8 Conductivity`, `1.1 Conductivity`, `1.4 Conductivity`, `1.7 Conductivity`, `2.0 Conductivity`, `2.3 Conductivity`, `2.6 Conductivity`
->>>>>>> fd4b4c96
 
 <br/>
 
@@ -1137,11 +1133,7 @@
 
 - **Required:** ``false``
 
-<<<<<<< HEAD
-- **Choices:** `Asphalt/Fiberglass Shingles, Dark`, `Asphalt/Fiberglass Shingles, Medium Dark`, `Asphalt/Fiberglass Shingles, Medium`, `Asphalt/Fiberglass Shingles, Light`, `Asphalt/Fiberglass Shingles, Reflective`, `Tile/Slate, Dark`, `Tile/Slate, Medium Dark`, `Tile/Slate, Medium`, `Tile/Slate, Light`, `Tile/Slate, Reflective`, `Metal, Dark`, `Metal, Medium Dark`, `Metal, Medium`, `Metal, Light`, `Metal, Reflective`, `Wood Shingles/Shakes, Dark`, `Wood Shingles/Shakes, Medium Dark`, `Wood Shingles/Shakes, Medium`, `Wood Shingles/Shakes, Light`, `Wood Shingles/Shakes, Reflective`, `Shingles, Dark`, `Shingles, Medium Dark`, `Shingles, Medium`, `Shingles, Light`, `Shingles, Reflective`, `Synthetic Sheeting, Dark`, `Synthetic Sheeting, Medium Dark`, `Synthetic Sheeting, Medium`, `Synthetic Sheeting, Light`, `Synthetic Sheeting, Reflective`, `EPS Sheathing, Dark`, `EPS Sheathing, Medium Dark`, `EPS Sheathing, Medium`, `EPS Sheathing, Light`, `EPS Sheathing, Reflective`, `Concrete, Dark`, `Concrete, Medium Dark`, `Concrete, Medium`, `Concrete, Light`, `Concrete, Reflective`, `Cool Roof`
-=======
 - **Choices:** `Asphalt/Fiberglass Shingles, Dark`, `Asphalt/Fiberglass Shingles, Medium Dark`, `Asphalt/Fiberglass Shingles, Medium`, `Asphalt/Fiberglass Shingles, Light`, `Asphalt/Fiberglass Shingles, Reflective`, `Tile/Slate, Dark`, `Tile/Slate, Medium Dark`, `Tile/Slate, Medium`, `Tile/Slate, Light`, `Tile/Slate, Reflective`, `Metal, Dark`, `Metal, Medium Dark`, `Metal, Medium`, `Metal, Light`, `Metal, Reflective`, `Wood Shingles/Shakes, Dark`, `Wood Shingles/Shakes, Medium Dark`, `Wood Shingles/Shakes, Medium`, `Wood Shingles/Shakes, Light`, `Wood Shingles/Shakes, Reflective`, `Shingles, Dark`, `Shingles, Medium Dark`, `Shingles, Medium`, `Shingles, Light`, `Shingles, Reflective`, `Synthetic Sheeting, Dark`, `Synthetic Sheeting, Medium Dark`, `Synthetic Sheeting, Medium`, `Synthetic Sheeting, Light`, `Synthetic Sheeting, Reflective`, `EPS Sheathing, Dark`, `EPS Sheathing, Medium Dark`, `EPS Sheathing, Medium`, `EPS Sheathing, Light`, `EPS Sheathing, Reflective`, `Concrete, Dark`, `Concrete, Medium Dark`, `Concrete, Medium`, `Concrete, Light`, `Concrete, Reflective`, `Cool Roof`, `0.2 Solar Absorptance`, `0.4 Solar Absortpance`, `0.6 Solar Absorptance`, `0.75 Solar Absorptance`
->>>>>>> fd4b4c96
 
 <br/>
 
@@ -1206,11 +1198,7 @@
 
 - **Required:** ``false``
 
-<<<<<<< HEAD
-- **Choices:** `Aluminum, Dark`, `Aluminum, Medium`, `Aluminum, Medium Dark`, `Aluminum, Light`, `Aluminum, Reflective`, `Brick, Dark`, `Brick, Medium`, `Brick, Medium Dark`, `Brick, Light`, `Brick, Reflective`, `Fiber-Cement, Dark`, `Fiber-Cement, Medium`, `Fiber-Cement, Medium Dark`, `Fiber-Cement, Light`, `Fiber-Cement, Reflective`, `Asbestos, Dark`, `Asbestos, Medium`, `Asbestos, Medium Dark`, `Asbestos, Light`, `Asbestos, Reflective`, `Composition Shingle, Dark`, `Composition Shingle, Medium`, `Composition Shingle, Medium Dark`, `Composition Shingle, Light`, `Composition Shingle, Reflective`, `Stucco, Dark`, `Stucco, Medium`, `Stucco, Medium Dark`, `Stucco, Light`, `Stucco, Reflective`, `Vinyl, Dark`, `Vinyl, Medium`, `Vinyl, Medium Dark`, `Vinyl, Light`, `Vinyl, Reflective`, `Wood, Dark`, `Wood, Medium`, `Wood, Medium Dark`, `Wood, Light`, `Wood, Reflective`, `Synthetic Stucco, Dark`, `Synthetic Stucco, Medium`, `Synthetic Stucco, Medium Dark`, `Synthetic Stucco, Light`, `Synthetic Stucco, Reflective`, `Masonite, Dark`, `Masonite, Medium`, `Masonite, Medium Dark`, `Masonite, Light`, `Masonite, Reflective`, `None`
-=======
 - **Choices:** `None`, `Aluminum, Dark`, `Aluminum, Medium`, `Aluminum, Medium Dark`, `Aluminum, Light`, `Aluminum, Reflective`, `Brick, Dark`, `Brick, Medium`, `Brick, Medium Dark`, `Brick, Light`, `Brick, Reflective`, `Fiber-Cement, Dark`, `Fiber-Cement, Medium`, `Fiber-Cement, Medium Dark`, `Fiber-Cement, Light`, `Fiber-Cement, Reflective`, `Asbestos, Dark`, `Asbestos, Medium`, `Asbestos, Medium Dark`, `Asbestos, Light`, `Asbestos, Reflective`, `Composition Shingle, Dark`, `Composition Shingle, Medium`, `Composition Shingle, Medium Dark`, `Composition Shingle, Light`, `Composition Shingle, Reflective`, `Stucco, Dark`, `Stucco, Medium`, `Stucco, Medium Dark`, `Stucco, Light`, `Stucco, Reflective`, `Vinyl, Dark`, `Vinyl, Medium`, `Vinyl, Medium Dark`, `Vinyl, Light`, `Vinyl, Reflective`, `Wood, Dark`, `Wood, Medium`, `Wood, Medium Dark`, `Wood, Light`, `Wood, Reflective`, `Synthetic Stucco, Dark`, `Synthetic Stucco, Medium`, `Synthetic Stucco, Medium Dark`, `Synthetic Stucco, Light`, `Synthetic Stucco, Reflective`, `Masonite, Dark`, `Masonite, Medium`, `Masonite, Medium Dark`, `Masonite, Light`, `Masonite, Reflective`, `0.2 Solar Absorptance`, `0.4 Solar Absortpance`, `0.6 Solar Absorptance`, `0.75 Solar Absorptance`
->>>>>>> fd4b4c96
 
 <br/>
 
@@ -1894,7 +1882,6 @@
 <br/>
 
 **Cooling System**
-<<<<<<< HEAD
 
 The cooling system type, efficiency type, and efficiency. Use 'none' if there is no cooling system or if there is a heat pump serving a cooling load.
 
@@ -1937,17 +1924,9 @@
 
 - **Name:** ``cooling_system_cooling_autosizing_limit``
 - **Type:** ``Double``
-=======
-
-The cooling system type, efficiency type, and efficiency. Use 'none' if there is no cooling system or if there is a heat pump serving a cooling load.
-
-- **Name:** ``cooling_system``
-- **Type:** ``Choice``
->>>>>>> fd4b4c96
 
 - **Units:** ``Btu/hr``
 
-<<<<<<< HEAD
 - **Required:** ``false``
 
 <br/>
@@ -1988,9 +1967,6 @@
 - **Units:** ``Frac``
 
 - **Required:** ``false``
-=======
-- **Choices:** `None`, `Central AC, SEER 8`, `Central AC, SEER 10`, `Central AC, SEER 13`, `Central AC, SEER 13, Grade 3 Installation`, `Central AC, SEER 14`, `Central AC, SEER 15`, `Central AC, SEER 16`, `Central AC, SEER 17`, `Central AC, SEER 17.5, Normalized Detailed Performance`, `Central AC, SEER 17.5, Absolute Detailed Performance`, `Central AC, SEER 18`, `Central AC, SEER 18, Grade 3 Installation`, `Central AC, SEER 21`, `Central AC, SEER 24`, `Central AC, SEER 24, Grade 3 Installation`, `Central AC, SEER 24.5`, `Central AC, SEER 27`, `Central AC, SEER2 12.4`, `Mini-Split AC, SEER 13`, `Mini-Split AC, SEER 17`, `Mini-Split AC, SEER 17, Normalized Detailed Performance`, `Mini-Split AC, SEER 17, Absolute Detailed Performance`, `Mini-Split AC, SEER 19`, `Mini-Split AC, SEER 19, Ducted`, `Mini-Split AC, SEER 19, Ducted, Grade 3 Installation`, `Mini-Split AC, SEER 24`, `Mini-Split AC, SEER 25`, `Mini-Split AC, SEER 29.3`, `Mini-Split AC, SEER 33`, `Room AC, EER 8.5`, `Room AC, EER 8.5, Electric Heating`, `Room AC, EER 9.8`, `Room AC, EER 10.7`, `Room AC, EER 12.0`, `Room AC, CEER 8.4`, `Packaged Terminal AC, EER 10.7`, `Packaged Terminal AC, EER 10.7, Electric Heating`, `Packaged Terminal AC, EER 10.7, 80% AFUE Gas Heating`, `Evaporative Cooler`, `Evaporative Cooler, Ducted`
->>>>>>> fd4b4c96
 
 <br/>
 
@@ -2057,41 +2033,200 @@
 
 <br/>
 
-<<<<<<< HEAD
 **Heat Pump: Cooling Autosizing Factor**
 
 The capacity scaling factor applied to the auto-sizing methodology. If not provided, 1.0 is used.
 
 - **Name:** ``heat_pump_cooling_autosizing_factor``
 - **Type:** ``Double``
-=======
-**Cooling System: Integrated Heating System Heating Capacity**
-
-The output heating capacity of the heating system integrated into cooling system. If not provided, the OS-HPXML autosized default (see <a href='https://openstudio-hpxml.readthedocs.io/en/v1.10.0/workflow_inputs.html#room-air-conditioner'>Room Air Conditioner</a>, <a href='https://openstudio-hpxml.readthedocs.io/en/v1.10.0/workflow_inputs.html#packaged-terminal-air-conditioner'>Packaged Terminal Air Conditioner</a>) is used. Only used for room air conditioner and packaged terminal air conditioner.
-
-- **Name:** ``cooling_system_integrated_heating_system_capacity``
+
+- **Required:** ``false``
+
+<br/>
+
+**Heat Pump: Cooling Autosizing Limit**
+
+The maximum capacity limit applied to the auto-sizing methodology. If not provided, no limit is used.
+
+- **Name:** ``heat_pump_cooling_autosizing_limit``
 - **Type:** ``Double``
 
 - **Units:** ``Btu/hr``
->>>>>>> fd4b4c96
-
-- **Required:** ``false``
-
-<br/>
-
-<<<<<<< HEAD
-**Heat Pump: Cooling Autosizing Limit**
+
+- **Required:** ``false``
+
+<br/>
+
+**Heat Pump: Fraction Heat Load Served**
+
+The heating load served by the heat pump.
+
+- **Name:** ``heat_pump_fraction_heat_load_served``
+- **Type:** ``Double``
+
+- **Units:** ``Frac``
+
+- **Required:** ``true``
+
+<br/>
+
+**Heat Pump: Fraction Cool Load Served**
+
+The cooling load served by the heat pump.
+
+- **Name:** ``heat_pump_fraction_cool_load_served``
+- **Type:** ``Double``
+
+- **Units:** ``Frac``
+
+- **Required:** ``true``
+
+<br/>
+
+**Heat Pump: Backup Type**
+
+The type, fuel type, and efficiency of the heat pump backup. Use 'none' if there is no backup heating. If Backup Type is 'separate', Heating System 2 is used to specify the backup.
+
+- **Name:** ``heat_pump_backup``
+- **Type:** ``Choice``
+
+- **Required:** ``true``
+
+- **Choices:** `None`, `Integrated, Electricity, 100% Efficiency`, `Integrated, Electricity, 100% Efficiency, 35F Lockout`, `Integrated, Natural Gas, 95% AFUE, 30F Lockout`, `Integrated, Natural Gas, 60% AFUE, 40F Lockout`, `Integrated, Natural Gas, 76% AFUE, 40F Lockout`, `Integrated, Natural Gas, 80% AFUE, 40F Lockout`, `Integrated, Natural Gas, 92.5% AFUE, 40F Lockout`, `Integrated, Natural Gas, 95% AFUE, 40F Lockout`, `Integrated, Natural Gas, 95% AFUE, 45F Lockout`, `Integrated, Fuel Oil, 60% AFUE, 40F Lockout`, `Integrated, Fuel Oil, 76% AFUE, 40F Lockout`, `Integrated, Fuel Oil, 80% AFUE, 40F Lockout`, `Integrated, Fuel Oil, 92.5% AFUE, 40F Lockout`, `Integrated, Propane, 60% AFUE, 40F Lockout`, `Integrated, Propane, 76% AFUE, 40F Lockout`, `Integrated, Propane, 80% AFUE, 40F Lockout`, `Integrated, Propane, 92.5% AFUE, 40F Lockout`, `Separate`, `Separate, 30F Lockout`, `Separate, -20F Lockout`
+
+<br/>
+
+**Heat Pump: Backup Heating Autosizing Factor**
+
+The capacity scaling factor applied to the auto-sizing methodology if Backup Type is 'integrated'. If not provided, 1.0 is used. If Backup Type is 'separate', use Heating System 2: Heating Autosizing Factor.
+
+- **Name:** ``heat_pump_backup_heating_autosizing_factor``
+- **Type:** ``Double``
+
+- **Required:** ``false``
+
+<br/>
+
+**Heat Pump: Backup Heating Autosizing Limit**
+
+The maximum capacity limit applied to the auto-sizing methodology if Backup Type is 'integrated'. If not provided, no limit is used. If Backup Type is 'separate', use Heating System 2: Heating Autosizing Limit.
+
+- **Name:** ``heat_pump_backup_heating_autosizing_limit``
+- **Type:** ``Double``
+
+- **Units:** ``Btu/hr``
+
+- **Required:** ``false``
+
+<br/>
+
+**Heat Pump: Backup Heating Capacity**
+
+The backup output heating capacity of the heat pump. If not provided, the OS-HPXML autosized default (see <a href='https://openstudio-hpxml.readthedocs.io/en/v1.10.0/workflow_inputs.html#backup'>Backup</a>) is used. Only applies if Backup Type is 'integrated'.
+
+- **Name:** ``heat_pump_backup_heating_capacity``
+- **Type:** ``Double``
+
+- **Units:** ``Btu/hr``
+
+- **Required:** ``false``
+
+<br/>
+
+**Heat Pump: Sizing Methodology**
+
+The auto-sizing methodology to use when the heat pump capacity is not provided. If not provided, the OS-HPXML default (see <a href='https://openstudio-hpxml.readthedocs.io/en/v1.10.0/workflow_inputs.html#hpxml-hvac-sizing-control'>HPXML HVAC Sizing Control</a>) is used.
+
+- **Name:** ``heat_pump_sizing_methodology``
+- **Type:** ``Choice``
+
+- **Required:** ``false``
+
+- **Choices:** `ACCA`, `HERS`, `MaxLoad`
+
+<br/>
+
+**Heat Pump: Backup Sizing Methodology**
+
+The auto-sizing methodology to use when the heat pump backup capacity is not provided. If not provided, the OS-HPXML default (see <a href='https://openstudio-hpxml.readthedocs.io/en/v1.10.0/workflow_inputs.html#hpxml-hvac-sizing-control'>HPXML HVAC Sizing Control</a>) is used.
+
+- **Name:** ``heat_pump_backup_sizing_methodology``
+- **Type:** ``Choice``
+
+- **Required:** ``false``
+
+- **Choices:** `emergency`, `supplemental`
+
+<br/>
+
+**Geothermal Loop**
+
+The geothermal loop configuration (only vertical is currently supported), borefield configuration, grout/pipe type, and other numerical inputs that specify a detailed geothermal loop.
+
+- **Name:** ``geothermal_loop``
+- **Type:** ``Choice``
+
+- **Required:** ``false``
+
+- **Choices:** `None`, `Vertical Loop, Default`, `Vertical Loop, Default, Specified Loop Flow`, `Vertical Loop, Default, Specified Borehole Count`, `Vertical Loop, Default, Specified Borehole Length`, `Vertical Loop, Default, Specified Loop Flow and Borehole Count`, `Vertical Loop, Default, Specified Borehole Count and Length`, `Vertical Loop, Default, Specified Loop Flow and Borehole Length`, `Vertical Loop, Default, Thermally Enhanced Grout`, `Vertical Loop, Default, Thermally Enhanced Pipe`, `Vertical Loop, Lopsided U Borefield, Detailed`, `Vertical Loop, Rectangular Borefield, Detailed`
+
+<br/>
+
+**Heating System 2**
+
+The type/efficiency of the second heating system. Efficiency is Rated AFUE or Percent as a Fraction. If a heat pump is specified and the backup type is 'separate', this heating system represents 'separate' backup heating.
+
+- **Name:** ``heating_system_2``
+- **Type:** ``Choice``
+
+- **Required:** ``true``
+
+- **Choices:** `None`, `Electric Resistance`, `Central Furnace, 60% AFUE`, `Central Furnace, 64% AFUE`, `Central Furnace, 68% AFUE`, `Central Furnace, 72% AFUE`, `Central Furnace, 76% AFUE`, `Central Furnace, 78% AFUE`, `Central Furnace, 80% AFUE`, `Central Furnace, 85% AFUE`, `Central Furnace, 90% AFUE`, `Central Furnace, 92% AFUE`, `Central Furnace, 92% AFUE, Pilot Light`, `Central Furnace, 92% AFUE, Grade 3 Installation`, `Central Furnace, 92.5% AFUE`, `Central Furnace, 96% AFUE`, `Central Furnace, 98% AFUE`, `Central Furnace, 100% AFUE`, `Wall Furnace, 60% AFUE`, `Wall Furnace, 68% AFUE`, `Wall Furnace, 82% AFUE`, `Wall Furnace, 98% AFUE`, `Wall Furnace, 100% AFUE`, `Floor Furnace, 60% AFUE`, `Floor Furnace, 70% AFUE`, `Floor Furnace, 80% AFUE`, `Floor Furnace, 80% AFUE, Pilot Light`, `Boiler, 72% AFUE`, `Boiler, 76% AFUE`, `Boiler, 80% AFUE`, `Boiler, 82% AFUE`, `Boiler, 85% AFUE`, `Boiler, 90% AFUE`, `Boiler, 92% AFUE`, `Boiler, 92% AFUE, Pilot Light`, `Boiler, 95% AFUE`, `Boiler, 96% AFUE`, `Boiler, 98% AFUE`, `Boiler, 100% AFUE`, `Shared Boiler w/ Baseboard, 78% AFUE`, `Shared Boiler w/ Baseboard, 92% AFUE`, `Shared Boiler w/ Baseboard, 100% AFUE`, `Shared Boiler w/ Fan Coil, 78% AFUE`, `Shared Boiler w/ Fan Coil, 92% AFUE`, `Shared Boiler w/ Fan Coil, 100% AFUE`, `Stove, 60% Efficiency`, `Stove, 70% Efficiency`, `Stove, 80% Efficiency`, `Space Heater, 60% Efficiency`, `Space Heater, 70% Efficiency`, `Space Heater, 80% Efficiency`, `Space Heater, 92% Efficiency`, `Space Heater, 100% Efficiency`, `Fireplace, 60% Efficiency`, `Fireplace, 70% Efficiency`, `Fireplace, 80% Efficiency`, `Fireplace, 100% Efficiency`
+
+<br/>
+
+**Heating System 2: Fuel Type**
+
+The fuel type of the second heating system. Ignored for ElectricResistance.
+
+- **Name:** ``heating_system_2_fuel``
+- **Type:** ``Choice``
+
+- **Required:** ``true``
+
+- **Choices:** `electricity`, `natural gas`, `fuel oil`, `propane`, `wood`, `wood pellets`, `coal`
+
+<br/>
+
+**Heating System 2: Heating Capacity**
+
+The output heating capacity of the second heating system. If not provided, the OS-HPXML autosized default (see <a href='https://openstudio-hpxml.readthedocs.io/en/v1.10.0/workflow_inputs.html#hpxml-heating-systems'>HPXML Heating Systems</a>) is used.
+
+- **Name:** ``heating_system_2_heating_capacity``
+- **Type:** ``Double``
+
+- **Units:** ``Btu/hr``
+
+- **Required:** ``false``
+
+<br/>
+
+**Heating System 2: Heating Autosizing Factor**
+
+The capacity scaling factor applied to the auto-sizing methodology. If not provided, 1.0 is used.
+
+- **Name:** ``heating_system_2_heating_autosizing_factor``
+- **Type:** ``Double``
+
+- **Required:** ``false``
+
+<br/>
+
+**Heating System 2: Heating Autosizing Limit**
 
 The maximum capacity limit applied to the auto-sizing methodology. If not provided, no limit is used.
 
-- **Name:** ``heat_pump_cooling_autosizing_limit``
-=======
-**Cooling System: Integrated Heating System Fraction Heat Load Served**
-
-The heating load served by the heating system integrated into cooling system. Only used for packaged terminal air conditioner and room air conditioner.
-
-- **Name:** ``cooling_system_integrated_heating_system_fraction_heat_load_served``
->>>>>>> fd4b4c96
+- **Name:** ``heating_system_2_heating_autosizing_limit``
 - **Type:** ``Double``
 
 - **Units:** ``Btu/hr``
@@ -2100,460 +2235,23 @@
 
 <br/>
 
-<<<<<<< HEAD
-**Heat Pump: Fraction Heat Load Served**
-
-The heating load served by the heat pump.
-
-- **Name:** ``heat_pump_fraction_heat_load_served``
-- **Type:** ``Double``
-=======
-**Heat Pump**
-
-The heat pump type/efficiency.
-
-- **Name:** ``heat_pump``
-- **Type:** ``Choice``
->>>>>>> fd4b4c96
-
-- **Required:** ``true``
-
-<<<<<<< HEAD
-- **Required:** ``true``
-
-<br/>
-
-**Heat Pump: Fraction Cool Load Served**
-
-The cooling load served by the heat pump.
-
-- **Name:** ``heat_pump_fraction_cool_load_served``
+**Heating System 2: Fraction Heat Load Served**
+
+The heat load served fraction of the second heating system. Ignored if this heating system serves as a backup system for a heat pump.
+
+- **Name:** ``heating_system_2_fraction_heat_load_served``
 - **Type:** ``Double``
 
 - **Units:** ``Frac``
-=======
-- **Choices:** `None`, `Central HP, SEER 8, 6.0 HSPF`, `Central HP, SEER 10, 6.2 HSPF`, `Central HP, SEER 10, 6.8 HSPF`, `Central HP, SEER 10.3, 7.0 HSPF`, `Central HP, SEER 11.5, 7.5 HSPF`, `Central HP, SEER 13, 7.7 HSPF`, `Central HP, SEER 13, 7.7 HSPF, 5F Compressor Lockout`, `Central HP, SEER 13, 7.7 HSPF, 25F Compressor Lockout`, `Central HP, SEER 13, 7.7 HSPF, 30F Compressor Lockout`, `Central HP, SEER 13, 7.7 HSPF, Heating Capacity 17F`, `Central HP, SEER 13, 7.7 HSPF, Grade 3 Installation`, `Central HP, SEER 13, 8.0 HSPF`, `Central HP, SEER 13, 9.85 HSPF`, `Central HP, SEER 14, 8.2 HSPF`, `Central HP, SEER 14.3, 8.5 HSPF`, `Central HP, SEER 15, 8.5 HSPF`, `Central HP, SEER 15, 9.0 HSPF`, `Central HP, SEER 16, 9.0 HSPF`, `Central HP, SEER 16, 9.2 HSPF, -20F Compressor Lockout`, `Central HP, SEER 16, 9.2 HSPF, Heating Capacity 5F`, `Central HP, SEER 17, 8.7 HSPF`, `Central HP, SEER 17.25, 10 HPSF, Normalized Detailed Performance`, `Central HP, SEER 17.5, 9.5 HSPF, Normalized Detailed Performance`, `Central HP, SEER 17.5, 9.5 HSPF, Absolute Detailed Performance`, `Central HP, SEER 17.5, 9.5 HSPF, Absolute Detailed Performance, Grade 3 Installation`, `Central HP, SEER 18, 9.3 HSPF`, `Central HP, SEER 18, 9.3 HSPF, 30F Compressor Lockout`, `Central HP, SEER 18, 9.3 HSPF, Grade 3 Installation`, `Central HP, SEER 20, 11 HSPF`, `Central HP, SEER 20, 11 HSPF, Heating Capacity 5F`, `Central HP, SEER 22, 10 HSPF`, `Central HP, SEER 22, 10 HSPF, Grade 3 Installation`, `Central HP, SEER 22, 10 HSPF, 30F Compressor Lockout`, `Central HP, SEER 24, 13 HSPF`, `Central HP, SEER 24, 13 HSPF, Heating Capacity 5F`, `Central HP, SEER2 12.4, HSPF2 6.5, Heating Capacity 17F`, `Mini-Split HP, SEER 14.5, 8.2 HSPF`, `Mini-Split HP, SEER 14.5, 8.2 HSPF, Ducted`, `Mini-Split HP, SEER 16, 9.2 HSPF`, `Mini-Split HP, SEER 16.7, 11.3 HSPF, Absolute Detailed Performance`, `Mini-Split HP, SEER 16.7, 11.3 HSPF, Normalized Detailed Performance`, `Mini-Split HP, SEER 17, 9.5 HSPF`, `Mini-Split HP, SEER 17, 9.5 HSPF, Ducted`, `Mini-Split HP, SEER 17, 10 HSPF, Absolute Detailed Performance`, `Mini-Split HP, SEER 17, 10 HSPF, Normalized Detailed Performance`, `Mini-Split HP, SEER 18.0, 9.6 HSPF`, `Mini-Split HP, SEER 18.0, 9.6 HSPF, Ducted`, `Mini-Split HP, SEER 19, 10 HSPF, Ducted`, `Mini-Split HP, SEER 19, 10 HSPF, Grade 3 Installation`, `Mini-Split HP, SEER 19, 10 HSPF, 30F Compressor Lockout`, `Mini-Split HP, SEER 19, 10 HSPF`, `Mini-Split HP, SEER 19, 10 HSPF, Absolute Detailed Performance`, `Mini-Split HP, SEER 20, 11 HSPF`, `Mini-Split HP, SEER 24, 13 HSPF`, `Mini-Split HP, SEER 25, 12.7 HSPF`, `Mini-Split HP, SEER 25, 12.7 HSPF, Ducted`, `Mini-Split HP, SEER 29.3, 14 HSPF`, `Mini-Split HP, SEER 29.3, 14 HSPF, Ducted`, `Mini-Split HP, SEER 33, 13.3 HSPF`, `Mini-Split HP, SEER 33, 13.3 HSPF, Ducted`, `Geothermal HP, EER 16.6, COP 3.6`, `Geothermal HP, EER 16.6, COP 3.6, Grade 3 Installation`, `Geothermal HP, EER 18.2, COP 3.7`, `Geothermal HP, EER 19.4, COP 3.8`, `Geothermal HP, EER 20.2, COP 4.2`, `Geothermal HP, EER 20.5, COP 4.0`, `Packaged Terminal HP, EER 11.4, COP 3.6`, `Room AC w/ Reverse Cycle, EER 11.4, COP 3.6`
-
-<br/>
-
-**Heat Pump: Heating Capacity**
-
-The output heating capacity of the heat pump. If not provided, the OS-HPXML autosized default (see <a href='https://openstudio-hpxml.readthedocs.io/en/v1.10.0/workflow_inputs.html#air-to-air-heat-pump'>Air-to-Air Heat Pump</a>, <a href='https://openstudio-hpxml.readthedocs.io/en/v1.10.0/workflow_inputs.html#mini-split-heat-pump'>Mini-Split Heat Pump</a>, <a href='https://openstudio-hpxml.readthedocs.io/en/v1.10.0/workflow_inputs.html#packaged-terminal-heat-pump'>Packaged Terminal Heat Pump</a>, <a href='https://openstudio-hpxml.readthedocs.io/en/v1.10.0/workflow_inputs.html#room-air-conditioner-w-reverse-cycle'>Room Air Conditioner w/ Reverse Cycle</a>, <a href='https://openstudio-hpxml.readthedocs.io/en/v1.10.0/workflow_inputs.html#ground-to-air-heat-pump'>Ground-to-Air Heat Pump</a>) is used.
-
-- **Name:** ``heat_pump_heating_capacity``
-- **Type:** ``Double``
-
-- **Units:** ``Btu/hr``
->>>>>>> fd4b4c96
-
-- **Required:** ``true``
-
-<br/>
-
-<<<<<<< HEAD
-**Heat Pump: Backup Type**
-
-The type, fuel type, and efficiency of the heat pump backup. Use 'none' if there is no backup heating. If Backup Type is 'separate', Heating System 2 is used to specify the backup.
-
-- **Name:** ``heat_pump_backup``
-- **Type:** ``Choice``
-=======
-**Heat Pump: Heating Autosizing Factor**
-
-The capacity scaling factor applied to the auto-sizing methodology. If not provided, 1.0 is used.
-
-- **Name:** ``heat_pump_heating_autosizing_factor``
-- **Type:** ``Double``
->>>>>>> fd4b4c96
-
-- **Required:** ``true``
-
-<<<<<<< HEAD
-- **Choices:** `None`, `Integrated, Electricity, 100% Efficiency`, `Integrated, Electricity, 100% Efficiency, 35F Lockout`, `Integrated, Natural Gas, 95% AFUE, 30F Lockout`, `Integrated, Natural Gas, 60% AFUE, 40F Lockout`, `Integrated, Natural Gas, 76% AFUE, 40F Lockout`, `Integrated, Natural Gas, 80% AFUE, 40F Lockout`, `Integrated, Natural Gas, 92.5% AFUE, 40F Lockout`, `Integrated, Natural Gas, 95% AFUE, 40F Lockout`, `Integrated, Natural Gas, 95% AFUE, 45F Lockout`, `Integrated, Fuel Oil, 60% AFUE, 40F Lockout`, `Integrated, Fuel Oil, 76% AFUE, 40F Lockout`, `Integrated, Fuel Oil, 80% AFUE, 40F Lockout`, `Integrated, Fuel Oil, 92.5% AFUE, 40F Lockout`, `Integrated, Propane, 60% AFUE, 40F Lockout`, `Integrated, Propane, 76% AFUE, 40F Lockout`, `Integrated, Propane, 80% AFUE, 40F Lockout`, `Integrated, Propane, 92.5% AFUE, 40F Lockout`, `Separate`, `Separate, 30F Lockout`, `Separate, -20F Lockout`
-
-<br/>
-
-**Heat Pump: Backup Heating Autosizing Factor**
-
-The capacity scaling factor applied to the auto-sizing methodology if Backup Type is 'integrated'. If not provided, 1.0 is used. If Backup Type is 'separate', use Heating System 2: Heating Autosizing Factor.
-
-- **Name:** ``heat_pump_backup_heating_autosizing_factor``
-- **Type:** ``Double``
-
-=======
-<br/>
-
-**Heat Pump: Heating Autosizing Limit**
-
-The maximum capacity limit applied to the auto-sizing methodology. If not provided, no limit is used.
-
-- **Name:** ``heat_pump_heating_autosizing_limit``
-- **Type:** ``Double``
-
-- **Units:** ``Btu/hr``
-
->>>>>>> fd4b4c96
-- **Required:** ``false``
-
-<br/>
-
-<<<<<<< HEAD
-**Heat Pump: Backup Heating Autosizing Limit**
-
-The maximum capacity limit applied to the auto-sizing methodology if Backup Type is 'integrated'. If not provided, no limit is used. If Backup Type is 'separate', use Heating System 2: Heating Autosizing Limit.
-
-- **Name:** ``heat_pump_backup_heating_autosizing_limit``
-=======
-**Heat Pump: Cooling Capacity**
-
-The output cooling capacity of the heat pump. If not provided, the OS-HPXML autosized default (see <a href='https://openstudio-hpxml.readthedocs.io/en/v1.10.0/workflow_inputs.html#air-to-air-heat-pump'>Air-to-Air Heat Pump</a>, <a href='https://openstudio-hpxml.readthedocs.io/en/v1.10.0/workflow_inputs.html#mini-split-heat-pump'>Mini-Split Heat Pump</a>, <a href='https://openstudio-hpxml.readthedocs.io/en/v1.10.0/workflow_inputs.html#packaged-terminal-heat-pump'>Packaged Terminal Heat Pump</a>, <a href='https://openstudio-hpxml.readthedocs.io/en/v1.10.0/workflow_inputs.html#room-air-conditioner-w-reverse-cycle'>Room Air Conditioner w/ Reverse Cycle</a>, <a href='https://openstudio-hpxml.readthedocs.io/en/v1.10.0/workflow_inputs.html#ground-to-air-heat-pump'>Ground-to-Air Heat Pump</a>) is used.
-
-- **Name:** ``heat_pump_cooling_capacity``
->>>>>>> fd4b4c96
-- **Type:** ``Double``
-
-- **Units:** ``Btu/hr``
-
-- **Required:** ``false``
-
-<br/>
-
-<<<<<<< HEAD
-**Heat Pump: Backup Heating Capacity**
-
-The backup output heating capacity of the heat pump. If not provided, the OS-HPXML autosized default (see <a href='https://openstudio-hpxml.readthedocs.io/en/v1.10.0/workflow_inputs.html#backup'>Backup</a>) is used. Only applies if Backup Type is 'integrated'.
-
-- **Name:** ``heat_pump_backup_heating_capacity``
-- **Type:** ``Double``
-
-- **Units:** ``Btu/hr``
-
-=======
-**Heat Pump: Cooling Autosizing Factor**
-
-The capacity scaling factor applied to the auto-sizing methodology. If not provided, 1.0 is used.
-
-- **Name:** ``heat_pump_cooling_autosizing_factor``
-- **Type:** ``Double``
-
->>>>>>> fd4b4c96
-- **Required:** ``false``
-
-<br/>
-
-<<<<<<< HEAD
-**Heat Pump: Sizing Methodology**
-
-The auto-sizing methodology to use when the heat pump capacity is not provided. If not provided, the OS-HPXML default (see <a href='https://openstudio-hpxml.readthedocs.io/en/v1.10.0/workflow_inputs.html#hpxml-hvac-sizing-control'>HPXML HVAC Sizing Control</a>) is used.
-
-- **Name:** ``heat_pump_sizing_methodology``
-- **Type:** ``Choice``
-
-- **Required:** ``false``
-
-- **Choices:** `ACCA`, `HERS`, `MaxLoad`
-
-<br/>
-
-**Heat Pump: Backup Sizing Methodology**
-
-The auto-sizing methodology to use when the heat pump backup capacity is not provided. If not provided, the OS-HPXML default (see <a href='https://openstudio-hpxml.readthedocs.io/en/v1.10.0/workflow_inputs.html#hpxml-hvac-sizing-control'>HPXML HVAC Sizing Control</a>) is used.
-
-- **Name:** ``heat_pump_backup_sizing_methodology``
-- **Type:** ``Choice``
-
-- **Required:** ``false``
-
-- **Choices:** `emergency`, `supplemental`
-
-<br/>
-
-**Geothermal Loop**
-
-The geothermal loop configuration (only vertical is currently supported), borefield configuration, grout/pipe type, and other numerical inputs that specify a detailed geothermal loop.
-
-- **Name:** ``geothermal_loop``
-- **Type:** ``Choice``
-
-- **Required:** ``false``
-
-- **Choices:** `None`, `Vertical Loop, Default`, `Vertical Loop, Default, Specified Loop Flow`, `Vertical Loop, Default, Specified Borehole Count`, `Vertical Loop, Default, Specified Borehole Length`, `Vertical Loop, Default, Specified Loop Flow and Borehole Count`, `Vertical Loop, Default, Specified Borehole Count and Length`, `Vertical Loop, Default, Specified Loop Flow and Borehole Length`, `Vertical Loop, Default, Thermally Enhanced Grout`, `Vertical Loop, Default, Thermally Enhanced Pipe`, `Vertical Loop, Lopsided U Borefield, Detailed`, `Vertical Loop, Rectangular Borefield, Detailed`
-
-<br/>
-
-**Heating System 2**
-
-The type/efficiency of the second heating system. Efficiency is Rated AFUE or Percent as a Fraction. If a heat pump is specified and the backup type is 'separate', this heating system represents 'separate' backup heating.
-
-- **Name:** ``heating_system_2``
-- **Type:** ``Choice``
-
-- **Required:** ``true``
-
-- **Choices:** `None`, `Electric Resistance`, `Central Furnace, 60% AFUE`, `Central Furnace, 64% AFUE`, `Central Furnace, 68% AFUE`, `Central Furnace, 72% AFUE`, `Central Furnace, 76% AFUE`, `Central Furnace, 78% AFUE`, `Central Furnace, 80% AFUE`, `Central Furnace, 85% AFUE`, `Central Furnace, 90% AFUE`, `Central Furnace, 92% AFUE`, `Central Furnace, 92% AFUE, Pilot Light`, `Central Furnace, 92% AFUE, Grade 3 Installation`, `Central Furnace, 92.5% AFUE`, `Central Furnace, 96% AFUE`, `Central Furnace, 98% AFUE`, `Central Furnace, 100% AFUE`, `Wall Furnace, 60% AFUE`, `Wall Furnace, 68% AFUE`, `Wall Furnace, 82% AFUE`, `Wall Furnace, 98% AFUE`, `Wall Furnace, 100% AFUE`, `Floor Furnace, 60% AFUE`, `Floor Furnace, 70% AFUE`, `Floor Furnace, 80% AFUE`, `Floor Furnace, 80% AFUE, Pilot Light`, `Boiler, 72% AFUE`, `Boiler, 76% AFUE`, `Boiler, 80% AFUE`, `Boiler, 82% AFUE`, `Boiler, 85% AFUE`, `Boiler, 90% AFUE`, `Boiler, 92% AFUE`, `Boiler, 92% AFUE, Pilot Light`, `Boiler, 95% AFUE`, `Boiler, 96% AFUE`, `Boiler, 98% AFUE`, `Boiler, 100% AFUE`, `Shared Boiler w/ Baseboard, 78% AFUE`, `Shared Boiler w/ Baseboard, 92% AFUE`, `Shared Boiler w/ Baseboard, 100% AFUE`, `Shared Boiler w/ Fan Coil, 78% AFUE`, `Shared Boiler w/ Fan Coil, 92% AFUE`, `Shared Boiler w/ Fan Coil, 100% AFUE`, `Stove, 60% Efficiency`, `Stove, 70% Efficiency`, `Stove, 80% Efficiency`, `Space Heater, 60% Efficiency`, `Space Heater, 70% Efficiency`, `Space Heater, 80% Efficiency`, `Space Heater, 92% Efficiency`, `Space Heater, 100% Efficiency`, `Fireplace, 60% Efficiency`, `Fireplace, 70% Efficiency`, `Fireplace, 80% Efficiency`, `Fireplace, 100% Efficiency`
-
-<br/>
-
-**Heating System 2: Fuel Type**
-
-The fuel type of the second heating system. Ignored for ElectricResistance.
-
-- **Name:** ``heating_system_2_fuel``
-- **Type:** ``Choice``
-
-- **Required:** ``true``
-=======
-**Heat Pump: Cooling Autosizing Limit**
-
-The maximum capacity limit applied to the auto-sizing methodology. If not provided, no limit is used.
-
-- **Name:** ``heat_pump_cooling_autosizing_limit``
-- **Type:** ``Double``
-
-- **Units:** ``Btu/hr``
-
-- **Required:** ``false``
-
-<br/>
-
-**Heat Pump: Fraction Heat Load Served**
-
-The heating load served by the heat pump.
-
-- **Name:** ``heat_pump_fraction_heat_load_served``
-- **Type:** ``Double``
-
-- **Units:** ``Frac``
-
-- **Required:** ``true``
-
-<br/>
-
-**Heat Pump: Fraction Cool Load Served**
-
-The cooling load served by the heat pump.
-
-- **Name:** ``heat_pump_fraction_cool_load_served``
-- **Type:** ``Double``
-
-- **Units:** ``Frac``
-
-- **Required:** ``true``
-
-<br/>
-
-**Heat Pump: Backup Type**
-
-The type, fuel type, and efficiency of the heat pump backup. Use 'none' if there is no backup heating. If Backup Type is 'separate', Heating System 2 is used to specify the backup.
-
-- **Name:** ``heat_pump_backup``
-- **Type:** ``Choice``
-
-- **Required:** ``true``
-
-- **Choices:** `None`, `Integrated, Electricity, 100% Efficiency`, `Integrated, Electricity, 100% Efficiency, 35F Lockout`, `Integrated, Natural Gas, 95% AFUE, 30F Lockout`, `Integrated, Natural Gas, 60% AFUE, 40F Lockout`, `Integrated, Natural Gas, 76% AFUE, 40F Lockout`, `Integrated, Natural Gas, 80% AFUE, 40F Lockout`, `Integrated, Natural Gas, 92.5% AFUE, 40F Lockout`, `Integrated, Natural Gas, 95% AFUE, 40F Lockout`, `Integrated, Natural Gas, 95% AFUE, 45F Lockout`, `Integrated, Fuel Oil, 60% AFUE, 40F Lockout`, `Integrated, Fuel Oil, 76% AFUE, 40F Lockout`, `Integrated, Fuel Oil, 80% AFUE, 40F Lockout`, `Integrated, Fuel Oil, 92.5% AFUE, 40F Lockout`, `Integrated, Propane, 60% AFUE, 40F Lockout`, `Integrated, Propane, 76% AFUE, 40F Lockout`, `Integrated, Propane, 80% AFUE, 40F Lockout`, `Integrated, Propane, 92.5% AFUE, 40F Lockout`, `Separate`, `Separate, 30F Lockout`, `Separate, -20F Lockout`
-
-<br/>
-
-**Heat Pump: Backup Heating Autosizing Factor**
-
-The capacity scaling factor applied to the auto-sizing methodology if Backup Type is 'integrated'. If not provided, 1.0 is used. If Backup Type is 'separate', use Heating System 2: Heating Autosizing Factor.
-
-- **Name:** ``heat_pump_backup_heating_autosizing_factor``
-- **Type:** ``Double``
-
-- **Required:** ``false``
-
-<br/>
-
-**Heat Pump: Backup Heating Autosizing Limit**
-
-The maximum capacity limit applied to the auto-sizing methodology if Backup Type is 'integrated'. If not provided, no limit is used. If Backup Type is 'separate', use Heating System 2: Heating Autosizing Limit.
-
-- **Name:** ``heat_pump_backup_heating_autosizing_limit``
-- **Type:** ``Double``
-
-- **Units:** ``Btu/hr``
->>>>>>> fd4b4c96
-
-- **Choices:** `electricity`, `natural gas`, `fuel oil`, `propane`, `wood`, `wood pellets`, `coal`
-
-<br/>
-
-<<<<<<< HEAD
-**Heating System 2: Heating Capacity**
-
-The output heating capacity of the second heating system. If not provided, the OS-HPXML autosized default (see <a href='https://openstudio-hpxml.readthedocs.io/en/v1.10.0/workflow_inputs.html#hpxml-heating-systems'>HPXML Heating Systems</a>) is used.
-
-- **Name:** ``heating_system_2_heating_capacity``
-=======
-**Heat Pump: Backup Heating Capacity**
-
-The backup output heating capacity of the heat pump. If not provided, the OS-HPXML autosized default (see <a href='https://openstudio-hpxml.readthedocs.io/en/v1.10.0/workflow_inputs.html#backup'>Backup</a>) is used. Only applies if Backup Type is 'integrated'.
-
-- **Name:** ``heat_pump_backup_heating_capacity``
->>>>>>> fd4b4c96
-- **Type:** ``Double``
-
-- **Units:** ``Btu/hr``
-
-- **Required:** ``false``
-
-<br/>
-
-<<<<<<< HEAD
-**Heating System 2: Heating Autosizing Factor**
-=======
-**Heat Pump: Sizing Methodology**
->>>>>>> fd4b4c96
-
-The auto-sizing methodology to use when the heat pump capacity is not provided. If not provided, the OS-HPXML default (see <a href='https://openstudio-hpxml.readthedocs.io/en/v1.10.0/workflow_inputs.html#hpxml-hvac-sizing-control'>HPXML HVAC Sizing Control</a>) is used.
-
-<<<<<<< HEAD
-- **Name:** ``heating_system_2_heating_autosizing_factor``
-- **Type:** ``Double``
-=======
-- **Name:** ``heat_pump_sizing_methodology``
-- **Type:** ``Choice``
->>>>>>> fd4b4c96
-
-- **Required:** ``false``
-
-- **Choices:** `ACCA`, `HERS`, `MaxLoad`
-
-<<<<<<< HEAD
-**Heating System 2: Heating Autosizing Limit**
-=======
-<br/>
->>>>>>> fd4b4c96
-
-**Heat Pump: Backup Sizing Methodology**
-
-<<<<<<< HEAD
-- **Name:** ``heating_system_2_heating_autosizing_limit``
-- **Type:** ``Double``
-=======
-The auto-sizing methodology to use when the heat pump backup capacity is not provided. If not provided, the OS-HPXML default (see <a href='https://openstudio-hpxml.readthedocs.io/en/v1.10.0/workflow_inputs.html#hpxml-hvac-sizing-control'>HPXML HVAC Sizing Control</a>) is used.
->>>>>>> fd4b4c96
-
-- **Name:** ``heat_pump_backup_sizing_methodology``
-- **Type:** ``Choice``
-
-- **Required:** ``false``
-
-- **Choices:** `emergency`, `supplemental`
-
-<<<<<<< HEAD
-**Heating System 2: Fraction Heat Load Served**
-
-The heat load served fraction of the second heating system. Ignored if this heating system serves as a backup system for a heat pump.
-
-- **Name:** ``heating_system_2_fraction_heat_load_served``
-- **Type:** ``Double``
-=======
-<br/>
-
-**Geothermal Loop**
-
-The geothermal loop configuration (only vertical is currently supported), borefield configuration, grout/pipe type, and other numerical inputs that specify a detailed geothermal loop.
->>>>>>> fd4b4c96
-
-- **Name:** ``geothermal_loop``
-- **Type:** ``Choice``
-
-- **Required:** ``true``
-
-- **Choices:** `None`, `Vertical Loop, Default`, `Vertical Loop, Default, Specified Loop Flow`, `Vertical Loop, Default, Specified Borehole Count`, `Vertical Loop, Default, Specified Borehole Length`, `Vertical Loop, Default, Specified Loop Flow and Borehole Count`, `Vertical Loop, Default, Specified Borehole Count and Length`, `Vertical Loop, Default, Specified Loop Flow and Borehole Length`, `Vertical Loop, Default, Thermally Enhanced Grout`, `Vertical Loop, Default, Thermally Enhanced Pipe`, `Vertical Loop, Lopsided U Borefield, Detailed`, `Vertical Loop, Rectangular Borefield, Detailed`
-
-<br/>
-
-<<<<<<< HEAD
+
+- **Required:** ``true``
+
+<br/>
+
 **HVAC Control: Heating Weekday Setpoint Schedule**
 
 Specify the constant or 24-hour comma-separated weekday heating setpoint schedule. Required unless a detailed CSV schedule is provided.
 
-=======
-**Heating System 2**
-
-The type/efficiency of the second heating system. Efficiency is Rated AFUE or Percent as a Fraction. If a heat pump is specified and the backup type is 'separate', this heating system represents 'separate' backup heating.
-
-- **Name:** ``heating_system_2``
-- **Type:** ``Choice``
-
-- **Required:** ``true``
-
-- **Choices:** `None`, `Electric Resistance`, `Central Furnace, 60% AFUE`, `Central Furnace, 64% AFUE`, `Central Furnace, 68% AFUE`, `Central Furnace, 72% AFUE`, `Central Furnace, 76% AFUE`, `Central Furnace, 78% AFUE`, `Central Furnace, 80% AFUE`, `Central Furnace, 85% AFUE`, `Central Furnace, 90% AFUE`, `Central Furnace, 92% AFUE`, `Central Furnace, 92% AFUE, Pilot Light`, `Central Furnace, 92% AFUE, Grade 3 Installation`, `Central Furnace, 92.5% AFUE`, `Central Furnace, 96% AFUE`, `Central Furnace, 98% AFUE`, `Central Furnace, 100% AFUE`, `Wall Furnace, 60% AFUE`, `Wall Furnace, 68% AFUE`, `Wall Furnace, 82% AFUE`, `Wall Furnace, 98% AFUE`, `Wall Furnace, 100% AFUE`, `Floor Furnace, 60% AFUE`, `Floor Furnace, 70% AFUE`, `Floor Furnace, 80% AFUE`, `Floor Furnace, 80% AFUE, Pilot Light`, `Boiler, 72% AFUE`, `Boiler, 76% AFUE`, `Boiler, 80% AFUE`, `Boiler, 82% AFUE`, `Boiler, 85% AFUE`, `Boiler, 90% AFUE`, `Boiler, 92% AFUE`, `Boiler, 92% AFUE, Pilot Light`, `Boiler, 95% AFUE`, `Boiler, 96% AFUE`, `Boiler, 98% AFUE`, `Boiler, 100% AFUE`, `Shared Boiler w/ Baseboard, 78% AFUE`, `Shared Boiler w/ Baseboard, 92% AFUE`, `Shared Boiler w/ Baseboard, 100% AFUE`, `Shared Boiler w/ Fan Coil, 78% AFUE`, `Shared Boiler w/ Fan Coil, 92% AFUE`, `Shared Boiler w/ Fan Coil, 100% AFUE`, `Stove, 60% Efficiency`, `Stove, 70% Efficiency`, `Stove, 80% Efficiency`, `Space Heater, 60% Efficiency`, `Space Heater, 70% Efficiency`, `Space Heater, 80% Efficiency`, `Space Heater, 92% Efficiency`, `Space Heater, 100% Efficiency`, `Fireplace, 60% Efficiency`, `Fireplace, 70% Efficiency`, `Fireplace, 80% Efficiency`, `Fireplace, 100% Efficiency`
-
-<br/>
-
-**Heating System 2: Fuel Type**
-
-The fuel type of the second heating system. Ignored for ElectricResistance.
-
-- **Name:** ``heating_system_2_fuel``
-- **Type:** ``Choice``
-
-- **Required:** ``true``
-
-- **Choices:** `electricity`, `natural gas`, `fuel oil`, `propane`, `wood`, `wood pellets`, `coal`
-
-<br/>
-
-**Heating System 2: Heating Capacity**
-
-The output heating capacity of the second heating system. If not provided, the OS-HPXML autosized default (see <a href='https://openstudio-hpxml.readthedocs.io/en/v1.10.0/workflow_inputs.html#hpxml-heating-systems'>HPXML Heating Systems</a>) is used.
-
-- **Name:** ``heating_system_2_heating_capacity``
-- **Type:** ``Double``
-
-- **Units:** ``Btu/hr``
-
-- **Required:** ``false``
-
-<br/>
-
-**Heating System 2: Heating Autosizing Factor**
-
-The capacity scaling factor applied to the auto-sizing methodology. If not provided, 1.0 is used.
-
-- **Name:** ``heating_system_2_heating_autosizing_factor``
-- **Type:** ``Double``
-
-- **Required:** ``false``
-
-<br/>
-
-**Heating System 2: Heating Autosizing Limit**
-
-The maximum capacity limit applied to the auto-sizing methodology. If not provided, no limit is used.
-
-- **Name:** ``heating_system_2_heating_autosizing_limit``
-- **Type:** ``Double``
-
-- **Units:** ``Btu/hr``
-
-- **Required:** ``false``
-
-<br/>
-
-**Heating System 2: Fraction Heat Load Served**
-
-The heat load served fraction of the second heating system. Ignored if this heating system serves as a backup system for a heat pump.
-
-- **Name:** ``heating_system_2_fraction_heat_load_served``
-- **Type:** ``Double``
-
-- **Units:** ``Frac``
-
-- **Required:** ``true``
-
-<br/>
-
-**HVAC Control: Heating Weekday Setpoint Schedule**
-
-Specify the constant or 24-hour comma-separated weekday heating setpoint schedule. Required unless a detailed CSV schedule is provided.
-
->>>>>>> fd4b4c96
 - **Name:** ``hvac_control_heating_weekday_setpoint``
 - **Type:** ``String``
 
