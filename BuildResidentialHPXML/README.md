--- conflicted
+++ resolved
@@ -21,26 +21,1921 @@
 - **Required:** ``true``
 
 
-<br/>
-
-<<<<<<< HEAD
+- **Default:** `hpxml.xml`
+
+<br/>
+
 **Simulation Control: Timestep**
-=======
-**Existing HPXML File Path**
-
-Absolute/relative path of the existing HPXML file. If not provided, a new HPXML file with one Building element is created. If provided, a new Building element will be appended to this HPXML file (e.g., to create a multifamily HPXML file describing multiple dwelling units).
-
-- **Name:** ``existing_hpxml_path``
+
+The timestep for the simulation; defaults to hourly calculations for fastest runtime.
+
+- **Name:** ``simulation_control_timestep``
+- **Type:** ``Choice``
+
+- **Required:** ``false``
+
+- **Choices:** `60`, `30`, `20`, `15`, `12`, `10`, `6`, `5`, `4`, `3`, `2`, `1`
+
+
+- **Default:** `60`
+
+<br/>
+
+**Simulation Control: Run Period**
+
+Enter a date range like 'Mar 1 - May 31'. Defaults to the entire year.
+
+- **Name:** ``simulation_control_run_period``
 - **Type:** ``String``
 
 - **Required:** ``false``
 
 
+- **Default:** `Jan 1 - Dec 31`
+
+<br/>
+
+**Location: Zip Code**
+
+Zip code of the home address. Either this or the EnergyPlus Weather (EPW) File Path input below must be provided.
+
+- **Name:** ``location_zip_code``
+- **Type:** ``String``
+
+- **Required:** ``false``
+
+
+<br/>
+
+**Location: EnergyPlus Weather (EPW) File Path**
+
+Path to the EPW file. Either this or the Zip Code input above must be provided.
+
+- **Name:** ``location_epw_path``
+- **Type:** ``String``
+
+- **Required:** ``false``
+
+
+<br/>
+
+**Location: Site Type**
+
+The terrain/shielding of the home, for the infiltration model. Defaults to 'Suburban, Normal' for single-family detached and manufactured home and 'Suburban, Well-Shielded' for single-family attached and apartment units.
+
+- **Name:** ``location_site_type``
+- **Type:** ``Choice``
+
+- **Required:** ``false``
+
+- **Choices:** `Default`, `Suburban, Normal`, `Suburban, Well-Shielded`, `Suburban, Exposed`, `Urban, Normal`, `Urban, Well-Shielded`, `Urban, Exposed`, `Rural, Normal`, `Rural, Well-Shielded`, `Rural, Exposed`
+
+
+- **Default:** `Default`
+
+<br/>
+
+**Location: Soil Type**
+
+The soil and moisture type.
+
+- **Name:** ``location_soil_type``
+- **Type:** ``Choice``
+
+- **Required:** ``false``
+
+- **Choices:** `Unknown`, `Clay, Dry`, `Clay, Mixed`, `Clay, Wet`, `Gravel, Dry`, `Gravel, Mixed`, `Gravel, Wet`, `Loam, Dry`, `Loam, Mixed`, `Loam, Wet`, `Sand, Dry`, `Sand, Mixed`, `Sand, Wet`, `Silt, Dry`, `Silt, Mixed`, `Silt, Wet`, `0.5 Btu/hr-ft-F`, `0.8 Btu/hr-ft-F`, `1.1 Btu/hr-ft-F`, `1.4 Btu/hr-ft-F`, `1.7 Btu/hr-ft-F`, `2.0 Btu/hr-ft-F`, `2.3 Btu/hr-ft-F`, `2.6 Btu/hr-ft-F`, `Detailed Example: Sand, Dry, 0.03 Diffusivity`
+
+
+- **Default:** `Unknown`
+
+<br/>
+
+**Building Construction: Year Built**
+
+The year the building was built.
+
+- **Name:** ``building_year_built``
+- **Type:** ``Integer``
+
+- **Required:** ``false``
+
+
+- **Default:** `2025`
+
+<br/>
+
+**Geometry: Unit Type**
+
+The type of dwelling unit and number of stories. Includes conditioned attics and excludes conditioned basements.
+
+- **Name:** ``geometry_unit_type``
+- **Type:** ``Choice``
+
+- **Required:** ``true``
+
+- **Choices:** `Single-Family Detached, 1 Story`, `Single-Family Detached, 2 Stories`, `Single-Family Detached, 3 Stories`, `Single-Family Detached, 4 Stories`, `Single-Family Attached, 1 Story`, `Single-Family Attached, 2 Stories`, `Single-Family Attached, 3 Stories`, `Single-Family Attached, 4 Stories`, `Apartment Unit, 1 Story`, `Manufactured Home, 1 Story`, `Manufactured Home, 2 Stories`, `Manufactured Home, 3 Stories`, `Manufactured Home, 4 Stories`
+
+
+- **Default:** `Single-Family Detached, 2 Stories`
+
+<br/>
+
+**Geometry: Unit Attached Walls**
+
+For single-family attached and apartment units, the location(s) of the attached walls.
+
+- **Name:** ``geometry_attached_walls``
+- **Type:** ``Choice``
+
+- **Required:** ``false``
+
+- **Choices:** `None`, `1 Side: Front`, `1 Side: Back`, `1 Side: Left`, `1 Side: Right`, `2 Sides: Front, Left`, `2 Sides: Front, Right`, `2 Sides: Back, Left`, `2 Sides: Back, Right`, `2 Sides: Front, Back`, `2 Sides: Left, Right`, `3 Sides: Front, Back, Left`, `3 Sides: Front, Back, Right`, `3 Sides: Front, Left, Right`, `3 Sides: Back, Left, Right`
+
+
+- **Default:** `None`
+
+<br/>
+
+**Geometry: Unit Conditioned Floor Area**
+
+The total floor area of the unit's conditioned space (including any conditioned basement/attic floor area).
+
+- **Name:** ``geometry_unit_conditioned_floor_area``
+- **Type:** ``Double``
+
+- **Units:** ``ft2``
+
+- **Required:** ``true``
+
+
+- **Default:** `2000.0`
+
+<br/>
+
+**Geometry: Unit Aspect Ratio**
+
+The ratio of front/back wall length to left/right wall length for the unit, excluding any protruding garage wall area.
+
+- **Name:** ``geometry_unit_aspect_ratio``
+- **Type:** ``Double``
+
+- **Units:** ``Frac``
+
+- **Required:** ``true``
+
+
+- **Default:** `2.0`
+
+<br/>
+
+**Geometry: Unit Direction**
+
+Direction of the front of the unit.
+
+- **Name:** ``geometry_unit_direction``
+- **Type:** ``Choice``
+
+- **Required:** ``true``
+
+- **Choices:** `North`, `North-Northeast`, `Northeast`, `East-Northeast`, `East`, `East-Southeast`, `Southeast`, `South-Southeast`, `South`, `South-Southwest`, `Southwest`, `West-Southwest`, `West`, `West-Northwest`, `Northwest`, `North-Northwest`
+
+
+- **Default:** `South`
+
+<br/>
+
+**Geometry: Unit Number of Bedrooms**
+
+The number of bedrooms in the unit.
+
+- **Name:** ``geometry_unit_num_bedrooms``
+- **Type:** ``Choice``
+
+- **Required:** ``true``
+
+- **Choices:** `0`, `1`, `2`, `3`, `4`, `5`, `6`, `7`, `8`, `9`, `10`, `11`, `12`
+
+
+- **Default:** `3`
+
+<br/>
+
+**Geometry: Unit Number of Bathrooms**
+
+The number of bathrooms in the unit. Defaults to NumberofBedrooms/2 + 0.5.
+
+- **Name:** ``geometry_unit_num_bathrooms``
+- **Type:** ``Choice``
+
+- **Required:** ``false``
+
+- **Choices:** `Default`, `0`, `1`, `2`, `3`, `4`, `5`, `6`, `7`, `8`, `9`, `10`, `11`, `12`
+
+
+- **Default:** `Default`
+
+<br/>
+
+**Geometry: Unit Number of Occupants**
+
+The number of occupants in the unit. Defaults to an *asset* calculation assuming standard occupancy, in which various end use defaults (e.g., plug loads, appliances, and hot water usage) are calculated based on Number of Bedrooms and Conditioned Floor Area. If provided, an *operational* calculation is instead performed in which the end use defaults reflect real-world data (where possible).
+
+- **Name:** ``geometry_unit_num_occupants``
+- **Type:** ``Choice``
+
+- **Required:** ``false``
+
+- **Choices:** `Default`, `0`, `1`, `2`, `3`, `4`, `5`, `6`, `7`, `8`, `9`, `10`, `11`, `12`
+
+
+- **Default:** `Default`
+
+<br/>
+
+**Geometry: Ceiling Height**
+
+Average distance from the floor to the ceiling.
+
+- **Name:** ``geometry_ceiling_height``
+- **Type:** ``Choice``
+
+- **Required:** ``false``
+
+- **Choices:** `6.0 ft`, `6.5 ft`, `7.0 ft`, `7.5 ft`, `8.0 ft`, `8.5 ft`, `9.0 ft`, `9.5 ft`, `10.0 ft`, `10.5 ft`, `11.0 ft`, `11.5 ft`, `12.0 ft`, `12.5 ft`, `13.0 ft`, `13.5 ft`, `14.0 ft`, `14.5 ft`, `15.0 ft`
+
+
+- **Default:** `8.0 ft`
+
+<br/>
+
+**Geometry: Attached Garage**
+
+The type of attached garage. Only applies to single-family detached units.
+
+- **Name:** ``geometry_garage_type``
+- **Type:** ``Choice``
+
+- **Required:** ``false``
+
+- **Choices:** `None`, `1 Car, Left, Fully Inset`, `1 Car, Left, Half Protruding`, `1 Car, Left, Fully Protruding`, `1 Car, Right, Fully Inset`, `1 Car, Right, Half Protruding`, `1 Car, Right, Fully Protruding`, `2 Car, Left, Fully Inset`, `2 Car, Left, Half Protruding`, `2 Car, Left, Fully Protruding`, `2 Car, Right, Fully Inset`, `2 Car, Right, Half Protruding`, `2 Car, Right, Fully Protruding`, `3 Car, Left, Fully Inset`, `3 Car, Left, Half Protruding`, `3 Car, Left, Fully Protruding`, `3 Car, Right, Fully Inset`, `3 Car, Right, Half Protruding`, `3 Car, Right, Fully Protruding`
+
+
+- **Default:** `None`
+
+<br/>
+
+**Geometry: Foundation Type**
+
+The foundation type of the building. Garages are assumed to be over slab-on-grade.
+
+- **Name:** ``geometry_foundation_type``
+- **Type:** ``Choice``
+
+- **Required:** ``true``
+
+- **Choices:** `Slab-on-Grade`, `Crawlspace, Vented`, `Crawlspace, Unvented`, `Crawlspace, Conditioned`, `Basement, Unconditioned`, `Basement, Unconditioned, Half Above-Grade`, `Basement, Conditioned`, `Basement, Conditioned, Half Above-Grade`, `Ambient`, `Above Apartment`, `Belly and Wing, With Skirt`, `Belly and Wing, No Skirt`, `Detailed Example: Basement, Unconditioned, 7.25 ft Height, 8 in Above-Grade, 9 in Rim Joists`, `Detailed Example: Basement, Conditioned, 7.25 ft Height, 8 in Above-Grade, 9 in Rim Joists`, `Detailed Example: Basement, Conditioned, 5 ft Height`, `Detailed Example: Crawlspace, Vented, Above-Grade`
+
+
+- **Default:** `Crawlspace, Vented`
+
+<br/>
+
+**Geometry: Attic Type**
+
+The attic/roof type of the building.
+
+- **Name:** ``geometry_attic_type``
+- **Type:** ``Choice``
+
+- **Required:** ``true``
+
+- **Choices:** `Flat Roof`, `Attic, Vented, Gable`, `Attic, Vented, Hip`, `Attic, Unvented, Gable`, `Attic, Unvented, Hip`, `Attic, Conditioned, Gable`, `Attic, Conditioned, Hip`, `Below Apartment`
+
+
+- **Default:** `Attic, Vented, Gable`
+
+<br/>
+
+**Geometry: Roof Pitch**
+
+The roof pitch of the attic. Ignored if the building has a flat roof.
+
+- **Name:** ``geometry_roof_pitch``
+- **Type:** ``Choice``
+
+- **Required:** ``false``
+
+- **Choices:** `1:12`, `2:12`, `3:12`, `4:12`, `5:12`, `6:12`, `7:12`, `8:12`, `9:12`, `10:12`, `11:12`, `12:12`, `13:12`, `14:12`, `15:12`, `16:12`
+
+
+- **Default:** `6:12`
+
+<br/>
+
+**Geometry: Eaves**
+
+The type of eaves extending from the roof.
+
+- **Name:** ``geometry_eaves``
+- **Type:** ``Choice``
+
+- **Required:** ``false``
+
+- **Choices:** `None`, `1 ft`, `2 ft`, `3 ft`, `4 ft`, `5 ft`
+
+
+- **Default:** `2 ft`
+
+<br/>
+
+**Geometry: Neighbor Buildings**
+
+The presence and geometry of neighboring buildings, for shading purposes.
+
+- **Name:** ``geometry_neighbor_buildings``
+- **Type:** ``Choice``
+
+- **Required:** ``false``
+
+- **Choices:** `None`, `Left/Right at 2ft`, `Left/Right at 4ft`, `Left/Right at 5ft`, `Left/Right at 7ft`, `Left/Right at 10ft`, `Left/Right at 12ft`, `Left/Right at 15ft`, `Left/Right at 20ft`, `Left/Right at 25ft`, `Left/Right at 27ft`, `Left at 2ft`, `Left at 4ft`, `Left at 5ft`, `Left at 7ft`, `Left at 10ft`, `Left at 12ft`, `Left at 15ft`, `Left at 20ft`, `Left at 25ft`, `Left at 27ft`, `Right at 2ft`, `Right at 4ft`, `Right at 5ft`, `Right at 7ft`, `Right at 10ft`, `Right at 12ft`, `Right at 15ft`, `Right at 20ft`, `Right at 25ft`, `Right at 27ft`, `Detailed Example: Left/Right at 25ft, Front/Back at 80ft, 12ft Height`
+
+
+- **Default:** `None`
+
+<br/>
+
+**Geometry: Window Areas or WWRs**
+
+The amount of window area on the unit's front/back/left/right facades. Use a comma-separated list like '0.2, 0.2, 0.1, 0.1' to specify Window-to-Wall Ratios (WWR) or '108, 108, 72, 72' to specify absolute areas. If a facade is adiabatic, the value will be ignored.
+
+- **Name:** ``geometry_window_areas_or_wwrs``
+- **Type:** ``String``
+
+- **Required:** ``false``
+
+
+- **Default:** `0.15, 0.15, 0.15, 0.15`
+
+<br/>
+
+**Geometry: Skylight Areas**
+
+The amount of window area on the unit's front/back/left/right roofs. Use a comma-separated list like '50, 0, 0, 0'.
+
+- **Name:** ``geometry_skylight_areas``
+- **Type:** ``String``
+
+- **Required:** ``false``
+
+
+- **Default:** `0, 0, 0, 0`
+
+<br/>
+
+**Geometry: Doors Area**
+
+The area of the opaque door(s). Any door glazing (e.g., sliding glass doors) should be captured as window area.
+
+- **Name:** ``geometry_door_area``
+- **Type:** ``Double``
+
+- **Units:** ``ft2``
+
+- **Required:** ``false``
+
+
+- **Default:** `20.0`
+
+<br/>
+
+**Enclosure: Floor Over Foundation**
+
+The type and insulation level of the floor over the foundation (e.g., crawlspace or basement).
+
+- **Name:** ``enclosure_floor_over_foundation``
+- **Type:** ``Choice``
+
+- **Required:** ``false``
+
+- **Choices:** `Wood Frame, Uninsulated`, `Wood Frame, R-11`, `Wood Frame, R-13`, `Wood Frame, R-15`, `Wood Frame, R-19`, `Wood Frame, R-21`, `Wood Frame, R-25`, `Wood Frame, R-30`, `Wood Frame, R-35`, `Wood Frame, R-38`, `Wood Frame, IECC U-0.064`, `Wood Frame, IECC U-0.047`, `Wood Frame, IECC U-0.033`, `Wood Frame, IECC U-0.028`, `Detailed Example: Wood Frame, Uninsulated, 2x6, 24 in o.c., 10% Framing, No Carpet/Subfloor`, `Detailed Example: Wood Frame, R-11, 2x6, 24 in o.c., 13% Framing, No Carpet/Subfloor`, `Detailed Example: Wood Frame, R-11, 2x6, 24 in o.c., 10% Framing, No Carpet/Subfloor`
+
+
+- **Default:** `Wood Frame, Uninsulated`
+
+<br/>
+
+**Enclosure: Floor Over Garage**
+
+The type and insulation level of the floor over the garage.
+
+- **Name:** ``enclosure_floor_over_garage``
+- **Type:** ``Choice``
+
+- **Required:** ``false``
+
+- **Choices:** `Wood Frame, Uninsulated`, `Wood Frame, R-11`, `Wood Frame, R-13`, `Wood Frame, R-15`, `Wood Frame, R-19`, `Wood Frame, R-21`, `Wood Frame, R-25`, `Wood Frame, R-30`, `Wood Frame, R-35`, `Wood Frame, R-38`, `Wood Frame, IECC U-0.064`, `Wood Frame, IECC U-0.047`, `Wood Frame, IECC U-0.033`, `Detailed Example: Wood Frame, Uninsulated, 2x6, 24 in o.c., 10% Framing, No Carpet/Subfloor`, `Detailed Example: Wood Frame, R-11, 2x6, 24 in o.c., 13% Framing, No Carpet/Subfloor`, `Detailed Example: Wood Frame, R-11, 2x6, 24 in o.c., 10% Framing, No Carpet/Subfloor`
+
+
+- **Default:** `Wood Frame, Uninsulated`
+
+<br/>
+
+**Enclosure: Foundation Wall**
+
+The type and insulation level of the foundation walls.
+
+- **Name:** ``enclosure_foundation_wall``
+- **Type:** ``Choice``
+
+- **Required:** ``false``
+
+- **Choices:** `Solid Concrete, Uninsulated`, `Solid Concrete, Half Wall, R-5`, `Solid Concrete, Half Wall, R-10`, `Solid Concrete, Half Wall, R-15`, `Solid Concrete, Half Wall, R-20`, `Solid Concrete, Whole Wall, R-5`, `Solid Concrete, Whole Wall, R-10`, `Solid Concrete, Whole Wall, R-10.2, Interior`, `Solid Concrete, Whole Wall, R-15`, `Solid Concrete, Whole Wall, R-20`, `Solid Concrete, Assembly R-10.69`, `Concrete Block Foam Core, Whole Wall, R-18.9`
+
+
+- **Default:** `Solid Concrete, Uninsulated`
+
+<br/>
+
+**Enclosure: Rim Joists**
+
+The type and insulation level of the rim joists.
+
+- **Name:** ``enclosure_rim_joist``
+- **Type:** ``Choice``
+
+- **Required:** ``false``
+
+- **Choices:** `Uninsulated`, `R-7`, `R-11`, `R-13`, `R-15`, `R-19`, `R-21`, `Detailed Example: Uninsulated, Fiberboard Sheathing, Hardboard Siding`, `Detailed Example: R-11, Fiberboard Sheathing, Hardboard Siding`
+
+
+- **Default:** `Uninsulated`
+
+<br/>
+
+**Enclosure: Slab**
+
+The type and insulation level of the slab. Applies to slab-on-grade as well as basement/crawlspace foundations. Under Slab insulation is placed horizontally from the edge of the slab inward. Perimeter insulation is placed vertically from the top of the slab downward. Whole Slab insulation is placed horizontally below the entire slab area.
+
+- **Name:** ``enclosure_slab``
+- **Type:** ``Choice``
+
+- **Required:** ``false``
+
+- **Choices:** `Uninsulated`, `Under Slab, 2ft, R-5`, `Under Slab, 2ft, R-10`, `Under Slab, 2ft, R-15`, `Under Slab, 2ft, R-20`, `Under Slab, 4ft, R-5`, `Under Slab, 4ft, R-10`, `Under Slab, 4ft, R-15`, `Under Slab, 4ft, R-20`, `Perimeter, 2ft, R-5`, `Perimeter, 2ft, R-10`, `Perimeter, 2ft, R-15`, `Perimeter, 2ft, R-20`, `Perimeter, 4ft, R-5`, `Perimeter, 4ft, R-10`, `Perimeter, 4ft, R-15`, `Perimeter, 4ft, R-20`, `Whole Slab, R-5`, `Whole Slab, R-10`, `Whole Slab, R-15`, `Whole Slab, R-20`, `Whole Slab, R-30`, `Whole Slab, R-40`, `Detailed Example: Uninsulated, No Carpet`, `Detailed Example: Uninsulated, 100% R-2.08 Carpet`, `Detailed Example: Uninsulated, 100% R-2.50 Carpet`, `Detailed Example: Perimeter, 2ft, R-5, 100% R-2.08 Carpet`, `Detailed Example: Whole Slab, R-5, 100% R-2.5 Carpet`
+
+
+- **Default:** `Uninsulated`
+
+<br/>
+
+**Enclosure: Ceiling**
+
+The type and insulation level of the ceiling (attic floor).
+
+- **Name:** ``enclosure_ceiling``
+- **Type:** ``Choice``
+
+- **Required:** ``true``
+
+- **Choices:** `Uninsulated`, `R-7`, `R-13`, `R-19`, `R-30`, `R-38`, `R-49`, `R-60`, `IECC U-0.035`, `IECC U-0.030`, `IECC U-0.026`, `IECC U-0.024`, `Detailed Example: R-11, 2x6, 24 in o.c., 10% Framing`, `Detailed Example: R-19, 2x6, 24 in o.c., 10% Framing`, `Detailed Example: R-19 + R-38, 2x6, 24 in o.c., 10% Framing`
+
+
+- **Default:** `R-30`
+
+<br/>
+
+**Enclosure: Roof**
+
+The type and insulation level of the roof.
+
+- **Name:** ``enclosure_roof``
+- **Type:** ``Choice``
+
+- **Required:** ``true``
+
+- **Choices:** `Uninsulated`, `R-7`, `R-13`, `R-19`, `R-30`, `R-38`, `R-49`, `IECC U-0.035`, `IECC U-0.030`, `IECC U-0.026`, `IECC U-0.024`, `Detailed Example: Uninsulated, 0.5 in plywood, 0.25 in asphalt shingle`
+
+
+- **Default:** `Uninsulated`
+
+<br/>
+
+**Enclosure: Roof Material**
+
+The material type and color of the roof.
+
+- **Name:** ``enclosure_roof_material``
+- **Type:** ``Choice``
+
+- **Required:** ``false``
+
+- **Choices:** `Asphalt/Fiberglass Shingles, Dark`, `Asphalt/Fiberglass Shingles, Medium Dark`, `Asphalt/Fiberglass Shingles, Medium`, `Asphalt/Fiberglass Shingles, Light`, `Asphalt/Fiberglass Shingles, Reflective`, `Tile/Slate, Dark`, `Tile/Slate, Medium Dark`, `Tile/Slate, Medium`, `Tile/Slate, Light`, `Tile/Slate, Reflective`, `Metal, Dark`, `Metal, Medium Dark`, `Metal, Medium`, `Metal, Light`, `Metal, Reflective`, `Wood Shingles/Shakes, Dark`, `Wood Shingles/Shakes, Medium Dark`, `Wood Shingles/Shakes, Medium`, `Wood Shingles/Shakes, Light`, `Wood Shingles/Shakes, Reflective`, `Shingles, Dark`, `Shingles, Medium Dark`, `Shingles, Medium`, `Shingles, Light`, `Shingles, Reflective`, `Synthetic Sheeting, Dark`, `Synthetic Sheeting, Medium Dark`, `Synthetic Sheeting, Medium`, `Synthetic Sheeting, Light`, `Synthetic Sheeting, Reflective`, `EPS Sheathing, Dark`, `EPS Sheathing, Medium Dark`, `EPS Sheathing, Medium`, `EPS Sheathing, Light`, `EPS Sheathing, Reflective`, `Concrete, Dark`, `Concrete, Medium Dark`, `Concrete, Medium`, `Concrete, Light`, `Concrete, Reflective`, `Cool Roof`, `Detailed Example: 0.2 Solar Absorptance`, `Detailed Example: 0.4 Solar Absorptance`, `Detailed Example: 0.6 Solar Absorptance`, `Detailed Example: 0.75 Solar Absorptance`
+
+
+- **Default:** `Asphalt/Fiberglass Shingles, Medium`
+
+<br/>
+
+**Enclosure: Radiant Barrier**
+
+The type of radiant barrier in the attic.
+
+- **Name:** ``enclosure_radiant_barrier``
+- **Type:** ``Choice``
+
+- **Required:** ``false``
+
+- **Choices:** `None`, `Attic Roof Only`, `Attic Roof and Gable Walls`, `Attic Floor`
+
+
+- **Default:** `None`
+
+<br/>
+
+**Enclosure: Walls**
+
+The type and insulation level of the walls.
+
+- **Name:** ``enclosure_wall``
+- **Type:** ``Choice``
+
+- **Required:** ``true``
+
+- **Choices:** `Wood Stud, Uninsulated`, `Wood Stud, R-7`, `Wood Stud, R-11`, `Wood Stud, R-13`, `Wood Stud, R-15`, `Wood Stud, R-19`, `Wood Stud, R-21`, `Double Wood Stud, R-33`, `Double Wood Stud, R-39`, `Double Wood Stud, R-45`, `Steel Stud, Uninsulated`, `Steel Stud, R-11`, `Steel Stud, R-13`, `Steel Stud, R-15`, `Steel Stud, R-19`, `Steel Stud, R-21`, `Steel Stud, R-25`, `Concrete Masonry Unit, Hollow or Concrete Filled, Uninsulated`, `Concrete Masonry Unit, Hollow or Concrete Filled, R-7`, `Concrete Masonry Unit, Hollow or Concrete Filled, R-11`, `Concrete Masonry Unit, Hollow or Concrete Filled, R-13`, `Concrete Masonry Unit, Hollow or Concrete Filled, R-15`, `Concrete Masonry Unit, Hollow or Concrete Filled, R-19`, `Concrete Masonry Unit, Perlite Filled, Uninsulated`, `Concrete Masonry Unit, Perlite Filled, R-7`, `Concrete Masonry Unit, Perlite Filled, R-11`, `Concrete Masonry Unit, Perlite Filled, R-13`, `Concrete Masonry Unit, Perlite Filled, R-15`, `Concrete Masonry Unit, Perlite Filled, R-19`, `Structural Insulated Panel, R-17.5`, `Structural Insulated Panel, R-27.5`, `Structural Insulated Panel, R-37.5`, `Structural Insulated Panel, R-47.5`, `Insulated Concrete Forms, R-5 per side`, `Insulated Concrete Forms, R-10 per side`, `Insulated Concrete Forms, R-15 per side`, `Insulated Concrete Forms, R-20 per side`, `Structural Brick, Uninsulated`, `Structural Brick, R-7`, `Structural Brick, R-11`, `Structural Brick, R-15`, `Structural Brick, R-19`, `Wood Stud, IECC U-0.084`, `Wood Stud, IECC U-0.082`, `Wood Stud, IECC U-0.060`, `Wood Stud, IECC U-0.057`, `Wood Stud, IECC U-0.048`, `Wood Stud, IECC U-0.045`, `Detailed Example: Wood Stud, Uninsulated, 2x4, 16 in o.c., 25% Framing`, `Detailed Example: Wood Stud, R-11, 2x4, 16 in o.c., 25% Framing`, `Detailed Example: Wood Stud, R-18, 2x6, 24 in o.c., 25% Framing`
+
+
+- **Default:** `Wood Stud, R-13`
+
+<br/>
+
+**Enclosure: Wall Continuous Insulation**
+
+The insulation level of the wall continuous insulation. The R-value of the continuous insulation will be ignored if a wall option with an IECC U-factor is selected.
+
+- **Name:** ``enclosure_wall_continuous_insulation``
+- **Type:** ``Choice``
+
+- **Required:** ``false``
+
+- **Choices:** `Uninsulated`, `R-5`, `R-6`, `R-7`, `R-10`, `R-12`, `R-14`, `R-15`, `R-18`, `R-20`, `R-21`, `Detailed Example: R-7.2`
+
+
+- **Default:** `Uninsulated`
+
+<br/>
+
+**Enclosure: Wall Siding**
+
+The type, color, and insulation level of the wall siding. The R-value of the siding will be ignored if a wall option with an IECC U-factor is selected.
+
+- **Name:** ``enclosure_wall_siding``
+- **Type:** ``Choice``
+
+- **Required:** ``false``
+
+- **Choices:** `None`, `Aluminum, Dark`, `Aluminum, Medium`, `Aluminum, Medium Dark`, `Aluminum, Light`, `Aluminum, Reflective`, `Brick, Dark`, `Brick, Medium`, `Brick, Medium Dark`, `Brick, Light`, `Brick, Reflective`, `Fiber-Cement, Dark`, `Fiber-Cement, Medium`, `Fiber-Cement, Medium Dark`, `Fiber-Cement, Light`, `Fiber-Cement, Reflective`, `Asbestos, Dark`, `Asbestos, Medium`, `Asbestos, Medium Dark`, `Asbestos, Light`, `Asbestos, Reflective`, `Composition Shingle, Dark`, `Composition Shingle, Medium`, `Composition Shingle, Medium Dark`, `Composition Shingle, Light`, `Composition Shingle, Reflective`, `Stucco, Dark`, `Stucco, Medium`, `Stucco, Medium Dark`, `Stucco, Light`, `Stucco, Reflective`, `Vinyl, Dark`, `Vinyl, Medium`, `Vinyl, Medium Dark`, `Vinyl, Light`, `Vinyl, Reflective`, `Wood, Dark`, `Wood, Medium`, `Wood, Medium Dark`, `Wood, Light`, `Wood, Reflective`, `Synthetic Stucco, Dark`, `Synthetic Stucco, Medium`, `Synthetic Stucco, Medium Dark`, `Synthetic Stucco, Light`, `Synthetic Stucco, Reflective`, `Masonite, Dark`, `Masonite, Medium`, `Masonite, Medium Dark`, `Masonite, Light`, `Masonite, Reflective`, `Detailed Example: 0.2 Solar Absorptance`, `Detailed Example: 0.4 Solar Absorptance`, `Detailed Example: 0.6 Solar Absorptance`, `Detailed Example: 0.75 Solar Absorptance`
+
+
+- **Default:** `Wood, Medium`
+
+<br/>
+
+**Enclosure: Windows**
+
+The type of windows.
+
+- **Name:** ``enclosure_window``
+- **Type:** ``Choice``
+
+- **Required:** ``true``
+
+- **Choices:** `Single, Clear, Metal`, `Single, Clear, Non-Metal`, `Double, Clear, Metal, Air`, `Double, Clear, Thermal-Break, Air`, `Double, Clear, Non-Metal, Air`, `Double, Low-E, Non-Metal, Air, High Gain`, `Double, Low-E, Non-Metal, Air, Med Gain`, `Double, Low-E, Non-Metal, Air, Low Gain`, `Double, Low-E, Non-Metal, Gas, High Gain`, `Double, Low-E, Non-Metal, Gas, Med Gain`, `Double, Low-E, Non-Metal, Gas, Low Gain`, `Double, Low-E, Insulated, Air, High Gain`, `Double, Low-E, Insulated, Air, Med Gain`, `Double, Low-E, Insulated, Air, Low Gain`, `Double, Low-E, Insulated, Gas, High Gain`, `Double, Low-E, Insulated, Gas, Med Gain`, `Double, Low-E, Insulated, Gas, Low Gain`, `Triple, Low-E, Non-Metal, Air, High Gain`, `Triple, Low-E, Non-Metal, Air, Low Gain`, `Triple, Low-E, Non-Metal, Gas, High Gain`, `Triple, Low-E, Non-Metal, Gas, Low Gain`, `Triple, Low-E, Insulated, Air, High Gain`, `Triple, Low-E, Insulated, Air, Low Gain`, `Triple, Low-E, Insulated, Gas, High Gain`, `Triple, Low-E, Insulated, Gas, Low Gain`, `IECC U-1.20, SHGC 0.40`, `IECC U-1.20, SHGC 0.30`, `IECC U-1.20, SHGC 0.25`, `IECC U-0.75, SHGC 0.40`, `IECC U-0.65, SHGC 0.40`, `IECC U-0.65, SHGC 0.30`, `IECC U-0.50, SHGC 0.30`, `IECC U-0.50, SHGC 0.25`, `IECC U-0.40, SHGC 0.40`, `IECC U-0.40, SHGC 0.25`, `IECC U-0.35, SHGC 0.40`, `IECC U-0.35, SHGC 0.30`, `IECC U-0.35, SHGC 0.25`, `IECC U-0.32, SHGC 0.25`, `IECC U-0.30, SHGC 0.25`, `Detailed Example: Single, Clear, Aluminum w/ Thermal Break`, `Detailed Example: Double, Low-E, Wood, Argon, Insulated Spacer`
+
+
+- **Default:** `Double, Clear, Metal, Air`
+
+<br/>
+
+**Enclosure: Window Natural Ventilation**
+
+The amount of natural ventilation from occupants opening operable windows when outdoor conditions are favorable.
+
+- **Name:** ``enclosure_window_natural_ventilation``
+- **Type:** ``Choice``
+
+- **Required:** ``false``
+
+- **Choices:** `None`, `33% Operable Windows`, `50% Operable Windows`, `67% Operable Windows`, `100% Operable Windows`, `Detailed Example: 67% Operable Windows, 7 Days/Week`
+
+
+- **Default:** `67% Operable Windows`
+
+<br/>
+
+**Enclosure: Window Interior Shading**
+
+The type of window interior shading. If shading coefficients are selected, note they indicate the reduction in solar gain (e.g., 0.7 indicates 30% reduction).
+
+- **Name:** ``enclosure_window_interior_shading``
+- **Type:** ``Choice``
+
+- **Required:** ``false``
+
+- **Choices:** `None`, `Curtains, Light`, `Curtains, Medium`, `Curtains, Dark`, `Shades, Light`, `Shades, Medium`, `Shades, Dark`, `Blinds, Light`, `Blinds, Medium`, `Blinds, Dark`, `Summer 0.5, Winter 0.5`, `Summer 0.5, Winter 0.6`, `Summer 0.5, Winter 0.7`, `Summer 0.5, Winter 0.8`, `Summer 0.5, Winter 0.9`, `Summer 0.6, Winter 0.6`, `Summer 0.6, Winter 0.7`, `Summer 0.6, Winter 0.8`, `Summer 0.6, Winter 0.9`, `Summer 0.7, Winter 0.7`, `Summer 0.7, Winter 0.8`, `Summer 0.7, Winter 0.9`, `Summer 0.8, Winter 0.8`, `Summer 0.8, Winter 0.9`, `Summer 0.9, Winter 0.9`
+
+
+- **Default:** `Curtains, Light`
+
+<br/>
+
+**Enclosure: Window Exterior Shading**
+
+The type of window exterior shading. If shading coefficients are selected, note they indicate the reduction in solar gain (e.g., 0.7 indicates 30% reduction).
+
+- **Name:** ``enclosure_window_exterior_shading``
+- **Type:** ``Choice``
+
+- **Required:** ``false``
+
+- **Choices:** `None`, `Solar Film`, `Solar Screen`, `Summer 0.25, Winter 0.25`, `Summer 0.25, Winter 0.50`, `Summer 0.25, Winter 0.75`, `Summer 0.25, Winter 1.00`, `Summer 0.50, Winter 0.25`, `Summer 0.50, Winter 0.50`, `Summer 0.50, Winter 0.75`, `Summer 0.50, Winter 1.00`, `Summer 0.75, Winter 0.25`, `Summer 0.75, Winter 0.50`, `Summer 0.75, Winter 0.75`, `Summer 0.75, Winter 1.00`, `Summer 1.00, Winter 0.25`, `Summer 1.00, Winter 0.50`, `Summer 1.00, Winter 0.75`, `Summer 1.00, Winter 1.00`
+
+
+- **Default:** `None`
+
+<br/>
+
+**Enclosure: Window Insect Screens**
+
+The type of window insect screens.
+
+- **Name:** ``enclosure_window_insect_screens``
+- **Type:** ``Choice``
+
+- **Required:** ``false``
+
+- **Choices:** `None`, `Exterior`, `Interior`
+
+
+- **Default:** `None`
+
+<br/>
+
+**Enclosure: Window Storm**
+
+The type of storm window.
+
+- **Name:** ``enclosure_window_storm``
+- **Type:** ``Choice``
+
+- **Required:** ``false``
+
+- **Choices:** `None`, `Clear`, `Low-E`
+
+
+- **Default:** `None`
+
+<br/>
+
+**Enclosure: Window Overhangs**
+
+The type of window overhangs.
+
+- **Name:** ``enclosure_overhangs``
+- **Type:** ``Choice``
+
+- **Required:** ``false``
+
+- **Choices:** `None`, `1ft, All Windows`, `2ft, All Windows`, `3ft, All Windows`, `4ft, All Windows`, `5ft, All Windows`, `10ft, All Windows`, `1ft, Front Windows`, `2ft, Front Windows`, `3ft, Front Windows`, `4ft, Front Windows`, `5ft, Front Windows`, `10ft, Front Windows`, `1ft, Back Windows`, `2ft, Back Windows`, `3ft, Back Windows`, `4ft, Back Windows`, `5ft, Back Windows`, `10ft, Back Windows`, `1ft, Left Windows`, `2ft, Left Windows`, `3ft, Left Windows`, `4ft, Left Windows`, `5ft, Left Windows`, `10ft, Left Windows`, `1ft, Right Windows`, `2ft, Right Windows`, `3ft, Right Windows`, `4ft, Right Windows`, `5ft, Right Windows`, `10ft, Right Windows`, `Detailed Example: 1.5ft, Back/Left/Right Windows, 2ft Offset, 4ft Window Height`, `Detailed Example: 2.5ft, Front Windows, 1ft Offset, 5ft Window Height`
+
+
+- **Default:** `None`
+
+<br/>
+
+**Enclosure: Skylights**
+
+The type of skylights.
+
+- **Name:** ``enclosure_skylight``
+- **Type:** ``Choice``
+
+- **Required:** ``false``
+
+- **Choices:** `Single, Clear, Metal`, `Single, Clear, Non-Metal`, `Double, Clear, Metal`, `Double, Clear, Non-Metal`, `Double, Low-E, Metal, High Gain`, `Double, Low-E, Non-Metal, High Gain`, `Double, Low-E, Metal, Med Gain`, `Double, Low-E, Non-Metal, Med Gain`, `Double, Low-E, Metal, Low Gain`, `Double, Low-E, Non-Metal, Low Gain`, `Triple, Clear, Metal`, `Triple, Clear, Non-Metal`, `IECC U-0.75, SHGC 0.40`, `IECC U-0.75, SHGC 0.30`, `IECC U-0.75, SHGC 0.25`, `IECC U-0.65, SHGC 0.40`, `IECC U-0.65, SHGC 0.30`, `IECC U-0.65, SHGC 0.25`, `IECC U-0.60, SHGC 0.40`, `IECC U-0.60, SHGC 0.30`, `IECC U-0.55, SHGC 0.40`, `IECC U-0.55, SHGC 0.25`
+
+
+- **Default:** `Single, Clear, Metal`
+
+<br/>
+
+**Enclosure: Doors**
+
+The type of doors.
+
+- **Name:** ``enclosure_door``
+- **Type:** ``Choice``
+
+- **Required:** ``false``
+
+- **Choices:** `Solid Wood, R-2`, `Solid Wood, R-3`, `Insulated Fiberglass/Steel, R-4`, `Insulated Fiberglass/Steel, R-5`, `Insulated Fiberglass/Steel, R-6`, `Insulated Fiberglass/Steel, R-7`, `IECC U-1.20`, `IECC U-0.75`, `IECC U-0.65`, `IECC U-0.50`, `IECC U-0.40`, `IECC U-0.35`, `IECC U-0.32`, `IECC U-0.30`, `Detailed Example: Solid Wood, R-3.04`, `Detailed Example: Insulated Fiberglass/Steel, R-4.4`
+
+
+- **Default:** `Solid Wood, R-2`
+
+<br/>
+
+**Enclosure: Air Leakage**
+
+The amount of air leakage coming from outside. If a qualitative leakiness description (e.g., 'Average') is selected, the Year Built of the home is also required.
+
+- **Name:** ``enclosure_air_leakage``
+- **Type:** ``Choice``
+
+- **Required:** ``false``
+
+- **Choices:** `Very Tight`, `Tight`, `Average`, `Leaky`, `Very Leaky`, `1 ACH50`, `2 ACH50`, `3 ACH50`, `4 ACH50`, `5 ACH50`, `6 ACH50`, `7 ACH50`, `8 ACH50`, `10 ACH50`, `15 ACH50`, `20 ACH50`, `25 ACH50`, `30 ACH50`, `40 ACH50`, `50 ACH50`, `0.2 nACH`, `0.3 nACH`, `0.335 nACH`, `0.5 nACH`, `0.67 nACH`, `1.0 nACH`, `1.5 nACH`, `Detailed Example: 3.57 ACH50`, `Detailed Example: 12.16 ACH50`, `Detailed Example: 2.8 ACH45`, `Detailed Example: 0.375 nACH`, `Detailed Example: 72 nCFM`, `Detailed Example: 79.8 sq. in. ELA`, `Detailed Example: 123 sq. in. ELA`, `Detailed Example: 1080 CFM50`, `Detailed Example: 1010 CFM45`
+
+
+- **Default:** `Average`
+
+<br/>
+
+**HVAC: Heating System**
+
+The type and efficiency of the heating system. Use 'None' if there is no heating system or if there is a heat pump serving a heating load.
+
+- **Name:** ``hvac_heating_system``
+- **Type:** ``Choice``
+
+- **Required:** ``true``
+
+- **Choices:** `None`, `Electric Resistance`, `Central Furnace, 60% AFUE`, `Central Furnace, 64% AFUE`, `Central Furnace, 68% AFUE`, `Central Furnace, 72% AFUE`, `Central Furnace, 76% AFUE`, `Central Furnace, 78% AFUE`, `Central Furnace, 80% AFUE`, `Central Furnace, 85% AFUE`, `Central Furnace, 90% AFUE`, `Central Furnace, 92% AFUE`, `Central Furnace, 92.5% AFUE`, `Central Furnace, 96% AFUE`, `Central Furnace, 98% AFUE`, `Central Furnace, 100% AFUE`, `Wall Furnace, 60% AFUE`, `Wall Furnace, 68% AFUE`, `Wall Furnace, 82% AFUE`, `Wall Furnace, 98% AFUE`, `Wall Furnace, 100% AFUE`, `Floor Furnace, 60% AFUE`, `Floor Furnace, 70% AFUE`, `Floor Furnace, 80% AFUE`, `Boiler, 60% AFUE`, `Boiler, 72% AFUE`, `Boiler, 76% AFUE`, `Boiler, 78% AFUE`, `Boiler, 80% AFUE`, `Boiler, 82% AFUE`, `Boiler, 85% AFUE`, `Boiler, 90% AFUE`, `Boiler, 92% AFUE`, `Boiler, 92.5% AFUE`, `Boiler, 95% AFUE`, `Boiler, 96% AFUE`, `Boiler, 98% AFUE`, `Boiler, 100% AFUE`, `Stove, 60% Efficiency`, `Stove, 70% Efficiency`, `Stove, 80% Efficiency`, `Space Heater, 60% Efficiency`, `Space Heater, 70% Efficiency`, `Space Heater, 80% Efficiency`, `Space Heater, 92% Efficiency`, `Space Heater, 100% Efficiency`, `Fireplace, 60% Efficiency`, `Fireplace, 70% Efficiency`, `Fireplace, 80% Efficiency`, `Fireplace, 100% Efficiency`, `Detailed Example: Central Furnace, 92% AFUE, 600 Btu/hr Pilot Light`, `Detailed Example: Floor Furnace, 80% AFUE, 600 Btu/hr Pilot Light`, `Detailed Example: Boiler, 92% AFUE, 600 Btu/hr Pilot Light`
+
+
+- **Default:** `Central Furnace, 78% AFUE`
+
+<br/>
+
+**HVAC: Heating System Fuel Type**
+
+The fuel type of the heating system. Ignored for ElectricResistance.
+
+- **Name:** ``hvac_heating_system_fuel``
+- **Type:** ``Choice``
+
+- **Required:** ``false``
+
+- **Choices:** `Electricity`, `Natural Gas`, `Fuel Oil`, `Propane`, `Wood Cord`, `Wood Pellets`, `Coal`
+
+
+- **Default:** `Natural Gas`
+
+<br/>
+
+**HVAC: Heating System Capacity**
+
+The output capacity of the heating system.
+
+- **Name:** ``hvac_heating_system_capacity``
+- **Type:** ``Choice``
+
+- **Required:** ``false``
+
+- **Choices:** `Autosize`, `5 kBtu/hr`, `10 kBtu/hr`, `15 kBtu/hr`, `20 kBtu/hr`, `25 kBtu/hr`, `30 kBtu/hr`, `35 kBtu/hr`, `40 kBtu/hr`, `45 kBtu/hr`, `50 kBtu/hr`, `55 kBtu/hr`, `60 kBtu/hr`, `65 kBtu/hr`, `70 kBtu/hr`, `75 kBtu/hr`, `80 kBtu/hr`, `85 kBtu/hr`, `90 kBtu/hr`, `95 kBtu/hr`, `100 kBtu/hr`, `105 kBtu/hr`, `110 kBtu/hr`, `115 kBtu/hr`, `120 kBtu/hr`, `125 kBtu/hr`, `130 kBtu/hr`, `135 kBtu/hr`, `140 kBtu/hr`, `145 kBtu/hr`, `150 kBtu/hr`, `Detailed Example: Autosize, 140% Multiplier`, `Detailed Example: Autosize, 170% Multiplier`, `Detailed Example: Autosize, 90% Multiplier, 45 kBtu/hr Limit`, `Detailed Example: Autosize, 140% Multiplier, 45 kBtu/hr Limit`
+
+
+- **Default:** `Autosize`
+
+<br/>
+
+**HVAC: Heating System Fraction Heat Load Served**
+
+The fraction of the heating load served by the heating system.
+
+- **Name:** ``hvac_heating_system_heating_load_served``
+- **Type:** ``Choice``
+
+- **Required:** ``false``
+
+- **Choices:** `100%`, `95%`, `90%`, `85%`, `80%`, `75%`, `70%`, `65%`, `60%`, `55%`, `50%`, `45%`, `40%`, `35%`, `30%`, `25%`, `20%`, `15%`, `10%`, `5%`, `0%`
+
+
+- **Default:** `100%`
+
+<br/>
+
+**HVAC: Cooling System**
+
+The type and efficiency of the cooling system. Use 'None' if there is no cooling system or if there is a heat pump serving a cooling load.
+
+- **Name:** ``hvac_cooling_system``
+- **Type:** ``Choice``
+
+- **Required:** ``true``
+
+- **Choices:** `None`, `Central AC, SEER 8`, `Central AC, SEER 10`, `Central AC, SEER 13`, `Central AC, SEER 14`, `Central AC, SEER 15`, `Central AC, SEER 16`, `Central AC, SEER 17`, `Central AC, SEER 18`, `Central AC, SEER 21`, `Central AC, SEER 24`, `Central AC, SEER 24.5`, `Central AC, SEER 27`, `Central AC, SEER2 12.4`, `Mini-Split AC, SEER 13`, `Mini-Split AC, SEER 17`, `Mini-Split AC, SEER 19`, `Mini-Split AC, SEER 19, Ducted`, `Mini-Split AC, SEER 24`, `Mini-Split AC, SEER 25`, `Mini-Split AC, SEER 29.3`, `Mini-Split AC, SEER 33`, `Room AC, EER 8.5`, `Room AC, EER 8.5, Electric Resistance Heating`, `Room AC, EER 9.8`, `Room AC, EER 10.7`, `Room AC, EER 12.0`, `Room AC, CEER 8.4`, `Packaged Terminal AC, EER 10.7`, `Packaged Terminal AC, EER 10.7, Electric Resistance Heating`, `Packaged Terminal AC, EER 10.7, 80% AFUE Gas Heating`, `Evaporative Cooler`, `Evaporative Cooler, Ducted`, `Detailed Example: Central AC, SEER 13, Absolute Detailed Performance`, `Detailed Example: Central AC, SEER 18, Absolute Detailed Performance`, `Detailed Example: Central AC, SEER 17.5, Absolute Detailed Performance`, `Detailed Example: Central AC, SEER 17.5, Normalized Detailed Performance`, `Detailed Example: Mini-Split AC, SEER 17, Absolute Detailed Performance`, `Detailed Example: Mini-Split AC, SEER 17, Normalized Detailed Performance`
+
+
+- **Default:** `Central AC, SEER 13`
+
+<br/>
+
+**HVAC: Cooling System Capacity**
+
+The output capacity of the cooling system.
+
+- **Name:** ``hvac_cooling_system_capacity``
+- **Type:** ``Choice``
+
+- **Required:** ``false``
+
+- **Choices:** `Autosize`, `0.5 tons`, `0.75 tons`, `1.0 tons`, `1.5 tons`, `2.0 tons`, `2.5 tons`, `3.0 tons`, `3.5 tons`, `4.0 tons`, `4.5 tons`, `5.0 tons`, `5.5 tons`, `6.0 tons`, `6.5 tons`, `7.0 tons`, `7.5 tons`, `8.0 tons`, `8.5 tons`, `9.0 tons`, `9.5 tons`, `10.0 tons`, `Detailed Example: Autosize, 140% Multiplier`, `Detailed Example: Autosize, 170% Multiplier`, `Detailed Example: Autosize, 170% Multiplier, 3.0 tons Limit`
+
+
+- **Default:** `Autosize`
+
+<br/>
+
+**HVAC: Cooling System Fraction Cool Load Served**
+
+The fraction of the cooling load served by the cooling system.
+
+- **Name:** ``hvac_cooling_system_cooling_load_served``
+- **Type:** ``Choice``
+
+- **Required:** ``false``
+
+- **Choices:** `100%`, `95%`, `90%`, `85%`, `80%`, `75%`, `70%`, `65%`, `60%`, `55%`, `50%`, `45%`, `40%`, `35%`, `30%`, `25%`, `20%`, `15%`, `10%`, `5%`, `0%`
+
+
+- **Default:** `100%`
+
+<br/>
+
+**HVAC: Cooling System Integrated Heating Capacity**
+
+The output capacity of the cooling system's integrated heating system. Only used for packaged terminal air conditioner and room air conditioner systems with integrated heating.
+
+- **Name:** ``hvac_cooling_system_integrated_heating_capacity``
+- **Type:** ``Choice``
+
+- **Required:** ``false``
+
+- **Choices:** `Autosize`, `5 kBtu/hr`, `10 kBtu/hr`, `15 kBtu/hr`, `20 kBtu/hr`, `25 kBtu/hr`, `30 kBtu/hr`, `35 kBtu/hr`, `40 kBtu/hr`, `45 kBtu/hr`, `50 kBtu/hr`, `55 kBtu/hr`, `60 kBtu/hr`, `65 kBtu/hr`, `70 kBtu/hr`, `75 kBtu/hr`, `80 kBtu/hr`, `85 kBtu/hr`, `90 kBtu/hr`, `95 kBtu/hr`, `100 kBtu/hr`, `105 kBtu/hr`, `110 kBtu/hr`, `115 kBtu/hr`, `120 kBtu/hr`, `125 kBtu/hr`, `130 kBtu/hr`, `135 kBtu/hr`, `140 kBtu/hr`, `145 kBtu/hr`, `150 kBtu/hr`
+
+
+- **Default:** `Autosize`
+
+<br/>
+
+**HVAC: Cooling System Integrated Heating Fraction Heat Load Served**
+
+The fraction of the heating load served by the cooling system's integrated heating system.
+
+- **Name:** ``hvac_cooling_system_integrated_heating_load_served``
+- **Type:** ``Choice``
+
+- **Required:** ``false``
+
+- **Choices:** `100%`, `95%`, `90%`, `85%`, `80%`, `75%`, `70%`, `65%`, `60%`, `55%`, `50%`, `45%`, `40%`, `35%`, `30%`, `25%`, `20%`, `15%`, `10%`, `5%`, `0%`
+
+
+- **Default:** `100%`
+
+<br/>
+
+**HVAC: Heat Pump**
+
+The type and efficiency of the heat pump.
+
+- **Name:** ``hvac_heat_pump``
+- **Type:** ``Choice``
+
+- **Required:** ``true``
+
+- **Choices:** `None`, `Central HP, SEER 8, 6.0 HSPF`, `Central HP, SEER 10, 6.2 HSPF`, `Central HP, SEER 10, 6.8 HSPF`, `Central HP, SEER 10.3, 7.0 HSPF`, `Central HP, SEER 11.5, 7.5 HSPF`, `Central HP, SEER 13, 7.7 HSPF`, `Central HP, SEER 13, 8.0 HSPF`, `Central HP, SEER 13, 9.85 HSPF`, `Central HP, SEER 14, 8.2 HSPF`, `Central HP, SEER 14.3, 8.5 HSPF`, `Central HP, SEER 15, 8.5 HSPF`, `Central HP, SEER 15, 9.0 HSPF`, `Central HP, SEER 16, 9.0 HSPF`, `Central HP, SEER 17, 8.7 HSPF`, `Central HP, SEER 18, 9.3 HSPF`, `Central HP, SEER 20, 11 HSPF`, `Central HP, SEER 22, 10 HSPF`, `Central HP, SEER 24, 13 HSPF`, `Mini-Split HP, SEER 14.5, 8.2 HSPF`, `Mini-Split HP, SEER 14.5, 8.2 HSPF, Ducted`, `Mini-Split HP, SEER 16, 9.2 HSPF`, `Mini-Split HP, SEER 17, 9.5 HSPF`, `Mini-Split HP, SEER 17, 9.5 HSPF, Ducted`, `Mini-Split HP, SEER 18.0, 9.6 HSPF`, `Mini-Split HP, SEER 18.0, 9.6 HSPF, Ducted`, `Mini-Split HP, SEER 19, 10 HSPF, Ducted`, `Mini-Split HP, SEER 19, 10 HSPF`, `Mini-Split HP, SEER 20, 11 HSPF`, `Mini-Split HP, SEER 24, 13 HSPF`, `Mini-Split HP, SEER 25, 12.7 HSPF`, `Mini-Split HP, SEER 25, 12.7 HSPF, Ducted`, `Mini-Split HP, SEER 29.3, 14 HSPF`, `Mini-Split HP, SEER 29.3, 14 HSPF, Ducted`, `Mini-Split HP, SEER 33, 13.3 HSPF`, `Mini-Split HP, SEER 33, 13.3 HSPF, Ducted`, `Geothermal HP, EER 16.6, COP 3.6`, `Geothermal HP, EER 18.2, COP 3.7`, `Geothermal HP, EER 18.6, COP 3.8`, `Geothermal HP, EER 19.4, COP 3.8`, `Geothermal HP, EER 20.2, COP 4.2`, `Geothermal HP, EER 20.5, COP 4.0`, `Geothermal HP, EER 30.9, COP 4.4`, `Packaged Terminal HP, EER 11.4, COP 3.6`, `Room AC w/ Reverse Cycle, EER 11.4, COP 3.6`, `Detailed Example: Central HP, SEER2 12.4, HSPF2 6.5`, `Detailed Example: Central HP, SEER 13, 7.7 HSPF, Absolute Detailed Performance`, `Detailed Example: Central HP, SEER 18, 9.3 HSPF, Absolute Detailed Performance`, `Detailed Example: Central HP, SEER 17.5, 9.5 HSPF, Absolute Detailed Performance`, `Detailed Example: Central HP, SEER 17.5, 9.5 HSPF, Normalized Detailed Performance`, `Detailed Example: Mini-Split HP, SEER 16.7, 11.3 HSPF, Absolute Detailed Performance`, `Detailed Example: Mini-Split HP, SEER 16.7, 11.3 HSPF, Normalized Detailed Performance`, `Detailed Example: Mini-Split HP, SEER 17, 10 HSPF, Absolute Detailed Performance`, `Detailed Example: Mini-Split HP, SEER 17, 10 HSPF, Normalized Detailed Performance`
+
+
+- **Default:** `None`
+
+<br/>
+
+**HVAC: Heat Pump Capacity**
+
+The output capacity of the heat pump.
+
+- **Name:** ``hvac_heat_pump_capacity``
+- **Type:** ``Choice``
+
+- **Required:** ``false``
+
+- **Choices:** `Autosize`, `Autosize (ACCA)`, `Autosize (MaxLoad)`, `0.5 tons`, `0.75 tons`, `1.0 tons`, `1.5 tons`, `2.0 tons`, `2.5 tons`, `3.0 tons`, `3.5 tons`, `4.0 tons`, `4.5 tons`, `5.0 tons`, `5.5 tons`, `6.0 tons`, `6.5 tons`, `7.0 tons`, `7.5 tons`, `8.0 tons`, `8.5 tons`, `9.0 tons`, `9.5 tons`, `10.0 tons`, `Detailed Example: Autosize, 140% Multiplier`, `Detailed Example: Autosize, 170% Multiplier`, `Detailed Example: Autosize, 170% Multiplier, 3.0 tons Limit`
+
+
+- **Default:** `Autosize`
+
+<br/>
+
+**HVAC: Heat Pump Fraction Heat Load Served**
+
+The fraction of the heating load served by the heat pump.
+
+- **Name:** ``hvac_heat_pump_heating_load_served``
+- **Type:** ``Choice``
+
+- **Required:** ``false``
+
+- **Choices:** `100%`, `95%`, `90%`, `85%`, `80%`, `75%`, `70%`, `65%`, `60%`, `55%`, `50%`, `45%`, `40%`, `35%`, `30%`, `25%`, `20%`, `15%`, `10%`, `5%`, `0%`
+
+
+- **Default:** `100%`
+
+<br/>
+
+**HVAC: Heat Pump Fraction Cool Load Served**
+
+The fraction of the cooling load served by the heat pump.
+
+- **Name:** ``hvac_heat_pump_cooling_load_served``
+- **Type:** ``Choice``
+
+- **Required:** ``false``
+
+- **Choices:** `100%`, `95%`, `90%`, `85%`, `80%`, `75%`, `70%`, `65%`, `60%`, `55%`, `50%`, `45%`, `40%`, `35%`, `30%`, `25%`, `20%`, `15%`, `10%`, `5%`, `0%`
+
+
+- **Default:** `100%`
+
+<br/>
+
+**HVAC: Heat Pump Temperatures**
+
+Specifies the minimum compressor temperature and/or maximum HP backup temperature. If both are the same, a binary switchover temperature is used.
+
+- **Name:** ``hvac_heat_pump_temperatures``
+- **Type:** ``Choice``
+
+- **Required:** ``false``
+
+- **Choices:** `Default`, `-20F Min Compressor Temp`, `-15F Min Compressor Temp`, `-10F Min Compressor Temp`, `-5F Min Compressor Temp`, `0F Min Compressor Temp`, `5F Min Compressor Temp`, `10F Min Compressor Temp`, `15F Min Compressor Temp`, `20F Min Compressor Temp`, `25F Min Compressor Temp`, `30F Min Compressor Temp`, `35F Min Compressor Temp`, `40F Min Compressor Temp`, `30F Min Compressor Temp, 30F Max HP Backup Temp`, `35F Min Compressor Temp, 35F Max HP Backup Temp`, `40F Min Compressor Temp, 40F Max HP Backup Temp`, `Detailed Example: 5F Min Compressor Temp, 35F Max HP Backup Temp`, `Detailed Example: 25F Min Compressor Temp, 45F Max HP Backup Temp`
+
+
+- **Default:** `Default`
+
+<br/>
+
+**HVAC: Heat Pump Backup Type**
+
+The type and efficiency of the heat pump backup. Use 'None' if there is no backup heating. If Backup Type is Separate Heating System, Heating System 2 is used to specify the backup.
+
+- **Name:** ``hvac_heat_pump_backup``
+- **Type:** ``Choice``
+
+- **Required:** ``false``
+
+- **Choices:** `None`, `Integrated, Electricity, 100% Efficiency`, `Integrated, Natural Gas, 60% AFUE`, `Integrated, Natural Gas, 76% AFUE`, `Integrated, Natural Gas, 80% AFUE`, `Integrated, Natural Gas, 92.5% AFUE`, `Integrated, Natural Gas, 95% AFUE`, `Integrated, Fuel Oil, 60% AFUE`, `Integrated, Fuel Oil, 76% AFUE`, `Integrated, Fuel Oil, 80% AFUE`, `Integrated, Fuel Oil, 92.5% AFUE`, `Integrated, Fuel Oil, 95% AFUE`, `Integrated, Propane, 60% AFUE`, `Integrated, Propane, 76% AFUE`, `Integrated, Propane, 80% AFUE`, `Integrated, Propane, 92.5% AFUE`, `Integrated, Propane, 95% AFUE`, `Separate Heating System`
+
+
+- **Default:** `Integrated, Electricity, 100% Efficiency`
+
+<br/>
+
+**HVAC: Heat Pump Backup Capacity**
+
+The output capacity of the heat pump backup if there is integrated backup heating.
+
+- **Name:** ``hvac_heat_pump_backup_capacity``
+- **Type:** ``Choice``
+
+- **Required:** ``false``
+
+- **Choices:** `Autosize`, `Autosize (Supplemental)`, `5 kW`, `10 kW`, `15 kW`, `20 kW`, `25 kW`, `5 kBtu/hr`, `10 kBtu/hr`, `15 kBtu/hr`, `20 kBtu/hr`, `25 kBtu/hr`, `30 kBtu/hr`, `35 kBtu/hr`, `40 kBtu/hr`, `45 kBtu/hr`, `50 kBtu/hr`, `55 kBtu/hr`, `60 kBtu/hr`, `65 kBtu/hr`, `70 kBtu/hr`, `75 kBtu/hr`, `80 kBtu/hr`, `85 kBtu/hr`, `90 kBtu/hr`, `95 kBtu/hr`, `100 kBtu/hr`, `105 kBtu/hr`, `110 kBtu/hr`, `115 kBtu/hr`, `120 kBtu/hr`, `125 kBtu/hr`, `130 kBtu/hr`, `135 kBtu/hr`, `140 kBtu/hr`, `145 kBtu/hr`, `150 kBtu/hr`, `Detailed Example: Autosize, 140% Multiplier`, `Detailed Example: Autosize, 170% Multiplier`, `Detailed Example: Autosize, 90% Multiplier, 45 kBtu/hr Limit`
+
+
+- **Default:** `Autosize`
+
+<br/>
+
+**HVAC: Geothermal Loop**
+
+The geothermal loop configuration if there's a ground-to-air heat pump.
+
+- **Name:** ``hvac_geothermal_loop``
+- **Type:** ``Choice``
+
+- **Required:** ``false``
+
+- **Choices:** `Default`, `Vertical Loop, Enhanced Grout`, `Vertical Loop, Enhanced Pipe`, `Vertical Loop, Enhanced Grout & Pipe`, `Detailed Example: Lopsided U Configuration, 10 Boreholes`
+
+
+- **Default:** `Default`
+
+<br/>
+
+**HVAC: Heating System 2**
+
+The type and efficiency of the second heating system. If a heat pump is specified and the backup type is 'separate', this heating system represents the 'separate' backup heating.
+
+- **Name:** ``hvac_heating_system_2``
+- **Type:** ``Choice``
+
+- **Required:** ``false``
+
+- **Choices:** `None`, `Electric Resistance`, `Central Furnace, 60% AFUE`, `Central Furnace, 64% AFUE`, `Central Furnace, 68% AFUE`, `Central Furnace, 72% AFUE`, `Central Furnace, 76% AFUE`, `Central Furnace, 78% AFUE`, `Central Furnace, 80% AFUE`, `Central Furnace, 85% AFUE`, `Central Furnace, 90% AFUE`, `Central Furnace, 92% AFUE`, `Central Furnace, 92.5% AFUE`, `Central Furnace, 96% AFUE`, `Central Furnace, 98% AFUE`, `Central Furnace, 100% AFUE`, `Wall Furnace, 60% AFUE`, `Wall Furnace, 68% AFUE`, `Wall Furnace, 82% AFUE`, `Wall Furnace, 98% AFUE`, `Wall Furnace, 100% AFUE`, `Floor Furnace, 60% AFUE`, `Floor Furnace, 70% AFUE`, `Floor Furnace, 80% AFUE`, `Boiler, 60% AFUE`, `Boiler, 72% AFUE`, `Boiler, 76% AFUE`, `Boiler, 78% AFUE`, `Boiler, 80% AFUE`, `Boiler, 82% AFUE`, `Boiler, 85% AFUE`, `Boiler, 90% AFUE`, `Boiler, 92% AFUE`, `Boiler, 92.5% AFUE`, `Boiler, 95% AFUE`, `Boiler, 96% AFUE`, `Boiler, 98% AFUE`, `Boiler, 100% AFUE`, `Stove, 60% Efficiency`, `Stove, 70% Efficiency`, `Stove, 80% Efficiency`, `Space Heater, 60% Efficiency`, `Space Heater, 70% Efficiency`, `Space Heater, 80% Efficiency`, `Space Heater, 92% Efficiency`, `Space Heater, 100% Efficiency`, `Fireplace, 60% Efficiency`, `Fireplace, 70% Efficiency`, `Fireplace, 80% Efficiency`, `Fireplace, 100% Efficiency`, `Detailed Example: Central Furnace, 92% AFUE, 600 Btu/hr Pilot Light`, `Detailed Example: Floor Furnace, 80% AFUE, 600 Btu/hr Pilot Light`, `Detailed Example: Boiler, 92% AFUE, 600 Btu/hr Pilot Light`
+
+
+- **Default:** `None`
+
+<br/>
+
+**HVAC: Heating System 2 Fuel Type**
+
+The fuel type of the second heating system. Ignored for ElectricResistance.
+
+- **Name:** ``hvac_heating_system_2_fuel``
+- **Type:** ``Choice``
+
+- **Required:** ``false``
+
+- **Choices:** `Electricity`, `Natural Gas`, `Fuel Oil`, `Propane`, `Wood Cord`, `Wood Pellets`, `Coal`
+
+
+- **Default:** `Electricity`
+
+<br/>
+
+**HVAC: Heating System 2 Capacity**
+
+The output capacity of the second heating system.
+
+- **Name:** ``hvac_heating_system_2_capacity``
+- **Type:** ``Choice``
+
+- **Required:** ``false``
+
+- **Choices:** `Autosize`, `5 kBtu/hr`, `10 kBtu/hr`, `15 kBtu/hr`, `20 kBtu/hr`, `25 kBtu/hr`, `30 kBtu/hr`, `35 kBtu/hr`, `40 kBtu/hr`, `45 kBtu/hr`, `50 kBtu/hr`, `55 kBtu/hr`, `60 kBtu/hr`, `65 kBtu/hr`, `70 kBtu/hr`, `75 kBtu/hr`, `80 kBtu/hr`, `85 kBtu/hr`, `90 kBtu/hr`, `95 kBtu/hr`, `100 kBtu/hr`, `105 kBtu/hr`, `110 kBtu/hr`, `115 kBtu/hr`, `120 kBtu/hr`, `125 kBtu/hr`, `130 kBtu/hr`, `135 kBtu/hr`, `140 kBtu/hr`, `145 kBtu/hr`, `150 kBtu/hr`, `Detailed Example: Autosize, 140% Multiplier`, `Detailed Example: Autosize, 170% Multiplier`, `Detailed Example: Autosize, 90% Multiplier, 45 kBtu/hr Limit`, `Detailed Example: Autosize, 140% Multiplier, 45 kBtu/hr Limit`
+
+
+- **Default:** `Autosize`
+
+<br/>
+
+**HVAC: Heating System 2 Fraction Heat Load Served**
+
+The fraction of the heating load served by the second heating system.
+
+- **Name:** ``hvac_heating_system_2_heating_load_served``
+- **Type:** ``Choice``
+
+- **Required:** ``false``
+
+- **Choices:** `100%`, `95%`, `90%`, `85%`, `80%`, `75%`, `70%`, `65%`, `60%`, `55%`, `50%`, `45%`, `40%`, `35%`, `30%`, `25%`, `20%`, `15%`, `10%`, `5%`, `0%`
+
+
+- **Default:** `25%`
+
+<br/>
+
+**HVAC Control: Heating Weekday Setpoint Schedule**
+
+Specify the constant or 24-hour comma-separated weekday heating setpoint schedule. Required unless a detailed CSV schedule is provided.
+
+- **Name:** ``hvac_control_heating_weekday_setpoint``
+- **Type:** ``String``
+
+- **Required:** ``false``
+
+
+<br/>
+
+**HVAC Control: Heating Weekend Setpoint Schedule**
+
+Specify the constant or 24-hour comma-separated weekend heating setpoint schedule. Required unless a detailed CSV schedule is provided.
+
+- **Name:** ``hvac_control_heating_weekend_setpoint``
+- **Type:** ``String``
+
+- **Required:** ``false``
+
+
+<br/>
+
+**HVAC Control: Cooling Weekday Setpoint Schedule**
+
+Specify the constant or 24-hour comma-separated weekday cooling setpoint schedule. Required unless a detailed CSV schedule is provided.
+
+- **Name:** ``hvac_control_cooling_weekday_setpoint``
+- **Type:** ``String``
+
+- **Required:** ``false``
+
+
+<br/>
+
+**HVAC Control: Cooling Weekend Setpoint Schedule**
+
+Specify the constant or 24-hour comma-separated weekend cooling setpoint schedule. Required unless a detailed CSV schedule is provided.
+
+- **Name:** ``hvac_control_cooling_weekend_setpoint``
+- **Type:** ``String``
+
+- **Required:** ``false``
+
+
+<br/>
+
+**HVAC Control: Heating Season Period**
+
+Enter a date range like 'Nov 1 - Jun 30'. Defaults to year-round heating availability.
+
+- **Name:** ``hvac_control_heating_season_period``
+- **Type:** ``String``
+
+- **Required:** ``false``
+
+
+- **Default:** `Jan 1 - Dec 31`
+
+<br/>
+
+**HVAC Control: Cooling Season Period**
+
+Enter a date range like 'Jun 1 - Oct 31'. Defaults to year-round cooling availability.
+
+- **Name:** ``hvac_control_cooling_season_period``
+- **Type:** ``String``
+
+- **Required:** ``false``
+
+
+- **Default:** `Jan 1 - Dec 31`
+
+<br/>
+
+**HVAC Ducts**
+
+The leakage to outside and insulation level of the ducts.
+
+- **Name:** ``hvac_ducts``
+- **Type:** ``Choice``
+
+- **Required:** ``true``
+
+- **Choices:** `None`, `0% Leakage, Uninsulated`, `0% Leakage, R-4`, `0% Leakage, R-6`, `0% Leakage, R-8`, `5% Leakage, Uninsulated`, `5% Leakage, R-4`, `5% Leakage, R-6`, `5% Leakage, R-8`, `10% Leakage, Uninsulated`, `10% Leakage, R-4`, `10% Leakage, R-6`, `10% Leakage, R-8`, `15% Leakage, Uninsulated`, `15% Leakage, R-4`, `15% Leakage, R-6`, `15% Leakage, R-8`, `20% Leakage, Uninsulated`, `20% Leakage, R-4`, `20% Leakage, R-6`, `20% Leakage, R-8`, `25% Leakage, Uninsulated`, `25% Leakage, R-4`, `25% Leakage, R-6`, `25% Leakage, R-8`, `30% Leakage, Uninsulated`, `30% Leakage, R-4`, `30% Leakage, R-6`, `30% Leakage, R-8`, `35% Leakage, Uninsulated`, `35% Leakage, R-4`, `35% Leakage, R-6`, `35% Leakage, R-8`, `0 CFM25 per 100ft2, Uninsulated`, `0 CFM25 per 100ft2, R-4`, `0 CFM25 per 100ft2, R-6`, `0 CFM25 per 100ft2, R-8`, `1 CFM25 per 100ft2, Uninsulated`, `1 CFM25 per 100ft2, R-4`, `1 CFM25 per 100ft2, R-6`, `1 CFM25 per 100ft2, R-8`, `2 CFM25 per 100ft2, Uninsulated`, `2 CFM25 per 100ft2, R-4`, `2 CFM25 per 100ft2, R-6`, `2 CFM25 per 100ft2, R-8`, `4 CFM25 per 100ft2, Uninsulated`, `4 CFM25 per 100ft2, R-4`, `4 CFM25 per 100ft2, R-6`, `4 CFM25 per 100ft2, R-8`, `6 CFM25 per 100ft2, Uninsulated`, `6 CFM25 per 100ft2, R-4`, `6 CFM25 per 100ft2, R-6`, `6 CFM25 per 100ft2, R-8`, `8 CFM25 per 100ft2, Uninsulated`, `8 CFM25 per 100ft2, R-4`, `8 CFM25 per 100ft2, R-6`, `8 CFM25 per 100ft2, R-8`, `12 CFM25 per 100ft2, Uninsulated`, `12 CFM25 per 100ft2, R-4`, `12 CFM25 per 100ft2, R-6`, `12 CFM25 per 100ft2, R-8`, `Detailed Example: 4 CFM25 per 100ft2 (75% Supply), R-4`, `Detailed Example: 5 CFM50 per 100ft2 (75% Supply), R-4`, `Detailed Example: 250 CFM25, R-6`, `Detailed Example: 400 CFM50 (75% Supply), R-6`
+
+
+- **Default:** `15% Leakage, Uninsulated`
+
+<br/>
+
+**HVAC Ducts: Supply Location**
+
+The primary location of the supply ducts. The remainder of the supply ducts are assumed to be in conditioned space. Defaults based on the foundation/attic/garage type.
+
+- **Name:** ``hvac_ducts_supply_location``
+- **Type:** ``Choice``
+
+- **Required:** ``false``
+
+- **Choices:** `Default`, `Conditioned Space`, `Basement`, `Crawlspace`, `Attic`, `Garage`, `Outside`, `Exterior Wall`, `Under Slab`, `Roof Deck`, `Manufactured Home Belly`, `Detailed Example: Attic, 75%`
+
+
+- **Default:** `Default`
+
+<br/>
+
+**HVAC Ducts: Return Location**
+
+The primary location of the return ducts. The remainder of the return ducts are assumed to be in conditioned space. Defaults based on the foundation/attic/garage type.
+
+- **Name:** ``hvac_ducts_return_location``
+- **Type:** ``Choice``
+
+- **Required:** ``false``
+
+- **Choices:** `Default`, `Conditioned Space`, `Basement`, `Crawlspace`, `Attic`, `Garage`, `Outside`, `Exterior Wall`, `Under Slab`, `Roof Deck`, `Manufactured Home Belly`, `Detailed Example: Attic, 75%`
+
+
+- **Default:** `Default`
+
+<br/>
+
+**Ventilation Fans: Mechanical Ventilation**
+
+The type of mechanical ventilation system used for whole building ventilation.
+
+- **Name:** ``ventilation_mechanical``
+- **Type:** ``Choice``
+
+- **Required:** ``false``
+
+- **Choices:** `None`, `Exhaust Only`, `Supply Only`, `Balanced`, `CFIS`, `HRV, 55%`, `HRV, 60%`, `HRV, 65%`, `HRV, 70%`, `HRV, 75%`, `HRV, 80%`, `HRV, 85%`, `ERV, 55%`, `ERV, 60%`, `ERV, 65%`, `ERV, 70%`, `ERV, 75%`, `ERV, 80%`, `ERV, 85%`
+
+
+- **Default:** `None`
+
+<br/>
+
+**Ventilation Fans: Kitchen Exhaust Fan**
+
+The type of kitchen exhaust fan used for local ventilation.
+
+- **Name:** ``ventilation_kitchen``
+- **Type:** ``Choice``
+
+- **Required:** ``false``
+
+- **Choices:** `None`, `Default`, `100 cfm, 1 hr/day`, `100 cfm, 2 hrs/day`, `200 cfm, 1 hr/day`, `200 cfm, 2 hrs/day`, `300 cfm, 1 hr/day`, `300 cfm, 2 hrs/day`, `Detailed Example: 100 cfm, 1.5 hrs/day @ 6pm, 30 W`
+
+
+- **Default:** `None`
+
+<br/>
+
+**Ventilation Fans: Bathroom Exhaust Fans**
+
+The type of bathroom exhaust fans used for local ventilation.
+
+- **Name:** ``ventilation_bathroom``
+- **Type:** ``Choice``
+
+- **Required:** ``false``
+
+- **Choices:** `None`, `Default`, `50 cfm/bathroom, 1 hr/day`, `50 cfm/bathroom, 2 hrs/day`, `80 cfm/bathroom, 1 hr/day`, `80 cfm/bathroom, 2 hrs/day`, `100 cfm/bathroom, 1 hr/day`, `100 cfm/bathroom, 2 hrs/day`, `Detailed Example: 50 cfm/bathroom, 1.5 hrs/day @ 7am, 15 W`
+
+
+- **Default:** `None`
+
+<br/>
+
+**Ventilation Fans: Whole House Fan**
+
+The type of whole house fans used for seasonal cooling load reduction.
+
+- **Name:** ``ventilation_whole_house_fan``
+- **Type:** ``Choice``
+
+- **Required:** ``false``
+
+- **Choices:** `None`, `1000 cfm`, `1500 cfm`, `2000 cfm`, `2500 cfm`, `3000 cfm`, `3500 cfm`, `4000 cfm`, `4500 cfm`, `5000 cfm`, `5500 cfm`, `6000 cfm`, `Detailed Example: 4500 cfm, 300 W`
+
+
+- **Default:** `None`
+
+<br/>
+
+**DHW: Water Heater**
+
+The type and efficiency of the water heater.
+
+- **Name:** ``dhw_water_heater``
+- **Type:** ``Choice``
+
+- **Required:** ``true``
+
+- **Choices:** `None`, `Electricity, Tank, UEF 0.90`, `Electricity, Tank, UEF 0.92`, `Electricity, Tank, UEF 0.94`, `Electricity, Tankless, UEF 0.94`, `Electricity, Tankless, UEF 0.98`, `Electricity, Heat Pump, UEF 3.50`, `Electricity, Heat Pump, UEF 3.75`, `Electricity, Heat Pump, UEF 4.00`, `Natural Gas, Tank, UEF 0.57`, `Natural Gas, Tank, UEF 0.60`, `Natural Gas, Tank, UEF 0.64`, `Natural Gas, Tank, UEF 0.67`, `Natural Gas, Tank, UEF 0.70`, `Natural Gas, Tank, UEF 0.80`, `Natural Gas, Tankless, UEF 0.82`, `Natural Gas, Tankless, UEF 0.93`, `Natural Gas, Tankless, UEF 0.96`, `Fuel Oil, Tank, UEF 0.61`, `Fuel Oil, Tank, UEF 0.64`, `Fuel Oil, Tank, UEF 0.67`, `Propane, Tank, UEF 0.57`, `Propane, Tank, UEF 0.60`, `Propane, Tank, UEF 0.64`, `Propane, Tank, UEF 0.67`, `Propane, Tank, UEF 0.70`, `Propane, Tank, UEF 0.80`, `Propane, Tankless, UEF 0.82`, `Propane, Tankless, UEF 0.93`, `Propane, Tankless, UEF 0.96`, `Wood, Tank, UEF 0.60`, `Coal, Tank, UEF 0.60`, `Space-Heating Boiler w/ Storage Tank`, `Space-Heating Boiler w/ Tankless Coil`, `Detailed Example: Electricity, Tank, 40 gal, EF 0.93`, `Detailed Example: Electricity, Tank, UEF 0.94, 135F`, `Detailed Example: Electricity, Tankless, EF 0.96`, `Detailed Example: Electricity, Heat Pump, 80 gal, EF 3.1`, `Detailed Example: Natural Gas, Tank, 40 gal, EF 0.56, RE 0.78`, `Detailed Example: Natural Gas, Tank, 40 gal, EF 0.62, RE 0.78`, `Detailed Example: Natural Gas, Tank, 50 gal, EF 0.59, RE 0.76`, `Detailed Example: Natural Gas, Tankless, EF 0.95`
+
+
+- **Default:** `Electricity, Tank, UEF 0.92`
+
+<br/>
+
+**DHW: Water Heater Location**
+
+The location of the water heater. Defaults based on the foundation/garage type.
+
+- **Name:** ``dhw_water_heater_location``
+- **Type:** ``Choice``
+
+- **Required:** ``false``
+
+- **Choices:** `Default`, `Conditioned Space`, `Basement`, `Garage`, `Crawlspace`, `Attic`, `Other Heated Space`, `Outside`
+
+
+- **Default:** `Default`
+
+<br/>
+
+**DHW: Hot Water Distribution**
+
+The type of domestic hot water distrubtion.
+
+- **Name:** ``dhw_distribution``
+- **Type:** ``Choice``
+
+- **Required:** ``false``
+
+- **Choices:** `Uninsulated, Standard`, `Uninsulated, Recirc, Uncontrolled`, `Uninsulated, Recirc, Timer Control`, `Uninsulated, Recirc, Temperature Control`, `Uninsulated, Recirc, Presence Sensor Demand Control`, `Uninsulated, Recirc, Manual Demand Control`, `Insulated, Standard`, `Insulated, Recirc, Uncontrolled`, `Insulated, Recirc, Timer Control`, `Insulated, Recirc, Temperature Control`, `Insulated, Recirc, Presence Sensor Demand Control`, `Insulated, Recirc, Manual Demand Control`, `Detailed Example: Insulated, Recirc, Uncontrolled, 156.9ft Loop, 10ft Branch, 50 W`, `Detailed Example: Insulated, Recirc, Manual Demand Control, 156.9ft Loop, 10ft Branch, 50 W`
+
+
+- **Default:** `Uninsulated, Standard`
+
+<br/>
+
+**DHW: Hot Water Fixtures**
+
+The type and usage of domestic hot water fixtures.
+
+- **Name:** ``dhw_fixtures``
+- **Type:** ``Choice``
+
+- **Required:** ``false``
+
+- **Choices:** `Standard, 25% Usage`, `Standard, 50% Usage`, `Standard, 75% Usage`, `Standard, 100% Usage`, `Standard, 125% Usage`, `Standard, 150% Usage`, `Standard, 175% Usage`, `Standard, 200% Usage`, `Standard, 400% Usage`, `Low Flow, 25% Usage`, `Low Flow, 50% Usage`, `Low Flow, 75% Usage`, `Low Flow, 100% Usage`, `Low Flow, 125% Usage`, `Low Flow, 150% Usage`, `Low Flow, 175% Usage`, `Low Flow, 200% Usage`, `Low Flow, 400% Usage`
+
+
+- **Default:** `Standard, 100% Usage`
+
+<br/>
+
+**DHW: Drain Water Heat Reovery**
+
+The type of drain water heater recovery.
+
+- **Name:** ``dhw_drain_water_heat_recovery``
+- **Type:** ``Choice``
+
+- **Required:** ``false``
+
+- **Choices:** `None`, `25% Efficient, Preheats Hot Only, All Showers`, `25% Efficient, Preheats Hot Only, 1 Shower`, `25% Efficient, Preheats Hot and Cold, All Showers`, `25% Efficient, Preheats Hot and Cold, 1 Shower`, `35% Efficient, Preheats Hot Only, All Showers`, `35% Efficient, Preheats Hot Only, 1 Shower`, `35% Efficient, Preheats Hot and Cold, All Showers`, `35% Efficient, Preheats Hot and Cold, 1 Shower`, `45% Efficient, Preheats Hot Only, All Showers`, `45% Efficient, Preheats Hot Only, 1 Shower`, `45% Efficient, Preheats Hot and Cold, All Showers`, `45% Efficient, Preheats Hot and Cold, 1 Shower`, `55% Efficient, Preheats Hot Only, All Showers`, `55% Efficient, Preheats Hot Only, 1 Shower`, `55% Efficient, Preheats Hot and Cold, All Showers`, `55% Efficient, Preheats Hot and Cold, 1 Shower`, `Detailed Example: 54% Efficient, Preheats Hot and Cold, All Showers`
+
+
+- **Default:** `None`
+
+<br/>
+
+**DHW: Solar Thermal**
+
+The size and type of the solar thermal system for domestic hot water.
+
+- **Name:** ``dhw_solar_thermal``
+- **Type:** ``Choice``
+
+- **Required:** ``false``
+
+- **Choices:** `None`, `Indirect, Flat Plate, 40 sqft`, `Indirect, Flat Plate, 64 sqft`, `Direct, Flat Plate, 40 sqft`, `Direct. Flat Plate, 64 sqft`, `Direct, Integrated Collector Storage, 40 sqft`, `Direct, Integrated Collector Storage, 64 sqft`, `Direct, Evacuated Tube, 40 sqft`, `Direct, Evacuated Tube, 64 sqft`, `Thermosyphon, Flat Plate, 40 sqft`, `Thermosyphon, Flat Plate, 64 sqft`, `60% Solar Fraction`, `65% Solar Fraction`, `70% Solar Fraction`, `75% Solar Fraction`, `80% Solar Fraction`, `85% Solar Fraction`, `90% Solar Fraction`, `95% Solar Fraction`
+
+
+- **Default:** `None`
+
+<br/>
+
+**DHW: Solar Thermal Direction**
+
+The azimuth and tilt of the solar thermal system collectors.
+
+- **Name:** ``dhw_solar_thermal_direction``
+- **Type:** ``Choice``
+
+- **Required:** ``false``
+
+- **Choices:** `Roof Pitch, West`, `Roof Pitch, Southwest`, `Roof Pitch, South`, `Roof Pitch, Southeast`, `Roof Pitch, East`, `Roof Pitch, Northeast`, `Roof Pitch, North`, `Roof Pitch, Northwest`, `0 Degrees`, `5 Degrees, West`, `5 Degrees, Southwest`, `5 Degrees, South`, `5 Degrees, Southeast`, `5 Degrees, East`, `10 Degrees, West`, `10 Degrees, Southwest`, `10 Degrees, South`, `10 Degrees, Southeast`, `10 Degrees, East`, `15 Degrees, West`, `15 Degrees, Southwest`, `15 Degrees, South`, `15 Degrees, Southeast`, `15 Degrees, East`, `20 Degrees, West`, `20 Degrees, Southwest`, `20 Degrees, South`, `20 Degrees, Southeast`, `20 Degrees, East`, `25 Degrees, West`, `25 Degrees, Southwest`, `25 Degrees, South`, `25 Degrees, Southeast`, `25 Degrees, East`, `30 Degrees, West`, `30 Degrees, Southwest`, `30 Degrees, South`, `30 Degrees, Southeast`, `30 Degrees, East`, `35 Degrees, West`, `35 Degrees, Southwest`, `35 Degrees, South`, `35 Degrees, Southeast`, `35 Degrees, East`, `40 Degrees, West`, `40 Degrees, Southwest`, `40 Degrees, South`, `40 Degrees, Southeast`, `40 Degrees, East`, `45 Degrees, West`, `45 Degrees, Southwest`, `45 Degrees, South`, `45 Degrees, Southeast`, `45 Degrees, East`, `50 Degrees, West`, `50 Degrees, Southwest`, `50 Degrees, South`, `50 Degrees, Southeast`, `50 Degrees, East`
+
+
+- **Default:** `Roof Pitch, South`
+
+<br/>
+
+**PV: System**
+
+The size and type of the PV system.
+
+- **Name:** ``pv_system``
+- **Type:** ``Choice``
+
+- **Required:** ``false``
+
+- **Choices:** `None`, `0.5 kW`, `1.0 kW`, `1.5 kW`, `2.0 kW`, `2.5 kW`, `3.0 kW`, `3.5 kW`, `4.0 kW`, `4.5 kW`, `5.0 kW`, `5.5 kW`, `6.0 kW`, `6.5 kW`, `7.0 kW`, `7.5 kW`, `8.0 kW`, `8.5 kW`, `9.0 kW`, `9.5 kW`, `10.0 kW`, `10.5 kW`, `11.0 kW`, `11.5 kW`, `12.0 kW`, `12.5 kW`, `13.0 kW`, `13.5 kW`, `14.0 kW`, `14.5 kW`, `15.0 kW`, `Detailed Example: 10.0 kW, Standard, 14% System Losses, 96% Inverter Efficiency`, `Detailed Example: 1.5 kW, Premium`, `Detailed Example: 1.5 kW, Thin Film`
+
+
+- **Default:** `None`
+
+<br/>
+
+**PV: System Direction**
+
+The azimuth and tilt of the PV system array.
+
+- **Name:** ``pv_system_direction``
+- **Type:** ``Choice``
+
+- **Required:** ``false``
+
+- **Choices:** `Roof Pitch, West`, `Roof Pitch, Southwest`, `Roof Pitch, South`, `Roof Pitch, Southeast`, `Roof Pitch, East`, `Roof Pitch, Northeast`, `Roof Pitch, North`, `Roof Pitch, Northwest`, `0 Degrees`, `5 Degrees, West`, `5 Degrees, Southwest`, `5 Degrees, South`, `5 Degrees, Southeast`, `5 Degrees, East`, `10 Degrees, West`, `10 Degrees, Southwest`, `10 Degrees, South`, `10 Degrees, Southeast`, `10 Degrees, East`, `15 Degrees, West`, `15 Degrees, Southwest`, `15 Degrees, South`, `15 Degrees, Southeast`, `15 Degrees, East`, `20 Degrees, West`, `20 Degrees, Southwest`, `20 Degrees, South`, `20 Degrees, Southeast`, `20 Degrees, East`, `25 Degrees, West`, `25 Degrees, Southwest`, `25 Degrees, South`, `25 Degrees, Southeast`, `25 Degrees, East`, `30 Degrees, West`, `30 Degrees, Southwest`, `30 Degrees, South`, `30 Degrees, Southeast`, `30 Degrees, East`, `35 Degrees, West`, `35 Degrees, Southwest`, `35 Degrees, South`, `35 Degrees, Southeast`, `35 Degrees, East`, `40 Degrees, West`, `40 Degrees, Southwest`, `40 Degrees, South`, `40 Degrees, Southeast`, `40 Degrees, East`, `45 Degrees, West`, `45 Degrees, Southwest`, `45 Degrees, South`, `45 Degrees, Southeast`, `45 Degrees, East`, `50 Degrees, West`, `50 Degrees, Southwest`, `50 Degrees, South`, `50 Degrees, Southeast`, `50 Degrees, East`
+
+
+- **Default:** `Roof Pitch, South`
+
+<br/>
+
+**PV: System 2**
+
+The size and type of the second PV system.
+
+- **Name:** ``pv_system_2``
+- **Type:** ``Choice``
+
+- **Required:** ``false``
+
+- **Choices:** `None`, `0.5 kW`, `1.0 kW`, `1.5 kW`, `2.0 kW`, `2.5 kW`, `3.0 kW`, `3.5 kW`, `4.0 kW`, `4.5 kW`, `5.0 kW`, `5.5 kW`, `6.0 kW`, `6.5 kW`, `7.0 kW`, `7.5 kW`, `8.0 kW`, `8.5 kW`, `9.0 kW`, `9.5 kW`, `10.0 kW`, `10.5 kW`, `11.0 kW`, `11.5 kW`, `12.0 kW`, `12.5 kW`, `13.0 kW`, `13.5 kW`, `14.0 kW`, `14.5 kW`, `15.0 kW`, `Detailed Example: 10.0 kW, Standard, 14% System Losses`, `Detailed Example: 1.5 kW, Premium`, `Detailed Example: 1.5 kW, Thin Film`
+
+
+- **Default:** `None`
+
+<br/>
+
+**PV: System 2 Direction**
+
+The azimuth and tilt of the second PV system array.
+
+- **Name:** ``pv_system_2_direction``
+- **Type:** ``Choice``
+
+- **Required:** ``false``
+
+- **Choices:** `Roof Pitch, West`, `Roof Pitch, Southwest`, `Roof Pitch, South`, `Roof Pitch, Southeast`, `Roof Pitch, East`, `Roof Pitch, Northeast`, `Roof Pitch, North`, `Roof Pitch, Northwest`, `0 Degrees`, `5 Degrees, West`, `5 Degrees, Southwest`, `5 Degrees, South`, `5 Degrees, Southeast`, `5 Degrees, East`, `10 Degrees, West`, `10 Degrees, Southwest`, `10 Degrees, South`, `10 Degrees, Southeast`, `10 Degrees, East`, `15 Degrees, West`, `15 Degrees, Southwest`, `15 Degrees, South`, `15 Degrees, Southeast`, `15 Degrees, East`, `20 Degrees, West`, `20 Degrees, Southwest`, `20 Degrees, South`, `20 Degrees, Southeast`, `20 Degrees, East`, `25 Degrees, West`, `25 Degrees, Southwest`, `25 Degrees, South`, `25 Degrees, Southeast`, `25 Degrees, East`, `30 Degrees, West`, `30 Degrees, Southwest`, `30 Degrees, South`, `30 Degrees, Southeast`, `30 Degrees, East`, `35 Degrees, West`, `35 Degrees, Southwest`, `35 Degrees, South`, `35 Degrees, Southeast`, `35 Degrees, East`, `40 Degrees, West`, `40 Degrees, Southwest`, `40 Degrees, South`, `40 Degrees, Southeast`, `40 Degrees, East`, `45 Degrees, West`, `45 Degrees, Southwest`, `45 Degrees, South`, `45 Degrees, Southeast`, `45 Degrees, East`, `50 Degrees, West`, `50 Degrees, Southwest`, `50 Degrees, South`, `50 Degrees, Southeast`, `50 Degrees, East`
+
+
+- **Default:** `Roof Pitch, South`
+
+<br/>
+
+**Battery**
+
+The size and type of battery storage.
+
+- **Name:** ``battery``
+- **Type:** ``Choice``
+
+- **Required:** ``false``
+
+- **Choices:** `None`, `5.0 kWh`, `7.5 kWh`, `10.0 kWh`, `12.5 kWh`, `15.0 kWh`, `17.5 kWh`, `20.0 kWh`, `Detailed Example: 20.0 kWh, 6 kW, Garage`, `Detailed Example: 20.0 kWh, 6 kW, Outside`, `Detailed Example: 20.0 kWh, 6 kW, Outside, 80% Efficiency`
+
+
+- **Default:** `None`
+
+<br/>
+
+**Electric Vehicle**
+
+The type of battery electric vehicle.
+
+- **Name:** ``electric_vehicle``
+- **Type:** ``Choice``
+
+- **Required:** ``false``
+
+- **Choices:** `None`, `Compact, 200 Mile Range, 10% Usage`, `Compact, 200 Mile Range, 25% Usage`, `Compact, 200 Mile Range, 50% Usage`, `Compact, 200 Mile Range, 75% Usage`, `Compact, 200 Mile Range, 100% Usage`, `Compact, 200 Mile Range, 125% Usage`, `Compact, 200 Mile Range, 150% Usage`, `Compact, 200 Mile Range, 175% Usage`, `Compact, 200 Mile Range, 200% Usage`, `Compact, 300 Mile Range, 10% Usage`, `Compact, 300 Mile Range, 25% Usage`, `Compact, 300 Mile Range, 50% Usage`, `Compact, 300 Mile Range, 75% Usage`, `Compact, 300 Mile Range, 100% Usage`, `Compact, 300 Mile Range, 125% Usage`, `Compact, 300 Mile Range, 150% Usage`, `Compact, 300 Mile Range, 175% Usage`, `Compact, 300 Mile Range, 200% Usage`, `Midsize, 200 Mile Range, 10% Usage`, `Midsize, 200 Mile Range, 25% Usage`, `Midsize, 200 Mile Range, 50% Usage`, `Midsize, 200 Mile Range, 75% Usage`, `Midsize, 200 Mile Range, 100% Usage`, `Midsize, 200 Mile Range, 125% Usage`, `Midsize, 200 Mile Range, 150% Usage`, `Midsize, 200 Mile Range, 175% Usage`, `Midsize, 200 Mile Range, 200% Usage`, `Midsize, 300 Mile Range, 10% Usage`, `Midsize, 300 Mile Range, 25% Usage`, `Midsize, 300 Mile Range, 50% Usage`, `Midsize, 300 Mile Range, 75% Usage`, `Midsize, 300 Mile Range, 100% Usage`, `Midsize, 300 Mile Range, 125% Usage`, `Midsize, 300 Mile Range, 150% Usage`, `Midsize, 300 Mile Range, 175% Usage`, `Midsize, 300 Mile Range, 200% Usage`, `Pickup, 200 Mile Range, 10% Usage`, `Pickup, 200 Mile Range, 25% Usage`, `Pickup, 200 Mile Range, 50% Usage`, `Pickup, 200 Mile Range, 75% Usage`, `Pickup, 200 Mile Range, 100% Usage`, `Pickup, 200 Mile Range, 125% Usage`, `Pickup, 200 Mile Range, 150% Usage`, `Pickup, 200 Mile Range, 175% Usage`, `Pickup, 200 Mile Range, 200% Usage`, `Pickup, 300 Mile Range, 10% Usage`, `Pickup, 300 Mile Range, 25% Usage`, `Pickup, 300 Mile Range, 50% Usage`, `Pickup, 300 Mile Range, 75% Usage`, `Pickup, 300 Mile Range, 100% Usage`, `Pickup, 300 Mile Range, 125% Usage`, `Pickup, 300 Mile Range, 150% Usage`, `Pickup, 300 Mile Range, 175% Usage`, `Pickup, 300 Mile Range, 200% Usage`, `SUV, 200 Mile Range, 10% Usage`, `SUV, 200 Mile Range, 25% Usage`, `SUV, 200 Mile Range, 50% Usage`, `SUV, 200 Mile Range, 75% Usage`, `SUV, 200 Mile Range, 100% Usage`, `SUV, 200 Mile Range, 125% Usage`, `SUV, 200 Mile Range, 150% Usage`, `SUV, 200 Mile Range, 175% Usage`, `SUV, 200 Mile Range, 200% Usage`, `SUV, 300 Mile Range, 10% Usage`, `SUV, 300 Mile Range, 25% Usage`, `SUV, 300 Mile Range, 50% Usage`, `SUV, 300 Mile Range, 75% Usage`, `SUV, 300 Mile Range, 100% Usage`, `SUV, 300 Mile Range, 125% Usage`, `SUV, 300 Mile Range, 150% Usage`, `SUV, 300 Mile Range, 175% Usage`, `SUV, 300 Mile Range, 200% Usage`, `Detailed Example: 100 kWh battery, 0.25 kWh/mile`, `Detailed Example: 100 kWh battery, 4.0 miles/kWh`, `Detailed Example: 100 kWh battery, 135.0 mpge`
+
+
+- **Default:** `None`
+
+<br/>
+
+**Electric Vehicle: Charger**
+
+The type and usage of electric vehicle charger.
+
+- **Name:** ``electric_vehicle_charger``
+- **Type:** ``Choice``
+
+- **Required:** ``false``
+
+- **Choices:** `None`, `Level 1, 10% Charging at Home`, `Level 1, 30% Charging at Home`, `Level 1, 50% Charging at Home`, `Level 1, 70% Charging at Home`, `Level 1, 90% Charging at Home`, `Level 1, 100% Charging at Home`, `Level 2, 10% Charging at Home`, `Level 2, 30% Charging at Home`, `Level 2, 50% Charging at Home`, `Level 2, 70% Charging at Home`, `Level 2, 90% Charging at Home`, `Level 2, 100% Charging at Home`, `Detailed Example: Level 2, 7000 W, 75% Charging at Home`
+
+
+- **Default:** `None`
+
+<br/>
+
+**Appliances: Clothes Washer**
+
+The type and usage of clothes washer.
+
+- **Name:** ``appliance_clothes_washer``
+- **Type:** ``Choice``
+
+- **Required:** ``false``
+
+- **Choices:** `None`, `Standard, 2008-2017, 50% Usage`, `Standard, 2008-2017, 75% Usage`, `Standard, 2008-2017, 100% Usage`, `Standard, 2008-2017, 150% Usage`, `Standard, 2008-2017, 200% Usage`, `Standard, 2018-present, 50% Usage`, `Standard, 2018-present, 75% Usage`, `Standard, 2018-present, 100% Usage`, `Standard, 2018-present, 150% Usage`, `Standard, 2018-present, 200% Usage`, `EnergyStar, 2006-2017, 50% Usage`, `EnergyStar, 2006-2017, 75% Usage`, `EnergyStar, 2006-2017, 100% Usage`, `EnergyStar, 2006-2017, 150% Usage`, `EnergyStar, 2006-2017, 200% Usage`, `EnergyStar, 2018-present, 50% Usage`, `EnergyStar, 2018-present, 75% Usage`, `EnergyStar, 2018-present, 100% Usage`, `EnergyStar, 2018-present, 150% Usage`, `EnergyStar, 2018-present, 200% Usage`, `CEE Tier II, 2018, 50% Usage`, `CEE Tier II, 2018, 75% Usage`, `CEE Tier II, 2018, 100% Usage`, `CEE Tier II, 2018, 150% Usage`, `CEE Tier II, 2018, 200% Usage`, `Detailed Example: ERI Reference 2006`, `Detailed Example: MEF 1.65`, `Detailed Example: Standard, 2008-2017, Conditioned Basement`, `Detailed Example: Standard, 2008-2017, Unconditioned Basement`, `Detailed Example: Standard, 2008-2017, Garage`
+
+
+- **Default:** `Standard, 2008-2017, 100% Usage`
+
+<br/>
+
+**Appliances: Clothes Dryer**
+
+The type and usage of clothes dryer.
+
+- **Name:** ``appliance_clothes_dryer``
+- **Type:** ``Choice``
+
+- **Required:** ``false``
+
+- **Choices:** `None`, `Electricity, Standard, 50% Usage`, `Electricity, Standard, 75% Usage`, `Electricity, Standard, 100% Usage`, `Electricity, Standard, 150% Usage`, `Electricity, Standard, 200% Usage`, `Electricity, Premium, 50% Usage`, `Electricity, Premium, 75% Usage`, `Electricity, Premium, 100% Usage`, `Electricity, Premium, 150% Usage`, `Electricity, Premium, 200% Usage`, `Electricity, Heat Pump, 50% Usage`, `Electricity, Heat Pump, 75% Usage`, `Electricity, Heat Pump, 100% Usage`, `Electricity, Heat Pump, 150% Usage`, `Electricity, Heat Pump, 200% Usage`, `Natural Gas, Standard, 50% Usage`, `Natural Gas, Standard, 75% Usage`, `Natural Gas, Standard, 100% Usage`, `Natural Gas, Standard, 150% Usage`, `Natural Gas, Standard, 200% Usage`, `Natural Gas, Premium, 50% Usage`, `Natural Gas, Premium, 75% Usage`, `Natural Gas, Premium, 100% Usage`, `Natural Gas, Premium, 150% Usage`, `Natural Gas, Premium, 200% Usage`, `Propane, Standard, 50% Usage`, `Propane, Standard, 75% Usage`, `Propane, Standard, 100% Usage`, `Propane, Standard, 150% Usage`, `Propane, Standard, 200% Usage`, `Detailed Example: Electricity, ERI Reference 2006`, `Detailed Example: Natural Gas, ERI Reference 2006`, `Detailed Example: Electricity, EF 4.29`, `Detailed Example: Electricity, Standard, Conditioned Basement`, `Detailed Example: Electricity, Standard, Unconditioned Basement`, `Detailed Example: Electricity, Standard, Garage`
+
+
+- **Default:** `Electricity, Standard, 100% Usage`
+
+<br/>
+
+**Appliances: Dishwasher**
+
+The type and usage of dishwasher.
+
+- **Name:** ``appliance_dishwasher``
+- **Type:** ``Choice``
+
+- **Required:** ``false``
+
+- **Choices:** `None`, `Federal Minimum, Standard, 50% Usage`, `Federal Minimum, Standard, 75% Usage`, `Federal Minimum, Standard, 100% Usage`, `Federal Minimum, Standard, 150% Usage`, `Federal Minimum, Standard, 200% Usage`, `EnergyStar, Standard, 50% Usage`, `EnergyStar, Standard, 75% Usage`, `EnergyStar, Standard, 100% Usage`, `EnergyStar, Standard, 150% Usage`, `EnergyStar, Standard, 200% Usage`, `EnergyStar, Compact, 50% Usage`, `EnergyStar, Compact, 75% Usage`, `EnergyStar, Compact, 100% Usage`, `EnergyStar, Compact, 150% Usage`, `EnergyStar, Compact, 200% Usage`, `Detailed Example: ERI Reference 2006`, `Detailed Example: EF 0.7, Compact`, `Detailed Example: Federal Minimum, Standard, Conditioned Basement`, `Detailed Example: Federal Minimum, Standard, Unconditioned Basement`, `Detailed Example: Federal Minimum, Standard, Garage`
+
+
+- **Default:** `Federal Minimum, Standard, 100% Usage`
+
+<br/>
+
+**Appliances: Refrigerator**
+
+The type and usage of refrigerator.
+
+- **Name:** ``appliance_refrigerator``
+- **Type:** ``Choice``
+
+- **Required:** ``false``
+
+- **Choices:** `None`, `1139 kWh/yr, 90% Usage`, `1139 kWh/yr, 100% Usage`, `1139 kWh/yr, 110% Usage`, `748 kWh/yr, 90% Usage`, `748 kWh/yr, 100% Usage`, `748 kWh/yr, 110% Usage`, `727 kWh/yr, 90% Usage`, `727 kWh/yr, 100% Usage`, `727 kWh/yr, 110% Usage`, `650 kWh/yr, 90% Usage`, `650 kWh/yr, 100% Usage`, `650 kWh/yr, 110% Usage`, `574 kWh/yr, 90% Usage`, `574 kWh/yr, 100% Usage`, `574 kWh/yr, 110% Usage`, `547 kWh/yr, 90% Usage`, `547 kWh/yr, 100% Usage`, `547 kWh/yr, 110% Usage`, `480 kWh/yr, 90% Usage`, `480 kWh/yr, 100% Usage`, `480 kWh/yr, 110% Usage`, `458 kWh/yr, 90% Usage`, `458 kWh/yr, 100% Usage`, `458 kWh/yr, 110% Usage`, `434 kWh/yr, 90% Usage`, `434 kWh/yr, 100% Usage`, `434 kWh/yr, 110% Usage`, `384 kWh/yr, 90% Usage`, `384 kWh/yr, 100% Usage`, `384 kWh/yr, 110% Usage`, `348 kWh/yr, 90% Usage`, `348 kWh/yr, 100% Usage`, `348 kWh/yr, 110% Usage`, `Detailed Example: ERI Reference 2006, 2-Bedroom Home`, `Detailed Example: ERI Reference 2006, 3-Bedroom Home`, `Detailed Example: ERI Reference 2006, 4-Bedroom Home`, `Detailed Example: 650 kWh/yr, Conditioned Basement`, `Detailed Example: 650 kWh/yr, Unconditioned Basement`, `Detailed Example: 650 kWh/yr, Garage`
+
+
+- **Default:** `434 kWh/yr, 100% Usage`
+
+<br/>
+
+**Appliances: Extra Refrigerator**
+
+The type and usage of extra refrigerator.
+
+- **Name:** ``appliance_extra_refrigerator``
+- **Type:** ``Choice``
+
+- **Required:** ``false``
+
+- **Choices:** `None`, `1139 kWh/yr, 90% Usage`, `1139 kWh/yr, 100% Usage`, `1139 kWh/yr, 110% Usage`, `748 kWh/yr, 90% Usage`, `748 kWh/yr, 100% Usage`, `748 kWh/yr, 110% Usage`, `727 kWh/yr, 90% Usage`, `727 kWh/yr, 100% Usage`, `727 kWh/yr, 110% Usage`, `650 kWh/yr, 90% Usage`, `650 kWh/yr, 100% Usage`, `650 kWh/yr, 110% Usage`, `574 kWh/yr, 90% Usage`, `574 kWh/yr, 100% Usage`, `574 kWh/yr, 110% Usage`, `547 kWh/yr, 90% Usage`, `547 kWh/yr, 100% Usage`, `547 kWh/yr, 110% Usage`, `480 kWh/yr, 90% Usage`, `480 kWh/yr, 100% Usage`, `480 kWh/yr, 110% Usage`, `458 kWh/yr, 90% Usage`, `458 kWh/yr, 100% Usage`, `458 kWh/yr, 110% Usage`, `434 kWh/yr, 90% Usage`, `434 kWh/yr, 100% Usage`, `434 kWh/yr, 110% Usage`, `384 kWh/yr, 90% Usage`, `384 kWh/yr, 100% Usage`, `384 kWh/yr, 110% Usage`, `348 kWh/yr, 90% Usage`, `348 kWh/yr, 100% Usage`, `348 kWh/yr, 110% Usage`, `Detailed Example: 748 kWh/yr, Conditioned Basement`, `Detailed Example: 748 kWh/yr, Unconditioned Basement`, `Detailed Example: 748 kWh/yr, Garage`
+
+
+- **Default:** `None`
+
+<br/>
+
+**Appliances: Freezer**
+
+The type and usage of freezer.
+
+- **Name:** ``appliance_freezer``
+- **Type:** ``Choice``
+
+- **Required:** ``false``
+
+- **Choices:** `None`, `935 kWh/yr, 90% Usage`, `935 kWh/yr, 100% Usage`, `935 kWh/yr, 110% Usage`, `712 kWh/yr, 90% Usage`, `712 kWh/yr, 100% Usage`, `712 kWh/yr, 110% Usage`, `641 kWh/yr, 90% Usage`, `641 kWh/yr, 100% Usage`, `641 kWh/yr, 110% Usage`, `568 kWh/yr, 90% Usage`, `568 kWh/yr, 100% Usage`, `568 kWh/yr, 110% Usage`, `417 kWh/yr, 90% Usage`, `417 kWh/yr, 100% Usage`, `417 kWh/yr, 110% Usage`, `375 kWh/yr, 90% Usage`, `375 kWh/yr, 100% Usage`, `375 kWh/yr, 110% Usage`, `354 kWh/yr, 90% Usage`, `354 kWh/yr, 100% Usage`, `354 kWh/yr, 110% Usage`, `Detailed Example: 712 kWh/yr, Conditioned Basement`, `Detailed Example: 712 kWh/yr, Unconditioned Basement`, `Detailed Example: 712 kWh/yr, Garage`
+
+
+- **Default:** `None`
+
+<br/>
+
+**Appliances: Cooking Range/Oven**
+
+The type and usage of cooking range/oven.
+
+- **Name:** ``appliance_cooking_range_oven``
+- **Type:** ``Choice``
+
+- **Required:** ``false``
+
+- **Choices:** `None`, `Electricity, Standard, Non-Convection, 50% Usage`, `Electricity, Standard, Non-Convection, 75% Usage`, `Electricity, Standard, Non-Convection, 100% Usage`, `Electricity, Standard, Non-Convection, 150% Usage`, `Electricity, Standard, Non-Convection, 200% Usage`, `Electricity, Standard, Convection, 50% Usage`, `Electricity, Standard, Convection, 75% Usage`, `Electricity, Standard, Convection, 100% Usage`, `Electricity, Standard, Convection, 150% Usage`, `Electricity, Standard, Convection, 200% Usage`, `Electricity, Induction, Non-Convection, 50% Usage`, `Electricity, Induction, Non-Convection, 75% Usage`, `Electricity, Induction, Non-Convection, 100% Usage`, `Electricity, Induction, Non-Convection, 150% Usage`, `Electricity, Induction, Non-Convection, 200% Usage`, `Electricity, Induction, Convection, 50% Usage`, `Electricity, Induction, Convection, 75% Usage`, `Electricity, Induction, Convection, 100% Usage`, `Electricity, Induction, Convection, 150% Usage`, `Electricity, Induction, Convection, 200% Usage`, `Natural Gas, Non-Convection, 50% Usage`, `Natural Gas, Non-Convection, 75% Usage`, `Natural Gas, Non-Convection, 100% Usage`, `Natural Gas, Non-Convection, 150% Usage`, `Natural Gas, Non-Convection, 200% Usage`, `Natural Gas, Convection, 50% Usage`, `Natural Gas, Convection, 75% Usage`, `Natural Gas, Convection, 100% Usage`, `Natural Gas, Convection, 150% Usage`, `Natural Gas, Convection, 200% Usage`, `Propane, Non-Convection, 50% Usage`, `Propane, Non-Convection, 75% Usage`, `Propane, Non-Convection, 100% Usage`, `Propane, Non-Convection, 150% Usage`, `Propane, Non-Convection, 200% Usage`, `Propane, Convection, 50% Usage`, `Propane, Convection, 75% Usage`, `Propane, Convection, 100% Usage`, `Propane, Convection, 150% Usage`, `Propane, Convection, 200% Usage`, `Detailed Example: Electricity, Standard, Non-Convection, Conditioned Basement`, `Detailed Example: Electricity, Standard, Non-Convection, Unconditioned Basement`, `Detailed Example: Electricity, Standard, Non-Convection, Garage`
+
+
+- **Default:** `Electricity, Standard, Non-Convection, 100% Usage`
+
+<br/>
+
+**Appliances: Dehumidifier**
+
+The type of dehumidifier.
+
+- **Name:** ``appliance_dehumidifier``
+- **Type:** ``Choice``
+
+- **Required:** ``false``
+
+- **Choices:** `None`, `Portable, 15 pints/day`, `Portable, 20 pints/day`, `Portable, 30 pints/day`, `Portable, 40 pints/day`, `Whole-Home, 60 pints/day`, `Whole-Home, 75 pints/day`, `Whole-Home, 95 pints/day`, `Whole-Home, 125 pints/day`, `Detailed Example: Portable, 40 pints/day, EF 1.8`
+
+
+- **Default:** `None`
+
+<br/>
+
+**Appliances: Dehumidifier Setpoint**
+
+The dehumidifier's relative humidity (RH) setpoint.
+
+- **Name:** ``appliance_dehumidifier_setpoint``
+- **Type:** ``Choice``
+
+- **Required:** ``false``
+
+- **Choices:** `40% RH`, `45% RH`, `50% RH`, `55% RH`, `60% RH`, `65% RH`
+
+
+- **Default:** `50% RH`
+
+<br/>
+
+**Lighting**
+
+The type and usage of interior, exterior, and garage lighting.
+
+- **Name:** ``lighting``
+- **Type:** ``Choice``
+
+- **Required:** ``false``
+
+- **Choices:** `None`, `100% Incandescent, 50% Usage`, `100% Incandescent, 75% Usage`, `100% Incandescent, 100% Usage`, `100% Incandescent, 150% Usage`, `100% Incandescent, 200% Usage`, `25% LED, 50% Usage`, `25% LED, 75% Usage`, `25% LED, 100% Usage`, `25% LED, 150% Usage`, `25% LED, 200% Usage`, `50% LED, 50% Usage`, `50% LED, 75% Usage`, `50% LED, 100% Usage`, `50% LED, 150% Usage`, `50% LED, 200% Usage`, `75% LED, 50% Usage`, `75% LED, 75% Usage`, `75% LED, 100% Usage`, `75% LED, 150% Usage`, `75% LED, 200% Usage`, `100% LED, 50% Usage`, `100% LED, 75% Usage`, `100% LED, 100% Usage`, `100% LED, 150% Usage`, `100% LED, 200% Usage`, `25% CFL, 50% Usage`, `25% CFL, 75% Usage`, `25% CFL, 100% Usage`, `25% CFL, 150% Usage`, `25% CFL, 200% Usage`, `50% CFL, 50% Usage`, `50% CFL, 75% Usage`, `50% CFL, 100% Usage`, `50% CFL, 150% Usage`, `50% CFL, 200% Usage`, `75% CFL, 50% Usage`, `75% CFL, 75% Usage`, `75% CFL, 100% Usage`, `75% CFL, 150% Usage`, `75% CFL, 200% Usage`, `100% CFL, 50% Usage`, `100% CFL, 75% Usage`, `100% CFL, 100% Usage`, `100% CFL, 150% Usage`, `100% CFL, 200% Usage`, `Detailed Example: 10% CFL`, `Detailed Example: 40% CFL, 10% LFL, 25% LED`
+
+
+- **Default:** `50% LED, 100% Usage`
+
+<br/>
+
+**Ceiling Fans**
+
+The type of ceiling fans.
+
+- **Name:** ``ceiling_fans``
+- **Type:** ``Choice``
+
+- **Required:** ``false``
+
+- **Choices:** `None`, `#Bedrooms+1 Fans, 45.0 W`, `#Bedrooms+1 Fans, 37.5 W`, `#Bedrooms+1 Fans, 30.0 W`, `#Bedrooms+1 Fans, 22.5 W`, `#Bedrooms+1 Fans, 15.0 W`, `1 Fan, 45.0 W`, `1 Fan, 37.5 W`, `1 Fan, 30.0 W`, `1 Fan, 22.5 W`, `1 Fan, 15.0 W`, `2 Fans, 45.0 W`, `2 Fans, 37.5 W`, `2 Fans, 30.0 W`, `2 Fans, 22.5 W`, `2 Fans, 15.0 W`, `3 Fans, 45.0 W`, `3 Fans, 37.5 W`, `3 Fans, 30.0 W`, `3 Fans, 22.5 W`, `3 Fans, 15.0 W`, `4 Fans, 45.0 W`, `4 Fans, 37.5 W`, `4 Fans, 30.0 W`, `4 Fans, 22.5 W`, `4 Fans, 15.0 W`, `5 Fans, 45.0 W`, `5 Fans, 37.5 W`, `5 Fans, 30.0 W`, `5 Fans, 22.5 W`, `5 Fans, 15.0 W`, `Detailed Example: 4 Fans, 39 W, 0.5 deg-F Setpoint Offset`, `Detailed Example: 4 Fans, 100 cfm/W, 0.5 deg-F Setpoint Offset`
+
+
+- **Default:** `None`
+
+<br/>
+
+**Misc: Television**
+
+The amount of television usage, relative to the national average.
+
+- **Name:** ``misc_television``
+- **Type:** ``Choice``
+
+- **Required:** ``false``
+
+- **Choices:** `None`, `25% Usage`, `33% Usage`, `50% Usage`, `75% Usage`, `80% Usage`, `90% Usage`, `100% Usage`, `110% Usage`, `125% Usage`, `150% Usage`, `200% Usage`, `300% Usage`, `400% Usage`, `Detailed Example: 620 kWh/yr`
+
+
+- **Default:** `100% Usage`
+
+<br/>
+
+**Misc: Plug Loads**
+
+The amount of additional plug load usage, relative to the national average.
+
+- **Name:** ``misc_plug_loads``
+- **Type:** ``Choice``
+
+- **Required:** ``false``
+
+- **Choices:** `None`, `25% Usage`, `33% Usage`, `50% Usage`, `75% Usage`, `80% Usage`, `90% Usage`, `100% Usage`, `110% Usage`, `125% Usage`, `150% Usage`, `200% Usage`, `300% Usage`, `400% Usage`, `Detailed Example: 2457 kWh/yr, 85.5% Sensible, 4.5% Latent`, `Detailed Example: 7302 kWh/yr, 82.2% Sensible, 17.8% Latent`
+
+
+- **Default:** `100% Usage`
+
+<br/>
+
+**Misc: Well Pump**
+
+The amount of well pump usage, relative to the national average.
+
+- **Name:** ``misc_well_pump``
+- **Type:** ``Choice``
+
+- **Required:** ``false``
+
+- **Choices:** `None`, `Typical Efficiency`, `High Efficiency`, `Detailed Example: 475 kWh/yr`
+
+
+- **Default:** `None`
+
+<br/>
+
+**Misc: Electric Vehicle Charging**
+
+The amount of EV charging usage, relative to the national average. Only use this if a detailed EV & EV charger were not otherwise specified.
+
+- **Name:** ``misc_electric_vehicle_charging``
+- **Type:** ``Choice``
+
+- **Required:** ``false``
+
+- **Choices:** `None`, `25% Usage`, `33% Usage`, `50% Usage`, `75% Usage`, `80% Usage`, `90% Usage`, `100% Usage`, `110% Usage`, `125% Usage`, `150% Usage`, `200% Usage`, `300% Usage`, `400% Usage`, `Detailed Example: 1500 kWh/yr`, `Detailed Example: 3000 kWh/yr`
+
+
+- **Default:** `None`
+
+<br/>
+
+**Misc: Gas Grill**
+
+The amount of outdoor gas grill usage, relative to the national average.
+
+- **Name:** ``misc_grill``
+- **Type:** ``Choice``
+
+- **Required:** ``false``
+
+- **Choices:** `None`, `Natural Gas, 25% Usage`, `Natural Gas, 50% Usage`, `Natural Gas, 75% Usage`, `Natural Gas, 100% Usage`, `Natural Gas, 150% Usage`, `Natural Gas, 200% Usage`, `Natural Gas, 400% Usage`, `Propane, 25% Usage`, `Propane, 50% Usage`, `Propane, 75% Usage`, `Propane, 100% Usage`, `Propane, 150% Usage`, `Propane, 200% Usage`, `Propane, 400% Usage`, `Detailed Example: Propane, 25 therm/yr`
+
+
+- **Default:** `None`
+
+<br/>
+
+**Misc: Gas Lighting**
+
+The amount of gas lighting usage, relative to the national average.
+
+- **Name:** ``misc_gas_lighting``
+- **Type:** ``Choice``
+
+- **Required:** ``false``
+
+- **Choices:** `None`, `Natural Gas, 25% Usage`, `Natural Gas, 50% Usage`, `Natural Gas, 75% Usage`, `Natural Gas, 100% Usage`, `Natural Gas, 150% Usage`, `Natural Gas, 200% Usage`, `Natural Gas, 400% Usage`, `Detailed Example: Natural Gas, 28 therm/yr`
+
+
+- **Default:** `None`
+
+<br/>
+
+**Misc: Fireplace**
+
+The amount of fireplace usage, relative to the national average. Fireplaces can also be specified as heating systems that meet a portion of the heating load.
+
+- **Name:** ``misc_fireplace``
+- **Type:** ``Choice``
+
+- **Required:** ``false``
+
+- **Choices:** `None`, `Natural Gas, 25% Usage`, `Natural Gas, 50% Usage`, `Natural Gas, 75% Usage`, `Natural Gas, 100% Usage`, `Natural Gas, 150% Usage`, `Natural Gas, 200% Usage`, `Natural Gas, 400% Usage`, `Propane, 25% Usage`, `Propane, 50% Usage`, `Propane, 75% Usage`, `Propane, 100% Usage`, `Propane, 150% Usage`, `Propane, 200% Usage`, `Propane, 400% Usage`, `Wood, 25% Usage`, `Wood, 50% Usage`, `Wood, 75% Usage`, `Wood, 100% Usage`, `Wood, 150% Usage`, `Wood, 200% Usage`, `Wood, 400% Usage`, `Electric, 25% Usage`, `Electric, 50% Usage`, `Electric, 75% Usage`, `Electric, 100% Usage`, `Electric, 150% Usage`, `Electric, 200% Usage`, `Electric, 400% Usage`, `Detailed Example: Wood, 55 therm/yr`
+
+
+- **Default:** `None`
+
+<br/>
+
+**Misc: Pool**
+
+The type of pool (pump & heater).
+
+- **Name:** ``misc_pool``
+- **Type:** ``Choice``
+
+- **Required:** ``false``
+
+- **Choices:** `None`, `Unheated, 25% Usage`, `Unheated, 50% Usage`, `Unheated, 75% Usage`, `Unheated, 100% Usage`, `Unheated, 150% Usage`, `Unheated, 200% Usage`, `Unheated, 400% Usage`, `Electric Resistance Heater, 25% Usage`, `Electric Resistance Heater, 50% Usage`, `Electric Resistance Heater, 75% Usage`, `Electric Resistance Heater, 100% Usage`, `Electric Resistance Heater, 150% Usage`, `Electric Resistance Heater, 200% Usage`, `Electric Resistance Heater, 400% Usage`, `Heat Pump Heater, 25% Usage`, `Heat Pump Heater, 50% Usage`, `Heat Pump Heater, 75% Usage`, `Heat Pump Heater, 100% Usage`, `Heat Pump Heater, 150% Usage`, `Heat Pump Heater, 200% Usage`, `Heat Pump Heater, 400% Usage`, `Natural Gas Heater, 25% Usage`, `Natural Gas Heater, 50% Usage`, `Natural Gas Heater, 75% Usage`, `Natural Gas Heater, 100% Usage`, `Natural Gas Heater, 150% Usage`, `Natural Gas Heater, 200% Usage`, `Natural Gas Heater, 400% Usage`, `Detailed Example: 2700 kWh/yr Pump, Unheated`, `Detailed Example: 2700 kWh/yr Pump, 500 therms/yr Natural Gas Heater`
+
+
+- **Default:** `None`
+
+<br/>
+
+**Misc: Permanent Spa**
+
+The type of permanent spa (pump & heater).
+
+- **Name:** ``misc_permanent_spa``
+- **Type:** ``Choice``
+
+- **Required:** ``false``
+
+- **Choices:** `None`, `Unheated, 25% Usage`, `Unheated, 50% Usage`, `Unheated, 75% Usage`, `Unheated, 100% Usage`, `Unheated, 150% Usage`, `Unheated, 200% Usage`, `Unheated, 400% Usage`, `Electric Resistance Heater, 25% Usage`, `Electric Resistance Heater, 50% Usage`, `Electric Resistance Heater, 75% Usage`, `Electric Resistance Heater, 100% Usage`, `Electric Resistance Heater, 150% Usage`, `Electric Resistance Heater, 200% Usage`, `Electric Resistance Heater, 400% Usage`, `Heat Pump Heater, 25% Usage`, `Heat Pump Heater, 50% Usage`, `Heat Pump Heater, 75% Usage`, `Heat Pump Heater, 100% Usage`, `Heat Pump Heater, 150% Usage`, `Heat Pump Heater, 200% Usage`, `Heat Pump Heater, 400% Usage`, `Natural Gas Heater, 25% Usage`, `Natural Gas Heater, 50% Usage`, `Natural Gas Heater, 75% Usage`, `Natural Gas Heater, 100% Usage`, `Natural Gas Heater, 150% Usage`, `Natural Gas Heater, 200% Usage`, `Natural Gas Heater, 400% Usage`, `Detailed Example: 1000 kWh/yr Pump, 1300 kWh/yr Electric Resistance Heater`, `Detailed Example: 1000 kWh/yr Pump, 260 kWh/yr Heat Pump Heater`
+
+
+- **Default:** `None`
+
+<br/>
+
+**Schedules: CSV File Paths**
+
+Absolute/relative paths of csv files containing user-specified detailed schedules, if desired. Use a comma-separated list for multiple files.
+
+- **Name:** ``schedules_paths``
+- **Type:** ``String``
+
+- **Required:** ``false``
+
+
+<br/>
+
+**Advanced Feature**
+
+Select an advanced research feature to use in the model, if desired.
+
+- **Name:** ``advanced_feature``
+- **Type:** ``Choice``
+
+- **Required:** ``false``
+
+- **Choices:** `None`, `Temperature Capacitance Multiplier, 1`, `Temperature Capacitance Multiplier, 4`, `Temperature Capacitance Multiplier, 10`, `Temperature Capacitance Multiplier, 15`, `On/Off Thermostat Deadband, 1F`, `On/Off Thermostat Deadband, 2F`, `On/Off Thermostat Deadband, 3F`, `Heat Pump Backup Staging, 5 kW`, `Heat Pump Backup Staging, 10 kW`, `Experimental Ground-to-Air Heat Pump Model`, `HVAC Allow Increased Fixed Capacities`
+
+
+- **Default:** `None`
+
+<br/>
+
+**Advanced Feature 2**
+
+Select a second advanced research feature to use in the model, if desired.
+
+- **Name:** ``advanced_feature_2``
+- **Type:** ``Choice``
+
+- **Required:** ``false``
+
+- **Choices:** `None`, `Temperature Capacitance Multiplier, 1`, `Temperature Capacitance Multiplier, 4`, `Temperature Capacitance Multiplier, 10`, `Temperature Capacitance Multiplier, 15`, `On/Off Thermostat Deadband, 1F`, `On/Off Thermostat Deadband, 2F`, `On/Off Thermostat Deadband, 3F`, `Heat Pump Backup Staging, 5 kW`, `Heat Pump Backup Staging, 10 kW`, `Experimental Ground-to-Air Heat Pump Model`, `HVAC Allow Increased Fixed Capacities`
+
+
+- **Default:** `None`
+
+<br/>
+
+**Utility Bill Scenario**
+
+The type of utility bill calculations to perform.
+
+- **Name:** ``utility_bill_scenario``
+- **Type:** ``Choice``
+
+- **Required:** ``false``
+
+- **Choices:** `None`, `Default (EIA Average Rates)`, `Detailed Example: $0.12/kWh, $1.1/therm, $12/month`, `Detailed Example: Sample Tiered Rate`, `Detailed Example: Sample Time-of-Use Rate`, `Detailed Example: Sample Tiered and Time-of-Use Rate`, `Detailed Example: Sample Real-Time Pricing`, `Detailed Example: Net Metering w/ Wholesale Excess Rate`, `Detailed Example: Net Metering w/ Retail Excess Rate`, `Detailed Example: Feed-in Tariff`
+
+
+- **Default:** `Default (EIA Average Rates)`
+
+<br/>
+
+**Utility Bill Scenario 2**
+
+The second type of utility bill calculations to perform, if desired.
+
+- **Name:** ``utility_bill_scenario_2``
+- **Type:** ``Choice``
+
+- **Required:** ``false``
+
+- **Choices:** `None`, `Default (EIA Average Rates)`, `Detailed Example: $0.12/kWh, $1.1/therm, $12/month`, `Detailed Example: Sample Tiered Rate`, `Detailed Example: Sample Time-of-Use Rate`, `Detailed Example: Sample Tiered and Time-of-Use Rate`, `Detailed Example: Sample Real-Time Pricing`, `Detailed Example: Net Metering w/ Wholesale Excess Rate`, `Detailed Example: Net Metering w/ Retail Excess Rate`, `Detailed Example: Feed-in Tariff`
+
+
+- **Default:** `None`
+
+<br/>
+
+**Utility Bill Scenario 3**
+
+The third type of utility bill calculations to perform, if desired.
+
+- **Name:** ``utility_bill_scenario_3``
+- **Type:** ``Choice``
+
+- **Required:** ``false``
+
+- **Choices:** `None`, `Default (EIA Average Rates)`, `Detailed Example: $0.12/kWh, $1.1/therm, $12/month`, `Detailed Example: Sample Tiered Rate`, `Detailed Example: Sample Time-of-Use Rate`, `Detailed Example: Sample Tiered and Time-of-Use Rate`, `Detailed Example: Sample Real-Time Pricing`, `Detailed Example: Net Metering w/ Wholesale Excess Rate`, `Detailed Example: Net Metering w/ Retail Excess Rate`, `Detailed Example: Feed-in Tariff`
+
+
+- **Default:** `None`
+
+<br/>
+
+**Additional Properties**
+
+Additional properties specified as key-value pairs (i.e., key=value). If multiple additional properties, use a |-separated list. For example, 'LowIncome=false|Remodeled|Description=2-story home in Denver'. These properties will be stored in the HPXML file under /HPXML/SoftwareInfo/extension/AdditionalProperties.
+
+- **Name:** ``additional_properties``
+- **Type:** ``String``
+
+- **Required:** ``false``
+
+
 <br/>
 
 **Whole SFA/MF Building Simulation?**
 
-If the HPXML file represents a single family-attached/multifamily building with multiple dwelling units defined, specifies whether to run the HPXML file as a single whole building model.
+Set true if creating an HPXML file to simulate a whole single-family attached or multifamily building with multiple dwelling units within. If an HPXML file already exists at the specified HPXML File Path, a new HPXML Building element describing the current dwelling unit will be appended to this HPXML file.
 
 - **Name:** ``whole_sfa_or_mf_building_sim``
 - **Type:** ``Boolean``
@@ -50,8219 +1945,6 @@
 
 <br/>
 
-**Software Info: Program Used**
-
-The name of the software program used.
-
-- **Name:** ``software_info_program_used``
-- **Type:** ``String``
-
-- **Required:** ``false``
-
-
-<br/>
-
-**Software Info: Program Version**
-
-The version of the software program used.
-
-- **Name:** ``software_info_program_version``
-- **Type:** ``String``
-
-- **Required:** ``false``
-
-
-<br/>
-
-**Schedules: CSV File Paths**
-
-Absolute/relative paths of csv files containing user-specified detailed schedules. If multiple files, use a comma-separated list.
-
-- **Name:** ``schedules_filepaths``
-- **Type:** ``String``
-
-- **Required:** ``false``
-
-
-<br/>
-
-**Schedules: Unavailable Period Types**
-
-Specifies the unavailable period types. Possible types are column names defined in unavailable_periods.csv: Vacancy, Power Outage, No Space Heating, No Space Cooling. If multiple periods, use a comma-separated list.
-
-- **Name:** ``schedules_unavailable_period_types``
-- **Type:** ``String``
-
-- **Required:** ``false``
-
-
-<br/>
-
-**Schedules: Unavailable Period Dates**
-
-Specifies the unavailable period date ranges. Enter a date range like "Dec 15 - Jan 15". Optionally, can enter hour of the day like "Dec 15 2 - Jan 15 20" (start hour can be 0 through 23 and end hour can be 1 through 24). If multiple periods, use a comma-separated list.
-
-- **Name:** ``schedules_unavailable_period_dates``
-- **Type:** ``String``
-
-- **Required:** ``false``
-
-
-<br/>
-
-**Schedules: Unavailable Period Window Natural Ventilation Availabilities**
-
-The availability of the natural ventilation schedule during unavailable periods. Valid choices are: regular schedule, always available, always unavailable. If multiple periods, use a comma-separated list. If not provided, the OS-HPXML default (see <a href='https://openstudio-hpxml.readthedocs.io/en/v1.11.0/workflow_inputs.html#hpxml-unavailable-periods'>HPXML Unavailable Periods</a>) is used.
-
-- **Name:** ``schedules_unavailable_period_window_natvent_availabilities``
-- **Type:** ``String``
-
-- **Required:** ``false``
-
-
-<br/>
-
-**Simulation Control: Timestep**
-
-Value must be a divisor of 60. If not provided, the OS-HPXML default (see <a href='https://openstudio-hpxml.readthedocs.io/en/v1.11.0/workflow_inputs.html#hpxml-simulation-control'>HPXML Simulation Control</a>) is used.
-
-- **Name:** ``simulation_control_timestep``
-- **Type:** ``Integer``
-
-- **Units:** ``min``
-
-- **Required:** ``false``
-
-
-<br/>
-
-**Simulation Control: Run Period**
-
-Enter a date range like 'Jan 1 - Dec 31'. If not provided, the OS-HPXML default (see <a href='https://openstudio-hpxml.readthedocs.io/en/v1.11.0/workflow_inputs.html#hpxml-simulation-control'>HPXML Simulation Control</a>) is used.
-
-- **Name:** ``simulation_control_run_period``
-- **Type:** ``String``
-
-- **Required:** ``false``
-
-
-<br/>
-
-**Simulation Control: Run Period Calendar Year**
-
-This numeric field should contain the calendar year that determines the start day of week. If you are running simulations using AMY weather files, the value entered for calendar year will not be used; it will be overridden by the actual year found in the AMY weather file. If not provided, the OS-HPXML default (see <a href='https://openstudio-hpxml.readthedocs.io/en/v1.11.0/workflow_inputs.html#hpxml-simulation-control'>HPXML Simulation Control</a>) is used.
-
-- **Name:** ``simulation_control_run_period_calendar_year``
-- **Type:** ``Integer``
-
-- **Units:** ``year``
-
-- **Required:** ``false``
-
-
-<br/>
-
-**Simulation Control: Daylight Saving Enabled**
-
-Whether to use daylight saving. If not provided, the OS-HPXML default (see <a href='https://openstudio-hpxml.readthedocs.io/en/v1.11.0/workflow_inputs.html#hpxml-building-site'>HPXML Building Site</a>) is used.
-
-- **Name:** ``simulation_control_daylight_saving_enabled``
-- **Type:** ``Boolean``
-
-- **Required:** ``false``
-
-
-<br/>
-
-**Simulation Control: Daylight Saving Period**
-
-Enter a date range like 'Mar 15 - Dec 15'. If not provided, the OS-HPXML default (see <a href='https://openstudio-hpxml.readthedocs.io/en/v1.11.0/workflow_inputs.html#hpxml-building-site'>HPXML Building Site</a>) is used.
-
-- **Name:** ``simulation_control_daylight_saving_period``
-- **Type:** ``String``
-
-- **Required:** ``false``
-
-
-<br/>
-
-**Simulation Control: Temperature Capacitance Multiplier**
-
-Affects the transient calculation of indoor air temperatures. If not provided, the OS-HPXML default (see <a href='https://openstudio-hpxml.readthedocs.io/en/v1.11.0/workflow_inputs.html#hpxml-simulation-control'>HPXML Simulation Control</a>) is used.
-
-- **Name:** ``simulation_control_temperature_capacitance_multiplier``
-- **Type:** ``Double``
-
-- **Required:** ``false``
-
-
-<br/>
-
-**Simulation Control: Ground-to-Air Heat Pump Model Type**
-
-Research feature to select the type of ground-to-air heat pump model. Use standard for standard ground-to-air heat pump modeling. Use experimental for an improved model that better accounts for coil staging. If not provided, the OS-HPXML default (see <a href='https://openstudio-hpxml.readthedocs.io/en/v1.11.0/workflow_inputs.html#hpxml-simulation-control'>HPXML Simulation Control</a>) is used.
-
-- **Name:** ``simulation_control_ground_to_air_heat_pump_model_type``
-- **Type:** ``Choice``
-
-- **Required:** ``false``
-
-- **Choices:** `standard`, `experimental`
-
-
-<br/>
-
-**Simulation Control: HVAC On-Off Thermostat Deadband**
-
-Research feature to model on-off thermostat deadband and start-up degradation for single or two speed AC/ASHP systems, and realistic time-based staging for two speed AC/ASHP systems. Currently only supported with 1 min timestep.
-
-- **Name:** ``simulation_control_onoff_thermostat_deadband``
-- **Type:** ``Double``
-
-- **Units:** ``deg-F``
-
-- **Required:** ``false``
-
-
-<br/>
-
-**Simulation Control: Heat Pump Backup Heating Capacity Increment**
-
-Research feature to model capacity increment of multi-stage heat pump backup systems with time-based staging. Only applies to air-source heat pumps where Backup Type is 'integrated' and Backup Fuel Type is 'electricity'. Currently only supported with 1 min timestep.
-
-- **Name:** ``simulation_control_heat_pump_backup_heating_capacity_increment``
-- **Type:** ``Double``
-
-- **Units:** ``Btu/hr``
-
-- **Required:** ``false``
-
-
-<br/>
-
-**Site: Type**
-
-The type of site. If not provided, the OS-HPXML default (see <a href='https://openstudio-hpxml.readthedocs.io/en/v1.11.0/workflow_inputs.html#hpxml-site'>HPXML Site</a>) is used.
-
-- **Name:** ``site_type``
-- **Type:** ``Choice``
-
-- **Required:** ``false``
-
-- **Choices:** `suburban`, `urban`, `rural`
-
-
-<br/>
-
-**Site: Shielding of Home**
-
-Presence of nearby buildings, trees, obstructions for infiltration model. If not provided, the OS-HPXML default (see <a href='https://openstudio-hpxml.readthedocs.io/en/v1.11.0/workflow_inputs.html#hpxml-site'>HPXML Site</a>) is used.
-
-- **Name:** ``site_shielding_of_home``
-- **Type:** ``Choice``
-
-- **Required:** ``false``
-
-- **Choices:** `exposed`, `normal`, `well-shielded`
-
-
-<br/>
-
-**Site: Soil and Moisture Type**
-
-Type of soil and moisture. This is used to inform ground conductivity and diffusivity. If not provided, the OS-HPXML default (see <a href='https://openstudio-hpxml.readthedocs.io/en/v1.11.0/workflow_inputs.html#hpxml-site'>HPXML Site</a>) is used.
-
-- **Name:** ``site_soil_and_moisture_type``
-- **Type:** ``Choice``
-
-- **Required:** ``false``
-
-- **Choices:** `clay, dry`, `clay, mixed`, `clay, wet`, `gravel, dry`, `gravel, mixed`, `gravel, wet`, `loam, dry`, `loam, mixed`, `loam, wet`, `sand, dry`, `sand, mixed`, `sand, wet`, `silt, dry`, `silt, mixed`, `silt, wet`, `unknown, dry`, `unknown, mixed`, `unknown, wet`
-
-
-<br/>
-
-**Site: Ground Conductivity**
-
-Conductivity of the ground soil. If provided, overrides the previous site and moisture type input.
-
-- **Name:** ``site_ground_conductivity``
-- **Type:** ``Double``
-
-- **Units:** ``Btu/hr-ft-F``
-
-- **Required:** ``false``
-
-
-<br/>
-
-**Site: Ground Diffusivity**
-
-Diffusivity of the ground soil. If provided, overrides the previous site and moisture type input.
-
-- **Name:** ``site_ground_diffusivity``
-- **Type:** ``Double``
-
-- **Units:** ``ft^2/hr``
-
-- **Required:** ``false``
-
-
-<br/>
-
-**Site: IECC Zone**
-
-IECC zone of the home address.
-
-- **Name:** ``site_iecc_zone``
-- **Type:** ``Choice``
-
-- **Required:** ``false``
-
-- **Choices:** `1A`, `1B`, `1C`, `2A`, `2B`, `2C`, `3A`, `3B`, `3C`, `4A`, `4B`, `4C`, `5A`, `5B`, `5C`, `6A`, `6B`, `6C`, `7`, `8`
-
-
-<br/>
-
-**Site: City**
-
-City/municipality of the home address.
-
-- **Name:** ``site_city``
-- **Type:** ``String``
-
-- **Required:** ``false``
-
-
-<br/>
-
-**Site: State Code**
-
-State code of the home address. If not provided, the OS-HPXML default (see <a href='https://openstudio-hpxml.readthedocs.io/en/v1.11.0/workflow_inputs.html#hpxml-site'>HPXML Site</a>) is used.
-
-- **Name:** ``site_state_code``
-- **Type:** ``Choice``
-
-- **Required:** ``false``
-
-- **Choices:** `AK`, `AL`, `AR`, `AZ`, `CA`, `CO`, `CT`, `DC`, `DE`, `FL`, `GA`, `HI`, `IA`, `ID`, `IL`, `IN`, `KS`, `KY`, `LA`, `MA`, `MD`, `ME`, `MI`, `MN`, `MO`, `MS`, `MT`, `NC`, `ND`, `NE`, `NH`, `NJ`, `NM`, `NV`, `NY`, `OH`, `OK`, `OR`, `PA`, `RI`, `SC`, `SD`, `TN`, `TX`, `UT`, `VA`, `VT`, `WA`, `WI`, `WV`, `WY`
-
-
-<br/>
-
-**Site: Zip Code**
-
-Zip code of the home address. Either this or the Weather Station: EnergyPlus Weather (EPW) Filepath input below must be provided.
-
-- **Name:** ``site_zip_code``
-- **Type:** ``String``
-
-- **Required:** ``false``
-
-
-<br/>
-
-**Site: Time Zone UTC Offset**
-
-Time zone UTC offset of the home address. Must be between -12 and 14. If not provided, the OS-HPXML default (see <a href='https://openstudio-hpxml.readthedocs.io/en/v1.11.0/workflow_inputs.html#hpxml-site'>HPXML Site</a>) is used.
-
-- **Name:** ``site_time_zone_utc_offset``
-- **Type:** ``Double``
-
-- **Units:** ``hr``
-
-- **Required:** ``false``
-
-
-<br/>
-
-**Site: Elevation**
-
-Elevation of the home address. If not provided, the OS-HPXML default (see <a href='https://openstudio-hpxml.readthedocs.io/en/v1.11.0/workflow_inputs.html#hpxml-site'>HPXML Site</a>) is used.
-
-- **Name:** ``site_elevation``
-- **Type:** ``Double``
-
-- **Units:** ``ft``
-
-- **Required:** ``false``
-
-
-<br/>
-
-**Site: Latitude**
-
-Latitude of the home address. Must be between -90 and 90. Use negative values for southern hemisphere. If not provided, the OS-HPXML default (see <a href='https://openstudio-hpxml.readthedocs.io/en/v1.11.0/workflow_inputs.html#hpxml-site'>HPXML Site</a>) is used.
-
-- **Name:** ``site_latitude``
-- **Type:** ``Double``
-
-- **Units:** ``deg``
-
-- **Required:** ``false``
-
-
-<br/>
-
-**Site: Longitude**
-
-Longitude of the home address. Must be between -180 and 180. Use negative values for the western hemisphere. If not provided, the OS-HPXML default (see <a href='https://openstudio-hpxml.readthedocs.io/en/v1.11.0/workflow_inputs.html#hpxml-site'>HPXML Site</a>) is used.
-
-- **Name:** ``site_longitude``
-- **Type:** ``Double``
-
-- **Units:** ``deg``
-
-- **Required:** ``false``
-
-
-<br/>
-
-**Weather Station: EnergyPlus Weather (EPW) Filepath**
-
-Path of the EPW file. Either this or the Site: Zip Code input above must be provided.
-
-- **Name:** ``weather_station_epw_filepath``
-- **Type:** ``String``
-
-- **Required:** ``false``
-
-
-<br/>
-
-**Building Construction: Year Built**
-
-The year the building was built.
-
-- **Name:** ``year_built``
-- **Type:** ``Integer``
-
-- **Required:** ``false``
-
-
-<br/>
-
-**Building Construction: Unit Multiplier**
-
-The number of similar dwelling units. EnergyPlus simulation results will be multiplied this value. If not provided, defaults to 1.
-
-- **Name:** ``unit_multiplier``
-- **Type:** ``Integer``
-
-- **Required:** ``false``
-
-
-<br/>
-
-**Geometry: Unit Type**
-
-The type of dwelling unit. Use single-family attached for a dwelling unit with 1 or more stories, attached units to one or both sides, and no units above/below. Use apartment unit for a dwelling unit with 1 story, attached units to one, two, or three sides, and units above and/or below.
-
-- **Name:** ``geometry_unit_type``
-- **Type:** ``Choice``
-
-- **Required:** ``true``
-
-- **Choices:** `single-family detached`, `single-family attached`, `apartment unit`, `manufactured home`
-
-
-- **Default:** `single-family detached`
-
-<br/>
-
-**Geometry: Unit Left Wall Is Adiabatic**
-
-Presence of an adiabatic left wall.
-
-- **Name:** ``geometry_unit_left_wall_is_adiabatic``
-- **Type:** ``Boolean``
-
-- **Required:** ``false``
-
-
-<br/>
-
-**Geometry: Unit Right Wall Is Adiabatic**
-
-Presence of an adiabatic right wall.
-
-- **Name:** ``geometry_unit_right_wall_is_adiabatic``
-- **Type:** ``Boolean``
-
-- **Required:** ``false``
-
-
-<br/>
-
-**Geometry: Unit Front Wall Is Adiabatic**
-
-Presence of an adiabatic front wall, for example, the unit is adjacent to a conditioned corridor.
-
-- **Name:** ``geometry_unit_front_wall_is_adiabatic``
-- **Type:** ``Boolean``
-
-- **Required:** ``false``
-
-
-<br/>
-
-**Geometry: Unit Back Wall Is Adiabatic**
-
-Presence of an adiabatic back wall.
-
-- **Name:** ``geometry_unit_back_wall_is_adiabatic``
-- **Type:** ``Boolean``
-
-- **Required:** ``false``
-
-
-<br/>
-
-**Geometry: Unit Number of Floors Above Grade**
-
-The number of floors above grade in the unit. Attic type ConditionedAttic is included. Assumed to be 1 for apartment units.
-
-- **Name:** ``geometry_unit_num_floors_above_grade``
-- **Type:** ``Integer``
-
-- **Units:** ``#``
-
-- **Required:** ``true``
-
-
-- **Default:** `2`
-
-<br/>
-
-**Geometry: Unit Conditioned Floor Area**
-
-The total floor area of the unit's conditioned space (including any conditioned basement floor area).
-
-- **Name:** ``geometry_unit_cfa``
-- **Type:** ``Double``
-
-- **Units:** ``ft^2``
-
-- **Required:** ``true``
-
-
-- **Default:** `2000.0`
-
-<br/>
-
-**Geometry: Unit Aspect Ratio**
-
-The ratio of front/back wall length to left/right wall length for the unit, excluding any protruding garage wall area.
-
-- **Name:** ``geometry_unit_aspect_ratio``
-- **Type:** ``Double``
-
-- **Units:** ``Frac``
-
-- **Required:** ``true``
-
-
-- **Default:** `2.0`
-
-<br/>
-
-**Geometry: Unit Orientation**
-
-The unit's orientation is measured clockwise from north (e.g., North=0, East=90, South=180, West=270).
-
-- **Name:** ``geometry_unit_orientation``
-- **Type:** ``Double``
-
-- **Units:** ``degrees``
-
-- **Required:** ``true``
-
-
-- **Default:** `180.0`
-
-<br/>
-
-**Geometry: Unit Number of Bedrooms**
-
-The number of bedrooms in the unit.
-
-- **Name:** ``geometry_unit_num_bedrooms``
-- **Type:** ``Integer``
-
-- **Units:** ``#``
-
-- **Required:** ``true``
-
-
-- **Default:** `3`
-
-<br/>
-
-**Geometry: Unit Number of Bathrooms**
-
-The number of bathrooms in the unit. If not provided, the OS-HPXML default (see <a href='https://openstudio-hpxml.readthedocs.io/en/v1.11.0/workflow_inputs.html#hpxml-building-construction'>HPXML Building Construction</a>) is used.
-
-- **Name:** ``geometry_unit_num_bathrooms``
-- **Type:** ``Integer``
-
-- **Units:** ``#``
-
-- **Required:** ``false``
-
-
-<br/>
-
-**Geometry: Unit Number of Occupants**
-
-The number of occupants in the unit. If not provided, an *asset* calculation is performed assuming standard occupancy, in which various end use defaults (e.g., plug loads, appliances, and hot water usage) are calculated based on Number of Bedrooms and Conditioned Floor Area per ANSI/RESNET/ICC 301. If provided, an *operational* calculation is instead performed in which the end use defaults to reflect real-world data (where possible).
-
-- **Name:** ``geometry_unit_num_occupants``
-- **Type:** ``Double``
-
-- **Units:** ``#``
-
-- **Required:** ``false``
-
-
-<br/>
-
-**Geometry: Building Number of Units**
-
-The number of units in the building. Required for single-family attached and apartment units.
-
-- **Name:** ``geometry_building_num_units``
-- **Type:** ``Integer``
-
-- **Units:** ``#``
-
-- **Required:** ``false``
-
-
-<br/>
-
-**Geometry: Average Ceiling Height**
-
-Average distance from the floor to the ceiling.
-
-- **Name:** ``geometry_average_ceiling_height``
-- **Type:** ``Double``
-
-- **Units:** ``ft``
-
-- **Required:** ``true``
-
-
-- **Default:** `8.0`
-
-<br/>
-
-**Geometry: Unit Height Above Grade**
-
-Describes the above-grade height of apartment units on upper floors or homes above ambient or belly-and-wing foundations. It is defined as the height of the lowest conditioned floor above grade and is used to calculate the wind speed for the infiltration model. If not provided, the OS-HPXML default (see <a href='https://openstudio-hpxml.readthedocs.io/en/v1.11.0/workflow_inputs.html#hpxml-building-construction'>HPXML Building Construction</a>) is used.
-
-- **Name:** ``geometry_unit_height_above_grade``
-- **Type:** ``Double``
-
-- **Units:** ``ft``
-
-- **Required:** ``false``
-
-
-<br/>
-
-**Geometry: Garage Width**
-
-The width of the garage. Enter zero for no garage. Only applies to single-family detached units.
-
-- **Name:** ``geometry_garage_width``
-- **Type:** ``Double``
-
-- **Units:** ``ft``
-
-- **Required:** ``true``
-
-
-- **Default:** `0.0`
-
-<br/>
-
-**Geometry: Garage Depth**
-
-The depth of the garage. Only applies to single-family detached units.
-
-- **Name:** ``geometry_garage_depth``
-- **Type:** ``Double``
-
-- **Units:** ``ft``
-
-- **Required:** ``true``
-
-
-- **Default:** `20.0`
-
-<br/>
-
-**Geometry: Garage Protrusion**
-
-The fraction of the garage that is protruding from the conditioned space. Only applies to single-family detached units.
-
-- **Name:** ``geometry_garage_protrusion``
-- **Type:** ``Double``
-
-- **Units:** ``Frac``
-
-- **Required:** ``true``
-
-
-- **Default:** `0.0`
-
-<br/>
-
-**Geometry: Garage Position**
-
-The position of the garage. Only applies to single-family detached units.
-
-- **Name:** ``geometry_garage_position``
-- **Type:** ``Choice``
-
-- **Required:** ``true``
-
-- **Choices:** `Right`, `Left`
-
-
-- **Default:** `Right`
-
-<br/>
-
-**Geometry: Foundation Type**
-
-The foundation type of the building. Foundation types ConditionedBasement and ConditionedCrawlspace are not allowed for apartment units.
-
-- **Name:** ``geometry_foundation_type``
-- **Type:** ``Choice``
-
-- **Required:** ``true``
-
-- **Choices:** `SlabOnGrade`, `VentedCrawlspace`, `UnventedCrawlspace`, `ConditionedCrawlspace`, `UnconditionedBasement`, `ConditionedBasement`, `Ambient`, `AboveApartment`, `BellyAndWingWithSkirt`, `BellyAndWingNoSkirt`
-
-
-- **Default:** `SlabOnGrade`
-
-<br/>
-
-**Geometry: Foundation Height**
-
-The height of the foundation (e.g., 3ft for crawlspace, 8ft for basement). Only applies to basements/crawlspaces.
-
-- **Name:** ``geometry_foundation_height``
-- **Type:** ``Double``
-
-- **Units:** ``ft``
-
-- **Required:** ``true``
-
-
-- **Default:** `0.0`
-
-<br/>
-
-**Geometry: Foundation Height Above Grade**
-
-The depth above grade of the foundation wall. Only applies to basements/crawlspaces.
-
-- **Name:** ``geometry_foundation_height_above_grade``
-- **Type:** ``Double``
-
-- **Units:** ``ft``
-
-- **Required:** ``true``
-
-
-- **Default:** `0.0`
-
-<br/>
-
-**Geometry: Rim Joist Height**
-
-The height of the rim joists. Only applies to basements/crawlspaces.
-
-- **Name:** ``geometry_rim_joist_height``
-- **Type:** ``Double``
-
-- **Units:** ``in``
-
-- **Required:** ``false``
-
-
-<br/>
-
-**Geometry: Attic Type**
-
-The attic type of the building. Attic type ConditionedAttic is not allowed for apartment units.
-
-- **Name:** ``geometry_attic_type``
-- **Type:** ``Choice``
-
-- **Required:** ``true``
-
-- **Choices:** `FlatRoof`, `VentedAttic`, `UnventedAttic`, `ConditionedAttic`, `BelowApartment`
-
-
-- **Default:** `VentedAttic`
-
-<br/>
-
-**Geometry: Roof Type**
-
-The roof type of the building. Ignored if the building has a flat roof.
-
-- **Name:** ``geometry_roof_type``
-- **Type:** ``Choice``
-
-- **Required:** ``true``
-
-- **Choices:** `gable`, `hip`
-
-
-- **Default:** `gable`
-
-<br/>
-
-**Geometry: Roof Pitch**
-
-The roof pitch of the attic. Ignored if the building has a flat roof.
-
-- **Name:** ``geometry_roof_pitch``
-- **Type:** ``Choice``
-
-- **Required:** ``true``
-
-- **Choices:** `1:12`, `2:12`, `3:12`, `4:12`, `5:12`, `6:12`, `7:12`, `8:12`, `9:12`, `10:12`, `11:12`, `12:12`
-
-
-- **Default:** `6:12`
-
-<br/>
-
-**Geometry: Eaves Depth**
-
-The eaves depth of the roof.
-
-- **Name:** ``geometry_eaves_depth``
-- **Type:** ``Double``
-
-- **Units:** ``ft``
-
-- **Required:** ``true``
-
-
-- **Default:** `2.0`
-
-<br/>
-
-**Neighbor: Front Distance**
-
-The distance between the unit and the neighboring building to the front (not including eaves). A value of zero indicates no neighbors. Used for shading.
-
-- **Name:** ``neighbor_front_distance``
-- **Type:** ``Double``
-
-- **Units:** ``ft``
-
-- **Required:** ``true``
-
-
-- **Default:** `0.0`
-
-<br/>
-
-**Neighbor: Back Distance**
-
-The distance between the unit and the neighboring building to the back (not including eaves). A value of zero indicates no neighbors. Used for shading.
-
-- **Name:** ``neighbor_back_distance``
-- **Type:** ``Double``
-
-- **Units:** ``ft``
-
-- **Required:** ``true``
-
-
-- **Default:** `0.0`
-
-<br/>
-
-**Neighbor: Left Distance**
-
-The distance between the unit and the neighboring building to the left (not including eaves). A value of zero indicates no neighbors. Used for shading.
-
-- **Name:** ``neighbor_left_distance``
-- **Type:** ``Double``
-
-- **Units:** ``ft``
-
-- **Required:** ``true``
-
-
-- **Default:** `10.0`
-
-<br/>
-
-**Neighbor: Right Distance**
-
-The distance between the unit and the neighboring building to the right (not including eaves). A value of zero indicates no neighbors. Used for shading.
-
-- **Name:** ``neighbor_right_distance``
-- **Type:** ``Double``
-
-- **Units:** ``ft``
-
-- **Required:** ``true``
-
-
-- **Default:** `10.0`
-
-<br/>
-
-**Neighbor: Front Height**
-
-The height of the neighboring building to the front. If not provided, the OS-HPXML default (see <a href='https://openstudio-hpxml.readthedocs.io/en/v1.11.0/workflow_inputs.html#hpxml-neighbor-buildings'>HPXML Neighbor Building</a>) is used.
-
-- **Name:** ``neighbor_front_height``
-- **Type:** ``Double``
-
-- **Units:** ``ft``
-
-- **Required:** ``false``
-
-
-<br/>
-
-**Neighbor: Back Height**
-
-The height of the neighboring building to the back. If not provided, the OS-HPXML default (see <a href='https://openstudio-hpxml.readthedocs.io/en/v1.11.0/workflow_inputs.html#hpxml-neighbor-buildings'>HPXML Neighbor Building</a>) is used.
-
-- **Name:** ``neighbor_back_height``
-- **Type:** ``Double``
-
-- **Units:** ``ft``
-
-- **Required:** ``false``
-
-
-<br/>
-
-**Neighbor: Left Height**
-
-The height of the neighboring building to the left. If not provided, the OS-HPXML default (see <a href='https://openstudio-hpxml.readthedocs.io/en/v1.11.0/workflow_inputs.html#hpxml-neighbor-buildings'>HPXML Neighbor Building</a>) is used.
-
-- **Name:** ``neighbor_left_height``
-- **Type:** ``Double``
-
-- **Units:** ``ft``
-
-- **Required:** ``false``
-
-
-<br/>
-
-**Neighbor: Right Height**
-
-The height of the neighboring building to the right. If not provided, the OS-HPXML default (see <a href='https://openstudio-hpxml.readthedocs.io/en/v1.11.0/workflow_inputs.html#hpxml-neighbor-buildings'>HPXML Neighbor Building</a>) is used.
-
-- **Name:** ``neighbor_right_height``
-- **Type:** ``Double``
-
-- **Units:** ``ft``
-
-- **Required:** ``false``
-
-
-<br/>
-
-**Floor: Over Foundation Assembly R-value**
-
-Assembly R-value for the floor over the foundation. Ignored if the building has a slab-on-grade foundation.
-
-- **Name:** ``floor_over_foundation_assembly_r``
-- **Type:** ``Double``
-
-- **Units:** ``h-ft^2-R/Btu``
-
-- **Required:** ``true``
-
-
-- **Default:** `28.1`
-
-<br/>
-
-**Floor: Over Garage Assembly R-value**
-
-Assembly R-value for the floor over the garage. Ignored unless the building has a garage under conditioned space.
-
-- **Name:** ``floor_over_garage_assembly_r``
-- **Type:** ``Double``
-
-- **Units:** ``h-ft^2-R/Btu``
-
-- **Required:** ``true``
-
-
-- **Default:** `28.1`
-
-<br/>
-
-**Floor: Type**
-
-The type of floors.
-
-- **Name:** ``floor_type``
-- **Type:** ``Choice``
-
-- **Required:** ``true``
-
-- **Choices:** `WoodFrame`, `StructuralInsulatedPanel`, `SolidConcrete`, `SteelFrame`
-
-
-- **Default:** `WoodFrame`
-
-<br/>
-
-**Foundation Wall: Type**
-
-The material type of the foundation wall. If not provided, the OS-HPXML default (see <a href='https://openstudio-hpxml.readthedocs.io/en/v1.11.0/workflow_inputs.html#hpxml-foundation-walls'>HPXML Foundation Walls</a>) is used.
-
-- **Name:** ``foundation_wall_type``
-- **Type:** ``Choice``
-
-- **Required:** ``false``
-
-- **Choices:** `solid concrete`, `concrete block`, `concrete block foam core`, `concrete block perlite core`, `concrete block vermiculite core`, `concrete block solid core`, `double brick`, `wood`
-
-
-<br/>
-
-**Foundation Wall: Thickness**
-
-The thickness of the foundation wall. If not provided, the OS-HPXML default (see <a href='https://openstudio-hpxml.readthedocs.io/en/v1.11.0/workflow_inputs.html#hpxml-foundation-walls'>HPXML Foundation Walls</a>) is used.
-
-- **Name:** ``foundation_wall_thickness``
-- **Type:** ``Double``
-
-- **Units:** ``in``
-
-- **Required:** ``false``
-
-
-<br/>
-
-**Foundation Wall: Insulation Nominal R-value**
-
-Nominal R-value for the foundation wall insulation. Only applies to basements/crawlspaces.
-
-- **Name:** ``foundation_wall_insulation_r``
-- **Type:** ``Double``
-
-- **Units:** ``h-ft^2-R/Btu``
-
-- **Required:** ``true``
-
-
-- **Default:** `0.0`
-
-<br/>
-
-**Foundation Wall: Insulation Location**
-
-Whether the insulation is on the interior or exterior of the foundation wall. Only applies to basements/crawlspaces.
-
-- **Name:** ``foundation_wall_insulation_location``
-- **Type:** ``Choice``
-
-- **Required:** ``false``
-
-- **Choices:** `interior`, `exterior`
-
-
-- **Default:** `exterior`
-
-<br/>
-
-**Foundation Wall: Insulation Distance To Top**
-
-The distance from the top of the foundation wall to the top of the foundation wall insulation. Only applies to basements/crawlspaces. If not provided, the OS-HPXML default (see <a href='https://openstudio-hpxml.readthedocs.io/en/v1.11.0/workflow_inputs.html#hpxml-foundation-walls'>HPXML Foundation Walls</a>) is used.
-
-- **Name:** ``foundation_wall_insulation_distance_to_top``
-- **Type:** ``Double``
-
-- **Units:** ``ft``
-
-- **Required:** ``false``
-
-
-<br/>
-
-**Foundation Wall: Insulation Distance To Bottom**
-
-The distance from the top of the foundation wall to the bottom of the foundation wall insulation. Only applies to basements/crawlspaces. If not provided, the OS-HPXML default (see <a href='https://openstudio-hpxml.readthedocs.io/en/v1.11.0/workflow_inputs.html#hpxml-foundation-walls'>HPXML Foundation Walls</a>) is used.
-
-- **Name:** ``foundation_wall_insulation_distance_to_bottom``
-- **Type:** ``Double``
-
-- **Units:** ``ft``
-
-- **Required:** ``false``
-
-
-<br/>
-
-**Foundation Wall: Assembly R-value**
-
-Assembly R-value for the foundation walls. Only applies to basements/crawlspaces. If provided, overrides the previous foundation wall insulation inputs. If not provided, it is ignored.
-
-- **Name:** ``foundation_wall_assembly_r``
-- **Type:** ``Double``
-
-- **Units:** ``h-ft^2-R/Btu``
-
-- **Required:** ``false``
-
-
-<br/>
-
-**Rim Joist: Assembly R-value**
-
-Assembly R-value for the rim joists. Only applies to basements/crawlspaces. Required if a rim joist height is provided.
-
-- **Name:** ``rim_joist_assembly_r``
-- **Type:** ``Double``
-
-- **Units:** ``h-ft^2-R/Btu``
-
-- **Required:** ``false``
-
-
-<br/>
-
-**Slab: Perimeter Insulation Nominal R-value**
-
-Nominal R-value of the vertical slab perimeter insulation. Applies to slab-on-grade foundations and basement/crawlspace floors.
-
-- **Name:** ``slab_perimeter_insulation_r``
-- **Type:** ``Double``
-
-- **Units:** ``h-ft^2-R/Btu``
-
-- **Required:** ``true``
-
-
-- **Default:** `0.0`
-
-<br/>
-
-**Slab: Perimeter Insulation Depth**
-
-Depth from grade to bottom of vertical slab perimeter insulation. Applies to slab-on-grade foundations and basement/crawlspace floors.
-
-- **Name:** ``slab_perimeter_insulation_depth``
-- **Type:** ``Double``
-
-- **Units:** ``ft``
-
-- **Required:** ``true``
-
-
-- **Default:** `0.0`
-
-<br/>
-
-**Slab: Exterior Horizontal Insulation Nominal R-value**
-
-Nominal R-value of the slab exterior horizontal insulation. Applies to slab-on-grade foundations and basement/crawlspace floors.
-
-- **Name:** ``slab_exterior_horizontal_insulation_r``
-- **Type:** ``Double``
-
-- **Units:** ``h-ft^2-R/Btu``
-
-- **Required:** ``false``
-
-
-<br/>
-
-**Slab: Exterior Horizontal Insulation Width**
-
-Width of the slab exterior horizontal insulation measured from the exterior surface of the vertical slab perimeter insulation. Applies to slab-on-grade foundations and basement/crawlspace floors.
-
-- **Name:** ``slab_exterior_horizontal_insulation_width``
-- **Type:** ``Double``
-
-- **Units:** ``ft``
-
-- **Required:** ``false``
-
-
-<br/>
-
-**Slab: Exterior Horizontal Insulation Depth Below Grade**
-
-Depth of the slab exterior horizontal insulation measured from the top surface of the slab exterior horizontal insulation. Applies to slab-on-grade foundations and basement/crawlspace floors.
-
-- **Name:** ``slab_exterior_horizontal_insulation_depth_below_grade``
-- **Type:** ``Double``
-
-- **Units:** ``ft``
-
-- **Required:** ``false``
-
-
-<br/>
-
-**Slab: Under Slab Insulation Nominal R-value**
-
-Nominal R-value of the horizontal under slab insulation. Applies to slab-on-grade foundations and basement/crawlspace floors.
-
-- **Name:** ``slab_under_insulation_r``
-- **Type:** ``Double``
-
-- **Units:** ``h-ft^2-R/Btu``
-
-- **Required:** ``true``
-
-
-- **Default:** `0.0`
-
-<br/>
-
-**Slab: Under Slab Insulation Width**
-
-Width from slab edge inward of horizontal under-slab insulation. Enter 999 to specify that the under slab insulation spans the entire slab. Applies to slab-on-grade foundations and basement/crawlspace floors.
-
-- **Name:** ``slab_under_insulation_width``
-- **Type:** ``Double``
-
-- **Units:** ``ft``
-
-- **Required:** ``true``
-
-
-- **Default:** `0.0`
-
-<br/>
-
-**Slab: Thickness**
-
-The thickness of the slab. Zero can be entered if there is a dirt floor instead of a slab. If not provided, the OS-HPXML default (see <a href='https://openstudio-hpxml.readthedocs.io/en/v1.11.0/workflow_inputs.html#hpxml-slabs'>HPXML Slabs</a>) is used.
-
-- **Name:** ``slab_thickness``
-- **Type:** ``Double``
-
-- **Units:** ``in``
-
-- **Required:** ``false``
-
-
-<br/>
-
-**Slab: Carpet Fraction**
-
-Fraction of the slab floor area that is carpeted. If not provided, the OS-HPXML default (see <a href='https://openstudio-hpxml.readthedocs.io/en/v1.11.0/workflow_inputs.html#hpxml-slabs'>HPXML Slabs</a>) is used.
-
-- **Name:** ``slab_carpet_fraction``
-- **Type:** ``Double``
-
-- **Units:** ``Frac``
-
-- **Required:** ``false``
-
-
-<br/>
-
-**Slab: Carpet R-value**
-
-R-value of the slab carpet. If not provided, the OS-HPXML default (see <a href='https://openstudio-hpxml.readthedocs.io/en/v1.11.0/workflow_inputs.html#hpxml-slabs'>HPXML Slabs</a>) is used.
-
-- **Name:** ``slab_carpet_r``
-- **Type:** ``Double``
-
-- **Units:** ``h-ft^2-R/Btu``
-
-- **Required:** ``false``
-
-
-<br/>
-
-**Ceiling: Assembly R-value**
-
-Assembly R-value for the ceiling (attic floor).
-
-- **Name:** ``ceiling_assembly_r``
-- **Type:** ``Double``
-
-- **Units:** ``h-ft^2-R/Btu``
-
-- **Required:** ``true``
-
-
-- **Default:** `31.6`
-
-<br/>
-
-**Roof: Material Type**
-
-The material type of the roof. If not provided, the OS-HPXML default (see <a href='https://openstudio-hpxml.readthedocs.io/en/v1.11.0/workflow_inputs.html#hpxml-roofs'>HPXML Roofs</a>) is used.
-
-- **Name:** ``roof_material_type``
-- **Type:** ``Choice``
-
-- **Required:** ``false``
-
-- **Choices:** `asphalt or fiberglass shingles`, `concrete`, `cool roof`, `slate or tile shingles`, `expanded polystyrene sheathing`, `metal surfacing`, `plastic/rubber/synthetic sheeting`, `shingles`, `wood shingles or shakes`
-
-
-<br/>
-
-**Roof: Color**
-
-The color of the roof. If not provided, the OS-HPXML default (see <a href='https://openstudio-hpxml.readthedocs.io/en/v1.11.0/workflow_inputs.html#hpxml-roofs'>HPXML Roofs</a>) is used.
-
-- **Name:** ``roof_color``
-- **Type:** ``Choice``
-
-- **Required:** ``false``
-
-- **Choices:** `dark`, `light`, `medium`, `medium dark`, `reflective`
-
-
-<br/>
-
-**Roof: Assembly R-value**
-
-Assembly R-value of the roof.
-
-- **Name:** ``roof_assembly_r``
-- **Type:** ``Double``
-
-- **Units:** ``h-ft^2-R/Btu``
-
-- **Required:** ``true``
-
-
-- **Default:** `2.3`
-
-<br/>
-
-**Attic: Radiant Barrier Location**
-
-The location of the radiant barrier in the attic.
-
-- **Name:** ``radiant_barrier_attic_location``
-- **Type:** ``Choice``
-
-- **Required:** ``false``
-
-- **Choices:** `none`, `Attic roof only`, `Attic roof and gable walls`, `Attic floor`
-
-
-<br/>
-
-**Attic: Radiant Barrier Grade**
-
-The grade of the radiant barrier in the attic. If not provided, the OS-HPXML default (see <a href='https://openstudio-hpxml.readthedocs.io/en/v1.11.0/workflow_inputs.html#hpxml-roofs'>HPXML Roofs</a>) is used.
-
-- **Name:** ``radiant_barrier_grade``
-- **Type:** ``Choice``
-
-- **Required:** ``false``
-
-- **Choices:** `1`, `2`, `3`
-
-
-<br/>
-
-**Wall: Type**
-
-The type of walls.
-
-- **Name:** ``wall_type``
-- **Type:** ``Choice``
-
-- **Required:** ``true``
-
-- **Choices:** `WoodStud`, `ConcreteMasonryUnit`, `DoubleWoodStud`, `InsulatedConcreteForms`, `LogWall`, `StructuralInsulatedPanel`, `SolidConcrete`, `SteelFrame`, `Stone`, `StrawBale`, `StructuralBrick`
-
-
-- **Default:** `WoodStud`
-
-<br/>
-
-**Wall: Siding Type**
-
-The siding type of the walls. Also applies to rim joists. If not provided, the OS-HPXML default (see <a href='https://openstudio-hpxml.readthedocs.io/en/v1.11.0/workflow_inputs.html#hpxml-walls'>HPXML Walls</a>) is used.
-
-- **Name:** ``wall_siding_type``
-- **Type:** ``Choice``
-
-- **Required:** ``false``
-
-- **Choices:** `aluminum siding`, `asbestos siding`, `brick veneer`, `composite shingle siding`, `fiber cement siding`, `masonite siding`, `none`, `stucco`, `synthetic stucco`, `vinyl siding`, `wood siding`
-
-
-<br/>
-
-**Wall: Color**
-
-The color of the walls. Also applies to rim joists. If not provided, the OS-HPXML default (see <a href='https://openstudio-hpxml.readthedocs.io/en/v1.11.0/workflow_inputs.html#hpxml-walls'>HPXML Walls</a>) is used.
-
-- **Name:** ``wall_color``
-- **Type:** ``Choice``
-
-- **Required:** ``false``
-
-- **Choices:** `dark`, `light`, `medium`, `medium dark`, `reflective`
-
-
-<br/>
-
-**Wall: Assembly R-value**
-
-Assembly R-value of the walls.
-
-- **Name:** ``wall_assembly_r``
-- **Type:** ``Double``
-
-- **Units:** ``h-ft^2-R/Btu``
-
-- **Required:** ``true``
-
-
-- **Default:** `11.9`
-
-<br/>
-
-**Windows: Front Window-to-Wall Ratio**
-
-The ratio of window area to wall area for the unit's front facade. Enter 0 if specifying Front Window Area instead. If the front wall is adiabatic, the value will be ignored.
-
-- **Name:** ``window_front_wwr``
-- **Type:** ``Double``
-
-- **Units:** ``Frac``
-
-- **Required:** ``true``
-
-
-- **Default:** `0.18`
-
-<br/>
-
-**Windows: Back Window-to-Wall Ratio**
-
-The ratio of window area to wall area for the unit's back facade. Enter 0 if specifying Back Window Area instead. If the back wall is adiabatic, the value will be ignored.
-
-- **Name:** ``window_back_wwr``
-- **Type:** ``Double``
-
-- **Units:** ``Frac``
-
-- **Required:** ``true``
-
-
-- **Default:** `0.18`
-
-<br/>
-
-**Windows: Left Window-to-Wall Ratio**
-
-The ratio of window area to wall area for the unit's left facade (when viewed from the front). Enter 0 if specifying Left Window Area instead. If the left wall is adiabatic, the value will be ignored.
-
-- **Name:** ``window_left_wwr``
-- **Type:** ``Double``
-
-- **Units:** ``Frac``
-
-- **Required:** ``true``
-
-
-- **Default:** `0.18`
-
-<br/>
-
-**Windows: Right Window-to-Wall Ratio**
-
-The ratio of window area to wall area for the unit's right facade (when viewed from the front). Enter 0 if specifying Right Window Area instead. If the right wall is adiabatic, the value will be ignored.
-
-- **Name:** ``window_right_wwr``
-- **Type:** ``Double``
-
-- **Units:** ``Frac``
-
-- **Required:** ``true``
-
-
-- **Default:** `0.18`
-
-<br/>
-
-**Windows: Front Window Area**
-
-The amount of window area on the unit's front facade. Enter 0 if specifying Front Window-to-Wall Ratio instead. If the front wall is adiabatic, the value will be ignored.
-
-- **Name:** ``window_area_front``
-- **Type:** ``Double``
-
-- **Units:** ``ft^2``
-
-- **Required:** ``true``
-
-
-- **Default:** `0.0`
-
-<br/>
-
-**Windows: Back Window Area**
-
-The amount of window area on the unit's back facade. Enter 0 if specifying Back Window-to-Wall Ratio instead. If the back wall is adiabatic, the value will be ignored.
-
-- **Name:** ``window_area_back``
-- **Type:** ``Double``
-
-- **Units:** ``ft^2``
-
-- **Required:** ``true``
-
-
-- **Default:** `0.0`
-
-<br/>
-
-**Windows: Left Window Area**
-
-The amount of window area on the unit's left facade (when viewed from the front). Enter 0 if specifying Left Window-to-Wall Ratio instead. If the left wall is adiabatic, the value will be ignored.
-
-- **Name:** ``window_area_left``
-- **Type:** ``Double``
-
-- **Units:** ``ft^2``
-
-- **Required:** ``true``
-
-
-- **Default:** `0.0`
-
-<br/>
-
-**Windows: Right Window Area**
-
-The amount of window area on the unit's right facade (when viewed from the front). Enter 0 if specifying Right Window-to-Wall Ratio instead. If the right wall is adiabatic, the value will be ignored.
-
-- **Name:** ``window_area_right``
-- **Type:** ``Double``
-
-- **Units:** ``ft^2``
-
-- **Required:** ``true``
-
-
-- **Default:** `0.0`
-
-<br/>
-
-**Windows: Aspect Ratio**
-
-Ratio of window height to width.
-
-- **Name:** ``window_aspect_ratio``
-- **Type:** ``Double``
-
-- **Units:** ``Frac``
-
-- **Required:** ``true``
-
-
-- **Default:** `1.333`
-
-<br/>
-
-**Windows: Fraction Operable**
-
-Fraction of windows that are operable. If not provided, the OS-HPXML default (see <a href='https://openstudio-hpxml.readthedocs.io/en/v1.11.0/workflow_inputs.html#hpxml-windows'>HPXML Windows</a>) is used.
-
-- **Name:** ``window_fraction_operable``
-- **Type:** ``Double``
-
-- **Units:** ``Frac``
-
-- **Required:** ``false``
-
-
-<br/>
-
-**Windows: Natural Ventilation Availability**
-
-For operable windows, the number of days/week that windows can be opened by occupants for natural ventilation. If not provided, the OS-HPXML default (see <a href='https://openstudio-hpxml.readthedocs.io/en/v1.11.0/workflow_inputs.html#hpxml-windows'>HPXML Windows</a>) is used.
-
-- **Name:** ``window_natvent_availability``
-- **Type:** ``Integer``
-
-- **Units:** ``Days/week``
-
-- **Required:** ``false``
-
-
-<br/>
-
-**Windows: U-Factor**
-
-Full-assembly NFRC U-factor.
-
-- **Name:** ``window_ufactor``
-- **Type:** ``Double``
-
-- **Units:** ``Btu/hr-ft^2-R``
-
-- **Required:** ``true``
-
-
-- **Default:** `0.37`
-
-<br/>
-
-**Windows: SHGC**
-
-Full-assembly NFRC solar heat gain coefficient.
-
-- **Name:** ``window_shgc``
-- **Type:** ``Double``
-
-- **Required:** ``true``
-
-
-- **Default:** `0.3`
-
-<br/>
-
-**Windows: Interior Shading Type**
-
-Type of window interior shading. Summer/winter shading coefficients can be provided below instead. If neither is provided, the OS-HPXML default (see <a href='https://openstudio-hpxml.readthedocs.io/en/v1.11.0/workflow_inputs.html#hpxml-interior-shading'>HPXML Interior Shading</a>) is used.
-
-- **Name:** ``window_interior_shading_type``
-- **Type:** ``Choice``
-
-- **Required:** ``false``
-
-- **Choices:** `light curtains`, `light shades`, `light blinds`, `medium curtains`, `medium shades`, `medium blinds`, `dark curtains`, `dark shades`, `dark blinds`, `none`
-
-
-<br/>
-
-**Windows: Winter Interior Shading Coefficient**
-
-Interior shading coefficient for the winter season, which if provided overrides the shading type input. 1.0 indicates no reduction in solar gain, 0.85 indicates 15% reduction, etc. If not provided, the OS-HPXML default (see <a href='https://openstudio-hpxml.readthedocs.io/en/v1.11.0/workflow_inputs.html#hpxml-interior-shading'>HPXML Interior Shading</a>) is used.
-
-- **Name:** ``window_interior_shading_winter``
-- **Type:** ``Double``
-
-- **Units:** ``Frac``
-
-- **Required:** ``false``
-
-
-<br/>
-
-**Windows: Summer Interior Shading Coefficient**
-
-Interior shading coefficient for the summer season, which if provided overrides the shading type input. 1.0 indicates no reduction in solar gain, 0.85 indicates 15% reduction, etc. If not provided, the OS-HPXML default (see <a href='https://openstudio-hpxml.readthedocs.io/en/v1.11.0/workflow_inputs.html#hpxml-interior-shading'>HPXML Interior Shading</a>) is used.
-
-- **Name:** ``window_interior_shading_summer``
-- **Type:** ``Double``
-
-- **Units:** ``Frac``
-
-- **Required:** ``false``
-
-
-<br/>
-
-**Windows: Exterior Shading Type**
-
-Type of window exterior shading. Summer/winter shading coefficients can be provided below instead. If neither is provided, the OS-HPXML default (see <a href='https://openstudio-hpxml.readthedocs.io/en/v1.11.0/workflow_inputs.html#hpxml-exterior-shading'>HPXML Exterior Shading</a>) is used.
-
-- **Name:** ``window_exterior_shading_type``
-- **Type:** ``Choice``
-
-- **Required:** ``false``
-
-- **Choices:** `solar film`, `solar screens`, `none`
-
-
-<br/>
-
-**Windows: Winter Exterior Shading Coefficient**
-
-Exterior shading coefficient for the winter season, which if provided overrides the shading type input. 1.0 indicates no reduction in solar gain, 0.85 indicates 15% reduction, etc. If not provided, the OS-HPXML default (see <a href='https://openstudio-hpxml.readthedocs.io/en/v1.11.0/workflow_inputs.html#hpxml-exterior-shading'>HPXML Exterior Shading</a>) is used.
-
-- **Name:** ``window_exterior_shading_winter``
-- **Type:** ``Double``
-
-- **Units:** ``Frac``
-
-- **Required:** ``false``
-
-
-<br/>
-
-**Windows: Summer Exterior Shading Coefficient**
-
-Exterior shading coefficient for the summer season, which if provided overrides the shading type input. 1.0 indicates no reduction in solar gain, 0.85 indicates 15% reduction, etc. If not provided, the OS-HPXML default (see <a href='https://openstudio-hpxml.readthedocs.io/en/v1.11.0/workflow_inputs.html#hpxml-exterior-shading'>HPXML Exterior Shading</a>) is used.
-
-- **Name:** ``window_exterior_shading_summer``
-- **Type:** ``Double``
-
-- **Units:** ``Frac``
-
-- **Required:** ``false``
-
-
-<br/>
-
-**Windows: Shading Summer Season**
-
-Enter a date range like 'May 1 - Sep 30'. Defines the summer season for purposes of shading coefficients; the rest of the year is assumed to be winter. If not provided, the OS-HPXML default (see <a href='https://openstudio-hpxml.readthedocs.io/en/v1.11.0/workflow_inputs.html#hpxml-windows'>HPXML Windows</a>) is used.
-
-- **Name:** ``window_shading_summer_season``
-- **Type:** ``String``
-
-- **Required:** ``false``
-
-
-<br/>
-
-**Windows: Insect Screens**
-
-The type of insect screens, if present. If not provided, assumes there are no insect screens.
-
-- **Name:** ``window_insect_screens``
-- **Type:** ``Choice``
-
-- **Required:** ``false``
-
-- **Choices:** `none`, `exterior`, `interior`
-
-
-<br/>
-
-**Windows: Storm Type**
-
-The type of storm, if present. If not provided, assumes there is no storm.
-
-- **Name:** ``window_storm_type``
-- **Type:** ``Choice``
-
-- **Required:** ``false``
-
-- **Choices:** `clear`, `low-e`
-
-
-<br/>
-
-**Overhangs: Front Depth**
-
-The depth of overhangs for windows for the front facade.
-
-- **Name:** ``overhangs_front_depth``
-- **Type:** ``Double``
-
-- **Units:** ``ft``
-
-- **Required:** ``true``
-
-
-- **Default:** `0.0`
-
-<br/>
-
-**Overhangs: Front Distance to Top of Window**
-
-The overhangs distance to the top of window for the front facade.
-
-- **Name:** ``overhangs_front_distance_to_top_of_window``
-- **Type:** ``Double``
-
-- **Units:** ``ft``
-
-- **Required:** ``true``
-
-
-- **Default:** `0.0`
-
-<br/>
-
-**Overhangs: Front Distance to Bottom of Window**
-
-The overhangs distance to the bottom of window for the front facade.
-
-- **Name:** ``overhangs_front_distance_to_bottom_of_window``
-- **Type:** ``Double``
-
-- **Units:** ``ft``
-
-- **Required:** ``true``
-
-
-- **Default:** `4.0`
-
-<br/>
-
-**Overhangs: Back Depth**
-
-The depth of overhangs for windows for the back facade.
-
-- **Name:** ``overhangs_back_depth``
-- **Type:** ``Double``
-
-- **Units:** ``ft``
-
-- **Required:** ``true``
-
-
-- **Default:** `0.0`
-
-<br/>
-
-**Overhangs: Back Distance to Top of Window**
-
-The overhangs distance to the top of window for the back facade.
-
-- **Name:** ``overhangs_back_distance_to_top_of_window``
-- **Type:** ``Double``
-
-- **Units:** ``ft``
-
-- **Required:** ``true``
-
-
-- **Default:** `0.0`
-
-<br/>
-
-**Overhangs: Back Distance to Bottom of Window**
-
-The overhangs distance to the bottom of window for the back facade.
-
-- **Name:** ``overhangs_back_distance_to_bottom_of_window``
-- **Type:** ``Double``
-
-- **Units:** ``ft``
-
-- **Required:** ``true``
-
-
-- **Default:** `4.0`
-
-<br/>
-
-**Overhangs: Left Depth**
-
-The depth of overhangs for windows for the left facade.
-
-- **Name:** ``overhangs_left_depth``
-- **Type:** ``Double``
-
-- **Units:** ``ft``
-
-- **Required:** ``true``
-
-
-- **Default:** `0.0`
-
-<br/>
-
-**Overhangs: Left Distance to Top of Window**
-
-The overhangs distance to the top of window for the left facade.
-
-- **Name:** ``overhangs_left_distance_to_top_of_window``
-- **Type:** ``Double``
-
-- **Units:** ``ft``
-
-- **Required:** ``true``
-
-
-- **Default:** `0.0`
-
-<br/>
-
-**Overhangs: Left Distance to Bottom of Window**
-
-The overhangs distance to the bottom of window for the left facade.
-
-- **Name:** ``overhangs_left_distance_to_bottom_of_window``
-- **Type:** ``Double``
-
-- **Units:** ``ft``
-
-- **Required:** ``true``
-
-
-- **Default:** `4.0`
-
-<br/>
-
-**Overhangs: Right Depth**
-
-The depth of overhangs for windows for the right facade.
-
-- **Name:** ``overhangs_right_depth``
-- **Type:** ``Double``
-
-- **Units:** ``ft``
-
-- **Required:** ``true``
-
-
-- **Default:** `0.0`
-
-<br/>
-
-**Overhangs: Right Distance to Top of Window**
-
-The overhangs distance to the top of window for the right facade.
-
-- **Name:** ``overhangs_right_distance_to_top_of_window``
-- **Type:** ``Double``
-
-- **Units:** ``ft``
-
-- **Required:** ``true``
-
-
-- **Default:** `0.0`
-
-<br/>
-
-**Overhangs: Right Distance to Bottom of Window**
-
-The overhangs distance to the bottom of window for the right facade.
-
-- **Name:** ``overhangs_right_distance_to_bottom_of_window``
-- **Type:** ``Double``
-
-- **Units:** ``ft``
-
-- **Required:** ``true``
-
-
-- **Default:** `4.0`
-
-<br/>
-
-**Skylights: Front Roof Area**
-
-The amount of skylight area on the unit's front conditioned roof facade.
-
-- **Name:** ``skylight_area_front``
-- **Type:** ``Double``
-
-- **Units:** ``ft^2``
-
-- **Required:** ``true``
-
-
-- **Default:** `0.0`
-
-<br/>
-
-**Skylights: Back Roof Area**
-
-The amount of skylight area on the unit's back conditioned roof facade.
-
-- **Name:** ``skylight_area_back``
-- **Type:** ``Double``
-
-- **Units:** ``ft^2``
-
-- **Required:** ``true``
-
-
-- **Default:** `0.0`
-
-<br/>
-
-**Skylights: Left Roof Area**
-
-The amount of skylight area on the unit's left conditioned roof facade (when viewed from the front).
-
-- **Name:** ``skylight_area_left``
-- **Type:** ``Double``
-
-- **Units:** ``ft^2``
-
-- **Required:** ``true``
-
-
-- **Default:** `0.0`
-
-<br/>
-
-**Skylights: Right Roof Area**
-
-The amount of skylight area on the unit's right conditioned roof facade (when viewed from the front).
-
-- **Name:** ``skylight_area_right``
-- **Type:** ``Double``
-
-- **Units:** ``ft^2``
-
-- **Required:** ``true``
-
-
-- **Default:** `0.0`
-
-<br/>
-
-**Skylights: U-Factor**
-
-Full-assembly NFRC U-factor.
-
-- **Name:** ``skylight_ufactor``
-- **Type:** ``Double``
-
-- **Units:** ``Btu/hr-ft^2-R``
-
-- **Required:** ``true``
-
-
-- **Default:** `0.33`
-
-<br/>
-
-**Skylights: SHGC**
-
-Full-assembly NFRC solar heat gain coefficient.
-
-- **Name:** ``skylight_shgc``
-- **Type:** ``Double``
-
-- **Required:** ``true``
-
-
-- **Default:** `0.45`
-
-<br/>
-
-**Skylights: Storm Type**
-
-The type of storm, if present. If not provided, assumes there is no storm.
-
-- **Name:** ``skylight_storm_type``
-- **Type:** ``Choice``
-
-- **Required:** ``false``
-
-- **Choices:** `clear`, `low-e`
-
-
-<br/>
-
-**Doors: Area**
-
-The area of the opaque door(s).
-
-- **Name:** ``door_area``
-- **Type:** ``Double``
-
-- **Units:** ``ft^2``
-
-- **Required:** ``true``
-
-
-- **Default:** `20.0`
-
-<br/>
-
-**Doors: R-value**
-
-R-value of the opaque door(s).
-
-- **Name:** ``door_rvalue``
-- **Type:** ``Double``
-
-- **Units:** ``h-ft^2-R/Btu``
-
-- **Required:** ``true``
-
-
-- **Default:** `4.4`
-
-<br/>
-
-**Air Leakage: Leakiness Description**
-
-Qualitative description of infiltration. If provided, the Year Built of the home is required. Either provide this input or provide a numeric air leakage value below.
-
-- **Name:** ``air_leakage_leakiness_description``
-- **Type:** ``Choice``
-
-- **Required:** ``false``
-
-- **Choices:** `very tight`, `tight`, `average`, `leaky`, `very leaky`
-
-
-- **Default:** `average`
-
-<br/>
-
-**Air Leakage: Units**
-
-The unit of measure for the air leakage if providing a numeric air leakage value.
-
-- **Name:** ``air_leakage_units``
-- **Type:** ``Choice``
-
-- **Required:** ``false``
-
-- **Choices:** `ACH`, `CFM`, `ACHnatural`, `CFMnatural`, `EffectiveLeakageArea`
-
-
-<br/>
-
-**Air Leakage: House Pressure**
-
-The house pressure relative to outside if providing a numeric air leakage value. Required when units are ACH or CFM.
-
-- **Name:** ``air_leakage_house_pressure``
-- **Type:** ``Double``
-
-- **Units:** ``Pa``
-
-- **Required:** ``false``
-
-
-<br/>
-
-**Air Leakage: Value**
-
-Numeric air leakage value. For 'EffectiveLeakageArea', provide value in sq. in. If provided, overrides Leakiness Description input.
-
-- **Name:** ``air_leakage_value``
-- **Type:** ``Double``
-
-- **Required:** ``false``
-
-
-<br/>
-
-**Air Leakage: Type**
-
-Type of air leakage if providing a numeric air leakage value. If 'unit total', represents the total infiltration to the unit as measured by a compartmentalization test, in which case the air leakage value will be adjusted by the ratio of exterior envelope surface area to total envelope surface area. Otherwise, if 'unit exterior only', represents the infiltration to the unit from outside only as measured by a guarded test. Required when unit type is single-family attached or apartment unit.
-
-- **Name:** ``air_leakage_type``
-- **Type:** ``Choice``
-
-- **Required:** ``false``
-
-- **Choices:** `unit total`, `unit exterior only`
-
-
-<br/>
-
-**Air Leakage: Has Flue or Chimney in Conditioned Space**
-
-Presence of flue or chimney with combustion air from conditioned space; used for infiltration model. If not provided, the OS-HPXML default (see <a href='https://openstudio-hpxml.readthedocs.io/en/v1.11.0/workflow_inputs.html#flue-or-chimney'>Flue or Chimney</a>) is used.
-
-- **Name:** ``air_leakage_has_flue_or_chimney_in_conditioned_space``
-- **Type:** ``Boolean``
-
-- **Required:** ``false``
-
-
-<br/>
-
-**Heating System: Type**
-
-The type of heating system. Use 'none' if there is no heating system or if there is a heat pump serving a heating load.
-
-- **Name:** ``heating_system_type``
-- **Type:** ``Choice``
-
-- **Required:** ``true``
-
-- **Choices:** `none`, `Furnace`, `WallFurnace`, `FloorFurnace`, `Boiler`, `ElectricResistance`, `Stove`, `SpaceHeater`, `Fireplace`, `Shared Boiler w/ Baseboard`, `Shared Boiler w/ Ductless Fan Coil`
-
-
-- **Default:** `Furnace`
-
-<br/>
-
-**Heating System: Fuel Type**
-
-The fuel type of the heating system. Ignored for ElectricResistance.
-
-- **Name:** ``heating_system_fuel``
-- **Type:** ``Choice``
-
-- **Required:** ``true``
-
-- **Choices:** `electricity`, `natural gas`, `fuel oil`, `propane`, `wood`, `wood pellets`, `coal`
-
-
-- **Default:** `natural gas`
-
-<br/>
-
-**Heating System: Rated AFUE or Percent**
-
-The rated heating efficiency value of the heating system.
-
-- **Name:** ``heating_system_heating_efficiency``
-- **Type:** ``Double``
-
-- **Units:** ``Frac``
-
-- **Required:** ``true``
-
-
-- **Default:** `0.78`
-
-<br/>
-
-**Heating System: Heating Capacity**
-
-The output heating capacity of the heating system. If not provided, the OS-HPXML autosized default (see <a href='https://openstudio-hpxml.readthedocs.io/en/v1.11.0/workflow_inputs.html#hpxml-heating-systems'>HPXML Heating Systems</a>) is used.
-
-- **Name:** ``heating_system_heating_capacity``
-- **Type:** ``Double``
-
-- **Units:** ``Btu/hr``
-
-- **Required:** ``false``
-
-
-<br/>
-
-**Heating System: Heating Autosizing Factor**
-
-The capacity scaling factor applied to the auto-sizing methodology. If not provided, 1.0 is used.
-
-- **Name:** ``heating_system_heating_autosizing_factor``
-- **Type:** ``Double``
-
-- **Required:** ``false``
-
-
-<br/>
-
-**Heating System: Heating Autosizing Limit**
-
-The maximum capacity limit applied to the auto-sizing methodology. If not provided, no limit is used.
-
-- **Name:** ``heating_system_heating_autosizing_limit``
-- **Type:** ``Double``
-
-- **Units:** ``Btu/hr``
-
-- **Required:** ``false``
-
-
-<br/>
-
-**Heating System: Fraction Heat Load Served**
-
-The heating load served by the heating system.
-
-- **Name:** ``heating_system_fraction_heat_load_served``
-- **Type:** ``Double``
-
-- **Units:** ``Frac``
-
-- **Required:** ``true``
-
-
-- **Default:** `1.0`
-
-<br/>
-
-**Heating System: Pilot Light**
-
-The fuel usage of the pilot light. Applies only to Furnace, WallFurnace, FloorFurnace, Stove, Boiler, and Fireplace with non-electric fuel type. If not provided, assumes no pilot light.
-
-- **Name:** ``heating_system_pilot_light``
-- **Type:** ``Double``
-
-- **Units:** ``Btuh``
-
-- **Required:** ``false``
-
-
-<br/>
-
-**Heating System: Airflow Defect Ratio**
-
-The airflow defect ratio, defined as (InstalledAirflow - DesignAirflow) / DesignAirflow, of the heating system per ANSI/RESNET/ACCA Standard 310. A value of zero means no airflow defect. Applies only to Furnace. If not provided, assumes no defect.
-
-- **Name:** ``heating_system_airflow_defect_ratio``
-- **Type:** ``Double``
-
-- **Units:** ``Frac``
-
-- **Required:** ``false``
-
-
-<br/>
-
-**Cooling System: Type**
-
-The type of cooling system. Use 'none' if there is no cooling system or if there is a heat pump serving a cooling load.
-
-- **Name:** ``cooling_system_type``
-- **Type:** ``Choice``
-
-- **Required:** ``true``
-
-- **Choices:** `none`, `central air conditioner`, `room air conditioner`, `evaporative cooler`, `mini-split`, `packaged terminal air conditioner`
-
-
-- **Default:** `central air conditioner`
-
-<br/>
-
-**Cooling System: Cooling Compressor Type**
-
-The compressor type of the cooling system. Required for central air conditioner and mini-split.
-
-- **Name:** ``cooling_system_compressor_type``
-- **Type:** ``Choice``
-
-- **Required:** ``false``
-
-- **Choices:** `single stage`, `two stage`, `variable speed`
-
-
-<br/>
-
-**Cooling System: Efficiency Type**
-
-The efficiency type of the cooling system. System types central air conditioner and mini-split use SEER or SEER2. System types room air conditioner and packaged terminal air conditioner use EER or CEER. Ignored for system type evaporative cooler.
-
-- **Name:** ``cooling_system_cooling_efficiency_type``
-- **Type:** ``Choice``
-
-- **Required:** ``true``
-
-- **Choices:** `SEER`, `SEER2`, `EER`, `CEER`
-
-
-- **Default:** `SEER`
-
-<br/>
-
-**Cooling System: Efficiency**
-
-The rated efficiency value of the cooling system. Ignored for evaporative cooler.
-
-- **Name:** ``cooling_system_cooling_efficiency``
-- **Type:** ``Double``
-
-- **Required:** ``true``
-
-
-- **Default:** `13.0`
-
-<br/>
-
-**Cooling System: Cooling Capacity**
-
-The output cooling capacity of the cooling system. If not provided, the OS-HPXML autosized default (see <a href='https://openstudio-hpxml.readthedocs.io/en/v1.11.0/workflow_inputs.html#central-air-conditioner'>Central Air Conditioner</a>, <a href='https://openstudio-hpxml.readthedocs.io/en/v1.11.0/workflow_inputs.html#room-air-conditioner'>Room Air Conditioner</a>, <a href='https://openstudio-hpxml.readthedocs.io/en/v1.11.0/workflow_inputs.html#packaged-terminal-air-conditioner'>Packaged Terminal Air Conditioner</a>, <a href='https://openstudio-hpxml.readthedocs.io/en/v1.11.0/workflow_inputs.html#evaporative-cooler'>Evaporative Cooler</a>, <a href='https://openstudio-hpxml.readthedocs.io/en/v1.11.0/workflow_inputs.html#mini-split-air-conditioner'>Mini-Split Air Conditioner</a>) is used.
-
-- **Name:** ``cooling_system_cooling_capacity``
-- **Type:** ``Double``
-
-- **Units:** ``Btu/hr``
-
-- **Required:** ``false``
-
-
-<br/>
-
-**Cooling System: Cooling Autosizing Factor**
-
-The capacity scaling factor applied to the auto-sizing methodology. If not provided, 1.0 is used.
-
-- **Name:** ``cooling_system_cooling_autosizing_factor``
-- **Type:** ``Double``
-
-- **Required:** ``false``
-
-
-<br/>
-
-**Cooling System: Cooling Autosizing Limit**
-
-The maximum capacity limit applied to the auto-sizing methodology. If not provided, no limit is used.
-
-- **Name:** ``cooling_system_cooling_autosizing_limit``
-- **Type:** ``Double``
-
-- **Units:** ``Btu/hr``
-
-- **Required:** ``false``
-
-
-<br/>
-
-**Cooling System: Fraction Cool Load Served**
-
-The cooling load served by the cooling system.
-
-- **Name:** ``cooling_system_fraction_cool_load_served``
-- **Type:** ``Double``
-
-- **Units:** ``Frac``
-
-- **Required:** ``true``
-
-
-- **Default:** `1.0`
-
-<br/>
-
-**Cooling System: Is Ducted**
-
-Whether the cooling system is ducted or not. Only used for mini-split and evaporative cooler. It's assumed that central air conditioner is ducted, and room air conditioner and packaged terminal air conditioner are not ducted.
-
-- **Name:** ``cooling_system_is_ducted``
-- **Type:** ``Boolean``
-
-- **Required:** ``false``
-
-
-<br/>
-
-**Cooling System: Airflow Defect Ratio**
-
-The airflow defect ratio, defined as (InstalledAirflow - DesignAirflow) / DesignAirflow, of the cooling system per ANSI/RESNET/ACCA Standard 310. A value of zero means no airflow defect. Applies only to central air conditioner and ducted mini-split. If not provided, assumes no defect.
-
-- **Name:** ``cooling_system_airflow_defect_ratio``
-- **Type:** ``Double``
-
-- **Units:** ``Frac``
-
-- **Required:** ``false``
-
-
-<br/>
-
-**Cooling System: Charge Defect Ratio**
-
-The refrigerant charge defect ratio, defined as (InstalledCharge - DesignCharge) / DesignCharge, of the cooling system per ANSI/RESNET/ACCA Standard 310. A value of zero means no refrigerant charge defect. Applies only to central air conditioner and mini-split. If not provided, assumes no defect.
-
-- **Name:** ``cooling_system_charge_defect_ratio``
-- **Type:** ``Double``
-
-- **Units:** ``Frac``
-
-- **Required:** ``false``
-
-
-<br/>
-
-**Cooling System: Crankcase Heater Power Watts**
-
-Cooling system crankcase heater power consumption in Watts. Applies only to central air conditioner, room air conditioner, packaged terminal air conditioner and mini-split. If not provided, the OS-HPXML default (see <a href='https://openstudio-hpxml.readthedocs.io/en/v1.11.0/workflow_inputs.html#central-air-conditioner'>Central Air Conditioner</a>, <a href='https://openstudio-hpxml.readthedocs.io/en/v1.11.0/workflow_inputs.html#room-air-conditioner'>Room Air Conditioner</a>, <a href='https://openstudio-hpxml.readthedocs.io/en/v1.11.0/workflow_inputs.html#packaged-terminal-air-conditioner'>Packaged Terminal Air Conditioner</a>, <a href='https://openstudio-hpxml.readthedocs.io/en/v1.11.0/workflow_inputs.html#mini-split-air-conditioner'>Mini-Split Air Conditioner</a>) is used.
-
-- **Name:** ``cooling_system_crankcase_heater_watts``
-- **Type:** ``Double``
-
-- **Units:** ``W``
-
-- **Required:** ``false``
-
-
-<br/>
-
-**Cooling System: Integrated Heating System Fuel Type**
-
-The fuel type of the heating system integrated into cooling system. Only used for packaged terminal air conditioner and room air conditioner.
-
-- **Name:** ``cooling_system_integrated_heating_system_fuel``
-- **Type:** ``Choice``
-
-- **Required:** ``false``
-
-- **Choices:** `electricity`, `natural gas`, `fuel oil`, `propane`, `wood`, `wood pellets`, `coal`
-
-
-<br/>
-
-**Cooling System: Integrated Heating System Efficiency**
-
-The rated heating efficiency value of the heating system integrated into cooling system. Only used for packaged terminal air conditioner and room air conditioner.
-
-- **Name:** ``cooling_system_integrated_heating_system_efficiency_percent``
-- **Type:** ``Double``
-
-- **Units:** ``Frac``
-
-- **Required:** ``false``
-
-
-<br/>
-
-**Cooling System: Integrated Heating System Heating Capacity**
-
-The output heating capacity of the heating system integrated into cooling system. If not provided, the OS-HPXML autosized default (see <a href='https://openstudio-hpxml.readthedocs.io/en/v1.11.0/workflow_inputs.html#room-air-conditioner'>Room Air Conditioner</a>, <a href='https://openstudio-hpxml.readthedocs.io/en/v1.11.0/workflow_inputs.html#packaged-terminal-air-conditioner'>Packaged Terminal Air Conditioner</a>) is used. Only used for room air conditioner and packaged terminal air conditioner.
-
-- **Name:** ``cooling_system_integrated_heating_system_capacity``
-- **Type:** ``Double``
-
-- **Units:** ``Btu/hr``
-
-- **Required:** ``false``
-
-
-<br/>
-
-**Cooling System: Integrated Heating System Fraction Heat Load Served**
-
-The heating load served by the heating system integrated into cooling system. Only used for packaged terminal air conditioner and room air conditioner.
-
-- **Name:** ``cooling_system_integrated_heating_system_fraction_heat_load_served``
-- **Type:** ``Double``
-
-- **Units:** ``Frac``
-
-- **Required:** ``false``
-
-
-<br/>
-
-**Heat Pump: Type**
-
-The type of heat pump. Use 'none' if there is no heat pump.
-
-- **Name:** ``heat_pump_type``
-- **Type:** ``Choice``
-
-- **Required:** ``true``
-
-- **Choices:** `none`, `air-to-air`, `mini-split`, `ground-to-air`, `packaged terminal heat pump`, `room air conditioner with reverse cycle`
-
-
-- **Default:** `none`
-
-<br/>
-
-**Heat Pump: Cooling Compressor Type**
-
-The compressor type of the heat pump. Required for air-to-air, mini-split and ground-to-air.
-
-- **Name:** ``heat_pump_compressor_type``
-- **Type:** ``Choice``
-
-- **Required:** ``false``
-
-- **Choices:** `single stage`, `two stage`, `variable speed`
-
-
-<br/>
-
-**Heat Pump: Heating Efficiency Type**
-
-The heating efficiency type of heat pump. System types air-to-air and mini-split use HSPF or HSPF2. System types ground-to-air, packaged terminal heat pump and room air conditioner with reverse cycle use COP.
-
-- **Name:** ``heat_pump_heating_efficiency_type``
-- **Type:** ``Choice``
-
-- **Required:** ``true``
-
-- **Choices:** `HSPF`, `HSPF2`, `COP`
-
-
-- **Default:** `HSPF`
-
-<br/>
-
-**Heat Pump: Heating Efficiency**
-
-The rated heating efficiency value of the heat pump.
-
-- **Name:** ``heat_pump_heating_efficiency``
-- **Type:** ``Double``
-
-- **Required:** ``true``
-
-
-- **Default:** `7.7`
-
-<br/>
-
-**Heat Pump: Cooling Efficiency Type**
-
-The cooling efficiency type of heat pump. System types air-to-air and mini-split use SEER or SEER2. System types ground-to-air, packaged terminal heat pump and room air conditioner with reverse cycle use EER.
-
-- **Name:** ``heat_pump_cooling_efficiency_type``
-- **Type:** ``Choice``
-
-- **Required:** ``true``
-
-- **Choices:** `SEER`, `SEER2`, `EER`, `CEER`
-
-
-- **Default:** `SEER`
-
-<br/>
-
-**Heat Pump: Cooling Efficiency**
-
-The rated cooling efficiency value of the heat pump.
-
-- **Name:** ``heat_pump_cooling_efficiency``
-- **Type:** ``Double``
-
-- **Required:** ``true``
-
-
-- **Default:** `13.0`
-
-<br/>
-
-**Heat Pump: Heating Capacity**
-
-The output heating capacity of the heat pump. If not provided, the OS-HPXML autosized default (see <a href='https://openstudio-hpxml.readthedocs.io/en/v1.11.0/workflow_inputs.html#air-to-air-heat-pump'>Air-to-Air Heat Pump</a>, <a href='https://openstudio-hpxml.readthedocs.io/en/v1.11.0/workflow_inputs.html#mini-split-heat-pump'>Mini-Split Heat Pump</a>, <a href='https://openstudio-hpxml.readthedocs.io/en/v1.11.0/workflow_inputs.html#packaged-terminal-heat-pump'>Packaged Terminal Heat Pump</a>, <a href='https://openstudio-hpxml.readthedocs.io/en/v1.11.0/workflow_inputs.html#room-air-conditioner-w-reverse-cycle'>Room Air Conditioner w/ Reverse Cycle</a>, <a href='https://openstudio-hpxml.readthedocs.io/en/v1.11.0/workflow_inputs.html#ground-to-air-heat-pump'>Ground-to-Air Heat Pump</a>) is used.
-
-- **Name:** ``heat_pump_heating_capacity``
-- **Type:** ``Double``
-
-- **Units:** ``Btu/hr``
-
-- **Required:** ``false``
-
-
-<br/>
-
-**Heat Pump: Heating Autosizing Factor**
-
-The capacity scaling factor applied to the auto-sizing methodology. If not provided, 1.0 is used.
-
-- **Name:** ``heat_pump_heating_autosizing_factor``
-- **Type:** ``Double``
-
-- **Required:** ``false``
-
-
-<br/>
-
-**Heat Pump: Heating Autosizing Limit**
-
-The maximum capacity limit applied to the auto-sizing methodology. If not provided, no limit is used.
-
-- **Name:** ``heat_pump_heating_autosizing_limit``
-- **Type:** ``Double``
-
-- **Units:** ``Btu/hr``
-
-- **Required:** ``false``
-
-
-<br/>
-
-**Heat Pump: Heating Capacity Fraction at 17F**
-
-The output heating capacity of the heat pump at 17F divided by the above nominal heating capacity at 47F. Applies to all heat pump types except ground-to-air. If not provided, the OS-HPXML default (see <a href='https://openstudio-hpxml.readthedocs.io/en/v1.11.0/workflow_inputs.html#air-to-air-heat-pump'>Air-to-Air Heat Pump</a>, <a href='https://openstudio-hpxml.readthedocs.io/en/v1.11.0/workflow_inputs.html#mini-split-heat-pump'>Mini-Split Heat Pump</a>, <a href='https://openstudio-hpxml.readthedocs.io/en/v1.11.0/workflow_inputs.html#packaged-terminal-heat-pump'>Packaged Terminal Heat Pump</a>, <a href='https://openstudio-hpxml.readthedocs.io/en/v1.11.0/workflow_inputs.html#room-air-conditioner-w-reverse-cycle'>Room Air Conditioner w/ Reverse Cycle</a>) is used.
-
-- **Name:** ``heat_pump_heating_capacity_fraction_17_f``
-- **Type:** ``Double``
-
-- **Units:** ``Frac``
-
-- **Required:** ``false``
-
-
-<br/>
-
-**Heat Pump: Cooling Capacity**
-
-The output cooling capacity of the heat pump. If not provided, the OS-HPXML autosized default (see <a href='https://openstudio-hpxml.readthedocs.io/en/v1.11.0/workflow_inputs.html#air-to-air-heat-pump'>Air-to-Air Heat Pump</a>, <a href='https://openstudio-hpxml.readthedocs.io/en/v1.11.0/workflow_inputs.html#mini-split-heat-pump'>Mini-Split Heat Pump</a>, <a href='https://openstudio-hpxml.readthedocs.io/en/v1.11.0/workflow_inputs.html#packaged-terminal-heat-pump'>Packaged Terminal Heat Pump</a>, <a href='https://openstudio-hpxml.readthedocs.io/en/v1.11.0/workflow_inputs.html#room-air-conditioner-w-reverse-cycle'>Room Air Conditioner w/ Reverse Cycle</a>, <a href='https://openstudio-hpxml.readthedocs.io/en/v1.11.0/workflow_inputs.html#ground-to-air-heat-pump'>Ground-to-Air Heat Pump</a>) is used.
-
-- **Name:** ``heat_pump_cooling_capacity``
-- **Type:** ``Double``
-
-- **Units:** ``Btu/hr``
-
-- **Required:** ``false``
-
-
-<br/>
-
-**Heat Pump: Cooling Autosizing Factor**
-
-The capacity scaling factor applied to the auto-sizing methodology. If not provided, 1.0 is used.
-
-- **Name:** ``heat_pump_cooling_autosizing_factor``
-- **Type:** ``Double``
-
-- **Required:** ``false``
-
-
-<br/>
-
-**Heat Pump: Cooling Autosizing Limit**
-
-The maximum capacity limit applied to the auto-sizing methodology. If not provided, no limit is used.
-
-- **Name:** ``heat_pump_cooling_autosizing_limit``
-- **Type:** ``Double``
-
-- **Units:** ``Btu/hr``
-
-- **Required:** ``false``
-
-
-<br/>
-
-**Heat Pump: Fraction Heat Load Served**
-
-The heating load served by the heat pump.
-
-- **Name:** ``heat_pump_fraction_heat_load_served``
-- **Type:** ``Double``
-
-- **Units:** ``Frac``
-
-- **Required:** ``true``
-
-
-- **Default:** `1.0`
-
-<br/>
-
-**Heat Pump: Fraction Cool Load Served**
-
-The cooling load served by the heat pump.
-
-- **Name:** ``heat_pump_fraction_cool_load_served``
-- **Type:** ``Double``
-
-- **Units:** ``Frac``
-
-- **Required:** ``true``
-
-
-- **Default:** `1.0`
-
-<br/>
-
-**Heat Pump: Compressor Lockout Temperature**
-
-The temperature below which the heat pump compressor is disabled. If both this and Backup Heating Lockout Temperature are provided and use the same value, it essentially defines a switchover temperature (for, e.g., a dual-fuel heat pump). Applies to all heat pump types other than ground-to-air. If not provided, the OS-HPXML default (see <a href='https://openstudio-hpxml.readthedocs.io/en/v1.11.0/workflow_inputs.html#air-to-air-heat-pump'>Air-to-Air Heat Pump</a>, <a href='https://openstudio-hpxml.readthedocs.io/en/v1.11.0/workflow_inputs.html#mini-split-heat-pump'>Mini-Split Heat Pump</a>, <a href='https://openstudio-hpxml.readthedocs.io/en/v1.11.0/workflow_inputs.html#packaged-terminal-heat-pump'>Packaged Terminal Heat Pump</a>, <a href='https://openstudio-hpxml.readthedocs.io/en/v1.11.0/workflow_inputs.html#room-air-conditioner-w-reverse-cycle'>Room Air Conditioner w/ Reverse Cycle</a>) is used.
-
-- **Name:** ``heat_pump_compressor_lockout_temp``
-- **Type:** ``Double``
-
-- **Units:** ``F``
-
-- **Required:** ``false``
-
-
-<br/>
-
-**Heat Pump: Backup Type**
-
-The backup type of the heat pump. If 'integrated', represents e.g. built-in electric strip heat or dual-fuel integrated furnace. If 'separate', represents e.g. electric baseboard or boiler based on the Heating System 2 specified below. Use 'none' if there is no backup heating.
-
-- **Name:** ``heat_pump_backup_type``
-- **Type:** ``Choice``
-
-- **Required:** ``true``
-
-- **Choices:** `none`, `integrated`, `separate`
-
-
-- **Default:** `integrated`
-
-<br/>
-
-**Heat Pump: Backup Heating Autosizing Factor**
-
-The capacity scaling factor applied to the auto-sizing methodology if Backup Type is 'integrated'. If not provided, 1.0 is used. If Backup Type is 'separate', use Heating System 2: Heating Autosizing Factor.
-
-- **Name:** ``heat_pump_backup_heating_autosizing_factor``
-- **Type:** ``Double``
-
-- **Required:** ``false``
-
-
-<br/>
-
-**Heat Pump: Backup Heating Autosizing Limit**
-
-The maximum capacity limit applied to the auto-sizing methodology if Backup Type is 'integrated'. If not provided, no limit is used. If Backup Type is 'separate', use Heating System 2: Heating Autosizing Limit.
-
-- **Name:** ``heat_pump_backup_heating_autosizing_limit``
-- **Type:** ``Double``
-
-- **Units:** ``Btu/hr``
-
-- **Required:** ``false``
-
-
-<br/>
-
-**Heat Pump: Backup Fuel Type**
-
-The backup fuel type of the heat pump. Only applies if Backup Type is 'integrated'.
-
-- **Name:** ``heat_pump_backup_fuel``
-- **Type:** ``Choice``
-
-- **Required:** ``true``
-
-- **Choices:** `electricity`, `natural gas`, `fuel oil`, `propane`
-
-
-- **Default:** `electricity`
-
-<br/>
-
-**Heat Pump: Backup Rated Efficiency**
-
-The backup rated efficiency value of the heat pump. Percent for electricity fuel type. AFUE otherwise. Only applies if Backup Type is 'integrated'.
-
-- **Name:** ``heat_pump_backup_heating_efficiency``
-- **Type:** ``Double``
-
-- **Required:** ``true``
-
-
-- **Default:** `1.0`
-
-<br/>
-
-**Heat Pump: Backup Heating Capacity**
-
-The backup output heating capacity of the heat pump. If not provided, the OS-HPXML autosized default (see <a href='https://openstudio-hpxml.readthedocs.io/en/v1.11.0/workflow_inputs.html#backup'>Backup</a>) is used. Only applies if Backup Type is 'integrated'.
-
-- **Name:** ``heat_pump_backup_heating_capacity``
-- **Type:** ``Double``
-
-- **Units:** ``Btu/hr``
-
-- **Required:** ``false``
-
-
-<br/>
-
-**Heat Pump: Backup Heating Lockout Temperature**
-
-The temperature above which the heat pump backup system is disabled. If both this and Compressor Lockout Temperature are provided and use the same value, it essentially defines a switchover temperature (for, e.g., a dual-fuel heat pump). Applies for both Backup Type of 'integrated' and 'separate'. If not provided, the OS-HPXML default (see <a href='https://openstudio-hpxml.readthedocs.io/en/v1.11.0/workflow_inputs.html#backup'>Backup</a>) is used.
-
-- **Name:** ``heat_pump_backup_heating_lockout_temp``
-- **Type:** ``Double``
-
-- **Units:** ``F``
-
-- **Required:** ``false``
-
-
-<br/>
-
-**Heat Pump: Sizing Methodology**
-
-The auto-sizing methodology to use when the heat pump capacity is not provided. If not provided, the OS-HPXML default (see <a href='https://openstudio-hpxml.readthedocs.io/en/v1.11.0/workflow_inputs.html#hpxml-hvac-sizing-control'>HPXML HVAC Sizing Control</a>) is used.
-
-- **Name:** ``heat_pump_sizing_methodology``
-- **Type:** ``Choice``
-
-- **Required:** ``false``
-
-- **Choices:** `ACCA`, `HERS`, `MaxLoad`
-
-
-<br/>
-
-**Heat Pump: Backup Sizing Methodology**
-
-The auto-sizing methodology to use when the heat pump backup capacity is not provided. If not provided, the OS-HPXML default (see <a href='https://openstudio-hpxml.readthedocs.io/en/v1.11.0/workflow_inputs.html#hpxml-hvac-sizing-control'>HPXML HVAC Sizing Control</a>) is used.
-
-- **Name:** ``heat_pump_backup_sizing_methodology``
-- **Type:** ``Choice``
-
-- **Required:** ``false``
-
-- **Choices:** `emergency`, `supplemental`
-
-
-<br/>
-
-**Heat Pump: Is Ducted**
-
-Whether the heat pump is ducted or not. Only used for mini-split. It's assumed that air-to-air and ground-to-air are ducted, and packaged terminal heat pump and room air conditioner with reverse cycle are not ducted. If not provided, assumes not ducted.
-
-- **Name:** ``heat_pump_is_ducted``
-- **Type:** ``Boolean``
-
-- **Required:** ``false``
-
-
-<br/>
-
-**Heat Pump: Airflow Defect Ratio**
-
-The airflow defect ratio, defined as (InstalledAirflow - DesignAirflow) / DesignAirflow, of the heat pump per ANSI/RESNET/ACCA Standard 310. A value of zero means no airflow defect. Applies only to air-to-air, ducted mini-split, and ground-to-air. If not provided, assumes no defect.
-
-- **Name:** ``heat_pump_airflow_defect_ratio``
-- **Type:** ``Double``
-
-- **Units:** ``Frac``
-
-- **Required:** ``false``
-
-
-<br/>
-
-**Heat Pump: Charge Defect Ratio**
-
-The refrigerant charge defect ratio, defined as (InstalledCharge - DesignCharge) / DesignCharge, of the heat pump per ANSI/RESNET/ACCA Standard 310. A value of zero means no refrigerant charge defect. Applies to all heat pump types. If not provided, assumes no defect.
-
-- **Name:** ``heat_pump_charge_defect_ratio``
-- **Type:** ``Double``
-
-- **Units:** ``Frac``
-
-- **Required:** ``false``
-
-
-<br/>
-
-**Heat Pump: Crankcase Heater Power Watts**
-
-Heat Pump crankcase heater power consumption in Watts. Applies only to air-to-air, mini-split, packaged terminal heat pump and room air conditioner with reverse cycle. If not provided, the OS-HPXML default (see <a href='https://openstudio-hpxml.readthedocs.io/en/v1.11.0/workflow_inputs.html#air-to-air-heat-pump'>Air-to-Air Heat Pump</a>, <a href='https://openstudio-hpxml.readthedocs.io/en/v1.11.0/workflow_inputs.html#mini-split-heat-pump'>Mini-Split Heat Pump</a>, <a href='https://openstudio-hpxml.readthedocs.io/en/v1.11.0/workflow_inputs.html#packaged-terminal-heat-pump'>Packaged Terminal Heat Pump</a>, <a href='https://openstudio-hpxml.readthedocs.io/en/v1.11.0/workflow_inputs.html#room-air-conditioner-w-reverse-cycle'>Room Air Conditioner w/ Reverse Cycle</a>) is used.
-
-- **Name:** ``heat_pump_crankcase_heater_watts``
-- **Type:** ``Double``
-
-- **Units:** ``W``
-
-- **Required:** ``false``
-
-
-<br/>
-
-**Heat Pump: Pan Heater Power Watts**
-
-Heat Pump pan heater power consumption in Watts. Applies only to air-to-air and mini-split. If not provided, the OS-HPXML default (see <a href='https://openstudio-hpxml.readthedocs.io/en/v1.11.0/workflow_inputs.html#air-to-air-heat-pump'>Air-to-Air Heat Pump</a>, <a href='https://openstudio-hpxml.readthedocs.io/en/v1.11.0/workflow_inputs.html#mini-split-heat-pump'>Mini-Split Heat Pump</a>) is used.
-
-- **Name:** ``heat_pump_pan_heater_watts``
-- **Type:** ``Double``
-
-- **Units:** ``W``
-
-- **Required:** ``false``
-
-
-<br/>
-
-**Heat Pump: Pan Heater Control Type**
-
-Heat pump pan heater control type. If 'continuous', operates continuously when outdoor temperature is below 32F. If 'defrost mode', operates only during defrost mode when outdoor temperature is below 32F. Applies only to air-to-air and mini-split. If not provided, the OS-HPXML default (see <a href='https://openstudio-hpxml.readthedocs.io/en/v1.11.0/workflow_inputs.html#air-to-air-heat-pump'>Air-to-Air Heat Pump</a>, <a href='https://openstudio-hpxml.readthedocs.io/en/v1.11.0/workflow_inputs.html#mini-split-heat-pump'>Mini-Split Heat Pump</a>) is used.
-
-- **Name:** ``heat_pump_pan_heater_control_type``
-- **Type:** ``Choice``
-
-- **Required:** ``false``
-
-- **Choices:** `continuous`, `defrost mode`
-
-
-<br/>
-
-**HVAC Detailed Performance Data: Capacity Type**
-
-Type of capacity values for detailed performance data if available. Applies only to air-source HVAC systems (central and mini-split air conditioners, air-to-air and mini-split heat pumps).
-
-- **Name:** ``hvac_perf_data_capacity_type``
-- **Type:** ``Choice``
-
-- **Required:** ``false``
-
-- **Choices:** `Absolute capacities`, `Normalized capacity fractions`
-
-
-<br/>
-
-**HVAC Detailed Performance Data: Heating Outdoor Temperatures**
-
-Outdoor temperatures of heating detailed performance data if available. Applies only to air-source HVAC systems (air-to-air and mini-split heat pumps). Only certain outdoor temperatures are allowed, see the OS-HPXML documentation (<a href='https://openstudio-hpxml.readthedocs.io/en/v1.11.0/workflow_inputs.html#detailed-heating-performance-data'>Detailed Heating Performance Data</a>).
-
-- **Name:** ``hvac_perf_data_heating_outdoor_temperatures``
-- **Type:** ``String``
-
-- **Required:** ``false``
-
-
-<br/>
-
-**HVAC Detailed Performance Data: Heating Minimum Speed Capacities**
-
-Minimum speed capacities of heating detailed performance data if available, corresponding to the above outdoor temperatures. Applies only to two stage and variable speed air-source HVAC systems (air-to-air and mini-split heat pumps). Not all values are required, see the OS-HPXML documentation (<a href='https://openstudio-hpxml.readthedocs.io/en/v1.11.0/workflow_inputs.html#detailed-heating-performance-data'>Detailed Heating Performance Data</a>).
-
-- **Name:** ``hvac_perf_data_heating_min_speed_capacities``
-- **Type:** ``String``
-
-- **Required:** ``false``
-
-
-<br/>
-
-**HVAC Detailed Performance Data: Heating Nominal Speed Capacities**
-
-Nominal speed capacities of heating detailed performance data if available, corresponding to the above outdoor temperatures. Applies only to air-source HVAC systems (air-to-air and mini-split heat pumps). Not all values are required, see the OS-HPXML documentation (<a href='https://openstudio-hpxml.readthedocs.io/en/v1.11.0/workflow_inputs.html#detailed-heating-performance-data'>Detailed Heating Performance Data</a>).
-
-- **Name:** ``hvac_perf_data_heating_nom_speed_capacities``
-- **Type:** ``String``
-
-- **Required:** ``false``
-
-
-<br/>
-
-**HVAC Detailed Performance Data: Heating Maximum Speed Capacities**
-
-Maximum speed capacities of heating detailed performance data if available, corresponding to the above outdoor temperatures. Applies only to variable speed air-source HVAC systems (air-to-air and mini-split heat pumps). Not all values are required, see the OS-HPXML documentation (<a href='https://openstudio-hpxml.readthedocs.io/en/v1.11.0/workflow_inputs.html#detailed-heating-performance-data'>Detailed Heating Performance Data</a>).
-
-- **Name:** ``hvac_perf_data_heating_max_speed_capacities``
-- **Type:** ``String``
-
-- **Required:** ``false``
-
-
-<br/>
-
-**HVAC Detailed Performance Data: Heating Minimum Speed COPs**
-
-Minimum speed efficiency COP values of heating detailed performance data if available, corresponding to the above outdoor temperatures. Applies only to two stage and variable speed air-source HVAC systems (air-to-air and mini-split heat pumps). Not all values are required, see the OS-HPXML documentation (<a href='https://openstudio-hpxml.readthedocs.io/en/v1.11.0/workflow_inputs.html#detailed-heating-performance-data'>Detailed Heating Performance Data</a>).
-
-- **Name:** ``hvac_perf_data_heating_min_speed_cops``
-- **Type:** ``String``
-
-- **Required:** ``false``
-
-
-<br/>
-
-**HVAC Detailed Performance Data: Heating Nominal Speed COPs**
-
-Nominal speed efficiency COP values of heating detailed performance data if available, corresponding to the above outdoor temperatures. Applies only to air-source HVAC systems (air-to-air and mini-split heat pumps). Not all values are required, see the OS-HPXML documentation (<a href='https://openstudio-hpxml.readthedocs.io/en/v1.11.0/workflow_inputs.html#detailed-heating-performance-data'>Detailed Heating Performance Data</a>).
-
-- **Name:** ``hvac_perf_data_heating_nom_speed_cops``
-- **Type:** ``String``
-
-- **Required:** ``false``
-
-
-<br/>
-
-**HVAC Detailed Performance Data: Heating Maximum Speed COPs**
-
-Maximum speed efficiency COP values of heating detailed performance data if available, corresponding to the above outdoor temperatures. Applies only to variable speed air-source HVAC systems (air-to-air and mini-split heat pumps). Not all values are required, see the OS-HPXML documentation (<a href='https://openstudio-hpxml.readthedocs.io/en/v1.11.0/workflow_inputs.html#detailed-heating-performance-data'>Detailed Heating Performance Data</a>).
-
-- **Name:** ``hvac_perf_data_heating_max_speed_cops``
-- **Type:** ``String``
-
-- **Required:** ``false``
-
-
-<br/>
-
-**HVAC Detailed Performance Data: Cooling Outdoor Temperatures**
-
-Outdoor temperatures of cooling detailed performance data if available. Applies only to variable-speed air-source HVAC systems (central and mini-split air conditioners, air-to-air and mini-split heat pumps). Only certain outdoor temperatures are allowed, see the OS-HPXML documentation (<a href='https://openstudio-hpxml.readthedocs.io/en/v1.11.0/workflow_inputs.html#detailed-cooling-performance-data'>Detailed Cooling Performance Data</a>).
-
-- **Name:** ``hvac_perf_data_cooling_outdoor_temperatures``
-- **Type:** ``String``
-
-- **Required:** ``false``
-
-
-<br/>
-
-**HVAC Detailed Performance Data: Cooling Minimum Speed Capacities**
-
-Minimum speed capacities of cooling detailed performance data if available, corresponding to the above outdoor temperatures. Applies only to two stage and variable speed air-source HVAC systems (central and mini-split air conditioners, air-to-air and mini-split heat pumps). Not all values are required, see the OS-HPXML documentation (<a href='https://openstudio-hpxml.readthedocs.io/en/v1.11.0/workflow_inputs.html#detailed-cooling-performance-data'>Detailed Cooling Performance Data</a>).
-
-- **Name:** ``hvac_perf_data_cooling_min_speed_capacities``
-- **Type:** ``String``
-
-- **Required:** ``false``
-
-
-<br/>
-
-**HVAC Detailed Performance Data: Cooling Nominal Speed Capacities**
-
-Nominal speed capacities of cooling detailed performance data if available, corresponding to the above outdoor temperatures. Applies only to air-source HVAC systems (central and mini-split air conditioners, air-to-air and mini-split heat pumps). Not all values are required, see the OS-HPXML documentation (<a href='https://openstudio-hpxml.readthedocs.io/en/v1.11.0/workflow_inputs.html#detailed-cooling-performance-data'>Detailed Cooling Performance Data</a>).
-
-- **Name:** ``hvac_perf_data_cooling_nom_speed_capacities``
-- **Type:** ``String``
-
-- **Required:** ``false``
-
-
-<br/>
-
-**HVAC Detailed Performance Data: Cooling Maximum Speed Capacities**
-
-Maximum speed capacities of cooling detailed performance data if available, corresponding to the above outdoor temperatures. Applies only to variable speed air-source HVAC systems (central and mini-split air conditioners, air-to-air and mini-split heat pumps). Not all values are required, see the OS-HPXML documentation (<a href='https://openstudio-hpxml.readthedocs.io/en/v1.11.0/workflow_inputs.html#detailed-cooling-performance-data'>Detailed Cooling Performance Data</a>).
-
-- **Name:** ``hvac_perf_data_cooling_max_speed_capacities``
-- **Type:** ``String``
-
-- **Required:** ``false``
-
-
-<br/>
-
-**HVAC Detailed Performance Data: Cooling Minimum Speed COPs**
-
-Minimum speed efficiency COP values of cooling detailed performance data if available, corresponding to the above outdoor temperatures. Applies only to two stage and variable speed air-source HVAC systems (central and mini-split air conditioners, air-to-air and mini-split heat pumps). Not all values are required, see the OS-HPXML documentation (<a href='https://openstudio-hpxml.readthedocs.io/en/v1.11.0/workflow_inputs.html#detailed-cooling-performance-data'>Detailed Cooling Performance Data</a>).
-
-- **Name:** ``hvac_perf_data_cooling_min_speed_cops``
-- **Type:** ``String``
-
-- **Required:** ``false``
-
-
-<br/>
-
-**HVAC Detailed Performance Data: Cooling Nominal Speed COPs**
-
-Nominal speed efficiency COP values of cooling detailed performance data if available, corresponding to the above outdoor temperatures. Applies only to air-source HVAC systems (central and mini-split air conditioners, air-to-air and mini-split heat pumps). Not all values are required, see the OS-HPXML documentation (<a href='https://openstudio-hpxml.readthedocs.io/en/v1.11.0/workflow_inputs.html#detailed-cooling-performance-data'>Detailed Cooling Performance Data</a>).
-
-- **Name:** ``hvac_perf_data_cooling_nom_speed_cops``
-- **Type:** ``String``
-
-- **Required:** ``false``
-
-
-<br/>
-
-**HVAC Detailed Performance Data: Cooling Maximum Speed COPs**
-
-Maximum speed efficiency COP values of cooling detailed performance data if available, corresponding to the above outdoor temperatures. Applies only to variable speed air-source HVAC systems (central and mini-split air conditioners, air-to-air and mini-split heat pumps). Not all values are required, see the OS-HPXML documentation (<a href='https://openstudio-hpxml.readthedocs.io/en/v1.11.0/workflow_inputs.html#detailed-cooling-performance-data'>Detailed Cooling Performance Data</a>).
-
-- **Name:** ``hvac_perf_data_cooling_max_speed_cops``
-- **Type:** ``String``
-
-- **Required:** ``false``
-
-
-<br/>
-
-**Geothermal Loop: Configuration**
-
-Configuration of the geothermal loop. Only applies to ground-to-air heat pump type. If not provided, the OS-HPXML default (see <a href='https://openstudio-hpxml.readthedocs.io/en/v1.11.0/workflow_inputs.html#ground-to-air-heat-pump'>Ground-to-Air Heat Pump</a>) is used.
-
-- **Name:** ``geothermal_loop_configuration``
-- **Type:** ``Choice``
-
-- **Required:** ``false``
-
-- **Choices:** `none`, `vertical`
-
-
-<br/>
-
-**Geothermal Loop: Borefield Configuration**
-
-Borefield configuration of the geothermal loop. Only applies to ground-to-air heat pump type. If not provided, the OS-HPXML default (see <a href='https://openstudio-hpxml.readthedocs.io/en/v1.11.0/workflow_inputs.html#hpxml-geothermal-loops'>HPXML Geothermal Loops</a>) is used.
-
-- **Name:** ``geothermal_loop_borefield_configuration``
-- **Type:** ``Choice``
-
-- **Required:** ``false``
-
-- **Choices:** `Rectangle`, `Open Rectangle`, `C`, `L`, `U`, `Lopsided U`
-
-
-<br/>
-
-**Geothermal Loop: Loop Flow**
-
-Water flow rate through the geothermal loop. Only applies to ground-to-air heat pump type. If not provided, the OS-HPXML autosized default (see <a href='https://openstudio-hpxml.readthedocs.io/en/v1.11.0/workflow_inputs.html#hpxml-geothermal-loops'>HPXML Geothermal Loops</a>) is used.
-
-- **Name:** ``geothermal_loop_loop_flow``
-- **Type:** ``Double``
-
-- **Units:** ``gpm``
-
-- **Required:** ``false``
-
-
-<br/>
-
-**Geothermal Loop: Boreholes Count**
-
-Number of boreholes. Only applies to ground-to-air heat pump type. If not provided, the OS-HPXML autosized default (see <a href='https://openstudio-hpxml.readthedocs.io/en/v1.11.0/workflow_inputs.html#hpxml-geothermal-loops'>HPXML Geothermal Loops</a>) is used.
-
-- **Name:** ``geothermal_loop_boreholes_count``
-- **Type:** ``Integer``
-
-- **Units:** ``#``
-
-- **Required:** ``false``
-
-
-<br/>
-
-**Geothermal Loop: Boreholes Length**
-
-Average length of each borehole (vertical). Only applies to ground-to-air heat pump type. If not provided, the OS-HPXML autosized default (see <a href='https://openstudio-hpxml.readthedocs.io/en/v1.11.0/workflow_inputs.html#hpxml-geothermal-loops'>HPXML Geothermal Loops</a>) is used.
-
-- **Name:** ``geothermal_loop_boreholes_length``
-- **Type:** ``Double``
-
-- **Units:** ``ft``
-
-- **Required:** ``false``
-
-
-<br/>
-
-**Geothermal Loop: Boreholes Spacing**
-
-Distance between bores. Only applies to ground-to-air heat pump type. If not provided, the OS-HPXML default (see <a href='https://openstudio-hpxml.readthedocs.io/en/v1.11.0/workflow_inputs.html#hpxml-geothermal-loops'>HPXML Geothermal Loops</a>) is used.
-
-- **Name:** ``geothermal_loop_boreholes_spacing``
-- **Type:** ``Double``
-
-- **Units:** ``ft``
-
-- **Required:** ``false``
-
-
-<br/>
-
-**Geothermal Loop: Boreholes Diameter**
-
-Diameter of bores. Only applies to ground-to-air heat pump type. If not provided, the OS-HPXML default (see <a href='https://openstudio-hpxml.readthedocs.io/en/v1.11.0/workflow_inputs.html#hpxml-geothermal-loops'>HPXML Geothermal Loops</a>) is used.
-
-- **Name:** ``geothermal_loop_boreholes_diameter``
-- **Type:** ``Double``
-
-- **Units:** ``in``
-
-- **Required:** ``false``
-
-
-<br/>
-
-**Geothermal Loop: Grout Type**
-
-Grout type of the geothermal loop. Only applies to ground-to-air heat pump type. If not provided, the OS-HPXML default (see <a href='https://openstudio-hpxml.readthedocs.io/en/v1.11.0/workflow_inputs.html#hpxml-geothermal-loops'>HPXML Geothermal Loops</a>) is used.
-
-- **Name:** ``geothermal_loop_grout_type``
-- **Type:** ``Choice``
-
-- **Required:** ``false``
-
-- **Choices:** `standard`, `thermally enhanced`
-
-
-<br/>
-
-**Geothermal Loop: Pipe Type**
-
-Pipe type of the geothermal loop. Only applies to ground-to-air heat pump type. If not provided, the OS-HPXML default (see <a href='https://openstudio-hpxml.readthedocs.io/en/v1.11.0/workflow_inputs.html#hpxml-geothermal-loops'>HPXML Geothermal Loops</a>) is used.
-
-- **Name:** ``geothermal_loop_pipe_type``
-- **Type:** ``Choice``
-
-- **Required:** ``false``
-
-- **Choices:** `standard`, `thermally enhanced`
-
-
-<br/>
-
-**Geothermal Loop: Pipe Diameter**
-
-Pipe diameter of the geothermal loop. Only applies to ground-to-air heat pump type. If not provided, the OS-HPXML default (see <a href='https://openstudio-hpxml.readthedocs.io/en/v1.11.0/workflow_inputs.html#hpxml-geothermal-loops'>HPXML Geothermal Loops</a>) is used.
-
-- **Name:** ``geothermal_loop_pipe_diameter``
-- **Type:** ``Choice``
-
-- **Required:** ``false``
-
-- **Choices:** `3/4" pipe`, `1" pipe`, `1-1/4" pipe`
-
-
-<br/>
-
-**Heating System 2: Type**
-
-The type of the second heating system. If a heat pump is specified and the backup type is 'separate', this heating system represents 'separate' backup heating. For ducted heat pumps where the backup heating system is a 'Furnace', the backup would typically be characterized as 'integrated' in that the furnace and heat pump share the same distribution system and blower fan; a 'Furnace' as 'separate' backup to a ducted heat pump is not supported.
-
-- **Name:** ``heating_system_2_type``
-- **Type:** ``Choice``
-
-- **Required:** ``true``
-
-- **Choices:** `none`, `Furnace`, `WallFurnace`, `FloorFurnace`, `Boiler`, `ElectricResistance`, `Stove`, `SpaceHeater`, `Fireplace`
-
-
-- **Default:** `none`
-
-<br/>
-
-**Heating System 2: Fuel Type**
-
-The fuel type of the second heating system. Ignored for ElectricResistance.
-
-- **Name:** ``heating_system_2_fuel``
-- **Type:** ``Choice``
-
-- **Required:** ``true``
-
-- **Choices:** `electricity`, `natural gas`, `fuel oil`, `propane`, `wood`, `wood pellets`, `coal`
-
-
-- **Default:** `electricity`
-
-<br/>
-
-**Heating System 2: Rated AFUE or Percent**
-
-The rated heating efficiency value of the second heating system.
-
-- **Name:** ``heating_system_2_heating_efficiency``
-- **Type:** ``Double``
-
-- **Units:** ``Frac``
-
-- **Required:** ``true``
-
-
-- **Default:** `1.0`
-
-<br/>
-
-**Heating System 2: Heating Capacity**
-
-The output heating capacity of the second heating system. If not provided, the OS-HPXML autosized default (see <a href='https://openstudio-hpxml.readthedocs.io/en/v1.11.0/workflow_inputs.html#hpxml-heating-systems'>HPXML Heating Systems</a>) is used.
-
-- **Name:** ``heating_system_2_heating_capacity``
-- **Type:** ``Double``
-
-- **Units:** ``Btu/hr``
-
-- **Required:** ``false``
-
-
-<br/>
-
-**Heating System 2: Heating Autosizing Factor**
-
-The capacity scaling factor applied to the auto-sizing methodology. If not provided, 1.0 is used.
-
-- **Name:** ``heating_system_2_heating_autosizing_factor``
-- **Type:** ``Double``
-
-- **Required:** ``false``
-
-
-<br/>
-
-**Heating System 2: Heating Autosizing Limit**
-
-The maximum capacity limit applied to the auto-sizing methodology. If not provided, no limit is used.
-
-- **Name:** ``heating_system_2_heating_autosizing_limit``
-- **Type:** ``Double``
-
-- **Units:** ``Btu/hr``
-
-- **Required:** ``false``
-
-
-<br/>
-
-**Heating System 2: Fraction Heat Load Served**
-
-The heat load served fraction of the second heating system. Ignored if this heating system serves as a backup system for a heat pump.
-
-- **Name:** ``heating_system_2_fraction_heat_load_served``
-- **Type:** ``Double``
-
-- **Units:** ``Frac``
-
-- **Required:** ``true``
-
-
-- **Default:** `0.25`
-
-<br/>
-
-**HVAC Control: Heating Weekday Setpoint Schedule**
-
-Specify the constant or 24-hour comma-separated weekday heating setpoint schedule. Required unless a detailed CSV schedule is provided.
-
-- **Name:** ``hvac_control_heating_weekday_setpoint``
-- **Type:** ``String``
-
-- **Required:** ``false``
-
-
-<br/>
-
-**HVAC Control: Heating Weekend Setpoint Schedule**
-
-Specify the constant or 24-hour comma-separated weekend heating setpoint schedule. Required unless a detailed CSV schedule is provided.
-
-- **Name:** ``hvac_control_heating_weekend_setpoint``
-- **Type:** ``String``
-
-- **Required:** ``false``
-
-
-<br/>
-
-**HVAC Control: Cooling Weekday Setpoint Schedule**
-
-Specify the constant or 24-hour comma-separated weekday cooling setpoint schedule. Required unless a detailed CSV schedule is provided.
-
-- **Name:** ``hvac_control_cooling_weekday_setpoint``
-- **Type:** ``String``
-
-- **Required:** ``false``
-
-
-<br/>
-
-**HVAC Control: Cooling Weekend Setpoint Schedule**
-
-Specify the constant or 24-hour comma-separated weekend cooling setpoint schedule. Required unless a detailed CSV schedule is provided.
-
-- **Name:** ``hvac_control_cooling_weekend_setpoint``
-- **Type:** ``String``
-
-- **Required:** ``false``
-
-
-<br/>
-
-**HVAC Control: Heating Season Period**
-
-Enter a date range like 'Nov 1 - Jun 30'. If not provided, the OS-HPXML default (see <a href='https://openstudio-hpxml.readthedocs.io/en/v1.11.0/workflow_inputs.html#hpxml-hvac-control'>HPXML HVAC Control</a>) is used. Can also provide 'BuildingAmerica' to use automatic seasons from the Building America House Simulation Protocols.
-
-- **Name:** ``hvac_control_heating_season_period``
-- **Type:** ``String``
-
-- **Required:** ``false``
-
-
-<br/>
-
-**HVAC Control: Cooling Season Period**
-
-Enter a date range like 'Jun 1 - Oct 31'. If not provided, the OS-HPXML default (see <a href='https://openstudio-hpxml.readthedocs.io/en/v1.11.0/workflow_inputs.html#hpxml-hvac-control'>HPXML HVAC Control</a>) is used. Can also provide 'BuildingAmerica' to use automatic seasons from the Building America House Simulation Protocols.
-
-- **Name:** ``hvac_control_cooling_season_period``
-- **Type:** ``String``
-
-- **Required:** ``false``
-
-
-<br/>
-
-**HVAC Blower: Fan Efficiency**
-
-The blower fan efficiency at maximum fan speed. Applies only to split (not packaged) systems (i.e., applies to ducted systems as well as ductless mini-split systems). If not provided, the OS-HPXML default (see <a href='https://openstudio-hpxml.readthedocs.io/en/v1.11.0/workflow_inputs.html#hpxml-heating-systems'>HPXML Heating Systems</a>, <a href='https://openstudio-hpxml.readthedocs.io/en/v1.11.0/workflow_inputs.html#hpxml-cooling-systems'>HPXML Cooling Systems</a>, <a href='https://openstudio-hpxml.readthedocs.io/en/v1.11.0/workflow_inputs.html#hpxml-heat-pumps'>HPXML Heat Pumps</a>) is used.
-
-- **Name:** ``hvac_blower_fan_watts_per_cfm``
-- **Type:** ``Double``
-
-- **Units:** ``W/CFM``
-
-- **Required:** ``false``
-
-
-<br/>
-
-**Ducts: Leakage Units**
-
-The leakage units of the ducts.
-
-- **Name:** ``ducts_leakage_units``
-- **Type:** ``Choice``
-
-- **Required:** ``true``
-
-- **Choices:** `CFM25`, `CFM50`, `Percent`
-
-
-- **Default:** `Percent`
-
-<br/>
-
-**Ducts: Supply Leakage to Outside Value**
-
-The leakage value to outside for the supply ducts.
-
-- **Name:** ``ducts_supply_leakage_to_outside_value``
-- **Type:** ``Double``
-
-- **Required:** ``true``
-
-
-- **Default:** `0.1`
-
-<br/>
-
-**Ducts: Supply Location**
-
-The location of the supply ducts. If not provided, the OS-HPXML default (see <a href='https://openstudio-hpxml.readthedocs.io/en/v1.11.0/workflow_inputs.html#air-distribution'>Air Distribution</a>) is used.
-
-- **Name:** ``ducts_supply_location``
-- **Type:** ``Choice``
-
-- **Required:** ``false``
-
-- **Choices:** `conditioned space`, `basement - conditioned`, `basement - unconditioned`, `crawlspace`, `crawlspace - vented`, `crawlspace - unvented`, `crawlspace - conditioned`, `attic`, `attic - vented`, `attic - unvented`, `garage`, `exterior wall`, `under slab`, `roof deck`, `outside`, `other housing unit`, `other heated space`, `other multifamily buffer space`, `other non-freezing space`, `manufactured home belly`
-
-
-<br/>
-
-**Ducts: Supply Insulation R-Value**
-
-The nominal insulation r-value of the supply ducts excluding air films. Use 0 for uninsulated ducts.
-
-- **Name:** ``ducts_supply_insulation_r``
-- **Type:** ``Double``
-
-- **Units:** ``h-ft^2-R/Btu``
-
-- **Required:** ``true``
-
-
-- **Default:** `0.0`
-
-<br/>
-
-**Ducts: Supply Buried Insulation Level**
-
-Whether the supply ducts are buried in, e.g., attic loose-fill insulation. Partially buried ducts have insulation that does not cover the top of the ducts. Fully buried ducts have insulation that just covers the top of the ducts. Deeply buried ducts have insulation that continues above the top of the ducts.
-
-- **Name:** ``ducts_supply_buried_insulation_level``
-- **Type:** ``Choice``
-
-- **Required:** ``false``
-
-- **Choices:** `not buried`, `partially buried`, `fully buried`, `deeply buried`
-
-
-<br/>
-
-**Ducts: Supply Surface Area**
-
-The supply ducts surface area in the given location. If neither Surface Area nor Area Fraction provided, the OS-HPXML default (see <a href='https://openstudio-hpxml.readthedocs.io/en/v1.11.0/workflow_inputs.html#air-distribution'>Air Distribution</a>) is used.
-
-- **Name:** ``ducts_supply_surface_area``
-- **Type:** ``Double``
-
-- **Units:** ``ft^2``
-
-- **Required:** ``false``
-
-
-<br/>
-
-**Ducts: Supply Area Fraction**
-
-The fraction of supply ducts surface area in the given location. Only used if Surface Area is not provided. If the fraction is less than 1, the remaining duct area is assumed to be in conditioned space. If neither Surface Area nor Area Fraction provided, the OS-HPXML default (see <a href='https://openstudio-hpxml.readthedocs.io/en/v1.11.0/workflow_inputs.html#air-distribution'>Air Distribution</a>) is used.
-
-- **Name:** ``ducts_supply_surface_area_fraction``
-- **Type:** ``Double``
-
-- **Units:** ``frac``
-
-- **Required:** ``false``
-
-
-<br/>
-
-**Ducts: Supply Fraction Rectangular**
-
-The fraction of supply ducts that are rectangular (as opposed to round); this affects the duct effective R-value used for modeling. If not provided, the OS-HPXML default (see <a href='https://openstudio-hpxml.readthedocs.io/en/v1.11.0/workflow_inputs.html#air-distribution'>Air Distribution</a>) is used.
-
-- **Name:** ``ducts_supply_fraction_rectangular``
-- **Type:** ``Double``
-
-- **Units:** ``frac``
-
-- **Required:** ``false``
-
-
-<br/>
-
-**Ducts: Return Leakage to Outside Value**
-
-The leakage value to outside for the return ducts.
-
-- **Name:** ``ducts_return_leakage_to_outside_value``
-- **Type:** ``Double``
-
-- **Required:** ``true``
-
-
-- **Default:** `0.1`
-
-<br/>
-
-**Ducts: Return Location**
-
-The location of the return ducts. If not provided, the OS-HPXML default (see <a href='https://openstudio-hpxml.readthedocs.io/en/v1.11.0/workflow_inputs.html#air-distribution'>Air Distribution</a>) is used.
-
-- **Name:** ``ducts_return_location``
-- **Type:** ``Choice``
-
-- **Required:** ``false``
-
-- **Choices:** `conditioned space`, `basement - conditioned`, `basement - unconditioned`, `crawlspace`, `crawlspace - vented`, `crawlspace - unvented`, `crawlspace - conditioned`, `attic`, `attic - vented`, `attic - unvented`, `garage`, `exterior wall`, `under slab`, `roof deck`, `outside`, `other housing unit`, `other heated space`, `other multifamily buffer space`, `other non-freezing space`, `manufactured home belly`
-
-
-<br/>
-
-**Ducts: Return Insulation R-Value**
-
-The nominal insulation r-value of the return ducts excluding air films. Use 0 for uninsulated ducts.
-
-- **Name:** ``ducts_return_insulation_r``
-- **Type:** ``Double``
-
-- **Units:** ``h-ft^2-R/Btu``
-
-- **Required:** ``true``
-
-
-- **Default:** `0.0`
-
-<br/>
-
-**Ducts: Return Buried Insulation Level**
-
-Whether the return ducts are buried in, e.g., attic loose-fill insulation. Partially buried ducts have insulation that does not cover the top of the ducts. Fully buried ducts have insulation that just covers the top of the ducts. Deeply buried ducts have insulation that continues above the top of the ducts.
-
-- **Name:** ``ducts_return_buried_insulation_level``
-- **Type:** ``Choice``
-
-- **Required:** ``false``
-
-- **Choices:** `not buried`, `partially buried`, `fully buried`, `deeply buried`
-
-
-<br/>
-
-**Ducts: Return Surface Area**
-
-The return ducts surface area in the given location. If neither Surface Area nor Area Fraction provided, the OS-HPXML default (see <a href='https://openstudio-hpxml.readthedocs.io/en/v1.11.0/workflow_inputs.html#air-distribution'>Air Distribution</a>) is used.
-
-- **Name:** ``ducts_return_surface_area``
-- **Type:** ``Double``
-
-- **Units:** ``ft^2``
-
-- **Required:** ``false``
-
-
-<br/>
-
-**Ducts: Return Area Fraction**
-
-The fraction of return ducts surface area in the given location. Only used if Surface Area is not provided. If the fraction is less than 1, the remaining duct area is assumed to be in conditioned space. If neither Surface Area nor Area Fraction provided, the OS-HPXML default (see <a href='https://openstudio-hpxml.readthedocs.io/en/v1.11.0/workflow_inputs.html#air-distribution'>Air Distribution</a>) is used.
-
-- **Name:** ``ducts_return_surface_area_fraction``
-- **Type:** ``Double``
-
-- **Units:** ``frac``
-
-- **Required:** ``false``
-
-
-<br/>
-
-**Ducts: Number of Return Registers**
-
-The number of return registers of the ducts. Only used to calculate default return duct surface area. If not provided, the OS-HPXML default (see <a href='https://openstudio-hpxml.readthedocs.io/en/v1.11.0/workflow_inputs.html#air-distribution'>Air Distribution</a>) is used.
-
-- **Name:** ``ducts_number_of_return_registers``
-- **Type:** ``Integer``
-
-- **Units:** ``#``
-
-- **Required:** ``false``
-
-
-<br/>
-
-**Ducts: Return Fraction Rectangular**
-
-The fraction of return ducts that are rectangular (as opposed to round); this affects the duct effective R-value used for modeling. If not provided, the OS-HPXML default (see <a href='https://openstudio-hpxml.readthedocs.io/en/v1.11.0/workflow_inputs.html#air-distribution'>Air Distribution</a>) is used.
-
-- **Name:** ``ducts_return_fraction_rectangular``
-- **Type:** ``Double``
-
-- **Units:** ``frac``
-
-- **Required:** ``false``
-
-
-<br/>
-
-**Mechanical Ventilation: Fan Type**
-
-The type of the mechanical ventilation. Use 'none' if there is no mechanical ventilation system.
-
-- **Name:** ``mech_vent_fan_type``
-- **Type:** ``Choice``
-
-- **Required:** ``true``
-
-- **Choices:** `none`, `exhaust only`, `supply only`, `energy recovery ventilator`, `heat recovery ventilator`, `balanced`, `central fan integrated supply`
-
-
-- **Default:** `none`
-
-<br/>
-
-**Mechanical Ventilation: Flow Rate**
-
-The flow rate of the mechanical ventilation. If not provided, the OS-HPXML default (see <a href='https://openstudio-hpxml.readthedocs.io/en/v1.11.0/workflow_inputs.html#hpxml-mechanical-ventilation-fans'>HPXML Mechanical Ventilation Fans</a>) is used.
-
-- **Name:** ``mech_vent_flow_rate``
-- **Type:** ``Double``
-
-- **Units:** ``CFM``
-
-- **Required:** ``false``
-
-
-<br/>
-
-**Mechanical Ventilation: Hours In Operation**
-
-The hours in operation of the mechanical ventilation. If not provided, the OS-HPXML default (see <a href='https://openstudio-hpxml.readthedocs.io/en/v1.11.0/workflow_inputs.html#hpxml-mechanical-ventilation-fans'>HPXML Mechanical Ventilation Fans</a>) is used.
-
-- **Name:** ``mech_vent_hours_in_operation``
-- **Type:** ``Double``
-
-- **Units:** ``hrs/day``
-
-- **Required:** ``false``
-
-
-<br/>
-
-**Mechanical Ventilation: Total Recovery Efficiency Type**
-
-The total recovery efficiency type of the mechanical ventilation.
-
-- **Name:** ``mech_vent_recovery_efficiency_type``
-- **Type:** ``Choice``
-
-- **Required:** ``true``
-
-- **Choices:** `Unadjusted`, `Adjusted`
-
-
-- **Default:** `Unadjusted`
-
-<br/>
-
-**Mechanical Ventilation: Total Recovery Efficiency**
-
-The Unadjusted or Adjusted total recovery efficiency of the mechanical ventilation. Applies to energy recovery ventilator.
-
-- **Name:** ``mech_vent_total_recovery_efficiency``
-- **Type:** ``Double``
-
-- **Units:** ``Frac``
-
-- **Required:** ``true``
-
-
-- **Default:** `0.48`
-
-<br/>
-
-**Mechanical Ventilation: Sensible Recovery Efficiency**
-
-The Unadjusted or Adjusted sensible recovery efficiency of the mechanical ventilation. Applies to energy recovery ventilator and heat recovery ventilator.
-
-- **Name:** ``mech_vent_sensible_recovery_efficiency``
-- **Type:** ``Double``
-
-- **Units:** ``Frac``
-
-- **Required:** ``true``
-
-
-- **Default:** `0.72`
-
-<br/>
-
-**Mechanical Ventilation: Fan Power**
-
-The fan power of the mechanical ventilation. If not provided, the OS-HPXML default (see <a href='https://openstudio-hpxml.readthedocs.io/en/v1.11.0/workflow_inputs.html#hpxml-mechanical-ventilation-fans'>HPXML Mechanical Ventilation Fans</a>) is used.
-
-- **Name:** ``mech_vent_fan_power``
-- **Type:** ``Double``
-
-- **Units:** ``W``
-
-- **Required:** ``false``
-
-
-<br/>
-
-**Mechanical Ventilation: Number of Units Served**
-
-Number of dwelling units served by the mechanical ventilation system. Must be 1 if single-family detached. Used to apportion flow rate and fan power to the unit.
-
-- **Name:** ``mech_vent_num_units_served``
-- **Type:** ``Integer``
-
-- **Units:** ``#``
-
-- **Required:** ``true``
-
-
-- **Default:** `1`
-
-<br/>
-
-**Shared Mechanical Ventilation: Fraction Recirculation**
-
-Fraction of the total supply air that is recirculated, with the remainder assumed to be outdoor air. The value must be 0 for exhaust only systems. Required for a shared mechanical ventilation system.
-
-- **Name:** ``mech_vent_shared_frac_recirculation``
-- **Type:** ``Double``
-
-- **Units:** ``Frac``
-
-- **Required:** ``false``
-
-
-<br/>
-
-**Shared Mechanical Ventilation: Preheating Fuel**
-
-Fuel type of the preconditioning heating equipment. Only used for a shared mechanical ventilation system. If not provided, assumes no preheating.
-
-- **Name:** ``mech_vent_shared_preheating_fuel``
-- **Type:** ``Choice``
-
-- **Required:** ``false``
-
-- **Choices:** `electricity`, `natural gas`, `fuel oil`, `propane`, `wood`, `wood pellets`, `coal`
-
-
-<br/>
-
-**Shared Mechanical Ventilation: Preheating Efficiency**
-
-Efficiency of the preconditioning heating equipment. Only used for a shared mechanical ventilation system. If not provided, assumes no preheating.
-
-- **Name:** ``mech_vent_shared_preheating_efficiency``
-- **Type:** ``Double``
-
-- **Units:** ``COP``
-
-- **Required:** ``false``
-
-
-<br/>
-
-**Shared Mechanical Ventilation: Preheating Fraction Ventilation Heat Load Served**
-
-Fraction of heating load introduced by the shared ventilation system that is met by the preconditioning heating equipment. If not provided, assumes no preheating.
-
-- **Name:** ``mech_vent_shared_preheating_fraction_heat_load_served``
-- **Type:** ``Double``
-
-- **Units:** ``Frac``
-
-- **Required:** ``false``
-
-
-<br/>
-
-**Shared Mechanical Ventilation: Precooling Fuel**
-
-Fuel type of the preconditioning cooling equipment. Only used for a shared mechanical ventilation system. If not provided, assumes no precooling.
-
-- **Name:** ``mech_vent_shared_precooling_fuel``
-- **Type:** ``Choice``
-
-- **Required:** ``false``
-
-- **Choices:** `electricity`
-
-
-<br/>
-
-**Shared Mechanical Ventilation: Precooling Efficiency**
-
-Efficiency of the preconditioning cooling equipment. Only used for a shared mechanical ventilation system. If not provided, assumes no precooling.
-
-- **Name:** ``mech_vent_shared_precooling_efficiency``
-- **Type:** ``Double``
-
-- **Units:** ``COP``
-
-- **Required:** ``false``
-
-
-<br/>
-
-**Shared Mechanical Ventilation: Precooling Fraction Ventilation Cool Load Served**
-
-Fraction of cooling load introduced by the shared ventilation system that is met by the preconditioning cooling equipment. If not provided, assumes no precooling.
-
-- **Name:** ``mech_vent_shared_precooling_fraction_cool_load_served``
-- **Type:** ``Double``
-
-- **Units:** ``Frac``
-
-- **Required:** ``false``
-
-
-<br/>
-
-**Mechanical Ventilation 2: Fan Type**
-
-The type of the second mechanical ventilation. Use 'none' if there is no second mechanical ventilation system.
-
-- **Name:** ``mech_vent_2_fan_type``
-- **Type:** ``Choice``
-
-- **Required:** ``true``
-
-- **Choices:** `none`, `exhaust only`, `supply only`, `energy recovery ventilator`, `heat recovery ventilator`, `balanced`
-
-
-- **Default:** `none`
-
-<br/>
-
-**Mechanical Ventilation 2: Flow Rate**
-
-The flow rate of the second mechanical ventilation.
-
-- **Name:** ``mech_vent_2_flow_rate``
-- **Type:** ``Double``
-
-- **Units:** ``CFM``
-
-- **Required:** ``true``
-
-
-- **Default:** `110.0`
-
-<br/>
-
-**Mechanical Ventilation 2: Hours In Operation**
-
-The hours in operation of the second mechanical ventilation.
-
-- **Name:** ``mech_vent_2_hours_in_operation``
-- **Type:** ``Double``
-
-- **Units:** ``hrs/day``
-
-- **Required:** ``true``
-
-
-- **Default:** `24.0`
-
-<br/>
-
-**Mechanical Ventilation 2: Total Recovery Efficiency Type**
-
-The total recovery efficiency type of the second mechanical ventilation.
-
-- **Name:** ``mech_vent_2_recovery_efficiency_type``
-- **Type:** ``Choice``
-
-- **Required:** ``true``
-
-- **Choices:** `Unadjusted`, `Adjusted`
-
-
-- **Default:** `Unadjusted`
-
-<br/>
-
-**Mechanical Ventilation 2: Total Recovery Efficiency**
-
-The Unadjusted or Adjusted total recovery efficiency of the second mechanical ventilation. Applies to energy recovery ventilator.
-
-- **Name:** ``mech_vent_2_total_recovery_efficiency``
-- **Type:** ``Double``
-
-- **Units:** ``Frac``
-
-- **Required:** ``true``
-
-
-- **Default:** `0.48`
-
-<br/>
-
-**Mechanical Ventilation 2: Sensible Recovery Efficiency**
-
-The Unadjusted or Adjusted sensible recovery efficiency of the second mechanical ventilation. Applies to energy recovery ventilator and heat recovery ventilator.
-
-- **Name:** ``mech_vent_2_sensible_recovery_efficiency``
-- **Type:** ``Double``
-
-- **Units:** ``Frac``
-
-- **Required:** ``true``
-
-
-- **Default:** `0.72`
-
-<br/>
-
-**Mechanical Ventilation 2: Fan Power**
-
-The fan power of the second mechanical ventilation.
-
-- **Name:** ``mech_vent_2_fan_power``
-- **Type:** ``Double``
-
-- **Units:** ``W``
-
-- **Required:** ``true``
-
-
-- **Default:** `30.0`
-
-<br/>
-
-**Kitchen Fans: Quantity**
-
-The quantity of the kitchen fans. If not provided, the OS-HPXML default (see <a href='https://openstudio-hpxml.readthedocs.io/en/v1.11.0/workflow_inputs.html#hpxml-local-ventilation-fans'>HPXML Local Ventilation Fans</a>) is used.
-
-- **Name:** ``kitchen_fans_quantity``
-- **Type:** ``Integer``
-
-- **Units:** ``#``
-
-- **Required:** ``false``
-
-
-<br/>
-
-**Kitchen Fans: Flow Rate**
-
-The flow rate of the kitchen fan. If not provided, the OS-HPXML default (see <a href='https://openstudio-hpxml.readthedocs.io/en/v1.11.0/workflow_inputs.html#hpxml-local-ventilation-fans'>HPXML Local Ventilation Fans</a>) is used.
-
-- **Name:** ``kitchen_fans_flow_rate``
-- **Type:** ``Double``
-
-- **Units:** ``CFM``
-
-- **Required:** ``false``
-
-
-<br/>
-
-**Kitchen Fans: Hours In Operation**
-
-The hours in operation of the kitchen fan. If not provided, the OS-HPXML default (see <a href='https://openstudio-hpxml.readthedocs.io/en/v1.11.0/workflow_inputs.html#hpxml-local-ventilation-fans'>HPXML Local Ventilation Fans</a>) is used.
-
-- **Name:** ``kitchen_fans_hours_in_operation``
-- **Type:** ``Double``
-
-- **Units:** ``hrs/day``
-
-- **Required:** ``false``
-
-
-<br/>
-
-**Kitchen Fans: Fan Power**
-
-The fan power of the kitchen fan. If not provided, the OS-HPXML default (see <a href='https://openstudio-hpxml.readthedocs.io/en/v1.11.0/workflow_inputs.html#hpxml-local-ventilation-fans'>HPXML Local Ventilation Fans</a>) is used.
-
-- **Name:** ``kitchen_fans_power``
-- **Type:** ``Double``
-
-- **Units:** ``W``
-
-- **Required:** ``false``
-
-
-<br/>
-
-**Kitchen Fans: Start Hour**
-
-The start hour of the kitchen fan. If not provided, the OS-HPXML default (see <a href='https://openstudio-hpxml.readthedocs.io/en/v1.11.0/workflow_inputs.html#hpxml-local-ventilation-fans'>HPXML Local Ventilation Fans</a>) is used.
-
-- **Name:** ``kitchen_fans_start_hour``
-- **Type:** ``Integer``
-
-- **Units:** ``hr``
-
-- **Required:** ``false``
-
-
-<br/>
-
-**Bathroom Fans: Quantity**
-
-The quantity of the bathroom fans. If not provided, the OS-HPXML default (see <a href='https://openstudio-hpxml.readthedocs.io/en/v1.11.0/workflow_inputs.html#hpxml-local-ventilation-fans'>HPXML Local Ventilation Fans</a>) is used.
-
-- **Name:** ``bathroom_fans_quantity``
-- **Type:** ``Integer``
-
-- **Units:** ``#``
-
-- **Required:** ``false``
-
-
-<br/>
-
-**Bathroom Fans: Flow Rate**
-
-The flow rate of the bathroom fans. If not provided, the OS-HPXML default (see <a href='https://openstudio-hpxml.readthedocs.io/en/v1.11.0/workflow_inputs.html#hpxml-local-ventilation-fans'>HPXML Local Ventilation Fans</a>) is used.
-
-- **Name:** ``bathroom_fans_flow_rate``
-- **Type:** ``Double``
-
-- **Units:** ``CFM``
-
-- **Required:** ``false``
-
-
-<br/>
-
-**Bathroom Fans: Hours In Operation**
-
-The hours in operation of the bathroom fans. If not provided, the OS-HPXML default (see <a href='https://openstudio-hpxml.readthedocs.io/en/v1.11.0/workflow_inputs.html#hpxml-local-ventilation-fans'>HPXML Local Ventilation Fans</a>) is used.
-
-- **Name:** ``bathroom_fans_hours_in_operation``
-- **Type:** ``Double``
-
-- **Units:** ``hrs/day``
-
-- **Required:** ``false``
-
-
-<br/>
-
-**Bathroom Fans: Fan Power**
-
-The fan power of the bathroom fans. If not provided, the OS-HPXML default (see <a href='https://openstudio-hpxml.readthedocs.io/en/v1.11.0/workflow_inputs.html#hpxml-local-ventilation-fans'>HPXML Local Ventilation Fans</a>) is used.
-
-- **Name:** ``bathroom_fans_power``
-- **Type:** ``Double``
-
-- **Units:** ``W``
-
-- **Required:** ``false``
-
-
-<br/>
-
-**Bathroom Fans: Start Hour**
-
-The start hour of the bathroom fans. If not provided, the OS-HPXML default (see <a href='https://openstudio-hpxml.readthedocs.io/en/v1.11.0/workflow_inputs.html#hpxml-local-ventilation-fans'>HPXML Local Ventilation Fans</a>) is used.
-
-- **Name:** ``bathroom_fans_start_hour``
-- **Type:** ``Integer``
-
-- **Units:** ``hr``
-
-- **Required:** ``false``
-
-
-<br/>
-
-**Whole House Fan: Present**
-
-Whether there is a whole house fan.
-
-- **Name:** ``whole_house_fan_present``
-- **Type:** ``Boolean``
-
-- **Required:** ``true``
-
-
-<br/>
-
-**Whole House Fan: Flow Rate**
-
-The flow rate of the whole house fan. If not provided, the OS-HPXML default (see <a href='https://openstudio-hpxml.readthedocs.io/en/v1.11.0/workflow_inputs.html#hpxml-whole-house-fans'>HPXML Whole House Fans</a>) is used.
-
-- **Name:** ``whole_house_fan_flow_rate``
-- **Type:** ``Double``
-
-- **Units:** ``CFM``
-
-- **Required:** ``false``
-
-
-<br/>
-
-**Whole House Fan: Fan Power**
-
-The fan power of the whole house fan. If not provided, the OS-HPXML default (see <a href='https://openstudio-hpxml.readthedocs.io/en/v1.11.0/workflow_inputs.html#hpxml-whole-house-fans'>HPXML Whole House Fans</a>) is used.
-
-- **Name:** ``whole_house_fan_power``
-- **Type:** ``Double``
-
-- **Units:** ``W``
-
-- **Required:** ``false``
-
-
-<br/>
-
-**Water Heater: Type**
-
-The type of water heater. Use 'none' if there is no water heater.
-
-- **Name:** ``water_heater_type``
-- **Type:** ``Choice``
-
-- **Required:** ``true``
-
-- **Choices:** `none`, `storage water heater`, `instantaneous water heater`, `heat pump water heater`, `space-heating boiler with storage tank`, `space-heating boiler with tankless coil`
-
-
-- **Default:** `storage water heater`
-
-<br/>
-
-**Water Heater: Fuel Type**
-
-The fuel type of water heater. Ignored for heat pump water heater.
-
-- **Name:** ``water_heater_fuel_type``
-- **Type:** ``Choice``
-
-- **Required:** ``true``
-
-- **Choices:** `electricity`, `natural gas`, `fuel oil`, `propane`, `wood`, `coal`
-
-
-- **Default:** `natural gas`
-
-<br/>
-
-**Water Heater: Location**
-
-The location of water heater. If not provided, the OS-HPXML default (see <a href='https://openstudio-hpxml.readthedocs.io/en/v1.11.0/workflow_inputs.html#hpxml-water-heating-systems'>HPXML Water Heating Systems</a>) is used.
-
-- **Name:** ``water_heater_location``
-- **Type:** ``Choice``
-
-- **Required:** ``false``
-
-- **Choices:** `conditioned space`, `basement - conditioned`, `basement - unconditioned`, `garage`, `attic`, `attic - vented`, `attic - unvented`, `crawlspace`, `crawlspace - vented`, `crawlspace - unvented`, `crawlspace - conditioned`, `other exterior`, `other housing unit`, `other heated space`, `other multifamily buffer space`, `other non-freezing space`
-
-
-<br/>
-
-**Water Heater: Tank Volume**
-
-Nominal volume of water heater tank. If not provided, the OS-HPXML default (see <a href='https://openstudio-hpxml.readthedocs.io/en/v1.11.0/workflow_inputs.html#conventional-storage'>Conventional Storage</a>, <a href='https://openstudio-hpxml.readthedocs.io/en/v1.11.0/workflow_inputs.html#heat-pump'>Heat Pump</a>, <a href='https://openstudio-hpxml.readthedocs.io/en/v1.11.0/workflow_inputs.html#combi-boiler-w-storage'>Combi Boiler w/ Storage</a>) is used.
-
-- **Name:** ``water_heater_tank_volume``
-- **Type:** ``Double``
-
-- **Units:** ``gal``
-
-- **Required:** ``false``
-
-
-<br/>
-
-**Water Heater: Efficiency Type**
-
-The efficiency type of water heater. Does not apply to space-heating boilers.
-
-- **Name:** ``water_heater_efficiency_type``
-- **Type:** ``Choice``
-
-- **Required:** ``true``
-
-- **Choices:** `EnergyFactor`, `UniformEnergyFactor`
-
-
-- **Default:** `EnergyFactor`
-
-<br/>
-
-**Water Heater: Efficiency**
-
-Rated Energy Factor or Uniform Energy Factor. Does not apply to space-heating boilers.
-
-- **Name:** ``water_heater_efficiency``
-- **Type:** ``Double``
-
-- **Required:** ``true``
-
-
-- **Default:** `0.67`
-
-<br/>
-
-**Water Heater: Usage Bin**
-
-The usage of the water heater. Only applies if Efficiency Type is UniformEnergyFactor and Type is not instantaneous water heater. Does not apply to space-heating boilers. If not provided, the OS-HPXML default (see <a href='https://openstudio-hpxml.readthedocs.io/en/v1.11.0/workflow_inputs.html#conventional-storage'>Conventional Storage</a>, <a href='https://openstudio-hpxml.readthedocs.io/en/v1.11.0/workflow_inputs.html#heat-pump'>Heat Pump</a>) is used.
-
-- **Name:** ``water_heater_usage_bin``
-- **Type:** ``Choice``
-
-- **Required:** ``false``
-
-- **Choices:** `very small`, `low`, `medium`, `high`
-
-
-<br/>
-
-**Water Heater: Recovery Efficiency**
-
-Ratio of energy delivered to water heater to the energy content of the fuel consumed by the water heater. Only used for non-electric storage water heaters. If not provided, the OS-HPXML default (see <a href='https://openstudio-hpxml.readthedocs.io/en/v1.11.0/workflow_inputs.html#conventional-storage'>Conventional Storage</a>) is used.
-
-- **Name:** ``water_heater_recovery_efficiency``
-- **Type:** ``Double``
-
-- **Units:** ``Frac``
-
-- **Required:** ``false``
-
-
-<br/>
-
-**Water Heater: Heating Capacity**
-
-Heating capacity. Only applies to storage water heater and heat pump water heater (compressor). If not provided, the OS-HPXML default (see <a href='https://openstudio-hpxml.readthedocs.io/en/v1.11.0/workflow_inputs.html#conventional-storage'>Conventional Storage</a>, <a href='https://openstudio-hpxml.readthedocs.io/en/v1.11.0/workflow_inputs.html#heat-pump'>Heat Pump</a>) is used.
-
-- **Name:** ``water_heater_heating_capacity``
-- **Type:** ``Double``
-
-- **Units:** ``Btu/hr``
-
-- **Required:** ``false``
-
-
-<br/>
-
-**Water Heater: Backup Heating Capacity**
-
-Backup heating capacity for a heat pump water heater. If not provided, the OS-HPXML default (see <a href='https://openstudio-hpxml.readthedocs.io/en/v1.11.0/workflow_inputs.html#heat-pump'>Heat Pump</a>) is used.
-
-- **Name:** ``water_heater_backup_heating_capacity``
-- **Type:** ``Double``
-
-- **Units:** ``Btu/hr``
-
-- **Required:** ``false``
-
-
-<br/>
-
-**Water Heater: Standby Loss**
-
-The standby loss of water heater. Only applies to space-heating boilers. If not provided, the OS-HPXML default (see <a href='https://openstudio-hpxml.readthedocs.io/en/v1.11.0/workflow_inputs.html#combi-boiler-w-storage'>Combi Boiler w/ Storage</a>) is used.
-
-- **Name:** ``water_heater_standby_loss``
-- **Type:** ``Double``
-
-- **Units:** ``F/hr``
-
-- **Required:** ``false``
-
-
-<br/>
-
-**Water Heater: Jacket R-value**
-
-The jacket R-value of water heater. Doesn't apply to instantaneous water heater or space-heating boiler with tankless coil. If not provided, defaults to no jacket insulation.
-
-- **Name:** ``water_heater_jacket_rvalue``
-- **Type:** ``Double``
-
-- **Units:** ``h-ft^2-R/Btu``
-
-- **Required:** ``false``
-
-
-<br/>
-
-**Water Heater: Setpoint Temperature**
-
-The setpoint temperature of water heater. If not provided, the OS-HPXML default (see <a href='https://openstudio-hpxml.readthedocs.io/en/v1.11.0/workflow_inputs.html#hpxml-water-heating-systems'>HPXML Water Heating Systems</a>) is used.
-
-- **Name:** ``water_heater_setpoint_temperature``
-- **Type:** ``Double``
-
-- **Units:** ``F``
-
-- **Required:** ``false``
-
-
-<br/>
-
-**Water Heater: Number of Bedrooms Served**
-
-Number of bedrooms served (directly or indirectly) by the water heater. Only needed if single-family attached or apartment unit and it is a shared water heater serving multiple dwelling units. Used to apportion water heater tank losses to the unit.
-
-- **Name:** ``water_heater_num_bedrooms_served``
-- **Type:** ``Integer``
-
-- **Units:** ``#``
-
-- **Required:** ``false``
-
-
-<br/>
-
-**Water Heater: Uses Desuperheater**
-
-Requires that the dwelling unit has a air-to-air, mini-split, or ground-to-air heat pump or a central air conditioner or mini-split air conditioner. If not provided, assumes no desuperheater.
-
-- **Name:** ``water_heater_uses_desuperheater``
-- **Type:** ``Boolean``
-
-- **Required:** ``false``
-
-
-<br/>
-
-**Water Heater: Tank Type**
-
-Type of tank model to use. The 'stratified' tank generally provide more accurate results, but may significantly increase run time. Applies only to storage water heater. If not provided, the OS-HPXML default (see <a href='https://openstudio-hpxml.readthedocs.io/en/v1.11.0/workflow_inputs.html#conventional-storage'>Conventional Storage</a>) is used.
-
-- **Name:** ``water_heater_tank_model_type``
-- **Type:** ``Choice``
-
-- **Required:** ``false``
-
-- **Choices:** `mixed`, `stratified`
-
-
-<br/>
-
-**Water Heater: Operating Mode**
-
-The water heater operating mode. The 'heat pump only' option only uses the heat pump, while 'hybrid/auto' allows the backup electric resistance to come on in high demand situations. This is ignored if a scheduled operating mode type is selected. Applies only to heat pump water heater. If not provided, the OS-HPXML default (see <a href='https://openstudio-hpxml.readthedocs.io/en/v1.11.0/workflow_inputs.html#heat-pump'>Heat Pump</a>) is used.
-
-- **Name:** ``water_heater_operating_mode``
-- **Type:** ``Choice``
-
-- **Required:** ``false``
-
-- **Choices:** `hybrid/auto`, `heat pump only`
-
-
-<br/>
-
-**Hot Water Distribution: System Type**
-
-The type of the hot water distribution system.
-
-- **Name:** ``hot_water_distribution_system_type``
-- **Type:** ``Choice``
-
-- **Required:** ``true``
-
-- **Choices:** `Standard`, `Recirculation`
-
-
-- **Default:** `Standard`
-
-<br/>
-
-**Hot Water Distribution: Standard Piping Length**
-
-If the distribution system is Standard, the length of the piping. If not provided, the OS-HPXML default (see <a href='https://openstudio-hpxml.readthedocs.io/en/v1.11.0/workflow_inputs.html#standard'>Standard</a>) is used.
-
-- **Name:** ``hot_water_distribution_standard_piping_length``
-- **Type:** ``Double``
-
-- **Units:** ``ft``
-
-- **Required:** ``false``
-
-
-<br/>
-
-**Hot Water Distribution: Recirculation Control Type**
-
-If the distribution system is Recirculation, the type of hot water recirculation control, if any.
-
-- **Name:** ``hot_water_distribution_recirc_control_type``
-- **Type:** ``Choice``
-
-- **Required:** ``false``
-
-- **Choices:** `no control`, `timer`, `temperature`, `presence sensor demand control`, `manual demand control`
-
-
-- **Default:** `no control`
-
-<br/>
-
-**Hot Water Distribution: Recirculation Piping Length**
-
-If the distribution system is Recirculation, the length of the recirculation piping. If not provided, the OS-HPXML default (see <a href='https://openstudio-hpxml.readthedocs.io/en/v1.11.0/workflow_inputs.html#recirculation-in-unit'>Recirculation (In-Unit)</a>) is used.
-
-- **Name:** ``hot_water_distribution_recirc_piping_length``
-- **Type:** ``Double``
-
-- **Units:** ``ft``
-
-- **Required:** ``false``
-
-
-<br/>
-
-**Hot Water Distribution: Recirculation Branch Piping Length**
-
-If the distribution system is Recirculation, the length of the recirculation branch piping. If not provided, the OS-HPXML default (see <a href='https://openstudio-hpxml.readthedocs.io/en/v1.11.0/workflow_inputs.html#recirculation-in-unit'>Recirculation (In-Unit)</a>) is used.
-
-- **Name:** ``hot_water_distribution_recirc_branch_piping_length``
-- **Type:** ``Double``
-
-- **Units:** ``ft``
-
-- **Required:** ``false``
-
-
-<br/>
-
-**Hot Water Distribution: Recirculation Pump Power**
-
-If the distribution system is Recirculation, the recirculation pump power. If not provided, the OS-HPXML default (see <a href='https://openstudio-hpxml.readthedocs.io/en/v1.11.0/workflow_inputs.html#recirculation-in-unit'>Recirculation (In-Unit)</a>) is used.
-
-- **Name:** ``hot_water_distribution_recirc_pump_power``
-- **Type:** ``Double``
-
-- **Units:** ``W``
-
-- **Required:** ``false``
-
-
-<br/>
-
-**Hot Water Distribution: Pipe Insulation Nominal R-Value**
-
-Nominal R-value of the pipe insulation. If not provided, the OS-HPXML default (see <a href='https://openstudio-hpxml.readthedocs.io/en/v1.11.0/workflow_inputs.html#hpxml-hot-water-distribution'>HPXML Hot Water Distribution</a>) is used.
-
-- **Name:** ``hot_water_distribution_pipe_r``
-- **Type:** ``Double``
-
-- **Units:** ``h-ft^2-R/Btu``
-
-- **Required:** ``false``
-
-
-<br/>
-
-**Drain Water Heat Recovery: Facilities Connected**
-
-Which facilities are connected for the drain water heat recovery. Use 'none' if there is no drain water heat recovery system.
-
-- **Name:** ``dwhr_facilities_connected``
-- **Type:** ``Choice``
-
-- **Required:** ``true``
-
-- **Choices:** `none`, `one`, `all`
-
-
-- **Default:** `none`
-
-<br/>
-
-**Drain Water Heat Recovery: Equal Flow**
-
-Whether the drain water heat recovery has equal flow.
-
-- **Name:** ``dwhr_equal_flow``
-- **Type:** ``Boolean``
-
-- **Required:** ``false``
-
-
-- **Default:** `true`
-
-<br/>
-
-**Drain Water Heat Recovery: Efficiency**
-
-The efficiency of the drain water heat recovery.
-
-- **Name:** ``dwhr_efficiency``
-- **Type:** ``Double``
-
-- **Units:** ``Frac``
-
-- **Required:** ``false``
-
-
-- **Default:** `0.55`
-
-<br/>
-
-**Hot Water Fixtures: Is Shower Low Flow**
-
-Whether the shower fixture is low flow.
-
-- **Name:** ``water_fixtures_shower_low_flow``
-- **Type:** ``Boolean``
-
-- **Required:** ``true``
-
-
-<br/>
-
-**Hot Water Fixtures: Is Sink Low Flow**
-
-Whether the sink fixture is low flow.
-
-- **Name:** ``water_fixtures_sink_low_flow``
-- **Type:** ``Boolean``
-
-- **Required:** ``true``
-
-
-<br/>
-
-**Hot Water Fixtures: Usage Multiplier**
-
-Multiplier on the hot water usage that can reflect, e.g., high/low usage occupants. If not provided, the OS-HPXML default (see <a href='https://openstudio-hpxml.readthedocs.io/en/v1.11.0/workflow_inputs.html#hpxml-water-fixtures'>HPXML Water Fixtures</a>) is used.
-
-- **Name:** ``water_fixtures_usage_multiplier``
-- **Type:** ``Double``
-
-- **Required:** ``false``
-
-
-<br/>
-
-**General Water Use: Usage Multiplier**
-
-Multiplier on internal gains from general water use (floor mopping, shower evaporation, water films on showers, tubs & sinks surfaces, plant watering, etc.) that can reflect, e.g., high/low usage occupants. If not provided, the OS-HPXML default (see <a href='https://openstudio-hpxml.readthedocs.io/en/v1.11.0/workflow_inputs.html#hpxml-building-occupancy'>HPXML Building Occupancy</a>) is used.
-
-- **Name:** ``general_water_use_usage_multiplier``
-- **Type:** ``Double``
-
-- **Required:** ``false``
-
-
-<br/>
-
-**Solar Thermal: System Type**
-
-The type of solar thermal system. Use 'none' if there is no solar thermal system.
-
-- **Name:** ``solar_thermal_system_type``
-- **Type:** ``Choice``
-
-- **Required:** ``true``
-
-- **Choices:** `none`, `hot water`
-
-
-- **Default:** `none`
-
-<br/>
-
-**Solar Thermal: Collector Area**
-
-The collector area of the solar thermal system.
-
-- **Name:** ``solar_thermal_collector_area``
-- **Type:** ``Double``
-
-- **Units:** ``ft^2``
-
-- **Required:** ``true``
-
-
-- **Default:** `40.0`
-
-<br/>
-
-**Solar Thermal: Collector Loop Type**
-
-The collector loop type of the solar thermal system.
-
-- **Name:** ``solar_thermal_collector_loop_type``
-- **Type:** ``Choice``
-
-- **Required:** ``true``
-
-- **Choices:** `liquid direct`, `liquid indirect`, `passive thermosyphon`
-
-
-- **Default:** `liquid direct`
-
-<br/>
-
-**Solar Thermal: Collector Type**
-
-The collector type of the solar thermal system.
-
-- **Name:** ``solar_thermal_collector_type``
-- **Type:** ``Choice``
-
-- **Required:** ``true``
-
-- **Choices:** `evacuated tube`, `single glazing black`, `double glazing black`, `integrated collector storage`
-
-
-- **Default:** `evacuated tube`
-
-<br/>
-
-**Solar Thermal: Collector Azimuth**
-
-The collector azimuth of the solar thermal system. Azimuth is measured clockwise from north (e.g., North=0, East=90, South=180, West=270).
-
-- **Name:** ``solar_thermal_collector_azimuth``
-- **Type:** ``Double``
-
-- **Units:** ``degrees``
-
-- **Required:** ``true``
-
-
-- **Default:** `180.0`
-
-<br/>
-
-**Solar Thermal: Collector Tilt**
-
-The collector tilt of the solar thermal system. Can also enter, e.g., RoofPitch, RoofPitch+20, Latitude, Latitude-15, etc.
-
-- **Name:** ``solar_thermal_collector_tilt``
-- **Type:** ``String``
-
-- **Required:** ``true``
-
-
-- **Default:** `RoofPitch`
-
-<br/>
-
-**Solar Thermal: Collector Rated Optical Efficiency**
-
-The collector rated optical efficiency of the solar thermal system.
-
-- **Name:** ``solar_thermal_collector_rated_optical_efficiency``
-- **Type:** ``Double``
-
-- **Units:** ``Frac``
-
-- **Required:** ``true``
-
-
-- **Default:** `0.5`
-
-<br/>
-
-**Solar Thermal: Collector Rated Thermal Losses**
-
-The collector rated thermal losses of the solar thermal system.
-
-- **Name:** ``solar_thermal_collector_rated_thermal_losses``
-- **Type:** ``Double``
-
-- **Units:** ``Btu/hr-ft^2-R``
-
-- **Required:** ``true``
-
-
-- **Default:** `0.2799`
-
-<br/>
-
-**Solar Thermal: Storage Volume**
-
-The storage volume of the solar thermal system. If not provided, the OS-HPXML default (see <a href='https://openstudio-hpxml.readthedocs.io/en/v1.11.0/workflow_inputs.html#detailed-inputs'>Detailed Inputs</a>) is used.
-
-- **Name:** ``solar_thermal_storage_volume``
-- **Type:** ``Double``
-
-- **Units:** ``gal``
-
-- **Required:** ``false``
-
-
-<br/>
-
-**Solar Thermal: Solar Fraction**
-
-The solar fraction of the solar thermal system. If provided, overrides all other solar thermal inputs.
-
-- **Name:** ``solar_thermal_solar_fraction``
-- **Type:** ``Double``
-
-- **Units:** ``Frac``
-
-- **Required:** ``true``
-
-
-- **Default:** `0.0`
-
-<br/>
-
-**PV System: Present**
-
-Whether there is a PV system present.
-
-- **Name:** ``pv_system_present``
-- **Type:** ``Boolean``
-
-- **Required:** ``true``
-
-
-<br/>
-
-**PV System: Module Type**
-
-Module type of the PV system. If not provided, the OS-HPXML default (see <a href='https://openstudio-hpxml.readthedocs.io/en/v1.11.0/workflow_inputs.html#hpxml-photovoltaics'>HPXML Photovoltaics</a>) is used.
-
-- **Name:** ``pv_system_module_type``
-- **Type:** ``Choice``
-
-- **Required:** ``false``
-
-- **Choices:** `standard`, `premium`, `thin film`
-
-
-<br/>
-
-**PV System: Location**
-
-Location of the PV system. If not provided, the OS-HPXML default (see <a href='https://openstudio-hpxml.readthedocs.io/en/v1.11.0/workflow_inputs.html#hpxml-photovoltaics'>HPXML Photovoltaics</a>) is used.
-
-- **Name:** ``pv_system_location``
-- **Type:** ``Choice``
-
-- **Required:** ``false``
-
-- **Choices:** `roof`, `ground`
-
-
-<br/>
-
-**PV System: Tracking**
-
-Type of tracking for the PV system. If not provided, the OS-HPXML default (see <a href='https://openstudio-hpxml.readthedocs.io/en/v1.11.0/workflow_inputs.html#hpxml-photovoltaics'>HPXML Photovoltaics</a>) is used.
-
-- **Name:** ``pv_system_tracking``
-- **Type:** ``Choice``
-
-- **Required:** ``false``
-
-- **Choices:** `fixed`, `1-axis`, `1-axis backtracked`, `2-axis`
-
-
-<br/>
-
-**PV System: Array Azimuth**
-
-Array azimuth of the PV system. Azimuth is measured clockwise from north (e.g., North=0, East=90, South=180, West=270).
-
-- **Name:** ``pv_system_array_azimuth``
-- **Type:** ``Double``
-
-- **Units:** ``degrees``
-
-- **Required:** ``true``
-
-
-- **Default:** `180.0`
-
-<br/>
-
-**PV System: Array Tilt**
-
-Array tilt of the PV system. Can also enter, e.g., RoofPitch, RoofPitch+20, Latitude, Latitude-15, etc.
-
-- **Name:** ``pv_system_array_tilt``
-- **Type:** ``String``
-
-- **Required:** ``true``
-
-
-- **Default:** `RoofPitch`
-
-<br/>
-
-**PV System: Maximum Power Output**
-
-Maximum power output of the PV system. For a shared system, this is the total building maximum power output.
-
-- **Name:** ``pv_system_max_power_output``
-- **Type:** ``Double``
-
-- **Units:** ``W``
-
-- **Required:** ``true``
-
-
-- **Default:** `4000.0`
-
-<br/>
-
-**PV System: Inverter Efficiency**
-
-Inverter efficiency of the PV system. If there are two PV systems, this will apply to both. If not provided, the OS-HPXML default (see <a href='https://openstudio-hpxml.readthedocs.io/en/v1.11.0/workflow_inputs.html#hpxml-photovoltaics'>HPXML Photovoltaics</a>) is used.
-
-- **Name:** ``pv_system_inverter_efficiency``
-- **Type:** ``Double``
-
-- **Units:** ``Frac``
-
-- **Required:** ``false``
-
-
-<br/>
-
-**PV System: System Losses Fraction**
-
-System losses fraction of the PV system. If there are two PV systems, this will apply to both. If not provided, the OS-HPXML default (see <a href='https://openstudio-hpxml.readthedocs.io/en/v1.11.0/workflow_inputs.html#hpxml-photovoltaics'>HPXML Photovoltaics</a>) is used.
-
-- **Name:** ``pv_system_system_losses_fraction``
-- **Type:** ``Double``
-
-- **Units:** ``Frac``
-
-- **Required:** ``false``
-
-
-<br/>
-
-**PV System: Number of Bedrooms Served**
-
-Number of bedrooms served by PV system. Only needed if single-family attached or apartment unit and it is a shared PV system serving multiple dwelling units. Used to apportion PV generation to the unit of a SFA/MF building. If there are two PV systems, this will apply to both.
-
-- **Name:** ``pv_system_num_bedrooms_served``
-- **Type:** ``Integer``
-
-- **Units:** ``#``
-
-- **Required:** ``false``
-
-
-<br/>
-
-**PV System 2: Present**
-
-Whether there is a second PV system present.
-
-- **Name:** ``pv_system_2_present``
-- **Type:** ``Boolean``
-
-- **Required:** ``true``
-
-
-<br/>
-
-**PV System 2: Module Type**
-
-Module type of the second PV system. If not provided, the OS-HPXML default (see <a href='https://openstudio-hpxml.readthedocs.io/en/v1.11.0/workflow_inputs.html#hpxml-photovoltaics'>HPXML Photovoltaics</a>) is used.
-
-- **Name:** ``pv_system_2_module_type``
-- **Type:** ``Choice``
-
-- **Required:** ``false``
-
-- **Choices:** `standard`, `premium`, `thin film`
-
-
-<br/>
-
-**PV System 2: Location**
-
-Location of the second PV system. If not provided, the OS-HPXML default (see <a href='https://openstudio-hpxml.readthedocs.io/en/v1.11.0/workflow_inputs.html#hpxml-photovoltaics'>HPXML Photovoltaics</a>) is used.
-
-- **Name:** ``pv_system_2_location``
-- **Type:** ``Choice``
-
-- **Required:** ``false``
-
-- **Choices:** `roof`, `ground`
-
-
-<br/>
-
-**PV System 2: Tracking**
-
-Type of tracking for the second PV system. If not provided, the OS-HPXML default (see <a href='https://openstudio-hpxml.readthedocs.io/en/v1.11.0/workflow_inputs.html#hpxml-photovoltaics'>HPXML Photovoltaics</a>) is used.
-
-- **Name:** ``pv_system_2_tracking``
-- **Type:** ``Choice``
-
-- **Required:** ``false``
-
-- **Choices:** `fixed`, `1-axis`, `1-axis backtracked`, `2-axis`
-
-
-<br/>
-
-**PV System 2: Array Azimuth**
-
-Array azimuth of the second PV system. Azimuth is measured clockwise from north (e.g., North=0, East=90, South=180, West=270).
-
-- **Name:** ``pv_system_2_array_azimuth``
-- **Type:** ``Double``
-
-- **Units:** ``degrees``
-
-- **Required:** ``true``
-
-
-- **Default:** `180.0`
-
-<br/>
-
-**PV System 2: Array Tilt**
-
-Array tilt of the second PV system. Can also enter, e.g., RoofPitch, RoofPitch+20, Latitude, Latitude-15, etc.
-
-- **Name:** ``pv_system_2_array_tilt``
-- **Type:** ``String``
-
-- **Required:** ``true``
-
-
-- **Default:** `RoofPitch`
-
-<br/>
-
-**PV System 2: Maximum Power Output**
-
-Maximum power output of the second PV system. For a shared system, this is the total building maximum power output.
-
-- **Name:** ``pv_system_2_max_power_output``
-- **Type:** ``Double``
-
-- **Units:** ``W``
-
-- **Required:** ``true``
-
-
-- **Default:** `4000.0`
-
-<br/>
-
-**Electric Panel: Service/Feeders Load Calculation Types**
-
-Types of electric panel service/feeder load calculations. These calculations are experimental research features. Possible types are: 2023 Existing Dwelling Load-Based, 2023 Existing Dwelling Meter-Based. If multiple types, use a comma-separated list. If not provided, no electric panel loads are calculated.
-
-- **Name:** ``electric_panel_service_feeders_load_calculation_types``
-- **Type:** ``String``
-
-- **Required:** ``false``
-
-
-<br/>
-
-**Electric Panel: Baseline Peak Power**
-
-Specifies the baseline peak power. Used for 2023 Existing Dwelling Meter-Based. If not provided, assumed to be zero.
-
-- **Name:** ``electric_panel_baseline_peak_power``
-- **Type:** ``Double``
-
-- **Units:** ``W``
-
-- **Required:** ``false``
-
-
-<br/>
-
-**Electric Panel: Service Voltage**
-
-The service voltage of the electric panel. If not provided, the OS-HPXML default (see <a href='https://openstudio-hpxml.readthedocs.io/en/v1.11.0/workflow_inputs.html#hpxml-electric-panels'>HPXML Electric Panels</a>) is used.
-
-- **Name:** ``electric_panel_service_voltage``
-- **Type:** ``Choice``
-
-- **Required:** ``false``
-
-- **Choices:** `120`, `240`
-
-
-<br/>
-
-**Electric Panel: Service Max Current Rating**
-
-The service max current rating of the electric panel. If not provided, the OS-HPXML default (see <a href='https://openstudio-hpxml.readthedocs.io/en/v1.11.0/workflow_inputs.html#hpxml-electric-panels'>HPXML Electric Panels</a>) is used.
-
-- **Name:** ``electric_panel_service_max_current_rating``
-- **Type:** ``Double``
-
-- **Units:** ``A``
-
-- **Required:** ``false``
-
-
-<br/>
-
-**Electric Panel: Breaker Spaces Headroom**
-
-The unoccupied number of breaker spaces on the electric panel. If not provided, the OS-HPXML default (see <a href='https://openstudio-hpxml.readthedocs.io/en/v1.11.0/workflow_inputs.html#hpxml-electric-panels'>HPXML Electric Panels</a>) is used.
-
-- **Name:** ``electric_panel_breaker_spaces_headroom``
-- **Type:** ``Integer``
-
-- **Units:** ``#``
-
-- **Required:** ``false``
-
-
-<br/>
-
-**Electric Panel: Breaker Spaces Rated Total**
-
-The rated total number of breaker spaces on the electric panel. If not provided, the OS-HPXML default (see <a href='https://openstudio-hpxml.readthedocs.io/en/v1.11.0/workflow_inputs.html#hpxml-electric-panels'>HPXML Electric Panels</a>) is used.
-
-- **Name:** ``electric_panel_breaker_spaces_rated_total``
-- **Type:** ``Integer``
-
-- **Units:** ``#``
-
-- **Required:** ``false``
-
-
-<br/>
-
-**Electric Panel: Heating System Power Rating**
-
-Specifies the panel load heating system power rating. If not provided, the OS-HPXML default (see <a href='https://openstudio-hpxml.readthedocs.io/en/v1.11.0/workflow_inputs.html#service-feeders'>Service Feeders</a>) is used.
-
-- **Name:** ``electric_panel_load_heating_system_power_rating``
-- **Type:** ``Double``
-
-- **Units:** ``W``
-
-- **Required:** ``false``
-
-
-<br/>
-
-**Electric Panel: Heating System New Load**
-
-Whether the heating system is a new panel load addition to an existing service panel. If not provided, the OS-HPXML default (see <a href='https://openstudio-hpxml.readthedocs.io/en/v1.11.0/workflow_inputs.html#service-feeders'>Service Feeders</a>) is used.
-
-- **Name:** ``electric_panel_load_heating_system_new_load``
-- **Type:** ``Boolean``
-
-- **Required:** ``false``
-
-
-<br/>
-
-**Electric Panel: Cooling System Power Rating**
-
-Specifies the panel load cooling system power rating. If not provided, the OS-HPXML default (see <a href='https://openstudio-hpxml.readthedocs.io/en/v1.11.0/workflow_inputs.html#service-feeders'>Service Feeders</a>) is used.
-
-- **Name:** ``electric_panel_load_cooling_system_power_rating``
-- **Type:** ``Double``
-
-- **Units:** ``W``
-
-- **Required:** ``false``
-
-
-<br/>
-
-**Electric Panel: Cooling System New Load**
-
-Whether the cooling system is a new panel load addition to an existing service panel. If not provided, the OS-HPXML default (see <a href='https://openstudio-hpxml.readthedocs.io/en/v1.11.0/workflow_inputs.html#service-feeders'>Service Feeders</a>) is used.
-
-- **Name:** ``electric_panel_load_cooling_system_new_load``
-- **Type:** ``Boolean``
-
-- **Required:** ``false``
-
-
-<br/>
-
-**Electric Panel: Heat Pump Power Rating**
-
-Specifies the panel load heat pump power rating. If not provided, the OS-HPXML default (see <a href='https://openstudio-hpxml.readthedocs.io/en/v1.11.0/workflow_inputs.html#service-feeders'>Service Feeders</a>) is used.
-
-- **Name:** ``electric_panel_load_heat_pump_power_rating``
-- **Type:** ``Double``
-
-- **Units:** ``W``
-
-- **Required:** ``false``
-
-
-<br/>
-
-**Electric Panel: Heat Pump New Load**
-
-Whether the heat pump is a new panel load addition to an existing service panel. If not provided, the OS-HPXML default (see <a href='https://openstudio-hpxml.readthedocs.io/en/v1.11.0/workflow_inputs.html#service-feeders'>Service Feeders</a>) is used.
-
-- **Name:** ``electric_panel_load_heat_pump_new_load``
-- **Type:** ``Boolean``
-
-- **Required:** ``false``
-
-
-<br/>
-
-**Electric Panel: Heating System 2 Power Rating**
-
-Specifies the panel load second heating system power rating. If not provided, the OS-HPXML default (see <a href='https://openstudio-hpxml.readthedocs.io/en/v1.11.0/workflow_inputs.html#service-feeders'>Service Feeders</a>) is used.
-
-- **Name:** ``electric_panel_load_heating_system_2_power_rating``
-- **Type:** ``Double``
-
-- **Units:** ``W``
-
-- **Required:** ``false``
-
-
-<br/>
-
-**Electric Panel: Heating System 2 New Load**
-
-Whether the second heating system is a new panel load addition to an existing service panel. If not provided, the OS-HPXML default (see <a href='https://openstudio-hpxml.readthedocs.io/en/v1.11.0/workflow_inputs.html#service-feeders'>Service Feeders</a>) is used.
-
-- **Name:** ``electric_panel_load_heating_system_2_new_load``
-- **Type:** ``Boolean``
-
-- **Required:** ``false``
-
-
-<br/>
-
-**Electric Panel: Mechanical Ventilation Power Rating**
-
-Specifies the panel load mechanical ventilation power rating. If not provided, the OS-HPXML default (see <a href='https://openstudio-hpxml.readthedocs.io/en/v1.11.0/workflow_inputs.html#service-feeders'>Service Feeders</a>) is used.
-
-- **Name:** ``electric_panel_load_mech_vent_power_rating``
-- **Type:** ``Double``
-
-- **Units:** ``W``
-
-- **Required:** ``false``
-
-
-<br/>
-
-**Electric Panel: Mechanical Ventilation New Load**
-
-Whether the mechanical ventilation is a new panel load addition to an existing service panel. If not provided, the OS-HPXML default (see <a href='https://openstudio-hpxml.readthedocs.io/en/v1.11.0/workflow_inputs.html#service-feeders'>Service Feeders</a>) is used.
-
-- **Name:** ``electric_panel_load_mech_vent_fan_new_load``
-- **Type:** ``Boolean``
-
-- **Required:** ``false``
-
-
-<br/>
-
-**Electric Panel: Mechanical Ventilation 2 Power Rating**
-
-Specifies the panel load second mechanical ventilation power rating. If not provided, the OS-HPXML default (see <a href='https://openstudio-hpxml.readthedocs.io/en/v1.11.0/workflow_inputs.html#service-feeders'>Service Feeders</a>) is used.
-
-- **Name:** ``electric_panel_load_mech_vent_2_power_rating``
-- **Type:** ``Double``
-
-- **Units:** ``W``
-
-- **Required:** ``false``
-
-
-<br/>
-
-**Electric Panel: Mechanical Ventilation 2 New Load**
-
-Whether the second mechanical ventilation is a new panel load addition to an existing service panel. If not provided, the OS-HPXML default (see <a href='https://openstudio-hpxml.readthedocs.io/en/v1.11.0/workflow_inputs.html#service-feeders'>Service Feeders</a>) is used.
-
-- **Name:** ``electric_panel_load_mech_vent_2_new_load``
-- **Type:** ``Boolean``
-
-- **Required:** ``false``
-
-
-<br/>
-
-**Electric Panel: Whole House Fan Power Rating**
-
-Specifies the panel load whole house fan power rating. If not provided, the OS-HPXML default (see <a href='https://openstudio-hpxml.readthedocs.io/en/v1.11.0/workflow_inputs.html#service-feeders'>Service Feeders</a>) is used.
-
-- **Name:** ``electric_panel_load_whole_house_fan_power_rating``
-- **Type:** ``Double``
-
-- **Units:** ``W``
-
-- **Required:** ``false``
-
-
-<br/>
-
-**Electric Panel: Whole House Fan New Load**
-
-Whether the whole house fan is a new panel load addition to an existing service panel. If not provided, the OS-HPXML default (see <a href='https://openstudio-hpxml.readthedocs.io/en/v1.11.0/workflow_inputs.html#service-feeders'>Service Feeders</a>) is used.
-
-- **Name:** ``electric_panel_load_whole_house_fan_new_load``
-- **Type:** ``Boolean``
-
-- **Required:** ``false``
-
-
-<br/>
-
-**Electric Panel: Kitchen Fans Power Rating**
-
-Specifies the panel load kitchen fans power rating. If not provided, the OS-HPXML default (see <a href='https://openstudio-hpxml.readthedocs.io/en/v1.11.0/workflow_inputs.html#service-feeders'>Service Feeders</a>) is used.
-
-- **Name:** ``electric_panel_load_kitchen_fans_power_rating``
-- **Type:** ``Double``
-
-- **Units:** ``W``
-
-- **Required:** ``false``
-
-
-<br/>
-
-**Electric Panel: Kitchen Fans New Load**
-
-Whether the kitchen fans is a new panel load addition to an existing service panel. If not provided, the OS-HPXML default (see <a href='https://openstudio-hpxml.readthedocs.io/en/v1.11.0/workflow_inputs.html#service-feeders'>Service Feeders</a>) is used.
-
-- **Name:** ``electric_panel_load_kitchen_fans_new_load``
-- **Type:** ``Boolean``
-
-- **Required:** ``false``
-
-
-<br/>
-
-**Electric Panel: Bathroom Fans Power Rating**
-
-Specifies the panel load bathroom fans power rating. If not provided, the OS-HPXML default (see <a href='https://openstudio-hpxml.readthedocs.io/en/v1.11.0/workflow_inputs.html#service-feeders'>Service Feeders</a>) is used.
-
-- **Name:** ``electric_panel_load_bathroom_fans_power_rating``
-- **Type:** ``Double``
-
-- **Units:** ``W``
-
-- **Required:** ``false``
-
-
-<br/>
-
-**Electric Panel: Bathroom Fans New Load**
-
-Whether the bathroom fans is a new panel load addition to an existing service panel. If not provided, the OS-HPXML default (see <a href='https://openstudio-hpxml.readthedocs.io/en/v1.11.0/workflow_inputs.html#service-feeders'>Service Feeders</a>) is used.
-
-- **Name:** ``electric_panel_load_bathroom_fans_new_load``
-- **Type:** ``Boolean``
-
-- **Required:** ``false``
-
-
-<br/>
-
-**Electric Panel: Electric Water Heater Power Rating**
-
-Specifies the panel load water heater power rating. Only applies to electric water heater. If not provided, the OS-HPXML default (see <a href='https://openstudio-hpxml.readthedocs.io/en/v1.11.0/workflow_inputs.html#service-feeders'>Service Feeders</a>) is used.
-
-- **Name:** ``electric_panel_load_electric_water_heater_power_rating``
-- **Type:** ``Double``
-
-- **Units:** ``W``
-
-- **Required:** ``false``
-
-
-<br/>
-
-**Electric Panel: Electric Water Heater Voltage**
-
-Specifies the panel load water heater voltage. Only applies to electric water heater. If not provided, the OS-HPXML default (see <a href='https://openstudio-hpxml.readthedocs.io/en/v1.11.0/workflow_inputs.html#service-feeders'>Service Feeders</a>) is used.
-
-- **Name:** ``electric_panel_load_electric_water_heater_voltage``
-- **Type:** ``Choice``
-
-- **Required:** ``false``
-
-- **Choices:** `120`, `240`
-
-
-<br/>
-
-**Electric Panel: Electric Water Heater New Load**
-
-Whether the water heater is a new panel load addition to an existing service panel. Only applies to electric water heater. If not provided, the OS-HPXML default (see <a href='https://openstudio-hpxml.readthedocs.io/en/v1.11.0/workflow_inputs.html#service-feeders'>Service Feeders</a>) is used.
-
-- **Name:** ``electric_panel_load_electric_water_heater_new_load``
-- **Type:** ``Boolean``
-
-- **Required:** ``false``
-
-
-<br/>
-
-**Electric Panel: Electric Clothes Dryer Power Rating**
-
-Specifies the panel load clothes dryer power rating. Only applies to electric clothes dryer. If not provided, the OS-HPXML default (see <a href='https://openstudio-hpxml.readthedocs.io/en/v1.11.0/workflow_inputs.html#service-feeders'>Service Feeders</a>) is used.
-
-- **Name:** ``electric_panel_load_electric_clothes_dryer_power_rating``
-- **Type:** ``Double``
-
-- **Units:** ``W``
-
-- **Required:** ``false``
-
-
-<br/>
-
-**Electric Panel: Electric Clothes Dryer Voltage**
-
-Specifies the panel load clothes dryer voltage. Only applies to electric clothes dryer. If not provided, the OS-HPXML default (see <a href='https://openstudio-hpxml.readthedocs.io/en/v1.11.0/workflow_inputs.html#service-feeders'>Service Feeders</a>) is used.
-
-- **Name:** ``electric_panel_load_electric_clothes_dryer_voltage``
-- **Type:** ``Choice``
-
-- **Required:** ``false``
-
-- **Choices:** `120`, `240`
-
-
-<br/>
-
-**Electric Panel: Electric Clothes Dryer New Load**
-
-Whether the clothes dryer is a new panel load addition to an existing service panel. Only applies to electric clothes dryer. If not provided, the OS-HPXML default (see <a href='https://openstudio-hpxml.readthedocs.io/en/v1.11.0/workflow_inputs.html#service-feeders'>Service Feeders</a>) is used.
-
-- **Name:** ``electric_panel_load_electric_clothes_dryer_new_load``
-- **Type:** ``Boolean``
-
-- **Required:** ``false``
-
-
-<br/>
-
-**Electric Panel: Dishwasher Power Rating**
-
-Specifies the panel load dishwasher power rating. If not provided, the OS-HPXML default (see <a href='https://openstudio-hpxml.readthedocs.io/en/v1.11.0/workflow_inputs.html#service-feeders'>Service Feeders</a>) is used.
-
-- **Name:** ``electric_panel_load_dishwasher_power_rating``
-- **Type:** ``Double``
-
-- **Units:** ``W``
-
-- **Required:** ``false``
-
-
-<br/>
-
-**Electric Panel: Dishwasher New Load**
-
-Whether the dishwasher is a new panel load addition to an existing service panel. If not provided, the OS-HPXML default (see <a href='https://openstudio-hpxml.readthedocs.io/en/v1.11.0/workflow_inputs.html#service-feeders'>Service Feeders</a>) is used.
-
-- **Name:** ``electric_panel_load_dishwasher_new_load``
-- **Type:** ``Boolean``
-
-- **Required:** ``false``
-
-
-<br/>
-
-**Electric Panel: Electric Cooking Range/Oven Power Rating**
-
-Specifies the panel load cooking range/oven power rating. Only applies to electric cooking range/oven. If not provided, the OS-HPXML default (see <a href='https://openstudio-hpxml.readthedocs.io/en/v1.11.0/workflow_inputs.html#service-feeders'>Service Feeders</a>) is used.
-
-- **Name:** ``electric_panel_load_electric_cooking_range_power_rating``
-- **Type:** ``Double``
-
-- **Units:** ``W``
-
-- **Required:** ``false``
-
-
-<br/>
-
-**Electric Panel: Electric Cooking Range/Oven Voltage**
-
-Specifies the panel load cooking range/oven voltage. Only applies to electric cooking range/oven. If not provided, the OS-HPXML default (see <a href='https://openstudio-hpxml.readthedocs.io/en/v1.11.0/workflow_inputs.html#service-feeders'>Service Feeders</a>) is used.
-
-- **Name:** ``electric_panel_load_electric_cooking_range_voltage``
-- **Type:** ``Choice``
-
-- **Required:** ``false``
-
-- **Choices:** `120`, `240`
-
-
-<br/>
-
-**Electric Panel: Electric Cooking Range/Oven New Load**
-
-Whether the cooking range is a new panel load addition to an existing service panel. Only applies to electric cooking range/oven. If not provided, the OS-HPXML default (see <a href='https://openstudio-hpxml.readthedocs.io/en/v1.11.0/workflow_inputs.html#service-feeders'>Service Feeders</a>) is used.
-
-- **Name:** ``electric_panel_load_electric_cooking_range_new_load``
-- **Type:** ``Boolean``
-
-- **Required:** ``false``
-
-
-<br/>
-
-**Electric Panel: Misc Plug Loads Well Pump Power Rating**
-
-Specifies the panel load well pump power rating. If not provided, the OS-HPXML default (see <a href='https://openstudio-hpxml.readthedocs.io/en/v1.11.0/workflow_inputs.html#service-feeders'>Service Feeders</a>) is used.
-
-- **Name:** ``electric_panel_load_misc_plug_loads_well_pump_power_rating``
-- **Type:** ``Double``
-
-- **Units:** ``W``
-
-- **Required:** ``false``
-
-
-<br/>
-
-**Electric Panel: Misc Plug Loads Well Pump New Load**
-
-Whether the well pump is a new panel load addition to an existing service panel. If not provided, the OS-HPXML default (see <a href='https://openstudio-hpxml.readthedocs.io/en/v1.11.0/workflow_inputs.html#service-feeders'>Service Feeders</a>) is used.
-
-- **Name:** ``electric_panel_load_misc_plug_loads_well_pump_new_load``
-- **Type:** ``Boolean``
-
-- **Required:** ``false``
-
-
-<br/>
-
-**Electric Panel: Misc Plug Loads Vehicle Power Rating**
-
-Specifies the panel load electric vehicle power rating. If not provided, the OS-HPXML default (see <a href='https://openstudio-hpxml.readthedocs.io/en/v1.11.0/workflow_inputs.html#service-feeders'>Service Feeders</a>) is used.
-
-- **Name:** ``electric_panel_load_misc_plug_loads_vehicle_power_rating``
-- **Type:** ``Double``
-
-- **Units:** ``W``
-
-- **Required:** ``false``
-
-
-<br/>
-
-**Electric Panel: Misc Plug Loads Vehicle Voltage**
-
-Specifies the panel load electric vehicle voltage. If not provided, the OS-HPXML default (see <a href='https://openstudio-hpxml.readthedocs.io/en/v1.11.0/workflow_inputs.html#service-feeders'>Service Feeders</a>) is used.
-
-- **Name:** ``electric_panel_load_misc_plug_loads_vehicle_voltage``
-- **Type:** ``Choice``
-
-- **Required:** ``false``
-
-- **Choices:** `120`, `240`
-
-
-<br/>
-
-**Electric Panel: Misc Plug Loads Vehicle New Load**
-
-Whether the electric vehicle is a new panel load addition to an existing service panel. If not provided, the OS-HPXML default (see <a href='https://openstudio-hpxml.readthedocs.io/en/v1.11.0/workflow_inputs.html#service-feeders'>Service Feeders</a>) is used.
-
-- **Name:** ``electric_panel_load_misc_plug_loads_vehicle_new_load``
-- **Type:** ``Boolean``
-
-- **Required:** ``false``
-
-
-<br/>
-
-**Electric Panel: Pool Pump Power Rating**
-
-Specifies the panel load pool pump power rating. If not provided, the OS-HPXML default (see <a href='https://openstudio-hpxml.readthedocs.io/en/v1.11.0/workflow_inputs.html#service-feeders'>Service Feeders</a>) is used.
-
-- **Name:** ``electric_panel_load_pool_pump_power_rating``
-- **Type:** ``Double``
-
-- **Units:** ``W``
-
-- **Required:** ``false``
-
-
-<br/>
-
-**Electric Panel: Pool Pump New Load**
-
-Whether the pool pump is a new panel load addition to an existing service panel. If not provided, the OS-HPXML default (see <a href='https://openstudio-hpxml.readthedocs.io/en/v1.11.0/workflow_inputs.html#service-feeders'>Service Feeders</a>) is used.
-
-- **Name:** ``electric_panel_load_pool_pump_new_load``
-- **Type:** ``Boolean``
-
-- **Required:** ``false``
-
-
-<br/>
-
-**Electric Panel: Electric Pool Heater Power Rating**
-
-Specifies the panel load pool heater power rating. Only applies to electric pool heater. If not provided, the OS-HPXML default (see <a href='https://openstudio-hpxml.readthedocs.io/en/v1.11.0/workflow_inputs.html#service-feeders'>Service Feeders</a>) is used.
-
-- **Name:** ``electric_panel_load_electric_pool_heater_power_rating``
-- **Type:** ``Double``
-
-- **Units:** ``W``
-
-- **Required:** ``false``
-
-
-<br/>
-
-**Electric Panel: Electric Pool Heater New Load**
-
-Whether the pool heater is a new panel load addition to an existing service panel. Only applies to electric pool heater. If not provided, the OS-HPXML default (see <a href='https://openstudio-hpxml.readthedocs.io/en/v1.11.0/workflow_inputs.html#service-feeders'>Service Feeders</a>) is used.
-
-- **Name:** ``electric_panel_load_electric_pool_heater_new_load``
-- **Type:** ``Boolean``
-
-- **Required:** ``false``
-
-
-<br/>
-
-**Electric Panel: Permanent Spa Pump Power Rating**
-
-Specifies the panel load permanent spa pump power rating. If not provided, the OS-HPXML default (see <a href='https://openstudio-hpxml.readthedocs.io/en/v1.11.0/workflow_inputs.html#service-feeders'>Service Feeders</a>) is used.
-
-- **Name:** ``electric_panel_load_permanent_spa_pump_power_rating``
-- **Type:** ``Double``
-
-- **Units:** ``W``
-
-- **Required:** ``false``
-
-
-<br/>
-
-**Electric Panel: Permanent Spa Pump New Load**
-
-Whether the spa pump is a new panel load addition to an existing service panel. If not provided, the OS-HPXML default (see <a href='https://openstudio-hpxml.readthedocs.io/en/v1.11.0/workflow_inputs.html#service-feeders'>Service Feeders</a>) is used.
-
-- **Name:** ``electric_panel_load_permanent_spa_pump_new_load``
-- **Type:** ``Boolean``
-
-- **Required:** ``false``
-
-
-<br/>
-
-**Electric Panel: Electric Permanent Spa Heater Power Rating**
-
-Specifies the panel load permanent spa heater power rating. Only applies to electric permanent spa heater. If not provided, the OS-HPXML default (see <a href='https://openstudio-hpxml.readthedocs.io/en/v1.11.0/workflow_inputs.html#service-feeders'>Service Feeders</a>) is used.
-
-- **Name:** ``electric_panel_load_electric_permanent_spa_heater_power_rating``
-- **Type:** ``Double``
-
-- **Units:** ``W``
-
-- **Required:** ``false``
-
-
-<br/>
-
-**Electric Panel: Electric Permanent Spa Heater New Load**
-
-Whether the spa heater is a new panel load addition to an existing service panel. Only applies to electric permanent spa heater. If not provided, the OS-HPXML default (see <a href='https://openstudio-hpxml.readthedocs.io/en/v1.11.0/workflow_inputs.html#service-feeders'>Service Feeders</a>) is used.
-
-- **Name:** ``electric_panel_load_electric_permanent_spa_heater_new_load``
-- **Type:** ``Boolean``
-
-- **Required:** ``false``
-
-
-<br/>
-
-**Electric Panel: Other Power Rating**
-
-Specifies the panel load other power rating. This represents the total of all other electric loads that are fastened in place, permanently connected, or located on a specific circuit. For example, garbage disposal, built-in microwave. If not provided, the OS-HPXML default (see <a href='https://openstudio-hpxml.readthedocs.io/en/v1.11.0/workflow_inputs.html#service-feeders'>Service Feeders</a>) is used.
-
-- **Name:** ``electric_panel_load_other_power_rating``
-- **Type:** ``Double``
-
-- **Units:** ``W``
-
-- **Required:** ``false``
-
-
-<br/>
-
-**Electric Panel: Other New Load**
-
-Whether the other load is a new panel load addition to an existing service panel. If not provided, the OS-HPXML default (see <a href='https://openstudio-hpxml.readthedocs.io/en/v1.11.0/workflow_inputs.html#service-feeders'>Service Feeders</a>) is used.
-
-- **Name:** ``electric_panel_load_other_new_load``
-- **Type:** ``Boolean``
-
-- **Required:** ``false``
-
-
-<br/>
-
-**Battery: Present**
-
-Whether there is a lithium ion battery present.
-
-- **Name:** ``battery_present``
-- **Type:** ``Boolean``
-
-- **Required:** ``true``
-
-
-<br/>
-
-**Battery: Location**
-
-The space type for the lithium ion battery location. If not provided, the OS-HPXML default (see <a href='https://openstudio-hpxml.readthedocs.io/en/v1.11.0/workflow_inputs.html#hpxml-batteries'>HPXML Batteries</a>) is used.
-
-- **Name:** ``battery_location``
-- **Type:** ``Choice``
-
-- **Required:** ``false``
-
-- **Choices:** `conditioned space`, `basement - conditioned`, `basement - unconditioned`, `crawlspace`, `crawlspace - vented`, `crawlspace - unvented`, `crawlspace - conditioned`, `attic`, `attic - vented`, `attic - unvented`, `garage`, `outside`
-
-
-<br/>
-
-**Battery: Rated Power Output**
-
-The rated power output of the lithium ion battery. If not provided, the OS-HPXML default (see <a href='https://openstudio-hpxml.readthedocs.io/en/v1.11.0/workflow_inputs.html#hpxml-batteries'>HPXML Batteries</a>) is used.
-
-- **Name:** ``battery_power``
-- **Type:** ``Double``
-
-- **Units:** ``W``
-
-- **Required:** ``false``
-
-
-<br/>
-
-**Battery: Nominal Capacity**
-
-The nominal capacity of the lithium ion battery. If not provided, the OS-HPXML default (see <a href='https://openstudio-hpxml.readthedocs.io/en/v1.11.0/workflow_inputs.html#hpxml-batteries'>HPXML Batteries</a>) is used.
-
-- **Name:** ``battery_capacity``
-- **Type:** ``Double``
-
-- **Units:** ``kWh``
-
-- **Required:** ``false``
-
-
-<br/>
-
-**Battery: Usable Capacity**
-
-The usable capacity of the lithium ion battery. If not provided, the OS-HPXML default (see <a href='https://openstudio-hpxml.readthedocs.io/en/v1.11.0/workflow_inputs.html#hpxml-batteries'>HPXML Batteries</a>) is used.
-
-- **Name:** ``battery_usable_capacity``
-- **Type:** ``Double``
-
-- **Units:** ``kWh``
-
-- **Required:** ``false``
-
-
-<br/>
-
-**Battery: Round Trip Efficiency**
-
-The round trip efficiency of the lithium ion battery. If not provided, the OS-HPXML default (see <a href='https://openstudio-hpxml.readthedocs.io/en/v1.11.0/workflow_inputs.html#hpxml-batteries'>HPXML Batteries</a>) is used.
-
-- **Name:** ``battery_round_trip_efficiency``
-- **Type:** ``Double``
-
-- **Units:** ``Frac``
-
-- **Required:** ``false``
-
-
-<br/>
-
-**Battery: Number of Bedrooms Served**
-
-Number of bedrooms served by the lithium ion battery. Only needed if single-family attached or apartment unit and it is a shared battery serving multiple dwelling units. Used to apportion battery charging/discharging to the unit of a SFA/MF building.
-
-- **Name:** ``battery_num_bedrooms_served``
-- **Type:** ``Integer``
-
-- **Units:** ``#``
-
-- **Required:** ``false``
-
-
-<br/>
-
-**Vehicle: Type**
-
-The type of vehicle present at the home.
-
-- **Name:** ``vehicle_type``
-- **Type:** ``String``
-
-- **Required:** ``false``
-
-
-- **Default:** `none`
-
-<br/>
-
-**Vehicle: EV Battery Nominal Battery Capacity**
-
-The nominal capacity of the vehicle battery, only applies to electric vehicles. If not provided, the OS-HPXML default (see <a href='https://openstudio-hpxml.readthedocs.io/en/v1.11.0/workflow_inputs.html#hpxml-vehicles'>HPXML Vehicles</a>) is used.
-
-- **Name:** ``vehicle_battery_capacity``
-- **Type:** ``Double``
-
-- **Units:** ``kWh``
-
-- **Required:** ``false``
-
-
-<br/>
-
-**Vehicle: EV Battery Usable Capacity**
-
-The usable capacity of the vehicle battery, only applies to electric vehicles. If not provided, the OS-HPXML default (see <a href='https://openstudio-hpxml.readthedocs.io/en/v1.11.0/workflow_inputs.html#hpxml-vehicles'>HPXML Vehicles</a>) is used.
-
-- **Name:** ``vehicle_battery_usable_capacity``
-- **Type:** ``Double``
-
-- **Units:** ``kWh``
-
-- **Required:** ``false``
-
-
-<br/>
-
-**Vehicle: Combined Fuel Economy Units**
-
-The combined fuel economy units of the vehicle. Only 'kWh/mile', 'mile/kWh', or 'mpge' are allow for electric vehicles. If not provided, the OS-HPXML default (see <a href='https://openstudio-hpxml.readthedocs.io/en/v1.11.0/workflow_inputs.html#hpxml-vehicles'>HPXML Vehicles</a>) is used.
-
-- **Name:** ``vehicle_fuel_economy_units``
-- **Type:** ``Choice``
-
-- **Required:** ``false``
-
-- **Choices:** `kWh/mile`, `mile/kWh`, `mpge`, `mpg`
-
-
-<br/>
-
-**Vehicle: Combined Fuel Economy**
-
-The combined fuel economy of the vehicle. If not provided, the OS-HPXML default (see <a href='https://openstudio-hpxml.readthedocs.io/en/v1.11.0/workflow_inputs.html#hpxml-vehicles'>HPXML Vehicles</a>) is used.
-
-- **Name:** ``vehicle_fuel_economy_combined``
-- **Type:** ``Double``
-
-- **Required:** ``false``
-
-
-<br/>
-
-**Vehicle: Miles Driven Per Year**
-
-The annual miles the vehicle is driven. If not provided, the OS-HPXML default (see <a href='https://openstudio-hpxml.readthedocs.io/en/v1.11.0/workflow_inputs.html#hpxml-vehicles'>HPXML Vehicles</a>) is used.
-
-- **Name:** ``vehicle_miles_driven_per_year``
-- **Type:** ``Double``
-
-- **Units:** ``miles``
-
-- **Required:** ``false``
-
-
-<br/>
-
-**Vehicle: Hours Driven Per Week**
-
-The weekly hours the vehicle is driven. If not provided, the OS-HPXML default (see <a href='https://openstudio-hpxml.readthedocs.io/en/v1.11.0/workflow_inputs.html#hpxml-vehicles'>HPXML Vehicles</a>) is used.
-
-- **Name:** ``vehicle_hours_driven_per_week``
-- **Type:** ``Double``
-
-- **Units:** ``hours``
-
-- **Required:** ``false``
-
-
-<br/>
-
-**Vehicle: Fraction Charged at Home**
-
-The fraction of charging energy provided by the at-home charger to the vehicle, only applies to electric vehicles. If not provided, the OS-HPXML default (see <a href='https://openstudio-hpxml.readthedocs.io/en/v1.11.0/workflow_inputs.html#hpxml-vehicles'>HPXML Vehicles</a>) is used.
-
-- **Name:** ``vehicle_fraction_charged_home``
-- **Type:** ``Double``
-
-- **Required:** ``false``
-
-
-<br/>
-
-**Electric Vehicle Charger: Present**
-
-Whether there is an electric vehicle charger present.
-
-- **Name:** ``ev_charger_present``
-- **Type:** ``Boolean``
-
-- **Required:** ``false``
-
-
-<br/>
-
-**Electric Vehicle Charger: Charging Level**
-
-The charging level of the EV charger. If not provided, the OS-HPXML default (see <a href='https://openstudio-hpxml.readthedocs.io/en/v1.11.0/workflow_inputs.html#hpxml-electric-vehicle-chargers'>HPXML Electric Vehicle Chargers</a>) is used.
-
-- **Name:** ``ev_charger_level``
-- **Type:** ``Choice``
-
-- **Required:** ``false``
-
-- **Choices:** `1`, `2`, `3`
-
-
-<br/>
-
-**Electric Vehicle Charger: Rated Charging Power**
-
-The rated power output of the EV charger. If not provided, the OS-HPXML default (see <a href='https://openstudio-hpxml.readthedocs.io/en/v1.11.0/workflow_inputs.html#hpxml-electric-vehicle-chargers'>HPXML Electric Vehicle Chargers</a>) is used.
-
-- **Name:** ``ev_charger_power``
-- **Type:** ``Double``
-
-- **Units:** ``W``
-
-- **Required:** ``false``
-
-
-<br/>
-
-**Lighting: Present**
-
-Whether there is lighting energy use.
-
-- **Name:** ``lighting_present``
-- **Type:** ``Boolean``
-
-- **Required:** ``true``
-
-
-- **Default:** `true`
-
-<br/>
-
-**Lighting: Interior Fraction CFL**
-
-Fraction of all lamps (interior) that are compact fluorescent. Lighting not specified as CFL, LFL, or LED is assumed to be incandescent.
-
-- **Name:** ``lighting_interior_fraction_cfl``
-- **Type:** ``Double``
-
-- **Required:** ``true``
-
-
-- **Default:** `0.1`
-
-<br/>
-
-**Lighting: Interior Fraction LFL**
-
-Fraction of all lamps (interior) that are linear fluorescent. Lighting not specified as CFL, LFL, or LED is assumed to be incandescent.
-
-- **Name:** ``lighting_interior_fraction_lfl``
-- **Type:** ``Double``
-
-- **Required:** ``true``
-
-
-- **Default:** `0.0`
-
-<br/>
-
-**Lighting: Interior Fraction LED**
-
-Fraction of all lamps (interior) that are light emitting diodes. Lighting not specified as CFL, LFL, or LED is assumed to be incandescent.
-
-- **Name:** ``lighting_interior_fraction_led``
-- **Type:** ``Double``
-
-- **Required:** ``true``
-
-
-- **Default:** `0.0`
-
-<br/>
-
-**Lighting: Interior Usage Multiplier**
-
-Multiplier on the lighting energy usage (interior) that can reflect, e.g., high/low usage occupants. If not provided, the OS-HPXML default (see <a href='https://openstudio-hpxml.readthedocs.io/en/v1.11.0/workflow_inputs.html#hpxml-lighting'>HPXML Lighting</a>) is used.
-
-- **Name:** ``lighting_interior_usage_multiplier``
-- **Type:** ``Double``
-
-- **Required:** ``false``
-
-
-<br/>
-
-**Lighting: Exterior Fraction CFL**
-
-Fraction of all lamps (exterior) that are compact fluorescent. Lighting not specified as CFL, LFL, or LED is assumed to be incandescent.
-
-- **Name:** ``lighting_exterior_fraction_cfl``
-- **Type:** ``Double``
-
-- **Required:** ``true``
-
-
-- **Default:** `0.0`
-
-<br/>
-
-**Lighting: Exterior Fraction LFL**
-
-Fraction of all lamps (exterior) that are linear fluorescent. Lighting not specified as CFL, LFL, or LED is assumed to be incandescent.
-
-- **Name:** ``lighting_exterior_fraction_lfl``
-- **Type:** ``Double``
-
-- **Required:** ``true``
-
-
-- **Default:** `0.0`
-
-<br/>
-
-**Lighting: Exterior Fraction LED**
-
-Fraction of all lamps (exterior) that are light emitting diodes. Lighting not specified as CFL, LFL, or LED is assumed to be incandescent.
-
-- **Name:** ``lighting_exterior_fraction_led``
-- **Type:** ``Double``
-
-- **Required:** ``true``
-
-
-- **Default:** `0.0`
-
-<br/>
-
-**Lighting: Exterior Usage Multiplier**
-
-Multiplier on the lighting energy usage (exterior) that can reflect, e.g., high/low usage occupants. If not provided, the OS-HPXML default (see <a href='https://openstudio-hpxml.readthedocs.io/en/v1.11.0/workflow_inputs.html#hpxml-lighting'>HPXML Lighting</a>) is used.
-
-- **Name:** ``lighting_exterior_usage_multiplier``
-- **Type:** ``Double``
-
-- **Required:** ``false``
-
-
-<br/>
-
-**Lighting: Garage Fraction CFL**
-
-Fraction of all lamps (garage) that are compact fluorescent. Lighting not specified as CFL, LFL, or LED is assumed to be incandescent.
-
-- **Name:** ``lighting_garage_fraction_cfl``
-- **Type:** ``Double``
-
-- **Required:** ``true``
-
-
-- **Default:** `0.0`
-
-<br/>
-
-**Lighting: Garage Fraction LFL**
-
-Fraction of all lamps (garage) that are linear fluorescent. Lighting not specified as CFL, LFL, or LED is assumed to be incandescent.
-
-- **Name:** ``lighting_garage_fraction_lfl``
-- **Type:** ``Double``
-
-- **Required:** ``true``
-
-
-- **Default:** `0.0`
-
-<br/>
-
-**Lighting: Garage Fraction LED**
-
-Fraction of all lamps (garage) that are light emitting diodes. Lighting not specified as CFL, LFL, or LED is assumed to be incandescent.
-
-- **Name:** ``lighting_garage_fraction_led``
-- **Type:** ``Double``
-
-- **Required:** ``true``
-
-
-- **Default:** `0.0`
-
-<br/>
-
-**Lighting: Garage Usage Multiplier**
-
-Multiplier on the lighting energy usage (garage) that can reflect, e.g., high/low usage occupants. If not provided, the OS-HPXML default (see <a href='https://openstudio-hpxml.readthedocs.io/en/v1.11.0/workflow_inputs.html#hpxml-lighting'>HPXML Lighting</a>) is used.
-
-- **Name:** ``lighting_garage_usage_multiplier``
-- **Type:** ``Double``
-
-- **Required:** ``false``
-
-
-<br/>
-
-**Holiday Lighting: Present**
-
-Whether there is holiday lighting.
-
-- **Name:** ``holiday_lighting_present``
-- **Type:** ``Boolean``
-
-- **Required:** ``true``
-
-
-<br/>
-
-**Holiday Lighting: Daily Consumption**
-
-The daily energy consumption for holiday lighting (exterior). If not provided, the OS-HPXML default (see <a href='https://openstudio-hpxml.readthedocs.io/en/v1.11.0/workflow_inputs.html#hpxml-lighting'>HPXML Lighting</a>) is used.
-
-- **Name:** ``holiday_lighting_daily_kwh``
-- **Type:** ``Double``
-
-- **Units:** ``kWh/day``
-
-- **Required:** ``false``
-
-
-<br/>
-
-**Holiday Lighting: Period**
-
-Enter a date range like 'Nov 25 - Jan 5'. If not provided, the OS-HPXML default (see <a href='https://openstudio-hpxml.readthedocs.io/en/v1.11.0/workflow_inputs.html#hpxml-lighting'>HPXML Lighting</a>) is used.
-
-- **Name:** ``holiday_lighting_period``
-- **Type:** ``String``
-
-- **Required:** ``false``
-
-
-<br/>
-
-**Dehumidifier: Type**
-
-The type of dehumidifier.
-
-- **Name:** ``dehumidifier_type``
-- **Type:** ``Choice``
-
-- **Required:** ``true``
-
-- **Choices:** `none`, `portable`, `whole-home`
-
-
-- **Default:** `none`
-
-<br/>
-
-**Dehumidifier: Efficiency Type**
->>>>>>> b7d3fd83
-
-The timestep for the simulation; defaults to hourly calculations for fastest runtime.
-
-- **Name:** ``simulation_control_timestep``
-- **Type:** ``Choice``
-
-<<<<<<< HEAD
-- **Required:** ``false``
-=======
-- **Required:** ``true``
-
-- **Choices:** `EnergyFactor`, `IntegratedEnergyFactor`
-
-
-- **Default:** `IntegratedEnergyFactor`
-
-<br/>
-
-**Dehumidifier: Efficiency**
-
-The efficiency of the dehumidifier.
-
-- **Name:** ``dehumidifier_efficiency``
-- **Type:** ``Double``
-
-- **Units:** ``liters/kWh``
-
-- **Required:** ``true``
-
-
-- **Default:** `1.5`
-
-<br/>
-
-**Dehumidifier: Capacity**
-
-The capacity (water removal rate) of the dehumidifier.
-
-- **Name:** ``dehumidifier_capacity``
-- **Type:** ``Double``
-
-- **Units:** ``pint/day``
->>>>>>> b7d3fd83
-
-- **Choices:** `60`, `30`, `20`, `15`, `12`, `10`, `6`, `5`, `4`, `3`, `2`, `1`
-
-
-- **Default:** `40.0`
-
-<br/>
-
-**Simulation Control: Run Period**
-
-Enter a date range like 'Mar 1 - May 31'. Defaults to the entire year.
-
-- **Name:** ``simulation_control_run_period``
-- **Type:** ``String``
-
-- **Required:** ``false``
-
-
-- **Default:** `0.5`
-
-<br/>
-
-**Location: Zip Code**
-
-Zip code of the home address. Either this or the EnergyPlus Weather (EPW) File Path input below must be provided.
-
-- **Name:** ``location_zip_code``
-- **Type:** ``String``
-
-- **Required:** ``false``
-
-
-- **Default:** `1.0`
-
-<br/>
-
-**Location: EnergyPlus Weather (EPW) File Path**
-
-Path to the EPW file. Either this or the Zip Code input above must be provided.
-
-- **Name:** ``location_epw_path``
-- **Type:** ``String``
-
-- **Required:** ``false``
-
-
-- **Default:** `true`
-
-<br/>
-
-**Location: Site Type**
-
-The terrain/shielding of the home, for the infiltration model. Defaults to 'Suburban, Normal' for single-family detached and manufactured home and 'Suburban, Well-Shielded' for single-family attached and apartment units.
-
-- **Name:** ``location_site_type``
-- **Type:** ``Choice``
-
-- **Required:** ``false``
-
-- **Choices:** `Default`, `Suburban, Normal`, `Suburban, Well-Shielded`, `Suburban, Exposed`, `Urban, Normal`, `Urban, Well-Shielded`, `Urban, Exposed`, `Rural, Normal`, `Rural, Well-Shielded`, `Rural, Exposed`
-
-
-<br/>
-
-**Location: Soil Type**
-
-The soil and moisture type.
-
-- **Name:** ``location_soil_type``
-- **Type:** ``Choice``
-
-- **Required:** ``false``
-
-- **Choices:** `Unknown`, `Clay, Dry`, `Clay, Mixed`, `Clay, Wet`, `Gravel, Dry`, `Gravel, Mixed`, `Gravel, Wet`, `Loam, Dry`, `Loam, Mixed`, `Loam, Wet`, `Sand, Dry`, `Sand, Mixed`, `Sand, Wet`, `Silt, Dry`, `Silt, Mixed`, `Silt, Wet`, `0.5 Btu/hr-ft-F`, `0.8 Btu/hr-ft-F`, `1.1 Btu/hr-ft-F`, `1.4 Btu/hr-ft-F`, `1.7 Btu/hr-ft-F`, `2.0 Btu/hr-ft-F`, `2.3 Btu/hr-ft-F`, `2.6 Btu/hr-ft-F`, `Detailed Example: Sand, Dry, 0.03 Diffusivity`
-
-
-- **Default:** `IntegratedModifiedEnergyFactor`
-
-<br/>
-
-**Building Construction: Year Built**
-
-The year the building was built.
-
-- **Name:** ``building_year_built``
-- **Type:** ``Integer``
-
-- **Required:** ``false``
-
-
-<br/>
-
-**Geometry: Unit Type**
-
-The type of dwelling unit and number of stories. Includes conditioned attics and excludes conditioned basements.
-
-- **Name:** ``geometry_unit_type``
-- **Type:** ``Choice``
-
-- **Required:** ``true``
-
-- **Choices:** `Single-Family Detached, 1 Story`, `Single-Family Detached, 2 Stories`, `Single-Family Detached, 3 Stories`, `Single-Family Detached, 4 Stories`, `Single-Family Attached, 1 Story`, `Single-Family Attached, 2 Stories`, `Single-Family Attached, 3 Stories`, `Single-Family Attached, 4 Stories`, `Apartment Unit, 1 Story`, `Manufactured Home, 1 Story`, `Manufactured Home, 2 Stories`, `Manufactured Home, 3 Stories`, `Manufactured Home, 4 Stories`
-
-
-<br/>
-
-**Geometry: Unit Attached Walls**
-
-For single-family attached and apartment units, the location(s) of the attached walls.
-
-- **Name:** ``geometry_attached_walls``
-- **Type:** ``Choice``
-
-- **Required:** ``false``
-
-<<<<<<< HEAD
-- **Choices:** `None`, `1 Side: Front`, `1 Side: Back`, `1 Side: Left`, `1 Side: Right`, `2 Sides: Front, Left`, `2 Sides: Front, Right`, `2 Sides: Back, Left`, `2 Sides: Back, Right`, `2 Sides: Front, Back`, `2 Sides: Left, Right`, `3 Sides: Front, Back, Left`, `3 Sides: Front, Back, Right`, `3 Sides: Front, Left, Right`, `3 Sides: Back, Left, Right`
-=======
->>>>>>> b7d3fd83
-
-<br/>
-
-**Geometry: Unit Conditioned Floor Area**
-
-The total floor area of the unit's conditioned space (including any conditioned basement/attic floor area).
-
-- **Name:** ``geometry_unit_conditioned_floor_area``
-- **Type:** ``Double``
-
-- **Units:** ``ft2``
-
-- **Required:** ``true``
-
-
-<br/>
-
-**Geometry: Unit Aspect Ratio**
-
-The ratio of front/back wall length to left/right wall length for the unit, excluding any protruding garage wall area.
-
-- **Name:** ``geometry_unit_aspect_ratio``
-- **Type:** ``Double``
-
-- **Units:** ``Frac``
-
-- **Required:** ``true``
-
-
-<br/>
-
-**Geometry: Unit Direction**
-
-Direction of the front of the unit.
-
-- **Name:** ``geometry_unit_direction``
-- **Type:** ``Choice``
-
-- **Required:** ``true``
-
-- **Choices:** `North`, `North-Northeast`, `Northeast`, `East-Northeast`, `East`, `East-Southeast`, `Southeast`, `South-Southeast`, `South`, `South-Southwest`, `Southwest`, `West-Southwest`, `West`, `West-Northwest`, `Northwest`, `North-Northwest`
-
-
-<br/>
-
-**Geometry: Unit Number of Bedrooms**
-
-The number of bedrooms in the unit.
-
-- **Name:** ``geometry_unit_num_bedrooms``
-- **Type:** ``Choice``
-
-- **Required:** ``true``
-
-- **Choices:** `0`, `1`, `2`, `3`, `4`, `5`, `6`, `7`, `8`, `9`, `10`, `11`, `12`
-
-
-<br/>
-
-**Geometry: Unit Number of Bathrooms**
-
-The number of bathrooms in the unit. Defaults to NumberofBedrooms/2 + 0.5.
-
-- **Name:** ``geometry_unit_num_bathrooms``
-- **Type:** ``Choice``
-
-- **Required:** ``false``
-
-<<<<<<< HEAD
-- **Choices:** `Default`, `0`, `1`, `2`, `3`, `4`, `5`, `6`, `7`, `8`, `9`, `10`, `11`, `12`
-=======
-
-<br/>
-
-**Clothes Dryer: Present**
-
-Whether there is a clothes dryer present.
-
-- **Name:** ``clothes_dryer_present``
-- **Type:** ``Boolean``
-
-- **Required:** ``true``
->>>>>>> b7d3fd83
-
-
-- **Default:** `true`
-
-<br/>
-
-**Geometry: Unit Number of Occupants**
-
-The number of occupants in the unit. Defaults to an *asset* calculation assuming standard occupancy, in which various end use defaults (e.g., plug loads, appliances, and hot water usage) are calculated based on Number of Bedrooms and Conditioned Floor Area. If provided, an *operational* calculation is instead performed in which the end use defaults reflect real-world data (where possible).
-
-- **Name:** ``geometry_unit_num_occupants``
-- **Type:** ``Choice``
-
-- **Required:** ``false``
-
-- **Choices:** `Default`, `0`, `1`, `2`, `3`, `4`, `5`, `6`, `7`, `8`, `9`, `10`, `11`, `12`
-
-
-<br/>
-
-**Geometry: Ceiling Height**
-
-Average distance from the floor to the ceiling.
-
-- **Name:** ``geometry_ceiling_height``
-- **Type:** ``Choice``
-
-- **Required:** ``false``
-
-- **Choices:** `6.0 ft`, `6.5 ft`, `7.0 ft`, `7.5 ft`, `8.0 ft`, `8.5 ft`, `9.0 ft`, `9.5 ft`, `10.0 ft`, `10.5 ft`, `11.0 ft`, `11.5 ft`, `12.0 ft`, `12.5 ft`, `13.0 ft`, `13.5 ft`, `14.0 ft`, `14.5 ft`, `15.0 ft`
-
-
-- **Default:** `natural gas`
-
-<br/>
-
-**Geometry: Attached Garage**
-
-The type of attached garage. Only applies to single-family detached units.
-
-- **Name:** ``geometry_garage_type``
-- **Type:** ``Choice``
-
-- **Required:** ``false``
-
-- **Choices:** `None`, `1 Car, Left, Fully Inset`, `1 Car, Left, Half Protruding`, `1 Car, Left, Fully Protruding`, `1 Car, Right, Fully Inset`, `1 Car, Right, Half Protruding`, `1 Car, Right, Fully Protruding`, `2 Car, Left, Fully Inset`, `2 Car, Left, Half Protruding`, `2 Car, Left, Fully Protruding`, `2 Car, Right, Fully Inset`, `2 Car, Right, Half Protruding`, `2 Car, Right, Fully Protruding`, `3 Car, Left, Fully Inset`, `3 Car, Left, Half Protruding`, `3 Car, Left, Fully Protruding`, `3 Car, Right, Fully Inset`, `3 Car, Right, Half Protruding`, `3 Car, Right, Fully Protruding`
-
-
-<br/>
-
-**Geometry: Foundation Type**
-
-The foundation type of the building. Garages are assumed to be over slab-on-grade.
-
-- **Name:** ``geometry_foundation_type``
-- **Type:** ``Choice``
-
-- **Required:** ``true``
-
-- **Choices:** `Slab-on-Grade`, `Crawlspace, Vented`, `Crawlspace, Unvented`, `Crawlspace, Conditioned`, `Basement, Unconditioned`, `Basement, Unconditioned, Half Above-Grade`, `Basement, Conditioned`, `Basement, Conditioned, Half Above-Grade`, `Ambient`, `Above Apartment`, `Belly and Wing, With Skirt`, `Belly and Wing, No Skirt`, `Detailed Example: Basement, Unconditioned, 7.25 ft Height, 8 in Above-Grade, 9 in Rim Joists`, `Detailed Example: Basement, Conditioned, 7.25 ft Height, 8 in Above-Grade, 9 in Rim Joists`, `Detailed Example: Basement, Conditioned, 5 ft Height`, `Detailed Example: Crawlspace, Vented, Above-Grade`
-
-
-- **Default:** `CombinedEnergyFactor`
-
-<br/>
-
-**Geometry: Attic Type**
-
-The attic/roof type of the building.
-
-- **Name:** ``geometry_attic_type``
-- **Type:** ``Choice``
-
-- **Required:** ``true``
-
-- **Choices:** `Flat Roof`, `Attic, Vented, Gable`, `Attic, Vented, Hip`, `Attic, Unvented, Gable`, `Attic, Unvented, Hip`, `Attic, Conditioned, Gable`, `Attic, Conditioned, Hip`, `Below Apartment`
-
-
-<br/>
-
-**Geometry: Roof Pitch**
-
-The roof pitch of the attic. Ignored if the building has a flat roof.
-
-- **Name:** ``geometry_roof_pitch``
-- **Type:** ``Choice``
-
-- **Required:** ``false``
-
-<<<<<<< HEAD
-- **Choices:** `1:12`, `2:12`, `3:12`, `4:12`, `5:12`, `6:12`, `7:12`, `8:12`, `9:12`, `10:12`, `11:12`, `12:12`, `13:12`, `14:12`, `15:12`, `16:12`
-=======
-
-<br/>
-
-**Dishwasher: Present**
-
-Whether there is a dishwasher present.
-
-- **Name:** ``dishwasher_present``
-- **Type:** ``Boolean``
-
-- **Required:** ``true``
->>>>>>> b7d3fd83
-
-
-- **Default:** `true`
-
-<br/>
-
-**Geometry: Eaves**
-
-The type of eaves extending from the roof.
-
-- **Name:** ``geometry_eaves``
-- **Type:** ``Choice``
-
-- **Required:** ``false``
-
-- **Choices:** `None`, `1 ft`, `2 ft`, `3 ft`, `4 ft`, `5 ft`
-
-
-<br/>
-
-**Geometry: Neighbor Buildings**
-
-The presence and geometry of neighboring buildings, for shading purposes.
-
-- **Name:** ``geometry_neighbor_buildings``
-- **Type:** ``Choice``
-
-<<<<<<< HEAD
-- **Required:** ``false``
-
-- **Choices:** `None`, `Left/Right at 2ft`, `Left/Right at 4ft`, `Left/Right at 5ft`, `Left/Right at 7ft`, `Left/Right at 10ft`, `Left/Right at 12ft`, `Left/Right at 15ft`, `Left/Right at 20ft`, `Left/Right at 25ft`, `Left/Right at 27ft`, `Left at 2ft`, `Left at 4ft`, `Left at 5ft`, `Left at 7ft`, `Left at 10ft`, `Left at 12ft`, `Left at 15ft`, `Left at 20ft`, `Left at 25ft`, `Left at 27ft`, `Right at 2ft`, `Right at 4ft`, `Right at 5ft`, `Right at 7ft`, `Right at 10ft`, `Right at 12ft`, `Right at 15ft`, `Right at 20ft`, `Right at 25ft`, `Right at 27ft`, `Detailed Example: Left/Right at 25ft, Front/Back at 80ft, 12ft Height`
-=======
-- **Required:** ``true``
-
-- **Choices:** `RatedAnnualkWh`, `EnergyFactor`
-
-
-- **Default:** `RatedAnnualkWh`
-
-<br/>
-
-**Dishwasher: Efficiency**
-
-The efficiency of the dishwasher. If not provided, the OS-HPXML default (see <a href='https://openstudio-hpxml.readthedocs.io/en/v1.11.0/workflow_inputs.html#hpxml-dishwasher'>HPXML Dishwasher</a>) is used.
-
-- **Name:** ``dishwasher_efficiency``
-- **Type:** ``Double``
-
-- **Units:** ``RatedAnnualkWh or EnergyFactor``
-
-- **Required:** ``false``
-
-
-<br/>
-
-**Dishwasher: Label Electric Rate**
-
-The label electric rate of the dishwasher. If not provided, the OS-HPXML default (see <a href='https://openstudio-hpxml.readthedocs.io/en/v1.11.0/workflow_inputs.html#hpxml-dishwasher'>HPXML Dishwasher</a>) is used.
-
-- **Name:** ``dishwasher_label_electric_rate``
-- **Type:** ``Double``
-
-- **Units:** ``$/kWh``
-
-- **Required:** ``false``
->>>>>>> b7d3fd83
-
-
-<br/>
-
-**Geometry: Window Areas or WWRs**
-
-The amount of window area on the unit's front/back/left/right facades. Use a comma-separated list like '0.2, 0.2, 0.1, 0.1' to specify Window-to-Wall Ratios (WWR) or '108, 108, 72, 72' to specify absolute areas. If a facade is adiabatic, the value will be ignored.
-
-- **Name:** ``geometry_window_areas_or_wwrs``
-- **Type:** ``String``
-
-- **Required:** ``false``
-
-
-<br/>
-
-**Geometry: Skylight Areas**
-
-The amount of window area on the unit's front/back/left/right roofs. Use a comma-separated list like '50, 0, 0, 0'.
-
-- **Name:** ``geometry_skylight_areas``
-- **Type:** ``String``
-
-- **Required:** ``false``
-
-
-<br/>
-
-**Geometry: Doors Area**
-
-The area of the opaque door(s). Any door glazing (e.g., sliding glass doors) should be captured as window area.
-
-- **Name:** ``geometry_door_area``
-- **Type:** ``Double``
-
-- **Units:** ``ft2``
-
-- **Required:** ``false``
-
-
-<br/>
-
-**Enclosure: Floor Over Foundation**
-
-The type and insulation level of the floor over the foundation (e.g., crawlspace or basement).
-
-- **Name:** ``enclosure_floor_over_foundation``
-- **Type:** ``Choice``
-
-- **Required:** ``false``
-
-<<<<<<< HEAD
-- **Choices:** `Wood Frame, Uninsulated`, `Wood Frame, R-11`, `Wood Frame, R-13`, `Wood Frame, R-15`, `Wood Frame, R-19`, `Wood Frame, R-21`, `Wood Frame, R-25`, `Wood Frame, R-30`, `Wood Frame, R-35`, `Wood Frame, R-38`, `Wood Frame, IECC U-0.064`, `Wood Frame, IECC U-0.047`, `Wood Frame, IECC U-0.033`, `Wood Frame, IECC U-0.028`, `Detailed Example: Wood Frame, Uninsulated, 2x6, 24 in o.c., 10% Framing, No Carpet/Subfloor`, `Detailed Example: Wood Frame, R-11, 2x6, 24 in o.c., 13% Framing, No Carpet/Subfloor`, `Detailed Example: Wood Frame, R-11, 2x6, 24 in o.c., 10% Framing, No Carpet/Subfloor`
-=======
->>>>>>> b7d3fd83
-
-<br/>
-
-**Enclosure: Floor Over Garage**
-
-The type and insulation level of the floor over the garage.
-
-- **Name:** ``enclosure_floor_over_garage``
-- **Type:** ``Choice``
-
-- **Required:** ``false``
-
-<<<<<<< HEAD
-- **Choices:** `Wood Frame, Uninsulated`, `Wood Frame, R-11`, `Wood Frame, R-13`, `Wood Frame, R-15`, `Wood Frame, R-19`, `Wood Frame, R-21`, `Wood Frame, R-25`, `Wood Frame, R-30`, `Wood Frame, R-35`, `Wood Frame, R-38`, `Wood Frame, IECC U-0.064`, `Wood Frame, IECC U-0.047`, `Wood Frame, IECC U-0.033`, `Detailed Example: Wood Frame, Uninsulated, 2x6, 24 in o.c., 10% Framing, No Carpet/Subfloor`, `Detailed Example: Wood Frame, R-11, 2x6, 24 in o.c., 13% Framing, No Carpet/Subfloor`, `Detailed Example: Wood Frame, R-11, 2x6, 24 in o.c., 10% Framing, No Carpet/Subfloor`
-=======
-
-<br/>
-
-**Refrigerator: Present**
-
-Whether there is a refrigerator present.
-
-- **Name:** ``refrigerator_present``
-- **Type:** ``Boolean``
-
-- **Required:** ``true``
->>>>>>> b7d3fd83
-
-
-- **Default:** `true`
-
-<br/>
-
-**Enclosure: Foundation Wall**
-
-The type and insulation level of the foundation walls.
-
-- **Name:** ``enclosure_foundation_wall``
-- **Type:** ``Choice``
-
-- **Required:** ``false``
-
-- **Choices:** `Solid Concrete, Uninsulated`, `Solid Concrete, Half Wall, R-5`, `Solid Concrete, Half Wall, R-10`, `Solid Concrete, Half Wall, R-15`, `Solid Concrete, Half Wall, R-20`, `Solid Concrete, Whole Wall, R-5`, `Solid Concrete, Whole Wall, R-10`, `Solid Concrete, Whole Wall, R-10.2, Interior`, `Solid Concrete, Whole Wall, R-15`, `Solid Concrete, Whole Wall, R-20`, `Solid Concrete, Assembly R-10.69`, `Concrete Block Foam Core, Whole Wall, R-18.9`
-
-
-<br/>
-
-**Enclosure: Rim Joists**
-
-The type and insulation level of the rim joists.
-
-- **Name:** ``enclosure_rim_joist``
-- **Type:** ``Choice``
-
-- **Required:** ``false``
-
-<<<<<<< HEAD
-- **Choices:** `Uninsulated`, `R-7`, `R-11`, `R-13`, `R-15`, `R-19`, `R-21`, `Detailed Example: Uninsulated, Fiberboard Sheathing, Hardboard Siding`, `Detailed Example: R-11, Fiberboard Sheathing, Hardboard Siding`
-=======
->>>>>>> b7d3fd83
-
-<br/>
-
-**Enclosure: Slab**
-
-The type and insulation level of the slab. Applies to slab-on-grade as well as basement/crawlspace foundations. Under Slab insulation is placed horizontally from the edge of the slab inward. Perimeter insulation is placed vertically from the top of the slab downward. Whole Slab insulation is placed horizontally below the entire slab area.
-
-- **Name:** ``enclosure_slab``
-- **Type:** ``Choice``
-
-- **Required:** ``false``
-
-<<<<<<< HEAD
-- **Choices:** `Uninsulated`, `Under Slab, 2ft, R-5`, `Under Slab, 2ft, R-10`, `Under Slab, 2ft, R-15`, `Under Slab, 2ft, R-20`, `Under Slab, 4ft, R-5`, `Under Slab, 4ft, R-10`, `Under Slab, 4ft, R-15`, `Under Slab, 4ft, R-20`, `Perimeter, 2ft, R-5`, `Perimeter, 2ft, R-10`, `Perimeter, 2ft, R-15`, `Perimeter, 2ft, R-20`, `Perimeter, 4ft, R-5`, `Perimeter, 4ft, R-10`, `Perimeter, 4ft, R-15`, `Perimeter, 4ft, R-20`, `Whole Slab, R-5`, `Whole Slab, R-10`, `Whole Slab, R-15`, `Whole Slab, R-20`, `Whole Slab, R-30`, `Whole Slab, R-40`, `Detailed Example: Uninsulated, No Carpet`, `Detailed Example: Uninsulated, 100% R-2.08 Carpet`, `Detailed Example: Uninsulated, 100% R-2.50 Carpet`, `Detailed Example: Perimeter, 2ft, R-5, 100% R-2.08 Carpet`, `Detailed Example: Whole Slab, R-5, 100% R-2.5 Carpet`
-=======
-
-<br/>
-
-**Extra Refrigerator: Present**
-
-Whether there is an extra refrigerator present.
-
-- **Name:** ``extra_refrigerator_present``
-- **Type:** ``Boolean``
-
-- **Required:** ``true``
->>>>>>> b7d3fd83
-
-
-<br/>
-
-**Enclosure: Ceiling**
-
-The type and insulation level of the ceiling (attic floor).
-
-- **Name:** ``enclosure_ceiling``
-- **Type:** ``Choice``
-
-- **Required:** ``true``
-
-- **Choices:** `Uninsulated`, `R-7`, `R-13`, `R-19`, `R-30`, `R-38`, `R-49`, `R-60`, `IECC U-0.035`, `IECC U-0.030`, `IECC U-0.026`, `IECC U-0.024`, `Detailed Example: R-11, 2x6, 24 in o.c., 10% Framing`, `Detailed Example: R-19, 2x6, 24 in o.c., 10% Framing`, `Detailed Example: R-19 + R-38, 2x6, 24 in o.c., 10% Framing`
-
-
-<br/>
-
-**Enclosure: Roof**
-
-The type and insulation level of the roof.
-
-- **Name:** ``enclosure_roof``
-- **Type:** ``Choice``
-
-- **Required:** ``true``
-
-- **Choices:** `Uninsulated`, `R-7`, `R-13`, `R-19`, `R-30`, `R-38`, `R-49`, `IECC U-0.035`, `IECC U-0.030`, `IECC U-0.026`, `IECC U-0.024`, `Detailed Example: Uninsulated, 0.5 in plywood, 0.25 in asphalt shingle`
-
-
-<br/>
-
-**Enclosure: Roof Material**
-
-The material type and color of the roof.
-
-- **Name:** ``enclosure_roof_material``
-- **Type:** ``Choice``
-
-- **Required:** ``false``
-
-<<<<<<< HEAD
-- **Choices:** `Asphalt/Fiberglass Shingles, Dark`, `Asphalt/Fiberglass Shingles, Medium Dark`, `Asphalt/Fiberglass Shingles, Medium`, `Asphalt/Fiberglass Shingles, Light`, `Asphalt/Fiberglass Shingles, Reflective`, `Tile/Slate, Dark`, `Tile/Slate, Medium Dark`, `Tile/Slate, Medium`, `Tile/Slate, Light`, `Tile/Slate, Reflective`, `Metal, Dark`, `Metal, Medium Dark`, `Metal, Medium`, `Metal, Light`, `Metal, Reflective`, `Wood Shingles/Shakes, Dark`, `Wood Shingles/Shakes, Medium Dark`, `Wood Shingles/Shakes, Medium`, `Wood Shingles/Shakes, Light`, `Wood Shingles/Shakes, Reflective`, `Shingles, Dark`, `Shingles, Medium Dark`, `Shingles, Medium`, `Shingles, Light`, `Shingles, Reflective`, `Synthetic Sheeting, Dark`, `Synthetic Sheeting, Medium Dark`, `Synthetic Sheeting, Medium`, `Synthetic Sheeting, Light`, `Synthetic Sheeting, Reflective`, `EPS Sheathing, Dark`, `EPS Sheathing, Medium Dark`, `EPS Sheathing, Medium`, `EPS Sheathing, Light`, `EPS Sheathing, Reflective`, `Concrete, Dark`, `Concrete, Medium Dark`, `Concrete, Medium`, `Concrete, Light`, `Concrete, Reflective`, `Cool Roof`, `Detailed Example: 0.2 Solar Absorptance`, `Detailed Example: 0.4 Solar Absorptance`, `Detailed Example: 0.6 Solar Absorptance`, `Detailed Example: 0.75 Solar Absorptance`
-=======
-
-<br/>
-
-**Freezer: Present**
-
-Whether there is a freezer present.
-
-- **Name:** ``freezer_present``
-- **Type:** ``Boolean``
-
-- **Required:** ``true``
->>>>>>> b7d3fd83
-
-
-<br/>
-
-**Enclosure: Radiant Barrier**
-
-The type of radiant barrier in the attic.
-
-- **Name:** ``enclosure_radiant_barrier``
-- **Type:** ``Choice``
-
-- **Required:** ``false``
-
-- **Choices:** `None`, `Attic Roof Only`, `Attic Roof and Gable Walls`, `Attic Floor`
-
-
-<br/>
-
-**Enclosure: Walls**
-
-The type and insulation level of the walls.
-
-- **Name:** ``enclosure_wall``
-- **Type:** ``Choice``
-
-- **Required:** ``true``
-
-- **Choices:** `Wood Stud, Uninsulated`, `Wood Stud, R-7`, `Wood Stud, R-11`, `Wood Stud, R-13`, `Wood Stud, R-15`, `Wood Stud, R-19`, `Wood Stud, R-21`, `Double Wood Stud, R-33`, `Double Wood Stud, R-39`, `Double Wood Stud, R-45`, `Steel Stud, Uninsulated`, `Steel Stud, R-11`, `Steel Stud, R-13`, `Steel Stud, R-15`, `Steel Stud, R-19`, `Steel Stud, R-21`, `Steel Stud, R-25`, `Concrete Masonry Unit, Hollow or Concrete Filled, Uninsulated`, `Concrete Masonry Unit, Hollow or Concrete Filled, R-7`, `Concrete Masonry Unit, Hollow or Concrete Filled, R-11`, `Concrete Masonry Unit, Hollow or Concrete Filled, R-13`, `Concrete Masonry Unit, Hollow or Concrete Filled, R-15`, `Concrete Masonry Unit, Hollow or Concrete Filled, R-19`, `Concrete Masonry Unit, Perlite Filled, Uninsulated`, `Concrete Masonry Unit, Perlite Filled, R-7`, `Concrete Masonry Unit, Perlite Filled, R-11`, `Concrete Masonry Unit, Perlite Filled, R-13`, `Concrete Masonry Unit, Perlite Filled, R-15`, `Concrete Masonry Unit, Perlite Filled, R-19`, `Structural Insulated Panel, R-17.5`, `Structural Insulated Panel, R-27.5`, `Structural Insulated Panel, R-37.5`, `Structural Insulated Panel, R-47.5`, `Insulated Concrete Forms, R-5 per side`, `Insulated Concrete Forms, R-10 per side`, `Insulated Concrete Forms, R-15 per side`, `Insulated Concrete Forms, R-20 per side`, `Structural Brick, Uninsulated`, `Structural Brick, R-7`, `Structural Brick, R-11`, `Structural Brick, R-15`, `Structural Brick, R-19`, `Wood Stud, IECC U-0.084`, `Wood Stud, IECC U-0.082`, `Wood Stud, IECC U-0.060`, `Wood Stud, IECC U-0.057`, `Wood Stud, IECC U-0.048`, `Wood Stud, IECC U-0.045`, `Detailed Example: Wood Stud, Uninsulated, 2x4, 16 in o.c., 25% Framing`, `Detailed Example: Wood Stud, R-11, 2x4, 16 in o.c., 25% Framing`, `Detailed Example: Wood Stud, R-18, 2x6, 24 in o.c., 25% Framing`
-
-
-<br/>
-
-**Enclosure: Wall Continuous Insulation**
-
-The insulation level of the wall continuous insulation. The R-value of the continuous insulation will be ignored if a wall option with an IECC U-factor is selected.
-
-- **Name:** ``enclosure_wall_continuous_insulation``
-- **Type:** ``Choice``
-
-- **Required:** ``false``
-
-<<<<<<< HEAD
-- **Choices:** `Uninsulated`, `R-5`, `R-6`, `R-7`, `R-10`, `R-12`, `R-14`, `R-15`, `R-18`, `R-20`, `R-21`, `Detailed Example: R-7.2`
-=======
-
-<br/>
-
-**Cooking Range/Oven: Present**
-
-Whether there is a cooking range/oven present.
-
-- **Name:** ``cooking_range_oven_present``
-- **Type:** ``Boolean``
-
-- **Required:** ``true``
->>>>>>> b7d3fd83
-
-
-- **Default:** `true`
-
-<br/>
-
-**Enclosure: Wall Siding**
-
-The type, color, and insulation level of the wall siding. The R-value of the siding will be ignored if a wall option with an IECC U-factor is selected.
-
-- **Name:** ``enclosure_wall_siding``
-- **Type:** ``Choice``
-
-- **Required:** ``false``
-
-- **Choices:** `None`, `Aluminum, Dark`, `Aluminum, Medium`, `Aluminum, Medium Dark`, `Aluminum, Light`, `Aluminum, Reflective`, `Brick, Dark`, `Brick, Medium`, `Brick, Medium Dark`, `Brick, Light`, `Brick, Reflective`, `Fiber-Cement, Dark`, `Fiber-Cement, Medium`, `Fiber-Cement, Medium Dark`, `Fiber-Cement, Light`, `Fiber-Cement, Reflective`, `Asbestos, Dark`, `Asbestos, Medium`, `Asbestos, Medium Dark`, `Asbestos, Light`, `Asbestos, Reflective`, `Composition Shingle, Dark`, `Composition Shingle, Medium`, `Composition Shingle, Medium Dark`, `Composition Shingle, Light`, `Composition Shingle, Reflective`, `Stucco, Dark`, `Stucco, Medium`, `Stucco, Medium Dark`, `Stucco, Light`, `Stucco, Reflective`, `Vinyl, Dark`, `Vinyl, Medium`, `Vinyl, Medium Dark`, `Vinyl, Light`, `Vinyl, Reflective`, `Wood, Dark`, `Wood, Medium`, `Wood, Medium Dark`, `Wood, Light`, `Wood, Reflective`, `Synthetic Stucco, Dark`, `Synthetic Stucco, Medium`, `Synthetic Stucco, Medium Dark`, `Synthetic Stucco, Light`, `Synthetic Stucco, Reflective`, `Masonite, Dark`, `Masonite, Medium`, `Masonite, Medium Dark`, `Masonite, Light`, `Masonite, Reflective`, `Detailed Example: 0.2 Solar Absorptance`, `Detailed Example: 0.4 Solar Absorptance`, `Detailed Example: 0.6 Solar Absorptance`, `Detailed Example: 0.75 Solar Absorptance`
-
-
-<br/>
-
-**Enclosure: Windows**
-
-The type of windows.
-
-- **Name:** ``enclosure_window``
-- **Type:** ``Choice``
-
-- **Required:** ``true``
-
-- **Choices:** `Single, Clear, Metal`, `Single, Clear, Non-Metal`, `Double, Clear, Metal, Air`, `Double, Clear, Thermal-Break, Air`, `Double, Clear, Non-Metal, Air`, `Double, Low-E, Non-Metal, Air, High Gain`, `Double, Low-E, Non-Metal, Air, Med Gain`, `Double, Low-E, Non-Metal, Air, Low Gain`, `Double, Low-E, Non-Metal, Gas, High Gain`, `Double, Low-E, Non-Metal, Gas, Med Gain`, `Double, Low-E, Non-Metal, Gas, Low Gain`, `Double, Low-E, Insulated, Air, High Gain`, `Double, Low-E, Insulated, Air, Med Gain`, `Double, Low-E, Insulated, Air, Low Gain`, `Double, Low-E, Insulated, Gas, High Gain`, `Double, Low-E, Insulated, Gas, Med Gain`, `Double, Low-E, Insulated, Gas, Low Gain`, `Triple, Low-E, Non-Metal, Air, High Gain`, `Triple, Low-E, Non-Metal, Air, Low Gain`, `Triple, Low-E, Non-Metal, Gas, High Gain`, `Triple, Low-E, Non-Metal, Gas, Low Gain`, `Triple, Low-E, Insulated, Air, High Gain`, `Triple, Low-E, Insulated, Air, Low Gain`, `Triple, Low-E, Insulated, Gas, High Gain`, `Triple, Low-E, Insulated, Gas, Low Gain`, `IECC U-1.20, SHGC 0.40`, `IECC U-1.20, SHGC 0.30`, `IECC U-1.20, SHGC 0.25`, `IECC U-0.75, SHGC 0.40`, `IECC U-0.65, SHGC 0.40`, `IECC U-0.65, SHGC 0.30`, `IECC U-0.50, SHGC 0.30`, `IECC U-0.50, SHGC 0.25`, `IECC U-0.40, SHGC 0.40`, `IECC U-0.40, SHGC 0.25`, `IECC U-0.35, SHGC 0.40`, `IECC U-0.35, SHGC 0.30`, `IECC U-0.35, SHGC 0.25`, `IECC U-0.32, SHGC 0.25`, `IECC U-0.30, SHGC 0.25`, `Detailed Example: Single, Clear, Aluminum w/ Thermal Break`, `Detailed Example: Double, Low-E, Wood, Argon, Insulated Spacer`
-
-
-- **Default:** `natural gas`
-
-<br/>
-
-**Enclosure: Window Natural Ventilation**
-
-The amount of natural ventilation from occupants opening operable windows when outdoor conditions are favorable.
-
-- **Name:** ``enclosure_window_natural_ventilation``
-- **Type:** ``Choice``
-
-- **Required:** ``false``
-
-<<<<<<< HEAD
-- **Choices:** `None`, `33% Operable Windows`, `50% Operable Windows`, `67% Operable Windows`, `100% Operable Windows`, `Detailed Example: 67% Operable Windows, 7 Days/Week`
-=======
->>>>>>> b7d3fd83
-
-<br/>
-
-**Enclosure: Window Interior Shading**
-
-The type of window interior shading. If shading coefficients are selected, note they indicate the reduction in solar gain (e.g., 0.7 indicates 30% reduction).
-
-- **Name:** ``enclosure_window_interior_shading``
-- **Type:** ``Choice``
-
-- **Required:** ``false``
-
-<<<<<<< HEAD
-- **Choices:** `None`, `Curtains, Light`, `Curtains, Medium`, `Curtains, Dark`, `Shades, Light`, `Shades, Medium`, `Shades, Dark`, `Blinds, Light`, `Blinds, Medium`, `Blinds, Dark`, `Summer 0.5, Winter 0.5`, `Summer 0.5, Winter 0.6`, `Summer 0.5, Winter 0.7`, `Summer 0.5, Winter 0.8`, `Summer 0.5, Winter 0.9`, `Summer 0.6, Winter 0.6`, `Summer 0.6, Winter 0.7`, `Summer 0.6, Winter 0.8`, `Summer 0.6, Winter 0.9`, `Summer 0.7, Winter 0.7`, `Summer 0.7, Winter 0.8`, `Summer 0.7, Winter 0.9`, `Summer 0.8, Winter 0.8`, `Summer 0.8, Winter 0.9`, `Summer 0.9, Winter 0.9`
-=======
->>>>>>> b7d3fd83
-
-<br/>
-
-**Enclosure: Window Exterior Shading**
-
-The type of window exterior shading. If shading coefficients are selected, note they indicate the reduction in solar gain (e.g., 0.7 indicates 30% reduction).
-
-- **Name:** ``enclosure_window_exterior_shading``
-- **Type:** ``Choice``
-
-- **Required:** ``false``
-
-<<<<<<< HEAD
-- **Choices:** `None`, `Solar Film`, `Solar Screen`, `Summer 0.25, Winter 0.25`, `Summer 0.25, Winter 0.50`, `Summer 0.25, Winter 0.75`, `Summer 0.25, Winter 1.00`, `Summer 0.50, Winter 0.25`, `Summer 0.50, Winter 0.50`, `Summer 0.50, Winter 0.75`, `Summer 0.50, Winter 1.00`, `Summer 0.75, Winter 0.25`, `Summer 0.75, Winter 0.50`, `Summer 0.75, Winter 0.75`, `Summer 0.75, Winter 1.00`, `Summer 1.00, Winter 0.25`, `Summer 1.00, Winter 0.50`, `Summer 1.00, Winter 0.75`, `Summer 1.00, Winter 1.00`
-=======
-
-<br/>
-
-**Ceiling Fan: Present**
-
-Whether there are any ceiling fans.
-
-- **Name:** ``ceiling_fan_present``
-- **Type:** ``Boolean``
-
-- **Required:** ``true``
->>>>>>> b7d3fd83
-
-
-- **Default:** `true`
-
-<br/>
-
-**Enclosure: Window Insect Screens**
-
-The type of window insect screens.
-
-- **Name:** ``enclosure_window_insect_screens``
-- **Type:** ``Choice``
-
-- **Required:** ``false``
-
-<<<<<<< HEAD
-- **Choices:** `None`, `Exterior`, `Interior`
-=======
-
-<br/>
->>>>>>> b7d3fd83
-
-<br/>
-
-**Enclosure: Window Storm**
-
-The type of storm window.
-
-- **Name:** ``enclosure_window_storm``
-- **Type:** ``Choice``
-
-- **Required:** ``false``
-
-<<<<<<< HEAD
-- **Choices:** `None`, `Clear`, `Low-E`
-=======
-
-<br/>
->>>>>>> b7d3fd83
-
-<br/>
-
-**Enclosure: Window Overhangs**
-
-The type of window overhangs.
-
-- **Name:** ``enclosure_overhangs``
-- **Type:** ``Choice``
-
-- **Required:** ``false``
-
-<<<<<<< HEAD
-- **Choices:** `None`, `1ft, All Windows`, `2ft, All Windows`, `3ft, All Windows`, `4ft, All Windows`, `5ft, All Windows`, `10ft, All Windows`, `1ft, Front Windows`, `2ft, Front Windows`, `3ft, Front Windows`, `4ft, Front Windows`, `5ft, Front Windows`, `10ft, Front Windows`, `1ft, Back Windows`, `2ft, Back Windows`, `3ft, Back Windows`, `4ft, Back Windows`, `5ft, Back Windows`, `10ft, Back Windows`, `1ft, Left Windows`, `2ft, Left Windows`, `3ft, Left Windows`, `4ft, Left Windows`, `5ft, Left Windows`, `10ft, Left Windows`, `1ft, Right Windows`, `2ft, Right Windows`, `3ft, Right Windows`, `4ft, Right Windows`, `5ft, Right Windows`, `10ft, Right Windows`, `Detailed Example: 1.5ft, Back/Left/Right Windows, 2ft Offset, 4ft Window Height`, `Detailed Example: 2.5ft, Front Windows, 1ft Offset, 5ft Window Height`
-=======
-
-<br/>
->>>>>>> b7d3fd83
-
-<br/>
-
-**Enclosure: Skylights**
-
-The type of skylights.
-
-- **Name:** ``enclosure_skylight``
-- **Type:** ``Choice``
-
-- **Required:** ``false``
-
-<<<<<<< HEAD
-- **Choices:** `Single, Clear, Metal`, `Single, Clear, Non-Metal`, `Double, Clear, Metal`, `Double, Clear, Non-Metal`, `Double, Low-E, Metal, High Gain`, `Double, Low-E, Non-Metal, High Gain`, `Double, Low-E, Metal, Med Gain`, `Double, Low-E, Non-Metal, Med Gain`, `Double, Low-E, Metal, Low Gain`, `Double, Low-E, Non-Metal, Low Gain`, `Triple, Clear, Metal`, `Triple, Clear, Non-Metal`, `IECC U-0.75, SHGC 0.40`, `IECC U-0.75, SHGC 0.30`, `IECC U-0.75, SHGC 0.25`, `IECC U-0.65, SHGC 0.40`, `IECC U-0.65, SHGC 0.30`, `IECC U-0.65, SHGC 0.25`, `IECC U-0.60, SHGC 0.40`, `IECC U-0.60, SHGC 0.30`, `IECC U-0.55, SHGC 0.40`, `IECC U-0.55, SHGC 0.25`
-=======
-
-<br/>
-
-**Misc Plug Loads: Television Present**
-
-Whether there are televisions.
-
-- **Name:** ``misc_plug_loads_television_present``
-- **Type:** ``Boolean``
-
-- **Required:** ``true``
->>>>>>> b7d3fd83
-
-
-- **Default:** `true`
-
-<br/>
-
-**Enclosure: Doors**
-
-The type of doors.
-
-- **Name:** ``enclosure_door``
-- **Type:** ``Choice``
-
-- **Required:** ``false``
-
-<<<<<<< HEAD
-- **Choices:** `Solid Wood, R-2`, `Solid Wood, R-3`, `Insulated Fiberglass/Steel, R-4`, `Insulated Fiberglass/Steel, R-5`, `Insulated Fiberglass/Steel, R-6`, `Insulated Fiberglass/Steel, R-7`, `IECC U-1.20`, `IECC U-0.75`, `IECC U-0.65`, `IECC U-0.50`, `IECC U-0.40`, `IECC U-0.35`, `IECC U-0.32`, `IECC U-0.30`, `Detailed Example: Solid Wood, R-3.04`, `Detailed Example: Insulated Fiberglass/Steel, R-4.4`
-=======
->>>>>>> b7d3fd83
-
-<br/>
-
-**Enclosure: Air Leakage**
-
-The amount of air leakage coming from outside. If a qualitative leakiness description (e.g., 'Average') is selected, the Year Built of the home is also required.
-
-- **Name:** ``enclosure_air_leakage``
-- **Type:** ``Choice``
-
-- **Required:** ``false``
-
-<<<<<<< HEAD
-- **Choices:** `Very Tight`, `Tight`, `Average`, `Leaky`, `Very Leaky`, `1 ACH50`, `2 ACH50`, `3 ACH50`, `4 ACH50`, `5 ACH50`, `6 ACH50`, `7 ACH50`, `8 ACH50`, `10 ACH50`, `15 ACH50`, `20 ACH50`, `25 ACH50`, `30 ACH50`, `40 ACH50`, `50 ACH50`, `0.2 nACH`, `0.3 nACH`, `0.335 nACH`, `0.5 nACH`, `0.67 nACH`, `1.0 nACH`, `1.5 nACH`, `Detailed Example: 3.57 ACH50`, `Detailed Example: 12.16 ACH50`, `Detailed Example: 2.8 ACH45`, `Detailed Example: 0.375 nACH`, `Detailed Example: 72 nCFM`, `Detailed Example: 79.8 sq. in. ELA`, `Detailed Example: 123 sq. in. ELA`, `Detailed Example: 1080 CFM50`, `Detailed Example: 1010 CFM45`
-=======
->>>>>>> b7d3fd83
-
-<br/>
-
-**HVAC: Heating System**
-
-The type and efficiency of the heating system. Use 'None' if there is no heating system or if there is a heat pump serving a heating load.
-
-- **Name:** ``hvac_heating_system``
-- **Type:** ``Choice``
-
-- **Required:** ``true``
-
-- **Choices:** `None`, `Electric Resistance`, `Central Furnace, 60% AFUE`, `Central Furnace, 64% AFUE`, `Central Furnace, 68% AFUE`, `Central Furnace, 72% AFUE`, `Central Furnace, 76% AFUE`, `Central Furnace, 78% AFUE`, `Central Furnace, 80% AFUE`, `Central Furnace, 85% AFUE`, `Central Furnace, 90% AFUE`, `Central Furnace, 92% AFUE`, `Central Furnace, 92.5% AFUE`, `Central Furnace, 96% AFUE`, `Central Furnace, 98% AFUE`, `Central Furnace, 100% AFUE`, `Wall Furnace, 60% AFUE`, `Wall Furnace, 68% AFUE`, `Wall Furnace, 82% AFUE`, `Wall Furnace, 98% AFUE`, `Wall Furnace, 100% AFUE`, `Floor Furnace, 60% AFUE`, `Floor Furnace, 70% AFUE`, `Floor Furnace, 80% AFUE`, `Boiler, 60% AFUE`, `Boiler, 72% AFUE`, `Boiler, 76% AFUE`, `Boiler, 78% AFUE`, `Boiler, 80% AFUE`, `Boiler, 82% AFUE`, `Boiler, 85% AFUE`, `Boiler, 90% AFUE`, `Boiler, 92% AFUE`, `Boiler, 92.5% AFUE`, `Boiler, 95% AFUE`, `Boiler, 96% AFUE`, `Boiler, 98% AFUE`, `Boiler, 100% AFUE`, `Stove, 60% Efficiency`, `Stove, 70% Efficiency`, `Stove, 80% Efficiency`, `Space Heater, 60% Efficiency`, `Space Heater, 70% Efficiency`, `Space Heater, 80% Efficiency`, `Space Heater, 92% Efficiency`, `Space Heater, 100% Efficiency`, `Fireplace, 60% Efficiency`, `Fireplace, 70% Efficiency`, `Fireplace, 80% Efficiency`, `Fireplace, 100% Efficiency`, `Detailed Example: Central Furnace, 92% AFUE, 600 Btu/hr Pilot Light`, `Detailed Example: Floor Furnace, 80% AFUE, 600 Btu/hr Pilot Light`, `Detailed Example: Boiler, 92% AFUE, 600 Btu/hr Pilot Light`
-
-
-<br/>
-
-**HVAC: Heating System Fuel Type**
-
-The fuel type of the heating system. Ignored for ElectricResistance.
-
-- **Name:** ``hvac_heating_system_fuel``
-- **Type:** ``Choice``
-
-- **Required:** ``false``
-
-<<<<<<< HEAD
-- **Choices:** `Electricity`, `Natural Gas`, `Fuel Oil`, `Propane`, `Wood Cord`, `Wood Pellets`, `Coal`
-=======
-
-<br/>
->>>>>>> b7d3fd83
-
-<br/>
-
-**HVAC: Heating System Capacity**
-
-The output capacity of the heating system.
-
-- **Name:** ``hvac_heating_system_capacity``
-- **Type:** ``Choice``
-
-- **Required:** ``false``
-
-<<<<<<< HEAD
-- **Choices:** `Autosize`, `5 kBtu/hr`, `10 kBtu/hr`, `15 kBtu/hr`, `20 kBtu/hr`, `25 kBtu/hr`, `30 kBtu/hr`, `35 kBtu/hr`, `40 kBtu/hr`, `45 kBtu/hr`, `50 kBtu/hr`, `55 kBtu/hr`, `60 kBtu/hr`, `65 kBtu/hr`, `70 kBtu/hr`, `75 kBtu/hr`, `80 kBtu/hr`, `85 kBtu/hr`, `90 kBtu/hr`, `95 kBtu/hr`, `100 kBtu/hr`, `105 kBtu/hr`, `110 kBtu/hr`, `115 kBtu/hr`, `120 kBtu/hr`, `125 kBtu/hr`, `130 kBtu/hr`, `135 kBtu/hr`, `140 kBtu/hr`, `145 kBtu/hr`, `150 kBtu/hr`, `Detailed Example: Autosize, 140% Multiplier`, `Detailed Example: Autosize, 170% Multiplier`, `Detailed Example: Autosize, 90% Multiplier, 45 kBtu/hr Limit`, `Detailed Example: Autosize, 140% Multiplier, 45 kBtu/hr Limit`
-=======
->>>>>>> b7d3fd83
-
-<br/>
-
-**HVAC: Heating System Fraction Heat Load Served**
-
-The fraction of the heating load served by the heating system.
-
-- **Name:** ``hvac_heating_system_heating_load_served``
-- **Type:** ``Choice``
-
-- **Required:** ``false``
-
-<<<<<<< HEAD
-- **Choices:** `100%`, `95%`, `90%`, `85%`, `80%`, `75%`, `70%`, `65%`, `60%`, `55%`, `50%`, `45%`, `40%`, `35%`, `30%`, `25%`, `20%`, `15%`, `10%`, `5%`, `0%`
-=======
->>>>>>> b7d3fd83
-
-<br/>
-
-**HVAC: Cooling System**
-
-The type and efficiency of the cooling system. Use 'None' if there is no cooling system or if there is a heat pump serving a cooling load.
-
-- **Name:** ``hvac_cooling_system``
-- **Type:** ``Choice``
-
-- **Required:** ``true``
-
-<<<<<<< HEAD
-- **Choices:** `None`, `Central AC, SEER 8`, `Central AC, SEER 10`, `Central AC, SEER 13`, `Central AC, SEER 14`, `Central AC, SEER 15`, `Central AC, SEER 16`, `Central AC, SEER 17`, `Central AC, SEER 18`, `Central AC, SEER 21`, `Central AC, SEER 24`, `Central AC, SEER 24.5`, `Central AC, SEER 27`, `Central AC, SEER2 12.4`, `Mini-Split AC, SEER 13`, `Mini-Split AC, SEER 17`, `Mini-Split AC, SEER 19`, `Mini-Split AC, SEER 19, Ducted`, `Mini-Split AC, SEER 24`, `Mini-Split AC, SEER 25`, `Mini-Split AC, SEER 29.3`, `Mini-Split AC, SEER 33`, `Room AC, EER 8.5`, `Room AC, EER 8.5, Electric Resistance Heating`, `Room AC, EER 9.8`, `Room AC, EER 10.7`, `Room AC, EER 12.0`, `Room AC, CEER 8.4`, `Packaged Terminal AC, EER 10.7`, `Packaged Terminal AC, EER 10.7, Electric Resistance Heating`, `Packaged Terminal AC, EER 10.7, 80% AFUE Gas Heating`, `Evaporative Cooler`, `Evaporative Cooler, Ducted`, `Detailed Example: Central AC, SEER 13, Absolute Detailed Performance`, `Detailed Example: Central AC, SEER 18, Absolute Detailed Performance`, `Detailed Example: Central AC, SEER 17.5, Absolute Detailed Performance`, `Detailed Example: Central AC, SEER 17.5, Normalized Detailed Performance`, `Detailed Example: Mini-Split AC, SEER 17, Absolute Detailed Performance`, `Detailed Example: Mini-Split AC, SEER 17, Normalized Detailed Performance`
-=======
-
-<br/>
->>>>>>> b7d3fd83
-
-<br/>
-
-**HVAC: Cooling System Capacity**
-
-The output capacity of the cooling system.
-
-- **Name:** ``hvac_cooling_system_capacity``
-- **Type:** ``Choice``
-
-- **Required:** ``false``
-
-<<<<<<< HEAD
-- **Choices:** `Autosize`, `0.5 tons`, `0.75 tons`, `1.0 tons`, `1.5 tons`, `2.0 tons`, `2.5 tons`, `3.0 tons`, `3.5 tons`, `4.0 tons`, `4.5 tons`, `5.0 tons`, `5.5 tons`, `6.0 tons`, `6.5 tons`, `7.0 tons`, `7.5 tons`, `8.0 tons`, `8.5 tons`, `9.0 tons`, `9.5 tons`, `10.0 tons`, `Detailed Example: Autosize, 140% Multiplier`, `Detailed Example: Autosize, 170% Multiplier`, `Detailed Example: Autosize, 170% Multiplier, 3.0 tons Limit`
-=======
->>>>>>> b7d3fd83
-
-<br/>
-
-**HVAC: Cooling System Fraction Cool Load Served**
-
-The fraction of the cooling load served by the cooling system.
-
-- **Name:** ``hvac_cooling_system_cooling_load_served``
-- **Type:** ``Choice``
-
-- **Required:** ``false``
-
-<<<<<<< HEAD
-- **Choices:** `100%`, `95%`, `90%`, `85%`, `80%`, `75%`, `70%`, `65%`, `60%`, `55%`, `50%`, `45%`, `40%`, `35%`, `30%`, `25%`, `20%`, `15%`, `10%`, `5%`, `0%`
-=======
->>>>>>> b7d3fd83
-
-<br/>
-
-**HVAC: Cooling System Integrated Heating Capacity**
-
-The output capacity of the cooling system's integrated heating system. Only used for packaged terminal air conditioner and room air conditioner systems with integrated heating.
-
-- **Name:** ``hvac_cooling_system_integrated_heating_capacity``
-- **Type:** ``Choice``
-
-- **Required:** ``false``
-
-<<<<<<< HEAD
-- **Choices:** `Autosize`, `5 kBtu/hr`, `10 kBtu/hr`, `15 kBtu/hr`, `20 kBtu/hr`, `25 kBtu/hr`, `30 kBtu/hr`, `35 kBtu/hr`, `40 kBtu/hr`, `45 kBtu/hr`, `50 kBtu/hr`, `55 kBtu/hr`, `60 kBtu/hr`, `65 kBtu/hr`, `70 kBtu/hr`, `75 kBtu/hr`, `80 kBtu/hr`, `85 kBtu/hr`, `90 kBtu/hr`, `95 kBtu/hr`, `100 kBtu/hr`, `105 kBtu/hr`, `110 kBtu/hr`, `115 kBtu/hr`, `120 kBtu/hr`, `125 kBtu/hr`, `130 kBtu/hr`, `135 kBtu/hr`, `140 kBtu/hr`, `145 kBtu/hr`, `150 kBtu/hr`
-=======
-
-<br/>
->>>>>>> b7d3fd83
-
-<br/>
-
-**HVAC: Cooling System Integrated Heating Fraction Heat Load Served**
-
-The fraction of the heating load served by the cooling system's integrated heating system.
-
-- **Name:** ``hvac_cooling_system_integrated_heating_load_served``
-- **Type:** ``Choice``
-
-- **Required:** ``false``
-
-<<<<<<< HEAD
-- **Choices:** `100%`, `95%`, `90%`, `85%`, `80%`, `75%`, `70%`, `65%`, `60%`, `55%`, `50%`, `45%`, `40%`, `35%`, `30%`, `25%`, `20%`, `15%`, `10%`, `5%`, `0%`
-=======
->>>>>>> b7d3fd83
-
-<br/>
-
-**HVAC: Heat Pump**
-
-The type and efficiency of the heat pump.
-
-- **Name:** ``hvac_heat_pump``
-- **Type:** ``Choice``
-
-- **Required:** ``true``
-
-- **Choices:** `None`, `Central HP, SEER 8, 6.0 HSPF`, `Central HP, SEER 10, 6.2 HSPF`, `Central HP, SEER 10, 6.8 HSPF`, `Central HP, SEER 10.3, 7.0 HSPF`, `Central HP, SEER 11.5, 7.5 HSPF`, `Central HP, SEER 13, 7.7 HSPF`, `Central HP, SEER 13, 8.0 HSPF`, `Central HP, SEER 13, 9.85 HSPF`, `Central HP, SEER 14, 8.2 HSPF`, `Central HP, SEER 14.3, 8.5 HSPF`, `Central HP, SEER 15, 8.5 HSPF`, `Central HP, SEER 15, 9.0 HSPF`, `Central HP, SEER 16, 9.0 HSPF`, `Central HP, SEER 17, 8.7 HSPF`, `Central HP, SEER 18, 9.3 HSPF`, `Central HP, SEER 20, 11 HSPF`, `Central HP, SEER 22, 10 HSPF`, `Central HP, SEER 24, 13 HSPF`, `Mini-Split HP, SEER 14.5, 8.2 HSPF`, `Mini-Split HP, SEER 14.5, 8.2 HSPF, Ducted`, `Mini-Split HP, SEER 16, 9.2 HSPF`, `Mini-Split HP, SEER 17, 9.5 HSPF`, `Mini-Split HP, SEER 17, 9.5 HSPF, Ducted`, `Mini-Split HP, SEER 18.0, 9.6 HSPF`, `Mini-Split HP, SEER 18.0, 9.6 HSPF, Ducted`, `Mini-Split HP, SEER 19, 10 HSPF, Ducted`, `Mini-Split HP, SEER 19, 10 HSPF`, `Mini-Split HP, SEER 20, 11 HSPF`, `Mini-Split HP, SEER 24, 13 HSPF`, `Mini-Split HP, SEER 25, 12.7 HSPF`, `Mini-Split HP, SEER 25, 12.7 HSPF, Ducted`, `Mini-Split HP, SEER 29.3, 14 HSPF`, `Mini-Split HP, SEER 29.3, 14 HSPF, Ducted`, `Mini-Split HP, SEER 33, 13.3 HSPF`, `Mini-Split HP, SEER 33, 13.3 HSPF, Ducted`, `Geothermal HP, EER 16.6, COP 3.6`, `Geothermal HP, EER 18.2, COP 3.7`, `Geothermal HP, EER 18.6, COP 3.8`, `Geothermal HP, EER 19.4, COP 3.8`, `Geothermal HP, EER 20.2, COP 4.2`, `Geothermal HP, EER 20.5, COP 4.0`, `Geothermal HP, EER 30.9, COP 4.4`, `Packaged Terminal HP, EER 11.4, COP 3.6`, `Room AC w/ Reverse Cycle, EER 11.4, COP 3.6`, `Detailed Example: Central HP, SEER2 12.4, HSPF2 6.5`, `Detailed Example: Central HP, SEER 13, 7.7 HSPF, Absolute Detailed Performance`, `Detailed Example: Central HP, SEER 18, 9.3 HSPF, Absolute Detailed Performance`, `Detailed Example: Central HP, SEER 17.5, 9.5 HSPF, Absolute Detailed Performance`, `Detailed Example: Central HP, SEER 17.5, 9.5 HSPF, Normalized Detailed Performance`, `Detailed Example: Mini-Split HP, SEER 16.7, 11.3 HSPF, Absolute Detailed Performance`, `Detailed Example: Mini-Split HP, SEER 16.7, 11.3 HSPF, Normalized Detailed Performance`, `Detailed Example: Mini-Split HP, SEER 17, 10 HSPF, Absolute Detailed Performance`, `Detailed Example: Mini-Split HP, SEER 17, 10 HSPF, Normalized Detailed Performance`
-
-
-<br/>
-
-**HVAC: Heat Pump Capacity**
-
-The output capacity of the heat pump.
-
-- **Name:** ``hvac_heat_pump_capacity``
-- **Type:** ``Choice``
-
-- **Required:** ``false``
-
-- **Choices:** `Autosize`, `Autosize (ACCA)`, `Autosize (MaxLoad)`, `0.5 tons`, `0.75 tons`, `1.0 tons`, `1.5 tons`, `2.0 tons`, `2.5 tons`, `3.0 tons`, `3.5 tons`, `4.0 tons`, `4.5 tons`, `5.0 tons`, `5.5 tons`, `6.0 tons`, `6.5 tons`, `7.0 tons`, `7.5 tons`, `8.0 tons`, `8.5 tons`, `9.0 tons`, `9.5 tons`, `10.0 tons`, `Detailed Example: Autosize, 140% Multiplier`, `Detailed Example: Autosize, 170% Multiplier`, `Detailed Example: Autosize, 170% Multiplier, 3.0 tons Limit`
-
-
-<br/>
-
-**HVAC: Heat Pump Fraction Heat Load Served**
-
-The fraction of the heating load served by the heat pump.
-
-- **Name:** ``hvac_heat_pump_heating_load_served``
-- **Type:** ``Choice``
-
-- **Required:** ``false``
-
-- **Choices:** `100%`, `95%`, `90%`, `85%`, `80%`, `75%`, `70%`, `65%`, `60%`, `55%`, `50%`, `45%`, `40%`, `35%`, `30%`, `25%`, `20%`, `15%`, `10%`, `5%`, `0%`
-
-
-- **Default:** `natural gas`
-
-<br/>
-
-**HVAC: Heat Pump Fraction Cool Load Served**
-
-The fraction of the cooling load served by the heat pump.
-
-- **Name:** ``hvac_heat_pump_cooling_load_served``
-- **Type:** ``Choice``
-
-- **Required:** ``false``
-
-<<<<<<< HEAD
-- **Choices:** `100%`, `95%`, `90%`, `85%`, `80%`, `75%`, `70%`, `65%`, `60%`, `55%`, `50%`, `45%`, `40%`, `35%`, `30%`, `25%`, `20%`, `15%`, `10%`, `5%`, `0%`
-=======
->>>>>>> b7d3fd83
-
-<br/>
-
-**HVAC: Heat Pump Temperatures**
-
-Specifies the minimum compressor temperature and/or maximum HP backup temperature. If both are the same, a binary switchover temperature is used.
-
-- **Name:** ``hvac_heat_pump_temperatures``
-- **Type:** ``Choice``
-
-- **Required:** ``false``
-
-<<<<<<< HEAD
-- **Choices:** `Default`, `-20F Min Compressor Temp`, `-15F Min Compressor Temp`, `-10F Min Compressor Temp`, `-5F Min Compressor Temp`, `0F Min Compressor Temp`, `5F Min Compressor Temp`, `10F Min Compressor Temp`, `15F Min Compressor Temp`, `20F Min Compressor Temp`, `25F Min Compressor Temp`, `30F Min Compressor Temp`, `35F Min Compressor Temp`, `40F Min Compressor Temp`, `30F Min Compressor Temp, 30F Max HP Backup Temp`, `35F Min Compressor Temp, 35F Max HP Backup Temp`, `40F Min Compressor Temp, 40F Max HP Backup Temp`, `Detailed Example: 5F Min Compressor Temp, 35F Max HP Backup Temp`, `Detailed Example: 25F Min Compressor Temp, 45F Max HP Backup Temp`
-=======
->>>>>>> b7d3fd83
-
-<br/>
-
-**HVAC: Heat Pump Backup Type**
-
-The type and efficiency of the heat pump backup. Use 'None' if there is no backup heating. If Backup Type is Separate Heating System, Heating System 2 is used to specify the backup.
-
-- **Name:** ``hvac_heat_pump_backup``
-- **Type:** ``Choice``
-
-- **Required:** ``false``
-
-- **Choices:** `None`, `Integrated, Electricity, 100% Efficiency`, `Integrated, Natural Gas, 60% AFUE`, `Integrated, Natural Gas, 76% AFUE`, `Integrated, Natural Gas, 80% AFUE`, `Integrated, Natural Gas, 92.5% AFUE`, `Integrated, Natural Gas, 95% AFUE`, `Integrated, Fuel Oil, 60% AFUE`, `Integrated, Fuel Oil, 76% AFUE`, `Integrated, Fuel Oil, 80% AFUE`, `Integrated, Fuel Oil, 92.5% AFUE`, `Integrated, Fuel Oil, 95% AFUE`, `Integrated, Propane, 60% AFUE`, `Integrated, Propane, 76% AFUE`, `Integrated, Propane, 80% AFUE`, `Integrated, Propane, 92.5% AFUE`, `Integrated, Propane, 95% AFUE`, `Separate Heating System`
-
-
-<br/>
-
-**HVAC: Heat Pump Backup Capacity**
-
-The output capacity of the heat pump backup if there is integrated backup heating.
-
-- **Name:** ``hvac_heat_pump_backup_capacity``
-- **Type:** ``Choice``
-
-- **Required:** ``false``
-
-- **Choices:** `Autosize`, `Autosize (Supplemental)`, `5 kW`, `10 kW`, `15 kW`, `20 kW`, `25 kW`, `5 kBtu/hr`, `10 kBtu/hr`, `15 kBtu/hr`, `20 kBtu/hr`, `25 kBtu/hr`, `30 kBtu/hr`, `35 kBtu/hr`, `40 kBtu/hr`, `45 kBtu/hr`, `50 kBtu/hr`, `55 kBtu/hr`, `60 kBtu/hr`, `65 kBtu/hr`, `70 kBtu/hr`, `75 kBtu/hr`, `80 kBtu/hr`, `85 kBtu/hr`, `90 kBtu/hr`, `95 kBtu/hr`, `100 kBtu/hr`, `105 kBtu/hr`, `110 kBtu/hr`, `115 kBtu/hr`, `120 kBtu/hr`, `125 kBtu/hr`, `130 kBtu/hr`, `135 kBtu/hr`, `140 kBtu/hr`, `145 kBtu/hr`, `150 kBtu/hr`, `Detailed Example: Autosize, 140% Multiplier`, `Detailed Example: Autosize, 170% Multiplier`, `Detailed Example: Autosize, 90% Multiplier, 45 kBtu/hr Limit`
-
-
-- **Default:** `natural gas`
-
-<br/>
-
-**HVAC: Geothermal Loop**
-
-The geothermal loop configuration if there's a ground-to-air heat pump.
-
-- **Name:** ``hvac_geothermal_loop``
-- **Type:** ``Choice``
-
-- **Required:** ``false``
-
-<<<<<<< HEAD
-- **Choices:** `Default`, `Vertical Loop, Enhanced Grout`, `Vertical Loop, Enhanced Pipe`, `Vertical Loop, Enhanced Grout & Pipe`, `Detailed Example: Lopsided U Configuration, 10 Boreholes`
-=======
->>>>>>> b7d3fd83
-
-<br/>
-
-**HVAC: Heating System 2**
-
-The type and efficiency of the second heating system. If a heat pump is specified and the backup type is 'separate', this heating system represents the 'separate' backup heating.
-
-- **Name:** ``hvac_heating_system_2``
-- **Type:** ``Choice``
-
-- **Required:** ``false``
-
-<<<<<<< HEAD
-- **Choices:** `None`, `Electric Resistance`, `Central Furnace, 60% AFUE`, `Central Furnace, 64% AFUE`, `Central Furnace, 68% AFUE`, `Central Furnace, 72% AFUE`, `Central Furnace, 76% AFUE`, `Central Furnace, 78% AFUE`, `Central Furnace, 80% AFUE`, `Central Furnace, 85% AFUE`, `Central Furnace, 90% AFUE`, `Central Furnace, 92% AFUE`, `Central Furnace, 92.5% AFUE`, `Central Furnace, 96% AFUE`, `Central Furnace, 98% AFUE`, `Central Furnace, 100% AFUE`, `Wall Furnace, 60% AFUE`, `Wall Furnace, 68% AFUE`, `Wall Furnace, 82% AFUE`, `Wall Furnace, 98% AFUE`, `Wall Furnace, 100% AFUE`, `Floor Furnace, 60% AFUE`, `Floor Furnace, 70% AFUE`, `Floor Furnace, 80% AFUE`, `Boiler, 60% AFUE`, `Boiler, 72% AFUE`, `Boiler, 76% AFUE`, `Boiler, 78% AFUE`, `Boiler, 80% AFUE`, `Boiler, 82% AFUE`, `Boiler, 85% AFUE`, `Boiler, 90% AFUE`, `Boiler, 92% AFUE`, `Boiler, 92.5% AFUE`, `Boiler, 95% AFUE`, `Boiler, 96% AFUE`, `Boiler, 98% AFUE`, `Boiler, 100% AFUE`, `Stove, 60% Efficiency`, `Stove, 70% Efficiency`, `Stove, 80% Efficiency`, `Space Heater, 60% Efficiency`, `Space Heater, 70% Efficiency`, `Space Heater, 80% Efficiency`, `Space Heater, 92% Efficiency`, `Space Heater, 100% Efficiency`, `Fireplace, 60% Efficiency`, `Fireplace, 70% Efficiency`, `Fireplace, 80% Efficiency`, `Fireplace, 100% Efficiency`, `Detailed Example: Central Furnace, 92% AFUE, 600 Btu/hr Pilot Light`, `Detailed Example: Floor Furnace, 80% AFUE, 600 Btu/hr Pilot Light`, `Detailed Example: Boiler, 92% AFUE, 600 Btu/hr Pilot Light`
-=======
->>>>>>> b7d3fd83
-
-<br/>
-
-**HVAC: Heating System 2 Fuel Type**
-
-The fuel type of the second heating system. Ignored for ElectricResistance.
-
-- **Name:** ``hvac_heating_system_2_fuel``
-- **Type:** ``Choice``
-
-- **Required:** ``false``
-
-- **Choices:** `Electricity`, `Natural Gas`, `Fuel Oil`, `Propane`, `Wood Cord`, `Wood Pellets`, `Coal`
-
-
-<br/>
-
-**HVAC: Heating System 2 Capacity**
-
-The output capacity of the second heating system.
-
-- **Name:** ``hvac_heating_system_2_capacity``
-- **Type:** ``Choice``
-
-- **Required:** ``false``
-
-- **Choices:** `Autosize`, `5 kBtu/hr`, `10 kBtu/hr`, `15 kBtu/hr`, `20 kBtu/hr`, `25 kBtu/hr`, `30 kBtu/hr`, `35 kBtu/hr`, `40 kBtu/hr`, `45 kBtu/hr`, `50 kBtu/hr`, `55 kBtu/hr`, `60 kBtu/hr`, `65 kBtu/hr`, `70 kBtu/hr`, `75 kBtu/hr`, `80 kBtu/hr`, `85 kBtu/hr`, `90 kBtu/hr`, `95 kBtu/hr`, `100 kBtu/hr`, `105 kBtu/hr`, `110 kBtu/hr`, `115 kBtu/hr`, `120 kBtu/hr`, `125 kBtu/hr`, `130 kBtu/hr`, `135 kBtu/hr`, `140 kBtu/hr`, `145 kBtu/hr`, `150 kBtu/hr`, `Detailed Example: Autosize, 140% Multiplier`, `Detailed Example: Autosize, 170% Multiplier`, `Detailed Example: Autosize, 90% Multiplier, 45 kBtu/hr Limit`, `Detailed Example: Autosize, 140% Multiplier, 45 kBtu/hr Limit`
-
-
-- **Default:** `natural gas`
-
-<br/>
-
-**HVAC: Heating System 2 Fraction Heat Load Served**
-
-The fraction of the heating load served by the second heating system.
-
-- **Name:** ``hvac_heating_system_2_heating_load_served``
-- **Type:** ``Choice``
-
-- **Required:** ``false``
-
-<<<<<<< HEAD
-- **Choices:** `100%`, `95%`, `90%`, `85%`, `80%`, `75%`, `70%`, `65%`, `60%`, `55%`, `50%`, `45%`, `40%`, `35%`, `30%`, `25%`, `20%`, `15%`, `10%`, `5%`, `0%`
-=======
-
-<br/>
->>>>>>> b7d3fd83
-
-<br/>
-
-**HVAC Control: Heating Weekday Setpoint Schedule**
-
-Specify the constant or 24-hour comma-separated weekday heating setpoint schedule. Required unless a detailed CSV schedule is provided.
-
-- **Name:** ``hvac_control_heating_weekday_setpoint``
-- **Type:** ``String``
-
-- **Required:** ``false``
-
-
-<br/>
-
-**HVAC Control: Heating Weekend Setpoint Schedule**
-
-Specify the constant or 24-hour comma-separated weekend heating setpoint schedule. Required unless a detailed CSV schedule is provided.
-
-- **Name:** ``hvac_control_heating_weekend_setpoint``
-- **Type:** ``String``
-
-- **Required:** ``false``
-
-
-<br/>
-
-**HVAC Control: Cooling Weekday Setpoint Schedule**
-
-Specify the constant or 24-hour comma-separated weekday cooling setpoint schedule. Required unless a detailed CSV schedule is provided.
-
-- **Name:** ``hvac_control_cooling_weekday_setpoint``
-- **Type:** ``String``
-
-- **Required:** ``false``
-
-
-<br/>
-
-**HVAC Control: Cooling Weekend Setpoint Schedule**
-
-Specify the constant or 24-hour comma-separated weekend cooling setpoint schedule. Required unless a detailed CSV schedule is provided.
-
-- **Name:** ``hvac_control_cooling_weekend_setpoint``
-- **Type:** ``String``
-
-- **Required:** ``false``
-
-
-<br/>
-
-**HVAC Control: Heating Season Period**
-
-Enter a date range like 'Nov 1 - Jun 30'. Defaults to year-round heating availability.
-
-- **Name:** ``hvac_control_heating_season_period``
-- **Type:** ``String``
-
-- **Required:** ``false``
-
-
-<br/>
-
-**HVAC Control: Cooling Season Period**
-
-Enter a date range like 'Jun 1 - Oct 31'. Defaults to year-round cooling availability.
-
-- **Name:** ``hvac_control_cooling_season_period``
-- **Type:** ``String``
-
-- **Required:** ``false``
-
-
-<br/>
-
-**HVAC Ducts**
-
-The leakage to outside and insulation level of the ducts.
-
-- **Name:** ``hvac_ducts``
-- **Type:** ``Choice``
-
-- **Required:** ``true``
-
-- **Choices:** `None`, `0% Leakage, Uninsulated`, `0% Leakage, R-4`, `0% Leakage, R-6`, `0% Leakage, R-8`, `5% Leakage, Uninsulated`, `5% Leakage, R-4`, `5% Leakage, R-6`, `5% Leakage, R-8`, `10% Leakage, Uninsulated`, `10% Leakage, R-4`, `10% Leakage, R-6`, `10% Leakage, R-8`, `15% Leakage, Uninsulated`, `15% Leakage, R-4`, `15% Leakage, R-6`, `15% Leakage, R-8`, `20% Leakage, Uninsulated`, `20% Leakage, R-4`, `20% Leakage, R-6`, `20% Leakage, R-8`, `25% Leakage, Uninsulated`, `25% Leakage, R-4`, `25% Leakage, R-6`, `25% Leakage, R-8`, `30% Leakage, Uninsulated`, `30% Leakage, R-4`, `30% Leakage, R-6`, `30% Leakage, R-8`, `35% Leakage, Uninsulated`, `35% Leakage, R-4`, `35% Leakage, R-6`, `35% Leakage, R-8`, `0 CFM25 per 100ft2, Uninsulated`, `0 CFM25 per 100ft2, R-4`, `0 CFM25 per 100ft2, R-6`, `0 CFM25 per 100ft2, R-8`, `1 CFM25 per 100ft2, Uninsulated`, `1 CFM25 per 100ft2, R-4`, `1 CFM25 per 100ft2, R-6`, `1 CFM25 per 100ft2, R-8`, `2 CFM25 per 100ft2, Uninsulated`, `2 CFM25 per 100ft2, R-4`, `2 CFM25 per 100ft2, R-6`, `2 CFM25 per 100ft2, R-8`, `4 CFM25 per 100ft2, Uninsulated`, `4 CFM25 per 100ft2, R-4`, `4 CFM25 per 100ft2, R-6`, `4 CFM25 per 100ft2, R-8`, `6 CFM25 per 100ft2, Uninsulated`, `6 CFM25 per 100ft2, R-4`, `6 CFM25 per 100ft2, R-6`, `6 CFM25 per 100ft2, R-8`, `8 CFM25 per 100ft2, Uninsulated`, `8 CFM25 per 100ft2, R-4`, `8 CFM25 per 100ft2, R-6`, `8 CFM25 per 100ft2, R-8`, `12 CFM25 per 100ft2, Uninsulated`, `12 CFM25 per 100ft2, R-4`, `12 CFM25 per 100ft2, R-6`, `12 CFM25 per 100ft2, R-8`, `Detailed Example: 4 CFM25 per 100ft2 (75% Supply), R-4`, `Detailed Example: 5 CFM50 per 100ft2 (75% Supply), R-4`, `Detailed Example: 250 CFM25, R-6`, `Detailed Example: 400 CFM50 (75% Supply), R-6`
-
-
-- **Default:** `none`
-
-<br/>
-
-**HVAC Ducts: Supply Location**
-
-The primary location of the supply ducts. The remainder of the supply ducts are assumed to be in conditioned space. Defaults based on the foundation/attic/garage type.
-
-- **Name:** ``hvac_ducts_supply_location``
-- **Type:** ``Choice``
-
-- **Required:** ``false``
-
-<<<<<<< HEAD
-- **Choices:** `Default`, `Conditioned Space`, `Basement`, `Crawlspace`, `Attic`, `Garage`, `Outside`, `Exterior Wall`, `Under Slab`, `Roof Deck`, `Manufactured Home Belly`, `Detailed Example: Attic, 75%`
-=======
-
-<br/>
->>>>>>> b7d3fd83
-
-<br/>
-
-**HVAC Ducts: Return Location**
-
-The primary location of the return ducts. The remainder of the return ducts are assumed to be in conditioned space. Defaults based on the foundation/attic/garage type.
-
-- **Name:** ``hvac_ducts_return_location``
-- **Type:** ``Choice``
-
-- **Required:** ``false``
-
-<<<<<<< HEAD
-- **Choices:** `Default`, `Conditioned Space`, `Basement`, `Crawlspace`, `Attic`, `Garage`, `Outside`, `Exterior Wall`, `Under Slab`, `Roof Deck`, `Manufactured Home Belly`, `Detailed Example: Attic, 75%`
-=======
->>>>>>> b7d3fd83
-
-<br/>
-
-**Ventilation Fans: Mechanical Ventilation**
-
-The type of mechanical ventilation system used for whole building ventilation.
-
-- **Name:** ``ventilation_mechanical``
-- **Type:** ``Choice``
-
-- **Required:** ``false``
-
-<<<<<<< HEAD
-- **Choices:** `None`, `Exhaust Only`, `Supply Only`, `Balanced`, `CFIS`, `HRV, 55%`, `HRV, 60%`, `HRV, 65%`, `HRV, 70%`, `HRV, 75%`, `HRV, 80%`, `HRV, 85%`, `ERV, 55%`, `ERV, 60%`, `ERV, 65%`, `ERV, 70%`, `ERV, 75%`, `ERV, 80%`, `ERV, 85%`
-=======
->>>>>>> b7d3fd83
-
-<br/>
-
-**Ventilation Fans: Kitchen Exhaust Fan**
-
-The type of kitchen exhaust fan used for local ventilation.
-
-- **Name:** ``ventilation_kitchen``
-- **Type:** ``Choice``
-
-- **Required:** ``false``
-
-<<<<<<< HEAD
-- **Choices:** `None`, `Default`, `100 cfm, 1 hr/day`, `100 cfm, 2 hrs/day`, `200 cfm, 1 hr/day`, `200 cfm, 2 hrs/day`, `300 cfm, 1 hr/day`, `300 cfm, 2 hrs/day`, `Detailed Example: 100 cfm, 1.5 hrs/day @ 6pm, 30 W`
-=======
-
-<br/>
->>>>>>> b7d3fd83
-
-<br/>
-
-**Ventilation Fans: Bathroom Exhaust Fans**
-
-The type of bathroom exhaust fans used for local ventilation.
-
-- **Name:** ``ventilation_bathroom``
-- **Type:** ``Choice``
-
-- **Required:** ``false``
-
-<<<<<<< HEAD
-- **Choices:** `None`, `Default`, `50 cfm/bathroom, 1 hr/day`, `50 cfm/bathroom, 2 hrs/day`, `80 cfm/bathroom, 1 hr/day`, `80 cfm/bathroom, 2 hrs/day`, `100 cfm/bathroom, 1 hr/day`, `100 cfm/bathroom, 2 hrs/day`, `Detailed Example: 50 cfm/bathroom, 1.5 hrs/day @ 7am, 15 W`
-=======
->>>>>>> b7d3fd83
-
-<br/>
-
-**Ventilation Fans: Whole House Fan**
-
-The type of whole house fans used for seasonal cooling load reduction.
-
-- **Name:** ``ventilation_whole_house_fan``
-- **Type:** ``Choice``
-
-- **Required:** ``false``
-
-<<<<<<< HEAD
-- **Choices:** `None`, `1000 cfm`, `1500 cfm`, `2000 cfm`, `2500 cfm`, `3000 cfm`, `3500 cfm`, `4000 cfm`, `4500 cfm`, `5000 cfm`, `5500 cfm`, `6000 cfm`, `Detailed Example: 4500 cfm, 300 W`
-=======
->>>>>>> b7d3fd83
-
-<br/>
-
-**DHW: Water Heater**
-
-The type and efficiency of the water heater.
-
-- **Name:** ``dhw_water_heater``
-- **Type:** ``Choice``
-
-- **Required:** ``true``
-
-- **Choices:** `None`, `Electricity, Tank, UEF 0.90`, `Electricity, Tank, UEF 0.92`, `Electricity, Tank, UEF 0.94`, `Electricity, Tankless, UEF 0.94`, `Electricity, Tankless, UEF 0.98`, `Electricity, Heat Pump, UEF 3.50`, `Electricity, Heat Pump, UEF 3.75`, `Electricity, Heat Pump, UEF 4.00`, `Natural Gas, Tank, UEF 0.57`, `Natural Gas, Tank, UEF 0.60`, `Natural Gas, Tank, UEF 0.64`, `Natural Gas, Tank, UEF 0.67`, `Natural Gas, Tank, UEF 0.70`, `Natural Gas, Tank, UEF 0.80`, `Natural Gas, Tankless, UEF 0.82`, `Natural Gas, Tankless, UEF 0.93`, `Natural Gas, Tankless, UEF 0.96`, `Fuel Oil, Tank, UEF 0.61`, `Fuel Oil, Tank, UEF 0.64`, `Fuel Oil, Tank, UEF 0.67`, `Propane, Tank, UEF 0.57`, `Propane, Tank, UEF 0.60`, `Propane, Tank, UEF 0.64`, `Propane, Tank, UEF 0.67`, `Propane, Tank, UEF 0.70`, `Propane, Tank, UEF 0.80`, `Propane, Tankless, UEF 0.82`, `Propane, Tankless, UEF 0.93`, `Propane, Tankless, UEF 0.96`, `Wood, Tank, UEF 0.60`, `Coal, Tank, UEF 0.60`, `Space-Heating Boiler w/ Storage Tank`, `Space-Heating Boiler w/ Tankless Coil`, `Detailed Example: Electricity, Tank, 40 gal, EF 0.93`, `Detailed Example: Electricity, Tank, UEF 0.94, 135F`, `Detailed Example: Electricity, Tankless, EF 0.96`, `Detailed Example: Electricity, Heat Pump, 80 gal, EF 3.1`, `Detailed Example: Natural Gas, Tank, 40 gal, EF 0.56, RE 0.78`, `Detailed Example: Natural Gas, Tank, 40 gal, EF 0.62, RE 0.78`, `Detailed Example: Natural Gas, Tank, 50 gal, EF 0.59, RE 0.76`, `Detailed Example: Natural Gas, Tankless, EF 0.95`
-
-
-- **Default:** `none`
-
-<br/>
-
-**DHW: Water Heater Location**
-
-The location of the water heater. Defaults based on the foundation/garage type.
-
-- **Name:** ``dhw_water_heater_location``
-- **Type:** ``Choice``
-
-- **Required:** ``false``
-
-<<<<<<< HEAD
-- **Choices:** `Default`, `Conditioned Space`, `Basement`, `Garage`, `Crawlspace`, `Attic`, `Other Heated Space`, `Outside`
-=======
->>>>>>> b7d3fd83
-
-<br/>
-
-**DHW: Hot Water Distribution**
-
-The type of domestic hot water distrubtion.
-
-- **Name:** ``dhw_distribution``
-- **Type:** ``Choice``
-
-- **Required:** ``false``
-
-- **Choices:** `Uninsulated, Standard`, `Uninsulated, Recirc, Uncontrolled`, `Uninsulated, Recirc, Timer Control`, `Uninsulated, Recirc, Temperature Control`, `Uninsulated, Recirc, Presence Sensor Demand Control`, `Uninsulated, Recirc, Manual Demand Control`, `Insulated, Standard`, `Insulated, Recirc, Uncontrolled`, `Insulated, Recirc, Timer Control`, `Insulated, Recirc, Temperature Control`, `Insulated, Recirc, Presence Sensor Demand Control`, `Insulated, Recirc, Manual Demand Control`, `Detailed Example: Insulated, Recirc, Uncontrolled, 156.9ft Loop, 10ft Branch, 50 W`, `Detailed Example: Insulated, Recirc, Manual Demand Control, 156.9ft Loop, 10ft Branch, 50 W`
-
-<br/>
-
-**DHW: Hot Water Fixtures**
-
-The type and usage of domestic hot water fixtures.
-
-- **Name:** ``dhw_fixtures``
-- **Type:** ``Choice``
-
-- **Required:** ``false``
-
-<<<<<<< HEAD
-- **Choices:** `Standard, 25% Usage`, `Standard, 50% Usage`, `Standard, 75% Usage`, `Standard, 100% Usage`, `Standard, 125% Usage`, `Standard, 150% Usage`, `Standard, 175% Usage`, `Standard, 200% Usage`, `Standard, 400% Usage`, `Low Flow, 25% Usage`, `Low Flow, 50% Usage`, `Low Flow, 75% Usage`, `Low Flow, 100% Usage`, `Low Flow, 125% Usage`, `Low Flow, 150% Usage`, `Low Flow, 175% Usage`, `Low Flow, 200% Usage`, `Low Flow, 400% Usage`
-=======
->>>>>>> b7d3fd83
-
-<br/>
-
-**DHW: Drain Water Heat Reovery**
-
-The type of drain water heater recovery.
-
-- **Name:** ``dhw_drain_water_heat_recovery``
-- **Type:** ``Choice``
-
-- **Required:** ``false``
-
-<<<<<<< HEAD
-- **Choices:** `None`, `25% Efficient, Preheats Hot Only, All Showers`, `25% Efficient, Preheats Hot Only, 1 Shower`, `25% Efficient, Preheats Hot and Cold, All Showers`, `25% Efficient, Preheats Hot and Cold, 1 Shower`, `35% Efficient, Preheats Hot Only, All Showers`, `35% Efficient, Preheats Hot Only, 1 Shower`, `35% Efficient, Preheats Hot and Cold, All Showers`, `35% Efficient, Preheats Hot and Cold, 1 Shower`, `45% Efficient, Preheats Hot Only, All Showers`, `45% Efficient, Preheats Hot Only, 1 Shower`, `45% Efficient, Preheats Hot and Cold, All Showers`, `45% Efficient, Preheats Hot and Cold, 1 Shower`, `55% Efficient, Preheats Hot Only, All Showers`, `55% Efficient, Preheats Hot Only, 1 Shower`, `55% Efficient, Preheats Hot and Cold, All Showers`, `55% Efficient, Preheats Hot and Cold, 1 Shower`, `Detailed Example: 54% Efficient, Preheats Hot and Cold, All Showers`
-=======
->>>>>>> b7d3fd83
-
-<br/>
-
-**DHW: Solar Thermal**
-
-The size and type of the solar thermal system for domestic hot water.
-
-- **Name:** ``dhw_solar_thermal``
-- **Type:** ``Choice``
-
-- **Required:** ``false``
-
-<<<<<<< HEAD
-- **Choices:** `None`, `Indirect, Flat Plate, 40 sqft`, `Indirect, Flat Plate, 64 sqft`, `Direct, Flat Plate, 40 sqft`, `Direct. Flat Plate, 64 sqft`, `Direct, Integrated Collector Storage, 40 sqft`, `Direct, Integrated Collector Storage, 64 sqft`, `Direct, Evacuated Tube, 40 sqft`, `Direct, Evacuated Tube, 64 sqft`, `Thermosyphon, Flat Plate, 40 sqft`, `Thermosyphon, Flat Plate, 64 sqft`, `60% Solar Fraction`, `65% Solar Fraction`, `70% Solar Fraction`, `75% Solar Fraction`, `80% Solar Fraction`, `85% Solar Fraction`, `90% Solar Fraction`, `95% Solar Fraction`
-=======
->>>>>>> b7d3fd83
-
-<br/>
-
-**DHW: Solar Thermal Direction**
-
-The azimuth and tilt of the solar thermal system collectors.
-
-- **Name:** ``dhw_solar_thermal_direction``
-- **Type:** ``Choice``
-
-- **Required:** ``false``
-
-<<<<<<< HEAD
-- **Choices:** `Roof Pitch, West`, `Roof Pitch, Southwest`, `Roof Pitch, South`, `Roof Pitch, Southeast`, `Roof Pitch, East`, `Roof Pitch, Northeast`, `Roof Pitch, North`, `Roof Pitch, Northwest`, `0 Degrees`, `5 Degrees, West`, `5 Degrees, Southwest`, `5 Degrees, South`, `5 Degrees, Southeast`, `5 Degrees, East`, `10 Degrees, West`, `10 Degrees, Southwest`, `10 Degrees, South`, `10 Degrees, Southeast`, `10 Degrees, East`, `15 Degrees, West`, `15 Degrees, Southwest`, `15 Degrees, South`, `15 Degrees, Southeast`, `15 Degrees, East`, `20 Degrees, West`, `20 Degrees, Southwest`, `20 Degrees, South`, `20 Degrees, Southeast`, `20 Degrees, East`, `25 Degrees, West`, `25 Degrees, Southwest`, `25 Degrees, South`, `25 Degrees, Southeast`, `25 Degrees, East`, `30 Degrees, West`, `30 Degrees, Southwest`, `30 Degrees, South`, `30 Degrees, Southeast`, `30 Degrees, East`, `35 Degrees, West`, `35 Degrees, Southwest`, `35 Degrees, South`, `35 Degrees, Southeast`, `35 Degrees, East`, `40 Degrees, West`, `40 Degrees, Southwest`, `40 Degrees, South`, `40 Degrees, Southeast`, `40 Degrees, East`, `45 Degrees, West`, `45 Degrees, Southwest`, `45 Degrees, South`, `45 Degrees, Southeast`, `45 Degrees, East`, `50 Degrees, West`, `50 Degrees, Southwest`, `50 Degrees, South`, `50 Degrees, Southeast`, `50 Degrees, East`
-=======
->>>>>>> b7d3fd83
-
-<br/>
-
-**PV: System**
-
-The size and type of the PV system.
-
-- **Name:** ``pv_system``
-- **Type:** ``Choice``
-
-- **Required:** ``false``
-
-<<<<<<< HEAD
-- **Choices:** `None`, `0.5 kW`, `1.0 kW`, `1.5 kW`, `2.0 kW`, `2.5 kW`, `3.0 kW`, `3.5 kW`, `4.0 kW`, `4.5 kW`, `5.0 kW`, `5.5 kW`, `6.0 kW`, `6.5 kW`, `7.0 kW`, `7.5 kW`, `8.0 kW`, `8.5 kW`, `9.0 kW`, `9.5 kW`, `10.0 kW`, `10.5 kW`, `11.0 kW`, `11.5 kW`, `12.0 kW`, `12.5 kW`, `13.0 kW`, `13.5 kW`, `14.0 kW`, `14.5 kW`, `15.0 kW`, `Detailed Example: 10.0 kW, Standard, 14% System Losses, 96% Inverter Efficiency`, `Detailed Example: 1.5 kW, Premium`, `Detailed Example: 1.5 kW, Thin Film`
-=======
->>>>>>> b7d3fd83
-
-<br/>
-
-**PV: System Direction**
-
-The azimuth and tilt of the PV system array.
-
-- **Name:** ``pv_system_direction``
-- **Type:** ``Choice``
-
-- **Required:** ``false``
-
-<<<<<<< HEAD
-- **Choices:** `Roof Pitch, West`, `Roof Pitch, Southwest`, `Roof Pitch, South`, `Roof Pitch, Southeast`, `Roof Pitch, East`, `Roof Pitch, Northeast`, `Roof Pitch, North`, `Roof Pitch, Northwest`, `0 Degrees`, `5 Degrees, West`, `5 Degrees, Southwest`, `5 Degrees, South`, `5 Degrees, Southeast`, `5 Degrees, East`, `10 Degrees, West`, `10 Degrees, Southwest`, `10 Degrees, South`, `10 Degrees, Southeast`, `10 Degrees, East`, `15 Degrees, West`, `15 Degrees, Southwest`, `15 Degrees, South`, `15 Degrees, Southeast`, `15 Degrees, East`, `20 Degrees, West`, `20 Degrees, Southwest`, `20 Degrees, South`, `20 Degrees, Southeast`, `20 Degrees, East`, `25 Degrees, West`, `25 Degrees, Southwest`, `25 Degrees, South`, `25 Degrees, Southeast`, `25 Degrees, East`, `30 Degrees, West`, `30 Degrees, Southwest`, `30 Degrees, South`, `30 Degrees, Southeast`, `30 Degrees, East`, `35 Degrees, West`, `35 Degrees, Southwest`, `35 Degrees, South`, `35 Degrees, Southeast`, `35 Degrees, East`, `40 Degrees, West`, `40 Degrees, Southwest`, `40 Degrees, South`, `40 Degrees, Southeast`, `40 Degrees, East`, `45 Degrees, West`, `45 Degrees, Southwest`, `45 Degrees, South`, `45 Degrees, Southeast`, `45 Degrees, East`, `50 Degrees, West`, `50 Degrees, Southwest`, `50 Degrees, South`, `50 Degrees, Southeast`, `50 Degrees, East`
-=======
->>>>>>> b7d3fd83
-
-<br/>
-
-**PV: System 2**
-
-The size and type of the second PV system.
-
-- **Name:** ``pv_system_2``
-- **Type:** ``Choice``
-
-- **Required:** ``false``
-
-<<<<<<< HEAD
-- **Choices:** `None`, `0.5 kW`, `1.0 kW`, `1.5 kW`, `2.0 kW`, `2.5 kW`, `3.0 kW`, `3.5 kW`, `4.0 kW`, `4.5 kW`, `5.0 kW`, `5.5 kW`, `6.0 kW`, `6.5 kW`, `7.0 kW`, `7.5 kW`, `8.0 kW`, `8.5 kW`, `9.0 kW`, `9.5 kW`, `10.0 kW`, `10.5 kW`, `11.0 kW`, `11.5 kW`, `12.0 kW`, `12.5 kW`, `13.0 kW`, `13.5 kW`, `14.0 kW`, `14.5 kW`, `15.0 kW`, `Detailed Example: 10.0 kW, Standard, 14% System Losses`, `Detailed Example: 1.5 kW, Premium`, `Detailed Example: 1.5 kW, Thin Film`
-=======
->>>>>>> b7d3fd83
-
-<br/>
-
-**PV: System 2 Direction**
-
-The azimuth and tilt of the second PV system array.
-
-- **Name:** ``pv_system_2_direction``
-- **Type:** ``Choice``
-
-- **Required:** ``false``
-
-<<<<<<< HEAD
-- **Choices:** `Roof Pitch, West`, `Roof Pitch, Southwest`, `Roof Pitch, South`, `Roof Pitch, Southeast`, `Roof Pitch, East`, `Roof Pitch, Northeast`, `Roof Pitch, North`, `Roof Pitch, Northwest`, `0 Degrees`, `5 Degrees, West`, `5 Degrees, Southwest`, `5 Degrees, South`, `5 Degrees, Southeast`, `5 Degrees, East`, `10 Degrees, West`, `10 Degrees, Southwest`, `10 Degrees, South`, `10 Degrees, Southeast`, `10 Degrees, East`, `15 Degrees, West`, `15 Degrees, Southwest`, `15 Degrees, South`, `15 Degrees, Southeast`, `15 Degrees, East`, `20 Degrees, West`, `20 Degrees, Southwest`, `20 Degrees, South`, `20 Degrees, Southeast`, `20 Degrees, East`, `25 Degrees, West`, `25 Degrees, Southwest`, `25 Degrees, South`, `25 Degrees, Southeast`, `25 Degrees, East`, `30 Degrees, West`, `30 Degrees, Southwest`, `30 Degrees, South`, `30 Degrees, Southeast`, `30 Degrees, East`, `35 Degrees, West`, `35 Degrees, Southwest`, `35 Degrees, South`, `35 Degrees, Southeast`, `35 Degrees, East`, `40 Degrees, West`, `40 Degrees, Southwest`, `40 Degrees, South`, `40 Degrees, Southeast`, `40 Degrees, East`, `45 Degrees, West`, `45 Degrees, Southwest`, `45 Degrees, South`, `45 Degrees, Southeast`, `45 Degrees, East`, `50 Degrees, West`, `50 Degrees, Southwest`, `50 Degrees, South`, `50 Degrees, Southeast`, `50 Degrees, East`
-=======
->>>>>>> b7d3fd83
-
-<br/>
-
-**Battery**
-
-The size and type of battery storage.
-
-- **Name:** ``battery``
-- **Type:** ``Choice``
-
-- **Required:** ``false``
-
-<<<<<<< HEAD
-- **Choices:** `None`, `5.0 kWh`, `7.5 kWh`, `10.0 kWh`, `12.5 kWh`, `15.0 kWh`, `17.5 kWh`, `20.0 kWh`, `Detailed Example: 20.0 kWh, 6 kW, Garage`, `Detailed Example: 20.0 kWh, 6 kW, Outside`, `Detailed Example: 20.0 kWh, 6 kW, Outside, 80% Efficiency`
-=======
->>>>>>> b7d3fd83
-
-<br/>
-
-**Electric Vehicle**
-
-The type of battery electric vehicle.
-
-- **Name:** ``electric_vehicle``
-- **Type:** ``Choice``
-
-- **Required:** ``false``
-
-<<<<<<< HEAD
-- **Choices:** `None`, `Compact, 200 Mile Range, 10% Usage`, `Compact, 200 Mile Range, 25% Usage`, `Compact, 200 Mile Range, 50% Usage`, `Compact, 200 Mile Range, 75% Usage`, `Compact, 200 Mile Range, 100% Usage`, `Compact, 200 Mile Range, 125% Usage`, `Compact, 200 Mile Range, 150% Usage`, `Compact, 200 Mile Range, 175% Usage`, `Compact, 200 Mile Range, 200% Usage`, `Compact, 300 Mile Range, 10% Usage`, `Compact, 300 Mile Range, 25% Usage`, `Compact, 300 Mile Range, 50% Usage`, `Compact, 300 Mile Range, 75% Usage`, `Compact, 300 Mile Range, 100% Usage`, `Compact, 300 Mile Range, 125% Usage`, `Compact, 300 Mile Range, 150% Usage`, `Compact, 300 Mile Range, 175% Usage`, `Compact, 300 Mile Range, 200% Usage`, `Midsize, 200 Mile Range, 10% Usage`, `Midsize, 200 Mile Range, 25% Usage`, `Midsize, 200 Mile Range, 50% Usage`, `Midsize, 200 Mile Range, 75% Usage`, `Midsize, 200 Mile Range, 100% Usage`, `Midsize, 200 Mile Range, 125% Usage`, `Midsize, 200 Mile Range, 150% Usage`, `Midsize, 200 Mile Range, 175% Usage`, `Midsize, 200 Mile Range, 200% Usage`, `Midsize, 300 Mile Range, 10% Usage`, `Midsize, 300 Mile Range, 25% Usage`, `Midsize, 300 Mile Range, 50% Usage`, `Midsize, 300 Mile Range, 75% Usage`, `Midsize, 300 Mile Range, 100% Usage`, `Midsize, 300 Mile Range, 125% Usage`, `Midsize, 300 Mile Range, 150% Usage`, `Midsize, 300 Mile Range, 175% Usage`, `Midsize, 300 Mile Range, 200% Usage`, `Pickup, 200 Mile Range, 10% Usage`, `Pickup, 200 Mile Range, 25% Usage`, `Pickup, 200 Mile Range, 50% Usage`, `Pickup, 200 Mile Range, 75% Usage`, `Pickup, 200 Mile Range, 100% Usage`, `Pickup, 200 Mile Range, 125% Usage`, `Pickup, 200 Mile Range, 150% Usage`, `Pickup, 200 Mile Range, 175% Usage`, `Pickup, 200 Mile Range, 200% Usage`, `Pickup, 300 Mile Range, 10% Usage`, `Pickup, 300 Mile Range, 25% Usage`, `Pickup, 300 Mile Range, 50% Usage`, `Pickup, 300 Mile Range, 75% Usage`, `Pickup, 300 Mile Range, 100% Usage`, `Pickup, 300 Mile Range, 125% Usage`, `Pickup, 300 Mile Range, 150% Usage`, `Pickup, 300 Mile Range, 175% Usage`, `Pickup, 300 Mile Range, 200% Usage`, `SUV, 200 Mile Range, 10% Usage`, `SUV, 200 Mile Range, 25% Usage`, `SUV, 200 Mile Range, 50% Usage`, `SUV, 200 Mile Range, 75% Usage`, `SUV, 200 Mile Range, 100% Usage`, `SUV, 200 Mile Range, 125% Usage`, `SUV, 200 Mile Range, 150% Usage`, `SUV, 200 Mile Range, 175% Usage`, `SUV, 200 Mile Range, 200% Usage`, `SUV, 300 Mile Range, 10% Usage`, `SUV, 300 Mile Range, 25% Usage`, `SUV, 300 Mile Range, 50% Usage`, `SUV, 300 Mile Range, 75% Usage`, `SUV, 300 Mile Range, 100% Usage`, `SUV, 300 Mile Range, 125% Usage`, `SUV, 300 Mile Range, 150% Usage`, `SUV, 300 Mile Range, 175% Usage`, `SUV, 300 Mile Range, 200% Usage`, `Detailed Example: 100 kWh battery, 0.25 kWh/mile`, `Detailed Example: 100 kWh battery, 4.0 miles/kWh`, `Detailed Example: 100 kWh battery, 135.0 mpge`
-=======
->>>>>>> b7d3fd83
-
-<br/>
-
-**Electric Vehicle: Charger**
-
-The type and usage of electric vehicle charger.
-
-- **Name:** ``electric_vehicle_charger``
-- **Type:** ``Choice``
-
-- **Required:** ``false``
-
-<<<<<<< HEAD
-- **Choices:** `None`, `Level 1, 10% Charging at Home`, `Level 1, 30% Charging at Home`, `Level 1, 50% Charging at Home`, `Level 1, 70% Charging at Home`, `Level 1, 90% Charging at Home`, `Level 1, 100% Charging at Home`, `Level 2, 10% Charging at Home`, `Level 2, 30% Charging at Home`, `Level 2, 50% Charging at Home`, `Level 2, 70% Charging at Home`, `Level 2, 90% Charging at Home`, `Level 2, 100% Charging at Home`, `Detailed Example: Level 2, 7000 W, 75% Charging at Home`
-=======
->>>>>>> b7d3fd83
-
-<br/>
-
-**Appliances: Clothes Washer**
-
-The type and usage of clothes washer.
-
-- **Name:** ``appliance_clothes_washer``
-- **Type:** ``Choice``
-
-- **Required:** ``false``
-
-<<<<<<< HEAD
-- **Choices:** `None`, `Standard, 2008-2017, 50% Usage`, `Standard, 2008-2017, 75% Usage`, `Standard, 2008-2017, 100% Usage`, `Standard, 2008-2017, 150% Usage`, `Standard, 2008-2017, 200% Usage`, `Standard, 2018-present, 50% Usage`, `Standard, 2018-present, 75% Usage`, `Standard, 2018-present, 100% Usage`, `Standard, 2018-present, 150% Usage`, `Standard, 2018-present, 200% Usage`, `EnergyStar, 2006-2017, 50% Usage`, `EnergyStar, 2006-2017, 75% Usage`, `EnergyStar, 2006-2017, 100% Usage`, `EnergyStar, 2006-2017, 150% Usage`, `EnergyStar, 2006-2017, 200% Usage`, `EnergyStar, 2018-present, 50% Usage`, `EnergyStar, 2018-present, 75% Usage`, `EnergyStar, 2018-present, 100% Usage`, `EnergyStar, 2018-present, 150% Usage`, `EnergyStar, 2018-present, 200% Usage`, `CEE Tier II, 2018, 50% Usage`, `CEE Tier II, 2018, 75% Usage`, `CEE Tier II, 2018, 100% Usage`, `CEE Tier II, 2018, 150% Usage`, `CEE Tier II, 2018, 200% Usage`, `Detailed Example: ERI Reference 2006`, `Detailed Example: MEF 1.65`, `Detailed Example: Standard, 2008-2017, Conditioned Basement`, `Detailed Example: Standard, 2008-2017, Unconditioned Basement`, `Detailed Example: Standard, 2008-2017, Garage`
-=======
->>>>>>> b7d3fd83
-
-<br/>
-
-**Appliances: Clothes Dryer**
-
-The type and usage of clothes dryer.
-
-- **Name:** ``appliance_clothes_dryer``
-- **Type:** ``Choice``
-
-- **Required:** ``false``
-
-<<<<<<< HEAD
-- **Choices:** `None`, `Electricity, Standard, 50% Usage`, `Electricity, Standard, 75% Usage`, `Electricity, Standard, 100% Usage`, `Electricity, Standard, 150% Usage`, `Electricity, Standard, 200% Usage`, `Electricity, Premium, 50% Usage`, `Electricity, Premium, 75% Usage`, `Electricity, Premium, 100% Usage`, `Electricity, Premium, 150% Usage`, `Electricity, Premium, 200% Usage`, `Electricity, Heat Pump, 50% Usage`, `Electricity, Heat Pump, 75% Usage`, `Electricity, Heat Pump, 100% Usage`, `Electricity, Heat Pump, 150% Usage`, `Electricity, Heat Pump, 200% Usage`, `Natural Gas, Standard, 50% Usage`, `Natural Gas, Standard, 75% Usage`, `Natural Gas, Standard, 100% Usage`, `Natural Gas, Standard, 150% Usage`, `Natural Gas, Standard, 200% Usage`, `Natural Gas, Premium, 50% Usage`, `Natural Gas, Premium, 75% Usage`, `Natural Gas, Premium, 100% Usage`, `Natural Gas, Premium, 150% Usage`, `Natural Gas, Premium, 200% Usage`, `Propane, Standard, 50% Usage`, `Propane, Standard, 75% Usage`, `Propane, Standard, 100% Usage`, `Propane, Standard, 150% Usage`, `Propane, Standard, 200% Usage`, `Detailed Example: Electricity, ERI Reference 2006`, `Detailed Example: Natural Gas, ERI Reference 2006`, `Detailed Example: Electricity, EF 4.29`, `Detailed Example: Electricity, Standard, Conditioned Basement`, `Detailed Example: Electricity, Standard, Unconditioned Basement`, `Detailed Example: Electricity, Standard, Garage`
-=======
->>>>>>> b7d3fd83
-
-<br/>
-
-**Appliances: Dishwasher**
-
-The type and usage of dishwasher.
-
-- **Name:** ``appliance_dishwasher``
-- **Type:** ``Choice``
-
-- **Required:** ``false``
-
-<<<<<<< HEAD
-- **Choices:** `None`, `Federal Minimum, Standard, 50% Usage`, `Federal Minimum, Standard, 75% Usage`, `Federal Minimum, Standard, 100% Usage`, `Federal Minimum, Standard, 150% Usage`, `Federal Minimum, Standard, 200% Usage`, `EnergyStar, Standard, 50% Usage`, `EnergyStar, Standard, 75% Usage`, `EnergyStar, Standard, 100% Usage`, `EnergyStar, Standard, 150% Usage`, `EnergyStar, Standard, 200% Usage`, `EnergyStar, Compact, 50% Usage`, `EnergyStar, Compact, 75% Usage`, `EnergyStar, Compact, 100% Usage`, `EnergyStar, Compact, 150% Usage`, `EnergyStar, Compact, 200% Usage`, `Detailed Example: ERI Reference 2006`, `Detailed Example: EF 0.7, Compact`, `Detailed Example: Federal Minimum, Standard, Conditioned Basement`, `Detailed Example: Federal Minimum, Standard, Unconditioned Basement`, `Detailed Example: Federal Minimum, Standard, Garage`
-=======
->>>>>>> b7d3fd83
-
-<br/>
-
-**Appliances: Refrigerator**
-
-The type and usage of refrigerator.
-
-- **Name:** ``appliance_refrigerator``
-- **Type:** ``Choice``
-
-- **Required:** ``false``
-
-<<<<<<< HEAD
-- **Choices:** `None`, `1139 kWh/yr, 90% Usage`, `1139 kWh/yr, 100% Usage`, `1139 kWh/yr, 110% Usage`, `748 kWh/yr, 90% Usage`, `748 kWh/yr, 100% Usage`, `748 kWh/yr, 110% Usage`, `727 kWh/yr, 90% Usage`, `727 kWh/yr, 100% Usage`, `727 kWh/yr, 110% Usage`, `650 kWh/yr, 90% Usage`, `650 kWh/yr, 100% Usage`, `650 kWh/yr, 110% Usage`, `574 kWh/yr, 90% Usage`, `574 kWh/yr, 100% Usage`, `574 kWh/yr, 110% Usage`, `547 kWh/yr, 90% Usage`, `547 kWh/yr, 100% Usage`, `547 kWh/yr, 110% Usage`, `480 kWh/yr, 90% Usage`, `480 kWh/yr, 100% Usage`, `480 kWh/yr, 110% Usage`, `458 kWh/yr, 90% Usage`, `458 kWh/yr, 100% Usage`, `458 kWh/yr, 110% Usage`, `434 kWh/yr, 90% Usage`, `434 kWh/yr, 100% Usage`, `434 kWh/yr, 110% Usage`, `384 kWh/yr, 90% Usage`, `384 kWh/yr, 100% Usage`, `384 kWh/yr, 110% Usage`, `348 kWh/yr, 90% Usage`, `348 kWh/yr, 100% Usage`, `348 kWh/yr, 110% Usage`, `Detailed Example: ERI Reference 2006, 2-Bedroom Home`, `Detailed Example: ERI Reference 2006, 3-Bedroom Home`, `Detailed Example: ERI Reference 2006, 4-Bedroom Home`, `Detailed Example: 650 kWh/yr, Conditioned Basement`, `Detailed Example: 650 kWh/yr, Unconditioned Basement`, `Detailed Example: 650 kWh/yr, Garage`
-=======
->>>>>>> b7d3fd83
-
-<br/>
-
-**Appliances: Extra Refrigerator**
-
-The type and usage of extra refrigerator.
-
-- **Name:** ``appliance_extra_refrigerator``
-- **Type:** ``Choice``
-
-- **Required:** ``false``
-
-<<<<<<< HEAD
-- **Choices:** `None`, `1139 kWh/yr, 90% Usage`, `1139 kWh/yr, 100% Usage`, `1139 kWh/yr, 110% Usage`, `748 kWh/yr, 90% Usage`, `748 kWh/yr, 100% Usage`, `748 kWh/yr, 110% Usage`, `727 kWh/yr, 90% Usage`, `727 kWh/yr, 100% Usage`, `727 kWh/yr, 110% Usage`, `650 kWh/yr, 90% Usage`, `650 kWh/yr, 100% Usage`, `650 kWh/yr, 110% Usage`, `574 kWh/yr, 90% Usage`, `574 kWh/yr, 100% Usage`, `574 kWh/yr, 110% Usage`, `547 kWh/yr, 90% Usage`, `547 kWh/yr, 100% Usage`, `547 kWh/yr, 110% Usage`, `480 kWh/yr, 90% Usage`, `480 kWh/yr, 100% Usage`, `480 kWh/yr, 110% Usage`, `458 kWh/yr, 90% Usage`, `458 kWh/yr, 100% Usage`, `458 kWh/yr, 110% Usage`, `434 kWh/yr, 90% Usage`, `434 kWh/yr, 100% Usage`, `434 kWh/yr, 110% Usage`, `384 kWh/yr, 90% Usage`, `384 kWh/yr, 100% Usage`, `384 kWh/yr, 110% Usage`, `348 kWh/yr, 90% Usage`, `348 kWh/yr, 100% Usage`, `348 kWh/yr, 110% Usage`, `Detailed Example: 748 kWh/yr, Conditioned Basement`, `Detailed Example: 748 kWh/yr, Unconditioned Basement`, `Detailed Example: 748 kWh/yr, Garage`
-=======
->>>>>>> b7d3fd83
-
-<br/>
-
-**Appliances: Freezer**
-
-The type and usage of freezer.
-
-- **Name:** ``appliance_freezer``
-- **Type:** ``Choice``
-
-- **Required:** ``false``
-
-<<<<<<< HEAD
-- **Choices:** `None`, `935 kWh/yr, 90% Usage`, `935 kWh/yr, 100% Usage`, `935 kWh/yr, 110% Usage`, `712 kWh/yr, 90% Usage`, `712 kWh/yr, 100% Usage`, `712 kWh/yr, 110% Usage`, `641 kWh/yr, 90% Usage`, `641 kWh/yr, 100% Usage`, `641 kWh/yr, 110% Usage`, `568 kWh/yr, 90% Usage`, `568 kWh/yr, 100% Usage`, `568 kWh/yr, 110% Usage`, `417 kWh/yr, 90% Usage`, `417 kWh/yr, 100% Usage`, `417 kWh/yr, 110% Usage`, `375 kWh/yr, 90% Usage`, `375 kWh/yr, 100% Usage`, `375 kWh/yr, 110% Usage`, `354 kWh/yr, 90% Usage`, `354 kWh/yr, 100% Usage`, `354 kWh/yr, 110% Usage`, `Detailed Example: 712 kWh/yr, Conditioned Basement`, `Detailed Example: 712 kWh/yr, Unconditioned Basement`, `Detailed Example: 712 kWh/yr, Garage`
-=======
->>>>>>> b7d3fd83
-
-<br/>
-
-**Appliances: Cooking Range/Oven**
-
-The type and usage of cooking range/oven.
-
-- **Name:** ``appliance_cooking_range_oven``
-- **Type:** ``Choice``
-
-- **Required:** ``false``
-
-<<<<<<< HEAD
-- **Choices:** `None`, `Electricity, Standard, Non-Convection, 50% Usage`, `Electricity, Standard, Non-Convection, 75% Usage`, `Electricity, Standard, Non-Convection, 100% Usage`, `Electricity, Standard, Non-Convection, 150% Usage`, `Electricity, Standard, Non-Convection, 200% Usage`, `Electricity, Standard, Convection, 50% Usage`, `Electricity, Standard, Convection, 75% Usage`, `Electricity, Standard, Convection, 100% Usage`, `Electricity, Standard, Convection, 150% Usage`, `Electricity, Standard, Convection, 200% Usage`, `Electricity, Induction, Non-Convection, 50% Usage`, `Electricity, Induction, Non-Convection, 75% Usage`, `Electricity, Induction, Non-Convection, 100% Usage`, `Electricity, Induction, Non-Convection, 150% Usage`, `Electricity, Induction, Non-Convection, 200% Usage`, `Electricity, Induction, Convection, 50% Usage`, `Electricity, Induction, Convection, 75% Usage`, `Electricity, Induction, Convection, 100% Usage`, `Electricity, Induction, Convection, 150% Usage`, `Electricity, Induction, Convection, 200% Usage`, `Natural Gas, Non-Convection, 50% Usage`, `Natural Gas, Non-Convection, 75% Usage`, `Natural Gas, Non-Convection, 100% Usage`, `Natural Gas, Non-Convection, 150% Usage`, `Natural Gas, Non-Convection, 200% Usage`, `Natural Gas, Convection, 50% Usage`, `Natural Gas, Convection, 75% Usage`, `Natural Gas, Convection, 100% Usage`, `Natural Gas, Convection, 150% Usage`, `Natural Gas, Convection, 200% Usage`, `Propane, Non-Convection, 50% Usage`, `Propane, Non-Convection, 75% Usage`, `Propane, Non-Convection, 100% Usage`, `Propane, Non-Convection, 150% Usage`, `Propane, Non-Convection, 200% Usage`, `Propane, Convection, 50% Usage`, `Propane, Convection, 75% Usage`, `Propane, Convection, 100% Usage`, `Propane, Convection, 150% Usage`, `Propane, Convection, 200% Usage`, `Detailed Example: Electricity, Standard, Non-Convection, Conditioned Basement`, `Detailed Example: Electricity, Standard, Non-Convection, Unconditioned Basement`, `Detailed Example: Electricity, Standard, Non-Convection, Garage`
-=======
->>>>>>> b7d3fd83
-
-<br/>
-
-**Appliances: Dehumidifier**
-
-The type of dehumidifier.
-
-- **Name:** ``appliance_dehumidifier``
-- **Type:** ``Choice``
-
-- **Required:** ``false``
-
-<<<<<<< HEAD
-- **Choices:** `None`, `Portable, 15 pints/day`, `Portable, 20 pints/day`, `Portable, 30 pints/day`, `Portable, 40 pints/day`, `Whole-Home, 60 pints/day`, `Whole-Home, 75 pints/day`, `Whole-Home, 95 pints/day`, `Whole-Home, 125 pints/day`, `Detailed Example: Portable, 40 pints/day, EF 1.8`
-=======
->>>>>>> b7d3fd83
-
-<br/>
-
-**Appliances: Dehumidifier Setpoint**
-
-The dehumidifier's relative humidity (RH) setpoint.
-
-- **Name:** ``appliance_dehumidifier_setpoint``
-- **Type:** ``Choice``
-
-- **Required:** ``false``
-
-<<<<<<< HEAD
-- **Choices:** `40% RH`, `45% RH`, `50% RH`, `55% RH`, `60% RH`, `65% RH`
-=======
->>>>>>> b7d3fd83
-
-<br/>
-
-**Lighting**
-
-The type and usage of interior, exterior, and garage lighting.
-
-- **Name:** ``lighting``
-- **Type:** ``Choice``
-
-- **Required:** ``false``
-
-<<<<<<< HEAD
-- **Choices:** `None`, `100% Incandescent, 50% Usage`, `100% Incandescent, 75% Usage`, `100% Incandescent, 100% Usage`, `100% Incandescent, 150% Usage`, `100% Incandescent, 200% Usage`, `25% LED, 50% Usage`, `25% LED, 75% Usage`, `25% LED, 100% Usage`, `25% LED, 150% Usage`, `25% LED, 200% Usage`, `50% LED, 50% Usage`, `50% LED, 75% Usage`, `50% LED, 100% Usage`, `50% LED, 150% Usage`, `50% LED, 200% Usage`, `75% LED, 50% Usage`, `75% LED, 75% Usage`, `75% LED, 100% Usage`, `75% LED, 150% Usage`, `75% LED, 200% Usage`, `100% LED, 50% Usage`, `100% LED, 75% Usage`, `100% LED, 100% Usage`, `100% LED, 150% Usage`, `100% LED, 200% Usage`, `25% CFL, 50% Usage`, `25% CFL, 75% Usage`, `25% CFL, 100% Usage`, `25% CFL, 150% Usage`, `25% CFL, 200% Usage`, `50% CFL, 50% Usage`, `50% CFL, 75% Usage`, `50% CFL, 100% Usage`, `50% CFL, 150% Usage`, `50% CFL, 200% Usage`, `75% CFL, 50% Usage`, `75% CFL, 75% Usage`, `75% CFL, 100% Usage`, `75% CFL, 150% Usage`, `75% CFL, 200% Usage`, `100% CFL, 50% Usage`, `100% CFL, 75% Usage`, `100% CFL, 100% Usage`, `100% CFL, 150% Usage`, `100% CFL, 200% Usage`, `Detailed Example: 10% CFL`, `Detailed Example: 40% CFL, 10% LFL, 25% LED`
-=======
->>>>>>> b7d3fd83
-
-<br/>
-
-**Ceiling Fans**
-
-The type of ceiling fans.
-
-- **Name:** ``ceiling_fans``
-- **Type:** ``Choice``
-
-- **Required:** ``false``
-
-<<<<<<< HEAD
-- **Choices:** `None`, `#Bedrooms+1 Fans, 45.0 W`, `#Bedrooms+1 Fans, 37.5 W`, `#Bedrooms+1 Fans, 30.0 W`, `#Bedrooms+1 Fans, 22.5 W`, `#Bedrooms+1 Fans, 15.0 W`, `1 Fan, 45.0 W`, `1 Fan, 37.5 W`, `1 Fan, 30.0 W`, `1 Fan, 22.5 W`, `1 Fan, 15.0 W`, `2 Fans, 45.0 W`, `2 Fans, 37.5 W`, `2 Fans, 30.0 W`, `2 Fans, 22.5 W`, `2 Fans, 15.0 W`, `3 Fans, 45.0 W`, `3 Fans, 37.5 W`, `3 Fans, 30.0 W`, `3 Fans, 22.5 W`, `3 Fans, 15.0 W`, `4 Fans, 45.0 W`, `4 Fans, 37.5 W`, `4 Fans, 30.0 W`, `4 Fans, 22.5 W`, `4 Fans, 15.0 W`, `5 Fans, 45.0 W`, `5 Fans, 37.5 W`, `5 Fans, 30.0 W`, `5 Fans, 22.5 W`, `5 Fans, 15.0 W`, `Detailed Example: 4 Fans, 39 W, 0.5 deg-F Setpoint Offset`, `Detailed Example: 4 Fans, 100 cfm/W, 0.5 deg-F Setpoint Offset`
-=======
->>>>>>> b7d3fd83
-
-<br/>
-
-**Misc: Television**
-
-The amount of television usage, relative to the national average.
-
-- **Name:** ``misc_television``
-- **Type:** ``Choice``
-
-- **Required:** ``false``
-
-<<<<<<< HEAD
-- **Choices:** `None`, `25% Usage`, `33% Usage`, `50% Usage`, `75% Usage`, `80% Usage`, `90% Usage`, `100% Usage`, `110% Usage`, `125% Usage`, `150% Usage`, `200% Usage`, `300% Usage`, `400% Usage`, `Detailed Example: 620 kWh/yr`
-=======
->>>>>>> b7d3fd83
-
-<br/>
-
-**Misc: Plug Loads**
-
-The amount of additional plug load usage, relative to the national average.
-
-- **Name:** ``misc_plug_loads``
-- **Type:** ``Choice``
-
-- **Required:** ``false``
-
-<<<<<<< HEAD
-- **Choices:** `None`, `25% Usage`, `33% Usage`, `50% Usage`, `75% Usage`, `80% Usage`, `90% Usage`, `100% Usage`, `110% Usage`, `125% Usage`, `150% Usage`, `200% Usage`, `300% Usage`, `400% Usage`, `Detailed Example: 2457 kWh/yr, 85.5% Sensible, 4.5% Latent`, `Detailed Example: 7302 kWh/yr, 82.2% Sensible, 17.8% Latent`
-=======
->>>>>>> b7d3fd83
-
-<br/>
-
-**Misc: Well Pump**
-
-The amount of well pump usage, relative to the national average.
-
-- **Name:** ``misc_well_pump``
-- **Type:** ``Choice``
-
-- **Required:** ``false``
-
-<<<<<<< HEAD
-- **Choices:** `None`, `Typical Efficiency`, `High Efficiency`, `Detailed Example: 475 kWh/yr`
-=======
->>>>>>> b7d3fd83
-
-<br/>
-
-**Misc: Electric Vehicle Charging**
-
-The amount of EV charging usage, relative to the national average. Only use this if a detailed EV & EV charger were not otherwise specified.
-
-- **Name:** ``misc_electric_vehicle_charging``
-- **Type:** ``Choice``
-
-- **Required:** ``false``
-
-<<<<<<< HEAD
-- **Choices:** `None`, `25% Usage`, `33% Usage`, `50% Usage`, `75% Usage`, `80% Usage`, `90% Usage`, `100% Usage`, `110% Usage`, `125% Usage`, `150% Usage`, `200% Usage`, `300% Usage`, `400% Usage`, `Detailed Example: 1500 kWh/yr`, `Detailed Example: 3000 kWh/yr`
-=======
->>>>>>> b7d3fd83
-
-<br/>
-
-**Misc: Gas Grill**
-
-The amount of outdoor gas grill usage, relative to the national average.
-
-- **Name:** ``misc_grill``
-- **Type:** ``Choice``
-
-- **Required:** ``false``
-
-<<<<<<< HEAD
-- **Choices:** `None`, `Natural Gas, 25% Usage`, `Natural Gas, 50% Usage`, `Natural Gas, 75% Usage`, `Natural Gas, 100% Usage`, `Natural Gas, 150% Usage`, `Natural Gas, 200% Usage`, `Natural Gas, 400% Usage`, `Propane, 25% Usage`, `Propane, 50% Usage`, `Propane, 75% Usage`, `Propane, 100% Usage`, `Propane, 150% Usage`, `Propane, 200% Usage`, `Propane, 400% Usage`, `Detailed Example: Propane, 25 therm/yr`
-=======
->>>>>>> b7d3fd83
-
-<br/>
-
-**Misc: Gas Lighting**
-
-The amount of gas lighting usage, relative to the national average.
-
-- **Name:** ``misc_gas_lighting``
-- **Type:** ``Choice``
-
-- **Required:** ``false``
-
-<<<<<<< HEAD
-- **Choices:** `None`, `Natural Gas, 25% Usage`, `Natural Gas, 50% Usage`, `Natural Gas, 75% Usage`, `Natural Gas, 100% Usage`, `Natural Gas, 150% Usage`, `Natural Gas, 200% Usage`, `Natural Gas, 400% Usage`, `Detailed Example: Natural Gas, 28 therm/yr`
-=======
->>>>>>> b7d3fd83
-
-<br/>
-
-**Misc: Fireplace**
-
-The amount of fireplace usage, relative to the national average. Fireplaces can also be specified as heating systems that meet a portion of the heating load.
-
-- **Name:** ``misc_fireplace``
-- **Type:** ``Choice``
-
-- **Required:** ``false``
-
-<<<<<<< HEAD
-- **Choices:** `None`, `Natural Gas, 25% Usage`, `Natural Gas, 50% Usage`, `Natural Gas, 75% Usage`, `Natural Gas, 100% Usage`, `Natural Gas, 150% Usage`, `Natural Gas, 200% Usage`, `Natural Gas, 400% Usage`, `Propane, 25% Usage`, `Propane, 50% Usage`, `Propane, 75% Usage`, `Propane, 100% Usage`, `Propane, 150% Usage`, `Propane, 200% Usage`, `Propane, 400% Usage`, `Wood, 25% Usage`, `Wood, 50% Usage`, `Wood, 75% Usage`, `Wood, 100% Usage`, `Wood, 150% Usage`, `Wood, 200% Usage`, `Wood, 400% Usage`, `Electric, 25% Usage`, `Electric, 50% Usage`, `Electric, 75% Usage`, `Electric, 100% Usage`, `Electric, 150% Usage`, `Electric, 200% Usage`, `Electric, 400% Usage`, `Detailed Example: Wood, 55 therm/yr`
-=======
->>>>>>> b7d3fd83
-
-<br/>
-
-**Misc: Pool**
-
-The type of pool (pump & heater).
-
-- **Name:** ``misc_pool``
-- **Type:** ``Choice``
-
-- **Required:** ``false``
-
-<<<<<<< HEAD
-- **Choices:** `None`, `Unheated, 25% Usage`, `Unheated, 50% Usage`, `Unheated, 75% Usage`, `Unheated, 100% Usage`, `Unheated, 150% Usage`, `Unheated, 200% Usage`, `Unheated, 400% Usage`, `Electric Resistance Heater, 25% Usage`, `Electric Resistance Heater, 50% Usage`, `Electric Resistance Heater, 75% Usage`, `Electric Resistance Heater, 100% Usage`, `Electric Resistance Heater, 150% Usage`, `Electric Resistance Heater, 200% Usage`, `Electric Resistance Heater, 400% Usage`, `Heat Pump Heater, 25% Usage`, `Heat Pump Heater, 50% Usage`, `Heat Pump Heater, 75% Usage`, `Heat Pump Heater, 100% Usage`, `Heat Pump Heater, 150% Usage`, `Heat Pump Heater, 200% Usage`, `Heat Pump Heater, 400% Usage`, `Natural Gas Heater, 25% Usage`, `Natural Gas Heater, 50% Usage`, `Natural Gas Heater, 75% Usage`, `Natural Gas Heater, 100% Usage`, `Natural Gas Heater, 150% Usage`, `Natural Gas Heater, 200% Usage`, `Natural Gas Heater, 400% Usage`, `Detailed Example: 2700 kWh/yr Pump, Unheated`, `Detailed Example: 2700 kWh/yr Pump, 500 therms/yr Natural Gas Heater`
-=======
->>>>>>> b7d3fd83
-
-<br/>
-
-**Misc: Permanent Spa**
-
-The type of permanent spa (pump & heater).
-
-- **Name:** ``misc_permanent_spa``
-- **Type:** ``Choice``
-
-- **Required:** ``false``
-
-<<<<<<< HEAD
-- **Choices:** `None`, `Unheated, 25% Usage`, `Unheated, 50% Usage`, `Unheated, 75% Usage`, `Unheated, 100% Usage`, `Unheated, 150% Usage`, `Unheated, 200% Usage`, `Unheated, 400% Usage`, `Electric Resistance Heater, 25% Usage`, `Electric Resistance Heater, 50% Usage`, `Electric Resistance Heater, 75% Usage`, `Electric Resistance Heater, 100% Usage`, `Electric Resistance Heater, 150% Usage`, `Electric Resistance Heater, 200% Usage`, `Electric Resistance Heater, 400% Usage`, `Heat Pump Heater, 25% Usage`, `Heat Pump Heater, 50% Usage`, `Heat Pump Heater, 75% Usage`, `Heat Pump Heater, 100% Usage`, `Heat Pump Heater, 150% Usage`, `Heat Pump Heater, 200% Usage`, `Heat Pump Heater, 400% Usage`, `Natural Gas Heater, 25% Usage`, `Natural Gas Heater, 50% Usage`, `Natural Gas Heater, 75% Usage`, `Natural Gas Heater, 100% Usage`, `Natural Gas Heater, 150% Usage`, `Natural Gas Heater, 200% Usage`, `Natural Gas Heater, 400% Usage`, `Detailed Example: 1000 kWh/yr Pump, 1300 kWh/yr Electric Resistance Heater`, `Detailed Example: 1000 kWh/yr Pump, 260 kWh/yr Heat Pump Heater`
-=======
->>>>>>> b7d3fd83
-
-<br/>
-
-**Schedules: CSV File Paths**
-
-Absolute/relative paths of csv files containing user-specified detailed schedules, if desired. Use a comma-separated list for multiple files.
-
-- **Name:** ``schedules_paths``
-- **Type:** ``String``
-
-- **Required:** ``false``
-
-
-<br/>
-
-**Advanced Feature**
-
-Select an advanced research feature to use in the model, if desired.
-
-- **Name:** ``advanced_feature``
-- **Type:** ``Choice``
-
-- **Required:** ``false``
-
-<<<<<<< HEAD
-- **Choices:** `None`, `Temperature Capacitance Multiplier, 1`, `Temperature Capacitance Multiplier, 4`, `Temperature Capacitance Multiplier, 10`, `Temperature Capacitance Multiplier, 15`, `On/Off Thermostat Deadband, 1F`, `On/Off Thermostat Deadband, 2F`, `On/Off Thermostat Deadband, 3F`, `Heat Pump Backup Staging, 5 kW`, `Heat Pump Backup Staging, 10 kW`, `Experimental Ground-to-Air Heat Pump Model`, `HVAC Allow Increased Fixed Capacities`
-=======
->>>>>>> b7d3fd83
-
-<br/>
-
-**Advanced Feature 2**
-
-Select a second advanced research feature to use in the model, if desired.
-
-- **Name:** ``advanced_feature_2``
-- **Type:** ``Choice``
-
-- **Required:** ``false``
-
-<<<<<<< HEAD
-- **Choices:** `None`, `Temperature Capacitance Multiplier, 1`, `Temperature Capacitance Multiplier, 4`, `Temperature Capacitance Multiplier, 10`, `Temperature Capacitance Multiplier, 15`, `On/Off Thermostat Deadband, 1F`, `On/Off Thermostat Deadband, 2F`, `On/Off Thermostat Deadband, 3F`, `Heat Pump Backup Staging, 5 kW`, `Heat Pump Backup Staging, 10 kW`, `Experimental Ground-to-Air Heat Pump Model`, `HVAC Allow Increased Fixed Capacities`
-=======
->>>>>>> b7d3fd83
-
-<br/>
-
-**Utility Bill Scenario**
-
-The type of utility bill calculations to perform.
-
-- **Name:** ``utility_bill_scenario``
-- **Type:** ``Choice``
-
-- **Required:** ``false``
-
-<<<<<<< HEAD
-- **Choices:** `None`, `Default (EIA Average Rates)`, `Detailed Example: $0.12/kWh, $1.1/therm, $12/month`, `Detailed Example: Sample Tiered Rate`, `Detailed Example: Sample Time-of-Use Rate`, `Detailed Example: Sample Tiered and Time-of-Use Rate`, `Detailed Example: Sample Real-Time Pricing`, `Detailed Example: Net Metering w/ Wholesale Excess Rate`, `Detailed Example: Net Metering w/ Retail Excess Rate`, `Detailed Example: Feed-in Tariff`
-=======
->>>>>>> b7d3fd83
-
-<br/>
-
-**Utility Bill Scenario 2**
-
-The second type of utility bill calculations to perform, if desired.
-
-- **Name:** ``utility_bill_scenario_2``
-- **Type:** ``Choice``
-
-- **Required:** ``false``
-
-<<<<<<< HEAD
-- **Choices:** `None`, `Default (EIA Average Rates)`, `Detailed Example: $0.12/kWh, $1.1/therm, $12/month`, `Detailed Example: Sample Tiered Rate`, `Detailed Example: Sample Time-of-Use Rate`, `Detailed Example: Sample Tiered and Time-of-Use Rate`, `Detailed Example: Sample Real-Time Pricing`, `Detailed Example: Net Metering w/ Wholesale Excess Rate`, `Detailed Example: Net Metering w/ Retail Excess Rate`, `Detailed Example: Feed-in Tariff`
-=======
->>>>>>> b7d3fd83
-
-<br/>
-
-**Utility Bill Scenario 3**
-
-The third type of utility bill calculations to perform, if desired.
-
-- **Name:** ``utility_bill_scenario_3``
-- **Type:** ``Choice``
-
-- **Required:** ``false``
-
-<<<<<<< HEAD
-- **Choices:** `None`, `Default (EIA Average Rates)`, `Detailed Example: $0.12/kWh, $1.1/therm, $12/month`, `Detailed Example: Sample Tiered Rate`, `Detailed Example: Sample Time-of-Use Rate`, `Detailed Example: Sample Tiered and Time-of-Use Rate`, `Detailed Example: Sample Real-Time Pricing`, `Detailed Example: Net Metering w/ Wholesale Excess Rate`, `Detailed Example: Net Metering w/ Retail Excess Rate`, `Detailed Example: Feed-in Tariff`
-=======
->>>>>>> b7d3fd83
-
-<br/>
-
-**Additional Properties**
-
-Additional properties specified as key-value pairs (i.e., key=value). If multiple additional properties, use a |-separated list. For example, 'LowIncome=false|Remodeled|Description=2-story home in Denver'. These properties will be stored in the HPXML file under /HPXML/SoftwareInfo/extension/AdditionalProperties.
-
-- **Name:** ``additional_properties``
-- **Type:** ``String``
-
-- **Required:** ``false``
-
-
-<br/>
-
-**Whole SFA/MF Building Simulation?**
-
-Set true if creating an HPXML file to simulate a whole single-family attached or multifamily building with multiple dwelling units within. If an HPXML file already exists at the specified HPXML File Path, a new HPXML Building element describing the current dwelling unit will be appended to this HPXML file.
-
-- **Name:** ``whole_sfa_or_mf_building_sim``
-- **Type:** ``Boolean``
-
-- **Required:** ``false``
-
-<br/>
-
 **Combine like surfaces?**
 
 If true, combines like surfaces to simplify the HPXML file generated.
