--- conflicted
+++ resolved
@@ -199,7 +199,7 @@
 
 **Site: Soil and Moisture Type**
 
-Type of soil and moisture. This is used to inform ground conductivity and diffusivity. If not provided, the OS-HPXML default is used.
+Type of soil and moisture. This is used to inform ground conductivity and diffusivity. If not provided, the OS-HPXML default (see <a href='https://openstudio-hpxml.readthedocs.io/en/v1.7.0/workflow_inputs.html#hpxml-site'>HPXML Site</a>) is used.
 
 - **Name:** ``site_soil_and_moisture_type``
 - **Type:** ``Choice``
@@ -212,11 +212,7 @@
 
 **Site: Ground Conductivity**
 
-<<<<<<< HEAD
 Conductivity of the ground soil. If provided, overrides the previous site and moisture type input.
-=======
-Conductivity of the ground soil. If not provided, the OS-HPXML default (see <a href='https://openstudio-hpxml.readthedocs.io/en/v1.7.0/workflow_inputs.html#hpxml-site'>HPXML Site</a>) is used.
->>>>>>> 319f860c
 
 - **Name:** ``site_ground_conductivity``
 - **Type:** ``Double``
@@ -2295,7 +2291,7 @@
 
 **Geothermal Loop: Borefield Configuration**
 
-Borefield configuration of the geothermal loop. Only applies to ground-to-air heat pump type. If not provided, the OS-HPXML default is used.
+Borefield configuration of the geothermal loop. Only applies to ground-to-air heat pump type. If not provided, the OS-HPXML default (see <a href='https://openstudio-hpxml.readthedocs.io/en/v1.7.0/workflow_inputs.html#hpxml-geothermal-loops'>HPXML Geothermal Loops</a>) is used.
 
 - **Name:** ``geothermal_loop_borefield_configuration``
 - **Type:** ``Choice``
@@ -2308,7 +2304,7 @@
 
 **Geothermal Loop: Loop Flow**
 
-Water flow rate through the geothermal loop. Only applies to ground-to-air heat pump type. If not provided, the OS-HPXML autosized default is used.
+Water flow rate through the geothermal loop. Only applies to ground-to-air heat pump type. If not provided, the OS-HPXML autosized default (see <a href='https://openstudio-hpxml.readthedocs.io/en/v1.7.0/workflow_inputs.html#hpxml-geothermal-loops'>HPXML Geothermal Loops</a>) is used.
 
 - **Name:** ``geothermal_loop_loop_flow``
 - **Type:** ``Double``
@@ -2321,7 +2317,7 @@
 
 **Geothermal Loop: Boreholes Count**
 
-Number of boreholes. Only applies to ground-to-air heat pump type. If not provided, the OS-HPXML autosized default is used.
+Number of boreholes. Only applies to ground-to-air heat pump type. If not provided, the OS-HPXML autosized default (see <a href='https://openstudio-hpxml.readthedocs.io/en/v1.7.0/workflow_inputs.html#hpxml-geothermal-loops'>HPXML Geothermal Loops</a>) is used.
 
 - **Name:** ``geothermal_loop_boreholes_count``
 - **Type:** ``Integer``
@@ -2334,7 +2330,7 @@
 
 **Geothermal Loop: Boreholes Length**
 
-Average length of each borehole (vertical). Only applies to ground-to-air heat pump type. If not provided, the OS-HPXML autosized default is used.
+Average length of each borehole (vertical). Only applies to ground-to-air heat pump type. If not provided, the OS-HPXML autosized default (see <a href='https://openstudio-hpxml.readthedocs.io/en/v1.7.0/workflow_inputs.html#hpxml-geothermal-loops'>HPXML Geothermal Loops</a>) is used.
 
 - **Name:** ``geothermal_loop_boreholes_length``
 - **Type:** ``Double``
@@ -2347,7 +2343,7 @@
 
 **Geothermal Loop: Boreholes Spacing**
 
-Distance between bores. Only applies to ground-to-air heat pump type. If not provided, the OS-HPXML default is used.
+Distance between bores. Only applies to ground-to-air heat pump type. If not provided, the OS-HPXML default (see <a href='https://openstudio-hpxml.readthedocs.io/en/v1.7.0/workflow_inputs.html#hpxml-geothermal-loops'>HPXML Geothermal Loops</a>) is used.
 
 - **Name:** ``geothermal_loop_boreholes_spacing``
 - **Type:** ``Double``
@@ -2360,7 +2356,7 @@
 
 **Geothermal Loop: Boreholes Diameter**
 
-Diameter of bores. Only applies to ground-to-air heat pump type. If not provided, the OS-HPXML default is used.
+Diameter of bores. Only applies to ground-to-air heat pump type. If not provided, the OS-HPXML default (see <a href='https://openstudio-hpxml.readthedocs.io/en/v1.7.0/workflow_inputs.html#hpxml-geothermal-loops'>HPXML Geothermal Loops</a>) is used.
 
 - **Name:** ``geothermal_loop_boreholes_diameter``
 - **Type:** ``Double``
@@ -2373,7 +2369,7 @@
 
 **Geothermal Loop: Grout Type**
 
-Grout type of the geothermal loop. Only applies to ground-to-air heat pump type. If not provided, the OS-HPXML default is used.
+Grout type of the geothermal loop. Only applies to ground-to-air heat pump type. If not provided, the OS-HPXML default (see <a href='https://openstudio-hpxml.readthedocs.io/en/v1.7.0/workflow_inputs.html#hpxml-geothermal-loops'>HPXML Geothermal Loops</a>) is used.
 
 - **Name:** ``geothermal_loop_grout_type``
 - **Type:** ``Choice``
@@ -2386,7 +2382,7 @@
 
 **Geothermal Loop: Pipe Type**
 
-Pipe type of the geothermal loop. Only applies to ground-to-air heat pump type. If not provided, the OS-HPXML default is used.
+Pipe type of the geothermal loop. Only applies to ground-to-air heat pump type. If not provided, the OS-HPXML default (see <a href='https://openstudio-hpxml.readthedocs.io/en/v1.7.0/workflow_inputs.html#hpxml-geothermal-loops'>HPXML Geothermal Loops</a>) is used.
 
 - **Name:** ``geothermal_loop_pipe_type``
 - **Type:** ``Choice``
@@ -2399,7 +2395,7 @@
 
 **Geothermal Loop: Pipe Diameter**
 
-Pipe diameter of the geothermal loop. Only applies to ground-to-air heat pump type. If not provided, the OS-HPXML default is used.
+Pipe diameter of the geothermal loop. Only applies to ground-to-air heat pump type. If not provided, the OS-HPXML default (see <a href='https://openstudio-hpxml.readthedocs.io/en/v1.7.0/workflow_inputs.html#hpxml-geothermal-loops'>HPXML Geothermal Loops</a>) is used.
 
 - **Name:** ``geothermal_loop_pipe_diameter``
 - **Type:** ``Choice``
