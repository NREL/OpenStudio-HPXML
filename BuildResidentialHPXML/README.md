--- conflicted
+++ resolved
@@ -1352,13 +1352,7 @@
 - **Name:** ``window_shgc``
 - **Type:** ``Double``
 
-<<<<<<< HEAD
-- **Units:** ``Frac``
-
-- **Required:** ``false``
-=======
 - **Required:** ``true``
->>>>>>> ac06a7c4
 
 <br/>
 
@@ -1388,12 +1382,334 @@
 
 <br/>
 
-<<<<<<< HEAD
-**Windows: U-Factor**
+**Windows: Interior Shading Type**
+
+Type of window interior shading. Summer/winter shading coefficients can be provided below instead. If neither is provided, the OS-HPXML default (see <a href='https://openstudio-hpxml.readthedocs.io/en/v1.8.1/workflow_inputs.html#hpxml-interior-shading'>HPXML Interior Shading</a>) is used.
+
+- **Name:** ``window_interior_shading_type``
+- **Type:** ``Choice``
+
+- **Required:** ``false``
+
+- **Choices:** `light curtains`, `light shades`, `light blinds`, `medium curtains`, `medium shades`, `medium blinds`, `dark curtains`, `dark shades`, `dark blinds`, `none`
+
+<br/>
+
+**Windows: Winter Interior Shading Coefficient**
+
+Interior shading coefficient for the winter season, which if provided overrides the shading type input. 1.0 indicates no reduction in solar gain, 0.85 indicates 15% reduction, etc. If not provided, the OS-HPXML default (see <a href='https://openstudio-hpxml.readthedocs.io/en/v1.8.1/workflow_inputs.html#hpxml-interior-shading'>HPXML Interior Shading</a>) is used.
+
+- **Name:** ``window_interior_shading_winter``
+- **Type:** ``Double``
+
+- **Units:** ``Frac``
+
+- **Required:** ``false``
+
+<br/>
+
+**Windows: Summer Interior Shading Coefficient**
+
+Interior shading coefficient for the summer season, which if provided overrides the shading type input. 1.0 indicates no reduction in solar gain, 0.85 indicates 15% reduction, etc. If not provided, the OS-HPXML default (see <a href='https://openstudio-hpxml.readthedocs.io/en/v1.8.1/workflow_inputs.html#hpxml-interior-shading'>HPXML Interior Shading</a>) is used.
+
+- **Name:** ``window_interior_shading_summer``
+- **Type:** ``Double``
+
+- **Units:** ``Frac``
+
+- **Required:** ``false``
+
+<br/>
+
+**Windows: Exterior Shading Type**
+
+Type of window exterior shading. Summer/winter shading coefficients can be provided below instead. If neither is provided, the OS-HPXML default (see <a href='https://openstudio-hpxml.readthedocs.io/en/v1.8.1/workflow_inputs.html#hpxml-exterior-shading'>HPXML Exterior Shading</a>) is used.
+
+- **Name:** ``window_exterior_shading_type``
+- **Type:** ``Choice``
+
+- **Required:** ``false``
+
+- **Choices:** `solar film`, `solar screens`, `none`
+
+<br/>
+
+**Windows: Winter Exterior Shading Coefficient**
+
+Exterior shading coefficient for the winter season, which if provided overrides the shading type input. 1.0 indicates no reduction in solar gain, 0.85 indicates 15% reduction, etc. If not provided, the OS-HPXML default (see <a href='https://openstudio-hpxml.readthedocs.io/en/v1.8.1/workflow_inputs.html#hpxml-exterior-shading'>HPXML Exterior Shading</a>) is used.
+
+- **Name:** ``window_exterior_shading_winter``
+- **Type:** ``Double``
+
+- **Units:** ``Frac``
+
+- **Required:** ``false``
+
+<br/>
+
+**Windows: Summer Exterior Shading Coefficient**
+
+Exterior shading coefficient for the summer season, which if provided overrides the shading type input. 1.0 indicates no reduction in solar gain, 0.85 indicates 15% reduction, etc. If not provided, the OS-HPXML default (see <a href='https://openstudio-hpxml.readthedocs.io/en/v1.8.1/workflow_inputs.html#hpxml-exterior-shading'>HPXML Exterior Shading</a>) is used.
+
+- **Name:** ``window_exterior_shading_summer``
+- **Type:** ``Double``
+
+- **Units:** ``Frac``
+
+- **Required:** ``false``
+
+<br/>
+
+**Windows: Shading Summer Season**
+
+Enter a date range like 'May 1 - Sep 30'. Defines the summer season for purposes of shading coefficients; the rest of the year is assumed to be winter. If not provided, the OS-HPXML default (see <a href='https://openstudio-hpxml.readthedocs.io/en/v1.8.1/workflow_inputs.html#hpxml-windows'>HPXML Windows</a>) is used.
+
+- **Name:** ``window_shading_summer_season``
+- **Type:** ``String``
+
+- **Required:** ``false``
+
+<br/>
+
+**Windows: Insect Screens**
+
+The type of insect screens, if present. If not provided, assumes there are no insect screens.
+
+- **Name:** ``window_insect_screens``
+- **Type:** ``Choice``
+
+- **Required:** ``false``
+
+- **Choices:** `none`, `exterior`, `interior`
+
+<br/>
+
+**Windows: Storm Type**
+
+The type of storm, if present. If not provided, assumes there is no storm.
+
+- **Name:** ``window_storm_type``
+- **Type:** ``Choice``
+
+- **Required:** ``false``
+
+- **Choices:** `clear`, `low-e`
+
+<br/>
+
+**Overhangs: Front Depth**
+
+The depth of overhangs for windows for the front facade.
+
+- **Name:** ``overhangs_front_depth``
+- **Type:** ``Double``
+
+- **Units:** ``ft``
+
+- **Required:** ``false``
+
+<br/>
+
+**Overhangs: Front Distance to Top of Window**
+
+The overhangs distance to the top of window for the front facade.
+
+- **Name:** ``overhangs_front_distance_to_top_of_window``
+- **Type:** ``Double``
+
+- **Units:** ``ft``
+
+- **Required:** ``false``
+
+<br/>
+
+**Overhangs: Front Distance to Bottom of Window**
+
+The overhangs distance to the bottom of window for the front facade.
+
+- **Name:** ``overhangs_front_distance_to_bottom_of_window``
+- **Type:** ``Double``
+
+- **Units:** ``ft``
+
+- **Required:** ``false``
+
+<br/>
+
+**Overhangs: Back Depth**
+
+The depth of overhangs for windows for the back facade.
+
+- **Name:** ``overhangs_back_depth``
+- **Type:** ``Double``
+
+- **Units:** ``ft``
+
+- **Required:** ``false``
+
+<br/>
+
+**Overhangs: Back Distance to Top of Window**
+
+The overhangs distance to the top of window for the back facade.
+
+- **Name:** ``overhangs_back_distance_to_top_of_window``
+- **Type:** ``Double``
+
+- **Units:** ``ft``
+
+- **Required:** ``false``
+
+<br/>
+
+**Overhangs: Back Distance to Bottom of Window**
+
+The overhangs distance to the bottom of window for the back facade.
+
+- **Name:** ``overhangs_back_distance_to_bottom_of_window``
+- **Type:** ``Double``
+
+- **Units:** ``ft``
+
+- **Required:** ``false``
+
+<br/>
+
+**Overhangs: Left Depth**
+
+The depth of overhangs for windows for the left facade.
+
+- **Name:** ``overhangs_left_depth``
+- **Type:** ``Double``
+
+- **Units:** ``ft``
+
+- **Required:** ``false``
+
+<br/>
+
+**Overhangs: Left Distance to Top of Window**
+
+The overhangs distance to the top of window for the left facade.
+
+- **Name:** ``overhangs_left_distance_to_top_of_window``
+- **Type:** ``Double``
+
+- **Units:** ``ft``
+
+- **Required:** ``false``
+
+<br/>
+
+**Overhangs: Left Distance to Bottom of Window**
+
+The overhangs distance to the bottom of window for the left facade.
+
+- **Name:** ``overhangs_left_distance_to_bottom_of_window``
+- **Type:** ``Double``
+
+- **Units:** ``ft``
+
+- **Required:** ``false``
+
+<br/>
+
+**Overhangs: Right Depth**
+
+The depth of overhangs for windows for the right facade.
+
+- **Name:** ``overhangs_right_depth``
+- **Type:** ``Double``
+
+- **Units:** ``ft``
+
+- **Required:** ``false``
+
+<br/>
+
+**Overhangs: Right Distance to Top of Window**
+
+The overhangs distance to the top of window for the right facade.
+
+- **Name:** ``overhangs_right_distance_to_top_of_window``
+- **Type:** ``Double``
+
+- **Units:** ``ft``
+
+- **Required:** ``false``
+
+<br/>
+
+**Overhangs: Right Distance to Bottom of Window**
+
+The overhangs distance to the bottom of window for the right facade.
+
+- **Name:** ``overhangs_right_distance_to_bottom_of_window``
+- **Type:** ``Double``
+
+- **Units:** ``ft``
+
+- **Required:** ``false``
+
+<br/>
+
+**Skylights: Front Roof Area**
+
+The amount of skylight area on the unit's front conditioned roof facade.
+
+- **Name:** ``skylight_area_front``
+- **Type:** ``Double``
+
+- **Units:** ``ft^2``
+
+- **Required:** ``false``
+
+<br/>
+
+**Skylights: Back Roof Area**
+
+The amount of skylight area on the unit's back conditioned roof facade.
+
+- **Name:** ``skylight_area_back``
+- **Type:** ``Double``
+
+- **Units:** ``ft^2``
+
+- **Required:** ``false``
+
+<br/>
+
+**Skylights: Left Roof Area**
+
+The amount of skylight area on the unit's left conditioned roof facade (when viewed from the front).
+
+- **Name:** ``skylight_area_left``
+- **Type:** ``Double``
+
+- **Units:** ``ft^2``
+
+- **Required:** ``false``
+
+<br/>
+
+**Skylights: Right Roof Area**
+
+The amount of skylight area on the unit's right conditioned roof facade (when viewed from the front).
+
+- **Name:** ``skylight_area_right``
+- **Type:** ``Double``
+
+- **Units:** ``ft^2``
+
+- **Required:** ``false``
+
+<br/>
+
+**Skylights: U-Factor**
 
 Full-assembly NFRC U-factor.
 
-- **Name:** ``window_ufactor``
+- **Name:** ``skylight_ufactor``
 - **Type:** ``Double``
 
 - **Units:** ``Btu/hr-ft^2-R``
@@ -1402,126 +1718,22 @@
 
 <br/>
 
-**Windows: SHGC**
+**Skylights: SHGC**
 
 Full-assembly NFRC solar heat gain coefficient.
 
-- **Name:** ``window_shgc``
-- **Type:** ``Double``
-
-- **Required:** ``false``
-
-<br/>
-
-=======
->>>>>>> ac06a7c4
-**Windows: Interior Shading Type**
-
-Type of window interior shading. Summer/winter shading coefficients can be provided below instead. If neither is provided, the OS-HPXML default (see <a href='https://openstudio-hpxml.readthedocs.io/en/v1.8.1/workflow_inputs.html#hpxml-interior-shading'>HPXML Interior Shading</a>) is used.
-
-- **Name:** ``window_interior_shading_type``
-- **Type:** ``Choice``
-
-- **Required:** ``false``
-
-- **Choices:** `light curtains`, `light shades`, `light blinds`, `medium curtains`, `medium shades`, `medium blinds`, `dark curtains`, `dark shades`, `dark blinds`, `none`
-
-<br/>
-
-**Windows: Winter Interior Shading Coefficient**
-
-Interior shading coefficient for the winter season, which if provided overrides the shading type input. 1.0 indicates no reduction in solar gain, 0.85 indicates 15% reduction, etc. If not provided, the OS-HPXML default (see <a href='https://openstudio-hpxml.readthedocs.io/en/v1.8.1/workflow_inputs.html#hpxml-interior-shading'>HPXML Interior Shading</a>) is used.
-
-- **Name:** ``window_interior_shading_winter``
-- **Type:** ``Double``
-
-- **Units:** ``Frac``
-
-- **Required:** ``false``
-
-<br/>
-
-**Windows: Summer Interior Shading Coefficient**
-
-Interior shading coefficient for the summer season, which if provided overrides the shading type input. 1.0 indicates no reduction in solar gain, 0.85 indicates 15% reduction, etc. If not provided, the OS-HPXML default (see <a href='https://openstudio-hpxml.readthedocs.io/en/v1.8.1/workflow_inputs.html#hpxml-interior-shading'>HPXML Interior Shading</a>) is used.
-
-- **Name:** ``window_interior_shading_summer``
-- **Type:** ``Double``
-
-- **Units:** ``Frac``
-
-- **Required:** ``false``
-
-<br/>
-
-**Windows: Exterior Shading Type**
-
-Type of window exterior shading. Summer/winter shading coefficients can be provided below instead. If neither is provided, the OS-HPXML default (see <a href='https://openstudio-hpxml.readthedocs.io/en/v1.8.1/workflow_inputs.html#hpxml-exterior-shading'>HPXML Exterior Shading</a>) is used.
-
-- **Name:** ``window_exterior_shading_type``
-- **Type:** ``Choice``
-
-- **Required:** ``false``
-
-- **Choices:** `solar film`, `solar screens`, `none`
-
-<br/>
-
-**Windows: Winter Exterior Shading Coefficient**
-
-Exterior shading coefficient for the winter season, which if provided overrides the shading type input. 1.0 indicates no reduction in solar gain, 0.85 indicates 15% reduction, etc. If not provided, the OS-HPXML default (see <a href='https://openstudio-hpxml.readthedocs.io/en/v1.8.1/workflow_inputs.html#hpxml-exterior-shading'>HPXML Exterior Shading</a>) is used.
-
-- **Name:** ``window_exterior_shading_winter``
-- **Type:** ``Double``
-
-- **Units:** ``Frac``
-
-- **Required:** ``false``
-
-<br/>
-
-**Windows: Summer Exterior Shading Coefficient**
-
-Exterior shading coefficient for the summer season, which if provided overrides the shading type input. 1.0 indicates no reduction in solar gain, 0.85 indicates 15% reduction, etc. If not provided, the OS-HPXML default (see <a href='https://openstudio-hpxml.readthedocs.io/en/v1.8.1/workflow_inputs.html#hpxml-exterior-shading'>HPXML Exterior Shading</a>) is used.
-
-- **Name:** ``window_exterior_shading_summer``
-- **Type:** ``Double``
-
-- **Units:** ``Frac``
-
-- **Required:** ``false``
-
-<br/>
-
-**Windows: Shading Summer Season**
-
-Enter a date range like 'May 1 - Sep 30'. Defines the summer season for purposes of shading coefficients; the rest of the year is assumed to be winter. If not provided, the OS-HPXML default (see <a href='https://openstudio-hpxml.readthedocs.io/en/v1.8.1/workflow_inputs.html#hpxml-windows'>HPXML Windows</a>) is used.
-
-- **Name:** ``window_shading_summer_season``
-- **Type:** ``String``
-
-- **Required:** ``false``
-
-<br/>
-
-**Windows: Insect Screens**
-
-The type of insect screens, if present. If not provided, assumes there are no insect screens.
-
-- **Name:** ``window_insect_screens``
-- **Type:** ``Choice``
-
-- **Required:** ``false``
-
-- **Choices:** `none`, `exterior`, `interior`
-
-<br/>
-
-**Windows: Storm Type**
+- **Name:** ``skylight_shgc``
+- **Type:** ``Double``
+
+- **Required:** ``false``
+
+<br/>
+
+**Skylights: Storm Type**
 
 The type of storm, if present. If not provided, assumes there is no storm.
 
-- **Name:** ``window_storm_type``
+- **Name:** ``skylight_storm_type``
 - **Type:** ``Choice``
 
 - **Required:** ``false``
@@ -1530,260 +1742,15 @@
 
 <br/>
 
-**Overhangs: Front Depth**
-
-The depth of overhangs for windows for the front facade.
-
-- **Name:** ``overhangs_front_depth``
-- **Type:** ``Double``
-
-- **Units:** ``ft``
-
-- **Required:** ``false``
-
-<br/>
-
-**Overhangs: Front Distance to Top of Window**
-
-The overhangs distance to the top of window for the front facade.
-
-- **Name:** ``overhangs_front_distance_to_top_of_window``
-- **Type:** ``Double``
-
-- **Units:** ``ft``
-
-- **Required:** ``false``
-
-<br/>
-
-**Overhangs: Front Distance to Bottom of Window**
-
-The overhangs distance to the bottom of window for the front facade.
-
-- **Name:** ``overhangs_front_distance_to_bottom_of_window``
-- **Type:** ``Double``
-
-- **Units:** ``ft``
-
-- **Required:** ``false``
-
-<br/>
-
-**Overhangs: Back Depth**
-
-The depth of overhangs for windows for the back facade.
-
-- **Name:** ``overhangs_back_depth``
-- **Type:** ``Double``
-
-- **Units:** ``ft``
-
-- **Required:** ``false``
-
-<br/>
-
-**Overhangs: Back Distance to Top of Window**
-
-The overhangs distance to the top of window for the back facade.
-
-- **Name:** ``overhangs_back_distance_to_top_of_window``
-- **Type:** ``Double``
-
-- **Units:** ``ft``
-
-- **Required:** ``false``
-
-<br/>
-
-**Overhangs: Back Distance to Bottom of Window**
-
-The overhangs distance to the bottom of window for the back facade.
-
-- **Name:** ``overhangs_back_distance_to_bottom_of_window``
-- **Type:** ``Double``
-
-- **Units:** ``ft``
-
-- **Required:** ``false``
-
-<br/>
-
-**Overhangs: Left Depth**
-
-The depth of overhangs for windows for the left facade.
-
-- **Name:** ``overhangs_left_depth``
-- **Type:** ``Double``
-
-- **Units:** ``ft``
-
-- **Required:** ``false``
-
-<br/>
-
-**Overhangs: Left Distance to Top of Window**
-
-The overhangs distance to the top of window for the left facade.
-
-- **Name:** ``overhangs_left_distance_to_top_of_window``
-- **Type:** ``Double``
-
-- **Units:** ``ft``
-
-- **Required:** ``false``
-
-<br/>
-
-**Overhangs: Left Distance to Bottom of Window**
-
-The overhangs distance to the bottom of window for the left facade.
-
-- **Name:** ``overhangs_left_distance_to_bottom_of_window``
-- **Type:** ``Double``
-
-- **Units:** ``ft``
-
-- **Required:** ``false``
-
-<br/>
-
-**Overhangs: Right Depth**
-
-The depth of overhangs for windows for the right facade.
-
-- **Name:** ``overhangs_right_depth``
-- **Type:** ``Double``
-
-- **Units:** ``ft``
-
-- **Required:** ``false``
-
-<br/>
-
-**Overhangs: Right Distance to Top of Window**
-
-The overhangs distance to the top of window for the right facade.
-
-- **Name:** ``overhangs_right_distance_to_top_of_window``
-- **Type:** ``Double``
-
-- **Units:** ``ft``
-
-- **Required:** ``false``
-
-<br/>
-
-**Overhangs: Right Distance to Bottom of Window**
-
-The overhangs distance to the bottom of window for the right facade.
-
-- **Name:** ``overhangs_right_distance_to_bottom_of_window``
-- **Type:** ``Double``
-
-- **Units:** ``ft``
-
-- **Required:** ``false``
-
-<br/>
-
-**Skylights: Front Roof Area**
-
-The amount of skylight area on the unit's front conditioned roof facade.
-
-- **Name:** ``skylight_area_front``
+**Doors: Area**
+
+The area of the opaque door(s).
+
+- **Name:** ``door_area``
 - **Type:** ``Double``
 
 - **Units:** ``ft^2``
 
-- **Required:** ``false``
-
-<br/>
-
-**Skylights: Back Roof Area**
-
-The amount of skylight area on the unit's back conditioned roof facade.
-
-- **Name:** ``skylight_area_back``
-- **Type:** ``Double``
-
-- **Units:** ``ft^2``
-
-- **Required:** ``false``
-
-<br/>
-
-**Skylights: Left Roof Area**
-
-The amount of skylight area on the unit's left conditioned roof facade (when viewed from the front).
-
-- **Name:** ``skylight_area_left``
-- **Type:** ``Double``
-
-- **Units:** ``ft^2``
-
-- **Required:** ``false``
-
-<br/>
-
-**Skylights: Right Roof Area**
-
-The amount of skylight area on the unit's right conditioned roof facade (when viewed from the front).
-
-- **Name:** ``skylight_area_right``
-- **Type:** ``Double``
-
-- **Units:** ``ft^2``
-
-- **Required:** ``false``
-
-<br/>
-
-**Skylights: U-Factor**
-
-Full-assembly NFRC U-factor.
-
-- **Name:** ``skylight_ufactor``
-- **Type:** ``Double``
-
-- **Units:** ``Btu/hr-ft^2-R``
-
-- **Required:** ``false``
-
-<br/>
-
-**Skylights: SHGC**
-
-Full-assembly NFRC solar heat gain coefficient.
-
-- **Name:** ``skylight_shgc``
-- **Type:** ``Double``
-
-- **Required:** ``false``
-
-<br/>
-
-**Skylights: Storm Type**
-
-The type of storm, if present. If not provided, assumes there is no storm.
-
-- **Name:** ``skylight_storm_type``
-- **Type:** ``Choice``
-
-- **Required:** ``false``
-
-- **Choices:** `clear`, `low-e`
-
-<br/>
-
-**Doors: Area**
-
-The area of the opaque door(s).
-
-- **Name:** ``door_area``
-- **Type:** ``Double``
-
-- **Units:** ``ft^2``
-
 - **Required:** ``true``
 
 <br/>
@@ -1797,7 +1764,7 @@
 
 - **Units:** ``h-ft^2-R/Btu``
 
-- **Required:** ``false``
+- **Required:** ``true``
 
 <br/>
 
@@ -3067,7 +3034,7 @@
 
 **Ducts: Supply Buried Insulation Level**
 
-Whether the supply ducts are buried in, e.g., attic loose-fill insulation. Partially buried ducts have insulation that does not cover the top of the ducts. Fully buried ducts have insulation that just covers the top of the ducts. Deeply buried ducts have insulation that continues above the top of the ducts.
+Whether the supply ducts are buried in, e.g., attic loose-fill insulation. Partially buried ducts have insulation that does not cover the top of the ducts. Fully buried ducts have insulation that just covers the top of the ducts. Deeply buried ducts have insulation that continues above the top of the ducts. If not provided, the OS-HPXML default (see <a href='https://openstudio-hpxml.readthedocs.io/en/v1.8.1/workflow_inputs.html#air-distribution'>Air Distribution</a>) is used.
 
 - **Name:** ``ducts_supply_buried_insulation_level``
 - **Type:** ``Choice``
@@ -3156,7 +3123,7 @@
 
 **Ducts: Return Buried Insulation Level**
 
-Whether the return ducts are buried in, e.g., attic loose-fill insulation. Partially buried ducts have insulation that does not cover the top of the ducts. Fully buried ducts have insulation that just covers the top of the ducts. Deeply buried ducts have insulation that continues above the top of the ducts.
+Whether the return ducts are buried in, e.g., attic loose-fill insulation. Partially buried ducts have insulation that does not cover the top of the ducts. Fully buried ducts have insulation that just covers the top of the ducts. Deeply buried ducts have insulation that continues above the top of the ducts. If not provided, the OS-HPXML default (see <a href='https://openstudio-hpxml.readthedocs.io/en/v1.8.1/workflow_inputs.html#air-distribution'>Air Distribution</a>) is used.
 
 - **Name:** ``ducts_return_buried_insulation_level``
 - **Type:** ``Choice``
