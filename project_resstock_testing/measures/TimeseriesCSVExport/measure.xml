<measure>
  <schema_version>3.0</schema_version>
  <name>timeseries_csv_export</name>
  <uid>2a3442c1-944d-4e91-9e11-11e0cf368c64</uid>
<<<<<<< HEAD
  <version_id>a198a3ed-3b52-458e-8eb6-8fb6d362ad57</version_id>
  <version_modified>20190221T021418Z</version_modified>
=======
  <version_id>5cdc15d6-da66-4e07-b1da-f2f112e97ffa</version_id>
  <version_modified>20190214T232734Z</version_modified>
>>>>>>> 6e2ec449
  <xml_checksum>15BF4E57</xml_checksum>
  <class_name>TimeseriesCSVExport</class_name>
  <display_name>Timeseries CSV Export</display_name>
  <description>Exports timeseries output data to csv.</description>
  <modeler_description>Exports all available timeseries enduses, subcategories, and output variables to csv file(s).</modeler_description>
  <arguments>
    <argument>
      <name>reporting_frequency</name>
      <display_name>Reporting Frequency</display_name>
      <description>The frequency at which to report timeseries output data.</description>
      <type>Choice</type>
      <required>true</required>
      <model_dependent>false</model_dependent>
      <default_value>Hourly</default_value>
      <choices>
        <choice>
          <value>Detailed</value>
          <display_name>Detailed</display_name>
        </choice>
        <choice>
          <value>Timestep</value>
          <display_name>Timestep</display_name>
        </choice>
        <choice>
          <value>Hourly</value>
          <display_name>Hourly</display_name>
        </choice>
        <choice>
          <value>Daily</value>
          <display_name>Daily</display_name>
        </choice>
        <choice>
          <value>Monthly</value>
          <display_name>Monthly</display_name>
        </choice>
        <choice>
          <value>Runperiod</value>
          <display_name>Runperiod</display_name>
        </choice>
      </choices>
    </argument>
    <argument>
      <name>include_enduse_subcategories</name>
      <display_name>Include End Use Subcategories</display_name>
      <description>Whether to report end use subcategories: fan, refrigerator, clothes dryer, plug loads, etc.</description>
      <type>Boolean</type>
      <required>true</required>
      <model_dependent>false</model_dependent>
      <default_value>false</default_value>
      <choices>
        <choice>
          <value>true</value>
          <display_name>true</display_name>
        </choice>
        <choice>
          <value>false</value>
          <display_name>false</display_name>
        </choice>
      </choices>
    </argument>
    <argument>
      <name>units_aggregated_subcategories</name>
      <display_name>Aggregate End Use Subcategories Across Building Units</display_name>
<<<<<<< HEAD
      <description>Whether to sum end use subcategories across building units.</description>
=======
      <description>Whether to sum appliance-level enduses across building units.</description>
>>>>>>> 6e2ec449
      <type>Boolean</type>
      <required>true</required>
      <model_dependent>false</model_dependent>
      <default_value>true</default_value>
      <choices>
        <choice>
          <value>true</value>
          <display_name>true</display_name>
        </choice>
        <choice>
          <value>false</value>
          <display_name>false</display_name>
        </choice>
      </choices>
    </argument>
    <argument>
      <name>output_variables</name>
      <display_name>Output Variables</display_name>
      <description>Specify a comma-separated list of output variables to report. (See EnergyPlus's rdd file for available output variables.)</description>
      <type>String</type>
      <required>false</required>
      <model_dependent>false</model_dependent>
    </argument>
  </arguments>
  <outputs/>
  <provenances/>
  <tags>
    <tag>Reporting.QAQC</tag>
  </tags>
  <attributes>
    <attribute>
      <name>Measure Type</name>
      <value>ReportingMeasure</value>
      <datatype>string</datatype>
    </attribute>
  </attributes>
  <files>
    <file>
      <version>
        <software_program>OpenStudio</software_program>
        <identifier>2.0.5</identifier>
        <min_compatible>2.0.5</min_compatible>
      </version>
      <filename>measure.rb</filename>
      <filetype>rb</filetype>
      <usage_type>script</usage_type>
<<<<<<< HEAD
      <checksum>124E8A1F</checksum>
=======
      <checksum>9CC1EBCD</checksum>
>>>>>>> 6e2ec449
    </file>
  </files>
</measure><|MERGE_RESOLUTION|>--- conflicted
+++ resolved
@@ -2,13 +2,8 @@
   <schema_version>3.0</schema_version>
   <name>timeseries_csv_export</name>
   <uid>2a3442c1-944d-4e91-9e11-11e0cf368c64</uid>
-<<<<<<< HEAD
-  <version_id>a198a3ed-3b52-458e-8eb6-8fb6d362ad57</version_id>
-  <version_modified>20190221T021418Z</version_modified>
-=======
   <version_id>5cdc15d6-da66-4e07-b1da-f2f112e97ffa</version_id>
   <version_modified>20190214T232734Z</version_modified>
->>>>>>> 6e2ec449
   <xml_checksum>15BF4E57</xml_checksum>
   <class_name>TimeseriesCSVExport</class_name>
   <display_name>Timeseries CSV Export</display_name>
@@ -53,7 +48,7 @@
     <argument>
       <name>include_enduse_subcategories</name>
       <display_name>Include End Use Subcategories</display_name>
-      <description>Whether to report end use subcategories: fan, refrigerator, clothes dryer, plug loads, etc.</description>
+      <description>Whether to report appliance-level enduses: refrigerator, clothes dryer, plug loads, etc.</description>
       <type>Boolean</type>
       <required>true</required>
       <model_dependent>false</model_dependent>
@@ -72,11 +67,7 @@
     <argument>
       <name>units_aggregated_subcategories</name>
       <display_name>Aggregate End Use Subcategories Across Building Units</display_name>
-<<<<<<< HEAD
-      <description>Whether to sum end use subcategories across building units.</description>
-=======
       <description>Whether to sum appliance-level enduses across building units.</description>
->>>>>>> 6e2ec449
       <type>Boolean</type>
       <required>true</required>
       <model_dependent>false</model_dependent>
@@ -123,11 +114,7 @@
       <filename>measure.rb</filename>
       <filetype>rb</filetype>
       <usage_type>script</usage_type>
-<<<<<<< HEAD
-      <checksum>124E8A1F</checksum>
-=======
       <checksum>9CC1EBCD</checksum>
->>>>>>> 6e2ec449
     </file>
   </files>
 </measure>