GIT
  remote: https://github.com/circleci/minitest-ci.git
  revision: 8b72b0f32f154d91b53d63d1d0a8a8fb3b01d726
  specs:
    minitest-ci (3.4.0)
      minitest (>= 5.0.6)

GEM
  remote: http://rubygems.org/
  specs:
    ansi (1.5.0)
    ast (2.4.0)
    builder (3.2.3)
    ci_reporter (2.0.0)
      builder (>= 2.1.2)
    ci_reporter_minitest (1.0.0)
      ci_reporter (~> 2.0)
      minitest (~> 5.0)
    codecov (0.1.14)
      json
      simplecov
      url
    docile (1.3.1)
    jaro_winkler (1.5.2)
    json (2.1.0)
    mini_portile2 (2.1.0)
    minitest (5.11.3)
    minitest-reporters (1.3.5)
      ansi
      builder
      minitest (>= 5.0)
      ruby-progressbar
    nokogiri (1.6.8.1-x64-mingw32)
      mini_portile2 (~> 2.1.0)
<<<<<<< HEAD
    yard (0.9.16)
=======
    parallel (1.12.1)
    parser (2.5.3.0)
      ast (~> 2.4.0)
    powerpack (0.1.2)
    rainbow (3.0.0)
    rubocop (0.60.0)
      jaro_winkler (~> 1.5.1)
      parallel (~> 1.10)
      parser (>= 2.5, != 2.5.1.1)
      powerpack (~> 0.1)
      rainbow (>= 2.2.2, < 4.0)
      ruby-progressbar (~> 1.7)
      unicode-display_width (~> 1.4.0)
    rubocop-checkstyle_formatter (0.4.0)
      rubocop (>= 0.35.1)
    ruby-progressbar (1.10.0)
    simplecov (0.16.1)
      docile (~> 1.1)
      json (>= 1.8, < 3)
      simplecov-html (~> 0.10.0)
    simplecov-html (0.10.2)
    unicode-display_width (1.4.1)
    url (0.3.2)
>>>>>>> 5041b0fa

PLATFORMS
  x64-mingw32

DEPENDENCIES
  ci_reporter_minitest (~> 1.0.0)
  codecov
  minitest (~> 5.9)
  minitest-ci!
  minitest-reporters
  nokogiri (~> 1.6, <= 1.6.8.1)
<<<<<<< HEAD
  yard
=======
  rubocop (~> 0.60.0)
  rubocop-checkstyle_formatter (~> 0.4.0)
  simplecov
>>>>>>> 5041b0fa

BUNDLED WITH
   1.17.1<|MERGE_RESOLUTION|>--- conflicted
+++ resolved
@@ -25,18 +25,15 @@
     json (2.1.0)
     mini_portile2 (2.1.0)
     minitest (5.11.3)
-    minitest-reporters (1.3.5)
+    minitest-reporters (1.3.6)
       ansi
       builder
       minitest (>= 5.0)
       ruby-progressbar
     nokogiri (1.6.8.1-x64-mingw32)
       mini_portile2 (~> 2.1.0)
-<<<<<<< HEAD
-    yard (0.9.16)
-=======
-    parallel (1.12.1)
-    parser (2.5.3.0)
+    parallel (1.13.0)
+    parser (2.6.0.0)
       ast (~> 2.4.0)
     powerpack (0.1.2)
     rainbow (3.0.0)
@@ -58,7 +55,7 @@
     simplecov-html (0.10.2)
     unicode-display_width (1.4.1)
     url (0.3.2)
->>>>>>> 5041b0fa
+    yard (0.9.18)
 
 PLATFORMS
   x64-mingw32
@@ -70,13 +67,10 @@
   minitest-ci!
   minitest-reporters
   nokogiri (~> 1.6, <= 1.6.8.1)
-<<<<<<< HEAD
-  yard
-=======
   rubocop (~> 0.60.0)
   rubocop-checkstyle_formatter (~> 0.4.0)
   simplecov
->>>>>>> 5041b0fa
+  yard
 
 BUNDLED WITH
    1.17.1