GIT
  remote: http://github.com/shorowit/schematron.git
  revision: 2e26890fa1fc918198270f94abc7caf659d18bb2
  branch: return_context_path
  specs:
    schematron-nokogiri (0.0.2)
      nokogiri (~> 1.6)

GEM
  remote: http://rubygems.org/
  specs:
    ansi (1.5.0)
    ast (2.4.1)
    builder (3.2.4)
    ci_reporter (2.0.0)
      builder (>= 2.1.2)
    ci_reporter_minitest (1.0.0)
      ci_reporter (~> 2.0)
      minitest (~> 5.0)
<<<<<<< HEAD
    codecov (0.2.6)
=======
    codecov (0.2.0)
>>>>>>> 94159e65
      colorize
      json
      simplecov
    colorize (0.8.1)
    docile (1.3.2)
    json (2.3.1)
    mini_portile2 (2.4.0)
    minitest (5.14.1)
    minitest-ci (3.4.0)
      minitest (>= 5.0.6)
    minitest-reporters (1.4.2)
      ansi
      builder
      minitest (>= 5.0)
      ruby-progressbar
<<<<<<< HEAD
    nokogiri (1.10.10-x64-mingw32)
      mini_portile2 (~> 2.4.0)
    oga (3.3)
=======
    nokogiri (1.10.10)
      mini_portile2 (~> 2.4.0)
    oga (3.2)
>>>>>>> 94159e65
      ast
      ruby-ll (~> 2.1)
    rake (13.0.1)
    ruby-ll (2.1.2)
      ansi
      ast
    ruby-progressbar (1.10.1)
<<<<<<< HEAD
    simplecov (0.17.1)
      docile (~> 1.1)
      json (>= 1.8, < 3)
      simplecov-html (~> 0.10.0)
    simplecov-html (0.10.2)

PLATFORMS
  x64-mingw32
=======
    simplecov (0.18.5)
      docile (~> 1.1)
      simplecov-html (~> 0.11)
    simplecov-html (0.12.2)

PLATFORMS
  ruby
>>>>>>> 94159e65

DEPENDENCIES
  ci_reporter_minitest (~> 1.0.0)
  codecov
  minitest (~> 5.9)
  minitest-ci
  minitest-reporters
  nokogiri (~> 1.10)
  oga
  rake
  schematron-nokogiri!
  simplecov

BUNDLED WITH
   2.1.0<|MERGE_RESOLUTION|>--- conflicted
+++ resolved
@@ -17,11 +17,7 @@
     ci_reporter_minitest (1.0.0)
       ci_reporter (~> 2.0)
       minitest (~> 5.0)
-<<<<<<< HEAD
-    codecov (0.2.6)
-=======
     codecov (0.2.0)
->>>>>>> 94159e65
       colorize
       json
       simplecov
@@ -37,15 +33,9 @@
       builder
       minitest (>= 5.0)
       ruby-progressbar
-<<<<<<< HEAD
-    nokogiri (1.10.10-x64-mingw32)
-      mini_portile2 (~> 2.4.0)
-    oga (3.3)
-=======
     nokogiri (1.10.10)
       mini_portile2 (~> 2.4.0)
     oga (3.2)
->>>>>>> 94159e65
       ast
       ruby-ll (~> 2.1)
     rake (13.0.1)
@@ -53,16 +43,6 @@
       ansi
       ast
     ruby-progressbar (1.10.1)
-<<<<<<< HEAD
-    simplecov (0.17.1)
-      docile (~> 1.1)
-      json (>= 1.8, < 3)
-      simplecov-html (~> 0.10.0)
-    simplecov-html (0.10.2)
-
-PLATFORMS
-  x64-mingw32
-=======
     simplecov (0.18.5)
       docile (~> 1.1)
       simplecov-html (~> 0.11)
@@ -70,7 +50,6 @@
 
 PLATFORMS
   ruby
->>>>>>> 94159e65
 
 DEPENDENCIES
   ci_reporter_minitest (~> 1.0.0)
@@ -85,4 +64,4 @@
   simplecov
 
 BUNDLED WITH
-   2.1.0+   2.1.4