GEM
  remote: http://rubygems.org/
  specs:
    ansi (1.5.0)
    ast (2.4.1)
    builder (3.2.4)
    ci_reporter (2.0.0)
      builder (>= 2.1.2)
    ci_reporter_minitest (1.0.0)
      ci_reporter (~> 2.0)
      minitest (~> 5.0)
    codecov (0.2.12)
      json
      simplecov
<<<<<<< HEAD
    docile (1.3.2)
    json (2.5.1)
    minitest (5.14.1)
    minitest-ci (3.4.0)
      minitest (>= 5.0.6)
=======
    docile (1.3.4)
    json (2.5.1)
    minitest (5.14.3)
>>>>>>> 9addb48f
    minitest-reporters (1.4.2)
      ansi
      builder
      minitest (>= 5.0)
      ruby-progressbar
<<<<<<< HEAD
    oga (3.2)
      ast
      ruby-ll (~> 2.1)
    parallel (1.20.1)
    rake (13.0.1)
=======
    oga (3.3)
      ast
      ruby-ll (~> 2.1)
    rake (13.0.3)
>>>>>>> 9addb48f
    ruby-ll (2.1.2)
      ansi
      ast
    ruby-progressbar (1.11.0)
    simplecov (0.21.1)
      docile (~> 1.1)
      simplecov-html (~> 0.11)
      simplecov_json_formatter (~> 0.1)
    simplecov-html (0.12.3)
    simplecov_json_formatter (0.1.2)

PLATFORMS
  x64-mingw32

DEPENDENCIES
  ci_reporter_minitest (~> 1.0.0)
  codecov (= 0.2.12)
  minitest (~> 5.9)
  minitest-reporters
  oga
  parallel
  rake
  simplecov

BUNDLED WITH
   2.1.0<|MERGE_RESOLUTION|>--- conflicted
+++ resolved
@@ -12,34 +12,19 @@
     codecov (0.2.12)
       json
       simplecov
-<<<<<<< HEAD
-    docile (1.3.2)
-    json (2.5.1)
-    minitest (5.14.1)
-    minitest-ci (3.4.0)
-      minitest (>= 5.0.6)
-=======
     docile (1.3.4)
     json (2.5.1)
     minitest (5.14.3)
->>>>>>> 9addb48f
     minitest-reporters (1.4.2)
       ansi
       builder
       minitest (>= 5.0)
       ruby-progressbar
-<<<<<<< HEAD
-    oga (3.2)
+    oga (3.3)
       ast
       ruby-ll (~> 2.1)
     parallel (1.20.1)
-    rake (13.0.1)
-=======
-    oga (3.3)
-      ast
-      ruby-ll (~> 2.1)
     rake (13.0.3)
->>>>>>> 9addb48f
     ruby-ll (2.1.2)
       ansi
       ast
@@ -52,6 +37,7 @@
     simplecov_json_formatter (0.1.2)
 
 PLATFORMS
+  ruby
   x64-mingw32
 
 DEPENDENCIES
@@ -65,4 +51,4 @@
   simplecov
 
 BUNDLED WITH
-   2.1.0+   2.1.4