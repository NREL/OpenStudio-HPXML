GEM
  remote: http://rubygems.org/
  specs:
    ansi (1.5.0)
    ast (2.4.1)
    builder (3.2.4)
    ci_reporter (2.0.0)
      builder (>= 2.1.2)
    ci_reporter_minitest (1.0.0)
      ci_reporter (~> 2.0)
      minitest (~> 5.0)
    codecov (0.2.11)
      json
      simplecov
    docile (1.3.2)
    json (2.3.1)
    minitest (5.14.2)
    minitest-ci (3.4.0)
      minitest (>= 5.0.6)
    minitest-reporters (1.4.2)
      ansi
      builder
      minitest (>= 5.0)
      ruby-progressbar
<<<<<<< HEAD
    nokogiri (1.10.10)
      mini_portile2 (~> 2.4.0)
    nokogiri (1.10.10-x64-mingw32)
      mini_portile2 (~> 2.4.0)
    oga (3.2)
=======
    oga (3.3)
>>>>>>> 1b7f7db7
      ast
      ruby-ll (~> 2.1)
    rake (13.0.1)
    ruby-ll (2.1.2)
      ansi
      ast
    ruby-progressbar (1.10.1)
    simplecov (0.19.0)
      docile (~> 1.1)
      simplecov-html (~> 0.11)
    simplecov-html (0.12.3)

PLATFORMS
  ruby
  x64-mingw32

DEPENDENCIES
  ci_reporter_minitest (~> 1.0.0)
  codecov
  minitest (~> 5.9)
  minitest-ci
  minitest-reporters
  oga
  rake
  simplecov

BUNDLED WITH
   2.1.4<|MERGE_RESOLUTION|>--- conflicted
+++ resolved
@@ -22,15 +22,7 @@
       builder
       minitest (>= 5.0)
       ruby-progressbar
-<<<<<<< HEAD
-    nokogiri (1.10.10)
-      mini_portile2 (~> 2.4.0)
-    nokogiri (1.10.10-x64-mingw32)
-      mini_portile2 (~> 2.4.0)
-    oga (3.2)
-=======
     oga (3.3)
->>>>>>> 1b7f7db7
       ast
       ruby-ll (~> 2.1)
     rake (13.0.1)
