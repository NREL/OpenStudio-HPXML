GEM
  remote: http://rubygems.org/
  specs:
    ansi (1.5.0)
    ast (2.4.1)
    builder (3.2.4)
    ci_reporter (2.0.0)
      builder (>= 2.1.2)
    ci_reporter_minitest (1.0.0)
      ci_reporter (~> 2.0)
      minitest (~> 5.0)
    codecov (0.2.12)
      json
      simplecov
<<<<<<< HEAD
    colorize (0.8.1)
    docile (1.3.2)
    json (2.3.1)
    minitest (5.14.1)
    minitest-ci (3.4.0)
      minitest (>= 5.0.6)
=======
    docile (1.3.4)
    json (2.5.1)
    minitest (5.14.3)
>>>>>>> 3a0f33d4
    minitest-reporters (1.4.2)
      ansi
      builder
      minitest (>= 5.0)
      ruby-progressbar
<<<<<<< HEAD
    oga (3.2)
=======
    oga (3.3)
>>>>>>> 3a0f33d4
      ast
      ruby-ll (~> 2.1)
    parallel (1.20.1)
    rake (13.0.3)
    ruby-ll (2.1.2)
      ansi
      ast
    ruby-progressbar (1.11.0)
    simplecov (0.21.1)
      docile (~> 1.1)
      simplecov-html (~> 0.11)
      simplecov_json_formatter (~> 0.1)
    simplecov-html (0.12.3)
    simplecov_json_formatter (0.1.2)

PLATFORMS
  ruby
  x64-mingw32

DEPENDENCIES
  ci_reporter_minitest (~> 1.0.0)
  codecov (= 0.2.12)
  minitest (~> 5.9)
  minitest-reporters
  oga
  parallel
  rake
  simplecov

BUNDLED WITH
   2.1.4<|MERGE_RESOLUTION|>--- conflicted
+++ resolved
@@ -12,28 +12,15 @@
     codecov (0.2.12)
       json
       simplecov
-<<<<<<< HEAD
-    colorize (0.8.1)
-    docile (1.3.2)
-    json (2.3.1)
-    minitest (5.14.1)
-    minitest-ci (3.4.0)
-      minitest (>= 5.0.6)
-=======
     docile (1.3.4)
     json (2.5.1)
     minitest (5.14.3)
->>>>>>> 3a0f33d4
     minitest-reporters (1.4.2)
       ansi
       builder
       minitest (>= 5.0)
       ruby-progressbar
-<<<<<<< HEAD
-    oga (3.2)
-=======
     oga (3.3)
->>>>>>> 3a0f33d4
       ast
       ruby-ll (~> 2.1)
     parallel (1.20.1)
