GEM
  remote: http://rubygems.org/
  specs:
    ansi (1.5.0)
    ast (2.4.0)
    builder (3.2.4)
    ci_reporter (2.0.0)
      builder (>= 2.1.2)
    ci_reporter_minitest (1.0.0)
      ci_reporter (~> 2.0)
      minitest (~> 5.0)
    codecov (0.1.16)
      json
      simplecov
      url
    compare-xml (0.62)
      nokogiri (~> 1.6)
    docile (1.3.2)
    jaro_winkler (1.5.4)
<<<<<<< HEAD
    json (2.3.0)
=======
    json (2.2.0)
>>>>>>> 392eefc3
    mini_portile2 (2.1.0)
    minitest (5.14.0)
    minitest-ci (3.4.0)
      minitest (>= 5.0.6)
    minitest-reporters (1.4.2)
      ansi
      builder
      minitest (>= 5.0)
      ruby-progressbar
    nokogiri (1.6.8.1-x64-mingw32)
      mini_portile2 (~> 2.1.0)
    parallel (1.19.1)
    parser (2.7.0.4)
      ast (~> 2.4.0)
    rainbow (3.0.0)
    rake (13.0.1)
    rubocop (0.68.1)
      jaro_winkler (~> 1.5.1)
      parallel (~> 1.10)
      parser (>= 2.5, != 2.5.1.1)
      rainbow (>= 2.2.2, < 4.0)
      ruby-progressbar (~> 1.7)
      unicode-display_width (>= 1.4.0, < 1.6)
    rubocop-checkstyle_formatter (0.4.0)
      rubocop (>= 0.35.1)
    ruby-progressbar (1.10.1)
    simplecov (0.17.1)
      docile (~> 1.1)
      json (>= 1.8, < 3)
      simplecov-html (~> 0.10.0)
    simplecov-html (0.10.2)
    unicode-display_width (1.5.0)
    url (0.3.2)

PLATFORMS
  x64-mingw32

DEPENDENCIES
  ci_reporter_minitest (~> 1.0.0)
  codecov
  compare-xml
  minitest (~> 5.9)
  minitest-ci
  minitest-reporters
  nokogiri (~> 1.6, <= 1.6.8.1)
  rake
  rubocop (~> 0.68.0)
  rubocop-checkstyle_formatter (~> 0.4.0)
  simplecov (~> 0.17.0)

BUNDLED WITH
   1.17.1<|MERGE_RESOLUTION|>--- conflicted
+++ resolved
@@ -3,30 +3,24 @@
   specs:
     ansi (1.5.0)
     ast (2.4.0)
-    builder (3.2.4)
+    builder (3.2.3)
     ci_reporter (2.0.0)
       builder (>= 2.1.2)
     ci_reporter_minitest (1.0.0)
       ci_reporter (~> 2.0)
       minitest (~> 5.0)
-    codecov (0.1.16)
+    codecov (0.1.14)
       json
       simplecov
       url
-    compare-xml (0.62)
-      nokogiri (~> 1.6)
     docile (1.3.2)
     jaro_winkler (1.5.4)
-<<<<<<< HEAD
-    json (2.3.0)
-=======
     json (2.2.0)
->>>>>>> 392eefc3
     mini_portile2 (2.1.0)
-    minitest (5.14.0)
+    minitest (5.11.3)
     minitest-ci (3.4.0)
       minitest (>= 5.0.6)
-    minitest-reporters (1.4.2)
+    minitest-reporters (1.3.6)
       ansi
       builder
       minitest (>= 5.0)
@@ -48,7 +42,7 @@
     rubocop-checkstyle_formatter (0.4.0)
       rubocop (>= 0.35.1)
     ruby-progressbar (1.10.1)
-    simplecov (0.17.1)
+    simplecov (0.17.0)
       docile (~> 1.1)
       json (>= 1.8, < 3)
       simplecov-html (~> 0.10.0)
@@ -62,7 +56,6 @@
 DEPENDENCIES
   ci_reporter_minitest (~> 1.0.0)
   codecov
-  compare-xml
   minitest (~> 5.9)
   minitest-ci
   minitest-reporters
@@ -70,7 +63,7 @@
   rake
   rubocop (~> 0.68.0)
   rubocop-checkstyle_formatter (~> 0.4.0)
-  simplecov (~> 0.17.0)
+  simplecov
 
 BUNDLED WITH
    1.17.1