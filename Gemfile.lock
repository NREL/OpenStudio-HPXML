--- conflicted
+++ resolved
@@ -13,13 +13,8 @@
       minitest (>= 5.0)
       ruby-progressbar
     msgpack (1.5.1)
-<<<<<<< HEAD
-    nokogiri (1.11.2)
-      mini_portile2 (~> 2.5.0)
-=======
     nokogiri (1.13.4)
       mini_portile2 (~> 2.8.0)
->>>>>>> 224d32ad
       racc (~> 1.4)
     nokogiri (1.13.4-x64-mingw32)
       racc (~> 1.4)
