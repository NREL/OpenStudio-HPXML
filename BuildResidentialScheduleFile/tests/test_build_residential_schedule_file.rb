# frozen_string_literal: true

require_relative '../../HPXMLtoOpenStudio/resources/minitest_helper'
require 'openstudio'
require 'openstudio/measure/ShowRunnerOutput'
require 'fileutils'
require_relative '../measure.rb'

class BuildResidentialScheduleFileTest < Minitest::Test
  def setup
    @root_path = File.absolute_path(File.join(File.dirname(__FILE__), '..', '..'))
    @sample_files_path = File.join(@root_path, 'workflow', 'sample_files')
    @tmp_hpxml_path = File.join(@sample_files_path, 'tmp.xml')
    @tmp_output_path = File.join(@sample_files_path, 'tmp_output')
    @tmp_schedule_file_path = File.join(@sample_files_path, 'tmp.csv')
    FileUtils.mkdir_p(@tmp_output_path)

    @args_hash = {}
    @args_hash['hpxml_output_path'] = File.join(@tmp_output_path, 'stochastic_schedules.xml')
    @year = 2007
    @tol = 0.005
  end

  def teardown
    File.delete(@tmp_hpxml_path) if File.exist? @tmp_hpxml_path
    File.delete(@tmp_schedule_file_path) if File.exist? @tmp_schedule_file_path
    FileUtils.rm_rf(@tmp_output_path)
  end

  def test_stochastic
<<<<<<< HEAD
    hpxml = _create_hpxml('base.xml')
    XMLHelper.write_file(hpxml.to_doc, @tmp_hpxml_path)

    @args_hash['output_csv_path'] = File.absolute_path(File.join(@tmp_output_path, 'stochastic-3-occupants.csv'))
=======
    @args_hash['hpxml_path'] = File.join(@sample_files_path, 'base.xml')
    @args_hash['output_csv_path'] = File.absolute_path(File.join(@tmp_output_path, 'occupancy-stochastic.csv'))
>>>>>>> a67437cc
    hpxml, result = _test_measure()

    info_msgs = result.info.map { |x| x.logMessage }
    assert(info_msgs.any? { |info_msg| info_msg.include?('stochastic schedule') })
    assert(info_msgs.any? { |info_msg| info_msg.include?("SimYear=#{@year}") })
    assert(info_msgs.any? { |info_msg| info_msg.include?('MinutesPerStep=60') })
    assert(info_msgs.any? { |info_msg| info_msg.include?('State=CO') })
    assert(!info_msgs.any? { |info_msg| info_msg.include?('RandomSeed') })
    assert(info_msgs.any? { |info_msg| info_msg.include?('GeometryNumOccupants=3.0') })
    assert(info_msgs.any? { |info_msg| info_msg.include?('TimeZoneUTCOffset=-7.0') })
    assert(info_msgs.any? { |info_msg| info_msg.include?('Latitude=39.83') })
    assert(info_msgs.any? { |info_msg| info_msg.include?('Longitude=-104.65') })

    sf = SchedulesFile.new(schedules_paths: hpxml.buildings[0].header.schedules_filepaths,
                           year: @year,
                           output_path: @tmp_schedule_file_path)

<<<<<<< HEAD
    assert_in_epsilon(6689, sf.annual_equivalent_full_load_hrs(col_name: SchedulesFile::Columns[:Occupants].name, schedules: sf.tmp_schedules), @tol)
    assert_in_epsilon(2086, sf.annual_equivalent_full_load_hrs(col_name: SchedulesFile::Columns[:LightingInterior].name, schedules: sf.tmp_schedules), @tol)
    assert_in_epsilon(2086, sf.annual_equivalent_full_load_hrs(col_name: SchedulesFile::Columns[:LightingGarage].name, schedules: sf.tmp_schedules), @tol)
    assert_in_epsilon(534, sf.annual_equivalent_full_load_hrs(col_name: SchedulesFile::Columns[:CookingRange].name, schedules: sf.tmp_schedules), @tol)
    assert_in_epsilon(213, sf.annual_equivalent_full_load_hrs(col_name: SchedulesFile::Columns[:Dishwasher].name, schedules: sf.tmp_schedules), @tol)
    assert_in_epsilon(134, sf.annual_equivalent_full_load_hrs(col_name: SchedulesFile::Columns[:ClothesWasher].name, schedules: sf.tmp_schedules), @tol)
    assert_in_epsilon(151, sf.annual_equivalent_full_load_hrs(col_name: SchedulesFile::Columns[:ClothesDryer].name, schedules: sf.tmp_schedules), @tol)
    assert_in_epsilon(3016, sf.annual_equivalent_full_load_hrs(col_name: SchedulesFile::Columns[:CeilingFan].name, schedules: sf.tmp_schedules), @tol)
    assert_in_epsilon(5388, sf.annual_equivalent_full_load_hrs(col_name: SchedulesFile::Columns[:PlugLoadsOther].name, schedules: sf.tmp_schedules), @tol)
    assert_in_epsilon(1517, sf.annual_equivalent_full_load_hrs(col_name: SchedulesFile::Columns[:PlugLoadsTV].name, schedules: sf.tmp_schedules), @tol)
    assert_in_epsilon(273, sf.annual_equivalent_full_load_hrs(col_name: SchedulesFile::Columns[:HotWaterDishwasher].name, schedules: sf.tmp_schedules), @tol)
    assert_in_epsilon(346, sf.annual_equivalent_full_load_hrs(col_name: SchedulesFile::Columns[:HotWaterClothesWasher].name, schedules: sf.tmp_schedules), @tol)
    assert_in_epsilon(887, sf.annual_equivalent_full_load_hrs(col_name: SchedulesFile::Columns[:HotWaterFixtures].name, schedules: sf.tmp_schedules), @tol)
    assert_in_epsilon(380, sf.annual_equivalent_full_load_hrs(col_name: SchedulesFile::Columns[:HotWaterShowers].name, schedules: sf.tmp_schedules), @tol)
=======
    expected_values = {
      Occupants: 6689,
      LightingInterior: 2102.7,
      CookingRange: 300.9,
      Dishwasher: 161.5,
      ClothesWasher: 67.7,
      ClothesDryer: 114.0,
      PlugLoadsOther: 5424.3,
      PlugLoadsTV: 1542.2,
      HotWaterDishwasher: 287.3,
      HotWaterClothesWasher: 322.6,
      HotWaterFixtures: 1090.49,
    }
    assert_full_load_hrs_match(sf, expected_values, @tol)
>>>>>>> a67437cc
    assert(!sf.schedules.keys.include?(SchedulesFile::Columns[:Sleeping].name))
  end

  def test_stochastic_subset_of_columns
    columns = [SchedulesFile::Columns[:CookingRange].name,
               SchedulesFile::Columns[:Dishwasher].name,
               SchedulesFile::Columns[:HotWaterDishwasher].name,
               SchedulesFile::Columns[:ClothesWasher].name,
               SchedulesFile::Columns[:HotWaterClothesWasher].name,
               SchedulesFile::Columns[:ClothesDryer].name,
               SchedulesFile::Columns[:HotWaterFixtures].name]

    @args_hash['hpxml_path'] = File.join(@sample_files_path, 'base.xml')
    @args_hash['schedules_type'] = 'stochastic'
    @args_hash['output_csv_path'] = File.absolute_path(File.join(@tmp_output_path, 'stochastic-3-occupants.csv'))
    @args_hash['schedules_column_names'] = columns.join(', ')
    hpxml, result = _test_measure()

    info_msgs = result.info.map { |x| x.logMessage }
    assert(info_msgs.any? { |info_msg| info_msg.include?('ColumnNames') })

    sf = SchedulesFile.new(schedules_paths: hpxml.buildings[0].header.schedules_filepaths,
                           year: @year,
                           output_path: @tmp_schedule_file_path)

    columns.each do |column|
      assert(sf.schedules.keys.include?(column))
    end
    (SchedulesFile::Columns.values.map { |c| c.name } - columns).each do |column|
      assert(!sf.schedules.keys.include?(column))
    end
  end

  def test_stochastic_subset_of_columns_invalid_name
    @args_hash['hpxml_path'] = File.join(@sample_files_path, 'base.xml')
    @args_hash['schedules_type'] = 'stochastic'
    @args_hash['output_csv_path'] = File.absolute_path(File.join(@tmp_output_path, 'stochastic-3-occupants.csv'))
    @args_hash['schedules_column_names'] = "foobar, #{SchedulesFile::Columns[:CookingRange].name}, foobar2"
    _hpxml, result = _test_measure(expect_fail: true)

    error_msgs = result.errors.map { |x| x.logMessage }
    assert(error_msgs.any? { |error_msg| error_msg.include?("Invalid column name specified: 'foobar'.") })
    assert(error_msgs.any? { |error_msg| error_msg.include?("Invalid column name specified: 'foobar2'.") })
  end

  def test_stochastic_location_detailed
<<<<<<< HEAD
    hpxml = _create_hpxml('base-location-detailed.xml')
    XMLHelper.write_file(hpxml.to_doc, @tmp_hpxml_path)

    @args_hash['output_csv_path'] = File.absolute_path(File.join(@tmp_output_path, 'stochastic-3-occupants.csv'))
=======
    @args_hash['hpxml_path'] = File.join(@sample_files_path, 'base-location-detailed.xml')
    @args_hash['output_csv_path'] = File.absolute_path(File.join(@tmp_output_path, 'occupancy-stochastic.csv'))
>>>>>>> a67437cc
    hpxml, result = _test_measure()

    info_msgs = result.info.map { |x| x.logMessage }
    assert(info_msgs.any? { |info_msg| info_msg.include?('stochastic schedule') })
    assert(info_msgs.any? { |info_msg| info_msg.include?("SimYear=#{@year}") })
    assert(info_msgs.any? { |info_msg| info_msg.include?('MinutesPerStep=60') })
    assert(info_msgs.any? { |info_msg| info_msg.include?('State=CO') })
    assert(!info_msgs.any? { |info_msg| info_msg.include?('RandomSeed') })
    assert(info_msgs.any? { |info_msg| info_msg.include?('GeometryNumOccupants=3.0') })
    assert(info_msgs.any? { |info_msg| info_msg.include?('TimeZoneUTCOffset=-6.0') })
    assert(info_msgs.any? { |info_msg| info_msg.include?('Latitude=39.77') })
    assert(info_msgs.any? { |info_msg| info_msg.include?('Longitude=-104.73') })

    sf = SchedulesFile.new(schedules_paths: hpxml.buildings[0].header.schedules_filepaths,
                           year: @year,
                           output_path: @tmp_schedule_file_path)

<<<<<<< HEAD
    assert_in_epsilon(6689, sf.annual_equivalent_full_load_hrs(col_name: SchedulesFile::Columns[:Occupants].name, schedules: sf.tmp_schedules), @tol)
    assert_in_epsilon(1992, sf.annual_equivalent_full_load_hrs(col_name: SchedulesFile::Columns[:LightingInterior].name, schedules: sf.tmp_schedules), @tol)
    assert_in_epsilon(1992, sf.annual_equivalent_full_load_hrs(col_name: SchedulesFile::Columns[:LightingGarage].name, schedules: sf.tmp_schedules), @tol)
    assert_in_epsilon(534, sf.annual_equivalent_full_load_hrs(col_name: SchedulesFile::Columns[:CookingRange].name, schedules: sf.tmp_schedules), @tol)
    assert_in_epsilon(213, sf.annual_equivalent_full_load_hrs(col_name: SchedulesFile::Columns[:Dishwasher].name, schedules: sf.tmp_schedules), @tol)
    assert_in_epsilon(134, sf.annual_equivalent_full_load_hrs(col_name: SchedulesFile::Columns[:ClothesWasher].name, schedules: sf.tmp_schedules), @tol)
    assert_in_epsilon(151, sf.annual_equivalent_full_load_hrs(col_name: SchedulesFile::Columns[:ClothesDryer].name, schedules: sf.tmp_schedules), @tol)
    assert_in_epsilon(3016, sf.annual_equivalent_full_load_hrs(col_name: SchedulesFile::Columns[:CeilingFan].name, schedules: sf.tmp_schedules), @tol)
    assert_in_epsilon(5388, sf.annual_equivalent_full_load_hrs(col_name: SchedulesFile::Columns[:PlugLoadsOther].name, schedules: sf.tmp_schedules), @tol)
    assert_in_epsilon(1517, sf.annual_equivalent_full_load_hrs(col_name: SchedulesFile::Columns[:PlugLoadsTV].name, schedules: sf.tmp_schedules), @tol)
    assert_in_epsilon(273, sf.annual_equivalent_full_load_hrs(col_name: SchedulesFile::Columns[:HotWaterDishwasher].name, schedules: sf.tmp_schedules), @tol)
    assert_in_epsilon(346, sf.annual_equivalent_full_load_hrs(col_name: SchedulesFile::Columns[:HotWaterClothesWasher].name, schedules: sf.tmp_schedules), @tol)
    assert_in_epsilon(887, sf.annual_equivalent_full_load_hrs(col_name: SchedulesFile::Columns[:HotWaterFixtures].name, schedules: sf.tmp_schedules), @tol)
    assert_in_epsilon(380, sf.annual_equivalent_full_load_hrs(col_name: SchedulesFile::Columns[:HotWaterShowers].name, schedules: sf.tmp_schedules), @tol)
=======
    expected_values = {
      Occupants: 6689,
      LightingInterior: 2002.2,
      CookingRange: 300.9,
      Dishwasher: 161.5,
      ClothesWasher: 67.7,
      ClothesDryer: 114.0,
      PlugLoadsOther: 5424.3,
      PlugLoadsTV: 1542.2,
      HotWaterDishwasher: 287.3,
      HotWaterClothesWasher: 322.6,
      HotWaterFixtures: 1090.49,
    }
    assert_full_load_hrs_match(sf, expected_values, @tol)
>>>>>>> a67437cc
    assert(!sf.schedules.keys.include?(SchedulesFile::Columns[:Sleeping].name))
  end

  def test_stochastic_debug
<<<<<<< HEAD
    hpxml = _create_hpxml('base.xml')
    XMLHelper.write_file(hpxml.to_doc, @tmp_hpxml_path)

    @args_hash['output_csv_path'] = File.absolute_path(File.join(@tmp_output_path, 'stochastic-3-occupants.csv'))
=======
    @args_hash['hpxml_path'] = File.join(@sample_files_path, 'base.xml')
    @args_hash['output_csv_path'] = File.absolute_path(File.join(@tmp_output_path, 'occupancy-stochastic.csv'))
>>>>>>> a67437cc
    @args_hash['debug'] = true
    hpxml, result = _test_measure()

    info_msgs = result.info.map { |x| x.logMessage }
    assert(info_msgs.any? { |info_msg| info_msg.include?('stochastic schedule') })
    assert(info_msgs.any? { |info_msg| info_msg.include?("SimYear=#{@year}") })
    assert(info_msgs.any? { |info_msg| info_msg.include?('MinutesPerStep=60') })
    assert(info_msgs.any? { |info_msg| info_msg.include?('State=CO') })
    assert(!info_msgs.any? { |info_msg| info_msg.include?('RandomSeed') })
    assert(info_msgs.any? { |info_msg| info_msg.include?('GeometryNumOccupants=3.0') })
    assert(info_msgs.any? { |info_msg| info_msg.include?('TimeZoneUTCOffset=-7.0') })
    assert(info_msgs.any? { |info_msg| info_msg.include?('Latitude=39.83') })
    assert(info_msgs.any? { |info_msg| info_msg.include?('Longitude=-104.65') })

    sf = SchedulesFile.new(schedules_paths: hpxml.buildings[0].header.schedules_filepaths,
                           year: @year,
                           output_path: @tmp_schedule_file_path)

<<<<<<< HEAD
    assert_in_epsilon(6689, sf.annual_equivalent_full_load_hrs(col_name: SchedulesFile::Columns[:Occupants].name, schedules: sf.tmp_schedules), @tol)
    assert_in_epsilon(2086, sf.annual_equivalent_full_load_hrs(col_name: SchedulesFile::Columns[:LightingInterior].name, schedules: sf.tmp_schedules), @tol)
    assert_in_epsilon(2086, sf.annual_equivalent_full_load_hrs(col_name: SchedulesFile::Columns[:LightingGarage].name, schedules: sf.tmp_schedules), @tol)
    assert_in_epsilon(534, sf.annual_equivalent_full_load_hrs(col_name: SchedulesFile::Columns[:CookingRange].name, schedules: sf.tmp_schedules), @tol)
    assert_in_epsilon(213, sf.annual_equivalent_full_load_hrs(col_name: SchedulesFile::Columns[:Dishwasher].name, schedules: sf.tmp_schedules), @tol)
    assert_in_epsilon(134, sf.annual_equivalent_full_load_hrs(col_name: SchedulesFile::Columns[:ClothesWasher].name, schedules: sf.tmp_schedules), @tol)
    assert_in_epsilon(151, sf.annual_equivalent_full_load_hrs(col_name: SchedulesFile::Columns[:ClothesDryer].name, schedules: sf.tmp_schedules), @tol)
    assert_in_epsilon(3016, sf.annual_equivalent_full_load_hrs(col_name: SchedulesFile::Columns[:CeilingFan].name, schedules: sf.tmp_schedules), @tol)
    assert_in_epsilon(5388, sf.annual_equivalent_full_load_hrs(col_name: SchedulesFile::Columns[:PlugLoadsOther].name, schedules: sf.tmp_schedules), @tol)
    assert_in_epsilon(1517, sf.annual_equivalent_full_load_hrs(col_name: SchedulesFile::Columns[:PlugLoadsTV].name, schedules: sf.tmp_schedules), @tol)
    assert_in_epsilon(273, sf.annual_equivalent_full_load_hrs(col_name: SchedulesFile::Columns[:HotWaterDishwasher].name, schedules: sf.tmp_schedules), @tol)
    assert_in_epsilon(346, sf.annual_equivalent_full_load_hrs(col_name: SchedulesFile::Columns[:HotWaterClothesWasher].name, schedules: sf.tmp_schedules), @tol)
    assert_in_epsilon(887, sf.annual_equivalent_full_load_hrs(col_name: SchedulesFile::Columns[:HotWaterFixtures].name, schedules: sf.tmp_schedules), @tol)
    assert_in_epsilon(380, sf.annual_equivalent_full_load_hrs(col_name: SchedulesFile::Columns[:HotWaterShowers].name, schedules: sf.tmp_schedules), @tol)
    assert_in_epsilon(3067, sf.annual_equivalent_full_load_hrs(col_name: SchedulesFile::Columns[:Sleeping].name, schedules: sf.tmp_schedules), @tol)
=======
    expected_values = {
      Occupants: 6689,
      LightingInterior: 2102.7,
      CookingRange: 300.9,
      Dishwasher: 161.5,
      ClothesWasher: 67.7,
      ClothesDryer: 114.0,
      PlugLoadsOther: 5424.3,
      PlugLoadsTV: 1542.2,
      HotWaterDishwasher: 287.3,
      HotWaterClothesWasher: 322.6,
      HotWaterFixtures: 1090.49,
      Sleeping: 3101.7,
    }
    assert_full_load_hrs_match(sf, expected_values, @tol)
>>>>>>> a67437cc
  end

  def test_random_seed
    @args_hash['hpxml_path'] = File.join(@sample_files_path, 'base-location-baltimore-md.xml')
    @args_hash['schedules_random_seed'] = 1
    @args_hash['output_csv_path'] = File.absolute_path(File.join(@tmp_output_path, 'stochastic-3-occupants.csv'))
    hpxml, result = _test_measure()

    info_msgs = result.info.map { |x| x.logMessage }
    assert(info_msgs.any? { |info_msg| info_msg.include?('stochastic schedule') })
    assert(info_msgs.any? { |info_msg| info_msg.include?("SimYear=#{@year}") })
    assert(info_msgs.any? { |info_msg| info_msg.include?('MinutesPerStep=60') })
    assert(info_msgs.any? { |info_msg| info_msg.include?('State=MD') })
    assert(info_msgs.any? { |info_msg| info_msg.include?('RandomSeed=1') })
    assert(info_msgs.any? { |info_msg| info_msg.include?('GeometryNumOccupants=3.0') })
    assert(info_msgs.any? { |info_msg| info_msg.include?('TimeZoneUTCOffset=-5.0') })
    assert(info_msgs.any? { |info_msg| info_msg.include?('Latitude=39.17') })
    assert(info_msgs.any? { |info_msg| info_msg.include?('Longitude=-76.68') })

    sf = SchedulesFile.new(schedules_paths: hpxml.buildings[0].header.schedules_filepaths,
                           year: @year,
                           output_path: @tmp_schedule_file_path)
    expected_values = {
      Occupants: 6689,
      LightingInterior: 2070,
      CookingRange: 300,
      Dishwasher: 161,
      ClothesWasher: 64,
      ClothesDryer: 113.9,
      PlugLoadsOther: 5425.6,
      PlugLoadsTV: 1517,
      HotWaterDishwasher: 304,
      HotWaterClothesWasher: 322,
      HotWaterFixtures: 1146.15,
    }
    assert_full_load_hrs_match(sf, expected_values, @tol)

<<<<<<< HEAD
    assert_in_epsilon(6689, sf.annual_equivalent_full_load_hrs(col_name: SchedulesFile::Columns[:Occupants].name, schedules: sf.tmp_schedules), @tol)
    assert_in_epsilon(2070, sf.annual_equivalent_full_load_hrs(col_name: SchedulesFile::Columns[:LightingInterior].name, schedules: sf.tmp_schedules), @tol)
    assert_in_epsilon(2070, sf.annual_equivalent_full_load_hrs(col_name: SchedulesFile::Columns[:LightingGarage].name, schedules: sf.tmp_schedules), @tol)
    assert_in_epsilon(534, sf.annual_equivalent_full_load_hrs(col_name: SchedulesFile::Columns[:CookingRange].name, schedules: sf.tmp_schedules), @tol)
    assert_in_epsilon(233, sf.annual_equivalent_full_load_hrs(col_name: SchedulesFile::Columns[:Dishwasher].name, schedules: sf.tmp_schedules), @tol)
    assert_in_epsilon(134, sf.annual_equivalent_full_load_hrs(col_name: SchedulesFile::Columns[:ClothesWasher].name, schedules: sf.tmp_schedules), @tol)
    assert_in_epsilon(151, sf.annual_equivalent_full_load_hrs(col_name: SchedulesFile::Columns[:ClothesDryer].name, schedules: sf.tmp_schedules), @tol)
    assert_in_epsilon(3233, sf.annual_equivalent_full_load_hrs(col_name: SchedulesFile::Columns[:CeilingFan].name, schedules: sf.tmp_schedules), @tol)
    assert_in_epsilon(5388, sf.annual_equivalent_full_load_hrs(col_name: SchedulesFile::Columns[:PlugLoadsOther].name, schedules: sf.tmp_schedules), @tol)
    assert_in_epsilon(1517, sf.annual_equivalent_full_load_hrs(col_name: SchedulesFile::Columns[:PlugLoadsTV].name, schedules: sf.tmp_schedules), @tol)
    assert_in_epsilon(288, sf.annual_equivalent_full_load_hrs(col_name: SchedulesFile::Columns[:HotWaterDishwasher].name, schedules: sf.tmp_schedules), @tol)
    assert_in_epsilon(320, sf.annual_equivalent_full_load_hrs(col_name: SchedulesFile::Columns[:HotWaterClothesWasher].name, schedules: sf.tmp_schedules), @tol)
    assert_in_epsilon(889, sf.annual_equivalent_full_load_hrs(col_name: SchedulesFile::Columns[:HotWaterFixtures].name, schedules: sf.tmp_schedules), @tol)
    assert_in_epsilon(386, sf.annual_equivalent_full_load_hrs(col_name: SchedulesFile::Columns[:HotWaterShowers].name, schedules: sf.tmp_schedules), @tol)
=======
>>>>>>> a67437cc
    assert(!sf.schedules.keys.include?(SchedulesFile::Columns[:Sleeping].name))
    assert(!sf.schedules.keys.include?(SchedulesFile::Columns[:EVOccupant].name))

    @args_hash['schedules_random_seed'] = 2
    hpxml, result = _test_measure()

    info_msgs = result.info.map { |x| x.logMessage }
    assert(info_msgs.any? { |info_msg| info_msg.include?('stochastic schedule') })
    assert(info_msgs.any? { |info_msg| info_msg.include?("SimYear=#{@year}") })
    assert(info_msgs.any? { |info_msg| info_msg.include?('MinutesPerStep=60') })
    assert(info_msgs.any? { |info_msg| info_msg.include?('State=MD') })
    assert(info_msgs.any? { |info_msg| info_msg.include?('RandomSeed=2') })
    assert(info_msgs.any? { |info_msg| info_msg.include?('GeometryNumOccupants=3.0') })
    assert(info_msgs.any? { |info_msg| info_msg.include?('TimeZoneUTCOffset=-5.0') })
    assert(info_msgs.any? { |info_msg| info_msg.include?('Latitude=39.17') })
    assert(info_msgs.any? { |info_msg| info_msg.include?('Longitude=-76.68') })

    sf = SchedulesFile.new(schedules_paths: hpxml.buildings[0].header.schedules_filepaths,
                           year: @year,
                           output_path: @tmp_schedule_file_path)
<<<<<<< HEAD

    assert_in_epsilon(6072, sf.annual_equivalent_full_load_hrs(col_name: SchedulesFile::Columns[:Occupants].name, schedules: sf.tmp_schedules), @tol)
    assert_in_epsilon(1753, sf.annual_equivalent_full_load_hrs(col_name: SchedulesFile::Columns[:LightingInterior].name, schedules: sf.tmp_schedules), @tol)
    assert_in_epsilon(1753, sf.annual_equivalent_full_load_hrs(col_name: SchedulesFile::Columns[:LightingGarage].name, schedules: sf.tmp_schedules), @tol)
    assert_in_epsilon(356, sf.annual_equivalent_full_load_hrs(col_name: SchedulesFile::Columns[:CookingRange].name, schedules: sf.tmp_schedules), @tol)
    assert_in_epsilon(174, sf.annual_equivalent_full_load_hrs(col_name: SchedulesFile::Columns[:Dishwasher].name, schedules: sf.tmp_schedules), @tol)
    assert_in_epsilon(101, sf.annual_equivalent_full_load_hrs(col_name: SchedulesFile::Columns[:ClothesWasher].name, schedules: sf.tmp_schedules), @tol)
    assert_in_epsilon(166, sf.annual_equivalent_full_load_hrs(col_name: SchedulesFile::Columns[:ClothesDryer].name, schedules: sf.tmp_schedules), @tol)
    assert_in_epsilon(3276, sf.annual_equivalent_full_load_hrs(col_name: SchedulesFile::Columns[:CeilingFan].name, schedules: sf.tmp_schedules), @tol)
    assert_in_epsilon(5292, sf.annual_equivalent_full_load_hrs(col_name: SchedulesFile::Columns[:PlugLoadsOther].name, schedules: sf.tmp_schedules), @tol)
    assert_in_epsilon(1205, sf.annual_equivalent_full_load_hrs(col_name: SchedulesFile::Columns[:PlugLoadsTV].name, schedules: sf.tmp_schedules), @tol)
    assert_in_epsilon(233, sf.annual_equivalent_full_load_hrs(col_name: SchedulesFile::Columns[:HotWaterDishwasher].name, schedules: sf.tmp_schedules), @tol)
    assert_in_epsilon(244, sf.annual_equivalent_full_load_hrs(col_name: SchedulesFile::Columns[:HotWaterClothesWasher].name, schedules: sf.tmp_schedules), @tol)
    assert_in_epsilon(1077, sf.annual_equivalent_full_load_hrs(col_name: SchedulesFile::Columns[:HotWaterFixtures].name, schedules: sf.tmp_schedules), @tol)
    assert_in_epsilon(528, sf.annual_equivalent_full_load_hrs(col_name: SchedulesFile::Columns[:HotWaterShowers].name, schedules: sf.tmp_schedules), @tol)
    assert(!sf.schedules.keys.include?(SchedulesFile::Columns[:Sleeping].name))
  end

  def test_10_min_timestep
    hpxml = _create_hpxml('base-simcontrol-timestep-10-mins.xml')
    XMLHelper.write_file(hpxml.to_doc, @tmp_hpxml_path)

    @args_hash['output_csv_path'] = File.absolute_path(File.join(@tmp_output_path, 'stochastic-3-occupants.csv'))
=======
    expected_values = {
      Occupants: 6072,
      LightingInterior: 1767.5,
      CookingRange: 336,
      Dishwasher: 297,
      ClothesWasher: 116,
      ClothesDryer: 188,
      PlugLoadsOther: 5336.9,
      PlugLoadsTV: 1205,
      HotWaterDishwasher: 243,
      HotWaterClothesWasher: 263,
      HotWaterFixtures: 966.11,
    }
    assert_full_load_hrs_match(sf, expected_values, @tol)
  end

  def test_10_min_timestep
    @args_hash['hpxml_path'] = File.join(@sample_files_path, 'base-simcontrol-timestep-10-mins.xml')
    @args_hash['output_csv_path'] = File.absolute_path(File.join(@tmp_output_path, 'occupancy-stochastic.csv'))
>>>>>>> a67437cc
    hpxml, result = _test_measure()

    info_msgs = result.info.map { |x| x.logMessage }
    assert(info_msgs.any? { |info_msg| info_msg.include?('stochastic schedule') })
    assert(info_msgs.any? { |info_msg| info_msg.include?("SimYear=#{@year}") })
    assert(info_msgs.any? { |info_msg| info_msg.include?('MinutesPerStep=10') })
    assert(info_msgs.any? { |info_msg| info_msg.include?('State=CO') })
    assert(!info_msgs.any? { |info_msg| info_msg.include?('RandomSeed') })
    assert(info_msgs.any? { |info_msg| info_msg.include?('GeometryNumOccupants=3.0') })
    assert(info_msgs.any? { |info_msg| info_msg.include?('TimeZoneUTCOffset=-7.0') })
    assert(info_msgs.any? { |info_msg| info_msg.include?('Latitude=39.83') })
    assert(info_msgs.any? { |info_msg| info_msg.include?('Longitude=-104.65') })

    sf = SchedulesFile.new(schedules_paths: hpxml.buildings[0].header.schedules_filepaths,
                           year: @year,
                           output_path: @tmp_schedule_file_path)

<<<<<<< HEAD
    assert_in_epsilon(6707, sf.annual_equivalent_full_load_hrs(col_name: SchedulesFile::Columns[:Occupants].name, schedules: sf.tmp_schedules), @tol)
    assert_in_epsilon(2077, sf.annual_equivalent_full_load_hrs(col_name: SchedulesFile::Columns[:LightingInterior].name, schedules: sf.tmp_schedules), @tol)
    assert_in_epsilon(2077, sf.annual_equivalent_full_load_hrs(col_name: SchedulesFile::Columns[:LightingGarage].name, schedules: sf.tmp_schedules), @tol)
    assert_in_epsilon(534, sf.annual_equivalent_full_load_hrs(col_name: SchedulesFile::Columns[:CookingRange].name, schedules: sf.tmp_schedules), @tol)
    assert_in_epsilon(213, sf.annual_equivalent_full_load_hrs(col_name: SchedulesFile::Columns[:Dishwasher].name, schedules: sf.tmp_schedules), @tol)
    assert_in_epsilon(105, sf.annual_equivalent_full_load_hrs(col_name: SchedulesFile::Columns[:ClothesWasher].name, schedules: sf.tmp_schedules), @tol)
    assert_in_epsilon(151, sf.annual_equivalent_full_load_hrs(col_name: SchedulesFile::Columns[:ClothesDryer].name, schedules: sf.tmp_schedules), @tol)
    assert_in_epsilon(3009, sf.annual_equivalent_full_load_hrs(col_name: SchedulesFile::Columns[:CeilingFan].name, schedules: sf.tmp_schedules), @tol)
    assert_in_epsilon(5393, sf.annual_equivalent_full_load_hrs(col_name: SchedulesFile::Columns[:PlugLoadsOther].name, schedules: sf.tmp_schedules), @tol)
    assert_in_epsilon(1505, sf.annual_equivalent_full_load_hrs(col_name: SchedulesFile::Columns[:PlugLoadsTV].name, schedules: sf.tmp_schedules), @tol)
    assert_in_epsilon(146, sf.annual_equivalent_full_load_hrs(col_name: SchedulesFile::Columns[:HotWaterDishwasher].name, schedules: sf.tmp_schedules), @tol)
    assert_in_epsilon(154, sf.annual_equivalent_full_load_hrs(col_name: SchedulesFile::Columns[:HotWaterClothesWasher].name, schedules: sf.tmp_schedules), @tol)
    assert_in_epsilon(397, sf.annual_equivalent_full_load_hrs(col_name: SchedulesFile::Columns[:HotWaterFixtures].name, schedules: sf.tmp_schedules), @tol)
    assert_in_epsilon(142, sf.annual_equivalent_full_load_hrs(col_name: SchedulesFile::Columns[:HotWaterShowers].name, schedules: sf.tmp_schedules), @tol)
=======
    expected_values = {
      Occupants: 6707,
      LightingInterior: 2077,
      CookingRange: 300.9,
      Dishwasher: 161.4,
      ClothesWasher: 64.3,
      ClothesDryer: 114.0,
      PlugLoadsOther: 5393,
      PlugLoadsTV: 1505,
      HotWaterDishwasher: 155.9,
      HotWaterClothesWasher: 138.4,
      HotWaterFixtures: 345.7,
    }
    assert_full_load_hrs_match(sf, expected_values, @tol)
>>>>>>> a67437cc
    assert(!sf.schedules.keys.include?(SchedulesFile::Columns[:Sleeping].name))
  end

  def test_non_integer_number_of_occupants
    num_occupants = 3.2

    hpxml = _create_hpxml('base.xml')
    hpxml.buildings[0].building_occupancy.number_of_residents = num_occupants
    XMLHelper.write_file(hpxml.to_doc, @tmp_hpxml_path)

<<<<<<< HEAD
    @args_hash['output_csv_path'] = File.absolute_path(File.join(@tmp_output_path, 'stochastic-3-occupants.csv'))
=======
    @args_hash['hpxml_path'] = File.absolute_path(@tmp_hpxml_path)
    @args_hash['output_csv_path'] = File.absolute_path(File.join(@tmp_output_path, 'occupancy-stochastic.csv'))
>>>>>>> a67437cc
    _hpxml, result = _test_measure()

    info_msgs = result.info.map { |x| x.logMessage }
    assert(info_msgs.any? { |info_msg| info_msg.include?("GeometryNumOccupants=#{Float(Integer(num_occupants))}") })
  end

  def test_zero_occupants
    num_occupants = 0.0

    hpxml = _create_hpxml('base.xml')
    hpxml.buildings[0].building_occupancy.number_of_residents = num_occupants
    XMLHelper.write_file(hpxml.to_doc, @tmp_hpxml_path)

<<<<<<< HEAD
    @args_hash['output_csv_path'] = File.absolute_path(File.join(@tmp_output_path, 'stochastic-3-occupants.csv'))
=======
    @args_hash['hpxml_path'] = File.absolute_path(@tmp_hpxml_path)
    @args_hash['output_csv_path'] = File.absolute_path(File.join(@tmp_output_path, 'occupancy-stochastic.csv'))
>>>>>>> a67437cc
    _hpxml, result = _test_measure()

    info_msgs = result.info.map { |x| x.logMessage }
    assert(1, info_msgs.size)
    assert(info_msgs.any? { |info_msg| info_msg.include?('Number of occupants set to zero; skipping generation of stochastic schedules.') })
    assert(!File.exist?(@args_hash['output_csv_path']))
    assert_empty(hpxml.buildings[0].header.schedules_filepaths)
  end

  def test_ev_battery
    num_occupants = 1.0

    hpxml = _create_hpxml('base-vehicle-ev-charger.xml')
    hpxml.buildings[0].building_occupancy.number_of_residents = num_occupants
    XMLHelper.write_file(hpxml.to_doc, @tmp_hpxml_path)

    @args_hash['hpxml_path'] = File.absolute_path(@tmp_hpxml_path)
    @args_hash['output_csv_path'] = File.absolute_path(File.join(@tmp_output_path, 'occupancy-stochastic.csv'))
    hpxml, _result = _test_measure()
    sf = SchedulesFile.new(schedules_paths: hpxml.buildings[0].header.schedules_filepaths,
                           year: @year,
                           output_path: @tmp_schedule_file_path)
    assert_in_epsilon(5762, sf.annual_equivalent_full_load_hrs(col_name: SchedulesFile::Columns[:ElectricVehicleCharging].name, schedules: sf.tmp_schedules), @tol)
    assert_in_epsilon(729.9, sf.annual_equivalent_full_load_hrs(col_name: SchedulesFile::Columns[:ElectricVehicleDischarging].name, schedules: sf.tmp_schedules), @tol)
  end

  def test_multiple_buildings
    hpxml = _create_hpxml('base-bldgtype-mf-whole-building.xml')
    hpxml.buildings.each do |hpxml_bldg|
      hpxml_bldg.header.schedules_filepaths = nil
    end
    XMLHelper.write_file(hpxml.to_doc, @tmp_hpxml_path)

<<<<<<< HEAD
    @args_hash['output_csv_path'] = File.absolute_path(File.join(@tmp_output_path, 'stochastic-3-occupants.csv'))
=======
    @args_hash['hpxml_path'] = File.absolute_path(@tmp_hpxml_path)
    @args_hash['output_csv_path'] = File.absolute_path(File.join(@tmp_output_path, 'occupancy-stochastic.csv'))
>>>>>>> a67437cc
    @args_hash['building_id'] = 'ALL'
    hpxml, result = _test_measure()

    info_msgs = result.info.map { |x| x.logMessage }
    assert(info_msgs.any? { |info_msg| info_msg.include?('stochastic schedule') })
    assert(info_msgs.any? { |info_msg| info_msg.include?("SimYear=#{@year}") })
    assert(info_msgs.any? { |info_msg| info_msg.include?('MinutesPerStep=60') })
    assert(info_msgs.any? { |info_msg| info_msg.include?('State=CO') })
    assert(!info_msgs.any? { |info_msg| info_msg.include?('RandomSeed') })
    assert(info_msgs.any? { |info_msg| info_msg.include?('GeometryNumOccupants=3.0') })
    assert(info_msgs.any? { |info_msg| info_msg.include?('TimeZoneUTCOffset=-7.0') })
    assert(info_msgs.any? { |info_msg| info_msg.include?('Latitude=39.83') })
    assert(info_msgs.any? { |info_msg| info_msg.include?('Longitude=-104.65') })

    hpxml.buildings.each do |hpxml_bldg|
      sf = SchedulesFile.new(schedules_paths: hpxml_bldg.header.schedules_filepaths,
                             year: @year,
                             output_path: @tmp_schedule_file_path)

      if hpxml_bldg.building_id == 'MyBuilding'
        assert_equal(1, hpxml_bldg.header.schedules_filepaths.size)
<<<<<<< HEAD
        assert(hpxml_bldg.header.schedules_filepaths[0].include? 'stochastic-3-occupants.csv')
        assert_in_epsilon(6689, sf.annual_equivalent_full_load_hrs(col_name: SchedulesFile::Columns[:Occupants].name, schedules: sf.tmp_schedules), @tol)
        assert_in_epsilon(2086, sf.annual_equivalent_full_load_hrs(col_name: SchedulesFile::Columns[:LightingInterior].name, schedules: sf.tmp_schedules), @tol)
        assert_in_epsilon(2086, sf.annual_equivalent_full_load_hrs(col_name: SchedulesFile::Columns[:LightingGarage].name, schedules: sf.tmp_schedules), @tol)
        assert_in_epsilon(534, sf.annual_equivalent_full_load_hrs(col_name: SchedulesFile::Columns[:CookingRange].name, schedules: sf.tmp_schedules), @tol)
        assert_in_epsilon(213, sf.annual_equivalent_full_load_hrs(col_name: SchedulesFile::Columns[:Dishwasher].name, schedules: sf.tmp_schedules), @tol)
        assert_in_epsilon(134, sf.annual_equivalent_full_load_hrs(col_name: SchedulesFile::Columns[:ClothesWasher].name, schedules: sf.tmp_schedules), @tol)
        assert_in_epsilon(151, sf.annual_equivalent_full_load_hrs(col_name: SchedulesFile::Columns[:ClothesDryer].name, schedules: sf.tmp_schedules), @tol)
        assert_in_epsilon(3016, sf.annual_equivalent_full_load_hrs(col_name: SchedulesFile::Columns[:CeilingFan].name, schedules: sf.tmp_schedules), @tol)
        assert_in_epsilon(5388, sf.annual_equivalent_full_load_hrs(col_name: SchedulesFile::Columns[:PlugLoadsOther].name, schedules: sf.tmp_schedules), @tol)
        assert_in_epsilon(1517, sf.annual_equivalent_full_load_hrs(col_name: SchedulesFile::Columns[:PlugLoadsTV].name, schedules: sf.tmp_schedules), @tol)
        assert_in_epsilon(273, sf.annual_equivalent_full_load_hrs(col_name: SchedulesFile::Columns[:HotWaterDishwasher].name, schedules: sf.tmp_schedules), @tol)
        assert_in_epsilon(346, sf.annual_equivalent_full_load_hrs(col_name: SchedulesFile::Columns[:HotWaterClothesWasher].name, schedules: sf.tmp_schedules), @tol)
        assert_in_epsilon(887, sf.annual_equivalent_full_load_hrs(col_name: SchedulesFile::Columns[:HotWaterFixtures].name, schedules: sf.tmp_schedules), @tol)
        assert_in_epsilon(380, sf.annual_equivalent_full_load_hrs(col_name: SchedulesFile::Columns[:HotWaterShowers].name, schedules: sf.tmp_schedules), @tol)
        assert(!sf.schedules.keys.include?(SchedulesFile::Columns[:Sleeping].name))
      elsif hpxml_bldg.building_id == 'MyBuilding_2'
        assert_equal(1, hpxml_bldg.header.schedules_filepaths.size)
        assert(hpxml_bldg.header.schedules_filepaths[0].include? 'stochastic-3-occupants_2.csv')
        assert_in_epsilon(6072, sf.annual_equivalent_full_load_hrs(col_name: SchedulesFile::Columns[:Occupants].name, schedules: sf.tmp_schedules), @tol)
        assert_in_epsilon(1765, sf.annual_equivalent_full_load_hrs(col_name: SchedulesFile::Columns[:LightingInterior].name, schedules: sf.tmp_schedules), @tol)
        assert_in_epsilon(1765, sf.annual_equivalent_full_load_hrs(col_name: SchedulesFile::Columns[:LightingGarage].name, schedules: sf.tmp_schedules), @tol)
        assert_in_epsilon(356, sf.annual_equivalent_full_load_hrs(col_name: SchedulesFile::Columns[:CookingRange].name, schedules: sf.tmp_schedules), @tol)
        assert_in_epsilon(165, sf.annual_equivalent_full_load_hrs(col_name: SchedulesFile::Columns[:Dishwasher].name, schedules: sf.tmp_schedules), @tol)
        assert_in_epsilon(101, sf.annual_equivalent_full_load_hrs(col_name: SchedulesFile::Columns[:ClothesWasher].name, schedules: sf.tmp_schedules), @tol)
        assert_in_epsilon(166, sf.annual_equivalent_full_load_hrs(col_name: SchedulesFile::Columns[:ClothesDryer].name, schedules: sf.tmp_schedules), @tol)
        assert_in_epsilon(3103, sf.annual_equivalent_full_load_hrs(col_name: SchedulesFile::Columns[:CeilingFan].name, schedules: sf.tmp_schedules), @tol)
        assert_in_epsilon(5292, sf.annual_equivalent_full_load_hrs(col_name: SchedulesFile::Columns[:PlugLoadsOther].name, schedules: sf.tmp_schedules), @tol)
        assert_in_epsilon(1205, sf.annual_equivalent_full_load_hrs(col_name: SchedulesFile::Columns[:PlugLoadsTV].name, schedules: sf.tmp_schedules), @tol)
        assert_in_epsilon(221, sf.annual_equivalent_full_load_hrs(col_name: SchedulesFile::Columns[:HotWaterDishwasher].name, schedules: sf.tmp_schedules), @tol)
        assert_in_epsilon(266, sf.annual_equivalent_full_load_hrs(col_name: SchedulesFile::Columns[:HotWaterClothesWasher].name, schedules: sf.tmp_schedules), @tol)
        assert_in_epsilon(894, sf.annual_equivalent_full_load_hrs(col_name: SchedulesFile::Columns[:HotWaterFixtures].name, schedules: sf.tmp_schedules), @tol)
        assert_in_epsilon(559, sf.annual_equivalent_full_load_hrs(col_name: SchedulesFile::Columns[:HotWaterShowers].name, schedules: sf.tmp_schedules), @tol)
        assert(!sf.schedules.keys.include?(SchedulesFile::Columns[:Sleeping].name))
      elsif hpxml_bldg.building_id == 'MyBuilding_3'
        assert_equal(1, hpxml_bldg.header.schedules_filepaths.size)
        assert(hpxml_bldg.header.schedules_filepaths[0].include? 'stochastic-3-occupants_3.csv')
        assert_in_epsilon(6045, sf.annual_equivalent_full_load_hrs(col_name: SchedulesFile::Columns[:Occupants].name, schedules: sf.tmp_schedules), @tol)
        assert_in_epsilon(1745, sf.annual_equivalent_full_load_hrs(col_name: SchedulesFile::Columns[:LightingInterior].name, schedules: sf.tmp_schedules), @tol)
        assert_in_epsilon(1745, sf.annual_equivalent_full_load_hrs(col_name: SchedulesFile::Columns[:LightingGarage].name, schedules: sf.tmp_schedules), @tol)
        assert_in_epsilon(421, sf.annual_equivalent_full_load_hrs(col_name: SchedulesFile::Columns[:CookingRange].name, schedules: sf.tmp_schedules), @tol)
        assert_in_epsilon(239, sf.annual_equivalent_full_load_hrs(col_name: SchedulesFile::Columns[:Dishwasher].name, schedules: sf.tmp_schedules), @tol)
        assert_in_epsilon(81, sf.annual_equivalent_full_load_hrs(col_name: SchedulesFile::Columns[:ClothesWasher].name, schedules: sf.tmp_schedules), @tol)
        assert_in_epsilon(127, sf.annual_equivalent_full_load_hrs(col_name: SchedulesFile::Columns[:ClothesDryer].name, schedules: sf.tmp_schedules), @tol)
        assert_in_epsilon(3079, sf.annual_equivalent_full_load_hrs(col_name: SchedulesFile::Columns[:CeilingFan].name, schedules: sf.tmp_schedules), @tol)
        assert_in_epsilon(5314, sf.annual_equivalent_full_load_hrs(col_name: SchedulesFile::Columns[:PlugLoadsOther].name, schedules: sf.tmp_schedules), @tol)
        assert_in_epsilon(1162, sf.annual_equivalent_full_load_hrs(col_name: SchedulesFile::Columns[:PlugLoadsTV].name, schedules: sf.tmp_schedules), @tol)
        assert_in_epsilon(224, sf.annual_equivalent_full_load_hrs(col_name: SchedulesFile::Columns[:HotWaterDishwasher].name, schedules: sf.tmp_schedules), @tol)
        assert_in_epsilon(209, sf.annual_equivalent_full_load_hrs(col_name: SchedulesFile::Columns[:HotWaterClothesWasher].name, schedules: sf.tmp_schedules), @tol)
        assert_in_epsilon(970, sf.annual_equivalent_full_load_hrs(col_name: SchedulesFile::Columns[:HotWaterFixtures].name, schedules: sf.tmp_schedules), @tol)
        assert_in_epsilon(501, sf.annual_equivalent_full_load_hrs(col_name: SchedulesFile::Columns[:HotWaterShowers].name, schedules: sf.tmp_schedules), @tol)
        assert(!sf.schedules.keys.include?(SchedulesFile::Columns[:Sleeping].name))
=======
        assert(hpxml_bldg.header.schedules_filepaths[0].include? 'occupancy-stochastic.csv')
        expected_values = {
          Occupants: 6689,
          LightingInterior: 2102.7,
          CookingRange: 300.9,
          Dishwasher: 161.5,
          ClothesWasher: 67.7,
          PlugLoadsOther: 5424.3,
          PlugLoadsTV: 1542.2,
          HotWaterDishwasher: 287.3,
          HotWaterClothesWasher: 322.6,
          HotWaterFixtures: 1090.49,
        }
        assert_full_load_hrs_match(sf, expected_values, @tol)
      elsif hpxml_bldg.building_id == 'MyBuilding_2'
        assert_equal(1, hpxml_bldg.header.schedules_filepaths.size)
        assert(hpxml_bldg.header.schedules_filepaths[0].include? 'occupancy-stochastic_2.csv')
        expected_values = {
          Occupants: 6072,
          LightingInterior: 1765,
          CookingRange: 336.4,
          Dishwasher: 297.4,
          ClothesWasher: 116.3,
          PlugLoadsOther: 5336.8,
          PlugLoadsTV: 1205,
          HotWaterDishwasher: 229.8,
          HotWaterClothesWasher: 246.5,
          HotWaterFixtures: 948.79,
        }
        assert_full_load_hrs_match(sf, expected_values, @tol)
      elsif hpxml_bldg.building_id == 'MyBuilding_3'
        assert_equal(1, hpxml_bldg.header.schedules_filepaths.size)
        assert(hpxml_bldg.header.schedules_filepaths[0].include? 'occupancy-stochastic_3.csv')
        expected_values = {
          Occupants: 6045,
          LightingInterior: 1816.3,
          CookingRange: 358.5,
          Dishwasher: 207.2,
          ClothesWasher: 126.4,
          PlugLoadsOther: 5359.8,
          PlugLoadsTV: 1182.2,
          HotWaterDishwasher: 232.1,
          HotWaterClothesWasher: 206.8,
          HotWaterFixtures: 955.2,
        }
        assert_full_load_hrs_match(sf, expected_values, @tol)
>>>>>>> a67437cc
      end
    end
  end

  def test_multiple_buildings_id
    hpxml = _create_hpxml('base-bldgtype-mf-whole-building.xml')
    hpxml.buildings.each do |hpxml_bldg|
      hpxml_bldg.header.schedules_filepaths = nil
    end
    XMLHelper.write_file(hpxml.to_doc, @tmp_hpxml_path)

<<<<<<< HEAD
    @args_hash['output_csv_path'] = File.absolute_path(File.join(@tmp_output_path, 'stochastic-3-occupants_2.csv'))
=======
    @args_hash['hpxml_path'] = File.absolute_path(@tmp_hpxml_path)
    @args_hash['output_csv_path'] = File.absolute_path(File.join(@tmp_output_path, 'occupancy-stochastic_2.csv'))
>>>>>>> a67437cc
    @args_hash['building_id'] = 'MyBuilding_2'
    hpxml, result = _test_measure()

    info_msgs = result.info.map { |x| x.logMessage }
    assert(info_msgs.any? { |info_msg| info_msg.include?('stochastic schedule') })
    assert(info_msgs.any? { |info_msg| info_msg.include?("SimYear=#{@year}") })
    assert(info_msgs.any? { |info_msg| info_msg.include?('MinutesPerStep=60') })
    assert(info_msgs.any? { |info_msg| info_msg.include?('State=CO') })
    assert(!info_msgs.any? { |info_msg| info_msg.include?('RandomSeed') })
    assert(info_msgs.any? { |info_msg| info_msg.include?('GeometryNumOccupants=3.0') })
    assert(info_msgs.any? { |info_msg| info_msg.include?('TimeZoneUTCOffset=-7.0') })
    assert(info_msgs.any? { |info_msg| info_msg.include?('Latitude=39.83') })
    assert(info_msgs.any? { |info_msg| info_msg.include?('Longitude=-104.65') })

    hpxml.buildings.each do |hpxml_bldg|
      building_id = hpxml_bldg.building_id

      if building_id == @args_hash['building_id']
        sf = SchedulesFile.new(schedules_paths: hpxml_bldg.header.schedules_filepaths,
                               year: @year,
                               output_path: @tmp_schedule_file_path)

        assert_equal(1, hpxml_bldg.header.schedules_filepaths.size)
<<<<<<< HEAD
        assert(hpxml_bldg.header.schedules_filepaths[0].include? 'stochastic-3-occupants_2.csv')
        assert_in_epsilon(6072, sf.annual_equivalent_full_load_hrs(col_name: SchedulesFile::Columns[:Occupants].name, schedules: sf.tmp_schedules), @tol)
        assert_in_epsilon(1765, sf.annual_equivalent_full_load_hrs(col_name: SchedulesFile::Columns[:LightingInterior].name, schedules: sf.tmp_schedules), @tol)
        assert_in_epsilon(1765, sf.annual_equivalent_full_load_hrs(col_name: SchedulesFile::Columns[:LightingGarage].name, schedules: sf.tmp_schedules), @tol)
        assert_in_epsilon(356, sf.annual_equivalent_full_load_hrs(col_name: SchedulesFile::Columns[:CookingRange].name, schedules: sf.tmp_schedules), @tol)
        assert_in_epsilon(165, sf.annual_equivalent_full_load_hrs(col_name: SchedulesFile::Columns[:Dishwasher].name, schedules: sf.tmp_schedules), @tol)
        assert_in_epsilon(101, sf.annual_equivalent_full_load_hrs(col_name: SchedulesFile::Columns[:ClothesWasher].name, schedules: sf.tmp_schedules), @tol)
        assert_in_epsilon(166, sf.annual_equivalent_full_load_hrs(col_name: SchedulesFile::Columns[:ClothesDryer].name, schedules: sf.tmp_schedules), @tol)
        assert_in_epsilon(3103, sf.annual_equivalent_full_load_hrs(col_name: SchedulesFile::Columns[:CeilingFan].name, schedules: sf.tmp_schedules), @tol)
        assert_in_epsilon(5292, sf.annual_equivalent_full_load_hrs(col_name: SchedulesFile::Columns[:PlugLoadsOther].name, schedules: sf.tmp_schedules), @tol)
        assert_in_epsilon(1205, sf.annual_equivalent_full_load_hrs(col_name: SchedulesFile::Columns[:PlugLoadsTV].name, schedules: sf.tmp_schedules), @tol)
        assert_in_epsilon(221, sf.annual_equivalent_full_load_hrs(col_name: SchedulesFile::Columns[:HotWaterDishwasher].name, schedules: sf.tmp_schedules), @tol)
        assert_in_epsilon(266, sf.annual_equivalent_full_load_hrs(col_name: SchedulesFile::Columns[:HotWaterClothesWasher].name, schedules: sf.tmp_schedules), @tol)
        assert_in_epsilon(894, sf.annual_equivalent_full_load_hrs(col_name: SchedulesFile::Columns[:HotWaterFixtures].name, schedules: sf.tmp_schedules), @tol)
        assert_in_epsilon(559, sf.annual_equivalent_full_load_hrs(col_name: SchedulesFile::Columns[:HotWaterShowers].name, schedules: sf.tmp_schedules), @tol)
=======
        assert(hpxml_bldg.header.schedules_filepaths[0].include? 'occupancy-stochastic_2.csv')
        expected_values = {
          Occupants: 6072,
          LightingInterior: 1765,
          CookingRange: 336.4,
          Dishwasher: 297.4,
          ClothesWasher: 116.3,
          PlugLoadsOther: 5336.8,
          PlugLoadsTV: 1205,
          HotWaterDishwasher: 229.8,
          HotWaterClothesWasher: 246.5,
          HotWaterFixtures: 948.79,
        }
        assert_full_load_hrs_match(sf, expected_values, @tol)
>>>>>>> a67437cc
        assert(!sf.schedules.keys.include?(SchedulesFile::Columns[:Sleeping].name))
      else
        assert_empty(hpxml_bldg.header.schedules_filepaths)
      end
    end
  end

  def test_append_output
    existing_csv_path = File.join(File.dirname(__FILE__), '..', '..', 'HPXMLtoOpenStudio', 'resources', 'schedule_files', 'setpoints.csv')
    orig_cols = File.readlines(existing_csv_path)[0].strip.split(',')

    # Test w/ append_output=false
    @args_hash['hpxml_path'] = File.join(@sample_files_path, 'base.xml')
    FileUtils.cp(existing_csv_path, @tmp_schedule_file_path)
    @args_hash['output_csv_path'] = @tmp_schedule_file_path
    @args_hash['append_output'] = false
    _test_measure()
    assert(File.exist?(@tmp_schedule_file_path))
    outdata = File.readlines(@tmp_schedule_file_path)
    expected_cols = ScheduleGenerator.export_columns
    assert((outdata[0].strip.split(',').to_set - expected_cols.to_set).empty?)

    # Test w/ append_output=true
    @args_hash['hpxml_path'] = File.join(@sample_files_path, 'base.xml')
    FileUtils.cp(existing_csv_path, @tmp_schedule_file_path)
    @args_hash['output_csv_path'] = @tmp_schedule_file_path
    @args_hash['append_output'] = true
    _test_measure()

    assert(File.exist?(@tmp_schedule_file_path))
    outdata = File.readlines(@tmp_schedule_file_path)
    expected_cols = ScheduleGenerator.export_columns
    assert_equal(orig_cols.to_set, (outdata[0].strip.split(',').to_set - expected_cols.to_set)) # Header

    # Test w/ append_output=true and inconsistent data
    existing_csv_path = File.join(File.dirname(__FILE__), '..', '..', 'HPXMLtoOpenStudio', 'resources', 'schedule_files', 'setpoints-10-mins.csv')
    @args_hash['hpxml_path'] = File.join(@sample_files_path, 'base.xml')
    FileUtils.cp(existing_csv_path, @tmp_schedule_file_path)
    @args_hash['output_csv_path'] = @tmp_schedule_file_path
    @args_hash['append_output'] = true
    _hpxml, result = _test_measure(expect_fail: true)

    error_msgs = result.errors.map { |x| x.logMessage }
    assert(error_msgs.any? { |error_msg| error_msg.include?('Invalid number of rows (52561) in file.csv. Expected 8761 rows (including the header row).') })
  end

  def test_output_hpxml_path_same_as_input_hpxml_path
    @args_hash['hpxml_path'] = File.absolute_path(@tmp_hpxml_path)
    @args_hash['hpxml_output_path'] = @args_hash['hpxml_path']
    @args_hash['output_csv_path'] = @tmp_schedule_file_path

    runner = OpenStudio::Measure::OSRunner.new(OpenStudio::WorkflowJSON.new)
    weather = nil

    hpxml_backup_path = @args_hash['hpxml_path'].gsub('.xml', '_bak.xml')
    backup_warn_msg = 'HPXML Output File Path is same as HPXML File Path, creating backup.'

    [false, true].each do |test_backup_file|
      [false, true].each do |test_with_defaults|
        hpxml = _create_hpxml('base.xml')
        if test_with_defaults
          # Check that the presence of dataSource='software' attributes doesn't affect the logic
          hpxml_bldg = hpxml.buildings[0]
          if weather.nil?
            epw_path = File.join(@root_path, 'weather', hpxml_bldg.climate_and_risk_zones.weather_station_epw_filepath)
            weather = WeatherFile.new(epw_path: epw_path, runner: runner)
          end
          Defaults.apply(runner, hpxml, hpxml_bldg, weather)
        end
        hpxml_doc = hpxml.to_doc()
        if test_backup_file
          # Add an element that isn't recognized by the HPXML class and will be dropped when the new HPXML is written
          # This should cause the original HPXML file to be backed up
          extension_element = XMLHelper.get_element(hpxml_doc, '/HPXML/SoftwareInfo/extension')
          XMLHelper.add_element(extension_element, 'foo', 'bar', :string)
        end
        XMLHelper.write_file(hpxml_doc, @tmp_hpxml_path)
        _hpxml, result = _test_measure()

        warn_msgs = result.warnings.map { |x| x.logMessage }

        if test_backup_file
          # Check backup file created
          assert(File.exist? hpxml_backup_path)
          File.delete(hpxml_backup_path)
          assert(warn_msgs.any? { |warn_msg| warn_msg.include?(backup_warn_msg) })
        else
          # Check backup file NOT created
          refute(File.exist? hpxml_backup_path)
          refute(warn_msgs.any? { |warn_msg| warn_msg.include?(backup_warn_msg) })
        end
      end
    end
  end

  private

  def _test_measure(expect_fail: false)
    # create an instance of the measure
    measure = BuildResidentialScheduleFile.new

    runner = OpenStudio::Measure::OSRunner.new(OpenStudio::WorkflowJSON.new)
    model = OpenStudio::Model::Model.new

    # get arguments
    arguments = measure.arguments(model)
    argument_map = OpenStudio::Measure.convertOSArgumentVectorToMap(arguments)

    # populate argument with specified hash value if specified
    arguments.each do |arg|
      temp_arg_var = arg.clone
      if @args_hash.has_key?(arg.name)
        assert(temp_arg_var.setValue(@args_hash[arg.name]))
      end
      argument_map[arg.name] = temp_arg_var
    end

    # run the measure
    measure.run(model, runner, argument_map)
    result = runner.result

    # assert that it ran correctly
    if expect_fail
      show_output(result) unless result.value.valueName == 'Fail'
      assert_equal('Fail', result.value.valueName)
    else
      show_output(result) unless result.value.valueName == 'Success'
      assert_equal('Success', result.value.valueName)
    end

    if File.exist? @args_hash['hpxml_output_path']
      hpxml = HPXML.new(hpxml_path: @args_hash['hpxml_output_path'])
    end

    return hpxml, result
  end

  def _create_hpxml(hpxml_name)
    return HPXML.new(hpxml_path: File.join(@sample_files_path, hpxml_name))
  end

  def assert_full_load_hrs_match(sf, expected_values, tol)
    mismatches = []
    suggested_values = {}
    missing_cols = []
    schedule_col_names = []
    cols_to_ignore = Set.new(['Vacancy', 'Power Outage', 'No Space Heating', 'No Space Cooling'])
    expected_values.each do |col_name, expected_value|
      unless SchedulesFile::Columns.key?(col_name.to_sym)
        puts "Error: Column '#{col_name}' not found in SchedulesFile::Columns"
        assert(false)
      end
      schedule_col_name = SchedulesFile::Columns[col_name.to_sym].name
      schedule_col_names << schedule_col_name
      if !sf.tmp_schedules.key?(schedule_col_name)
        missing_cols << col_name
        next
      end
      actual_value = sf.annual_equivalent_full_load_hrs(col_name: schedule_col_name, schedules: sf.tmp_schedules)

      delta = tol * [actual_value.abs, expected_value.abs].min
      diff = (actual_value - expected_value).abs
      if diff > delta
        mismatches << { col_name: col_name, expected_value: expected_value, actual_value: actual_value,
                        message: "Expected |#{expected_value} - #{actual_value}| (#{diff}) to be <= #{delta}" }
        suggested_values[col_name] = "#{format('%.1f', actual_value)}"
      else
        suggested_values[col_name] = "#{expected_value}"
      end
    end
    extra_cols = sf.tmp_schedules.keys.to_set - schedule_col_names.to_set - cols_to_ignore.to_set

    unless (mismatches.empty? && missing_cols.empty? && extra_cols.empty?)
      if !mismatches.empty?
        puts "\nMismatches found:"
        mismatches.each do |mismatch|
          puts "#{mismatch[:col_name]}: #{mismatch[:message]}"
        end
      end

      if !missing_cols.empty?
        puts "\nMissing columns:"
        missing_cols.each do |col_name|
          puts "    :#{col_name}"
        end
      end

      if !extra_cols.empty?
        puts "\nUnexpected columns found in the schedule file"
        extra_cols.each do |col_name|
          puts "    :#{col_name}"
        end
      end

      puts "\nTo fix this, you can update the expected values to match the actual values and columns:"
      puts '    expected_values = {'
      expected_values.keys.each do |col_name|
        if missing_cols.include?(col_name)
          next
        end

        puts "      #{col_name}: #{suggested_values[col_name]},"
      end
      puts '    }'
      assert(false)
    end
  end
end<|MERGE_RESOLUTION|>--- conflicted
+++ resolved
@@ -28,15 +28,8 @@
   end
 
   def test_stochastic
-<<<<<<< HEAD
-    hpxml = _create_hpxml('base.xml')
-    XMLHelper.write_file(hpxml.to_doc, @tmp_hpxml_path)
-
-    @args_hash['output_csv_path'] = File.absolute_path(File.join(@tmp_output_path, 'stochastic-3-occupants.csv'))
-=======
     @args_hash['hpxml_path'] = File.join(@sample_files_path, 'base.xml')
     @args_hash['output_csv_path'] = File.absolute_path(File.join(@tmp_output_path, 'occupancy-stochastic.csv'))
->>>>>>> a67437cc
     hpxml, result = _test_measure()
 
     info_msgs = result.info.map { |x| x.logMessage }
@@ -54,22 +47,6 @@
                            year: @year,
                            output_path: @tmp_schedule_file_path)
 
-<<<<<<< HEAD
-    assert_in_epsilon(6689, sf.annual_equivalent_full_load_hrs(col_name: SchedulesFile::Columns[:Occupants].name, schedules: sf.tmp_schedules), @tol)
-    assert_in_epsilon(2086, sf.annual_equivalent_full_load_hrs(col_name: SchedulesFile::Columns[:LightingInterior].name, schedules: sf.tmp_schedules), @tol)
-    assert_in_epsilon(2086, sf.annual_equivalent_full_load_hrs(col_name: SchedulesFile::Columns[:LightingGarage].name, schedules: sf.tmp_schedules), @tol)
-    assert_in_epsilon(534, sf.annual_equivalent_full_load_hrs(col_name: SchedulesFile::Columns[:CookingRange].name, schedules: sf.tmp_schedules), @tol)
-    assert_in_epsilon(213, sf.annual_equivalent_full_load_hrs(col_name: SchedulesFile::Columns[:Dishwasher].name, schedules: sf.tmp_schedules), @tol)
-    assert_in_epsilon(134, sf.annual_equivalent_full_load_hrs(col_name: SchedulesFile::Columns[:ClothesWasher].name, schedules: sf.tmp_schedules), @tol)
-    assert_in_epsilon(151, sf.annual_equivalent_full_load_hrs(col_name: SchedulesFile::Columns[:ClothesDryer].name, schedules: sf.tmp_schedules), @tol)
-    assert_in_epsilon(3016, sf.annual_equivalent_full_load_hrs(col_name: SchedulesFile::Columns[:CeilingFan].name, schedules: sf.tmp_schedules), @tol)
-    assert_in_epsilon(5388, sf.annual_equivalent_full_load_hrs(col_name: SchedulesFile::Columns[:PlugLoadsOther].name, schedules: sf.tmp_schedules), @tol)
-    assert_in_epsilon(1517, sf.annual_equivalent_full_load_hrs(col_name: SchedulesFile::Columns[:PlugLoadsTV].name, schedules: sf.tmp_schedules), @tol)
-    assert_in_epsilon(273, sf.annual_equivalent_full_load_hrs(col_name: SchedulesFile::Columns[:HotWaterDishwasher].name, schedules: sf.tmp_schedules), @tol)
-    assert_in_epsilon(346, sf.annual_equivalent_full_load_hrs(col_name: SchedulesFile::Columns[:HotWaterClothesWasher].name, schedules: sf.tmp_schedules), @tol)
-    assert_in_epsilon(887, sf.annual_equivalent_full_load_hrs(col_name: SchedulesFile::Columns[:HotWaterFixtures].name, schedules: sf.tmp_schedules), @tol)
-    assert_in_epsilon(380, sf.annual_equivalent_full_load_hrs(col_name: SchedulesFile::Columns[:HotWaterShowers].name, schedules: sf.tmp_schedules), @tol)
-=======
     expected_values = {
       Occupants: 6689,
       LightingInterior: 2102.7,
@@ -82,9 +59,10 @@
       HotWaterDishwasher: 287.3,
       HotWaterClothesWasher: 322.6,
       HotWaterFixtures: 1090.49,
+      HotWaterShowers: 576.9,
+      HotWaterShowersMinutes: 21529.0,
     }
     assert_full_load_hrs_match(sf, expected_values, @tol)
->>>>>>> a67437cc
     assert(!sf.schedules.keys.include?(SchedulesFile::Columns[:Sleeping].name))
   end
 
@@ -99,7 +77,7 @@
 
     @args_hash['hpxml_path'] = File.join(@sample_files_path, 'base.xml')
     @args_hash['schedules_type'] = 'stochastic'
-    @args_hash['output_csv_path'] = File.absolute_path(File.join(@tmp_output_path, 'stochastic-3-occupants.csv'))
+    @args_hash['output_csv_path'] = File.absolute_path(File.join(@tmp_output_path, 'occupancy-stochastic.csv'))
     @args_hash['schedules_column_names'] = columns.join(', ')
     hpxml, result = _test_measure()
 
@@ -121,7 +99,7 @@
   def test_stochastic_subset_of_columns_invalid_name
     @args_hash['hpxml_path'] = File.join(@sample_files_path, 'base.xml')
     @args_hash['schedules_type'] = 'stochastic'
-    @args_hash['output_csv_path'] = File.absolute_path(File.join(@tmp_output_path, 'stochastic-3-occupants.csv'))
+    @args_hash['output_csv_path'] = File.absolute_path(File.join(@tmp_output_path, 'occupancy-stochastic.csv'))
     @args_hash['schedules_column_names'] = "foobar, #{SchedulesFile::Columns[:CookingRange].name}, foobar2"
     _hpxml, result = _test_measure(expect_fail: true)
 
@@ -131,15 +109,8 @@
   end
 
   def test_stochastic_location_detailed
-<<<<<<< HEAD
-    hpxml = _create_hpxml('base-location-detailed.xml')
-    XMLHelper.write_file(hpxml.to_doc, @tmp_hpxml_path)
-
-    @args_hash['output_csv_path'] = File.absolute_path(File.join(@tmp_output_path, 'stochastic-3-occupants.csv'))
-=======
     @args_hash['hpxml_path'] = File.join(@sample_files_path, 'base-location-detailed.xml')
     @args_hash['output_csv_path'] = File.absolute_path(File.join(@tmp_output_path, 'occupancy-stochastic.csv'))
->>>>>>> a67437cc
     hpxml, result = _test_measure()
 
     info_msgs = result.info.map { |x| x.logMessage }
@@ -157,22 +128,6 @@
                            year: @year,
                            output_path: @tmp_schedule_file_path)
 
-<<<<<<< HEAD
-    assert_in_epsilon(6689, sf.annual_equivalent_full_load_hrs(col_name: SchedulesFile::Columns[:Occupants].name, schedules: sf.tmp_schedules), @tol)
-    assert_in_epsilon(1992, sf.annual_equivalent_full_load_hrs(col_name: SchedulesFile::Columns[:LightingInterior].name, schedules: sf.tmp_schedules), @tol)
-    assert_in_epsilon(1992, sf.annual_equivalent_full_load_hrs(col_name: SchedulesFile::Columns[:LightingGarage].name, schedules: sf.tmp_schedules), @tol)
-    assert_in_epsilon(534, sf.annual_equivalent_full_load_hrs(col_name: SchedulesFile::Columns[:CookingRange].name, schedules: sf.tmp_schedules), @tol)
-    assert_in_epsilon(213, sf.annual_equivalent_full_load_hrs(col_name: SchedulesFile::Columns[:Dishwasher].name, schedules: sf.tmp_schedules), @tol)
-    assert_in_epsilon(134, sf.annual_equivalent_full_load_hrs(col_name: SchedulesFile::Columns[:ClothesWasher].name, schedules: sf.tmp_schedules), @tol)
-    assert_in_epsilon(151, sf.annual_equivalent_full_load_hrs(col_name: SchedulesFile::Columns[:ClothesDryer].name, schedules: sf.tmp_schedules), @tol)
-    assert_in_epsilon(3016, sf.annual_equivalent_full_load_hrs(col_name: SchedulesFile::Columns[:CeilingFan].name, schedules: sf.tmp_schedules), @tol)
-    assert_in_epsilon(5388, sf.annual_equivalent_full_load_hrs(col_name: SchedulesFile::Columns[:PlugLoadsOther].name, schedules: sf.tmp_schedules), @tol)
-    assert_in_epsilon(1517, sf.annual_equivalent_full_load_hrs(col_name: SchedulesFile::Columns[:PlugLoadsTV].name, schedules: sf.tmp_schedules), @tol)
-    assert_in_epsilon(273, sf.annual_equivalent_full_load_hrs(col_name: SchedulesFile::Columns[:HotWaterDishwasher].name, schedules: sf.tmp_schedules), @tol)
-    assert_in_epsilon(346, sf.annual_equivalent_full_load_hrs(col_name: SchedulesFile::Columns[:HotWaterClothesWasher].name, schedules: sf.tmp_schedules), @tol)
-    assert_in_epsilon(887, sf.annual_equivalent_full_load_hrs(col_name: SchedulesFile::Columns[:HotWaterFixtures].name, schedules: sf.tmp_schedules), @tol)
-    assert_in_epsilon(380, sf.annual_equivalent_full_load_hrs(col_name: SchedulesFile::Columns[:HotWaterShowers].name, schedules: sf.tmp_schedules), @tol)
-=======
     expected_values = {
       Occupants: 6689,
       LightingInterior: 2002.2,
@@ -185,22 +140,16 @@
       HotWaterDishwasher: 287.3,
       HotWaterClothesWasher: 322.6,
       HotWaterFixtures: 1090.49,
+      HotWaterShowers: 576.9,
+      HotWaterShowersMinutes: 21529.0,
     }
     assert_full_load_hrs_match(sf, expected_values, @tol)
->>>>>>> a67437cc
     assert(!sf.schedules.keys.include?(SchedulesFile::Columns[:Sleeping].name))
   end
 
   def test_stochastic_debug
-<<<<<<< HEAD
-    hpxml = _create_hpxml('base.xml')
-    XMLHelper.write_file(hpxml.to_doc, @tmp_hpxml_path)
-
-    @args_hash['output_csv_path'] = File.absolute_path(File.join(@tmp_output_path, 'stochastic-3-occupants.csv'))
-=======
     @args_hash['hpxml_path'] = File.join(@sample_files_path, 'base.xml')
     @args_hash['output_csv_path'] = File.absolute_path(File.join(@tmp_output_path, 'occupancy-stochastic.csv'))
->>>>>>> a67437cc
     @args_hash['debug'] = true
     hpxml, result = _test_measure()
 
@@ -219,23 +168,6 @@
                            year: @year,
                            output_path: @tmp_schedule_file_path)
 
-<<<<<<< HEAD
-    assert_in_epsilon(6689, sf.annual_equivalent_full_load_hrs(col_name: SchedulesFile::Columns[:Occupants].name, schedules: sf.tmp_schedules), @tol)
-    assert_in_epsilon(2086, sf.annual_equivalent_full_load_hrs(col_name: SchedulesFile::Columns[:LightingInterior].name, schedules: sf.tmp_schedules), @tol)
-    assert_in_epsilon(2086, sf.annual_equivalent_full_load_hrs(col_name: SchedulesFile::Columns[:LightingGarage].name, schedules: sf.tmp_schedules), @tol)
-    assert_in_epsilon(534, sf.annual_equivalent_full_load_hrs(col_name: SchedulesFile::Columns[:CookingRange].name, schedules: sf.tmp_schedules), @tol)
-    assert_in_epsilon(213, sf.annual_equivalent_full_load_hrs(col_name: SchedulesFile::Columns[:Dishwasher].name, schedules: sf.tmp_schedules), @tol)
-    assert_in_epsilon(134, sf.annual_equivalent_full_load_hrs(col_name: SchedulesFile::Columns[:ClothesWasher].name, schedules: sf.tmp_schedules), @tol)
-    assert_in_epsilon(151, sf.annual_equivalent_full_load_hrs(col_name: SchedulesFile::Columns[:ClothesDryer].name, schedules: sf.tmp_schedules), @tol)
-    assert_in_epsilon(3016, sf.annual_equivalent_full_load_hrs(col_name: SchedulesFile::Columns[:CeilingFan].name, schedules: sf.tmp_schedules), @tol)
-    assert_in_epsilon(5388, sf.annual_equivalent_full_load_hrs(col_name: SchedulesFile::Columns[:PlugLoadsOther].name, schedules: sf.tmp_schedules), @tol)
-    assert_in_epsilon(1517, sf.annual_equivalent_full_load_hrs(col_name: SchedulesFile::Columns[:PlugLoadsTV].name, schedules: sf.tmp_schedules), @tol)
-    assert_in_epsilon(273, sf.annual_equivalent_full_load_hrs(col_name: SchedulesFile::Columns[:HotWaterDishwasher].name, schedules: sf.tmp_schedules), @tol)
-    assert_in_epsilon(346, sf.annual_equivalent_full_load_hrs(col_name: SchedulesFile::Columns[:HotWaterClothesWasher].name, schedules: sf.tmp_schedules), @tol)
-    assert_in_epsilon(887, sf.annual_equivalent_full_load_hrs(col_name: SchedulesFile::Columns[:HotWaterFixtures].name, schedules: sf.tmp_schedules), @tol)
-    assert_in_epsilon(380, sf.annual_equivalent_full_load_hrs(col_name: SchedulesFile::Columns[:HotWaterShowers].name, schedules: sf.tmp_schedules), @tol)
-    assert_in_epsilon(3067, sf.annual_equivalent_full_load_hrs(col_name: SchedulesFile::Columns[:Sleeping].name, schedules: sf.tmp_schedules), @tol)
-=======
     expected_values = {
       Occupants: 6689,
       LightingInterior: 2102.7,
@@ -248,16 +180,17 @@
       HotWaterDishwasher: 287.3,
       HotWaterClothesWasher: 322.6,
       HotWaterFixtures: 1090.49,
+      HotWaterShowers: 576.9,
+      HotWaterShowersMinutes: 21529.0,
       Sleeping: 3101.7,
     }
     assert_full_load_hrs_match(sf, expected_values, @tol)
->>>>>>> a67437cc
   end
 
   def test_random_seed
     @args_hash['hpxml_path'] = File.join(@sample_files_path, 'base-location-baltimore-md.xml')
     @args_hash['schedules_random_seed'] = 1
-    @args_hash['output_csv_path'] = File.absolute_path(File.join(@tmp_output_path, 'stochastic-3-occupants.csv'))
+    @args_hash['output_csv_path'] = File.absolute_path(File.join(@tmp_output_path, 'occupancy-stochastic.csv'))
     hpxml, result = _test_measure()
 
     info_msgs = result.info.map { |x| x.logMessage }
@@ -286,26 +219,11 @@
       HotWaterDishwasher: 304,
       HotWaterClothesWasher: 322,
       HotWaterFixtures: 1146.15,
+      HotWaterShowers: 576.9,
+      HotWaterShowersMinutes: 21529.0,
     }
     assert_full_load_hrs_match(sf, expected_values, @tol)
 
-<<<<<<< HEAD
-    assert_in_epsilon(6689, sf.annual_equivalent_full_load_hrs(col_name: SchedulesFile::Columns[:Occupants].name, schedules: sf.tmp_schedules), @tol)
-    assert_in_epsilon(2070, sf.annual_equivalent_full_load_hrs(col_name: SchedulesFile::Columns[:LightingInterior].name, schedules: sf.tmp_schedules), @tol)
-    assert_in_epsilon(2070, sf.annual_equivalent_full_load_hrs(col_name: SchedulesFile::Columns[:LightingGarage].name, schedules: sf.tmp_schedules), @tol)
-    assert_in_epsilon(534, sf.annual_equivalent_full_load_hrs(col_name: SchedulesFile::Columns[:CookingRange].name, schedules: sf.tmp_schedules), @tol)
-    assert_in_epsilon(233, sf.annual_equivalent_full_load_hrs(col_name: SchedulesFile::Columns[:Dishwasher].name, schedules: sf.tmp_schedules), @tol)
-    assert_in_epsilon(134, sf.annual_equivalent_full_load_hrs(col_name: SchedulesFile::Columns[:ClothesWasher].name, schedules: sf.tmp_schedules), @tol)
-    assert_in_epsilon(151, sf.annual_equivalent_full_load_hrs(col_name: SchedulesFile::Columns[:ClothesDryer].name, schedules: sf.tmp_schedules), @tol)
-    assert_in_epsilon(3233, sf.annual_equivalent_full_load_hrs(col_name: SchedulesFile::Columns[:CeilingFan].name, schedules: sf.tmp_schedules), @tol)
-    assert_in_epsilon(5388, sf.annual_equivalent_full_load_hrs(col_name: SchedulesFile::Columns[:PlugLoadsOther].name, schedules: sf.tmp_schedules), @tol)
-    assert_in_epsilon(1517, sf.annual_equivalent_full_load_hrs(col_name: SchedulesFile::Columns[:PlugLoadsTV].name, schedules: sf.tmp_schedules), @tol)
-    assert_in_epsilon(288, sf.annual_equivalent_full_load_hrs(col_name: SchedulesFile::Columns[:HotWaterDishwasher].name, schedules: sf.tmp_schedules), @tol)
-    assert_in_epsilon(320, sf.annual_equivalent_full_load_hrs(col_name: SchedulesFile::Columns[:HotWaterClothesWasher].name, schedules: sf.tmp_schedules), @tol)
-    assert_in_epsilon(889, sf.annual_equivalent_full_load_hrs(col_name: SchedulesFile::Columns[:HotWaterFixtures].name, schedules: sf.tmp_schedules), @tol)
-    assert_in_epsilon(386, sf.annual_equivalent_full_load_hrs(col_name: SchedulesFile::Columns[:HotWaterShowers].name, schedules: sf.tmp_schedules), @tol)
-=======
->>>>>>> a67437cc
     assert(!sf.schedules.keys.include?(SchedulesFile::Columns[:Sleeping].name))
     assert(!sf.schedules.keys.include?(SchedulesFile::Columns[:EVOccupant].name))
 
@@ -326,31 +244,7 @@
     sf = SchedulesFile.new(schedules_paths: hpxml.buildings[0].header.schedules_filepaths,
                            year: @year,
                            output_path: @tmp_schedule_file_path)
-<<<<<<< HEAD
-
-    assert_in_epsilon(6072, sf.annual_equivalent_full_load_hrs(col_name: SchedulesFile::Columns[:Occupants].name, schedules: sf.tmp_schedules), @tol)
-    assert_in_epsilon(1753, sf.annual_equivalent_full_load_hrs(col_name: SchedulesFile::Columns[:LightingInterior].name, schedules: sf.tmp_schedules), @tol)
-    assert_in_epsilon(1753, sf.annual_equivalent_full_load_hrs(col_name: SchedulesFile::Columns[:LightingGarage].name, schedules: sf.tmp_schedules), @tol)
-    assert_in_epsilon(356, sf.annual_equivalent_full_load_hrs(col_name: SchedulesFile::Columns[:CookingRange].name, schedules: sf.tmp_schedules), @tol)
-    assert_in_epsilon(174, sf.annual_equivalent_full_load_hrs(col_name: SchedulesFile::Columns[:Dishwasher].name, schedules: sf.tmp_schedules), @tol)
-    assert_in_epsilon(101, sf.annual_equivalent_full_load_hrs(col_name: SchedulesFile::Columns[:ClothesWasher].name, schedules: sf.tmp_schedules), @tol)
-    assert_in_epsilon(166, sf.annual_equivalent_full_load_hrs(col_name: SchedulesFile::Columns[:ClothesDryer].name, schedules: sf.tmp_schedules), @tol)
-    assert_in_epsilon(3276, sf.annual_equivalent_full_load_hrs(col_name: SchedulesFile::Columns[:CeilingFan].name, schedules: sf.tmp_schedules), @tol)
-    assert_in_epsilon(5292, sf.annual_equivalent_full_load_hrs(col_name: SchedulesFile::Columns[:PlugLoadsOther].name, schedules: sf.tmp_schedules), @tol)
-    assert_in_epsilon(1205, sf.annual_equivalent_full_load_hrs(col_name: SchedulesFile::Columns[:PlugLoadsTV].name, schedules: sf.tmp_schedules), @tol)
-    assert_in_epsilon(233, sf.annual_equivalent_full_load_hrs(col_name: SchedulesFile::Columns[:HotWaterDishwasher].name, schedules: sf.tmp_schedules), @tol)
-    assert_in_epsilon(244, sf.annual_equivalent_full_load_hrs(col_name: SchedulesFile::Columns[:HotWaterClothesWasher].name, schedules: sf.tmp_schedules), @tol)
-    assert_in_epsilon(1077, sf.annual_equivalent_full_load_hrs(col_name: SchedulesFile::Columns[:HotWaterFixtures].name, schedules: sf.tmp_schedules), @tol)
-    assert_in_epsilon(528, sf.annual_equivalent_full_load_hrs(col_name: SchedulesFile::Columns[:HotWaterShowers].name, schedules: sf.tmp_schedules), @tol)
-    assert(!sf.schedules.keys.include?(SchedulesFile::Columns[:Sleeping].name))
-  end
-
-  def test_10_min_timestep
-    hpxml = _create_hpxml('base-simcontrol-timestep-10-mins.xml')
-    XMLHelper.write_file(hpxml.to_doc, @tmp_hpxml_path)
-
-    @args_hash['output_csv_path'] = File.absolute_path(File.join(@tmp_output_path, 'stochastic-3-occupants.csv'))
-=======
+
     expected_values = {
       Occupants: 6072,
       LightingInterior: 1767.5,
@@ -363,6 +257,8 @@
       HotWaterDishwasher: 243,
       HotWaterClothesWasher: 263,
       HotWaterFixtures: 966.11,
+      HotWaterShowers: 655.2,
+      HotWaterShowersMinutes: 22052,
     }
     assert_full_load_hrs_match(sf, expected_values, @tol)
   end
@@ -370,7 +266,6 @@
   def test_10_min_timestep
     @args_hash['hpxml_path'] = File.join(@sample_files_path, 'base-simcontrol-timestep-10-mins.xml')
     @args_hash['output_csv_path'] = File.absolute_path(File.join(@tmp_output_path, 'occupancy-stochastic.csv'))
->>>>>>> a67437cc
     hpxml, result = _test_measure()
 
     info_msgs = result.info.map { |x| x.logMessage }
@@ -388,22 +283,6 @@
                            year: @year,
                            output_path: @tmp_schedule_file_path)
 
-<<<<<<< HEAD
-    assert_in_epsilon(6707, sf.annual_equivalent_full_load_hrs(col_name: SchedulesFile::Columns[:Occupants].name, schedules: sf.tmp_schedules), @tol)
-    assert_in_epsilon(2077, sf.annual_equivalent_full_load_hrs(col_name: SchedulesFile::Columns[:LightingInterior].name, schedules: sf.tmp_schedules), @tol)
-    assert_in_epsilon(2077, sf.annual_equivalent_full_load_hrs(col_name: SchedulesFile::Columns[:LightingGarage].name, schedules: sf.tmp_schedules), @tol)
-    assert_in_epsilon(534, sf.annual_equivalent_full_load_hrs(col_name: SchedulesFile::Columns[:CookingRange].name, schedules: sf.tmp_schedules), @tol)
-    assert_in_epsilon(213, sf.annual_equivalent_full_load_hrs(col_name: SchedulesFile::Columns[:Dishwasher].name, schedules: sf.tmp_schedules), @tol)
-    assert_in_epsilon(105, sf.annual_equivalent_full_load_hrs(col_name: SchedulesFile::Columns[:ClothesWasher].name, schedules: sf.tmp_schedules), @tol)
-    assert_in_epsilon(151, sf.annual_equivalent_full_load_hrs(col_name: SchedulesFile::Columns[:ClothesDryer].name, schedules: sf.tmp_schedules), @tol)
-    assert_in_epsilon(3009, sf.annual_equivalent_full_load_hrs(col_name: SchedulesFile::Columns[:CeilingFan].name, schedules: sf.tmp_schedules), @tol)
-    assert_in_epsilon(5393, sf.annual_equivalent_full_load_hrs(col_name: SchedulesFile::Columns[:PlugLoadsOther].name, schedules: sf.tmp_schedules), @tol)
-    assert_in_epsilon(1505, sf.annual_equivalent_full_load_hrs(col_name: SchedulesFile::Columns[:PlugLoadsTV].name, schedules: sf.tmp_schedules), @tol)
-    assert_in_epsilon(146, sf.annual_equivalent_full_load_hrs(col_name: SchedulesFile::Columns[:HotWaterDishwasher].name, schedules: sf.tmp_schedules), @tol)
-    assert_in_epsilon(154, sf.annual_equivalent_full_load_hrs(col_name: SchedulesFile::Columns[:HotWaterClothesWasher].name, schedules: sf.tmp_schedules), @tol)
-    assert_in_epsilon(397, sf.annual_equivalent_full_load_hrs(col_name: SchedulesFile::Columns[:HotWaterFixtures].name, schedules: sf.tmp_schedules), @tol)
-    assert_in_epsilon(142, sf.annual_equivalent_full_load_hrs(col_name: SchedulesFile::Columns[:HotWaterShowers].name, schedules: sf.tmp_schedules), @tol)
-=======
     expected_values = {
       Occupants: 6707,
       LightingInterior: 2077,
@@ -416,9 +295,10 @@
       HotWaterDishwasher: 155.9,
       HotWaterClothesWasher: 138.4,
       HotWaterFixtures: 345.7,
+      HotWaterShowers: 147.4,
+      HotWaterShowersMinutes: 3588.2,
     }
     assert_full_load_hrs_match(sf, expected_values, @tol)
->>>>>>> a67437cc
     assert(!sf.schedules.keys.include?(SchedulesFile::Columns[:Sleeping].name))
   end
 
@@ -429,12 +309,8 @@
     hpxml.buildings[0].building_occupancy.number_of_residents = num_occupants
     XMLHelper.write_file(hpxml.to_doc, @tmp_hpxml_path)
 
-<<<<<<< HEAD
-    @args_hash['output_csv_path'] = File.absolute_path(File.join(@tmp_output_path, 'stochastic-3-occupants.csv'))
-=======
     @args_hash['hpxml_path'] = File.absolute_path(@tmp_hpxml_path)
     @args_hash['output_csv_path'] = File.absolute_path(File.join(@tmp_output_path, 'occupancy-stochastic.csv'))
->>>>>>> a67437cc
     _hpxml, result = _test_measure()
 
     info_msgs = result.info.map { |x| x.logMessage }
@@ -448,12 +324,8 @@
     hpxml.buildings[0].building_occupancy.number_of_residents = num_occupants
     XMLHelper.write_file(hpxml.to_doc, @tmp_hpxml_path)
 
-<<<<<<< HEAD
-    @args_hash['output_csv_path'] = File.absolute_path(File.join(@tmp_output_path, 'stochastic-3-occupants.csv'))
-=======
     @args_hash['hpxml_path'] = File.absolute_path(@tmp_hpxml_path)
     @args_hash['output_csv_path'] = File.absolute_path(File.join(@tmp_output_path, 'occupancy-stochastic.csv'))
->>>>>>> a67437cc
     _hpxml, result = _test_measure()
 
     info_msgs = result.info.map { |x| x.logMessage }
@@ -487,12 +359,8 @@
     end
     XMLHelper.write_file(hpxml.to_doc, @tmp_hpxml_path)
 
-<<<<<<< HEAD
-    @args_hash['output_csv_path'] = File.absolute_path(File.join(@tmp_output_path, 'stochastic-3-occupants.csv'))
-=======
     @args_hash['hpxml_path'] = File.absolute_path(@tmp_hpxml_path)
     @args_hash['output_csv_path'] = File.absolute_path(File.join(@tmp_output_path, 'occupancy-stochastic.csv'))
->>>>>>> a67437cc
     @args_hash['building_id'] = 'ALL'
     hpxml, result = _test_measure()
 
@@ -514,60 +382,6 @@
 
       if hpxml_bldg.building_id == 'MyBuilding'
         assert_equal(1, hpxml_bldg.header.schedules_filepaths.size)
-<<<<<<< HEAD
-        assert(hpxml_bldg.header.schedules_filepaths[0].include? 'stochastic-3-occupants.csv')
-        assert_in_epsilon(6689, sf.annual_equivalent_full_load_hrs(col_name: SchedulesFile::Columns[:Occupants].name, schedules: sf.tmp_schedules), @tol)
-        assert_in_epsilon(2086, sf.annual_equivalent_full_load_hrs(col_name: SchedulesFile::Columns[:LightingInterior].name, schedules: sf.tmp_schedules), @tol)
-        assert_in_epsilon(2086, sf.annual_equivalent_full_load_hrs(col_name: SchedulesFile::Columns[:LightingGarage].name, schedules: sf.tmp_schedules), @tol)
-        assert_in_epsilon(534, sf.annual_equivalent_full_load_hrs(col_name: SchedulesFile::Columns[:CookingRange].name, schedules: sf.tmp_schedules), @tol)
-        assert_in_epsilon(213, sf.annual_equivalent_full_load_hrs(col_name: SchedulesFile::Columns[:Dishwasher].name, schedules: sf.tmp_schedules), @tol)
-        assert_in_epsilon(134, sf.annual_equivalent_full_load_hrs(col_name: SchedulesFile::Columns[:ClothesWasher].name, schedules: sf.tmp_schedules), @tol)
-        assert_in_epsilon(151, sf.annual_equivalent_full_load_hrs(col_name: SchedulesFile::Columns[:ClothesDryer].name, schedules: sf.tmp_schedules), @tol)
-        assert_in_epsilon(3016, sf.annual_equivalent_full_load_hrs(col_name: SchedulesFile::Columns[:CeilingFan].name, schedules: sf.tmp_schedules), @tol)
-        assert_in_epsilon(5388, sf.annual_equivalent_full_load_hrs(col_name: SchedulesFile::Columns[:PlugLoadsOther].name, schedules: sf.tmp_schedules), @tol)
-        assert_in_epsilon(1517, sf.annual_equivalent_full_load_hrs(col_name: SchedulesFile::Columns[:PlugLoadsTV].name, schedules: sf.tmp_schedules), @tol)
-        assert_in_epsilon(273, sf.annual_equivalent_full_load_hrs(col_name: SchedulesFile::Columns[:HotWaterDishwasher].name, schedules: sf.tmp_schedules), @tol)
-        assert_in_epsilon(346, sf.annual_equivalent_full_load_hrs(col_name: SchedulesFile::Columns[:HotWaterClothesWasher].name, schedules: sf.tmp_schedules), @tol)
-        assert_in_epsilon(887, sf.annual_equivalent_full_load_hrs(col_name: SchedulesFile::Columns[:HotWaterFixtures].name, schedules: sf.tmp_schedules), @tol)
-        assert_in_epsilon(380, sf.annual_equivalent_full_load_hrs(col_name: SchedulesFile::Columns[:HotWaterShowers].name, schedules: sf.tmp_schedules), @tol)
-        assert(!sf.schedules.keys.include?(SchedulesFile::Columns[:Sleeping].name))
-      elsif hpxml_bldg.building_id == 'MyBuilding_2'
-        assert_equal(1, hpxml_bldg.header.schedules_filepaths.size)
-        assert(hpxml_bldg.header.schedules_filepaths[0].include? 'stochastic-3-occupants_2.csv')
-        assert_in_epsilon(6072, sf.annual_equivalent_full_load_hrs(col_name: SchedulesFile::Columns[:Occupants].name, schedules: sf.tmp_schedules), @tol)
-        assert_in_epsilon(1765, sf.annual_equivalent_full_load_hrs(col_name: SchedulesFile::Columns[:LightingInterior].name, schedules: sf.tmp_schedules), @tol)
-        assert_in_epsilon(1765, sf.annual_equivalent_full_load_hrs(col_name: SchedulesFile::Columns[:LightingGarage].name, schedules: sf.tmp_schedules), @tol)
-        assert_in_epsilon(356, sf.annual_equivalent_full_load_hrs(col_name: SchedulesFile::Columns[:CookingRange].name, schedules: sf.tmp_schedules), @tol)
-        assert_in_epsilon(165, sf.annual_equivalent_full_load_hrs(col_name: SchedulesFile::Columns[:Dishwasher].name, schedules: sf.tmp_schedules), @tol)
-        assert_in_epsilon(101, sf.annual_equivalent_full_load_hrs(col_name: SchedulesFile::Columns[:ClothesWasher].name, schedules: sf.tmp_schedules), @tol)
-        assert_in_epsilon(166, sf.annual_equivalent_full_load_hrs(col_name: SchedulesFile::Columns[:ClothesDryer].name, schedules: sf.tmp_schedules), @tol)
-        assert_in_epsilon(3103, sf.annual_equivalent_full_load_hrs(col_name: SchedulesFile::Columns[:CeilingFan].name, schedules: sf.tmp_schedules), @tol)
-        assert_in_epsilon(5292, sf.annual_equivalent_full_load_hrs(col_name: SchedulesFile::Columns[:PlugLoadsOther].name, schedules: sf.tmp_schedules), @tol)
-        assert_in_epsilon(1205, sf.annual_equivalent_full_load_hrs(col_name: SchedulesFile::Columns[:PlugLoadsTV].name, schedules: sf.tmp_schedules), @tol)
-        assert_in_epsilon(221, sf.annual_equivalent_full_load_hrs(col_name: SchedulesFile::Columns[:HotWaterDishwasher].name, schedules: sf.tmp_schedules), @tol)
-        assert_in_epsilon(266, sf.annual_equivalent_full_load_hrs(col_name: SchedulesFile::Columns[:HotWaterClothesWasher].name, schedules: sf.tmp_schedules), @tol)
-        assert_in_epsilon(894, sf.annual_equivalent_full_load_hrs(col_name: SchedulesFile::Columns[:HotWaterFixtures].name, schedules: sf.tmp_schedules), @tol)
-        assert_in_epsilon(559, sf.annual_equivalent_full_load_hrs(col_name: SchedulesFile::Columns[:HotWaterShowers].name, schedules: sf.tmp_schedules), @tol)
-        assert(!sf.schedules.keys.include?(SchedulesFile::Columns[:Sleeping].name))
-      elsif hpxml_bldg.building_id == 'MyBuilding_3'
-        assert_equal(1, hpxml_bldg.header.schedules_filepaths.size)
-        assert(hpxml_bldg.header.schedules_filepaths[0].include? 'stochastic-3-occupants_3.csv')
-        assert_in_epsilon(6045, sf.annual_equivalent_full_load_hrs(col_name: SchedulesFile::Columns[:Occupants].name, schedules: sf.tmp_schedules), @tol)
-        assert_in_epsilon(1745, sf.annual_equivalent_full_load_hrs(col_name: SchedulesFile::Columns[:LightingInterior].name, schedules: sf.tmp_schedules), @tol)
-        assert_in_epsilon(1745, sf.annual_equivalent_full_load_hrs(col_name: SchedulesFile::Columns[:LightingGarage].name, schedules: sf.tmp_schedules), @tol)
-        assert_in_epsilon(421, sf.annual_equivalent_full_load_hrs(col_name: SchedulesFile::Columns[:CookingRange].name, schedules: sf.tmp_schedules), @tol)
-        assert_in_epsilon(239, sf.annual_equivalent_full_load_hrs(col_name: SchedulesFile::Columns[:Dishwasher].name, schedules: sf.tmp_schedules), @tol)
-        assert_in_epsilon(81, sf.annual_equivalent_full_load_hrs(col_name: SchedulesFile::Columns[:ClothesWasher].name, schedules: sf.tmp_schedules), @tol)
-        assert_in_epsilon(127, sf.annual_equivalent_full_load_hrs(col_name: SchedulesFile::Columns[:ClothesDryer].name, schedules: sf.tmp_schedules), @tol)
-        assert_in_epsilon(3079, sf.annual_equivalent_full_load_hrs(col_name: SchedulesFile::Columns[:CeilingFan].name, schedules: sf.tmp_schedules), @tol)
-        assert_in_epsilon(5314, sf.annual_equivalent_full_load_hrs(col_name: SchedulesFile::Columns[:PlugLoadsOther].name, schedules: sf.tmp_schedules), @tol)
-        assert_in_epsilon(1162, sf.annual_equivalent_full_load_hrs(col_name: SchedulesFile::Columns[:PlugLoadsTV].name, schedules: sf.tmp_schedules), @tol)
-        assert_in_epsilon(224, sf.annual_equivalent_full_load_hrs(col_name: SchedulesFile::Columns[:HotWaterDishwasher].name, schedules: sf.tmp_schedules), @tol)
-        assert_in_epsilon(209, sf.annual_equivalent_full_load_hrs(col_name: SchedulesFile::Columns[:HotWaterClothesWasher].name, schedules: sf.tmp_schedules), @tol)
-        assert_in_epsilon(970, sf.annual_equivalent_full_load_hrs(col_name: SchedulesFile::Columns[:HotWaterFixtures].name, schedules: sf.tmp_schedules), @tol)
-        assert_in_epsilon(501, sf.annual_equivalent_full_load_hrs(col_name: SchedulesFile::Columns[:HotWaterShowers].name, schedules: sf.tmp_schedules), @tol)
-        assert(!sf.schedules.keys.include?(SchedulesFile::Columns[:Sleeping].name))
-=======
         assert(hpxml_bldg.header.schedules_filepaths[0].include? 'occupancy-stochastic.csv')
         expected_values = {
           Occupants: 6689,
@@ -580,6 +394,8 @@
           HotWaterDishwasher: 287.3,
           HotWaterClothesWasher: 322.6,
           HotWaterFixtures: 1090.49,
+          HotWaterShowers: 576.9,
+          HotWaterShowersMinutes: 21529,
         }
         assert_full_load_hrs_match(sf, expected_values, @tol)
       elsif hpxml_bldg.building_id == 'MyBuilding_2'
@@ -596,6 +412,8 @@
           HotWaterDishwasher: 229.8,
           HotWaterClothesWasher: 246.5,
           HotWaterFixtures: 948.79,
+          HotWaterShowers: 623.0,
+          HotWaterShowersMinutes: 22052,
         }
         assert_full_load_hrs_match(sf, expected_values, @tol)
       elsif hpxml_bldg.building_id == 'MyBuilding_3'
@@ -612,9 +430,10 @@
           HotWaterDishwasher: 232.1,
           HotWaterClothesWasher: 206.8,
           HotWaterFixtures: 955.2,
+          HotWaterShowers: 386.3,
+          HotWaterShowersMinutes: 21048,
         }
         assert_full_load_hrs_match(sf, expected_values, @tol)
->>>>>>> a67437cc
       end
     end
   end
@@ -626,12 +445,8 @@
     end
     XMLHelper.write_file(hpxml.to_doc, @tmp_hpxml_path)
 
-<<<<<<< HEAD
-    @args_hash['output_csv_path'] = File.absolute_path(File.join(@tmp_output_path, 'stochastic-3-occupants_2.csv'))
-=======
     @args_hash['hpxml_path'] = File.absolute_path(@tmp_hpxml_path)
     @args_hash['output_csv_path'] = File.absolute_path(File.join(@tmp_output_path, 'occupancy-stochastic_2.csv'))
->>>>>>> a67437cc
     @args_hash['building_id'] = 'MyBuilding_2'
     hpxml, result = _test_measure()
 
@@ -655,23 +470,6 @@
                                output_path: @tmp_schedule_file_path)
 
         assert_equal(1, hpxml_bldg.header.schedules_filepaths.size)
-<<<<<<< HEAD
-        assert(hpxml_bldg.header.schedules_filepaths[0].include? 'stochastic-3-occupants_2.csv')
-        assert_in_epsilon(6072, sf.annual_equivalent_full_load_hrs(col_name: SchedulesFile::Columns[:Occupants].name, schedules: sf.tmp_schedules), @tol)
-        assert_in_epsilon(1765, sf.annual_equivalent_full_load_hrs(col_name: SchedulesFile::Columns[:LightingInterior].name, schedules: sf.tmp_schedules), @tol)
-        assert_in_epsilon(1765, sf.annual_equivalent_full_load_hrs(col_name: SchedulesFile::Columns[:LightingGarage].name, schedules: sf.tmp_schedules), @tol)
-        assert_in_epsilon(356, sf.annual_equivalent_full_load_hrs(col_name: SchedulesFile::Columns[:CookingRange].name, schedules: sf.tmp_schedules), @tol)
-        assert_in_epsilon(165, sf.annual_equivalent_full_load_hrs(col_name: SchedulesFile::Columns[:Dishwasher].name, schedules: sf.tmp_schedules), @tol)
-        assert_in_epsilon(101, sf.annual_equivalent_full_load_hrs(col_name: SchedulesFile::Columns[:ClothesWasher].name, schedules: sf.tmp_schedules), @tol)
-        assert_in_epsilon(166, sf.annual_equivalent_full_load_hrs(col_name: SchedulesFile::Columns[:ClothesDryer].name, schedules: sf.tmp_schedules), @tol)
-        assert_in_epsilon(3103, sf.annual_equivalent_full_load_hrs(col_name: SchedulesFile::Columns[:CeilingFan].name, schedules: sf.tmp_schedules), @tol)
-        assert_in_epsilon(5292, sf.annual_equivalent_full_load_hrs(col_name: SchedulesFile::Columns[:PlugLoadsOther].name, schedules: sf.tmp_schedules), @tol)
-        assert_in_epsilon(1205, sf.annual_equivalent_full_load_hrs(col_name: SchedulesFile::Columns[:PlugLoadsTV].name, schedules: sf.tmp_schedules), @tol)
-        assert_in_epsilon(221, sf.annual_equivalent_full_load_hrs(col_name: SchedulesFile::Columns[:HotWaterDishwasher].name, schedules: sf.tmp_schedules), @tol)
-        assert_in_epsilon(266, sf.annual_equivalent_full_load_hrs(col_name: SchedulesFile::Columns[:HotWaterClothesWasher].name, schedules: sf.tmp_schedules), @tol)
-        assert_in_epsilon(894, sf.annual_equivalent_full_load_hrs(col_name: SchedulesFile::Columns[:HotWaterFixtures].name, schedules: sf.tmp_schedules), @tol)
-        assert_in_epsilon(559, sf.annual_equivalent_full_load_hrs(col_name: SchedulesFile::Columns[:HotWaterShowers].name, schedules: sf.tmp_schedules), @tol)
-=======
         assert(hpxml_bldg.header.schedules_filepaths[0].include? 'occupancy-stochastic_2.csv')
         expected_values = {
           Occupants: 6072,
@@ -684,9 +482,10 @@
           HotWaterDishwasher: 229.8,
           HotWaterClothesWasher: 246.5,
           HotWaterFixtures: 948.79,
+          HotWaterShowers: 623.0,
+          HotWaterShowersMinutes: 22052,
         }
         assert_full_load_hrs_match(sf, expected_values, @tol)
->>>>>>> a67437cc
         assert(!sf.schedules.keys.include?(SchedulesFile::Columns[:Sleeping].name))
       else
         assert_empty(hpxml_bldg.header.schedules_filepaths)
