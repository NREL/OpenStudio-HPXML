# frozen_string_literal: true

require_relative '../../HPXMLtoOpenStudio/resources/minitest_helper'
require 'openstudio'
require 'openstudio/measure/ShowRunnerOutput'
require 'fileutils'
# require 'csv'
require_relative '../measure.rb'

class BuildResidentialScheduleFileTest < Minitest::Test
  def setup
    @root_path = File.absolute_path(File.join(File.dirname(__FILE__), '..', '..'))
    @sample_files_path = File.join(@root_path, 'workflow', 'sample_files')
    @tmp_hpxml_path = File.join(@sample_files_path, 'tmp.xml')
    @tmp_output_path = File.join(@sample_files_path, 'tmp_output')
    @tmp_schedule_file_path = File.join(@sample_files_path, 'tmp.csv')
    FileUtils.mkdir_p(@tmp_output_path)

    @args_hash = {}
    @args_hash['hpxml_path'] = File.absolute_path(@tmp_hpxml_path)
    @args_hash['hpxml_output_path'] = @args_hash['hpxml_path']
  end

  def teardown
    File.delete(@tmp_hpxml_path) if File.exist? @tmp_hpxml_path
    File.delete(@tmp_schedule_file_path) if File.exist? @tmp_schedule_file_path
    FileUtils.rm_rf(@tmp_output_path)
  end

  def test_stochastic
    hpxml = _create_hpxml('base.xml')
    XMLHelper.write_file(hpxml.to_doc, @tmp_hpxml_path)

    @args_hash['output_csv_path'] = File.absolute_path(File.join(@tmp_output_path, 'occupancy-stochastic.csv'))
    _model, hpxml, result = _test_measure()

    info_msgs = result.info.map { |x| x.logMessage }
    assert(info_msgs.any? { |info_msg| info_msg.include?('stochastic schedule') })
    assert(info_msgs.any? { |info_msg| info_msg.include?('SimYear=2007') })
    assert(info_msgs.any? { |info_msg| info_msg.include?('MinutesPerStep=60') })
    assert(info_msgs.any? { |info_msg| info_msg.include?('State=CO') })
    assert(!info_msgs.any? { |info_msg| info_msg.include?('RandomSeed') })
    assert(info_msgs.any? { |info_msg| info_msg.include?('GeometryNumOccupants=3.0') })

<<<<<<< HEAD
    sf = SchedulesFile.new(model: model,
                           schedules_paths: hpxml.buildings[0].header.schedules_filepaths,
=======
    sf = SchedulesFile.new(schedules_paths: hpxml.header.schedules_filepaths,
>>>>>>> d8c2883b
                           year: 2007,
                           output_path: @tmp_schedule_file_path)

    assert_in_epsilon(6689, sf.annual_equivalent_full_load_hrs(col_name: SchedulesFile::ColumnOccupants, schedules: sf.tmp_schedules), 0.1)
    assert_in_epsilon(2086, sf.annual_equivalent_full_load_hrs(col_name: SchedulesFile::ColumnLightingInterior, schedules: sf.tmp_schedules), 0.1)
    assert_in_epsilon(2086, sf.annual_equivalent_full_load_hrs(col_name: SchedulesFile::ColumnLightingGarage, schedules: sf.tmp_schedules), 0.1)
    assert_in_epsilon(534, sf.annual_equivalent_full_load_hrs(col_name: SchedulesFile::ColumnCookingRange, schedules: sf.tmp_schedules), 0.1)
    assert_in_epsilon(213, sf.annual_equivalent_full_load_hrs(col_name: SchedulesFile::ColumnDishwasher, schedules: sf.tmp_schedules), 0.1)
    assert_in_epsilon(134, sf.annual_equivalent_full_load_hrs(col_name: SchedulesFile::ColumnClothesWasher, schedules: sf.tmp_schedules), 0.1)
    assert_in_epsilon(151, sf.annual_equivalent_full_load_hrs(col_name: SchedulesFile::ColumnClothesDryer, schedules: sf.tmp_schedules), 0.1)
    assert_in_epsilon(3250, sf.annual_equivalent_full_load_hrs(col_name: SchedulesFile::ColumnCeilingFan, schedules: sf.tmp_schedules), 0.1)
    assert_in_epsilon(4840, sf.annual_equivalent_full_load_hrs(col_name: SchedulesFile::ColumnPlugLoadsOther, schedules: sf.tmp_schedules), 0.1)
    assert_in_epsilon(4840, sf.annual_equivalent_full_load_hrs(col_name: SchedulesFile::ColumnPlugLoadsTV, schedules: sf.tmp_schedules), 0.1)
    assert_in_epsilon(298, sf.annual_equivalent_full_load_hrs(col_name: SchedulesFile::ColumnHotWaterDishwasher, schedules: sf.tmp_schedules), 0.1)
    assert_in_epsilon(325, sf.annual_equivalent_full_load_hrs(col_name: SchedulesFile::ColumnHotWaterClothesWasher, schedules: sf.tmp_schedules), 0.1)
    assert_in_epsilon(887, sf.annual_equivalent_full_load_hrs(col_name: SchedulesFile::ColumnHotWaterFixtures, schedules: sf.tmp_schedules), 0.1)
    assert(!sf.schedules.keys.include?(SchedulesFile::ColumnSleeping))
  end

  def test_stochastic_subset_of_columns
    hpxml = _create_hpxml('base.xml')
    XMLHelper.write_file(hpxml.to_doc, @tmp_hpxml_path)

    columns = [SchedulesFile::ColumnCookingRange,
               SchedulesFile::ColumnDishwasher,
               SchedulesFile::ColumnHotWaterDishwasher,
               SchedulesFile::ColumnClothesWasher,
               SchedulesFile::ColumnHotWaterClothesWasher,
               SchedulesFile::ColumnClothesDryer,
               SchedulesFile::ColumnHotWaterFixtures]

    @args_hash['schedules_type'] = 'stochastic'
    @args_hash['output_csv_path'] = File.absolute_path(File.join(@tmp_output_path, 'occupancy-stochastic.csv'))
    @args_hash['schedules_column_names'] = columns.join(', ')
    _model, hpxml, result = _test_measure()

    info_msgs = result.info.map { |x| x.logMessage }
    assert(info_msgs.any? { |info_msg| info_msg.include?('ColumnNames') })

<<<<<<< HEAD
    sf = SchedulesFile.new(model: model,
                           schedules_paths: hpxml.buildings[0].header.schedules_filepaths,
=======
    sf = SchedulesFile.new(schedules_paths: hpxml.header.schedules_filepaths,
>>>>>>> d8c2883b
                           year: 2007,
                           output_path: @tmp_schedule_file_path)

    columns.each do |column|
      assert(sf.schedules.keys.include?(column))
    end
    (SchedulesFile.ColumnNames - columns).each do |column|
      assert(!sf.schedules.keys.include?(column))
    end
  end

  def test_stochastic_subset_of_columns_invalid_name
    hpxml = _create_hpxml('base.xml')
    XMLHelper.write_file(hpxml.to_doc, @tmp_hpxml_path)

    @args_hash['schedules_type'] = 'stochastic'
    @args_hash['output_csv_path'] = File.absolute_path(File.join(@tmp_output_path, 'occupancy-stochastic.csv'))
    @args_hash['schedules_column_names'] = "foobar, #{SchedulesFile::ColumnCookingRange}, foobar2"
    _model, _hpxml, result = _test_measure(expect_fail: true)

    error_msgs = result.errors.map { |x| x.logMessage }
    assert(error_msgs.any? { |error_msg| error_msg.include?("Invalid column name specified: 'foobar'.") })
    assert(error_msgs.any? { |error_msg| error_msg.include?("Invalid column name specified: 'foobar2'.") })
  end

  def test_stochastic_debug
    hpxml = _create_hpxml('base.xml')
    XMLHelper.write_file(hpxml.to_doc, @tmp_hpxml_path)

    @args_hash['output_csv_path'] = File.absolute_path(File.join(@tmp_output_path, 'occupancy-stochastic.csv'))
    @args_hash['debug'] = true
    _model, hpxml, result = _test_measure()

    info_msgs = result.info.map { |x| x.logMessage }
    assert(info_msgs.any? { |info_msg| info_msg.include?('stochastic schedule') })
    assert(info_msgs.any? { |info_msg| info_msg.include?('SimYear=2007') })
    assert(info_msgs.any? { |info_msg| info_msg.include?('MinutesPerStep=60') })
    assert(info_msgs.any? { |info_msg| info_msg.include?('State=CO') })
    assert(!info_msgs.any? { |info_msg| info_msg.include?('RandomSeed') })
    assert(info_msgs.any? { |info_msg| info_msg.include?('GeometryNumOccupants=3.0') })

<<<<<<< HEAD
    sf = SchedulesFile.new(model: model,
                           schedules_paths: hpxml.buildings[0].header.schedules_filepaths,
=======
    sf = SchedulesFile.new(schedules_paths: hpxml.header.schedules_filepaths,
>>>>>>> d8c2883b
                           year: 2007,
                           output_path: @tmp_schedule_file_path)

    assert_in_epsilon(6689, sf.annual_equivalent_full_load_hrs(col_name: SchedulesFile::ColumnOccupants, schedules: sf.tmp_schedules), 0.1)
    assert_in_epsilon(2086, sf.annual_equivalent_full_load_hrs(col_name: SchedulesFile::ColumnLightingInterior, schedules: sf.tmp_schedules), 0.1)
    assert_in_epsilon(2086, sf.annual_equivalent_full_load_hrs(col_name: SchedulesFile::ColumnLightingGarage, schedules: sf.tmp_schedules), 0.1)
    assert_in_epsilon(534, sf.annual_equivalent_full_load_hrs(col_name: SchedulesFile::ColumnCookingRange, schedules: sf.tmp_schedules), 0.1)
    assert_in_epsilon(213, sf.annual_equivalent_full_load_hrs(col_name: SchedulesFile::ColumnDishwasher, schedules: sf.tmp_schedules), 0.1)
    assert_in_epsilon(134, sf.annual_equivalent_full_load_hrs(col_name: SchedulesFile::ColumnClothesWasher, schedules: sf.tmp_schedules), 0.1)
    assert_in_epsilon(151, sf.annual_equivalent_full_load_hrs(col_name: SchedulesFile::ColumnClothesDryer, schedules: sf.tmp_schedules), 0.1)
    assert_in_epsilon(3250, sf.annual_equivalent_full_load_hrs(col_name: SchedulesFile::ColumnCeilingFan, schedules: sf.tmp_schedules), 0.1)
    assert_in_epsilon(4840, sf.annual_equivalent_full_load_hrs(col_name: SchedulesFile::ColumnPlugLoadsOther, schedules: sf.tmp_schedules), 0.1)
    assert_in_epsilon(4840, sf.annual_equivalent_full_load_hrs(col_name: SchedulesFile::ColumnPlugLoadsTV, schedules: sf.tmp_schedules), 0.1)
    assert_in_epsilon(298, sf.annual_equivalent_full_load_hrs(col_name: SchedulesFile::ColumnHotWaterDishwasher, schedules: sf.tmp_schedules), 0.1)
    assert_in_epsilon(325, sf.annual_equivalent_full_load_hrs(col_name: SchedulesFile::ColumnHotWaterClothesWasher, schedules: sf.tmp_schedules), 0.1)
    assert_in_epsilon(887, sf.annual_equivalent_full_load_hrs(col_name: SchedulesFile::ColumnHotWaterFixtures, schedules: sf.tmp_schedules), 0.1)
    assert_in_epsilon(3067, sf.annual_equivalent_full_load_hrs(col_name: SchedulesFile::ColumnSleeping, schedules: sf.tmp_schedules), 0.1)
  end

  def test_random_seed
    hpxml = _create_hpxml('base-location-baltimore-md.xml')
    XMLHelper.write_file(hpxml.to_doc, @tmp_hpxml_path)

    @args_hash['schedules_random_seed'] = 1
    @args_hash['output_csv_path'] = File.absolute_path(File.join(@tmp_output_path, 'occupancy-stochastic.csv'))
    _model, hpxml, result = _test_measure()

    info_msgs = result.info.map { |x| x.logMessage }
    assert(info_msgs.any? { |info_msg| info_msg.include?('stochastic schedule') })
    assert(info_msgs.any? { |info_msg| info_msg.include?('SimYear=2007') })
    assert(info_msgs.any? { |info_msg| info_msg.include?('MinutesPerStep=60') })
    assert(info_msgs.any? { |info_msg| info_msg.include?('State=MD') })
    assert(info_msgs.any? { |info_msg| info_msg.include?('RandomSeed=1') })
    assert(info_msgs.any? { |info_msg| info_msg.include?('GeometryNumOccupants=3.0') })

<<<<<<< HEAD
    sf = SchedulesFile.new(model: model,
                           schedules_paths: hpxml.buildings[0].header.schedules_filepaths,
=======
    sf = SchedulesFile.new(schedules_paths: hpxml.header.schedules_filepaths,
>>>>>>> d8c2883b
                           year: 2007,
                           output_path: @tmp_schedule_file_path)

    assert_in_epsilon(6689, sf.annual_equivalent_full_load_hrs(col_name: SchedulesFile::ColumnOccupants, schedules: sf.tmp_schedules), 0.1)
    assert_in_epsilon(2086, sf.annual_equivalent_full_load_hrs(col_name: SchedulesFile::ColumnLightingInterior, schedules: sf.tmp_schedules), 0.1)
    assert_in_epsilon(2086, sf.annual_equivalent_full_load_hrs(col_name: SchedulesFile::ColumnLightingGarage, schedules: sf.tmp_schedules), 0.1)
    assert_in_epsilon(534, sf.annual_equivalent_full_load_hrs(col_name: SchedulesFile::ColumnCookingRange, schedules: sf.tmp_schedules), 0.1)
    assert_in_epsilon(213, sf.annual_equivalent_full_load_hrs(col_name: SchedulesFile::ColumnDishwasher, schedules: sf.tmp_schedules), 0.1)
    assert_in_epsilon(134, sf.annual_equivalent_full_load_hrs(col_name: SchedulesFile::ColumnClothesWasher, schedules: sf.tmp_schedules), 0.1)
    assert_in_epsilon(151, sf.annual_equivalent_full_load_hrs(col_name: SchedulesFile::ColumnClothesDryer, schedules: sf.tmp_schedules), 0.1)
    assert_in_epsilon(3250, sf.annual_equivalent_full_load_hrs(col_name: SchedulesFile::ColumnCeilingFan, schedules: sf.tmp_schedules), 0.1)
    assert_in_epsilon(4840, sf.annual_equivalent_full_load_hrs(col_name: SchedulesFile::ColumnPlugLoadsOther, schedules: sf.tmp_schedules), 0.1)
    assert_in_epsilon(4840, sf.annual_equivalent_full_load_hrs(col_name: SchedulesFile::ColumnPlugLoadsTV, schedules: sf.tmp_schedules), 0.1)
    assert_in_epsilon(298, sf.annual_equivalent_full_load_hrs(col_name: SchedulesFile::ColumnHotWaterDishwasher, schedules: sf.tmp_schedules), 0.1)
    assert_in_epsilon(325, sf.annual_equivalent_full_load_hrs(col_name: SchedulesFile::ColumnHotWaterClothesWasher, schedules: sf.tmp_schedules), 0.1)
    assert_in_epsilon(898, sf.annual_equivalent_full_load_hrs(col_name: SchedulesFile::ColumnHotWaterFixtures, schedules: sf.tmp_schedules), 0.1)
    assert(!sf.schedules.keys.include?(SchedulesFile::ColumnSleeping))

    @args_hash['schedules_random_seed'] = 2
    _model, hpxml, result = _test_measure()

    info_msgs = result.info.map { |x| x.logMessage }
    assert(info_msgs.any? { |info_msg| info_msg.include?('stochastic schedule') })
    assert(info_msgs.any? { |info_msg| info_msg.include?('SimYear=2007') })
    assert(info_msgs.any? { |info_msg| info_msg.include?('MinutesPerStep=60') })
    assert(info_msgs.any? { |info_msg| info_msg.include?('State=MD') })
    assert(info_msgs.any? { |info_msg| info_msg.include?('RandomSeed=2') })
    assert(info_msgs.any? { |info_msg| info_msg.include?('GeometryNumOccupants=3.0') })

<<<<<<< HEAD
    sf = SchedulesFile.new(model: model,
                           schedules_paths: hpxml.buildings[0].header.schedules_filepaths,
=======
    sf = SchedulesFile.new(schedules_paths: hpxml.header.schedules_filepaths,
>>>>>>> d8c2883b
                           year: 2007,
                           output_path: @tmp_schedule_file_path)

    assert_in_epsilon(6072, sf.annual_equivalent_full_load_hrs(col_name: SchedulesFile::ColumnOccupants, schedules: sf.tmp_schedules), 0.1)
    assert_in_epsilon(1765, sf.annual_equivalent_full_load_hrs(col_name: SchedulesFile::ColumnLightingInterior, schedules: sf.tmp_schedules), 0.1)
    assert_in_epsilon(1765, sf.annual_equivalent_full_load_hrs(col_name: SchedulesFile::ColumnLightingGarage, schedules: sf.tmp_schedules), 0.1)
    assert_in_epsilon(356, sf.annual_equivalent_full_load_hrs(col_name: SchedulesFile::ColumnCookingRange, schedules: sf.tmp_schedules), 0.1)
    assert_in_epsilon(165, sf.annual_equivalent_full_load_hrs(col_name: SchedulesFile::ColumnDishwasher, schedules: sf.tmp_schedules), 0.1)
    assert_in_epsilon(101, sf.annual_equivalent_full_load_hrs(col_name: SchedulesFile::ColumnClothesWasher, schedules: sf.tmp_schedules), 0.1)
    assert_in_epsilon(166, sf.annual_equivalent_full_load_hrs(col_name: SchedulesFile::ColumnClothesDryer, schedules: sf.tmp_schedules), 0.1)
    assert_in_epsilon(3250, sf.annual_equivalent_full_load_hrs(col_name: SchedulesFile::ColumnCeilingFan, schedules: sf.tmp_schedules), 0.1)
    assert_in_epsilon(4840, sf.annual_equivalent_full_load_hrs(col_name: SchedulesFile::ColumnPlugLoadsOther, schedules: sf.tmp_schedules), 0.1)
    assert_in_epsilon(4840, sf.annual_equivalent_full_load_hrs(col_name: SchedulesFile::ColumnPlugLoadsTV, schedules: sf.tmp_schedules), 0.1)
    assert_in_epsilon(226, sf.annual_equivalent_full_load_hrs(col_name: SchedulesFile::ColumnHotWaterDishwasher, schedules: sf.tmp_schedules), 0.1)
    assert_in_epsilon(244, sf.annual_equivalent_full_load_hrs(col_name: SchedulesFile::ColumnHotWaterClothesWasher, schedules: sf.tmp_schedules), 0.1)
    assert_in_epsilon(1077, sf.annual_equivalent_full_load_hrs(col_name: SchedulesFile::ColumnHotWaterFixtures, schedules: sf.tmp_schedules), 0.1)
    assert(!sf.schedules.keys.include?(SchedulesFile::ColumnSleeping))
  end

  def test_10_min_timestep
    hpxml = _create_hpxml('base-simcontrol-timestep-10-mins.xml')
    XMLHelper.write_file(hpxml.to_doc, @tmp_hpxml_path)

    @args_hash['output_csv_path'] = File.absolute_path(File.join(@tmp_output_path, 'occupancy-stochastic.csv'))
    _model, hpxml, result = _test_measure()

    info_msgs = result.info.map { |x| x.logMessage }
    assert(info_msgs.any? { |info_msg| info_msg.include?('stochastic schedule') })
    assert(info_msgs.any? { |info_msg| info_msg.include?('SimYear=2007') })
    assert(info_msgs.any? { |info_msg| info_msg.include?('MinutesPerStep=10') })
    assert(info_msgs.any? { |info_msg| info_msg.include?('State=CO') })
    assert(!info_msgs.any? { |info_msg| info_msg.include?('RandomSeed') })
    assert(info_msgs.any? { |info_msg| info_msg.include?('GeometryNumOccupants=3.0') })

<<<<<<< HEAD
    sf = SchedulesFile.new(model: model,
                           schedules_paths: hpxml.buildings[0].header.schedules_filepaths,
=======
    sf = SchedulesFile.new(schedules_paths: hpxml.header.schedules_filepaths,
>>>>>>> d8c2883b
                           year: 2007,
                           output_path: @tmp_schedule_file_path)

    assert_in_epsilon(6707, sf.annual_equivalent_full_load_hrs(col_name: SchedulesFile::ColumnOccupants, schedules: sf.tmp_schedules), 0.1)
    assert_in_epsilon(2077, sf.annual_equivalent_full_load_hrs(col_name: SchedulesFile::ColumnLightingInterior, schedules: sf.tmp_schedules), 0.1)
    assert_in_epsilon(2077, sf.annual_equivalent_full_load_hrs(col_name: SchedulesFile::ColumnLightingGarage, schedules: sf.tmp_schedules), 0.1)
    assert_in_epsilon(534, sf.annual_equivalent_full_load_hrs(col_name: SchedulesFile::ColumnCookingRange, schedules: sf.tmp_schedules), 0.1)
    assert_in_epsilon(213, sf.annual_equivalent_full_load_hrs(col_name: SchedulesFile::ColumnDishwasher, schedules: sf.tmp_schedules), 0.1)
    assert_in_epsilon(105, sf.annual_equivalent_full_load_hrs(col_name: SchedulesFile::ColumnClothesWasher, schedules: sf.tmp_schedules), 0.1)
    assert_in_epsilon(151, sf.annual_equivalent_full_load_hrs(col_name: SchedulesFile::ColumnClothesDryer, schedules: sf.tmp_schedules), 0.1)
    assert_in_epsilon(3237, sf.annual_equivalent_full_load_hrs(col_name: SchedulesFile::ColumnCeilingFan, schedules: sf.tmp_schedules), 0.1)
    assert_in_epsilon(4845, sf.annual_equivalent_full_load_hrs(col_name: SchedulesFile::ColumnPlugLoadsOther, schedules: sf.tmp_schedules), 0.1)
    assert_in_epsilon(4845, sf.annual_equivalent_full_load_hrs(col_name: SchedulesFile::ColumnPlugLoadsTV, schedules: sf.tmp_schedules), 0.1)
    assert_in_epsilon(146, sf.annual_equivalent_full_load_hrs(col_name: SchedulesFile::ColumnHotWaterDishwasher, schedules: sf.tmp_schedules), 0.1)
    assert_in_epsilon(154, sf.annual_equivalent_full_load_hrs(col_name: SchedulesFile::ColumnHotWaterClothesWasher, schedules: sf.tmp_schedules), 0.1)
    assert_in_epsilon(397, sf.annual_equivalent_full_load_hrs(col_name: SchedulesFile::ColumnHotWaterFixtures, schedules: sf.tmp_schedules), 0.1)
    assert(!sf.schedules.keys.include?(SchedulesFile::ColumnSleeping))
  end

  def test_non_integer_number_of_occupants
    num_occupants = 3.2

    hpxml = _create_hpxml('base.xml')
    hpxml.buildings[0].building_occupancy.number_of_residents = num_occupants
    XMLHelper.write_file(hpxml.to_doc, @tmp_hpxml_path)

    @args_hash['output_csv_path'] = File.absolute_path(File.join(@tmp_output_path, 'occupancy-stochastic.csv'))
    _model, _hpxml, result = _test_measure()

    info_msgs = result.info.map { |x| x.logMessage }
    assert(info_msgs.any? { |info_msg| info_msg.include?("GeometryNumOccupants=#{Float(Integer(num_occupants))}") })
  end

  def test_zero_occupants
    num_occupants = 0.0

    hpxml = _create_hpxml('base.xml')
    hpxml.buildings[0].building_occupancy.number_of_residents = num_occupants
    XMLHelper.write_file(hpxml.to_doc, @tmp_hpxml_path)

    @args_hash['output_csv_path'] = File.absolute_path(File.join(@tmp_output_path, 'occupancy-stochastic.csv'))
    _model, _hpxml, result = _test_measure()

    info_msgs = result.info.map { |x| x.logMessage }
    assert(1, info_msgs.size)
    assert(info_msgs.any? { |info_msg| info_msg.include?('Number of occupants set to zero; skipping generation of stochastic schedules.') })
    assert(!File.exist?(@args_hash['output_csv_path']))
    assert_empty(hpxml.buildings[0].header.schedules_filepaths)
  end

  def test_multiple_buildings
    hpxml = _create_hpxml('base-multiple-buildings.xml')
    XMLHelper.write_file(hpxml.to_doc, @tmp_hpxml_path)

    @args_hash['output_csv_path'] = File.absolute_path(File.join(@tmp_output_path, 'occupancy-stochastic.csv'))
    @args_hash['building_id'] = 'ALL'
    model, hpxml, result = _test_measure()

    info_msgs = result.info.map { |x| x.logMessage }
    assert(info_msgs.any? { |info_msg| info_msg.include?('stochastic schedule') })
    assert(info_msgs.any? { |info_msg| info_msg.include?('SimYear=2007') })
    assert(info_msgs.any? { |info_msg| info_msg.include?('MinutesPerStep=60') })
    assert(info_msgs.any? { |info_msg| info_msg.include?('State=CO') })
    assert(!info_msgs.any? { |info_msg| info_msg.include?('RandomSeed') })
    assert(info_msgs.any? { |info_msg| info_msg.include?('GeometryNumOccupants=3.0') })

    hpxml.buildings.each do |hpxml_bldg|
      next if hpxml_bldg.building_id != 'MyBuilding'

      sf = SchedulesFile.new(model: model,
                             schedules_paths: hpxml_bldg.header.schedules_filepaths,
                             year: 2007,
                             output_path: @tmp_schedule_file_path)

      assert_in_epsilon(6689, sf.annual_equivalent_full_load_hrs(col_name: SchedulesFile::ColumnOccupants, schedules: sf.tmp_schedules), 0.1)
      assert_in_epsilon(2086, sf.annual_equivalent_full_load_hrs(col_name: SchedulesFile::ColumnLightingInterior, schedules: sf.tmp_schedules), 0.1)
      assert_in_epsilon(2086, sf.annual_equivalent_full_load_hrs(col_name: SchedulesFile::ColumnLightingGarage, schedules: sf.tmp_schedules), 0.1)
      assert_in_epsilon(534, sf.annual_equivalent_full_load_hrs(col_name: SchedulesFile::ColumnCookingRange, schedules: sf.tmp_schedules), 0.1)
      assert_in_epsilon(213, sf.annual_equivalent_full_load_hrs(col_name: SchedulesFile::ColumnDishwasher, schedules: sf.tmp_schedules), 0.1)
      assert_in_epsilon(134, sf.annual_equivalent_full_load_hrs(col_name: SchedulesFile::ColumnClothesWasher, schedules: sf.tmp_schedules), 0.1)
      assert_in_epsilon(151, sf.annual_equivalent_full_load_hrs(col_name: SchedulesFile::ColumnClothesDryer, schedules: sf.tmp_schedules), 0.1)
      assert_in_epsilon(3250, sf.annual_equivalent_full_load_hrs(col_name: SchedulesFile::ColumnCeilingFan, schedules: sf.tmp_schedules), 0.1)
      assert_in_epsilon(4840, sf.annual_equivalent_full_load_hrs(col_name: SchedulesFile::ColumnPlugLoadsOther, schedules: sf.tmp_schedules), 0.1)
      assert_in_epsilon(4840, sf.annual_equivalent_full_load_hrs(col_name: SchedulesFile::ColumnPlugLoadsTV, schedules: sf.tmp_schedules), 0.1)
      assert_in_epsilon(298, sf.annual_equivalent_full_load_hrs(col_name: SchedulesFile::ColumnHotWaterDishwasher, schedules: sf.tmp_schedules), 0.1)
      assert_in_epsilon(325, sf.annual_equivalent_full_load_hrs(col_name: SchedulesFile::ColumnHotWaterClothesWasher, schedules: sf.tmp_schedules), 0.1)
      assert_in_epsilon(887, sf.annual_equivalent_full_load_hrs(col_name: SchedulesFile::ColumnHotWaterFixtures, schedules: sf.tmp_schedules), 0.1)
      assert(!sf.schedules.keys.include?(SchedulesFile::ColumnSleeping))
    end
  end

  def test_multiple_buildings_id
    hpxml = _create_hpxml('base-multiple-buildings.xml')
    XMLHelper.write_file(hpxml.to_doc, @tmp_hpxml_path)

    @args_hash['output_csv_path'] = File.absolute_path(File.join(@tmp_output_path, 'occupancy-stochastic.csv'))
    @args_hash['building_id'] = 'MyBuilding_2'
    model, hpxml, result = _test_measure()

    info_msgs = result.info.map { |x| x.logMessage }
    assert(info_msgs.any? { |info_msg| info_msg.include?('stochastic schedule') })
    assert(info_msgs.any? { |info_msg| info_msg.include?('SimYear=2007') })
    assert(info_msgs.any? { |info_msg| info_msg.include?('MinutesPerStep=60') })
    assert(info_msgs.any? { |info_msg| info_msg.include?('State=CO') })
    assert(!info_msgs.any? { |info_msg| info_msg.include?('RandomSeed') })
    assert(info_msgs.any? { |info_msg| info_msg.include?('GeometryNumOccupants=3.0') })

    hpxml.buildings.each do |hpxml_bldg|
      building_id = hpxml_bldg.building_id

      if building_id == @args_hash['building_id']
        sf = SchedulesFile.new(model: model,
                               schedules_paths: hpxml_bldg.header.schedules_filepaths,
                               year: 2007,
                               output_path: @tmp_schedule_file_path)

        assert_in_epsilon(6072, sf.annual_equivalent_full_load_hrs(col_name: SchedulesFile::ColumnOccupants, schedules: sf.tmp_schedules), 0.1)
        assert_in_epsilon(1765, sf.annual_equivalent_full_load_hrs(col_name: SchedulesFile::ColumnLightingInterior, schedules: sf.tmp_schedules), 0.1)
        assert_in_epsilon(1765, sf.annual_equivalent_full_load_hrs(col_name: SchedulesFile::ColumnLightingGarage, schedules: sf.tmp_schedules), 0.1)
        assert_in_epsilon(356, sf.annual_equivalent_full_load_hrs(col_name: SchedulesFile::ColumnCookingRange, schedules: sf.tmp_schedules), 0.1)
        assert_in_epsilon(165, sf.annual_equivalent_full_load_hrs(col_name: SchedulesFile::ColumnDishwasher, schedules: sf.tmp_schedules), 0.1)
        assert_in_epsilon(101, sf.annual_equivalent_full_load_hrs(col_name: SchedulesFile::ColumnClothesWasher, schedules: sf.tmp_schedules), 0.1)
        assert_in_epsilon(166, sf.annual_equivalent_full_load_hrs(col_name: SchedulesFile::ColumnClothesDryer, schedules: sf.tmp_schedules), 0.1)
        assert_in_epsilon(3250, sf.annual_equivalent_full_load_hrs(col_name: SchedulesFile::ColumnCeilingFan, schedules: sf.tmp_schedules), 0.1)
        assert_in_epsilon(4840, sf.annual_equivalent_full_load_hrs(col_name: SchedulesFile::ColumnPlugLoadsOther, schedules: sf.tmp_schedules), 0.1)
        assert_in_epsilon(4840, sf.annual_equivalent_full_load_hrs(col_name: SchedulesFile::ColumnPlugLoadsTV, schedules: sf.tmp_schedules), 0.1)
        assert_in_epsilon(226, sf.annual_equivalent_full_load_hrs(col_name: SchedulesFile::ColumnHotWaterDishwasher, schedules: sf.tmp_schedules), 0.1)
        assert_in_epsilon(244, sf.annual_equivalent_full_load_hrs(col_name: SchedulesFile::ColumnHotWaterClothesWasher, schedules: sf.tmp_schedules), 0.1)
        assert_in_epsilon(894, sf.annual_equivalent_full_load_hrs(col_name: SchedulesFile::ColumnHotWaterFixtures, schedules: sf.tmp_schedules), 0.1)
        assert(!sf.schedules.keys.include?(SchedulesFile::ColumnSleeping))
      else
        assert_empty(hpxml_bldg.header.schedules_filepaths)
      end
    end
  end

  def _test_measure(expect_fail: false)
    # create an instance of the measure
    measure = BuildResidentialScheduleFile.new

    runner = OpenStudio::Measure::OSRunner.new(OpenStudio::WorkflowJSON.new)
    model = OpenStudio::Model::Model.new

    # get arguments
    arguments = measure.arguments(model)
    argument_map = OpenStudio::Measure.convertOSArgumentVectorToMap(arguments)

    # populate argument with specified hash value if specified
    arguments.each do |arg|
      temp_arg_var = arg.clone
      if @args_hash.has_key?(arg.name)
        assert(temp_arg_var.setValue(@args_hash[arg.name]))
      end
      argument_map[arg.name] = temp_arg_var
    end

    # run the measure
    measure.run(model, runner, argument_map)
    result = runner.result

    # assert that it ran correctly
    if expect_fail
      show_output(result) unless result.value.valueName == 'Fail'
      assert_equal('Fail', result.value.valueName)
    else
      show_output(result) unless result.value.valueName == 'Success'
      assert_equal('Success', result.value.valueName)
    end

    hpxml = HPXML.new(hpxml_path: @tmp_hpxml_path, building_id: 'ALL')

    return model, hpxml, result
  end

  def _create_hpxml(hpxml_name)
    return HPXML.new(hpxml_path: File.join(@sample_files_path, hpxml_name), building_id: 'ALL')
  end
end<|MERGE_RESOLUTION|>--- conflicted
+++ resolved
@@ -42,12 +42,7 @@
     assert(!info_msgs.any? { |info_msg| info_msg.include?('RandomSeed') })
     assert(info_msgs.any? { |info_msg| info_msg.include?('GeometryNumOccupants=3.0') })
 
-<<<<<<< HEAD
-    sf = SchedulesFile.new(model: model,
-                           schedules_paths: hpxml.buildings[0].header.schedules_filepaths,
-=======
-    sf = SchedulesFile.new(schedules_paths: hpxml.header.schedules_filepaths,
->>>>>>> d8c2883b
+    sf = SchedulesFile.new(schedules_paths: hpxml.buildings[0].header.schedules_filepaths,
                            year: 2007,
                            output_path: @tmp_schedule_file_path)
 
@@ -87,12 +82,7 @@
     info_msgs = result.info.map { |x| x.logMessage }
     assert(info_msgs.any? { |info_msg| info_msg.include?('ColumnNames') })
 
-<<<<<<< HEAD
-    sf = SchedulesFile.new(model: model,
-                           schedules_paths: hpxml.buildings[0].header.schedules_filepaths,
-=======
-    sf = SchedulesFile.new(schedules_paths: hpxml.header.schedules_filepaths,
->>>>>>> d8c2883b
+    sf = SchedulesFile.new(schedules_paths: hpxml.buildings[0].header.schedules_filepaths,
                            year: 2007,
                            output_path: @tmp_schedule_file_path)
 
@@ -134,12 +124,7 @@
     assert(!info_msgs.any? { |info_msg| info_msg.include?('RandomSeed') })
     assert(info_msgs.any? { |info_msg| info_msg.include?('GeometryNumOccupants=3.0') })
 
-<<<<<<< HEAD
-    sf = SchedulesFile.new(model: model,
-                           schedules_paths: hpxml.buildings[0].header.schedules_filepaths,
-=======
-    sf = SchedulesFile.new(schedules_paths: hpxml.header.schedules_filepaths,
->>>>>>> d8c2883b
+    sf = SchedulesFile.new(schedules_paths: hpxml.buildings[0].header.schedules_filepaths,
                            year: 2007,
                            output_path: @tmp_schedule_file_path)
 
@@ -175,12 +160,7 @@
     assert(info_msgs.any? { |info_msg| info_msg.include?('RandomSeed=1') })
     assert(info_msgs.any? { |info_msg| info_msg.include?('GeometryNumOccupants=3.0') })
 
-<<<<<<< HEAD
-    sf = SchedulesFile.new(model: model,
-                           schedules_paths: hpxml.buildings[0].header.schedules_filepaths,
-=======
-    sf = SchedulesFile.new(schedules_paths: hpxml.header.schedules_filepaths,
->>>>>>> d8c2883b
+    sf = SchedulesFile.new(schedules_paths: hpxml.buildings[0].header.schedules_filepaths,
                            year: 2007,
                            output_path: @tmp_schedule_file_path)
 
@@ -210,12 +190,7 @@
     assert(info_msgs.any? { |info_msg| info_msg.include?('RandomSeed=2') })
     assert(info_msgs.any? { |info_msg| info_msg.include?('GeometryNumOccupants=3.0') })
 
-<<<<<<< HEAD
-    sf = SchedulesFile.new(model: model,
-                           schedules_paths: hpxml.buildings[0].header.schedules_filepaths,
-=======
-    sf = SchedulesFile.new(schedules_paths: hpxml.header.schedules_filepaths,
->>>>>>> d8c2883b
+    sf = SchedulesFile.new(schedules_paths: hpxml.buildings[0].header.schedules_filepaths,
                            year: 2007,
                            output_path: @tmp_schedule_file_path)
 
@@ -250,12 +225,7 @@
     assert(!info_msgs.any? { |info_msg| info_msg.include?('RandomSeed') })
     assert(info_msgs.any? { |info_msg| info_msg.include?('GeometryNumOccupants=3.0') })
 
-<<<<<<< HEAD
-    sf = SchedulesFile.new(model: model,
-                           schedules_paths: hpxml.buildings[0].header.schedules_filepaths,
-=======
-    sf = SchedulesFile.new(schedules_paths: hpxml.header.schedules_filepaths,
->>>>>>> d8c2883b
+    sf = SchedulesFile.new(schedules_paths: hpxml.buildings[0].header.schedules_filepaths,
                            year: 2007,
                            output_path: @tmp_schedule_file_path)
 
