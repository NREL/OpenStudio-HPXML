# frozen_string_literal: true

# see the URL below for information on how to write OpenStudio measures
# http://nrel.github.io/OpenStudio-user-documentation/reference/measure_writing_guide/

require 'openstudio'
require 'pathname'
require 'oga'
require_relative 'resources/schedules'
require_relative '../HPXMLtoOpenStudio/resources/constants'
require_relative '../HPXMLtoOpenStudio/resources/geometry'
require_relative '../HPXMLtoOpenStudio/resources/hpxml'
require_relative '../HPXMLtoOpenStudio/resources/lighting'
require_relative '../HPXMLtoOpenStudio/resources/meta_measure'
require_relative '../HPXMLtoOpenStudio/resources/schedules'
require_relative '../HPXMLtoOpenStudio/resources/xmlhelper'

# start the measure
class BuildResidentialScheduleFile < OpenStudio::Measure::ModelMeasure
  # human readable name
  def name
    return 'Schedule File Builder'
  end

  # human readable description
  def description
    return 'Builds a residential schedule file.'
  end

  # human readable description of modeling approach
  def modeler_description
    return "Generates a CSV of schedules at the specified file path, and inserts the CSV schedule file path into the output HPXML file (or overwrites it if one already exists). Schedules corresponding to 'smooth' are average (e.g., Building America). Schedules corresponding to 'stochastic' are generated using time-inhomogeneous Markov chains derived from American Time Use Survey data, and supplemented with sampling duration and power level from NEEA RBSA data as well as DHW draw duration and flow rate from Aquacraft/AWWA data."
  end

  # define the arguments that the user will input
  def arguments(model)
    args = OpenStudio::Measure::OSArgumentVector.new

    arg = OpenStudio::Measure::OSArgument.makeStringArgument('hpxml_path', true)
    arg.setDisplayName('HPXML File Path')
    arg.setDescription('Absolute/relative path of the HPXML file.')
    args << arg

    schedules_type_choices = OpenStudio::StringVector.new
    schedules_type_choices << 'smooth'
    schedules_type_choices << 'stochastic'

    arg = OpenStudio::Measure::OSArgument.makeChoiceArgument('schedules_type', schedules_type_choices, true)
    arg.setDisplayName('Occupancy Schedules: Type')
    arg.setDescription('The type of occupant-related schedules to use.')
    arg.setDefaultValue('smooth')
    args << arg

    arg = OpenStudio::Measure::OSArgument.makeStringArgument('schedules_vacancy_period', false)
    arg.setDisplayName('Occupancy Schedules: Vacancy Period')
    arg.setDescription('Specifies the vacancy period. Enter a date like "Dec 15 - Jan 15".')
    args << arg

    arg = OpenStudio::Measure::OSArgument.makeIntegerArgument('schedules_random_seed', false)
    arg.setDisplayName('Occupancy Schedules: Random Seed')
    arg.setUnits('#')
    arg.setDescription("This numeric field is the seed for the random number generator. Only applies if the schedules type is 'stochastic'.")
    args << arg

    arg = OpenStudio::Measure::OSArgument.makeStringArgument('output_csv_path', true)
<<<<<<< HEAD
    arg.setDisplayName('Occupancy Schedules: Output CSV Path')
    arg.setDescription('Absolute (or relative) path of the csv file containing occupancy schedules.')
    args << arg

    arg = OpenStudio::Measure::OSArgument.makeStringArgument('water_heater_scheduled_setpoint_path', false)
    arg.setDisplayName('Water Heater Schedules: Scheduled Setpoint Path')
    arg.setDescription("Absolute (or relative) path of the csv file containing the water heater setpoint schedule. Setpoint should be defined (in F) for every hour. Applies only to #{HPXML::WaterHeaterTypeStorage} and #{HPXML::WaterHeaterTypeHeatPump}.")
    args << arg

    arg = OpenStudio::Measure::OSArgument.makeStringArgument('water_heater_scheduled_operating_mode_path', false)
    arg.setDisplayName('Water Heater Schedules: Scheduled Operating Mode Path')
    arg.setDescription("Absolute (or relative) path of the csv file containing the water heater operating mode schedule. Valid values are 0 (standard) and 1 (heat pump only) and must be specified for every hour. Applies only to #{HPXML::WaterHeaterTypeHeatPump}.")
    args << arg

    arg = OpenStudio::Measure::OSArgument.makeStringArgument('water_heater_output_csv_path', false)
    arg.setDisplayName('Water Heater Schedules: Output CSV Path')
    arg.setDescription('Absolute (or relative) path of the csv file containing water heater schedules.')
=======
    arg.setDisplayName('Schedules: Output CSV Path')
    arg.setDescription('Absolute/relative path of the csv file containing user-specified occupancy schedules. Relative paths are relative to the HPXML output path.')
>>>>>>> 9f5f082e
    args << arg

    arg = OpenStudio::Measure::OSArgument.makeStringArgument('hpxml_output_path', true)
    arg.setDisplayName('HPXML Output File Path')
    arg.setDescription('Absolute/relative output path of the HPXML file. This HPXML file will include the output CSV path(s).')
    args << arg

    return args
  end

  # define what happens when the measure is run
  def run(model, runner, user_arguments)
    super(model, runner, user_arguments)

    # use the built-in error checking
    if !runner.validateUserArguments(arguments(model), user_arguments)
      return false
    end

    # assign the user inputs to variables
    args = get_argument_values(runner, arguments(model), user_arguments)
    args = Hash[args.collect { |k, v| [k.to_sym, v] }]

    hpxml_path = args[:hpxml_path]
    unless (Pathname.new hpxml_path).absolute?
      hpxml_path = File.expand_path(File.join(File.dirname(__FILE__), hpxml_path))
    end
    unless File.exist?(hpxml_path) && hpxml_path.downcase.end_with?('.xml')
      fail "'#{hpxml_path}' does not exist or is not an .xml file."
    end

    hpxml_output_path = args[:hpxml_output_path]
    unless (Pathname.new hpxml_output_path).absolute?
      hpxml_output_path = File.expand_path(File.join(File.dirname(__FILE__), hpxml_output_path))
    end
    args[:hpxml_output_path] = hpxml_output_path

    hpxml = HPXML.new(hpxml_path: hpxml_path)

    # create EpwFile object
    epw_path = hpxml.climate_and_risk_zones.weather_station_epw_filepath
    if not File.exist? epw_path
      epw_path = File.join(File.expand_path(File.join(File.dirname(__FILE__), '..', 'weather')), epw_path) # a filename was entered for weather_station_epw_filepath
    end
    if not File.exist? epw_path
      runner.registerError("Could not find EPW file at '#{epw_path}'.")
      return false
    end
    epw_file = OpenStudio::EpwFile.new(epw_path)

    # create the schedules
    success = create_schedules(runner, hpxml, epw_file, args)
    return false if not success

    # modify the hpxml with the schedules path
    doc = XMLHelper.parse_file(hpxml_path)
    extension = XMLHelper.create_elements_as_needed(XMLHelper.get_element(doc, '/HPXML'), ['SoftwareInfo', 'extension'])
<<<<<<< HEAD
    schedules_files = XMLHelper.get_elements(extension, 'SchedulesFiles')
    if !schedules_files.empty?
      runner.registerWarning('Overwriting existing SchedulesFiles.')
      XMLHelper.delete_element(extension, 'SchedulesFiles')
    end
    paths = { 'Occupancy' => args[:output_csv_path] }

    # water heater scheduled setpoints and/or operating modes
    if args[:water_heater_scheduled_setpoint_path].is_initialized || args[:water_heater_scheduled_operating_mode_path].is_initialized
      # create the schedules
      success = create_water_heater_schedules(runner, hpxml, args)
      return false if not success

      paths['Water Heater'] = args[:water_heater_output_csv_path].get
    end
    schedules_files = XMLHelper.add_element(extension, 'SchedulesFiles')
    paths.each do |name, path|
      schedules_file = XMLHelper.add_element(schedules_files, 'SchedulesFile')
      XMLHelper.add_element(schedules_file, 'Name', name, :string)
      XMLHelper.add_element(schedules_file, 'Path', path, :string)
=======
    schedules_filepaths = XMLHelper.get_values(extension, 'SchedulesFilePath', :string)
    if !schedules_filepaths.include?(args[:output_csv_path])
      XMLHelper.add_element(extension, 'SchedulesFilePath', args[:output_csv_path], :string)
>>>>>>> 9f5f082e
    end

    # write out the modified hpxml
    if (hpxml_path != hpxml_output_path) || !schedules_filepaths.include?(args[:output_csv_path])
      XMLHelper.write_file(doc, hpxml_output_path)
      runner.registerInfo("Wrote file: #{hpxml_output_path}")
    end

    return true
  end

  def create_schedules(runner, hpxml, epw_file, args)
    info_msgs = []

    get_simulation_parameters(hpxml, epw_file, args)
    get_generator_inputs(hpxml, epw_file, args)

    args[:resources_path] = File.join(File.dirname(__FILE__), 'resources')
    schedule_generator = ScheduleGenerator.new(runner: runner, epw_file: epw_file, **args)

    success = schedule_generator.create(args: args)
    return false if not success

    output_csv_path = args[:output_csv_path]
    unless (Pathname.new output_csv_path).absolute?
      output_csv_path = File.expand_path(File.join(File.dirname(args[:hpxml_output_path]), output_csv_path))
    end

    success = schedule_generator.export(schedules_path: output_csv_path)
    return false if not success

    info_msgs << "SimYear=#{args[:sim_year]}"
    info_msgs << "MinutesPerStep=#{args[:minutes_per_step]}"
    info_msgs << "State=#{args[:state]}"
    info_msgs << "RandomSeed=#{args[:random_seed]}" if args[:schedules_random_seed].is_initialized
    info_msgs << "GeometryNumOccupants=#{args[:geometry_num_occupants]}"
    info_msgs << "VacancyPeriod=#{args[:schedules_vacancy_period].get}" if args[:schedules_vacancy_period].is_initialized

    runner.registerInfo("Created #{args[:schedules_type]} schedule with #{info_msgs.join(', ')}")

    return true
  end

  def get_simulation_parameters(hpxml, epw_file, args)
    args[:minutes_per_step] = 60
    if !hpxml.header.timestep.nil?
      args[:minutes_per_step] = hpxml.header.timestep
    end
    args[:steps_in_day] = 24 * 60 / args[:minutes_per_step]
    args[:mkc_ts_per_day] = 96
    args[:mkc_ts_per_hour] = args[:mkc_ts_per_day] / 24

    calendar_year = 2007 # default to TMY
    if !hpxml.header.sim_calendar_year.nil?
      calendar_year = hpxml.header.sim_calendar_year
    end
    if epw_file.startDateActualYear.is_initialized # AMY
      calendar_year = epw_file.startDateActualYear.get
    end
    args[:sim_year] = calendar_year
    args[:sim_start_day] = DateTime.new(args[:sim_year], 1, 1)
    args[:total_days_in_year] = Constants.NumDaysInYear(calendar_year)
  end

  def get_generator_inputs(hpxml, epw_file, args)
    args[:state] = 'CO'
    args[:state] = epw_file.stateProvinceRegion unless epw_file.stateProvinceRegion.empty?
    args[:state] = hpxml.header.state_code unless hpxml.header.state_code.nil?

    args[:random_seed] = args[:schedules_random_seed].get if args[:schedules_random_seed].is_initialized

    if hpxml.building_occupancy.number_of_residents.nil?
      args[:geometry_num_occupants] = Geometry.get_occupancy_default_num(hpxml.building_construction.number_of_bedrooms)
    else
      args[:geometry_num_occupants] = hpxml.building_occupancy.number_of_residents
    end

    if args[:schedules_vacancy_period].is_initialized
      begin_month, begin_day, end_month, end_day = Schedule.parse_date_range(args[:schedules_vacancy_period].get)
      args[:schedules_vacancy_begin_month] = begin_month
      args[:schedules_vacancy_begin_day] = begin_day
      args[:schedules_vacancy_end_month] = end_month
      args[:schedules_vacancy_end_day] = end_day
    end
  end

  def create_water_heater_schedules(runner, hpxml, args)
    rows = []

    if args[:water_heater_scheduled_setpoint_path].is_initialized
      rows << CSV.read(args[:water_heater_scheduled_setpoint_path].get)
    end

    if args[:water_heater_scheduled_operating_mode_path].is_initialized
      rows << CSV.read(args[:water_heater_scheduled_operating_mode_path].get)
    end

    CSV.open(args[:water_heater_output_csv_path].get, 'w') do |csv|
      rows = rows.transpose
      columns = []
      rows[0].each do |column|
        columns << column[0]
      end
      csv << columns
      rows[1..-1].each do |row|
        csv << row.map { |x| '%.3g' % x }
      end
    end

    runner.registerInfo("Created #{args[:water_heater_output_csv_path].get}")

    return true
  end
end

# register the measure to be used by the application
BuildResidentialScheduleFile.new.registerWithApplication<|MERGE_RESOLUTION|>--- conflicted
+++ resolved
@@ -29,7 +29,7 @@
 
   # human readable description of modeling approach
   def modeler_description
-    return "Generates a CSV of schedules at the specified file path, and inserts the CSV schedule file path into the output HPXML file (or overwrites it if one already exists). Schedules corresponding to 'smooth' are average (e.g., Building America). Schedules corresponding to 'stochastic' are generated using time-inhomogeneous Markov chains derived from American Time Use Survey data, and supplemented with sampling duration and power level from NEEA RBSA data as well as DHW draw duration and flow rate from Aquacraft/AWWA data."
+    return "Generates CSV schedule(s) at the specified file path(s), and inserts the CSV schedule file path(s) into the output HPXML file (or overwrites it if one already exists). Occupancy schedules corresponding to 'smooth' are average (e.g., Building America). Occupancy schedules corresponding to 'stochastic' are generated using time-inhomogeneous Markov chains derived from American Time Use Survey data, and supplemented with sampling duration and power level from NEEA RBSA data as well as DHW draw duration and flow rate from Aquacraft/AWWA data."
   end
 
   # define the arguments that the user will input
@@ -63,28 +63,23 @@
     args << arg
 
     arg = OpenStudio::Measure::OSArgument.makeStringArgument('output_csv_path', true)
-<<<<<<< HEAD
     arg.setDisplayName('Occupancy Schedules: Output CSV Path')
-    arg.setDescription('Absolute (or relative) path of the csv file containing occupancy schedules.')
+    arg.setDescription('Absolute/relative path of the csv file containing user-specified occupancy schedules. Relative paths are relative to the HPXML output path.')
     args << arg
 
     arg = OpenStudio::Measure::OSArgument.makeStringArgument('water_heater_scheduled_setpoint_path', false)
     arg.setDisplayName('Water Heater Schedules: Scheduled Setpoint Path')
-    arg.setDescription("Absolute (or relative) path of the csv file containing the water heater setpoint schedule. Setpoint should be defined (in F) for every hour. Applies only to #{HPXML::WaterHeaterTypeStorage} and #{HPXML::WaterHeaterTypeHeatPump}.")
+    arg.setDescription("Absolute/relative path of the csv file containing the water heater setpoint schedule. Setpoint should be defined (in F) for every hour. Applies only to #{HPXML::WaterHeaterTypeStorage} and #{HPXML::WaterHeaterTypeHeatPump}.")
     args << arg
 
     arg = OpenStudio::Measure::OSArgument.makeStringArgument('water_heater_scheduled_operating_mode_path', false)
     arg.setDisplayName('Water Heater Schedules: Scheduled Operating Mode Path')
-    arg.setDescription("Absolute (or relative) path of the csv file containing the water heater operating mode schedule. Valid values are 0 (standard) and 1 (heat pump only) and must be specified for every hour. Applies only to #{HPXML::WaterHeaterTypeHeatPump}.")
+    arg.setDescription("Absolute/relative path of the csv file containing the water heater operating mode schedule. Valid values are 0 (standard) and 1 (heat pump only) and must be specified for every hour. Applies only to #{HPXML::WaterHeaterTypeHeatPump}.")
     args << arg
 
     arg = OpenStudio::Measure::OSArgument.makeStringArgument('water_heater_output_csv_path', false)
     arg.setDisplayName('Water Heater Schedules: Output CSV Path')
-    arg.setDescription('Absolute (or relative) path of the csv file containing water heater schedules.')
-=======
-    arg.setDisplayName('Schedules: Output CSV Path')
-    arg.setDescription('Absolute/relative path of the csv file containing user-specified occupancy schedules. Relative paths are relative to the HPXML output path.')
->>>>>>> 9f5f082e
+    arg.setDescription('Absolute/relative path of the csv file containing water heater schedules. Relative paths are relative to the HPXML output path.')
     args << arg
 
     arg = OpenStudio::Measure::OSArgument.makeStringArgument('hpxml_output_path', true)
@@ -142,13 +137,10 @@
     # modify the hpxml with the schedules path
     doc = XMLHelper.parse_file(hpxml_path)
     extension = XMLHelper.create_elements_as_needed(XMLHelper.get_element(doc, '/HPXML'), ['SoftwareInfo', 'extension'])
-<<<<<<< HEAD
-    schedules_files = XMLHelper.get_elements(extension, 'SchedulesFiles')
-    if !schedules_files.empty?
-      runner.registerWarning('Overwriting existing SchedulesFiles.')
-      XMLHelper.delete_element(extension, 'SchedulesFiles')
-    end
-    paths = { 'Occupancy' => args[:output_csv_path] }
+    schedules_filepaths = XMLHelper.get_values(extension, 'SchedulesFilePath', :string)
+    if !schedules_filepaths.include?(args[:output_csv_path])
+      XMLHelper.add_element(extension, 'SchedulesFilePath', args[:output_csv_path], :string)
+    end
 
     # water heater scheduled setpoints and/or operating modes
     if args[:water_heater_scheduled_setpoint_path].is_initialized || args[:water_heater_scheduled_operating_mode_path].is_initialized
@@ -156,22 +148,13 @@
       success = create_water_heater_schedules(runner, hpxml, args)
       return false if not success
 
-      paths['Water Heater'] = args[:water_heater_output_csv_path].get
-    end
-    schedules_files = XMLHelper.add_element(extension, 'SchedulesFiles')
-    paths.each do |name, path|
-      schedules_file = XMLHelper.add_element(schedules_files, 'SchedulesFile')
-      XMLHelper.add_element(schedules_file, 'Name', name, :string)
-      XMLHelper.add_element(schedules_file, 'Path', path, :string)
-=======
-    schedules_filepaths = XMLHelper.get_values(extension, 'SchedulesFilePath', :string)
-    if !schedules_filepaths.include?(args[:output_csv_path])
-      XMLHelper.add_element(extension, 'SchedulesFilePath', args[:output_csv_path], :string)
->>>>>>> 9f5f082e
+      if !schedules_filepaths.include?(args[:water_heater_output_csv_path].get)
+        XMLHelper.add_element(extension, 'SchedulesFilePath', args[:water_heater_output_csv_path].get, :string)
+      end
     end
 
     # write out the modified hpxml
-    if (hpxml_path != hpxml_output_path) || !schedules_filepaths.include?(args[:output_csv_path])
+    if (hpxml_path != hpxml_output_path) || !schedules_filepaths.include?(args[:output_csv_path]) || (args[:water_heater_output_csv_path].is_initialized && !schedules_filepaths.include?(args[:water_heater_output_csv_path].get))
       XMLHelper.write_file(doc, hpxml_output_path)
       runner.registerInfo("Wrote file: #{hpxml_output_path}")
     end
@@ -258,14 +241,29 @@
     rows = []
 
     if args[:water_heater_scheduled_setpoint_path].is_initialized
-      rows << CSV.read(args[:water_heater_scheduled_setpoint_path].get)
+      water_heater_scheduled_setpoint_path = args[:water_heater_scheduled_setpoint_path].get
+      unless (Pathname.new water_heater_scheduled_setpoint_path).absolute?
+        water_heater_scheduled_setpoint_path = File.expand_path(File.join(File.dirname(args[:hpxml_output_path]), water_heater_scheduled_setpoint_path))
+      end
+
+      rows << CSV.read(water_heater_scheduled_setpoint_path)
     end
 
     if args[:water_heater_scheduled_operating_mode_path].is_initialized
-      rows << CSV.read(args[:water_heater_scheduled_operating_mode_path].get)
-    end
-
-    CSV.open(args[:water_heater_output_csv_path].get, 'w') do |csv|
+      water_heater_scheduled_operating_mode_path = args[:water_heater_scheduled_operating_mode_path].get
+      unless (Pathname.new water_heater_scheduled_operating_mode_path).absolute?
+        water_heater_scheduled_operating_mode_path = File.expand_path(File.join(File.dirname(args[:hpxml_output_path]), water_heater_scheduled_operating_mode_path))
+      end
+
+      rows << CSV.read(water_heater_scheduled_operating_mode_path)
+    end
+
+    water_heater_output_csv_path = args[:water_heater_output_csv_path].get
+    unless (Pathname.new water_heater_output_csv_path).absolute?
+      water_heater_output_csv_path = File.expand_path(File.join(File.dirname(args[:hpxml_output_path]), water_heater_output_csv_path))
+    end
+
+    CSV.open(water_heater_output_csv_path, 'w') do |csv|
       rows = rows.transpose
       columns = []
       rows[0].each do |column|
@@ -277,7 +275,7 @@
       end
     end
 
-    runner.registerInfo("Created #{args[:water_heater_output_csv_path].get}")
+    runner.registerInfo("Created #{water_heater_output_csv_path}")
 
     return true
   end
