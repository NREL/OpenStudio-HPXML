--- conflicted
+++ resolved
@@ -104,14 +104,6 @@
 
     hpxml = HPXML.new(hpxml_path: hpxml_path, building_id: 'ALL')
 
-<<<<<<< HEAD
-    # FIXME: Relax this constraint (using a new building_id measure argument?)
-    # if hpxml.buildings.size > 1
-    # runner.registerError('Cannot currently handle an HPXML with multiple Building elements.')
-    # return false
-    # end
-    hpxml_bldg = hpxml.buildings[0]
-=======
     debug = false
     if args[:debug].is_initialized
       debug = args[:debug].get
@@ -121,7 +113,6 @@
     if hpxml.buildings.size > 1 && !args[:building_id].is_initialized
       fail "Argument 'building_id' required if there are multiple Building elements in the HPXML file."
     end
->>>>>>> 36c3b083
 
     # random seed
     if args[:schedules_random_seed].is_initialized
