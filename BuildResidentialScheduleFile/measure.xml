--- conflicted
+++ resolved
@@ -3,13 +3,8 @@
   <schema_version>3.0</schema_version>
   <name>build_residential_schedule_file</name>
   <uid>f770b2db-1a9f-4e99-99a7-7f3161a594b1</uid>
-<<<<<<< HEAD
-  <version_id>ca03e1a0-84a8-4dfb-984a-fa17c5f81bd8</version_id>
-  <version_modified>20221107T161233Z</version_modified>
-=======
-  <version_id>35b84be2-dc0f-4773-a72a-1da40dcaab8c</version_id>
-  <version_modified>20230421T211336Z</version_modified>
->>>>>>> b3a44abe
+  <version_id>1c089010-78e3-48c6-9d1b-31c3c3df8fb9</version_id>
+  <version_modified>20230504T175758Z</version_modified>
   <xml_checksum>03F02484</xml_checksum>
   <class_name>BuildResidentialScheduleFile</class_name>
   <display_name>Schedule File Builder</display_name>
@@ -859,34 +854,28 @@
       <checksum>5FC694CF</checksum>
     </file>
     <file>
+      <filename>schedules_config.md</filename>
+      <filetype>md</filetype>
+      <usage_type>resource</usage_type>
+      <checksum>916BF4C3</checksum>
+    </file>
+    <file>
       <filename>README.md</filename>
       <filetype>md</filetype>
       <usage_type>resource</usage_type>
       <checksum>AAB89065</checksum>
     </file>
     <file>
-      <filename>schedules_config.md</filename>
-      <filetype>md</filetype>
-      <usage_type>resource</usage_type>
-      <checksum>916BF4C3</checksum>
-    </file>
-    <file>
-      <filename>constants.rb</filename>
+      <filename>build_residential_schedule_file_test.rb</filename>
       <filetype>rb</filetype>
-      <usage_type>resource</usage_type>
-      <checksum>EED44A60</checksum>
+      <usage_type>test</usage_type>
+      <checksum>1903613C</checksum>
     </file>
     <file>
       <filename>schedules.rb</filename>
       <filetype>rb</filetype>
       <usage_type>resource</usage_type>
       <checksum>51D9D15E</checksum>
-    </file>
-    <file>
-      <filename>schedules.rb</filename>
-      <filetype>rb</filetype>
-      <usage_type>resource</usage_type>
-      <checksum>F2E6EBB8</checksum>
     </file>
     <file>
       <version>
@@ -899,14 +888,11 @@
       <usage_type>script</usage_type>
       <checksum>7FA6CE2D</checksum>
     </file>
-<<<<<<< HEAD
-=======
-    <file>
-      <filename>build_residential_schedule_file_test.rb</filename>
+    <file>
+      <filename>constants.rb</filename>
       <filetype>rb</filetype>
-      <usage_type>test</usage_type>
-      <checksum>1903613C</checksum>
-    </file>
->>>>>>> b3a44abe
+      <usage_type>resource</usage_type>
+      <checksum>EED44A60</checksum>
+    </file>
   </files>
 </measure>