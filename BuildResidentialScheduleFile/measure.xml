--- conflicted
+++ resolved
@@ -3,13 +3,8 @@
   <schema_version>3.1</schema_version>
   <name>build_residential_schedule_file</name>
   <uid>f770b2db-1a9f-4e99-99a7-7f3161a594b1</uid>
-<<<<<<< HEAD
-  <version_id>4c287240-4830-47be-b8b6-6a460400f24a</version_id>
-  <version_modified>2024-07-11T16:58:25Z</version_modified>
-=======
-  <version_id>82cc5cf7-51fc-435c-9ea1-429bf4b72080</version_id>
-  <version_modified>2024-07-15T21:48:21Z</version_modified>
->>>>>>> f20b7240
+  <version_id>1b25274f-77d8-4cd9-b559-895a2151a10f</version_id>
+  <version_modified>2024-07-18T15:43:48Z</version_modified>
   <xml_checksum>03F02484</xml_checksum>
   <class_name>BuildResidentialScheduleFile</class_name>
   <display_name>Schedule File Builder</display_name>
@@ -228,11 +223,7 @@
       <filename>schedules.rb</filename>
       <filetype>rb</filetype>
       <usage_type>resource</usage_type>
-<<<<<<< HEAD
-      <checksum>447A4B9B</checksum>
-=======
-      <checksum>A0CC250C</checksum>
->>>>>>> f20b7240
+      <checksum>C4868712</checksum>
     </file>
     <file>
       <filename>schedules_config.md</filename>
