--- conflicted
+++ resolved
@@ -3,13 +3,8 @@
   <schema_version>3.1</schema_version>
   <name>build_residential_schedule_file</name>
   <uid>f770b2db-1a9f-4e99-99a7-7f3161a594b1</uid>
-<<<<<<< HEAD
   <version_id>b894dc31-811f-428d-bcc3-47913cab592c</version_id>
   <version_modified>2023-10-31T20:12:00Z</version_modified>
-=======
-  <version_id>48439a72-2880-4934-b216-38a24bf684b7</version_id>
-  <version_modified>2023-11-02T14:39:58Z</version_modified>
->>>>>>> 438ad8b5
   <xml_checksum>03F02484</xml_checksum>
   <class_name>BuildResidentialScheduleFile</class_name>
   <display_name>Schedule File Builder</display_name>
@@ -209,11 +204,7 @@
       <filename>schedules.rb</filename>
       <filetype>rb</filetype>
       <usage_type>resource</usage_type>
-<<<<<<< HEAD
       <checksum>E3BE5673</checksum>
-=======
-      <checksum>8365F2E1</checksum>
->>>>>>> 438ad8b5
     </file>
     <file>
       <filename>schedules_config.md</filename>
