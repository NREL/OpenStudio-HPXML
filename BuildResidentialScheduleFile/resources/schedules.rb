--- conflicted
+++ resolved
@@ -5,26 +5,6 @@
 
 # Collection of methods related to the generation of stochastic occupancy schedules.
 class ScheduleGenerator
-<<<<<<< HEAD
-  # TODO
-  #
-  # @param runner [OpenStudio::Measure::OSRunner] OpenStudio Runner object
-  # @param state [TODO] TODO
-  # @param hpxml_bldg [TODO] TODO
-  # @param epl_file [TODO] TODO
-  # @param minutes_per_step [TODO] TODO
-  # @param steps_in_day [TODO] TODO
-  # @param mkc_ts_per_day [TODO] TODO
-  # @param mkc_ts_per_hour [TODO] TODO
-  # @param total_days_in_year [TODO] TODO
-  # @param sim_year [TODO] TODO
-  # @param sim_start_day [TODO] TODO
-  # @param debug [TODO] TODO
-  # @param append_output [TODO] TODO
-  # @param column_names [TODO] TODO
-  # @param random_seed [TODO] TODO
-  # @return [TODO] TODO
-=======
   # @param runner [OpenStudio::Measure::OSRunner] Object typically used to display warnings
   # @param state [String] State code from the HPXML file
   # @param column_names [Array<String>] list of the schedule column names to generate
@@ -38,7 +18,6 @@
   # @param sim_start_day [DateTime] the DateTime object corresponding to Jan 1 of the calendar year
   # @param debug [Boolean] If true, writes extra column(s) (e.g., sleeping) for informational purposes.
   # @param append_output [Boolean] If true and the output CSV file already exists, appends columns to the file rather than overwriting it. The existing output CSV file must have the same number of rows (i.e., timeseries frequency) as the new columns being appended.
->>>>>>> 8cc6c937
   def initialize(runner:,
                  hpxml_bldg:,
                  epw_file:,
@@ -1104,7 +1083,7 @@
 
     return lighting_sch
   end
-<<<<<<< HEAD
+
   def _get_ev_battery_schedule(away_schedule, hours_driven_per_year)
     total_driving_minutes_per_year = hours_driven_per_year * 60
 
@@ -1176,7 +1155,6 @@
     agg_discharging_schedule = aggregate_array(discharging_schedule, @minutes_per_step).map { |val| val / 60.0 }
     @schedules[SchedulesFile::Columns[:EVBatteryCharging].name] = agg_charging_schedule
     @schedules[SchedulesFile::Columns[:EVBatteryDischarging].name] = agg_discharging_schedule
-=======
 
   # Get the weekday/weekend schedule fractions for TV plug loads and monthly multipliers for interior lighting, dishwasher, clothes washer/dryer, cooking range, and other/TV plug loads.
   #
@@ -1199,6 +1177,5 @@
     end
 
     return schedules_csv_data
->>>>>>> 8cc6c937
   end
 end