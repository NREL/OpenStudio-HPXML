--- conflicted
+++ resolved
@@ -34,24 +34,7 @@
   end
 
   def self.export_columns
-<<<<<<< HEAD
-    return [SchedulesFile::ColumnOccupants,
-            SchedulesFile::ColumnLightingInterior,
-            SchedulesFile::ColumnLightingGarage,
-            SchedulesFile::ColumnCookingRange,
-            SchedulesFile::ColumnDishwasher,
-            SchedulesFile::ColumnClothesWasher,
-            SchedulesFile::ColumnClothesDryer,
-            SchedulesFile::ColumnCeilingFan,
-            SchedulesFile::ColumnPlugLoadsOther,
-            SchedulesFile::ColumnPlugLoadsTV,
-            SchedulesFile::ColumnHotWaterDishwasher,
-            SchedulesFile::ColumnHotWaterClothesWasher,
-            SchedulesFile::ColumnHotWaterFixtures,
-            SchedulesFile::ColumnHotWaterShowers]
-=======
     return SchedulesFile::Columns.values.select { |c| c.can_be_stochastic }.map { |c| c.name }
->>>>>>> 6421080f
   end
 
   def schedules
