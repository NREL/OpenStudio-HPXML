<<<<<<< HEAD
Option=National Average
1.000000
=======
Option=Gas Grill	Option=None
0.029000	0.971000
>>>>>>> 6edefdcf
<|MERGE_RESOLUTION|>--- conflicted
+++ resolved
@@ -1,7 +1,2 @@
-<<<<<<< HEAD
-Option=National Average
-1.000000
-=======
 Option=Gas Grill	Option=None
-0.029000	0.971000
->>>>>>> 6edefdcf
+0.029000	0.971000