from __future__ import division
from builtins import map
from builtins import zip
from builtins import object
from past.utils import old_div
import datetime as dt
import json
import math
from lxml import etree, objectify
from collections import defaultdict, namedtuple
from decimal import Decimal
from collections import OrderedDict
import os
import re
from jsonschema import validate, FormatChecker

from .exceptions import (
    TranslationError,
    ElementNotFoundError,
    InputOutOfBounds,
    RoundOutOfBounds,
)

thisdir = os.path.dirname(os.path.abspath(__file__))
nsre = re.compile(r'([a-zA-Z][a-zA-Z0-9]*):')


def tobool(x):
    if x is None:
        return None
    elif x.lower() == 'true':
        return True
    else:
        assert x.lower() == 'false'
        return False


def convert_to_type(type_, value):
    if value is None:
        return value
    else:
        return type_(value)


def python2round(f):
    if round(f + 1) - round(f) != 1:
        return f + abs(f) / f * 0.5
    return round(f)


def unspin_azimuth(azimuth):
    while azimuth >= 360:
        azimuth -= 360
    while azimuth < 0:
        azimuth += 360
    return azimuth


def round_to_nearest(x, vals, tails_tolerance=None):
    nearest = min(vals, key=lambda y: abs(x - y))
    if tails_tolerance is not None:
        if x < min(vals):
            if abs(x - nearest) > tails_tolerance:
                raise RoundOutOfBounds()
    return nearest


def weighted_average(items, weights):
    return sum(item * weight for item, weight in zip(items, weights)) / sum(weights)


class HPXMLtoHEScoreTranslatorBase(object):
    SCHEMA_DIR = None

    @staticmethod
    def detect_hpxml_version(hpxmlfilename):
        doc = etree.parse(hpxmlfilename)
        schema_version = list(map(int, doc.getroot().attrib['schemaVersion'].split('.')))
        schema_version.extend((3 - len(schema_version)) * [0])
        return schema_version

    def __init__(self, hpxmlfilename):
        self.hpxmldoc = etree.parse(hpxmlfilename)
        self.schemapath = os.path.join(thisdir, 'schemas', self.SCHEMA_DIR, 'HPXML.xsd')
        self.jsonschemapath = os.path.join(thisdir, 'schemas', 'hescore_json.schema.json')
        schematree = etree.parse(self.schemapath)
        self.schema = etree.XMLSchema(schematree)
        if not self.schema.validate(self.hpxmldoc):
            raise TranslationError(
                'Failed to validate against the following HPXML schema: {}'.format(self.SCHEMA_DIR)
            )
        self.ns = {'xs': 'http://www.w3.org/2001/XMLSchema'}
        self.ns['h'] = schematree.xpath('//xs:schema/@targetNamespace', namespaces=self.ns)[0]

    def xpath(self, el, xpathquery, aslist=False, raise_err=False, **kwargs):
        if isinstance(el, etree._ElementTree):
            el = el.getroot()
        res = el.xpath(xpathquery, namespaces=self.ns, **kwargs)
        if raise_err and isinstance(res, list) and len(res) == 0:
            raise ElementNotFoundError(el, xpathquery, kwargs)
        if aslist:
            return res
        if isinstance(res, list):
            if len(res) == 0:
                return None
            elif len(res) == 1:
                return res[0]
            else:
                return res
        else:
            return res

    def export_scrubbed_hpxml(self, outfile_obj):
        """Export an hpxml file scrubbed of potential PII

        :param outfile_obj: writable filename or file-like object to write the scrubbed xml
        :type outfile_obj: file-like object
        """

        # Make a copy of the original hpxml doc as an objectify tree
        root = objectify.fromstring(etree.tostring(self.hpxmldoc))
        E = objectify.ElementMaker(
            annotate=False,
            namespace=self.ns['h']
        )

        # Clean out the Customer elements
        for customer in root.xpath('h:Customer', namespaces=self.ns):
            customer_id = customer.CustomerDetails.Person.SystemIdentifier.attrib['id']
            root.replace(
                customer,
                E.Customer(
                    E.CustomerDetails(
                        E.Person(
                            E.SystemIdentifier(id=customer_id)
                        )
                    )
                )
            )

        elements_to_remove = [
            '//h:HealthAndSafety',
            '//h:BuildingOccupancy',
            '//h:AnnualEnergyUse',
            'h:Utility',
            'h:Consumption',
            'h:Building/h:CustomerID'
        ]
        for el_name in elements_to_remove:
            for el in root.xpath(el_name, namespaces=self.ns):
                el.getparent().remove(el)

        # Write out the scrubbed doc
        etree.ElementTree(root).write(outfile_obj, pretty_print=True)

    def get_wall_assembly_code(self, hpxmlwall):
        xpath = self.xpath
        ns = self.ns
        wallid = xpath(hpxmlwall, 'h:SystemIdentifier/@id', raise_err=True)

        # siding
        sidingmap = {'wood siding': 'wo',
                     'stucco': 'st',
                     'synthetic stucco': 'st',
                     'vinyl siding': 'vi',
                     'aluminum siding': 'al',
                     'brick veneer': 'br',
                     'asbestos siding': 'wo',
                     'fiber cement siding': 'wo',
                     'composite shingle siding': 'wo',
                     'masonite siding': 'wo',
                     'other': None}

        def wall_round_to_nearest(*args):
            try:
                return round_to_nearest(*args, tails_tolerance=3)
            except RoundOutOfBounds:
                raise TranslationError('Wall R-value outside HEScore bounds, wall id: %s' % wallid)

        # construction type
        wall_type = xpath(hpxmlwall, 'name(h:WallType/*)', raise_err=True)
        for layer in xpath(hpxmlwall, 'h:Insulation/h:Layer', aslist=True):
            if xpath(layer, 'h:NominalRValue') is None:
                raise TranslationError('Every wall insulation layer needs a NominalRValue, (wallid = "%s")' % wallid)
        if wall_type == 'WoodStud':
            wall_rvalue = xpath(hpxmlwall, 'sum(h:Insulation/h:Layer/h:NominalRValue)', raise_err=True)
            has_rigid_ins = xpath(
                hpxmlwall,
                'boolean(h:Insulation/h:Layer[h:NominalRValue > 0][h:InstallationType="continuous"])'
            )
            if tobool(xpath(hpxmlwall, 'h:WallType/h:WoodStud/h:ExpandedPolystyreneSheathing/text()')) or has_rigid_ins:
                wallconstype = 'ps'
                # account for the rigid foam sheathing in the construction code
                wall_rvalue -= 5
                rvalue = wall_round_to_nearest(wall_rvalue, (0, 3, 7, 11, 13, 15, 19, 21))
            elif tobool(xpath(hpxmlwall, 'h:WallType/h:WoodStud/h:OptimumValueEngineering/text()')):
                wallconstype = 'ov'
                rvalue = wall_round_to_nearest(wall_rvalue, (19, 21, 27, 33, 38))
            else:
                wallconstype = 'wf'
                rvalue = wall_round_to_nearest(wall_rvalue, (0, 3, 7, 11, 13, 15, 19, 21))
            hpxmlsiding = xpath(hpxmlwall, 'h:Siding/text()')
            try:
                sidingtype = sidingmap[hpxmlsiding]
            except KeyError:
                raise TranslationError('Wall %s: Exterior finish information is missing' % wallid)
            else:
                if sidingtype is None:
                    raise TranslationError(
                        'Wall %s: There is no HEScore wall siding equivalent for the HPXML option: %s' %
                        (wallid, hpxmlsiding))
        elif wall_type == 'StructuralBrick':
            wallconstype = 'br'
            sidingtype = 'nn'
            rvalue = 0
            for lyr in hpxmlwall.xpath('h:Insulation/h:Layer', namespaces=ns):
                rvalue += float(xpath(lyr, 'h:NominalRValue/text()', raise_err=True))
            rvalue = wall_round_to_nearest(rvalue, (0, 5, 10))
        elif wall_type in ('ConcreteMasonryUnit', 'Stone'):
            wallconstype = 'cb'
            rvalue = 0
            for lyr in hpxmlwall.xpath('h:Insulation/h:Layer', namespaces=ns):
                rvalue += float(xpath(lyr, 'h:NominalRValue/text()'))
            rvalue = wall_round_to_nearest(rvalue, (0, 3, 6))
            hpxmlsiding = xpath(hpxmlwall, 'h:Siding/text()')
            if hpxmlsiding is None:
                sidingtype = 'nn'
            else:
                sidingtype = sidingmap[hpxmlsiding]
                if sidingtype not in ('st', 'br'):
                    raise TranslationError(
                        'Wall {}: is a CMU and needs a siding of stucco, brick, or none to translate to HEScore. '
                        'It has a siding type of {}'.format(wallid, hpxmlsiding)
                    )
        elif wall_type == 'StrawBale':
            wallconstype = 'sb'
            rvalue = 0
            sidingtype = 'st'
        else:
            raise TranslationError('Wall type %s not supported, wall id: %s' % (wall_type, wallid))

        return 'ew%s%02d%s' % (wallconstype, rvalue, sidingtype)

    def get_window_code(self, window):
        # Please review the refactoring for this function
        # HEScore window code mapping
        window_map = {
            'Aluminum': {
                'single-pane': {
                    'clear': 'scna',
                    'tinted': 'stna'
                },
                'double-pane': {
                    'clear': 'dcaa',
                    'tinted': 'dtaa',
                    'solar-control low-e': 'dseaa'
                }
            },
            'Aluminum with Thermal Break': {
                'double-pane': {
                    'clear': 'dcab',
                    'tinted': 'dtab',
                    'insulating low-e argon': 'dpeaab',
                    'solar-control low-e': 'dseab'
                }
            },
            'Wood or Vinyl': {
                'single-pane': {
                    'clear': 'scnw',
                    'tinted': 'stnw'
                },
                'double-pane': {
                    'clear': 'dcaw',
                    'tinted': 'dtaw',
                    'insulating low-e': 'dpeaw',
                    'insulating low-e argon': 'dpeaaw',
                    'solar-control low-e': 'dseaw',
                    'solar-control low-e argon': 'dseaaw'
                },
                'triple-pane': {
                    'insulating low-e argon': 'thmabw'
                }
            }
        }

        xpath = self.xpath

        frame_type = xpath(window, 'name(h:FrameType/*)')
        if frame_type == '':
            frame_type = None
        glass_layers = xpath(window, 'h:GlassLayers/text()')
        glass_type = xpath(window, 'h:GlassType/text()')
        is_hescore_dp = self.check_is_doublepane(window, glass_layers)
        is_storm_lowe = False
        window_frame = None
        window_layer = None
        window_glass_type = None

        if is_hescore_dp:
            # double pane needs more information being analyzed to determine glass type
            window_layer = 'double-pane'
            is_storm_lowe = self.check_is_storm_lowe(window, glass_layers)
        elif glass_layers == 'single-pane':
            window_layer = 'single-pane'
            if glass_type is not None and glass_type in ('tinted', 'low-e', 'tinted/reflective'):
                window_glass_type = 'tinted'
            else:
                window_glass_type = 'clear'
        elif glass_layers == 'triple-pane':
            window_layer = 'triple-pane'
            window_glass_type = 'insulating low-e argon'

        gas_fill = xpath(window, 'h:GasFill/text()')
        argon_filled = False
        # Only double-pane window can be argon filled
        if glass_layers == 'double-pane' and gas_fill == 'argon':
            argon_filled = True

        if frame_type in ('Aluminum', 'Metal'):
            thermal_break = tobool(xpath(window, 'h:FrameType/*/h:ThermalBreak/text()'))
            if thermal_break:
                # Aluminum with Thermal Break
                window_frame = 'Aluminum with Thermal Break'
                if argon_filled and glass_type == 'low-e':
                    window_glass_type = 'insulating low-e argon'
                elif glass_type is not None and glass_type in ('reflective', 'low-e'):
                    # TODO: figure out if 'reflective' is close enough to 'solar-control' low-e
                    window_glass_type = 'solar-control low-e'
                elif glass_type is not None and glass_type.startswith('tinted'):
                    window_glass_type = 'tinted'
                else:
                    window_glass_type = 'clear'
            else:
                # Aluminum
                window_frame = 'Aluminum'
                # For other layer types, the window glass type has been determined
                if is_hescore_dp:
                    if glass_type is not None and glass_type in ('reflective', 'tinted/reflective', 'low-e'):
                        window_glass_type = 'solar-control low-e'
                    elif glass_type is not None and glass_type == 'tinted':
                        window_glass_type = 'tinted'
                    else:
                        window_glass_type = 'clear'
        elif frame_type in ('Vinyl', 'Wood', 'Fiberglass', 'Composite'):
            # Wood or Vinyl
            window_frame = 'Wood or Vinyl'
            # For other layer types, the window glass type has been determined
            if is_hescore_dp:
                if (glass_layers == 'double-pane' and glass_type == 'low-e') or is_storm_lowe:
                    if argon_filled:
                        window_glass_type = 'insulating low-e argon'
                    else:
                        window_glass_type = 'insulating low-e'
                elif glass_type == 'reflective':
                    # TODO: figure out if 'reflective' is close enough to 'solar-control' low-e
                    if argon_filled:
                        window_glass_type = 'solar-control low-e argon'
                    else:
                        window_glass_type = 'solar-control low-e'
                elif glass_type is not None and glass_type.startswith('tinted'):
                    window_glass_type = 'tinted'
                else:
                    window_glass_type = 'clear'

        try:
            window_code = window_map[window_frame][window_layer][window_glass_type]
        except KeyError:
            raise TranslationError(
                'There is no compatible HEScore window type for FrameType="{}", GlassLayers="{}", '
                'GlassType="{}", GasFill="{}"'.format(
                    frame_type, glass_layers, glass_type, gas_fill
                )
            )
        return window_code

    heat_pump_type_map = {'water-to-air': 'gchp',
                          'water-to-water': 'gchp',
                          'air-to-air': 'heat_pump',
                          'air-to-water': 'heat_pump',
                          'mini-split': 'mini_split',
                          'ground-to-air': 'gchp',
                          'ground-to-water': 'gchp'}

    def get_attic_knee_wall_rvalue_and_area(self, attic, b):
        knee_walls = self.get_attic_knee_walls(attic, b)
        if len(knee_walls) == 0:
            return 0, 0
        if len(knee_walls) == 1:
            knee_wall_r = convert_to_type(float, self.xpath(knee_walls[0], 'sum(h:Insulation/h:Layer/h:NominalRValue)'))
            knee_wall_area = convert_to_type(float, self.xpath(knee_walls[0], 'h:Area/text()'))
            return knee_wall_r, knee_wall_area

        knee_wall_dict_ls = []
        for knee_wall in knee_walls:
            wall_area = convert_to_type(float, self.xpath(knee_wall, 'h:Area/text()'))
            if wall_area is None:
                raise TranslationError('All attic knee walls need an Area specified')
            rvalue = self.xpath(knee_wall, 'sum(h:Insulation/h:Layer/h:NominalRValue)')
            knee_wall_dict_ls.append({'area': wall_area, 'rvalue': rvalue})
        # Average
        knee_wall_area = sum(x['area'] for x in knee_wall_dict_ls)
        try:
            knee_wall_r = knee_wall_area / \
                          sum(x['area'] / x['rvalue'] for x in knee_wall_dict_ls)
        except ZeroDivisionError:
            knee_wall_r = 0

        return knee_wall_r, knee_wall_area

    def add_fuel_type(self, fuel_type):
        # Some fuel types are not included in fuel_type_mapping, throw an error if not mapped.
        try:
            return self.fuel_type_mapping[fuel_type]
        except KeyError:
            raise TranslationError('HEScore does not support the HPXML fuel type %s' % fuel_type)

    def get_heating_system_type(self, htgsys):
        xpath = self.xpath
        ns = self.ns

        sys_heating = OrderedDict()
        if htgsys.tag.endswith('HeatPump'):
            # heat pump new fuel type added in v3: https://github.com/hpxmlwg/hpxml/pull/159.
            # Should we also translate fuel type for heat pumps?
            sys_heating['fuel_primary'] = 'electric'
            heat_pump_type = xpath(htgsys, 'h:HeatPumpType/text()')
            if heat_pump_type is None:
                sys_heating['type'] = 'heat_pump'
            else:
                sys_heating['type'] = self.heat_pump_type_map[heat_pump_type]
        else:
            assert htgsys.tag.endswith('HeatingSystem')
            fuel_type = xpath(htgsys, 'h:HeatingSystemFuel/text()', raise_err=True)
            sys_heating['fuel_primary'] = self.add_fuel_type(fuel_type)
            hpxml_heating_type = xpath(htgsys, 'name(h:HeatingSystemType/*)', raise_err=True)
            try:
                sys_heating['type'] = {'Furnace': 'central_furnace',
                                       'WallFurnace': 'wall_furnace',
                                       'FloorFurnace': 'wall_furnace',
                                       'Boiler': 'boiler',
                                       'ElectricResistance': 'baseboard',
                                       'Stove': 'wood_stove'}[hpxml_heating_type]
            except KeyError:
                raise TranslationError('HEScore does not support the HPXML HeatingSystemType %s' % hpxml_heating_type)

        allowed_fuel_types = {'heat_pump': ('electric',),
                              'mini_split': ('electric',),
                              'central_furnace': ('natural_gas', 'lpg', 'fuel_oil', 'electric'),
                              'wall_furnace': ('natural_gas', 'lpg'),
                              'baseboard': ('electric',),
                              'boiler': ('natural_gas', 'lpg', 'fuel_oil'),
                              'gchp': ('electric',),
                              'none': tuple(),
                              'wood_stove': ('cord_wood', 'pellet_wood')}

        if sys_heating['fuel_primary'] not in allowed_fuel_types[sys_heating['type']]:
            raise TranslationError('Heating system %(type)s cannot be used with fuel %(fuel_primary)s' % sys_heating)

        if not ((sys_heating['type'] in ('central_furnace', 'baseboard')
                 and sys_heating['fuel_primary'] == 'electric') or sys_heating['type'] == 'wood_stove'):
            eff_units = {'heat_pump': 'HSPF',
                         'mini_split': 'HSPF',
                         'central_furnace': 'AFUE',
                         'wall_furnace': 'AFUE',
                         'boiler': 'AFUE',
                         'gchp': 'COP'}[sys_heating['type']]
            eff_els = htgsys.xpath(
                '(h:AnnualHeatingEfficiency|h:AnnualHeatEfficiency)[h:Units=$effunits]/h:Value/text()',
                namespaces=ns,
                effunits=eff_units
            )
            if len(eff_els) == 0:
                # Use the year instead
                sys_heating['efficiency_method'] = 'shipment_weighted'
                try:
                    sys_heating['year'] = int(htgsys.xpath('(h:YearInstalled|h:ModelYear)/text()', namespaces=ns)[0])
                except IndexError:
                    raise TranslationError(
                        'Heating efficiency could not be determined. ' +
                        '{} must have a heating efficiency with units of {} '.format(sys_heating['type'], eff_units) +
                        'or YearInstalled or ModelYear.'
                    )
            else:
                # Use the efficiency of the first element found.
                sys_heating['efficiency_method'] = 'user'
                sys_heating['efficiency'] = float(eff_els[0])
        sys_heating['_capacity'] = convert_to_type(float, xpath(htgsys, 'h:HeatingCapacity/text()'))
        sys_heating['_fracload'] = convert_to_type(float, xpath(htgsys, 'h:FractionHeatLoadServed/text()'))
        sys_heating['_floorarea'] = convert_to_type(float, xpath(htgsys, 'h:FloorAreaServed/text()'))
        return sys_heating

    def get_cooling_system_type(self, clgsys):
        xpath = self.xpath
        ns = self.ns

        sys_cooling = OrderedDict()
        if clgsys.tag.endswith('HeatPump'):
            heat_pump_type = xpath(clgsys, 'h:HeatPumpType/text()')
            if heat_pump_type is None:
                sys_cooling['type'] = 'heat_pump'
            else:
                sys_cooling['type'] = self.heat_pump_type_map[heat_pump_type]
        else:
            assert clgsys.tag.endswith('CoolingSystem')
            hpxml_cooling_type = xpath(clgsys, 'h:CoolingSystemType/text()', raise_err=True)
            try:
                sys_cooling['type'] = {'central air conditioning': 'split_dx',  # version 2.*
                                       'central air conditioner': 'split_dx',  # version 3.*
                                       'room air conditioner': 'packaged_dx',
                                       'mini-split': 'mini_split',
                                       'evaporative cooler': 'dec'}[hpxml_cooling_type]
            except KeyError:
                raise TranslationError('HEScore does not support the HPXML CoolingSystemType %s' % hpxml_cooling_type)
        # cooling efficiency
        eff_units = {'split_dx': 'SEER',
                     'packaged_dx': 'EER',
                     'heat_pump': 'SEER',
                     'mini_split': 'SEER',
                     'gchp': 'EER',
                     'dec': None,
                     'iec': None,
                     'idec': None}[sys_cooling['type']]
        if eff_units is not None:
            eff_els = clgsys.xpath(
                '(h:AnnualCoolingEfficiency|h:AnnualCoolEfficiency)[h:Units=$effunits]/h:Value/text()',
                namespaces=ns,
                effunits=eff_units
            )
            if len(eff_els) == 0:
                # Use the year instead
                sys_cooling['efficiency_method'] = 'shipment_weighted'
                try:
                    sys_cooling['year'] = int(clgsys.xpath('(h:YearInstalled|h:ModelYear)/text()', namespaces=ns)[0])
                except IndexError:
                    raise TranslationError(
                        'Cooling efficiency could not be determined. ' +
                        '{} must have a cooling efficiency with units of {} '.format(sys_cooling['type'], eff_units) +
                        'or YearInstalled or ModelYear.'
                    )
            else:
                # Use the efficiency of the first element found.
                sys_cooling['efficiency_method'] = 'user'
                sys_cooling['efficiency'] = float(eff_els[0])

        sys_cooling['_capacity'] = convert_to_type(float, xpath(clgsys, 'h:CoolingCapacity/text()'))
        sys_cooling['_fracload'] = convert_to_type(float, xpath(clgsys, 'h:FractionCoolLoadServed/text()'))
        sys_cooling['_floorarea'] = convert_to_type(float, xpath(clgsys, 'h:FloorAreaServed/text()'))
        return sys_cooling

    def get_hvac_distribution(self, hvacd_el, bldg):
        hvac_distribution = {}

        airdist_el = self.xpath(hvacd_el, 'h:DistributionSystemType/h:AirDistribution')
        if isinstance(airdist_el, list):
            # There really shouldn't be more than one
            assert False
        elif airdist_el is None:
            # This isn't a ducted system, return None
            return

        # Determine if the entire system is sealed (best we can do, not available duct by duct)
        is_sealed = \
            self.xpath(airdist_el,
                       '(h:DuctLeakageMeasurement/h:LeakinessObservedVisualInspection="connections sealed w mastic") ' +
                       'or (ancestor::h:HVACDistribution/h:HVACDistributionImprovement/h:DuctSystemSealed="true")')

        # Duct leakage to outside
        leakage_to_outside = \
            self.xpath(airdist_el,
                       'h:DuctLeakageMeasurement/h:DuctLeakage[h:TotalOrToOutside="to outside"]/h:Value/text()')

        if leakage_to_outside:
            hvac_distribution['leakage_method'] = 'quantitative'
            hvac_distribution['leakage_to_outside'] = leakage_to_outside
        else:
            hvac_distribution['leakage_method'] = 'qualitative'
            hvac_distribution['sealed'] = is_sealed

        duct_fracs_by_hescore_duct_loc = defaultdict(float)
        hescore_duct_loc_has_insulation = defaultdict(bool)
        for duct_el in self.xpath(airdist_el, 'h:Ducts', aslist=True):

            # Duct Location
            hpxml_duct_location = self.xpath(duct_el, 'h:DuctLocation/text()')
            hescore_duct_location = self.get_duct_location(hpxml_duct_location, bldg)

            if hescore_duct_location is None:
                raise TranslationError('No comparable duct location in HEScore: %s' % hpxml_duct_location)

            # Fraction of Duct Area
            frac_duct_area = float(self.xpath(duct_el, 'h:FractionDuctArea/text()', raise_err=True))
            duct_fracs_by_hescore_duct_loc[hescore_duct_location] += frac_duct_area

            # Duct Insulation
            duct_has_ins = self.xpath(duct_el, 'h:DuctInsulationRValue > 0 or h:DuctInsulationThickness > 0 or\
                                      count(h:DuctInsulationMaterial[not(h:None)]) > 0')
            hescore_duct_loc_has_insulation[hescore_duct_location] = \
                hescore_duct_loc_has_insulation[hescore_duct_location] or duct_has_ins

        # Renormalize duct fractions so they add up to one (handles supply/return method if both are specified)
        total_duct_frac = sum(duct_fracs_by_hescore_duct_loc.values())
        duct_fracs_by_hescore_duct_loc = dict([(key, old_div(value, total_duct_frac))
                                               for key, value
                                               in list(duct_fracs_by_hescore_duct_loc.items())])

        # Gather the ducts by type
        hvac_distribution['duct'] = []
        hvacd_sortlist = []
        for duct_loc, duct_frac in list(duct_fracs_by_hescore_duct_loc.items()):
            hvacd = {}
            hvacd['location'] = duct_loc
            hvacd['fraction'] = duct_frac
            hvacd_sortlist.append(hvacd)

        # Sort them
        hvacd_sortlist.sort(key=lambda x: (x['fraction'], x['location']), reverse=True)

        # Get the top 3
        sum_of_top_3_fractions = sum([x['fraction'] for x in hvacd_sortlist])
        for i, hvacd in enumerate(hvacd_sortlist[0:3], 1):
            hvacd_out = OrderedDict()
            hvacd_out['name'] = 'duct%d' % i
            hvacd_out['location'] = hvacd['location']
            hvacd_out['fraction'] = hvacd['fraction'] / sum_of_top_3_fractions
            hvacd_out['insulated'] = hescore_duct_loc_has_insulation[hvacd['location']]
            hvac_distribution['duct'].append(hvacd_out)

        # Make sure the fractions add up to 1
        total_pct = sum([x['fraction'] for x in hvac_distribution['duct']])
        pct_remainder = 1 - total_pct
        hvac_distribution['duct'][0]['fraction'] += pct_remainder

        return hvac_distribution

    def get_or_create_child(self, parent, childname, insertpos=-1):
        child = parent.find(childname)
        if child is None:
            child = etree.Element(childname)
            parent.insert(insertpos, child)
        return child

    def addns(self, x):
        def repl(m): return ('{%(' + m.group(1) + ')s}') % self.ns

        return nsre.sub(repl, x)

    def insert_element_in_order(self, parent, child, elorder):
        fullelorder = list(map(self.addns, elorder))
        childidx = fullelorder.index(child.tag)
        if len(parent) == 0:
            parent.append(child)
        else:
            for i, el in enumerate(parent):
                try:
                    idx = fullelorder.index(el.tag)
                except ValueError:
                    continue
                if idx > childidx:
                    parent.insert(i, child)
                    return
            if idx < childidx:
                parent.append(child)

    hpxml_orientation_to_azimuth = {
        'north': 0,
        'northeast': 45,
        'east': 90,
        'southeast': 135,
        'south': 180,
        'southwest': 225,
        'west': 270,
        'northwest': 315
    }

    azimuth_to_hescore_orientation = {
        0: 'north',
        45: 'north_east',
        90: 'east',
        135: 'south_east',
        180: 'south',
        225: 'south_west',
        270: 'west',
        315: 'north_west'
    }

    fuel_type_mapping = {'electricity': 'electric',
                         'renewable electricity': 'electric',
                         'natural gas': 'natural_gas',
                         'renewable natural gas': 'natural_gas',
                         'fuel oil': 'fuel_oil',
                         'fuel oil 1': 'fuel_oil',
                         'fuel oil 2': 'fuel_oil',
                         'fuel oil 4': 'fuel_oil',
                         'fuel oil 5/6': 'fuel_oil',
                         'propane': 'lpg',
                         'wood': 'cord_wood',
                         'wood pellets': 'pellet_wood'}

    def get_nearest_azimuth(self, azimuth=None, orientation=None):
        if azimuth is not None:
            return int(python2round(float(azimuth) / 45.)) % 8 * 45
        else:
            if orientation is None:
                raise TranslationError('Either an orientation or azimuth is required.')
            return self.hpxml_orientation_to_azimuth[orientation]

    def get_nearest_tilt(self, tilt):
        if tilt <= 7:
            return 'flat'
        elif tilt <= 22:
            return 'low_slope'
        elif tilt <= 37:
            return 'medium_slope'
        else:
            return 'steep_slope'

    def hpxml_to_hescore_json(self, outfile, *args, **kwargs):
        hescore_bldg = self.hpxml_to_hescore(*args, **kwargs)
        json.dump(hescore_bldg, outfile, indent=2)

    def hpxml_to_hescore(
            self,
            hpxml_bldg_id=None,
            hpxml_project_id=None,
            hpxml_contractor_id=None
    ):
        '''
        Convert a HPXML building file to a python dict with the same structure as the HEScore API

        hpxml_bldg_id (optional) - If there is more than one <Building> element in an HPXML file,
            use this one. Otherwise just use the first one.
        hpxml_project_id (optional) - If there is more than one <Project> element in an HPXML file,
            use this one. Otherwise just use the first one.
        hpxml_contractor_id (optional) - If there is more than one <Contractor> element in an HPXML file,
            use this one. Otherwise just use the first one.
        '''
        xpath = self.xpath

        # Load the xml document into lxml etree
        if hpxml_bldg_id is not None:
            b = xpath(self.hpxmldoc, 'h:Building[h:BuildingID/@id=$bldgid]', raise_err=True, bldgid=hpxml_bldg_id)
        else:
            b = xpath(self.hpxmldoc, 'h:Building[1]', raise_err=True)
            hpxml_bldg_id = xpath(b, 'h:BuildingID/@id', raise_err=True)

        if hpxml_project_id is not None:
            p = xpath(
                self.hpxmldoc,
                'h:Project[h:ProjectID/@id=$projectid]',
                raise_err=True,
                projectid=hpxml_project_id
            )
        else:
            p = xpath(self.hpxmldoc, 'h:Project[1]')

        if hpxml_contractor_id is not None:
            c = xpath(
                self.hpxmldoc,
                'h:ContractorDetails[h:SystemIdentifier/@id=$contractorid]',
                raise_err=True,
                contractorid=hpxml_contractor_id
            )
        else:
            c = xpath(
                self.hpxmldoc,
                'h:Contractor[h:ContractorDetails/h:SystemIdentifier/@id=//h:Building['
                'h:BuildingID/@id=$bldg_id]/h:ContractorID/@id]',
                bldg_id=hpxml_bldg_id
            )
            if c is None:
                c = xpath(self.hpxmldoc, 'h:Contractor[1]')

        self.schema.assertValid(self.hpxmldoc)

        # Create return dict
        hescore_inputs = OrderedDict()
        hescore_inputs['building_address'] = self.get_building_address(b)
        if self.check_hpwes(p, b):
            hescore_inputs['hpwes'] = self.get_hpwes(p, c)

        bldg = OrderedDict()
        hescore_inputs['building'] = bldg
        bldg['about'] = self.get_building_about(b, p)
        bldg['zone'] = OrderedDict()
        bldg['zone']['zone_roof'] = None  # to save the spot in the order
        bldg['zone']['zone_floor'] = self.get_building_zone_floor(b, bldg['about'])
        footprint_area = self.get_footprint_area(bldg)
        bldg['zone']['zone_roof'] = self.get_building_zone_roof(b, footprint_area)
        skylights = self.get_skylights(b, bldg['zone']['zone_roof'])
        for roof_num in range(len(bldg['zone']['zone_roof'])):
            bldg['zone']['zone_roof'][roof_num]['zone_skylight'] = skylights[roof_num]
        bldg['zone']['wall_construction_same'] = False
        bldg['zone']['window_construction_same'] = False
        bldg['zone']['zone_wall'] = self.get_building_zone_wall(b, bldg['about'])
        bldg['systems'] = OrderedDict()
        bldg['systems']['hvac'] = self.get_hvac(b, bldg)
        bldg['systems']['domestic_hot_water'] = self.get_systems_dhw(b)
        generation = self.get_generation(b)
        if generation:
            bldg['systems']['generation'] = generation
        self.remove_hidden_keys(hescore_inputs)

        # Validate
        self.validate_hescore_inputs(hescore_inputs)
        # Validate against JSON schema
        with open(self.jsonschemapath, 'r') as js:
            json_schema = json.loads(js.read())
            js.close()
        validate(hescore_inputs, json_schema, format_checker=FormatChecker())

        return hescore_inputs

    @staticmethod
    def get_footprint_area(bldg):
        floor_area = bldg['about']['conditioned_floor_area']
        stories = bldg['about']['num_floor_above_grade']
        cond_basement_floor_area = 0
        for zone_floor in bldg['zone']['zone_floor']:
            if zone_floor['foundation_type'] == 'cond_basement':
                cond_basement_floor_area += zone_floor['floor_area']
        return int(python2round(old_div((floor_area - cond_basement_floor_area), stories)))

    @classmethod
    def remove_hidden_keys(cls, d):
        if isinstance(d, dict):
            for key, value in list(d.items()):
                if key.startswith('_'):
                    del d[key]
                    continue
                cls.remove_hidden_keys(value)
        elif isinstance(d, (list, tuple)):
            for item in d:
                cls.remove_hidden_keys(item)

    def get_building_address(self, b):
        xpath = self.xpath
        ns = self.ns
        bldgaddr = OrderedDict()
        hpxmladdress = xpath(b, 'h:Site/h:Address[h:AddressType="street"]', raise_err=True)
        bldgaddr['address'] = ' '.join(hpxmladdress.xpath('h:Address1/text() | h:Address2/text()', namespaces=ns))
        if not bldgaddr['address'].strip():
            raise ElementNotFoundError(hpxmladdress, 'h:Address1/text() | h:Address2/text()', {})
        bldgaddr['city'] = xpath(b, 'h:Site/h:Address/h:CityMunicipality/text()', raise_err=True)
        bldgaddr['state'] = xpath(b, 'h:Site/h:Address/h:StateCode/text()', raise_err=True)
        hpxml_zipcode = xpath(b, 'h:Site/h:Address/h:ZipCode/text()', raise_err=True)
        bldgaddr['zip_code'] = re.match(r"([0-9]{5})(-[0-9]{4})?", hpxml_zipcode).group(1)
        transaction_type = xpath(self.hpxmldoc, 'h:XMLTransactionHeaderInformation/h:Transaction/text()')
        is_mentor = xpath(b, 'boolean(h:ProjectStatus/h:extension/h:HEScoreMentorAssessment)')
        if is_mentor:
            bldgaddr['assessment_type'] = 'mentor'
        else:
            if transaction_type == 'create':
                bldgaddr['assessment_type'] = {
                    'audit': 'initial',
                    'proposed workscope': 'alternative',
                    'approved workscope': 'alternative',
                    'construction-period testing/daily test out': 'test',
                    'job completion testing/final inspection': 'final',
                    'quality assurance/monitoring': 'qa',
                    'preconstruction': 'preconstruction'
                }[xpath(b, 'h:ProjectStatus/h:EventType/text()', raise_err=True)]
            else:
                assert transaction_type == 'update'
                bldgaddr['assessment_type'] = 'corrected'

        ext_id_xpath_exprs = (
            'h:extension/h:HESExternalID/text()',
            'h:BuildingID/h:SendingSystemIdentifierValue/text()'
        )
        for ext_id_xpath_expr in ext_id_xpath_exprs:
            external_id_value = xpath(b, ext_id_xpath_expr)
            if external_id_value is not None:
                bldgaddr['external_building_id'] = external_id_value
                break

        return bldgaddr

    def get_hpwes(self, p, c):
        xpath = self.xpath
        hpwes = OrderedDict()

        # project information
        hpwes['improvement_installation_start_date'] = xpath(p, 'h:ProjectDetails/h:StartDate/text()')

        hpwes['improvement_installation_completion_date'] = xpath(p, 'h:ProjectDetails/h:CompleteDateActual/text()')

        # Contractor information
        if c is not None:
            hpwes['contractor_business_name'] = xpath(c, 'h:ContractorDetails/h:BusinessInfo/h:BusinessName/text()')
            hpwes['contractor_zip_code'] = xpath(c, 'h:ContractorDetails/h:BusinessInfo/h:extension/h:ZipCode/text()')
        else:
            hpwes['contractor_business_name'] = None
            hpwes['contractor_zip_code'] = None

        expected_paths = OrderedDict([
            ('improvement_installation_start_date', 'Project/ProjectDetails/StartDate'),
            ('improvement_installation_completion_date', 'Project/ProjectDetails/CompleteDateActual'),
            ('contractor_business_name', 'Contractor/ContractorDetails/BusinessInfo/BusinessName'),
            ('contractor_zip_code', 'Contractor/ContractorDetails/BusinessInfo/extension/ZipCode')
        ])
        missing_paths = []
        for k, v in expected_paths.items():
            if hpwes[k] is None:
                missing_paths.append(v)
        if len(missing_paths) > 0:
            raise TranslationError(
                'The following elements are required for Home Performance with Energy Star, but were not provided: ' +
                ', '.join(missing_paths)
            )
        return hpwes

    def get_building_about(self, b, p):
        xpath = self.xpath
        ns = self.ns
        bldg_about = OrderedDict()

        project_status_date_el = b.find('h:ProjectStatus/h:Date', namespaces=ns)
        if project_status_date_el is None:
            bldg_about['assessment_date'] = dt.date.today()
        else:
            bldg_about['assessment_date'] = dt.datetime.strptime(project_status_date_el.text, '%Y-%m-%d').date()
        bldg_about['assessment_date'] = bldg_about['assessment_date'].isoformat()

        # TODO: See if we can map more of these facility types
        residential_facility_type = xpath(
            b, 'h:BuildingDetails/h:BuildingSummary/h:BuildingConstruction/h:ResidentialFacilityType/text()')
        try:
            bldg_about['shape'] = {'single-family detached': 'rectangle',
                                   'single-family attached': 'town_house',
                                   'manufactured home': None,
                                   '2-4 unit building': None,
                                   '5+ unit building': None,
                                   'multi-family - uncategorized': None,
                                   'multi-family - town homes': 'town_house',
                                   'multi-family - condos': None,
                                   'apartment unit': None,
                                   'studio unit': None,
                                   'other': None,
                                   'unknown': None
                                   }[residential_facility_type]
        except KeyError:
            raise TranslationError('ResidentialFacilityType is required in the HPXML document')
        if bldg_about['shape'] is None:
            raise TranslationError(
                'Cannot translate HPXML ResidentialFacilityType of %s into HEScore building shape' %
                residential_facility_type)
        if bldg_about['shape'] == 'town_house':
            hpxml_surroundings = xpath(b, 'h:BuildingDetails/h:BuildingSummary/h:Site/h:Surroundings/text()')
            try:
                bldg_about['town_house_walls'] = {'stand-alone': None,
                                                  'attached on one side': 'back_right_front',
                                                  'attached on two sides': 'back_front',
                                                  'attached on three sides': None
                                                  }[hpxml_surroundings]
            except KeyError:
                raise TranslationError('Site/Surroundings element is required in the HPXML document for town houses')
            if bldg_about['town_house_walls'] is None:
                raise TranslationError(
                    'Cannot translate HPXML Site/Surroundings element value of %s into HEScore town_house_walls' %
                    hpxml_surroundings)

        bldg_cons_el = xpath(b, 'h:BuildingDetails/h:BuildingSummary/h:BuildingConstruction', raise_err=True)
        bldg_about['year_built'] = int(xpath(bldg_cons_el, 'h:YearBuilt/text()', raise_err=True))
        nbedrooms = int(xpath(bldg_cons_el, 'h:NumberofBedrooms/text()', raise_err=True))
        bldg_about['number_bedrooms'] = nbedrooms
        bldg_about['num_floor_above_grade'] = int(
            math.ceil(float(xpath(bldg_cons_el, 'h:NumberofConditionedFloorsAboveGrade/text()', raise_err=True))))
        avg_ceiling_ht = xpath(bldg_cons_el, 'h:AverageCeilingHeight/text()')
        if avg_ceiling_ht is None:
            try:
                avg_ceiling_ht = float(xpath(bldg_cons_el, 'h:ConditionedBuildingVolume/text()', raise_err=True)) / \
                                 float(xpath(bldg_cons_el, 'h:ConditionedFloorArea/text()', raise_err=True))
            except ElementNotFoundError:
                raise TranslationError(
                    'Either AverageCeilingHeight or both ConditionedBuildingVolume and ConditionedFloorArea are '
                    'required.'
                )
        else:
            avg_ceiling_ht = float(avg_ceiling_ht)
        bldg_about['floor_to_ceiling_height'] = int(python2round(avg_ceiling_ht))
        bldg_about['conditioned_floor_area'] = int(python2round(float(xpath(
            b,
            'h:BuildingDetails/h:BuildingSummary/h:BuildingConstruction/h:ConditionedFloorArea/text()',
            raise_err=True
        ))))

        site_el = xpath(b, 'h:BuildingDetails/h:BuildingSummary/h:Site', raise_err=True)
        try:
            house_azimuth = self.get_nearest_azimuth(xpath(site_el, 'h:AzimuthOfFrontOfHome/text()'),
                                                     xpath(site_el, 'h:OrientationOfFrontOfHome/text()'))
        except TranslationError:
            raise TranslationError('Either AzimuthOfFrontOfHome or OrientationOfFrontOfHome is required.')
        bldg_about['orientation'] = self.azimuth_to_hescore_orientation[house_azimuth]
        self.sidemap = {house_azimuth: 'front', (house_azimuth + 90) % 360: 'left',
                        (house_azimuth + 180) % 360: 'back', (house_azimuth + 270) % 360: 'right'}

        blower_door_test = None
        air_infilt_est = None
        for air_infilt_meas in b.xpath('h:BuildingDetails/h:Enclosure/h:AirInfiltration/h:AirInfiltrationMeasurement',
                                       namespaces=ns):
            # Take the last blower door test that is in CFM50, or if that's not available, ACH50
            if xpath(air_infilt_meas, 'h:TypeOfInfiltrationMeasurement/text()') == 'blower door':
                house_pressure = convert_to_type(int, xpath(air_infilt_meas, 'h:HousePressure/text()'))
                blower_door_test_units = xpath(air_infilt_meas, 'h:BuildingAirLeakage/h:UnitofMeasure/text()')
                if house_pressure == 50 and (blower_door_test_units == 'CFM' or
                                             (blower_door_test_units == 'ACH' and blower_door_test is None)):
                    blower_door_test = air_infilt_meas
            elif xpath(air_infilt_meas, 'h:TypeOfInfiltrationMeasurement/text()') == 'estimate':
                air_infilt_est = air_infilt_meas
        if blower_door_test is not None:
            bldg_about['blower_door_test'] = True
            if xpath(blower_door_test, 'h:BuildingAirLeakage/h:UnitofMeasure/text()') == 'CFM':
                bldg_about['envelope_leakage'] = float(
                    xpath(blower_door_test, 'h:BuildingAirLeakage/h:AirLeakage/text()', raise_err=True))
            elif xpath(blower_door_test, 'h:BuildingAirLeakage/h:UnitofMeasure/text()') == 'ACH':
                bldg_about['envelope_leakage'] = bldg_about['floor_to_ceiling_height'] * bldg_about[
                    'conditioned_floor_area'] * \
                                                 float(xpath(blower_door_test,
                                                             'h:BuildingAirLeakage/h:AirLeakage/text()',
                                                             raise_err=True)) / 60.
            else:
                raise TranslationError('BuildingAirLeakage/UnitofMeasure must be either "CFM" or "ACH"')
            bldg_about['envelope_leakage'] = int(python2round(bldg_about['envelope_leakage']))
        else:
            bldg_about['blower_door_test'] = False
            if b.xpath('count(h:BuildingDetails/h:Enclosure/h:AirInfiltration/h:AirSealing)', namespaces=ns) > 0 or \
                    (air_infilt_est is not None and
                     xpath(air_infilt_est, 'h:LeakinessDescription/text()') in ('tight', 'very tight')):
                bldg_about['air_sealing_present'] = True
            else:
                bldg_about['air_sealing_present'] = False
        # Get comments
        extension_comment = xpath(b, 'h:extension/h:Comments/text()')
        if extension_comment is not None:
            bldg_about['comments'] = extension_comment
        elif p is not None:
            bldg_about['comments'] = xpath(p, 'h:ProjectDetails/h:Notes/text()')
        return bldg_about

    def get_building_zone_roof(self, b, footprint_area):
        xpath = self.xpath

        # building.zone.zone_roof--------------------------------------------------
        attics = xpath(b, 'descendant::h:Attics/h:Attic', aslist=True, raise_err=True)
        roofs = xpath(b, 'descendant::h:Roof', aslist=True, raise_err=True)
        attic_floor_rvalues = (0, 3, 6, 9, 11, 19, 21, 25, 30, 38, 44, 49, 60)
        roof_center_of_cavity_rvalues = \
            {'wf': {'co': dict(zip((0, 11, 13, 15, 19, 21, 27, 30), (2.7, 13.6, 15.6, 17.6, 21.6, 23.6, 29.6, 32.6))),
                    'wo': dict(zip((0, 11, 13, 15, 19, 21, 27, 30), (3.2, 14.1, 16.1, 18.1, 22.1, 24.1, 30.1, 33.1))),
                    'rc': dict(zip((0, 11, 13, 15, 19, 21, 27, 30), (2.2, 13.2, 15.2, 17.2, 21.2, 23.2, 29.2, 32.2))),
                    'lc': dict(zip((0, 11, 13, 15, 19, 21, 27, 30), (2.3, 13.2, 15.2, 17.2, 21.2, 23.2, 29.2, 32.2))),
                    'tg': dict(zip((0, 11, 13, 15, 19, 21, 27, 30), (2.3, 13.2, 15.2, 17.2, 21.2, 23.2, 29.2, 32.2)))},
             'rb': {'co': {0: 5},
                    'wo': {0: 5.5},
                    'rc': {0: 4.5},
                    'lc': {0: 4.6},
                    'tg': {0: 4.6}},
             'ps': {'co': dict(zip((0, 11, 13, 15, 19, 21), (6.8, 17.8, 19.8, 21.8, 25.8, 27.8))),
                    'wo': dict(zip((0, 11, 13, 15, 19, 21), (7.3, 18.3, 20.3, 22.3, 26.3, 28.3))),
                    'rc': dict(zip((0, 11, 13, 15, 19, 21), (6.4, 17.4, 19.4, 21.4, 25.4, 27.4))),
                    'lc': dict(zip((0, 11, 13, 15, 19, 21), (6.4, 17.4, 19.4, 21.4, 25.4, 27.4))),
                    'tg': dict(zip((0, 11, 13, 15, 19, 21), (6.4, 17.4, 19.4, 21.4, 25.4, 27.4)))}}

        atticds = []
        for attic in attics:
            atticid = xpath(attic, 'h:SystemIdentifier/@id', raise_err=True)
            roofids = xpath(attic, 'h:AttachedToRoof/@idref', aslist=True)
            attic_roofs = xpath(b, 'descendant::h:Roof[contains("{}", h:SystemIdentifier/@id)]'.format(roofids),
                                aslist=True)

            if len(attic_roofs) == 0:
                if len(roofs) == 1:
                    attic_roofs = roofs
                else:
                    raise TranslationError(
                        'Attic {} does not have a roof associated with it.'.format(atticid)
                    )

            atticd = {}
            atticds.append(atticd)

            # Attic area
            # Discussion need here: We are using is_one_roof to say, when there's no area specified in HPXML,
            # we can use footprint area.Should we judge is_one_roof here by looking at element amounts of both
            # Attic and Roof elements (to be 1)?
            # I changed it to only look at attic element here because the current logic is more like Attic is
            # on top of Roof, is it allowed to have roofs undefined in attic? I think those roofs not referred by
            # attics should be ignored in our translation, right?
            is_one_roof = (len(attics) == 1)
            atticd['roof_area'] = self.get_attic_area(attic, is_one_roof, footprint_area, attic_roofs, b)

            # Roof type
            atticd['rooftype'] = self.get_attic_type(attic, atticid)

            # Get other roof information from attached Roof nodes.
            attic_roof_ls = []
            # Loop added for hpxml v3 where multiple roofs can be attached to the same attic
            for roof in attic_roofs:
                attic_roofs_d = {}
                attic_roof_ls.append(attic_roofs_d)
                attic_roofs_d['roof_id'] = xpath(roof, 'h:SystemIdentifier/@id', raise_err=True)
                # Roof area
                attic_roofs_d['roof_area'] = self.get_attic_roof_area(roof)
                if attic_roofs_d['roof_area'] is None:
                    if len(attic_roofs) == 1:
                        attic_roofs_d['roof_area'] = atticd['roof_area']
                    else:
                        raise TranslationError(
                            'If there are more than one Roof elements attached to a single attic, each needs an area.')
                else:
                    attic_roofs_d['roof_area'] = convert_to_type(float, attic_roofs_d['roof_area'])

                # Roof color
                solar_absorptance = convert_to_type(float, xpath(roof, 'h:SolarAbsorptance/text()'))
                attic_roofs_d['roof_absorptance'] = solar_absorptance
                if solar_absorptance is not None:
                    attic_roofs_d['roofcolor'] = 'cool_color'
                else:
                    try:
                        attic_roofs_d['roofcolor'] = {
                            'light': 'light',
                            'medium': 'medium',
                            'medium dark': 'medium_dark',
                            'dark': 'dark',
                            'reflective': 'white'
                        }[xpath(roof, 'h:RoofColor/text()', raise_err=True)]
                    except KeyError:
                        raise TranslationError('Attic {}: Invalid or missing RoofColor in Roof: {}'.format(atticid,
                                                                                                           attic_roofs_d['roof_id']))  # noqa: E501

                # Exterior finish
                hpxml_roof_type = xpath(roof, 'h:RoofType/text()')
                try:
                    attic_roofs_d['extfinish'] = {'shingles': 'co',
                                                  'slate or tile shingles': 'rc',
                                                  'wood shingles or shakes': 'wo',
                                                  'asphalt or fiberglass shingles': 'co',
                                                  'metal surfacing': 'co',
                                                  'expanded polystyrene sheathing': None,
                                                  'plastic/rubber/synthetic sheeting': 'tg',
                                                  'concrete': 'lc',
                                                  'cool roof': None,
                                                  'green roof': None,
                                                  'no one major type': None,
                                                  'other': None}[hpxml_roof_type]
                    assert attic_roofs_d['extfinish'] is not None
                except (KeyError, AssertionError):
                    raise TranslationError(
                        'Attic {}: HEScore does not have an analogy to the HPXML roof type: {} for Roof : {}'.format(
                            atticid, hpxml_roof_type, attic_roofs_d['roof_id']))

                # construction type
                has_rigid_sheathing = self.attic_has_rigid_sheathing(attic, roof)
                has_radiant_barrier = xpath(roof, 'h:RadiantBarrier="true"')
                if has_radiant_barrier:
                    attic_roofs_d['roofconstype'] = 'rb'
                elif has_rigid_sheathing:
                    attic_roofs_d['roofconstype'] = 'ps'
                else:
                    attic_roofs_d['roofconstype'] = 'wf'

                # roof center of cavity R-value
                roof_rvalue = self.get_attic_roof_rvalue(attic, roof)
                # subtract the R-value of the rigid sheating in the HEScore construction.
                if attic_roofs_d['roofconstype'] == 'ps':
                    roof_rvalue -= 5
                roof_rvalue, attic_roofs_d['roof_coc_rvalue'] = \
                    min(list(roof_center_of_cavity_rvalues[attic_roofs_d['roofconstype']][
                                 attic_roofs_d['extfinish']].items()),
                        key=lambda x: abs(x[0] - roof_rvalue))

            # Please review this, it is combining properties of multiple roofs attached into one for each attic
            # Determine predominant roof characteristics for attic.
            # Sum of Roof Areas in the same Attic
            attic_roof_area_sum = sum([attic_roofs_dict['roof_area'] for attic_roofs_dict in attic_roof_ls])

            # Roof type, roof color, exterior finish, construction type
            for roof_key in ('roofconstype', 'extfinish', 'roofcolor', 'roof_absorptance'):
                roof_area_by_cat = {}
                for attic_roofs_dict in attic_roof_ls:
                    try:
                        roof_area_by_cat[attic_roofs_dict[roof_key]] += attic_roofs_dict['roof_area']
                    except KeyError:
                        roof_area_by_cat[attic_roofs_dict[roof_key]] = attic_roofs_dict['roof_area']
                atticd[roof_key] = max(roof_area_by_cat, key=lambda x: roof_area_by_cat[x])

            if atticd['roof_absorptance'] is None:
                del atticd['roof_absorptance']

            # ids of hpxml roofs along for the ride
            atticd['_roofid'] = set([attic_roofs_dict['roof_id'] for attic_roofs_dict in attic_roof_ls])

            # Calculate roof area weighted center of cavity R-value for attic,
            # might be combined later by averaging again
            # Please review this, it is taking average of coc r values (already looked up with construction type of
            # each roof) of roofs attached to the same attic.
            # An alternative can be: averaging the roof nominal R value first then look up the table with dominated
            # construction type for coc effective R value at attic level.
            atticd['roof_coc_rvalue'] = \
                attic_roof_area_sum / \
                sum([old_div(attic_roofs_dict['roof_area'], attic_roofs_dict['roof_coc_rvalue']) for attic_roofs_dict in
                     attic_roof_ls])

            # knee walls
            knee_walls = self.get_attic_knee_walls(attic, b)

            # Questions: here we didn't have any input validation of floor attachment based on attic type, should we
            # enhance it? Currently, a building with attic can skip specifying attic floors (0 rvalue passed) while
            # one with cathedral ceiling can have floor specified (though it will be silently ignored in output).
            # attic floor center of cavity R-value
            attic_floor_rvalue = self.get_attic_floor_rvalue(attic, b)
            if knee_walls:
                knee_wall_rvalue, knee_wall_area = self.get_attic_knee_wall_rvalue_and_area(attic, b)
                knee_wall_coc_rvalue = knee_wall_rvalue + 1.8
                knee_wall_ua = knee_wall_area / knee_wall_coc_rvalue

                attic_floor_coc_rvalue = attic_floor_rvalue + 0.5
                attic_floor_adj_ua = knee_wall_ua + atticd['roof_area'] / attic_floor_coc_rvalue
                attic_floor_adj_area = knee_wall_area + atticd['roof_area']
                attic_floor_rvalue = (attic_floor_adj_area / attic_floor_adj_ua) - 0.5
                atticd['roof_area'] = attic_floor_adj_area
            atticd['attic_floor_coc_rvalue'] = attic_floor_rvalue + 0.5

        if len(atticds) == 0:
            raise TranslationError('There are no Attic elements in this building.')
        elif len(atticds) <= 2:
            for atticd in atticds:
                atticd['_roofids'] = atticd['_roofid']
                del atticd['_roofid']
        elif len(atticds) > 2:
            # If there are more than two attics, combine and average by rooftype.
            attics_by_rooftype = {}
            for atticd in atticds:
                try:
                    attics_by_rooftype[atticd['rooftype']].append(atticd)
                except KeyError:
                    attics_by_rooftype[atticd['rooftype']] = [atticd]

            # Determine predominant roof characteristics for each rooftype.
            combined_atticds = []
            for rooftype, atticds in list(attics_by_rooftype.items()):
                combined_atticd = {}

                # Roof Area
                combined_atticd['roof_area'] = sum([atticd['roof_area'] for atticd in atticds])

                # Roof type, roof color, exterior finish, construction type
                for attic_key in ('roofconstype', 'extfinish', 'roofcolor', 'rooftype'):
                    roof_area_by_cat = {}
                    for atticd in atticds:
                        try:
                            roof_area_by_cat[atticd[attic_key]] += atticd['roof_area']
                        except KeyError:
                            roof_area_by_cat[atticd[attic_key]] = atticd['roof_area']
                    combined_atticd[attic_key] = max(roof_area_by_cat, key=lambda x: roof_area_by_cat[x])

                # ids of hpxml roofs along for the ride
                combined_atticd['_roofids'] = set().union(*[atticd['_roofid'] for atticd in atticds])

                # Calculate roof area weighted center of cavity R-value
                combined_atticd['roof_coc_rvalue'] = \
                    combined_atticd['roof_area'] / \
                    sum([old_div(atticd['roof_area'], atticd['roof_coc_rvalue']) for atticd in atticds])

                # Calculate attic floor weighted average center-of-cavity R-value
                combined_atticd['attic_floor_coc_rvalue'] = \
                    sum([atticd['attic_floor_coc_rvalue'] * atticd['roof_area'] for atticd in atticds]) / \
                    combined_atticd['roof_area']
                combined_atticds.append(combined_atticd)

            atticds = combined_atticds
            del combined_atticds
            del attics_by_rooftype

        # Order the attic/roofs from largest to smallest
        atticds.sort(key=lambda x: x['roof_area'], reverse=True)

        # Take the largest two
        zone_roof = []
        for i, atticd in enumerate(atticds[0:2], 1):

            # Get Roof R-value
            roffset = roof_center_of_cavity_rvalues[atticd['roofconstype']][atticd['extfinish']][0]
            roof_rvalue = min(list(roof_center_of_cavity_rvalues[atticd['roofconstype']][atticd['extfinish']].keys()),
                              key=lambda x: abs(atticd['roof_coc_rvalue'] - roffset - x))

            # Get Attic Floor R-value
            attic_floor_rvalue = min(attic_floor_rvalues,
                                     key=lambda x: abs(atticd['attic_floor_coc_rvalue'] - 0.5 - x))

            # store it all
            zone_roof_item = OrderedDict()
            zone_roof_item['roof_name'] = 'roof%d' % i
            zone_roof_item['roof_area'] = atticd['roof_area']
            zone_roof_item['roof_assembly_code'] = 'rf%s%02d%s' % (
                atticd['roofconstype'], roof_rvalue, atticd['extfinish'])
            zone_roof_item['roof_color'] = atticd['roofcolor']
            if 'roof_absorptance' in atticd:
                zone_roof_item['roof_absorptance'] = atticd['roof_absorptance']
            zone_roof_item['roof_type'] = atticd['rooftype']
            zone_roof_item['_roofids'] = atticd['_roofids']
            if atticd['rooftype'] != 'cath_ceiling':
                zone_roof_item['ceiling_assembly_code'] = 'ecwf%02d' % attic_floor_rvalue
            zone_roof.append(zone_roof_item)

        return zone_roof

    def get_skylights(self, b, zone_roof):
        ns = self.ns
        xpath = self.xpath
        skylights = b.xpath('descendant::h:Skylight', namespaces=ns)

        skylight_by_roof_id = {}
        skylight_by_roof_num = {}
        for i in range(len(zone_roof)):
            skylight_by_roof_num[i] = []

        for skylight in skylights:
            if xpath(skylight, 'h:AttachedToRoof/@idref') is None:
                # No roof attached, attach to the first roof
                skylight_by_roof_num[0].append(skylight)
            else:
                try:
                    skylight_by_roof_id[xpath(skylight, 'h:AttachedToRoof/@idref')].append(skylight)
                except KeyError:
                    skylight_by_roof_id[xpath(skylight, 'h:AttachedToRoof/@idref')] = []
                    skylight_by_roof_id[xpath(skylight, 'h:AttachedToRoof/@idref')].append(skylight)

        for roof_id, skylights in list(skylight_by_roof_id.items()):
            # roof_found = False
            for i in range(len(zone_roof)):
                if roof_id in zone_roof[i]['_roofids']:
                    # roof_found = True
                    for skylight in skylights:
                        skylight_by_roof_num[i].append(skylight)
                    break
            # if not roof_found:
                # The roof attached is not simulated, should we: 1. attach to the first roof or 2. discard the skylight?
                # for skylight in skylights:
                #     skylight_by_roof_num[0].append(skylight)

        # combine skylights by roof_num
        zone_skylight = []
        for roof_num, skylights in list(skylight_by_roof_num.items()):
            skylight_d = OrderedDict()
            zone_skylight.append(skylight_d)

            if len(skylights) == 0:
                skylight_d['skylight_area'] = 0
                continue
            # Get areas, u-factors, and shgcs if they exist
            uvalues, shgcs, areas = map(list, zip(*[[xpath(skylight, 'h:%s/text()' % x)
                                                     for x in ('UFactor', 'SHGC', 'Area')]
                                                    for skylight in skylights]))
            if None in areas:
                raise TranslationError('Every skylight needs an area.')
            areas = list(map(float, areas))
            skylight_d['skylight_area'] = sum(areas)

            # Remove skylights from the calculation where a uvalue or shgc isn't set.
            idxstoremove = set()
            for i, uvalue in enumerate(uvalues):
                if uvalue is None:
                    idxstoremove.add(i)
            for i, shgc in enumerate(shgcs):
                if shgc is None:
                    idxstoremove.add(i)
            for i in sorted(idxstoremove, reverse=True):
                uvalues.pop(i)
                shgcs.pop(i)
                areas.pop(i)
            assert len(uvalues) == len(shgcs)
            uvalues = list(map(float, uvalues))
            shgcs = list(map(float, shgcs))

            if len(uvalues) > 0:
                # Use an area weighted average of the uvalues, shgcs
                skylight_d['skylight_method'] = 'custom'
                skylight_d['skylight_u_value'] = old_div(sum(
                    [uvalue * area for (uvalue, area) in zip(uvalues, areas)]), sum(areas))
                skylight_d['skylight_shgc'] = sum([shgc * area for (shgc, area) in zip(shgcs, areas)]) / sum(areas)
            else:
                # use a construction code
                skylight_type_areas = {}
                for skylight in skylights:
                    area = convert_to_type(float, xpath(skylight, 'h:Area/text()', raise_err=True))
                    skylight_code = self.get_window_code(skylight)
                    try:
                        skylight_type_areas[skylight_code] += area
                    except KeyError:
                        skylight_type_areas[skylight_code] = area
                skylight_d['skylight_method'] = 'code'
                skylight_d['skylight_code'] = max(list(skylight_type_areas.items()), key=lambda x: x[1])[0]
            skylight_solarscreen_areas = {}
            for skylight in skylights:
                solar_screen = self.get_solarscreen(skylight)
                area = convert_to_type(float, xpath(skylight, 'h:Area/text()', raise_err=True))
                try:
                    skylight_solarscreen_areas[solar_screen] += area
                except KeyError:
                    skylight_solarscreen_areas[solar_screen] = area

            skylight_d['solar_screen'] = max(list(skylight_solarscreen_areas.items()), key=lambda x: x[1])[0]

        return zone_skylight

    def get_building_zone_floor(self, b, bldg_about):
        ns = self.ns
        xpath = self.xpath
        smallnum = 0.01

        # building.zone.zone_floor-------------------------------------------------
        zone_floors = []

        foundations = b.xpath('descendant::h:Foundations/h:Foundation', namespaces=ns)

        foundations, get_fnd_area = self.sort_foundations(foundations, b)
        areas = list(map(get_fnd_area, foundations))
        if len(areas) > 1:
            for area in areas:
                if abs(area) < smallnum:  # area == 0
                    raise TranslationError(
                        'If there is more than one foundation, each needs an area specified on either "Slab" or '
                        '"FrameFloor" attached.'
                    )
        sum_area_largest_two = sum(areas[0:2])
        sum_area = sum(areas)
        try:
            area_mult = old_div(sum_area, sum_area_largest_two)
        except ZeroDivisionError:
            area_mult = 0

        # Map the top two
        for i, (foundation, area) in enumerate(zip(foundations[0:2], areas[0:2]), 1):
            zone_floor = OrderedDict()

            # Floor name
            zone_floor['floor_name'] = 'floor%d' % i

            # Floor area
            zone_floor['floor_area'] = area * area_mult

            # Foundation type
            hpxml_foundation_type = xpath(foundation, 'name(h:FoundationType/*)', raise_err=True)
            if hpxml_foundation_type == 'Basement':
                bsmtcond = xpath(foundation, 'h:FoundationType/h:Basement/h:Conditioned="true"')
                if bsmtcond:
                    zone_floor['foundation_type'] = 'cond_basement'
                else:
                    # assumed unconditioned basement if h:Conditioned is missing
                    zone_floor['foundation_type'] = 'uncond_basement'
            elif hpxml_foundation_type == 'Crawlspace':
                crawlvented = xpath(foundation, 'h:FoundationType/h:Crawlspace/h:Vented="true"')
                if crawlvented:
                    zone_floor['foundation_type'] = 'vented_crawl'
                else:
                    # assumes unvented crawlspace if h:Vented is missing.
                    zone_floor['foundation_type'] = 'unvented_crawl'
            elif hpxml_foundation_type == 'SlabOnGrade':
                zone_floor['foundation_type'] = 'slab_on_grade'
            elif hpxml_foundation_type == 'Garage':
                zone_floor['foundation_type'] = 'unvented_crawl'
            elif hpxml_foundation_type == 'Ambient':
                zone_floor['foundation_type'] = 'vented_crawl'
            else:
                raise TranslationError(
                    'HEScore does not have a foundation type analogous to: %s' %
                    hpxml_foundation_type)

            # Now that we know the foundation type, we can specify the floor area as the footprint area if there's
            # only one foundation.
            if abs(area) < smallnum:
                assert len(foundations) == 1  # We should only be here if there's only one foundation
                nstories = bldg_about['num_floor_above_grade']
                if zone_floor['foundation_type'] == 'cond_basement':
                    nstories += 1
                zone_floor['floor_area'] = old_div(bldg_about['conditioned_floor_area'], nstories)

            # Foundation Wall insulation R-value
            fwua = 0
            fwtotalarea = 0
            foundationwalls = self.get_foundation_walls(foundation, b)
            fw_eff_rvalues = dict(list(zip((0, 5, 11, 19), (4, 7.9, 11.6, 19.6))))
            if len(foundationwalls) > 0:
                if zone_floor['foundation_type'] == 'slab_on_grade':
                    raise TranslationError('The house is a slab on grade foundation, but has foundation walls.')
                del fw_eff_rvalues[5]  # remove the value for slab insulation
                for fwall in foundationwalls:
                    fwarea, fwlength, fwheight = \
                        [convert_to_type(float, xpath(fwall, 'h:%s/text()' % x)) for x in ('Area', 'Length', 'Height')]
                    if fwarea is None:
                        try:
                            fwarea = fwlength * fwheight
                        except TypeError:
                            if len(foundationwalls) == 1:
                                fwarea = 1.0
                            else:
                                raise TranslationError(
                                    'If there is more than one FoundationWall, an Area is required for each.')
                    fwrvalue = xpath(fwall, 'sum(h:Insulation/h:Layer/h:NominalRValue)')
                    fweffrvalue = fw_eff_rvalues[min(list(fw_eff_rvalues.keys()), key=lambda x: abs(fwrvalue - x))]
                    fwua += old_div(fwarea, fweffrvalue)
                    fwtotalarea += fwarea
                zone_floor['foundation_insulation_level'] = old_div(fwtotalarea, fwua) - 4.0
            elif zone_floor['foundation_type'] == 'slab_on_grade':
                del fw_eff_rvalues[11]  # remove unused values
                del fw_eff_rvalues[19]
                slabs = self.get_foundation_slabs(foundation, b)
                slabua = 0
                slabtotalperimeter = 0
                for slab in slabs:
                    exp_perimeter = convert_to_type(float, xpath(slab, 'h:ExposedPerimeter/text()'))
                    if exp_perimeter is None:
                        if len(slabs) == 1:
                            exp_perimeter = 1.0
                        else:
                            raise TranslationError(
                                'If there is more than one Slab, an ExposedPerimeter is required for each.')
                    slabrvalue = xpath(slab, 'sum(h:PerimeterInsulation/h:Layer/h:NominalRValue)')
                    slabeffrvalue = fw_eff_rvalues[min(list(fw_eff_rvalues.keys()), key=lambda x: abs(slabrvalue - x))]
                    slabua += old_div(exp_perimeter, slabeffrvalue)
                    slabtotalperimeter += exp_perimeter
                zone_floor['foundation_insulation_level'] = old_div(slabtotalperimeter, slabua) - 4.0
            else:
                zone_floor['foundation_insulation_level'] = 0
            zone_floor['foundation_insulation_level'] = min(list(fw_eff_rvalues.keys()), key=lambda x: abs(
                zone_floor['foundation_insulation_level'] - x))

            # floor above foundation insulation
            if zone_floor['foundation_type'] != 'slab_on_grade':
                ffua = 0
                fftotalarea = 0
                framefloors = self.get_foundation_frame_floors(foundation, b)
                floor_eff_rvalues = dict(zip((0, 11, 13, 15, 19, 21, 25, 30, 38),
                                             (4.0, 15.8, 17.8, 19.8, 23.8, 25.8, 31.8, 37.8, 42.8)))
                if len(framefloors) > 0:
                    for framefloor in framefloors:
                        ffarea = convert_to_type(float, xpath(framefloor, 'h:Area/text()'))
                        if ffarea is None:
                            if len(framefloors) == 1:
                                ffarea = 1.0
                            else:
                                raise TranslationError(
                                    'If there is more than one FrameFloor, an Area is required for each.')
                        ffrvalue = xpath(framefloor, 'sum(h:Insulation/h:Layer/h:NominalRValue)')
                        ffeffrvalue = floor_eff_rvalues[min(
                            list(floor_eff_rvalues.keys()),
                            key=lambda x: abs(ffrvalue - x)
                        )]
                        ffua += old_div(ffarea, ffeffrvalue)
                        fftotalarea += ffarea
                    ffrvalue = old_div(fftotalarea, ffua) - 4.0
                    zone_floor['floor_assembly_code'] = 'efwf%02dca' % min(list(floor_eff_rvalues.keys()),
                                                                           key=lambda x: abs(ffrvalue - x))
                else:
                    zone_floor['floor_assembly_code'] = 'efwf00ca'

            zone_floors.append(zone_floor)

        return zone_floors

    def get_building_zone_wall(self, b, bldg_about):
        xpath = self.xpath
        ns = self.ns
        sidemap = self.sidemap

        # building.zone.zone_wall--------------------------------------------------
        zone_wall = []

        hpxmlwalls = dict([(side, []) for side in list(sidemap.values())])
        hpxmlwalls['noside'] = []
        for wall in self.get_hescore_walls(b):
            walld = {'assembly_code': self.get_wall_assembly_code(wall),
                     'area': convert_to_type(float, xpath(wall, 'h:Area/text()')),
                     'id': xpath(wall, 'h:SystemIdentifier/@id', raise_err=True)}

            try:
                wall_azimuth = self.get_nearest_azimuth(xpath(wall, 'h:Azimuth/text()'),
                                                        xpath(wall, 'h:Orientation/text()'))
            except TranslationError:
                # There is no directional information in the HPXML wall
                wall_side = 'noside'
                hpxmlwalls[wall_side].append(walld)
            else:
                try:
                    wall_side = sidemap[wall_azimuth]
                except KeyError:
                    # The direction of the wall is in between sides
                    # split the area between sides
                    walld['area'] /= 2.0
                    hpxmlwalls[sidemap[unspin_azimuth(wall_azimuth + 45)]].append(dict(walld))
                    hpxmlwalls[sidemap[unspin_azimuth(wall_azimuth - 45)]].append(dict(walld))
                else:
                    hpxmlwalls[wall_side].append(walld)

        if len(hpxmlwalls['noside']) > 0 and list(map(len, [hpxmlwalls[key] for key in sidemap.values()])) == ([0] * 4):
            all_walls_same = True
            # if none of the walls have orientation information
            # copy the walls to all sides
            for side in list(sidemap.values()):
                hpxmlwalls[side] = hpxmlwalls['noside']
            del hpxmlwalls['noside']
        else:
            all_walls_same = False
            # make sure all of the walls have an orientation
            if len(hpxmlwalls['noside']) > 0:
                raise TranslationError('Some of the HPXML walls have orientation information and others do not.')

        # Wall effective R-value map
        wall_ext_finish_types = ('wo', 'st', 'vi', 'al', 'br', 'nn')
        wall_eff_rvalues = {}
        wall_eff_rvalues['wf'] = dict(
            list(zip(wall_ext_finish_types[:-1], [dict(list(zip((0, 3, 7, 11, 13, 15, 19, 21), x)))  # noqa: E501
                                                  for x in
                                                  [(3.6, 5.7, 9.7, 13.7, 15.7, 17.7, 21.7, 23.7),
                                                   (2.3, 4.4, 8.4, 12.4, 14.4, 16.4, 20.4, 22.4),
                                                   (2.2, 4.3, 8.3, 12.3, 14.3, 16.3, 20.3, 22.3),
                                                   (2.1, 4.2, 8.2, 12.2, 14.2, 16.2, 20.2, 22.2),
                                                   (2.9, 5.0, 9.0, 13.0, 15.0, 17.0, 21.0, 23.0)]])))  # noqa: E501
        wall_eff_rvalues['ps'] = dict(
            list(zip(wall_ext_finish_types[:-1], [dict(list(zip((0, 3, 7, 11, 13, 15, 19, 21), x)))  # noqa: E501
                                                  for x in
                                                  [(6.1, 9.1, 13.1, 17.1, 19.1, 21.1, 25.1, 27.1),  # noqa: E501
                                                   (5.4, 8.4, 12.4, 16.4, 18.4, 20.4, 24.4, 26.4),  # noqa: E501
                                                   (5.3, 8.3, 12.3, 16.3, 18.3, 20.3, 24.3, 26.3),  # noqa: E501
                                                   (5.2, 8.2, 12.2, 16.2, 18.2, 20.2, 24.2, 26.2),  # noqa: E501
                                                   (6.0, 9.0, 13.0, 17.0, 19.0, 21.0, 25.0, 27.0)]])))  # noqa: E501
        wall_eff_rvalues['ov'] = dict(list(zip(wall_ext_finish_types[:-1], [dict(list(zip((19, 21, 27, 33, 38), x)))
                                                                            for x in [(21.0, 23.0, 29.0, 35.0, 40.0),
                                                                                      (20.3, 22.3, 28.3, 34.3, 39.3),
                                                                                      (20.1, 22.1, 28.1, 34.1, 39.1),
                                                                                      (20.1, 22.1, 28.1, 34.1, 39.1),
                                                                                      (20.9, 22.9, 28.9, 34.9,
                                                                                       39.9)]])))  # noqa: E501
        wall_eff_rvalues['br'] = {'nn': dict(list(zip((0, 5, 10), (2.9, 7.9, 12.8))))}
        wall_eff_rvalues['cb'] = dict(list(zip(('st', 'br', 'nn'), [dict(list(zip((0, 3, 6), x)))
                                                                    for x in [(4.1, 5.7, 8.5),
                                                                              (5.6, 7.2, 10),
                                                                              (4, 5.6, 8.3)]])))
        wall_eff_rvalues['sb'] = {'st': {0: 58.8}}

        # build HEScore walls
        for side in list(sidemap.values()):
            if len(hpxmlwalls[side]) == 0:
                continue
            heswall = OrderedDict()
            heswall['side'] = side
            if len(hpxmlwalls[side]) == 1 and hpxmlwalls[side][0]['area'] is None:
                hpxmlwalls[side][0]['area'] = 1.0
            elif len(hpxmlwalls[side]) > 1 and None in [x['area'] for x in hpxmlwalls[side]]:
                raise TranslationError('The %s side of the house has %d walls and they do not all have areas.' % (
                    side, len(hpxmlwalls[side])))
            if len(hpxmlwalls[side]) == 1:
                heswall['wall_assembly_code'] = hpxmlwalls[side][0]['assembly_code']
            else:
                wall_const_type_ext_finish_areas = defaultdict(float)
                wallua = 0
                walltotalarea = 0
                for walld in hpxmlwalls[side]:
                    const_type = walld['assembly_code'][2:4]
                    ext_finish = walld['assembly_code'][6:8]
                    rvalue = int(walld['assembly_code'][4:6])
                    eff_rvalue = wall_eff_rvalues[const_type][ext_finish][rvalue]
                    wallua += old_div(walld['area'], eff_rvalue)
                    walltotalarea += walld['area']
                    wall_const_type_ext_finish_areas[(const_type, ext_finish)] += walld['area']
                const_type, ext_finish = max(list(wall_const_type_ext_finish_areas.keys()),
                                             key=lambda x: wall_const_type_ext_finish_areas[x])
                try:
                    roffset = wall_eff_rvalues[const_type][ext_finish][0]
                except KeyError:
                    rvalue, eff_rvalue = min(list(wall_eff_rvalues[const_type][ext_finish].items()), key=lambda x: x[0])
                    roffset = eff_rvalue - rvalue
                rvalueavgeff = old_div(walltotalarea, wallua)
                rvalueavgnom = rvalueavgeff - roffset
                comb_rvalue = min(list(wall_eff_rvalues[const_type][ext_finish].keys()),
                                  key=lambda x: abs(rvalueavgnom - x))
                heswall['wall_assembly_code'] = 'ew%s%02d%s' % (const_type, comb_rvalue, ext_finish)
            zone_wall.append(heswall)

        # building.zone.zone_wall.zone_window--------------------------------------
        # Assign each window to a side of the house
        hpxmlwindows = dict([(side, []) for side in list(sidemap.values())])
        for hpxmlwndw in b.xpath('h:BuildingDetails/h:Enclosure/h:Windows/h:Window', namespaces=ns):

            # Get the area, solar screen, uvalue, SHGC, or window_code
            windowd = {'area': convert_to_type(float, xpath(hpxmlwndw, 'h:Area/text()', raise_err=True))}
            windowd['uvalue'] = convert_to_type(float, xpath(hpxmlwndw, 'h:UFactor/text()'))
            windowd['shgc'] = convert_to_type(float, xpath(hpxmlwndw, 'h:SHGC/text()'))
            windowd['solar_screen'] = self.get_solarscreen(hpxmlwndw)
            if windowd['uvalue'] is not None and windowd['shgc'] is not None:
                windowd['window_code'] = None
            else:
                windowd['window_code'] = self.get_window_code(hpxmlwndw)

            # Window side
            window_sides = []
            window_id = xpath(hpxmlwndw, 'h:SystemIdentifier/@id')
            try:
                # Get the aziumuth or orientation if they exist
                wndw_azimuth = self.get_nearest_azimuth(xpath(hpxmlwndw, 'h:Azimuth/text()'),
                                                        xpath(hpxmlwndw, 'h:Orientation/text()'))
            except TranslationError:
                # The window doesn't have orientation/azimuth information, get from wall
                attached_to_wall_id = xpath(hpxmlwndw, 'h:AttachedToWall/@idref')
                if attached_to_wall_id is not None:
                    for side, walls in list(hpxmlwalls.items()):
                        for wall in walls:
                            if attached_to_wall_id == wall['id']:
                                window_sides.append(side)
                                break
                    if not window_sides:
                        raise TranslationError(
                            'The Window[SystemIdentifier/@id="{}"] has no Azimuth or Orientation, '
                            'and the Window/AttachedToWall/@idref of "{}" didn\'t reference a Wall element.'.format(
                                window_id, attached_to_wall_id))
                else:
                    raise TranslationError(
                        'Window[SystemIdentifier/@id="{}"] doesn\'t have Azimuth, Orientation, or AttachedToWall. '
                        'At least one is required.'.format(window_id)  # noqa: E501
                    )
            else:
                # Azimuth found, associate with a side
                try:
                    window_sides = [sidemap[wndw_azimuth]]
                except KeyError:
                    # the direction of the window is between sides, split area
                    window_sides = [sidemap[unspin_azimuth(wndw_azimuth + x)] for x in (-45, 45)]

            # Assign properties and areas to the correct side of the house
            windowd['area'] /= float(len(window_sides))
            for window_side in window_sides:
                hpxmlwindows[window_side].append(dict(windowd))

        def get_shared_wall_sides():
            return set(sidemap.values()) - set(bldg_about['town_house_walls'].split('_'))

        def windows_are_on_shared_walls():
            shared_wall_sides = get_shared_wall_sides()
            for side in shared_wall_sides:
                if len(hpxmlwindows[side]) > 0:
                    return True
            return False

        if bldg_about['shape'] == 'town_house':
            if all_walls_same:
                # Check to make sure the windows aren't on shared walls.
                window_on_shared_wall_fail = windows_are_on_shared_walls()
                if window_on_shared_wall_fail:
                    # Change which walls are shared and check again.
                    if bldg_about['town_house_walls'] == 'back_right_front':
                        bldg_about['town_house_walls'] = 'back_front_left'
                        window_on_shared_wall_fail = windows_are_on_shared_walls()
                if window_on_shared_wall_fail:
                    raise TranslationError('The house has windows on shared walls.')
                # Since there was one wall construction for the whole building,
                # remove the construction for shared walls.
                for side in get_shared_wall_sides():
                    for heswall in zone_wall:
                        if heswall['side'] == side:
                            zone_wall.remove(heswall)
                            break
            else:
                # Make sure that there are walls defined for each side of the house that isn't a shared wall.
                sides_without_heswall = set(self.sidemap.values())
                for heswall in zone_wall:
                    sides_without_heswall.remove(heswall['side'])
                shared_wall_fail = sides_without_heswall != get_shared_wall_sides()
                if shared_wall_fail:
                    # Change which walls are shared and check again.
                    if bldg_about['town_house_walls'] == 'back_right_front':
                        bldg_about['town_house_walls'] = 'back_front_left'
                        shared_wall_fail = sides_without_heswall != get_shared_wall_sides()
                if shared_wall_fail:
                    raise TranslationError(
                        'The house has walls defined for sides {} and shared walls on sides {}.'.format(
                            ', '.join(set(self.sidemap.values()) - sides_without_heswall),
                            ', '.join(get_shared_wall_sides())
                        )
                    )
                if windows_are_on_shared_walls():
                    raise TranslationError('The house has windows on shared walls.')

        # Determine the predominant window characteristics and create HEScore windows
        for side, windows in list(hpxmlwindows.items()):

            # Add to the correct wall
            wall_found = False
            for heswall in zone_wall:
                if heswall['side'] == side:
                    wall_found = True
                    break
            if not wall_found:
                continue

            zone_window = OrderedDict()
            heswall['zone_window'] = zone_window

            # If there are no windows on that side of the house
            if len(windows) == 0:
                zone_window['window_area'] = 0
                zone_window['window_method'] = 'code'
                zone_window['window_code'] = 'scna'
                zone_window['solar_screen'] = False
                continue

            # Get the list of uvalues and shgcs for the windows on this side of the house.
            uvalues, shgcs, areas = map(list,
                                        zip(*[[window[x] for x in ('uvalue', 'shgc', 'area')] for window in windows]))

            zone_window['window_area'] = sum(areas)

            # Remove windows from the calculation where a uvalue or shgc isn't set.
            idxstoremove = set()
            for i, uvalue in enumerate(uvalues):
                if uvalue is None:
                    idxstoremove.add(i)
            for i, shgc in enumerate(shgcs):
                if shgc is None:
                    idxstoremove.add(i)
            for i in sorted(idxstoremove, reverse=True):
                uvalues.pop(i)
                shgcs.pop(i)
                areas.pop(i)
            assert len(uvalues) == len(shgcs)
            if len(uvalues) > 0:
                # Use an area weighted average of the uvalues, shgcs
                zone_window['window_method'] = 'custom'
                zone_window['window_u_value'] = \
                    sum([uvalue * area for (uvalue, area) in zip(uvalues, areas)]) / sum(areas)
                zone_window['window_shgc'] = \
                    sum([shgc * area for (shgc, area) in zip(shgcs, areas)]) / sum(areas)
            else:
                # Use a window construction code
                zone_window['window_method'] = 'code'
                # Use the properties of the largest window on the side
                window_code_areas = {}
                for window in windows:
                    assert window['window_code'] is not None
                    try:
                        window_code_areas[window['window_code']] += window['area']
                    except KeyError:
                        window_code_areas[window['window_code']] = window['area']
                zone_window['window_code'] = max(list(window_code_areas.items()), key=lambda x: x[1])[0]
            window_solarscreen_areas = {}
            for window in windows:
                try:
                    window_solarscreen_areas[window['solar_screen']] += window['area']
                except KeyError:
                    window_solarscreen_areas[window['solar_screen']] = window['area']
            zone_window['solar_screen'] = max(list(window_solarscreen_areas.items()), key=lambda x: x[1])[0]
        return zone_wall

    def get_hvac(self, b, bldg):

        def get_dict_of_hpxml_elements_by_id(xpathexpr):
            return_dict = {}
            for el in self.xpath(b, xpathexpr, aslist=True):
                system_id = self.xpath(el, 'h:SystemIdentifier/@id')
                return_dict[system_id] = el
            return return_dict

        def remove_hp_by_zero_value(test_variable):
            if test_variable is not None:
                test_variable_value = Decimal(test_variable)
                if test_variable_value == Decimal(0):
                    return True

        # Get all heating systems
        hpxml_heating_systems = get_dict_of_hpxml_elements_by_id(
            'descendant::h:HVACPlant/h:HeatingSystem|descendant::h:HVACPlant/h:HeatPump')

        # Remove heating systems that serve 0% of the heating load
        for key, el in list(hpxml_heating_systems.items()):
            frac_load_str = self.xpath(el, 'h:FractionHeatLoadServed/text()')
            htg_capacity_str = self.xpath(el, 'h:HeatingCapacity/text()')
            htg_capacity_17_str = self.xpath(el, 'h:HeatingCapacity17F/text()')
            if remove_hp_by_zero_value(frac_load_str) or remove_hp_by_zero_value(htg_capacity_str) or \
                    remove_hp_by_zero_value(htg_capacity_17_str):
                del hpxml_heating_systems[key]

        # Get all cooling systems
        hpxml_cooling_systems = get_dict_of_hpxml_elements_by_id(
            'descendant::h:HVACPlant/h:CoolingSystem|descendant::h:HVACPlant/h:HeatPump')

        # Remove cooling systems that serve 0% of the cooling load
        for key, el in list(hpxml_cooling_systems.items()):
            frac_load_str = self.xpath(el, 'h:FractionCoolLoadServed/text()')
            clg_capacity_str = self.xpath(el, 'h:CoolingCapacity/text()')
            if remove_hp_by_zero_value(frac_load_str) or remove_hp_by_zero_value(clg_capacity_str):
                del hpxml_cooling_systems[key]

        # Get all the duct systems
        hpxml_distribution_systems = get_dict_of_hpxml_elements_by_id('descendant::h:HVACDistribution')

        # Connect the heating and cooling systems to their associated distribution systems
        def get_duct_mapping(element_list):
            return_dict = {}
            for system_id, el in list(element_list.items()):
                distribution_system_id = self.xpath(el, 'h:DistributionSystem/@idref')
                if distribution_system_id is None:
                    continue
                if isinstance(distribution_system_id, list):
                    raise TranslationError(
                        'Each HVAC plant is only allowed to specify one duct system. %s references more than one.' %
                        system_id)
                if distribution_system_id in return_dict:
                    raise TranslationError(
                        'Each duct system is only allowed to serve one heating and one cooling system. ' +
                        '%s serves more than one.' %
                        distribution_system_id)
                if distribution_system_id not in hpxml_distribution_systems:
                    raise TranslationError(
                        'HVAC plant %s specifies an HPXML distribution system of %s, which does not exist.' %
                        (system_id, distribution_system_id))
                return_dict[distribution_system_id] = system_id
            return return_dict

        dist_heating_map = get_duct_mapping(hpxml_heating_systems)
        dist_cooling_map = get_duct_mapping(hpxml_cooling_systems)

        # Remove distribution systems that aren't referenced by any equipment.
        for dist_sys_id, el in list(hpxml_distribution_systems.items()):
            if not (dist_sys_id in dist_heating_map or dist_sys_id in dist_cooling_map):
                del hpxml_distribution_systems[dist_sys_id]

        # Merge the maps
        # {'duct1': ('furnace1', 'centralair1'), 'duct2': ('furnace2', None), ... }
        dist_heating_cooling_map = {}
        for dist_sys_id in list(hpxml_distribution_systems.keys()):
            dist_heating_cooling_map[dist_sys_id] = tuple(
                [x.get(dist_sys_id) for x in (dist_heating_map, dist_cooling_map)]
            )

        # Find the heating and cooling systems not associated with a distribution system
        singleton_heating_systems = set(hpxml_heating_systems.keys())
        singleton_cooling_systems = set(hpxml_cooling_systems.keys())
        if len(dist_heating_cooling_map) > 0:
            associated_heating_systems, associated_cooling_systems = list(zip(*list(dist_heating_cooling_map.values())))
        else:
            associated_heating_systems = []
            associated_cooling_systems = []
        singleton_heating_systems.difference_update(associated_heating_systems)
        singleton_cooling_systems.difference_update(associated_cooling_systems)

        # Translate each heating system into HEScore inputs
        heating_systems = {}
        for key, el in list(hpxml_heating_systems.items()):
            heating_systems[key] = self.get_heating_system_type(el)

        # Translate each cooling system into HEScore inputs
        cooling_systems = {}
        for key, el in list(hpxml_cooling_systems.items()):
            cooling_systems[key] = self.get_cooling_system_type(el)

        # Translate each duct system into HEScore inputs
        distribution_systems = {}
        for key, el in list(hpxml_distribution_systems.items()):
            distribution_systems[key] = self.get_hvac_distribution(el, bldg)

        # Determine the weighting factors

        # If there's only one heating or cooling system and no weighting elements, fill it in.
        for heating_or_cooling_systems in (heating_systems, cooling_systems):
            if len(heating_or_cooling_systems) == 1:
                for key, hvac_sys in heating_or_cooling_systems.items():
                    if hvac_sys.get('_floorarea') is None and hvac_sys.get('_fracload') is None:
                        hvac_sys['_fracload'] = 1.0
                        hvac_sys['_floorarea'] = bldg['about']['conditioned_floor_area']

        # Choose a weighting factor that all the heating and cooling systems use
        all_systems = []
        all_systems.extend(heating_systems.values())
        all_systems.extend(cooling_systems.values())
        found_weighting_factor = False
        for weighting_factor in ['_floorarea', '_fracload']:
            if None not in [x.get(weighting_factor) for x in all_systems]:
                found_weighting_factor = True
                break
        if not found_weighting_factor:
            raise TranslationError(
                'Every heating/cooling system needs to have either FloorAreaServed or '
                'FracHeatLoadServed/FracCoolLoadServed.'
            )

        # Calculate the sum of the weights (total fraction or floor area)
        weight_sum = max(
            sum([x[weighting_factor] for x in heating_systems.values()]),
            sum([x[weighting_factor] for x in cooling_systems.values()])
        )

        # Ensure that heating and cooling systems attached to the same ducts are within 5% of each other
        # in terms of fraction of the load served.
        for duct_id, (htg_id, clg_id) in list(dist_heating_cooling_map.items()):
            try:
                htg_weight = old_div(heating_systems[htg_id][weighting_factor], weight_sum)
                clg_weight = old_div(cooling_systems[clg_id][weighting_factor], weight_sum)
            except KeyError:
                continue
            if abs(htg_weight - clg_weight) > 0.051:
                raise TranslationError(
                    'Heating system "{}" and cooling system "{}" are attached to the same '
                    'distribution system "{}" need to serve the same '
                    'fraction of the load within 5% but do not.'.format(
                        htg_id, clg_id, duct_id
                    )
                )

        # Check to make sure heating and cooling systems that need a distribution system have them.
        heating_sys_types_requiring_ducts = ('gchp', 'heat_pump', 'central_furnace')
        for htg_sys_id, htg_sys in list(heating_systems.items()):
            if htg_sys['type'] in heating_sys_types_requiring_ducts and htg_sys_id not in dist_heating_map.values():
                raise TranslationError('Heating system %s is not associated with an air distribution system.' %
                                       htg_sys_id)
        cooling_sys_types_requiring_ducts = ('split_dx', 'heat_pump', 'gchp')
        for clg_sys_id, clg_sys in list(cooling_systems.items()):
            if clg_sys['type'] in cooling_sys_types_requiring_ducts and clg_sys_id not in dist_cooling_map.values():
                raise TranslationError('Cooling system %s is not associated with an air distribution system.' %
                                       clg_sys_id)

        # Determine a total weighting factor for each combined heating/cooling/distribution system
        # Create a list of systems including the weights that we can sort
        # hvac_systems_ids = set([('htg_id', 'clg_id', 'dist_id', weight), ...])
        hvac_systems_ids = set()
        IDsAndWeights = namedtuple('IDsAndWeights', ['htg_id', 'clg_id', 'dist_id', 'weight'])
        for dist_sys_id, (htg_sys_id, clg_sys_id) in list(dist_heating_cooling_map.items()):
            weights_to_average = []
            if htg_sys_id is not None:
                weights_to_average.append(old_div(heating_systems[htg_sys_id][weighting_factor], weight_sum))
            if clg_sys_id is not None:
                weights_to_average.append(old_div(cooling_systems[clg_sys_id][weighting_factor], weight_sum))
            avg_sys_weight = old_div(sum(weights_to_average), len(weights_to_average))
            hvac_systems_ids.add(IDsAndWeights(htg_sys_id, clg_sys_id, dist_sys_id, avg_sys_weight))

        singletons_to_combine = singleton_cooling_systems.intersection(singleton_heating_systems)
        singleton_heating_systems -= singletons_to_combine
        singleton_cooling_systems -= singletons_to_combine
        for heatpump_id in singletons_to_combine:
            if heating_systems[heatpump_id]['type'] != 'mini_split' or \
                    cooling_systems[heatpump_id]['type'] != 'mini_split':  # noqa: E501
                continue
            hvac_systems_ids.add(IDsAndWeights(
                heatpump_id,
                heatpump_id,
                None,
                old_div(heating_systems[heatpump_id][weighting_factor], weight_sum)))

        # Add the singletons to the list
        for htg_sys_id in singleton_heating_systems:
            hvac_systems_ids.add(IDsAndWeights(
                htg_sys_id,
                None,
                None,
                old_div(heating_systems[htg_sys_id][weighting_factor], weight_sum)))
        for clg_sys_id in singleton_cooling_systems:
            hvac_systems_ids.add(IDsAndWeights(
                None,
                clg_sys_id,
                None,
                old_div(cooling_systems[clg_sys_id][weighting_factor], weight_sum)))

        # Split and combine systems by fraction as needed #45
        singleton_heating_systems = []
        singleton_cooling_systems = []
        for hvac_ids in hvac_systems_ids:
            if hvac_ids.clg_id is not None and hvac_ids.htg_id is None:
                singleton_cooling_systems.append(hvac_ids)
            elif hvac_ids.htg_id is not None and hvac_ids.clg_id is None:
                singleton_heating_systems.append(hvac_ids)
        hvac_systems_ids.difference_update(singleton_heating_systems)
        hvac_systems_ids.difference_update(singleton_cooling_systems)
        singleton_heating_systems.sort(key=lambda x: x.weight, reverse=True)
        singleton_cooling_systems.sort(key=lambda x: x.weight, reverse=True)
        singleton_heating_systems_iter = iter(singleton_heating_systems)
        singleton_cooling_systems_iter = iter(singleton_cooling_systems)

        def iter_next(_iter):
            try:
                retval = next(_iter)
            except StopIteration:
                retval = None
            return retval

        def choose_dist_system(first_choice_dist_id, second_choice_dist_id):
            if first_choice_dist_id is not None and distribution_systems[first_choice_dist_id] is not None:
                dist_id = first_choice_dist_id
            else:
                dist_id = second_choice_dist_id
            return dist_id

        hvac_htg = iter_next(singleton_heating_systems_iter)
        hvac_clg = iter_next(singleton_cooling_systems_iter)
        while not (hvac_htg is None and hvac_clg is None):
            if hvac_htg is not None and hvac_clg is not None:
                if hvac_htg.weight > hvac_clg.weight:
                    hvac_comb = IDsAndWeights(
                        htg_id=hvac_htg.htg_id,
                        clg_id=hvac_clg.clg_id,
                        dist_id=choose_dist_system(hvac_clg.dist_id, hvac_htg.dist_id),
                        weight=hvac_clg.weight
                    )
                    hvac_systems_ids.add(hvac_comb)
                    hvac_htg = hvac_htg._replace(weight=hvac_htg.weight - hvac_clg.weight)
                    hvac_clg = iter_next(singleton_cooling_systems_iter)
                elif hvac_clg.weight > hvac_htg.weight:
                    hvac_comb = IDsAndWeights(
                        htg_id=hvac_htg.htg_id,
                        clg_id=hvac_clg.clg_id,
                        dist_id=choose_dist_system(hvac_htg.dist_id, hvac_clg.dist_id),
                        weight=hvac_htg.weight
                    )
                    hvac_systems_ids.add(hvac_comb)
                    hvac_clg = hvac_clg._replace(weight=hvac_clg.weight - hvac_htg.weight)
                    hvac_htg = iter_next(singleton_heating_systems_iter)
                else:
                    assert hvac_clg.weight == hvac_htg.weight
                    hvac_comb = IDsAndWeights(
                        htg_id=hvac_htg.htg_id,
                        clg_id=hvac_clg.clg_id,
                        dist_id=choose_dist_system(hvac_htg.dist_id, hvac_clg.dist_id),
                        weight=hvac_htg.weight
                    )
                    hvac_systems_ids.add(hvac_comb)
                    hvac_htg = iter_next(singleton_heating_systems_iter)
                    hvac_clg = iter_next(singleton_cooling_systems_iter)
            elif hvac_clg is None:
                hvac_systems_ids.add(hvac_htg)
                hvac_htg = iter_next(singleton_heating_systems_iter)
            elif hvac_htg is None:
                hvac_systems_ids.add(hvac_clg)
                hvac_clg = iter_next(singleton_cooling_systems_iter)
            else:
                assert False

        # Sort by weights
        hvac_systems_ids = sorted(hvac_systems_ids, key=lambda x: x.weight, reverse=True)

        # Return the first two
        hp_list = ['heat_pump', 'gchp', 'mini_split']
        hvac_systems = []
        hvac_sys_weight_sum = sum([x.weight for x in hvac_systems_ids[0:2]])
        for i, hvac_ids in enumerate(hvac_systems_ids[0:2], 1):
            hvac_sys = OrderedDict()
            hvac_sys['hvac_name'] = 'hvac%d' % i
            hvac_sys['hvac_fraction'] = round(old_div(hvac_ids.weight, hvac_sys_weight_sum), 6)
            if hvac_ids.htg_id is not None:
                hvac_sys['heating'] = heating_systems[hvac_ids.htg_id]
            else:
                hvac_sys['heating'] = {'type': 'none'}
            if hvac_ids.clg_id is not None:
                hvac_sys['cooling'] = cooling_systems[hvac_ids.clg_id]
            else:
                hvac_sys['cooling'] = {'type': 'none'}
            if hvac_ids.dist_id is not None:
                hvac_sys['hvac_distribution'] = distribution_systems[hvac_ids.dist_id]

            # Added a error check for separate cooling and heating heat pump system
            if hvac_sys['heating']['type'] in hp_list and hvac_sys['cooling']['type'] in hp_list and \
                    hvac_sys['heating']['type'] != hvac_sys['cooling']['type']:  # noqa: E501
                raise TranslationError('Two different heat pump systems: %s for heating, and %s for cooling '
                                       'are not supported in one hvac system.'
                                       % (hvac_sys['heating']['type'], hvac_sys['cooling']['type']))
            else:
                hvac_systems.append(hvac_sys)

        # Add two checks for hvac system errors
        if len(hvac_systems) > 0:
            # Ensure they sum to 1
            hvac_systems[-1]['hvac_fraction'] += 1.0 - sum([x['hvac_fraction'] for x in hvac_systems])
        else:
            raise TranslationError('No hvac system found.')

        return hvac_systems

    def get_systems_dhw(self, b):
        xpath = self.xpath

        sys_dhw = OrderedDict()

        water_heating_systems = xpath(b, 'descendant::h:WaterHeatingSystem')
        if isinstance(water_heating_systems, list):
            dhwfracs = [
                None if x is None else float(x)
                for x in [
                    xpath(water_heating_system, 'h:FractionDHWLoadServed/text()')
                    for water_heating_system in water_heating_systems
                ]
            ]
            if None in dhwfracs:
                primarydhw = water_heating_systems[0]
            else:
                primarydhw = max(list(zip(water_heating_systems, dhwfracs)), key=lambda x: x[1])[0]
        elif water_heating_systems is None:
            raise TranslationError('No water heating systems found.')
        else:
            primarydhw = water_heating_systems
        water_heater_type = xpath(primarydhw, 'h:WaterHeaterType/text()', raise_err=True)
        if water_heater_type in ('storage water heater', 'dedicated boiler with storage tank'):
            sys_dhw['category'] = 'unit'
            sys_dhw['type'] = 'storage'
            fuel_type = xpath(primarydhw, 'h:FuelType/text()', raise_err=True)
            sys_dhw['fuel_primary'] = self.add_fuel_type(fuel_type)
        elif water_heater_type == 'space-heating boiler with storage tank':
            sys_dhw['category'] = 'combined'
            sys_dhw['type'] = 'indirect'
        elif water_heater_type == 'space-heating boiler with tankless coil':
            sys_dhw['category'] = 'combined'
            sys_dhw['type'] = 'tankless_coil'
        elif water_heater_type == 'heat pump water heater':
            sys_dhw['category'] = 'unit'
            sys_dhw['type'] = 'heat_pump'
            sys_dhw['fuel_primary'] = 'electric'
        elif water_heater_type == 'instantaneous water heater':
            sys_dhw['category'] = 'unit'
            sys_dhw['type'] = 'tankless'
            fuel_type = xpath(primarydhw, 'h:FuelType/text()', raise_err=True)
            sys_dhw['fuel_primary'] = self.add_fuel_type(fuel_type)
        else:
            raise TranslationError('HEScore cannot model the water heater type: %s' % water_heater_type)

        if not sys_dhw['category'] == 'combined':
            energyfactor = xpath(primarydhw, 'h:EnergyFactor/text()')
            unified_energy_factor = xpath(primarydhw, 'h:UniformEnergyFactor/text()')
            if unified_energy_factor is not None:
                sys_dhw['efficiency_method'] = 'uef'
                sys_dhw['energy_factor'] = float(unified_energy_factor)
            elif energyfactor is not None:
                sys_dhw['efficiency_method'] = 'user'
                sys_dhw['energy_factor'] = float(energyfactor)
            else:
                # Tankless type must use energy factor method
                if sys_dhw['type'] == 'tankless':
                    raise TranslationError(
                        'Tankless water heater efficiency cannot be estimated by shipment weighted method.')
                else:
                    dhwyear = int(xpath(primarydhw, '(h:YearInstalled|h:ModelYear)[1]/text()', raise_err=True))
                    if dhwyear < 1972:
                        dhwyear = 1972
                    sys_dhw['efficiency_method'] = 'shipment_weighted'
                    sys_dhw['year'] = dhwyear
        return sys_dhw

    def get_generation(self, b):
        generation = OrderedDict()
        pvsystems = self.xpath(b, 'descendant::h:PVSystem', aslist=True)
        if not pvsystems:
            return generation

        solar_electric = OrderedDict()
        generation['solar_electric'] = solar_electric

        capacities = []
        collector_areas = []
        n_panels_per_system = []
        years = []
        azimuths = []
        tilts = []
        for pvsystem in pvsystems:

            capacities.append(convert_to_type(float, self.xpath(pvsystem, 'h:MaxPowerOutput/text()')))
            collector_areas.append(convert_to_type(float, self.xpath(pvsystem, 'h:CollectorArea/text()')))
            n_panels_per_system.append(convert_to_type(int, self.xpath(pvsystem, 'h:NumberOfPanels/text()')))
<<<<<<< HEAD

            if not (capacities[-1] or collector_areas[-1] or n_panels_per_system[-1]):
                raise TranslationError(
                    'MaxPowerOutput, NumberOfPanels, or CollectorArea is required for every PVSystem.'
                )

=======

            if not (capacities[-1] or collector_areas[-1] or n_panels_per_system[-1]):
                raise TranslationError(
                    'MaxPowerOutput, NumberOfPanels, or CollectorArea is required for every PVSystem.'
                )

>>>>>>> d52e4162
            manufacture_years = [
                int(x) for x in self.xpath(
                    pvsystem,
                    'h:YearInverterManufactured/text()|h:YearModulesManufactured/text()',
                    aslist=True
                )
            ]
            if manufacture_years:
                years.append(max(manufacture_years))  # Use the latest year of manufacture
            else:
                raise TranslationError(
                    'Either YearInverterManufactured or YearModulesManufactured is required for every PVSystem.')

            azimuth = self.xpath(pvsystem, 'h:ArrayAzimuth/text()')
            orientation = self.xpath(pvsystem, 'h:ArrayOrientation/text()')
            if azimuth:
                azimuths.append(int(azimuth))
            elif orientation:
                azimuths.append(self.hpxml_orientation_to_azimuth[orientation])
            else:
                raise TranslationError('ArrayAzimuth or ArrayOrientation is required for every PVSystem.')

            tilt = self.xpath(pvsystem, 'h:ArrayTilt/text()')
            if tilt:
                tilts.append(int(tilt))
            else:
                raise TranslationError('ArrayTilt is required for every PVSystem.')

        if None not in capacities:
            solar_electric['capacity_known'] = True
            solar_electric['system_capacity'] = sum(capacities) / 1000.
            weights = capacities
        elif None not in n_panels_per_system:
            solar_electric['capacity_known'] = False
            solar_electric['num_panels'] = sum(n_panels_per_system)
            weights = n_panels_per_system
        elif None not in collector_areas:
            solar_electric['capacity_known'] = False
            solar_electric['num_panels'] = int(round(sum(collector_areas) / 17.6))
            weights = collector_areas
        else:
            raise TranslationError(
                'Either a MaxPowerOutput or NumberOfPanels or CollectorArea must be specified for every PVSystem.'
            )

        solar_electric['year'] = round(weighted_average(years, weights))
        nearest_azimuth = self.get_nearest_azimuth(azimuth=weighted_average(azimuths, weights))
        solar_electric['array_azimuth'] = self.azimuth_to_hescore_orientation[nearest_azimuth]
        solar_electric['array_tilt'] = self.get_nearest_tilt(weighted_average(tilts, weights))

        return generation

    def validate_hescore_inputs(self, hescore_inputs):

        def do_bounds_check(fieldname, value, minincl, maxincl):
            if value < minincl or value > maxincl:
                raise InputOutOfBounds(fieldname, value)

        this_year = dt.datetime.today().year

        do_bounds_check('assessment_date',
                        dt.datetime.strptime(hescore_inputs['building']['about']['assessment_date'], '%Y-%m-%d').date(),
                        dt.date(2010, 1, 1), dt.datetime.today().date())

        do_bounds_check('year_built',
                        hescore_inputs['building']['about']['year_built'],
                        1600, this_year)

        do_bounds_check('number_bedrooms',
                        hescore_inputs['building']['about']['number_bedrooms'],
                        1, 10)

        do_bounds_check('num_floor_above_grade',
                        hescore_inputs['building']['about']['num_floor_above_grade'],
                        1, 4)

        do_bounds_check('floor_to_ceiling_height',
                        hescore_inputs['building']['about']['floor_to_ceiling_height'],
                        6, 12)

        do_bounds_check('conditioned_floor_area',
                        hescore_inputs['building']['about']['conditioned_floor_area'],
                        250, 25000)

        if hescore_inputs['building']['about']['blower_door_test']:
            do_bounds_check('envelope_leakage',
                            hescore_inputs['building']['about']['envelope_leakage'],
                            0, 25000)

        for zone_roof in hescore_inputs['building']['zone']['zone_roof']:
            zone_skylight = zone_roof['zone_skylight']
            do_bounds_check('skylight_area',
                            zone_skylight['skylight_area'],
                            0, 300)

            if zone_skylight['skylight_area'] > 0 and zone_skylight['skylight_method'] == 'custom':
                do_bounds_check('skylight_u_value',
                                zone_skylight['skylight_u_value'],
                                0.01, 5)
                do_bounds_check('skylight_shgc',
                                zone_skylight['skylight_shgc'],
                                0, 1)

        for zone_floor in hescore_inputs['building']['zone']['zone_floor']:
            do_bounds_check('foundation_insulation_level',
                            zone_floor['foundation_insulation_level'],
                            0, 19)

        for zone_wall in hescore_inputs['building']['zone']['zone_wall']:
            zone_window = zone_wall['zone_window']
            do_bounds_check('window_area',
                            zone_window['window_area'],
                            0, 999)
            if zone_window['window_area'] > 0 and zone_window['window_method'] == 'custom':
                do_bounds_check('window_u_value',
                                zone_window['window_u_value'],
                                0.01, 5)
                do_bounds_check('window_shgc',
                                zone_window['window_shgc'],
                                0, 1)

        for sys_hvac in hescore_inputs['building']['systems']['hvac']:

            sys_heating = sys_hvac['heating']
            if sys_heating['type'] not in ('none', 'baseboard', 'wood_stove'):
                if 'efficiency_method' in sys_heating:
                    if sys_heating['efficiency_method'] == 'user':
                        if sys_heating['type'] in ('central_furnace', 'wall_furnace', 'boiler'):
                            do_bounds_check('heating_efficiency', sys_heating['efficiency'], 0.6, 1)
                        elif sys_heating['type'] in ('heat_pump', 'mini_split'):
                            do_bounds_check('heating_efficiency', sys_heating['efficiency'], 6, 20)
                        else:
                            assert sys_heating['type'] == 'gchp'
                            do_bounds_check('heating_efficiency', sys_heating['efficiency'], 2, 5)
                    else:
                        assert sys_heating['efficiency_method'] == 'shipment_weighted'
                        do_bounds_check('heating_year', sys_heating['year'], 1970, this_year)
                else:
                    if not ((sys_heating['type'] in ('central_furnace', 'baseboard') and
                            sys_heating['fuel_primary'] == 'electric') or sys_heating['type'] == 'wood_stove'):
                        raise TranslationError(
                            'Heating system %(fuel_primary)s %(type)s needs an efficiency value.' %
                            sys_heating)

            sys_cooling = sys_hvac['cooling']
            if sys_cooling['type'] not in ('none', 'dec'):
                assert sys_cooling['type'] in ('packaged_dx', 'split_dx', 'heat_pump', 'gchp', 'mini_split')
                if sys_cooling['efficiency_method'] == 'user':
                    do_bounds_check('cooling_efficiency', sys_cooling['efficiency'], 8, 40)
                else:
                    assert sys_cooling['efficiency_method'] == 'shipment_weighted'
                    do_bounds_check('cooling_year',
                                    sys_cooling['year'],
                                    1970, this_year)

            if 'hvac_distribution' in sys_hvac:
                for hvacd in sys_hvac['hvac_distribution']['duct']:
                    do_bounds_check('hvac_distribution_fraction',
                                    hvacd['fraction'],
                                    0, 1)

                    # Test if the duct location exists in roof and floor types
                    duct_location_error = False
                    if hvacd['location'] == 'uncond_basement':
                        duct_location_error = 'uncond_basement' not in [
                            zone_floor['foundation_type']
                            for zone_floor in hescore_inputs['building']['zone']['zone_floor']
                        ]
                    elif hvacd['location'] == 'unvented_crawl':
                        duct_location_error = 'unvented_crawl' not in [
                            zone_floor['foundation_type']
                            for zone_floor in hescore_inputs['building']['zone']['zone_floor']
                        ]
                    elif hvacd['location'] == 'vented_crawl':
                        duct_location_error = 'vented_crawl' not in [
                            zone_floor['foundation_type']
                            for zone_floor in hescore_inputs['building']['zone']['zone_floor']
                        ]
                    elif hvacd['location'] == 'uncond_attic':
                        duct_location_error = 'vented_attic' not in [
                            zone_roof['roof_type'] for zone_roof in
                            hescore_inputs['building']['zone']['zone_roof']
                        ]

                    if duct_location_error:
                        raise TranslationError(
                            'HVAC distribution: %(name)s location: %(location)s not exists in zone_roof/floor types.' %
                            hvacd)

        dhw = hescore_inputs['building']['systems']['domestic_hot_water']
        # check range of uef with the same range as ef, add tankless into "type to check" list
        if dhw['type'] in ('storage', 'heat_pump', 'tankless'):
            if dhw['efficiency_method'] == 'user' or dhw['efficiency_method'] == 'uef':
                if dhw['type'] == 'storage' or dhw['type'] == 'tankless':
                    do_bounds_check('domestic_hot_water_energy_factor', dhw['energy_factor'], 0.45, 1.0)
                else:
                    assert dhw['type'] == 'heat_pump'
                    do_bounds_check('domestic_hot_water_energy_factor', dhw['energy_factor'], 1.0, 4.0)
            else:
                assert dhw['efficiency_method'] == 'shipment_weighted'
                do_bounds_check('domestic_hot_water_year',
                                dhw['year'],
                                1972, this_year)
        elif dhw['category'] == 'combined' and dhw['type'] in ('tankless_coil', 'indirect'):
            found_boiler = False
            for sys_hvac in hescore_inputs['building']['systems']['hvac']:
                if 'heating' not in sys_hvac:
                    continue
                if sys_hvac['heating']['type'] == 'boiler':
                    found_boiler = True
            if not found_boiler:
                raise TranslationError('Cannot have water heater type %(type)s if there is no boiler heating system.' %
                                       dhw)<|MERGE_RESOLUTION|>--- conflicted
+++ resolved
@@ -2260,21 +2260,12 @@
             capacities.append(convert_to_type(float, self.xpath(pvsystem, 'h:MaxPowerOutput/text()')))
             collector_areas.append(convert_to_type(float, self.xpath(pvsystem, 'h:CollectorArea/text()')))
             n_panels_per_system.append(convert_to_type(int, self.xpath(pvsystem, 'h:NumberOfPanels/text()')))
-<<<<<<< HEAD
 
             if not (capacities[-1] or collector_areas[-1] or n_panels_per_system[-1]):
                 raise TranslationError(
                     'MaxPowerOutput, NumberOfPanels, or CollectorArea is required for every PVSystem.'
                 )
 
-=======
-
-            if not (capacities[-1] or collector_areas[-1] or n_panels_per_system[-1]):
-                raise TranslationError(
-                    'MaxPowerOutput, NumberOfPanels, or CollectorArea is required for every PVSystem.'
-                )
-
->>>>>>> d52e4162
             manufacture_years = [
                 int(x) for x in self.xpath(
                     pvsystem,
