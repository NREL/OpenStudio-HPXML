--- conflicted
+++ resolved
@@ -7,17 +7,10 @@
 
 class HVAC
   def self.apply_central_ac_1speed(model, unit, runner, seer, eers, shrs,
-<<<<<<< HEAD
-                                   fan_power_rated, fan_power_installed,
-                                   crankcase_capacity, crankcase_temp,
+                                   fan_power_installed, crankcase_kw, crankcase_temp,
                                    capacity, dse, frac_cool_load_served,
                                    sequential_cool_load_frac,
                                    attached_heating_system)
-=======
-                                   fan_power_installed, crankcase_kw, crankcase_temp,
-                                   eer_capacity_derates, capacity, dse,
-                                   frac_cool_load_served)
->>>>>>> a3ebe824
 
     return true if frac_cool_load_served <= 0
 
@@ -156,17 +149,10 @@
 
   def self.apply_central_ac_2speed(model, unit, runner, seer, eers, shrs,
                                    capacity_ratios, fan_speed_ratios,
-<<<<<<< HEAD
-                                   fan_power_rated, fan_power_installed,
-                                   crankcase_capacity, crankcase_temp,
+                                   fan_power_installed, crankcase_kw, crankcase_temp,
                                    capacity, dse, frac_cool_load_served,
                                    sequential_cool_load_frac,
                                    attached_heating_system)
-=======
-                                   fan_power_installed, crankcase_kw, crankcase_temp,
-                                   eer_capacity_derates, capacity, dse,
-                                   frac_cool_load_served)
->>>>>>> a3ebe824
 
     return true if frac_cool_load_served <= 0
 
@@ -313,17 +299,10 @@
 
   def self.apply_central_ac_4speed(model, unit, runner, seer, eers, shrs,
                                    capacity_ratios, fan_speed_ratios,
-<<<<<<< HEAD
-                                   fan_power_rated, fan_power_installed,
-                                   crankcase_capacity, crankcase_temp,
+                                   fan_power_installed, crankcase_kw, crankcase_temp,
                                    capacity, dse, frac_cool_load_served,
                                    sequential_cool_load_frac,
                                    attached_heating_system)
-=======
-                                   fan_power_installed, crankcase_kw, crankcase_temp,
-                                   eer_capacity_derates, capacity, dse,
-                                   frac_cool_load_served)
->>>>>>> a3ebe824
 
     return true if frac_cool_load_served <= 0
 
@@ -471,13 +450,7 @@
   end
 
   def self.apply_central_ashp_1speed(model, unit, runner, seer, hspf, eers, cops, shrs,
-<<<<<<< HEAD
-                                     fan_power_rated, fan_power_installed, min_temp,
-                                     crankcase_capacity, crankcase_temp,
-=======
                                      fan_power_installed, min_temp, crankcase_kw, crankcase_temp,
-                                     eer_capacity_derates, cop_capacity_derates,
->>>>>>> a3ebe824
                                      heat_pump_capacity, supplemental_efficiency,
                                      supplemental_capacity, dse,
                                      frac_heat_load_served, frac_cool_load_served,
@@ -526,118 +499,7 @@
 
     control_slave_zones_hash = get_control_and_slave_zones(thermal_zones)
     control_slave_zones_hash.each do |control_zone, slave_zones|
-<<<<<<< HEAD
       other_air_loop_unitary = nil
-=======
-      # _processCurvesDXHeating
-
-      htg_coil_stage_data = calc_coil_stage_data_heating(model, heat_pump_capacity, (0...num_speeds).to_a, heating_eirs, hEAT_CAP_FT_SPEC, hEAT_EIR_FT_SPEC, hEAT_CLOSS_FPLR_SPEC, hEAT_CAP_FFLOW_SPEC, hEAT_EIR_FFLOW_SPEC, curves_in_ip, dse)
-
-      # _processSystemHeatingCoil
-
-      htg_coil = OpenStudio::Model::CoilHeatingDXSingleSpeed.new(model, model.alwaysOnDiscreteSchedule, htg_coil_stage_data[0].heatingCapacityFunctionofTemperatureCurve, htg_coil_stage_data[0].heatingCapacityFunctionofFlowFractionCurve, htg_coil_stage_data[0].energyInputRatioFunctionofTemperatureCurve, htg_coil_stage_data[0].energyInputRatioFunctionofFlowFractionCurve, htg_coil_stage_data[0].partLoadFractionCorrelationCurve)
-      htg_coil_stage_data[0].remove
-      htg_coil.setName(obj_name + " htg coil")
-      if heat_pump_capacity != Constants.SizingAuto and heat_pump_capacity != Constants.SizingAutoMaxLoad
-        htg_coil.setRatedTotalHeatingCapacity(UnitConversions.convert(heat_pump_capacity, "Btu/hr", "W")) # Used by HVACSizing measure
-      end
-      htg_coil.setRatedCOP(dse / heating_eirs[0])
-      htg_coil.setRatedSupplyFanPowerPerVolumeFlowRate(fan_power_rated / UnitConversions.convert(1.0, "cfm", "m^3/s"))
-      htg_coil.setDefrostEnergyInputRatioFunctionofTemperatureCurve(defrost_eir_curve)
-      htg_coil.setMinimumOutdoorDryBulbTemperatureforCompressorOperation(UnitConversions.convert(min_temp, "F", "C"))
-      htg_coil.setMaximumOutdoorDryBulbTemperatureforDefrostOperation(UnitConversions.convert(40.0, "F", "C"))
-      if frac_heat_load_served <= 0
-        htg_coil.setCrankcaseHeaterCapacity(0.0)
-      else
-        htg_coil.setCrankcaseHeaterCapacity(UnitConversions.convert(crankcase_kw, "kW", "W"))
-      end
-      htg_coil.setMaximumOutdoorDryBulbTemperatureforCrankcaseHeaterOperation(UnitConversions.convert(crankcase_temp, "F", "C"))
-      htg_coil.setDefrostStrategy("ReverseCycle")
-      htg_coil.setDefrostControl("OnDemand")
-
-      supp_htg_coil = OpenStudio::Model::CoilHeatingElectric.new(model, model.alwaysOnDiscreteSchedule)
-      supp_htg_coil.setName(obj_name + " supp heater")
-      supp_htg_coil.setEfficiency(dse * supplemental_efficiency)
-      if supplemental_capacity != Constants.SizingAuto
-        supp_htg_coil.setNominalCapacity(UnitConversions.convert(supplemental_capacity, "Btu/hr", "W")) # Used by HVACSizing measure
-      end
-
-      # _processSystemFan
-
-      fan = OpenStudio::Model::FanOnOff.new(model, model.alwaysOnDiscreteSchedule)
-      fan_eff = 0.75 # Overall Efficiency of the Fan, Motor and Drive
-      fan.setName(obj_name + " htg supply fan")
-      fan.setEndUseSubcategory(obj_name + " htg supply fan")
-      fan.setFanEfficiency(fan_eff)
-      fan.setPressureRise(calculate_fan_pressure_rise(fan_eff, fan_power_installed / dse))
-      fan.setMotorEfficiency(1.0)
-      fan.setMotorInAirstreamFraction(1.0)
-
-      # _processSystemAir
-
-      htg_air_loop_unitary = OpenStudio::Model::AirLoopHVACUnitarySystem.new(model)
-      htg_air_loop_unitary.setName(obj_name + " htg unitary system")
-      if frac_heat_load_served <= 0
-        htg_air_loop_unitary.setAvailabilitySchedule(model.alwaysOffDiscreteSchedule)
-      else
-        htg_air_loop_unitary.setAvailabilitySchedule(model.alwaysOnDiscreteSchedule)
-      end
-      htg_air_loop_unitary.setSupplyFan(fan)
-      htg_air_loop_unitary.setHeatingCoil(htg_coil)
-      htg_air_loop_unitary.setSupplementalHeatingCoil(supp_htg_coil)
-      htg_air_loop_unitary.setFanPlacement("BlowThrough")
-      htg_air_loop_unitary.setSupplyAirFanOperatingModeSchedule(model.alwaysOffDiscreteSchedule)
-      htg_air_loop_unitary.setMaximumSupplyAirTemperature(UnitConversions.convert(170.0, "F", "C")) # higher temp for supplemental heat as to not severely limit its use, resulting in unmet hours.
-      htg_air_loop_unitary.setMaximumOutdoorDryBulbTemperatureforSupplementalHeaterOperation(UnitConversions.convert(40.0, "F", "C"))
-      htg_air_loop_unitary.setSupplyAirFlowRateWhenNoCoolingorHeatingisRequired(0)
-
-      air_loop = OpenStudio::Model::AirLoopHVAC.new(model)
-      air_loop.setName(obj_name + " htg asys")
-      air_supply_inlet_node = air_loop.supplyInletNode
-      air_supply_outlet_node = air_loop.supplyOutletNode
-      air_demand_inlet_node = air_loop.demandInletNode
-      air_demand_outlet_node = air_loop.demandOutletNode
-
-      htg_air_loop_unitary.addToNode(air_supply_inlet_node)
-
-      runner.registerInfo("Added '#{fan.name}' to '#{htg_air_loop_unitary.name}' of '#{air_loop.name}'")
-      runner.registerInfo("Added '#{htg_coil.name}' to '#{htg_air_loop_unitary.name}' of '#{air_loop.name}'")
-      runner.registerInfo("Added '#{supp_htg_coil.name}' to '#{htg_air_loop_unitary.name}' of '#{air_loop.name}'")
-
-      htg_air_loop_unitary.setControllingZoneorThermostatLocation(control_zone)
-
-      # _processSystemDemandSideAir
-      # Demand Side
-
-      # Supply Air
-      zone_splitter = air_loop.zoneSplitter
-      zone_splitter.setName(obj_name + " htg zone splitter")
-
-      zone_mixer = air_loop.zoneMixer
-      zone_mixer.setName(obj_name + " htg zone mixer")
-
-      diffuser_living = OpenStudio::Model::AirTerminalSingleDuctUncontrolled.new(model, model.alwaysOnDiscreteSchedule)
-      diffuser_living.setName(obj_name + " #{control_zone.name} htg direct air")
-      air_loop.multiAddBranchForZone(control_zone, diffuser_living)
-
-      air_loop.multiAddBranchForZone(control_zone)
-      runner.registerInfo("Added '#{air_loop.name}' to '#{control_zone.name}' of #{unit.name}")
-
-      prioritize_zone_hvac(model, runner, control_zone)
-
-      slave_zones.each do |slave_zone|
-        diffuser_fbsmt = OpenStudio::Model::AirTerminalSingleDuctUncontrolled.new(model, model.alwaysOnDiscreteSchedule)
-        diffuser_fbsmt.setName(obj_name + " #{slave_zone.name} htg direct air")
-        air_loop.multiAddBranchForZone(slave_zone, diffuser_fbsmt)
-
-        air_loop.multiAddBranchForZone(slave_zone)
-        runner.registerInfo("Added '#{air_loop.name}' to '#{slave_zone.name}' of #{unit.name}")
-
-        prioritize_zone_hvac(model, runner, slave_zone)
-      end # slave_zone
-
-      # _processCurvesDXCooling
->>>>>>> a3ebe824
 
       [:htg, :clg].each do |mode|
         obj_name = Constants.ObjectNameAirSourceHeatPump(mode, unit.name.to_s)
@@ -667,7 +529,7 @@
           if frac_heat_load_served <= 0
             coil.setCrankcaseHeaterCapacity(0.0)
           else
-            coil.setCrankcaseHeaterCapacity(UnitConversions.convert(crankcase_capacity, "kW", "W"))
+            coil.setCrankcaseHeaterCapacity(UnitConversions.convert(crankcase_kw, "kW", "W"))
           end
           coil.setMaximumOutdoorDryBulbTemperatureforCrankcaseHeaterOperation(UnitConversions.convert(crankcase_temp, "F", "C"))
           coil.setDefrostStrategy("ReverseCycle")
@@ -811,16 +673,8 @@
   end
 
   def self.apply_central_ashp_2speed(model, unit, runner, seer, hspf, eers, cops, shrs,
-<<<<<<< HEAD
-                                     capacity_ratios, fan_speed_ratios_cooling,
-                                     fan_speed_ratios_heating,
-                                     fan_power_rated, fan_power_installed, min_temp,
-                                     crankcase_capacity, crankcase_temp,
-=======
                                      capacity_ratios, fan_speed_ratios_cooling, fan_speed_ratios_heating,
                                      fan_power_installed, min_temp, crankcase_kw, crankcase_temp,
-                                     eer_capacity_derates, cop_capacity_derates,
->>>>>>> a3ebe824
                                      heat_pump_capacity, supplemental_efficiency,
                                      supplemental_capacity, dse,
                                      frac_heat_load_served, frac_cool_load_served,
@@ -874,29 +728,7 @@
       [:htg, :clg].each do |mode|
         obj_name = Constants.ObjectNameAirSourceHeatPump(mode, unit.name.to_s)
 
-<<<<<<< HEAD
         # _processCurvesDX
-=======
-      htg_coil = OpenStudio::Model::CoilHeatingDXMultiSpeed.new(model)
-      htg_coil.setName(obj_name + " htg coil")
-      htg_coil.setMinimumOutdoorDryBulbTemperatureforCompressorOperation(UnitConversions.convert(min_temp, "F", "C"))
-      if frac_heat_load_served <= 0
-        htg_coil.setCrankcaseHeaterCapacity(0.0)
-      else
-        htg_coil.setCrankcaseHeaterCapacity(UnitConversions.convert(crankcase_kw, "kW", "W"))
-      end
-      htg_coil.setMaximumOutdoorDryBulbTemperatureforCrankcaseHeaterOperation(UnitConversions.convert(crankcase_temp, "F", "C"))
-      htg_coil.setDefrostEnergyInputRatioFunctionofTemperatureCurve(defrost_eir_curve)
-      htg_coil.setMaximumOutdoorDryBulbTemperatureforDefrostOperation(UnitConversions.convert(40.0, "F", "C"))
-      htg_coil.setDefrostStrategy("ReverseCryle")
-      htg_coil.setDefrostControl("OnDemand")
-      htg_coil.setApplyPartLoadFractiontoSpeedsGreaterthan1(false)
-      htg_coil.setFuelType("Electricity")
-
-      htg_coil_stage_data.each do |stage|
-        htg_coil.addStage(stage)
-      end
->>>>>>> a3ebe824
 
         if mode == :htg
           coil_stage_data = calc_coil_stage_data_heating(model, heat_pump_capacity, (0...num_speeds).to_a, heating_eirs, hEAT_CAP_FT_SPEC, hEAT_EIR_FT_SPEC, hEAT_CLOSS_FPLR_SPEC, hEAT_CAP_FFLOW_SPEC, hEAT_EIR_FFLOW_SPEC, curves_in_ip, dse)
@@ -913,7 +745,7 @@
           if frac_heat_load_served <= 0
             coil.setCrankcaseHeaterCapacity(0.0)
           else
-            coil.setCrankcaseHeaterCapacity(UnitConversions.convert(crankcase_capacity, "kW", "W"))
+            coil.setCrankcaseHeaterCapacity(UnitConversions.convert(crankcase_kw, "kW", "W"))
           end
           coil.setMaximumOutdoorDryBulbTemperatureforCrankcaseHeaterOperation(UnitConversions.convert(crankcase_temp, "F", "C"))
           coil.setDefrostEnergyInputRatioFunctionofTemperatureCurve(defrost_eir_curve)
@@ -1080,125 +912,15 @@
   def self.apply_central_ashp_4speed(model, unit, runner, seer, hspf, eers, cops, shrs,
                                      capacity_ratios, fan_speed_ratios_cooling,
                                      fan_speed_ratios_heating,
-                                     fan_power_rated, fan_power_installed, min_temp,
-                                     crankcase_capacity, crankcase_temp,
+                                     fan_power_installed, min_temp, crankcase_kw, crankcase_temp,
                                      heat_pump_capacity, supplemental_efficiency,
                                      supplemental_capacity, dse,
                                      frac_heat_load_served, frac_cool_load_served,
                                      sequential_heat_load_frac, sequential_cool_load_frac)
 
     num_speeds = 4
-
-<<<<<<< HEAD
-=======
-      fan_power_curve = create_curve_exponent(model, [0, 1, 3], obj_name + " fan power curve", -100, 100)
-      fan_eff_curve = create_curve_cubic(model, [0, 1, 0, 0], obj_name + " fan eff curve", 0, 1, 0.01, 1)
-
-      fan = OpenStudio::Model::FanOnOff.new(model, model.alwaysOnDiscreteSchedule, fan_power_curve, fan_eff_curve)
-      fan_eff = 0.75 # Overall Efficiency of the Fan, Motor and Drive
-      fan.setName(obj_name + " clg supply fan")
-      fan.setEndUseSubcategory(obj_name + " clg supply fan")
-      fan.setFanEfficiency(fan_eff)
-      fan.setPressureRise(calculate_fan_pressure_rise(fan_eff, fan_power_installed / dse))
-      fan.setMotorEfficiency(1.0)
-      fan.setMotorInAirstreamFraction(1.0)
-
-      perf = OpenStudio::Model::UnitarySystemPerformanceMultispeed.new(model)
-      perf.setSingleModeOperation(false)
-      for speed in 1..num_speeds
-        f = OpenStudio::Model::SupplyAirflowRatioField.new(Constants.small, fan_speed_ratios_cooling[speed - 1])
-        perf.addSupplyAirflowRatioField(f)
-      end
-
-      # _processSystemAir
-
-      clg_air_loop_unitary = OpenStudio::Model::AirLoopHVACUnitarySystem.new(model)
-      clg_air_loop_unitary.setName(obj_name + " clg unitary system")
-      if frac_cool_load_served <= 0
-        clg_air_loop_unitary.setAvailabilitySchedule(model.alwaysOffDiscreteSchedule)
-      else
-        clg_air_loop_unitary.setAvailabilitySchedule(model.alwaysOnDiscreteSchedule)
-      end
-      clg_air_loop_unitary.setSupplyFan(fan)
-      clg_air_loop_unitary.setCoolingCoil(clg_coil)
-      clg_air_loop_unitary.setFanPlacement("BlowThrough")
-      clg_air_loop_unitary.setSupplyAirFanOperatingModeSchedule(model.alwaysOffDiscreteSchedule)
-      clg_air_loop_unitary.setMaximumSupplyAirTemperature(UnitConversions.convert(170.0, "F", "C")) # higher temp for supplemental heat as to not severely limit its use, resulting in unmet hours.
-      clg_air_loop_unitary.setMaximumOutdoorDryBulbTemperatureforSupplementalHeaterOperation(UnitConversions.convert(40.0, "F", "C"))
-      clg_air_loop_unitary.setSupplyAirFlowRateWhenNoCoolingorHeatingisRequired(0)
-      clg_air_loop_unitary.setDesignSpecificationMultispeedObject(perf)
-
-      air_loop = OpenStudio::Model::AirLoopHVAC.new(model)
-      air_loop.setName(obj_name + " clg asys")
-      air_supply_inlet_node = air_loop.supplyInletNode
-      air_supply_outlet_node = air_loop.supplyOutletNode
-      air_demand_inlet_node = air_loop.demandInletNode
-      air_demand_outlet_node = air_loop.demandOutletNode
-
-      clg_air_loop_unitary.addToNode(air_supply_inlet_node)
-
-      runner.registerInfo("Added '#{fan.name}' to '#{clg_air_loop_unitary.name}' of '#{air_loop.name}'")
-      runner.registerInfo("Added '#{clg_coil.name}' to '#{clg_air_loop_unitary.name}' of '#{air_loop.name}'")
-
-      clg_air_loop_unitary.setControllingZoneorThermostatLocation(control_zone)
-
-      # _processSystemDemandSideAir
-      # Demand Side
-
-      # Supply Air
-      zone_splitter = air_loop.zoneSplitter
-      zone_splitter.setName(obj_name + " clg zone splitter")
-
-      zone_mixer = air_loop.zoneMixer
-      zone_mixer.setName(obj_name + " clg zone mixer")
-
-      diffuser_living = OpenStudio::Model::AirTerminalSingleDuctUncontrolled.new(model, model.alwaysOnDiscreteSchedule)
-      diffuser_living.setName(obj_name + " #{control_zone.name} clg direct air")
-      air_loop.multiAddBranchForZone(control_zone, diffuser_living)
-
-      air_loop.multiAddBranchForZone(control_zone)
-      runner.registerInfo("Added '#{air_loop.name}' to '#{control_zone.name}' of #{unit.name}")
-
-      prioritize_zone_hvac(model, runner, control_zone)
-
-      slave_zones.each do |slave_zone|
-        diffuser_fbsmt = OpenStudio::Model::AirTerminalSingleDuctUncontrolled.new(model, model.alwaysOnDiscreteSchedule)
-        diffuser_fbsmt.setName(obj_name + " #{slave_zone.name} clg direct air")
-        air_loop.multiAddBranchForZone(slave_zone, diffuser_fbsmt)
-
-        air_loop.multiAddBranchForZone(slave_zone)
-        runner.registerInfo("Added '#{air_loop.name}' to '#{slave_zone.name}' of #{unit.name}")
-
-        prioritize_zone_hvac(model, runner, slave_zone)
-      end # slave_zone
-
-      # Store info for HVAC Sizing measure
-      clg_air_loop_unitary.additionalProperties.setFeature(Constants.SizingInfoHVACCapacityRatioCooling, capacity_ratios.join(","))
-      htg_air_loop_unitary.additionalProperties.setFeature(Constants.SizingInfoHVACCapacityRatioHeating, capacity_ratios.join(","))
-      clg_air_loop_unitary.additionalProperties.setFeature(Constants.SizingInfoHVACCapacityDerateFactorEER, eer_capacity_derates.join(","))
-      htg_air_loop_unitary.additionalProperties.setFeature(Constants.SizingInfoHVACCapacityDerateFactorCOP, cop_capacity_derates.join(","))
-      htg_air_loop_unitary.additionalProperties.setFeature(Constants.SizingInfoHPSizedForMaxLoad, (heat_pump_capacity == Constants.SizingAutoMaxLoad))
-      htg_air_loop_unitary.additionalProperties.setFeature(Constants.SizingInfoHVACRatedCFMperTonHeating, cfms_ton_rated_heating.join(","))
-      clg_air_loop_unitary.additionalProperties.setFeature(Constants.SizingInfoHVACRatedCFMperTonCooling, cfms_ton_rated_cooling.join(","))
-      htg_air_loop_unitary.additionalProperties.setFeature(Constants.SizingInfoHVACFracHeatLoadServed, frac_heat_load_served)
-      clg_air_loop_unitary.additionalProperties.setFeature(Constants.SizingInfoHVACFracCoolLoadServed, frac_cool_load_served)
-    end # control_zone
-
-    return true
-  end
-
-  def self.apply_central_ashp_4speed(model, unit, runner, seer, hspf, eers, cops, shrs,
-                                     capacity_ratios, fan_speed_ratios_cooling, fan_speed_ratios_heating,
-                                     fan_power_installed, min_temp, crankcase_kw, crankcase_temp,
-                                     eer_capacity_derates, cop_capacity_derates,
-                                     heat_pump_capacity, supplemental_efficiency,
-                                     supplemental_capacity, dse,
-                                     frac_heat_load_served, frac_cool_load_served)
-
-    num_speeds = 4
     fan_power_rated = get_fan_power_rated(seer)
 
->>>>>>> a3ebe824
     # Performance curves
     # NOTE: These coefficients are in IP UNITS
     curves_in_ip = true
@@ -1243,127 +965,7 @@
 
     control_slave_zones_hash = get_control_and_slave_zones(thermal_zones)
     control_slave_zones_hash.each do |control_zone, slave_zones|
-<<<<<<< HEAD
       other_air_loop_unitary = nil
-=======
-      # _processCurvesDXHeating
-
-      htg_coil_stage_data = calc_coil_stage_data_heating(model, heat_pump_capacity, (0...num_speeds).to_a, heating_eirs, hEAT_CAP_FT_SPEC, hEAT_EIR_FT_SPEC, hEAT_CLOSS_FPLR_SPEC, hEAT_CAP_FFLOW_SPEC, hEAT_EIR_FFLOW_SPEC, curves_in_ip, dse)
-
-      # _processSystemHeatingCoil
-
-      htg_coil = OpenStudio::Model::CoilHeatingDXMultiSpeed.new(model)
-      htg_coil.setName(obj_name + " htg coil")
-      htg_coil.setMinimumOutdoorDryBulbTemperatureforCompressorOperation(UnitConversions.convert(min_temp, "F", "C"))
-      if frac_heat_load_served <= 0
-        htg_coil.setCrankcaseHeaterCapacity(0.0)
-      else
-        htg_coil.setCrankcaseHeaterCapacity(UnitConversions.convert(crankcase_kw, "kW", "W"))
-      end
-      htg_coil.setMaximumOutdoorDryBulbTemperatureforCrankcaseHeaterOperation(UnitConversions.convert(crankcase_temp, "F", "C"))
-      htg_coil.setDefrostEnergyInputRatioFunctionofTemperatureCurve(defrost_eir_curve)
-      htg_coil.setMaximumOutdoorDryBulbTemperatureforDefrostOperation(UnitConversions.convert(40.0, "F", "C"))
-      htg_coil.setDefrostStrategy("ReverseCryle")
-      htg_coil.setDefrostControl("OnDemand")
-      htg_coil.setApplyPartLoadFractiontoSpeedsGreaterthan1(false)
-      htg_coil.setFuelType("Electricity")
-
-      htg_coil_stage_data.each do |stage|
-        htg_coil.addStage(stage)
-      end
-
-      supp_htg_coil = OpenStudio::Model::CoilHeatingElectric.new(model, model.alwaysOnDiscreteSchedule)
-      supp_htg_coil.setName(obj_name + " supp heater")
-      supp_htg_coil.setEfficiency(dse * supplemental_efficiency)
-      if supplemental_capacity != Constants.SizingAuto
-        supp_htg_coil.setNominalCapacity(UnitConversions.convert(supplemental_capacity, "Btu/hr", "W")) # Used by HVACSizing measure
-      end
-
-      # _processSystemFan
-
-      fan_power_curve = create_curve_exponent(model, [0, 1, 3], obj_name + " fan power curve", -100, 100)
-      fan_eff_curve = create_curve_cubic(model, [0, 1, 0, 0], obj_name + " fan eff curve", 0, 1, 0.01, 1)
-
-      fan = OpenStudio::Model::FanOnOff.new(model, model.alwaysOnDiscreteSchedule, fan_power_curve, fan_eff_curve)
-      fan_eff = 0.75 # Overall Efficiency of the Fan, Motor and Drive
-      fan.setName(obj_name + " htg supply fan")
-      fan.setEndUseSubcategory(obj_name + " htg supply fan")
-      fan.setFanEfficiency(fan_eff)
-      fan.setPressureRise(calculate_fan_pressure_rise(fan_eff, fan_power_installed / dse))
-      fan.setMotorEfficiency(1.0)
-      fan.setMotorInAirstreamFraction(1.0)
-
-      perf = OpenStudio::Model::UnitarySystemPerformanceMultispeed.new(model)
-      perf.setSingleModeOperation(false)
-      for speed in 1..num_speeds
-        f = OpenStudio::Model::SupplyAirflowRatioField.new(fan_speed_ratios_heating[speed - 1], Constants.small)
-        perf.addSupplyAirflowRatioField(f)
-      end
-
-      # _processSystemAir
-
-      htg_air_loop_unitary = OpenStudio::Model::AirLoopHVACUnitarySystem.new(model)
-      htg_air_loop_unitary.setName(obj_name + " htg asys")
-      if frac_heat_load_served <= 0
-        htg_air_loop_unitary.setAvailabilitySchedule(model.alwaysOffDiscreteSchedule)
-      else
-        htg_air_loop_unitary.setAvailabilitySchedule(model.alwaysOnDiscreteSchedule)
-      end
-      htg_air_loop_unitary.setSupplyFan(fan)
-      htg_air_loop_unitary.setHeatingCoil(htg_coil)
-      htg_air_loop_unitary.setSupplementalHeatingCoil(supp_htg_coil)
-      htg_air_loop_unitary.setFanPlacement("BlowThrough")
-      htg_air_loop_unitary.setSupplyAirFanOperatingModeSchedule(model.alwaysOffDiscreteSchedule)
-      htg_air_loop_unitary.setMaximumSupplyAirTemperature(UnitConversions.convert(170.0, "F", "C")) # higher temp for supplemental heat as to not severely limit its use, resulting in unmet hours.
-      htg_air_loop_unitary.setMaximumOutdoorDryBulbTemperatureforSupplementalHeaterOperation(UnitConversions.convert(40.0, "F", "C"))
-      htg_air_loop_unitary.setSupplyAirFlowRateWhenNoCoolingorHeatingisRequired(0)
-      htg_air_loop_unitary.setDesignSpecificationMultispeedObject(perf)
-
-      air_loop = OpenStudio::Model::AirLoopHVAC.new(model)
-      air_loop.setName(obj_name + " central htg air system")
-      air_supply_inlet_node = air_loop.supplyInletNode
-      air_supply_outlet_node = air_loop.supplyOutletNode
-      air_demand_inlet_node = air_loop.demandInletNode
-      air_demand_outlet_node = air_loop.demandOutletNode
-
-      htg_air_loop_unitary.addToNode(air_supply_inlet_node)
-
-      runner.registerInfo("Added '#{fan.name}' to '#{htg_air_loop_unitary.name}' of '#{air_loop.name}'")
-      runner.registerInfo("Added '#{htg_coil.name}' to '#{htg_air_loop_unitary.name}' of '#{air_loop.name}'")
-      runner.registerInfo("Added '#{supp_htg_coil.name}' to '#{htg_air_loop_unitary.name}' of '#{air_loop.name}'")
-
-      htg_air_loop_unitary.setControllingZoneorThermostatLocation(control_zone)
-
-      # _processSystemDemandSideAir
-      # Demand Side
-
-      # Supply Air
-      zone_splitter = air_loop.zoneSplitter
-      zone_splitter.setName(obj_name + " htg zone splitter")
-
-      zone_mixer = air_loop.zoneMixer
-      zone_mixer.setName(obj_name + " htg zone mixer")
-
-      diffuser_living = OpenStudio::Model::AirTerminalSingleDuctUncontrolled.new(model, model.alwaysOnDiscreteSchedule)
-      diffuser_living.setName(obj_name + " #{control_zone.name} htg direct air")
-      air_loop.multiAddBranchForZone(control_zone, diffuser_living)
-
-      air_loop.multiAddBranchForZone(control_zone)
-      runner.registerInfo("Added '#{air_loop.name}' to '#{control_zone.name}' of #{unit.name}")
-
-      prioritize_zone_hvac(model, runner, control_zone)
-
-      slave_zones.each do |slave_zone|
-        diffuser_fbsmt = OpenStudio::Model::AirTerminalSingleDuctUncontrolled.new(model, model.alwaysOnDiscreteSchedule)
-        diffuser_fbsmt.setName(obj_name + " #{slave_zone.name} htg direct air")
-        air_loop.multiAddBranchForZone(slave_zone, diffuser_fbsmt)
-
-        air_loop.multiAddBranchForZone(slave_zone)
-        runner.registerInfo("Added '#{air_loop.name}' to '#{slave_zone.name}' of #{unit.name}")
-
-        prioritize_zone_hvac(model, runner, slave_zone)
-      end # slave_zone
->>>>>>> a3ebe824
 
       [:htg, :clg].each do |mode|
         obj_name = Constants.ObjectNameAirSourceHeatPump(mode, unit.name.to_s)
@@ -1385,7 +987,7 @@
           if frac_heat_load_served <= 0
             coil.setCrankcaseHeaterCapacity(0.0)
           else
-            coil.setCrankcaseHeaterCapacity(UnitConversions.convert(crankcase_capacity, "kW", "W"))
+            coil.setCrankcaseHeaterCapacity(UnitConversions.convert(crankcase_kw, "kW", "W"))
           end
           coil.setMaximumOutdoorDryBulbTemperatureforCrankcaseHeaterOperation(UnitConversions.convert(crankcase_temp, "F", "C"))
           coil.setDefrostEnergyInputRatioFunctionofTemperatureCurve(defrost_eir_curve)
