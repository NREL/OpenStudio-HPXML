--- conflicted
+++ resolved
@@ -2002,7 +2002,7 @@
       heating_season = Array.new(htg_start_month - 1, 0) + Array.new(htg_end_month - htg_start_month + 1, 1) + Array.new(12 - htg_end_month, 0)
     else
       heating_season = Array.new(htg_end_month, 1) + Array.new(htg_start_month - htg_end_month - 1, 0) + Array.new(12 - htg_start_month + 1, 1)
-    end
+  end
 
     # Get cooling season
     if clg_start_month <= clg_end_month
@@ -2095,23 +2095,6 @@
   def self.apply_dehumidifier(model, runner, energy_factor, integrated_energy_factor, water_removal_rate,
                               air_flow_rate, humidity_setpoint, control_zone)
 
-<<<<<<< HEAD
-=======
-    # error checking
-    if humidity_setpoint < 0 or humidity_setpoint > 1
-      fail "Invalid humidity setpoint value entered."
-    end
-    if water_removal_rate != Constants.Auto and water_removal_rate.to_f <= 0
-      fail "Invalid water removal rate value entered."
-    end
-    if energy_factor != Constants.Auto and energy_factor.to_f < 0
-      fail "Invalid energy factor value entered."
-    end
-    if air_flow_rate != Constants.Auto and air_flow_rate.to_f < 0
-      fail "Invalid air flow rate value entered."
-    end
-
->>>>>>> a72c5060
     obj_name = Constants.ObjectNameDehumidifier
 
     if energy_factor.nil?
@@ -2136,7 +2119,6 @@
     energy_factor_curve = create_curve_biquadratic(model, [-1.902154518, 0.063466565, -0.000622839, 0.039540407, -0.000125637, -0.000176722], "DXDH-EnergyFactor-fT", -100, 100, -100, 100)
     part_load_frac_curve = create_curve_quadratic(model, [0.90, 0.10, 0.0], "DXDH-PLF-fPLR", 0, 1, 0.7, 1)
 
-<<<<<<< HEAD
     humidistat = OpenStudio::Model::ZoneControlHumidistat.new(model)
     humidistat.setName(obj_name + " #{control_zone.name} humidistat")
     humidistat.setHumidifyingRelativeHumiditySetpointSchedule(relative_humidity_setpoint_sch)
@@ -2153,41 +2135,7 @@
     zone_hvac.setMaximumDryBulbTemperatureforDehumidifierOperation(40)
 
     zone_hvac.addToThermalZone(control_zone)
-    runner.registerInfo("Added '#{zone_hvac.name}' to '#{control_zone.name}'")
-
-    return true
-=======
-    control_zone.each do |control_zone, slave_zones|
-      humidistat = OpenStudio::Model::ZoneControlHumidistat.new(model)
-      humidistat.setName(obj_name + " #{control_zone.name} humidistat")
-      humidistat.setHumidifyingRelativeHumiditySetpointSchedule(relative_humidity_setpoint_sch)
-      humidistat.setDehumidifyingRelativeHumiditySetpointSchedule(relative_humidity_setpoint_sch)
-      control_zone.setZoneControlHumidistat(humidistat)
-
-      zone_hvac = OpenStudio::Model::ZoneHVACDehumidifierDX.new(model, water_removal_curve, energy_factor_curve, part_load_frac_curve)
-      zone_hvac.setName(obj_name + " #{control_zone.name} dx")
-      zone_hvac.setAvailabilitySchedule(model.alwaysOnDiscreteSchedule)
-      if water_removal_rate != Constants.Auto
-        zone_hvac.setRatedWaterRemoval(UnitConversions.convert(water_removal_rate.to_f, "pint", "L"))
-      else
-        zone_hvac.setRatedWaterRemoval(Constants.small) # Autosize flag for HVACSizing measure
-      end
-      if energy_factor != Constants.Auto
-        zone_hvac.setRatedEnergyFactor(energy_factor.to_f)
-      else
-        zone_hvac.setRatedEnergyFactor(Constants.small) # Autosize flag for HVACSizing measure
-      end
-      if air_flow_rate != Constants.Auto
-        zone_hvac.setRatedAirFlowRate(UnitConversions.convert(air_flow_rate.to_f, "cfm", "m^3/s"))
-      else
-        zone_hvac.setRatedAirFlowRate(Constants.small) # Autosize flag for HVACSizing measure
-      end
-      zone_hvac.setMinimumDryBulbTemperatureforDehumidifierOperation(10)
-      zone_hvac.setMaximumDryBulbTemperatureforDehumidifierOperation(40)
-
-      zone_hvac.addToThermalZone(control_zone)
-    end
->>>>>>> a72c5060
+
   end
 
   def self.apply_ceiling_fans(model, runner, annual_kWh, weekday_sch, weekend_sch, monthly_sch,
