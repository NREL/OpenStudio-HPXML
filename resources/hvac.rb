require_relative "constants"
require_relative "geometry"
require_relative "util"
require_relative "unit_conversions"
require_relative "psychrometrics"
require_relative "schedules"

class HVAC
  def self.cOOL_CAP_FT_SPEC_AC(num_speeds = 1)
    if num_speeds == 1
      return [[3.670270705, -0.098652414, 0.000955906, 0.006552414, -0.0000156, -0.000131877]]
    elsif num_speeds == 2
      return [[3.940185508, -0.104723455, 0.001019298, 0.006471171, -0.00000953, -0.000161658],
              [3.109456535, -0.085520461, 0.000863238, 0.00863049, -0.0000210, -0.000140186]]
    else
      # The following coefficients were generated using NREL experimental performance mapping for the Carrier unit
      cOOL_CAP_coeff_perf_map = [[1.6516044444444447, 0.0698916049382716, -0.0005546296296296296, -0.08870160493827162, 0.0004135802469135802, 0.00029077160493827157],
                                 [-6.84948049382716, 0.26946, -0.0019413580246913577, -0.03281469135802469, 0.00015694444444444442, 3.32716049382716e-05],
                                 [-4.53543086419753, 0.15358543209876546, -0.0009345679012345678, 0.002666913580246914, -7.993827160493826e-06, -0.00011617283950617283],
                                 [-3.500948395061729, 0.11738987654320988, -0.0006580246913580248, 0.007003148148148148, -2.8518518518518517e-05, -0.0001284259259259259],
                                 [1.8769221728395058, -0.04768641975308643, 0.0006885802469135801, 0.006643395061728395, 1.4209876543209876e-05, -0.00024043209876543206]]
      return cOOL_CAP_coeff_perf_map.select { |i| num_speeds.include? cOOL_CAP_coeff_perf_map.index(i) }
    end
  end

  def self.cOOL_EIR_FT_SPEC_AC(num_speeds = 1)
    if num_speeds == 1
      return [[-3.302695861, 0.137871531, -0.001056996, -0.012573945, 0.000214638, -0.000145054]]
    elsif num_speeds == 2
      return [[-3.877526888, 0.164566276, -0.001272755, -0.019956043, 0.000256512, -0.000133539],
              [-1.990708931, 0.093969249, -0.00073335, -0.009062553, 0.000165099, -0.0000997]]
    else
      # The following coefficients were generated using NREL experimental performance mapping for the Carrier unit
      cOOL_EIR_coeff_perf_map = [[2.896298765432099, -0.12487654320987657, 0.0012148148148148148, 0.04492037037037037, 8.734567901234567e-05, -0.0006348765432098764],
                                 [6.428076543209876, -0.20913209876543212, 0.0018521604938271604, 0.024392592592592594, 0.00019691358024691356, -0.0006012345679012346],
                                 [5.136356049382716, -0.1591530864197531, 0.0014151234567901232, 0.018665555555555557, 0.00020398148148148147, -0.0005407407407407407],
                                 [1.3823471604938273, -0.02875123456790123, 0.00038302469135802463, 0.006344814814814816, 0.00024836419753086417, -0.00047469135802469134],
                                 [-1.0411735802469133, 0.055261604938271605, -0.0004404320987654321, 0.0002154938271604939, 0.00017484567901234564, -0.0002017901234567901]]
      return cOOL_EIR_coeff_perf_map.select { |i| num_speeds.include? cOOL_EIR_coeff_perf_map.index(i) }
    end
  end

  def self.cOOL_CAP_FFLOW_SPEC_AC(num_speeds = 1)
    if num_speeds == 1
      return [[0.718605468, 0.410099989, -0.128705457]]
    elsif num_speeds == 2
      return [[0.65673024, 0.516470835, -0.172887149],
              [0.690334551, 0.464383753, -0.154507638]]
    elsif num_speeds == 4
      return [[1, 0, 0]] * 4
    end
  end

  def self.cOOL_EIR_FFLOW_SPEC_AC(num_speeds = 1)
    if num_speeds == 1
      return [[1.32299905, -0.477711207, 0.154712157]]
    elsif num_speeds == 2
      return [[1.562945114, -0.791859997, 0.230030877],
              [1.31565404, -0.482467162, 0.166239001]]
    elsif num_speeds == 4
      return [[1, 0, 0]] * 4
    end
  end

  def self.apply_central_ac_1speed(model, runner, seer, shrs,
                                   capacity_ratios, fan_speed_ratios,
                                   fan_power_installed, crankcase_kw, crankcase_temp,
                                   capacity, dse, frac_cool_load_served,
                                   sequential_cool_load_frac, control_slave_zones_hash,
                                   hvac_map, sys_id)

    num_speeds = 1
    fan_power_rated = get_fan_power_rated(seer)

    # Cooling Coil
    rated_airflow_rate = 386.1 # cfm
    cfms_ton_rated = calc_cfms_ton_rated(rated_airflow_rate, fan_speed_ratios, capacity_ratios)
    eers = [calc_EER_cooling_1spd(seer, fan_power_rated, cOOL_EIR_FT_SPEC_AC)]
    cooling_eirs = calc_cooling_eirs(num_speeds, eers, fan_power_rated)
    shrs_rated_gross = calc_shrs_rated_gross(num_speeds, shrs, fan_power_rated, cfms_ton_rated)
    cOOL_CLOSS_FPLR_SPEC = [calc_plr_coefficients_cooling(num_speeds, seer)]

    obj_name = Constants.ObjectNameCentralAirConditioner

    control_slave_zones_hash.each do |control_zone, slave_zones|
      # _processCurvesDXCooling

      clg_coil_stage_data = calc_coil_stage_data_cooling(model, capacity, (0...num_speeds).to_a, cooling_eirs, shrs_rated_gross, cOOL_CAP_FT_SPEC_AC, cOOL_EIR_FT_SPEC_AC, cOOL_CLOSS_FPLR_SPEC, cOOL_CAP_FFLOW_SPEC_AC, cOOL_EIR_FFLOW_SPEC_AC, dse)

      # _processSystemCoolingCoil

      clg_coil = OpenStudio::Model::CoilCoolingDXSingleSpeed.new(model, model.alwaysOnDiscreteSchedule, clg_coil_stage_data[0].totalCoolingCapacityFunctionofTemperatureCurve, clg_coil_stage_data[0].totalCoolingCapacityFunctionofFlowFractionCurve, clg_coil_stage_data[0].energyInputRatioFunctionofTemperatureCurve, clg_coil_stage_data[0].energyInputRatioFunctionofFlowFractionCurve, clg_coil_stage_data[0].partLoadFractionCorrelationCurve)
      clg_coil_stage_data[0].remove
      clg_coil.setName(obj_name + " clg coil")
      if capacity != Constants.SizingAuto
        clg_coil.setRatedTotalCoolingCapacity(UnitConversions.convert(capacity, "Btu/hr", "W")) # Used by HVACSizing measure
      end
      clg_coil.setRatedSensibleHeatRatio(shrs_rated_gross[0])
      clg_coil.setRatedCOP(OpenStudio::OptionalDouble.new(dse / cooling_eirs[0]))
      clg_coil.setRatedEvaporatorFanPowerPerVolumeFlowRate(OpenStudio::OptionalDouble.new(fan_power_rated / UnitConversions.convert(1.0, "cfm", "m^3/s")))
      clg_coil.setNominalTimeForCondensateRemovalToBegin(OpenStudio::OptionalDouble.new(1000.0))
      clg_coil.setRatioOfInitialMoistureEvaporationRateAndSteadyStateLatentCapacity(OpenStudio::OptionalDouble.new(1.5))
      clg_coil.setMaximumCyclingRate(OpenStudio::OptionalDouble.new(3.0))
      clg_coil.setLatentCapacityTimeConstant(OpenStudio::OptionalDouble.new(45.0))
      clg_coil.setCondenserType("AirCooled")
      clg_coil.setCrankcaseHeaterCapacity(OpenStudio::OptionalDouble.new(UnitConversions.convert(crankcase_kw, "kW", "W")))
      clg_coil.setMaximumOutdoorDryBulbTemperatureForCrankcaseHeaterOperation(OpenStudio::OptionalDouble.new(UnitConversions.convert(crankcase_temp, "F", "C")))
      hvac_map[sys_id] << clg_coil

      # _processSystemFan

      fan = OpenStudio::Model::FanOnOff.new(model, model.alwaysOnDiscreteSchedule)
      fan_eff = 0.75 # Overall Efficiency of the Fan, Motor and Drive
      fan.setName(obj_name + " supply fan")
      fan.setEndUseSubcategory("supply fan")
      fan.setFanEfficiency(fan_eff)
      fan.setPressureRise(calculate_fan_pressure_rise(fan_eff, fan_power_installed / dse))
      fan.setMotorEfficiency(1.0)
      fan.setMotorInAirstreamFraction(1.0)
      hvac_map[sys_id] += self.disaggregate_fan(model, fan, nil, clg_coil)

      # _processSystemAir

      air_loop_unitary = OpenStudio::Model::AirLoopHVACUnitarySystem.new(model)
      air_loop_unitary.setName(obj_name + " unitary system")
      air_loop_unitary.setAvailabilitySchedule(model.alwaysOnDiscreteSchedule)
      air_loop_unitary.setCoolingCoil(clg_coil)
      air_loop_unitary.setSupplyAirFlowRateDuringHeatingOperation(0.0)
      air_loop_unitary.setSupplyFan(fan)
      air_loop_unitary.setFanPlacement("BlowThrough")
      air_loop_unitary.setSupplyAirFanOperatingModeSchedule(model.alwaysOffDiscreteSchedule)
      air_loop_unitary.setMaximumSupplyAirTemperature(UnitConversions.convert(120.0, "F", "C"))
      air_loop_unitary.setSupplyAirFlowRateWhenNoCoolingorHeatingisRequired(0)
      hvac_map[sys_id] << air_loop_unitary

      air_loop = OpenStudio::Model::AirLoopHVAC.new(model)
      air_loop.setName(obj_name + " airloop")
      air_supply_inlet_node = air_loop.supplyInletNode
      air_supply_outlet_node = air_loop.supplyOutletNode
      air_demand_inlet_node = air_loop.demandInletNode
      air_demand_outlet_node = air_loop.demandOutletNode
      hvac_map[sys_id] << air_loop

      air_loop_unitary.addToNode(air_supply_inlet_node)

      runner.registerInfo("Added '#{fan.name}' to '#{air_loop_unitary.name}'")
      runner.registerInfo("Added '#{clg_coil.name}' to '#{air_loop_unitary.name}'")

      air_loop_unitary.setControllingZoneorThermostatLocation(control_zone)

      # _processSystemDemandSideAir
      # Demand Side

      # Supply Air
      zone_splitter = air_loop.zoneSplitter
      zone_splitter.setName(obj_name + " zone splitter")

      zone_mixer = air_loop.zoneMixer
      zone_mixer.setName(obj_name + " zone mixer")

      air_terminal_living = OpenStudio::Model::AirTerminalSingleDuctUncontrolled.new(model, model.alwaysOnDiscreteSchedule)
      air_terminal_living.setName(obj_name + " #{control_zone.name} terminal")
      air_loop.multiAddBranchForZone(control_zone, air_terminal_living)

      air_loop.multiAddBranchForZone(control_zone)
      runner.registerInfo("Added '#{air_loop.name}' to '#{control_zone.name}'")

      control_zone.setSequentialCoolingFraction(air_terminal_living, sequential_cool_load_frac.round(5))

      slave_zones.each do |slave_zone|
        air_terminal_fbsmt = OpenStudio::Model::AirTerminalSingleDuctUncontrolled.new(model, model.alwaysOnDiscreteSchedule)
        air_terminal_fbsmt.setName(obj_name + " #{slave_zone.name} terminal")
        air_loop.multiAddBranchForZone(slave_zone, air_terminal_fbsmt)

        air_loop.multiAddBranchForZone(slave_zone)
        runner.registerInfo("Added '#{air_loop.name}' to '#{slave_zone.name}'")

        slave_zone.setSequentialCoolingFraction(air_terminal_fbsmt, sequential_cool_load_frac.round(5))
      end # slave_zone

      # Store info for HVAC Sizing measure
      air_loop_unitary.additionalProperties.setFeature(Constants.SizingInfoHVACRatedCFMperTonCooling, cfms_ton_rated.join(","))
      air_loop_unitary.additionalProperties.setFeature(Constants.SizingInfoHVACFracCoolLoadServed, frac_cool_load_served)
      air_loop_unitary.additionalProperties.setFeature(Constants.SizingInfoHVACCoolType, Constants.ObjectNameCentralAirConditioner)
    end # control_zone

    return true
  end

  def self.apply_central_ac_2speed(model, runner, seer, shrs,
                                   capacity_ratios, fan_speed_ratios,
                                   fan_power_installed, crankcase_kw, crankcase_temp,
                                   capacity, dse, frac_cool_load_served,
                                   sequential_cool_load_frac, control_slave_zones_hash,
                                   hvac_map, sys_id)

    num_speeds = 2
    fan_power_rated = get_fan_power_rated(seer)

    # Cooling Coil
    rated_airflow_rate = 355.2 # cfm
    cfms_ton_rated = calc_cfms_ton_rated(rated_airflow_rate, fan_speed_ratios, capacity_ratios)
    eers = calc_EERs_cooling_2spd(runner, seer, Constants.C_d, capacity_ratios, fan_speed_ratios, fan_power_rated, cOOL_EIR_FT_SPEC_AC(2), cOOL_CAP_FT_SPEC_AC(2))
    cooling_eirs = calc_cooling_eirs(num_speeds, eers, fan_power_rated)
    shrs_rated_gross = calc_shrs_rated_gross(num_speeds, shrs, fan_power_rated, cfms_ton_rated)
    cOOL_CLOSS_FPLR_SPEC = [calc_plr_coefficients_cooling(num_speeds, seer)] * num_speeds

    obj_name = Constants.ObjectNameCentralAirConditioner

    control_slave_zones_hash.each do |control_zone, slave_zones|
      # _processCurvesDXCooling

      clg_coil_stage_data = calc_coil_stage_data_cooling(model, capacity, (0...num_speeds).to_a, cooling_eirs, shrs_rated_gross, cOOL_CAP_FT_SPEC_AC(2), cOOL_EIR_FT_SPEC_AC(2), cOOL_CLOSS_FPLR_SPEC, cOOL_CAP_FFLOW_SPEC_AC(2), cOOL_EIR_FFLOW_SPEC_AC(2), dse)

      # _processSystemCoolingCoil

      clg_coil = OpenStudio::Model::CoilCoolingDXMultiSpeed.new(model)
      clg_coil.setName(obj_name + " clg coil")
      clg_coil.setCondenserType("AirCooled")
      clg_coil.setApplyPartLoadFractiontoSpeedsGreaterthan1(false)
      clg_coil.setApplyLatentDegradationtoSpeedsGreaterthan1(false)
      clg_coil.setCrankcaseHeaterCapacity(UnitConversions.convert(crankcase_kw, "kW", "W"))
      clg_coil.setMaximumOutdoorDryBulbTemperatureforCrankcaseHeaterOperation(UnitConversions.convert(crankcase_temp, "F", "C"))
      clg_coil.setFuelType("Electricity")
      clg_coil_stage_data.each do |stage|
        clg_coil.addStage(stage)
      end
      hvac_map[sys_id] << clg_coil

      # _processSystemFan

      fan_power_curve = create_curve_exponent(model, [0, 1, 3], obj_name + " fan power curve", -100, 100)
      fan_eff_curve = create_curve_cubic(model, [0, 1, 0, 0], obj_name + " fan eff curve", 0, 1, 0.01, 1)
      fan = OpenStudio::Model::FanOnOff.new(model, model.alwaysOnDiscreteSchedule, fan_power_curve, fan_eff_curve)
      fan_eff = 0.75 # Overall Efficiency of the Fan, Motor and Drive
      fan.setName(obj_name + " supply fan")
      fan.setEndUseSubcategory("supply fan")
      fan.setFanEfficiency(fan_eff)
      fan.setPressureRise(calculate_fan_pressure_rise(fan_eff, fan_power_installed / dse))
      fan.setMotorEfficiency(1.0)
      fan.setMotorInAirstreamFraction(1.0)
      hvac_map[sys_id] += self.disaggregate_fan(model, fan, nil, clg_coil)

      # _processSystemAir

      air_loop_unitary = OpenStudio::Model::AirLoopHVACUnitarySystem.new(model)
      air_loop_unitary.setName(obj_name + " unitary system")
      air_loop_unitary.setAvailabilitySchedule(model.alwaysOnDiscreteSchedule)
      air_loop_unitary.setCoolingCoil(clg_coil)
      air_loop_unitary.setSupplyAirFlowRateDuringHeatingOperation(0.0)
      air_loop_unitary.setSupplyFan(fan)
      air_loop_unitary.setFanPlacement("BlowThrough")
      air_loop_unitary.setSupplyAirFanOperatingModeSchedule(model.alwaysOffDiscreteSchedule)
      air_loop_unitary.setMaximumSupplyAirTemperature(UnitConversions.convert(120.0, "F", "C"))
      air_loop_unitary.setSupplyAirFlowRateWhenNoCoolingorHeatingisRequired(0)
      hvac_map[sys_id] << air_loop_unitary

      perf = OpenStudio::Model::UnitarySystemPerformanceMultispeed.new(model)
      air_loop_unitary.setDesignSpecificationMultispeedObject(perf)
      perf.setSingleModeOperation(false)
      for speed in 1..num_speeds
        f = OpenStudio::Model::SupplyAirflowRatioField.fromCoolingRatio(fan_speed_ratios[speed - 1])
        perf.addSupplyAirflowRatioField(f)
      end

      air_loop = OpenStudio::Model::AirLoopHVAC.new(model)
      air_loop.setName(obj_name + " airloop")
      air_supply_inlet_node = air_loop.supplyInletNode
      air_supply_outlet_node = air_loop.supplyOutletNode
      air_demand_inlet_node = air_loop.demandInletNode
      air_demand_outlet_node = air_loop.demandOutletNode
      hvac_map[sys_id] << air_loop

      air_loop_unitary.addToNode(air_supply_inlet_node)

      runner.registerInfo("Added '#{fan.name}' to #{air_loop_unitary.name}'")
      runner.registerInfo("Added '#{clg_coil.name}' to '#{air_loop_unitary.name}'")

      air_loop_unitary.setControllingZoneorThermostatLocation(control_zone)

      # _processSystemDemandSideAir
      # Demand Side

      # Supply Air
      zone_splitter = air_loop.zoneSplitter
      zone_splitter.setName(obj_name + " zone splitter")

      zone_mixer = air_loop.zoneMixer
      zone_mixer.setName(obj_name + " zone mixer")

      air_terminal_living = OpenStudio::Model::AirTerminalSingleDuctUncontrolled.new(model, model.alwaysOnDiscreteSchedule)
      air_terminal_living.setName(obj_name + " #{control_zone.name} terminal")
      air_loop.multiAddBranchForZone(control_zone, air_terminal_living)

      air_loop.multiAddBranchForZone(control_zone)
      runner.registerInfo("Added '#{air_loop.name}' to '#{control_zone.name}'")

      control_zone.setSequentialCoolingFraction(air_terminal_living, sequential_cool_load_frac.round(5))

      slave_zones.each do |slave_zone|
        air_terminal_fbsmt = OpenStudio::Model::AirTerminalSingleDuctUncontrolled.new(model, model.alwaysOnDiscreteSchedule)
        air_terminal_fbsmt.setName(obj_name + " #{slave_zone.name} terminal")
        air_loop.multiAddBranchForZone(slave_zone, air_terminal_fbsmt)

        air_loop.multiAddBranchForZone(slave_zone)
        runner.registerInfo("Added '#{air_loop.name}' to '#{slave_zone.name}'")

        slave_zone.setSequentialCoolingFraction(air_terminal_fbsmt, sequential_cool_load_frac.round(5))
      end # slave_zone

      # Store info for HVAC Sizing measure
      air_loop_unitary.additionalProperties.setFeature(Constants.SizingInfoHVACCapacityRatioCooling, capacity_ratios.join(","))
      air_loop_unitary.additionalProperties.setFeature(Constants.SizingInfoHVACRatedCFMperTonCooling, cfms_ton_rated.join(","))
      air_loop_unitary.additionalProperties.setFeature(Constants.SizingInfoHVACFracCoolLoadServed, frac_cool_load_served)
      air_loop_unitary.additionalProperties.setFeature(Constants.SizingInfoHVACCoolType, Constants.ObjectNameCentralAirConditioner)
    end # control_zone

    return true
  end

  def self.apply_central_ac_4speed(model, runner, seer, shrs,
                                   capacity_ratios, fan_speed_ratios,
                                   fan_power_installed, crankcase_kw, crankcase_temp,
                                   capacity, dse, frac_cool_load_served,
                                   sequential_cool_load_frac, control_slave_zones_hash,
                                   hvac_map, sys_id)

    num_speeds = 4
    fan_power_rated = get_fan_power_rated(seer)

    cap_ratio_seer = [capacity_ratios[0], capacity_ratios[1], capacity_ratios[3]]
    fan_speed_seer = [fan_speed_ratios[0], fan_speed_ratios[1], fan_speed_ratios[3]]

    # Cooling Coil
    rated_airflow_rate = 315.8 # cfm
    cfms_ton_rated = calc_cfms_ton_rated(rated_airflow_rate, fan_speed_ratios, capacity_ratios)
    eers = calc_EERs_cooling_4spd(runner, seer, Constants.C_d(var_speed = true), cap_ratio_seer, fan_speed_seer, fan_power_rated, cOOL_EIR_FT_SPEC_AC([0, 1, 4]), cOOL_CAP_FT_SPEC_AC([0, 1, 4]))
    cooling_eirs = calc_cooling_eirs(num_speeds, eers, fan_power_rated)
    shrs_rated_gross = calc_shrs_rated_gross(num_speeds, shrs, fan_power_rated, cfms_ton_rated)
    cOOL_CLOSS_FPLR_SPEC = [calc_plr_coefficients_cooling(num_speeds, seer)] * num_speeds

    hvac_map[sys_id] = []

    obj_name = Constants.ObjectNameCentralAirConditioner

    control_slave_zones_hash.each do |control_zone, slave_zones|
      # _processCurvesDXCooling

      clg_coil_stage_data = calc_coil_stage_data_cooling(model, capacity, (0...num_speeds).to_a, cooling_eirs, shrs_rated_gross, cOOL_CAP_FT_SPEC_AC([0, 1, 2, 4]), cOOL_EIR_FT_SPEC_AC([0, 1, 2, 4]), cOOL_CLOSS_FPLR_SPEC, cOOL_CAP_FFLOW_SPEC_AC(4), cOOL_EIR_FFLOW_SPEC_AC(4), dse)

      # _processSystemCoolingCoil

      clg_coil = OpenStudio::Model::CoilCoolingDXMultiSpeed.new(model)
      clg_coil.setName(obj_name + " clg coil")
      clg_coil.setCondenserType("AirCooled")
      clg_coil.setApplyPartLoadFractiontoSpeedsGreaterthan1(false)
      clg_coil.setApplyLatentDegradationtoSpeedsGreaterthan1(false)
      clg_coil.setCrankcaseHeaterCapacity(UnitConversions.convert(crankcase_kw, "kW", "W"))
      clg_coil.setMaximumOutdoorDryBulbTemperatureforCrankcaseHeaterOperation(UnitConversions.convert(crankcase_temp, "F", "C"))
      clg_coil.setFuelType("Electricity")
      clg_coil_stage_data.each do |stage|
        clg_coil.addStage(stage)
      end
      hvac_map[sys_id] << clg_coil

      # _processSystemFan

      fan_power_curve = create_curve_exponent(model, [0, 1, 3], obj_name + " fan power curve", -100, 100)
      fan_eff_curve = create_curve_cubic(model, [0, 1, 0, 0], obj_name + " fan eff curve", 0, 1, 0.01, 1)
      fan = OpenStudio::Model::FanOnOff.new(model, model.alwaysOnDiscreteSchedule, fan_power_curve, fan_eff_curve)
      fan_eff = 0.75 # Overall Efficiency of the Fan, Motor and Drive
      fan.setName(obj_name + " supply fan")
      fan.setEndUseSubcategory("supply fan")
      fan.setFanEfficiency(fan_eff)
      fan.setPressureRise(calculate_fan_pressure_rise(fan_eff, fan_power_installed / dse))
      fan.setMotorEfficiency(1.0)
      fan.setMotorInAirstreamFraction(1.0)
      hvac_map[sys_id] += self.disaggregate_fan(model, fan, nil, clg_coil)

      # _processSystemAir

      air_loop_unitary = OpenStudio::Model::AirLoopHVACUnitarySystem.new(model)
      air_loop_unitary.setName(obj_name + " unitary system")
      air_loop_unitary.setAvailabilitySchedule(model.alwaysOnDiscreteSchedule)
      air_loop_unitary.setCoolingCoil(clg_coil)
      air_loop_unitary.setSupplyAirFlowRateDuringHeatingOperation(0.0)
      air_loop_unitary.setSupplyFan(fan)
      air_loop_unitary.setFanPlacement("BlowThrough")
      air_loop_unitary.setSupplyAirFanOperatingModeSchedule(model.alwaysOffDiscreteSchedule)
      air_loop_unitary.setMaximumSupplyAirTemperature(UnitConversions.convert(120.0, "F", "C"))
      air_loop_unitary.setSupplyAirFlowRateWhenNoCoolingorHeatingisRequired(0)
      hvac_map[sys_id] << air_loop_unitary

      perf = OpenStudio::Model::UnitarySystemPerformanceMultispeed.new(model)
      air_loop_unitary.setDesignSpecificationMultispeedObject(perf)
      perf.setSingleModeOperation(false)
      for speed in 1..num_speeds
        f = OpenStudio::Model::SupplyAirflowRatioField.fromCoolingRatio(fan_speed_ratios[speed - 1])
        perf.addSupplyAirflowRatioField(f)
      end

      air_loop = OpenStudio::Model::AirLoopHVAC.new(model)
      air_loop.setName(obj_name + " airloop")
      air_supply_inlet_node = air_loop.supplyInletNode
      air_supply_outlet_node = air_loop.supplyOutletNode
      air_demand_inlet_node = air_loop.demandInletNode
      air_demand_outlet_node = air_loop.demandOutletNode
      hvac_map[sys_id] << air_loop

      air_loop_unitary.addToNode(air_supply_inlet_node)

      runner.registerInfo("Added '#{fan.name}' to #{air_loop_unitary.name}'")
      runner.registerInfo("Added '#{clg_coil.name}' to #{air_loop_unitary.name}'")

      air_loop_unitary.setControllingZoneorThermostatLocation(control_zone)

      # _processSystemDemandSideAir
      # Demand Side

      # Supply Air
      zone_splitter = air_loop.zoneSplitter
      zone_splitter.setName(obj_name + " zone splitter")

      zone_mixer = air_loop.zoneMixer
      zone_mixer.setName(obj_name + " zone mixer")

      air_terminal_living = OpenStudio::Model::AirTerminalSingleDuctUncontrolled.new(model, model.alwaysOnDiscreteSchedule)
      air_terminal_living.setName(obj_name + " #{control_zone.name} terminal")
      air_loop.multiAddBranchForZone(control_zone, air_terminal_living)

      air_loop.multiAddBranchForZone(control_zone)
      runner.registerInfo("Added '#{air_loop.name}' to '#{control_zone.name}'")

      control_zone.setSequentialCoolingFraction(air_terminal_living, sequential_cool_load_frac.round(5))

      slave_zones.each do |slave_zone|
        air_terminal_fbsmt = OpenStudio::Model::AirTerminalSingleDuctUncontrolled.new(model, model.alwaysOnDiscreteSchedule)
        air_terminal_fbsmt.setName(obj_name + " #{slave_zone.name} terminal")
        air_loop.multiAddBranchForZone(slave_zone, air_terminal_fbsmt)

        air_loop.multiAddBranchForZone(slave_zone)
        runner.registerInfo("Added '#{air_loop.name}' to '#{slave_zone.name}'")

        slave_zone.setSequentialCoolingFraction(air_terminal_fbsmt, sequential_cool_load_frac.round(5))
      end # slave_zone

      # Store info for HVAC Sizing measure
      air_loop_unitary.additionalProperties.setFeature(Constants.SizingInfoHVACCapacityRatioCooling, capacity_ratios.join(","))
      air_loop_unitary.additionalProperties.setFeature(Constants.SizingInfoHVACRatedCFMperTonCooling, cfms_ton_rated.join(","))
      air_loop_unitary.additionalProperties.setFeature(Constants.SizingInfoHVACFracCoolLoadServed, frac_cool_load_served)
      air_loop_unitary.additionalProperties.setFeature(Constants.SizingInfoHVACCoolType, Constants.ObjectNameCentralAirConditioner)
    end # control_zone

    return true
  end

  def self.cOOL_CAP_FT_SPEC_ASHP(num_speeds = 1)
    if num_speeds == 1
      return [[3.68637657, -0.098352478, 0.000956357, 0.005838141, -0.0000127, -0.000131702]]
    elsif num_speeds == 2
      return [[3.998418659, -0.108728222, 0.001056818, 0.007512314, -0.0000139, -0.000164716],
              [3.466810106, -0.091476056, 0.000901205, 0.004163355, -0.00000919, -0.000110829]]
    else
      return cOOL_CAP_FT_SPEC_AC(num_speeds)
    end
  end

  def self.cOOL_EIR_FT_SPEC_ASHP(num_speeds = 1)
    if num_speeds == 1
      return [[-3.437356399, 0.136656369, -0.001049231, -0.0079378, 0.000185435, -0.0001441]]
    elsif num_speeds == 2
      return [[-4.282911381, 0.181023691, -0.001357391, -0.026310378, 0.000333282, -0.000197405],
              [-3.557757517, 0.112737397, -0.000731381, 0.013184877, 0.000132645, -0.000338716]]
    else
      return cOOL_EIR_FT_SPEC_AC(num_speeds)
    end
  end

  def self.cOOL_CAP_FFLOW_SPEC_ASHP(num_speeds = 1)
    if num_speeds == 1
      return [[0.718664047, 0.41797409, -0.136638137]]
    elsif num_speeds == 2
      return [[0.655239515, 0.511655216, -0.166894731],
              [0.618281092, 0.569060264, -0.187341356]]
    elsif num_speeds == 4
      return [[1, 0, 0]] * 4
    end
  end

  def self.cOOL_EIR_FFLOW_SPEC_ASHP(num_speeds = 1)
    if num_speeds == 1
      return [[1.143487507, -0.13943972, -0.004047787]]
    elsif num_speeds == 2
      return [[1.639108268, -0.998953996, 0.359845728],
              [1.570774717, -0.914152018, 0.343377302]]
    elsif num_speeds == 4
      return [[1, 0, 0]] * 4
    end
  end

  def self.hEAT_CAP_FT_SPEC_ASHP(num_speeds = 1)
    if num_speeds == 1
      return [[0.566333415, -0.000744164, -0.0000103, 0.009414634, 0.0000506, -0.00000675]]
    elsif num_speeds == 2
      return [[0.335690634, 0.002405123, -0.0000464, 0.013498735, 0.0000499, -0.00000725],
              [0.306358843, 0.005376987, -0.0000579, 0.011645092, 0.0000591, -0.0000203]]
    elsif num_speeds == 4
      return [[0.304192655, -0.003972566, 0.0000196432, 0.024471251, -0.000000774126, -0.0000841323],
              [0.496381324, -0.00144792, 0.0, 0.016020855, 0.0000203447, -0.0000584118],
              [0.697171186, -0.006189599, 0.0000337077, 0.014291981, 0.0000105633, -0.0000387956],
              [0.555513805, -0.001337363, -0.00000265117, 0.014328826, 0.0000163849, -0.0000480711]]
    end
  end

  def self.hEAT_EIR_FT_SPEC_ASHP(num_speeds = 1)
    if num_speeds == 1
      return [[0.718398423, 0.003498178, 0.000142202, -0.005724331, 0.00014085, -0.000215321]]
    elsif num_speeds == 2
      return [[0.36338171, 0.013523725, 0.000258872, -0.009450269, 0.000439519, -0.000653723],
              [0.981100941, -0.005158493, 0.000243416, -0.005274352, 0.000230742, -0.000336954]]
    elsif num_speeds == 4
      return [[0.708311527, 0.020732093, 0.000391479, -0.037640031, 0.000979937, -0.001079042],
              [0.025480155, 0.020169585, 0.000121341, -0.004429789, 0.000166472, -0.00036447],
              [0.379003189, 0.014195012, 0.0000821046, -0.008894061, 0.000151519, -0.000210299],
              [0.690404655, 0.00616619, 0.000137643, -0.009350199, 0.000153427, -0.000213258]]
    end
  end

  def self.hEAT_CAP_FFLOW_SPEC_ASHP(num_speeds = 1)
    if num_speeds == 1
      return [[0.694045465, 0.474207981, -0.168253446]]
    elsif num_speeds == 2
      return [[0.741466907, 0.378645444, -0.119754733],
              [0.76634609, 0.32840943, -0.094701495]]
    elsif num_speeds == 4
      return [[1, 0, 0]] * 4
    end
  end

  def self.hEAT_EIR_FFLOW_SPEC_ASHP(num_speeds = 1)
    if num_speeds == 1
      return [[2.185418751, -1.942827919, 0.757409168]]
    elsif num_speeds == 2
      return [[2.153618211, -1.737190609, 0.584269478],
              [2.001041353, -1.58869128, 0.587593517]]
    elsif num_speeds == 4
      return [[1, 0, 0]] * 4
    end
  end

  def self.apply_central_ashp_1speed(model, runner, seer, hspf, shrs,
                                     capacity_ratios, fan_speed_ratios,
                                     fan_power_installed, min_temp, crankcase_kw, crankcase_temp,
                                     heat_pump_capacity, supplemental_efficiency,
                                     supplemental_capacity, dse,
                                     frac_heat_load_served, frac_cool_load_served,
                                     sequential_heat_load_frac, sequential_cool_load_frac,
                                     control_slave_zones_hash, hvac_map, sys_id)

    if heat_pump_capacity == Constants.SizingAutoMaxLoad
      runner.registerWarning("Using #{Constants.SizingAutoMaxLoad} is not recommended for single-speed heat pumps. When sized larger than the cooling load, this can lead to humidity concerns due to reduced dehumidification performance by the heat pump.")
    end

    num_speeds = 1
    fan_power_rated = get_fan_power_rated(seer)

    # Cooling Coil
    rated_airflow_rate_cooling = 394.2 # cfm
    cfms_ton_rated_cooling = calc_cfms_ton_rated(rated_airflow_rate_cooling, fan_speed_ratios, capacity_ratios)
    eers = [calc_EER_cooling_1spd(seer, fan_power_rated, cOOL_EIR_FT_SPEC_ASHP)]
    cooling_eirs = calc_cooling_eirs(num_speeds, eers, fan_power_rated)
    shrs_rated_gross = calc_shrs_rated_gross(num_speeds, shrs, fan_power_rated, cfms_ton_rated_cooling)
    cOOL_CLOSS_FPLR_SPEC = [calc_plr_coefficients_cooling(num_speeds, seer)]

    # Heating Coil
    rated_airflow_rate_heating = 384.1 # cfm
    cfms_ton_rated_heating = calc_cfms_ton_rated(rated_airflow_rate_heating, fan_speed_ratios, capacity_ratios)
    cops = [calc_COP_heating_1spd(hspf, Constants.C_d, fan_power_rated, hEAT_EIR_FT_SPEC_ASHP, hEAT_CAP_FT_SPEC_ASHP)]
    heating_eirs = calc_heating_eirs(num_speeds, cops, fan_power_rated)
    hEAT_CLOSS_FPLR_SPEC = [calc_plr_coefficients_heating(num_speeds, hspf)]

    # Heating defrost curve for reverse cycle
    defrost_eir_curve = create_curve_biquadratic(model, [0.1528, 0, 0, 0, 0, 0], "DefrostEIR", -100, 100, -100, 100)

    control_slave_zones_hash.each do |control_zone, slave_zones|
      obj_name = Constants.ObjectNameAirSourceHeatPump

      # _processCurvesDX

<<<<<<< HEAD
      htg_coil_stage_data = calc_coil_stage_data_heating(model, heat_pump_capacity, (0...num_speeds).to_a, heating_eirs, hEAT_CAP_FT_SPEC_ASHP, hEAT_EIR_FT_SPEC_ASHP, hEAT_CLOSS_FPLR_SPEC, hEAT_CAP_FFLOW_SPEC_ASHP, hEAT_EIR_FFLOW_SPEC_ASHP, dse)
=======
      htg_coil_stage_data = calc_coil_stage_data_heating(model, heat_pump_capacity, (0...num_speeds).to_a, heating_eirs, hEAT_CAP_FT_SPEC, hEAT_EIR_FT_SPEC, hEAT_CLOSS_FPLR_SPEC, hEAT_CAP_FFLOW_SPEC, hEAT_EIR_FFLOW_SPEC, curves_in_ip, dse)
      clg_coil_stage_data = calc_coil_stage_data_cooling(model, heat_pump_capacity, (0...num_speeds).to_a, cooling_eirs, shrs_rated_gross, cOOL_CAP_FT_SPEC, cOOL_EIR_FT_SPEC, cOOL_CLOSS_FPLR_SPEC, cOOL_CAP_FFLOW_SPEC, cOOL_EIR_FFLOW_SPEC, curves_in_ip, dse)
>>>>>>> 1a28e6e4

      # _processSystemCoil

      htg_coil = OpenStudio::Model::CoilHeatingDXSingleSpeed.new(model, model.alwaysOnDiscreteSchedule, htg_coil_stage_data[0].heatingCapacityFunctionofTemperatureCurve, htg_coil_stage_data[0].heatingCapacityFunctionofFlowFractionCurve, htg_coil_stage_data[0].energyInputRatioFunctionofTemperatureCurve, htg_coil_stage_data[0].energyInputRatioFunctionofFlowFractionCurve, htg_coil_stage_data[0].partLoadFractionCorrelationCurve)
      htg_coil_stage_data[0].remove
      htg_coil.setName(obj_name + " htg coil")
      if heat_pump_capacity != Constants.SizingAuto and heat_pump_capacity != Constants.SizingAutoMaxLoad
        htg_coil.setRatedTotalHeatingCapacity(UnitConversions.convert(heat_pump_capacity, "Btu/hr", "W")) # Used by HVACSizing measure
      end
      htg_coil.setRatedCOP(dse / heating_eirs[0])
      htg_coil.setRatedSupplyFanPowerPerVolumeFlowRate(fan_power_rated / UnitConversions.convert(1.0, "cfm", "m^3/s"))
      htg_coil.setDefrostEnergyInputRatioFunctionofTemperatureCurve(defrost_eir_curve)
      htg_coil.setMinimumOutdoorDryBulbTemperatureforCompressorOperation(UnitConversions.convert(min_temp, "F", "C"))
      htg_coil.setMaximumOutdoorDryBulbTemperatureforDefrostOperation(UnitConversions.convert(40.0, "F", "C"))
      if frac_heat_load_served <= 0
        htg_coil.setCrankcaseHeaterCapacity(0.0)
      else
        htg_coil.setCrankcaseHeaterCapacity(UnitConversions.convert(crankcase_kw, "kW", "W"))
      end
      htg_coil.setMaximumOutdoorDryBulbTemperatureforCrankcaseHeaterOperation(UnitConversions.convert(crankcase_temp, "F", "C"))
      htg_coil.setDefrostStrategy("ReverseCycle")
      htg_coil.setDefrostControl("OnDemand")
      hvac_map[sys_id] << htg_coil

      htg_supp_coil = OpenStudio::Model::CoilHeatingElectric.new(model, model.alwaysOnDiscreteSchedule)
      htg_supp_coil.setName(obj_name + " supp htg coil")
      htg_supp_coil.setEfficiency(dse * supplemental_efficiency)
      if supplemental_capacity != Constants.SizingAuto
        htg_supp_coil.setNominalCapacity(UnitConversions.convert(supplemental_capacity, "Btu/hr", "W")) # Used by HVACSizing measure
      end
<<<<<<< HEAD
      htg_air_loop_unitary.setSupplyFan(fan)
      htg_air_loop_unitary.setHeatingCoil(htg_coil)
      htg_air_loop_unitary.setSupplementalHeatingCoil(supp_htg_coil)
      htg_air_loop_unitary.setFanPlacement("BlowThrough")
      htg_air_loop_unitary.setSupplyAirFanOperatingModeSchedule(model.alwaysOffDiscreteSchedule)
      htg_air_loop_unitary.setMaximumSupplyAirTemperature(UnitConversions.convert(170.0, "F", "C")) # higher temp for supplemental heat as to not severely limit its use, resulting in unmet hours.
      htg_air_loop_unitary.setMaximumOutdoorDryBulbTemperatureforSupplementalHeaterOperation(UnitConversions.convert(40.0, "F", "C"))
      htg_air_loop_unitary.setSupplyAirFlowRateWhenNoCoolingorHeatingisRequired(0)

      air_loop = OpenStudio::Model::AirLoopHVAC.new(model)
      air_loop.setName(obj_name + " htg asys")
      air_supply_inlet_node = air_loop.supplyInletNode
      air_supply_outlet_node = air_loop.supplyOutletNode
      air_demand_inlet_node = air_loop.demandInletNode
      air_demand_outlet_node = air_loop.demandOutletNode

      htg_air_loop_unitary.addToNode(air_supply_inlet_node)

      runner.registerInfo("Added '#{fan.name}' to '#{htg_air_loop_unitary.name}' of '#{air_loop.name}'")
      runner.registerInfo("Added '#{htg_coil.name}' to '#{htg_air_loop_unitary.name}' of '#{air_loop.name}'")
      runner.registerInfo("Added '#{supp_htg_coil.name}' to '#{htg_air_loop_unitary.name}' of '#{air_loop.name}'")

      htg_air_loop_unitary.setControllingZoneorThermostatLocation(control_zone)

      # _processSystemDemandSideAir
      # Demand Side

      # Supply Air
      zone_splitter = air_loop.zoneSplitter
      zone_splitter.setName(obj_name + " htg zone splitter")

      zone_mixer = air_loop.zoneMixer
      zone_mixer.setName(obj_name + " htg zone mixer")

      diffuser_living = OpenStudio::Model::AirTerminalSingleDuctUncontrolled.new(model, model.alwaysOnDiscreteSchedule)
      diffuser_living.setName(obj_name + " #{control_zone.name} htg direct air")
      air_loop.multiAddBranchForZone(control_zone, diffuser_living)

      air_loop.multiAddBranchForZone(control_zone)
      runner.registerInfo("Added '#{air_loop.name}' to '#{control_zone.name}'")

      prioritize_zone_hvac(model, runner, control_zone)

      slave_zones.each do |slave_zone|
        diffuser_fbsmt = OpenStudio::Model::AirTerminalSingleDuctUncontrolled.new(model, model.alwaysOnDiscreteSchedule)
        diffuser_fbsmt.setName(obj_name + " #{slave_zone.name} htg direct air")
        air_loop.multiAddBranchForZone(slave_zone, diffuser_fbsmt)

        air_loop.multiAddBranchForZone(slave_zone)
        runner.registerInfo("Added '#{air_loop.name}' to '#{slave_zone.name}'")

        prioritize_zone_hvac(model, runner, slave_zone)
      end # slave_zone

      # _processCurvesDXCooling

      clg_coil_stage_data = calc_coil_stage_data_cooling(model, heat_pump_capacity, (0...num_speeds).to_a, cooling_eirs, shrs_rated_gross, cOOL_CAP_FT_SPEC_ASHP, cOOL_EIR_FT_SPEC_ASHP, cOOL_CLOSS_FPLR_SPEC, cOOL_CAP_FFLOW_SPEC_ASHP, cOOL_EIR_FFLOW_SPEC_ASHP, dse)

      # _processSystemCoolingCoil
=======
      hvac_map[sys_id] << htg_supp_coil
>>>>>>> 1a28e6e4

      clg_coil = OpenStudio::Model::CoilCoolingDXSingleSpeed.new(model, model.alwaysOnDiscreteSchedule, clg_coil_stage_data[0].totalCoolingCapacityFunctionofTemperatureCurve, clg_coil_stage_data[0].totalCoolingCapacityFunctionofFlowFractionCurve, clg_coil_stage_data[0].energyInputRatioFunctionofTemperatureCurve, clg_coil_stage_data[0].energyInputRatioFunctionofFlowFractionCurve, clg_coil_stage_data[0].partLoadFractionCorrelationCurve)
      clg_coil_stage_data[0].remove
      clg_coil.setName(obj_name + " clg coil")
      if heat_pump_capacity != Constants.SizingAuto and heat_pump_capacity != Constants.SizingAutoMaxLoad
        clg_coil.setRatedTotalCoolingCapacity(UnitConversions.convert(heat_pump_capacity, "Btu/hr", "W")) # Used by HVACSizing measure
      end
      clg_coil.setRatedSensibleHeatRatio(shrs_rated_gross[0])
      clg_coil.setRatedCOP(OpenStudio::OptionalDouble.new(dse / cooling_eirs[0]))
      clg_coil.setRatedEvaporatorFanPowerPerVolumeFlowRate(OpenStudio::OptionalDouble.new(fan_power_rated / UnitConversions.convert(1.0, "cfm", "m^3/s")))
      clg_coil.setNominalTimeForCondensateRemovalToBegin(OpenStudio::OptionalDouble.new(1000.0))
      clg_coil.setRatioOfInitialMoistureEvaporationRateAndSteadyStateLatentCapacity(OpenStudio::OptionalDouble.new(1.5))
      clg_coil.setMaximumCyclingRate(OpenStudio::OptionalDouble.new(3.0))
      clg_coil.setLatentCapacityTimeConstant(OpenStudio::OptionalDouble.new(45.0))
      clg_coil.setCondenserType("AirCooled")
      hvac_map[sys_id] << clg_coil

      # _processSystemFan

      fan = OpenStudio::Model::FanOnOff.new(model, model.alwaysOnDiscreteSchedule)
      fan_eff = 0.75 # Overall Efficiency of the Fan, Motor and Drive
      fan.setName(obj_name + " supply fan")
      fan.setEndUseSubcategory("supply fan")
      fan.setFanEfficiency(fan_eff)
      fan.setPressureRise(calculate_fan_pressure_rise(fan_eff, fan_power_installed / dse))
      fan.setMotorEfficiency(1.0)
      fan.setMotorInAirstreamFraction(1.0)
      hvac_map[sys_id] += self.disaggregate_fan(model, fan, htg_coil, clg_coil)

      # _processSystemAir

      air_loop_unitary = OpenStudio::Model::AirLoopHVACUnitarySystem.new(model)
      air_loop_unitary.setName(obj_name + " unitary system")
      air_loop_unitary.setAvailabilitySchedule(model.alwaysOnDiscreteSchedule)
      air_loop_unitary.setSupplyFan(fan)
      air_loop_unitary.setHeatingCoil(htg_coil)
      air_loop_unitary.setCoolingCoil(clg_coil)
      air_loop_unitary.setSupplementalHeatingCoil(htg_supp_coil)
      air_loop_unitary.setFanPlacement("BlowThrough")
      air_loop_unitary.setSupplyAirFanOperatingModeSchedule(model.alwaysOffDiscreteSchedule)
      air_loop_unitary.setMaximumSupplyAirTemperature(UnitConversions.convert(170.0, "F", "C")) # higher temp for supplemental heat as to not severely limit its use, resulting in unmet hours.
      air_loop_unitary.setMaximumOutdoorDryBulbTemperatureforSupplementalHeaterOperation(UnitConversions.convert(40.0, "F", "C"))
      air_loop_unitary.setSupplyAirFlowRateWhenNoCoolingorHeatingisRequired(0)
      hvac_map[sys_id] << air_loop_unitary

      air_loop = OpenStudio::Model::AirLoopHVAC.new(model)
      air_loop.setName(obj_name + " airloop")
      air_supply_inlet_node = air_loop.supplyInletNode
      air_supply_outlet_node = air_loop.supplyOutletNode
      air_demand_inlet_node = air_loop.demandInletNode
      air_demand_outlet_node = air_loop.demandOutletNode
      hvac_map[sys_id] << air_loop

      air_loop_unitary.addToNode(air_supply_inlet_node)

      runner.registerInfo("Added '#{fan.name}' to '#{air_loop_unitary.name}'")
      runner.registerInfo("Added '#{htg_coil.name}' to '#{air_loop_unitary.name}'")
      runner.registerInfo("Added '#{clg_coil.name}' to '#{air_loop_unitary.name}'")
      runner.registerInfo("Added '#{htg_supp_coil.name}' to '#{air_loop_unitary.name}'")

      air_loop_unitary.setControllingZoneorThermostatLocation(control_zone)

      # _processSystemDemandSideAir
      # Demand Side

      # Supply Air
      zone_splitter = air_loop.zoneSplitter
      zone_splitter.setName(obj_name + " zone splitter")

      zone_mixer = air_loop.zoneMixer
      zone_mixer.setName(obj_name + " zone mixer")

      air_terminal_living = OpenStudio::Model::AirTerminalSingleDuctUncontrolled.new(model, model.alwaysOnDiscreteSchedule)
      air_terminal_living.setName(obj_name + " #{control_zone.name} terminal")
      air_loop.multiAddBranchForZone(control_zone, air_terminal_living)

      air_loop.multiAddBranchForZone(control_zone)
      runner.registerInfo("Added '#{air_loop.name}' to '#{control_zone.name}'")

      control_zone.setSequentialHeatingFraction(air_terminal_living, sequential_heat_load_frac.round(5))
      control_zone.setSequentialCoolingFraction(air_terminal_living, sequential_cool_load_frac.round(5))

      slave_zones.each do |slave_zone|
        air_terminal_fbsmt = OpenStudio::Model::AirTerminalSingleDuctUncontrolled.new(model, model.alwaysOnDiscreteSchedule)
        air_terminal_fbsmt.setName(obj_name + " #{slave_zone.name} terminal")
        air_loop.multiAddBranchForZone(slave_zone, air_terminal_fbsmt)

        air_loop.multiAddBranchForZone(slave_zone)
        runner.registerInfo("Added '#{air_loop.name}' to '#{slave_zone.name}'")

        slave_zone.setSequentialHeatingFraction(air_terminal_fbsmt, sequential_heat_load_frac.round(5))
        slave_zone.setSequentialCoolingFraction(air_terminal_fbsmt, sequential_cool_load_frac.round(5))
      end # slave_zone

      # Store info for HVAC Sizing measure
      air_loop_unitary.additionalProperties.setFeature(Constants.SizingInfoHPSizedForMaxLoad, (heat_pump_capacity == Constants.SizingAutoMaxLoad))
      air_loop_unitary.additionalProperties.setFeature(Constants.SizingInfoHVACRatedCFMperTonHeating, cfms_ton_rated_heating.join(","))
      air_loop_unitary.additionalProperties.setFeature(Constants.SizingInfoHVACRatedCFMperTonCooling, cfms_ton_rated_cooling.join(","))
      air_loop_unitary.additionalProperties.setFeature(Constants.SizingInfoHVACFracHeatLoadServed, frac_heat_load_served)
      air_loop_unitary.additionalProperties.setFeature(Constants.SizingInfoHVACFracCoolLoadServed, frac_cool_load_served)
      air_loop_unitary.additionalProperties.setFeature(Constants.SizingInfoHVACCoolType, Constants.ObjectNameAirSourceHeatPump)
      air_loop_unitary.additionalProperties.setFeature(Constants.SizingInfoHVACHeatType, Constants.ObjectNameAirSourceHeatPump)
    end # control_zone

    return true
  end

  def self.apply_central_ashp_2speed(model, runner, seer, hspf, shrs,
                                     capacity_ratios, fan_speed_ratios,
                                     fan_power_installed, min_temp, crankcase_kw, crankcase_temp,
                                     heat_pump_capacity, supplemental_efficiency,
                                     supplemental_capacity, dse,
                                     frac_heat_load_served, frac_cool_load_served,
                                     sequential_heat_load_frac, sequential_cool_load_frac,
                                     control_slave_zones_hash, hvac_map, sys_id)

    num_speeds = 2
    fan_power_rated = get_fan_power_rated(seer)

    # Cooling Coil
    rated_airflow_rate_cooling = 344.1 # cfm
    cfms_ton_rated_cooling = calc_cfms_ton_rated(rated_airflow_rate_cooling, fan_speed_ratios, capacity_ratios)
    eers = calc_EERs_cooling_2spd(runner, seer, Constants.C_d, capacity_ratios, fan_speed_ratios, fan_power_rated, cOOL_EIR_FT_SPEC_ASHP(2), cOOL_CAP_FT_SPEC_ASHP(2), true)
    cooling_eirs = calc_cooling_eirs(num_speeds, eers, fan_power_rated)
    shrs_rated_gross = calc_shrs_rated_gross(num_speeds, shrs, fan_power_rated, cfms_ton_rated_cooling)
    cOOL_CLOSS_FPLR_SPEC = [calc_plr_coefficients_cooling(num_speeds, seer)] * num_speeds

    # Heating Coil
    rated_airflow_rate_heating = 352.2 # cfm
    cfms_ton_rated_heating = calc_cfms_ton_rated(rated_airflow_rate_heating, fan_speed_ratios, capacity_ratios)
    cops = calc_COPs_heating_2spd(hspf, Constants.C_d, capacity_ratios, fan_speed_ratios, fan_power_rated, hEAT_EIR_FT_SPEC_ASHP(2), hEAT_CAP_FT_SPEC_ASHP(2))
    heating_eirs = calc_heating_eirs(num_speeds, cops, fan_power_rated)
    hEAT_CLOSS_FPLR_SPEC = [calc_plr_coefficients_heating(num_speeds, hspf)] * num_speeds

    # Heating defrost curve for reverse cycle
    defrost_eir_curve = create_curve_biquadratic(model, [0.1528, 0, 0, 0, 0, 0], "DefrostEIR", -100, 100, -100, 100)

    control_slave_zones_hash.each do |control_zone, slave_zones|
<<<<<<< HEAD
      # _processCurvesDXHeating

      htg_coil_stage_data = calc_coil_stage_data_heating(model, heat_pump_capacity, (0...num_speeds).to_a, heating_eirs, hEAT_CAP_FT_SPEC_ASHP(2), hEAT_EIR_FT_SPEC_ASHP(2), hEAT_CLOSS_FPLR_SPEC, hEAT_CAP_FFLOW_SPEC_ASHP(2), hEAT_EIR_FFLOW_SPEC_ASHP(2), dse)
=======
      obj_name = Constants.ObjectNameAirSourceHeatPump

      # _processCurvesDX

      htg_coil_stage_data = calc_coil_stage_data_heating(model, heat_pump_capacity, (0...num_speeds).to_a, heating_eirs, hEAT_CAP_FT_SPEC, hEAT_EIR_FT_SPEC, hEAT_CLOSS_FPLR_SPEC, hEAT_CAP_FFLOW_SPEC, hEAT_EIR_FFLOW_SPEC, curves_in_ip, dse)
      clg_coil_stage_data = calc_coil_stage_data_cooling(model, heat_pump_capacity, (0...num_speeds).to_a, cooling_eirs, shrs_rated_gross, cOOL_CAP_FT_SPEC, cOOL_EIR_FT_SPEC, cOOL_CLOSS_FPLR_SPEC, cOOL_CAP_FFLOW_SPEC, cOOL_EIR_FFLOW_SPEC, curves_in_ip, dse)
>>>>>>> 1a28e6e4

      # _processSystemCoil

      htg_coil = OpenStudio::Model::CoilHeatingDXMultiSpeed.new(model)
      htg_coil.setName(obj_name + " htg coil")
      htg_coil.setMinimumOutdoorDryBulbTemperatureforCompressorOperation(UnitConversions.convert(min_temp, "F", "C"))
      if frac_heat_load_served <= 0
        htg_coil.setCrankcaseHeaterCapacity(0.0)
      else
        htg_coil.setCrankcaseHeaterCapacity(UnitConversions.convert(crankcase_kw, "kW", "W"))
      end
      htg_coil.setMaximumOutdoorDryBulbTemperatureforCrankcaseHeaterOperation(UnitConversions.convert(crankcase_temp, "F", "C"))
      htg_coil.setDefrostEnergyInputRatioFunctionofTemperatureCurve(defrost_eir_curve)
      htg_coil.setMaximumOutdoorDryBulbTemperatureforDefrostOperation(UnitConversions.convert(40.0, "F", "C"))
      htg_coil.setDefrostStrategy("ReverseCycle")
      htg_coil.setDefrostControl("OnDemand")
      htg_coil.setApplyPartLoadFractiontoSpeedsGreaterthan1(false)
      htg_coil.setFuelType("Electricity")
      htg_coil_stage_data.each do |stage|
        htg_coil.addStage(stage)
      end
      hvac_map[sys_id] << htg_coil

      htg_supp_coil = OpenStudio::Model::CoilHeatingElectric.new(model, model.alwaysOnDiscreteSchedule)
      htg_supp_coil.setName(obj_name + " supp htg coil")
      htg_supp_coil.setEfficiency(dse * supplemental_efficiency)
      if supplemental_capacity != Constants.SizingAuto
        htg_supp_coil.setNominalCapacity(UnitConversions.convert(supplemental_capacity, "Btu/hr", "W")) # Used by HVACSizing measure
      end
<<<<<<< HEAD

      # _processSystemFan

      fan_power_curve = create_curve_exponent(model, [0, 1, 3], obj_name + " fan power curve", -100, 100)
      fan_eff_curve = create_curve_cubic(model, [0, 1, 0, 0], obj_name + " fan eff curve", 0, 1, 0.01, 1)

      fan = OpenStudio::Model::FanOnOff.new(model, model.alwaysOnDiscreteSchedule, fan_power_curve, fan_eff_curve)
      fan_eff = 0.75 # Overall Efficiency of the Fan, Motor and Drive
      fan.setName(obj_name + " htg supply fan")
      fan.setEndUseSubcategory(obj_name + " htg supply fan")
      fan.setFanEfficiency(fan_eff)
      fan.setPressureRise(calculate_fan_pressure_rise(fan_eff, fan_power_installed / dse))
      fan.setMotorEfficiency(1.0)
      fan.setMotorInAirstreamFraction(1.0)

      perf = OpenStudio::Model::UnitarySystemPerformanceMultispeed.new(model)
      perf.setSingleModeOperation(false)
      for speed in 1..num_speeds
        f = OpenStudio::Model::SupplyAirflowRatioField.new(fan_speed_ratios[speed - 1], Constants.small)
        perf.addSupplyAirflowRatioField(f)
      end

      # _processSystemAir

      htg_air_loop_unitary = OpenStudio::Model::AirLoopHVACUnitarySystem.new(model)
      htg_air_loop_unitary.setName(obj_name + " htg unitary system")
      if frac_heat_load_served <= 0
        htg_air_loop_unitary.setAvailabilitySchedule(model.alwaysOffDiscreteSchedule)
      else
        htg_air_loop_unitary.setAvailabilitySchedule(model.alwaysOnDiscreteSchedule)
      end
      htg_air_loop_unitary.setSupplyFan(fan)
      htg_air_loop_unitary.setHeatingCoil(htg_coil)
      htg_air_loop_unitary.setSupplementalHeatingCoil(supp_htg_coil)
      htg_air_loop_unitary.setFanPlacement("BlowThrough")
      htg_air_loop_unitary.setSupplyAirFanOperatingModeSchedule(model.alwaysOffDiscreteSchedule)
      htg_air_loop_unitary.setMaximumSupplyAirTemperature(UnitConversions.convert(170.0, "F", "C")) # higher temp for supplemental heat as to not severely limit its use, resulting in unmet hours.
      htg_air_loop_unitary.setMaximumOutdoorDryBulbTemperatureforSupplementalHeaterOperation(UnitConversions.convert(40.0, "F", "C"))
      htg_air_loop_unitary.setSupplyAirFlowRateWhenNoCoolingorHeatingisRequired(0)
      htg_air_loop_unitary.setDesignSpecificationMultispeedObject(perf)

      air_loop = OpenStudio::Model::AirLoopHVAC.new(model)
      air_loop.setName(obj_name + " htg asys")
      air_supply_inlet_node = air_loop.supplyInletNode
      air_supply_outlet_node = air_loop.supplyOutletNode
      air_demand_inlet_node = air_loop.demandInletNode
      air_demand_outlet_node = air_loop.demandOutletNode

      htg_air_loop_unitary.addToNode(air_supply_inlet_node)

      runner.registerInfo("Added '#{fan.name}' to '#{htg_air_loop_unitary.name}' of '#{air_loop.name}'")
      runner.registerInfo("Added '#{htg_coil.name}' to '#{htg_air_loop_unitary.name}' of '#{air_loop.name}'")
      runner.registerInfo("Added '#{supp_htg_coil.name}' to '#{htg_air_loop_unitary.name}' of '#{air_loop.name}'")

      htg_air_loop_unitary.setControllingZoneorThermostatLocation(control_zone)

      # _processSystemDemandSideAir
      # Demand Side

      # Supply Air
      zone_splitter = air_loop.zoneSplitter
      zone_splitter.setName(obj_name + " htg zone splitter")

      zone_mixer = air_loop.zoneMixer
      zone_mixer.setName(obj_name + " htg zone mixer")

      diffuser_living = OpenStudio::Model::AirTerminalSingleDuctUncontrolled.new(model, model.alwaysOnDiscreteSchedule)
      diffuser_living.setName(obj_name + " #{control_zone.name} htg direct air")
      air_loop.multiAddBranchForZone(control_zone, diffuser_living)

      air_loop.multiAddBranchForZone(control_zone)
      runner.registerInfo("Added '#{air_loop.name}' to '#{control_zone.name}'")

      prioritize_zone_hvac(model, runner, control_zone)

      slave_zones.each do |slave_zone|
        diffuser_fbsmt = OpenStudio::Model::AirTerminalSingleDuctUncontrolled.new(model, model.alwaysOnDiscreteSchedule)
        diffuser_fbsmt.setName(obj_name + " #{slave_zone.name} htg direct air")
        air_loop.multiAddBranchForZone(slave_zone, diffuser_fbsmt)

        air_loop.multiAddBranchForZone(slave_zone)
        runner.registerInfo("Added '#{air_loop.name}' to '#{slave_zone.name}'")

        prioritize_zone_hvac(model, runner, slave_zone)
      end # slave_zone

      # _processCurvesDXCooling

      clg_coil_stage_data = calc_coil_stage_data_cooling(model, heat_pump_capacity, (0...num_speeds).to_a, cooling_eirs, shrs_rated_gross, cOOL_CAP_FT_SPEC_ASHP(2), cOOL_EIR_FT_SPEC_ASHP(2), cOOL_CLOSS_FPLR_SPEC, cOOL_CAP_FFLOW_SPEC_ASHP(2), cOOL_EIR_FFLOW_SPEC_ASHP(2), dse)

      # _processSystemCoolingCoil
=======
      hvac_map[sys_id] << htg_supp_coil
>>>>>>> 1a28e6e4

      clg_coil = OpenStudio::Model::CoilCoolingDXMultiSpeed.new(model)
      clg_coil.setName(obj_name + " clg coil")
      clg_coil.setCondenserType("AirCooled")
      clg_coil.setApplyPartLoadFractiontoSpeedsGreaterthan1(false)
      clg_coil.setApplyLatentDegradationtoSpeedsGreaterthan1(false)
      clg_coil.setFuelType("Electricity")
      clg_coil_stage_data.each do |stage|
        clg_coil.addStage(stage)
      end
      hvac_map[sys_id] << clg_coil

      # _processSystemFan

      fan_power_curve = create_curve_exponent(model, [0, 1, 3], obj_name + " fan power curve", -100, 100)
      fan_eff_curve = create_curve_cubic(model, [0, 1, 0, 0], obj_name + " fan eff curve", 0, 1, 0.01, 1)
      fan = OpenStudio::Model::FanOnOff.new(model, model.alwaysOnDiscreteSchedule, fan_power_curve, fan_eff_curve)
      fan_eff = 0.75 # Overall Efficiency of the Fan, Motor and Drive
      fan.setName(obj_name + " supply fan")
      fan.setEndUseSubcategory("supply fan")
      fan.setFanEfficiency(fan_eff)
      fan.setPressureRise(calculate_fan_pressure_rise(fan_eff, fan_power_installed / dse))
      fan.setMotorEfficiency(1.0)
      fan.setMotorInAirstreamFraction(1.0)
      hvac_map[sys_id] += self.disaggregate_fan(model, fan, htg_coil, clg_coil)

      perf = OpenStudio::Model::UnitarySystemPerformanceMultispeed.new(model)
      perf.setSingleModeOperation(false)
      for speed in 1..num_speeds
<<<<<<< HEAD
        f = OpenStudio::Model::SupplyAirflowRatioField.new(Constants.small, fan_speed_ratios[speed - 1])
=======
        f = OpenStudio::Model::SupplyAirflowRatioField.new(fan_speed_ratios_heating[speed - 1], fan_speed_ratios_cooling[speed - 1])
>>>>>>> 1a28e6e4
        perf.addSupplyAirflowRatioField(f)
      end

      # _processSystemAir

      air_loop_unitary = OpenStudio::Model::AirLoopHVACUnitarySystem.new(model)
      air_loop_unitary.setName(obj_name + " unitary system")
      air_loop_unitary.setAvailabilitySchedule(model.alwaysOnDiscreteSchedule)
      air_loop_unitary.setSupplyFan(fan)
      air_loop_unitary.setHeatingCoil(htg_coil)
      air_loop_unitary.setCoolingCoil(clg_coil)
      air_loop_unitary.setSupplementalHeatingCoil(htg_supp_coil)
      air_loop_unitary.setFanPlacement("BlowThrough")
      air_loop_unitary.setSupplyAirFanOperatingModeSchedule(model.alwaysOffDiscreteSchedule)
      air_loop_unitary.setMaximumSupplyAirTemperature(UnitConversions.convert(170.0, "F", "C")) # higher temp for supplemental heat as to not severely limit its use, resulting in unmet hours.
      air_loop_unitary.setMaximumOutdoorDryBulbTemperatureforSupplementalHeaterOperation(UnitConversions.convert(40.0, "F", "C"))
      air_loop_unitary.setSupplyAirFlowRateWhenNoCoolingorHeatingisRequired(0)
      air_loop_unitary.setDesignSpecificationMultispeedObject(perf)
      hvac_map[sys_id] << air_loop_unitary

      air_loop = OpenStudio::Model::AirLoopHVAC.new(model)
      air_loop.setName(obj_name + " airloop")
      air_supply_inlet_node = air_loop.supplyInletNode
      air_supply_outlet_node = air_loop.supplyOutletNode
      air_demand_inlet_node = air_loop.demandInletNode
      air_demand_outlet_node = air_loop.demandOutletNode
      hvac_map[sys_id] << air_loop

      air_loop_unitary.addToNode(air_supply_inlet_node)

      runner.registerInfo("Added '#{fan.name}' to '#{air_loop_unitary.name}'")
      runner.registerInfo("Added '#{htg_coil.name}' to '#{air_loop_unitary.name}'")
      runner.registerInfo("Added '#{clg_coil.name}' to '#{air_loop_unitary.name}'")
      runner.registerInfo("Added '#{htg_supp_coil.name}' to '#{air_loop_unitary.name}'")

      air_loop_unitary.setControllingZoneorThermostatLocation(control_zone)

      # _processSystemDemandSideAir
      # Demand Side

      # Supply Air
      zone_splitter = air_loop.zoneSplitter
      zone_splitter.setName(obj_name + " zone splitter")

      zone_mixer = air_loop.zoneMixer
      zone_mixer.setName(obj_name + " zone mixer")

      air_terminal_living = OpenStudio::Model::AirTerminalSingleDuctUncontrolled.new(model, model.alwaysOnDiscreteSchedule)
      air_terminal_living.setName(obj_name + " #{control_zone.name} terminal")
      air_loop.multiAddBranchForZone(control_zone, air_terminal_living)

      air_loop.multiAddBranchForZone(control_zone)
      runner.registerInfo("Added '#{air_loop.name}' to '#{control_zone.name}'")

      control_zone.setSequentialHeatingFraction(air_terminal_living, sequential_heat_load_frac.round(5))
      control_zone.setSequentialCoolingFraction(air_terminal_living, sequential_cool_load_frac.round(5))

      slave_zones.each do |slave_zone|
        air_terminal_fbsmt = OpenStudio::Model::AirTerminalSingleDuctUncontrolled.new(model, model.alwaysOnDiscreteSchedule)
        air_terminal_fbsmt.setName(obj_name + " #{slave_zone.name} terminal")
        air_loop.multiAddBranchForZone(slave_zone, air_terminal_fbsmt)

        air_loop.multiAddBranchForZone(slave_zone)
        runner.registerInfo("Added '#{air_loop.name}' to '#{slave_zone.name}'")

        slave_zone.setSequentialHeatingFraction(air_terminal_fbsmt, sequential_heat_load_frac.round(5))
        slave_zone.setSequentialCoolingFraction(air_terminal_fbsmt, sequential_cool_load_frac.round(5))
      end # slave_zone

      # Store info for HVAC Sizing measure
      air_loop_unitary.additionalProperties.setFeature(Constants.SizingInfoHVACCapacityRatioHeating, capacity_ratios.join(","))
      air_loop_unitary.additionalProperties.setFeature(Constants.SizingInfoHVACCapacityRatioCooling, capacity_ratios.join(","))
      air_loop_unitary.additionalProperties.setFeature(Constants.SizingInfoHVACRatedCFMperTonHeating, cfms_ton_rated_heating.join(","))
      air_loop_unitary.additionalProperties.setFeature(Constants.SizingInfoHVACRatedCFMperTonCooling, cfms_ton_rated_cooling.join(","))
      air_loop_unitary.additionalProperties.setFeature(Constants.SizingInfoHVACFracHeatLoadServed, frac_heat_load_served)
      air_loop_unitary.additionalProperties.setFeature(Constants.SizingInfoHVACFracCoolLoadServed, frac_cool_load_served)
      air_loop_unitary.additionalProperties.setFeature(Constants.SizingInfoHPSizedForMaxLoad, (heat_pump_capacity == Constants.SizingAutoMaxLoad))
      air_loop_unitary.additionalProperties.setFeature(Constants.SizingInfoHVACCoolType, Constants.ObjectNameAirSourceHeatPump)
      air_loop_unitary.additionalProperties.setFeature(Constants.SizingInfoHVACHeatType, Constants.ObjectNameAirSourceHeatPump)
    end # control_zone

    return true
  end

  def self.apply_central_ashp_4speed(model, runner, seer, hspf, shrs,
                                     capacity_ratios_heating, capacity_ratios_cooling,
                                     fan_speed_ratios_heating, fan_speed_ratios_cooling,
                                     fan_power_installed, min_temp, crankcase_kw, crankcase_temp,
                                     heat_pump_capacity, supplemental_efficiency,
                                     supplemental_capacity, dse,
                                     frac_heat_load_served, frac_cool_load_served,
                                     sequential_heat_load_frac, sequential_cool_load_frac,
                                     control_slave_zones_hash, hvac_map, sys_id)

    num_speeds = 4
    fan_power_rated = get_fan_power_rated(seer)

    cap_ratio_seer = [capacity_ratios_cooling[0], capacity_ratios_cooling[1], capacity_ratios_cooling[3]]
    fan_speed_seer = [fan_speed_ratios_cooling[0], fan_speed_ratios_cooling[1], fan_speed_ratios_cooling[3]]

    # Cooling Coil
    rated_airflow_rate_cooling = 315.8 # cfm
    cfms_ton_rated_cooling = calc_cfms_ton_rated(rated_airflow_rate_cooling, fan_speed_ratios_cooling, capacity_ratios_cooling)
    eers = calc_EERs_cooling_4spd(runner, seer, Constants.C_d(var_speed = true), cap_ratio_seer, fan_speed_seer, fan_power_rated, cOOL_EIR_FT_SPEC_ASHP([0, 1, 4]), cOOL_CAP_FT_SPEC_ASHP([0, 1, 4]))
    cooling_eirs = calc_cooling_eirs(num_speeds, eers, fan_power_rated)
    shrs_rated_gross = calc_shrs_rated_gross(num_speeds, shrs, fan_power_rated, cfms_ton_rated_cooling)
    cOOL_CLOSS_FPLR_SPEC = [calc_plr_coefficients_cooling(num_speeds, seer)] * num_speeds

    # Heating Coil
    rated_airflow_rate_heating = 296.9 # cfm
    cfms_ton_rated_heating = calc_cfms_ton_rated(rated_airflow_rate_heating, fan_speed_ratios_heating, capacity_ratios_heating)
    cops = calc_COPs_heating_4spd(runner, hspf, Constants.C_d(var_speed = true), capacity_ratios_heating, fan_speed_ratios_heating, fan_power_rated, hEAT_EIR_FT_SPEC_ASHP(4), hEAT_CAP_FT_SPEC_ASHP(4))
    heating_eirs = calc_heating_eirs(num_speeds, cops, fan_power_rated)
    hEAT_CLOSS_FPLR_SPEC = [calc_plr_coefficients_heating(num_speeds, hspf)] * num_speeds

    # Heating defrost curve for reverse cycle
    defrost_eir_curve = create_curve_biquadratic(model, [0.1528, 0, 0, 0, 0, 0], "DefrostEIR", -100, 100, -100, 100)

    control_slave_zones_hash.each do |control_zone, slave_zones|
      obj_name = Constants.ObjectNameAirSourceHeatPump

      # _processCurvesDX

<<<<<<< HEAD
      htg_coil_stage_data = calc_coil_stage_data_heating(model, heat_pump_capacity, (0...num_speeds).to_a, heating_eirs, hEAT_CAP_FT_SPEC_ASHP(4), hEAT_EIR_FT_SPEC_ASHP(4), hEAT_CLOSS_FPLR_SPEC, hEAT_CAP_FFLOW_SPEC_ASHP(4), hEAT_EIR_FFLOW_SPEC_ASHP(4), dse)
=======
      htg_coil_stage_data = calc_coil_stage_data_heating(model, heat_pump_capacity, (0...num_speeds).to_a, heating_eirs, hEAT_CAP_FT_SPEC, hEAT_EIR_FT_SPEC, hEAT_CLOSS_FPLR_SPEC, hEAT_CAP_FFLOW_SPEC, hEAT_EIR_FFLOW_SPEC, curves_in_ip, dse)
      clg_coil_stage_data = calc_coil_stage_data_cooling(model, heat_pump_capacity, (0...num_speeds).to_a, cooling_eirs, shrs_rated_gross, cOOL_CAP_FT_SPEC, cOOL_EIR_FT_SPEC, cOOL_CLOSS_FPLR_SPEC, cOOL_CAP_FFLOW_SPEC, cOOL_EIR_FFLOW_SPEC, curves_in_ip, dse)
>>>>>>> 1a28e6e4

      # _processSystemCoil

      htg_coil = OpenStudio::Model::CoilHeatingDXMultiSpeed.new(model)
      htg_coil.setName(obj_name + " htg coil")
      htg_coil.setMinimumOutdoorDryBulbTemperatureforCompressorOperation(UnitConversions.convert(min_temp, "F", "C"))
      if frac_heat_load_served <= 0
        htg_coil.setCrankcaseHeaterCapacity(0.0)
      else
        htg_coil.setCrankcaseHeaterCapacity(UnitConversions.convert(crankcase_kw, "kW", "W"))
      end
      htg_coil.setMaximumOutdoorDryBulbTemperatureforCrankcaseHeaterOperation(UnitConversions.convert(crankcase_temp, "F", "C"))
      htg_coil.setDefrostEnergyInputRatioFunctionofTemperatureCurve(defrost_eir_curve)
      htg_coil.setMaximumOutdoorDryBulbTemperatureforDefrostOperation(UnitConversions.convert(40.0, "F", "C"))
      htg_coil.setDefrostStrategy("ReverseCycle")
      htg_coil.setDefrostControl("OnDemand")
      htg_coil.setApplyPartLoadFractiontoSpeedsGreaterthan1(false)
      htg_coil.setFuelType("Electricity")
      htg_coil_stage_data.each do |stage|
        htg_coil.addStage(stage)
      end
      hvac_map[sys_id] << htg_coil

      htg_supp_coil = OpenStudio::Model::CoilHeatingElectric.new(model, model.alwaysOnDiscreteSchedule)
      htg_supp_coil.setName(obj_name + " supp htg coil")
      htg_supp_coil.setEfficiency(dse * supplemental_efficiency)
      if supplemental_capacity != Constants.SizingAuto
        htg_supp_coil.setNominalCapacity(UnitConversions.convert(supplemental_capacity, "Btu/hr", "W")) # Used by HVACSizing measure
      end

<<<<<<< HEAD
      # _processSystemFan

      fan_power_curve = create_curve_exponent(model, [0, 1, 3], obj_name + " fan power curve", -100, 100)
      fan_eff_curve = create_curve_cubic(model, [0, 1, 0, 0], obj_name + " fan eff curve", 0, 1, 0.01, 1)

      fan = OpenStudio::Model::FanOnOff.new(model, model.alwaysOnDiscreteSchedule, fan_power_curve, fan_eff_curve)
      fan_eff = 0.75 # Overall Efficiency of the Fan, Motor and Drive
      fan.setName(obj_name + " htg supply fan")
      fan.setEndUseSubcategory(obj_name + " htg supply fan")
      fan.setFanEfficiency(fan_eff)
      fan.setPressureRise(calculate_fan_pressure_rise(fan_eff, fan_power_installed / dse))
      fan.setMotorEfficiency(1.0)
      fan.setMotorInAirstreamFraction(1.0)

      perf = OpenStudio::Model::UnitarySystemPerformanceMultispeed.new(model)
      perf.setSingleModeOperation(false)
      for speed in 1..num_speeds
        f = OpenStudio::Model::SupplyAirflowRatioField.new(fan_speed_ratios_heating[speed - 1], Constants.small)
        perf.addSupplyAirflowRatioField(f)
      end

      # _processSystemAir

      htg_air_loop_unitary = OpenStudio::Model::AirLoopHVACUnitarySystem.new(model)
      htg_air_loop_unitary.setName(obj_name + " htg asys")
      if frac_heat_load_served <= 0
        htg_air_loop_unitary.setAvailabilitySchedule(model.alwaysOffDiscreteSchedule)
      else
        htg_air_loop_unitary.setAvailabilitySchedule(model.alwaysOnDiscreteSchedule)
      end
      htg_air_loop_unitary.setSupplyFan(fan)
      htg_air_loop_unitary.setHeatingCoil(htg_coil)
      htg_air_loop_unitary.setSupplementalHeatingCoil(supp_htg_coil)
      htg_air_loop_unitary.setFanPlacement("BlowThrough")
      htg_air_loop_unitary.setSupplyAirFanOperatingModeSchedule(model.alwaysOffDiscreteSchedule)
      htg_air_loop_unitary.setMaximumSupplyAirTemperature(UnitConversions.convert(170.0, "F", "C")) # higher temp for supplemental heat as to not severely limit its use, resulting in unmet hours.
      htg_air_loop_unitary.setMaximumOutdoorDryBulbTemperatureforSupplementalHeaterOperation(UnitConversions.convert(40.0, "F", "C"))
      htg_air_loop_unitary.setSupplyAirFlowRateWhenNoCoolingorHeatingisRequired(0)
      htg_air_loop_unitary.setDesignSpecificationMultispeedObject(perf)

      air_loop = OpenStudio::Model::AirLoopHVAC.new(model)
      air_loop.setName(obj_name + " central htg air system")
      air_supply_inlet_node = air_loop.supplyInletNode
      air_supply_outlet_node = air_loop.supplyOutletNode
      air_demand_inlet_node = air_loop.demandInletNode
      air_demand_outlet_node = air_loop.demandOutletNode

      htg_air_loop_unitary.addToNode(air_supply_inlet_node)

      runner.registerInfo("Added '#{fan.name}' to '#{htg_air_loop_unitary.name}' of '#{air_loop.name}'")
      runner.registerInfo("Added '#{htg_coil.name}' to '#{htg_air_loop_unitary.name}' of '#{air_loop.name}'")
      runner.registerInfo("Added '#{supp_htg_coil.name}' to '#{htg_air_loop_unitary.name}' of '#{air_loop.name}'")

      htg_air_loop_unitary.setControllingZoneorThermostatLocation(control_zone)

      # _processSystemDemandSideAir
      # Demand Side

      # Supply Air
      zone_splitter = air_loop.zoneSplitter
      zone_splitter.setName(obj_name + " htg zone splitter")

      zone_mixer = air_loop.zoneMixer
      zone_mixer.setName(obj_name + " htg zone mixer")

      diffuser_living = OpenStudio::Model::AirTerminalSingleDuctUncontrolled.new(model, model.alwaysOnDiscreteSchedule)
      diffuser_living.setName(obj_name + " #{control_zone.name} htg direct air")
      air_loop.multiAddBranchForZone(control_zone, diffuser_living)

      air_loop.multiAddBranchForZone(control_zone)
      runner.registerInfo("Added '#{air_loop.name}' to '#{control_zone.name}'")

      prioritize_zone_hvac(model, runner, control_zone)

      slave_zones.each do |slave_zone|
        diffuser_fbsmt = OpenStudio::Model::AirTerminalSingleDuctUncontrolled.new(model, model.alwaysOnDiscreteSchedule)
        diffuser_fbsmt.setName(obj_name + " #{slave_zone.name} htg direct air")
        air_loop.multiAddBranchForZone(slave_zone, diffuser_fbsmt)

        air_loop.multiAddBranchForZone(slave_zone)
        runner.registerInfo("Added '#{air_loop.name}' to '#{slave_zone.name}'")

        prioritize_zone_hvac(model, runner, slave_zone)
      end # slave_zone

      # _processCurvesDXCooling

      clg_coil_stage_data = calc_coil_stage_data_cooling(model, heat_pump_capacity, (0...num_speeds).to_a, cooling_eirs, shrs_rated_gross, cOOL_CAP_FT_SPEC_ASHP([0, 1, 2, 4]), cOOL_EIR_FT_SPEC_ASHP([0, 1, 2, 4]), cOOL_CLOSS_FPLR_SPEC, cOOL_CAP_FFLOW_SPEC_ASHP(4), cOOL_EIR_FFLOW_SPEC_ASHP(4), dse)

      # _processSystemCoolingCoil

=======
>>>>>>> 1a28e6e4
      clg_coil = OpenStudio::Model::CoilCoolingDXMultiSpeed.new(model)
      clg_coil.setName(obj_name + " clg coil")
      clg_coil.setCondenserType("AirCooled")
      clg_coil.setApplyPartLoadFractiontoSpeedsGreaterthan1(false)
      clg_coil.setApplyLatentDegradationtoSpeedsGreaterthan1(false)
      clg_coil.setFuelType("Electricity")
      clg_coil_stage_data.each do |stage|
        clg_coil.addStage(stage)
      end
      hvac_map[sys_id] << clg_coil

      # _processSystemFan

      fan_power_curve = create_curve_exponent(model, [0, 1, 3], obj_name + " fan power curve", -100, 100)
      fan_eff_curve = create_curve_cubic(model, [0, 1, 0, 0], obj_name + " fan eff curve", 0, 1, 0.01, 1)
      fan = OpenStudio::Model::FanOnOff.new(model, model.alwaysOnDiscreteSchedule, fan_power_curve, fan_eff_curve)
      fan_eff = 0.75 # Overall Efficiency of the Fan, Motor and Drive
      fan.setName(obj_name + " supply fan")
      fan.setEndUseSubcategory("supply fan")
      fan.setFanEfficiency(fan_eff)
      fan.setPressureRise(calculate_fan_pressure_rise(fan_eff, fan_power_installed / dse))
      fan.setMotorEfficiency(1.0)
      fan.setMotorInAirstreamFraction(1.0)
      hvac_map[sys_id] += self.disaggregate_fan(model, fan, htg_coil, clg_coil)

      perf = OpenStudio::Model::UnitarySystemPerformanceMultispeed.new(model)
      perf.setSingleModeOperation(false)
      for speed in 1..num_speeds
        f = OpenStudio::Model::SupplyAirflowRatioField.new(fan_speed_ratios_heating[speed - 1], fan_speed_ratios_cooling[speed - 1])
        perf.addSupplyAirflowRatioField(f)
      end

      # _processSystemAir

      air_loop_unitary = OpenStudio::Model::AirLoopHVACUnitarySystem.new(model)
      air_loop_unitary.setName(obj_name + " unitary system")
      air_loop_unitary.setAvailabilitySchedule(model.alwaysOnDiscreteSchedule)
      air_loop_unitary.setSupplyFan(fan)
      air_loop_unitary.setHeatingCoil(htg_coil)
      air_loop_unitary.setCoolingCoil(clg_coil)
      air_loop_unitary.setSupplementalHeatingCoil(htg_supp_coil)
      air_loop_unitary.setFanPlacement("BlowThrough")
      air_loop_unitary.setSupplyAirFanOperatingModeSchedule(model.alwaysOffDiscreteSchedule)
      air_loop_unitary.setMaximumSupplyAirTemperature(UnitConversions.convert(170.0, "F", "C")) # higher temp for supplemental heat as to not severely limit its use, resulting in unmet hours.
      air_loop_unitary.setMaximumOutdoorDryBulbTemperatureforSupplementalHeaterOperation(UnitConversions.convert(40.0, "F", "C"))
      air_loop_unitary.setSupplyAirFlowRateWhenNoCoolingorHeatingisRequired(0)
      air_loop_unitary.setDesignSpecificationMultispeedObject(perf)
      hvac_map[sys_id] << air_loop_unitary

      air_loop = OpenStudio::Model::AirLoopHVAC.new(model)
      air_loop.setName(obj_name + " airloop")
      air_supply_inlet_node = air_loop.supplyInletNode
      air_supply_outlet_node = air_loop.supplyOutletNode
      air_demand_inlet_node = air_loop.demandInletNode
      air_demand_outlet_node = air_loop.demandOutletNode
      hvac_map[sys_id] << air_loop

      air_loop_unitary.addToNode(air_supply_inlet_node)

      runner.registerInfo("Added '#{fan.name}' to '#{air_loop_unitary.name}'")
      runner.registerInfo("Added '#{htg_coil.name}' to '#{air_loop_unitary.name}'")
      runner.registerInfo("Added '#{clg_coil.name}' to '#{air_loop_unitary.name}'")
      runner.registerInfo("Added '#{htg_supp_coil.name}' to '#{air_loop_unitary.name}'")

      air_loop_unitary.setControllingZoneorThermostatLocation(control_zone)

      # _processSystemDemandSideAir
      # Demand Side

      # Supply Air
      zone_splitter = air_loop.zoneSplitter
      zone_splitter.setName(obj_name + " zone splitter")

      zone_mixer = air_loop.zoneMixer
      zone_mixer.setName(obj_name + " zone mixer")

      air_terminal_living = OpenStudio::Model::AirTerminalSingleDuctUncontrolled.new(model, model.alwaysOnDiscreteSchedule)
      air_terminal_living.setName(obj_name + " #{control_zone.name} terminal")
      air_loop.multiAddBranchForZone(control_zone, air_terminal_living)

      air_loop.multiAddBranchForZone(control_zone)
      runner.registerInfo("Added '#{air_loop.name}' to '#{control_zone.name}'")

      control_zone.setSequentialHeatingFraction(air_terminal_living, sequential_heat_load_frac.round(5))
      control_zone.setSequentialCoolingFraction(air_terminal_living, sequential_cool_load_frac.round(5))

      slave_zones.each do |slave_zone|
        air_terminal_fbsmt = OpenStudio::Model::AirTerminalSingleDuctUncontrolled.new(model, model.alwaysOnDiscreteSchedule)
        air_terminal_fbsmt.setName(obj_name + " #{slave_zone.name} terminal")
        air_loop.multiAddBranchForZone(slave_zone, air_terminal_fbsmt)

        air_loop.multiAddBranchForZone(slave_zone)
        runner.registerInfo("Added '#{air_loop.name}' to '#{slave_zone.name}'")

        slave_zone.setSequentialHeatingFraction(air_terminal_fbsmt, sequential_heat_load_frac.round(5))
        slave_zone.setSequentialCoolingFraction(air_terminal_fbsmt, sequential_cool_load_frac.round(5))
      end # slave_zone

      # Store info for HVAC Sizing measure
<<<<<<< HEAD
      clg_air_loop_unitary.additionalProperties.setFeature(Constants.SizingInfoHVACCapacityRatioCooling, capacity_ratios_cooling.join(","))
      htg_air_loop_unitary.additionalProperties.setFeature(Constants.SizingInfoHVACCapacityRatioHeating, capacity_ratios_heating.join(","))
      clg_air_loop_unitary.additionalProperties.setFeature(Constants.SizingInfoHVACCapacityDerateFactorEER, eer_capacity_derates.join(","))
      htg_air_loop_unitary.additionalProperties.setFeature(Constants.SizingInfoHVACCapacityDerateFactorCOP, cop_capacity_derates.join(","))
      htg_air_loop_unitary.additionalProperties.setFeature(Constants.SizingInfoHPSizedForMaxLoad, (heat_pump_capacity == Constants.SizingAutoMaxLoad))
      htg_air_loop_unitary.additionalProperties.setFeature(Constants.SizingInfoHVACRatedCFMperTonHeating, cfms_ton_rated_heating.join(","))
      clg_air_loop_unitary.additionalProperties.setFeature(Constants.SizingInfoHVACRatedCFMperTonCooling, cfms_ton_rated_cooling.join(","))
      htg_air_loop_unitary.additionalProperties.setFeature(Constants.SizingInfoHVACFracHeatLoadServed, frac_heat_load_served)
      clg_air_loop_unitary.additionalProperties.setFeature(Constants.SizingInfoHVACFracCoolLoadServed, frac_cool_load_served)
=======
      air_loop_unitary.additionalProperties.setFeature(Constants.SizingInfoHVACCapacityRatioHeating, capacity_ratios.join(","))
      air_loop_unitary.additionalProperties.setFeature(Constants.SizingInfoHVACCapacityRatioCooling, capacity_ratios.join(","))
      air_loop_unitary.additionalProperties.setFeature(Constants.SizingInfoHVACRatedCFMperTonHeating, cfms_ton_rated_heating.join(","))
      air_loop_unitary.additionalProperties.setFeature(Constants.SizingInfoHVACRatedCFMperTonCooling, cfms_ton_rated_cooling.join(","))
      air_loop_unitary.additionalProperties.setFeature(Constants.SizingInfoHVACFracHeatLoadServed, frac_heat_load_served)
      air_loop_unitary.additionalProperties.setFeature(Constants.SizingInfoHVACFracCoolLoadServed, frac_cool_load_served)
      air_loop_unitary.additionalProperties.setFeature(Constants.SizingInfoHPSizedForMaxLoad, (heat_pump_capacity == Constants.SizingAutoMaxLoad))
      air_loop_unitary.additionalProperties.setFeature(Constants.SizingInfoHVACCoolType, Constants.ObjectNameAirSourceHeatPump)
      air_loop_unitary.additionalProperties.setFeature(Constants.SizingInfoHVACHeatType, Constants.ObjectNameAirSourceHeatPump)
>>>>>>> 1a28e6e4
    end # control_zone

    return true
  end

  def self.apply_mshp(model, runner, seer, hspf, shr,
                      min_cooling_capacity, max_cooling_capacity,
                      min_cooling_airflow_rate, max_cooling_airflow_rate,
                      min_heating_capacity, max_heating_capacity,
                      min_heating_airflow_rate, max_heating_airflow_rate,
                      heating_capacity_offset, cap_retention_frac, cap_retention_temp,
                      pan_heater_power, fan_power, is_ducted,
                      heat_pump_capacity, supplemental_efficiency, supplemental_capacity,
                      dse, frac_heat_load_served, frac_cool_load_served,
                      sequential_heat_load_frac, sequential_cool_load_frac,
                      control_slave_zones_hash, hvac_map, sys_id)

    num_speeds = 10

    # htg_supply_air_temp = 105
    supp_htg_max_supply_temp = 200.0
    min_hp_temp = -30.0 # F; Minimum temperature for Heat Pump operation
    supp_htg_max_outdoor_temp = 40.0
    max_defrost_temp = 40.0 # F

    # Performance curves
    cOOL_CAP_FT_SPEC = [[0.7531983499655835, 0.003618193903031667, 0.0, 0.006574385031351544, -6.87181191015432e-05, 0.0]] * num_speeds
    cOOL_EIR_FT_SPEC = [[-0.06376924779982301, -0.0013360593470367282, 1.413060577993827e-05, 0.019433076486584752, -4.91395947154321e-05, -4.909341249475308e-05]] * num_speeds
    cOOL_CAP_FFLOW_SPEC = [[1, 0, 0]] * num_speeds
    cOOL_EIR_FFLOW_SPEC = [[1, 0, 0]] * num_speeds

    # Mini-Split Heat Pump Heating Curve Coefficients
    # Derive coefficients from user input for capacity retention at outdoor drybulb temperature X [C].
    # Biquadratic: capacity multiplier = a + b*IAT + c*IAT^2 + d*OAT + e*OAT^2 + f*IAT*OAT
    x_A = cap_retention_temp
    y_A = cap_retention_frac
    x_B = 47.0 # 47F is the rating point
    y_B = 1.0 # Maximum capacity factor is 1 at the rating point, by definition (this is maximum capacity, not nominal capacity)
    oat_slope = (y_B - y_A) / (x_B - x_A)
    oat_intercept = y_A - (x_A * oat_slope)

    # Coefficients for the indoor temperature relationship are retained from the BEoptDefault curve (Daikin lab data).
    iat_slope = -0.010386676170938
    iat_intercept = 0.219274275

    a = oat_intercept + iat_intercept
    b = iat_slope
    c = 0
    d = oat_slope
    e = 0
    f = 0
    hEAT_CAP_FT_SPEC = [[a, b, c, d, e, f]] * num_speeds

    # COP/EIR as a function of temperature
    # Generic "BEoptDefault" curves (=Daikin from lab data)
    hEAT_EIR_FT_SPEC = [[0.966475472847719, 0.005914950101249, 0.000191201688297, -0.012965668198361, 0.000042253229429, -0.000524002558712]] * num_speeds
    hEAT_CAP_FFLOW_SPEC = [[1, 0, 0]] * num_speeds
    hEAT_EIR_FFLOW_SPEC = [[1, 0, 0]] * num_speeds

    # Cooling Coil
    c_d_cooling = 0.25
    cOOL_CLOSS_FPLR_SPEC = [calc_plr_coefficients_cooling(num_speeds, seer, c_d_cooling)] * num_speeds
    dB_rated = 80.0
    wB_rated = 67.0
    cfms_cooling, capacity_ratios_cooling, shrs_rated = calc_mshp_cfms_ton_cooling(min_cooling_capacity, max_cooling_capacity, min_cooling_airflow_rate, max_cooling_airflow_rate, num_speeds, dB_rated, wB_rated, shr)
    cooling_eirs = calc_mshp_cooling_eirs(runner, seer, fan_power, c_d_cooling, num_speeds, capacity_ratios_cooling, cfms_cooling, cOOL_EIR_FT_SPEC, cOOL_CAP_FT_SPEC)

    # Heating Coil
    c_d_heating = 0.40
    hEAT_CLOSS_FPLR_SPEC = [calc_plr_coefficients_heating(num_speeds, hspf, c_d_heating)] * num_speeds
    cfms_heating, capacity_ratios_heating = calc_mshp_cfms_ton_heating(min_heating_capacity, max_heating_capacity, min_heating_airflow_rate, max_heating_airflow_rate, num_speeds)
    heating_eirs = calc_mshp_heating_eirs(runner, hspf, fan_power, min_hp_temp, c_d_heating, cfms_cooling, num_speeds, capacity_ratios_heating, cfms_heating, hEAT_EIR_FT_SPEC, hEAT_CAP_FT_SPEC)

    defrost_eir_curve = create_curve_biquadratic(model, [0.1528, 0, 0, 0, 0, 0], "DefrostEIR", -100, 100, -100, 100)

    mshp_indices = [1, 3, 5, 9]

    control_slave_zones_hash.each do |control_zone, slave_zones|
      obj_name = Constants.ObjectNameMiniSplitHeatPump

      # _processCurvesDX

<<<<<<< HEAD
      htg_coil_stage_data = calc_coil_stage_data_heating(model, heat_pump_capacity, mshp_indices, heating_eirs, hEAT_CAP_FT_SPEC, hEAT_EIR_FT_SPEC, hEAT_CLOSS_FPLR_SPEC, hEAT_CAP_FFLOW_SPEC, hEAT_EIR_FFLOW_SPEC, dse)
=======
      htg_coil_stage_data = calc_coil_stage_data_heating(model, heat_pump_capacity, mshp_indices, heating_eirs, hEAT_CAP_FT_SPEC, hEAT_EIR_FT_SPEC, hEAT_CLOSS_FPLR_SPEC, hEAT_CAP_FFLOW_SPEC, hEAT_EIR_FFLOW_SPEC, curves_in_ip, dse)
      clg_coil_stage_data = calc_coil_stage_data_cooling(model, heat_pump_capacity, mshp_indices, cooling_eirs, shrs_rated, cOOL_CAP_FT_SPEC, cOOL_EIR_FT_SPEC, cOOL_CLOSS_FPLR_SPEC, cOOL_CAP_FFLOW_SPEC, cOOL_EIR_FFLOW_SPEC, curves_in_ip, dse)
>>>>>>> 1a28e6e4

      # _processSystemCoil

      htg_coil = OpenStudio::Model::CoilHeatingDXMultiSpeed.new(model)
      htg_coil.setName(obj_name + " htg coil")
      htg_coil.setMinimumOutdoorDryBulbTemperatureforCompressorOperation(UnitConversions.convert(min_hp_temp, "F", "C"))
      htg_coil.setCrankcaseHeaterCapacity(0)
      htg_coil.setDefrostEnergyInputRatioFunctionofTemperatureCurve(defrost_eir_curve)
      htg_coil.setMaximumOutdoorDryBulbTemperatureforDefrostOperation(UnitConversions.convert(max_defrost_temp, "F", "C"))
      htg_coil.setDefrostStrategy("ReverseCycle")
      htg_coil.setDefrostControl("OnDemand")
      htg_coil.setApplyPartLoadFractiontoSpeedsGreaterthan1(false)
      htg_coil.setFuelType("Electricity")
      htg_coil_stage_data.each do |stage|
        htg_coil.addStage(stage)
      end
      hvac_map[sys_id] << htg_coil

      htg_supp_coil = OpenStudio::Model::CoilHeatingElectric.new(model, model.alwaysOnDiscreteSchedule)
      htg_supp_coil.setName(obj_name + " supp htg coil")
      htg_supp_coil.setEfficiency(dse * supplemental_efficiency)
      if supplemental_capacity != Constants.SizingAuto
        htg_supp_coil.setNominalCapacity(UnitConversions.convert(supplemental_capacity, "Btu/hr", "W")) # Used by HVACSizing measure
      end
      hvac_map[sys_id] << htg_supp_coil

      clg_coil = OpenStudio::Model::CoilCoolingDXMultiSpeed.new(model)
      clg_coil.setName(obj_name + " clg coil")
      clg_coil.setCondenserType("AirCooled")
      clg_coil.setApplyPartLoadFractiontoSpeedsGreaterthan1(false)
      clg_coil.setApplyLatentDegradationtoSpeedsGreaterthan1(false)
      clg_coil.setCrankcaseHeaterCapacity(0)
      clg_coil.setFuelType("Electricity")
      clg_coil_stage_data.each do |stage|
        clg_coil.addStage(stage)
      end
      hvac_map[sys_id] << clg_coil

      # _processSystemFan

      fan_power_curve = create_curve_exponent(model, [0, 1, 3], obj_name + " fan power curve", -100, 100)
      fan_eff_curve = create_curve_cubic(model, [0, 1, 0, 0], obj_name + " fan eff curve", 0, 1, 0.01, 1)
      fan = OpenStudio::Model::FanOnOff.new(model, model.alwaysOnDiscreteSchedule, fan_power_curve, fan_eff_curve)
      fan_eff = UnitConversions.convert(UnitConversions.convert(0.1, "inH2O", "Pa") / fan_power, "cfm", "m^3/s") # Overall Efficiency of the Fan, Motor and Drive
      fan.setName(obj_name + " supply fan")
      fan.setEndUseSubcategory("supply fan")
      fan.setFanEfficiency(fan_eff)
      fan.setPressureRise(calculate_fan_pressure_rise(fan_eff, fan_power / dse))
      fan.setMotorEfficiency(1.0)
      fan.setMotorInAirstreamFraction(1.0)
      hvac_map[sys_id] += self.disaggregate_fan(model, fan, htg_coil, clg_coil)

      perf = OpenStudio::Model::UnitarySystemPerformanceMultispeed.new(model)
      perf.setSingleModeOperation(false)
      mshp_indices.each do |mshp_index|
        ratio_heating = cfms_heating[mshp_index] / cfms_heating[mshp_indices[-1]]
        ratio_cooling = cfms_cooling[mshp_index] / cfms_cooling[mshp_indices[-1]]
        f = OpenStudio::Model::SupplyAirflowRatioField.new(ratio_heating, ratio_cooling)
        perf.addSupplyAirflowRatioField(f)
      end

      # _processSystemAir

      air_loop_unitary = OpenStudio::Model::AirLoopHVACUnitarySystem.new(model)
      air_loop_unitary.setName(obj_name + " unitary system")
      air_loop_unitary.setAvailabilitySchedule(model.alwaysOnDiscreteSchedule)
      air_loop_unitary.setSupplyFan(fan)
      air_loop_unitary.setHeatingCoil(htg_coil)
      air_loop_unitary.setCoolingCoil(clg_coil)
      air_loop_unitary.setSupplementalHeatingCoil(htg_supp_coil)
      air_loop_unitary.setFanPlacement("BlowThrough")
      air_loop_unitary.setSupplyAirFanOperatingModeSchedule(model.alwaysOffDiscreteSchedule)
      air_loop_unitary.setMaximumSupplyAirTemperature(UnitConversions.convert(supp_htg_max_supply_temp, "F", "C")) # higher temp for supplemental heat as to not severely limit its use, resulting in unmet hours.
      air_loop_unitary.setMaximumOutdoorDryBulbTemperatureforSupplementalHeaterOperation(UnitConversions.convert(supp_htg_max_outdoor_temp, "F", "C"))
      air_loop_unitary.setSupplyAirFlowRateWhenNoCoolingorHeatingisRequired(0)
      air_loop_unitary.setDesignSpecificationMultispeedObject(perf)
      hvac_map[sys_id] << air_loop_unitary

      air_loop = OpenStudio::Model::AirLoopHVAC.new(model)
      air_loop.setName(obj_name + " airloop")
      air_supply_inlet_node = air_loop.supplyInletNode
      air_supply_outlet_node = air_loop.supplyOutletNode
      air_demand_inlet_node = air_loop.demandInletNode
      air_demand_outlet_node = air_loop.demandOutletNode
      hvac_map[sys_id] << air_loop

      air_loop_unitary.addToNode(air_supply_inlet_node)

      runner.registerInfo("Added '#{fan.name}' to '#{air_loop_unitary.name}'")
      runner.registerInfo("Added '#{htg_coil.name}' to '#{air_loop_unitary.name}'")
      runner.registerInfo("Added '#{clg_coil.name}' to '#{air_loop_unitary.name}'")
      runner.registerInfo("Added '#{htg_supp_coil.name}' to '#{air_loop_unitary.name}'")

      air_loop_unitary.setControllingZoneorThermostatLocation(control_zone)

      # _processSystemDemandSideAir
      # Demand Side

      # Supply Air
      zone_splitter = air_loop.zoneSplitter
      zone_splitter.setName(obj_name + " zone splitter")

      zone_mixer = air_loop.zoneMixer
      zone_mixer.setName(obj_name + " zone mixer")

      air_terminal_living = OpenStudio::Model::AirTerminalSingleDuctUncontrolled.new(model, model.alwaysOnDiscreteSchedule)
      air_terminal_living.setName(obj_name + " #{control_zone.name} terminal")
      air_loop.multiAddBranchForZone(control_zone, air_terminal_living)

      air_loop.multiAddBranchForZone(control_zone)
      runner.registerInfo("Added '#{air_loop.name}' to '#{control_zone.name}'")

      control_zone.setSequentialHeatingFraction(air_terminal_living, sequential_heat_load_frac.round(5))
      control_zone.setSequentialCoolingFraction(air_terminal_living, sequential_cool_load_frac.round(5))

      slave_zones.each do |slave_zone|
        air_terminal_fbsmt = OpenStudio::Model::AirTerminalSingleDuctUncontrolled.new(model, model.alwaysOnDiscreteSchedule)
        air_terminal_fbsmt.setName(obj_name + " #{slave_zone.name} terminal")
        air_loop.multiAddBranchForZone(slave_zone, air_terminal_fbsmt)

        air_loop.multiAddBranchForZone(slave_zone)
        runner.registerInfo("Added '#{air_loop.name}' to '#{slave_zone.name}'")

        slave_zone.setSequentialHeatingFraction(air_terminal_fbsmt, sequential_heat_load_frac.round(5))
        slave_zone.setSequentialCoolingFraction(air_terminal_fbsmt, sequential_cool_load_frac.round(5))
      end # slave_zone

      if pan_heater_power > 0

        mshp_sensor = OpenStudio::Model::EnergyManagementSystemSensor.new(model, "Heating Coil Electric Energy")
        mshp_sensor.setName("#{obj_name} vrf energy sensor")
        mshp_sensor.setKeyName(obj_name + " coil")

        equip_def = OpenStudio::Model::ElectricEquipmentDefinition.new(model)
        equip_def.setName(obj_name + " pan heater equip")
        equip = OpenStudio::Model::ElectricEquipment.new(equip_def)
        equip.setName(equip_def.name.to_s)
        equip.setSpace(control_zone.spaces[0])
        equip_def.setFractionRadiant(0)
        equip_def.setFractionLatent(0)
        equip_def.setFractionLost(1)
        equip.setSchedule(model.alwaysOnDiscreteSchedule)
        equip.setEndUseSubcategory(obj_name + " pan heater")

        pan_heater_actuator = OpenStudio::Model::EnergyManagementSystemActuator.new(equip, "ElectricEquipment", "Electric Power Level")
        pan_heater_actuator.setName("#{obj_name} pan heater actuator")

        tout_sensor = OpenStudio::Model::EnergyManagementSystemSensor.new(model, "Zone Outdoor Air Drybulb Temperature")
        tout_sensor.setName("#{obj_name} tout sensor")
        thermal_zones.each do |thermal_zone|
          if Geometry.is_living(thermal_zone)
            tout_sensor.setKeyName(thermal_zone.name.to_s)
            break
          end
        end

        program = OpenStudio::Model::EnergyManagementSystemProgram.new(model)
        program.setName(obj_name + " pan heater program")
        if heat_pump_capacity != Constants.SizingAuto and heat_pump_capacity != Constants.SizingAutoMaxLoad
          num_outdoor_units = (UnitConversions.convert(heat_pump_capacity, "Btu/hr", "ton") / 1.5).ceil # Assume 1.5 tons max per outdoor unit
        else
          num_outdoor_units = 2
        end
        unless slave_zones.empty?
          num_outdoor_units = [num_outdoor_units, 2].max
        end
        pan_heater_power = pan_heater_power * num_outdoor_units # W
        program.addLine("Set #{pan_heater_actuator.name} = 0")
        program.addLine("If #{mshp_sensor.name} > 0")
        program.addLine("  If #{tout_sensor.name} <= #{UnitConversions.convert(32.0, "F", "C").round(3)}")
        program.addLine("    Set #{pan_heater_actuator.name} = #{pan_heater_power}")
        program.addLine("  EndIf")
        program.addLine("EndIf")

        program_calling_manager = OpenStudio::Model::EnergyManagementSystemProgramCallingManager.new(model)
        program_calling_manager.setName(obj_name + " pan heater program calling manager")
        program_calling_manager.setCallingPoint("BeginTimestepBeforePredictor")
        program_calling_manager.addProgram(program)

      end

<<<<<<< HEAD
      # _processCurvesDXCooling

      clg_coil_stage_data = calc_coil_stage_data_cooling(model, heat_pump_capacity, mshp_indices, cooling_eirs, shrs_rated, cOOL_CAP_FT_SPEC, cOOL_EIR_FT_SPEC, cOOL_CLOSS_FPLR_SPEC, cOOL_CAP_FFLOW_SPEC, cOOL_EIR_FFLOW_SPEC, dse)

      # _processSystemCoolingCoil

      clg_coil = OpenStudio::Model::CoilCoolingDXMultiSpeed.new(model)
      clg_coil.setName(obj_name + " clg coil")
      clg_coil.setCondenserType("AirCooled")
      clg_coil.setApplyPartLoadFractiontoSpeedsGreaterthan1(false)
      clg_coil.setApplyLatentDegradationtoSpeedsGreaterthan1(false)
      clg_coil.setCrankcaseHeaterCapacity(0)
      clg_coil.setFuelType("Electricity")

      clg_coil_stage_data.each do |stage|
        clg_coil.addStage(stage)
      end

      # _processSystemFan

      fan_power_curve = create_curve_exponent(model, [0, 1, 3], obj_name + " fan power curve", -100, 100)
      fan_eff_curve = create_curve_cubic(model, [0, 1, 0, 0], obj_name + " fan eff curve", 0, 1, 0.01, 1)

      fan = OpenStudio::Model::FanOnOff.new(model, model.alwaysOnDiscreteSchedule, fan_power_curve, fan_eff_curve)
      fan_eff = UnitConversions.convert(UnitConversions.convert(0.1, "inH2O", "Pa") / fan_power, "cfm", "m^3/s") # Overall Efficiency of the Fan, Motor and Drive
      fan.setName(obj_name + " clg supply fan")
      fan.setEndUseSubcategory(obj_name + " clg supply fan")
      fan.setFanEfficiency(fan_eff)
      fan.setPressureRise(calculate_fan_pressure_rise(fan_eff, fan_power / dse))
      fan.setMotorEfficiency(1.0)
      fan.setMotorInAirstreamFraction(1.0)

      perf = OpenStudio::Model::UnitarySystemPerformanceMultispeed.new(model)
      perf.setSingleModeOperation(false)
      mshp_indices.each do |mshp_index|
        ratio = cfms_cooling[mshp_index] / cfms_cooling[mshp_indices[-1]]
        f = OpenStudio::Model::SupplyAirflowRatioField.new(Constants.small, ratio)
        perf.addSupplyAirflowRatioField(f)
      end

      # _processSystemAir

      clg_air_loop_unitary = OpenStudio::Model::AirLoopHVACUnitarySystem.new(model)
      clg_air_loop_unitary.setName(obj_name + " clg unitary system")
      if frac_cool_load_served <= 0
        clg_air_loop_unitary.setAvailabilitySchedule(model.alwaysOffDiscreteSchedule)
      else
        clg_air_loop_unitary.setAvailabilitySchedule(model.alwaysOnDiscreteSchedule)
      end
      clg_air_loop_unitary.setSupplyFan(fan)
      clg_air_loop_unitary.setCoolingCoil(clg_coil)
      clg_air_loop_unitary.setFanPlacement("BlowThrough")
      clg_air_loop_unitary.setSupplyAirFanOperatingModeSchedule(model.alwaysOffDiscreteSchedule)
      clg_air_loop_unitary.setMaximumSupplyAirTemperature(UnitConversions.convert(supp_htg_max_supply_temp, "F", "C")) # higher temp for supplemental heat as to not severely limit its use, resulting in unmet hours.
      clg_air_loop_unitary.setMaximumOutdoorDryBulbTemperatureforSupplementalHeaterOperation(UnitConversions.convert(40.0, "F", "C"))
      clg_air_loop_unitary.setSupplyAirFlowRateWhenNoCoolingorHeatingisRequired(0)
      clg_air_loop_unitary.setDesignSpecificationMultispeedObject(perf)

      air_loop = OpenStudio::Model::AirLoopHVAC.new(model)
      air_loop.setName(obj_name + " clg asys")
      air_supply_inlet_node = air_loop.supplyInletNode
      air_supply_outlet_node = air_loop.supplyOutletNode
      air_demand_inlet_node = air_loop.demandInletNode
      air_demand_outlet_node = air_loop.demandOutletNode

      clg_air_loop_unitary.addToNode(air_supply_inlet_node)

      runner.registerInfo("Added '#{fan.name}' to '#{clg_air_loop_unitary.name}' of '#{air_loop.name}'")
      runner.registerInfo("Added '#{clg_coil.name}' to '#{clg_air_loop_unitary.name}' of '#{air_loop.name}'")

      clg_air_loop_unitary.setControllingZoneorThermostatLocation(control_zone)

      # _processSystemDemandSideAir
      # Demand Side

      # Supply Air
      zone_splitter = air_loop.zoneSplitter
      zone_splitter.setName(obj_name + " clg zone splitter")

      zone_mixer = air_loop.zoneMixer
      zone_mixer.setName(obj_name + " clg zone mixer")

      diffuser_living = OpenStudio::Model::AirTerminalSingleDuctUncontrolled.new(model, model.alwaysOnDiscreteSchedule)
      diffuser_living.setName(obj_name + " #{control_zone.name} clg direct air")
      air_loop.multiAddBranchForZone(control_zone, diffuser_living)

      air_loop.multiAddBranchForZone(control_zone)
      runner.registerInfo("Added '#{air_loop.name}' to '#{control_zone.name}'")

      prioritize_zone_hvac(model, runner, control_zone)

      slave_zones.each do |slave_zone|
        diffuser_fbsmt = OpenStudio::Model::AirTerminalSingleDuctUncontrolled.new(model, model.alwaysOnDiscreteSchedule)
        diffuser_fbsmt.setName(obj_name + " #{slave_zone.name} clg direct air")
        air_loop.multiAddBranchForZone(slave_zone, diffuser_fbsmt)

        air_loop.multiAddBranchForZone(slave_zone)
        runner.registerInfo("Added '#{air_loop.name}' to '#{slave_zone.name}'")

        prioritize_zone_hvac(model, runner, slave_zone)
      end # slave_zone

=======
>>>>>>> 1a28e6e4
      # Store info for HVAC Sizing measure
      capacity_ratios_heating_4 = []
      capacity_ratios_cooling_4 = []
      cfms_heating_4 = []
      cfms_cooling_4 = []
      shrs_rated_4 = []
      mshp_indices.each do |mshp_index|
        capacity_ratios_heating_4 << capacity_ratios_heating[mshp_index]
        capacity_ratios_cooling_4 << capacity_ratios_cooling[mshp_index]
        cfms_heating_4 << cfms_heating[mshp_index]
        cfms_cooling_4 << cfms_cooling[mshp_index]
        shrs_rated_4 << shrs_rated[mshp_index]
      end
      air_loop_unitary.additionalProperties.setFeature(Constants.DuctedInfoMiniSplitHeatPump, is_ducted)
      air_loop_unitary.additionalProperties.setFeature(Constants.SizingInfoHVACCapacityRatioHeating, capacity_ratios_heating_4.join(","))
      air_loop_unitary.additionalProperties.setFeature(Constants.SizingInfoHVACCapacityRatioCooling, capacity_ratios_cooling_4.join(","))
      air_loop_unitary.additionalProperties.setFeature(Constants.SizingInfoHVACHeatingCFMs, cfms_heating_4.join(","))
      air_loop_unitary.additionalProperties.setFeature(Constants.SizingInfoHVACCoolingCFMs, cfms_cooling_4.join(","))
      air_loop_unitary.additionalProperties.setFeature(Constants.SizingInfoHVACHeatingCapacityOffset, heating_capacity_offset)
      air_loop_unitary.additionalProperties.setFeature(Constants.SizingInfoHPSizedForMaxLoad, (heat_pump_capacity == Constants.SizingAutoMaxLoad))
      air_loop_unitary.additionalProperties.setFeature(Constants.SizingInfoHVACFracHeatLoadServed, frac_heat_load_served)
      air_loop_unitary.additionalProperties.setFeature(Constants.SizingInfoHVACFracCoolLoadServed, frac_cool_load_served)
      air_loop_unitary.additionalProperties.setFeature(Constants.SizingInfoHVACSHR, shrs_rated_4.join(","))
      air_loop_unitary.additionalProperties.setFeature(Constants.SizingInfoHVACCoolType, Constants.ObjectNameMiniSplitHeatPump)
      air_loop_unitary.additionalProperties.setFeature(Constants.SizingInfoHVACHeatType, Constants.ObjectNameMiniSplitHeatPump)
    end # control_zone

    return true
  end

  def self.apply_gshp(model, runner, weather, cop, eer, shr,
                      ground_conductivity, grout_conductivity,
                      bore_config, bore_holes, bore_depth,
                      bore_spacing, bore_diameter, pipe_size,
                      ground_diffusivity, fluid_type, frac_glycol,
                      design_delta_t, pump_head,
                      u_tube_leg_spacing, u_tube_spacing_type,
                      fan_power, heat_pump_capacity, supplemental_efficiency,
                      supplemental_capacity, dse,
                      frac_heat_load_served, frac_cool_load_served,
                      sequential_heat_load_frac, sequential_cool_load_frac,
                      control_slave_zones_hash, hvac_map, sys_id)

    if frac_glycol == 0
      fluid_type = Constants.FluidWater
      runner.registerWarning("Specified #{fluid_type} fluid type and 0 fraction of glycol, so assuming #{Constants.FluidWater} fluid type.")
    end

    # Ground Loop Heat Exchanger
    pipe_od, pipe_id = get_gshp_hx_pipe_diameters(pipe_size)

    # Thermal Resistance of Pipe
    pipe_cond = 0.23 # Pipe thermal conductivity, default to high density polyethylene

    chw_design = get_gshp_HXCHWDesign(weather)
    hw_design = get_gshp_HXHWDesign(weather, fluid_type)

    # Cooling Coil
    coilBF = 0.08060000
    cOOL_CAP_FT_SPEC = [0.39039063, 0.01382596, 0.00000000, -0.00445738, 0.00000000, 0.00000000]
    cOOL_SH_FT_SPEC = [4.27136253, -0.04678521, 0.00000000, -0.00219031, 0.00000000, 0.00000000]
    cOOL_POWER_FT_SPEC = [0.01717338, 0.00316077, 0.00000000, 0.01043792, 0.00000000, 0.00000000]
    cOIL_BF_FT_SPEC = [1.21005458, -0.00664200, 0.00000000, 0.00348246, 0.00000000, 0.00000000]
    gshp_COOL_CAP_fT_coeff = convert_curve_gshp(cOOL_CAP_FT_SPEC, false)
    gshp_COOL_POWER_fT_coeff = convert_curve_gshp(cOOL_POWER_FT_SPEC, false)
    gshp_COOL_SH_fT_coeff = convert_curve_gshp(cOOL_SH_FT_SPEC, false)

    # Heating Coil
    hEAT_CAP_FT_SEC = [0.67104926, -0.00210834, 0.00000000, 0.01491424, 0.00000000, 0.00000000]
    hEAT_POWER_FT_SPEC = [-0.46308105, 0.02008988, 0.00000000, 0.00300222, 0.00000000, 0.00000000]
    gshp_HEAT_CAP_fT_coeff = convert_curve_gshp(hEAT_CAP_FT_SEC, false)
    gshp_HEAT_POWER_fT_coeff = convert_curve_gshp(hEAT_POWER_FT_SPEC, false)

    fanKW_Adjust = get_gshp_FanKW_Adjust(UnitConversions.convert(400.0, "Btu/hr", "ton"))
    pumpKW_Adjust = get_gshp_PumpKW_Adjust(UnitConversions.convert(3.0, "Btu/hr", "ton"))
    coolingEIR = get_gshp_cooling_eir(eer, fanKW_Adjust, pumpKW_Adjust)

    # Heating Coil
    heatingEIR = get_gshp_heating_eir(cop, fanKW_Adjust, pumpKW_Adjust)
    min_hp_temp = -30.0

    obj_name = Constants.ObjectNameGroundSourceHeatPump

    ground_heat_exch_vert = OpenStudio::Model::GroundHeatExchangerVertical.new(model)
    ground_heat_exch_vert.setName(obj_name + " exchanger")
    ground_heat_exch_vert.setBoreHoleRadius(UnitConversions.convert(bore_diameter / 2.0, "in", "m"))
    ground_heat_exch_vert.setGroundThermalConductivity(UnitConversions.convert(ground_conductivity, "Btu/(hr*ft*R)", "W/(m*K)"))
    ground_heat_exch_vert.setGroundThermalHeatCapacity(UnitConversions.convert(ground_conductivity / ground_diffusivity, "Btu/(ft^3*F)", "J/(m^3*K)"))
    ground_heat_exch_vert.setGroundTemperature(UnitConversions.convert(weather.data.AnnualAvgDrybulb, "F", "C"))
    ground_heat_exch_vert.setGroutThermalConductivity(UnitConversions.convert(grout_conductivity, "Btu/(hr*ft*R)", "W/(m*K)"))
    ground_heat_exch_vert.setPipeThermalConductivity(UnitConversions.convert(pipe_cond, "Btu/(hr*ft*R)", "W/(m*K)"))
    ground_heat_exch_vert.setPipeOutDiameter(UnitConversions.convert(pipe_od, "in", "m"))
    ground_heat_exch_vert.setUTubeDistance(UnitConversions.convert(u_tube_leg_spacing, "in", "m"))
    ground_heat_exch_vert.setPipeThickness(UnitConversions.convert((pipe_od - pipe_id) / 2.0, "in", "m"))
    ground_heat_exch_vert.setMaximumLengthofSimulation(1)
    ground_heat_exch_vert.setGFunctionReferenceRatio(0.0005)

    plant_loop = OpenStudio::Model::PlantLoop.new(model)
    plant_loop.setName(obj_name + " condenser loop")
    if fluid_type == Constants.FluidWater
      plant_loop.setFluidType('Water')
    else
      plant_loop.setFluidType({ Constants.FluidPropyleneGlycol => 'PropyleneGlycol', Constants.FluidEthyleneGlycol => 'EthyleneGlycol' }[fluid_type])
      plant_loop.setGlycolConcentration((frac_glycol * 100).to_i)
    end
    plant_loop.setMaximumLoopTemperature(48.88889)
    plant_loop.setMinimumLoopTemperature(UnitConversions.convert(hw_design, "F", "C"))
    plant_loop.setMinimumLoopFlowRate(0)
    plant_loop.setLoadDistributionScheme('SequentialLoad')
    runner.registerInfo("Added '#{plant_loop.name}' to model.")
    hvac_map[sys_id] << plant_loop

    sizing_plant = plant_loop.sizingPlant
    sizing_plant.setLoopType('Condenser')
    sizing_plant.setDesignLoopExitTemperature(UnitConversions.convert(chw_design, "F", "C"))
    sizing_plant.setLoopDesignTemperatureDifference(UnitConversions.convert(design_delta_t, "R", "K"))

    setpoint_mgr_follow_ground_temp = OpenStudio::Model::SetpointManagerFollowGroundTemperature.new(model)
    setpoint_mgr_follow_ground_temp.setName(obj_name + " condenser loop temp")
    setpoint_mgr_follow_ground_temp.setControlVariable('Temperature')
    setpoint_mgr_follow_ground_temp.setMaximumSetpointTemperature(48.88889)
    setpoint_mgr_follow_ground_temp.setMinimumSetpointTemperature(UnitConversions.convert(hw_design, "F", "C"))
    setpoint_mgr_follow_ground_temp.setReferenceGroundTemperatureObjectType('Site:GroundTemperature:Deep')
    setpoint_mgr_follow_ground_temp.addToNode(plant_loop.supplyOutletNode)

    pump = OpenStudio::Model::PumpVariableSpeed.new(model)
    pump.setName(obj_name + " pump")
    pump.setRatedPumpHead(pump_head)
    pump.setMotorEfficiency(dse * 0.77 * 0.6)
    pump.setFractionofMotorInefficienciestoFluidStream(0)
    pump.setCoefficient1ofthePartLoadPerformanceCurve(0)
    pump.setCoefficient2ofthePartLoadPerformanceCurve(1)
    pump.setCoefficient3ofthePartLoadPerformanceCurve(0)
    pump.setCoefficient4ofthePartLoadPerformanceCurve(0)
    pump.setMinimumFlowRate(0)
    pump.setPumpControlType('Intermittent')
    pump.addToNode(plant_loop.supplyInletNode)
    hvac_map[sys_id] << pump

    plant_loop.addSupplyBranchForComponent(ground_heat_exch_vert)

    chiller_bypass_pipe = OpenStudio::Model::PipeAdiabatic.new(model)
    plant_loop.addSupplyBranchForComponent(chiller_bypass_pipe)
    coil_bypass_pipe = OpenStudio::Model::PipeAdiabatic.new(model)
    plant_loop.addDemandBranchForComponent(coil_bypass_pipe)
    supply_outlet_pipe = OpenStudio::Model::PipeAdiabatic.new(model)
    supply_outlet_pipe.addToNode(plant_loop.supplyOutletNode)
    demand_inlet_pipe = OpenStudio::Model::PipeAdiabatic.new(model)
    demand_inlet_pipe.addToNode(plant_loop.demandInletNode)
    demand_outlet_pipe = OpenStudio::Model::PipeAdiabatic.new(model)
    demand_outlet_pipe.addToNode(plant_loop.demandOutletNode)

    control_slave_zones_hash.each do |control_zone, slave_zones|
      htg_coil = OpenStudio::Model::CoilHeatingWaterToAirHeatPumpEquationFit.new(model)
      htg_coil.setName(obj_name + " htg coil")
      if heat_pump_capacity != Constants.SizingAuto
        htg_coil.setRatedHeatingCapacity(OpenStudio::OptionalDouble.new(UnitConversions.convert(heat_pump_capacity, "Btu/hr", "W"))) # Used by HVACSizing measure
      end
      htg_coil.setRatedHeatingCoefficientofPerformance(dse / heatingEIR)
      htg_coil.setHeatingCapacityCoefficient1(gshp_HEAT_CAP_fT_coeff[0])
      htg_coil.setHeatingCapacityCoefficient2(gshp_HEAT_CAP_fT_coeff[1])
      htg_coil.setHeatingCapacityCoefficient3(gshp_HEAT_CAP_fT_coeff[2])
      htg_coil.setHeatingCapacityCoefficient4(gshp_HEAT_CAP_fT_coeff[3])
      htg_coil.setHeatingCapacityCoefficient5(gshp_HEAT_CAP_fT_coeff[4])
      htg_coil.setHeatingPowerConsumptionCoefficient1(gshp_HEAT_POWER_fT_coeff[0])
      htg_coil.setHeatingPowerConsumptionCoefficient2(gshp_HEAT_POWER_fT_coeff[1])
      htg_coil.setHeatingPowerConsumptionCoefficient3(gshp_HEAT_POWER_fT_coeff[2])
      htg_coil.setHeatingPowerConsumptionCoefficient4(gshp_HEAT_POWER_fT_coeff[3])
      htg_coil.setHeatingPowerConsumptionCoefficient5(gshp_HEAT_POWER_fT_coeff[4])
      hvac_map[sys_id] << htg_coil

      htg_supp_coil = OpenStudio::Model::CoilHeatingElectric.new(model, model.alwaysOnDiscreteSchedule)
      htg_supp_coil.setName(obj_name + " supp htg coil")
      htg_supp_coil.setEfficiency(dse * supplemental_efficiency)
      if supplemental_capacity != Constants.SizingAuto
        htg_supp_coil.setNominalCapacity(UnitConversions.convert(supplemental_capacity, "Btu/hr", "W")) # Used by HVACSizing measure
      end
      hvac_map[sys_id] << htg_supp_coil

      clg_coil = OpenStudio::Model::CoilCoolingWaterToAirHeatPumpEquationFit.new(model)
      clg_coil.setName(obj_name + " clg coil")
      if heat_pump_capacity != Constants.SizingAuto
        clg_coil.setRatedTotalCoolingCapacity(UnitConversions.convert(heat_pump_capacity, "Btu/hr", "W")) # Used by HVACSizing measure
      end
      clg_coil.setRatedCoolingCoefficientofPerformance(dse / coolingEIR)
      clg_coil.setTotalCoolingCapacityCoefficient1(gshp_COOL_CAP_fT_coeff[0])
      clg_coil.setTotalCoolingCapacityCoefficient2(gshp_COOL_CAP_fT_coeff[1])
      clg_coil.setTotalCoolingCapacityCoefficient3(gshp_COOL_CAP_fT_coeff[2])
      clg_coil.setTotalCoolingCapacityCoefficient4(gshp_COOL_CAP_fT_coeff[3])
      clg_coil.setTotalCoolingCapacityCoefficient5(gshp_COOL_CAP_fT_coeff[4])
      clg_coil.setSensibleCoolingCapacityCoefficient1(gshp_COOL_SH_fT_coeff[0])
      clg_coil.setSensibleCoolingCapacityCoefficient2(0)
      clg_coil.setSensibleCoolingCapacityCoefficient3(gshp_COOL_SH_fT_coeff[1])
      clg_coil.setSensibleCoolingCapacityCoefficient4(gshp_COOL_SH_fT_coeff[2])
      clg_coil.setSensibleCoolingCapacityCoefficient5(gshp_COOL_SH_fT_coeff[3])
      clg_coil.setSensibleCoolingCapacityCoefficient6(gshp_COOL_SH_fT_coeff[4])
      clg_coil.setCoolingPowerConsumptionCoefficient1(gshp_COOL_POWER_fT_coeff[0])
      clg_coil.setCoolingPowerConsumptionCoefficient2(gshp_COOL_POWER_fT_coeff[1])
      clg_coil.setCoolingPowerConsumptionCoefficient3(gshp_COOL_POWER_fT_coeff[2])
      clg_coil.setCoolingPowerConsumptionCoefficient4(gshp_COOL_POWER_fT_coeff[3])
      clg_coil.setCoolingPowerConsumptionCoefficient5(gshp_COOL_POWER_fT_coeff[4])
      clg_coil.setNominalTimeforCondensateRemovaltoBegin(1000)
      clg_coil.setRatioofInitialMoistureEvaporationRateandSteadyStateLatentCapacity(1.5)
      hvac_map[sys_id] << clg_coil

      plant_loop.addDemandBranchForComponent(htg_coil)
      plant_loop.addDemandBranchForComponent(clg_coil)

      fan = OpenStudio::Model::FanOnOff.new(model, model.alwaysOnDiscreteSchedule)
      fan_eff = 0.75 # Overall Efficiency of the Fan, Motor and Drive
      fan.setName(obj_name + " supply fan")
      fan.setEndUseSubcategory("supply fan")
      fan.setFanEfficiency(fan_eff)
      fan.setPressureRise(calculate_fan_pressure_rise(fan_eff, fan_power / dse))
      fan.setMotorEfficiency(1.0)
      fan.setMotorInAirstreamFraction(1.0)
      hvac_map[sys_id] += self.disaggregate_fan(model, fan, htg_coil, clg_coil)

      air_loop_unitary = OpenStudio::Model::AirLoopHVACUnitarySystem.new(model)
      air_loop_unitary.setName(obj_name + " unitary system")
      air_loop_unitary.setAvailabilitySchedule(model.alwaysOnDiscreteSchedule)
      air_loop_unitary.setSupplyFan(fan)
      air_loop_unitary.setHeatingCoil(htg_coil)
      air_loop_unitary.setCoolingCoil(clg_coil)
      air_loop_unitary.setSupplementalHeatingCoil(htg_supp_coil)
      air_loop_unitary.setFanPlacement("BlowThrough")
      air_loop_unitary.setSupplyAirFanOperatingModeSchedule(model.alwaysOffDiscreteSchedule)
      air_loop_unitary.setMaximumSupplyAirTemperature(UnitConversions.convert(170.0, "F", "C")) # higher temp for supplemental heat as to not severely limit its use, resulting in unmet hours.
      air_loop_unitary.setMaximumOutdoorDryBulbTemperatureforSupplementalHeaterOperation(UnitConversions.convert(40.0, "F", "C"))
      air_loop_unitary.setSupplyAirFlowRateWhenNoCoolingorHeatingisRequired(0)
      hvac_map[sys_id] << air_loop_unitary

      air_loop = OpenStudio::Model::AirLoopHVAC.new(model)
      air_loop.setName(obj_name + " airloop")
      air_supply_inlet_node = air_loop.supplyInletNode
      air_supply_outlet_node = air_loop.supplyOutletNode
      air_demand_inlet_node = air_loop.demandInletNode
      air_demand_outlet_node = air_loop.demandOutletNode
      hvac_map[sys_id] << air_loop

      air_loop_unitary.addToNode(air_supply_inlet_node)

      runner.registerInfo("Added '#{htg_coil.name}' to '#{air_loop_unitary.name}'")
      runner.registerInfo("Added '#{clg_coil.name}' to '#{air_loop_unitary.name}'")
      runner.registerInfo("Added '#{htg_supp_coil.name}' to '#{air_loop_unitary.name}'")

      air_loop_unitary.setControllingZoneorThermostatLocation(control_zone)

      zone_splitter = air_loop.zoneSplitter
      zone_splitter.setName(obj_name + " zone splitter")

      zone_mixer = air_loop.zoneMixer
      zone_mixer.setName(obj_name + " zone mixer")

      air_terminal_living = OpenStudio::Model::AirTerminalSingleDuctUncontrolled.new(model, model.alwaysOnDiscreteSchedule)
      air_terminal_living.setName(obj_name + " #{control_zone.name} terminal")
      air_loop.multiAddBranchForZone(control_zone, air_terminal_living)

      air_loop.multiAddBranchForZone(control_zone)
      runner.registerInfo("Added '#{air_loop.name}' to '#{control_zone.name}'")

      control_zone.setSequentialHeatingFraction(air_terminal_living, sequential_heat_load_frac.round(5))
      control_zone.setSequentialCoolingFraction(air_terminal_living, sequential_cool_load_frac.round(5))

      slave_zones.each do |slave_zone|
        air_terminal_fbsmt = OpenStudio::Model::AirTerminalSingleDuctUncontrolled.new(model, model.alwaysOnDiscreteSchedule)
        air_terminal_fbsmt.setName(obj_name + " #{slave_zone.name} terminal")
        air_loop.multiAddBranchForZone(slave_zone, air_terminal_fbsmt)

        air_loop.multiAddBranchForZone(slave_zone)
        runner.registerInfo("Added '#{air_loop.name}' to '#{slave_zone.name}'")

        slave_zone.setSequentialHeatingFraction(air_terminal_fbsmt, sequential_heat_load_frac.round(5))
        slave_zone.setSequentialCoolingFraction(air_terminal_fbsmt, sequential_cool_load_frac.round(5))
      end

      # Store info for HVAC Sizing measure
      air_loop_unitary.additionalProperties.setFeature(Constants.SizingInfoHVACSHR, shr.to_s)
      air_loop_unitary.additionalProperties.setFeature(Constants.SizingInfoGSHPCoil_BF_FT_SPEC, cOIL_BF_FT_SPEC.join(","))
      air_loop_unitary.additionalProperties.setFeature(Constants.SizingInfoGSHPCoilBF, coilBF)
      air_loop_unitary.additionalProperties.setFeature(Constants.SizingInfoHVACFracHeatLoadServed, frac_heat_load_served)
      air_loop_unitary.additionalProperties.setFeature(Constants.SizingInfoHVACFracCoolLoadServed, frac_cool_load_served)
      air_loop_unitary.additionalProperties.setFeature(Constants.SizingInfoGSHPBoreSpacing, bore_spacing)
      air_loop_unitary.additionalProperties.setFeature(Constants.SizingInfoGSHPBoreHoles, bore_holes)
      air_loop_unitary.additionalProperties.setFeature(Constants.SizingInfoGSHPBoreDepth, bore_depth)
      air_loop_unitary.additionalProperties.setFeature(Constants.SizingInfoGSHPBoreConfig, bore_config)
      air_loop_unitary.additionalProperties.setFeature(Constants.SizingInfoGSHPUTubeSpacingType, u_tube_spacing_type)
      air_loop_unitary.additionalProperties.setFeature(Constants.SizingInfoHVACCoolType, Constants.ObjectNameGroundSourceHeatPump)
      air_loop_unitary.additionalProperties.setFeature(Constants.SizingInfoHVACHeatType, Constants.ObjectNameGroundSourceHeatPump)
    end # control_zone

    return true
  end

  def self.apply_room_ac(model, runner, eer, shr,
                         airflow_rate, capacity, frac_cool_load_served,
                         sequential_cool_load_frac, control_slave_zones_hash,
                         hvac_map, sys_id)

    # Performance curves
    # From Frigidaire 10.7 EER unit in Winkler et. al. Lab Testing of Window ACs (2013)

    cOOL_CAP_FT_SPEC = [0.43945980246913574, -0.0008922469135802481, 0.00013984567901234569, 0.0038489259259259253, -5.6327160493827156e-05, 2.041358024691358e-05]
    cOOL_CAP_FT_SPEC_si = convert_curve_biquadratic(cOOL_CAP_FT_SPEC)
    cOOL_EIR_FT_SPEC = [6.310506172839506, -0.17705185185185185, 0.0014645061728395061, 0.012571604938271608, 0.0001493827160493827, -0.00040308641975308644]
    cOOL_EIR_FT_SPEC_si = convert_curve_biquadratic(cOOL_EIR_FT_SPEC)
    cOOL_CAP_FFLOW_SPEC = [0.887, 0.1128, 0]
    cOOL_EIR_FFLOW_SPEC = [1.763, -0.6081, 0]
    cOOL_PLF_FPLR = [0.78, 0.22, 0]
    cfms_ton_rated = [312] # medium speed

    roomac_cap_ft_curve = create_curve_biquadratic(model, cOOL_CAP_FT_SPEC_si, "RoomAC-Cap-fT", 0, 100, 0, 100)
    roomac_cap_fff_curve = create_curve_quadratic(model, cOOL_CAP_FFLOW_SPEC, "RoomAC-Cap-fFF", 0, 2, 0, 2)
    roomac_eir_ft_curve = create_curve_biquadratic(model, cOOL_EIR_FT_SPEC_si, "RoomAC-EIR-fT", 0, 100, 0, 100)
    roomcac_eir_fff_curve = create_curve_quadratic(model, cOOL_EIR_FFLOW_SPEC, "RoomAC-EIR-fFF", 0, 2, 0, 2)
    roomac_plf_fplr_curve = create_curve_quadratic(model, cOOL_PLF_FPLR, "RoomAC-PLF-fPLR", 0, 1, 0, 1)

    obj_name = Constants.ObjectNameRoomAirConditioner

    control_slave_zones_hash.each do |control_zone, slave_zones|
      other_ptac = nil
      ([control_zone] + slave_zones).each do |zone|
        # _processSystemRoomAC

        clg_coil = OpenStudio::Model::CoilCoolingDXSingleSpeed.new(model, model.alwaysOnDiscreteSchedule, roomac_cap_ft_curve, roomac_cap_fff_curve, roomac_eir_ft_curve, roomcac_eir_fff_curve, roomac_plf_fplr_curve)
        clg_coil.setName(obj_name + " #{zone.name} clg coil")
        if capacity != Constants.SizingAuto
          clg_coil.setRatedTotalCoolingCapacity(UnitConversions.convert(capacity, "Btu/hr", "W")) # Used by HVACSizing measure
        end
        clg_coil.setRatedSensibleHeatRatio(shr)
        clg_coil.setRatedCOP(OpenStudio::OptionalDouble.new(UnitConversions.convert(eer, "Btu/hr", "W")))
        clg_coil.setRatedEvaporatorFanPowerPerVolumeFlowRate(OpenStudio::OptionalDouble.new(773.3))
        clg_coil.setEvaporativeCondenserEffectiveness(OpenStudio::OptionalDouble.new(0.9))
        clg_coil.setMaximumOutdoorDryBulbTemperatureForCrankcaseHeaterOperation(OpenStudio::OptionalDouble.new(10))
        clg_coil.setBasinHeaterSetpointTemperature(OpenStudio::OptionalDouble.new(2))
        hvac_map[sys_id] << clg_coil

        fan = OpenStudio::Model::FanOnOff.new(model, model.alwaysOnDiscreteSchedule)
        fan.setName(obj_name + " #{zone.name} supply fan")
        fan.setEndUseSubcategory("supply fan")
        fan.setFanEfficiency(1)
        fan.setPressureRise(0)
        fan.setMotorEfficiency(1)
        fan.setMotorInAirstreamFraction(0)
        hvac_map[sys_id] += self.disaggregate_fan(model, fan, nil, clg_coil)

        htg_coil = OpenStudio::Model::CoilHeatingElectric.new(model, model.alwaysOffDiscreteSchedule())
        htg_coil.setName(obj_name + " #{zone.name} htg coil")

        ptac = OpenStudio::Model::ZoneHVACPackagedTerminalAirConditioner.new(model, model.alwaysOnDiscreteSchedule, fan, htg_coil, clg_coil)
        ptac.setName(obj_name + " #{zone.name}")
        ptac.setSupplyAirFanOperatingModeSchedule(model.alwaysOffDiscreteSchedule)
        ptac.addToThermalZone(zone)
        runner.registerInfo("Added '#{ptac.name}' to '#{zone.name}'")
        hvac_map[sys_id] << ptac

        zone.setSequentialCoolingFraction(ptac, sequential_cool_load_frac.round(5))

        # Store info for HVAC Sizing measure
        ptac.additionalProperties.setFeature(Constants.SizingInfoHVACCoolingCFMs, airflow_rate.to_s)
        ptac.additionalProperties.setFeature(Constants.SizingInfoHVACRatedCFMperTonCooling, cfms_ton_rated.join(","))
        ptac.additionalProperties.setFeature(Constants.SizingInfoHVACFracCoolLoadServed, frac_cool_load_served)
        ptac.additionalProperties.setFeature(Constants.SizingInfoHVACCoolType, Constants.ObjectNameRoomAirConditioner)
        if not other_ptac.nil?
          other_ptac.additionalProperties.setFeature(Constants.SizingInfoHVACOtherZoneObject, ptac.handle.to_s)
        end

        other_ptac = ptac
      end # zone
    end # control_zone

    return true
  end

  def self.apply_furnace(model, runner, fuel_type, afue,
                         capacity, fan_power_installed, dse,
                         frac_heat_load_served, sequential_heat_load_frac,
                         attached_cooling_system, control_slave_zones_hash,
                         hvac_map, sys_id)

    # Parasitic Electricity (Source: DOE. (2007). Technical Support Document: Energy Efficiency Program for Consumer Products: "Energy Conservation Standards for Residential Furnaces and Boilers". www.eere.energy.gov/buildings/appliance_standards/residential/furnaces_boilers.html)
    furnaceParasiticElecDict = { Constants.FuelTypeGas => 76.0, # W during operation
                                 Constants.FuelTypePropane => 76.0,
                                 Constants.FuelTypeOil => 220.0,
                                 Constants.FuelTypeElectric => 0.0 }
    aux_elec = furnaceParasiticElecDict[fuel_type]

    # _processAirSystem

    obj_name = Constants.ObjectNameFurnace

    control_slave_zones_hash.each do |control_zone, slave_zones|
      # _processSystemHeatingCoil

      if fuel_type == Constants.FuelTypeElectric
        htg_coil = OpenStudio::Model::CoilHeatingElectric.new(model)
        htg_coil.setEfficiency(dse * afue)
      else
        htg_coil = OpenStudio::Model::CoilHeatingGas.new(model)
        htg_coil.setGasBurnerEfficiency(dse * afue)
        htg_coil.setParasiticElectricLoad(aux_elec)
        htg_coil.setParasiticGasLoad(0)
        htg_coil.setFuelType(HelperMethods.eplus_fuel_map(fuel_type))
      end
      htg_coil.setName(obj_name + " htg coil")
      if capacity != Constants.SizingAuto
        htg_coil.setNominalCapacity(UnitConversions.convert(capacity, "Btu/hr", "W")) # Used by HVACSizing measure
      end
      hvac_map[sys_id] << htg_coil

      if attached_cooling_system.nil?
        # _processSystemFan

        fan = OpenStudio::Model::FanOnOff.new(model, model.alwaysOnDiscreteSchedule)
        fan_eff = 0.75 # Overall Efficiency of the Fan, Motor and Drive
        fan.setName(obj_name + " supply fan")
        fan.setEndUseSubcategory("supply fan")
        fan.setFanEfficiency(fan_eff)
        fan.setPressureRise(calculate_fan_pressure_rise(fan_eff, fan_power_installed / dse))
        fan.setMotorEfficiency(1.0)
        fan.setMotorInAirstreamFraction(1.0)
        hvac_map[sys_id] += self.disaggregate_fan(model, fan, htg_coil, nil)

        # _processSystemAir

        air_loop_unitary = OpenStudio::Model::AirLoopHVACUnitarySystem.new(model)
        air_loop_unitary.setName(obj_name + " unitary system")
        air_loop_unitary.setAvailabilitySchedule(model.alwaysOnDiscreteSchedule)
        air_loop_unitary.setHeatingCoil(htg_coil)
        air_loop_unitary.setSupplyAirFlowRateDuringCoolingOperation(0.0)
        air_loop_unitary.setSupplyFan(fan)
        air_loop_unitary.setFanPlacement("BlowThrough")
        air_loop_unitary.setSupplyAirFanOperatingModeSchedule(model.alwaysOffDiscreteSchedule)
        air_loop_unitary.setMaximumSupplyAirTemperature(UnitConversions.convert(120.0, "F", "C"))
        air_loop_unitary.setSupplyAirFlowRateWhenNoCoolingorHeatingisRequired(0)
        hvac_map[sys_id] << air_loop_unitary

        air_loop = OpenStudio::Model::AirLoopHVAC.new(model)
        air_loop.setName(obj_name + " airloop")
        air_supply_inlet_node = air_loop.supplyInletNode
        air_supply_outlet_node = air_loop.supplyOutletNode
        air_demand_inlet_node = air_loop.demandInletNode
        air_demand_outlet_node = air_loop.demandOutletNode
        hvac_map[sys_id] << air_loop

        air_loop_unitary.addToNode(air_supply_inlet_node)

        runner.registerInfo("Added '#{fan.name}' to '#{air_loop_unitary.name}'")
        runner.registerInfo("Added '#{htg_coil.name}' to '#{air_loop_unitary.name}'")

        air_loop_unitary.setControllingZoneorThermostatLocation(control_zone)

        # _processSystemDemandSideAir
        # Demand Side

        # Supply Air
        zone_splitter = air_loop.zoneSplitter
        zone_splitter.setName(obj_name + " zone splitter")

        zone_mixer = air_loop.zoneMixer
        zone_mixer.setName(obj_name + " zone mixer")

        air_terminal_living = OpenStudio::Model::AirTerminalSingleDuctUncontrolled.new(model, model.alwaysOnDiscreteSchedule)
        air_terminal_living.setName(obj_name + " #{control_zone.name} terminal")
        air_loop.multiAddBranchForZone(control_zone, air_terminal_living)

        air_loop.multiAddBranchForZone(control_zone)
        runner.registerInfo("Added '#{air_loop.name}' to '#{control_zone.name}'")

        control_zone.setSequentialHeatingFraction(air_terminal_living, sequential_heat_load_frac.round(5))

        slave_zones.each do |slave_zone|
          air_terminal_fbsmt = OpenStudio::Model::AirTerminalSingleDuctUncontrolled.new(model, model.alwaysOnDiscreteSchedule)
          air_terminal_fbsmt.setName(obj_name + " #{slave_zone.name} terminal")
          air_loop.multiAddBranchForZone(slave_zone, air_terminal_fbsmt)

          air_loop.multiAddBranchForZone(slave_zone)
          runner.registerInfo("Added '#{air_loop.name}' to '#{slave_zone.name}'")

          slave_zone.setSequentialHeatingFraction(air_terminal_fbsmt, sequential_heat_load_frac.round(5))
        end

        air_loop_unitary.additionalProperties.setFeature(Constants.SizingInfoHVACFracHeatLoadServed, frac_heat_load_served)
        air_loop_unitary.additionalProperties.setFeature(Constants.SizingInfoHVACHeatType, Constants.ObjectNameFurnace)
      else
        # Attach to existing cooling unitary system
        obj_name = Constants.ObjectNameCentralAirConditionerAndFurnace

        fan = attached_cooling_system.supplyFan.get.to_FanOnOff.get
        fan.setName(obj_name + " supply fan")

        # Remove old disaggregation program
        attached_clg_sys_id = nil
        hvac_map.each do |clg_sys_id, clg_objects|
          clg_objects.each do |clg_object|
            next unless clg_object == attached_cooling_system

            attached_clg_sys_id = clg_sys_id
          end
        end
        hvac_map[attached_clg_sys_id].dup.each do |clg_object|
          if clg_object.is_a? OpenStudio::Model::EnergyManagementSystemSensor or
             clg_object.is_a? OpenStudio::Model::EnergyManagementSystemProgram or
             clg_object.is_a? OpenStudio::Model::EnergyManagementSystemProgramCallingManager or
             clg_object.is_a? OpenStudio::Model::EnergyManagementSystemOutputVariable
            clg_object.remove
            hvac_map[attached_clg_sys_id].delete clg_object
          end
        end

        # Add new disaggregation program
        ems_fan_objects = self.disaggregate_fan(model, fan, htg_coil, attached_cooling_system.coolingCoil.get)
        hvac_map[sys_id] += ems_fan_objects
        hvac_map[attached_clg_sys_id] += ems_fan_objects

        attached_cooling_system.setHeatingCoil(htg_coil)
        attached_cooling_system.setName(obj_name + " unitary system")
        hvac_map[sys_id] << attached_cooling_system

        air_loop = attached_cooling_system.airLoopHVAC.get
        air_loop.setName(obj_name + " airloop")
        hvac_map[sys_id] << air_loop

        runner.registerInfo("Added '#{htg_coil.name}' to '#{attached_cooling_system.name}'")

        zone_splitter = air_loop.zoneSplitter
        zone_splitter.setName(obj_name + " zone splitter")

        zone_mixer = air_loop.zoneMixer
        zone_mixer.setName(obj_name + " zone mixer")

        control_zone.airLoopHVACTerminals.each do |air_terminal_living|
          next unless air_terminal_living.airLoopHVAC.get == air_loop

          air_terminal_living.setName(obj_name + " #{control_zone.name} terminal")
          control_zone.setSequentialHeatingFraction(air_terminal_living, sequential_heat_load_frac.round(5))
        end

        slave_zones.each do |slave_zone|
          slave_zone.airLoopHVACTerminals.each do |air_terminal_fbsmt|
            next unless air_terminal_fbsmt.airLoopHVAC.get == air_loop

            air_terminal_fbsmt.setName(obj_name + " #{slave_zone.name} terminal")
            slave_zone.setSequentialHeatingFraction(air_terminal_fbsmt, sequential_heat_load_frac.round(5))
          end
        end

        attached_cooling_system.additionalProperties.setFeature(Constants.SizingInfoHVACFracHeatLoadServed, frac_heat_load_served)
        attached_cooling_system.additionalProperties.setFeature(Constants.SizingInfoHVACHeatType, Constants.ObjectNameFurnace)
      end
    end

    return true
  end

  def self.apply_boiler(model, runner, fuel_type, system_type, afue,
                        oat_reset_enabled, oat_high, oat_low, oat_hwst_high, oat_hwst_low,
                        capacity, design_temp, dse, frac_heat_load_served,
                        sequential_heat_load_frac, control_slave_zones_hash,
                        hvac_map, sys_id)

    # _processHydronicSystem

    if system_type == Constants.BoilerTypeSteam
      runner.registerError("Cannot currently model steam boilers.")
      return false
    end

    if oat_reset_enabled
      if oat_high.nil? or oat_low.nil? or oat_hwst_low.nil? or oat_hwst_high.nil?
        runner.registerWarning("Boiler outdoor air temperature (OAT) reset is enabled but no setpoints were specified so OAT reset is being disabled.")
        oat_reset_enabled = false
      end
    end

    # Parasitic Electricity (Source: DOE. (2007). Technical Support Document: Energy Efficiency Program for Consumer Products: "Energy Conservation Standards for Residential Furnaces and Boilers". www.eere.energy.gov/buildings/appliance_standards/residential/furnaces_boilers.html)
    boilerParasiticElecDict = { Constants.FuelTypeGas => 76.0, # W during operation
                                Constants.FuelTypePropane => 76.0,
                                Constants.FuelTypeOil => 220.0,
                                Constants.FuelTypeElectric => 0.0 }
    boiler_aux = boilerParasiticElecDict[fuel_type]

    # _processCurvesBoiler

    boiler_eff_curve = get_boiler_curve(model, system_type == Constants.BoilerTypeCondensing)

    obj_name = Constants.ObjectNameBoiler

    # _processSystemHydronic

    plant_loop = OpenStudio::Model::PlantLoop.new(model)
    plant_loop.setName(obj_name + " hydronic heat loop")
    plant_loop.setFluidType("Water")
    plant_loop.setMaximumLoopTemperature(100)
    plant_loop.setMinimumLoopTemperature(0)
    plant_loop.setMinimumLoopFlowRate(0)
    plant_loop.autocalculatePlantLoopVolume()
    runner.registerInfo("Added '#{plant_loop.name}' to model.")
    hvac_map[sys_id] << plant_loop

    loop_sizing = plant_loop.sizingPlant
    loop_sizing.setLoopType("Heating")
    loop_sizing.setDesignLoopExitTemperature(UnitConversions.convert(design_temp - 32.0, "R", "K"))
    loop_sizing.setLoopDesignTemperatureDifference(UnitConversions.convert(20.0, "R", "K"))

    pump = OpenStudio::Model::PumpVariableSpeed.new(model)
    pump.setName(obj_name + " hydronic pump")
    pump.setRatedPumpHead(20000)
    pump.setMotorEfficiency(dse * 0.9)
    pump.setFractionofMotorInefficienciestoFluidStream(0)
    pump.setCoefficient1ofthePartLoadPerformanceCurve(0)
    pump.setCoefficient2ofthePartLoadPerformanceCurve(1)
    pump.setCoefficient3ofthePartLoadPerformanceCurve(0)
    pump.setCoefficient4ofthePartLoadPerformanceCurve(0)
    pump.setPumpControlType("Intermittent")
    hvac_map[sys_id] << pump

    boiler = OpenStudio::Model::BoilerHotWater.new(model)
    boiler.setName(obj_name)
    boiler.setFuelType(HelperMethods.eplus_fuel_map(fuel_type))
    if capacity != Constants.SizingAuto
      boiler.setNominalCapacity(UnitConversions.convert(capacity, "Btu/hr", "W")) # Used by HVACSizing measure
    end
    if system_type == Constants.BoilerTypeCondensing
      # Convert Rated Efficiency at 80F and 1.0PLR where the performance curves are derived from to Design condition as input
      boiler_RatedHWRT = UnitConversions.convert(80.0 - 32.0, "R", "K")
      plr_Rated = 1.0
      plr_Design = 1.0
      boiler_DesignHWRT = UnitConversions.convert(design_temp - 20.0 - 32.0, "R", "K")
      # Efficiency curves are normalized using 80F return water temperature, at 0.254PLR
      condBlr_TE_Coeff = [1.058343061, 0.052650153, 0.0087272, 0.001742217, 0.00000333715, 0.000513723]
      boilerEff_Norm = afue / (condBlr_TE_Coeff[0] - condBlr_TE_Coeff[1] * plr_Rated - condBlr_TE_Coeff[2] * plr_Rated**2 - condBlr_TE_Coeff[3] * boiler_RatedHWRT + condBlr_TE_Coeff[4] * boiler_RatedHWRT**2 + condBlr_TE_Coeff[5] * boiler_RatedHWRT * plr_Rated)
      boilerEff_Design = boilerEff_Norm * (condBlr_TE_Coeff[0] - condBlr_TE_Coeff[1] * plr_Design - condBlr_TE_Coeff[2] * plr_Design**2 - condBlr_TE_Coeff[3] * boiler_DesignHWRT + condBlr_TE_Coeff[4] * boiler_DesignHWRT**2 + condBlr_TE_Coeff[5] * boiler_DesignHWRT * plr_Design)
      boiler.setNominalThermalEfficiency(dse * boilerEff_Design)
      boiler.setEfficiencyCurveTemperatureEvaluationVariable("EnteringBoiler")
    else
      boiler.setNominalThermalEfficiency(dse * afue)
      boiler.setEfficiencyCurveTemperatureEvaluationVariable("LeavingBoiler")
    end
    boiler.setNormalizedBoilerEfficiencyCurve(boiler_eff_curve)
    boiler.setDesignWaterOutletTemperature(UnitConversions.convert(design_temp - 32.0, "R", "K"))
    boiler.setMinimumPartLoadRatio(0.0)
    boiler.setMaximumPartLoadRatio(1.0)
    boiler.setBoilerFlowMode("LeavingSetpointModulated")
    boiler.setOptimumPartLoadRatio(1.0)
    boiler.setWaterOutletUpperTemperatureLimit(99.9)
    boiler.setParasiticElectricLoad(boiler_aux)
    hvac_map[sys_id] << boiler

    if system_type == Constants.BoilerTypeCondensing and oat_reset_enabled
      setpoint_manager_oar = OpenStudio::Model::SetpointManagerOutdoorAirReset.new(model)
      setpoint_manager_oar.setName(obj_name + " outdoor reset")
      setpoint_manager_oar.setControlVariable("Temperature")
      setpoint_manager_oar.setSetpointatOutdoorLowTemperature(UnitConversions.convert(oat_hwst_low, "F", "C"))
      setpoint_manager_oar.setOutdoorLowTemperature(UnitConversions.convert(oat_low, "F", "C"))
      setpoint_manager_oar.setSetpointatOutdoorHighTemperature(UnitConversions.convert(oat_hwst_high, "F", "C"))
      setpoint_manager_oar.setOutdoorHighTemperature(UnitConversions.convert(oat_high, "F", "C"))
      setpoint_manager_oar.addToNode(plant_loop.supplyOutletNode)
    end

    hydronic_heat_supply_setpoint = OpenStudio::Model::ScheduleConstant.new(model)
    hydronic_heat_supply_setpoint.setName(obj_name + " hydronic heat supply setpoint")
    hydronic_heat_supply_setpoint.setValue(UnitConversions.convert(design_temp, "F", "C"))

    setpoint_manager_scheduled = OpenStudio::Model::SetpointManagerScheduled.new(model, hydronic_heat_supply_setpoint)
    setpoint_manager_scheduled.setName(obj_name + " hydronic heat loop setpoint manager")
    setpoint_manager_scheduled.setControlVariable("Temperature")

    pipe_supply_bypass = OpenStudio::Model::PipeAdiabatic.new(model)
    pipe_supply_outlet = OpenStudio::Model::PipeAdiabatic.new(model)
    pipe_demand_bypass = OpenStudio::Model::PipeAdiabatic.new(model)
    pipe_demand_inlet = OpenStudio::Model::PipeAdiabatic.new(model)
    pipe_demand_outlet = OpenStudio::Model::PipeAdiabatic.new(model)

    plant_loop.addSupplyBranchForComponent(boiler)
    plant_loop.addSupplyBranchForComponent(pipe_supply_bypass)
    pump.addToNode(plant_loop.supplyInletNode)
    pipe_supply_outlet.addToNode(plant_loop.supplyOutletNode)
    setpoint_manager_scheduled.addToNode(plant_loop.supplyOutletNode)
    plant_loop.addDemandBranchForComponent(pipe_demand_bypass)
    pipe_demand_inlet.addToNode(plant_loop.demandInletNode)
    pipe_demand_outlet.addToNode(plant_loop.demandOutletNode)

    control_slave_zones_hash.each do |control_zone, slave_zones|
      other_baseboard = nil
      ([control_zone] + slave_zones).each do |zone|
        baseboard_coil = OpenStudio::Model::CoilHeatingWaterBaseboard.new(model)
        baseboard_coil.setName(obj_name + " #{zone.name} htg coil")
        if capacity != Constants.SizingAuto
          baseboard_coil.setHeatingDesignCapacity(UnitConversions.convert(capacity, "Btu/hr", "W")) # Used by HVACSizing measure
        end
        baseboard_coil.setConvergenceTolerance(0.001)
        hvac_map[sys_id] << baseboard_coil

        baseboard_heater = OpenStudio::Model::ZoneHVACBaseboardConvectiveWater.new(model, model.alwaysOnDiscreteSchedule, baseboard_coil)
        baseboard_heater.setName(obj_name + " #{zone.name}")
        baseboard_heater.addToThermalZone(zone)
        runner.registerInfo("Added '#{baseboard_heater.name}' to '#{zone.name}'")
        hvac_map[sys_id] << baseboard_heater

        plant_loop.addDemandBranchForComponent(baseboard_coil)

        zone.setSequentialHeatingFraction(baseboard_heater, sequential_heat_load_frac.round(5))

        # Store info for HVAC Sizing measure
        baseboard_heater.additionalProperties.setFeature(Constants.SizingInfoHVACFracHeatLoadServed, frac_heat_load_served)
        baseboard_heater.additionalProperties.setFeature(Constants.SizingInfoHVACHeatType, Constants.ObjectNameBoiler)
        if not other_baseboard.nil?
          other_baseboard.additionalProperties.setFeature(Constants.SizingInfoHVACOtherZoneObject, baseboard_heater.handle.to_s)
        end

        other_baseboard = baseboard_heater
      end
    end

    return true
  end

  def self.apply_electric_baseboard(model, runner, efficiency, capacity,
                                    frac_heat_load_served, sequential_heat_load_frac,
                                    control_slave_zones_hash,
                                    hvac_map, sys_id)

    obj_name = Constants.ObjectNameElectricBaseboard

    control_slave_zones_hash.each do |control_zone, slave_zones|
      other_baseboard = nil
      ([control_zone] + slave_zones).each do |zone|
        baseboard_heater = OpenStudio::Model::ZoneHVACBaseboardConvectiveElectric.new(model)
        baseboard_heater.setName(obj_name + " #{zone.name}")
        if capacity != Constants.SizingAuto
          baseboard_heater.setNominalCapacity(UnitConversions.convert(capacity, "Btu/hr", "W")) # Used by HVACSizing measure
        end
        baseboard_heater.setEfficiency(efficiency)
        hvac_map[sys_id] << baseboard_heater

        baseboard_heater.addToThermalZone(zone)
        runner.registerInfo("Added '#{baseboard_heater.name}' to '#{zone.name}'")

        zone.setSequentialHeatingFraction(baseboard_heater, sequential_heat_load_frac.round(5))

        # Store info for HVAC Sizing measure
        baseboard_heater.additionalProperties.setFeature(Constants.SizingInfoHVACFracHeatLoadServed, frac_heat_load_served)
        baseboard_heater.additionalProperties.setFeature(Constants.SizingInfoHVACHeatType, Constants.ObjectNameElectricBaseboard)
        if not other_baseboard.nil?
          other_baseboard.additionalProperties.setFeature(Constants.SizingInfoHVACOtherZoneObject, baseboard_heater.handle.to_s)
        end

        other_baseboard = baseboard_heater
      end
    end

    return true
  end

  def self.apply_unit_heater(model, runner, fuel_type,
                             efficiency, capacity, fan_power,
                             airflow_rate, frac_heat_load_served,
                             sequential_heat_load_frac, control_slave_zones_hash,
                             hvac_map, sys_id)

    if fan_power > 0 and airflow_rate == 0
      runner.registerError("If Fan Power > 0, then Airflow Rate cannot be zero.")
      return false
    end

    obj_name = Constants.ObjectNameUnitHeater

    control_slave_zones_hash.each do |control_zone, slave_zones|
      other_system = nil
      ([control_zone] + slave_zones).each do |zone|
        # _processSystemHeatingCoil

        if fuel_type == Constants.FuelTypeElectric
          htg_coil = OpenStudio::Model::CoilHeatingElectric.new(model)
          htg_coil.setEfficiency(efficiency)
        else
          htg_coil = OpenStudio::Model::CoilHeatingGas.new(model)
          htg_coil.setGasBurnerEfficiency(efficiency)
          htg_coil.setParasiticElectricLoad(0.0)
          htg_coil.setParasiticGasLoad(0)
          htg_coil.setFuelType(HelperMethods.eplus_fuel_map(fuel_type))
        end
        htg_coil.setName(obj_name + " #{zone.name} htg coil")
        if capacity != Constants.SizingAuto
          htg_coil.setNominalCapacity(UnitConversions.convert(capacity, "Btu/hr", "W")) # Used by HVACSizing measure
        end
        hvac_map[sys_id] << htg_coil

        fan = OpenStudio::Model::FanOnOff.new(model, model.alwaysOnDiscreteSchedule)
        fan.setName(obj_name + " #{zone.name} supply fan")
        fan.setEndUseSubcategory("supply fan")
        if fan_power > 0
          fan_eff = 0.75 # Overall Efficiency of the Fan, Motor and Drive
          fan.setFanEfficiency(fan_eff)
          fan.setPressureRise(calculate_fan_pressure_rise(fan_eff, fan_power))
        else
          fan.setFanEfficiency(1)
          fan.setPressureRise(0)
        end
        fan.setMotorEfficiency(1.0)
        fan.setMotorInAirstreamFraction(1.0)
        hvac_map[sys_id] += self.disaggregate_fan(model, fan, htg_coil, nil)

        # _processSystemAir

        unitary_system = OpenStudio::Model::AirLoopHVACUnitarySystem.new(model)
        unitary_system.setName(obj_name + " #{zone.name} unitary system")
        unitary_system.setAvailabilitySchedule(model.alwaysOnDiscreteSchedule)
        unitary_system.setHeatingCoil(htg_coil)
        unitary_system.setSupplyAirFlowRateMethodDuringCoolingOperation("SupplyAirFlowRate")
        unitary_system.setSupplyAirFlowRateDuringCoolingOperation(0.0)
        unitary_system.setSupplyFan(fan)
        unitary_system.setFanPlacement("BlowThrough")
        unitary_system.setSupplyAirFanOperatingModeSchedule(model.alwaysOffDiscreteSchedule)
        unitary_system.setMaximumSupplyAirTemperature(UnitConversions.convert(120.0, "F", "C"))
        unitary_system.setSupplyAirFlowRateWhenNoCoolingorHeatingisRequired(0)
        hvac_map[sys_id] << unitary_system

        runner.registerInfo("Added '#{fan.name}' to '#{unitary_system.name}''")
        runner.registerInfo("Added '#{htg_coil.name}' to '#{unitary_system.name}'")

        unitary_system.setControllingZoneorThermostatLocation(zone)
        unitary_system.addToThermalZone(zone)

        zone.setSequentialHeatingFraction(unitary_system, sequential_heat_load_frac.round(5))

        # Store info for HVAC Sizing measure
        unitary_system.additionalProperties.setFeature(Constants.SizingInfoHVACRatedCFMperTonHeating, airflow_rate.to_s)
        unitary_system.additionalProperties.setFeature(Constants.SizingInfoHVACFracHeatLoadServed, frac_heat_load_served)
        unitary_system.additionalProperties.setFeature(Constants.SizingInfoHVACHeatType, Constants.ObjectNameUnitHeater)
        if not other_system.nil?
          other_system.additionalProperties.setFeature(Constants.SizingInfoHVACOtherZoneObject, unitary_system.handle.to_s)
        end

        other_system = unitary_system
      end
    end

    return true
  end

  def self.apply_ideal_air_loads(model, runner, frac_cool_load_served, frac_heat_load_served,
                                 sequential_cool_load_frac, sequential_heat_load_frac,
                                 control_slave_zones_hash)

    obj_name = Constants.ObjectNameIdealAirSystem

    control_slave_zones_hash.each do |control_zone, slave_zones|
      ([control_zone] + slave_zones).each do |zone|
        ideal_air = OpenStudio::Model::ZoneHVACIdealLoadsAirSystem.new(model)
        ideal_air.setName(obj_name)
        ideal_air.setMaximumHeatingSupplyAirTemperature(50)
        ideal_air.setMinimumCoolingSupplyAirTemperature(10)
        ideal_air.setMaximumHeatingSupplyAirHumidityRatio(0.015)
        ideal_air.setMinimumCoolingSupplyAirHumidityRatio(0.01)
        ideal_air.setHeatingLimit('NoLimit')
        ideal_air.setCoolingLimit('NoLimit')
        ideal_air.setDehumidificationControlType('None')
        ideal_air.setHumidificationControlType('None')
        ideal_air.addToThermalZone(zone)

        zone.setSequentialCoolingFraction(ideal_air, sequential_cool_load_frac.round(5))
        zone.setSequentialHeatingFraction(ideal_air, sequential_heat_load_frac.round(5))

        # Store info for HVAC Sizing measure
        ideal_air.additionalProperties.setFeature(Constants.SizingInfoHVACFracCoolLoadServed, frac_cool_load_served)
        ideal_air.additionalProperties.setFeature(Constants.SizingInfoHVACFracHeatLoadServed, frac_heat_load_served)
        ideal_air.additionalProperties.setFeature(Constants.SizingInfoHVACCoolType, Constants.ObjectNameIdealAirSystem)
        ideal_air.additionalProperties.setFeature(Constants.SizingInfoHVACHeatType, Constants.ObjectNameIdealAirSystem)
      end
    end

    return true
  end

  def self.disaggregate_fan(model, fan, htg_coil, clg_coil)
    # Disaggregate into heating/cooling output energy use.

    hvac_objects = []

    fan_sensor = OpenStudio::Model::EnergyManagementSystemSensor.new(model, 'Fan Electric Energy')
    fan_sensor.setName("#{fan.name} s")
    fan_sensor.setKeyName(fan.name.to_s)
    hvac_objects << fan_sensor

    if not clg_coil.nil?
      clg_coil_sensor = OpenStudio::Model::EnergyManagementSystemSensor.new(model, "Cooling Coil Electric Energy")
      clg_coil_sensor.setName("#{clg_coil.name} s")
      clg_coil_sensor.setKeyName(clg_coil.name.to_s)
      hvac_objects << clg_coil_sensor
    end

    if not htg_coil.nil?
      var = 'Heating Coil Electric Energy'
      if htg_coil.is_a? OpenStudio::Model::CoilHeatingGas
        var = { 'NaturalGas' => 'Heating Coil Gas Energy',
                'PropaneGas' => 'Heating Coil Propane Energy',
                'FuelOil#1' => 'Heating Coil FuelOil#1 Energy' }[htg_coil.fuelType]
      end
      fail "Unexpected heating coil '#{htg_coil.name}'." if var.nil?

      htg_coil_sensor = OpenStudio::Model::EnergyManagementSystemSensor.new(model, var)
      htg_coil_sensor.setName("#{htg_coil.name} s")
      htg_coil_sensor.setKeyName(htg_coil.name.to_s)
      hvac_objects << htg_coil_sensor
    end

    sensors = { "cool" => clg_coil_sensor,
                "heat" => htg_coil_sensor }

    fan_var = fan.name.to_s.gsub(' ', '_')

    # Disaggregate electric fan/pump energy
    fan_program = OpenStudio::Model::EnergyManagementSystemProgram.new(model)
    fan_program.setName("#{fan_var} disaggregate program")
    fan_program.addLine("Set #{fan_var}_heat = 0") unless htg_coil.nil?
    fan_program.addLine("Set #{fan_var}_cool = 0") unless clg_coil.nil?
    i = 0
    sensors.each do |heat_or_cool, sensor|
      next if sensor.nil?

      if i == 0
        fan_program.addLine("If #{sensor.name} > 0")
      else
        fan_program.addLine("ElseIf #{sensor.name} > 0")
      end
      fan_program.addLine("  Set #{fan_var}_#{heat_or_cool} = #{fan_sensor.name}")
      i += 1
    end
    fan_program.addLine("EndIf")
    hvac_objects << fan_program

    fan_program_calling_manager = OpenStudio::Model::EnergyManagementSystemProgramCallingManager.new(model)
    fan_program_calling_manager.setName("#{fan.name} disaggregate program calling manager")
    fan_program_calling_manager.setCallingPoint("EndOfSystemTimestepBeforeHVACReporting")
    fan_program_calling_manager.addProgram(fan_program)
    hvac_objects << fan_program_calling_manager

    if not htg_coil.nil?
      fan_ems_output_var_heat = OpenStudio::Model::EnergyManagementSystemOutputVariable.new(model, "#{fan_var}_heat")
      fan_ems_output_var_heat.setName("#{fan.name} Heating")
      fan_ems_output_var_heat.setTypeOfDataInVariable("Summed")
      fan_ems_output_var_heat.setUpdateFrequency("SystemTimestep")
      fan_ems_output_var_heat.setEMSProgramOrSubroutineName(fan_program)
      fan_ems_output_var_heat.setUnits("J")
      hvac_objects << fan_ems_output_var_heat
    end

    if not clg_coil.nil?
      fan_ems_output_var_cool = OpenStudio::Model::EnergyManagementSystemOutputVariable.new(model, "#{fan_var}_cool")
      fan_ems_output_var_cool.setName("#{fan.name} Cooling")
      fan_ems_output_var_cool.setTypeOfDataInVariable("Summed")
      fan_ems_output_var_cool.setUpdateFrequency("SystemTimestep")
      fan_ems_output_var_cool.setEMSProgramOrSubroutineName(fan_program)
      fan_ems_output_var_cool.setUnits("J")
      hvac_objects << fan_ems_output_var_cool
    end

    return hvac_objects
  end

  def self.apply_heating_setpoints(model, runner, weather, htg_wkdy_monthly, htg_wked_monthly,
                                   use_auto_season, season_start_month, season_end_month,
                                   conditioned_zones)

    # Get heating season
    if use_auto_season
      heating_season, _ = calc_heating_and_cooling_seasons(model, weather, runner)
    else
      if season_start_month <= season_end_month
        heating_season = Array.new(season_start_month - 1, 0) + Array.new(season_end_month - season_start_month + 1, 1) + Array.new(12 - season_end_month, 0)
      elsif season_start_month > season_end_month
        heating_season = Array.new(season_end_month, 1) + Array.new(season_start_month - season_end_month - 1, 0) + Array.new(12 - season_start_month + 1, 1)
      end
    end
    if heating_season.nil?
      return false
    end

    cooling_season = get_season(model, weather, runner, Constants.ObjectNameCoolingSeason)

    heating_season_sch = MonthWeekdayWeekendSchedule.new(model, runner, Constants.ObjectNameHeatingSeason, Array.new(24, 1), Array.new(24, 1), heating_season, mult_weekday = 1.0, mult_weekend = 1.0, normalize_values = false, create_sch_object = true, schedule_type_limits_name = Constants.ScheduleTypeLimitsOnOff)
    unless heating_season_sch.validated?
      return false
    end

    htg_wkdy_monthly = htg_wkdy_monthly.map { |i| i.map { |j| UnitConversions.convert(j, "F", "C") } }
    htg_wked_monthly = htg_wked_monthly.map { |i| i.map { |j| UnitConversions.convert(j, "F", "C") } }

    # Make the setpoint schedules
    clg_wkdy_monthly = nil
    clg_wked_monthly = nil
    conditioned_zones.each do |conditioned_zone|
      thermostat_setpoint = conditioned_zone.thermostatSetpointDualSetpoint
      if thermostat_setpoint.is_initialized

        thermostat_setpoint = thermostat_setpoint.get
        runner.registerInfo("Found existing thermostat #{thermostat_setpoint.name} for #{conditioned_zone.name}.")

        clg_wkdy_monthly = get_setpoint_schedule(thermostat_setpoint.coolingSetpointTemperatureSchedule.get.to_Schedule.get.to_ScheduleRuleset.get, 'weekday', runner)
        clg_wked_monthly = get_setpoint_schedule(thermostat_setpoint.coolingSetpointTemperatureSchedule.get.to_Schedule.get.to_ScheduleRuleset.get, 'weekend', runner)
        if clg_wkdy_monthly.nil? or clg_wked_monthly.nil?
          return false
        end

        if not clg_wkdy_monthly.uniq.length == 1 or not clg_wked_monthly.uniq.length == 1
          runner.registerError("Found monthly variation in cooling setpoint schedule.")
          return false
        end

        model.getScheduleRulesets.each do |sch|
          next unless sch.name.to_s == Constants.ObjectNameCoolingSetpoint

          sch.remove
        end
      else # no thermostat in model yet

        clg_wkdy_monthly = [[UnitConversions.convert(Constants.DefaultCoolingSetpoint, "F", "C")] * 24] * 12
        clg_wked_monthly = [[UnitConversions.convert(Constants.DefaultCoolingSetpoint, "F", "C")] * 24] * 12

      end
      break # assume all conditioned zones have the same schedules
    end

    (0..11).to_a.each do |i|
      if heating_season[i] == 1 and cooling_season[i] == 1 # overlap seasons
        htg_wkdy = htg_wkdy_monthly[i].zip(clg_wkdy_monthly[i]).map { |h, c| c < h ? (h + c) / 2.0 : h }
        htg_wked = htg_wked_monthly[i].zip(clg_wked_monthly[i]).map { |h, c| c < h ? (h + c) / 2.0 : h }
        clg_wkdy = htg_wkdy_monthly[i].zip(clg_wkdy_monthly[i]).map { |h, c| c < h ? (h + c) / 2.0 : c }
        clg_wked = htg_wked_monthly[i].zip(clg_wked_monthly[i]).map { |h, c| c < h ? (h + c) / 2.0 : c }
      elsif heating_season[i] == 1 # heating only seasons; cooling has minimum of heating
        htg_wkdy = htg_wkdy_monthly[i].zip(clg_wkdy_monthly[i]).map { |h, c| c < h ? h : h }
        htg_wked = htg_wked_monthly[i].zip(clg_wked_monthly[i]).map { |h, c| c < h ? h : h }
        clg_wkdy = htg_wkdy_monthly[i].zip(clg_wkdy_monthly[i]).map { |h, c| c < h ? h : c }
        clg_wked = htg_wked_monthly[i].zip(clg_wked_monthly[i]).map { |h, c| c < h ? h : c }
      elsif cooling_season[i] == 1 # cooling only seasons; heating has maximum of cooling
        htg_wkdy = htg_wkdy_monthly[i].zip(clg_wkdy_monthly[i]).map { |h, c| c < h ? c : h }
        htg_wked = htg_wked_monthly[i].zip(clg_wked_monthly[i]).map { |h, c| c < h ? c : h }
        clg_wkdy = htg_wkdy_monthly[i].zip(clg_wkdy_monthly[i]).map { |h, c| c < h ? c : c }
        clg_wked = htg_wked_monthly[i].zip(clg_wked_monthly[i]).map { |h, c| c < h ? c : c }
      else
        htg_wkdy = [UnitConversions.convert(Constants.DefaultHeatingSetpoint, "F", "C")] * 24
        htg_wked = [UnitConversions.convert(Constants.DefaultHeatingSetpoint, "F", "C")] * 24
        clg_wkdy = [UnitConversions.convert(Constants.DefaultCoolingSetpoint, "F", "C")] * 24
        clg_wked = [UnitConversions.convert(Constants.DefaultCoolingSetpoint, "F", "C")] * 24
      end
      htg_wkdy_monthly[i] = htg_wkdy
      htg_wked_monthly[i] = htg_wked
      clg_wkdy_monthly[i] = clg_wkdy
      clg_wked_monthly[i] = clg_wked
    end

    heating_setpoint = HourlyByMonthSchedule.new(model, runner, Constants.ObjectNameHeatingSetpoint, htg_wkdy_monthly, htg_wked_monthly, normalize_values = false)
    cooling_setpoint = HourlyByMonthSchedule.new(model, runner, Constants.ObjectNameCoolingSetpoint, clg_wkdy_monthly, clg_wked_monthly, normalize_values = false)

    unless heating_setpoint.validated? and cooling_setpoint.validated?
      return false
    end

    # Set the setpoint schedules
    conditioned_zones.each do |conditioned_zone|
      thermostat_setpoint = conditioned_zone.thermostatSetpointDualSetpoint
      if thermostat_setpoint.is_initialized

        thermostat_setpoint = thermostat_setpoint.get
        thermostat_setpoint.setHeatingSetpointTemperatureSchedule(heating_setpoint.schedule)
        thermostat_setpoint.setCoolingSetpointTemperatureSchedule(cooling_setpoint.schedule)

      else

        thermostat_setpoint = OpenStudio::Model::ThermostatSetpointDualSetpoint.new(model)
        thermostat_setpoint.setName("#{conditioned_zone.name} temperature setpoint")
        runner.registerInfo("Created new thermostat #{thermostat_setpoint.name} for #{conditioned_zone.name}.")
        thermostat_setpoint.setHeatingSetpointTemperatureSchedule(heating_setpoint.schedule)
        thermostat_setpoint.setCoolingSetpointTemperatureSchedule(cooling_setpoint.schedule)
        conditioned_zone.setThermostatSetpointDualSetpoint(thermostat_setpoint)
        runner.registerInfo("Set a dummy cooling setpoint schedule for #{thermostat_setpoint.name}.")

      end

      runner.registerInfo("Set the heating setpoint schedule for #{thermostat_setpoint.name}.")
    end

    model.getScheduleDays.each do |obj| # remove orphaned summer and winter design day schedules
      next if obj.directUseCount > 0

      obj.remove
    end

    return true
  end

  def self.apply_cooling_setpoints(model, runner, weather, clg_wkdy_monthly, clg_wked_monthly,
                                   use_auto_season, season_start_month, season_end_month,
                                   conditioned_zones)

    # Get cooling season
    if use_auto_season
      _, cooling_season = calc_heating_and_cooling_seasons(model, weather, runner)
    else
      if season_start_month <= season_end_month
        cooling_season = Array.new(season_start_month - 1, 0) + Array.new(season_end_month - season_start_month + 1, 1) + Array.new(12 - season_end_month, 0)
      elsif season_start_month > season_end_month
        cooling_season = Array.new(season_end_month, 1) + Array.new(season_start_month - season_end_month - 1, 0) + Array.new(12 - season_start_month + 1, 1)
      end
    end
    if cooling_season.nil?
      return false
    end

    heating_season = get_season(model, weather, runner, Constants.ObjectNameHeatingSeason)

    cooling_season_sch = MonthWeekdayWeekendSchedule.new(model, runner, Constants.ObjectNameCoolingSeason, Array.new(24, 1), Array.new(24, 1), cooling_season, mult_weekday = 1.0, mult_weekend = 1.0, normalize_values = false, create_sch_object = true, schedule_type_limits_name = Constants.ScheduleTypeLimitsOnOff)
    unless cooling_season_sch.validated?
      return false
    end

    clg_wkdy_monthly = clg_wkdy_monthly.map { |i| i.map { |j| UnitConversions.convert(j, "F", "C") } }
    clg_wked_monthly = clg_wked_monthly.map { |i| i.map { |j| UnitConversions.convert(j, "F", "C") } }

    # Make the setpoint schedules
    htg_wkdy_monthly = nil
    htg_wked_monthly = nil
    conditioned_zones.each do |conditioned_zone|
      thermostat_setpoint = conditioned_zone.thermostatSetpointDualSetpoint
      if thermostat_setpoint.is_initialized

        thermostat_setpoint = thermostat_setpoint.get
        runner.registerInfo("Found existing thermostat #{thermostat_setpoint.name} for #{conditioned_zone.name}.")

        htg_wkdy_monthly = get_setpoint_schedule(thermostat_setpoint.heatingSetpointTemperatureSchedule.get.to_Schedule.get.to_ScheduleRuleset.get, 'weekday', runner)
        htg_wked_monthly = get_setpoint_schedule(thermostat_setpoint.heatingSetpointTemperatureSchedule.get.to_Schedule.get.to_ScheduleRuleset.get, 'weekend', runner)
        if htg_wkdy_monthly.nil? or htg_wked_monthly.nil?
          return false
        end

        if not htg_wkdy_monthly.uniq.length == 1 or not htg_wked_monthly.uniq.length == 1
          runner.registerError("Found monthly variation in heating setpoint schedule.")
          return false
        end

        model.getScheduleRulesets.each do |sch|
          next unless sch.name.to_s == Constants.ObjectNameHeatingSetpoint

          sch.remove
        end
      else # no thermostat in model yet

        htg_wkdy_monthly = [[UnitConversions.convert(Constants.DefaultHeatingSetpoint, "F", "C")] * 24] * 12
        htg_wked_monthly = [[UnitConversions.convert(Constants.DefaultHeatingSetpoint, "F", "C")] * 24] * 12

      end
      break # assume all conditioned zones have the same schedules
    end

    (0..11).to_a.each do |i|
      if heating_season[i] == 1 and cooling_season[i] == 1 # overlap seasons
        htg_wkdy = htg_wkdy_monthly[i].zip(clg_wkdy_monthly[i]).map { |h, c| c < h ? (h + c) / 2.0 : h }
        htg_wked = htg_wked_monthly[i].zip(clg_wked_monthly[i]).map { |h, c| c < h ? (h + c) / 2.0 : h }
        clg_wkdy = htg_wkdy_monthly[i].zip(clg_wkdy_monthly[i]).map { |h, c| c < h ? (h + c) / 2.0 : c }
        clg_wked = htg_wked_monthly[i].zip(clg_wked_monthly[i]).map { |h, c| c < h ? (h + c) / 2.0 : c }
      elsif heating_season[i] == 1 # heating only seasons; cooling has minimum of heating
        htg_wkdy = htg_wkdy_monthly[i].zip(clg_wkdy_monthly[i]).map { |h, c| c < h ? h : h }
        htg_wked = htg_wked_monthly[i].zip(clg_wked_monthly[i]).map { |h, c| c < h ? h : h }
        clg_wkdy = htg_wkdy_monthly[i].zip(clg_wkdy_monthly[i]).map { |h, c| c < h ? h : c }
        clg_wked = htg_wked_monthly[i].zip(clg_wked_monthly[i]).map { |h, c| c < h ? h : c }
      elsif cooling_season[i] == 1 # cooling only seasons; heating has maximum of cooling
        htg_wkdy = htg_wkdy_monthly[i].zip(clg_wkdy_monthly[i]).map { |h, c| c < h ? c : h }
        htg_wked = htg_wked_monthly[i].zip(clg_wked_monthly[i]).map { |h, c| c < h ? c : h }
        clg_wkdy = htg_wkdy_monthly[i].zip(clg_wkdy_monthly[i]).map { |h, c| c < h ? c : c }
        clg_wked = htg_wked_monthly[i].zip(clg_wked_monthly[i]).map { |h, c| c < h ? c : c }
      else
        htg_wkdy = [UnitConversions.convert(Constants.DefaultHeatingSetpoint, "F", "C")] * 24
        htg_wked = [UnitConversions.convert(Constants.DefaultHeatingSetpoint, "F", "C")] * 24
        clg_wkdy = [UnitConversions.convert(Constants.DefaultCoolingSetpoint, "F", "C")] * 24
        clg_wked = [UnitConversions.convert(Constants.DefaultCoolingSetpoint, "F", "C")] * 24
      end
      htg_wkdy_monthly[i] = htg_wkdy
      htg_wked_monthly[i] = htg_wked
      clg_wkdy_monthly[i] = clg_wkdy
      clg_wked_monthly[i] = clg_wked
    end

    heating_setpoint = HourlyByMonthSchedule.new(model, runner, Constants.ObjectNameHeatingSetpoint, htg_wkdy_monthly, htg_wked_monthly, normalize_values = false)
    cooling_setpoint = HourlyByMonthSchedule.new(model, runner, Constants.ObjectNameCoolingSetpoint, clg_wkdy_monthly, clg_wked_monthly, normalize_values = false)

    unless heating_setpoint.validated? and cooling_setpoint.validated?
      return false
    end

    # Set the setpoint schedules
    conditioned_zones.each do |conditioned_zone|
      thermostat_setpoint = conditioned_zone.thermostatSetpointDualSetpoint
      if thermostat_setpoint.is_initialized

        thermostat_setpoint = thermostat_setpoint.get
        thermostat_setpoint.setHeatingSetpointTemperatureSchedule(heating_setpoint.schedule)
        thermostat_setpoint.setCoolingSetpointTemperatureSchedule(cooling_setpoint.schedule)

      else

        thermostat_setpoint = OpenStudio::Model::ThermostatSetpointDualSetpoint.new(model)
        thermostat_setpoint.setName("#{conditioned_zone.name} temperature setpoint")
        runner.registerInfo("Created new thermostat #{thermostat_setpoint.name} for #{conditioned_zone.name}.")
        thermostat_setpoint.setHeatingSetpointTemperatureSchedule(heating_setpoint.schedule)
        thermostat_setpoint.setCoolingSetpointTemperatureSchedule(cooling_setpoint.schedule)
        conditioned_zone.setThermostatSetpointDualSetpoint(thermostat_setpoint)
        runner.registerInfo("Set a dummy heating setpoint schedule for #{thermostat_setpoint.name}.")

      end

      runner.registerInfo("Set the cooling setpoint schedule for #{thermostat_setpoint.name}.")
    end

    model.getScheduleDays.each do |obj| # remove orphaned summer and winter design day schedules
      next if obj.directUseCount > 0

      obj.remove
    end

    return true
  end

  def self.get_setpoint_schedule(schedule_ruleset, weekday_or_weekend, runner)
    setpoint_schedule = [[0] * 24] * 12
    schedule_ruleset.scheduleRules.each do |rule|
      month = rule.startDate.get.monthOfYear.value.to_i - 1
      next unless weekday_or_weekend_rule(rule).include? weekday_or_weekend

      rule.daySchedule.values.each_with_index do |value, i|
        hour = rule.daySchedule.times[i].hours - 1
        setpoint_schedule[month][hour] = value
      end
      setpoint_schedule[month] = backfill_schedule_values(setpoint_schedule[month])
    end
    if setpoint_schedule.any? { |m| m.any? { |h| h == 0 } }
      runner.registerError("Failed to get the setpoint schedule.")
      return nil
    end
    return setpoint_schedule
  end

  def self.weekday_or_weekend_rule(rule)
    if rule.applyMonday and rule.applyTuesday and rule.applyWednesday and rule.applyThursday and rule.applyFriday and rule.applySaturday and rule.applySunday
      return 'weekday/weekend'
    elsif rule.applyMonday and rule.applyTuesday and rule.applyWednesday and rule.applyThursday and rule.applyFriday
      return 'weekday'
    elsif rule.applySaturday and rule.applySunday
      return 'weekend'
    end

    return nil
  end

  def self.backfill_schedule_values(values)
    # backfill the array values
    values = values.reverse
    previous_value = values[0]
    values.each_with_index do |c, i|
      if values[i + 1] == 0
        values[i + 1] = previous_value
      end
      previous_value = values[i + 1]
    end
    values = values.reverse
    return values
  end

  def self.get_season(model, weather, runner, sch_name)
    season = []
    model.getScheduleRulesets.each do |sch|
      if sch.name.to_s == sch_name
        sch.scheduleRules.each do |rule|
          ix = rule.startDate.get.monthOfYear.value.to_i - 1
          season[ix] = rule.daySchedule.values[0]
        end
      end
    end
    if season.empty?
      heating_season, cooling_season = calc_heating_and_cooling_seasons(model, weather, runner)
      if sch_name == Constants.ObjectNameHeatingSeason
        season = heating_season
      else
        season = cooling_season
      end
    end
    return season
  end

  def self.get_default_heating_setpoint(control_type)
    htg_sp = 68 # F
    htg_setback_sp = nil
    htg_setback_hrs_per_week = nil
    htg_setback_start_hr = nil
    if control_type == "programmable thermostat"
      htg_setback_sp = 66 # F
      htg_setback_hrs_per_week = 7 * 7 # 11 p.m. to 5:59 a.m., 7 days a week
      htg_setback_start_hr = 23 # 11 p.m.
    elsif control_type != "manual thermostat"
      fail "Unexpected control type #{control_type}."
    end
    return htg_sp, htg_setback_sp, htg_setback_hrs_per_week, htg_setback_start_hr
  end

  def self.get_default_cooling_setpoint(control_type)
    clg_sp = 78 # F
    clg_setup_sp = nil
    clg_setup_hrs_per_week = nil
    clg_setup_start_hr = nil
    if control_type == "programmable thermostat"
      clg_setup_sp = 80 # F
      clg_setup_hrs_per_week = 6 * 7 # 9 a.m. to 2:59 p.m., 7 days a week
      clg_setup_start_hr = 9 # 9 a.m.
    elsif control_type != "manual thermostat"
      fail "Unexpected control type #{control_type}."
    end
    return clg_sp, clg_setup_sp, clg_setup_hrs_per_week, clg_setup_start_hr
  end

  def self.apply_dehumidifier(model, runner, energy_factor, water_removal_rate,
                              air_flow_rate, humidity_setpoint, control_slave_zones_hash)

    # error checking
    if humidity_setpoint < 0 or humidity_setpoint > 1
      runner.registerError("Invalid humidity setpoint value entered.")
      return false
    end
    if water_removal_rate != Constants.Auto and water_removal_rate.to_f <= 0
      runner.registerError("Invalid water removal rate value entered.")
      return false
    end
    if energy_factor != Constants.Auto and energy_factor.to_f < 0
      runner.registerError("Invalid energy factor value entered.")
      return false
    end
    if air_flow_rate != Constants.Auto and air_flow_rate.to_f < 0
      runner.registerError("Invalid air flow rate value entered.")
      return false
    end

    obj_name = Constants.ObjectNameDehumidifier

    avg_rh_setpoint = humidity_setpoint * 100.0 # (EnergyPlus uses 60 for 60% RH)
    relative_humidity_setpoint_sch = OpenStudio::Model::ScheduleConstant.new(model)
    relative_humidity_setpoint_sch.setName(Constants.ObjectNameRelativeHumiditySetpoint)
    relative_humidity_setpoint_sch.setValue(avg_rh_setpoint)

    # Dehumidifier coefficients
    # Generic model coefficients from Winkler, Christensen, and Tomerlin (2011)
    water_removal_curve = create_curve_biquadratic(model, [-1.162525707, 0.02271469, -0.000113208, 0.021110538, -0.0000693034, 0.000378843], "DXDH-WaterRemove-Cap-fT", -100, 100, -100, 100)
    energy_factor_curve = create_curve_biquadratic(model, [-1.902154518, 0.063466565, -0.000622839, 0.039540407, -0.000125637, -0.000176722], "DXDH-EnergyFactor-fT", -100, 100, -100, 100)
    part_load_frac_curve = create_curve_quadratic(model, [0.90, 0.10, 0.0], "DXDH-PLF-fPLR", 0, 1, 0.7, 1)

    control_slave_zones_hash.each do |control_zone, slave_zones|
      humidistat = OpenStudio::Model::ZoneControlHumidistat.new(model)
      humidistat.setName(obj_name + " #{control_zone.name} humidistat")
      humidistat.setHumidifyingRelativeHumiditySetpointSchedule(relative_humidity_setpoint_sch)
      humidistat.setDehumidifyingRelativeHumiditySetpointSchedule(relative_humidity_setpoint_sch)
      control_zone.setZoneControlHumidistat(humidistat)

      zone_hvac = OpenStudio::Model::ZoneHVACDehumidifierDX.new(model, water_removal_curve, energy_factor_curve, part_load_frac_curve)
      zone_hvac.setName(obj_name + " #{control_zone.name} dx")
      zone_hvac.setAvailabilitySchedule(model.alwaysOnDiscreteSchedule)
      if water_removal_rate != Constants.Auto
        zone_hvac.setRatedWaterRemoval(UnitConversions.convert(water_removal_rate.to_f, "pint", "L"))
      else
        zone_hvac.setRatedWaterRemoval(Constants.small) # Autosize flag for HVACSizing measure
      end
      if energy_factor != Constants.Auto
        zone_hvac.setRatedEnergyFactor(energy_factor.to_f)
      else
        zone_hvac.setRatedEnergyFactor(Constants.small) # Autosize flag for HVACSizing measure
      end
      if air_flow_rate != Constants.Auto
        zone_hvac.setRatedAirFlowRate(UnitConversions.convert(air_flow_rate.to_f, "cfm", "m^3/s"))
      else
        zone_hvac.setRatedAirFlowRate(Constants.small) # Autosize flag for HVACSizing measure
      end
      zone_hvac.setMinimumDryBulbTemperatureforDehumidifierOperation(10)
      zone_hvac.setMaximumDryBulbTemperatureforDehumidifierOperation(40)

      zone_hvac.addToThermalZone(control_zone)
      runner.registerInfo("Added '#{zone_hvac.name}' to '#{control_zone.name}'")
    end

    return true
  end

  def self.apply_ceiling_fans(model, runner, annual_kWh, weekday_sch, weekend_sch,
                              cfa, conditioned_spaces)
    obj_name = Constants.ObjectNameCeilingFan

    ceiling_fan_sch = MonthWeekdayWeekendSchedule.new(model, runner, obj_name + " schedule", weekday_sch, weekend_sch, [1] * 12, mult_weekday = 1.0, mult_weekend = 1.0, normalized_values = true, create_sch_object = true, schedule_type_limits_name = Constants.ScheduleTypeLimitsFraction)
    if not ceiling_fan_sch.validated?
      return false
    end

    conditioned_spaces.each do |space|
      space_obj_name = "#{obj_name}|#{space.name.to_s}"

      space_mel_ann = annual_kWh * UnitConversions.convert(space.floorArea, "m^2", "ft^2") / cfa
      space_design_level = ceiling_fan_sch.calcDesignLevelFromDailykWh(space_mel_ann / 365.0)

      equip_def = OpenStudio::Model::ElectricEquipmentDefinition.new(model)
      equip_def.setName(space_obj_name)
      equip = OpenStudio::Model::ElectricEquipment.new(equip_def)
      equip.setName(equip_def.name.to_s)
      equip.setSpace(space)
      equip_def.setDesignLevel(space_design_level)
      equip_def.setFractionRadiant(0.558)
      equip_def.setFractionLatent(0)
      equip_def.setFractionLost(0)
      equip.setEndUseSubcategory(obj_name)
      equip.setSchedule(ceiling_fan_sch.schedule)
    end

    return true
  end

  def self.get_default_ceiling_fan_power()
    return 42.6 # W
  end

  def self.get_default_ceiling_fan_quantity(nbeds)
    return nbeds + 1
  end

  def self.apply_eae_to_heating_fan(runner, eae_hvacs, eae, fuel, dse, load_frac, htg_type)
    # Applies Electric Auxiliary Energy (EAE) for fuel heating equipment to fan power.

    if htg_type == 'Boiler'

      if eae.nil?
        eae = get_default_eae(htg_type, fuel, load_frac, nil)
      end

      elec_power = (eae / 2.08) # W

      eae_hvacs.each do |eae_hvac|
        next unless eae_hvac.is_a? OpenStudio::Model::PlantLoop

        eae_hvac.components.each do |plc|
          if plc.to_BoilerHotWater.is_initialized
            boiler = plc.to_BoilerHotWater.get
            boiler.setParasiticElectricLoad(0.0)
          elsif plc.to_PumpVariableSpeed.is_initialized
            pump = plc.to_PumpVariableSpeed.get
            pump_eff = 0.9
            pump_gpm = UnitConversions.convert(pump.ratedFlowRate.get, "m^3/s", "gal/min")
            pump_w_gpm = elec_power / pump_gpm # W/gpm
            pump.setRatedPowerConsumption(elec_power / dse)
            pump.setRatedPumpHead(calculate_pump_head(pump_eff, pump_w_gpm / dse))
            pump.setMotorEfficiency(1.0)
          end
        end
      end

    else # Furnace/WallFurnace/Stove

      unitary_systems = []
      eae_hvacs.each do |eae_hvac|
        if eae_hvac.is_a? OpenStudio::Model::AirLoopHVAC # Furnace
          unitary_systems << get_unitary_system_from_air_loop_hvac(eae_hvac)
        elsif eae_hvac.is_a? OpenStudio::Model::AirLoopHVACUnitarySystem # WallFurnace/Stove
          unitary_systems << eae_hvac
        end
      end

      unitary_systems.each do |unitary_system|
        if eae.nil?
          htg_coil = unitary_system.heatingCoil.get.to_CoilHeatingGas.get
          htg_capacity = UnitConversions.convert(htg_coil.nominalCapacity.get, "W", "kBtu/hr")
          eae = get_default_eae(htg_type, fuel, load_frac, htg_capacity)
        end
        elec_power = eae / 2.08 # W

        htg_coil = unitary_system.heatingCoil.get.to_CoilHeatingGas.get
        htg_coil.setParasiticElectricLoad(0.0)

        htg_cfm = UnitConversions.convert(unitary_system.supplyAirFlowRateDuringHeatingOperation.get, "m^3/s", "cfm")

        fan = unitary_system.supplyFan.get.to_FanOnOff.get
        if elec_power > 0
          fan_eff = 0.75 # Overall Efficiency of the Fan, Motor and Drive
          fan_w_cfm = elec_power / htg_cfm # W/cfm
          fan.setFanEfficiency(fan_eff)
          fan.setPressureRise(calculate_fan_pressure_rise(fan_eff, fan_w_cfm / dse))
        else
          fan.setFanEfficiency(1)
          fan.setPressureRise(0)
        end
        fan.setMotorEfficiency(1.0)
        fan.setMotorInAirstreamFraction(1.0)
      end

    end

    return true
  end

  def self.get_default_eae(htg_type, fuel, load_frac, furnace_capacity_kbtuh)
    # From ANSI/RESNET/ICC 301 Standard
    eae = nil
    if htg_type == 'Boiler'
      if fuel == Constants.FuelTypeGas or fuel == Constants.FuelTypePropane
        eae = 170.0 * load_frac # kWh/yr
      elsif fuel == Constants.FuelTypeOil
        eae = 330.0 * load_frac # kWh/yr
      end
    elsif htg_type == 'Furnace'
      if fuel == Constants.FuelTypeGas or fuel == Constants.FuelTypePropane
        eae = (149.0 + 10.3 * furnace_capacity_kbtuh) * load_frac # kWh/yr
      elsif fuel == Constants.FuelTypeOil
        eae = (439.0 + 5.5 * furnace_capacity_kbtuh) * load_frac # kWh/yr
      end
    else
      eae = 0.0 # FIXME: Is this right?
    end
    return eae
  end

  private

  def self.get_gshp_hx_pipe_diameters(pipe_size)
    # Pipe norminal size convertion to pipe outside diameter and inside diameter,
    # only pipe sizes <= 2" are used here with DR11 (dimension ratio),
    if pipe_size == 0.75 # 3/4" pipe
      pipe_od = 1.050
      pipe_id = 0.859
    elsif pipe_size == 1.0 # 1" pipe
      pipe_od = 1.315
      pipe_id = 1.076
    elsif pipe_size == 1.25 # 1-1/4" pipe
      pipe_od = 1.660
      pipe_id = 1.358
    end
    return pipe_od, pipe_id
  end

  def self.get_gshp_HXCHWDesign(weather)
    return [85.0, weather.design.CoolingDrybulb - 15.0, weather.data.AnnualAvgDrybulb + 10.0].max # Temperature of water entering indoor coil,use 85F as lower bound
  end

  def self.get_gshp_HXHWDesign(weather, fluid_type)
    if fluid_type == Constants.FluidWater
      return [45.0, weather.design.HeatingDrybulb + 35.0, weather.data.AnnualAvgDrybulb - 10.0].max # Temperature of fluid entering indoor coil, use 45F as lower bound for water
    else
      return [35.0, weather.design.HeatingDrybulb + 35.0, weather.data.AnnualAvgDrybulb - 10.0].min # Temperature of fluid entering indoor coil, use 35F as upper bound
    end
  end

  def self.get_gshp_cooling_eir(eer, fanKW_Adjust, pumpKW_Adjust)
    return UnitConversions.convert((1.0 - eer * (fanKW_Adjust + pumpKW_Adjust)) / (eer * (1 + UnitConversions.convert(fanKW_Adjust, "Wh", "Btu"))), "Wh", "Btu")
  end

  def self.get_gshp_heating_eir(cop, fanKW_Adjust, pumpKW_Adjust)
    return (1.0 - cop * (fanKW_Adjust + pumpKW_Adjust)) / (cop * (1 - fanKW_Adjust))
  end

  def self.get_gshp_FanKW_Adjust(cfm_btuh)
    return cfm_btuh * UnitConversions.convert(1.0, "cfm", "m^3/s") * 1000.0 * 0.35 * 249.0 / 300.0 # Adjustment per ISO 13256-1 Internal pressure drop across heat pump assumed to be 0.5 in. w.g.
  end

  def self.get_gshp_PumpKW_Adjust(gpm_btuh)
    return gpm_btuh * UnitConversions.convert(1.0, "gal/min", "m^3/s") * 1000.0 * 6.0 * 2990.0 / 3000.0 # Adjustment per ISO 13256-1 Internal Pressure drop across heat pump coil assumed to be 11ft w.g.
  end

  def self.calc_EIR_from_COP(cop, fan_power_rated)
    return UnitConversions.convert((UnitConversions.convert(1, "Btu", "Wh") + fan_power_rated * 0.03333) / cop - fan_power_rated * 0.03333, "Wh", "Btu")
  end

  def self.calc_EIR_from_EER(eer, fan_power_rated)
    return UnitConversions.convert((1 - UnitConversions.convert(fan_power_rated * 0.03333, "Wh", "Btu")) / eer - fan_power_rated * 0.03333, "Wh", "Btu")
  end

  def self.calc_EER_from_EIR(eir, fan_power_rated)
    cfm_per_ton = 400.0
    cfm_per_btuh = cfm_per_ton / 12000.0
    return ((1 - 3.412 * (fan_power_rated * cfm_per_btuh)) / (eir / 3.412 + (fan_power_rated * cfm_per_btuh)))
  end

  def self.calc_COP_from_EIR(eir, fan_power_rated)
    cfm_per_ton = 400.0
    cfm_per_btuh = cfm_per_ton / 12000.0
    return (1.0 / 3.412 + fan_power_rated * cfm_per_btuh) / (eir / 3.412 + fan_power_rated * cfm_per_btuh)
  end

  def self.calc_EERs_from_EIR_2spd(eer_2, fan_power_rated, is_heat_pump)
    # Returns low and high stage EER A given high stage EER A

    eir_2_a = calc_EIR_from_EER(eer_2, fan_power_rated)

    if not is_heat_pump
      eir_1_a = 0.8691 * eir_2_a + 0.0127 # Relationship derived using Dylan's data for two stage air conditioners
    else
      eir_1_a = 0.8887 * eir_2_a + 0.0083 # Relationship derived using Dylan's data for two stage heat pumps
    end

    return [calc_EER_from_EIR(eir_1_a, fan_power_rated), eer_2]
  end

  def self.calc_EERs_from_EIR_4spd(eer_nom, fan_power_rated, calc_type = 'seer')
    # Returns EER A at minimum, intermediate, and nominal speed given EER A (and a fourth speed if calc_type != 'seer')

    eir_nom = calc_EIR_from_EER(eer_nom, fan_power_rated)

    if calc_type.include? 'seer'
      indices = [0, 1, 4]
    else
      indices = [0, 1, 2, 4]
    end

    cop_ratios = [1.07, 1.11, 1.08, 1.05, 1.0] # Gross COP

    # SEER calculation is based on performance at three speeds
    cops = [ cop_ratios[indices[0]], cop_ratios[indices[1]], cop_ratios[indices[2]] ]

    unless calc_type.include? 'seer'
      cops << cop_ratios[indices[3]]
    end

    eers = []
    cops.each do |mult|
      eir = eir_nom / mult
      eers << calc_EER_from_EIR(eir, fan_power_rated)
    end

    return eers
  end

  def self.calc_COPs_from_EIR_2spd(cop_2, fan_power_rated)
    # Returns low and high stage rated COP given high stage COP

    eir_2 = calc_EIR_from_COP(cop_2, fan_power_rated)

    eir_1 = 0.6241 * eir_2 + 0.0681 # Relationship derived using Dylan's data for Carrier two stage heat pumps

    return [calc_COP_from_EIR(eir_1, fan_power_rated), cop_2]
  end

  def self.calc_COPs_from_EIR_4spd(cop_nom, fan_power_rated, calc_type = 'hspf')
    # Returns rated COP at minimum, intermediate, and nominal speed given rated COP
        
    eir_nom = calc_EIR_from_COP(cop_nom, fan_power_rated)        
        
    cop_ratios = [1.385171617, 1.183214059, 1.0, 0.95544453] # Updated based on Nordyne 3 ton heat pump

    # HSPF calculation is based on performance at three speeds        
    if calc_type.include? 'hspf'
      indices = [0, 1, 2]
    else
      indices = [0, 1, 2, 3]
    end
        
    cops_net = []
    indices.each do |i|
      eir = eir_nom / cop_ratios[i]
      cops_net << calc_COP_from_EIR(eir, fan_power_rated)
    end

    return cops_net
  end

  def self.calc_biquad(coeff, in_1, in_2)
    result = coeff[0] + coeff[1] * in_1 + coeff[2] * in_1 * in_1 + coeff[3] * in_2 + coeff[4] * in_2 * in_2 + coeff[5] * in_1 * in_2
    return result
  end

  def self.calc_EER_cooling_1spd(seer, fan_power_rated, coeff_eir)
    # Directly calculate cooling coil net EER at condition A (95/80/67) using SEER

    if seer < 13
      c_d = Constants.C_d_clg_low_seer
    else
      c_d = Constants.C_d_clg_high_seer
    end

    # 1. Calculate eer_b using SEER and c_d
    eer_b = seer / (1 - 0.5 * c_d)

    # 2. Calculate eir_b
    eir_b = calc_EIR_from_EER(eer_b, fan_power_rated)

    # 3. Calculate eir_a using performance curves
    eir_a = eir_b / calc_biquad(coeff_eir[0], 67.0, 82.0)
    eer_a = calc_EER_from_EIR(eir_a, fan_power_rated)

    return eer_a
  end

  def self.calc_EERs_cooling_2spd(runner, seer, c_d, capacity_ratios, fanspeed_ratios, fan_power_rated, coeff_eir, coeff_q, is_heat_pump = false)
    # Iterate to find rated net EERs given SEER using simple bisection method for two stage air conditioners

    # Initial large bracket of EER (A condition) to span possible seer range
    eer_a = 5.0
    eer_b = 20.0

    # Iterate
    iter_max = 100
    tol = 0.0001

    err = 1
    eer_c = (eer_a + eer_b) / 2.0
    (1..iter_max).each do |n|
      eers = calc_EERs_from_EIR_2spd(eer_a, fan_power_rated, is_heat_pump)
      f_a = calc_SEER_TwoSpeed(eers, c_d, capacity_ratios, fanspeed_ratios, fan_power_rated, coeff_eir, coeff_q) - seer

      eers = calc_EERs_from_EIR_2spd(eer_c, fan_power_rated, is_heat_pump)
      f_c = calc_SEER_TwoSpeed(eers, c_d, capacity_ratios, fanspeed_ratios, fan_power_rated, coeff_eir, coeff_q) - seer

      if f_c == 0
        return eer_c
      elsif f_a * f_c < 0
        eer_b = eer_c
      else
        eer_a = eer_c
      end

      eer_c = (eer_a + eer_b) / 2.0
      err = (eer_b - eer_a) / 2.0

      if err <= tol
        break
      end
    end

    if err > tol
      eer_c = -99
      runner.registerWarning('Two-speed cooling EERs iteration failed to converge.')
    end

    return calc_EERs_from_EIR_2spd(eer_c, fan_power_rated, is_heat_pump)
  end

  def self.calc_EERs_cooling_4spd(runner, seer, c_d, capacity_ratios, fanspeed_ratios, fan_power_rated, coeff_eir, coeff_q)
    # Iterate to find rated net EERs given SEER using simple bisection method for two stage and variable speed air conditioners    

    # Initial large bracket of EER (A condition) to span possible seer range
    eer_a = 5.0
    eer_b = 30.0
    
    # Iterate
    iter_max = 100
    tol = 0.0001    
    
    err = 1
    eer_c = (eer_a + eer_b) / 2.0
    (1..iter_max).each do |n|            
      eers = calc_EERs_from_EIR_4spd(eer_a, fan_power_rated, calc_type = 'seer')
      f_a = calc_SEER_VariableSpeed(eers, c_d, capacity_ratios, fanspeed_ratios, fan_power_rated, coeff_eir, coeff_q) - seer

      eers = calc_EERs_from_EIR_4spd(eer_c, fan_power_rated, calc_type = 'seer')
      f_c = calc_SEER_VariableSpeed(eers, c_d, capacity_ratios, fanspeed_ratios, fan_power_rated, coeff_eir, coeff_q) - seer
      
      if f_c == 0
        return eer_c
      elsif f_a * f_c < 0
        eer_b = eer_c
      else
        eer_a = eer_c
      end
      
      eer_c = (eer_a + eer_b) / 2.0
      err = (eer_b - eer_a) / 2.0

      if err <= tol
        break
      end
    end

    if err > tol
      eer_c = -99
      runner.registerWarning('Variable-speed cooling EERs iteration failed to converge.')
    end
        
    return calc_EERs_from_EIR_4spd(eer_c, fan_power_rated, calc_type = 'model')
  end

  def self.calc_SEER_TwoSpeed(eers, c_d, capacity_ratios, fanspeed_ratios, fan_power_rated, coeff_eir, coeff_q)
    # Two speed SEER calculation ported from BEopt v2.8 sim.py

    eir_A2 = calc_EIR_from_EER(eers[1], fan_power_rated)
    eir_B2 = eir_A2 * calc_biquad(coeff_eir[1], 67.0, 82.0)

    eir_A1 = calc_EIR_from_EER(eers[0], fan_power_rated)
    eir_B1 = eir_A1 * calc_biquad(coeff_eir[0], 67.0, 82.0)
    eir_F1 = eir_A1 * calc_biquad(coeff_eir[0], 67.0, 67.0)

    q_A2 = 1.0
    q_B2 = q_A2 * calc_biquad(coeff_q[1], 67.0, 82.0)

    q_B1 = q_A2 * capacity_ratios[0] * calc_biquad(coeff_q[0], 67.0, 82.0)
    q_F1 = q_A2 * capacity_ratios[0] * calc_biquad(coeff_q[0], 67.0, 67.0)

    cfm_Btu_h = 400.0 / 12000.0

    q_A2_net = q_A2 - fan_power_rated * 3.412 * cfm_Btu_h
    q_B2_net = q_B2 - fan_power_rated * 3.412 * cfm_Btu_h
    q_B1_net = q_B1 - fan_power_rated * 3.412 * cfm_Btu_h * fanspeed_ratios[0]
    q_F1_net = q_F1 - fan_power_rated * 3.412 * cfm_Btu_h * fanspeed_ratios[0]

    p_A2 = (q_A2 * eir_A2) / 3.412 + fan_power_rated * cfm_Btu_h
    p_B2 = (q_B2 * eir_B2) / 3.412 + fan_power_rated * cfm_Btu_h
    p_B1 = (q_B1 * eir_B1) / 3.412 + fan_power_rated * cfm_Btu_h * fanspeed_ratios[0]
    p_F1 = (q_F1 * eir_F1) / 3.412 + fan_power_rated * cfm_Btu_h * fanspeed_ratios[0]

    t_bins = [67.0, 72.0, 77.0, 82.0, 87.0, 92.0, 97.0, 102.0]
    frac_hours = [0.214, 0.231, 0.216, 0.161, 0.104, 0.052, 0.018, 0.004]

    e_tot = 0.0
    q_tot = 0.0
    (0..7).each do |i|
      bL_i = ((t_bins[i] - 65.0) / (95.0 - 65.0)) * (q_A2_net / 1.1)
      q_low_i = q_F1_net + ((q_B1_net - q_F1_net) / (82.0 - 67.0)) * (t_bins[i] - 67.0)
      e_low_i = p_F1 + ((p_B1 - p_F1) / (82.0 - 67.0)) * (t_bins[i] - 67.0)
      q_high_i = q_B2_net + ((q_A2_net - q_B2_net) / (95.0 - 82.0)) * (t_bins[i] - 82.0)
      e_high_i = p_B2 + ((p_A2 - p_B2) / (95.0 - 82.0)) * (t_bins[i] - 82.0)
      if q_low_i >= bL_i
        pLF_i = 1.0 - c_d * (1.0 - (bL_i / q_low_i))
        q_i = bL_i * frac_hours[i]
        e_i = (((bL_i / q_low_i) * e_low_i) / pLF_i) * frac_hours[i]
      elsif q_low_i < bL_i and bL_i < q_high_i
        x_i = (q_high_i - bL_i) / (q_high_i - q_low_i)
        q_i = (x_i * q_low_i + (1.0 - x_i) * q_high_i) * frac_hours[i]
        e_i = (x_i * e_low_i + (1.0 - x_i) * e_high_i) * frac_hours[i]
      elsif q_high_i <= bL_i
        q_i = q_high_i * frac_hours[i]
        e_i = e_high_i * frac_hours[i]
      end

      e_tot += e_i
      q_tot += q_i
    end

    seer = q_tot / e_tot
    return seer
  end

  def self.calc_SEER_VariableSpeed(eers, c_d, capacity_ratios, fanspeed_ratios, fan_power_rated, coeff_eir, coeff_q)
    n_max = 2
    n_int = 1
    n_min = 0
    
    wBin = 67.0
    tout_B = 82.0
    tout_E = 87.0
    tout_F = 67.0
    
    eir_A2 = calc_EIR_from_EER(eers[n_max], fan_power_rated)    
    eir_B2 = eir_A2 * calc_biquad(coeff_eir[n_max], wBin, tout_B)
    
    eir_Av = calc_EIR_from_EER(eers[n_int], fan_power_rated)
    eir_Ev = eir_Av * calc_biquad(coeff_eir[n_int], wBin, tout_E)
    
    eir_A1 = calc_EIR_from_EER(eers[n_min], fan_power_rated)
    eir_B1 = eir_A1 * calc_biquad(coeff_eir[n_min], wBin, tout_B) 
    eir_F1 = eir_A1 * calc_biquad(coeff_eir[n_min], wBin, tout_F)
    
    q_A2 = capacity_ratios[n_max]
    q_B2 = q_A2 * calc_biquad(coeff_q[n_max], wBin, tout_B)    
    q_Ev = capacity_ratios[n_int] * calc_biquad(coeff_q[n_int], wBin, tout_E)            
    q_B1 = capacity_ratios[n_min] * calc_biquad(coeff_q[n_min], wBin, tout_B)
    q_F1 = capacity_ratios[n_min] * calc_biquad(coeff_q[n_min], wBin, tout_F)

    cfm_Btu_h = 400.0 / 12000.0
        
    q_A2_net = q_A2 - fan_power_rated * 3.412 * cfm_Btu_h * fanspeed_ratios[n_max]
    q_B2_net = q_B2 - fan_power_rated * 3.412 * cfm_Btu_h * fanspeed_ratios[n_max]
    q_Ev_net = q_Ev - fan_power_rated * 3.412 * cfm_Btu_h * fanspeed_ratios[n_int]
    q_B1_net = q_B1 - fan_power_rated * 3.412 * cfm_Btu_h * fanspeed_ratios[n_min]
    q_F1_net = q_F1 - fan_power_rated * 3.412 * cfm_Btu_h * fanspeed_ratios[n_min]
    
    p_A2 = (q_A2 * eir_A2) / 3.412 + fan_power_rated * cfm_Btu_h * fanspeed_ratios[n_max]
    p_B2 = (q_B2 * eir_B2) / 3.412 + fan_power_rated * cfm_Btu_h * fanspeed_ratios[n_max]
    p_Ev = (q_Ev * eir_Ev) / 3.412 + fan_power_rated * cfm_Btu_h * fanspeed_ratios[n_int]
    p_B1 = (q_B1 * eir_B1) / 3.412 + fan_power_rated * cfm_Btu_h * fanspeed_ratios[n_min]
    p_F1 = (q_F1 * eir_F1) / 3.412 + fan_power_rated * cfm_Btu_h * fanspeed_ratios[n_min]
    
    q_k1_87 = q_F1_net + (q_B1_net - q_F1_net) / (82.0 - 67.0) * (87.0 - 67.0)
    q_k2_87 = q_B2_net + (q_A2_net - q_B2_net) / (95.0 - 82.0) * (87.0 - 82.0)
    n_Q = (q_Ev_net - q_k1_87) / (q_k2_87 - q_k1_87)
    m_Q = (q_B1_net - q_F1_net) / (82.0 - 67.0) * (1.0 - n_Q) + (q_A2_net - q_B2_net) / (95.0 - 82.0) * n_Q    
    p_k1_87 = p_F1 + (p_B1 - p_F1) / (82.0 - 67.0) * (87.0 - 67.0)
    p_k2_87 = p_B2 + (p_A2 - p_B2) / (95.0 - 82.0) * (87.0 - 82.0)
    n_E = (p_Ev - p_k1_87) / (p_k2_87 - p_k1_87)
    m_E = (p_B1 - p_F1) / (82.0 - 67.0) * (1.0 - n_E) + (p_A2 - p_B2) / (95.0 - 82.0) * n_E
    
    c_T_1_1 = q_A2_net / (1.1 * (95.0 - 65.0))
    c_T_1_2 = q_F1_net
    c_T_1_3 = (q_B1_net - q_F1_net) / (82.0 - 67.0)
    t_1 = (c_T_1_2 - 67.0 * c_T_1_3 + 65.0 * c_T_1_1) / (c_T_1_1 - c_T_1_3)
    q_T_1 = q_F1_net + (q_B1_net - q_F1_net) / (82.0 - 67.0) * (t_1 - 67.0)
    p_T_1 = p_F1 + (p_B1 - p_F1) / (82.0 - 67.0) * (t_1 - 67.0)
    eer_T_1 = q_T_1 / p_T_1 
     
    t_v = (q_Ev_net - 87.0 * m_Q + 65.0 * c_T_1_1) / (c_T_1_1 - m_Q)
    q_T_v = q_Ev_net + m_Q * (t_v - 87.0)
    p_T_v = p_Ev + m_E * (t_v - 87.0)
    eer_T_v = q_T_v / p_T_v
    
    c_T_2_1 = c_T_1_1
    c_T_2_2 = q_B2_net
    c_T_2_3 = (q_A2_net - q_B2_net) / (95.0 - 82.0)
    t_2 = (c_T_2_2 - 82.0 * c_T_2_3 + 65.0 * c_T_2_1) / (c_T_2_1 - c_T_2_3)
    q_T_2 = q_B2_net + (q_A2_net - q_B2_net) / (95.0 - 82.0) * (t_2 - 82.0)
    p_T_2 = p_B2 + (p_A2 - p_B2) / (95.0 - 82.0) * (t_2 - 82.0)
    eer_T_2 = q_T_2 / p_T_2
    
    d = (t_2 ** 2.0 - t_1 ** 2.0) / (t_v ** 2.0 - t_1 ** 2.0)
    b = (eer_T_1 - eer_T_2 - d * (eer_T_1 - eer_T_v)) / (t_1 - t_2 - d * (t_1 - t_v))
    c = (eer_T_1 - eer_T_2 - b * (t_1 - t_2)) / (t_1 ** 2.0 - t_2 ** 2.0)
    a = eer_T_2 - b * t_2 - c * t_2 ** 2.0

    t_bins = [67.0, 72.0, 77.0, 82.0, 87.0, 92.0, 97.0, 102.0]
    frac_hours = [0.214, 0.231, 0.216, 0.161, 0.104, 0.052, 0.018, 0.004]    
    
    e_tot = 0.0
    q_tot = 0.0
    (0..7).each do |i|
      bL = ((t_bins[i] - 65.0) / (95.0 - 65.0)) * (q_A2_net / 1.1)
      q_k1 = q_F1_net + (q_B1_net - q_F1_net) / (82.0 - 67.0) * (t_bins[i] - 67.0)
      p_k1 = p_F1 + (p_B1 - p_F1) / (82.0 - 67.0) * (t_bins[i] - 67)
      q_k2 = q_B2_net + (q_A2_net - q_B2_net) / (95.0 - 82.0) * (t_bins[i] - 82.0)
      p_k2 = p_B2 + (p_A2 - p_B2) / (95.0 - 82.0) * (t_bins[i] - 82.0)
              
      if bL <= q_k1
        x_k1 = bL / q_k1        
        q_Tj_N = x_k1 * q_k1 * frac_hours[i]
        e_Tj_N = x_k1 * p_k1 * frac_hours[i] / (1.0 - c_d * (1.0 - x_k1))
      elsif q_k1 < bL and bL <= q_k2
        q_Tj_N = bL * frac_hours[i]
        eer_T_j = a + b * t_bins[i] + c * t_bins[i] ** 2.0
        e_Tj_N = q_Tj_N / eer_T_j
      else
        q_Tj_N = frac_hours[i] * q_k2
        e_Tj_N = frac_hours[i] * p_k2
      end
        
      q_tot += q_Tj_N
      e_tot += e_Tj_N 
    end  

    seer = q_tot / e_tot
    return seer
  end

  def self.calc_COP_heating_1spd(hspf, c_d, fan_power_rated, coeff_eir, coeff_q)
    # Iterate to find rated net COP given HSPF using simple bisection method

    # Initial large bracket to span possible hspf range
    cop_a = 0.1
    cop_b = 10.0

    # Iterate
    iter_max = 100
    tol = 0.0001

    err = 1
    cop_c = (cop_a + cop_b) / 2.0
    (1..iter_max).each do |n|
      f_a = calc_HSPF_SingleSpeed(cop_a, c_d, fan_power_rated, coeff_eir, coeff_q) - hspf
      f_c = calc_HSPF_SingleSpeed(cop_c, c_d, fan_power_rated, coeff_eir, coeff_q) - hspf

      if f_c == 0
        return cop_c
      elsif f_a * f_c < 0
        cop_b = cop_c
      else
        cop_a = cop_c
      end

      cop_c = (cop_a + cop_b) / 2.0
      err = (cop_b - cop_a) / 2.0

      if err <= tol
        break
      end
    end

    if err > tol
      cop_c = -99
      runner.registerWarning('Single-speed heating COP iteration failed to converge.')
    end

    return cop_c
  end

  def self.calc_HSPF_SingleSpeed(cop_47, c_d, fan_power_rated, coeff_eir, coeff_q)
    # Single speed HSPF calculation ported from BEopt v2.8 sim.py

    eir_47 = calc_EIR_from_COP(cop_47, fan_power_rated)
    eir_35 = eir_47 * calc_biquad(coeff_eir[0], 70.0, 35.0)
    eir_17 = eir_47 * calc_biquad(coeff_eir[0], 70.0, 17.0)

    q_47 = 1.0
    q_35 = 0.7519 # Hard code Q_35 from BEopt1
    q_17 = q_47 * calc_biquad(coeff_q[0], 70.0, 17.0)

    cfm_Btu_h = 400.0 / 12000.0

    q_47_net = q_47 + fan_power_rated * 3.412 * cfm_Btu_h
    q_35_net = q_35 + fan_power_rated * 3.412 * cfm_Btu_h
    q_17_net = q_17 + fan_power_rated * 3.412 * cfm_Btu_h

    p_47 = (q_47 * eir_47) / 3.412 + fan_power_rated * cfm_Btu_h
    p_35 = (q_35 * eir_35) / 3.412 + fan_power_rated * cfm_Btu_h
    p_17 = (q_17 * eir_17) / 3.412 + fan_power_rated * cfm_Btu_h

    t_bins = [62.0, 57.0, 52.0, 47.0, 42.0, 37.0, 32.0, 27.0, 22.0, 17.0, 12.0, 7.0, 2.0, -3.0, -8.0]
    frac_hours = [0.132, 0.111, 0.103, 0.093, 0.100, 0.109, 0.126, 0.087, 0.055, 0.036, 0.026, 0.013, 0.006, 0.002, 0.001]

    designtemp = 5.0
    t_off = 10.0
    t_on = 14.0
    ptot = 0.0
    rHtot = 0.0
    bLtot = 0.0
    dHRmin = q_47
    (0..14).each do |i|
      bL = ((65.0 - t_bins[i]) / (65.0 - designtemp)) * 0.77 * dHRmin

      if t_bins[i] > 17.0 and t_bins[i] < 45.0
        q_h = q_17_net + (((q_35_net - q_17_net) * (t_bins[i] - 17.0)) / (35.0 - 17.0))
        p_h = p_17 + (((p_35 - p_17) * (t_bins[i] - 17.0)) / (35.0 - 17.0))
      else
        q_h = q_17_net + (((q_47_net - q_17_net) * (t_bins[i] - 17.0)) / (47.0 - 17.0))
        p_h = p_17 + (((p_47 - p_17) * (t_bins[i] - 17.0)) / (47.0 - 17.0))
      end

      x_t = [bL / q_h, 1].min

      pLF = 1 - (c_d * (1 - x_t))
      if t_bins[i] <= t_off or q_h / (3.412 * p_h) < 1.0
        sigma_t = 0.0
      elsif t_off < t_bins[i] and t_bins[i] <= t_on and q_h / (p_h * 3.412) >= 1.0
        sigma_t = 0.5
      elsif t_bins[i] > t_on and q_h / (3.412 * p_h) >= 1.0
        sigma_t = 1.0
      end

      p_h_i = (x_t * p_h * sigma_t / pLF) * frac_hours[i]
      rH_i = ((bL - (x_t * q_h * sigma_t)) / 3.412) * frac_hours[i]
      bL_i = bL * frac_hours[i]
      ptot += p_h_i
      rHtot += rH_i
      bLtot += bL_i
    end

    hspf = bLtot / (ptot + rHtot)
    return hspf
  end

  def self.calc_COPs_heating_2spd(hspf, c_d, capacity_ratios, fanspeed_ratios, fan_power_rated, coeff_eir, coeff_q)
    # Iterate to find rated net EERs given SEER using simple bisection method for two stage air conditioners

    # Initial large bracket of COP to span possible hspf range
    cop_a = 1.0
    cop_b = 10.0

    # Iterate
    iter_max = 100
    tol = 0.0001

    err = 1
    cop_c = (cop_a + cop_b) / 2.0
    (1..iter_max).each do |n|
      cops = calc_COPs_from_EIR_2spd(cop_a, fan_power_rated)
      f_a = calc_HSPF_TwoSpeed(cops, c_d, capacity_ratios, fanspeed_ratios, fan_power_rated, coeff_eir, coeff_q) - hspf

      cops = calc_COPs_from_EIR_2spd(cop_c, fan_power_rated)
      f_c = calc_HSPF_TwoSpeed(cops, c_d, capacity_ratios, fanspeed_ratios, fan_power_rated, coeff_eir, coeff_q) - hspf

      if f_c == 0
        return cop_c
      elsif f_a * f_c < 0
        cop_b = cop_c
      else
        cop_a = cop_c
      end

      cop_c = (cop_a + cop_b) / 2.0
      err = (cop_b - cop_a) / 2.0

      if err <= tol
        break
      end
    end

    if err > tol
      cop_c = -99
      runner.registerWarning('Two-speed heating COP iteration failed to converge.')
    end

    return calc_COPs_from_EIR_2spd(cop_c, fan_power_rated)
  end

  def self.calc_COPs_heating_4spd(runner, hspf, c_d, capacity_ratios, fanspeed_ratios, fan_power_rated, coeff_eir, coeff_q)
    # Iterate to find rated net COPs given HSPF using simple bisection method for variable speed heat pumps
    
    # Initial large bracket of COP to span possible hspf range
    cop_a = 1.0
    cop_b = 15.0
    
    # Iterate
    iter_max = 100
    tol = 0.0001    
    
    err = 1
    cop_c = (cop_a + cop_b) / 2.0
    (1..iter_max).each do |n|
      cops = calc_COPs_from_EIR_4spd(cop_a, fan_power_rated, calc_type = 'hspf')
      f_a = calc_HSPF_VariableSpeed(cops, c_d, capacity_ratios, fanspeed_ratios, fan_power_rated, coeff_eir, coeff_q) - hspf

      cops = calc_COPs_from_EIR_4spd(cop_c, fan_power_rated, calc_type = 'hspf')
      f_c = calc_HSPF_VariableSpeed(cops, c_d, capacity_ratios, fanspeed_ratios, fan_power_rated, coeff_eir, coeff_q) - hspf

      if f_c == 0
        return cop_c
      elsif f_a * f_c < 0
        cop_b = cop_c
      else
        cop_a = cop_c
      end
      
      cop_c = (cop_a + cop_b) / 2.0
      err = (cop_b - cop_a) / 2.0

      if err <= tol
        break
      end
    end
        
    if err > tol
      cop_c = -99
      runner.registerWarning('Variable-speed heating COPs iteration failed to converge.')
    end
    
    return calc_COPs_from_EIR_4spd(cop_c, fan_power_rated, calc_type = 'model')
  end

  def self.calc_HSPF_TwoSpeed(cops, c_d, capacity_ratios, fanspeed_ratios, fan_power_rated, coeff_eir, coeff_q)
    eir_47_H = calc_EIR_from_COP(cops[1], fan_power_rated)
    eir_35_H = eir_47_H * calc_biquad(coeff_eir[1], 70.0, 35.0)
    eir_17_H = eir_47_H * calc_biquad(coeff_eir[1], 70.0, 17.0)

    eir_47_L = calc_EIR_from_COP(cops[0], fan_power_rated)
    eir_62_L = eir_47_L * calc_biquad(coeff_eir[0], 70.0, 62.0)
    eir_35_L = eir_47_L * calc_biquad(coeff_eir[0], 70.0, 35.0)
    eir_17_L = eir_47_L * calc_biquad(coeff_eir[0], 70.0, 17.0)

    q_H47 = 1.0
    q_H35 = 0.7519 # Hard code Q_35 from BEopt1 #TODO: UPDATE!!
    q_H17 = q_H47 * calc_biquad(coeff_q[1], 70.0, 17.0)

    q_L47 = q_H47 * capacity_ratios[0]
    q_L62 = q_L47 * calc_biquad(coeff_q[0], 70.0, 62.0)
    q_L35 = 0.7519 * capacity_ratios[0] # Hard code Q_35 from BEopt1  # TODO: UPDATE!!!
    q_L17 = q_L47 * calc_biquad(coeff_q[0], 70.0, 17.0)

    cfm_Btu_h = 400.0 / 12000.0

    q_H47_net = q_H47 + fan_power_rated * 3.412 * cfm_Btu_h
    q_H35_net = q_H35 + fan_power_rated * 3.412 * cfm_Btu_h
    q_H17_net = q_H17 + fan_power_rated * 3.412 * cfm_Btu_h
    q_L62_net = q_L62 + fan_power_rated * 3.412 * cfm_Btu_h * fanspeed_ratios[0]
    q_L47_net = q_L47 + fan_power_rated * 3.412 * cfm_Btu_h * fanspeed_ratios[0]
    q_L35_net = q_L35 + fan_power_rated * 3.412 * cfm_Btu_h * fanspeed_ratios[0]
    q_L17_net = q_L17 + fan_power_rated * 3.412 * cfm_Btu_h * fanspeed_ratios[0]

    p_H47 = (q_H47 * eir_47_H) / 3.412 + fan_power_rated * cfm_Btu_h
    p_H35 = (q_H35 * eir_35_H) / 3.412 + fan_power_rated * cfm_Btu_h
    p_H17 = (q_H17 * eir_17_H) / 3.412 + fan_power_rated * cfm_Btu_h
    p_L62 = (q_L62 * eir_62_L) / 3.412 + fan_power_rated * cfm_Btu_h * fanspeed_ratios[0]
    p_L47 = (q_L47 * eir_47_L) / 3.412 + fan_power_rated * cfm_Btu_h * fanspeed_ratios[0]
    p_L35 = (q_L35 * eir_35_L) / 3.412 + fan_power_rated * cfm_Btu_h * fanspeed_ratios[0]
    p_L17 = (q_L17 * eir_17_L) / 3.412 + fan_power_rated * cfm_Btu_h * fanspeed_ratios[0]

    t_bins = [62.0, 57.0, 52.0, 47.0, 42.0, 37.0, 32.0, 27.0, 22.0, 17.0, 12.0, 7.0, 2.0, -3.0, -8.0]
    frac_hours = [0.132, 0.111, 0.103, 0.093, 0.100, 0.109, 0.126, 0.087, 0.055, 0.036, 0.026, 0.013, 0.006, 0.002, 0.001]

    designtemp = 5.0
    t_off = 10.0
    t_on = 14.0
    ptot = 0.0
    rHtot = 0.0
    bLtot = 0.0
    dHRmin = q_H47
    (0..14).each do |i|
      bL = ((65.0 - t_bins[i]) / (65.0 - designtemp)) * 0.77 * dHRmin

      if 17.0 < t_bins[i] and t_bins[i] < 45.0
        q_h = q_H17_net + (((q_H35_net - q_H17_net) * (t_bins[i] - 17.0)) / (35.0 - 17.0))
        p_h = p_H17 + (((p_H35 - p_H17) * (t_bins[i] - 17.0)) / (35.0 - 17.0))
      else
        q_h = q_H17_net + (((q_H47_net - q_H17_net) * (t_bins[i] - 17.0)) / (47.0 - 17.0))
        p_h = p_H17 + (((p_H47 - p_H17) * (t_bins[i] - 17.0)) / (47.0 - 17.0))
      end

      if t_bins[i] >= 40.0
        q_l = q_L47_net + (((q_L62_net - q_L47_net) * (t_bins[i] - 47.0)) / (62.0 - 47.0))
        p_l = p_L47 + (((p_L62 - p_L47) * (t_bins[i] - 47.0)) / (62.0 - 47.0))
      elsif 17 <= t_bins[i] and t_bins[i] < 40.0
        q_l = q_L17_net + (((q_L35_net - q_L17_net) * (t_bins[i] - 17.0)) / (35.0 - 17.0))
        p_l = p_L17 + (((p_L35 - p_L17) * (t_bins[i] - 17.0)) / (35.0 - 17.0))
      else
        q_l = q_L17_net + (((q_L47_net - q_L17_net) * (t_bins[i] - 17.0)) / (47.0 - 17.0))
        p_l = p_L17 + (((p_L47 - p_L17) * (t_bins[i] - 17.0)) / (47.0 - 17.0))
      end

      x_t_h = [bL / q_h, 1].min
      x_t_l = [bL / q_l, 1].min
      pLF = 1 - (c_d * (1 - x_t_l))
      if t_bins[i] <= t_off or q_h / (p_h * 3.412) < 1.0
        sigma_t_h = 0.0
      elsif t_off < t_bins[i] and t_bins[i] <= t_on and q_h / (p_h * 3.412) >= 1.0
        sigma_t_h = 0.5
      elsif t_bins[i] > t_on and q_h / (p_h * 3.412) >= 1.0
        sigma_t_h = 1.0
      end

      if t_bins[i] <= t_off
        sigma_t_l = 0.0
      elsif t_off < t_bins[i] and t_bins[i] <= t_on
        sigma_t_l = 0.5
      elsif t_bins[i] > t_on
        sigma_t_l = 1.0
      end

      if q_l > bL
        p_h_i = (x_t_l * p_l * sigma_t_l / pLF) * frac_hours[i]
        rH_i = (bL * (1.0 - sigma_t_l)) / 3.412 * frac_hours[i]
      elsif q_l < bL and q_h > bL
        x_t_l = ((q_h - bL) / (q_h - q_l))
        x_t_h = 1.0 - x_t_l
        p_h_i = (x_t_l * p_l + x_t_h * p_h) * sigma_t_l * frac_hours[i]
        rH_i = (bL * (1.0 - sigma_t_l)) / 3.412 * frac_hours[i]
      elsif q_h <= bL
        p_h_i = p_h * sigma_t_h * frac_hours[i]
        rH_i = (bL - (q_h * sigma_t_l)) / 3.412 * frac_hours[i]
      end

      bL_i = bL * frac_hours[i]
      ptot += p_h_i
      rHtot += rH_i
      bLtot += bL_i
    end

    hspf = bLtot / (ptot + rHtot)
    return hspf
  end

  def self.calc_HSPF_VariableSpeed(cop_47, c_d, capacity_ratios, fanspeed_ratios, fan_power_rated, coeff_eir, coeff_q)
    n_max = 2
    n_int = 1
    n_min = 0

    tin = 70.0
    tout_3 = 17.0
    tout_2 = 35.0
    tout_0 = 62.0
        
    eir_H1_2 = calc_EIR_from_COP(cop_47[n_max], fan_power_rated)
    eir_H3_2 = eir_H1_2 * calc_biquad(coeff_eir[n_max], tin, tout_3)

    eir_adjv = calc_EIR_from_COP(cop_47[n_int], fan_power_rated)    
    eir_H2_v = eir_adjv * calc_biquad(coeff_eir[n_int], tin, tout_2)

    eir_H1_1 = calc_EIR_from_COP(cop_47[n_min], fan_power_rated)
    eir_H0_1 = eir_H1_1 * calc_biquad(coeff_eir[n_min], tin, tout_0)
        
    q_H1_2 = capacity_ratios[n_max]
    q_H3_2 = q_H1_2 * calc_biquad(coeff_q[n_max], tin, tout_3)
        
    q_H2_v = capacity_ratios[n_int] * calc_biquad(coeff_q[n_int], tin, tout_2)
    
    q_H1_1 = capacity_ratios[n_min]
    q_H0_1 = q_H1_1 * calc_biquad(coeff_q[n_min], tin, tout_0)
    
    cfm_Btu_h = 400.0 / 12000.0
    
    q_H1_2_net = q_H1_2 + fan_power_rated * 3.412 * cfm_Btu_h * fanspeed_ratios[n_max]
    q_H3_2_net = q_H3_2 + fan_power_rated * 3.412 * cfm_Btu_h * fanspeed_ratios[n_max]
    q_H2_v_net = q_H2_v + fan_power_rated * 3.412 * cfm_Btu_h * fanspeed_ratios[n_int]
    q_H1_1_net = q_H1_1 + fan_power_rated * 3.412 * cfm_Btu_h * fanspeed_ratios[n_min]
    q_H0_1_net = q_H0_1 + fan_power_rated * 3.412 * cfm_Btu_h * fanspeed_ratios[n_min]
                                 
    p_H1_2 = q_H1_2 * eir_H1_2 + fan_power_rated * 3.412 * cfm_Btu_h * fanspeed_ratios[n_max]
    p_H3_2 = q_H3_2 * eir_H3_2 + fan_power_rated * 3.412 * cfm_Btu_h * fanspeed_ratios[n_max]
    p_H2_v = q_H2_v * eir_H2_v + fan_power_rated * 3.412 * cfm_Btu_h * fanspeed_ratios[n_int]
    p_H1_1 = q_H1_1 * eir_H1_1 + fan_power_rated * 3.412 * cfm_Btu_h * fanspeed_ratios[n_min]
    p_H0_1 = q_H0_1 * eir_H0_1 + fan_power_rated * 3.412 * cfm_Btu_h * fanspeed_ratios[n_min]
        
    q_H35_2 = 0.9 * (q_H3_2_net + 0.6 * (q_H1_2_net - q_H3_2_net))
    p_H35_2 = 0.985 * (p_H3_2 + 0.6 * (p_H1_2 - p_H3_2))
    q_H35_1 = q_H1_1_net + (q_H0_1_net - q_H1_1_net) / (62.0 - 47.0) * (35.0 - 47.0)
    p_H35_1 = p_H1_1 + (p_H0_1 - p_H1_1) / (62.0 - 47.0) * (35.0 - 47.0)
    n_Q = (q_H2_v_net - q_H35_1) / (q_H35_2 - q_H35_1)
    m_Q = (q_H0_1_net - q_H1_1_net) / (62.0 - 47.0) * (1 - n_Q) + n_Q * (q_H35_2 - q_H3_2_net) / (35.0 - 17.0)
    n_E = (p_H2_v - p_H35_1) / (p_H35_2 - p_H35_1)
    m_E = (p_H0_1 - p_H1_1) / (62.0 - 47.0) * (1.0 - n_E) + n_E * (p_H35_2 - p_H3_2) / (35.0 - 17.0)
    
    t_OD = 5.0
    dHR = q_H1_2_net * (65.0 - t_OD) / 60.0
    
    c_T_3_1 = q_H1_1_net
    c_T_3_2 = (q_H0_1_net - q_H1_1_net) / (62.0 - 47.0)
    c_T_3_3 = 0.77 * dHR / (65.0 - t_OD)
    t_3 = (47.0 * c_T_3_2 + 65.0 * c_T_3_3 - c_T_3_1) / (c_T_3_2 + c_T_3_3)
    q_HT3_1 = q_H1_1_net + (q_H0_1_net - q_H1_1_net) / (62.0 - 47.0) * (t_3 - 47.0)
    p_HT3_1 = p_H1_1 + (p_H0_1 - p_H1_1) / (62.0 - 47.0) * (t_3 - 47.0)
    cop_T3_1 = q_HT3_1 / p_HT3_1
    
    c_T_v_1 = q_H2_v_net
    c_T_v_3 = c_T_3_3
    t_v = (35.0 * m_Q + 65 * c_T_v_3 - c_T_v_1) / (m_Q + c_T_v_3)
    q_HTv_v = q_H2_v_net + m_Q * (t_v - 35.0)
    p_HTv_v = p_H2_v + m_E * (t_v - 35.0)
    cop_Tv_v = q_HTv_v / p_HTv_v
    
    c_T_4_1 = q_H3_2_net
    c_T_4_2 = (q_H35_2 - q_H3_2_net) / (35.0 - 17.0)
    c_T_4_3 = c_T_v_3
    t_4 = (17.0 * c_T_4_2 + 65.0 * c_T_4_3 - c_T_4_1) / (c_T_4_2 + c_T_4_3)
    q_HT4_2 = q_H3_2_net + (q_H35_2 - q_H3_2_net) / (35.0 - 17.0) * (t_4 - 17.0)
    p_HT4_2 = p_H3_2 + (p_H35_2 - p_H3_2) / (35.0 - 17.0) * (t_4 - 17.0)
    cop_T4_2 = q_HT4_2 / p_HT4_2
    
    d = (t_3 ** 2.0 - t_4 ** 2.0) / (t_v ** 2.0 - t_4 ** 2.0)
    b = (cop_T4_2 - cop_T3_1 - d * (cop_T4_2 - cop_Tv_v)) / (t_4 - t_3 - d * (t_4 - t_v))
    c = (cop_T4_2 - cop_T3_1 - b * (t_4 - t_3)) / (t_4 ** 2.0 - t_3 ** 2.0)
    a = cop_T4_2 - b * t_4 - c * t_4 ** 2.0
    
    t_bins = [62.0, 57.0, 52.0, 47.0, 42.0, 37.0, 32.0, 27.0, 22.0, 17.0, 12.0, 7.0, 2.0, -3.0, -8.0]
    frac_hours = [0.132, 0.111, 0.103, 0.093, 0.100, 0.109, 0.126, 0.087, 0.055, 0.036, 0.026, 0.013, 0.006, 0.002, 0.001]
        
    t_off = 10.0
    t_on = t_off + 4
    etot = 0.0
    bLtot = 0.0
    (0..14).each do |i|        
      bL = ((65.0 - t_bins[i]) / (65.0 - t_OD)) * 0.77 * dHR
      
      q_1 = q_H1_1_net + (q_H0_1_net - q_H1_1_net) / (62.0 - 47.0) * (t_bins[i] - 47.0)
      p_1 = p_H1_1 + (p_H0_1 - p_H1_1) / (62.0 - 47.0) * (t_bins[i] - 47.0)
      
      if t_bins[i] <= 17.0 or t_bins[i] >= 45.0
        q_2 = q_H3_2_net + (q_H1_2_net - q_H3_2_net) * (t_bins[i] - 17.0) / (47.0 - 17.0)
        p_2 = p_H3_2 + (p_H1_2 - p_H3_2) * (t_bins[i] - 17.0) / (47.0 - 17.0)
      else
        q_2 = q_H3_2_net + (q_H35_2 - q_H3_2_net) * (t_bins[i] - 17.0) / (35.0 - 17.0)
        p_2 = p_H3_2 + (p_H35_2 - p_H3_2) * (t_bins[i] - 17.0) / (35.0 - 17.0)
      end
      
      if t_bins[i] <= t_off
        delta = 0.0
      elsif t_bins[i] >= t_on
        delta = 1.0
      else
        delta = 0.5
      end
      
      if bL <= q_1
        x_1 = bL / q_1
        e_Tj_n = delta * x_1 * p_1 * frac_hours[i] / (1.0 - c_d * (1.0 - x_1))
      elsif q_1 < bL and bL <= q_2
        cop_T_j = a + b * t_bins[i] + c * t_bins[i] ** 2.0
        e_Tj_n = delta * frac_hours[i] * bL / cop_T_j + (1.0 - delta) * bL * (frac_hours[i])
      else
        e_Tj_n = delta * frac_hours[i] * p_2 + frac_hours[i] * (bL - delta *  q_2)
      end
      
      bLtot += frac_hours[i] * bL
      etot += e_Tj_n
    end
    
    hspf = bLtot / (etot / 3.412)    
    return hspf
  end

  def self.calc_cfms_ton_rated(rated_airflow_rate, fan_speed_ratios, capacity_ratios)
    array = []
    fan_speed_ratios.each_with_index do |fanspeed_ratio, i|
      capacity_ratio = capacity_ratios[i]
      array << fanspeed_ratio * rated_airflow_rate / capacity_ratio
    end
    return array
  end

  def self.create_curve_biquadratic_constant(model)
    const_biquadratic = OpenStudio::Model::CurveBiquadratic.new(model)
    const_biquadratic.setName("ConstantBiquadratic")
    const_biquadratic.setCoefficient1Constant(1)
    const_biquadratic.setCoefficient2x(0)
    const_biquadratic.setCoefficient3xPOW2(0)
    const_biquadratic.setCoefficient4y(0)
    const_biquadratic.setCoefficient5yPOW2(0)
    const_biquadratic.setCoefficient6xTIMESY(0)
    const_biquadratic.setMinimumValueofx(-100)
    const_biquadratic.setMaximumValueofx(100)
    const_biquadratic.setMinimumValueofy(-100)
    const_biquadratic.setMaximumValueofy(100)
    return const_biquadratic
  end

  def self.create_curve_cubic_constant(model)
    constant_cubic = OpenStudio::Model::CurveCubic.new(model)
    constant_cubic.setName("ConstantCubic")
    constant_cubic.setCoefficient1Constant(1)
    constant_cubic.setCoefficient2x(0)
    constant_cubic.setCoefficient3xPOW2(0)
    constant_cubic.setCoefficient4xPOW3(0)
    constant_cubic.setMinimumValueofx(-100)
    constant_cubic.setMaximumValueofx(100)
    return constant_cubic
  end

  def self.convert_curve_biquadratic(coeff, ip_to_si = true)
    if ip_to_si
      # Convert IP curves to SI curves
      si_coeff = []
      si_coeff << coeff[0] + 32.0 * (coeff[1] + coeff[3]) + 1024.0 * (coeff[2] + coeff[4] + coeff[5])
      si_coeff << 9.0 / 5.0 * coeff[1] + 576.0 / 5.0 * coeff[2] + 288.0 / 5.0 * coeff[5]
      si_coeff << 81.0 / 25.0 * coeff[2]
      si_coeff << 9.0 / 5.0 * coeff[3] + 576.0 / 5.0 * coeff[4] + 288.0 / 5.0 * coeff[5]
      si_coeff << 81.0 / 25.0 * coeff[4]
      si_coeff << 81.0 / 25.0 * coeff[5]
      return si_coeff
    else
      # Convert SI curves to IP curves
      ip_coeff = []
      ip_coeff << coeff[0] - 160.0 / 9.0 * (coeff[1] + coeff[3]) + 25600.0 / 81.0 * (coeff[2] + coeff[4] + coeff[5])
      ip_coeff << 5.0 / 9.0 * (coeff[1] - 320.0 / 9.0 * coeff[2] - 160.0 / 9.0 * coeff[5])
      ip_coeff << 25.0 / 81.0 * coeff[2]
      ip_coeff << 5.0 / 9.0 * (coeff[3] - 320.0 / 9.0 * coeff[4] - 160.0 / 9.0 * coeff[5])
      ip_coeff << 25.0 / 81.0 * coeff[4]
      ip_coeff << 25.0 / 81.0 * coeff[5]
      return ip_coeff
    end
  end

  def self.convert_curve_gshp(coeff, gshp_to_biquadratic)
    m1 = 32 - 273.15 * 1.8
    m2 = 283 * 1.8
    if gshp_to_biquadratic
      biq_coeff = []
      biq_coeff << coeff[0] - m1 * ((coeff[1] + coeff[2]) / m2)
      biq_coeff << coeff[1] / m2
      biq_coeff << 0
      biq_coeff << coeff[2] / m2
      biq_coeff << 0
      biq_coeff << 0
      return biq_coeff
    else
      gsph_coeff = []
      gsph_coeff << coeff[0] + m1 * (coeff[1] + coeff[3])
      gsph_coeff << m2 * coeff[1]
      gsph_coeff << m2 * coeff[3]
      gsph_coeff << 0
      gsph_coeff << 0
      return gsph_coeff
    end
  end

  def self.create_curve_biquadratic(model, coeff, name, minX, maxX, minY, maxY)
    curve = OpenStudio::Model::CurveBiquadratic.new(model)
    curve.setName(name)
    curve.setCoefficient1Constant(coeff[0])
    curve.setCoefficient2x(coeff[1])
    curve.setCoefficient3xPOW2(coeff[2])
    curve.setCoefficient4y(coeff[3])
    curve.setCoefficient5yPOW2(coeff[4])
    curve.setCoefficient6xTIMESY(coeff[5])
    curve.setMinimumValueofx(minX)
    curve.setMaximumValueofx(maxX)
    curve.setMinimumValueofy(minY)
    curve.setMaximumValueofy(maxY)
    return curve
  end

  def self.create_curve_bicubic(model, coeff, name, minX, maxX, minY, maxY)
    curve = OpenStudio::Model::CurveBicubic.new(model)
    curve.setName(name)
    curve.setCoefficient1Constant(coeff[0])
    curve.setCoefficient2x(coeff[1])
    curve.setCoefficient3xPOW2(coeff[2])
    curve.setCoefficient4y(coeff[3])
    curve.setCoefficient5yPOW2(coeff[4])
    curve.setCoefficient6xTIMESY(coeff[5])
    curve.setCoefficient7xPOW3(coeff[6])
    curve.setCoefficient8yPOW3(coeff[7])
    curve.setCoefficient9xPOW2TIMESY(coeff[8])
    curve.setCoefficient10xTIMESYPOW2(coeff[9])
    curve.setMinimumValueofx(minX)
    curve.setMaximumValueofx(maxX)
    curve.setMinimumValueofy(minY)
    curve.setMaximumValueofy(maxY)
    return curve
  end

  def self.create_curve_quadratic(model, coeff, name, minX, maxX, minY, maxY, is_dimensionless = false)
    curve = OpenStudio::Model::CurveQuadratic.new(model)
    curve.setName(name)
    curve.setCoefficient1Constant(coeff[0])
    curve.setCoefficient2x(coeff[1])
    curve.setCoefficient3xPOW2(coeff[2])
    curve.setMinimumValueofx(minX)
    curve.setMaximumValueofx(maxX)
    if not minY.nil?
      curve.setMinimumCurveOutput(minY)
    end
    if not maxY.nil?
      curve.setMaximumCurveOutput(maxY)
    end
    if is_dimensionless
      curve.setInputUnitTypeforX("Dimensionless")
      curve.setOutputUnitType("Dimensionless")
    end
    return curve
  end

  def self.create_curve_cubic(model, coeff, name, minX, maxX, minY, maxY)
    curve = OpenStudio::Model::CurveCubic.new(model)
    curve.setName(name)
    curve.setCoefficient1Constant(coeff[0])
    curve.setCoefficient2x(coeff[1])
    curve.setCoefficient3xPOW2(coeff[2])
    curve.setCoefficient4xPOW3(coeff[3])
    curve.setMinimumValueofx(minX)
    curve.setMaximumValueofx(maxX)
    curve.setMinimumCurveOutput(minY)
    curve.setMaximumCurveOutput(maxY)
    return curve
  end

  def self.create_curve_exponent(model, coeff, name, minX, maxX)
    curve = OpenStudio::Model::CurveExponent.new(model)
    curve.setName(name)
    curve.setCoefficient1Constant(coeff[0])
    curve.setCoefficient2Constant(coeff[1])
    curve.setCoefficient3Constant(coeff[2])
    curve.setMinimumValueofx(minX)
    curve.setMaximumValueofx(maxX)
    return curve
  end

  def self.calc_coil_stage_data_cooling(model, outputCapacity, speeds, cooling_eirs, shrs_rated_gross, cOOL_CAP_FT_SPEC, cOOL_EIR_FT_SPEC, cOOL_CLOSS_FPLR_SPEC, cOOL_CAP_FFLOW_SPEC, cOOL_EIR_FFLOW_SPEC, distributionSystemEfficiency)
    const_biquadratic = create_curve_biquadratic_constant(model)

    clg_coil_stage_data = []
    speeds.each_with_index do |speed, i|
      cOOL_CAP_FT_SPEC_si = convert_curve_biquadratic(cOOL_CAP_FT_SPEC[speed])
      cOOL_EIR_FT_SPEC_si = convert_curve_biquadratic(cOOL_EIR_FT_SPEC[speed])
      cool_cap_ft_curve = create_curve_biquadratic(model, cOOL_CAP_FT_SPEC_si, "Cool-Cap-fT#{speed + 1}", 13.88, 23.88, 18.33, 51.66)
      cool_eir_ft_curve = create_curve_biquadratic(model, cOOL_EIR_FT_SPEC_si, "Cool-EIR-fT#{speed + 1}", 13.88, 23.88, 18.33, 51.66)
      cool_plf_fplr_curve = create_curve_quadratic(model, cOOL_CLOSS_FPLR_SPEC[speed], "Cool-PLF-fPLR#{speed + 1}", 0, 1, 0.7, 1)
      cool_cap_fff_curve = create_curve_quadratic(model, cOOL_CAP_FFLOW_SPEC[speed], "Cool-Cap-fFF#{speed + 1}", 0, 2, 0, 2)
      cool_eir_fff_curve = create_curve_quadratic(model, cOOL_EIR_FFLOW_SPEC[speed], "Cool-EIR-fFF#{speed + 1}", 0, 2, 0, 2)

      stage_data = OpenStudio::Model::CoilCoolingDXMultiSpeedStageData.new(model,
                                                                           cool_cap_ft_curve,
                                                                           cool_cap_fff_curve,
                                                                           cool_eir_ft_curve,
                                                                           cool_eir_fff_curve,
                                                                           cool_plf_fplr_curve,
                                                                           const_biquadratic)
      if outputCapacity != Constants.SizingAuto and outputCapacity != Constants.SizingAutoMaxLoad
        stage_data.setGrossRatedTotalCoolingCapacity(UnitConversions.convert(outputCapacity, "Btu/hr", "W")) # Used by HVACSizing measure
      end
      stage_data.setGrossRatedSensibleHeatRatio(shrs_rated_gross[speed])
      stage_data.setGrossRatedCoolingCOP(distributionSystemEfficiency / cooling_eirs[speed])
      stage_data.setNominalTimeforCondensateRemovaltoBegin(1000)
      stage_data.setRatioofInitialMoistureEvaporationRateandSteadyStateLatentCapacity(1.5)
      stage_data.setMaximumCyclingRate(3)
      stage_data.setLatentCapacityTimeConstant(45)
      stage_data.setRatedWasteHeatFractionofPowerInput(0.2)
      clg_coil_stage_data[i] = stage_data
    end
    return clg_coil_stage_data
  end

  def self.calc_coil_stage_data_heating(model, outputCapacity, speeds, heating_eirs, hEAT_CAP_FT_SPEC, hEAT_EIR_FT_SPEC, hEAT_CLOSS_FPLR_SPEC, hEAT_CAP_FFLOW_SPEC, hEAT_EIR_FFLOW_SPEC, distributionSystemEfficiency)
    const_biquadratic = create_curve_biquadratic_constant(model)

    htg_coil_stage_data = []
    # Loop through speeds to create curves for each speed
    speeds.each_with_index do |speed, i|
      hEAT_CAP_FT_SPEC_si = convert_curve_biquadratic(hEAT_CAP_FT_SPEC[speed])
      hEAT_EIR_FT_SPEC_si = convert_curve_biquadratic(hEAT_EIR_FT_SPEC[speed])
      hp_heat_cap_ft_curve = create_curve_biquadratic(model, hEAT_CAP_FT_SPEC_si, "HP_Heat-Cap-fT#{speed + 1}", -100, 100, -100, 100)
      hp_heat_eir_ft_curve = create_curve_biquadratic(model, hEAT_EIR_FT_SPEC_si, "HP_Heat-EIR-fT#{speed + 1}", -100, 100, -100, 100)
      hp_heat_plf_fplr_curve = create_curve_quadratic(model, hEAT_CLOSS_FPLR_SPEC[speed], "HP_Heat-PLF-fPLR#{speed + 1}", 0, 1, 0.7, 1)
      hp_heat_cap_fff_curve = create_curve_quadratic(model, hEAT_CAP_FFLOW_SPEC[speed], "HP_Heat-CAP-fFF#{speed + 1}", 0, 2, 0, 2)
      hp_heat_eir_fff_curve = create_curve_quadratic(model, hEAT_EIR_FFLOW_SPEC[speed], "HP_Heat-EIR-fFF#{speed + 1}", 0, 2, 0, 2)

      stage_data = OpenStudio::Model::CoilHeatingDXMultiSpeedStageData.new(model,
                                                                           hp_heat_cap_ft_curve,
                                                                           hp_heat_cap_fff_curve,
                                                                           hp_heat_eir_ft_curve,
                                                                           hp_heat_eir_fff_curve,
                                                                           hp_heat_plf_fplr_curve,
                                                                           const_biquadratic)
      if outputCapacity != Constants.SizingAuto and outputCapacity != Constants.SizingAutoMaxLoad
        stage_data.setGrossRatedHeatingCapacity(UnitConversions.convert(outputCapacity, "Btu/hr", "W")) # Used by HVACSizing measure
      end
      stage_data.setGrossRatedHeatingCOP(distributionSystemEfficiency / heating_eirs[speed])
      stage_data.setRatedWasteHeatFractionofPowerInput(0.2)
      htg_coil_stage_data[i] = stage_data
    end
    return htg_coil_stage_data
  end

  def self.calc_cooling_eirs(num_speeds, coolingEER, fan_power_rated)
    cooling_eirs = []
    (0...num_speeds).to_a.each do |speed|
      eir = calc_EIR_from_EER(coolingEER[speed], fan_power_rated)
      cooling_eirs << eir
    end
    return cooling_eirs
  end

  def self.calc_heating_eirs(num_speeds, heatingCOP, fan_power_rated)
    heating_eirs = []
    (0...num_speeds).to_a.each do |speed|
      eir = calc_EIR_from_COP(heatingCOP[speed], fan_power_rated)
      heating_eirs << eir
    end
    return heating_eirs
  end

  def self.calc_shrs_rated_gross(num_speeds, shr_Rated_Net, fan_power_rated, cfms_ton_rated)
    # Convert SHRs from net to gross
    shrs_rated_gross = []
    (0...num_speeds).to_a.each do |speed|
      qtot_net_nominal = 12000.0
      qsens_net_nominal = qtot_net_nominal * shr_Rated_Net[speed]
      qtot_gross_nominal = qtot_net_nominal + UnitConversions.convert(cfms_ton_rated[speed] * fan_power_rated, "Wh", "Btu")
      qsens_gross_nominal = qsens_net_nominal + UnitConversions.convert(cfms_ton_rated[speed] * fan_power_rated, "Wh", "Btu")
      shrs_rated_gross << (qsens_gross_nominal / qtot_gross_nominal)

      # Make sure SHR's are in valid range based on E+ model limits.
      # The following correlation was developed by Jon Winkler to test for maximum allowed SHR based on the 300 - 450 cfm/ton limits in E+
      maxSHR = 0.3821066 + 0.001050652 * cfms_ton_rated[speed] - 0.01
      shrs_rated_gross[speed] = [shrs_rated_gross[speed], maxSHR].min
      minSHR = 0.60 # Approximate minimum SHR such that an ADP exists
      shrs_rated_gross[speed] = [shrs_rated_gross[speed], minSHR].max
    end

    return shrs_rated_gross
  end

  def self.calc_plr_coefficients_cooling(num_speeds, coolingSEER, c_d = nil)
    if c_d.nil?
      c_d = self.get_c_d_cooling(num_speeds, coolingSEER)
    end
    return [(1.0 - c_d), c_d, 0.0] # Linear part load model
  end

  def self.calc_plr_coefficients_heating(num_speeds, heatingHSPF, c_d = nil)
    if c_d.nil?
      c_d = self.get_c_d_heating(num_speeds, heatingHSPF)
    end
    return [(1 - c_d), c_d, 0] # Linear part load model
  end

  def self.get_c_d_cooling(num_speeds, coolingSEER)
    # Degradation coefficient for cooling
    if num_speeds == 1
      if coolingSEER < 13.0
        return 0.20
      else
        return 0.07
      end
    elsif num_speeds == 2
      return 0.11
    elsif num_speeds == 4
      return 0.25
    end
  end

  def self.get_c_d_heating(num_speeds, heatingHSPF)
    # Degradation coefficient for heating
    if num_speeds == 1
      if heatingHSPF < 7.0
        return 0.20
      else
        return 0.11
      end
    elsif num_speeds == 2
      return 0.11
    elsif num_speeds == 4
      return 0.24
    end
  end

  def self.get_fan_power_rated(seer)
    if seer <= 15
      return 0.365 # W/cfm
    else
      return 0.14 # W/cfm
    end
  end

  def self.get_boiler_curve(model, isCondensing)
    if isCondensing
      return create_curve_biquadratic(model, [1.058343061, -0.052650153, -0.0087272, -0.001742217, 0.00000333715, 0.000513723], "CondensingBoilerEff", 0.2, 1.0, 30.0, 85.0)
    else
      return create_curve_bicubic(model, [1.111720116, 0.078614078, -0.400425756, 0.0, -0.000156783, 0.009384599, 0.234257955, 1.32927e-06, -0.004446701, -1.22498e-05], "NonCondensingBoilerEff", 0.1, 1.0, 20.0, 80.0)
    end
  end

  def self.calculate_fan_pressure_rise(fan_eff, fan_power)
    # Calculates needed fan pressure rise to achieve a given fan power with an assumed efficiency.
    # Previously we calculated the fan efficiency from an assumed pressure rise, which could lead to
    # errors (fan efficiencies > 1).
    return fan_eff * fan_power / UnitConversions.convert(1.0, "cfm", "m^3/s") # Pa
  end

  def self.calculate_pump_head(pump_eff, pump_power)
    # Calculate needed pump head to achieve a given pump power with an assumed efficiency.
    # Previously we calculated the pump efficiency from an assumed pump head, which could lead to
    # errors (pump efficiencies > 1).
    return pump_eff * pump_power / UnitConversions.convert(1.0, "gal/min", "m^3/s") # Pa
  end

  def self.get_control_and_slave_zones(thermal_zones)
    control_slave_zones_hash = {}
    conditioned_above_grade_zones, conditioned_below_grade_zones = Geometry.get_conditioned_above_and_below_grade_zones(thermal_zones)
    control_zone = nil
    slave_zones = []
    [conditioned_above_grade_zones, conditioned_below_grade_zones].each do |conditioned_zones| # Preference to above-grade zone as control zone
      conditioned_zones.each do |conditioned_zone|
        if control_zone.nil?
          control_zone = conditioned_zone
        else
          slave_zones << conditioned_zone
        end
      end
    end
    unless control_zone.nil?
      control_slave_zones_hash[control_zone] = slave_zones
    end
    return control_slave_zones_hash
  end

  def self.existing_equipment(model, runner, thermal_zone)
    # Returns a list of equipment objects

    equipment = []
    hvac_types = []

    unitary_system_air_loops = self.get_unitary_system_air_loops(model, runner, thermal_zone)
    unitary_system_air_loops.each do |unitary_system_air_loop|
      system, clg_coil, htg_coil, air_loop = unitary_system_air_loop
      equipment << system

      hvac_type_cool = system.additionalProperties.getFeatureAsString(Constants.SizingInfoHVACCoolType)
      hvac_types << hvac_type_cool.get if hvac_type_cool.is_initialized

      hvac_type_heat = system.additionalProperties.getFeatureAsString(Constants.SizingInfoHVACHeatType)
      hvac_types << hvac_type_heat.get if hvac_type_heat.is_initialized
    end

    ptacs = self.get_ptacs(model, runner, thermal_zone)
    ptacs.each do |ptac|
      equipment << ptac
      hvac_types << ptac.additionalProperties.getFeatureAsString(Constants.SizingInfoHVACCoolType).get
    end

    baseboards = self.get_baseboard_waters(model, runner, thermal_zone)
    baseboards.each do |baseboard|
      equipment << baseboard
      hvac_types << baseboard.additionalProperties.getFeatureAsString(Constants.SizingInfoHVACHeatType).get
    end

    baseboards = self.get_baseboard_electrics(model, runner, thermal_zone)
    baseboards.each do |baseboard|
      equipment << baseboard
      hvac_types << baseboard.additionalProperties.getFeatureAsString(Constants.SizingInfoHVACHeatType).get
    end

    unitary_system_hvac_map = self.get_unitary_system_hvac_map(model, runner, thermal_zone)
    unitary_system_hvac_map.each do |unitary_system_zone_hvac|
      system, clg_coil, htg_coil = unitary_system_zone_hvac
      next if htg_coil.nil?

      equipment << system
      hvac_types << system.additionalProperties.getFeatureAsString(Constants.SizingInfoHVACHeatType).get
    end

    ideal_air = self.get_ideal_air(model, runner, thermal_zone)
    if not ideal_air.nil?
      equipment << ideal_air
      hvac_types << ideal_air.additionalProperties.getFeatureAsString(Constants.SizingInfoHVACCoolType).get
      hvac_types << ideal_air.additionalProperties.getFeatureAsString(Constants.SizingInfoHVACHeatType).get
    end

    hvac_types.uniq.each do |hvac_type|
      if hvac_type == Constants.ObjectNameCentralAirConditioner
        runner.registerInfo("Found central air conditioner in #{thermal_zone.name}.")
      elsif hvac_type == Constants.ObjectNameAirSourceHeatPump
        runner.registerInfo("Found air source heat pump in #{thermal_zone.name}.")
      elsif hvac_type == Constants.ObjectNameGroundSourceHeatPump
        runner.registerInfo("Found ground source heat pump in #{thermal_zone.name}.")
      elsif hvac_type == Constants.ObjectNameMiniSplitHeatPump
        runner.registerInfo("Found mini split heat pump in #{thermal_zone.name}.")
      elsif hvac_type == Constants.ObjectNameRoomAirConditioner
        runner.registerInfo("Found room air conditioner in #{thermal_zone.name}.")
      elsif hvac_type == Constants.ObjectNameIdealAirSystem
        runner.registerInfo("Found ideal air system in #{thermal_zone.name}.")
      elsif hvac_type == Constants.ObjectNameFurnace
        runner.registerInfo("Found furnace in #{thermal_zone.name}.")
      elsif hvac_type == Constants.ObjectNameElectricBaseboard
        runner.registerInfo("Found electric baseboard in #{thermal_zone.name}.")
      elsif hvac_type == Constants.ObjectNameBoiler
        runner.registerInfo("Found boiler serving #{thermal_zone.name}.")
      elsif hvac_type == Constants.ObjectNameUnitHeater
        runner.registerInfo("Found unit heater in #{thermal_zone.name}.")
      end
    end

    return equipment
  end

  def self.get_coils_from_hvac_equip(model, hvac_equip)
    # Returns the clg coil, htg coil, and supp htg coil as applicable
    clg_coil = nil
    htg_coil = nil
    supp_htg_coil = nil
    if hvac_equip.is_a? OpenStudio::Model::AirLoopHVACUnitarySystem
      htg_coil = get_coil_from_hvac_component(hvac_equip.heatingCoil)
      clg_coil = get_coil_from_hvac_component(hvac_equip.coolingCoil)
      supp_htg_coil = get_coil_from_hvac_component(hvac_equip.supplementalHeatingCoil)
    elsif hvac_equip.is_a? OpenStudio::Model::ZoneHVACBaseboardConvectiveWater
      htg_coil = get_coil_from_hvac_component(hvac_equip.heatingCoil)
    elsif hvac_equip.is_a? OpenStudio::Model::ZoneHVACPackagedTerminalAirConditioner
      htg_coil = get_coil_from_hvac_component(hvac_equip.heatingCoil)
      if not htg_coil.nil? and htg_coil.availabilitySchedule == model.alwaysOffDiscreteSchedule
        # Don't return coil if it is unused
        htg_coil = nil
      end
      clg_coil = get_coil_from_hvac_component(hvac_equip.coolingCoil)
    end
    return clg_coil, htg_coil, supp_htg_coil
  end

  def self.get_coil_from_hvac_component(hvac_component)
    # Check for optional objects
    if hvac_component.is_a? OpenStudio::Model::OptionalHVACComponent
      return nil if not hvac_component.is_initialized

      hvac_component = hvac_component.get
    end

    # Cooling coils
    if hvac_component.to_CoilCoolingDXSingleSpeed.is_initialized
      return hvac_component.to_CoilCoolingDXSingleSpeed.get
    elsif hvac_component.to_CoilCoolingDXMultiSpeed.is_initialized
      return hvac_component.to_CoilCoolingDXMultiSpeed.get
    elsif hvac_component.to_CoilCoolingWaterToAirHeatPumpEquationFit.is_initialized
      return hvac_component.to_CoilCoolingWaterToAirHeatPumpEquationFit.get
    end

    # Heating coils
    if hvac_component.to_CoilHeatingDXSingleSpeed.is_initialized
      return hvac_component.to_CoilHeatingDXSingleSpeed.get
    elsif hvac_component.to_CoilHeatingDXMultiSpeed.is_initialized
      return hvac_component.to_CoilHeatingDXMultiSpeed.get
    elsif hvac_component.to_CoilHeatingGas.is_initialized
      return hvac_component.to_CoilHeatingGas.get
    elsif hvac_component.to_CoilHeatingElectric.is_initialized
      return hvac_component.to_CoilHeatingElectric.get
    elsif hvac_component.to_CoilHeatingWaterBaseboard.is_initialized
      return hvac_component.to_CoilHeatingWaterBaseboard.get
    elsif hvac_component.to_CoilHeatingWaterToAirHeatPumpEquationFit.is_initialized
      return hvac_component.to_CoilHeatingWaterToAirHeatPumpEquationFit.get
    end

    return hvac_component
  end

  def self.get_unitary_system_from_air_loop_hvac(air_loop)
    # Returns the unitary system or nil
    air_loop.supplyComponents.each do |comp|
      next unless comp.to_AirLoopHVACUnitarySystem.is_initialized

      return comp.to_AirLoopHVACUnitarySystem.get
    end
    return nil
  end

  def self.get_unitary_system_air_loops(model, runner, thermal_zone)
    # Returns the unitary system(s), cooling coil(s), heating coil(s), and air loops(s) if available
    unitary_system_air_loops = []
    thermal_zone.airLoopHVACs.each do |air_loop|
      system = get_unitary_system_from_air_loop_hvac(air_loop)
      next if system.nil?

      clg_coil = nil
      htg_coil = nil
      if system.coolingCoil.is_initialized
        clg_coil = system.coolingCoil.get
      end
      if system.heatingCoil.is_initialized
        htg_coil = system.heatingCoil.get
      end
      unitary_system_air_loops << [system, clg_coil, htg_coil, air_loop]
    end
    return unitary_system_air_loops
  end

  def self.get_unitary_system_hvac_map(model, runner, thermal_zone)
    # Returns the unitary system, cooling coil, and heating coil if available
    unitary_system_hvac_map = []
    thermal_zone.equipment.each do |equipment|
      next unless equipment.to_AirLoopHVACUnitarySystem.is_initialized

      system = equipment.to_AirLoopHVACUnitarySystem.get
      clg_coil = nil
      htg_coil = nil
      if system.coolingCoil.is_initialized
        clg_coil = system.coolingCoil.get
      end
      if system.heatingCoil.is_initialized
        htg_coil = system.heatingCoil.get
      end
      unitary_system_hvac_map << [system, clg_coil, htg_coil]
    end
    return unitary_system_hvac_map
  end

  def self.get_ptacs(model, runner, thermal_zone)
    # Returns the PTAC(s) if available
    ptacs = []
    model.getZoneHVACPackagedTerminalAirConditioners.each do |ptac|
      next unless thermal_zone.handle.to_s == ptac.thermalZone.get.handle.to_s

      ptacs << ptac
    end
    return ptacs
  end

  def self.get_baseboard_waters(model, runner, thermal_zone)
    # Returns the water baseboard if available
    baseboards = []
    model.getZoneHVACBaseboardConvectiveWaters.each do |baseboard|
      next unless thermal_zone.handle.to_s == baseboard.thermalZone.get.handle.to_s

      baseboards << baseboard
    end
    return baseboards
  end

  def self.get_baseboard_electrics(model, runner, thermal_zone)
    # Returns the electric baseboard if available
    baseboards = []
    model.getZoneHVACBaseboardConvectiveElectrics.each do |baseboard|
      next unless thermal_zone.handle.to_s == baseboard.thermalZone.get.handle.to_s

      baseboards << baseboard
    end
    return baseboards
  end

  def self.get_dehumidifiers(model, runner, thermal_zone)
    # Returns the dehumidifier if available
    dehums = []
    model.getZoneHVACDehumidifierDXs.each do |dehum|
      next unless thermal_zone.handle.to_s == dehum.thermalZone.get.handle.to_s

      dehums << dehum
    end
    return dehums
  end

  def self.get_ideal_air(model, runner, thermal_zone)
    # Returns the heating ideal air loads system if available
    model.getZoneHVACIdealLoadsAirSystems.each do |ideal_air|
      next unless thermal_zone.handle.to_s == ideal_air.thermalZone.get.handle.to_s

      return ideal_air
    end
    return nil
  end

  def self.has_ducted_equipment(model, runner, air_loop)
    system = get_unitary_system_from_air_loop_hvac(air_loop)

    hvac_type_cool = system.additionalProperties.getFeatureAsString(Constants.SizingInfoHVACCoolType)
    hvac_type_cool = hvac_type_cool.get if hvac_type_cool.is_initialized
    hvac_type_heat = system.additionalProperties.getFeatureAsString(Constants.SizingInfoHVACHeatType)
    hvac_type_heat = hvac_type_heat.get if hvac_type_heat.is_initialized

    if [Constants.ObjectNameCentralAirConditioner,
        Constants.ObjectNameAirSourceHeatPump,
        Constants.ObjectNameGroundSourceHeatPump].include? hvac_type_cool
      return true
    elsif Constants.ObjectNameFurnace == hvac_type_heat
      return true
    elsif hvac_type_cool == Constants.ObjectNameMiniSplitHeatPump
      is_ducted = system.additionalProperties.getFeatureAsBoolean(Constants.DuctedInfoMiniSplitHeatPump).get
      if is_ducted
        return true
      end
    end

    return false
  end

  def self.calc_heating_and_cooling_seasons(model, weather, runner = nil)
    # Calculates heating/cooling seasons from BAHSP definition

    monthly_temps = weather.data.MonthlyAvgDrybulbs
    heat_design_db = weather.design.HeatingDrybulb

    # create basis lists with zero for every month
    cooling_season_temp_basis = Array.new(monthly_temps.length, 0.0)
    heating_season_temp_basis = Array.new(monthly_temps.length, 0.0)

    monthly_temps.each_with_index do |temp, i|
      if temp < 66.0
        heating_season_temp_basis[i] = 1.0
      elsif temp >= 66.0
        cooling_season_temp_basis[i] = 1.0
      end

      if (i == 0 or i == 11) and heat_design_db < 59.0
        heating_season_temp_basis[i] = 1.0
      elsif i == 6 or i == 7
        cooling_season_temp_basis[i] = 1.0
      end
    end

    cooling_season = Array.new(monthly_temps.length, 0.0)
    heating_season = Array.new(monthly_temps.length, 0.0)

    monthly_temps.each_with_index do |temp, i|
      # Heating overlaps with cooling at beginning of summer
      if i == 0 # January
        prevmonth = 11 # December
      else
        prevmonth = i - 1
      end

      if (heating_season_temp_basis[i] == 1.0 or (cooling_season_temp_basis[prevmonth] == 0.0 and cooling_season_temp_basis[i] == 1.0))
        heating_season[i] = 1.0
      else
        heating_season[i] = 0.0
      end

      if (cooling_season_temp_basis[i] == 1.0 or (heating_season_temp_basis[prevmonth] == 0.0 and heating_season_temp_basis[i] == 1.0))
        cooling_season[i] = 1.0
      else
        cooling_season[i] = 0.0
      end
    end

    # Find the first month of cooling and add one month
    (1...12).to_a.each do |i|
      if cooling_season[i] == 1.0
        cooling_season[i - 1] = 1.0
        break
      end
    end

    return heating_season, cooling_season
  end

  def self.calc_mshp_cfms_ton_cooling(cap_min_per, cap_max_per, cfm_ton_min, cfm_ton_max, num_speeds, dB_rated, wB_rated, shr)
    capacity_ratios_cooling = [0.0] * num_speeds
    cfms_cooling = [0.0] * num_speeds
    shrs_rated = [0.0] * num_speeds

    cap_nom_per = 1.0
    cfm_ton_nom = ((cfm_ton_max - cfm_ton_min) / (cap_max_per - cap_min_per)) * (cap_nom_per - cap_min_per) + cfm_ton_min

    ao = Psychrometrics.CoilAoFactor(dB_rated, wB_rated, Constants.Patm, UnitConversions.convert(1, "ton", "kBtu/hr"), cfm_ton_nom, shr)

    (0...num_speeds).each do |i|
      capacity_ratios_cooling[i] = cap_min_per + i * (cap_max_per - cap_min_per) / (num_speeds - 1)
      cfms_cooling[i] = cfm_ton_min + i * (cfm_ton_max - cfm_ton_min) / (num_speeds - 1)
      # Calculate the SHR for each speed. Use minimum value of 0.98 to prevent E+ bypass factor calculation errors
      shrs_rated[i] = [Psychrometrics.CalculateSHR(dB_rated, wB_rated, Constants.Patm, UnitConversions.convert(capacity_ratios_cooling[i], "ton", "kBtu/hr"), cfms_cooling[i], ao), 0.98].min
    end

    return cfms_cooling, capacity_ratios_cooling, shrs_rated
  end

  def self.calc_mshp_cooling_eirs(runner, coolingSEER, supplyFanPower, c_d, num_speeds, capacity_ratios_cooling, cfms_cooling, cOOL_EIR_FT_SPEC, cOOL_CAP_FT_SPEC)
    cops_Norm = [1.901, 1.859, 1.746, 1.609, 1.474, 1.353, 1.247, 1.156, 1.079, 1.0]
    fanPows_Norm = [0.604, 0.634, 0.670, 0.711, 0.754, 0.800, 0.848, 0.898, 0.948, 1.0]

    cooling_eirs = [0.0] * num_speeds
    fanPowsRated = [0.0] * num_speeds
    eers_Rated = [0.0] * num_speeds

    cop_maxSpeed = 3.5 # 3.5 is an initial guess, final value solved for below

    (0...num_speeds).each do |i|
      fanPowsRated[i] = supplyFanPower * fanPows_Norm[i]
      eers_Rated[i] = UnitConversions.convert(cop_maxSpeed, "W", "Btu/hr") * cops_Norm[i]
    end

    cop_maxSpeed_1 = cop_maxSpeed
    cop_maxSpeed_2 = cop_maxSpeed
    error = coolingSEER - calc_mshp_SEER_VariableSpeed(eers_Rated, c_d, capacity_ratios_cooling, cfms_cooling, fanPowsRated, true, cOOL_EIR_FT_SPEC, cOOL_CAP_FT_SPEC)
    error1 = error
    error2 = error

    itmax = 50 # maximum iterations
    cvg = false
    final_n = nil

    (1...itmax + 1).each do |n|
      final_n = n
      (0...num_speeds).each do |i|
        eers_Rated[i] = UnitConversions.convert(cop_maxSpeed, "W", "Btu/hr") * cops_Norm[i]
      end

      error = coolingSEER - calc_mshp_SEER_VariableSpeed(eers_Rated, c_d, capacity_ratios_cooling, cfms_cooling, fanPowsRated, true, cOOL_EIR_FT_SPEC, cOOL_CAP_FT_SPEC)

      cop_maxSpeed, cvg, cop_maxSpeed_1, error1, cop_maxSpeed_2, error2 = MathTools.Iterate(cop_maxSpeed, error, cop_maxSpeed_1, error1, cop_maxSpeed_2, error2, n, cvg)

      if cvg
        break
      end
    end

    if not cvg or final_n > itmax
      cop_maxSpeed = UnitConversions.convert(0.547 * coolingSEER - 0.104, "Btu/hr", "W") # Correlation developed from JonW's MatLab scripts. Only used is an EER cannot be found.
      runner.registerWarning('Mini-split heat pump COP iteration failed to converge. Setting to default value.')
    end

    (0...num_speeds).each do |i|
      cooling_eirs[i] = calc_EIR_from_EER(UnitConversions.convert(cop_maxSpeed, "W", "Btu/hr") * cops_Norm[i], fanPowsRated[i])
    end

    return cooling_eirs
  end

  def self.calc_mshp_SEER_VariableSpeed(eer_A, c_d, capacityRatio, cfm_Tons, fan_power_rated, isHeatPump, cOOL_EIR_FT_SPEC, cOOL_CAP_FT_SPEC)
    n_max = (eer_A.length - 1.0) - 3.0 # Don't use max speed
    n_min = 0.0
    n_int = (n_min + (n_max - n_min) / 3.0).ceil.to_i

    wBin = UnitConversions.convert(67.0, "F", "C")
    tout_B = UnitConversions.convert(82.0, "F", "C")
    tout_E = UnitConversions.convert(87.0, "F", "C")
    tout_F = UnitConversions.convert(67.0, "F", "C")

    eir_A2 = calc_EIR_from_EER(eer_A[n_max], fan_power_rated[n_max])
    eir_B2 = eir_A2 * MathTools.biquadratic(wBin, tout_B, cOOL_EIR_FT_SPEC[n_max])

    eir_Av = calc_EIR_from_EER(eer_A[n_int], fan_power_rated[n_int])
    eir_Ev = eir_Av * MathTools.biquadratic(wBin, tout_E, cOOL_EIR_FT_SPEC[n_int])

    eir_A1 = calc_EIR_from_EER(eer_A[n_min], fan_power_rated[n_min])
    eir_B1 = eir_A1 * MathTools.biquadratic(wBin, tout_B, cOOL_EIR_FT_SPEC[n_min])
    eir_F1 = eir_A1 * MathTools.biquadratic(wBin, tout_F, cOOL_EIR_FT_SPEC[n_min])

    q_A2 = capacityRatio[n_max]
    q_B2 = q_A2 * MathTools.biquadratic(wBin, tout_B, cOOL_CAP_FT_SPEC[n_max])
    q_Ev = capacityRatio[n_int] * MathTools.biquadratic(wBin, tout_E, cOOL_CAP_FT_SPEC[n_int])
    q_B1 = capacityRatio[n_min] * MathTools.biquadratic(wBin, tout_B, cOOL_CAP_FT_SPEC[n_min])
    q_F1 = capacityRatio[n_min] * MathTools.biquadratic(wBin, tout_F, cOOL_CAP_FT_SPEC[n_min])

    q_A2_net = q_A2 - fan_power_rated[n_max] * UnitConversions.convert(1, "W", "Btu/hr") * cfm_Tons[n_max] / UnitConversions.convert(1, "ton", "Btu/hr")
    q_B2_net = q_B2 - fan_power_rated[n_max] * UnitConversions.convert(1, "W", "Btu/hr") * cfm_Tons[n_max] / UnitConversions.convert(1, "ton", "Btu/hr")
    q_Ev_net = q_Ev - fan_power_rated[n_int] * UnitConversions.convert(1, "W", "Btu/hr") * cfm_Tons[n_int] / UnitConversions.convert(1, "ton", "Btu/hr")
    q_B1_net = q_B1 - fan_power_rated[n_min] * UnitConversions.convert(1, "W", "Btu/hr") * cfm_Tons[n_min] / UnitConversions.convert(1, "ton", "Btu/hr")
    q_F1_net = q_F1 - fan_power_rated[n_min] * UnitConversions.convert(1, "W", "Btu/hr") * cfm_Tons[n_min] / UnitConversions.convert(1, "ton", "Btu/hr")

    p_A2 = UnitConversions.convert(q_A2 * eir_A2, "Btu", "Wh") + fan_power_rated[n_max] * cfm_Tons[n_max] / UnitConversions.convert(1, "ton", "Btu/hr")
    p_B2 = UnitConversions.convert(q_B2 * eir_B2, "Btu", "Wh") + fan_power_rated[n_max] * cfm_Tons[n_max] / UnitConversions.convert(1, "ton", "Btu/hr")
    p_Ev = UnitConversions.convert(q_Ev * eir_Ev, "Btu", "Wh") + fan_power_rated[n_int] * cfm_Tons[n_int] / UnitConversions.convert(1, "ton", "Btu/hr")
    p_B1 = UnitConversions.convert(q_B1 * eir_B1, "Btu", "Wh") + fan_power_rated[n_min] * cfm_Tons[n_min] / UnitConversions.convert(1, "ton", "Btu/hr")
    p_F1 = UnitConversions.convert(q_F1 * eir_F1, "Btu", "Wh") + fan_power_rated[n_min] * cfm_Tons[n_min] / UnitConversions.convert(1, "ton", "Btu/hr")

    q_k1_87 = q_F1_net + (q_B1_net - q_F1_net) / (82.0 - 67.0) * (87 - 67.0)
    q_k2_87 = q_B2_net + (q_A2_net - q_B2_net) / (95.0 - 82.0) * (87.0 - 82.0)
    n_Q = (q_Ev_net - q_k1_87) / (q_k2_87 - q_k1_87)
    m_Q = (q_B1_net - q_F1_net) / (82.0 - 67.0) * (1.0 - n_Q) + (q_A2_net - q_B2_net) / (95.0 - 82.0) * n_Q
    p_k1_87 = p_F1 + (p_B1 - p_F1) / (82.0 - 67.0) * (87.0 - 67.0)
    p_k2_87 = p_B2 + (p_A2 - p_B2) / (95.0 - 82.0) * (87.0 - 82.0)
    n_E = (p_Ev - p_k1_87) / (p_k2_87 - p_k1_87)
    m_E = (p_B1 - p_F1) / (82.0 - 67.0) * (1.0 - n_E) + (p_A2 - p_B2) / (95.0 - 82.0) * n_E

    c_T_1_1 = q_A2_net / (1.1 * (95.0 - 65.0))
    c_T_1_2 = q_F1_net
    c_T_1_3 = (q_B1_net - q_F1_net) / (82.0 - 67.0)
    t_1 = (c_T_1_2 - 67.0 * c_T_1_3 + 65.0 * c_T_1_1) / (c_T_1_1 - c_T_1_3)
    q_T_1 = q_F1_net + (q_B1_net - q_F1_net) / (82.0 - 67.0) * (t_1 - 67.0)
    p_T_1 = p_F1 + (p_B1 - p_F1) / (82.0 - 67.0) * (t_1 - 67.0)
    eer_T_1 = q_T_1 / p_T_1

    t_v = (q_Ev_net - 87.0 * m_Q + 65.0 * c_T_1_1) / (c_T_1_1 - m_Q)
    q_T_v = q_Ev_net + m_Q * (t_v - 87.0)
    p_T_v = p_Ev + m_E * (t_v - 87.0)
    eer_T_v = q_T_v / p_T_v

    c_T_2_1 = c_T_1_1
    c_T_2_2 = q_B2_net
    c_T_2_3 = (q_A2_net - q_B2_net) / (95.0 - 82.0)
    t_2 = (c_T_2_2 - 82.0 * c_T_2_3 + 65.0 * c_T_2_1) / (c_T_2_1 - c_T_2_3)
    q_T_2 = q_B2_net + (q_A2_net - q_B2_net) / (95.0 - 82.0) * (t_2 - 82.0)
    p_T_2 = p_B2 + (p_A2 - p_B2) / (95.0 - 82.0) * (t_2 - 82.0)
    eer_T_2 = q_T_2 / p_T_2

    d = (t_2**2 - t_1**2) / (t_v**2 - t_1**2)
    b = (eer_T_1 - eer_T_2 - d * (eer_T_1 - eer_T_v)) / (t_1 - t_2 - d * (t_1 - t_v))
    c = (eer_T_1 - eer_T_2 - b * (t_1 - t_2)) / (t_1**2 - t_2**2)
    a = eer_T_2 - b * t_2 - c * t_2**2

    e_tot = 0
    q_tot = 0
    t_bins = [67.0, 72.0, 77.0, 82.0, 87.0, 92.0, 97.0, 102.0]
    frac_hours = [0.214, 0.231, 0.216, 0.161, 0.104, 0.052, 0.018, 0.004]

    (0...8).each do |_i|
      bL = ((t_bins[_i] - 65.0) / (95.0 - 65.0)) * (q_A2_net / 1.1)
      q_k1 = q_F1_net + (q_B1_net - q_F1_net) / (82.0 - 67.0) * (t_bins[_i] - 67.0)
      p_k1 = p_F1 + (p_B1 - p_F1) / (82.0 - 67.0) * (t_bins[_i] - 67)
      q_k2 = q_B2_net + (q_A2_net - q_B2_net) / (95.0 - 82.0) * (t_bins[_i] - 82.0)
      p_k2 = p_B2 + (p_A2 - p_B2) / (95.0 - 82.0) * (t_bins[_i] - 82.0)

      if bL <= q_k1
        x_k1 = bL / q_k1
        q_Tj_N = x_k1 * q_k1 * frac_hours[_i]
        e_Tj_N = x_k1 * p_k1 * frac_hours[_i] / (1 - c_d * (1 - x_k1))
      elsif q_k1 < bL and bL <= q_k2
        q_Tj_N = bL * frac_hours[_i]
        eer_T_j = a + b * t_bins[_i] + c * t_bins[_i]**2
        e_Tj_N = q_Tj_N / eer_T_j
      else
        q_Tj_N = frac_hours[_i] * q_k2
        e_Tj_N = frac_hours[_i] * p_k2
      end

      q_tot = q_tot + q_Tj_N
      e_tot = e_tot + e_Tj_N
    end

    seer = q_tot / e_tot
    return seer
  end

  def self.calc_mshp_cfms_ton_heating(cap_min_per, cap_max_per, cfm_ton_min, cfm_ton_max, num_speeds)
    capacity_ratios_heating = [0.0] * num_speeds
    cfms_heating = [0.0] * num_speeds

    (0...num_speeds).each do |i|
      capacity_ratios_heating[i] = cap_min_per + i * (cap_max_per - cap_min_per) / (num_speeds - 1)
      cfms_heating[i] = cfm_ton_min + i * (cfm_ton_max - cfm_ton_min) / (num_speeds - 1)
    end

    return cfms_heating, capacity_ratios_heating
  end

  def self.calc_mshp_heating_eirs(runner, heatingHSPF, supplyFanPower, min_hp_temp, c_d, cfms_cooling, num_speeds, capacity_ratios_heating, cfms_heating, hEAT_EIR_FT_SPEC, hEAT_CAP_FT_SPEC)
    # COPs_Norm = [1.636, 1.757, 1.388, 1.240, 1.162, 1.119, 1.084, 1.062, 1.044, 1] #Report Avg
    # COPs_Norm = [1.792, 1.502, 1.308, 1.207, 1.145, 1.105, 1.077, 1.056, 1.041, 1] #BEopt Default

    cops_Norm = [1.792, 1.502, 1.308, 1.207, 1.145, 1.105, 1.077, 1.056, 1.041, 1] # BEopt Default
    fanPows_Norm = [0.577, 0.625, 0.673, 0.720, 0.768, 0.814, 0.861, 0.907, 0.954, 1]

    heating_eirs = [0.0] * num_speeds
    fanPowsRated = [0.0] * num_speeds
    cops_Rated = [0.0] * num_speeds

    cop_maxSpeed = 3.25 # 3.35 is an initial guess, final value solved for below

    (0...num_speeds).each do |i|
      fanPowsRated[i] = supplyFanPower * fanPows_Norm[i]
      cops_Rated[i] = cop_maxSpeed * cops_Norm[i]
    end

    cop_maxSpeed_1 = cop_maxSpeed
    cop_maxSpeed_2 = cop_maxSpeed
    error = heatingHSPF - calc_mshp_HSPF_VariableSpeed(cops_Rated, c_d, capacity_ratios_heating, cfms_heating, fanPowsRated, min_hp_temp, hEAT_EIR_FT_SPEC, hEAT_CAP_FT_SPEC)

    error1 = error
    error2 = error

    itmax = 50 # maximum iterations
    cvg = false
    final_n = nil

    (1...itmax + 1).each do |n|
      final_n = n
      (0...num_speeds).each do |i|
        cops_Rated[i] = cop_maxSpeed * cops_Norm[i]
      end

      error = heatingHSPF - calc_mshp_HSPF_VariableSpeed(cops_Rated, c_d, capacity_ratios_heating, cfms_cooling, fanPowsRated, min_hp_temp, hEAT_EIR_FT_SPEC, hEAT_CAP_FT_SPEC)

      cop_maxSpeed, cvg, cop_maxSpeed_1, error1, cop_maxSpeed_2, error2 = MathTools.Iterate(cop_maxSpeed, error, cop_maxSpeed_1, error1, cop_maxSpeed_2, error2, n, cvg)

      if cvg
        break
      end
    end

    if not cvg or final_n > itmax
      cop_maxSpeed = UnitConversions.convert(0.4174 * heatingHSPF - 1.1134, "Btu/hr", "W") # Correlation developed from JonW's MatLab scripts. Only used if a COP cannot be found.
      runner.registerWarning('Mini-split heat pump COP iteration failed to converge. Setting to default value.')
    end

    (0...num_speeds).each do |i|
      heating_eirs[i] = calc_EIR_from_COP(cop_maxSpeed * cops_Norm[i], fanPowsRated[i])
    end

    return heating_eirs
  end

  def self.calc_mshp_HSPF_VariableSpeed(cop_47, c_d, capacityRatio, cfm_Tons, fan_power_rated, min_temp, hEAT_EIR_FT_SPEC, hEAT_CAP_FT_SPEC)
    n_max = (cop_47.length - 1.0) #-3 # Don't use max speed
    n_min = 0
    n_int = (n_min + (n_max - n_min) / 3.0).ceil.to_i

    tin = UnitConversions.convert(70.0, "F", "C")
    tout_3 = UnitConversions.convert(17.0, "F", "C")
    tout_2 = UnitConversions.convert(35.0, "F", "C")
    tout_0 = UnitConversions.convert(62.0, "F", "C")

    eir_H1_2 = calc_EIR_from_COP(cop_47[n_max], fan_power_rated[n_max])
    eir_H3_2 = eir_H1_2 * MathTools.biquadratic(tin, tout_3, hEAT_EIR_FT_SPEC[n_max])

    eir_adjv = calc_EIR_from_COP(cop_47[n_int], fan_power_rated[n_int])
    eir_H2_v = eir_adjv * MathTools.biquadratic(tin, tout_2, hEAT_EIR_FT_SPEC[n_int])

    eir_H1_1 = calc_EIR_from_COP(cop_47[n_min], fan_power_rated[n_min])
    eir_H0_1 = eir_H1_1 * MathTools.biquadratic(tin, tout_0, hEAT_EIR_FT_SPEC[n_min])

    q_H1_2 = capacityRatio[n_max]
    q_H3_2 = q_H1_2 * MathTools.biquadratic(tin, tout_3, hEAT_CAP_FT_SPEC[n_max])

    q_H2_v = capacityRatio[n_int] * MathTools.biquadratic(tin, tout_2, hEAT_CAP_FT_SPEC[n_int])

    q_H1_1 = capacityRatio[n_min]
    q_H0_1 = q_H1_1 * MathTools.biquadratic(tin, tout_0, hEAT_CAP_FT_SPEC[n_min])

    q_H1_2_net = q_H1_2 + fan_power_rated[n_max] * UnitConversions.convert(1, "W", "Btu/hr") * cfm_Tons[n_max] / UnitConversions.convert(1, "ton", "Btu/hr")
    q_H3_2_net = q_H3_2 + fan_power_rated[n_max] * UnitConversions.convert(1, "W", "Btu/hr") * cfm_Tons[n_max] / UnitConversions.convert(1, "ton", "Btu/hr")
    q_H2_v_net = q_H2_v + fan_power_rated[n_int] * UnitConversions.convert(1, "W", "Btu/hr") * cfm_Tons[n_int] / UnitConversions.convert(1, "ton", "Btu/hr")
    q_H1_1_net = q_H1_1 + fan_power_rated[n_min] * UnitConversions.convert(1, "W", "Btu/hr") * cfm_Tons[n_min] / UnitConversions.convert(1, "ton", "Btu/hr")
    q_H0_1_net = q_H0_1 + fan_power_rated[n_min] * UnitConversions.convert(1, "W", "Btu/hr") * cfm_Tons[n_min] / UnitConversions.convert(1, "ton", "Btu/hr")

    p_H1_2 = q_H1_2 * eir_H1_2 + fan_power_rated[n_max] * UnitConversions.convert(1, "W", "Btu/hr") * cfm_Tons[n_max] / UnitConversions.convert(1, "ton", "Btu/hr")
    p_H3_2 = q_H3_2 * eir_H3_2 + fan_power_rated[n_max] * UnitConversions.convert(1, "W", "Btu/hr") * cfm_Tons[n_max] / UnitConversions.convert(1, "ton", "Btu/hr")
    p_H2_v = q_H2_v * eir_H2_v + fan_power_rated[n_int] * UnitConversions.convert(1, "W", "Btu/hr") * cfm_Tons[n_int] / UnitConversions.convert(1, "ton", "Btu/hr")
    p_H1_1 = q_H1_1 * eir_H1_1 + fan_power_rated[n_min] * UnitConversions.convert(1, "W", "Btu/hr") * cfm_Tons[n_min] / UnitConversions.convert(1, "ton", "Btu/hr")
    p_H0_1 = q_H0_1 * eir_H0_1 + fan_power_rated[n_min] * UnitConversions.convert(1, "W", "Btu/hr") * cfm_Tons[n_min] / UnitConversions.convert(1, "ton", "Btu/hr")

    q_H35_2 = 0.9 * (q_H3_2_net + 0.6 * (q_H1_2_net - q_H3_2_net))
    p_H35_2 = 0.985 * (p_H3_2 + 0.6 * (p_H1_2 - p_H3_2))
    q_H35_1 = q_H1_1_net + (q_H0_1_net - q_H1_1_net) / (62.0 - 47.0) * (35.0 - 47.0)
    p_H35_1 = p_H1_1 + (p_H0_1 - p_H1_1) / (62.0 - 47.0) * (35.0 - 47.0)
    n_Q = (q_H2_v_net - q_H35_1) / (q_H35_2 - q_H35_1)
    m_Q = (q_H0_1_net - q_H1_1_net) / (62.0 - 47.0) * (1 - n_Q) + n_Q * (q_H35_2 - q_H3_2_net) / (35.0 - 17.0)
    n_E = (p_H2_v - p_H35_1) / (p_H35_2 - p_H35_1)
    m_E = (p_H0_1 - p_H1_1) / (62.0 - 47.0) * (1.0 - n_E) + n_E * (p_H35_2 - p_H3_2) / (35.0 - 17.0)

    t_OD = 5.0
    dHR = q_H1_2_net * (65.0 - t_OD) / 60.0

    c_T_3_1 = q_H1_1_net
    c_T_3_2 = (q_H0_1_net - q_H1_1_net) / (62.0 - 47.0)
    c_T_3_3 = 0.77 * dHR / (65.0 - t_OD)
    t_3 = (47.0 * c_T_3_2 + 65.0 * c_T_3_3 - c_T_3_1) / (c_T_3_2 + c_T_3_3)
    q_HT3_1 = q_H1_1_net + (q_H0_1_net - q_H1_1_net) / (62.0 - 47.0) * (t_3 - 47.0)
    p_HT3_1 = p_H1_1 + (p_H0_1 - p_H1_1) / (62.0 - 47.0) * (t_3 - 47.0)
    cop_T3_1 = q_HT3_1 / p_HT3_1

    c_T_v_1 = q_H2_v_net
    c_T_v_3 = c_T_3_3
    t_v = (35.0 * m_Q + 65.0 * c_T_v_3 - c_T_v_1) / (m_Q + c_T_v_3)
    q_HTv_v = q_H2_v_net + m_Q * (t_v - 35.0)
    p_HTv_v = p_H2_v + m_E * (t_v - 35.0)
    cop_Tv_v = q_HTv_v / p_HTv_v

    c_T_4_1 = q_H3_2_net
    c_T_4_2 = (q_H35_2 - q_H3_2_net) / (35.0 - 17.0)
    c_T_4_3 = c_T_v_3
    t_4 = (17.0 * c_T_4_2 + 65.0 * c_T_4_3 - c_T_4_1) / (c_T_4_2 + c_T_4_3)
    q_HT4_2 = q_H3_2_net + (q_H35_2 - q_H3_2_net) / (35.0 - 17.0) * (t_4 - 17.0)
    p_HT4_2 = p_H3_2 + (p_H35_2 - p_H3_2) / (35.0 - 17.0) * (t_4 - 17.0)
    cop_T4_2 = q_HT4_2 / p_HT4_2

    d = (t_3**2 - t_4**2) / (t_v**2 - t_4**2)
    b = (cop_T4_2 - cop_T3_1 - d * (cop_T4_2 - cop_Tv_v)) / (t_4 - t_3 - d * (t_4 - t_v))
    c = (cop_T4_2 - cop_T3_1 - b * (t_4 - t_3)) / (t_4**2 - t_3**2)
    a = cop_T4_2 - b * t_4 - c * t_4**2

    t_bins = [62.0, 57.0, 52.0, 47.0, 42.0, 37.0, 32.0, 27.0, 22.0, 17.0, 12.0, 7.0, 2.0, -3.0, -8.0]
    frac_hours = [0.132, 0.111, 0.103, 0.093, 0.100, 0.109, 0.126, 0.087, 0.055, 0.036, 0.026, 0.013, 0.006, 0.002, 0.001]

    # T_off = min_temp
    t_off = 10.0
    t_on = t_off + 4.0
    etot = 0
    bLtot = 0

    (0...15).each do |_i|
      bL = ((65.0 - t_bins[_i]) / (65.0 - t_OD)) * 0.77 * dHR

      q_1 = q_H1_1_net + (q_H0_1_net - q_H1_1_net) / (62.0 - 47.0) * (t_bins[_i] - 47.0)
      p_1 = p_H1_1 + (p_H0_1 - p_H1_1) / (62.0 - 47.0) * (t_bins[_i] - 47.0)

      if t_bins[_i] <= 17.0 or t_bins[_i] >= 45.0
        q_2 = q_H3_2_net + (q_H1_2_net - q_H3_2_net) * (t_bins[_i] - 17.0) / (47.0 - 17.0)
        p_2 = p_H3_2 + (p_H1_2 - p_H3_2) * (t_bins[_i] - 17.0) / (47.0 - 17.0)
      else
        q_2 = q_H3_2_net + (q_H35_2 - q_H3_2_net) * (t_bins[_i] - 17) / (35.0 - 17.0)
        p_2 = p_H3_2 + (p_H35_2 - p_H3_2) * (t_bins[_i] - 17.0) / (35.0 - 17.0)
      end

      if t_bins[_i] <= t_off
        delta = 0
      elsif t_bins[_i] >= t_on
        delta = 1.0
      else
        delta = 0.5
      end

      if bL <= q_1
        x_1 = bL / q_1
        e_Tj_n = delta * x_1 * p_1 * frac_hours[_i] / (1.0 - c_d * (1.0 - x_1))
      elsif q_1 < bL and bL <= q_2
        cop_T_j = a + b * t_bins[_i] + c * t_bins[_i]**2
        e_Tj_n = delta * frac_hours[_i] * bL / cop_T_j + (1.0 - delta) * bL * (frac_hours[_i])
      else
        e_Tj_n = delta * frac_hours[_i] * p_2 + frac_hours[_i] * (bL - delta * q_2)
      end

      bLtot = bLtot + frac_hours[_i] * bL
      etot = etot + e_Tj_n
    end

    hspf = bLtot / UnitConversions.convert(etot, "Btu/hr", "W")
    return hspf
  end
end<|MERGE_RESOLUTION|>--- conflicted
+++ resolved
@@ -587,12 +587,8 @@
 
       # _processCurvesDX
 
-<<<<<<< HEAD
-      htg_coil_stage_data = calc_coil_stage_data_heating(model, heat_pump_capacity, (0...num_speeds).to_a, heating_eirs, hEAT_CAP_FT_SPEC_ASHP, hEAT_EIR_FT_SPEC_ASHP, hEAT_CLOSS_FPLR_SPEC, hEAT_CAP_FFLOW_SPEC_ASHP, hEAT_EIR_FFLOW_SPEC_ASHP, dse)
-=======
-      htg_coil_stage_data = calc_coil_stage_data_heating(model, heat_pump_capacity, (0...num_speeds).to_a, heating_eirs, hEAT_CAP_FT_SPEC, hEAT_EIR_FT_SPEC, hEAT_CLOSS_FPLR_SPEC, hEAT_CAP_FFLOW_SPEC, hEAT_EIR_FFLOW_SPEC, curves_in_ip, dse)
-      clg_coil_stage_data = calc_coil_stage_data_cooling(model, heat_pump_capacity, (0...num_speeds).to_a, cooling_eirs, shrs_rated_gross, cOOL_CAP_FT_SPEC, cOOL_EIR_FT_SPEC, cOOL_CLOSS_FPLR_SPEC, cOOL_CAP_FFLOW_SPEC, cOOL_EIR_FFLOW_SPEC, curves_in_ip, dse)
->>>>>>> 1a28e6e4
+      htg_coil_stage_data = calc_coil_stage_data_heating(model, heat_pump_capacity, (0...num_speeds).to_a, heating_eirs, hEAT_CAP_FT_SPEC, hEAT_EIR_FT_SPEC, hEAT_CLOSS_FPLR_SPEC, hEAT_CAP_FFLOW_SPEC, hEAT_EIR_FFLOW_SPEC, dse)
+      clg_coil_stage_data = calc_coil_stage_data_cooling(model, heat_pump_capacity, (0...num_speeds).to_a, cooling_eirs, shrs_rated_gross, cOOL_CAP_FT_SPEC, cOOL_EIR_FT_SPEC, cOOL_CLOSS_FPLR_SPEC, cOOL_CAP_FFLOW_SPEC, cOOL_EIR_FFLOW_SPEC, dse)
 
       # _processSystemCoil
 
@@ -623,69 +619,7 @@
       if supplemental_capacity != Constants.SizingAuto
         htg_supp_coil.setNominalCapacity(UnitConversions.convert(supplemental_capacity, "Btu/hr", "W")) # Used by HVACSizing measure
       end
-<<<<<<< HEAD
-      htg_air_loop_unitary.setSupplyFan(fan)
-      htg_air_loop_unitary.setHeatingCoil(htg_coil)
-      htg_air_loop_unitary.setSupplementalHeatingCoil(supp_htg_coil)
-      htg_air_loop_unitary.setFanPlacement("BlowThrough")
-      htg_air_loop_unitary.setSupplyAirFanOperatingModeSchedule(model.alwaysOffDiscreteSchedule)
-      htg_air_loop_unitary.setMaximumSupplyAirTemperature(UnitConversions.convert(170.0, "F", "C")) # higher temp for supplemental heat as to not severely limit its use, resulting in unmet hours.
-      htg_air_loop_unitary.setMaximumOutdoorDryBulbTemperatureforSupplementalHeaterOperation(UnitConversions.convert(40.0, "F", "C"))
-      htg_air_loop_unitary.setSupplyAirFlowRateWhenNoCoolingorHeatingisRequired(0)
-
-      air_loop = OpenStudio::Model::AirLoopHVAC.new(model)
-      air_loop.setName(obj_name + " htg asys")
-      air_supply_inlet_node = air_loop.supplyInletNode
-      air_supply_outlet_node = air_loop.supplyOutletNode
-      air_demand_inlet_node = air_loop.demandInletNode
-      air_demand_outlet_node = air_loop.demandOutletNode
-
-      htg_air_loop_unitary.addToNode(air_supply_inlet_node)
-
-      runner.registerInfo("Added '#{fan.name}' to '#{htg_air_loop_unitary.name}' of '#{air_loop.name}'")
-      runner.registerInfo("Added '#{htg_coil.name}' to '#{htg_air_loop_unitary.name}' of '#{air_loop.name}'")
-      runner.registerInfo("Added '#{supp_htg_coil.name}' to '#{htg_air_loop_unitary.name}' of '#{air_loop.name}'")
-
-      htg_air_loop_unitary.setControllingZoneorThermostatLocation(control_zone)
-
-      # _processSystemDemandSideAir
-      # Demand Side
-
-      # Supply Air
-      zone_splitter = air_loop.zoneSplitter
-      zone_splitter.setName(obj_name + " htg zone splitter")
-
-      zone_mixer = air_loop.zoneMixer
-      zone_mixer.setName(obj_name + " htg zone mixer")
-
-      diffuser_living = OpenStudio::Model::AirTerminalSingleDuctUncontrolled.new(model, model.alwaysOnDiscreteSchedule)
-      diffuser_living.setName(obj_name + " #{control_zone.name} htg direct air")
-      air_loop.multiAddBranchForZone(control_zone, diffuser_living)
-
-      air_loop.multiAddBranchForZone(control_zone)
-      runner.registerInfo("Added '#{air_loop.name}' to '#{control_zone.name}'")
-
-      prioritize_zone_hvac(model, runner, control_zone)
-
-      slave_zones.each do |slave_zone|
-        diffuser_fbsmt = OpenStudio::Model::AirTerminalSingleDuctUncontrolled.new(model, model.alwaysOnDiscreteSchedule)
-        diffuser_fbsmt.setName(obj_name + " #{slave_zone.name} htg direct air")
-        air_loop.multiAddBranchForZone(slave_zone, diffuser_fbsmt)
-
-        air_loop.multiAddBranchForZone(slave_zone)
-        runner.registerInfo("Added '#{air_loop.name}' to '#{slave_zone.name}'")
-
-        prioritize_zone_hvac(model, runner, slave_zone)
-      end # slave_zone
-
-      # _processCurvesDXCooling
-
-      clg_coil_stage_data = calc_coil_stage_data_cooling(model, heat_pump_capacity, (0...num_speeds).to_a, cooling_eirs, shrs_rated_gross, cOOL_CAP_FT_SPEC_ASHP, cOOL_EIR_FT_SPEC_ASHP, cOOL_CLOSS_FPLR_SPEC, cOOL_CAP_FFLOW_SPEC_ASHP, cOOL_EIR_FFLOW_SPEC_ASHP, dse)
-
-      # _processSystemCoolingCoil
-=======
       hvac_map[sys_id] << htg_supp_coil
->>>>>>> 1a28e6e4
 
       clg_coil = OpenStudio::Model::CoilCoolingDXSingleSpeed.new(model, model.alwaysOnDiscreteSchedule, clg_coil_stage_data[0].totalCoolingCapacityFunctionofTemperatureCurve, clg_coil_stage_data[0].totalCoolingCapacityFunctionofFlowFractionCurve, clg_coil_stage_data[0].energyInputRatioFunctionofTemperatureCurve, clg_coil_stage_data[0].energyInputRatioFunctionofFlowFractionCurve, clg_coil_stage_data[0].partLoadFractionCorrelationCurve)
       clg_coil_stage_data[0].remove
@@ -824,18 +758,12 @@
     defrost_eir_curve = create_curve_biquadratic(model, [0.1528, 0, 0, 0, 0, 0], "DefrostEIR", -100, 100, -100, 100)
 
     control_slave_zones_hash.each do |control_zone, slave_zones|
-<<<<<<< HEAD
-      # _processCurvesDXHeating
-
-      htg_coil_stage_data = calc_coil_stage_data_heating(model, heat_pump_capacity, (0...num_speeds).to_a, heating_eirs, hEAT_CAP_FT_SPEC_ASHP(2), hEAT_EIR_FT_SPEC_ASHP(2), hEAT_CLOSS_FPLR_SPEC, hEAT_CAP_FFLOW_SPEC_ASHP(2), hEAT_EIR_FFLOW_SPEC_ASHP(2), dse)
-=======
       obj_name = Constants.ObjectNameAirSourceHeatPump
 
       # _processCurvesDX
 
-      htg_coil_stage_data = calc_coil_stage_data_heating(model, heat_pump_capacity, (0...num_speeds).to_a, heating_eirs, hEAT_CAP_FT_SPEC, hEAT_EIR_FT_SPEC, hEAT_CLOSS_FPLR_SPEC, hEAT_CAP_FFLOW_SPEC, hEAT_EIR_FFLOW_SPEC, curves_in_ip, dse)
-      clg_coil_stage_data = calc_coil_stage_data_cooling(model, heat_pump_capacity, (0...num_speeds).to_a, cooling_eirs, shrs_rated_gross, cOOL_CAP_FT_SPEC, cOOL_EIR_FT_SPEC, cOOL_CLOSS_FPLR_SPEC, cOOL_CAP_FFLOW_SPEC, cOOL_EIR_FFLOW_SPEC, curves_in_ip, dse)
->>>>>>> 1a28e6e4
+      htg_coil_stage_data = calc_coil_stage_data_heating(model, heat_pump_capacity, (0...num_speeds).to_a, heating_eirs, hEAT_CAP_FT_SPEC, hEAT_EIR_FT_SPEC, hEAT_CLOSS_FPLR_SPEC, hEAT_CAP_FFLOW_SPEC, hEAT_EIR_FFLOW_SPEC, dse)
+      clg_coil_stage_data = calc_coil_stage_data_cooling(model, heat_pump_capacity, (0...num_speeds).to_a, cooling_eirs, shrs_rated_gross, cOOL_CAP_FT_SPEC, cOOL_EIR_FT_SPEC, cOOL_CLOSS_FPLR_SPEC, cOOL_CAP_FFLOW_SPEC, cOOL_EIR_FFLOW_SPEC, dse)
 
       # _processSystemCoil
 
@@ -865,101 +793,7 @@
       if supplemental_capacity != Constants.SizingAuto
         htg_supp_coil.setNominalCapacity(UnitConversions.convert(supplemental_capacity, "Btu/hr", "W")) # Used by HVACSizing measure
       end
-<<<<<<< HEAD
-
-      # _processSystemFan
-
-      fan_power_curve = create_curve_exponent(model, [0, 1, 3], obj_name + " fan power curve", -100, 100)
-      fan_eff_curve = create_curve_cubic(model, [0, 1, 0, 0], obj_name + " fan eff curve", 0, 1, 0.01, 1)
-
-      fan = OpenStudio::Model::FanOnOff.new(model, model.alwaysOnDiscreteSchedule, fan_power_curve, fan_eff_curve)
-      fan_eff = 0.75 # Overall Efficiency of the Fan, Motor and Drive
-      fan.setName(obj_name + " htg supply fan")
-      fan.setEndUseSubcategory(obj_name + " htg supply fan")
-      fan.setFanEfficiency(fan_eff)
-      fan.setPressureRise(calculate_fan_pressure_rise(fan_eff, fan_power_installed / dse))
-      fan.setMotorEfficiency(1.0)
-      fan.setMotorInAirstreamFraction(1.0)
-
-      perf = OpenStudio::Model::UnitarySystemPerformanceMultispeed.new(model)
-      perf.setSingleModeOperation(false)
-      for speed in 1..num_speeds
-        f = OpenStudio::Model::SupplyAirflowRatioField.new(fan_speed_ratios[speed - 1], Constants.small)
-        perf.addSupplyAirflowRatioField(f)
-      end
-
-      # _processSystemAir
-
-      htg_air_loop_unitary = OpenStudio::Model::AirLoopHVACUnitarySystem.new(model)
-      htg_air_loop_unitary.setName(obj_name + " htg unitary system")
-      if frac_heat_load_served <= 0
-        htg_air_loop_unitary.setAvailabilitySchedule(model.alwaysOffDiscreteSchedule)
-      else
-        htg_air_loop_unitary.setAvailabilitySchedule(model.alwaysOnDiscreteSchedule)
-      end
-      htg_air_loop_unitary.setSupplyFan(fan)
-      htg_air_loop_unitary.setHeatingCoil(htg_coil)
-      htg_air_loop_unitary.setSupplementalHeatingCoil(supp_htg_coil)
-      htg_air_loop_unitary.setFanPlacement("BlowThrough")
-      htg_air_loop_unitary.setSupplyAirFanOperatingModeSchedule(model.alwaysOffDiscreteSchedule)
-      htg_air_loop_unitary.setMaximumSupplyAirTemperature(UnitConversions.convert(170.0, "F", "C")) # higher temp for supplemental heat as to not severely limit its use, resulting in unmet hours.
-      htg_air_loop_unitary.setMaximumOutdoorDryBulbTemperatureforSupplementalHeaterOperation(UnitConversions.convert(40.0, "F", "C"))
-      htg_air_loop_unitary.setSupplyAirFlowRateWhenNoCoolingorHeatingisRequired(0)
-      htg_air_loop_unitary.setDesignSpecificationMultispeedObject(perf)
-
-      air_loop = OpenStudio::Model::AirLoopHVAC.new(model)
-      air_loop.setName(obj_name + " htg asys")
-      air_supply_inlet_node = air_loop.supplyInletNode
-      air_supply_outlet_node = air_loop.supplyOutletNode
-      air_demand_inlet_node = air_loop.demandInletNode
-      air_demand_outlet_node = air_loop.demandOutletNode
-
-      htg_air_loop_unitary.addToNode(air_supply_inlet_node)
-
-      runner.registerInfo("Added '#{fan.name}' to '#{htg_air_loop_unitary.name}' of '#{air_loop.name}'")
-      runner.registerInfo("Added '#{htg_coil.name}' to '#{htg_air_loop_unitary.name}' of '#{air_loop.name}'")
-      runner.registerInfo("Added '#{supp_htg_coil.name}' to '#{htg_air_loop_unitary.name}' of '#{air_loop.name}'")
-
-      htg_air_loop_unitary.setControllingZoneorThermostatLocation(control_zone)
-
-      # _processSystemDemandSideAir
-      # Demand Side
-
-      # Supply Air
-      zone_splitter = air_loop.zoneSplitter
-      zone_splitter.setName(obj_name + " htg zone splitter")
-
-      zone_mixer = air_loop.zoneMixer
-      zone_mixer.setName(obj_name + " htg zone mixer")
-
-      diffuser_living = OpenStudio::Model::AirTerminalSingleDuctUncontrolled.new(model, model.alwaysOnDiscreteSchedule)
-      diffuser_living.setName(obj_name + " #{control_zone.name} htg direct air")
-      air_loop.multiAddBranchForZone(control_zone, diffuser_living)
-
-      air_loop.multiAddBranchForZone(control_zone)
-      runner.registerInfo("Added '#{air_loop.name}' to '#{control_zone.name}'")
-
-      prioritize_zone_hvac(model, runner, control_zone)
-
-      slave_zones.each do |slave_zone|
-        diffuser_fbsmt = OpenStudio::Model::AirTerminalSingleDuctUncontrolled.new(model, model.alwaysOnDiscreteSchedule)
-        diffuser_fbsmt.setName(obj_name + " #{slave_zone.name} htg direct air")
-        air_loop.multiAddBranchForZone(slave_zone, diffuser_fbsmt)
-
-        air_loop.multiAddBranchForZone(slave_zone)
-        runner.registerInfo("Added '#{air_loop.name}' to '#{slave_zone.name}'")
-
-        prioritize_zone_hvac(model, runner, slave_zone)
-      end # slave_zone
-
-      # _processCurvesDXCooling
-
-      clg_coil_stage_data = calc_coil_stage_data_cooling(model, heat_pump_capacity, (0...num_speeds).to_a, cooling_eirs, shrs_rated_gross, cOOL_CAP_FT_SPEC_ASHP(2), cOOL_EIR_FT_SPEC_ASHP(2), cOOL_CLOSS_FPLR_SPEC, cOOL_CAP_FFLOW_SPEC_ASHP(2), cOOL_EIR_FFLOW_SPEC_ASHP(2), dse)
-
-      # _processSystemCoolingCoil
-=======
       hvac_map[sys_id] << htg_supp_coil
->>>>>>> 1a28e6e4
 
       clg_coil = OpenStudio::Model::CoilCoolingDXMultiSpeed.new(model)
       clg_coil.setName(obj_name + " clg coil")
@@ -989,11 +823,7 @@
       perf = OpenStudio::Model::UnitarySystemPerformanceMultispeed.new(model)
       perf.setSingleModeOperation(false)
       for speed in 1..num_speeds
-<<<<<<< HEAD
-        f = OpenStudio::Model::SupplyAirflowRatioField.new(Constants.small, fan_speed_ratios[speed - 1])
-=======
         f = OpenStudio::Model::SupplyAirflowRatioField.new(fan_speed_ratios_heating[speed - 1], fan_speed_ratios_cooling[speed - 1])
->>>>>>> 1a28e6e4
         perf.addSupplyAirflowRatioField(f)
       end
 
@@ -1117,12 +947,8 @@
 
       # _processCurvesDX
 
-<<<<<<< HEAD
-      htg_coil_stage_data = calc_coil_stage_data_heating(model, heat_pump_capacity, (0...num_speeds).to_a, heating_eirs, hEAT_CAP_FT_SPEC_ASHP(4), hEAT_EIR_FT_SPEC_ASHP(4), hEAT_CLOSS_FPLR_SPEC, hEAT_CAP_FFLOW_SPEC_ASHP(4), hEAT_EIR_FFLOW_SPEC_ASHP(4), dse)
-=======
-      htg_coil_stage_data = calc_coil_stage_data_heating(model, heat_pump_capacity, (0...num_speeds).to_a, heating_eirs, hEAT_CAP_FT_SPEC, hEAT_EIR_FT_SPEC, hEAT_CLOSS_FPLR_SPEC, hEAT_CAP_FFLOW_SPEC, hEAT_EIR_FFLOW_SPEC, curves_in_ip, dse)
-      clg_coil_stage_data = calc_coil_stage_data_cooling(model, heat_pump_capacity, (0...num_speeds).to_a, cooling_eirs, shrs_rated_gross, cOOL_CAP_FT_SPEC, cOOL_EIR_FT_SPEC, cOOL_CLOSS_FPLR_SPEC, cOOL_CAP_FFLOW_SPEC, cOOL_EIR_FFLOW_SPEC, curves_in_ip, dse)
->>>>>>> 1a28e6e4
+      htg_coil_stage_data = calc_coil_stage_data_heating(model, heat_pump_capacity, (0...num_speeds).to_a, heating_eirs, hEAT_CAP_FT_SPEC, hEAT_EIR_FT_SPEC, hEAT_CLOSS_FPLR_SPEC, hEAT_CAP_FFLOW_SPEC, hEAT_EIR_FFLOW_SPEC, dse)
+      clg_coil_stage_data = calc_coil_stage_data_cooling(model, heat_pump_capacity, (0...num_speeds).to_a, cooling_eirs, shrs_rated_gross, cOOL_CAP_FT_SPEC, cOOL_EIR_FT_SPEC, cOOL_CLOSS_FPLR_SPEC, cOOL_CAP_FFLOW_SPEC, cOOL_EIR_FFLOW_SPEC, dse)
 
       # _processSystemCoil
 
@@ -1153,100 +979,6 @@
         htg_supp_coil.setNominalCapacity(UnitConversions.convert(supplemental_capacity, "Btu/hr", "W")) # Used by HVACSizing measure
       end
 
-<<<<<<< HEAD
-      # _processSystemFan
-
-      fan_power_curve = create_curve_exponent(model, [0, 1, 3], obj_name + " fan power curve", -100, 100)
-      fan_eff_curve = create_curve_cubic(model, [0, 1, 0, 0], obj_name + " fan eff curve", 0, 1, 0.01, 1)
-
-      fan = OpenStudio::Model::FanOnOff.new(model, model.alwaysOnDiscreteSchedule, fan_power_curve, fan_eff_curve)
-      fan_eff = 0.75 # Overall Efficiency of the Fan, Motor and Drive
-      fan.setName(obj_name + " htg supply fan")
-      fan.setEndUseSubcategory(obj_name + " htg supply fan")
-      fan.setFanEfficiency(fan_eff)
-      fan.setPressureRise(calculate_fan_pressure_rise(fan_eff, fan_power_installed / dse))
-      fan.setMotorEfficiency(1.0)
-      fan.setMotorInAirstreamFraction(1.0)
-
-      perf = OpenStudio::Model::UnitarySystemPerformanceMultispeed.new(model)
-      perf.setSingleModeOperation(false)
-      for speed in 1..num_speeds
-        f = OpenStudio::Model::SupplyAirflowRatioField.new(fan_speed_ratios_heating[speed - 1], Constants.small)
-        perf.addSupplyAirflowRatioField(f)
-      end
-
-      # _processSystemAir
-
-      htg_air_loop_unitary = OpenStudio::Model::AirLoopHVACUnitarySystem.new(model)
-      htg_air_loop_unitary.setName(obj_name + " htg asys")
-      if frac_heat_load_served <= 0
-        htg_air_loop_unitary.setAvailabilitySchedule(model.alwaysOffDiscreteSchedule)
-      else
-        htg_air_loop_unitary.setAvailabilitySchedule(model.alwaysOnDiscreteSchedule)
-      end
-      htg_air_loop_unitary.setSupplyFan(fan)
-      htg_air_loop_unitary.setHeatingCoil(htg_coil)
-      htg_air_loop_unitary.setSupplementalHeatingCoil(supp_htg_coil)
-      htg_air_loop_unitary.setFanPlacement("BlowThrough")
-      htg_air_loop_unitary.setSupplyAirFanOperatingModeSchedule(model.alwaysOffDiscreteSchedule)
-      htg_air_loop_unitary.setMaximumSupplyAirTemperature(UnitConversions.convert(170.0, "F", "C")) # higher temp for supplemental heat as to not severely limit its use, resulting in unmet hours.
-      htg_air_loop_unitary.setMaximumOutdoorDryBulbTemperatureforSupplementalHeaterOperation(UnitConversions.convert(40.0, "F", "C"))
-      htg_air_loop_unitary.setSupplyAirFlowRateWhenNoCoolingorHeatingisRequired(0)
-      htg_air_loop_unitary.setDesignSpecificationMultispeedObject(perf)
-
-      air_loop = OpenStudio::Model::AirLoopHVAC.new(model)
-      air_loop.setName(obj_name + " central htg air system")
-      air_supply_inlet_node = air_loop.supplyInletNode
-      air_supply_outlet_node = air_loop.supplyOutletNode
-      air_demand_inlet_node = air_loop.demandInletNode
-      air_demand_outlet_node = air_loop.demandOutletNode
-
-      htg_air_loop_unitary.addToNode(air_supply_inlet_node)
-
-      runner.registerInfo("Added '#{fan.name}' to '#{htg_air_loop_unitary.name}' of '#{air_loop.name}'")
-      runner.registerInfo("Added '#{htg_coil.name}' to '#{htg_air_loop_unitary.name}' of '#{air_loop.name}'")
-      runner.registerInfo("Added '#{supp_htg_coil.name}' to '#{htg_air_loop_unitary.name}' of '#{air_loop.name}'")
-
-      htg_air_loop_unitary.setControllingZoneorThermostatLocation(control_zone)
-
-      # _processSystemDemandSideAir
-      # Demand Side
-
-      # Supply Air
-      zone_splitter = air_loop.zoneSplitter
-      zone_splitter.setName(obj_name + " htg zone splitter")
-
-      zone_mixer = air_loop.zoneMixer
-      zone_mixer.setName(obj_name + " htg zone mixer")
-
-      diffuser_living = OpenStudio::Model::AirTerminalSingleDuctUncontrolled.new(model, model.alwaysOnDiscreteSchedule)
-      diffuser_living.setName(obj_name + " #{control_zone.name} htg direct air")
-      air_loop.multiAddBranchForZone(control_zone, diffuser_living)
-
-      air_loop.multiAddBranchForZone(control_zone)
-      runner.registerInfo("Added '#{air_loop.name}' to '#{control_zone.name}'")
-
-      prioritize_zone_hvac(model, runner, control_zone)
-
-      slave_zones.each do |slave_zone|
-        diffuser_fbsmt = OpenStudio::Model::AirTerminalSingleDuctUncontrolled.new(model, model.alwaysOnDiscreteSchedule)
-        diffuser_fbsmt.setName(obj_name + " #{slave_zone.name} htg direct air")
-        air_loop.multiAddBranchForZone(slave_zone, diffuser_fbsmt)
-
-        air_loop.multiAddBranchForZone(slave_zone)
-        runner.registerInfo("Added '#{air_loop.name}' to '#{slave_zone.name}'")
-
-        prioritize_zone_hvac(model, runner, slave_zone)
-      end # slave_zone
-
-      # _processCurvesDXCooling
-
-      clg_coil_stage_data = calc_coil_stage_data_cooling(model, heat_pump_capacity, (0...num_speeds).to_a, cooling_eirs, shrs_rated_gross, cOOL_CAP_FT_SPEC_ASHP([0, 1, 2, 4]), cOOL_EIR_FT_SPEC_ASHP([0, 1, 2, 4]), cOOL_CLOSS_FPLR_SPEC, cOOL_CAP_FFLOW_SPEC_ASHP(4), cOOL_EIR_FFLOW_SPEC_ASHP(4), dse)
-
-      # _processSystemCoolingCoil
-
-=======
->>>>>>> 1a28e6e4
       clg_coil = OpenStudio::Model::CoilCoolingDXMultiSpeed.new(model)
       clg_coil.setName(obj_name + " clg coil")
       clg_coil.setCondenserType("AirCooled")
@@ -1346,19 +1078,8 @@
       end # slave_zone
 
       # Store info for HVAC Sizing measure
-<<<<<<< HEAD
-      clg_air_loop_unitary.additionalProperties.setFeature(Constants.SizingInfoHVACCapacityRatioCooling, capacity_ratios_cooling.join(","))
-      htg_air_loop_unitary.additionalProperties.setFeature(Constants.SizingInfoHVACCapacityRatioHeating, capacity_ratios_heating.join(","))
-      clg_air_loop_unitary.additionalProperties.setFeature(Constants.SizingInfoHVACCapacityDerateFactorEER, eer_capacity_derates.join(","))
-      htg_air_loop_unitary.additionalProperties.setFeature(Constants.SizingInfoHVACCapacityDerateFactorCOP, cop_capacity_derates.join(","))
-      htg_air_loop_unitary.additionalProperties.setFeature(Constants.SizingInfoHPSizedForMaxLoad, (heat_pump_capacity == Constants.SizingAutoMaxLoad))
-      htg_air_loop_unitary.additionalProperties.setFeature(Constants.SizingInfoHVACRatedCFMperTonHeating, cfms_ton_rated_heating.join(","))
-      clg_air_loop_unitary.additionalProperties.setFeature(Constants.SizingInfoHVACRatedCFMperTonCooling, cfms_ton_rated_cooling.join(","))
-      htg_air_loop_unitary.additionalProperties.setFeature(Constants.SizingInfoHVACFracHeatLoadServed, frac_heat_load_served)
-      clg_air_loop_unitary.additionalProperties.setFeature(Constants.SizingInfoHVACFracCoolLoadServed, frac_cool_load_served)
-=======
-      air_loop_unitary.additionalProperties.setFeature(Constants.SizingInfoHVACCapacityRatioHeating, capacity_ratios.join(","))
-      air_loop_unitary.additionalProperties.setFeature(Constants.SizingInfoHVACCapacityRatioCooling, capacity_ratios.join(","))
+      air_loop_unitary.additionalProperties.setFeature(Constants.SizingInfoHVACCapacityRatioHeating, capacity_ratios_heating.join(","))
+      air_loop_unitary.additionalProperties.setFeature(Constants.SizingInfoHVACCapacityRatioCooling, capacity_ratios_cooling.join(","))
       air_loop_unitary.additionalProperties.setFeature(Constants.SizingInfoHVACRatedCFMperTonHeating, cfms_ton_rated_heating.join(","))
       air_loop_unitary.additionalProperties.setFeature(Constants.SizingInfoHVACRatedCFMperTonCooling, cfms_ton_rated_cooling.join(","))
       air_loop_unitary.additionalProperties.setFeature(Constants.SizingInfoHVACFracHeatLoadServed, frac_heat_load_served)
@@ -1366,7 +1087,6 @@
       air_loop_unitary.additionalProperties.setFeature(Constants.SizingInfoHPSizedForMaxLoad, (heat_pump_capacity == Constants.SizingAutoMaxLoad))
       air_loop_unitary.additionalProperties.setFeature(Constants.SizingInfoHVACCoolType, Constants.ObjectNameAirSourceHeatPump)
       air_loop_unitary.additionalProperties.setFeature(Constants.SizingInfoHVACHeatType, Constants.ObjectNameAirSourceHeatPump)
->>>>>>> 1a28e6e4
     end # control_zone
 
     return true
@@ -1449,12 +1169,8 @@
 
       # _processCurvesDX
 
-<<<<<<< HEAD
       htg_coil_stage_data = calc_coil_stage_data_heating(model, heat_pump_capacity, mshp_indices, heating_eirs, hEAT_CAP_FT_SPEC, hEAT_EIR_FT_SPEC, hEAT_CLOSS_FPLR_SPEC, hEAT_CAP_FFLOW_SPEC, hEAT_EIR_FFLOW_SPEC, dse)
-=======
-      htg_coil_stage_data = calc_coil_stage_data_heating(model, heat_pump_capacity, mshp_indices, heating_eirs, hEAT_CAP_FT_SPEC, hEAT_EIR_FT_SPEC, hEAT_CLOSS_FPLR_SPEC, hEAT_CAP_FFLOW_SPEC, hEAT_EIR_FFLOW_SPEC, curves_in_ip, dse)
-      clg_coil_stage_data = calc_coil_stage_data_cooling(model, heat_pump_capacity, mshp_indices, cooling_eirs, shrs_rated, cOOL_CAP_FT_SPEC, cOOL_EIR_FT_SPEC, cOOL_CLOSS_FPLR_SPEC, cOOL_CAP_FFLOW_SPEC, cOOL_EIR_FFLOW_SPEC, curves_in_ip, dse)
->>>>>>> 1a28e6e4
+      clg_coil_stage_data = calc_coil_stage_data_cooling(model, heat_pump_capacity, mshp_indices, cooling_eirs, shrs_rated, cOOL_CAP_FT_SPEC, cOOL_EIR_FT_SPEC, cOOL_CLOSS_FPLR_SPEC, cOOL_CAP_FFLOW_SPEC, cOOL_EIR_FFLOW_SPEC, dse)
 
       # _processSystemCoil
 
@@ -1636,111 +1352,6 @@
 
       end
 
-<<<<<<< HEAD
-      # _processCurvesDXCooling
-
-      clg_coil_stage_data = calc_coil_stage_data_cooling(model, heat_pump_capacity, mshp_indices, cooling_eirs, shrs_rated, cOOL_CAP_FT_SPEC, cOOL_EIR_FT_SPEC, cOOL_CLOSS_FPLR_SPEC, cOOL_CAP_FFLOW_SPEC, cOOL_EIR_FFLOW_SPEC, dse)
-
-      # _processSystemCoolingCoil
-
-      clg_coil = OpenStudio::Model::CoilCoolingDXMultiSpeed.new(model)
-      clg_coil.setName(obj_name + " clg coil")
-      clg_coil.setCondenserType("AirCooled")
-      clg_coil.setApplyPartLoadFractiontoSpeedsGreaterthan1(false)
-      clg_coil.setApplyLatentDegradationtoSpeedsGreaterthan1(false)
-      clg_coil.setCrankcaseHeaterCapacity(0)
-      clg_coil.setFuelType("Electricity")
-
-      clg_coil_stage_data.each do |stage|
-        clg_coil.addStage(stage)
-      end
-
-      # _processSystemFan
-
-      fan_power_curve = create_curve_exponent(model, [0, 1, 3], obj_name + " fan power curve", -100, 100)
-      fan_eff_curve = create_curve_cubic(model, [0, 1, 0, 0], obj_name + " fan eff curve", 0, 1, 0.01, 1)
-
-      fan = OpenStudio::Model::FanOnOff.new(model, model.alwaysOnDiscreteSchedule, fan_power_curve, fan_eff_curve)
-      fan_eff = UnitConversions.convert(UnitConversions.convert(0.1, "inH2O", "Pa") / fan_power, "cfm", "m^3/s") # Overall Efficiency of the Fan, Motor and Drive
-      fan.setName(obj_name + " clg supply fan")
-      fan.setEndUseSubcategory(obj_name + " clg supply fan")
-      fan.setFanEfficiency(fan_eff)
-      fan.setPressureRise(calculate_fan_pressure_rise(fan_eff, fan_power / dse))
-      fan.setMotorEfficiency(1.0)
-      fan.setMotorInAirstreamFraction(1.0)
-
-      perf = OpenStudio::Model::UnitarySystemPerformanceMultispeed.new(model)
-      perf.setSingleModeOperation(false)
-      mshp_indices.each do |mshp_index|
-        ratio = cfms_cooling[mshp_index] / cfms_cooling[mshp_indices[-1]]
-        f = OpenStudio::Model::SupplyAirflowRatioField.new(Constants.small, ratio)
-        perf.addSupplyAirflowRatioField(f)
-      end
-
-      # _processSystemAir
-
-      clg_air_loop_unitary = OpenStudio::Model::AirLoopHVACUnitarySystem.new(model)
-      clg_air_loop_unitary.setName(obj_name + " clg unitary system")
-      if frac_cool_load_served <= 0
-        clg_air_loop_unitary.setAvailabilitySchedule(model.alwaysOffDiscreteSchedule)
-      else
-        clg_air_loop_unitary.setAvailabilitySchedule(model.alwaysOnDiscreteSchedule)
-      end
-      clg_air_loop_unitary.setSupplyFan(fan)
-      clg_air_loop_unitary.setCoolingCoil(clg_coil)
-      clg_air_loop_unitary.setFanPlacement("BlowThrough")
-      clg_air_loop_unitary.setSupplyAirFanOperatingModeSchedule(model.alwaysOffDiscreteSchedule)
-      clg_air_loop_unitary.setMaximumSupplyAirTemperature(UnitConversions.convert(supp_htg_max_supply_temp, "F", "C")) # higher temp for supplemental heat as to not severely limit its use, resulting in unmet hours.
-      clg_air_loop_unitary.setMaximumOutdoorDryBulbTemperatureforSupplementalHeaterOperation(UnitConversions.convert(40.0, "F", "C"))
-      clg_air_loop_unitary.setSupplyAirFlowRateWhenNoCoolingorHeatingisRequired(0)
-      clg_air_loop_unitary.setDesignSpecificationMultispeedObject(perf)
-
-      air_loop = OpenStudio::Model::AirLoopHVAC.new(model)
-      air_loop.setName(obj_name + " clg asys")
-      air_supply_inlet_node = air_loop.supplyInletNode
-      air_supply_outlet_node = air_loop.supplyOutletNode
-      air_demand_inlet_node = air_loop.demandInletNode
-      air_demand_outlet_node = air_loop.demandOutletNode
-
-      clg_air_loop_unitary.addToNode(air_supply_inlet_node)
-
-      runner.registerInfo("Added '#{fan.name}' to '#{clg_air_loop_unitary.name}' of '#{air_loop.name}'")
-      runner.registerInfo("Added '#{clg_coil.name}' to '#{clg_air_loop_unitary.name}' of '#{air_loop.name}'")
-
-      clg_air_loop_unitary.setControllingZoneorThermostatLocation(control_zone)
-
-      # _processSystemDemandSideAir
-      # Demand Side
-
-      # Supply Air
-      zone_splitter = air_loop.zoneSplitter
-      zone_splitter.setName(obj_name + " clg zone splitter")
-
-      zone_mixer = air_loop.zoneMixer
-      zone_mixer.setName(obj_name + " clg zone mixer")
-
-      diffuser_living = OpenStudio::Model::AirTerminalSingleDuctUncontrolled.new(model, model.alwaysOnDiscreteSchedule)
-      diffuser_living.setName(obj_name + " #{control_zone.name} clg direct air")
-      air_loop.multiAddBranchForZone(control_zone, diffuser_living)
-
-      air_loop.multiAddBranchForZone(control_zone)
-      runner.registerInfo("Added '#{air_loop.name}' to '#{control_zone.name}'")
-
-      prioritize_zone_hvac(model, runner, control_zone)
-
-      slave_zones.each do |slave_zone|
-        diffuser_fbsmt = OpenStudio::Model::AirTerminalSingleDuctUncontrolled.new(model, model.alwaysOnDiscreteSchedule)
-        diffuser_fbsmt.setName(obj_name + " #{slave_zone.name} clg direct air")
-        air_loop.multiAddBranchForZone(slave_zone, diffuser_fbsmt)
-
-        air_loop.multiAddBranchForZone(slave_zone)
-        runner.registerInfo("Added '#{air_loop.name}' to '#{slave_zone.name}'")
-
-        prioritize_zone_hvac(model, runner, slave_zone)
-      end # slave_zone
-
-=======
->>>>>>> 1a28e6e4
       # Store info for HVAC Sizing measure
       capacity_ratios_heating_4 = []
       capacity_ratios_cooling_4 = []
