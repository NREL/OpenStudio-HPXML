require_relative "constants"
require_relative "geometry"
require_relative "util"
require_relative "unit_conversions"
require_relative "psychrometrics"
require_relative "schedules"

class HVAC
  def self.apply_central_ac_1speed(model, runner, seer, shrs,
                                   fan_power_installed, crankcase_kw, crankcase_temp,
                                   capacity, airflow_rate, frac_cool_load_served,
                                   sequential_cool_load_frac, control_zone,
                                   hvac_map, sys_id, clgsys)

    num_speeds = 1
    fan_power_rated = get_fan_power_rated(seer)
    capacity_ratios = HVAC.one_speed_capacity_ratios
    fan_speed_ratios = HVAC.one_speed_fan_speed_ratios

    # Cooling Coil
    rated_airflow_rate = 386.1 # cfm
    cfms_ton_rated = calc_cfms_ton_rated(rated_airflow_rate, fan_speed_ratios, capacity_ratios)
    eers = [calc_EER_cooling_1spd(seer, fan_power_rated, cOOL_EIR_FT_SPEC_AC)]
    cooling_eirs = calc_cooling_eirs(num_speeds, eers, fan_power_rated)
    shrs_rated_gross = calc_shrs_rated_gross(num_speeds, shrs, fan_power_rated, cfms_ton_rated)
    cOOL_CLOSS_FPLR_SPEC = [calc_plr_coefficients_cooling(num_speeds, seer)]

    obj_name = Constants.ObjectNameCentralAirConditioner

    # _processCurvesDXCooling

    clg_coil_stage_data = calc_coil_stage_data_cooling(model, capacity, (0...num_speeds).to_a, cooling_eirs, shrs_rated_gross, cOOL_CAP_FT_SPEC_AC, cOOL_EIR_FT_SPEC_AC, cOOL_CLOSS_FPLR_SPEC, cOOL_CAP_FFLOW_SPEC_AC, cOOL_EIR_FFLOW_SPEC_AC)

    # _processSystemCoolingCoil

    clg_coil = OpenStudio::Model::CoilCoolingDXSingleSpeed.new(model, model.alwaysOnDiscreteSchedule, clg_coil_stage_data[0].totalCoolingCapacityFunctionofTemperatureCurve, clg_coil_stage_data[0].totalCoolingCapacityFunctionofFlowFractionCurve, clg_coil_stage_data[0].energyInputRatioFunctionofTemperatureCurve, clg_coil_stage_data[0].energyInputRatioFunctionofFlowFractionCurve, clg_coil_stage_data[0].partLoadFractionCorrelationCurve)
    clg_coil_stage_data[0].remove
    clg_coil.setName(obj_name + " clg coil")
    if capacity != Constants.SizingAuto
      clg_coil.setRatedTotalCoolingCapacity(UnitConversions.convert([capacity, Constants.small].max, "Btu/hr", "W")) # Used by HVACSizing measure
    end
    clg_coil.setRatedSensibleHeatRatio(shrs_rated_gross[0])
    clg_coil.setRatedCOP(1.0 / cooling_eirs[0])
    clg_coil.setRatedEvaporatorFanPowerPerVolumeFlowRate(fan_power_rated / UnitConversions.convert(1.0, "cfm", "m^3/s"))
    clg_coil.setNominalTimeForCondensateRemovalToBegin(1000.0)
    clg_coil.setRatioOfInitialMoistureEvaporationRateAndSteadyStateLatentCapacity(1.5)
    clg_coil.setMaximumCyclingRate(3.0)
    clg_coil.setLatentCapacityTimeConstant(45.0)
    clg_coil.setCondenserType("AirCooled")
    clg_coil.setCrankcaseHeaterCapacity(UnitConversions.convert(crankcase_kw, "kW", "W"))
    clg_coil.setMaximumOutdoorDryBulbTemperatureForCrankcaseHeaterOperation(UnitConversions.convert(crankcase_temp, "F", "C"))
    hvac_map[sys_id] << clg_coil

    # _processSystemFan

    fan = OpenStudio::Model::FanOnOff.new(model, model.alwaysOnDiscreteSchedule)
    fan_eff = 0.75 # Overall Efficiency of the Fan, Motor and Drive
    fan.setName(obj_name + " supply fan")
    fan.setEndUseSubcategory("supply fan")
    fan.setFanEfficiency(fan_eff)
    fan.setPressureRise(calculate_fan_pressure_rise(fan_eff, fan_power_installed))
    fan.setMotorEfficiency(1.0)
    fan.setMotorInAirstreamFraction(1.0)
    hvac_map[sys_id] += self.disaggregate_fan_or_pump(model, fan, nil, clg_coil, nil)

    # _processSystemAir

    air_loop_unitary = OpenStudio::Model::AirLoopHVACUnitarySystem.new(model)
    air_loop_unitary.setName(obj_name + " unitary system")
    air_loop_unitary.setAvailabilitySchedule(model.alwaysOnDiscreteSchedule)
    air_loop_unitary.setCoolingCoil(clg_coil)
    air_loop_unitary.setSupplyAirFlowRateDuringHeatingOperation(0.0)
    air_loop_unitary.setSupplyFan(fan)
    air_loop_unitary.setFanPlacement("BlowThrough")
    air_loop_unitary.setSupplyAirFanOperatingModeSchedule(model.alwaysOffDiscreteSchedule)
    air_loop_unitary.setMaximumSupplyAirTemperature(UnitConversions.convert(120.0, "F", "C"))
    air_loop_unitary.setSupplyAirFlowRateWhenNoCoolingorHeatingisRequired(0)
    if not airflow_rate.nil?
      air_loop_unitary.setSupplyAirFlowRateMethodDuringCoolingOperation("SupplyAirFlowRate")
      air_loop_unitary.setSupplyAirFlowRateDuringCoolingOperation(UnitConversions.convert(airflow_rate, "cfm", "m^3/s"))
    end
    hvac_map[sys_id] << air_loop_unitary

    air_loop = OpenStudio::Model::AirLoopHVAC.new(model)
    air_loop.setName(obj_name + " airloop")
    air_supply_inlet_node = air_loop.supplyInletNode
    air_supply_outlet_node = air_loop.supplyOutletNode
    air_demand_inlet_node = air_loop.demandInletNode
    air_demand_outlet_node = air_loop.demandOutletNode
    hvac_map[sys_id] << air_loop

    air_loop_unitary.addToNode(air_supply_inlet_node)

    air_loop_unitary.setControllingZoneorThermostatLocation(control_zone)

    # _processSystemDemandSideAir
    # Demand Side

    # Supply Air
    zone_splitter = air_loop.zoneSplitter
    zone_splitter.setName(obj_name + " zone splitter")

    zone_mixer = air_loop.zoneMixer
    zone_mixer.setName(obj_name + " zone mixer")

    air_terminal_living = OpenStudio::Model::AirTerminalSingleDuctUncontrolled.new(model, model.alwaysOnDiscreteSchedule)
    air_terminal_living.setName(obj_name + " #{control_zone.name} terminal")
    air_loop.multiAddBranchForZone(control_zone, air_terminal_living)

    control_zone.setSequentialCoolingFractionSchedule(air_terminal_living, get_constant_schedule(model, sequential_cool_load_frac.round(5)))
    control_zone.setSequentialHeatingFractionSchedule(air_terminal_living, get_constant_schedule(model, 0))

    # Store info for HVAC Sizing measure
<<<<<<< HEAD
    curves = [clg_coil.totalCoolingCapacityFunctionOfTemperatureCurve]
    cOOL_CAP_FT_SPEC = HVACSizing.get_2d_vector_from_CAP_FT_SPEC_curves(curves, 1)
    cOOL_CAP_FT_SPEC.each_with_index do |curve, i|
      cOOL_CAP_FT_SPEC[i] = cOOL_CAP_FT_SPEC[i].join(",")
    end
    HPXML.add_extension(parent: clgsys, extensions: { "COOL_CAP_FT_SPEC": cOOL_CAP_FT_SPEC.join(";") })
    HPXML.add_extension(parent: clgsys, extensions: { "RatedCFMperTonCooling": cfms_ton_rated.join(",") })
    HPXML.add_extension(parent: clgsys, extensions: { "CoolType": Constants.ObjectNameCentralAirConditioner })
    HPXML.add_extension(parent: clgsys, extensions: { "NumSpeedsCooling": 1 })
    HPXML.add_extension(parent: clgsys, extensions: { "SHRRated": clg_coil.ratedSensibleHeatRatio.get })

    return true
=======
    air_loop_unitary.additionalProperties.setFeature(Constants.SizingInfoHVACRatedCFMperTonCooling, cfms_ton_rated.join(","))
    air_loop_unitary.additionalProperties.setFeature(Constants.SizingInfoHVACFracCoolLoadServed, frac_cool_load_served)
    air_loop_unitary.additionalProperties.setFeature(Constants.SizingInfoHVACCoolType, Constants.ObjectNameCentralAirConditioner)
>>>>>>> 13dc57dd
  end

  def self.apply_central_ac_2speed(model, runner, seer, shrs,
                                   fan_power_installed, crankcase_kw, crankcase_temp,
                                   capacity, frac_cool_load_served,
                                   sequential_cool_load_frac, control_zone,
                                   hvac_map, sys_id, clgsys)

    num_speeds = 2
    fan_power_rated = get_fan_power_rated(seer)
    capacity_ratios = HVAC.two_speed_capacity_ratios
    fan_speed_ratios = HVAC.two_speed_fan_speed_ratios_cooling

    # Cooling Coil
    rated_airflow_rate = 355.2 # cfm
    cfms_ton_rated = calc_cfms_ton_rated(rated_airflow_rate, fan_speed_ratios, capacity_ratios)
    eers = calc_EERs_cooling_2spd(runner, seer, HVAC.get_c_d_cooling(num_speeds, seer), capacity_ratios, fan_speed_ratios, fan_power_rated, cOOL_EIR_FT_SPEC_AC(2), cOOL_CAP_FT_SPEC_AC(2))
    cooling_eirs = calc_cooling_eirs(num_speeds, eers, fan_power_rated)
    shrs_rated_gross = calc_shrs_rated_gross(num_speeds, shrs, fan_power_rated, cfms_ton_rated)
    cOOL_CLOSS_FPLR_SPEC = [calc_plr_coefficients_cooling(num_speeds, seer)] * num_speeds

    obj_name = Constants.ObjectNameCentralAirConditioner

    # _processCurvesDXCooling

    clg_coil_stage_data = calc_coil_stage_data_cooling(model, capacity, (0...num_speeds).to_a, cooling_eirs, shrs_rated_gross, cOOL_CAP_FT_SPEC_AC(2), cOOL_EIR_FT_SPEC_AC(2), cOOL_CLOSS_FPLR_SPEC, cOOL_CAP_FFLOW_SPEC_AC(2), cOOL_EIR_FFLOW_SPEC_AC(2))

    # _processSystemCoolingCoil

    clg_coil = OpenStudio::Model::CoilCoolingDXMultiSpeed.new(model)
    clg_coil.setName(obj_name + " clg coil")
    clg_coil.setCondenserType("AirCooled")
    clg_coil.setApplyPartLoadFractiontoSpeedsGreaterthan1(false)
    clg_coil.setApplyLatentDegradationtoSpeedsGreaterthan1(false)
    clg_coil.setCrankcaseHeaterCapacity(UnitConversions.convert(crankcase_kw, "kW", "W"))
    clg_coil.setMaximumOutdoorDryBulbTemperatureforCrankcaseHeaterOperation(UnitConversions.convert(crankcase_temp, "F", "C"))
    clg_coil.setFuelType("Electricity")
    clg_coil_stage_data.each do |stage|
      clg_coil.addStage(stage)
    end
    hvac_map[sys_id] << clg_coil

    # _processSystemFan

    fan_power_curve = create_curve_exponent(model, [0, 1, 3], obj_name + " fan power curve", -100, 100)
    fan_eff_curve = create_curve_cubic(model, [0, 1, 0, 0], obj_name + " fan eff curve", 0, 1, 0.01, 1)
    fan = OpenStudio::Model::FanOnOff.new(model, model.alwaysOnDiscreteSchedule, fan_power_curve, fan_eff_curve)
    fan_eff = 0.75 # Overall Efficiency of the Fan, Motor and Drive
    fan.setName(obj_name + " supply fan")
    fan.setEndUseSubcategory("supply fan")
    fan.setFanEfficiency(fan_eff)
    fan.setPressureRise(calculate_fan_pressure_rise(fan_eff, fan_power_installed))
    fan.setMotorEfficiency(1.0)
    fan.setMotorInAirstreamFraction(1.0)
    hvac_map[sys_id] += self.disaggregate_fan_or_pump(model, fan, nil, clg_coil, nil)

    # _processSystemAir

    air_loop_unitary = OpenStudio::Model::AirLoopHVACUnitarySystem.new(model)
    air_loop_unitary.setName(obj_name + " unitary system")
    air_loop_unitary.setAvailabilitySchedule(model.alwaysOnDiscreteSchedule)
    air_loop_unitary.setCoolingCoil(clg_coil)
    air_loop_unitary.setSupplyAirFlowRateDuringHeatingOperation(0.0)
    air_loop_unitary.setSupplyFan(fan)
    air_loop_unitary.setFanPlacement("BlowThrough")
    air_loop_unitary.setSupplyAirFanOperatingModeSchedule(model.alwaysOffDiscreteSchedule)
    air_loop_unitary.setMaximumSupplyAirTemperature(UnitConversions.convert(120.0, "F", "C"))
    air_loop_unitary.setSupplyAirFlowRateWhenNoCoolingorHeatingisRequired(0)
    hvac_map[sys_id] << air_loop_unitary

    perf = OpenStudio::Model::UnitarySystemPerformanceMultispeed.new(model)
    air_loop_unitary.setDesignSpecificationMultispeedObject(perf)
    perf.setSingleModeOperation(false)
    for speed in 1..num_speeds
      f = OpenStudio::Model::SupplyAirflowRatioField.fromCoolingRatio(fan_speed_ratios[speed - 1])
      perf.addSupplyAirflowRatioField(f)
    end

    air_loop = OpenStudio::Model::AirLoopHVAC.new(model)
    air_loop.setName(obj_name + " airloop")
    air_supply_inlet_node = air_loop.supplyInletNode
    air_supply_outlet_node = air_loop.supplyOutletNode
    air_demand_inlet_node = air_loop.demandInletNode
    air_demand_outlet_node = air_loop.demandOutletNode
    hvac_map[sys_id] << air_loop

    air_loop_unitary.addToNode(air_supply_inlet_node)

    air_loop_unitary.setControllingZoneorThermostatLocation(control_zone)

    # _processSystemDemandSideAir
    # Demand Side

    # Supply Air
    zone_splitter = air_loop.zoneSplitter
    zone_splitter.setName(obj_name + " zone splitter")

    zone_mixer = air_loop.zoneMixer
    zone_mixer.setName(obj_name + " zone mixer")

    air_terminal_living = OpenStudio::Model::AirTerminalSingleDuctUncontrolled.new(model, model.alwaysOnDiscreteSchedule)
    air_terminal_living.setName(obj_name + " #{control_zone.name} terminal")
    air_loop.multiAddBranchForZone(control_zone, air_terminal_living)

    control_zone.setSequentialCoolingFractionSchedule(air_terminal_living, get_constant_schedule(model, sequential_cool_load_frac.round(5)))
    control_zone.setSequentialHeatingFractionSchedule(air_terminal_living, get_constant_schedule(model, 0))

    # Store info for HVAC Sizing measure
<<<<<<< HEAD
    curves = []
    shrrated = []
    clg_coil.stages.each_with_index do |stage, speed|
      curves << stage.totalCoolingCapacityFunctionofTemperatureCurve
      shrrated << stage.grossRatedSensibleHeatRatio.get
    end
    fanspeedRatioCooling = []
    perf.supplyAirflowRatioFields.each do |airflowRatioField|
      fanspeedRatioCooling << airflowRatioField.coolingRatio.get
    end
    cOOL_CAP_FT_SPEC = HVACSizing.get_2d_vector_from_CAP_FT_SPEC_curves(curves, 2)
    cOOL_CAP_FT_SPEC.each_with_index do |curve, i|
      cOOL_CAP_FT_SPEC[i] = cOOL_CAP_FT_SPEC[i].join(",")
    end
    HPXML.add_extension(parent: clgsys, extensions: { "COOL_CAP_FT_SPEC": cOOL_CAP_FT_SPEC.join(";") })
    HPXML.add_extension(parent: clgsys, extensions: { "CapacityRatioCooling": capacity_ratios.join(",") })
    HPXML.add_extension(parent: clgsys, extensions: { "RatedCFMperTonCooling": cfms_ton_rated.join(",") })
    HPXML.add_extension(parent: clgsys, extensions: { "CoolType": Constants.ObjectNameCentralAirConditioner })
    HPXML.add_extension(parent: clgsys, extensions: { "NumSpeedsCooling": 2 })
    HPXML.add_extension(parent: clgsys, extensions: { "FanspeedRatioCooling": fanspeedRatioCooling.join(",") })
    HPXML.add_extension(parent: clgsys, extensions: { "SHRRated": shrrated.join(",") })

    return true
=======
    air_loop_unitary.additionalProperties.setFeature(Constants.SizingInfoHVACCapacityRatioCooling, capacity_ratios.join(","))
    air_loop_unitary.additionalProperties.setFeature(Constants.SizingInfoHVACRatedCFMperTonCooling, cfms_ton_rated.join(","))
    air_loop_unitary.additionalProperties.setFeature(Constants.SizingInfoHVACFracCoolLoadServed, frac_cool_load_served)
    air_loop_unitary.additionalProperties.setFeature(Constants.SizingInfoHVACCoolType, Constants.ObjectNameCentralAirConditioner)
>>>>>>> 13dc57dd
  end

  def self.apply_central_ac_4speed(model, runner, seer, shrs,
                                   fan_power_installed, crankcase_kw, crankcase_temp,
                                   capacity, frac_cool_load_served,
                                   sequential_cool_load_frac, control_zone,
                                   hvac_map, sys_id, clgsys)

    num_speeds = 4
    fan_power_rated = get_fan_power_rated(seer)
    capacity_ratios = HVAC.variable_speed_capacity_ratios_cooling
    fan_speed_ratios = HVAC.variable_speed_fan_speed_ratios_cooling

    cap_ratio_seer = [capacity_ratios[0], capacity_ratios[1], capacity_ratios[3]]
    fan_speed_seer = [fan_speed_ratios[0], fan_speed_ratios[1], fan_speed_ratios[3]]

    # Cooling Coil
    rated_airflow_rate = 411.0 # cfm
    cfms_ton_rated = calc_cfms_ton_rated(rated_airflow_rate, fan_speed_ratios, capacity_ratios)
    eers = calc_EERs_cooling_4spd(runner, seer, HVAC.get_c_d_cooling(num_speeds, seer), cap_ratio_seer, fan_speed_seer, fan_power_rated, cOOL_EIR_FT_SPEC_AC([0, 1, 4]), cOOL_CAP_FT_SPEC_AC([0, 1, 4]))
    cooling_eirs = calc_cooling_eirs(num_speeds, eers, fan_power_rated)
    shrs_rated_gross = calc_shrs_rated_gross(num_speeds, shrs, fan_power_rated, cfms_ton_rated)
    cOOL_CLOSS_FPLR_SPEC = [calc_plr_coefficients_cooling(num_speeds, seer)] * num_speeds

    hvac_map[sys_id] = []

    obj_name = Constants.ObjectNameCentralAirConditioner

    # _processCurvesDXCooling

    clg_coil_stage_data = calc_coil_stage_data_cooling(model, capacity, (0...num_speeds).to_a, cooling_eirs, shrs_rated_gross, cOOL_CAP_FT_SPEC_AC([0, 1, 2, 4]), cOOL_EIR_FT_SPEC_AC([0, 1, 2, 4]), cOOL_CLOSS_FPLR_SPEC, cOOL_CAP_FFLOW_SPEC_AC(4), cOOL_EIR_FFLOW_SPEC_AC(4))

    # _processSystemCoolingCoil

    clg_coil = OpenStudio::Model::CoilCoolingDXMultiSpeed.new(model)
    clg_coil.setName(obj_name + " clg coil")
    clg_coil.setCondenserType("AirCooled")
    clg_coil.setApplyPartLoadFractiontoSpeedsGreaterthan1(false)
    clg_coil.setApplyLatentDegradationtoSpeedsGreaterthan1(false)
    clg_coil.setCrankcaseHeaterCapacity(UnitConversions.convert(crankcase_kw, "kW", "W"))
    clg_coil.setMaximumOutdoorDryBulbTemperatureforCrankcaseHeaterOperation(UnitConversions.convert(crankcase_temp, "F", "C"))
    clg_coil.setFuelType("Electricity")
    clg_coil_stage_data.each do |stage|
      clg_coil.addStage(stage)
    end
    hvac_map[sys_id] << clg_coil

    # _processSystemFan

    fan_power_curve = create_curve_exponent(model, [0, 1, 3], obj_name + " fan power curve", -100, 100)
    fan_eff_curve = create_curve_cubic(model, [0, 1, 0, 0], obj_name + " fan eff curve", 0, 1, 0.01, 1)
    fan = OpenStudio::Model::FanOnOff.new(model, model.alwaysOnDiscreteSchedule, fan_power_curve, fan_eff_curve)
    fan_eff = 0.75 # Overall Efficiency of the Fan, Motor and Drive
    fan.setName(obj_name + " supply fan")
    fan.setEndUseSubcategory("supply fan")
    fan.setFanEfficiency(fan_eff)
    fan.setPressureRise(calculate_fan_pressure_rise(fan_eff, fan_power_installed))
    fan.setMotorEfficiency(1.0)
    fan.setMotorInAirstreamFraction(1.0)
    hvac_map[sys_id] += self.disaggregate_fan_or_pump(model, fan, nil, clg_coil, nil)

    # _processSystemAir

    air_loop_unitary = OpenStudio::Model::AirLoopHVACUnitarySystem.new(model)
    air_loop_unitary.setName(obj_name + " unitary system")
    air_loop_unitary.setAvailabilitySchedule(model.alwaysOnDiscreteSchedule)
    air_loop_unitary.setCoolingCoil(clg_coil)
    air_loop_unitary.setSupplyAirFlowRateDuringHeatingOperation(0.0)
    air_loop_unitary.setSupplyFan(fan)
    air_loop_unitary.setFanPlacement("BlowThrough")
    air_loop_unitary.setSupplyAirFanOperatingModeSchedule(model.alwaysOffDiscreteSchedule)
    air_loop_unitary.setMaximumSupplyAirTemperature(UnitConversions.convert(120.0, "F", "C"))
    air_loop_unitary.setSupplyAirFlowRateWhenNoCoolingorHeatingisRequired(0)
    hvac_map[sys_id] << air_loop_unitary

    perf = OpenStudio::Model::UnitarySystemPerformanceMultispeed.new(model)
    air_loop_unitary.setDesignSpecificationMultispeedObject(perf)
    perf.setSingleModeOperation(false)
    for speed in 1..num_speeds
      f = OpenStudio::Model::SupplyAirflowRatioField.fromCoolingRatio(fan_speed_ratios[speed - 1])
      perf.addSupplyAirflowRatioField(f)
    end

    air_loop = OpenStudio::Model::AirLoopHVAC.new(model)
    air_loop.setName(obj_name + " airloop")
    air_supply_inlet_node = air_loop.supplyInletNode
    air_supply_outlet_node = air_loop.supplyOutletNode
    air_demand_inlet_node = air_loop.demandInletNode
    air_demand_outlet_node = air_loop.demandOutletNode
    hvac_map[sys_id] << air_loop

    air_loop_unitary.addToNode(air_supply_inlet_node)

    air_loop_unitary.setControllingZoneorThermostatLocation(control_zone)

    # _processSystemDemandSideAir
    # Demand Side

    # Supply Air
    zone_splitter = air_loop.zoneSplitter
    zone_splitter.setName(obj_name + " zone splitter")

    zone_mixer = air_loop.zoneMixer
    zone_mixer.setName(obj_name + " zone mixer")

    air_terminal_living = OpenStudio::Model::AirTerminalSingleDuctUncontrolled.new(model, model.alwaysOnDiscreteSchedule)
    air_terminal_living.setName(obj_name + " #{control_zone.name} terminal")
    air_loop.multiAddBranchForZone(control_zone, air_terminal_living)

    control_zone.setSequentialCoolingFractionSchedule(air_terminal_living, get_constant_schedule(model, sequential_cool_load_frac.round(5)))
    control_zone.setSequentialHeatingFractionSchedule(air_terminal_living, get_constant_schedule(model, 0))

    # Store info for HVAC Sizing measure
<<<<<<< HEAD
    curves = []
    shrrated = []
    clg_coil.stages.each_with_index do |stage, speed|
      curves << stage.totalCoolingCapacityFunctionofTemperatureCurve
      shrrated << stage.grossRatedSensibleHeatRatio.get
    end
    fanspeedRatioCooling = []
    perf.supplyAirflowRatioFields.each do |airflowRatioField|
      fanspeedRatioCooling << airflowRatioField.coolingRatio.get
    end
    cOOL_CAP_FT_SPEC = HVACSizing.get_2d_vector_from_CAP_FT_SPEC_curves(curves, 4)
    cOOL_CAP_FT_SPEC.each_with_index do |curve, i|
      cOOL_CAP_FT_SPEC[i] = cOOL_CAP_FT_SPEC[i].join(",")
    end
    HPXML.add_extension(parent: clgsys, extensions: { "COOL_CAP_FT_SPEC": cOOL_CAP_FT_SPEC.join(";") })
    HPXML.add_extension(parent: clgsys, extensions: { "CapacityRatioCooling": capacity_ratios.join(",") })
    HPXML.add_extension(parent: clgsys, extensions: { "RatedCFMperTonCooling": cfms_ton_rated.join(",") })
    HPXML.add_extension(parent: clgsys, extensions: { "CoolType": Constants.ObjectNameCentralAirConditioner })
    HPXML.add_extension(parent: clgsys, extensions: { "NumSpeedsCooling": 4 })
    HPXML.add_extension(parent: clgsys, extensions: { "FanspeedRatioCooling": fanspeedRatioCooling.join(",") })
    HPXML.add_extension(parent: clgsys, extensions: { "SHRRated": shrrated.join(",") })
=======
    air_loop_unitary.additionalProperties.setFeature(Constants.SizingInfoHVACCapacityRatioCooling, capacity_ratios.join(","))
    air_loop_unitary.additionalProperties.setFeature(Constants.SizingInfoHVACRatedCFMperTonCooling, cfms_ton_rated.join(","))
    air_loop_unitary.additionalProperties.setFeature(Constants.SizingInfoHVACFracCoolLoadServed, frac_cool_load_served)
    air_loop_unitary.additionalProperties.setFeature(Constants.SizingInfoHVACCoolType, Constants.ObjectNameCentralAirConditioner)
  end

  def self.apply_evaporative_cooler(model, runner, frac_cool_load_served,
                                    sequential_cool_load_frac, control_zone,
                                    hvac_map, sys_id, is_ducted)

    obj_name = Constants.ObjectNameEvaporativeCooler

    evap_cooler = OpenStudio::Model::EvaporativeCoolerDirectResearchSpecial.new(model, model.alwaysOnDiscreteSchedule)
    evap_cooler.setName(obj_name)
    evap_cooler.setCoolerEffectiveness(0.72) # Assumed effectiveness
    evap_cooler.setEvaporativeOperationMinimumDrybulbTemperature(0) # relax limitation to open evap cooler for any potential cooling
    evap_cooler.setEvaporativeOperationMaximumLimitWetbulbTemperature(50) # relax limitation to open evap cooler for any potential cooling
    evap_cooler.setEvaporativeOperationMaximumLimitDrybulbTemperature(50) # relax limitation to open evap cooler for any potential cooling
    hvac_map[sys_id] << evap_cooler

    air_loop = OpenStudio::Model::AirLoopHVAC.new(model)
    air_loop.setAvailabilitySchedule(model.alwaysOnDiscreteSchedule)
    air_loop.setName(obj_name + " airloop")
    air_loop.additionalProperties.setFeature(Constants.OptionallyDuctedSystemIsDucted, is_ducted)
    air_loop.additionalProperties.setFeature(Constants.SizingInfoHVACCoolType, Constants.ObjectNameEvaporativeCooler)
    air_supply_inlet_node = air_loop.supplyInletNode
    air_supply_outlet_node = air_loop.supplyOutletNode
    air_demand_inlet_node = air_loop.demandInletNode
    air_demand_outlet_node = air_loop.demandOutletNode
    evap_cooler.addToNode(air_supply_inlet_node)
    hvac_map[sys_id] << air_loop

    fan = OpenStudio::Model::FanVariableVolume.new(model, model.alwaysOnDiscreteSchedule)
    fan.setName(obj_name + " supply fan")
    fan.setEndUseSubcategory("supply fan")
    fan.setFanEfficiency(1)
    fan.setMotorEfficiency(1)
    fan.setMotorInAirstreamFraction(0)
    fan.setFanPowerCoefficient1(0)
    fan.setFanPowerCoefficient2(1)
    fan.setFanPowerCoefficient3(0)
    fan.setFanPowerCoefficient4(0)
    fan.setFanPowerCoefficient5(0)
    fan.addToNode(air_loop.supplyInletNode)
    hvac_map[sys_id] += self.disaggregate_fan_or_pump(model, fan, nil, evap_cooler, nil)

    # Outdoor air intake system
    oa_intake_controller = OpenStudio::Model::ControllerOutdoorAir.new(model)
    oa_intake_controller.setName("#{air_loop.name} OA Controller")
    oa_intake_controller.setMaximumOutdoorAirFlowRate(10) # Set an extreme large value here, will be reset by E+ using sized value
    oa_intake_controller.setMinimumLimitType('FixedMinimum')
    oa_intake_controller.resetEconomizerMinimumLimitDryBulbTemperature
    oa_intake_controller.setMinimumFractionofOutdoorAirSchedule(model.alwaysOnDiscreteSchedule)

    oa_intake = OpenStudio::Model::AirLoopHVACOutdoorAirSystem.new(model, oa_intake_controller)
    oa_intake.setName("#{air_loop.name} OA System")
    oa_intake.addToNode(air_loop.supplyInletNode)

    # air handler controls
    # setpoint follows OAT WetBulb
    evap_stpt_manager = OpenStudio::Model::SetpointManagerFollowOutdoorAirTemperature.new(model)
    evap_stpt_manager.setName("Follow OATwb")
    evap_stpt_manager.setReferenceTemperatureType('OutdoorAirWetBulb')
    evap_stpt_manager.setOffsetTemperatureDifference(0.0)
    evap_stpt_manager.addToNode(air_loop.supplyOutletNode)
>>>>>>> 13dc57dd

    # Supply Air
    zone_splitter = air_loop.zoneSplitter
    zone_splitter.setName(obj_name + " zone splitter")

    zone_mixer = air_loop.zoneMixer
    zone_mixer.setName(obj_name + " zone mixer")

    air_terminal_living = OpenStudio::Model::AirTerminalSingleDuctVAVNoReheat.new(model, model.alwaysOnDiscreteSchedule)
    air_terminal_living.setName(obj_name + " #{control_zone.name} terminal")
    air_terminal_living.setConstantMinimumAirFlowFraction(0)
    air_loop.multiAddBranchForZone(control_zone, air_terminal_living)
    control_zone.setSequentialCoolingFractionSchedule(air_terminal_living, get_constant_schedule(model, sequential_cool_load_frac.round(5)))
    control_zone.setSequentialHeatingFractionSchedule(air_terminal_living, get_constant_schedule(model, 0))

    # Store info for HVAC Sizing measure
    evap_cooler.additionalProperties.setFeature(Constants.SizingInfoHVACFracCoolLoadServed, frac_cool_load_served)
    evap_cooler.additionalProperties.setFeature(Constants.SizingInfoHVACCoolType, Constants.ObjectNameEvaporativeCooler)
  end

  def self.apply_central_ashp_1speed(model, runner, seer, hspf, shrs,
                                     fan_power_installed, min_temp, crankcase_kw, crankcase_temp,
                                     heat_pump_capacity_cool, heat_pump_capacity_heat, heat_pump_capacity_heat_17F,
                                     supplemental_fuel_type, supplemental_efficiency, supplemental_capacity, supp_htg_max_outdoor_temp,
                                     frac_heat_load_served, frac_cool_load_served,
                                     sequential_heat_load_frac, sequential_cool_load_frac,
                                     control_zone, hvac_map, sys_id, hp)

    num_speeds = 1
    fan_power_rated = get_fan_power_rated(seer)
    capacity_ratios = HVAC.one_speed_capacity_ratios
    fan_speed_ratios = HVAC.one_speed_fan_speed_ratios

    # Cooling Coil
    rated_airflow_rate_cooling = 394.2 # cfm
    cfms_ton_rated_cooling = calc_cfms_ton_rated(rated_airflow_rate_cooling, fan_speed_ratios, capacity_ratios)
    eers = [calc_EER_cooling_1spd(seer, fan_power_rated, cOOL_EIR_FT_SPEC_ASHP)]
    cooling_eirs = calc_cooling_eirs(num_speeds, eers, fan_power_rated)
    shrs_rated_gross = calc_shrs_rated_gross(num_speeds, shrs, fan_power_rated, cfms_ton_rated_cooling)
    cOOL_CLOSS_FPLR_SPEC = [calc_plr_coefficients_cooling(num_speeds, seer)]

    # Heating Coil
    rated_airflow_rate_heating = 384.1 # cfm
    cfms_ton_rated_heating = calc_cfms_ton_rated(rated_airflow_rate_heating, fan_speed_ratios, capacity_ratios)
    cops = [calc_COP_heating_1spd(hspf, HVAC.get_c_d_heating(num_speeds, hspf), fan_power_rated, hEAT_EIR_FT_SPEC_ASHP, hEAT_CAP_FT_SPEC_ASHP(1, heat_pump_capacity_heat, heat_pump_capacity_heat_17F))]
    heating_eirs = calc_heating_eirs(num_speeds, cops, fan_power_rated)
    hEAT_CLOSS_FPLR_SPEC = [calc_plr_coefficients_heating(num_speeds, hspf)]

    # Heating defrost curve for reverse cycle
    defrost_eir_curve = create_curve_biquadratic(model, [0.1528, 0, 0, 0, 0, 0], "DefrostEIR", -100, 100, -100, 100)

    obj_name = Constants.ObjectNameAirSourceHeatPump

    # _processCurvesDX

    htg_coil_stage_data = calc_coil_stage_data_heating(model, heat_pump_capacity_heat, (0...num_speeds).to_a, heating_eirs, hEAT_CAP_FT_SPEC_ASHP(1, heat_pump_capacity_heat, heat_pump_capacity_heat_17F), hEAT_EIR_FT_SPEC_ASHP, hEAT_CLOSS_FPLR_SPEC, hEAT_CAP_FFLOW_SPEC_ASHP, hEAT_EIR_FFLOW_SPEC_ASHP)
    clg_coil_stage_data = calc_coil_stage_data_cooling(model, heat_pump_capacity_cool, (0...num_speeds).to_a, cooling_eirs, shrs_rated_gross, cOOL_CAP_FT_SPEC_ASHP, cOOL_EIR_FT_SPEC_ASHP, cOOL_CLOSS_FPLR_SPEC, cOOL_CAP_FFLOW_SPEC_ASHP, cOOL_EIR_FFLOW_SPEC_ASHP)

    # _processSystemCoil

    htg_coil = OpenStudio::Model::CoilHeatingDXSingleSpeed.new(model, model.alwaysOnDiscreteSchedule, htg_coil_stage_data[0].heatingCapacityFunctionofTemperatureCurve, htg_coil_stage_data[0].heatingCapacityFunctionofFlowFractionCurve, htg_coil_stage_data[0].energyInputRatioFunctionofTemperatureCurve, htg_coil_stage_data[0].energyInputRatioFunctionofFlowFractionCurve, htg_coil_stage_data[0].partLoadFractionCorrelationCurve)
    htg_coil_stage_data[0].remove
    htg_coil.setName(obj_name + " htg coil")
    if heat_pump_capacity_heat != Constants.SizingAuto
      htg_coil.setRatedTotalHeatingCapacity(UnitConversions.convert([heat_pump_capacity_heat, Constants.small].max, "Btu/hr", "W")) # Used by HVACSizing measure
    end
    htg_coil.setRatedCOP(1.0 / heating_eirs[0])
    htg_coil.setRatedSupplyFanPowerPerVolumeFlowRate(fan_power_rated / UnitConversions.convert(1.0, "cfm", "m^3/s"))
    htg_coil.setDefrostEnergyInputRatioFunctionofTemperatureCurve(defrost_eir_curve)
    htg_coil.setMinimumOutdoorDryBulbTemperatureforCompressorOperation(UnitConversions.convert(min_temp, "F", "C"))
    htg_coil.setMaximumOutdoorDryBulbTemperatureforDefrostOperation(UnitConversions.convert(40.0, "F", "C"))
    if frac_heat_load_served <= 0
      htg_coil.setCrankcaseHeaterCapacity(0.0)
    else
      htg_coil.setCrankcaseHeaterCapacity(UnitConversions.convert(crankcase_kw, "kW", "W"))
    end
    htg_coil.setMaximumOutdoorDryBulbTemperatureforCrankcaseHeaterOperation(UnitConversions.convert(crankcase_temp, "F", "C"))
    htg_coil.setDefrostStrategy("ReverseCycle")
    htg_coil.setDefrostControl("OnDemand")
    hvac_map[sys_id] << htg_coil

    htg_supp_coil = apply_supplemental_htg_coil(model, obj_name, supplemental_fuel_type, supplemental_efficiency, supplemental_capacity)
    hvac_map[sys_id] << htg_supp_coil

    clg_coil = OpenStudio::Model::CoilCoolingDXSingleSpeed.new(model, model.alwaysOnDiscreteSchedule, clg_coil_stage_data[0].totalCoolingCapacityFunctionofTemperatureCurve, clg_coil_stage_data[0].totalCoolingCapacityFunctionofFlowFractionCurve, clg_coil_stage_data[0].energyInputRatioFunctionofTemperatureCurve, clg_coil_stage_data[0].energyInputRatioFunctionofFlowFractionCurve, clg_coil_stage_data[0].partLoadFractionCorrelationCurve)
    clg_coil_stage_data[0].remove
    clg_coil.setName(obj_name + " clg coil")
    if heat_pump_capacity_cool != Constants.SizingAuto
      clg_coil.setRatedTotalCoolingCapacity(UnitConversions.convert([heat_pump_capacity_cool, Constants.small].max, "Btu/hr", "W")) # Used by HVACSizing measure
    end
    clg_coil.setRatedSensibleHeatRatio(shrs_rated_gross[0])
    clg_coil.setRatedCOP(1.0 / cooling_eirs[0])
    clg_coil.setRatedEvaporatorFanPowerPerVolumeFlowRate(fan_power_rated / UnitConversions.convert(1.0, "cfm", "m^3/s"))
    clg_coil.setNominalTimeForCondensateRemovalToBegin(1000.0)
    clg_coil.setRatioOfInitialMoistureEvaporationRateAndSteadyStateLatentCapacity(1.5)
    clg_coil.setMaximumCyclingRate(3.0)
    clg_coil.setLatentCapacityTimeConstant(45.0)
    clg_coil.setCondenserType("AirCooled")
    hvac_map[sys_id] << clg_coil

    # _processSystemFan

    fan = OpenStudio::Model::FanOnOff.new(model, model.alwaysOnDiscreteSchedule)
    fan_eff = 0.75 # Overall Efficiency of the Fan, Motor and Drive
    fan.setName(obj_name + " supply fan")
    fan.setEndUseSubcategory("supply fan")
    fan.setFanEfficiency(fan_eff)
    fan.setPressureRise(calculate_fan_pressure_rise(fan_eff, fan_power_installed))
    fan.setMotorEfficiency(1.0)
    fan.setMotorInAirstreamFraction(1.0)
    hvac_map[sys_id] += self.disaggregate_fan_or_pump(model, fan, htg_coil, clg_coil, htg_supp_coil)

    # _processSystemAir

    air_loop_unitary = OpenStudio::Model::AirLoopHVACUnitarySystem.new(model)
    air_loop_unitary.setName(obj_name + " unitary system")
    air_loop_unitary.setAvailabilitySchedule(model.alwaysOnDiscreteSchedule)
    air_loop_unitary.setSupplyFan(fan)
    air_loop_unitary.setHeatingCoil(htg_coil)
    air_loop_unitary.setCoolingCoil(clg_coil)
    air_loop_unitary.setSupplementalHeatingCoil(htg_supp_coil)
    air_loop_unitary.setFanPlacement("BlowThrough")
    air_loop_unitary.setSupplyAirFanOperatingModeSchedule(model.alwaysOffDiscreteSchedule)
    air_loop_unitary.setMaximumSupplyAirTemperature(UnitConversions.convert(170.0, "F", "C")) # higher temp for supplemental heat as to not severely limit its use, resulting in unmet hours.
    air_loop_unitary.setMaximumOutdoorDryBulbTemperatureforSupplementalHeaterOperation(UnitConversions.convert(supp_htg_max_outdoor_temp, "F", "C"))
    air_loop_unitary.setSupplyAirFlowRateWhenNoCoolingorHeatingisRequired(0)
    hvac_map[sys_id] << air_loop_unitary

    air_loop = OpenStudio::Model::AirLoopHVAC.new(model)
    air_loop.setName(obj_name + " airloop")
    air_supply_inlet_node = air_loop.supplyInletNode
    air_supply_outlet_node = air_loop.supplyOutletNode
    air_demand_inlet_node = air_loop.demandInletNode
    air_demand_outlet_node = air_loop.demandOutletNode
    hvac_map[sys_id] << air_loop

    air_loop_unitary.addToNode(air_supply_inlet_node)

    air_loop_unitary.setControllingZoneorThermostatLocation(control_zone)

    # _processSystemDemandSideAir
    # Demand Side

    # Supply Air
    zone_splitter = air_loop.zoneSplitter
    zone_splitter.setName(obj_name + " zone splitter")

    zone_mixer = air_loop.zoneMixer
    zone_mixer.setName(obj_name + " zone mixer")

    air_terminal_living = OpenStudio::Model::AirTerminalSingleDuctUncontrolled.new(model, model.alwaysOnDiscreteSchedule)
    air_terminal_living.setName(obj_name + " #{control_zone.name} terminal")
    air_loop.multiAddBranchForZone(control_zone, air_terminal_living)

    control_zone.setSequentialHeatingFractionSchedule(air_terminal_living, get_constant_schedule(model, sequential_heat_load_frac.round(5)))
    control_zone.setSequentialCoolingFractionSchedule(air_terminal_living, get_constant_schedule(model, sequential_cool_load_frac.round(5)))

    # Store info for HVAC Sizing measure
<<<<<<< HEAD
    curves = [clg_coil.totalCoolingCapacityFunctionOfTemperatureCurve]
    cOOL_CAP_FT_SPEC = HVACSizing.get_2d_vector_from_CAP_FT_SPEC_curves(curves, 1)
    cOOL_CAP_FT_SPEC.each_with_index do |curve, i|
      cOOL_CAP_FT_SPEC[i] = cOOL_CAP_FT_SPEC[i].join(",")
    end
    HPXML.add_extension(parent: hp, extensions: { "COOL_CAP_FT_SPEC": cOOL_CAP_FT_SPEC.join(";") })
    curves = [htg_coil.totalHeatingCapacityFunctionofTemperatureCurve]
    hEAT_CAP_FT_SPEC = HVACSizing.get_2d_vector_from_CAP_FT_SPEC_curves(curves, 1)
    hEAT_CAP_FT_SPEC.each_with_index do |curve, i|
      hEAT_CAP_FT_SPEC[i] = hEAT_CAP_FT_SPEC[i].join(",")
    end
    HPXML.add_extension(parent: hp, extensions: { "HEAT_CAP_FT_SPEC": hEAT_CAP_FT_SPEC.join(";") })
    HPXML.add_extension(parent: hp, extensions: { "HPSizedForMaxLoad": (heat_pump_capacity == Constants.SizingAutoMaxLoad) })
    HPXML.add_extension(parent: hp, extensions: { "RatedCFMperTonHeating": cfms_ton_rated_heating.join(",") })
    HPXML.add_extension(parent: hp, extensions: { "RatedCFMperTonCooling": cfms_ton_rated_cooling.join(",") })
    HPXML.add_extension(parent: hp, extensions: { "HeatType": Constants.ObjectNameAirSourceHeatPump })
    HPXML.add_extension(parent: hp, extensions: { "CoolType": Constants.ObjectNameAirSourceHeatPump })
    HPXML.add_extension(parent: hp, extensions: { "NumSpeedsHeating": 1 })
    HPXML.add_extension(parent: hp, extensions: { "NumSpeedsCooling": 1 })
    HPXML.add_extension(parent: hp, extensions: { "SHRRated": clg_coil.ratedSensibleHeatRatio.get })

    return true
=======
    air_loop_unitary.additionalProperties.setFeature(Constants.SizingInfoHVACRatedCFMperTonHeating, cfms_ton_rated_heating.join(","))
    air_loop_unitary.additionalProperties.setFeature(Constants.SizingInfoHVACRatedCFMperTonCooling, cfms_ton_rated_cooling.join(","))
    air_loop_unitary.additionalProperties.setFeature(Constants.SizingInfoHVACFracHeatLoadServed, frac_heat_load_served)
    air_loop_unitary.additionalProperties.setFeature(Constants.SizingInfoHVACFracCoolLoadServed, frac_cool_load_served)
    air_loop_unitary.additionalProperties.setFeature(Constants.SizingInfoHVACCoolType, Constants.ObjectNameAirSourceHeatPump)
    air_loop_unitary.additionalProperties.setFeature(Constants.SizingInfoHVACHeatType, Constants.ObjectNameAirSourceHeatPump)
>>>>>>> 13dc57dd
  end

  def self.apply_central_ashp_2speed(model, runner, seer, hspf, shrs,
                                     fan_power_installed, min_temp, crankcase_kw, crankcase_temp,
                                     heat_pump_capacity_cool, heat_pump_capacity_heat, heat_pump_capacity_heat_17F,
                                     supplemental_fuel_type, supplemental_efficiency, supplemental_capacity, supp_htg_max_outdoor_temp,
                                     frac_heat_load_served, frac_cool_load_served,
                                     sequential_heat_load_frac, sequential_cool_load_frac,
                                     control_zone, hvac_map, sys_id, hp)

    num_speeds = 2
    fan_power_rated = get_fan_power_rated(seer)
    capacity_ratios = HVAC.two_speed_capacity_ratios
    fan_speed_ratios_heating = HVAC.two_speed_fan_speed_ratios_heating
    fan_speed_ratios_cooling = HVAC.two_speed_fan_speed_ratios_cooling

    # Cooling Coil
    rated_airflow_rate_cooling = 344.1 # cfm
    cfms_ton_rated_cooling = calc_cfms_ton_rated(rated_airflow_rate_cooling, fan_speed_ratios_cooling, capacity_ratios)
    eers = calc_EERs_cooling_2spd(runner, seer, HVAC.get_c_d_cooling(num_speeds, seer), capacity_ratios, fan_speed_ratios_cooling, fan_power_rated, cOOL_EIR_FT_SPEC_ASHP(2), cOOL_CAP_FT_SPEC_ASHP(2), true)
    cooling_eirs = calc_cooling_eirs(num_speeds, eers, fan_power_rated)
    shrs_rated_gross = calc_shrs_rated_gross(num_speeds, shrs, fan_power_rated, cfms_ton_rated_cooling)
    cOOL_CLOSS_FPLR_SPEC = [calc_plr_coefficients_cooling(num_speeds, seer)] * num_speeds

    # Heating Coil
    rated_airflow_rate_heating = 352.2 # cfm
    cfms_ton_rated_heating = calc_cfms_ton_rated(rated_airflow_rate_heating, fan_speed_ratios_heating, capacity_ratios)
    cops = calc_COPs_heating_2spd(hspf, HVAC.get_c_d_heating(num_speeds, hspf), capacity_ratios, fan_speed_ratios_heating, fan_power_rated, hEAT_EIR_FT_SPEC_ASHP(2), hEAT_CAP_FT_SPEC_ASHP(2, heat_pump_capacity_heat, heat_pump_capacity_heat_17F))
    heating_eirs = calc_heating_eirs(num_speeds, cops, fan_power_rated)
    hEAT_CLOSS_FPLR_SPEC = [calc_plr_coefficients_heating(num_speeds, hspf)] * num_speeds

    # Heating defrost curve for reverse cycle
    defrost_eir_curve = create_curve_biquadratic(model, [0.1528, 0, 0, 0, 0, 0], "DefrostEIR", -100, 100, -100, 100)

    obj_name = Constants.ObjectNameAirSourceHeatPump

    # _processCurvesDX

    htg_coil_stage_data = calc_coil_stage_data_heating(model, heat_pump_capacity_heat, (0...num_speeds).to_a, heating_eirs, hEAT_CAP_FT_SPEC_ASHP(2, heat_pump_capacity_heat, heat_pump_capacity_heat_17F), hEAT_EIR_FT_SPEC_ASHP(2), hEAT_CLOSS_FPLR_SPEC, hEAT_CAP_FFLOW_SPEC_ASHP(2), hEAT_EIR_FFLOW_SPEC_ASHP(2))
    clg_coil_stage_data = calc_coil_stage_data_cooling(model, heat_pump_capacity_cool, (0...num_speeds).to_a, cooling_eirs, shrs_rated_gross, cOOL_CAP_FT_SPEC_ASHP(2), cOOL_EIR_FT_SPEC_ASHP(2), cOOL_CLOSS_FPLR_SPEC, cOOL_CAP_FFLOW_SPEC_ASHP(2), cOOL_EIR_FFLOW_SPEC_ASHP(2))

    # _processSystemCoil

    htg_coil = OpenStudio::Model::CoilHeatingDXMultiSpeed.new(model)
    htg_coil.setName(obj_name + " htg coil")
    htg_coil.setMinimumOutdoorDryBulbTemperatureforCompressorOperation(UnitConversions.convert(min_temp, "F", "C"))
    if frac_heat_load_served <= 0
      htg_coil.setCrankcaseHeaterCapacity(0.0)
    else
      htg_coil.setCrankcaseHeaterCapacity(UnitConversions.convert(crankcase_kw, "kW", "W"))
    end
    htg_coil.setMaximumOutdoorDryBulbTemperatureforCrankcaseHeaterOperation(UnitConversions.convert(crankcase_temp, "F", "C"))
    htg_coil.setDefrostEnergyInputRatioFunctionofTemperatureCurve(defrost_eir_curve)
    htg_coil.setMaximumOutdoorDryBulbTemperatureforDefrostOperation(UnitConversions.convert(40.0, "F", "C"))
    htg_coil.setDefrostStrategy("ReverseCycle")
    htg_coil.setDefrostControl("OnDemand")
    htg_coil.setApplyPartLoadFractiontoSpeedsGreaterthan1(false)
    htg_coil.setFuelType("Electricity")
    htg_coil_stage_data.each do |stage|
      htg_coil.addStage(stage)
    end
    hvac_map[sys_id] << htg_coil

    htg_supp_coil = apply_supplemental_htg_coil(model, obj_name, supplemental_fuel_type, supplemental_efficiency, supplemental_capacity)
    hvac_map[sys_id] << htg_supp_coil

    clg_coil = OpenStudio::Model::CoilCoolingDXMultiSpeed.new(model)
    clg_coil.setName(obj_name + " clg coil")
    clg_coil.setCondenserType("AirCooled")
    clg_coil.setApplyPartLoadFractiontoSpeedsGreaterthan1(false)
    clg_coil.setApplyLatentDegradationtoSpeedsGreaterthan1(false)
    clg_coil.setFuelType("Electricity")
    clg_coil_stage_data.each do |stage|
      clg_coil.addStage(stage)
    end
    hvac_map[sys_id] << clg_coil

    # _processSystemFan

    fan_power_curve = create_curve_exponent(model, [0, 1, 3], obj_name + " fan power curve", -100, 100)
    fan_eff_curve = create_curve_cubic(model, [0, 1, 0, 0], obj_name + " fan eff curve", 0, 1, 0.01, 1)
    fan = OpenStudio::Model::FanOnOff.new(model, model.alwaysOnDiscreteSchedule, fan_power_curve, fan_eff_curve)
    fan_eff = 0.75 # Overall Efficiency of the Fan, Motor and Drive
    fan.setName(obj_name + " supply fan")
    fan.setEndUseSubcategory("supply fan")
    fan.setFanEfficiency(fan_eff)
    fan.setPressureRise(calculate_fan_pressure_rise(fan_eff, fan_power_installed))
    fan.setMotorEfficiency(1.0)
    fan.setMotorInAirstreamFraction(1.0)
    hvac_map[sys_id] += self.disaggregate_fan_or_pump(model, fan, htg_coil, clg_coil, htg_supp_coil)

    perf = OpenStudio::Model::UnitarySystemPerformanceMultispeed.new(model)
    perf.setSingleModeOperation(false)
    for speed in 1..num_speeds
      f = OpenStudio::Model::SupplyAirflowRatioField.new(fan_speed_ratios_heating[speed - 1], fan_speed_ratios_cooling[speed - 1])
      perf.addSupplyAirflowRatioField(f)
    end

    # _processSystemAir

    air_loop_unitary = OpenStudio::Model::AirLoopHVACUnitarySystem.new(model)
    air_loop_unitary.setName(obj_name + " unitary system")
    air_loop_unitary.setAvailabilitySchedule(model.alwaysOnDiscreteSchedule)
    air_loop_unitary.setSupplyFan(fan)
    air_loop_unitary.setHeatingCoil(htg_coil)
    air_loop_unitary.setCoolingCoil(clg_coil)
    air_loop_unitary.setSupplementalHeatingCoil(htg_supp_coil)
    air_loop_unitary.setFanPlacement("BlowThrough")
    air_loop_unitary.setSupplyAirFanOperatingModeSchedule(model.alwaysOffDiscreteSchedule)
    air_loop_unitary.setMaximumSupplyAirTemperature(UnitConversions.convert(170.0, "F", "C")) # higher temp for supplemental heat as to not severely limit its use, resulting in unmet hours.
    air_loop_unitary.setMaximumOutdoorDryBulbTemperatureforSupplementalHeaterOperation(UnitConversions.convert(supp_htg_max_outdoor_temp, "F", "C"))
    air_loop_unitary.setSupplyAirFlowRateWhenNoCoolingorHeatingisRequired(0)
    air_loop_unitary.setDesignSpecificationMultispeedObject(perf)
    hvac_map[sys_id] << air_loop_unitary

    air_loop = OpenStudio::Model::AirLoopHVAC.new(model)
    air_loop.setName(obj_name + " airloop")
    air_supply_inlet_node = air_loop.supplyInletNode
    air_supply_outlet_node = air_loop.supplyOutletNode
    air_demand_inlet_node = air_loop.demandInletNode
    air_demand_outlet_node = air_loop.demandOutletNode
    hvac_map[sys_id] << air_loop

    air_loop_unitary.addToNode(air_supply_inlet_node)

    air_loop_unitary.setControllingZoneorThermostatLocation(control_zone)

    # _processSystemDemandSideAir
    # Demand Side

    # Supply Air
    zone_splitter = air_loop.zoneSplitter
    zone_splitter.setName(obj_name + " zone splitter")

    zone_mixer = air_loop.zoneMixer
    zone_mixer.setName(obj_name + " zone mixer")

    air_terminal_living = OpenStudio::Model::AirTerminalSingleDuctUncontrolled.new(model, model.alwaysOnDiscreteSchedule)
    air_terminal_living.setName(obj_name + " #{control_zone.name} terminal")
    air_loop.multiAddBranchForZone(control_zone, air_terminal_living)

    control_zone.setSequentialHeatingFractionSchedule(air_terminal_living, get_constant_schedule(model, sequential_heat_load_frac.round(5)))
    control_zone.setSequentialCoolingFractionSchedule(air_terminal_living, get_constant_schedule(model, sequential_cool_load_frac.round(5)))

    # Store info for HVAC Sizing measure
<<<<<<< HEAD
    curves = []
    shrrated = []
    clg_coil.stages.each_with_index do |stage, speed|
      curves << stage.totalCoolingCapacityFunctionofTemperatureCurve
      shrrated << stage.grossRatedSensibleHeatRatio.get
    end
    fanspeedRatioCooling = []
    perf.supplyAirflowRatioFields.each do |airflowRatioField|
      fanspeedRatioCooling << airflowRatioField.coolingRatio.get
    end
    cOOL_CAP_FT_SPEC = HVACSizing.get_2d_vector_from_CAP_FT_SPEC_curves(curves, 2)
    cOOL_CAP_FT_SPEC.each_with_index do |curve, i|
      cOOL_CAP_FT_SPEC[i] = cOOL_CAP_FT_SPEC[i].join(",")
    end
    HPXML.add_extension(parent: hp, extensions: { "COOL_CAP_FT_SPEC": cOOL_CAP_FT_SPEC.join(";") })
    curves = []
    htg_coil.stages.each_with_index do |stage, speed|
      curves << stage.heatingCapacityFunctionofTemperatureCurve
    end
    hEAT_CAP_FT_SPEC = HVACSizing.get_2d_vector_from_CAP_FT_SPEC_curves(curves, 2)
    hEAT_CAP_FT_SPEC.each_with_index do |curve, i|
      hEAT_CAP_FT_SPEC[i] = hEAT_CAP_FT_SPEC[i].join(",")
    end
    HPXML.add_extension(parent: hp, extensions: { "HEAT_CAP_FT_SPEC ": hEAT_CAP_FT_SPEC.join(";") })
    HPXML.add_extension(parent: hp, extensions: { "CapacityRatioHeating": capacity_ratios.join(",") })
    HPXML.add_extension(parent: hp, extensions: { "CapacityRatioCooling": capacity_ratios.join(",") })
    HPXML.add_extension(parent: hp, extensions: { "RatedCFMperTonHeating": cfms_ton_rated_heating.join(",") })
    HPXML.add_extension(parent: hp, extensions: { "RatedCFMperTonCooling": cfms_ton_rated_cooling.join(",") })
    HPXML.add_extension(parent: hp, extensions: { "HPSizedForMaxLoad": (heat_pump_capacity == Constants.SizingAutoMaxLoad) })
    HPXML.add_extension(parent: hp, extensions: { "HeatType": Constants.ObjectNameAirSourceHeatPump })
    HPXML.add_extension(parent: hp, extensions: { "CoolType": Constants.ObjectNameAirSourceHeatPump })
    HPXML.add_extension(parent: hp, extensions: { "NumSpeedsHeating": 2 })
    HPXML.add_extension(parent: hp, extensions: { "NumSpeedsCooling": 2 })
    HPXML.add_extension(parent: hp, extensions: { "FanspeedRatioCooling": fanspeedRatioCooling.join(",") })
    HPXML.add_extension(parent: hp, extensions: { "SHRRated": shrrated.join(",") })

    return true
=======
    air_loop_unitary.additionalProperties.setFeature(Constants.SizingInfoHVACCapacityRatioHeating, capacity_ratios.join(","))
    air_loop_unitary.additionalProperties.setFeature(Constants.SizingInfoHVACCapacityRatioCooling, capacity_ratios.join(","))
    air_loop_unitary.additionalProperties.setFeature(Constants.SizingInfoHVACRatedCFMperTonHeating, cfms_ton_rated_heating.join(","))
    air_loop_unitary.additionalProperties.setFeature(Constants.SizingInfoHVACRatedCFMperTonCooling, cfms_ton_rated_cooling.join(","))
    air_loop_unitary.additionalProperties.setFeature(Constants.SizingInfoHVACFracHeatLoadServed, frac_heat_load_served)
    air_loop_unitary.additionalProperties.setFeature(Constants.SizingInfoHVACFracCoolLoadServed, frac_cool_load_served)
    air_loop_unitary.additionalProperties.setFeature(Constants.SizingInfoHVACCoolType, Constants.ObjectNameAirSourceHeatPump)
    air_loop_unitary.additionalProperties.setFeature(Constants.SizingInfoHVACHeatType, Constants.ObjectNameAirSourceHeatPump)
>>>>>>> 13dc57dd
  end

  def self.apply_central_ashp_4speed(model, runner, seer, hspf, shrs,
                                     fan_power_installed, min_temp, crankcase_kw, crankcase_temp,
                                     heat_pump_capacity_cool, heat_pump_capacity_heat, heat_pump_capacity_heat_17F,
                                     supplemental_fuel_type, supplemental_efficiency, supplemental_capacity, supp_htg_max_outdoor_temp,
                                     frac_heat_load_served, frac_cool_load_served,
                                     sequential_heat_load_frac, sequential_cool_load_frac,
                                     control_zone, hvac_map, sys_id, hp)

    num_speeds = 4
    fan_power_rated = get_fan_power_rated(seer)
    capacity_ratios_heating = HVAC.variable_speed_capacity_ratios_heating
    capacity_ratios_cooling = HVAC.variable_speed_capacity_ratios_cooling
    fan_speed_ratios_heating = HVAC.variable_speed_fan_speed_ratios_heating
    fan_speed_ratios_cooling = HVAC.variable_speed_fan_speed_ratios_cooling

    cap_ratio_seer = [capacity_ratios_cooling[0], capacity_ratios_cooling[1], capacity_ratios_cooling[3]]
    fan_speed_seer = [fan_speed_ratios_cooling[0], fan_speed_ratios_cooling[1], fan_speed_ratios_cooling[3]]

    # Cooling Coil
    rated_airflow_rate_cooling = 411.0 # cfm
    cfms_ton_rated_cooling = calc_cfms_ton_rated(rated_airflow_rate_cooling, fan_speed_ratios_cooling, capacity_ratios_cooling)
    eers = calc_EERs_cooling_4spd(runner, seer, HVAC.get_c_d_cooling(num_speeds, seer), cap_ratio_seer, fan_speed_seer, fan_power_rated, cOOL_EIR_FT_SPEC_ASHP([0, 1, 4]), cOOL_CAP_FT_SPEC_ASHP([0, 1, 4]))
    cooling_eirs = calc_cooling_eirs(num_speeds, eers, fan_power_rated)
    shrs_rated_gross = calc_shrs_rated_gross(num_speeds, shrs, fan_power_rated, cfms_ton_rated_cooling)
    cOOL_CLOSS_FPLR_SPEC = [calc_plr_coefficients_cooling(num_speeds, seer)] * num_speeds

    # Heating Coil
    rated_airflow_rate_heating = 296.9 # cfm
    cfms_ton_rated_heating = calc_cfms_ton_rated(rated_airflow_rate_heating, fan_speed_ratios_heating, capacity_ratios_heating)
    cops = calc_COPs_heating_4spd(runner, hspf, HVAC.get_c_d_heating(num_speeds, hspf), capacity_ratios_heating, fan_speed_ratios_heating, fan_power_rated, hEAT_EIR_FT_SPEC_ASHP(4), hEAT_CAP_FT_SPEC_ASHP(4, heat_pump_capacity_heat, heat_pump_capacity_heat_17F))
    heating_eirs = calc_heating_eirs(num_speeds, cops, fan_power_rated)
    hEAT_CLOSS_FPLR_SPEC = [calc_plr_coefficients_heating(num_speeds, hspf)] * num_speeds

    # Heating defrost curve for reverse cycle
    defrost_eir_curve = create_curve_biquadratic(model, [0.1528, 0, 0, 0, 0, 0], "DefrostEIR", -100, 100, -100, 100)

    obj_name = Constants.ObjectNameAirSourceHeatPump

    # _processCurvesDX

    htg_coil_stage_data = calc_coil_stage_data_heating(model, heat_pump_capacity_heat, (0...num_speeds).to_a, heating_eirs, hEAT_CAP_FT_SPEC_ASHP(4, heat_pump_capacity_heat, heat_pump_capacity_heat_17F), hEAT_EIR_FT_SPEC_ASHP(4), hEAT_CLOSS_FPLR_SPEC, hEAT_CAP_FFLOW_SPEC_ASHP(4), hEAT_EIR_FFLOW_SPEC_ASHP(4))
    clg_coil_stage_data = calc_coil_stage_data_cooling(model, heat_pump_capacity_cool, (0...num_speeds).to_a, cooling_eirs, shrs_rated_gross, cOOL_CAP_FT_SPEC_ASHP([0, 1, 2, 4]), cOOL_EIR_FT_SPEC_ASHP([0, 1, 2, 4]), cOOL_CLOSS_FPLR_SPEC, cOOL_CAP_FFLOW_SPEC_ASHP(4), cOOL_EIR_FFLOW_SPEC_ASHP(4))

    # _processSystemCoil

    htg_coil = OpenStudio::Model::CoilHeatingDXMultiSpeed.new(model)
    htg_coil.setName(obj_name + " htg coil")
    htg_coil.setMinimumOutdoorDryBulbTemperatureforCompressorOperation(UnitConversions.convert(min_temp, "F", "C"))
    if frac_heat_load_served <= 0
      htg_coil.setCrankcaseHeaterCapacity(0.0)
    else
      htg_coil.setCrankcaseHeaterCapacity(UnitConversions.convert(crankcase_kw, "kW", "W"))
    end
    htg_coil.setMaximumOutdoorDryBulbTemperatureforCrankcaseHeaterOperation(UnitConversions.convert(crankcase_temp, "F", "C"))
    htg_coil.setDefrostEnergyInputRatioFunctionofTemperatureCurve(defrost_eir_curve)
    htg_coil.setMaximumOutdoorDryBulbTemperatureforDefrostOperation(UnitConversions.convert(40.0, "F", "C"))
    htg_coil.setDefrostStrategy("ReverseCycle")
    htg_coil.setDefrostControl("OnDemand")
    htg_coil.setApplyPartLoadFractiontoSpeedsGreaterthan1(false)
    htg_coil.setFuelType("Electricity")
    htg_coil_stage_data.each do |stage|
      htg_coil.addStage(stage)
    end
    hvac_map[sys_id] << htg_coil

    htg_supp_coil = apply_supplemental_htg_coil(model, obj_name, supplemental_fuel_type, supplemental_efficiency, supplemental_capacity)
    hvac_map[sys_id] << htg_supp_coil

    clg_coil = OpenStudio::Model::CoilCoolingDXMultiSpeed.new(model)
    clg_coil.setName(obj_name + " clg coil")
    clg_coil.setCondenserType("AirCooled")
    clg_coil.setApplyPartLoadFractiontoSpeedsGreaterthan1(false)
    clg_coil.setApplyLatentDegradationtoSpeedsGreaterthan1(false)
    clg_coil.setFuelType("Electricity")
    clg_coil_stage_data.each do |stage|
      clg_coil.addStage(stage)
    end
    hvac_map[sys_id] << clg_coil

    # _processSystemFan

    fan_power_curve = create_curve_exponent(model, [0, 1, 3], obj_name + " fan power curve", -100, 100)
    fan_eff_curve = create_curve_cubic(model, [0, 1, 0, 0], obj_name + " fan eff curve", 0, 1, 0.01, 1)
    fan = OpenStudio::Model::FanOnOff.new(model, model.alwaysOnDiscreteSchedule, fan_power_curve, fan_eff_curve)
    fan_eff = 0.75 # Overall Efficiency of the Fan, Motor and Drive
    fan.setName(obj_name + " supply fan")
    fan.setEndUseSubcategory("supply fan")
    fan.setFanEfficiency(fan_eff)
    fan.setPressureRise(calculate_fan_pressure_rise(fan_eff, fan_power_installed))
    fan.setMotorEfficiency(1.0)
    fan.setMotorInAirstreamFraction(1.0)
    hvac_map[sys_id] += self.disaggregate_fan_or_pump(model, fan, htg_coil, clg_coil, htg_supp_coil)

    perf = OpenStudio::Model::UnitarySystemPerformanceMultispeed.new(model)
    perf.setSingleModeOperation(false)
    for speed in 1..num_speeds
      f = OpenStudio::Model::SupplyAirflowRatioField.new(fan_speed_ratios_heating[speed - 1], fan_speed_ratios_cooling[speed - 1])
      perf.addSupplyAirflowRatioField(f)
    end

    # _processSystemAir

    air_loop_unitary = OpenStudio::Model::AirLoopHVACUnitarySystem.new(model)
    air_loop_unitary.setName(obj_name + " unitary system")
    air_loop_unitary.setAvailabilitySchedule(model.alwaysOnDiscreteSchedule)
    air_loop_unitary.setSupplyFan(fan)
    air_loop_unitary.setHeatingCoil(htg_coil)
    air_loop_unitary.setCoolingCoil(clg_coil)
    air_loop_unitary.setSupplementalHeatingCoil(htg_supp_coil)
    air_loop_unitary.setFanPlacement("BlowThrough")
    air_loop_unitary.setSupplyAirFanOperatingModeSchedule(model.alwaysOffDiscreteSchedule)
    air_loop_unitary.setMaximumSupplyAirTemperature(UnitConversions.convert(170.0, "F", "C")) # higher temp for supplemental heat as to not severely limit its use, resulting in unmet hours.
    air_loop_unitary.setMaximumOutdoorDryBulbTemperatureforSupplementalHeaterOperation(UnitConversions.convert(supp_htg_max_outdoor_temp, "F", "C"))
    air_loop_unitary.setSupplyAirFlowRateWhenNoCoolingorHeatingisRequired(0)
    air_loop_unitary.setDesignSpecificationMultispeedObject(perf)
    hvac_map[sys_id] << air_loop_unitary

    air_loop = OpenStudio::Model::AirLoopHVAC.new(model)
    air_loop.setName(obj_name + " airloop")
    air_supply_inlet_node = air_loop.supplyInletNode
    air_supply_outlet_node = air_loop.supplyOutletNode
    air_demand_inlet_node = air_loop.demandInletNode
    air_demand_outlet_node = air_loop.demandOutletNode
    hvac_map[sys_id] << air_loop

    air_loop_unitary.addToNode(air_supply_inlet_node)

    air_loop_unitary.setControllingZoneorThermostatLocation(control_zone)

    # _processSystemDemandSideAir
    # Demand Side

    # Supply Air
    zone_splitter = air_loop.zoneSplitter
    zone_splitter.setName(obj_name + " zone splitter")

    zone_mixer = air_loop.zoneMixer
    zone_mixer.setName(obj_name + " zone mixer")

    air_terminal_living = OpenStudio::Model::AirTerminalSingleDuctUncontrolled.new(model, model.alwaysOnDiscreteSchedule)
    air_terminal_living.setName(obj_name + " #{control_zone.name} terminal")
    air_loop.multiAddBranchForZone(control_zone, air_terminal_living)

    control_zone.setSequentialHeatingFractionSchedule(air_terminal_living, get_constant_schedule(model, sequential_heat_load_frac.round(5)))
    control_zone.setSequentialCoolingFractionSchedule(air_terminal_living, get_constant_schedule(model, sequential_cool_load_frac.round(5)))

    # Store info for HVAC Sizing measure
<<<<<<< HEAD
    curves = []
    shrrated = []
    clg_coil.stages.each_with_index do |stage, speed|
      curves << stage.totalCoolingCapacityFunctionofTemperatureCurve
      shrrated << stage.grossRatedSensibleHeatRatio.get
    end
    fanspeedRatioCooling = []
    perf.supplyAirflowRatioFields.each do |airflowRatioField|
      fanspeedRatioCooling << airflowRatioField.coolingRatio.get
    end
    cOOL_CAP_FT_SPEC = HVACSizing.get_2d_vector_from_CAP_FT_SPEC_curves(curves, 4)
    cOOL_CAP_FT_SPEC.each_with_index do |curve, i|
      cOOL_CAP_FT_SPEC[i] = cOOL_CAP_FT_SPEC[i].join(",")
    end
    HPXML.add_extension(parent: hp, extensions: { "COOL_CAP_FT_SPEC": cOOL_CAP_FT_SPEC.join(";") })
    curves = []
    htg_coil.stages.each_with_index do |stage, speed|
      curves << stage.heatingCapacityFunctionofTemperatureCurve
    end
    hEAT_CAP_FT_SPEC = HVACSizing.get_2d_vector_from_CAP_FT_SPEC_curves(curves, 4)
    hEAT_CAP_FT_SPEC.each_with_index do |curve, i|
      hEAT_CAP_FT_SPEC[i] = hEAT_CAP_FT_SPEC[i].join(",")
    end
    HPXML.add_extension(parent: hp, extensions: { "HEAT_CAP_FT_SPEC ": hEAT_CAP_FT_SPEC.join(";") })
    HPXML.add_extension(parent: hp, extensions: { "CapacityRatioHeating": capacity_ratios_heating.join(",") })
    HPXML.add_extension(parent: hp, extensions: { "CapacityRatioCooling": capacity_ratios_cooling.join(",") })
    HPXML.add_extension(parent: hp, extensions: { "RatedCFMperTonHeating": cfms_ton_rated_heating.join(",") })
    HPXML.add_extension(parent: hp, extensions: { "RatedCFMperTonCooling": cfms_ton_rated_cooling.join(",") })
    HPXML.add_extension(parent: hp, extensions: { "HPSizedForMaxLoad": (heat_pump_capacity == Constants.SizingAutoMaxLoad) })
    HPXML.add_extension(parent: hp, extensions: { "HeatType": Constants.ObjectNameAirSourceHeatPump })
    HPXML.add_extension(parent: hp, extensions: { "CoolType": Constants.ObjectNameAirSourceHeatPump })
    HPXML.add_extension(parent: hp, extensions: { "NumSpeedsHeating": 4 })
    HPXML.add_extension(parent: hp, extensions: { "NumSpeedsCooling": 4 })
    HPXML.add_extension(parent: hp, extensions: { "FanspeedRatioCooling": fanspeedRatioCooling.join(",") })
    HPXML.add_extension(parent: hp, extensions: { "SHRRated": shrrated.join(",") })

    return true
=======
    air_loop_unitary.additionalProperties.setFeature(Constants.SizingInfoHVACCapacityRatioHeating, capacity_ratios_heating.join(","))
    air_loop_unitary.additionalProperties.setFeature(Constants.SizingInfoHVACCapacityRatioCooling, capacity_ratios_cooling.join(","))
    air_loop_unitary.additionalProperties.setFeature(Constants.SizingInfoHVACRatedCFMperTonHeating, cfms_ton_rated_heating.join(","))
    air_loop_unitary.additionalProperties.setFeature(Constants.SizingInfoHVACRatedCFMperTonCooling, cfms_ton_rated_cooling.join(","))
    air_loop_unitary.additionalProperties.setFeature(Constants.SizingInfoHVACFracHeatLoadServed, frac_heat_load_served)
    air_loop_unitary.additionalProperties.setFeature(Constants.SizingInfoHVACFracCoolLoadServed, frac_cool_load_served)
    air_loop_unitary.additionalProperties.setFeature(Constants.SizingInfoHVACCoolType, Constants.ObjectNameAirSourceHeatPump)
    air_loop_unitary.additionalProperties.setFeature(Constants.SizingInfoHVACHeatType, Constants.ObjectNameAirSourceHeatPump)
>>>>>>> 13dc57dd
  end

  def self.apply_mshp(model, runner, seer, hspf, shr,
                      min_cooling_capacity, max_cooling_capacity,
                      min_cooling_airflow_rate, max_cooling_airflow_rate,
                      min_heating_capacity, max_heating_capacity,
                      min_heating_airflow_rate, max_heating_airflow_rate,
                      heating_capacity_offset, cap_retention_frac, cap_retention_temp,
                      pan_heater_power, fan_power, is_ducted,
                      heat_pump_capacity_cool, min_hp_temp, supplemental_fuel_type, supplemental_efficiency, supplemental_capacity, supp_htg_max_outdoor_temp,
                      frac_heat_load_served, frac_cool_load_served,
                      sequential_heat_load_frac, sequential_cool_load_frac,
                      control_zone, hvac_map, sys_id, hp)

    num_speeds = 10

    # htg_supply_air_temp = 105
    supp_htg_max_supply_temp = 200.0
    max_defrost_temp = 40.0 # F

    # Performance curves
    cOOL_CAP_FT_SPEC = [[0.7531983499655835, 0.003618193903031667, 0.0, 0.006574385031351544, -6.87181191015432e-05, 0.0]] * num_speeds
    cOOL_EIR_FT_SPEC = [[-0.06376924779982301, -0.0013360593470367282, 1.413060577993827e-05, 0.019433076486584752, -4.91395947154321e-05, -4.909341249475308e-05]] * num_speeds
    cOOL_CAP_FFLOW_SPEC = [[1, 0, 0]] * num_speeds
    cOOL_EIR_FFLOW_SPEC = [[1, 0, 0]] * num_speeds

    # Mini-Split Heat Pump Heating Curve Coefficients
    # Derive coefficients from user input for capacity retention at outdoor drybulb temperature X [C].
    # Biquadratic: capacity multiplier = a + b*IAT + c*IAT^2 + d*OAT + e*OAT^2 + f*IAT*OAT
    x_A = UnitConversions.convert(cap_retention_temp, "F", "C")
    y_A = cap_retention_frac
    x_B = UnitConversions.convert(47.0, "F", "C") # 47F is the rating point
    y_B = 1.0 # Maximum capacity factor is 1 at the rating point, by definition (this is maximum capacity, not nominal capacity)
    oat_slope = (y_B - y_A) / (x_B - x_A)
    oat_intercept = y_A - (x_A * oat_slope)

    # Coefficients for the indoor temperature relationship are retained from the BEoptDefault curve (Daikin lab data).
    iat_slope = -0.010386676170938
    iat_intercept = 0.219274275

    a = oat_intercept + iat_intercept
    b = iat_slope
    c = 0
    d = oat_slope
    e = 0
    f = 0

    hEAT_CAP_FT_SPEC = [convert_curve_biquadratic([a, b, c, d, e, f], false)] * num_speeds

    # COP/EIR as a function of temperature
    # Generic "BEoptDefault" curves (=Daikin from lab data)
    hEAT_EIR_FT_SPEC = [[0.9999941697687026, 0.004684593830254383, 5.901286675833333e-05, -0.0028624467783091973, 1.3041120194135802e-05, -0.00016172918478765433]] * num_speeds
    hEAT_CAP_FFLOW_SPEC = [[1, 0, 0]] * num_speeds
    hEAT_EIR_FFLOW_SPEC = [[1, 0, 0]] * num_speeds

    # Cooling Coil
    c_d_cooling = HVAC.get_c_d_cooling(num_speeds, seer)
    cOOL_CLOSS_FPLR_SPEC = [calc_plr_coefficients_cooling(num_speeds, seer, c_d_cooling)] * num_speeds
    dB_rated = 80.0
    wB_rated = 67.0
    cfms_cooling, capacity_ratios_cooling, shrs_rated = calc_mshp_cfms_ton_cooling(min_cooling_capacity, max_cooling_capacity, min_cooling_airflow_rate, max_cooling_airflow_rate, num_speeds, dB_rated, wB_rated, shr)
    cooling_eirs = calc_mshp_cooling_eirs(runner, seer, fan_power, c_d_cooling, num_speeds, capacity_ratios_cooling, cfms_cooling, cOOL_EIR_FT_SPEC, cOOL_CAP_FT_SPEC)

    # Heating Coil
    c_d_heating = HVAC.get_c_d_heating(num_speeds, hspf)
    hEAT_CLOSS_FPLR_SPEC = [calc_plr_coefficients_heating(num_speeds, hspf, c_d_heating)] * num_speeds
    cfms_heating, capacity_ratios_heating = calc_mshp_cfms_ton_heating(min_heating_capacity, max_heating_capacity, min_heating_airflow_rate, max_heating_airflow_rate, num_speeds)
    heating_eirs = calc_mshp_heating_eirs(runner, hspf, fan_power, min_hp_temp, c_d_heating, cfms_cooling, num_speeds, capacity_ratios_heating, cfms_heating, hEAT_EIR_FT_SPEC, hEAT_CAP_FT_SPEC)

    defrost_eir_curve = create_curve_biquadratic(model, [0.1528, 0, 0, 0, 0, 0], "DefrostEIR", -100, 100, -100, 100)

    mshp_indices = [1, 3, 5, 9]

    obj_name = Constants.ObjectNameMiniSplitHeatPump

    # _processCurvesDX

    if heat_pump_capacity_cool == Constants.SizingAuto
      heat_pump_capacity_heat = Constants.SizingAuto
    else
      heat_pump_capacity_heat = heat_pump_capacity_cool + heating_capacity_offset
    end
    htg_coil_stage_data = calc_coil_stage_data_heating(model, heat_pump_capacity_heat, mshp_indices, heating_eirs, hEAT_CAP_FT_SPEC, hEAT_EIR_FT_SPEC, hEAT_CLOSS_FPLR_SPEC, hEAT_CAP_FFLOW_SPEC, hEAT_EIR_FFLOW_SPEC)
    clg_coil_stage_data = calc_coil_stage_data_cooling(model, heat_pump_capacity_cool, mshp_indices, cooling_eirs, shrs_rated, cOOL_CAP_FT_SPEC, cOOL_EIR_FT_SPEC, cOOL_CLOSS_FPLR_SPEC, cOOL_CAP_FFLOW_SPEC, cOOL_EIR_FFLOW_SPEC)

    # _processSystemCoil

    htg_coil = OpenStudio::Model::CoilHeatingDXMultiSpeed.new(model)
    htg_coil.setName(obj_name + " htg coil")
    htg_coil.setMinimumOutdoorDryBulbTemperatureforCompressorOperation(UnitConversions.convert(min_hp_temp, "F", "C"))
    htg_coil.setCrankcaseHeaterCapacity(0)
    htg_coil.setDefrostEnergyInputRatioFunctionofTemperatureCurve(defrost_eir_curve)
    htg_coil.setMaximumOutdoorDryBulbTemperatureforDefrostOperation(UnitConversions.convert(max_defrost_temp, "F", "C"))
    htg_coil.setDefrostStrategy("ReverseCycle")
    htg_coil.setDefrostControl("OnDemand")
    htg_coil.setApplyPartLoadFractiontoSpeedsGreaterthan1(false)
    htg_coil.setFuelType("Electricity")
    htg_coil_stage_data.each do |stage|
      htg_coil.addStage(stage)
    end
    hvac_map[sys_id] << htg_coil

    htg_supp_coil = apply_supplemental_htg_coil(model, obj_name, supplemental_fuel_type, supplemental_efficiency, supplemental_capacity)
    hvac_map[sys_id] << htg_supp_coil

    clg_coil = OpenStudio::Model::CoilCoolingDXMultiSpeed.new(model)
    clg_coil.setName(obj_name + " clg coil")
    clg_coil.setCondenserType("AirCooled")
    clg_coil.setApplyPartLoadFractiontoSpeedsGreaterthan1(false)
    clg_coil.setApplyLatentDegradationtoSpeedsGreaterthan1(false)
    clg_coil.setCrankcaseHeaterCapacity(0)
    clg_coil.setFuelType("Electricity")
    clg_coil_stage_data.each do |stage|
      clg_coil.addStage(stage)
    end
    hvac_map[sys_id] << clg_coil

    # _processSystemFan

    fan_power_curve = create_curve_exponent(model, [0, 1, 3], obj_name + " fan power curve", -100, 100)
    fan_eff_curve = create_curve_cubic(model, [0, 1, 0, 0], obj_name + " fan eff curve", 0, 1, 0.01, 1)
    fan = OpenStudio::Model::FanOnOff.new(model, model.alwaysOnDiscreteSchedule, fan_power_curve, fan_eff_curve)
    fan_eff = UnitConversions.convert(UnitConversions.convert(0.1, "inH2O", "Pa") / fan_power, "cfm", "m^3/s") # Overall Efficiency of the Fan, Motor and Drive
    fan.setName(obj_name + " supply fan")
    fan.setEndUseSubcategory("supply fan")
    fan.setFanEfficiency(fan_eff)
    fan.setPressureRise(calculate_fan_pressure_rise(fan_eff, fan_power))
    fan.setMotorEfficiency(1.0)
    fan.setMotorInAirstreamFraction(1.0)
    hvac_map[sys_id] += self.disaggregate_fan_or_pump(model, fan, htg_coil, clg_coil, htg_supp_coil)

    perf = OpenStudio::Model::UnitarySystemPerformanceMultispeed.new(model)
    perf.setSingleModeOperation(false)
    mshp_indices.each do |mshp_index|
      ratio_heating = cfms_heating[mshp_index] / cfms_heating[mshp_indices[-1]]
      ratio_cooling = cfms_cooling[mshp_index] / cfms_cooling[mshp_indices[-1]]
      f = OpenStudio::Model::SupplyAirflowRatioField.new(ratio_heating, ratio_cooling)
      perf.addSupplyAirflowRatioField(f)
    end

    # _processSystemAir

    air_loop_unitary = OpenStudio::Model::AirLoopHVACUnitarySystem.new(model)
    air_loop_unitary.setName(obj_name + " unitary system")
    air_loop_unitary.setAvailabilitySchedule(model.alwaysOnDiscreteSchedule)
    air_loop_unitary.setSupplyFan(fan)
    air_loop_unitary.setHeatingCoil(htg_coil)
    air_loop_unitary.setCoolingCoil(clg_coil)
    air_loop_unitary.setSupplementalHeatingCoil(htg_supp_coil)
    air_loop_unitary.setFanPlacement("BlowThrough")
    air_loop_unitary.setSupplyAirFanOperatingModeSchedule(model.alwaysOffDiscreteSchedule)
    air_loop_unitary.setMaximumSupplyAirTemperature(UnitConversions.convert(supp_htg_max_supply_temp, "F", "C")) # higher temp for supplemental heat as to not severely limit its use, resulting in unmet hours.
    air_loop_unitary.setMaximumOutdoorDryBulbTemperatureforSupplementalHeaterOperation(UnitConversions.convert(supp_htg_max_outdoor_temp, "F", "C"))
    air_loop_unitary.setSupplyAirFlowRateWhenNoCoolingorHeatingisRequired(0)
    air_loop_unitary.setDesignSpecificationMultispeedObject(perf)
    hvac_map[sys_id] << air_loop_unitary

    air_loop = OpenStudio::Model::AirLoopHVAC.new(model)
    air_loop.setName(obj_name + " airloop")
    air_supply_inlet_node = air_loop.supplyInletNode
    air_supply_outlet_node = air_loop.supplyOutletNode
    air_demand_inlet_node = air_loop.demandInletNode
    air_demand_outlet_node = air_loop.demandOutletNode
    hvac_map[sys_id] << air_loop

    air_loop_unitary.addToNode(air_supply_inlet_node)

    air_loop_unitary.setControllingZoneorThermostatLocation(control_zone)

    # _processSystemDemandSideAir
    # Demand Side

    # Supply Air
    zone_splitter = air_loop.zoneSplitter
    zone_splitter.setName(obj_name + " zone splitter")

    zone_mixer = air_loop.zoneMixer
    zone_mixer.setName(obj_name + " zone mixer")

    air_terminal_living = OpenStudio::Model::AirTerminalSingleDuctUncontrolled.new(model, model.alwaysOnDiscreteSchedule)
    air_terminal_living.setName(obj_name + " #{control_zone.name} terminal")
    air_loop.multiAddBranchForZone(control_zone, air_terminal_living)

    control_zone.setSequentialHeatingFractionSchedule(air_terminal_living, get_constant_schedule(model, sequential_heat_load_frac.round(5)))
    control_zone.setSequentialCoolingFractionSchedule(air_terminal_living, get_constant_schedule(model, sequential_cool_load_frac.round(5)))

    if pan_heater_power > 0

      mshp_sensor = OpenStudio::Model::EnergyManagementSystemSensor.new(model, "Heating Coil Electric Energy")
      mshp_sensor.setName("#{obj_name} vrf energy sensor")
      mshp_sensor.setKeyName(obj_name + " coil")

      equip_def = OpenStudio::Model::ElectricEquipmentDefinition.new(model)
      equip_def.setName(obj_name + " pan heater equip")
      equip = OpenStudio::Model::ElectricEquipment.new(equip_def)
      equip.setName(equip_def.name.to_s)
      equip.setSpace(control_zone.spaces[0])
      equip_def.setFractionRadiant(0)
      equip_def.setFractionLatent(0)
      equip_def.setFractionLost(1)
      equip.setSchedule(model.alwaysOnDiscreteSchedule)
      equip.setEndUseSubcategory(obj_name + " pan heater")

      pan_heater_actuator = OpenStudio::Model::EnergyManagementSystemActuator.new(equip, "ElectricEquipment", "Electric Power Level")
      pan_heater_actuator.setName("#{obj_name} pan heater actuator")

      tout_sensor = OpenStudio::Model::EnergyManagementSystemSensor.new(model, "Zone Outdoor Air Drybulb Temperature")
      tout_sensor.setName("#{obj_name} tout sensor")
      thermal_zones.each do |thermal_zone|
        if Geometry.is_living(thermal_zone)
          tout_sensor.setKeyName(thermal_zone.name.to_s)
          break
        end
      end

      program = OpenStudio::Model::EnergyManagementSystemProgram.new(model)
      program.setName(obj_name + " pan heater program")
      if heat_pump_capacity_cool != Constants.SizingAuto
        num_outdoor_units = (UnitConversions.convert([heat_pump_capacity_cool, Constants.small].max, "Btu/hr", "ton") / 1.5).ceil # Assume 1.5 tons max per outdoor unit
      else
        num_outdoor_units = 2
      end

      pan_heater_power = pan_heater_power * num_outdoor_units # W
      program.addLine("Set #{pan_heater_actuator.name} = 0")
      program.addLine("If #{mshp_sensor.name} > 0")
      program.addLine("  If #{tout_sensor.name} <= #{UnitConversions.convert(32.0, "F", "C").round(3)}")
      program.addLine("    Set #{pan_heater_actuator.name} = #{pan_heater_power}")
      program.addLine("  EndIf")
      program.addLine("EndIf")

      program_calling_manager = OpenStudio::Model::EnergyManagementSystemProgramCallingManager.new(model)
      program_calling_manager.setName(obj_name + " pan heater program calling manager")
      program_calling_manager.setCallingPoint("BeginTimestepBeforePredictor")
      program_calling_manager.addProgram(program)

    end

    # Store info for HVAC Sizing measure
    capacity_ratios_heating_4 = []
    capacity_ratios_cooling_4 = []
    cfms_heating_4 = []
    cfms_cooling_4 = []
    shrs_rated_4 = []
    mshp_indices.each do |mshp_index|
      capacity_ratios_heating_4 << capacity_ratios_heating[mshp_index]
      capacity_ratios_cooling_4 << capacity_ratios_cooling[mshp_index]
      cfms_heating_4 << cfms_heating[mshp_index]
      cfms_cooling_4 << cfms_cooling[mshp_index]
      shrs_rated_4 << shrs_rated[mshp_index]
    end
<<<<<<< HEAD
    HPXML.add_extension(parent: hp, extensions: { "CapacityRatioHeating": capacity_ratios_heating_4.join(",") })
    HPXML.add_extension(parent: hp, extensions: { "CapacityRatioCooling": capacity_ratios_cooling_4.join(",") })
    HPXML.add_extension(parent: hp, extensions: { "HeatingCFMs": cfms_heating_4.join(",") })
    HPXML.add_extension(parent: hp, extensions: { "CoolingCFMs": cfms_cooling_4.join(",") })
    curves = []
    shrrated = []
    clg_coil.stages.each_with_index do |stage, speed|
      curves << stage.totalCoolingCapacityFunctionofTemperatureCurve
      shrrated << stage.grossRatedSensibleHeatRatio.get
    end
    fanspeedRatioCooling = []
    perf.supplyAirflowRatioFields.each do |airflowRatioField|
      fanspeedRatioCooling << airflowRatioField.coolingRatio.get
    end
    cOOL_CAP_FT_SPEC = HVACSizing.get_2d_vector_from_CAP_FT_SPEC_curves(curves, 4)
    cOOL_CAP_FT_SPEC.each_with_index do |curve, i|
      cOOL_CAP_FT_SPEC[i] = cOOL_CAP_FT_SPEC[i].join(",")
    end
    HPXML.add_extension(parent: hp, extensions: { "COOL_CAP_FT_SPEC": cOOL_CAP_FT_SPEC.join(";") })
    curves = []
    htg_coil.stages.each_with_index do |stage, speed|
      curves << stage.heatingCapacityFunctionofTemperatureCurve
    end
    hEAT_CAP_FT_SPEC = HVACSizing.get_2d_vector_from_CAP_FT_SPEC_curves(curves, 4)
    hEAT_CAP_FT_SPEC.each_with_index do |curve, i|
      hEAT_CAP_FT_SPEC[i] = hEAT_CAP_FT_SPEC[i].join(",")
    end
    HPXML.add_extension(parent: hp, extensions: { "HEAT_CAP_FT_SPEC ": hEAT_CAP_FT_SPEC.join(";") })
    HPXML.add_extension(parent: hp, extensions: { "HeatingCapacityOffset": heating_capacity_offset })
    HPXML.add_extension(parent: hp, extensions: { "HPSizedForMaxLoad": (heat_pump_capacity == Constants.SizingAutoMaxLoad) })
    HPXML.add_extension(parent: hp, extensions: { "FanspeedRatioCooling": fanspeedRatioCooling.join(",") })
    HPXML.add_extension(parent: hp, extensions: { "SHRRated": shrs_rated_4.join(",") })
    HPXML.add_extension(parent: hp, extensions: { "HeatType": Constants.ObjectNameMiniSplitHeatPump })
    HPXML.add_extension(parent: hp, extensions: { "CoolType": Constants.ObjectNameMiniSplitHeatPump })
    HPXML.add_extension(parent: hp, extensions: { "NumSpeedsHeating": 4 })
    HPXML.add_extension(parent: hp, extensions: { "NumSpeedsCooling": 4 })

    return true
=======
    air_loop_unitary.additionalProperties.setFeature(Constants.OptionallyDuctedSystemIsDucted, is_ducted)
    air_loop_unitary.additionalProperties.setFeature(Constants.SizingInfoHVACCapacityRatioHeating, capacity_ratios_heating_4.join(","))
    air_loop_unitary.additionalProperties.setFeature(Constants.SizingInfoHVACCapacityRatioCooling, capacity_ratios_cooling_4.join(","))
    air_loop_unitary.additionalProperties.setFeature(Constants.SizingInfoHVACHeatingCFMs, cfms_heating_4.join(","))
    air_loop_unitary.additionalProperties.setFeature(Constants.SizingInfoHVACCoolingCFMs, cfms_cooling_4.join(","))
    air_loop_unitary.additionalProperties.setFeature(Constants.SizingInfoHVACHeatingCapacityOffset, heating_capacity_offset)
    air_loop_unitary.additionalProperties.setFeature(Constants.SizingInfoHVACFracHeatLoadServed, frac_heat_load_served)
    air_loop_unitary.additionalProperties.setFeature(Constants.SizingInfoHVACFracCoolLoadServed, frac_cool_load_served)
    air_loop_unitary.additionalProperties.setFeature(Constants.SizingInfoHVACSHR, shrs_rated_4.join(","))
    air_loop_unitary.additionalProperties.setFeature(Constants.SizingInfoHVACCoolType, Constants.ObjectNameMiniSplitHeatPump)
    air_loop_unitary.additionalProperties.setFeature(Constants.SizingInfoHVACHeatType, Constants.ObjectNameMiniSplitHeatPump)
>>>>>>> 13dc57dd
  end

  def self.apply_gshp(model, runner, weather, cop, eer, shr,
                      ground_conductivity, grout_conductivity,
                      bore_config, bore_holes, bore_depth,
                      bore_spacing, bore_diameter, pipe_size,
                      ground_diffusivity, fluid_type, frac_glycol,
                      design_delta_t, pump_head,
                      u_tube_leg_spacing, u_tube_spacing_type,
                      fan_power, heat_pump_capacity_cool, heat_pump_capacity_heat,
                      supplemental_efficiency, supplemental_capacity,
                      frac_heat_load_served, frac_cool_load_served,
                      sequential_heat_load_frac, sequential_cool_load_frac,
                      control_zone, hvac_map, sys_id, hp)

    if frac_glycol == 0
      fluid_type = Constants.FluidWater
      runner.registerWarning("Specified #{fluid_type} fluid type and 0 fraction of glycol, so assuming #{Constants.FluidWater} fluid type.")
    end

    # Ground Loop Heat Exchanger
    pipe_od, pipe_id = get_gshp_hx_pipe_diameters(pipe_size)

    # Thermal Resistance of Pipe
    pipe_cond = 0.23 # Pipe thermal conductivity, default to high density polyethylene

    chw_design = get_gshp_HXCHWDesign(weather)
    hw_design = get_gshp_HXHWDesign(weather, fluid_type)

    # Cooling Coil
    coilBF = 0.08060000
    cOOL_CAP_FT_SPEC = [0.39039063, 0.01382596, 0.00000000, -0.00445738, 0.00000000, 0.00000000]
    cOOL_SH_FT_SPEC = [4.27136253, -0.04678521, 0.00000000, -0.00219031, 0.00000000, 0.00000000]
    cOOL_POWER_FT_SPEC = [0.01717338, 0.00316077, 0.00000000, 0.01043792, 0.00000000, 0.00000000]
    cOIL_BF_FT_SPEC = [1.21005458, -0.00664200, 0.00000000, 0.00348246, 0.00000000, 0.00000000]
    gshp_COOL_CAP_fT_coeff = convert_curve_gshp(cOOL_CAP_FT_SPEC, false)
    gshp_COOL_POWER_fT_coeff = convert_curve_gshp(cOOL_POWER_FT_SPEC, false)
    gshp_COOL_SH_fT_coeff = convert_curve_gshp(cOOL_SH_FT_SPEC, false)

    # Heating Coil
    hEAT_CAP_FT_SEC = [0.67104926, -0.00210834, 0.00000000, 0.01491424, 0.00000000, 0.00000000]
    hEAT_POWER_FT_SPEC = [-0.46308105, 0.02008988, 0.00000000, 0.00300222, 0.00000000, 0.00000000]
    gshp_HEAT_CAP_fT_coeff = convert_curve_gshp(hEAT_CAP_FT_SEC, false)
    gshp_HEAT_POWER_fT_coeff = convert_curve_gshp(hEAT_POWER_FT_SPEC, false)

    fanKW_Adjust = get_gshp_FanKW_Adjust(UnitConversions.convert(400.0, "Btu/hr", "ton"))
    pumpKW_Adjust = get_gshp_PumpKW_Adjust(UnitConversions.convert(3.0, "Btu/hr", "ton"))
    coolingEIR = get_gshp_cooling_eir(eer, fanKW_Adjust, pumpKW_Adjust)

    # Heating Coil
    heatingEIR = get_gshp_heating_eir(cop, fanKW_Adjust, pumpKW_Adjust)
    min_hp_temp = -30.0

    obj_name = Constants.ObjectNameGroundSourceHeatPump

    ground_heat_exch_vert = OpenStudio::Model::GroundHeatExchangerVertical.new(model)
    ground_heat_exch_vert.setName(obj_name + " exchanger")
    ground_heat_exch_vert.setBoreHoleRadius(UnitConversions.convert(bore_diameter / 2.0, "in", "m"))
    ground_heat_exch_vert.setGroundThermalConductivity(UnitConversions.convert(ground_conductivity, "Btu/(hr*ft*R)", "W/(m*K)"))
    ground_heat_exch_vert.setGroundThermalHeatCapacity(UnitConversions.convert(ground_conductivity / ground_diffusivity, "Btu/(ft^3*F)", "J/(m^3*K)"))
    ground_heat_exch_vert.setGroundTemperature(UnitConversions.convert(weather.data.AnnualAvgDrybulb, "F", "C"))
    ground_heat_exch_vert.setGroutThermalConductivity(UnitConversions.convert(grout_conductivity, "Btu/(hr*ft*R)", "W/(m*K)"))
    ground_heat_exch_vert.setPipeThermalConductivity(UnitConversions.convert(pipe_cond, "Btu/(hr*ft*R)", "W/(m*K)"))
    ground_heat_exch_vert.setPipeOutDiameter(UnitConversions.convert(pipe_od, "in", "m"))
    ground_heat_exch_vert.setUTubeDistance(UnitConversions.convert(u_tube_leg_spacing, "in", "m"))
    ground_heat_exch_vert.setPipeThickness(UnitConversions.convert((pipe_od - pipe_id) / 2.0, "in", "m"))
    ground_heat_exch_vert.setMaximumLengthofSimulation(1)
    ground_heat_exch_vert.setGFunctionReferenceRatio(0.0005)
    hvac_map[sys_id] << ground_heat_exch_vert

    plant_loop = OpenStudio::Model::PlantLoop.new(model)
    plant_loop.setName(obj_name + " condenser loop")
    if fluid_type == Constants.FluidWater
      plant_loop.setFluidType('Water')
    else
      plant_loop.setFluidType({ Constants.FluidPropyleneGlycol => 'PropyleneGlycol', Constants.FluidEthyleneGlycol => 'EthyleneGlycol' }[fluid_type])
      plant_loop.setGlycolConcentration((frac_glycol * 100).to_i)
    end
    plant_loop.setMaximumLoopTemperature(48.88889)
    plant_loop.setMinimumLoopTemperature(UnitConversions.convert(hw_design, "F", "C"))
    plant_loop.setMinimumLoopFlowRate(0)
    plant_loop.setLoadDistributionScheme('SequentialLoad')
    hvac_map[sys_id] << plant_loop

    sizing_plant = plant_loop.sizingPlant
    sizing_plant.setLoopType('Condenser')
    sizing_plant.setDesignLoopExitTemperature(UnitConversions.convert(chw_design, "F", "C"))
    sizing_plant.setLoopDesignTemperatureDifference(UnitConversions.convert(design_delta_t, "R", "K"))

    setpoint_mgr_follow_ground_temp = OpenStudio::Model::SetpointManagerFollowGroundTemperature.new(model)
    setpoint_mgr_follow_ground_temp.setName(obj_name + " condenser loop temp")
    setpoint_mgr_follow_ground_temp.setControlVariable('Temperature')
    setpoint_mgr_follow_ground_temp.setMaximumSetpointTemperature(48.88889)
    setpoint_mgr_follow_ground_temp.setMinimumSetpointTemperature(UnitConversions.convert(hw_design, "F", "C"))
    setpoint_mgr_follow_ground_temp.setReferenceGroundTemperatureObjectType('Site:GroundTemperature:Deep')
    setpoint_mgr_follow_ground_temp.addToNode(plant_loop.supplyOutletNode)

    pump = OpenStudio::Model::PumpVariableSpeed.new(model)
    pump.setName(obj_name + " pump")
    pump.setRatedPumpHead(pump_head)
    pump.setMotorEfficiency(0.77 * 0.6)
    pump.setFractionofMotorInefficienciestoFluidStream(0)
    pump.setCoefficient1ofthePartLoadPerformanceCurve(0)
    pump.setCoefficient2ofthePartLoadPerformanceCurve(1)
    pump.setCoefficient3ofthePartLoadPerformanceCurve(0)
    pump.setCoefficient4ofthePartLoadPerformanceCurve(0)
    pump.setMinimumFlowRate(0)
    pump.setPumpControlType('Intermittent')
    pump.addToNode(plant_loop.supplyInletNode)
    hvac_map[sys_id] << pump

    plant_loop.addSupplyBranchForComponent(ground_heat_exch_vert)

    chiller_bypass_pipe = OpenStudio::Model::PipeAdiabatic.new(model)
    plant_loop.addSupplyBranchForComponent(chiller_bypass_pipe)
    coil_bypass_pipe = OpenStudio::Model::PipeAdiabatic.new(model)
    plant_loop.addDemandBranchForComponent(coil_bypass_pipe)
    supply_outlet_pipe = OpenStudio::Model::PipeAdiabatic.new(model)
    supply_outlet_pipe.addToNode(plant_loop.supplyOutletNode)
    demand_inlet_pipe = OpenStudio::Model::PipeAdiabatic.new(model)
    demand_inlet_pipe.addToNode(plant_loop.demandInletNode)
    demand_outlet_pipe = OpenStudio::Model::PipeAdiabatic.new(model)
    demand_outlet_pipe.addToNode(plant_loop.demandOutletNode)

    htg_coil = OpenStudio::Model::CoilHeatingWaterToAirHeatPumpEquationFit.new(model)
    htg_coil.setName(obj_name + " htg coil")
    if heat_pump_capacity_heat != Constants.SizingAuto
      htg_coil.setRatedHeatingCapacity(UnitConversions.convert([heat_pump_capacity_heat, Constants.small].max, "Btu/hr", "W")) # Used by HVACSizing measure
    end
    htg_coil.setRatedHeatingCoefficientofPerformance(1.0 / heatingEIR)
    htg_coil.setHeatingCapacityCoefficient1(gshp_HEAT_CAP_fT_coeff[0])
    htg_coil.setHeatingCapacityCoefficient2(gshp_HEAT_CAP_fT_coeff[1])
    htg_coil.setHeatingCapacityCoefficient3(gshp_HEAT_CAP_fT_coeff[2])
    htg_coil.setHeatingCapacityCoefficient4(gshp_HEAT_CAP_fT_coeff[3])
    htg_coil.setHeatingCapacityCoefficient5(gshp_HEAT_CAP_fT_coeff[4])
    htg_coil.setHeatingPowerConsumptionCoefficient1(gshp_HEAT_POWER_fT_coeff[0])
    htg_coil.setHeatingPowerConsumptionCoefficient2(gshp_HEAT_POWER_fT_coeff[1])
    htg_coil.setHeatingPowerConsumptionCoefficient3(gshp_HEAT_POWER_fT_coeff[2])
    htg_coil.setHeatingPowerConsumptionCoefficient4(gshp_HEAT_POWER_fT_coeff[3])
    htg_coil.setHeatingPowerConsumptionCoefficient5(gshp_HEAT_POWER_fT_coeff[4])
    hvac_map[sys_id] << htg_coil

    htg_supp_coil = OpenStudio::Model::CoilHeatingElectric.new(model, model.alwaysOnDiscreteSchedule)
    htg_supp_coil.setName(obj_name + " supp htg coil")
    htg_supp_coil.setEfficiency(supplemental_efficiency)
    if supplemental_capacity != Constants.SizingAuto
      htg_supp_coil.setNominalCapacity(UnitConversions.convert([supplemental_capacity, Constants.small].max, "Btu/hr", "W")) # Used by HVACSizing measure
    end
    hvac_map[sys_id] << htg_supp_coil

    clg_coil = OpenStudio::Model::CoilCoolingWaterToAirHeatPumpEquationFit.new(model)
    clg_coil.setName(obj_name + " clg coil")
    if heat_pump_capacity_cool != Constants.SizingAuto
      clg_coil.setRatedTotalCoolingCapacity(UnitConversions.convert([heat_pump_capacity_cool, Constants.small].max, "Btu/hr", "W")) # Used by HVACSizing measure
    end
    clg_coil.setRatedCoolingCoefficientofPerformance(1.0 / coolingEIR)
    clg_coil.setTotalCoolingCapacityCoefficient1(gshp_COOL_CAP_fT_coeff[0])
    clg_coil.setTotalCoolingCapacityCoefficient2(gshp_COOL_CAP_fT_coeff[1])
    clg_coil.setTotalCoolingCapacityCoefficient3(gshp_COOL_CAP_fT_coeff[2])
    clg_coil.setTotalCoolingCapacityCoefficient4(gshp_COOL_CAP_fT_coeff[3])
    clg_coil.setTotalCoolingCapacityCoefficient5(gshp_COOL_CAP_fT_coeff[4])
    clg_coil.setSensibleCoolingCapacityCoefficient1(gshp_COOL_SH_fT_coeff[0])
    clg_coil.setSensibleCoolingCapacityCoefficient2(0)
    clg_coil.setSensibleCoolingCapacityCoefficient3(gshp_COOL_SH_fT_coeff[1])
    clg_coil.setSensibleCoolingCapacityCoefficient4(gshp_COOL_SH_fT_coeff[2])
    clg_coil.setSensibleCoolingCapacityCoefficient5(gshp_COOL_SH_fT_coeff[3])
    clg_coil.setSensibleCoolingCapacityCoefficient6(gshp_COOL_SH_fT_coeff[4])
    clg_coil.setCoolingPowerConsumptionCoefficient1(gshp_COOL_POWER_fT_coeff[0])
    clg_coil.setCoolingPowerConsumptionCoefficient2(gshp_COOL_POWER_fT_coeff[1])
    clg_coil.setCoolingPowerConsumptionCoefficient3(gshp_COOL_POWER_fT_coeff[2])
    clg_coil.setCoolingPowerConsumptionCoefficient4(gshp_COOL_POWER_fT_coeff[3])
    clg_coil.setCoolingPowerConsumptionCoefficient5(gshp_COOL_POWER_fT_coeff[4])
    clg_coil.setNominalTimeforCondensateRemovaltoBegin(1000)
    clg_coil.setRatioofInitialMoistureEvaporationRateandSteadyStateLatentCapacity(1.5)
    hvac_map[sys_id] << clg_coil

    plant_loop.addDemandBranchForComponent(htg_coil)
    plant_loop.addDemandBranchForComponent(clg_coil)

    fan = OpenStudio::Model::FanOnOff.new(model, model.alwaysOnDiscreteSchedule)
    fan_eff = 0.75 # Overall Efficiency of the Fan, Motor and Drive
    fan.setName(obj_name + " supply fan")
    fan.setEndUseSubcategory("supply fan")
    fan.setFanEfficiency(fan_eff)
    fan.setPressureRise(calculate_fan_pressure_rise(fan_eff, fan_power))
    fan.setMotorEfficiency(1.0)
    fan.setMotorInAirstreamFraction(1.0)
    hvac_map[sys_id] += self.disaggregate_fan_or_pump(model, fan, htg_coil, clg_coil, htg_supp_coil)
    hvac_map[sys_id] += self.disaggregate_fan_or_pump(model, pump, htg_coil, clg_coil, htg_supp_coil)

    air_loop_unitary = OpenStudio::Model::AirLoopHVACUnitarySystem.new(model)
    air_loop_unitary.setName(obj_name + " unitary system")
    air_loop_unitary.setAvailabilitySchedule(model.alwaysOnDiscreteSchedule)
    air_loop_unitary.setSupplyFan(fan)
    air_loop_unitary.setHeatingCoil(htg_coil)
    air_loop_unitary.setCoolingCoil(clg_coil)
    air_loop_unitary.setSupplementalHeatingCoil(htg_supp_coil)
    air_loop_unitary.setFanPlacement("BlowThrough")
    air_loop_unitary.setSupplyAirFanOperatingModeSchedule(model.alwaysOffDiscreteSchedule)
    air_loop_unitary.setMaximumSupplyAirTemperature(UnitConversions.convert(170.0, "F", "C")) # higher temp for supplemental heat as to not severely limit its use, resulting in unmet hours.
    air_loop_unitary.setMaximumOutdoorDryBulbTemperatureforSupplementalHeaterOperation(UnitConversions.convert(40.0, "F", "C"))
    air_loop_unitary.setSupplyAirFlowRateWhenNoCoolingorHeatingisRequired(0)
    hvac_map[sys_id] << air_loop_unitary

    air_loop = OpenStudio::Model::AirLoopHVAC.new(model)
    air_loop.setName(obj_name + " airloop")
    air_supply_inlet_node = air_loop.supplyInletNode
    air_supply_outlet_node = air_loop.supplyOutletNode
    air_demand_inlet_node = air_loop.demandInletNode
    air_demand_outlet_node = air_loop.demandOutletNode
    hvac_map[sys_id] << air_loop

    air_loop_unitary.addToNode(air_supply_inlet_node)

    air_loop_unitary.setControllingZoneorThermostatLocation(control_zone)

    zone_splitter = air_loop.zoneSplitter
    zone_splitter.setName(obj_name + " zone splitter")

    zone_mixer = air_loop.zoneMixer
    zone_mixer.setName(obj_name + " zone mixer")

    air_terminal_living = OpenStudio::Model::AirTerminalSingleDuctUncontrolled.new(model, model.alwaysOnDiscreteSchedule)
    air_terminal_living.setName(obj_name + " #{control_zone.name} terminal")
    air_loop.multiAddBranchForZone(control_zone, air_terminal_living)

    control_zone.setSequentialHeatingFractionSchedule(air_terminal_living, get_constant_schedule(model, sequential_heat_load_frac.round(5)))
    control_zone.setSequentialCoolingFractionSchedule(air_terminal_living, get_constant_schedule(model, sequential_cool_load_frac.round(5)))

    # Store info for HVAC Sizing measure
<<<<<<< HEAD
    cOOL_CAP_FT_SPEC = [clg_coil.totalCoolingCapacityCoefficient1,
                        clg_coil.totalCoolingCapacityCoefficient2,
                        clg_coil.totalCoolingCapacityCoefficient3,
                        clg_coil.totalCoolingCapacityCoefficient4,
                        clg_coil.totalCoolingCapacityCoefficient5]
    cOOL_SH_FT_SPEC = [clg_coil.sensibleCoolingCapacityCoefficient1,
                        clg_coil.sensibleCoolingCapacityCoefficient3,
                        clg_coil.sensibleCoolingCapacityCoefficient4,
                        clg_coil.sensibleCoolingCapacityCoefficient5,
                        clg_coil.sensibleCoolingCapacityCoefficient6]
    HPXML.add_extension(parent: hp, extensions: { "COOL_CAP_FT_SPEC": HVAC.convert_curve_gshp(cOOL_CAP_FT_SPEC, true).join(",") })
    HPXML.add_extension(parent: hp, extensions: { "COOL_SH_FT_SPEC": HVAC.convert_curve_gshp(cOOL_SH_FT_SPEC, true).join(",") })
    HPXML.add_extension(parent: hp, extensions: { "COIL_BF_FT_SPEC": cOIL_BF_FT_SPEC.join(",") })
    HPXML.add_extension(parent: hp, extensions: { "SHRRated": shr.to_s })
    HPXML.add_extension(parent: hp, extensions: { "CoilBF": coilBF })
    HPXML.add_extension(parent: hp, extensions: { "GSHP_BoreSpacing": bore_spacing })
    HPXML.add_extension(parent: hp, extensions: { "GSHP_BoreHoles": bore_holes })
    HPXML.add_extension(parent: hp, extensions: { "GSHP_BoreDepth": bore_depth })
    HPXML.add_extension(parent: hp, extensions: { "GSHP_BoreConfig": bore_config })
    HPXML.add_extension(parent: hp, extensions: { "GSHP_SpacingType": u_tube_spacing_type })
    HPXML.add_extension(parent: hp, extensions: { "CoolingEIR": 1.0 / clg_coil.ratedCoolingCoefficientofPerformance })
    HPXML.add_extension(parent: hp, extensions: { "HeatingEIR": 1.0 / htg_coil.ratedHeatingCoefficientofPerformance })
    HPXML.add_extension(parent: hp, extensions: { "GSHP_HXDTDesign": plant_loop.sizingPlant.loopDesignTemperatureDifference })
    HPXML.add_extension(parent: hp, extensions: { "GSHP_HXCHWDesign": plant_loop.sizingPlant.designLoopExitTemperature })
    HPXML.add_extension(parent: hp, extensions: { "GSHP_HXHWDesign": plant_loop.minimumLoopTemperature })
    HPXML.add_extension(parent: hp, extensions: { "HeatType": Constants.ObjectNameGroundSourceHeatPump })
    HPXML.add_extension(parent: hp, extensions: { "CoolType": Constants.ObjectNameGroundSourceHeatPump })

    htg_objects = []
    clg_objects = []
    hvac_map[sys_id].each do |hvac_object|
      if hvac_object.is_a? OpenStudio::Model::CoilHeatingWaterToAirHeatPumpEquationFit
        htg_objects << hvac_object
      elsif hvac_object.is_a? OpenStudio::Model::CoilCoolingWaterToAirHeatPumpEquationFit
        clg_objects << hvac_object
      end
    end
    hvac_map[sys_id] += self.disaggregate_fan_or_pump(model, pump, htg_objects, clg_objects)

    return true
=======
    air_loop_unitary.additionalProperties.setFeature(Constants.SizingInfoHVACSHR, shr.to_s)
    air_loop_unitary.additionalProperties.setFeature(Constants.SizingInfoGSHPCoil_BF_FT_SPEC, cOIL_BF_FT_SPEC.join(","))
    air_loop_unitary.additionalProperties.setFeature(Constants.SizingInfoGSHPCoilBF, coilBF)
    air_loop_unitary.additionalProperties.setFeature(Constants.SizingInfoHVACFracHeatLoadServed, frac_heat_load_served)
    air_loop_unitary.additionalProperties.setFeature(Constants.SizingInfoHVACFracCoolLoadServed, frac_cool_load_served)
    air_loop_unitary.additionalProperties.setFeature(Constants.SizingInfoGSHPBoreSpacing, bore_spacing)
    air_loop_unitary.additionalProperties.setFeature(Constants.SizingInfoGSHPBoreHoles, bore_holes)
    air_loop_unitary.additionalProperties.setFeature(Constants.SizingInfoGSHPBoreDepth, bore_depth)
    air_loop_unitary.additionalProperties.setFeature(Constants.SizingInfoGSHPBoreConfig, bore_config)
    air_loop_unitary.additionalProperties.setFeature(Constants.SizingInfoGSHPUTubeSpacingType, u_tube_spacing_type)
    air_loop_unitary.additionalProperties.setFeature(Constants.SizingInfoHVACCoolType, Constants.ObjectNameGroundSourceHeatPump)
    air_loop_unitary.additionalProperties.setFeature(Constants.SizingInfoHVACHeatType, Constants.ObjectNameGroundSourceHeatPump)
>>>>>>> 13dc57dd
  end

  def self.apply_room_ac(model, runner, eer, shr,
                         airflow_rate, capacity, frac_cool_load_served,
                         sequential_cool_load_frac, control_zone,
                         hvac_map, sys_id, clgsys)

    # Performance curves
    # From Frigidaire 10.7 EER unit in Winkler et. al. Lab Testing of Window ACs (2013)

    cOOL_CAP_FT_SPEC = [0.43945980246913574, -0.0008922469135802481, 0.00013984567901234569, 0.0038489259259259253, -5.6327160493827156e-05, 2.041358024691358e-05]
    cOOL_CAP_FT_SPEC_si = convert_curve_biquadratic(cOOL_CAP_FT_SPEC)
    cOOL_EIR_FT_SPEC = [6.310506172839506, -0.17705185185185185, 0.0014645061728395061, 0.012571604938271608, 0.0001493827160493827, -0.00040308641975308644]
    cOOL_EIR_FT_SPEC_si = convert_curve_biquadratic(cOOL_EIR_FT_SPEC)
    cOOL_CAP_FFLOW_SPEC = [0.887, 0.1128, 0]
    cOOL_EIR_FFLOW_SPEC = [1.763, -0.6081, 0]
    cOOL_PLF_FPLR = [0.78, 0.22, 0]
    cfms_ton_rated = [312] # medium speed

    roomac_cap_ft_curve = create_curve_biquadratic(model, cOOL_CAP_FT_SPEC_si, "RoomAC-Cap-fT", 0, 100, 0, 100)
    roomac_cap_fff_curve = create_curve_quadratic(model, cOOL_CAP_FFLOW_SPEC, "RoomAC-Cap-fFF", 0, 2, 0, 2)
    roomac_eir_ft_curve = create_curve_biquadratic(model, cOOL_EIR_FT_SPEC_si, "RoomAC-EIR-fT", 0, 100, 0, 100)
    roomcac_eir_fff_curve = create_curve_quadratic(model, cOOL_EIR_FFLOW_SPEC, "RoomAC-EIR-fFF", 0, 2, 0, 2)
    roomac_plf_fplr_curve = create_curve_quadratic(model, cOOL_PLF_FPLR, "RoomAC-PLF-fPLR", 0, 1, 0, 1)

    obj_name = Constants.ObjectNameRoomAirConditioner

    # _processSystemRoomAC

    clg_coil = OpenStudio::Model::CoilCoolingDXSingleSpeed.new(model, model.alwaysOnDiscreteSchedule, roomac_cap_ft_curve, roomac_cap_fff_curve, roomac_eir_ft_curve, roomcac_eir_fff_curve, roomac_plf_fplr_curve)
    clg_coil.setName(obj_name + " #{control_zone.name} clg coil")
    if capacity != Constants.SizingAuto
      clg_coil.setRatedTotalCoolingCapacity(UnitConversions.convert([capacity, Constants.small].max, "Btu/hr", "W")) # Used by HVACSizing measure
    end
    clg_coil.setRatedSensibleHeatRatio(shr)
    clg_coil.setRatedCOP(UnitConversions.convert(eer, "Btu/hr", "W"))
    clg_coil.setRatedEvaporatorFanPowerPerVolumeFlowRate(773.3)
    clg_coil.setEvaporativeCondenserEffectiveness(0.9)
    clg_coil.setMaximumOutdoorDryBulbTemperatureForCrankcaseHeaterOperation(10)
    clg_coil.setBasinHeaterSetpointTemperature(2)
    hvac_map[sys_id] << clg_coil

    fan = OpenStudio::Model::FanOnOff.new(model, model.alwaysOnDiscreteSchedule)
    fan.setName(obj_name + " #{control_zone.name} supply fan")
    fan.setEndUseSubcategory("supply fan")
    fan.setFanEfficiency(1)
    fan.setPressureRise(0)
    fan.setMotorEfficiency(1)
    fan.setMotorInAirstreamFraction(0)
    hvac_map[sys_id] += self.disaggregate_fan_or_pump(model, fan, nil, clg_coil, nil)

    htg_coil = OpenStudio::Model::CoilHeatingElectric.new(model, model.alwaysOffDiscreteSchedule())
    htg_coil.setName(obj_name + " #{control_zone.name} htg coil")

    ptac = OpenStudio::Model::ZoneHVACPackagedTerminalAirConditioner.new(model, model.alwaysOnDiscreteSchedule, fan, htg_coil, clg_coil)
    ptac.setName(obj_name + " #{control_zone.name}")
    ptac.setSupplyAirFanOperatingModeSchedule(model.alwaysOffDiscreteSchedule)
    ptac.addToThermalZone(control_zone)
    hvac_map[sys_id] << ptac

    control_zone.setSequentialCoolingFractionSchedule(ptac, get_constant_schedule(model, sequential_cool_load_frac.round(5)))
    control_zone.setSequentialHeatingFractionSchedule(ptac, get_constant_schedule(model, 0))

    # Store info for HVAC Sizing measure
<<<<<<< HEAD
    curves = [clg_coil.totalCoolingCapacityFunctionOfTemperatureCurve]
    HPXML.add_extension(parent: clgsys, extensions: { "COOL_CAP_FT_SPEC": HVACSizing.get_2d_vector_from_CAP_FT_SPEC_curves(curves, 1).join(",") })
    HPXML.add_extension(parent: clgsys, extensions: { "CoolingCFMs ": airflow_rate.to_s })
    HPXML.add_extension(parent: clgsys, extensions: { "RatedCFMperTonCooling": cfms_ton_rated.join(",") })
    HPXML.add_extension(parent: clgsys, extensions: { "CoolType": Constants.ObjectNameRoomAirConditioner })
    HPXML.add_extension(parent: clgsys, extensions: { "SHRRated": clg_coil.ratedSensibleHeatRatio.get })

    return true
=======
    ptac.additionalProperties.setFeature(Constants.SizingInfoHVACCoolingCFMs, airflow_rate.to_s)
    ptac.additionalProperties.setFeature(Constants.SizingInfoHVACRatedCFMperTonCooling, cfms_ton_rated.join(","))
    ptac.additionalProperties.setFeature(Constants.SizingInfoHVACFracCoolLoadServed, frac_cool_load_served)
    ptac.additionalProperties.setFeature(Constants.SizingInfoHVACCoolType, Constants.ObjectNameRoomAirConditioner)
>>>>>>> 13dc57dd
  end

  def self.apply_furnace(model, runner, fuel_type, afue,
                         capacity, airflow_rate, fan_power_installed,
                         frac_heat_load_served, sequential_heat_load_frac,
<<<<<<< HEAD
                         attached_cooling_system, control_zone,
                         hvac_map, sys_id, htgsys)
=======
                         attached_clg_system, control_zone,
                         hvac_map, sys_id)
>>>>>>> 13dc57dd

    # _processAirSystem

    obj_name = Constants.ObjectNameFurnace

    # _processSystemHeatingCoil

    if fuel_type == Constants.FuelTypeElectric
      htg_coil = OpenStudio::Model::CoilHeatingElectric.new(model)
      htg_coil.setEfficiency(afue)
    else
      htg_coil = OpenStudio::Model::CoilHeatingGas.new(model)
      htg_coil.setGasBurnerEfficiency(afue)
      htg_coil.setParasiticElectricLoad(0)
      htg_coil.setParasiticGasLoad(0)
      htg_coil.setFuelType(HelperMethods.eplus_fuel_map(fuel_type))
    end
    htg_coil.setName(obj_name + " htg coil")
    if capacity != Constants.SizingAuto
      htg_coil.setNominalCapacity(UnitConversions.convert([capacity, Constants.small].max, "Btu/hr", "W")) # Used by HVACSizing measure
    end
    hvac_map[sys_id] << htg_coil

    if attached_clg_system.nil?
      # _processSystemFan

      fan = OpenStudio::Model::FanOnOff.new(model, model.alwaysOnDiscreteSchedule)
      fan_eff = 0.75 # Overall Efficiency of the Fan, Motor and Drive
      fan.setName(obj_name + " supply fan")
      fan.setEndUseSubcategory("supply fan")
      fan.setFanEfficiency(fan_eff)
      fan.setPressureRise(calculate_fan_pressure_rise(fan_eff, fan_power_installed))
      fan.setMotorEfficiency(1.0)
      fan.setMotorInAirstreamFraction(1.0)
      hvac_map[sys_id] += self.disaggregate_fan_or_pump(model, fan, htg_coil, nil, nil)

      # _processSystemAir

      air_loop_unitary = OpenStudio::Model::AirLoopHVACUnitarySystem.new(model)
      air_loop_unitary.setName(obj_name + " unitary system")
      air_loop_unitary.setAvailabilitySchedule(model.alwaysOnDiscreteSchedule)
      air_loop_unitary.setHeatingCoil(htg_coil)
      air_loop_unitary.setSupplyAirFlowRateDuringCoolingOperation(0.0)
      air_loop_unitary.setSupplyFan(fan)
      air_loop_unitary.setFanPlacement("BlowThrough")
      air_loop_unitary.setSupplyAirFanOperatingModeSchedule(model.alwaysOffDiscreteSchedule)
      air_loop_unitary.setMaximumSupplyAirTemperature(UnitConversions.convert(120.0, "F", "C"))
      air_loop_unitary.setSupplyAirFlowRateWhenNoCoolingorHeatingisRequired(0)
      if not airflow_rate.nil?
        air_loop_unitary.setSupplyAirFlowRateMethodDuringHeatingOperation("SupplyAirFlowRate")
        air_loop_unitary.setSupplyAirFlowRateDuringHeatingOperation(UnitConversions.convert(airflow_rate, "cfm", "m^3/s"))
      end
      hvac_map[sys_id] << air_loop_unitary

      air_loop = OpenStudio::Model::AirLoopHVAC.new(model)
      air_loop.setName(obj_name + " airloop")
      air_supply_inlet_node = air_loop.supplyInletNode
      air_supply_outlet_node = air_loop.supplyOutletNode
      air_demand_inlet_node = air_loop.demandInletNode
      air_demand_outlet_node = air_loop.demandOutletNode
      hvac_map[sys_id] << air_loop

      air_loop_unitary.addToNode(air_supply_inlet_node)

      air_loop_unitary.setControllingZoneorThermostatLocation(control_zone)

      # _processSystemDemandSideAir
      # Demand Side

      # Supply Air
      zone_splitter = air_loop.zoneSplitter
      zone_splitter.setName(obj_name + " zone splitter")

      zone_mixer = air_loop.zoneMixer
      zone_mixer.setName(obj_name + " zone mixer")

      air_terminal_living = OpenStudio::Model::AirTerminalSingleDuctUncontrolled.new(model, model.alwaysOnDiscreteSchedule)
      air_terminal_living.setName(obj_name + " #{control_zone.name} terminal")
      air_loop.multiAddBranchForZone(control_zone, air_terminal_living)
      control_zone.setSequentialHeatingFractionSchedule(air_terminal_living, get_constant_schedule(model, sequential_heat_load_frac.round(5)))
      control_zone.setSequentialCoolingFractionSchedule(air_terminal_living, get_constant_schedule(model, 0))

      HPXML.add_extension(parent: htgsys, extensions: { "HeatType": Constants.ObjectNameFurnace })
      HPXML.add_extension(parent: htgsys, extensions: { "NumSpeedsHeating": 1 })
    else
      # Attach to existing cooling unitary system
      obj_name = Constants.ObjectNameCentralAirConditionerAndFurnace

      fan = attached_clg_system.supplyFan.get.to_FanOnOff.get
      fan.setName(obj_name + " supply fan")

      # Remove old disaggregation program
      attached_clg_sys_id = nil
      hvac_map.each do |clg_sys_id, clg_objects|
        clg_objects.each do |clg_object|
          next unless clg_object == attached_clg_system

          attached_clg_sys_id = clg_sys_id
        end
      end
      hvac_map[attached_clg_sys_id].dup.each do |clg_object|
        if clg_object.is_a? OpenStudio::Model::EnergyManagementSystemSensor or
           clg_object.is_a? OpenStudio::Model::EnergyManagementSystemProgram or
           clg_object.is_a? OpenStudio::Model::EnergyManagementSystemProgramCallingManager or
           clg_object.is_a? OpenStudio::Model::EnergyManagementSystemOutputVariable
          clg_object.remove
          hvac_map[attached_clg_sys_id].delete clg_object
        end
      end

      # Add new disaggregation program
      ems_fan_objects = self.disaggregate_fan_or_pump(model, fan, htg_coil, attached_clg_system.coolingCoil.get, nil)
      hvac_map[sys_id] += ems_fan_objects
      hvac_map[attached_clg_sys_id] += ems_fan_objects

      attached_clg_system.setHeatingCoil(htg_coil)
      attached_clg_system.setName(obj_name + " unitary system")
      if not airflow_rate.nil?
        attached_clg_system.setSupplyAirFlowRateMethodDuringHeatingOperation("SupplyAirFlowRate")
        attached_clg_system.setSupplyAirFlowRateDuringHeatingOperation(UnitConversions.convert(airflow_rate, "cfm", "m^3/s"))
      end
      hvac_map[sys_id] << attached_clg_system

      air_loop = attached_clg_system.airLoopHVAC.get
      air_loop.setName(obj_name + " airloop")
      hvac_map[sys_id] << air_loop

      zone_splitter = air_loop.zoneSplitter
      zone_splitter.setName(obj_name + " zone splitter")

      zone_mixer = air_loop.zoneMixer
      zone_mixer.setName(obj_name + " zone mixer")

      control_zone.airLoopHVACTerminals.each do |air_terminal_living|
        next unless air_terminal_living.airLoopHVAC.get == air_loop

        air_terminal_living.setName(obj_name + " #{control_zone.name} terminal")
        control_zone.setSequentialHeatingFractionSchedule(air_terminal_living, get_constant_schedule(model, sequential_heat_load_frac.round(5)))
      end

<<<<<<< HEAD
      # Store info for HVAC Sizing measure
      HPXML.add_extension(parent: htgsys, extensions: { "HeatType": Constants.ObjectNameFurnace })
      HPXML.add_extension(parent: htgsys, extensions: { "NumSpeedsHeating": 1 })
=======
      attached_clg_system.additionalProperties.setFeature(Constants.SizingInfoHVACFracHeatLoadServed, frac_heat_load_served)
      attached_clg_system.additionalProperties.setFeature(Constants.SizingInfoHVACHeatType, Constants.ObjectNameFurnace)
>>>>>>> 13dc57dd
    end
  end

  def self.apply_boiler(model, runner, fuel_type, system_type, afue,
                        oat_reset_enabled, oat_high, oat_low, oat_hwst_high, oat_hwst_low,
                        capacity, design_temp, frac_heat_load_served,
                        sequential_heat_load_frac, control_zone,
                        hvac_map, sys_id, htgsys)

    # _processHydronicSystem

    if system_type == Constants.BoilerTypeSteam
      fail "Cannot currently model steam boilers."
    end

    if oat_reset_enabled
      if oat_high.nil? or oat_low.nil? or oat_hwst_low.nil? or oat_hwst_high.nil?
        runner.registerWarning("Boiler outdoor air temperature (OAT) reset is enabled but no setpoints were specified so OAT reset is being disabled.")
        oat_reset_enabled = false
      end
    end

    # _processCurvesBoiler

    boiler_eff_curve = get_boiler_curve(model, system_type == Constants.BoilerTypeCondensing)

    obj_name = Constants.ObjectNameBoiler

    # _processSystemHydronic

    plant_loop = OpenStudio::Model::PlantLoop.new(model)
    plant_loop.setName(obj_name + " hydronic heat loop")
    plant_loop.setFluidType("Water")
    plant_loop.setMaximumLoopTemperature(100)
    plant_loop.setMinimumLoopTemperature(0)
    plant_loop.setMinimumLoopFlowRate(0)
    plant_loop.autocalculatePlantLoopVolume()
    hvac_map[sys_id] << plant_loop

    loop_sizing = plant_loop.sizingPlant
    loop_sizing.setLoopType("Heating")
    loop_sizing.setDesignLoopExitTemperature(UnitConversions.convert(design_temp - 32.0, "R", "K"))
    loop_sizing.setLoopDesignTemperatureDifference(UnitConversions.convert(20.0, "R", "K"))

    pump = OpenStudio::Model::PumpVariableSpeed.new(model)
    pump.setName(obj_name + " hydronic pump")
    pump.setRatedPumpHead(20000)
    pump.setMotorEfficiency(0.9)
    pump.setFractionofMotorInefficienciestoFluidStream(0)
    pump.setCoefficient1ofthePartLoadPerformanceCurve(0)
    pump.setCoefficient2ofthePartLoadPerformanceCurve(1)
    pump.setCoefficient3ofthePartLoadPerformanceCurve(0)
    pump.setCoefficient4ofthePartLoadPerformanceCurve(0)
    pump.setPumpControlType("Intermittent")
    hvac_map[sys_id] << pump

    boiler = OpenStudio::Model::BoilerHotWater.new(model)
    boiler.setName(obj_name)
    boiler.setFuelType(HelperMethods.eplus_fuel_map(fuel_type))
    if capacity != Constants.SizingAuto
      boiler.setNominalCapacity(UnitConversions.convert([capacity, Constants.small].max, "Btu/hr", "W")) # Used by HVACSizing measure
    end
    if system_type == Constants.BoilerTypeCondensing
      # Convert Rated Efficiency at 80F and 1.0PLR where the performance curves are derived from to Design condition as input
      boiler_RatedHWRT = UnitConversions.convert(80.0 - 32.0, "R", "K")
      plr_Rated = 1.0
      plr_Design = 1.0
      boiler_DesignHWRT = UnitConversions.convert(design_temp - 20.0 - 32.0, "R", "K")
      # Efficiency curves are normalized using 80F return water temperature, at 0.254PLR
      condBlr_TE_Coeff = [1.058343061, 0.052650153, 0.0087272, 0.001742217, 0.00000333715, 0.000513723]
      boilerEff_Norm = afue / (condBlr_TE_Coeff[0] - condBlr_TE_Coeff[1] * plr_Rated - condBlr_TE_Coeff[2] * plr_Rated**2 - condBlr_TE_Coeff[3] * boiler_RatedHWRT + condBlr_TE_Coeff[4] * boiler_RatedHWRT**2 + condBlr_TE_Coeff[5] * boiler_RatedHWRT * plr_Rated)
      boilerEff_Design = boilerEff_Norm * (condBlr_TE_Coeff[0] - condBlr_TE_Coeff[1] * plr_Design - condBlr_TE_Coeff[2] * plr_Design**2 - condBlr_TE_Coeff[3] * boiler_DesignHWRT + condBlr_TE_Coeff[4] * boiler_DesignHWRT**2 + condBlr_TE_Coeff[5] * boiler_DesignHWRT * plr_Design)
      boiler.setNominalThermalEfficiency(boilerEff_Design)
      boiler.setEfficiencyCurveTemperatureEvaluationVariable("EnteringBoiler")
    else
      boiler.setNominalThermalEfficiency(afue)
      boiler.setEfficiencyCurveTemperatureEvaluationVariable("LeavingBoiler")
    end
    boiler.setNormalizedBoilerEfficiencyCurve(boiler_eff_curve)
    boiler.setDesignWaterOutletTemperature(UnitConversions.convert(design_temp - 32.0, "R", "K"))
    boiler.setMinimumPartLoadRatio(0.0)
    boiler.setMaximumPartLoadRatio(1.0)
    boiler.setBoilerFlowMode("LeavingSetpointModulated")
    boiler.setOptimumPartLoadRatio(1.0)
    boiler.setWaterOutletUpperTemperatureLimit(99.9)
    boiler.setParasiticElectricLoad(0)
    hvac_map[sys_id] << boiler

    if system_type == Constants.BoilerTypeCondensing and oat_reset_enabled
      setpoint_manager_oar = OpenStudio::Model::SetpointManagerOutdoorAirReset.new(model)
      setpoint_manager_oar.setName(obj_name + " outdoor reset")
      setpoint_manager_oar.setControlVariable("Temperature")
      setpoint_manager_oar.setSetpointatOutdoorLowTemperature(UnitConversions.convert(oat_hwst_low, "F", "C"))
      setpoint_manager_oar.setOutdoorLowTemperature(UnitConversions.convert(oat_low, "F", "C"))
      setpoint_manager_oar.setSetpointatOutdoorHighTemperature(UnitConversions.convert(oat_hwst_high, "F", "C"))
      setpoint_manager_oar.setOutdoorHighTemperature(UnitConversions.convert(oat_high, "F", "C"))
      setpoint_manager_oar.addToNode(plant_loop.supplyOutletNode)
    end

    hydronic_heat_supply_setpoint = OpenStudio::Model::ScheduleConstant.new(model)
    hydronic_heat_supply_setpoint.setName(obj_name + " hydronic heat supply setpoint")
    hydronic_heat_supply_setpoint.setValue(UnitConversions.convert(design_temp, "F", "C"))

    setpoint_manager_scheduled = OpenStudio::Model::SetpointManagerScheduled.new(model, hydronic_heat_supply_setpoint)
    setpoint_manager_scheduled.setName(obj_name + " hydronic heat loop setpoint manager")
    setpoint_manager_scheduled.setControlVariable("Temperature")

    pipe_supply_bypass = OpenStudio::Model::PipeAdiabatic.new(model)
    pipe_supply_outlet = OpenStudio::Model::PipeAdiabatic.new(model)
    pipe_demand_bypass = OpenStudio::Model::PipeAdiabatic.new(model)
    pipe_demand_inlet = OpenStudio::Model::PipeAdiabatic.new(model)
    pipe_demand_outlet = OpenStudio::Model::PipeAdiabatic.new(model)

    plant_loop.addSupplyBranchForComponent(boiler)
    plant_loop.addSupplyBranchForComponent(pipe_supply_bypass)
    pump.addToNode(plant_loop.supplyInletNode)
    pipe_supply_outlet.addToNode(plant_loop.supplyOutletNode)
    setpoint_manager_scheduled.addToNode(plant_loop.supplyOutletNode)
    plant_loop.addDemandBranchForComponent(pipe_demand_bypass)
    pipe_demand_inlet.addToNode(plant_loop.demandInletNode)
    pipe_demand_outlet.addToNode(plant_loop.demandOutletNode)

    baseboard_coil = OpenStudio::Model::CoilHeatingWaterBaseboard.new(model)
    baseboard_coil.setName(obj_name + " #{control_zone.name} htg coil")
    if capacity != Constants.SizingAuto
      baseboard_coil.setHeatingDesignCapacity(UnitConversions.convert([capacity, Constants.small].max, "Btu/hr", "W")) # Used by HVACSizing measure
    end
    baseboard_coil.setConvergenceTolerance(0.001)
    hvac_map[sys_id] << baseboard_coil

    baseboard_heater = OpenStudio::Model::ZoneHVACBaseboardConvectiveWater.new(model, model.alwaysOnDiscreteSchedule, baseboard_coil)
    baseboard_heater.setName(obj_name + " #{control_zone.name}")
    baseboard_heater.addToThermalZone(control_zone)
    hvac_map[sys_id] << baseboard_heater
    hvac_map[sys_id] += self.disaggregate_fan_or_pump(model, pump, baseboard_heater, nil, nil)

    plant_loop.addDemandBranchForComponent(baseboard_coil)

    control_zone.setSequentialHeatingFractionSchedule(baseboard_heater, get_constant_schedule(model, sequential_heat_load_frac.round(5)))
    control_zone.setSequentialCoolingFractionSchedule(baseboard_heater, get_constant_schedule(model, 0))

    # Store info for HVAC Sizing measure
<<<<<<< HEAD
    HPXML.add_extension(parent: htgsys, extensions: { "HeatType": Constants.ObjectNameBoiler })
    HPXML.add_extension(parent: htgsys, extensions: { "NumSpeedsHeating": 1 })
    HPXML.add_extension(parent: htgsys, extensions: { "BoilerDesignTemp": UnitConversions.convert(boiler.designWaterOutletTemperature.get, "C", "F") })

    htg_objects = []
    hvac_map[sys_id].each do |hvac_object|
      if hvac_object.is_a? OpenStudio::Model::ZoneHVACBaseboardConvectiveWater
        htg_objects << hvac_object
      end
    end
    hvac_map[sys_id] += self.disaggregate_fan_or_pump(model, pump, htg_objects, [])

    return true
=======
    baseboard_heater.additionalProperties.setFeature(Constants.SizingInfoHVACFracHeatLoadServed, frac_heat_load_served)
    baseboard_heater.additionalProperties.setFeature(Constants.SizingInfoHVACHeatType, Constants.ObjectNameBoiler)
>>>>>>> 13dc57dd
  end

  def self.apply_electric_baseboard(model, runner, efficiency, capacity,
                                    frac_heat_load_served, sequential_heat_load_frac,
                                    control_zone, hvac_map, sys_id, htgsys)

    obj_name = Constants.ObjectNameElectricBaseboard

    baseboard_heater = OpenStudio::Model::ZoneHVACBaseboardConvectiveElectric.new(model)
    baseboard_heater.setName(obj_name + " #{control_zone.name}")
    if capacity != Constants.SizingAuto
      baseboard_heater.setNominalCapacity(UnitConversions.convert([capacity, Constants.small].max, "Btu/hr", "W")) # Used by HVACSizing measure
    end
    baseboard_heater.setEfficiency(efficiency)
    hvac_map[sys_id] << baseboard_heater

    baseboard_heater.addToThermalZone(control_zone)
    control_zone.setSequentialHeatingFractionSchedule(baseboard_heater, get_constant_schedule(model, sequential_heat_load_frac.round(5)))
    control_zone.setSequentialCoolingFractionSchedule(baseboard_heater, get_constant_schedule(model, 0))

    # Store info for HVAC Sizing measure
<<<<<<< HEAD
    HPXML.add_extension(parent: htgsys, extensions: { "NumSpeedsHeating": 1 })
    HPXML.add_extension(parent: htgsys, extensions: { "HeatType": Constants.ObjectNameElectricBaseboard })

    return true
=======
    baseboard_heater.additionalProperties.setFeature(Constants.SizingInfoHVACFracHeatLoadServed, frac_heat_load_served)
    baseboard_heater.additionalProperties.setFeature(Constants.SizingInfoHVACHeatType, Constants.ObjectNameElectricBaseboard)
>>>>>>> 13dc57dd
  end

  def self.apply_unit_heater(model, runner, fuel_type,
                             efficiency, capacity, fan_power,
                             airflow_rate, frac_heat_load_served,
                             sequential_heat_load_frac, control_zone,
                             hvac_map, sys_id, htgsys)

    if fan_power > 0 and airflow_rate == 0
      fail "If Fan Power > 0, then Airflow Rate cannot be zero."
    end

    obj_name = Constants.ObjectNameUnitHeater

    # _processSystemHeatingCoil

    if fuel_type == Constants.FuelTypeElectric
      htg_coil = OpenStudio::Model::CoilHeatingElectric.new(model)
      htg_coil.setEfficiency(efficiency)
    else
      htg_coil = OpenStudio::Model::CoilHeatingGas.new(model)
      htg_coil.setGasBurnerEfficiency(efficiency)
      htg_coil.setParasiticElectricLoad(0.0)
      htg_coil.setParasiticGasLoad(0)
      htg_coil.setFuelType(HelperMethods.eplus_fuel_map(fuel_type))
    end
    htg_coil.setName(obj_name + " #{control_zone.name} htg coil")
    if capacity != Constants.SizingAuto
      htg_coil.setNominalCapacity(UnitConversions.convert([capacity, Constants.small].max, "Btu/hr", "W")) # Used by HVACSizing measure
    end
    hvac_map[sys_id] << htg_coil

    fan = OpenStudio::Model::FanOnOff.new(model, model.alwaysOnDiscreteSchedule)
    fan.setName(obj_name + " #{control_zone.name} supply fan")
    fan.setEndUseSubcategory("supply fan")
    if fan_power > 0
      fan_eff = 0.75 # Overall Efficiency of the Fan, Motor and Drive
      fan.setFanEfficiency(fan_eff)
      fan.setPressureRise(calculate_fan_pressure_rise(fan_eff, fan_power))
    else
      fan.setFanEfficiency(1)
      fan.setPressureRise(0)
    end
    fan.setMotorEfficiency(1.0)
    fan.setMotorInAirstreamFraction(1.0)
    hvac_map[sys_id] += self.disaggregate_fan_or_pump(model, fan, htg_coil, nil, nil)

    # _processSystemAir

    unitary_system = OpenStudio::Model::AirLoopHVACUnitarySystem.new(model)
    unitary_system.setName(obj_name + " #{control_zone.name} unitary system")
    unitary_system.setAvailabilitySchedule(model.alwaysOnDiscreteSchedule)
    unitary_system.setHeatingCoil(htg_coil)
    unitary_system.setSupplyAirFlowRateMethodDuringCoolingOperation("SupplyAirFlowRate")
    unitary_system.setSupplyAirFlowRateDuringCoolingOperation(0.0)
    unitary_system.setSupplyFan(fan)
    unitary_system.setFanPlacement("BlowThrough")
    unitary_system.setSupplyAirFanOperatingModeSchedule(model.alwaysOffDiscreteSchedule)
    unitary_system.setMaximumSupplyAirTemperature(UnitConversions.convert(120.0, "F", "C"))
    unitary_system.setSupplyAirFlowRateWhenNoCoolingorHeatingisRequired(0)
    hvac_map[sys_id] << unitary_system

    unitary_system.setControllingZoneorThermostatLocation(control_zone)
    unitary_system.addToThermalZone(control_zone)

    control_zone.setSequentialHeatingFractionSchedule(unitary_system, get_constant_schedule(model, sequential_heat_load_frac.round(5)))
    control_zone.setSequentialCoolingFractionSchedule(unitary_system, get_constant_schedule(model, 0))

    # Store info for HVAC Sizing measure
<<<<<<< HEAD
    HPXML.add_extension(parent: htgsys, extensions: { "RatedCFMperTonHeating": airflow_rate.to_s })
    HPXML.add_extension(parent: htgsys, extensions: { "HeatType": Constants.ObjectNameUnitHeater })

    return true
=======
    unitary_system.additionalProperties.setFeature(Constants.SizingInfoHVACRatedCFMperTonHeating, airflow_rate.to_s)
    unitary_system.additionalProperties.setFeature(Constants.SizingInfoHVACFracHeatLoadServed, frac_heat_load_served)
    unitary_system.additionalProperties.setFeature(Constants.SizingInfoHVACHeatType, Constants.ObjectNameUnitHeater)
>>>>>>> 13dc57dd
  end

  def self.apply_ideal_air_loads(model, runner, sequential_cool_load_frac, sequential_heat_load_frac,
                                 control_zone)

    obj_name = Constants.ObjectNameIdealAirSystem

    ideal_air = OpenStudio::Model::ZoneHVACIdealLoadsAirSystem.new(model)
    ideal_air.setName(obj_name)
    ideal_air.setMaximumHeatingSupplyAirTemperature(50)
    ideal_air.setMinimumCoolingSupplyAirTemperature(10)
    ideal_air.setMaximumHeatingSupplyAirHumidityRatio(0.015)
    ideal_air.setMinimumCoolingSupplyAirHumidityRatio(0.01)
    ideal_air.setHeatingLimit('NoLimit')
    ideal_air.setCoolingLimit('NoLimit')
    ideal_air.setDehumidificationControlType('None')
    ideal_air.setHumidificationControlType('None')
    ideal_air.addToThermalZone(control_zone)

    control_zone.setSequentialCoolingFractionSchedule(ideal_air, get_constant_schedule(model, sequential_cool_load_frac.round(5)))
    control_zone.setSequentialHeatingFractionSchedule(ideal_air, get_constant_schedule(model, sequential_heat_load_frac.round(5)))

<<<<<<< HEAD
    return true
=======
    # Store info for HVAC Sizing measure
    ideal_air.additionalProperties.setFeature(Constants.SizingInfoHVACCoolType, Constants.ObjectNameIdealAirSystem)
    ideal_air.additionalProperties.setFeature(Constants.SizingInfoHVACHeatType, Constants.ObjectNameIdealAirSystem)
>>>>>>> 13dc57dd
  end

  def self.disaggregate_fan_or_pump(model, fan_or_pump, htg_object, clg_object, backup_htg_object)
    # Disaggregate into heating/cooling output energy use.

    hvac_objects = []

    if fan_or_pump.is_a? OpenStudio::Model::FanOnOff or fan_or_pump.is_a? OpenStudio::Model::FanVariableVolume
      fan_or_pump_sensor = OpenStudio::Model::EnergyManagementSystemSensor.new(model, 'Fan Electric Energy')
    elsif fan_or_pump.is_a? OpenStudio::Model::PumpVariableSpeed
      fan_or_pump_sensor = OpenStudio::Model::EnergyManagementSystemSensor.new(model, 'Pump Electric Energy')
    else
      fail "Unexpected fan/pump object '#{fan_or_pump.name}'."
    end
    fan_or_pump_sensor.setName("#{fan_or_pump.name} s")
    fan_or_pump_sensor.setKeyName(fan_or_pump.name.to_s)
    hvac_objects << fan_or_pump_sensor

    if clg_object.nil?
      clg_object_sensor = nil
    else
      if clg_object.is_a? OpenStudio::Model::EvaporativeCoolerDirectResearchSpecial
        var = "Evaporative Cooler Water Volume"
      else
        var = "Cooling Coil Electric Energy"
      end
      clg_object_sensor = OpenStudio::Model::EnergyManagementSystemSensor.new(model, var)
      clg_object_sensor.setName("#{clg_object.name} s")
      clg_object_sensor.setKeyName(clg_object.name.to_s)
      hvac_objects << clg_object_sensor
    end

    if htg_object.nil?
      htg_object_sensor = nil
    else
      var = 'Heating Coil Electric Energy'
      if htg_object.is_a? OpenStudio::Model::CoilHeatingGas
        var = { 'NaturalGas' => 'Heating Coil Gas Energy',
                'PropaneGas' => 'Heating Coil Propane Energy',
                'FuelOil#1' => 'Heating Coil FuelOil#1 Energy',
                'OtherFuel1' => 'Heating Coil OtherFuel1 Energy',
                'OtherFuel2' => 'Heating Coil OtherFuel2 Energy' }[htg_object.fuelType]
        fail "Unexpected heating coil '#{htg_object.name}'." if var.nil?
      elsif htg_object.is_a? OpenStudio::Model::ZoneHVACBaseboardConvectiveWater
        var = 'Baseboard Total Heating Energy'
      end

      htg_object_sensor = OpenStudio::Model::EnergyManagementSystemSensor.new(model, var)
      htg_object_sensor.setName("#{htg_object.name} s")
      htg_object_sensor.setKeyName(htg_object.name.to_s)
      hvac_objects << htg_object_sensor
    end

    if backup_htg_object.nil?
      backup_htg_object_sensor = nil
    else
      var = 'Heating Coil Electric Energy'
      if backup_htg_object.is_a? OpenStudio::Model::CoilHeatingGas
        var = { 'NaturalGas' => 'Heating Coil Gas Energy',
                'PropaneGas' => 'Heating Coil Propane Energy',
                'FuelOil#1' => 'Heating Coil FuelOil#1 Energy',
                'OtherFuel1' => 'Heating Coil OtherFuel1 Energy',
                'OtherFuel2' => 'Heating Coil OtherFuel2 Energy' }[backup_htg_object.fuelType]
        fail "Unexpected heating coil '#{backup_htg_object.name}'." if var.nil?
      end

      backup_htg_object_sensor = OpenStudio::Model::EnergyManagementSystemSensor.new(model, var)
      backup_htg_object_sensor.setName("#{backup_htg_object.name} s")
      backup_htg_object_sensor.setKeyName(backup_htg_object.name.to_s)
      hvac_objects << backup_htg_object_sensor
    end

    sensors = { "clg" => clg_object_sensor,
                "primary_htg" => htg_object_sensor,
                "backup_htg" => backup_htg_object_sensor }

    fan_or_pump_var = fan_or_pump.name.to_s.gsub(' ', '_')

    # Disaggregate electric fan/pump energy
    fan_or_pump_program = OpenStudio::Model::EnergyManagementSystemProgram.new(model)
    fan_or_pump_program.setName("#{fan_or_pump_var} disaggregate program")
    sensors.each do |mode, sensor|
      next if sensor.nil?

      fan_or_pump_program.addLine("Set #{fan_or_pump_var}_#{mode} = 0")
    end
    i = 0
    sensors.each do |mode, sensor|
      next if sensor.nil?

      if i == 0
        fan_or_pump_program.addLine("If #{sensor.name} > 0")
      elsif i == 2
        fan_or_pump_program.addLine("Else")
      else
        fan_or_pump_program.addLine("ElseIf #{sensor.name} > 0")
      end
      fan_or_pump_program.addLine("  Set #{fan_or_pump_var}_#{mode} = #{fan_or_pump_sensor.name}")
      i += 1
    end
    fan_or_pump_program.addLine("EndIf")
    hvac_objects << fan_or_pump_program

    fan_or_pump_program_calling_manager = OpenStudio::Model::EnergyManagementSystemProgramCallingManager.new(model)
    fan_or_pump_program_calling_manager.setName("#{fan_or_pump.name} disaggregate program calling manager")
    fan_or_pump_program_calling_manager.setCallingPoint("EndOfSystemTimestepBeforeHVACReporting")
    fan_or_pump_program_calling_manager.addProgram(fan_or_pump_program)
    hvac_objects << fan_or_pump_program_calling_manager

    sensors.each do |mode, sensor|
      next if sensor.nil?

      fan_or_pump_ems_output_var = OpenStudio::Model::EnergyManagementSystemOutputVariable.new(model, "#{fan_or_pump_var}_#{mode}")
      name = { "clg" => Constants.ObjectNameFanPumpDisaggregateCool(fan_or_pump.name.to_s),
               "primary_htg" => Constants.ObjectNameFanPumpDisaggregatePrimaryHeat(fan_or_pump.name.to_s),
               "backup_htg" => Constants.ObjectNameFanPumpDisaggregateBackupHeat(fan_or_pump.name.to_s) }[mode]
      fan_or_pump_ems_output_var.setName(name)
      fan_or_pump_ems_output_var.setTypeOfDataInVariable("Summed")
      fan_or_pump_ems_output_var.setUpdateFrequency("SystemTimestep")
      fan_or_pump_ems_output_var.setEMSProgramOrSubroutineName(fan_or_pump_program)
      fan_or_pump_ems_output_var.setUnits("J")
      hvac_objects << fan_or_pump_ems_output_var

      # Used by HEScore
      outputVariable = OpenStudio::Model::OutputVariable.new(fan_or_pump_ems_output_var.name.to_s, model)
      outputVariable.setReportingFrequency('monthly')
      outputVariable.setKeyValue('*')
    end

    return hvac_objects
  end

  def self.apply_setpoints(model, runner, weather, living_zone,
                           htg_wkdy_monthly, htg_wked_monthly, htg_start_month, htg_end_month,
                           clg_wkdy_monthly, clg_wked_monthly, clg_start_month, clg_end_month)

    # Get heating season
    if htg_start_month <= htg_end_month
      heating_season = Array.new(htg_start_month - 1, 0) + Array.new(htg_end_month - htg_start_month + 1, 1) + Array.new(12 - htg_end_month, 0)
    else
      heating_season = Array.new(htg_end_month, 1) + Array.new(htg_start_month - htg_end_month - 1, 0) + Array.new(12 - htg_start_month + 1, 1)
    end

    # Get cooling season
    if clg_start_month <= clg_end_month
      cooling_season = Array.new(clg_start_month - 1, 0) + Array.new(clg_end_month - clg_start_month + 1, 1) + Array.new(12 - clg_end_month, 0)
    else
      cooling_season = Array.new(clg_end_month, 1) + Array.new(clg_start_month - clg_end_month - 1, 0) + Array.new(12 - clg_start_month + 1, 1)
    end

    heating_season_sch = MonthWeekdayWeekendSchedule.new(model, Constants.ObjectNameHeatingSeason, Array.new(24, 1), Array.new(24, 1), heating_season, mult_weekday = 1.0, mult_weekend = 1.0, normalize_values = false, create_sch_object = true, schedule_type_limits_name = Constants.ScheduleTypeLimitsOnOff)
    cooling_season_sch = MonthWeekdayWeekendSchedule.new(model, Constants.ObjectNameCoolingSeason, Array.new(24, 1), Array.new(24, 1), cooling_season, mult_weekday = 1.0, mult_weekend = 1.0, normalize_values = false, create_sch_object = true, schedule_type_limits_name = Constants.ScheduleTypeLimitsOnOff)

    htg_wkdy_monthly = htg_wkdy_monthly.map { |i| i.map { |j| UnitConversions.convert(j, "F", "C") } }
    htg_wked_monthly = htg_wked_monthly.map { |i| i.map { |j| UnitConversions.convert(j, "F", "C") } }
    clg_wkdy_monthly = clg_wkdy_monthly.map { |i| i.map { |j| UnitConversions.convert(j, "F", "C") } }
    clg_wked_monthly = clg_wked_monthly.map { |i| i.map { |j| UnitConversions.convert(j, "F", "C") } }

    (0..11).to_a.each do |i|
      if heating_season[i] == 1 and cooling_season[i] == 1 # overlap seasons
        htg_wkdy = htg_wkdy_monthly[i].zip(clg_wkdy_monthly[i]).map { |h, c| c < h ? (h + c) / 2.0 : h }
        htg_wked = htg_wked_monthly[i].zip(clg_wked_monthly[i]).map { |h, c| c < h ? (h + c) / 2.0 : h }
        clg_wkdy = htg_wkdy_monthly[i].zip(clg_wkdy_monthly[i]).map { |h, c| c < h ? (h + c) / 2.0 : c }
        clg_wked = htg_wked_monthly[i].zip(clg_wked_monthly[i]).map { |h, c| c < h ? (h + c) / 2.0 : c }
      elsif heating_season[i] == 1 # heating only seasons; cooling has minimum of heating
        htg_wkdy = htg_wkdy_monthly[i].zip(clg_wkdy_monthly[i]).map { |h, c| c < h ? h : h }
        htg_wked = htg_wked_monthly[i].zip(clg_wked_monthly[i]).map { |h, c| c < h ? h : h }
        clg_wkdy = htg_wkdy_monthly[i].zip(clg_wkdy_monthly[i]).map { |h, c| c < h ? h : c }
        clg_wked = htg_wked_monthly[i].zip(clg_wked_monthly[i]).map { |h, c| c < h ? h : c }
      elsif cooling_season[i] == 1 # cooling only seasons; heating has maximum of cooling
        htg_wkdy = htg_wkdy_monthly[i].zip(clg_wkdy_monthly[i]).map { |h, c| c < h ? c : h }
        htg_wked = htg_wked_monthly[i].zip(clg_wked_monthly[i]).map { |h, c| c < h ? c : h }
        clg_wkdy = htg_wkdy_monthly[i].zip(clg_wkdy_monthly[i]).map { |h, c| c < h ? c : c }
        clg_wked = htg_wked_monthly[i].zip(clg_wked_monthly[i]).map { |h, c| c < h ? c : c }
      else
        fail "Unhandled case."
      end
      htg_wkdy_monthly[i] = htg_wkdy
      htg_wked_monthly[i] = htg_wked
      clg_wkdy_monthly[i] = clg_wkdy
      clg_wked_monthly[i] = clg_wked
    end

    heating_setpoint = HourlyByMonthSchedule.new(model, Constants.ObjectNameHeatingSetpoint, htg_wkdy_monthly, htg_wked_monthly, normalize_values = false)
    cooling_setpoint = HourlyByMonthSchedule.new(model, Constants.ObjectNameCoolingSetpoint, clg_wkdy_monthly, clg_wked_monthly, normalize_values = false)

    # Set the setpoint schedules
    thermostat_setpoint = living_zone.thermostatSetpointDualSetpoint
    if thermostat_setpoint.is_initialized
      thermostat_setpoint = thermostat_setpoint.get
      thermostat_setpoint.setHeatingSetpointTemperatureSchedule(heating_setpoint.schedule)
      thermostat_setpoint.setCoolingSetpointTemperatureSchedule(cooling_setpoint.schedule)
    else
      thermostat_setpoint = OpenStudio::Model::ThermostatSetpointDualSetpoint.new(model)
      thermostat_setpoint.setName("#{living_zone.name} temperature setpoint")
      thermostat_setpoint.setHeatingSetpointTemperatureSchedule(heating_setpoint.schedule)
      thermostat_setpoint.setCoolingSetpointTemperatureSchedule(cooling_setpoint.schedule)
      living_zone.setThermostatSetpointDualSetpoint(thermostat_setpoint)
    end
  end

  def self.get_default_heating_setpoint(control_type)
    htg_sp = 68 # F
    htg_setback_sp = nil
    htg_setback_hrs_per_week = nil
    htg_setback_start_hr = nil
    if control_type == "programmable thermostat"
      htg_setback_sp = 66 # F
      htg_setback_hrs_per_week = 7 * 7 # 11 p.m. to 5:59 a.m., 7 days a week
      htg_setback_start_hr = 23 # 11 p.m.
    elsif control_type != "manual thermostat"
      fail "Unexpected control type #{control_type}."
    end
    return htg_sp, htg_setback_sp, htg_setback_hrs_per_week, htg_setback_start_hr
  end

  def self.get_default_cooling_setpoint(control_type)
    clg_sp = 78 # F
    clg_setup_sp = nil
    clg_setup_hrs_per_week = nil
    clg_setup_start_hr = nil
    if control_type == "programmable thermostat"
      clg_setup_sp = 80 # F
      clg_setup_hrs_per_week = 6 * 7 # 9 a.m. to 2:59 p.m., 7 days a week
      clg_setup_start_hr = 9 # 9 a.m.
    elsif control_type != "manual thermostat"
      fail "Unexpected control type #{control_type}."
    end
    return clg_sp, clg_setup_sp, clg_setup_hrs_per_week, clg_setup_start_hr
  end

  def self.apply_dehumidifier(model, runner, energy_factor, water_removal_rate,
                              air_flow_rate, humidity_setpoint, control_zone)

    # error checking
    if humidity_setpoint < 0 or humidity_setpoint > 1
      fail "Invalid humidity setpoint value entered."
    end
    if water_removal_rate != Constants.Auto and water_removal_rate.to_f <= 0
      fail "Invalid water removal rate value entered."
    end
    if energy_factor != Constants.Auto and energy_factor.to_f < 0
      fail "Invalid energy factor value entered."
    end
    if air_flow_rate != Constants.Auto and air_flow_rate.to_f < 0
      fail "Invalid air flow rate value entered."
    end

    obj_name = Constants.ObjectNameDehumidifier

    avg_rh_setpoint = humidity_setpoint * 100.0 # (EnergyPlus uses 60 for 60% RH)
    relative_humidity_setpoint_sch = OpenStudio::Model::ScheduleConstant.new(model)
    relative_humidity_setpoint_sch.setName(Constants.ObjectNameRelativeHumiditySetpoint)
    relative_humidity_setpoint_sch.setValue(avg_rh_setpoint)

    # Dehumidifier coefficients
    # Generic model coefficients from Winkler, Christensen, and Tomerlin (2011)
    water_removal_curve = create_curve_biquadratic(model, [-1.162525707, 0.02271469, -0.000113208, 0.021110538, -0.0000693034, 0.000378843], "DXDH-WaterRemove-Cap-fT", -100, 100, -100, 100)
    energy_factor_curve = create_curve_biquadratic(model, [-1.902154518, 0.063466565, -0.000622839, 0.039540407, -0.000125637, -0.000176722], "DXDH-EnergyFactor-fT", -100, 100, -100, 100)
    part_load_frac_curve = create_curve_quadratic(model, [0.90, 0.10, 0.0], "DXDH-PLF-fPLR", 0, 1, 0.7, 1)

    control_zone.each do |control_zone, slave_zones|
      humidistat = OpenStudio::Model::ZoneControlHumidistat.new(model)
      humidistat.setName(obj_name + " #{control_zone.name} humidistat")
      humidistat.setHumidifyingRelativeHumiditySetpointSchedule(relative_humidity_setpoint_sch)
      humidistat.setDehumidifyingRelativeHumiditySetpointSchedule(relative_humidity_setpoint_sch)
      control_zone.setZoneControlHumidistat(humidistat)

      zone_hvac = OpenStudio::Model::ZoneHVACDehumidifierDX.new(model, water_removal_curve, energy_factor_curve, part_load_frac_curve)
      zone_hvac.setName(obj_name + " #{control_zone.name} dx")
      zone_hvac.setAvailabilitySchedule(model.alwaysOnDiscreteSchedule)
      if water_removal_rate != Constants.Auto
        zone_hvac.setRatedWaterRemoval(UnitConversions.convert(water_removal_rate.to_f, "pint", "L"))
      else
        zone_hvac.setRatedWaterRemoval(Constants.small) # Autosize flag for HVACSizing measure
      end
      if energy_factor != Constants.Auto
        zone_hvac.setRatedEnergyFactor(energy_factor.to_f)
      else
        zone_hvac.setRatedEnergyFactor(Constants.small) # Autosize flag for HVACSizing measure
      end
      if air_flow_rate != Constants.Auto
        zone_hvac.setRatedAirFlowRate(UnitConversions.convert(air_flow_rate.to_f, "cfm", "m^3/s"))
      else
        zone_hvac.setRatedAirFlowRate(Constants.small) # Autosize flag for HVACSizing measure
      end
      zone_hvac.setMinimumDryBulbTemperatureforDehumidifierOperation(10)
      zone_hvac.setMaximumDryBulbTemperatureforDehumidifierOperation(40)

      zone_hvac.addToThermalZone(control_zone)
    end
  end

  def self.apply_ceiling_fans(model, runner, annual_kWh, weekday_sch, weekend_sch, monthly_sch,
                              cfa, living_space)
    obj_name = Constants.ObjectNameCeilingFan

    ceiling_fan_sch = MonthWeekdayWeekendSchedule.new(model, obj_name + " schedule", weekday_sch, weekend_sch, monthly_sch, mult_weekday = 1.0, mult_weekend = 1.0, normalized_values = true, create_sch_object = true, schedule_type_limits_name = Constants.ScheduleTypeLimitsFraction)

    space_design_level = ceiling_fan_sch.calcDesignLevelFromDailykWh(annual_kWh / 365.0)

    equip_def = OpenStudio::Model::ElectricEquipmentDefinition.new(model)
    equip_def.setName(obj_name)
    equip = OpenStudio::Model::ElectricEquipment.new(equip_def)
    equip.setName(equip_def.name.to_s)
    equip.setSpace(living_space)
    equip_def.setDesignLevel(space_design_level)
    equip_def.setFractionRadiant(0.558)
    equip_def.setFractionLatent(0)
    equip_def.setFractionLost(0)
    equip.setEndUseSubcategory(obj_name)
    equip.setSchedule(ceiling_fan_sch.schedule)
  end

  def self.get_default_ceiling_fan_power()
    return 42.6 # W
  end

  def self.get_default_ceiling_fan_quantity(nbeds)
    return nbeds + 1
  end

  def self.get_ceiling_fan_operation_months(weather)
    months = [0] * 12
    weather.data.MonthlyAvgDrybulbs.each_with_index do |val, m|
      next unless val > 63.0 # deg-F

      months[m] = 1
    end
    return months
  end

  def self.apply_eae_to_heating_fan(runner, eae_hvacs, eae, fuel, load_frac, htg_type)
    # Applies Electric Auxiliary Energy (EAE) for fuel heating equipment to fan power.

    if htg_type == 'Boiler'

      if eae.nil?
        eae = get_default_eae(htg_type, fuel, load_frac, nil)
      end

      elec_power = (eae / 2.08) # W

      eae_hvacs.each do |eae_hvac|
        next unless eae_hvac.is_a? OpenStudio::Model::PlantLoop

        eae_hvac.components.each do |plc|
          if plc.to_BoilerHotWater.is_initialized
            boiler = plc.to_BoilerHotWater.get
            boiler.setParasiticElectricLoad(0.0)
          elsif plc.to_PumpVariableSpeed.is_initialized
            pump = plc.to_PumpVariableSpeed.get
            pump_eff = 0.9
            pump_gpm = UnitConversions.convert(pump.ratedFlowRate.get, "m^3/s", "gal/min")
            pump_w_gpm = elec_power / pump_gpm # W/gpm
            pump.setRatedPowerConsumption(elec_power)
            pump.setRatedPumpHead(calculate_pump_head(pump_eff, pump_w_gpm))
            pump.setMotorEfficiency(1.0)
          end
        end
      end

    else # Furnace/WallFurnace/Stove

      unitary_systems = []
      eae_hvacs.each do |eae_hvac|
        if eae_hvac.is_a? OpenStudio::Model::AirLoopHVAC # Furnace
          unitary_systems << get_unitary_system_from_air_loop_hvac(eae_hvac)
        elsif eae_hvac.is_a? OpenStudio::Model::AirLoopHVACUnitarySystem # WallFurnace/Stove
          unitary_systems << eae_hvac
        end
      end

      unitary_systems.each do |unitary_system|
        if eae.nil?
          htg_coil = unitary_system.heatingCoil.get.to_CoilHeatingGas.get
          htg_capacity = UnitConversions.convert(htg_coil.nominalCapacity.get, "W", "kBtu/hr")
          eae = get_default_eae(htg_type, fuel, load_frac, htg_capacity)
        end
        elec_power = eae / 2.08 # W

        htg_coil = unitary_system.heatingCoil.get.to_CoilHeatingGas.get
        htg_coil.setParasiticElectricLoad(0.0)

        htg_cfm = UnitConversions.convert(unitary_system.supplyAirFlowRateDuringHeatingOperation.get, "m^3/s", "cfm")

        fan = unitary_system.supplyFan.get.to_FanOnOff.get
        if elec_power > 0
          fan_eff = 0.75 # Overall Efficiency of the Fan, Motor and Drive
          fan_w_cfm = elec_power / htg_cfm # W/cfm
          fan.setFanEfficiency(fan_eff)
          fan.setPressureRise(calculate_fan_pressure_rise(fan_eff, fan_w_cfm))
        else
          fan.setFanEfficiency(1)
          fan.setPressureRise(0)
        end
        fan.setMotorEfficiency(1.0)
        fan.setMotorInAirstreamFraction(1.0)
      end

    end
  end

  def self.get_default_eae(htg_type, fuel, load_frac, furnace_capacity_kbtuh)
    # From ANSI/RESNET/ICC 301 Standard
    if htg_type == 'Boiler'
      if fuel == Constants.FuelTypeGas or fuel == Constants.FuelTypePropane
        return 170.0 * load_frac # kWh/yr
      elsif fuel == Constants.FuelTypeOil
        return 330.0 * load_frac # kWh/yr
      end
    elsif htg_type == 'Furnace'
      if fuel == Constants.FuelTypeGas or fuel == Constants.FuelTypePropane
        return (149.0 + 10.3 * furnace_capacity_kbtuh) * load_frac # kWh/yr
      elsif fuel == Constants.FuelTypeOil
        return (439.0 + 5.5 * furnace_capacity_kbtuh) * load_frac # kWh/yr
      end
    end
    return 0.0
  end

  def self.one_speed_capacity_ratios
    return [1.0]
  end

  def self.one_speed_fan_speed_ratios
    return [1.0]
  end

  def self.two_speed_capacity_ratios
    return [0.72, 1.0]
  end

  def self.two_speed_fan_speed_ratios_heating
    return [0.8, 1.0]
  end

  def self.two_speed_fan_speed_ratios_cooling
    return [0.86, 1.0]
  end

  def self.variable_speed_capacity_ratios_cooling
    return [0.36, 0.51, 0.67, 1.0]
  end

  def self.variable_speed_fan_speed_ratios_cooling
    return [0.42, 0.54, 0.68, 1.0]
  end

  def self.variable_speed_capacity_ratios_heating
    return [0.33, 0.56, 1.0, 1.17]
  end

  def self.variable_speed_fan_speed_ratios_heating
    return [0.63, 0.76, 1.0, 1.19]
  end

  def self.cOOL_CAP_FT_SPEC_AC(num_speeds = 1)
    if num_speeds == 1
      return [[3.670270705, -0.098652414, 0.000955906, 0.006552414, -0.0000156, -0.000131877]]
    elsif num_speeds == 2
      return [[3.940185508, -0.104723455, 0.001019298, 0.006471171, -0.00000953, -0.000161658],
              [3.109456535, -0.085520461, 0.000863238, 0.00863049, -0.0000210, -0.000140186]]
    else
      # The following coefficients were generated using NREL experimental performance mapping for the Carrier unit
      cOOL_CAP_coeff_perf_map = [[1.6516044444444447, 0.0698916049382716, -0.0005546296296296296, -0.08870160493827162, 0.0004135802469135802, 0.00029077160493827157],
                                 [-6.84948049382716, 0.26946, -0.0019413580246913577, -0.03281469135802469, 0.00015694444444444442, 3.32716049382716e-05],
                                 [-4.53543086419753, 0.15358543209876546, -0.0009345679012345678, 0.002666913580246914, -7.993827160493826e-06, -0.00011617283950617283],
                                 [-3.500948395061729, 0.11738987654320988, -0.0006580246913580248, 0.007003148148148148, -2.8518518518518517e-05, -0.0001284259259259259],
                                 [1.8769221728395058, -0.04768641975308643, 0.0006885802469135801, 0.006643395061728395, 1.4209876543209876e-05, -0.00024043209876543206]]
      return cOOL_CAP_coeff_perf_map.select { |i| num_speeds.include? cOOL_CAP_coeff_perf_map.index(i) }
    end
  end

  def self.cOOL_EIR_FT_SPEC_AC(num_speeds = 1)
    if num_speeds == 1
      return [[-3.302695861, 0.137871531, -0.001056996, -0.012573945, 0.000214638, -0.000145054]]
    elsif num_speeds == 2
      return [[-3.877526888, 0.164566276, -0.001272755, -0.019956043, 0.000256512, -0.000133539],
              [-1.990708931, 0.093969249, -0.00073335, -0.009062553, 0.000165099, -0.0000997]]
    else
      # The following coefficients were generated using NREL experimental performance mapping for the Carrier unit
      cOOL_EIR_coeff_perf_map = [[2.896298765432099, -0.12487654320987657, 0.0012148148148148148, 0.04492037037037037, 8.734567901234567e-05, -0.0006348765432098764],
                                 [6.428076543209876, -0.20913209876543212, 0.0018521604938271604, 0.024392592592592594, 0.00019691358024691356, -0.0006012345679012346],
                                 [5.136356049382716, -0.1591530864197531, 0.0014151234567901232, 0.018665555555555557, 0.00020398148148148147, -0.0005407407407407407],
                                 [1.3823471604938273, -0.02875123456790123, 0.00038302469135802463, 0.006344814814814816, 0.00024836419753086417, -0.00047469135802469134],
                                 [-1.0411735802469133, 0.055261604938271605, -0.0004404320987654321, 0.0002154938271604939, 0.00017484567901234564, -0.0002017901234567901]]
      return cOOL_EIR_coeff_perf_map.select { |i| num_speeds.include? cOOL_EIR_coeff_perf_map.index(i) }
    end
  end

  def self.cOOL_CAP_FFLOW_SPEC_AC(num_speeds = 1)
    if num_speeds == 1
      return [[0.718605468, 0.410099989, -0.128705457]]
    elsif num_speeds == 2
      return [[0.65673024, 0.516470835, -0.172887149],
              [0.690334551, 0.464383753, -0.154507638]]
    elsif num_speeds == 4
      return [[1, 0, 0]] * 4
    end
  end

  def self.cOOL_EIR_FFLOW_SPEC_AC(num_speeds = 1)
    if num_speeds == 1
      return [[1.32299905, -0.477711207, 0.154712157]]
    elsif num_speeds == 2
      return [[1.562945114, -0.791859997, 0.230030877],
              [1.31565404, -0.482467162, 0.166239001]]
    elsif num_speeds == 4
      return [[1, 0, 0]] * 4
    end
  end

  def self.cOOL_CAP_FT_SPEC_ASHP(num_speeds = 1)
    if num_speeds == 1
      return [[3.68637657, -0.098352478, 0.000956357, 0.005838141, -0.0000127, -0.000131702]]
    elsif num_speeds == 2
      return [[3.998418659, -0.108728222, 0.001056818, 0.007512314, -0.0000139, -0.000164716],
              [3.466810106, -0.091476056, 0.000901205, 0.004163355, -0.00000919, -0.000110829]]
    else
      return cOOL_CAP_FT_SPEC_AC(num_speeds)
    end
  end

  def self.cOOL_EIR_FT_SPEC_ASHP(num_speeds = 1)
    if num_speeds == 1
      return [[-3.437356399, 0.136656369, -0.001049231, -0.0079378, 0.000185435, -0.0001441]]
    elsif num_speeds == 2
      return [[-4.282911381, 0.181023691, -0.001357391, -0.026310378, 0.000333282, -0.000197405],
              [-3.557757517, 0.112737397, -0.000731381, 0.013184877, 0.000132645, -0.000338716]]
    else
      return cOOL_EIR_FT_SPEC_AC(num_speeds)
    end
  end

  def self.cOOL_CAP_FFLOW_SPEC_ASHP(num_speeds = 1)
    if num_speeds == 1
      return [[0.718664047, 0.41797409, -0.136638137]]
    elsif num_speeds == 2
      return [[0.655239515, 0.511655216, -0.166894731],
              [0.618281092, 0.569060264, -0.187341356]]
    elsif num_speeds == 4
      return [[1, 0, 0]] * 4
    end
  end

  def self.cOOL_EIR_FFLOW_SPEC_ASHP(num_speeds = 1)
    if num_speeds == 1
      return [[1.143487507, -0.13943972, -0.004047787]]
    elsif num_speeds == 2
      return [[1.639108268, -0.998953996, 0.359845728],
              [1.570774717, -0.914152018, 0.343377302]]
    elsif num_speeds == 4
      return [[1, 0, 0]] * 4
    end
  end

  def self.hEAT_CAP_FT_SPEC_ASHP(num_speeds = 1, heat_pump_capacity_heat = nil, heat_pump_capacity_heat_17F = nil)
    if num_speeds == 1
      cap_coeff = [[0.566333415, -0.000744164, -0.0000103, 0.009414634, 0.0000506, -0.00000675]]

      # Indoor temperature slope and intercept used if Q_17 is specified (derived using cap_coeff)
      iat_slope = -0.002303414
      iat_intercept = 0.18417308
    elsif num_speeds == 2
      cap_coeff = [[0.335690634, 0.002405123, -0.0000464, 0.013498735, 0.0000499, -0.00000725],
                   [0.306358843, 0.005376987, -0.0000579, 0.011645092, 0.0000591, -0.0000203]]

      # Indoor temperature slope and intercept used if Q_17 is specified (derived using cap_coeff)
      # NOTE: Using Q_17 assumes the same curve for all speeds
      iat_slope = -0.002947013
      iat_intercept = 0.23168251
    elsif num_speeds == 4
      cap_coeff = [[0.304192655, -0.003972566, 0.0000196432, 0.024471251, -0.000000774126, -0.0000841323],
                   [0.496381324, -0.00144792, 0.0, 0.016020855, 0.0000203447, -0.0000584118],
                   [0.697171186, -0.006189599, 0.0000337077, 0.014291981, 0.0000105633, -0.0000387956],
                   [0.555513805, -0.001337363, -0.00000265117, 0.014328826, 0.0000163849, -0.0000480711]]

      # Indoor temperature slope and intercept used if Q_17 is specified (derived using cap_coeff)
      # NOTE: Using Q_17 assumes the same curve for all speeds
      iat_slope = -0.002897048
      iat_intercept = 0.209319129
    end

    if heat_pump_capacity_heat.nil? or heat_pump_capacity_heat_17F.nil? or heat_pump_capacity_heat == Constants.SizingAuto
      return cap_coeff
    end

    # Derive coefficients from user input for heating capacity at 47F and 17F
    # Biquadratic: capacity multiplier = a + b*IAT + c*IAT^2 + d*OAT + e*OAT^2 + f*IAT*OAT
    x_A = 17.0
    y_A = heat_pump_capacity_heat_17F / heat_pump_capacity_heat
    x_B = 47.0 # 47F is the rating point
    y_B = 1.0

    oat_slope = (y_B - y_A) / (x_B - x_A)
    oat_intercept = y_A - (x_A * oat_slope)

    cap_coeff = []
    (1..num_speeds).to_a.each do |speed, i|
      cap_coeff << [oat_intercept + iat_intercept, iat_slope, 0, oat_slope, 0, 0]
    end

    return cap_coeff
  end

  def self.hEAT_EIR_FT_SPEC_ASHP(num_speeds = 1)
    if num_speeds == 1
      return [[0.718398423, 0.003498178, 0.000142202, -0.005724331, 0.00014085, -0.000215321]]
    elsif num_speeds == 2
      return [[0.36338171, 0.013523725, 0.000258872, -0.009450269, 0.000439519, -0.000653723],
              [0.981100941, -0.005158493, 0.000243416, -0.005274352, 0.000230742, -0.000336954]]
    elsif num_speeds == 4
      return [[0.708311527, 0.020732093, 0.000391479, -0.037640031, 0.000979937, -0.001079042],
              [0.025480155, 0.020169585, 0.000121341, -0.004429789, 0.000166472, -0.00036447],
              [0.379003189, 0.014195012, 0.0000821046, -0.008894061, 0.000151519, -0.000210299],
              [0.690404655, 0.00616619, 0.000137643, -0.009350199, 0.000153427, -0.000213258]]
    end
  end

  def self.hEAT_CAP_FFLOW_SPEC_ASHP(num_speeds = 1)
    if num_speeds == 1
      return [[0.694045465, 0.474207981, -0.168253446]]
    elsif num_speeds == 2
      return [[0.741466907, 0.378645444, -0.119754733],
              [0.76634609, 0.32840943, -0.094701495]]
    elsif num_speeds == 4
      return [[1, 0, 0]] * 4
    end
  end

  def self.hEAT_EIR_FFLOW_SPEC_ASHP(num_speeds = 1)
    if num_speeds == 1
      return [[2.185418751, -1.942827919, 0.757409168]]
    elsif num_speeds == 2
      return [[2.153618211, -1.737190609, 0.584269478],
              [2.001041353, -1.58869128, 0.587593517]]
    elsif num_speeds == 4
      return [[1, 0, 0]] * 4
    end
  end

  private

  def self.apply_supplemental_htg_coil(model, obj_name, fuel_type, supplemental_efficiency, supplemental_capacity)
    if fuel_type == Constants.FuelTypeElectric
      htg_supp_coil = OpenStudio::Model::CoilHeatingElectric.new(model, model.alwaysOnDiscreteSchedule)
      htg_supp_coil.setEfficiency(supplemental_efficiency)
    else
      htg_supp_coil = OpenStudio::Model::CoilHeatingGas.new(model)
      htg_supp_coil.setGasBurnerEfficiency(supplemental_efficiency)
      htg_supp_coil.setParasiticElectricLoad(0)
      htg_supp_coil.setParasiticGasLoad(0)
      htg_supp_coil.setFuelType(HelperMethods.eplus_fuel_map(fuel_type))
    end
    htg_supp_coil.setName(obj_name + " " + Constants.ObjectNameBackupHeatingCoil)
    if supplemental_capacity != Constants.SizingAuto
      htg_supp_coil.setNominalCapacity(UnitConversions.convert([supplemental_capacity, Constants.small].max, "Btu/hr", "W")) # Used by HVACSizing measure
    end
    return htg_supp_coil
  end

  def self.get_gshp_hx_pipe_diameters(pipe_size)
    # Pipe norminal size convertion to pipe outside diameter and inside diameter,
    # only pipe sizes <= 2" are used here with DR11 (dimension ratio),
    if pipe_size == 0.75 # 3/4" pipe
      pipe_od = 1.050
      pipe_id = 0.859
    elsif pipe_size == 1.0 # 1" pipe
      pipe_od = 1.315
      pipe_id = 1.076
    elsif pipe_size == 1.25 # 1-1/4" pipe
      pipe_od = 1.660
      pipe_id = 1.358
    end
    return pipe_od, pipe_id
  end

  def self.get_gshp_HXCHWDesign(weather)
    return [85.0, weather.design.CoolingDrybulb - 15.0, weather.data.AnnualAvgDrybulb + 10.0].max # Temperature of water entering indoor coil,use 85F as lower bound
  end

  def self.get_gshp_HXHWDesign(weather, fluid_type)
    if fluid_type == Constants.FluidWater
      return [45.0, weather.design.HeatingDrybulb + 35.0, weather.data.AnnualAvgDrybulb - 10.0].max # Temperature of fluid entering indoor coil, use 45F as lower bound for water
    else
      return [35.0, weather.design.HeatingDrybulb + 35.0, weather.data.AnnualAvgDrybulb - 10.0].min # Temperature of fluid entering indoor coil, use 35F as upper bound
    end
  end

  def self.get_gshp_cooling_eir(eer, fanKW_Adjust, pumpKW_Adjust)
    return UnitConversions.convert((1.0 - eer * (fanKW_Adjust + pumpKW_Adjust)) / (eer * (1.0 + UnitConversions.convert(fanKW_Adjust, "Wh", "Btu"))), "Wh", "Btu")
  end

  def self.get_gshp_heating_eir(cop, fanKW_Adjust, pumpKW_Adjust)
    return (1.0 - cop * (fanKW_Adjust + pumpKW_Adjust)) / (cop * (1.0 - fanKW_Adjust))
  end

  def self.get_gshp_FanKW_Adjust(cfm_btuh)
    return cfm_btuh * UnitConversions.convert(1.0, "cfm", "m^3/s") * 1000.0 * 0.35 * 249.0 / 300.0 # Adjustment per ISO 13256-1 Internal pressure drop across heat pump assumed to be 0.5 in. w.g.
  end

  def self.get_gshp_PumpKW_Adjust(gpm_btuh)
    return gpm_btuh * UnitConversions.convert(1.0, "gal/min", "m^3/s") * 1000.0 * 6.0 * 2990.0 / 3000.0 # Adjustment per ISO 13256-1 Internal Pressure drop across heat pump coil assumed to be 11ft w.g.
  end

  def self.calc_EIR_from_COP(cop, fan_power_rated)
    return UnitConversions.convert((UnitConversions.convert(1.0, "Btu", "Wh") + fan_power_rated * 0.03333) / cop - fan_power_rated * 0.03333, "Wh", "Btu")
  end

  def self.calc_EIR_from_EER(eer, fan_power_rated)
    return UnitConversions.convert((1.0 - UnitConversions.convert(fan_power_rated * 0.03333, "Wh", "Btu")) / eer - fan_power_rated * 0.03333, "Wh", "Btu")
  end

  def self.calc_EER_from_EIR(eir, fan_power_rated)
    cfm_per_ton = 400.0
    cfm_per_btuh = cfm_per_ton / 12000.0
    return ((1.0 - 3.412 * (fan_power_rated * cfm_per_btuh)) / (eir / 3.412 + (fan_power_rated * cfm_per_btuh)))
  end

  def self.calc_COP_from_EIR(eir, fan_power_rated)
    cfm_per_ton = 400.0
    cfm_per_btuh = cfm_per_ton / 12000.0
    return (1.0 / 3.412 + fan_power_rated * cfm_per_btuh) / (eir / 3.412 + fan_power_rated * cfm_per_btuh)
  end

  def self.calc_EERs_from_EIR_2spd(eer_2, fan_power_rated, is_heat_pump)
    # Returns low and high stage EER A given high stage EER A

    eir_2_a = calc_EIR_from_EER(eer_2, fan_power_rated)

    if not is_heat_pump
      eir_1_a = 0.8691 * eir_2_a + 0.0127 # Relationship derived using Dylan's data for two stage air conditioners
    else
      eir_1_a = 0.8887 * eir_2_a + 0.0083 # Relationship derived using Dylan's data for two stage heat pumps
    end

    return [calc_EER_from_EIR(eir_1_a, fan_power_rated), eer_2]
  end

  def self.calc_EERs_from_EIR_4spd(eer_nom, fan_power_rated, calc_type = 'seer')
    # Returns EER A at minimum, intermediate, and nominal speed given EER A (and a fourth speed if calc_type != 'seer')

    eir_nom = calc_EIR_from_EER(eer_nom, fan_power_rated)

    if calc_type.include? 'seer'
      indices = [0, 1, 4]
    else
      indices = [0, 1, 2, 4]
    end

    cop_ratios = [1.07, 1.11, 1.08, 1.05, 1.0] # Gross COP

    # SEER calculation is based on performance at three speeds
    cops = [cop_ratios[indices[0]], cop_ratios[indices[1]], cop_ratios[indices[2]]]

    unless calc_type.include? 'seer'
      cops << cop_ratios[indices[3]]
    end

    eers = []
    cops.each do |mult|
      eir = eir_nom / mult
      eers << calc_EER_from_EIR(eir, fan_power_rated)
    end

    return eers
  end

  def self.calc_COPs_from_EIR_2spd(cop_2, fan_power_rated)
    # Returns low and high stage rated COP given high stage COP

    eir_2 = calc_EIR_from_COP(cop_2, fan_power_rated)

    eir_1 = 0.6241 * eir_2 + 0.0681 # Relationship derived using Dylan's data for Carrier two stage heat pumps

    return [calc_COP_from_EIR(eir_1, fan_power_rated), cop_2]
  end

  def self.calc_COPs_from_EIR_4spd(cop_nom, fan_power_rated, calc_type = 'hspf')
    # Returns rated COP at minimum, intermediate, and nominal speed given rated COP

    eir_nom = calc_EIR_from_COP(cop_nom, fan_power_rated)

    cop_ratios = [1.385171617, 1.183214059, 1.0, 0.95544453] # Updated based on Nordyne 3 ton heat pump

    # HSPF calculation is based on performance at three speeds
    if calc_type.include? 'hspf'
      indices = [0, 1, 2]
    else
      indices = [0, 1, 2, 3]
    end

    cops_net = []
    indices.each do |i|
      eir = eir_nom / cop_ratios[i]
      cops_net << calc_COP_from_EIR(eir, fan_power_rated)
    end

    return cops_net
  end

  def self.calc_biquad(coeff, in_1, in_2)
    result = coeff[0] + coeff[1] * in_1 + coeff[2] * in_1 * in_1 + coeff[3] * in_2 + coeff[4] * in_2 * in_2 + coeff[5] * in_1 * in_2
    return result
  end

  def self.calc_EER_cooling_1spd(seer, fan_power_rated, coeff_eir)
    # Directly calculate cooling coil net EER at condition A (95/80/67) using SEER

    c_d = HVAC.get_c_d_cooling(1, seer)

    # 1. Calculate eer_b using SEER and c_d
    eer_b = seer / (1.0 - 0.5 * c_d)

    # 2. Calculate eir_b
    eir_b = calc_EIR_from_EER(eer_b, fan_power_rated)

    # 3. Calculate eir_a using performance curves
    eir_a = eir_b / calc_biquad(coeff_eir[0], 67.0, 82.0)
    eer_a = calc_EER_from_EIR(eir_a, fan_power_rated)

    return eer_a
  end

  def self.calc_EERs_cooling_2spd(runner, seer, c_d, capacity_ratios, fanspeed_ratios, fan_power_rated, coeff_eir, coeff_q, is_heat_pump = false)
    # Iterate to find rated net EERs given SEER using simple bisection method for two stage air conditioners

    # Initial large bracket of EER (A condition) to span possible seer range
    eer_a = 5.0
    eer_b = 20.0

    # Iterate
    iter_max = 100
    tol = 0.0001

    err = 1
    eer_c = (eer_a + eer_b) / 2.0
    (1..iter_max).each do |n|
      eers = calc_EERs_from_EIR_2spd(eer_a, fan_power_rated, is_heat_pump)
      f_a = calc_SEER_TwoSpeed(eers, c_d, capacity_ratios, fanspeed_ratios, fan_power_rated, coeff_eir, coeff_q) - seer

      eers = calc_EERs_from_EIR_2spd(eer_c, fan_power_rated, is_heat_pump)
      f_c = calc_SEER_TwoSpeed(eers, c_d, capacity_ratios, fanspeed_ratios, fan_power_rated, coeff_eir, coeff_q) - seer

      if f_c == 0
        return eer_c
      elsif f_a * f_c < 0
        eer_b = eer_c
      else
        eer_a = eer_c
      end

      eer_c = (eer_a + eer_b) / 2.0
      err = (eer_b - eer_a) / 2.0

      if err <= tol
        break
      end
    end

    if err > tol
      fail 'Two-speed cooling EERs iteration failed to converge.'
    end

    return calc_EERs_from_EIR_2spd(eer_c, fan_power_rated, is_heat_pump)
  end

  def self.calc_EERs_cooling_4spd(runner, seer, c_d, capacity_ratios, fanspeed_ratios, fan_power_rated, coeff_eir, coeff_q)
    # Iterate to find rated net EERs given SEER using simple bisection method for two stage and variable speed air conditioners

    # Initial large bracket of EER (A condition) to span possible seer range
    eer_a = 5.0
    eer_b = 30.0

    # Iterate
    iter_max = 100
    tol = 0.0001

    err = 1
    eer_c = (eer_a + eer_b) / 2.0
    (1..iter_max).each do |n|
      eers = calc_EERs_from_EIR_4spd(eer_a, fan_power_rated, calc_type = 'seer')
      f_a = calc_SEER_VariableSpeed(eers, c_d, capacity_ratios, fanspeed_ratios, fan_power_rated, coeff_eir, coeff_q) - seer

      eers = calc_EERs_from_EIR_4spd(eer_c, fan_power_rated, calc_type = 'seer')
      f_c = calc_SEER_VariableSpeed(eers, c_d, capacity_ratios, fanspeed_ratios, fan_power_rated, coeff_eir, coeff_q) - seer

      if f_c == 0
        return eer_c
      elsif f_a * f_c < 0
        eer_b = eer_c
      else
        eer_a = eer_c
      end

      eer_c = (eer_a + eer_b) / 2.0
      err = (eer_b - eer_a) / 2.0

      if err <= tol
        break
      end
    end

    if err > tol
      fail 'Variable-speed cooling EERs iteration failed to converge.'
    end

    return calc_EERs_from_EIR_4spd(eer_c, fan_power_rated, calc_type = 'model')
  end

  def self.calc_SEER_TwoSpeed(eers, c_d, capacity_ratios, fanspeed_ratios, fan_power_rated, coeff_eir, coeff_q)
    # Two speed SEER calculation ported from BEopt v2.8 sim.py

    eir_A2 = calc_EIR_from_EER(eers[1], fan_power_rated)
    eir_B2 = eir_A2 * calc_biquad(coeff_eir[1], 67.0, 82.0)

    eir_A1 = calc_EIR_from_EER(eers[0], fan_power_rated)
    eir_B1 = eir_A1 * calc_biquad(coeff_eir[0], 67.0, 82.0)
    eir_F1 = eir_A1 * calc_biquad(coeff_eir[0], 67.0, 67.0)

    q_A2 = 1.0
    q_B2 = q_A2 * calc_biquad(coeff_q[1], 67.0, 82.0)

    q_B1 = q_A2 * capacity_ratios[0] * calc_biquad(coeff_q[0], 67.0, 82.0)
    q_F1 = q_A2 * capacity_ratios[0] * calc_biquad(coeff_q[0], 67.0, 67.0)

    cfm_Btu_h = 400.0 / 12000.0

    q_A2_net = q_A2 - fan_power_rated * 3.412 * cfm_Btu_h
    q_B2_net = q_B2 - fan_power_rated * 3.412 * cfm_Btu_h
    q_B1_net = q_B1 - fan_power_rated * 3.412 * cfm_Btu_h * fanspeed_ratios[0]
    q_F1_net = q_F1 - fan_power_rated * 3.412 * cfm_Btu_h * fanspeed_ratios[0]

    p_A2 = (q_A2 * eir_A2) / 3.412 + fan_power_rated * cfm_Btu_h
    p_B2 = (q_B2 * eir_B2) / 3.412 + fan_power_rated * cfm_Btu_h
    p_B1 = (q_B1 * eir_B1) / 3.412 + fan_power_rated * cfm_Btu_h * fanspeed_ratios[0]
    p_F1 = (q_F1 * eir_F1) / 3.412 + fan_power_rated * cfm_Btu_h * fanspeed_ratios[0]

    t_bins = [67.0, 72.0, 77.0, 82.0, 87.0, 92.0, 97.0, 102.0]
    frac_hours = [0.214, 0.231, 0.216, 0.161, 0.104, 0.052, 0.018, 0.004]

    e_tot = 0.0
    q_tot = 0.0
    (0..7).each do |i|
      bL_i = ((t_bins[i] - 65.0) / (95.0 - 65.0)) * (q_A2_net / 1.1)
      q_low_i = q_F1_net + ((q_B1_net - q_F1_net) / (82.0 - 67.0)) * (t_bins[i] - 67.0)
      e_low_i = p_F1 + ((p_B1 - p_F1) / (82.0 - 67.0)) * (t_bins[i] - 67.0)
      q_high_i = q_B2_net + ((q_A2_net - q_B2_net) / (95.0 - 82.0)) * (t_bins[i] - 82.0)
      e_high_i = p_B2 + ((p_A2 - p_B2) / (95.0 - 82.0)) * (t_bins[i] - 82.0)
      if q_low_i >= bL_i
        pLF_i = 1.0 - c_d * (1.0 - (bL_i / q_low_i))
        q_i = bL_i * frac_hours[i]
        e_i = (((bL_i / q_low_i) * e_low_i) / pLF_i) * frac_hours[i]
      elsif q_low_i < bL_i and bL_i < q_high_i
        x_i = (q_high_i - bL_i) / (q_high_i - q_low_i)
        q_i = (x_i * q_low_i + (1.0 - x_i) * q_high_i) * frac_hours[i]
        e_i = (x_i * e_low_i + (1.0 - x_i) * e_high_i) * frac_hours[i]
      elsif q_high_i <= bL_i
        q_i = q_high_i * frac_hours[i]
        e_i = e_high_i * frac_hours[i]
      end

      e_tot += e_i
      q_tot += q_i
    end

    seer = q_tot / e_tot
    return seer
  end

  def self.calc_SEER_VariableSpeed(eers, c_d, capacity_ratios, fanspeed_ratios, fan_power_rated, coeff_eir, coeff_q)
    n_max = 2
    n_int = 1
    n_min = 0

    wBin = 67.0
    tout_B = 82.0
    tout_E = 87.0
    tout_F = 67.0

    eir_A2 = calc_EIR_from_EER(eers[n_max], fan_power_rated)
    eir_B2 = eir_A2 * calc_biquad(coeff_eir[n_max], wBin, tout_B)

    eir_Av = calc_EIR_from_EER(eers[n_int], fan_power_rated)
    eir_Ev = eir_Av * calc_biquad(coeff_eir[n_int], wBin, tout_E)

    eir_A1 = calc_EIR_from_EER(eers[n_min], fan_power_rated)
    eir_B1 = eir_A1 * calc_biquad(coeff_eir[n_min], wBin, tout_B)
    eir_F1 = eir_A1 * calc_biquad(coeff_eir[n_min], wBin, tout_F)

    q_A2 = capacity_ratios[n_max]
    q_B2 = q_A2 * calc_biquad(coeff_q[n_max], wBin, tout_B)
    q_Ev = capacity_ratios[n_int] * calc_biquad(coeff_q[n_int], wBin, tout_E)
    q_B1 = capacity_ratios[n_min] * calc_biquad(coeff_q[n_min], wBin, tout_B)
    q_F1 = capacity_ratios[n_min] * calc_biquad(coeff_q[n_min], wBin, tout_F)

    cfm_Btu_h = 400.0 / 12000.0

    q_A2_net = q_A2 - fan_power_rated * 3.412 * cfm_Btu_h * fanspeed_ratios[n_max]
    q_B2_net = q_B2 - fan_power_rated * 3.412 * cfm_Btu_h * fanspeed_ratios[n_max]
    q_Ev_net = q_Ev - fan_power_rated * 3.412 * cfm_Btu_h * fanspeed_ratios[n_int]
    q_B1_net = q_B1 - fan_power_rated * 3.412 * cfm_Btu_h * fanspeed_ratios[n_min]
    q_F1_net = q_F1 - fan_power_rated * 3.412 * cfm_Btu_h * fanspeed_ratios[n_min]

    p_A2 = (q_A2 * eir_A2) / 3.412 + fan_power_rated * cfm_Btu_h * fanspeed_ratios[n_max]
    p_B2 = (q_B2 * eir_B2) / 3.412 + fan_power_rated * cfm_Btu_h * fanspeed_ratios[n_max]
    p_Ev = (q_Ev * eir_Ev) / 3.412 + fan_power_rated * cfm_Btu_h * fanspeed_ratios[n_int]
    p_B1 = (q_B1 * eir_B1) / 3.412 + fan_power_rated * cfm_Btu_h * fanspeed_ratios[n_min]
    p_F1 = (q_F1 * eir_F1) / 3.412 + fan_power_rated * cfm_Btu_h * fanspeed_ratios[n_min]

    q_k1_87 = q_F1_net + (q_B1_net - q_F1_net) / (82.0 - 67.0) * (87.0 - 67.0)
    q_k2_87 = q_B2_net + (q_A2_net - q_B2_net) / (95.0 - 82.0) * (87.0 - 82.0)
    n_Q = (q_Ev_net - q_k1_87) / (q_k2_87 - q_k1_87)
    m_Q = (q_B1_net - q_F1_net) / (82.0 - 67.0) * (1.0 - n_Q) + (q_A2_net - q_B2_net) / (95.0 - 82.0) * n_Q
    p_k1_87 = p_F1 + (p_B1 - p_F1) / (82.0 - 67.0) * (87.0 - 67.0)
    p_k2_87 = p_B2 + (p_A2 - p_B2) / (95.0 - 82.0) * (87.0 - 82.0)
    n_E = (p_Ev - p_k1_87) / (p_k2_87 - p_k1_87)
    m_E = (p_B1 - p_F1) / (82.0 - 67.0) * (1.0 - n_E) + (p_A2 - p_B2) / (95.0 - 82.0) * n_E

    c_T_1_1 = q_A2_net / (1.1 * (95.0 - 65.0))
    c_T_1_2 = q_F1_net
    c_T_1_3 = (q_B1_net - q_F1_net) / (82.0 - 67.0)
    t_1 = (c_T_1_2 - 67.0 * c_T_1_3 + 65.0 * c_T_1_1) / (c_T_1_1 - c_T_1_3)
    q_T_1 = q_F1_net + (q_B1_net - q_F1_net) / (82.0 - 67.0) * (t_1 - 67.0)
    p_T_1 = p_F1 + (p_B1 - p_F1) / (82.0 - 67.0) * (t_1 - 67.0)
    eer_T_1 = q_T_1 / p_T_1

    t_v = (q_Ev_net - 87.0 * m_Q + 65.0 * c_T_1_1) / (c_T_1_1 - m_Q)
    q_T_v = q_Ev_net + m_Q * (t_v - 87.0)
    p_T_v = p_Ev + m_E * (t_v - 87.0)
    eer_T_v = q_T_v / p_T_v

    c_T_2_1 = c_T_1_1
    c_T_2_2 = q_B2_net
    c_T_2_3 = (q_A2_net - q_B2_net) / (95.0 - 82.0)
    t_2 = (c_T_2_2 - 82.0 * c_T_2_3 + 65.0 * c_T_2_1) / (c_T_2_1 - c_T_2_3)
    q_T_2 = q_B2_net + (q_A2_net - q_B2_net) / (95.0 - 82.0) * (t_2 - 82.0)
    p_T_2 = p_B2 + (p_A2 - p_B2) / (95.0 - 82.0) * (t_2 - 82.0)
    eer_T_2 = q_T_2 / p_T_2

    d = (t_2**2.0 - t_1**2.0) / (t_v**2.0 - t_1**2.0)
    b = (eer_T_1 - eer_T_2 - d * (eer_T_1 - eer_T_v)) / (t_1 - t_2 - d * (t_1 - t_v))
    c = (eer_T_1 - eer_T_2 - b * (t_1 - t_2)) / (t_1**2.0 - t_2**2.0)
    a = eer_T_2 - b * t_2 - c * t_2**2.0

    t_bins = [67.0, 72.0, 77.0, 82.0, 87.0, 92.0, 97.0, 102.0]
    frac_hours = [0.214, 0.231, 0.216, 0.161, 0.104, 0.052, 0.018, 0.004]

    e_tot = 0.0
    q_tot = 0.0
    (0..7).each do |i|
      bL = ((t_bins[i] - 65.0) / (95.0 - 65.0)) * (q_A2_net / 1.1)
      q_k1 = q_F1_net + (q_B1_net - q_F1_net) / (82.0 - 67.0) * (t_bins[i] - 67.0)
      p_k1 = p_F1 + (p_B1 - p_F1) / (82.0 - 67.0) * (t_bins[i] - 67)
      q_k2 = q_B2_net + (q_A2_net - q_B2_net) / (95.0 - 82.0) * (t_bins[i] - 82.0)
      p_k2 = p_B2 + (p_A2 - p_B2) / (95.0 - 82.0) * (t_bins[i] - 82.0)

      if bL <= q_k1
        x_k1 = bL / q_k1
        q_Tj_N = x_k1 * q_k1 * frac_hours[i]
        e_Tj_N = x_k1 * p_k1 * frac_hours[i] / (1.0 - c_d * (1.0 - x_k1))
      elsif q_k1 < bL and bL <= q_k2
        q_Tj_N = bL * frac_hours[i]
        eer_T_j = a + b * t_bins[i] + c * t_bins[i]**2.0
        e_Tj_N = q_Tj_N / eer_T_j
      else
        q_Tj_N = frac_hours[i] * q_k2
        e_Tj_N = frac_hours[i] * p_k2
      end

      q_tot += q_Tj_N
      e_tot += e_Tj_N
    end

    seer = q_tot / e_tot
    return seer
  end

  def self.calc_COP_heating_1spd(hspf, c_d, fan_power_rated, coeff_eir, coeff_q)
    # Iterate to find rated net COP given HSPF using simple bisection method

    # Initial large bracket to span possible hspf range
    cop_a = 0.1
    cop_b = 10.0

    # Iterate
    iter_max = 100
    tol = 0.0001

    err = 1
    cop_c = (cop_a + cop_b) / 2.0
    (1..iter_max).each do |n|
      f_a = calc_HSPF_SingleSpeed(cop_a, c_d, fan_power_rated, coeff_eir, coeff_q) - hspf
      f_c = calc_HSPF_SingleSpeed(cop_c, c_d, fan_power_rated, coeff_eir, coeff_q) - hspf

      if f_c == 0
        return cop_c
      elsif f_a * f_c < 0
        cop_b = cop_c
      else
        cop_a = cop_c
      end

      cop_c = (cop_a + cop_b) / 2.0
      err = (cop_b - cop_a) / 2.0

      if err <= tol
        break
      end
    end

    if err > tol
      fail 'Single-speed heating COP iteration failed to converge.'
    end

    return cop_c
  end

  def self.calc_HSPF_SingleSpeed(cop_47, c_d, fan_power_rated, coeff_eir, coeff_q)
    # Single speed HSPF calculation ported from BEopt v2.8 sim.py

    eir_47 = calc_EIR_from_COP(cop_47, fan_power_rated)
    eir_35 = eir_47 * calc_biquad(coeff_eir[0], 70.0, 35.0)
    eir_17 = eir_47 * calc_biquad(coeff_eir[0], 70.0, 17.0)

    q_47 = 1.0
    q_35 = 0.7519 # Hard code Q_35 from BEopt1
    q_17 = q_47 * calc_biquad(coeff_q[0], 70.0, 17.0)

    cfm_Btu_h = 400.0 / 12000.0

    q_47_net = q_47 + fan_power_rated * 3.412 * cfm_Btu_h
    q_35_net = q_35 + fan_power_rated * 3.412 * cfm_Btu_h
    q_17_net = q_17 + fan_power_rated * 3.412 * cfm_Btu_h

    p_47 = (q_47 * eir_47) / 3.412 + fan_power_rated * cfm_Btu_h
    p_35 = (q_35 * eir_35) / 3.412 + fan_power_rated * cfm_Btu_h
    p_17 = (q_17 * eir_17) / 3.412 + fan_power_rated * cfm_Btu_h

    t_bins = [62.0, 57.0, 52.0, 47.0, 42.0, 37.0, 32.0, 27.0, 22.0, 17.0, 12.0, 7.0, 2.0, -3.0, -8.0]
    frac_hours = [0.132, 0.111, 0.103, 0.093, 0.100, 0.109, 0.126, 0.087, 0.055, 0.036, 0.026, 0.013, 0.006, 0.002, 0.001]

    designtemp = 5.0
    t_off = 10.0
    t_on = 14.0
    ptot = 0.0
    rHtot = 0.0
    bLtot = 0.0
    dHRmin = q_47
    (0..14).each do |i|
      bL = ((65.0 - t_bins[i]) / (65.0 - designtemp)) * 0.77 * dHRmin

      if t_bins[i] > 17.0 and t_bins[i] < 45.0
        q_h = q_17_net + (((q_35_net - q_17_net) * (t_bins[i] - 17.0)) / (35.0 - 17.0))
        p_h = p_17 + (((p_35 - p_17) * (t_bins[i] - 17.0)) / (35.0 - 17.0))
      else
        q_h = q_17_net + (((q_47_net - q_17_net) * (t_bins[i] - 17.0)) / (47.0 - 17.0))
        p_h = p_17 + (((p_47 - p_17) * (t_bins[i] - 17.0)) / (47.0 - 17.0))
      end

      x_t = [bL / q_h, 1.0].min

      pLF = 1.0 - (c_d * (1.0 - x_t))
      if t_bins[i] <= t_off or q_h / (3.412 * p_h) < 1.0
        sigma_t = 0.0
      elsif t_off < t_bins[i] and t_bins[i] <= t_on and q_h / (p_h * 3.412) >= 1.0
        sigma_t = 0.5
      elsif t_bins[i] > t_on and q_h / (3.412 * p_h) >= 1.0
        sigma_t = 1.0
      end

      p_h_i = (x_t * p_h * sigma_t / pLF) * frac_hours[i]
      rH_i = ((bL - (x_t * q_h * sigma_t)) / 3.412) * frac_hours[i]
      bL_i = bL * frac_hours[i]
      ptot += p_h_i
      rHtot += rH_i
      bLtot += bL_i
    end

    hspf = bLtot / (ptot + rHtot)
    return hspf
  end

  def self.calc_COPs_heating_2spd(hspf, c_d, capacity_ratios, fanspeed_ratios, fan_power_rated, coeff_eir, coeff_q)
    # Iterate to find rated net EERs given SEER using simple bisection method for two stage air conditioners

    # Initial large bracket of COP to span possible hspf range
    cop_a = 1.0
    cop_b = 10.0

    # Iterate
    iter_max = 100
    tol = 0.0001

    err = 1
    cop_c = (cop_a + cop_b) / 2.0
    (1..iter_max).each do |n|
      cops = calc_COPs_from_EIR_2spd(cop_a, fan_power_rated)
      f_a = calc_HSPF_TwoSpeed(cops, c_d, capacity_ratios, fanspeed_ratios, fan_power_rated, coeff_eir, coeff_q) - hspf

      cops = calc_COPs_from_EIR_2spd(cop_c, fan_power_rated)
      f_c = calc_HSPF_TwoSpeed(cops, c_d, capacity_ratios, fanspeed_ratios, fan_power_rated, coeff_eir, coeff_q) - hspf

      if f_c == 0
        return cop_c
      elsif f_a * f_c < 0
        cop_b = cop_c
      else
        cop_a = cop_c
      end

      cop_c = (cop_a + cop_b) / 2.0
      err = (cop_b - cop_a) / 2.0

      if err <= tol
        break
      end
    end

    if err > tol
      fail 'Two-speed heating COP iteration failed to converge.'
    end

    return calc_COPs_from_EIR_2spd(cop_c, fan_power_rated)
  end

  def self.calc_COPs_heating_4spd(runner, hspf, c_d, capacity_ratios, fanspeed_ratios, fan_power_rated, coeff_eir, coeff_q)
    # Iterate to find rated net COPs given HSPF using simple bisection method for variable speed heat pumps

    # Initial large bracket of COP to span possible hspf range
    cop_a = 1.0
    cop_b = 15.0

    # Iterate
    iter_max = 100
    tol = 0.0001

    err = 1
    cop_c = (cop_a + cop_b) / 2.0
    (1..iter_max).each do |n|
      cops = calc_COPs_from_EIR_4spd(cop_a, fan_power_rated, calc_type = 'hspf')
      f_a = calc_HSPF_VariableSpeed(cops, c_d, capacity_ratios, fanspeed_ratios, fan_power_rated, coeff_eir, coeff_q) - hspf

      cops = calc_COPs_from_EIR_4spd(cop_c, fan_power_rated, calc_type = 'hspf')
      f_c = calc_HSPF_VariableSpeed(cops, c_d, capacity_ratios, fanspeed_ratios, fan_power_rated, coeff_eir, coeff_q) - hspf

      if f_c == 0
        return cop_c
      elsif f_a * f_c < 0
        cop_b = cop_c
      else
        cop_a = cop_c
      end

      cop_c = (cop_a + cop_b) / 2.0
      err = (cop_b - cop_a) / 2.0

      if err <= tol
        break
      end
    end

    if err > tol
      fail 'Variable-speed heating COPs iteration failed to converge.'
    end

    return calc_COPs_from_EIR_4spd(cop_c, fan_power_rated, calc_type = 'model')
  end

  def self.calc_HSPF_TwoSpeed(cops, c_d, capacity_ratios, fanspeed_ratios, fan_power_rated, coeff_eir, coeff_q)
    eir_47_H = calc_EIR_from_COP(cops[1], fan_power_rated)
    eir_35_H = eir_47_H * calc_biquad(coeff_eir[1], 70.0, 35.0)
    eir_17_H = eir_47_H * calc_biquad(coeff_eir[1], 70.0, 17.0)

    eir_47_L = calc_EIR_from_COP(cops[0], fan_power_rated)
    eir_62_L = eir_47_L * calc_biquad(coeff_eir[0], 70.0, 62.0)
    eir_35_L = eir_47_L * calc_biquad(coeff_eir[0], 70.0, 35.0)
    eir_17_L = eir_47_L * calc_biquad(coeff_eir[0], 70.0, 17.0)

    q_H47 = 1.0
    q_H35 = q_H47 * calc_biquad(coeff_q[1], 70.0, 35.0)
    q_H17 = q_H47 * calc_biquad(coeff_q[1], 70.0, 17.0)

    q_L47 = q_H47 * capacity_ratios[0]
    q_L62 = q_L47 * calc_biquad(coeff_q[0], 70.0, 62.0)
    q_L35 = q_L47 * calc_biquad(coeff_q[0], 70.0, 35.0)
    q_L17 = q_L47 * calc_biquad(coeff_q[0], 70.0, 17.0)

    cfm_Btu_h = 400.0 / 12000.0

    q_H47_net = q_H47 + fan_power_rated * 3.412 * cfm_Btu_h
    q_H35_net = q_H35 + fan_power_rated * 3.412 * cfm_Btu_h
    q_H17_net = q_H17 + fan_power_rated * 3.412 * cfm_Btu_h
    q_L62_net = q_L62 + fan_power_rated * 3.412 * cfm_Btu_h * fanspeed_ratios[0]
    q_L47_net = q_L47 + fan_power_rated * 3.412 * cfm_Btu_h * fanspeed_ratios[0]
    q_L35_net = q_L35 + fan_power_rated * 3.412 * cfm_Btu_h * fanspeed_ratios[0]
    q_L17_net = q_L17 + fan_power_rated * 3.412 * cfm_Btu_h * fanspeed_ratios[0]

    p_H47 = (q_H47 * eir_47_H) / 3.412 + fan_power_rated * cfm_Btu_h
    p_H35 = (q_H35 * eir_35_H) / 3.412 + fan_power_rated * cfm_Btu_h
    p_H17 = (q_H17 * eir_17_H) / 3.412 + fan_power_rated * cfm_Btu_h
    p_L62 = (q_L62 * eir_62_L) / 3.412 + fan_power_rated * cfm_Btu_h * fanspeed_ratios[0]
    p_L47 = (q_L47 * eir_47_L) / 3.412 + fan_power_rated * cfm_Btu_h * fanspeed_ratios[0]
    p_L35 = (q_L35 * eir_35_L) / 3.412 + fan_power_rated * cfm_Btu_h * fanspeed_ratios[0]
    p_L17 = (q_L17 * eir_17_L) / 3.412 + fan_power_rated * cfm_Btu_h * fanspeed_ratios[0]

    t_bins = [62.0, 57.0, 52.0, 47.0, 42.0, 37.0, 32.0, 27.0, 22.0, 17.0, 12.0, 7.0, 2.0, -3.0, -8.0]
    frac_hours = [0.132, 0.111, 0.103, 0.093, 0.100, 0.109, 0.126, 0.087, 0.055, 0.036, 0.026, 0.013, 0.006, 0.002, 0.001]

    designtemp = 5.0
    t_off = 10.0
    t_on = 14.0
    ptot = 0.0
    rHtot = 0.0
    bLtot = 0.0
    dHRmin = q_H47
    (0..14).each do |i|
      bL = ((65.0 - t_bins[i]) / (65.0 - designtemp)) * 0.77 * dHRmin

      if 17.0 < t_bins[i] and t_bins[i] < 45.0
        q_h = q_H17_net + (((q_H35_net - q_H17_net) * (t_bins[i] - 17.0)) / (35.0 - 17.0))
        p_h = p_H17 + (((p_H35 - p_H17) * (t_bins[i] - 17.0)) / (35.0 - 17.0))
      else
        q_h = q_H17_net + (((q_H47_net - q_H17_net) * (t_bins[i] - 17.0)) / (47.0 - 17.0))
        p_h = p_H17 + (((p_H47 - p_H17) * (t_bins[i] - 17.0)) / (47.0 - 17.0))
      end

      if t_bins[i] >= 40.0
        q_l = q_L47_net + (((q_L62_net - q_L47_net) * (t_bins[i] - 47.0)) / (62.0 - 47.0))
        p_l = p_L47 + (((p_L62 - p_L47) * (t_bins[i] - 47.0)) / (62.0 - 47.0))
      elsif 17.0 <= t_bins[i] and t_bins[i] < 40.0
        q_l = q_L17_net + (((q_L35_net - q_L17_net) * (t_bins[i] - 17.0)) / (35.0 - 17.0))
        p_l = p_L17 + (((p_L35 - p_L17) * (t_bins[i] - 17.0)) / (35.0 - 17.0))
      else
        q_l = q_L17_net + (((q_L47_net - q_L17_net) * (t_bins[i] - 17.0)) / (47.0 - 17.0))
        p_l = p_L17 + (((p_L47 - p_L17) * (t_bins[i] - 17.0)) / (47.0 - 17.0))
      end

      x_t_h = [bL / q_h, 1.0].min
      x_t_l = [bL / q_l, 1.0].min
      pLF = 1.0 - (c_d * (1.0 - x_t_l))
      if t_bins[i] <= t_off or q_h / (p_h * 3.412) < 1.0
        sigma_t_h = 0.0
      elsif t_off < t_bins[i] and t_bins[i] <= t_on and q_h / (p_h * 3.412) >= 1.0
        sigma_t_h = 0.5
      elsif t_bins[i] > t_on and q_h / (p_h * 3.412) >= 1.0
        sigma_t_h = 1.0
      end

      if t_bins[i] <= t_off
        sigma_t_l = 0.0
      elsif t_off < t_bins[i] and t_bins[i] <= t_on
        sigma_t_l = 0.5
      elsif t_bins[i] > t_on
        sigma_t_l = 1.0
      end

      if q_l > bL
        p_h_i = (x_t_l * p_l * sigma_t_l / pLF) * frac_hours[i]
        rH_i = (bL * (1.0 - sigma_t_l)) / 3.412 * frac_hours[i]
      elsif q_l < bL and q_h > bL
        x_t_l = ((q_h - bL) / (q_h - q_l))
        x_t_h = 1.0 - x_t_l
        p_h_i = (x_t_l * p_l + x_t_h * p_h) * sigma_t_l * frac_hours[i]
        rH_i = (bL * (1.0 - sigma_t_l)) / 3.412 * frac_hours[i]
      elsif q_h <= bL
        p_h_i = p_h * sigma_t_h * frac_hours[i]
        rH_i = (bL - (q_h * sigma_t_l)) / 3.412 * frac_hours[i]
      end

      bL_i = bL * frac_hours[i]
      ptot += p_h_i
      rHtot += rH_i
      bLtot += bL_i
    end

    hspf = bLtot / (ptot + rHtot)
    return hspf
  end

  def self.calc_HSPF_VariableSpeed(cop_47, c_d, capacity_ratios, fanspeed_ratios, fan_power_rated, coeff_eir, coeff_q)
    n_max = 2
    n_int = 1
    n_min = 0

    tin = 70.0
    tout_3 = 17.0
    tout_2 = 35.0
    tout_0 = 62.0

    eir_H1_2 = calc_EIR_from_COP(cop_47[n_max], fan_power_rated)
    eir_H3_2 = eir_H1_2 * calc_biquad(coeff_eir[n_max], tin, tout_3)

    eir_adjv = calc_EIR_from_COP(cop_47[n_int], fan_power_rated)
    eir_H2_v = eir_adjv * calc_biquad(coeff_eir[n_int], tin, tout_2)

    eir_H1_1 = calc_EIR_from_COP(cop_47[n_min], fan_power_rated)
    eir_H0_1 = eir_H1_1 * calc_biquad(coeff_eir[n_min], tin, tout_0)

    q_H1_2 = capacity_ratios[n_max]
    q_H3_2 = q_H1_2 * calc_biquad(coeff_q[n_max], tin, tout_3)

    q_H2_v = capacity_ratios[n_int] * calc_biquad(coeff_q[n_int], tin, tout_2)

    q_H1_1 = capacity_ratios[n_min]
    q_H0_1 = q_H1_1 * calc_biquad(coeff_q[n_min], tin, tout_0)

    cfm_Btu_h = 400.0 / 12000.0

    q_H1_2_net = q_H1_2 + fan_power_rated * 3.412 * cfm_Btu_h * fanspeed_ratios[n_max]
    q_H3_2_net = q_H3_2 + fan_power_rated * 3.412 * cfm_Btu_h * fanspeed_ratios[n_max]
    q_H2_v_net = q_H2_v + fan_power_rated * 3.412 * cfm_Btu_h * fanspeed_ratios[n_int]
    q_H1_1_net = q_H1_1 + fan_power_rated * 3.412 * cfm_Btu_h * fanspeed_ratios[n_min]
    q_H0_1_net = q_H0_1 + fan_power_rated * 3.412 * cfm_Btu_h * fanspeed_ratios[n_min]

    p_H1_2 = q_H1_2 * eir_H1_2 + fan_power_rated * 3.412 * cfm_Btu_h * fanspeed_ratios[n_max]
    p_H3_2 = q_H3_2 * eir_H3_2 + fan_power_rated * 3.412 * cfm_Btu_h * fanspeed_ratios[n_max]
    p_H2_v = q_H2_v * eir_H2_v + fan_power_rated * 3.412 * cfm_Btu_h * fanspeed_ratios[n_int]
    p_H1_1 = q_H1_1 * eir_H1_1 + fan_power_rated * 3.412 * cfm_Btu_h * fanspeed_ratios[n_min]
    p_H0_1 = q_H0_1 * eir_H0_1 + fan_power_rated * 3.412 * cfm_Btu_h * fanspeed_ratios[n_min]

    q_H35_2 = 0.9 * (q_H3_2_net + 0.6 * (q_H1_2_net - q_H3_2_net))
    p_H35_2 = 0.985 * (p_H3_2 + 0.6 * (p_H1_2 - p_H3_2))
    q_H35_1 = q_H1_1_net + (q_H0_1_net - q_H1_1_net) / (62.0 - 47.0) * (35.0 - 47.0)
    p_H35_1 = p_H1_1 + (p_H0_1 - p_H1_1) / (62.0 - 47.0) * (35.0 - 47.0)
    n_Q = (q_H2_v_net - q_H35_1) / (q_H35_2 - q_H35_1)
    m_Q = (q_H0_1_net - q_H1_1_net) / (62.0 - 47.0) * (1.0 - n_Q) + n_Q * (q_H35_2 - q_H3_2_net) / (35.0 - 17.0)
    n_E = (p_H2_v - p_H35_1) / (p_H35_2 - p_H35_1)
    m_E = (p_H0_1 - p_H1_1) / (62.0 - 47.0) * (1.0 - n_E) + n_E * (p_H35_2 - p_H3_2) / (35.0 - 17.0)

    t_OD = 5.0
    dHR = q_H1_2_net * (65.0 - t_OD) / 60.0

    c_T_3_1 = q_H1_1_net
    c_T_3_2 = (q_H0_1_net - q_H1_1_net) / (62.0 - 47.0)
    c_T_3_3 = 0.77 * dHR / (65.0 - t_OD)
    t_3 = (47.0 * c_T_3_2 + 65.0 * c_T_3_3 - c_T_3_1) / (c_T_3_2 + c_T_3_3)
    q_HT3_1 = q_H1_1_net + (q_H0_1_net - q_H1_1_net) / (62.0 - 47.0) * (t_3 - 47.0)
    p_HT3_1 = p_H1_1 + (p_H0_1 - p_H1_1) / (62.0 - 47.0) * (t_3 - 47.0)
    cop_T3_1 = q_HT3_1 / p_HT3_1

    c_T_v_1 = q_H2_v_net
    c_T_v_3 = c_T_3_3
    t_v = (35.0 * m_Q + 65 * c_T_v_3 - c_T_v_1) / (m_Q + c_T_v_3)
    q_HTv_v = q_H2_v_net + m_Q * (t_v - 35.0)
    p_HTv_v = p_H2_v + m_E * (t_v - 35.0)
    cop_Tv_v = q_HTv_v / p_HTv_v

    c_T_4_1 = q_H3_2_net
    c_T_4_2 = (q_H35_2 - q_H3_2_net) / (35.0 - 17.0)
    c_T_4_3 = c_T_v_3
    t_4 = (17.0 * c_T_4_2 + 65.0 * c_T_4_3 - c_T_4_1) / (c_T_4_2 + c_T_4_3)
    q_HT4_2 = q_H3_2_net + (q_H35_2 - q_H3_2_net) / (35.0 - 17.0) * (t_4 - 17.0)
    p_HT4_2 = p_H3_2 + (p_H35_2 - p_H3_2) / (35.0 - 17.0) * (t_4 - 17.0)
    cop_T4_2 = q_HT4_2 / p_HT4_2

    d = (t_3**2.0 - t_4**2.0) / (t_v**2.0 - t_4**2.0)
    b = (cop_T4_2 - cop_T3_1 - d * (cop_T4_2 - cop_Tv_v)) / (t_4 - t_3 - d * (t_4 - t_v))
    c = (cop_T4_2 - cop_T3_1 - b * (t_4 - t_3)) / (t_4**2.0 - t_3**2.0)
    a = cop_T4_2 - b * t_4 - c * t_4**2.0

    t_bins = [62.0, 57.0, 52.0, 47.0, 42.0, 37.0, 32.0, 27.0, 22.0, 17.0, 12.0, 7.0, 2.0, -3.0, -8.0]
    frac_hours = [0.132, 0.111, 0.103, 0.093, 0.100, 0.109, 0.126, 0.087, 0.055, 0.036, 0.026, 0.013, 0.006, 0.002, 0.001]

    t_off = 10.0
    t_on = t_off + 4
    etot = 0.0
    bLtot = 0.0
    (0..14).each do |i|
      bL = ((65.0 - t_bins[i]) / (65.0 - t_OD)) * 0.77 * dHR

      q_1 = q_H1_1_net + (q_H0_1_net - q_H1_1_net) / (62.0 - 47.0) * (t_bins[i] - 47.0)
      p_1 = p_H1_1 + (p_H0_1 - p_H1_1) / (62.0 - 47.0) * (t_bins[i] - 47.0)

      if t_bins[i] <= 17.0 or t_bins[i] >= 45.0
        q_2 = q_H3_2_net + (q_H1_2_net - q_H3_2_net) * (t_bins[i] - 17.0) / (47.0 - 17.0)
        p_2 = p_H3_2 + (p_H1_2 - p_H3_2) * (t_bins[i] - 17.0) / (47.0 - 17.0)
      else
        q_2 = q_H3_2_net + (q_H35_2 - q_H3_2_net) * (t_bins[i] - 17.0) / (35.0 - 17.0)
        p_2 = p_H3_2 + (p_H35_2 - p_H3_2) * (t_bins[i] - 17.0) / (35.0 - 17.0)
      end

      if t_bins[i] <= t_off
        delta = 0.0
      elsif t_bins[i] >= t_on
        delta = 1.0
      else
        delta = 0.5
      end

      if bL <= q_1
        x_1 = bL / q_1
        e_Tj_n = delta * x_1 * p_1 * frac_hours[i] / (1.0 - c_d * (1.0 - x_1))
      elsif q_1 < bL and bL <= q_2
        cop_T_j = a + b * t_bins[i] + c * t_bins[i]**2.0
        e_Tj_n = delta * frac_hours[i] * bL / cop_T_j + (1.0 - delta) * bL * (frac_hours[i])
      else
        e_Tj_n = delta * frac_hours[i] * p_2 + frac_hours[i] * (bL - delta * q_2)
      end

      bLtot += frac_hours[i] * bL
      etot += e_Tj_n
    end

    hspf = bLtot / (etot / 3.412)
    return hspf
  end

  def self.calc_cfms_ton_rated(rated_airflow_rate, fan_speed_ratios, capacity_ratios)
    array = []
    fan_speed_ratios.each_with_index do |fanspeed_ratio, i|
      capacity_ratio = capacity_ratios[i]
      array << fanspeed_ratio * rated_airflow_rate / capacity_ratio
    end
    return array
  end

  def self.create_curve_biquadratic_constant(model)
    const_biquadratic = OpenStudio::Model::CurveBiquadratic.new(model)
    const_biquadratic.setName("ConstantBiquadratic")
    const_biquadratic.setCoefficient1Constant(1)
    const_biquadratic.setCoefficient2x(0)
    const_biquadratic.setCoefficient3xPOW2(0)
    const_biquadratic.setCoefficient4y(0)
    const_biquadratic.setCoefficient5yPOW2(0)
    const_biquadratic.setCoefficient6xTIMESY(0)
    const_biquadratic.setMinimumValueofx(-100)
    const_biquadratic.setMaximumValueofx(100)
    const_biquadratic.setMinimumValueofy(-100)
    const_biquadratic.setMaximumValueofy(100)
    return const_biquadratic
  end

  def self.create_curve_cubic_constant(model)
    constant_cubic = OpenStudio::Model::CurveCubic.new(model)
    constant_cubic.setName("ConstantCubic")
    constant_cubic.setCoefficient1Constant(1)
    constant_cubic.setCoefficient2x(0)
    constant_cubic.setCoefficient3xPOW2(0)
    constant_cubic.setCoefficient4xPOW3(0)
    constant_cubic.setMinimumValueofx(-100)
    constant_cubic.setMaximumValueofx(100)
    return constant_cubic
  end

  def self.convert_curve_biquadratic(coeff, ip_to_si = true)
    if ip_to_si
      # Convert IP curves to SI curves
      si_coeff = []
      si_coeff << coeff[0] + 32.0 * (coeff[1] + coeff[3]) + 1024.0 * (coeff[2] + coeff[4] + coeff[5])
      si_coeff << 9.0 / 5.0 * coeff[1] + 576.0 / 5.0 * coeff[2] + 288.0 / 5.0 * coeff[5]
      si_coeff << 81.0 / 25.0 * coeff[2]
      si_coeff << 9.0 / 5.0 * coeff[3] + 576.0 / 5.0 * coeff[4] + 288.0 / 5.0 * coeff[5]
      si_coeff << 81.0 / 25.0 * coeff[4]
      si_coeff << 81.0 / 25.0 * coeff[5]
      return si_coeff
    else
      # Convert SI curves to IP curves
      ip_coeff = []
      ip_coeff << coeff[0] - 160.0 / 9.0 * (coeff[1] + coeff[3]) + 25600.0 / 81.0 * (coeff[2] + coeff[4] + coeff[5])
      ip_coeff << 5.0 / 9.0 * (coeff[1] - 320.0 / 9.0 * coeff[2] - 160.0 / 9.0 * coeff[5])
      ip_coeff << 25.0 / 81.0 * coeff[2]
      ip_coeff << 5.0 / 9.0 * (coeff[3] - 320.0 / 9.0 * coeff[4] - 160.0 / 9.0 * coeff[5])
      ip_coeff << 25.0 / 81.0 * coeff[4]
      ip_coeff << 25.0 / 81.0 * coeff[5]
      return ip_coeff
    end
  end

  def self.convert_curve_gshp(coeff, gshp_to_biquadratic)
    m1 = 32 - 273.15 * 1.8
    m2 = 283 * 1.8
    if gshp_to_biquadratic
      biq_coeff = []
      biq_coeff << coeff[0] - m1 * ((coeff[1] + coeff[2]) / m2)
      biq_coeff << coeff[1] / m2
      biq_coeff << 0
      biq_coeff << coeff[2] / m2
      biq_coeff << 0
      biq_coeff << 0
      return biq_coeff
    else
      gsph_coeff = []
      gsph_coeff << coeff[0] + m1 * (coeff[1] + coeff[3])
      gsph_coeff << m2 * coeff[1]
      gsph_coeff << m2 * coeff[3]
      gsph_coeff << 0
      gsph_coeff << 0
      return gsph_coeff
    end
  end

  def self.create_curve_biquadratic(model, coeff, name, minX, maxX, minY, maxY)
    curve = OpenStudio::Model::CurveBiquadratic.new(model)
    curve.setName(name)
    curve.setCoefficient1Constant(coeff[0])
    curve.setCoefficient2x(coeff[1])
    curve.setCoefficient3xPOW2(coeff[2])
    curve.setCoefficient4y(coeff[3])
    curve.setCoefficient5yPOW2(coeff[4])
    curve.setCoefficient6xTIMESY(coeff[5])
    curve.setMinimumValueofx(minX)
    curve.setMaximumValueofx(maxX)
    curve.setMinimumValueofy(minY)
    curve.setMaximumValueofy(maxY)
    return curve
  end

  def self.create_curve_bicubic(model, coeff, name, minX, maxX, minY, maxY)
    curve = OpenStudio::Model::CurveBicubic.new(model)
    curve.setName(name)
    curve.setCoefficient1Constant(coeff[0])
    curve.setCoefficient2x(coeff[1])
    curve.setCoefficient3xPOW2(coeff[2])
    curve.setCoefficient4y(coeff[3])
    curve.setCoefficient5yPOW2(coeff[4])
    curve.setCoefficient6xTIMESY(coeff[5])
    curve.setCoefficient7xPOW3(coeff[6])
    curve.setCoefficient8yPOW3(coeff[7])
    curve.setCoefficient9xPOW2TIMESY(coeff[8])
    curve.setCoefficient10xTIMESYPOW2(coeff[9])
    curve.setMinimumValueofx(minX)
    curve.setMaximumValueofx(maxX)
    curve.setMinimumValueofy(minY)
    curve.setMaximumValueofy(maxY)
    return curve
  end

  def self.create_curve_quadratic(model, coeff, name, minX, maxX, minY, maxY, is_dimensionless = false)
    curve = OpenStudio::Model::CurveQuadratic.new(model)
    curve.setName(name)
    curve.setCoefficient1Constant(coeff[0])
    curve.setCoefficient2x(coeff[1])
    curve.setCoefficient3xPOW2(coeff[2])
    curve.setMinimumValueofx(minX)
    curve.setMaximumValueofx(maxX)
    if not minY.nil?
      curve.setMinimumCurveOutput(minY)
    end
    if not maxY.nil?
      curve.setMaximumCurveOutput(maxY)
    end
    if is_dimensionless
      curve.setInputUnitTypeforX("Dimensionless")
      curve.setOutputUnitType("Dimensionless")
    end
    return curve
  end

  def self.create_curve_cubic(model, coeff, name, minX, maxX, minY, maxY)
    curve = OpenStudio::Model::CurveCubic.new(model)
    curve.setName(name)
    curve.setCoefficient1Constant(coeff[0])
    curve.setCoefficient2x(coeff[1])
    curve.setCoefficient3xPOW2(coeff[2])
    curve.setCoefficient4xPOW3(coeff[3])
    curve.setMinimumValueofx(minX)
    curve.setMaximumValueofx(maxX)
    curve.setMinimumCurveOutput(minY)
    curve.setMaximumCurveOutput(maxY)
    return curve
  end

  def self.create_curve_exponent(model, coeff, name, minX, maxX)
    curve = OpenStudio::Model::CurveExponent.new(model)
    curve.setName(name)
    curve.setCoefficient1Constant(coeff[0])
    curve.setCoefficient2Constant(coeff[1])
    curve.setCoefficient3Constant(coeff[2])
    curve.setMinimumValueofx(minX)
    curve.setMaximumValueofx(maxX)
    return curve
  end

  def self.calc_coil_stage_data_cooling(model, outputCapacity, speeds, cooling_eirs, shrs_rated_gross, cOOL_CAP_FT_SPEC, cOOL_EIR_FT_SPEC, cOOL_CLOSS_FPLR_SPEC, cOOL_CAP_FFLOW_SPEC, cOOL_EIR_FFLOW_SPEC)
    const_biquadratic = create_curve_biquadratic_constant(model)

    clg_coil_stage_data = []
    speeds.each_with_index do |speed, i|
      cOOL_CAP_FT_SPEC_si = convert_curve_biquadratic(cOOL_CAP_FT_SPEC[speed])
      cOOL_EIR_FT_SPEC_si = convert_curve_biquadratic(cOOL_EIR_FT_SPEC[speed])
      cool_cap_ft_curve = create_curve_biquadratic(model, cOOL_CAP_FT_SPEC_si, "Cool-Cap-fT#{speed + 1}", 13.88, 23.88, 18.33, 51.66)
      cool_eir_ft_curve = create_curve_biquadratic(model, cOOL_EIR_FT_SPEC_si, "Cool-EIR-fT#{speed + 1}", 13.88, 23.88, 18.33, 51.66)
      cool_plf_fplr_curve = create_curve_quadratic(model, cOOL_CLOSS_FPLR_SPEC[speed], "Cool-PLF-fPLR#{speed + 1}", 0, 1, 0.7, 1)
      cool_cap_fff_curve = create_curve_quadratic(model, cOOL_CAP_FFLOW_SPEC[speed], "Cool-Cap-fFF#{speed + 1}", 0, 2, 0, 2)
      cool_eir_fff_curve = create_curve_quadratic(model, cOOL_EIR_FFLOW_SPEC[speed], "Cool-EIR-fFF#{speed + 1}", 0, 2, 0, 2)

      stage_data = OpenStudio::Model::CoilCoolingDXMultiSpeedStageData.new(model,
                                                                           cool_cap_ft_curve,
                                                                           cool_cap_fff_curve,
                                                                           cool_eir_ft_curve,
                                                                           cool_eir_fff_curve,
                                                                           cool_plf_fplr_curve,
                                                                           const_biquadratic)
      if outputCapacity != Constants.SizingAuto
        stage_data.setGrossRatedTotalCoolingCapacity(UnitConversions.convert([outputCapacity, Constants.small].max, "Btu/hr", "W")) # Used by HVACSizing measure
      end
      stage_data.setGrossRatedSensibleHeatRatio(shrs_rated_gross[speed])
      stage_data.setGrossRatedCoolingCOP(1.0 / cooling_eirs[speed])
      stage_data.setNominalTimeforCondensateRemovaltoBegin(1000)
      stage_data.setRatioofInitialMoistureEvaporationRateandSteadyStateLatentCapacity(1.5)
      stage_data.setMaximumCyclingRate(3)
      stage_data.setLatentCapacityTimeConstant(45)
      stage_data.setRatedWasteHeatFractionofPowerInput(0.2)
      clg_coil_stage_data[i] = stage_data
    end
    return clg_coil_stage_data
  end

  def self.calc_coil_stage_data_heating(model, outputCapacity, speeds, heating_eirs, hEAT_CAP_FT_SPEC, hEAT_EIR_FT_SPEC, hEAT_CLOSS_FPLR_SPEC, hEAT_CAP_FFLOW_SPEC, hEAT_EIR_FFLOW_SPEC)
    const_biquadratic = create_curve_biquadratic_constant(model)

    htg_coil_stage_data = []
    # Loop through speeds to create curves for each speed
    speeds.each_with_index do |speed, i|
      hEAT_CAP_FT_SPEC_si = convert_curve_biquadratic(hEAT_CAP_FT_SPEC[speed])
      hEAT_EIR_FT_SPEC_si = convert_curve_biquadratic(hEAT_EIR_FT_SPEC[speed])
      hp_heat_cap_ft_curve = create_curve_biquadratic(model, hEAT_CAP_FT_SPEC_si, "HP_Heat-Cap-fT#{speed + 1}", -100, 100, -100, 100)
      hp_heat_eir_ft_curve = create_curve_biquadratic(model, hEAT_EIR_FT_SPEC_si, "HP_Heat-EIR-fT#{speed + 1}", -100, 100, -100, 100)
      hp_heat_plf_fplr_curve = create_curve_quadratic(model, hEAT_CLOSS_FPLR_SPEC[speed], "HP_Heat-PLF-fPLR#{speed + 1}", 0, 1, 0.7, 1)
      hp_heat_cap_fff_curve = create_curve_quadratic(model, hEAT_CAP_FFLOW_SPEC[speed], "HP_Heat-CAP-fFF#{speed + 1}", 0, 2, 0, 2)
      hp_heat_eir_fff_curve = create_curve_quadratic(model, hEAT_EIR_FFLOW_SPEC[speed], "HP_Heat-EIR-fFF#{speed + 1}", 0, 2, 0, 2)

      stage_data = OpenStudio::Model::CoilHeatingDXMultiSpeedStageData.new(model,
                                                                           hp_heat_cap_ft_curve,
                                                                           hp_heat_cap_fff_curve,
                                                                           hp_heat_eir_ft_curve,
                                                                           hp_heat_eir_fff_curve,
                                                                           hp_heat_plf_fplr_curve,
                                                                           const_biquadratic)
      if outputCapacity != Constants.SizingAuto
        stage_data.setGrossRatedHeatingCapacity(UnitConversions.convert([outputCapacity, Constants.small].max, "Btu/hr", "W")) # Used by HVACSizing measure
      end
      stage_data.setGrossRatedHeatingCOP(1.0 / heating_eirs[speed])
      stage_data.setRatedWasteHeatFractionofPowerInput(0.2)
      htg_coil_stage_data[i] = stage_data
    end
    return htg_coil_stage_data
  end

  def self.calc_cooling_eirs(num_speeds, coolingEER, fan_power_rated)
    cooling_eirs = []
    (0...num_speeds).to_a.each do |speed|
      eir = calc_EIR_from_EER(coolingEER[speed], fan_power_rated)
      cooling_eirs << eir
    end
    return cooling_eirs
  end

  def self.calc_heating_eirs(num_speeds, heatingCOP, fan_power_rated)
    heating_eirs = []
    (0...num_speeds).to_a.each do |speed|
      eir = calc_EIR_from_COP(heatingCOP[speed], fan_power_rated)
      heating_eirs << eir
    end
    return heating_eirs
  end

  def self.calc_shrs_rated_gross(num_speeds, shr_Rated_Net, fan_power_rated, cfms_ton_rated)
    # Convert SHRs from net to gross
    shrs_rated_gross = []
    (0...num_speeds).to_a.each do |speed|
      qtot_net_nominal = 12000.0
      qsens_net_nominal = qtot_net_nominal * shr_Rated_Net[speed]
      qtot_gross_nominal = qtot_net_nominal + UnitConversions.convert(cfms_ton_rated[speed] * fan_power_rated, "Wh", "Btu")
      qsens_gross_nominal = qsens_net_nominal + UnitConversions.convert(cfms_ton_rated[speed] * fan_power_rated, "Wh", "Btu")
      shrs_rated_gross << (qsens_gross_nominal / qtot_gross_nominal)

      # Make sure SHR's are in valid range based on E+ model limits.
      # The following correlation was developed by Jon Winkler to test for maximum allowed SHR based on the 300 - 450 cfm/ton limits in E+
      maxSHR = 0.3821066 + 0.001050652 * cfms_ton_rated[speed] - 0.01
      shrs_rated_gross[speed] = [shrs_rated_gross[speed], maxSHR].min
      minSHR = 0.60 # Approximate minimum SHR such that an ADP exists
      shrs_rated_gross[speed] = [shrs_rated_gross[speed], minSHR].max
    end

    return shrs_rated_gross
  end

  def self.calc_plr_coefficients_cooling(num_speeds, coolingSEER, c_d = nil)
    if c_d.nil?
      c_d = self.get_c_d_cooling(num_speeds, coolingSEER)
    end
    return [(1.0 - c_d), c_d, 0.0] # Linear part load model
  end

  def self.calc_plr_coefficients_heating(num_speeds, heatingHSPF, c_d = nil)
    if c_d.nil?
      c_d = self.get_c_d_heating(num_speeds, heatingHSPF)
    end
    return [(1.0 - c_d), c_d, 0.0] # Linear part load model
  end

  def self.get_c_d_cooling(num_speeds, coolingSEER)
    # Degradation coefficient for cooling
    if num_speeds == 1
      if coolingSEER < 13.0
        return 0.20
      else
        return 0.07
      end
    elsif num_speeds == 2
      return 0.11
    elsif num_speeds == 4
      return 0.25
    elsif num_speeds == 10
      return 0.25
    end
  end

  def self.get_c_d_heating(num_speeds, heatingHSPF)
    # Degradation coefficient for heating
    if num_speeds == 1
      if heatingHSPF < 7.0
        return 0.20
      else
        return 0.11
      end
    elsif num_speeds == 2
      return 0.11
    elsif num_speeds == 4
      return 0.24
    elsif num_speeds == 10
      return 0.40
    end
  end

  def self.get_fan_power_rated(seer)
    if seer <= 15
      return 0.365 # W/cfm
    else
      return 0.14 # W/cfm
    end
  end

  def self.get_boiler_curve(model, isCondensing)
    if isCondensing
      return create_curve_biquadratic(model, [1.058343061, -0.052650153, -0.0087272, -0.001742217, 0.00000333715, 0.000513723], "CondensingBoilerEff", 0.2, 1.0, 30.0, 85.0)
    else
      return create_curve_bicubic(model, [1.111720116, 0.078614078, -0.400425756, 0.0, -0.000156783, 0.009384599, 0.234257955, 1.32927e-06, -0.004446701, -1.22498e-05], "NonCondensingBoilerEff", 0.1, 1.0, 20.0, 80.0)
    end
  end

  def self.calculate_fan_pressure_rise(fan_eff, fan_power)
    # Calculates needed fan pressure rise to achieve a given fan power with an assumed efficiency.
    # Previously we calculated the fan efficiency from an assumed pressure rise, which could lead to
    # errors (fan efficiencies > 1).
    return fan_eff * fan_power / UnitConversions.convert(1.0, "cfm", "m^3/s") # Pa
  end

  def self.calculate_pump_head(pump_eff, pump_power)
    # Calculate needed pump head to achieve a given pump power with an assumed efficiency.
    # Previously we calculated the pump efficiency from an assumed pump head, which could lead to
    # errors (pump efficiencies > 1).
    return pump_eff * pump_power / UnitConversions.convert(1.0, "gal/min", "m^3/s") # Pa
  end

<<<<<<< HEAD
  def self.get_control_zone(thermal_zones)
    thermal_zones.each do |zone|
      next unless Geometry.zone_is_conditioned(zone)

      return zone
    end
    return nil
=======
  def self.existing_equipment(model, thermal_zone, runner)
    # Returns a list of equipment objects

    equipment = []
    hvac_types = []

    unitary_system_air_loops = self.get_unitary_system_air_loops(model, thermal_zone)
    unitary_system_air_loops.each do |unitary_system_air_loop|
      system, clg_coil, htg_coil, air_loop = unitary_system_air_loop
      equipment << system

      hvac_type_cool = system.additionalProperties.getFeatureAsString(Constants.SizingInfoHVACCoolType)
      hvac_types << hvac_type_cool.get if hvac_type_cool.is_initialized

      hvac_type_heat = system.additionalProperties.getFeatureAsString(Constants.SizingInfoHVACHeatType)
      hvac_types << hvac_type_heat.get if hvac_type_heat.is_initialized
    end

    ptacs = self.get_ptacs(model, thermal_zone)
    ptacs.each do |ptac|
      equipment << ptac
      hvac_types << ptac.additionalProperties.getFeatureAsString(Constants.SizingInfoHVACCoolType).get
    end

    evap_coolers = self.get_evap_coolers(model, thermal_zone)
    evap_coolers.each do |evap_cooler|
      equipment << evap_cooler
      hvac_types << evap_cooler.additionalProperties.getFeatureAsString(Constants.SizingInfoHVACCoolType).get
    end

    baseboards = self.get_baseboard_waters(model, thermal_zone)
    baseboards.each do |baseboard|
      equipment << baseboard
      hvac_types << baseboard.additionalProperties.getFeatureAsString(Constants.SizingInfoHVACHeatType).get
    end

    baseboards = self.get_baseboard_electrics(model, thermal_zone)
    baseboards.each do |baseboard|
      equipment << baseboard
      hvac_types << baseboard.additionalProperties.getFeatureAsString(Constants.SizingInfoHVACHeatType).get
    end

    unitary_system_hvac_map = self.get_unitary_system_hvac_map(model, thermal_zone)
    unitary_system_hvac_map.each do |unitary_system_zone_hvac|
      system, clg_coil, htg_coil = unitary_system_zone_hvac
      next if htg_coil.nil?

      equipment << system
      hvac_types << system.additionalProperties.getFeatureAsString(Constants.SizingInfoHVACHeatType).get
    end

    ideal_air = self.get_ideal_air(model, thermal_zone)
    if not ideal_air.nil?
      equipment << ideal_air
      hvac_types << ideal_air.additionalProperties.getFeatureAsString(Constants.SizingInfoHVACCoolType).get
      hvac_types << ideal_air.additionalProperties.getFeatureAsString(Constants.SizingInfoHVACHeatType).get
    end
    return equipment
>>>>>>> 13dc57dd
  end

  def self.get_coils_from_hvac_equip(model, hvac_equip)
    # Returns the clg coil, htg coil, and supp htg coil as applicable
    clg_coil = nil
    htg_coil = nil
    supp_htg_coil = nil
    if hvac_equip.is_a? OpenStudio::Model::AirLoopHVACUnitarySystem
      htg_coil = get_coil_from_hvac_component(hvac_equip.heatingCoil)
      clg_coil = get_coil_from_hvac_component(hvac_equip.coolingCoil)
      supp_htg_coil = get_coil_from_hvac_component(hvac_equip.supplementalHeatingCoil)
    elsif hvac_equip.is_a? OpenStudio::Model::ZoneHVACBaseboardConvectiveWater
      htg_coil = get_coil_from_hvac_component(hvac_equip.heatingCoil)
    elsif hvac_equip.is_a? OpenStudio::Model::ZoneHVACPackagedTerminalAirConditioner
      htg_coil = get_coil_from_hvac_component(hvac_equip.heatingCoil)
      if not htg_coil.nil? and htg_coil.availabilitySchedule == model.alwaysOffDiscreteSchedule
        # Don't return coil if it is unused
        htg_coil = nil
      end
      clg_coil = get_coil_from_hvac_component(hvac_equip.coolingCoil)
    end
    return clg_coil, htg_coil, supp_htg_coil
  end

  def self.get_coil_from_hvac_component(hvac_component)
    # Check for optional objects
    if hvac_component.is_a? OpenStudio::Model::OptionalHVACComponent
      return nil if not hvac_component.is_initialized

      hvac_component = hvac_component.get
    end

    # Cooling coils
    if hvac_component.to_CoilCoolingDXSingleSpeed.is_initialized
      return hvac_component.to_CoilCoolingDXSingleSpeed.get
    elsif hvac_component.to_CoilCoolingDXMultiSpeed.is_initialized
      return hvac_component.to_CoilCoolingDXMultiSpeed.get
    elsif hvac_component.to_CoilCoolingWaterToAirHeatPumpEquationFit.is_initialized
      return hvac_component.to_CoilCoolingWaterToAirHeatPumpEquationFit.get
    end

    # Heating coils
    if hvac_component.to_CoilHeatingDXSingleSpeed.is_initialized
      return hvac_component.to_CoilHeatingDXSingleSpeed.get
    elsif hvac_component.to_CoilHeatingDXMultiSpeed.is_initialized
      return hvac_component.to_CoilHeatingDXMultiSpeed.get
    elsif hvac_component.to_CoilHeatingGas.is_initialized
      return hvac_component.to_CoilHeatingGas.get
    elsif hvac_component.to_CoilHeatingElectric.is_initialized
      return hvac_component.to_CoilHeatingElectric.get
    elsif hvac_component.to_CoilHeatingWaterBaseboard.is_initialized
      return hvac_component.to_CoilHeatingWaterBaseboard.get
    elsif hvac_component.to_CoilHeatingWaterToAirHeatPumpEquationFit.is_initialized
      return hvac_component.to_CoilHeatingWaterToAirHeatPumpEquationFit.get
    end

    return hvac_component
  end

  def self.get_unitary_system_from_air_loop_hvac(air_loop)
    # Returns the unitary system or nil
    air_loop.supplyComponents.each do |comp|
      next unless comp.to_AirLoopHVACUnitarySystem.is_initialized

      return comp.to_AirLoopHVACUnitarySystem.get
    end
    return nil
  end

  def self.get_evap_cooler_from_air_loop_hvac(air_loop)
    # Returns the evap cooler or nil
    air_loop.supplyComponents.each do |comp|
      next unless comp.to_EvaporativeCoolerDirectResearchSpecial.is_initialized

      return comp.to_EvaporativeCoolerDirectResearchSpecial.get
    end
    return nil
  end

  def self.get_unitary_system_air_loops(model, thermal_zone)
    # Returns the unitary system(s), cooling coil(s), heating coil(s), and air loops(s) if available
    unitary_system_air_loops = []
    thermal_zone.airLoopHVACs.each do |air_loop|
      system = get_unitary_system_from_air_loop_hvac(air_loop)
      next if system.nil?

      clg_coil = nil
      htg_coil = nil
      if system.coolingCoil.is_initialized
        clg_coil = system.coolingCoil.get
      end
      if system.heatingCoil.is_initialized
        htg_coil = system.heatingCoil.get
      end
      unitary_system_air_loops << [system, clg_coil, htg_coil, air_loop]
    end
    return unitary_system_air_loops
  end

  def self.get_unitary_system_hvac_map(model, thermal_zone)
    # Returns the unitary system, cooling coil, and heating coil if available
    unitary_system_hvac_map = []
    thermal_zone.equipment.each do |equipment|
      next unless equipment.to_AirLoopHVACUnitarySystem.is_initialized

      system = equipment.to_AirLoopHVACUnitarySystem.get
      clg_coil = nil
      htg_coil = nil
      if system.coolingCoil.is_initialized
        clg_coil = system.coolingCoil.get
      end
      if system.heatingCoil.is_initialized
        htg_coil = system.heatingCoil.get
      end
      unitary_system_hvac_map << [system, clg_coil, htg_coil]
    end
    return unitary_system_hvac_map
  end

  def self.get_ptacs(model, thermal_zone)
    # Returns the PTAC(s) if available
    ptacs = []
    model.getZoneHVACPackagedTerminalAirConditioners.each do |ptac|
      next unless thermal_zone.handle.to_s == ptac.thermalZone.get.handle.to_s

      ptacs << ptac
    end
    return ptacs
  end

  def self.get_evap_coolers(model, thermal_zone)
    # Returns the evaporative cooler if available
    evap_coolers = []
    thermal_zone.airLoopHVACs.each do |air_loop|
      evap_cooler = get_evap_cooler_from_air_loop_hvac(air_loop)
      next if evap_cooler.nil?

      evap_coolers << evap_cooler
    end
    return evap_coolers
  end

  def self.get_baseboard_waters(model, thermal_zone)
    # Returns the water baseboard if available
    baseboards = []
    model.getZoneHVACBaseboardConvectiveWaters.each do |baseboard|
      next unless thermal_zone.handle.to_s == baseboard.thermalZone.get.handle.to_s

      baseboards << baseboard
    end
    return baseboards
  end

  def self.get_baseboard_electrics(model, thermal_zone)
    # Returns the electric baseboard if available
    baseboards = []
    model.getZoneHVACBaseboardConvectiveElectrics.each do |baseboard|
      next unless thermal_zone.handle.to_s == baseboard.thermalZone.get.handle.to_s

      baseboards << baseboard
    end
    return baseboards
  end

  def self.get_dehumidifiers(model, runner, thermal_zone)
    # Returns the dehumidifier if available
    dehums = []
    model.getZoneHVACDehumidifierDXs.each do |dehum|
      next unless thermal_zone.handle.to_s == dehum.thermalZone.get.handle.to_s

      dehums << dehum
    end
    return dehums
  end

  def self.get_ideal_air(model, thermal_zone)
    # Returns the heating ideal air loads system if available
    model.getZoneHVACIdealLoadsAirSystems.each do |ideal_air|
      next unless thermal_zone.handle.to_s == ideal_air.thermalZone.get.handle.to_s

      return ideal_air
    end
    return nil
  end

<<<<<<< HEAD
  def self.has_ducted_equipment(model, runner, systems)
    systems.elements.each("HVAC/HVACDistribution") do |hvac_distribution|
      hvac_distribution_values = HPXML.get_hvac_distribution_values(hvac_distribution: hvac_distribution)
      next unless hvac_distribution_values[:distribution_system_type] == "AirDistribution" or hvac_distribution_values[:distribution_system_type] == "DSE"

      systems.elements.each("HVAC/HVACPlant/HeatingSystem") do |heating_system|
        heating_system_values = HPXML.get_heating_system_values(heating_system: heating_system)
        next if heating_system_values[:distribution_system_idref] != hvac_distribution_values[:id]

        return true
      end

      systems.elements.each("HVAC/HVACPlant/CoolingSystem") do |cooling_system|
        cooling_system_values = HPXML.get_cooling_system_values(cooling_system: cooling_system)
        next if cooling_system_values[:distribution_system_idref] != hvac_distribution_values[:id]

=======
  def self.has_ducted_equipment(model, air_loop)
    if air_loop.name.to_s.include? Constants.ObjectNameEvaporativeCooler
      system = air_loop
    else
      system = get_unitary_system_from_air_loop_hvac(air_loop)
    end

    hvac_type_cool = system.additionalProperties.getFeatureAsString(Constants.SizingInfoHVACCoolType)
    hvac_type_cool = hvac_type_cool.get if hvac_type_cool.is_initialized
    hvac_type_heat = system.additionalProperties.getFeatureAsString(Constants.SizingInfoHVACHeatType)
    hvac_type_heat = hvac_type_heat.get if hvac_type_heat.is_initialized

    if [Constants.ObjectNameCentralAirConditioner,
        Constants.ObjectNameAirSourceHeatPump,
        Constants.ObjectNameGroundSourceHeatPump].include? hvac_type_cool
      return true
    elsif Constants.ObjectNameFurnace == hvac_type_heat
      return true
    elsif [Constants.ObjectNameMiniSplitHeatPump, Constants.ObjectNameEvaporativeCooler].include? hvac_type_cool
      is_ducted = system.additionalProperties.getFeatureAsBoolean(Constants.OptionallyDuctedSystemIsDucted).get
      if is_ducted
>>>>>>> 13dc57dd
        return true
      end

      systems.elements.each("HVAC/HVACPlant/HeatPump") do |heat_pump|
        heat_pump_values = HPXML.get_heat_pump_values(heat_pump: heat_pump)
        next if heat_pump_values[:distribution_system_idref] != hvac_distribution_values[:id]

        return true
      end
    end
    return false
  end

  def self.calc_heating_and_cooling_seasons(model, weather)
    # Calculates heating/cooling seasons from BAHSP definition

    monthly_temps = weather.data.MonthlyAvgDrybulbs
    heat_design_db = weather.design.HeatingDrybulb

    # create basis lists with zero for every month
    cooling_season_temp_basis = Array.new(monthly_temps.length, 0.0)
    heating_season_temp_basis = Array.new(monthly_temps.length, 0.0)

    monthly_temps.each_with_index do |temp, i|
      if temp < 66.0
        heating_season_temp_basis[i] = 1.0
      elsif temp >= 66.0
        cooling_season_temp_basis[i] = 1.0
      end

      if (i == 0 or i == 11) and heat_design_db < 59.0
        heating_season_temp_basis[i] = 1.0
      elsif i == 6 or i == 7
        cooling_season_temp_basis[i] = 1.0
      end
    end

    cooling_season = Array.new(monthly_temps.length, 0.0)
    heating_season = Array.new(monthly_temps.length, 0.0)

    monthly_temps.each_with_index do |temp, i|
      # Heating overlaps with cooling at beginning of summer
      if i == 0 # January
        prevmonth = 11 # December
      else
        prevmonth = i - 1
      end

      if (heating_season_temp_basis[i] == 1.0 or (cooling_season_temp_basis[prevmonth] == 0.0 and cooling_season_temp_basis[i] == 1.0))
        heating_season[i] = 1.0
      else
        heating_season[i] = 0.0
      end

      if (cooling_season_temp_basis[i] == 1.0 or (heating_season_temp_basis[prevmonth] == 0.0 and heating_season_temp_basis[i] == 1.0))
        cooling_season[i] = 1.0
      else
        cooling_season[i] = 0.0
      end
    end

    # Find the first month of cooling and add one month
    (1...12).to_a.each do |i|
      if cooling_season[i] == 1.0
        cooling_season[i - 1] = 1.0
        break
      end
    end

    return heating_season, cooling_season
  end

  def self.calc_mshp_cfms_ton_cooling(cap_min_per, cap_max_per, cfm_ton_min, cfm_ton_max, num_speeds, dB_rated, wB_rated, shr)
    capacity_ratios_cooling = [0.0] * num_speeds
    cfms_cooling = [0.0] * num_speeds
    shrs_rated = [0.0] * num_speeds

    cap_nom_per = 1.0
    cfm_ton_nom = ((cfm_ton_max - cfm_ton_min) / (cap_max_per - cap_min_per)) * (cap_nom_per - cap_min_per) + cfm_ton_min

    ao = Psychrometrics.CoilAoFactor(dB_rated, wB_rated, Constants.Patm, UnitConversions.convert(1, "ton", "kBtu/hr"), cfm_ton_nom, shr)

    (0...num_speeds).each do |i|
      capacity_ratios_cooling[i] = cap_min_per + i * (cap_max_per - cap_min_per) / (num_speeds - 1)
      cfms_cooling[i] = cfm_ton_min + i * (cfm_ton_max - cfm_ton_min) / (num_speeds - 1)
      # Calculate the SHR for each speed. Use minimum value of 0.98 to prevent E+ bypass factor calculation errors
      shrs_rated[i] = [Psychrometrics.CalculateSHR(dB_rated, wB_rated, Constants.Patm, UnitConversions.convert(capacity_ratios_cooling[i], "ton", "kBtu/hr"), cfms_cooling[i], ao), 0.98].min
    end

    return cfms_cooling, capacity_ratios_cooling, shrs_rated
  end

  def self.calc_mshp_cooling_eirs(runner, coolingSEER, supplyFanPower, c_d, num_speeds, capacity_ratios_cooling, cfms_cooling, cOOL_EIR_FT_SPEC, cOOL_CAP_FT_SPEC)
    cops_Norm = [1.901, 1.859, 1.746, 1.609, 1.474, 1.353, 1.247, 1.156, 1.079, 1.0]
    fanPows_Norm = [0.604, 0.634, 0.670, 0.711, 0.754, 0.800, 0.848, 0.898, 0.948, 1.0]

    cooling_eirs = [0.0] * num_speeds
    fanPowsRated = [0.0] * num_speeds
    eers_Rated = [0.0] * num_speeds

    cop_maxSpeed = 3.5 # 3.5 is an initial guess, final value solved for below

    (0...num_speeds).each do |i|
      fanPowsRated[i] = supplyFanPower * fanPows_Norm[i]
      eers_Rated[i] = UnitConversions.convert(cop_maxSpeed, "W", "Btu/hr") * cops_Norm[i]
    end

    cop_maxSpeed_1 = cop_maxSpeed
    cop_maxSpeed_2 = cop_maxSpeed
    error = coolingSEER - calc_mshp_SEER_VariableSpeed(eers_Rated, c_d, capacity_ratios_cooling, cfms_cooling, fanPowsRated, true, cOOL_EIR_FT_SPEC, cOOL_CAP_FT_SPEC)
    error1 = error
    error2 = error

    itmax = 50 # maximum iterations
    cvg = false
    final_n = nil

    (1...itmax + 1).each do |n|
      final_n = n
      (0...num_speeds).each do |i|
        eers_Rated[i] = UnitConversions.convert(cop_maxSpeed, "W", "Btu/hr") * cops_Norm[i]
      end

      error = coolingSEER - calc_mshp_SEER_VariableSpeed(eers_Rated, c_d, capacity_ratios_cooling, cfms_cooling, fanPowsRated, true, cOOL_EIR_FT_SPEC, cOOL_CAP_FT_SPEC)

      cop_maxSpeed, cvg, cop_maxSpeed_1, error1, cop_maxSpeed_2, error2 = MathTools.Iterate(cop_maxSpeed, error, cop_maxSpeed_1, error1, cop_maxSpeed_2, error2, n, cvg)

      if cvg
        break
      end
    end

    if not cvg or final_n > itmax
      cop_maxSpeed = UnitConversions.convert(0.547 * coolingSEER - 0.104, "Btu/hr", "W") # Correlation developed from JonW's MatLab scripts. Only used if an EER cannot be found.
      runner.registerWarning('Mini-split heat pump COP iteration failed to converge. Setting to default value.')
    end

    (0...num_speeds).each do |i|
      cooling_eirs[i] = calc_EIR_from_EER(UnitConversions.convert(cop_maxSpeed, "W", "Btu/hr") * cops_Norm[i], fanPowsRated[i])
    end

    return cooling_eirs
  end

  def self.calc_mshp_SEER_VariableSpeed(eer_A, c_d, capacityRatio, cfm_Tons, fan_power_rated, isHeatPump, cOOL_EIR_FT_SPEC, cOOL_CAP_FT_SPEC)
    n_max = (eer_A.length - 1.0) - 3.0 # Don't use max speed
    n_min = 0.0
    n_int = (n_min + (n_max - n_min) / 3.0).ceil.to_i

    wBin = 67.0
    tout_B = 82.0
    tout_E = 87.0
    tout_F = 67.0

    eir_A2 = calc_EIR_from_EER(eer_A[n_max], fan_power_rated[n_max])
    eir_B2 = eir_A2 * MathTools.biquadratic(wBin, tout_B, cOOL_EIR_FT_SPEC[n_max])

    eir_Av = calc_EIR_from_EER(eer_A[n_int], fan_power_rated[n_int])
    eir_Ev = eir_Av * MathTools.biquadratic(wBin, tout_E, cOOL_EIR_FT_SPEC[n_int])

    eir_A1 = calc_EIR_from_EER(eer_A[n_min], fan_power_rated[n_min])
    eir_B1 = eir_A1 * MathTools.biquadratic(wBin, tout_B, cOOL_EIR_FT_SPEC[n_min])
    eir_F1 = eir_A1 * MathTools.biquadratic(wBin, tout_F, cOOL_EIR_FT_SPEC[n_min])

    q_A2 = capacityRatio[n_max]
    q_B2 = q_A2 * MathTools.biquadratic(wBin, tout_B, cOOL_CAP_FT_SPEC[n_max])
    q_Ev = capacityRatio[n_int] * MathTools.biquadratic(wBin, tout_E, cOOL_CAP_FT_SPEC[n_int])
    q_B1 = capacityRatio[n_min] * MathTools.biquadratic(wBin, tout_B, cOOL_CAP_FT_SPEC[n_min])
    q_F1 = capacityRatio[n_min] * MathTools.biquadratic(wBin, tout_F, cOOL_CAP_FT_SPEC[n_min])

    q_A2_net = q_A2 - fan_power_rated[n_max] * UnitConversions.convert(1, "W", "Btu/hr") * cfm_Tons[n_max] / UnitConversions.convert(1, "ton", "Btu/hr")
    q_B2_net = q_B2 - fan_power_rated[n_max] * UnitConversions.convert(1, "W", "Btu/hr") * cfm_Tons[n_max] / UnitConversions.convert(1, "ton", "Btu/hr")
    q_Ev_net = q_Ev - fan_power_rated[n_int] * UnitConversions.convert(1, "W", "Btu/hr") * cfm_Tons[n_int] / UnitConversions.convert(1, "ton", "Btu/hr")
    q_B1_net = q_B1 - fan_power_rated[n_min] * UnitConversions.convert(1, "W", "Btu/hr") * cfm_Tons[n_min] / UnitConversions.convert(1, "ton", "Btu/hr")
    q_F1_net = q_F1 - fan_power_rated[n_min] * UnitConversions.convert(1, "W", "Btu/hr") * cfm_Tons[n_min] / UnitConversions.convert(1, "ton", "Btu/hr")

    p_A2 = UnitConversions.convert(q_A2 * eir_A2, "Btu", "Wh") + fan_power_rated[n_max] * cfm_Tons[n_max] / UnitConversions.convert(1, "ton", "Btu/hr")
    p_B2 = UnitConversions.convert(q_B2 * eir_B2, "Btu", "Wh") + fan_power_rated[n_max] * cfm_Tons[n_max] / UnitConversions.convert(1, "ton", "Btu/hr")
    p_Ev = UnitConversions.convert(q_Ev * eir_Ev, "Btu", "Wh") + fan_power_rated[n_int] * cfm_Tons[n_int] / UnitConversions.convert(1, "ton", "Btu/hr")
    p_B1 = UnitConversions.convert(q_B1 * eir_B1, "Btu", "Wh") + fan_power_rated[n_min] * cfm_Tons[n_min] / UnitConversions.convert(1, "ton", "Btu/hr")
    p_F1 = UnitConversions.convert(q_F1 * eir_F1, "Btu", "Wh") + fan_power_rated[n_min] * cfm_Tons[n_min] / UnitConversions.convert(1, "ton", "Btu/hr")

    q_k1_87 = q_F1_net + (q_B1_net - q_F1_net) / (82.0 - 67.0) * (87 - 67.0)
    q_k2_87 = q_B2_net + (q_A2_net - q_B2_net) / (95.0 - 82.0) * (87.0 - 82.0)
    n_Q = (q_Ev_net - q_k1_87) / (q_k2_87 - q_k1_87)
    m_Q = (q_B1_net - q_F1_net) / (82.0 - 67.0) * (1.0 - n_Q) + (q_A2_net - q_B2_net) / (95.0 - 82.0) * n_Q
    p_k1_87 = p_F1 + (p_B1 - p_F1) / (82.0 - 67.0) * (87.0 - 67.0)
    p_k2_87 = p_B2 + (p_A2 - p_B2) / (95.0 - 82.0) * (87.0 - 82.0)
    n_E = (p_Ev - p_k1_87) / (p_k2_87 - p_k1_87)
    m_E = (p_B1 - p_F1) / (82.0 - 67.0) * (1.0 - n_E) + (p_A2 - p_B2) / (95.0 - 82.0) * n_E

    c_T_1_1 = q_A2_net / (1.1 * (95.0 - 65.0))
    c_T_1_2 = q_F1_net
    c_T_1_3 = (q_B1_net - q_F1_net) / (82.0 - 67.0)
    t_1 = (c_T_1_2 - 67.0 * c_T_1_3 + 65.0 * c_T_1_1) / (c_T_1_1 - c_T_1_3)
    q_T_1 = q_F1_net + (q_B1_net - q_F1_net) / (82.0 - 67.0) * (t_1 - 67.0)
    p_T_1 = p_F1 + (p_B1 - p_F1) / (82.0 - 67.0) * (t_1 - 67.0)
    eer_T_1 = q_T_1 / p_T_1

    t_v = (q_Ev_net - 87.0 * m_Q + 65.0 * c_T_1_1) / (c_T_1_1 - m_Q)
    q_T_v = q_Ev_net + m_Q * (t_v - 87.0)
    p_T_v = p_Ev + m_E * (t_v - 87.0)
    eer_T_v = q_T_v / p_T_v

    c_T_2_1 = c_T_1_1
    c_T_2_2 = q_B2_net
    c_T_2_3 = (q_A2_net - q_B2_net) / (95.0 - 82.0)
    t_2 = (c_T_2_2 - 82.0 * c_T_2_3 + 65.0 * c_T_2_1) / (c_T_2_1 - c_T_2_3)
    q_T_2 = q_B2_net + (q_A2_net - q_B2_net) / (95.0 - 82.0) * (t_2 - 82.0)
    p_T_2 = p_B2 + (p_A2 - p_B2) / (95.0 - 82.0) * (t_2 - 82.0)
    eer_T_2 = q_T_2 / p_T_2

    d = (t_2**2 - t_1**2) / (t_v**2 - t_1**2)
    b = (eer_T_1 - eer_T_2 - d * (eer_T_1 - eer_T_v)) / (t_1 - t_2 - d * (t_1 - t_v))
    c = (eer_T_1 - eer_T_2 - b * (t_1 - t_2)) / (t_1**2 - t_2**2)
    a = eer_T_2 - b * t_2 - c * t_2**2

    e_tot = 0
    q_tot = 0
    t_bins = [67.0, 72.0, 77.0, 82.0, 87.0, 92.0, 97.0, 102.0]
    frac_hours = [0.214, 0.231, 0.216, 0.161, 0.104, 0.052, 0.018, 0.004]

    (0...8).each do |_i|
      bL = ((t_bins[_i] - 65.0) / (95.0 - 65.0)) * (q_A2_net / 1.1)
      q_k1 = q_F1_net + (q_B1_net - q_F1_net) / (82.0 - 67.0) * (t_bins[_i] - 67.0)
      p_k1 = p_F1 + (p_B1 - p_F1) / (82.0 - 67.0) * (t_bins[_i] - 67)
      q_k2 = q_B2_net + (q_A2_net - q_B2_net) / (95.0 - 82.0) * (t_bins[_i] - 82.0)
      p_k2 = p_B2 + (p_A2 - p_B2) / (95.0 - 82.0) * (t_bins[_i] - 82.0)

      if bL <= q_k1
        x_k1 = bL / q_k1
        q_Tj_N = x_k1 * q_k1 * frac_hours[_i]
        e_Tj_N = x_k1 * p_k1 * frac_hours[_i] / (1 - c_d * (1 - x_k1))
      elsif q_k1 < bL and bL <= q_k2
        q_Tj_N = bL * frac_hours[_i]
        eer_T_j = a + b * t_bins[_i] + c * t_bins[_i]**2
        e_Tj_N = q_Tj_N / eer_T_j
      else
        q_Tj_N = frac_hours[_i] * q_k2
        e_Tj_N = frac_hours[_i] * p_k2
      end

      q_tot = q_tot + q_Tj_N
      e_tot = e_tot + e_Tj_N
    end

    seer = q_tot / e_tot
    return seer
  end

  def self.calc_mshp_cfms_ton_heating(cap_min_per, cap_max_per, cfm_ton_min, cfm_ton_max, num_speeds)
    capacity_ratios_heating = [0.0] * num_speeds
    cfms_heating = [0.0] * num_speeds

    (0...num_speeds).each do |i|
      capacity_ratios_heating[i] = cap_min_per + i * (cap_max_per - cap_min_per) / (num_speeds - 1)
      cfms_heating[i] = cfm_ton_min + i * (cfm_ton_max - cfm_ton_min) / (num_speeds - 1)
    end

    return cfms_heating, capacity_ratios_heating
  end

  def self.calc_mshp_heating_eirs(runner, heatingHSPF, supplyFanPower, min_hp_temp, c_d, cfms_cooling, num_speeds, capacity_ratios_heating, cfms_heating, hEAT_EIR_FT_SPEC, hEAT_CAP_FT_SPEC)
    # COPs_Norm = [1.636, 1.757, 1.388, 1.240, 1.162, 1.119, 1.084, 1.062, 1.044, 1] #Report Avg
    # COPs_Norm = [1.792, 1.502, 1.308, 1.207, 1.145, 1.105, 1.077, 1.056, 1.041, 1] #BEopt Default

    cops_Norm = [1.792, 1.502, 1.308, 1.207, 1.145, 1.105, 1.077, 1.056, 1.041, 1] # BEopt Default
    fanPows_Norm = [0.577, 0.625, 0.673, 0.720, 0.768, 0.814, 0.861, 0.907, 0.954, 1]

    heating_eirs = [0.0] * num_speeds
    fanPowsRated = [0.0] * num_speeds
    cops_Rated = [0.0] * num_speeds

    cop_maxSpeed = 3.25 # 3.35 is an initial guess, final value solved for below

    (0...num_speeds).each do |i|
      fanPowsRated[i] = supplyFanPower * fanPows_Norm[i]
      cops_Rated[i] = cop_maxSpeed * cops_Norm[i]
    end

    cop_maxSpeed_1 = cop_maxSpeed
    cop_maxSpeed_2 = cop_maxSpeed
    error = heatingHSPF - calc_mshp_HSPF_VariableSpeed(cops_Rated, c_d, capacity_ratios_heating, cfms_heating, fanPowsRated, min_hp_temp, hEAT_EIR_FT_SPEC, hEAT_CAP_FT_SPEC)

    error1 = error
    error2 = error

    itmax = 50 # maximum iterations
    cvg = false
    final_n = nil

    (1...itmax + 1).each do |n|
      final_n = n
      (0...num_speeds).each do |i|
        cops_Rated[i] = cop_maxSpeed * cops_Norm[i]
      end

      error = heatingHSPF - calc_mshp_HSPF_VariableSpeed(cops_Rated, c_d, capacity_ratios_heating, cfms_cooling, fanPowsRated, min_hp_temp, hEAT_EIR_FT_SPEC, hEAT_CAP_FT_SPEC)

      cop_maxSpeed, cvg, cop_maxSpeed_1, error1, cop_maxSpeed_2, error2 = MathTools.Iterate(cop_maxSpeed, error, cop_maxSpeed_1, error1, cop_maxSpeed_2, error2, n, cvg)

      if cvg
        break
      end
    end

    if not cvg or final_n > itmax
      cop_maxSpeed = UnitConversions.convert(0.4174 * heatingHSPF - 1.1134, "Btu/hr", "W") # Correlation developed from JonW's MatLab scripts. Only used if a COP cannot be found.
      runner.registerWarning('Mini-split heat pump COP iteration failed to converge. Setting to default value.')
    end

    (0...num_speeds).each do |i|
      heating_eirs[i] = calc_EIR_from_COP(cop_maxSpeed * cops_Norm[i], fanPowsRated[i])
    end

    return heating_eirs
  end

  def self.calc_mshp_HSPF_VariableSpeed(cop_47, c_d, capacityRatio, cfm_Tons, fan_power_rated, min_temp, hEAT_EIR_FT_SPEC, hEAT_CAP_FT_SPEC)
    n_max = (cop_47.length - 1.0) #-3 # Don't use max speed
    n_min = 0
    n_int = (n_min + (n_max - n_min) / 3.0).ceil.to_i

    tin = 70.0
    tout_3 = 17.0
    tout_2 = 35.0
    tout_0 = 62.0

    eir_H1_2 = calc_EIR_from_COP(cop_47[n_max], fan_power_rated[n_max])
    eir_H3_2 = eir_H1_2 * MathTools.biquadratic(tin, tout_3, hEAT_EIR_FT_SPEC[n_max])

    eir_adjv = calc_EIR_from_COP(cop_47[n_int], fan_power_rated[n_int])
    eir_H2_v = eir_adjv * MathTools.biquadratic(tin, tout_2, hEAT_EIR_FT_SPEC[n_int])

    eir_H1_1 = calc_EIR_from_COP(cop_47[n_min], fan_power_rated[n_min])
    eir_H0_1 = eir_H1_1 * MathTools.biquadratic(tin, tout_0, hEAT_EIR_FT_SPEC[n_min])

    q_H1_2 = capacityRatio[n_max]
    q_H3_2 = q_H1_2 * MathTools.biquadratic(tin, tout_3, hEAT_CAP_FT_SPEC[n_max])

    q_H2_v = capacityRatio[n_int] * MathTools.biquadratic(tin, tout_2, hEAT_CAP_FT_SPEC[n_int])

    q_H1_1 = capacityRatio[n_min]
    q_H0_1 = q_H1_1 * MathTools.biquadratic(tin, tout_0, hEAT_CAP_FT_SPEC[n_min])

    q_H1_2_net = q_H1_2 + fan_power_rated[n_max] * UnitConversions.convert(1, "W", "Btu/hr") * cfm_Tons[n_max] / UnitConversions.convert(1, "ton", "Btu/hr")
    q_H3_2_net = q_H3_2 + fan_power_rated[n_max] * UnitConversions.convert(1, "W", "Btu/hr") * cfm_Tons[n_max] / UnitConversions.convert(1, "ton", "Btu/hr")
    q_H2_v_net = q_H2_v + fan_power_rated[n_int] * UnitConversions.convert(1, "W", "Btu/hr") * cfm_Tons[n_int] / UnitConversions.convert(1, "ton", "Btu/hr")
    q_H1_1_net = q_H1_1 + fan_power_rated[n_min] * UnitConversions.convert(1, "W", "Btu/hr") * cfm_Tons[n_min] / UnitConversions.convert(1, "ton", "Btu/hr")
    q_H0_1_net = q_H0_1 + fan_power_rated[n_min] * UnitConversions.convert(1, "W", "Btu/hr") * cfm_Tons[n_min] / UnitConversions.convert(1, "ton", "Btu/hr")

    p_H1_2 = q_H1_2 * eir_H1_2 + fan_power_rated[n_max] * UnitConversions.convert(1, "W", "Btu/hr") * cfm_Tons[n_max] / UnitConversions.convert(1, "ton", "Btu/hr")
    p_H3_2 = q_H3_2 * eir_H3_2 + fan_power_rated[n_max] * UnitConversions.convert(1, "W", "Btu/hr") * cfm_Tons[n_max] / UnitConversions.convert(1, "ton", "Btu/hr")
    p_H2_v = q_H2_v * eir_H2_v + fan_power_rated[n_int] * UnitConversions.convert(1, "W", "Btu/hr") * cfm_Tons[n_int] / UnitConversions.convert(1, "ton", "Btu/hr")
    p_H1_1 = q_H1_1 * eir_H1_1 + fan_power_rated[n_min] * UnitConversions.convert(1, "W", "Btu/hr") * cfm_Tons[n_min] / UnitConversions.convert(1, "ton", "Btu/hr")
    p_H0_1 = q_H0_1 * eir_H0_1 + fan_power_rated[n_min] * UnitConversions.convert(1, "W", "Btu/hr") * cfm_Tons[n_min] / UnitConversions.convert(1, "ton", "Btu/hr")

    q_H35_2 = 0.9 * (q_H3_2_net + 0.6 * (q_H1_2_net - q_H3_2_net))
    p_H35_2 = 0.985 * (p_H3_2 + 0.6 * (p_H1_2 - p_H3_2))
    q_H35_1 = q_H1_1_net + (q_H0_1_net - q_H1_1_net) / (62.0 - 47.0) * (35.0 - 47.0)
    p_H35_1 = p_H1_1 + (p_H0_1 - p_H1_1) / (62.0 - 47.0) * (35.0 - 47.0)
    n_Q = (q_H2_v_net - q_H35_1) / (q_H35_2 - q_H35_1)
    m_Q = (q_H0_1_net - q_H1_1_net) / (62.0 - 47.0) * (1 - n_Q) + n_Q * (q_H35_2 - q_H3_2_net) / (35.0 - 17.0)
    n_E = (p_H2_v - p_H35_1) / (p_H35_2 - p_H35_1)
    m_E = (p_H0_1 - p_H1_1) / (62.0 - 47.0) * (1.0 - n_E) + n_E * (p_H35_2 - p_H3_2) / (35.0 - 17.0)

    t_OD = 5.0
    dHR = q_H1_2_net * (65.0 - t_OD) / 60.0

    c_T_3_1 = q_H1_1_net
    c_T_3_2 = (q_H0_1_net - q_H1_1_net) / (62.0 - 47.0)
    c_T_3_3 = 0.77 * dHR / (65.0 - t_OD)
    t_3 = (47.0 * c_T_3_2 + 65.0 * c_T_3_3 - c_T_3_1) / (c_T_3_2 + c_T_3_3)
    q_HT3_1 = q_H1_1_net + (q_H0_1_net - q_H1_1_net) / (62.0 - 47.0) * (t_3 - 47.0)
    p_HT3_1 = p_H1_1 + (p_H0_1 - p_H1_1) / (62.0 - 47.0) * (t_3 - 47.0)
    cop_T3_1 = q_HT3_1 / p_HT3_1

    c_T_v_1 = q_H2_v_net
    c_T_v_3 = c_T_3_3
    t_v = (35.0 * m_Q + 65.0 * c_T_v_3 - c_T_v_1) / (m_Q + c_T_v_3)
    q_HTv_v = q_H2_v_net + m_Q * (t_v - 35.0)
    p_HTv_v = p_H2_v + m_E * (t_v - 35.0)
    cop_Tv_v = q_HTv_v / p_HTv_v

    c_T_4_1 = q_H3_2_net
    c_T_4_2 = (q_H35_2 - q_H3_2_net) / (35.0 - 17.0)
    c_T_4_3 = c_T_v_3
    t_4 = (17.0 * c_T_4_2 + 65.0 * c_T_4_3 - c_T_4_1) / (c_T_4_2 + c_T_4_3)
    q_HT4_2 = q_H3_2_net + (q_H35_2 - q_H3_2_net) / (35.0 - 17.0) * (t_4 - 17.0)
    p_HT4_2 = p_H3_2 + (p_H35_2 - p_H3_2) / (35.0 - 17.0) * (t_4 - 17.0)
    cop_T4_2 = q_HT4_2 / p_HT4_2

    d = (t_3**2 - t_4**2) / (t_v**2 - t_4**2)
    b = (cop_T4_2 - cop_T3_1 - d * (cop_T4_2 - cop_Tv_v)) / (t_4 - t_3 - d * (t_4 - t_v))
    c = (cop_T4_2 - cop_T3_1 - b * (t_4 - t_3)) / (t_4**2 - t_3**2)
    a = cop_T4_2 - b * t_4 - c * t_4**2

    t_bins = [62.0, 57.0, 52.0, 47.0, 42.0, 37.0, 32.0, 27.0, 22.0, 17.0, 12.0, 7.0, 2.0, -3.0, -8.0]
    frac_hours = [0.132, 0.111, 0.103, 0.093, 0.100, 0.109, 0.126, 0.087, 0.055, 0.036, 0.026, 0.013, 0.006, 0.002, 0.001]

    # T_off = min_temp
    t_off = 10.0
    t_on = t_off + 4.0
    etot = 0
    bLtot = 0

    (0...15).each do |_i|
      bL = ((65.0 - t_bins[_i]) / (65.0 - t_OD)) * 0.77 * dHR

      q_1 = q_H1_1_net + (q_H0_1_net - q_H1_1_net) / (62.0 - 47.0) * (t_bins[_i] - 47.0)
      p_1 = p_H1_1 + (p_H0_1 - p_H1_1) / (62.0 - 47.0) * (t_bins[_i] - 47.0)

      if t_bins[_i] <= 17.0 or t_bins[_i] >= 45.0
        q_2 = q_H3_2_net + (q_H1_2_net - q_H3_2_net) * (t_bins[_i] - 17.0) / (47.0 - 17.0)
        p_2 = p_H3_2 + (p_H1_2 - p_H3_2) * (t_bins[_i] - 17.0) / (47.0 - 17.0)
      else
        q_2 = q_H3_2_net + (q_H35_2 - q_H3_2_net) * (t_bins[_i] - 17) / (35.0 - 17.0)
        p_2 = p_H3_2 + (p_H35_2 - p_H3_2) * (t_bins[_i] - 17.0) / (35.0 - 17.0)
      end

      if t_bins[_i] <= t_off
        delta = 0
      elsif t_bins[_i] >= t_on
        delta = 1.0
      else
        delta = 0.5
      end

      if bL <= q_1
        x_1 = bL / q_1
        e_Tj_n = delta * x_1 * p_1 * frac_hours[_i] / (1.0 - c_d * (1.0 - x_1))
      elsif q_1 < bL and bL <= q_2
        cop_T_j = a + b * t_bins[_i] + c * t_bins[_i]**2
        e_Tj_n = delta * frac_hours[_i] * bL / cop_T_j + (1.0 - delta) * bL * (frac_hours[_i])
      else
        e_Tj_n = delta * frac_hours[_i] * p_2 + frac_hours[_i] * (bL - delta * q_2)
      end

      bLtot = bLtot + frac_hours[_i] * bL
      etot = etot + e_Tj_n
    end

    hspf = bLtot / UnitConversions.convert(etot, "Btu/hr", "W")
    return hspf
  end

  def self.get_constant_schedule(model, value)
    s = OpenStudio::Model::ScheduleConstant.new(model)
    s.setName("Sequential Fraction Schedule")
    s.setValue(value)
    Schedule.set_schedule_type_limits(model, s, Constants.ScheduleTypeLimitsFraction)
    return s
  end
end<|MERGE_RESOLUTION|>--- conflicted
+++ resolved
@@ -111,7 +111,6 @@
     control_zone.setSequentialHeatingFractionSchedule(air_terminal_living, get_constant_schedule(model, 0))
 
     # Store info for HVAC Sizing measure
-<<<<<<< HEAD
     curves = [clg_coil.totalCoolingCapacityFunctionOfTemperatureCurve]
     cOOL_CAP_FT_SPEC = HVACSizing.get_2d_vector_from_CAP_FT_SPEC_curves(curves, 1)
     cOOL_CAP_FT_SPEC.each_with_index do |curve, i|
@@ -122,13 +121,6 @@
     HPXML.add_extension(parent: clgsys, extensions: { "CoolType": Constants.ObjectNameCentralAirConditioner })
     HPXML.add_extension(parent: clgsys, extensions: { "NumSpeedsCooling": 1 })
     HPXML.add_extension(parent: clgsys, extensions: { "SHRRated": clg_coil.ratedSensibleHeatRatio.get })
-
-    return true
-=======
-    air_loop_unitary.additionalProperties.setFeature(Constants.SizingInfoHVACRatedCFMperTonCooling, cfms_ton_rated.join(","))
-    air_loop_unitary.additionalProperties.setFeature(Constants.SizingInfoHVACFracCoolLoadServed, frac_cool_load_served)
-    air_loop_unitary.additionalProperties.setFeature(Constants.SizingInfoHVACCoolType, Constants.ObjectNameCentralAirConditioner)
->>>>>>> 13dc57dd
   end
 
   def self.apply_central_ac_2speed(model, runner, seer, shrs,
@@ -237,7 +229,6 @@
     control_zone.setSequentialHeatingFractionSchedule(air_terminal_living, get_constant_schedule(model, 0))
 
     # Store info for HVAC Sizing measure
-<<<<<<< HEAD
     curves = []
     shrrated = []
     clg_coil.stages.each_with_index do |stage, speed|
@@ -259,14 +250,6 @@
     HPXML.add_extension(parent: clgsys, extensions: { "NumSpeedsCooling": 2 })
     HPXML.add_extension(parent: clgsys, extensions: { "FanspeedRatioCooling": fanspeedRatioCooling.join(",") })
     HPXML.add_extension(parent: clgsys, extensions: { "SHRRated": shrrated.join(",") })
-
-    return true
-=======
-    air_loop_unitary.additionalProperties.setFeature(Constants.SizingInfoHVACCapacityRatioCooling, capacity_ratios.join(","))
-    air_loop_unitary.additionalProperties.setFeature(Constants.SizingInfoHVACRatedCFMperTonCooling, cfms_ton_rated.join(","))
-    air_loop_unitary.additionalProperties.setFeature(Constants.SizingInfoHVACFracCoolLoadServed, frac_cool_load_served)
-    air_loop_unitary.additionalProperties.setFeature(Constants.SizingInfoHVACCoolType, Constants.ObjectNameCentralAirConditioner)
->>>>>>> 13dc57dd
   end
 
   def self.apply_central_ac_4speed(model, runner, seer, shrs,
@@ -380,7 +363,6 @@
     control_zone.setSequentialHeatingFractionSchedule(air_terminal_living, get_constant_schedule(model, 0))
 
     # Store info for HVAC Sizing measure
-<<<<<<< HEAD
     curves = []
     shrrated = []
     clg_coil.stages.each_with_index do |stage, speed|
@@ -402,11 +384,6 @@
     HPXML.add_extension(parent: clgsys, extensions: { "NumSpeedsCooling": 4 })
     HPXML.add_extension(parent: clgsys, extensions: { "FanspeedRatioCooling": fanspeedRatioCooling.join(",") })
     HPXML.add_extension(parent: clgsys, extensions: { "SHRRated": shrrated.join(",") })
-=======
-    air_loop_unitary.additionalProperties.setFeature(Constants.SizingInfoHVACCapacityRatioCooling, capacity_ratios.join(","))
-    air_loop_unitary.additionalProperties.setFeature(Constants.SizingInfoHVACRatedCFMperTonCooling, cfms_ton_rated.join(","))
-    air_loop_unitary.additionalProperties.setFeature(Constants.SizingInfoHVACFracCoolLoadServed, frac_cool_load_served)
-    air_loop_unitary.additionalProperties.setFeature(Constants.SizingInfoHVACCoolType, Constants.ObjectNameCentralAirConditioner)
   end
 
   def self.apply_evaporative_cooler(model, runner, frac_cool_load_served,
@@ -468,7 +445,6 @@
     evap_stpt_manager.setReferenceTemperatureType('OutdoorAirWetBulb')
     evap_stpt_manager.setOffsetTemperatureDifference(0.0)
     evap_stpt_manager.addToNode(air_loop.supplyOutletNode)
->>>>>>> 13dc57dd
 
     # Supply Air
     zone_splitter = air_loop.zoneSplitter
@@ -627,7 +603,6 @@
     control_zone.setSequentialCoolingFractionSchedule(air_terminal_living, get_constant_schedule(model, sequential_cool_load_frac.round(5)))
 
     # Store info for HVAC Sizing measure
-<<<<<<< HEAD
     curves = [clg_coil.totalCoolingCapacityFunctionOfTemperatureCurve]
     cOOL_CAP_FT_SPEC = HVACSizing.get_2d_vector_from_CAP_FT_SPEC_curves(curves, 1)
     cOOL_CAP_FT_SPEC.each_with_index do |curve, i|
@@ -648,16 +623,6 @@
     HPXML.add_extension(parent: hp, extensions: { "NumSpeedsHeating": 1 })
     HPXML.add_extension(parent: hp, extensions: { "NumSpeedsCooling": 1 })
     HPXML.add_extension(parent: hp, extensions: { "SHRRated": clg_coil.ratedSensibleHeatRatio.get })
-
-    return true
-=======
-    air_loop_unitary.additionalProperties.setFeature(Constants.SizingInfoHVACRatedCFMperTonHeating, cfms_ton_rated_heating.join(","))
-    air_loop_unitary.additionalProperties.setFeature(Constants.SizingInfoHVACRatedCFMperTonCooling, cfms_ton_rated_cooling.join(","))
-    air_loop_unitary.additionalProperties.setFeature(Constants.SizingInfoHVACFracHeatLoadServed, frac_heat_load_served)
-    air_loop_unitary.additionalProperties.setFeature(Constants.SizingInfoHVACFracCoolLoadServed, frac_cool_load_served)
-    air_loop_unitary.additionalProperties.setFeature(Constants.SizingInfoHVACCoolType, Constants.ObjectNameAirSourceHeatPump)
-    air_loop_unitary.additionalProperties.setFeature(Constants.SizingInfoHVACHeatType, Constants.ObjectNameAirSourceHeatPump)
->>>>>>> 13dc57dd
   end
 
   def self.apply_central_ashp_2speed(model, runner, seer, hspf, shrs,
@@ -803,7 +768,6 @@
     control_zone.setSequentialCoolingFractionSchedule(air_terminal_living, get_constant_schedule(model, sequential_cool_load_frac.round(5)))
 
     # Store info for HVAC Sizing measure
-<<<<<<< HEAD
     curves = []
     shrrated = []
     clg_coil.stages.each_with_index do |stage, speed|
@@ -839,18 +803,6 @@
     HPXML.add_extension(parent: hp, extensions: { "NumSpeedsCooling": 2 })
     HPXML.add_extension(parent: hp, extensions: { "FanspeedRatioCooling": fanspeedRatioCooling.join(",") })
     HPXML.add_extension(parent: hp, extensions: { "SHRRated": shrrated.join(",") })
-
-    return true
-=======
-    air_loop_unitary.additionalProperties.setFeature(Constants.SizingInfoHVACCapacityRatioHeating, capacity_ratios.join(","))
-    air_loop_unitary.additionalProperties.setFeature(Constants.SizingInfoHVACCapacityRatioCooling, capacity_ratios.join(","))
-    air_loop_unitary.additionalProperties.setFeature(Constants.SizingInfoHVACRatedCFMperTonHeating, cfms_ton_rated_heating.join(","))
-    air_loop_unitary.additionalProperties.setFeature(Constants.SizingInfoHVACRatedCFMperTonCooling, cfms_ton_rated_cooling.join(","))
-    air_loop_unitary.additionalProperties.setFeature(Constants.SizingInfoHVACFracHeatLoadServed, frac_heat_load_served)
-    air_loop_unitary.additionalProperties.setFeature(Constants.SizingInfoHVACFracCoolLoadServed, frac_cool_load_served)
-    air_loop_unitary.additionalProperties.setFeature(Constants.SizingInfoHVACCoolType, Constants.ObjectNameAirSourceHeatPump)
-    air_loop_unitary.additionalProperties.setFeature(Constants.SizingInfoHVACHeatType, Constants.ObjectNameAirSourceHeatPump)
->>>>>>> 13dc57dd
   end
 
   def self.apply_central_ashp_4speed(model, runner, seer, hspf, shrs,
@@ -1000,7 +952,6 @@
     control_zone.setSequentialCoolingFractionSchedule(air_terminal_living, get_constant_schedule(model, sequential_cool_load_frac.round(5)))
 
     # Store info for HVAC Sizing measure
-<<<<<<< HEAD
     curves = []
     shrrated = []
     clg_coil.stages.each_with_index do |stage, speed|
@@ -1036,18 +987,6 @@
     HPXML.add_extension(parent: hp, extensions: { "NumSpeedsCooling": 4 })
     HPXML.add_extension(parent: hp, extensions: { "FanspeedRatioCooling": fanspeedRatioCooling.join(",") })
     HPXML.add_extension(parent: hp, extensions: { "SHRRated": shrrated.join(",") })
-
-    return true
-=======
-    air_loop_unitary.additionalProperties.setFeature(Constants.SizingInfoHVACCapacityRatioHeating, capacity_ratios_heating.join(","))
-    air_loop_unitary.additionalProperties.setFeature(Constants.SizingInfoHVACCapacityRatioCooling, capacity_ratios_cooling.join(","))
-    air_loop_unitary.additionalProperties.setFeature(Constants.SizingInfoHVACRatedCFMperTonHeating, cfms_ton_rated_heating.join(","))
-    air_loop_unitary.additionalProperties.setFeature(Constants.SizingInfoHVACRatedCFMperTonCooling, cfms_ton_rated_cooling.join(","))
-    air_loop_unitary.additionalProperties.setFeature(Constants.SizingInfoHVACFracHeatLoadServed, frac_heat_load_served)
-    air_loop_unitary.additionalProperties.setFeature(Constants.SizingInfoHVACFracCoolLoadServed, frac_cool_load_served)
-    air_loop_unitary.additionalProperties.setFeature(Constants.SizingInfoHVACCoolType, Constants.ObjectNameAirSourceHeatPump)
-    air_loop_unitary.additionalProperties.setFeature(Constants.SizingInfoHVACHeatType, Constants.ObjectNameAirSourceHeatPump)
->>>>>>> 13dc57dd
   end
 
   def self.apply_mshp(model, runner, seer, hspf, shr,
@@ -1256,12 +1195,7 @@
 
       tout_sensor = OpenStudio::Model::EnergyManagementSystemSensor.new(model, "Zone Outdoor Air Drybulb Temperature")
       tout_sensor.setName("#{obj_name} tout sensor")
-      thermal_zones.each do |thermal_zone|
-        if Geometry.is_living(thermal_zone)
-          tout_sensor.setKeyName(thermal_zone.name.to_s)
-          break
-        end
-      end
+      tout_sensor.setKeyName(thermal_zone.name.to_s)
 
       program = OpenStudio::Model::EnergyManagementSystemProgram.new(model)
       program.setName(obj_name + " pan heater program")
@@ -1299,7 +1233,6 @@
       cfms_cooling_4 << cfms_cooling[mshp_index]
       shrs_rated_4 << shrs_rated[mshp_index]
     end
-<<<<<<< HEAD
     HPXML.add_extension(parent: hp, extensions: { "CapacityRatioHeating": capacity_ratios_heating_4.join(",") })
     HPXML.add_extension(parent: hp, extensions: { "CapacityRatioCooling": capacity_ratios_cooling_4.join(",") })
     HPXML.add_extension(parent: hp, extensions: { "HeatingCFMs": cfms_heating_4.join(",") })
@@ -1336,21 +1269,6 @@
     HPXML.add_extension(parent: hp, extensions: { "CoolType": Constants.ObjectNameMiniSplitHeatPump })
     HPXML.add_extension(parent: hp, extensions: { "NumSpeedsHeating": 4 })
     HPXML.add_extension(parent: hp, extensions: { "NumSpeedsCooling": 4 })
-
-    return true
-=======
-    air_loop_unitary.additionalProperties.setFeature(Constants.OptionallyDuctedSystemIsDucted, is_ducted)
-    air_loop_unitary.additionalProperties.setFeature(Constants.SizingInfoHVACCapacityRatioHeating, capacity_ratios_heating_4.join(","))
-    air_loop_unitary.additionalProperties.setFeature(Constants.SizingInfoHVACCapacityRatioCooling, capacity_ratios_cooling_4.join(","))
-    air_loop_unitary.additionalProperties.setFeature(Constants.SizingInfoHVACHeatingCFMs, cfms_heating_4.join(","))
-    air_loop_unitary.additionalProperties.setFeature(Constants.SizingInfoHVACCoolingCFMs, cfms_cooling_4.join(","))
-    air_loop_unitary.additionalProperties.setFeature(Constants.SizingInfoHVACHeatingCapacityOffset, heating_capacity_offset)
-    air_loop_unitary.additionalProperties.setFeature(Constants.SizingInfoHVACFracHeatLoadServed, frac_heat_load_served)
-    air_loop_unitary.additionalProperties.setFeature(Constants.SizingInfoHVACFracCoolLoadServed, frac_cool_load_served)
-    air_loop_unitary.additionalProperties.setFeature(Constants.SizingInfoHVACSHR, shrs_rated_4.join(","))
-    air_loop_unitary.additionalProperties.setFeature(Constants.SizingInfoHVACCoolType, Constants.ObjectNameMiniSplitHeatPump)
-    air_loop_unitary.additionalProperties.setFeature(Constants.SizingInfoHVACHeatType, Constants.ObjectNameMiniSplitHeatPump)
->>>>>>> 13dc57dd
   end
 
   def self.apply_gshp(model, runner, weather, cop, eer, shr,
@@ -1581,17 +1499,16 @@
     control_zone.setSequentialCoolingFractionSchedule(air_terminal_living, get_constant_schedule(model, sequential_cool_load_frac.round(5)))
 
     # Store info for HVAC Sizing measure
-<<<<<<< HEAD
     cOOL_CAP_FT_SPEC = [clg_coil.totalCoolingCapacityCoefficient1,
                         clg_coil.totalCoolingCapacityCoefficient2,
                         clg_coil.totalCoolingCapacityCoefficient3,
                         clg_coil.totalCoolingCapacityCoefficient4,
                         clg_coil.totalCoolingCapacityCoefficient5]
     cOOL_SH_FT_SPEC = [clg_coil.sensibleCoolingCapacityCoefficient1,
-                        clg_coil.sensibleCoolingCapacityCoefficient3,
-                        clg_coil.sensibleCoolingCapacityCoefficient4,
-                        clg_coil.sensibleCoolingCapacityCoefficient5,
-                        clg_coil.sensibleCoolingCapacityCoefficient6]
+                       clg_coil.sensibleCoolingCapacityCoefficient3,
+                       clg_coil.sensibleCoolingCapacityCoefficient4,
+                       clg_coil.sensibleCoolingCapacityCoefficient5,
+                       clg_coil.sensibleCoolingCapacityCoefficient6]
     HPXML.add_extension(parent: hp, extensions: { "COOL_CAP_FT_SPEC": HVAC.convert_curve_gshp(cOOL_CAP_FT_SPEC, true).join(",") })
     HPXML.add_extension(parent: hp, extensions: { "COOL_SH_FT_SPEC": HVAC.convert_curve_gshp(cOOL_SH_FT_SPEC, true).join(",") })
     HPXML.add_extension(parent: hp, extensions: { "COIL_BF_FT_SPEC": cOIL_BF_FT_SPEC.join(",") })
@@ -1609,33 +1526,6 @@
     HPXML.add_extension(parent: hp, extensions: { "GSHP_HXHWDesign": plant_loop.minimumLoopTemperature })
     HPXML.add_extension(parent: hp, extensions: { "HeatType": Constants.ObjectNameGroundSourceHeatPump })
     HPXML.add_extension(parent: hp, extensions: { "CoolType": Constants.ObjectNameGroundSourceHeatPump })
-
-    htg_objects = []
-    clg_objects = []
-    hvac_map[sys_id].each do |hvac_object|
-      if hvac_object.is_a? OpenStudio::Model::CoilHeatingWaterToAirHeatPumpEquationFit
-        htg_objects << hvac_object
-      elsif hvac_object.is_a? OpenStudio::Model::CoilCoolingWaterToAirHeatPumpEquationFit
-        clg_objects << hvac_object
-      end
-    end
-    hvac_map[sys_id] += self.disaggregate_fan_or_pump(model, pump, htg_objects, clg_objects)
-
-    return true
-=======
-    air_loop_unitary.additionalProperties.setFeature(Constants.SizingInfoHVACSHR, shr.to_s)
-    air_loop_unitary.additionalProperties.setFeature(Constants.SizingInfoGSHPCoil_BF_FT_SPEC, cOIL_BF_FT_SPEC.join(","))
-    air_loop_unitary.additionalProperties.setFeature(Constants.SizingInfoGSHPCoilBF, coilBF)
-    air_loop_unitary.additionalProperties.setFeature(Constants.SizingInfoHVACFracHeatLoadServed, frac_heat_load_served)
-    air_loop_unitary.additionalProperties.setFeature(Constants.SizingInfoHVACFracCoolLoadServed, frac_cool_load_served)
-    air_loop_unitary.additionalProperties.setFeature(Constants.SizingInfoGSHPBoreSpacing, bore_spacing)
-    air_loop_unitary.additionalProperties.setFeature(Constants.SizingInfoGSHPBoreHoles, bore_holes)
-    air_loop_unitary.additionalProperties.setFeature(Constants.SizingInfoGSHPBoreDepth, bore_depth)
-    air_loop_unitary.additionalProperties.setFeature(Constants.SizingInfoGSHPBoreConfig, bore_config)
-    air_loop_unitary.additionalProperties.setFeature(Constants.SizingInfoGSHPUTubeSpacingType, u_tube_spacing_type)
-    air_loop_unitary.additionalProperties.setFeature(Constants.SizingInfoHVACCoolType, Constants.ObjectNameGroundSourceHeatPump)
-    air_loop_unitary.additionalProperties.setFeature(Constants.SizingInfoHVACHeatType, Constants.ObjectNameGroundSourceHeatPump)
->>>>>>> 13dc57dd
   end
 
   def self.apply_room_ac(model, runner, eer, shr,
@@ -1700,33 +1590,19 @@
     control_zone.setSequentialHeatingFractionSchedule(ptac, get_constant_schedule(model, 0))
 
     # Store info for HVAC Sizing measure
-<<<<<<< HEAD
     curves = [clg_coil.totalCoolingCapacityFunctionOfTemperatureCurve]
     HPXML.add_extension(parent: clgsys, extensions: { "COOL_CAP_FT_SPEC": HVACSizing.get_2d_vector_from_CAP_FT_SPEC_curves(curves, 1).join(",") })
     HPXML.add_extension(parent: clgsys, extensions: { "CoolingCFMs ": airflow_rate.to_s })
     HPXML.add_extension(parent: clgsys, extensions: { "RatedCFMperTonCooling": cfms_ton_rated.join(",") })
     HPXML.add_extension(parent: clgsys, extensions: { "CoolType": Constants.ObjectNameRoomAirConditioner })
     HPXML.add_extension(parent: clgsys, extensions: { "SHRRated": clg_coil.ratedSensibleHeatRatio.get })
-
-    return true
-=======
-    ptac.additionalProperties.setFeature(Constants.SizingInfoHVACCoolingCFMs, airflow_rate.to_s)
-    ptac.additionalProperties.setFeature(Constants.SizingInfoHVACRatedCFMperTonCooling, cfms_ton_rated.join(","))
-    ptac.additionalProperties.setFeature(Constants.SizingInfoHVACFracCoolLoadServed, frac_cool_load_served)
-    ptac.additionalProperties.setFeature(Constants.SizingInfoHVACCoolType, Constants.ObjectNameRoomAirConditioner)
->>>>>>> 13dc57dd
   end
 
   def self.apply_furnace(model, runner, fuel_type, afue,
                          capacity, airflow_rate, fan_power_installed,
                          frac_heat_load_served, sequential_heat_load_frac,
-<<<<<<< HEAD
-                         attached_cooling_system, control_zone,
+                         attached_clg_system, control_zone,
                          hvac_map, sys_id, htgsys)
-=======
-                         attached_clg_system, control_zone,
-                         hvac_map, sys_id)
->>>>>>> 13dc57dd
 
     # _processAirSystem
 
@@ -1867,14 +1743,9 @@
         control_zone.setSequentialHeatingFractionSchedule(air_terminal_living, get_constant_schedule(model, sequential_heat_load_frac.round(5)))
       end
 
-<<<<<<< HEAD
       # Store info for HVAC Sizing measure
       HPXML.add_extension(parent: htgsys, extensions: { "HeatType": Constants.ObjectNameFurnace })
       HPXML.add_extension(parent: htgsys, extensions: { "NumSpeedsHeating": 1 })
-=======
-      attached_clg_system.additionalProperties.setFeature(Constants.SizingInfoHVACFracHeatLoadServed, frac_heat_load_served)
-      attached_clg_system.additionalProperties.setFeature(Constants.SizingInfoHVACHeatType, Constants.ObjectNameFurnace)
->>>>>>> 13dc57dd
     end
   end
 
@@ -2017,24 +1888,9 @@
     control_zone.setSequentialCoolingFractionSchedule(baseboard_heater, get_constant_schedule(model, 0))
 
     # Store info for HVAC Sizing measure
-<<<<<<< HEAD
     HPXML.add_extension(parent: htgsys, extensions: { "HeatType": Constants.ObjectNameBoiler })
     HPXML.add_extension(parent: htgsys, extensions: { "NumSpeedsHeating": 1 })
     HPXML.add_extension(parent: htgsys, extensions: { "BoilerDesignTemp": UnitConversions.convert(boiler.designWaterOutletTemperature.get, "C", "F") })
-
-    htg_objects = []
-    hvac_map[sys_id].each do |hvac_object|
-      if hvac_object.is_a? OpenStudio::Model::ZoneHVACBaseboardConvectiveWater
-        htg_objects << hvac_object
-      end
-    end
-    hvac_map[sys_id] += self.disaggregate_fan_or_pump(model, pump, htg_objects, [])
-
-    return true
-=======
-    baseboard_heater.additionalProperties.setFeature(Constants.SizingInfoHVACFracHeatLoadServed, frac_heat_load_served)
-    baseboard_heater.additionalProperties.setFeature(Constants.SizingInfoHVACHeatType, Constants.ObjectNameBoiler)
->>>>>>> 13dc57dd
   end
 
   def self.apply_electric_baseboard(model, runner, efficiency, capacity,
@@ -2056,15 +1912,8 @@
     control_zone.setSequentialCoolingFractionSchedule(baseboard_heater, get_constant_schedule(model, 0))
 
     # Store info for HVAC Sizing measure
-<<<<<<< HEAD
     HPXML.add_extension(parent: htgsys, extensions: { "NumSpeedsHeating": 1 })
     HPXML.add_extension(parent: htgsys, extensions: { "HeatType": Constants.ObjectNameElectricBaseboard })
-
-    return true
-=======
-    baseboard_heater.additionalProperties.setFeature(Constants.SizingInfoHVACFracHeatLoadServed, frac_heat_load_served)
-    baseboard_heater.additionalProperties.setFeature(Constants.SizingInfoHVACHeatType, Constants.ObjectNameElectricBaseboard)
->>>>>>> 13dc57dd
   end
 
   def self.apply_unit_heater(model, runner, fuel_type,
@@ -2134,16 +1983,8 @@
     control_zone.setSequentialCoolingFractionSchedule(unitary_system, get_constant_schedule(model, 0))
 
     # Store info for HVAC Sizing measure
-<<<<<<< HEAD
     HPXML.add_extension(parent: htgsys, extensions: { "RatedCFMperTonHeating": airflow_rate.to_s })
     HPXML.add_extension(parent: htgsys, extensions: { "HeatType": Constants.ObjectNameUnitHeater })
-
-    return true
-=======
-    unitary_system.additionalProperties.setFeature(Constants.SizingInfoHVACRatedCFMperTonHeating, airflow_rate.to_s)
-    unitary_system.additionalProperties.setFeature(Constants.SizingInfoHVACFracHeatLoadServed, frac_heat_load_served)
-    unitary_system.additionalProperties.setFeature(Constants.SizingInfoHVACHeatType, Constants.ObjectNameUnitHeater)
->>>>>>> 13dc57dd
   end
 
   def self.apply_ideal_air_loads(model, runner, sequential_cool_load_frac, sequential_heat_load_frac,
@@ -2165,14 +2006,6 @@
 
     control_zone.setSequentialCoolingFractionSchedule(ideal_air, get_constant_schedule(model, sequential_cool_load_frac.round(5)))
     control_zone.setSequentialHeatingFractionSchedule(ideal_air, get_constant_schedule(model, sequential_heat_load_frac.round(5)))
-
-<<<<<<< HEAD
-    return true
-=======
-    # Store info for HVAC Sizing measure
-    ideal_air.additionalProperties.setFeature(Constants.SizingInfoHVACCoolType, Constants.ObjectNameIdealAirSystem)
-    ideal_air.additionalProperties.setFeature(Constants.SizingInfoHVACHeatType, Constants.ObjectNameIdealAirSystem)
->>>>>>> 13dc57dd
   end
 
   def self.disaggregate_fan_or_pump(model, fan_or_pump, htg_object, clg_object, backup_htg_object)
@@ -4031,76 +3864,6 @@
     return pump_eff * pump_power / UnitConversions.convert(1.0, "gal/min", "m^3/s") # Pa
   end
 
-<<<<<<< HEAD
-  def self.get_control_zone(thermal_zones)
-    thermal_zones.each do |zone|
-      next unless Geometry.zone_is_conditioned(zone)
-
-      return zone
-    end
-    return nil
-=======
-  def self.existing_equipment(model, thermal_zone, runner)
-    # Returns a list of equipment objects
-
-    equipment = []
-    hvac_types = []
-
-    unitary_system_air_loops = self.get_unitary_system_air_loops(model, thermal_zone)
-    unitary_system_air_loops.each do |unitary_system_air_loop|
-      system, clg_coil, htg_coil, air_loop = unitary_system_air_loop
-      equipment << system
-
-      hvac_type_cool = system.additionalProperties.getFeatureAsString(Constants.SizingInfoHVACCoolType)
-      hvac_types << hvac_type_cool.get if hvac_type_cool.is_initialized
-
-      hvac_type_heat = system.additionalProperties.getFeatureAsString(Constants.SizingInfoHVACHeatType)
-      hvac_types << hvac_type_heat.get if hvac_type_heat.is_initialized
-    end
-
-    ptacs = self.get_ptacs(model, thermal_zone)
-    ptacs.each do |ptac|
-      equipment << ptac
-      hvac_types << ptac.additionalProperties.getFeatureAsString(Constants.SizingInfoHVACCoolType).get
-    end
-
-    evap_coolers = self.get_evap_coolers(model, thermal_zone)
-    evap_coolers.each do |evap_cooler|
-      equipment << evap_cooler
-      hvac_types << evap_cooler.additionalProperties.getFeatureAsString(Constants.SizingInfoHVACCoolType).get
-    end
-
-    baseboards = self.get_baseboard_waters(model, thermal_zone)
-    baseboards.each do |baseboard|
-      equipment << baseboard
-      hvac_types << baseboard.additionalProperties.getFeatureAsString(Constants.SizingInfoHVACHeatType).get
-    end
-
-    baseboards = self.get_baseboard_electrics(model, thermal_zone)
-    baseboards.each do |baseboard|
-      equipment << baseboard
-      hvac_types << baseboard.additionalProperties.getFeatureAsString(Constants.SizingInfoHVACHeatType).get
-    end
-
-    unitary_system_hvac_map = self.get_unitary_system_hvac_map(model, thermal_zone)
-    unitary_system_hvac_map.each do |unitary_system_zone_hvac|
-      system, clg_coil, htg_coil = unitary_system_zone_hvac
-      next if htg_coil.nil?
-
-      equipment << system
-      hvac_types << system.additionalProperties.getFeatureAsString(Constants.SizingInfoHVACHeatType).get
-    end
-
-    ideal_air = self.get_ideal_air(model, thermal_zone)
-    if not ideal_air.nil?
-      equipment << ideal_air
-      hvac_types << ideal_air.additionalProperties.getFeatureAsString(Constants.SizingInfoHVACCoolType).get
-      hvac_types << ideal_air.additionalProperties.getFeatureAsString(Constants.SizingInfoHVACHeatType).get
-    end
-    return equipment
->>>>>>> 13dc57dd
-  end
-
   def self.get_coils_from_hvac_equip(model, hvac_equip)
     # Returns the clg coil, htg coil, and supp htg coil as applicable
     clg_coil = nil
@@ -4168,124 +3931,7 @@
     return nil
   end
 
-  def self.get_evap_cooler_from_air_loop_hvac(air_loop)
-    # Returns the evap cooler or nil
-    air_loop.supplyComponents.each do |comp|
-      next unless comp.to_EvaporativeCoolerDirectResearchSpecial.is_initialized
-
-      return comp.to_EvaporativeCoolerDirectResearchSpecial.get
-    end
-    return nil
-  end
-
-  def self.get_unitary_system_air_loops(model, thermal_zone)
-    # Returns the unitary system(s), cooling coil(s), heating coil(s), and air loops(s) if available
-    unitary_system_air_loops = []
-    thermal_zone.airLoopHVACs.each do |air_loop|
-      system = get_unitary_system_from_air_loop_hvac(air_loop)
-      next if system.nil?
-
-      clg_coil = nil
-      htg_coil = nil
-      if system.coolingCoil.is_initialized
-        clg_coil = system.coolingCoil.get
-      end
-      if system.heatingCoil.is_initialized
-        htg_coil = system.heatingCoil.get
-      end
-      unitary_system_air_loops << [system, clg_coil, htg_coil, air_loop]
-    end
-    return unitary_system_air_loops
-  end
-
-  def self.get_unitary_system_hvac_map(model, thermal_zone)
-    # Returns the unitary system, cooling coil, and heating coil if available
-    unitary_system_hvac_map = []
-    thermal_zone.equipment.each do |equipment|
-      next unless equipment.to_AirLoopHVACUnitarySystem.is_initialized
-
-      system = equipment.to_AirLoopHVACUnitarySystem.get
-      clg_coil = nil
-      htg_coil = nil
-      if system.coolingCoil.is_initialized
-        clg_coil = system.coolingCoil.get
-      end
-      if system.heatingCoil.is_initialized
-        htg_coil = system.heatingCoil.get
-      end
-      unitary_system_hvac_map << [system, clg_coil, htg_coil]
-    end
-    return unitary_system_hvac_map
-  end
-
-  def self.get_ptacs(model, thermal_zone)
-    # Returns the PTAC(s) if available
-    ptacs = []
-    model.getZoneHVACPackagedTerminalAirConditioners.each do |ptac|
-      next unless thermal_zone.handle.to_s == ptac.thermalZone.get.handle.to_s
-
-      ptacs << ptac
-    end
-    return ptacs
-  end
-
-  def self.get_evap_coolers(model, thermal_zone)
-    # Returns the evaporative cooler if available
-    evap_coolers = []
-    thermal_zone.airLoopHVACs.each do |air_loop|
-      evap_cooler = get_evap_cooler_from_air_loop_hvac(air_loop)
-      next if evap_cooler.nil?
-
-      evap_coolers << evap_cooler
-    end
-    return evap_coolers
-  end
-
-  def self.get_baseboard_waters(model, thermal_zone)
-    # Returns the water baseboard if available
-    baseboards = []
-    model.getZoneHVACBaseboardConvectiveWaters.each do |baseboard|
-      next unless thermal_zone.handle.to_s == baseboard.thermalZone.get.handle.to_s
-
-      baseboards << baseboard
-    end
-    return baseboards
-  end
-
-  def self.get_baseboard_electrics(model, thermal_zone)
-    # Returns the electric baseboard if available
-    baseboards = []
-    model.getZoneHVACBaseboardConvectiveElectrics.each do |baseboard|
-      next unless thermal_zone.handle.to_s == baseboard.thermalZone.get.handle.to_s
-
-      baseboards << baseboard
-    end
-    return baseboards
-  end
-
-  def self.get_dehumidifiers(model, runner, thermal_zone)
-    # Returns the dehumidifier if available
-    dehums = []
-    model.getZoneHVACDehumidifierDXs.each do |dehum|
-      next unless thermal_zone.handle.to_s == dehum.thermalZone.get.handle.to_s
-
-      dehums << dehum
-    end
-    return dehums
-  end
-
-  def self.get_ideal_air(model, thermal_zone)
-    # Returns the heating ideal air loads system if available
-    model.getZoneHVACIdealLoadsAirSystems.each do |ideal_air|
-      next unless thermal_zone.handle.to_s == ideal_air.thermalZone.get.handle.to_s
-
-      return ideal_air
-    end
-    return nil
-  end
-
-<<<<<<< HEAD
-  def self.has_ducted_equipment(model, runner, systems)
+  def self.has_ducted_equipment(model, systems)
     systems.elements.each("HVAC/HVACDistribution") do |hvac_distribution|
       hvac_distribution_values = HPXML.get_hvac_distribution_values(hvac_distribution: hvac_distribution)
       next unless hvac_distribution_values[:distribution_system_type] == "AirDistribution" or hvac_distribution_values[:distribution_system_type] == "DSE"
@@ -4301,29 +3947,6 @@
         cooling_system_values = HPXML.get_cooling_system_values(cooling_system: cooling_system)
         next if cooling_system_values[:distribution_system_idref] != hvac_distribution_values[:id]
 
-=======
-  def self.has_ducted_equipment(model, air_loop)
-    if air_loop.name.to_s.include? Constants.ObjectNameEvaporativeCooler
-      system = air_loop
-    else
-      system = get_unitary_system_from_air_loop_hvac(air_loop)
-    end
-
-    hvac_type_cool = system.additionalProperties.getFeatureAsString(Constants.SizingInfoHVACCoolType)
-    hvac_type_cool = hvac_type_cool.get if hvac_type_cool.is_initialized
-    hvac_type_heat = system.additionalProperties.getFeatureAsString(Constants.SizingInfoHVACHeatType)
-    hvac_type_heat = hvac_type_heat.get if hvac_type_heat.is_initialized
-
-    if [Constants.ObjectNameCentralAirConditioner,
-        Constants.ObjectNameAirSourceHeatPump,
-        Constants.ObjectNameGroundSourceHeatPump].include? hvac_type_cool
-      return true
-    elsif Constants.ObjectNameFurnace == hvac_type_heat
-      return true
-    elsif [Constants.ObjectNameMiniSplitHeatPump, Constants.ObjectNameEvaporativeCooler].include? hvac_type_cool
-      is_ducted = system.additionalProperties.getFeatureAsBoolean(Constants.OptionallyDuctedSystemIsDucted).get
-      if is_ducted
->>>>>>> 13dc57dd
         return true
       end
 
