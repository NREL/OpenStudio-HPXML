--- conflicted
+++ resolved
@@ -6,14 +6,8 @@
 require_relative "schedules"
 
 class HVAC
-<<<<<<< HEAD
   def self.apply_central_ac_1speed(model, runner, seer, eers, shrs,
-                                   fan_power_rated, fan_power_installed,
-                                   crankcase_capacity, crankcase_temp,
-=======
-  def self.apply_central_ac_1speed(model, unit, runner, seer, eers, shrs,
                                    fan_power_installed, crankcase_kw, crankcase_temp,
->>>>>>> a3ebe824
                                    eer_capacity_derates, capacity, dse,
                                    frac_cool_load_served)
 
@@ -440,14 +434,8 @@
     return true
   end
 
-<<<<<<< HEAD
   def self.apply_central_ashp_1speed(model, runner, seer, hspf, eers, cops, shrs,
-                                     fan_power_rated, fan_power_installed, min_temp,
-                                     crankcase_capacity, crankcase_temp,
-=======
-  def self.apply_central_ashp_1speed(model, unit, runner, seer, hspf, eers, cops, shrs,
                                      fan_power_installed, min_temp, crankcase_kw, crankcase_temp,
->>>>>>> a3ebe824
                                      eer_capacity_derates, cop_capacity_derates,
                                      heat_pump_capacity, supplemental_efficiency,
                                      supplemental_capacity, dse,
@@ -711,17 +699,9 @@
     return true
   end
 
-<<<<<<< HEAD
   def self.apply_central_ashp_2speed(model, runner, seer, hspf, eers, cops, shrs,
-                                     capacity_ratios, fan_speed_ratios_cooling,
-                                     fan_speed_ratios_heating,
-                                     fan_power_rated, fan_power_installed, min_temp,
-                                     crankcase_capacity, crankcase_temp,
-=======
-  def self.apply_central_ashp_2speed(model, unit, runner, seer, hspf, eers, cops, shrs,
                                      capacity_ratios, fan_speed_ratios_cooling, fan_speed_ratios_heating,
                                      fan_power_installed, min_temp, crankcase_kw, crankcase_temp,
->>>>>>> a3ebe824
                                      eer_capacity_derates, cop_capacity_derates,
                                      heat_pump_capacity, supplemental_efficiency,
                                      supplemental_capacity, dse,
@@ -1004,17 +984,9 @@
     return true
   end
 
-<<<<<<< HEAD
   def self.apply_central_ashp_4speed(model, runner, seer, hspf, eers, cops, shrs,
-                                     capacity_ratios, fan_speed_ratios_cooling,
-                                     fan_speed_ratios_heating,
-                                     fan_power_rated, fan_power_installed, min_temp,
-                                     crankcase_capacity, crankcase_temp,
-=======
-  def self.apply_central_ashp_4speed(model, unit, runner, seer, hspf, eers, cops, shrs,
                                      capacity_ratios, fan_speed_ratios_cooling, fan_speed_ratios_heating,
                                      fan_power_installed, min_temp, crankcase_kw, crankcase_temp,
->>>>>>> a3ebe824
                                      eer_capacity_derates, cop_capacity_derates,
                                      heat_pump_capacity, supplemental_efficiency,
                                      supplemental_capacity, dse,
