--- conflicted
+++ resolved
@@ -8,15 +8,9 @@
 class HVAC
   def self.apply_central_ac_1speed(model, runner, seer, shrs,
                                    fan_power_installed, crankcase_kw, crankcase_temp,
-<<<<<<< HEAD
-                                   capacity, dse_cool,
-                                   sequential_cool_load_frac, control_slave_zones_hash,
-                                   hvac_map, sys_id, clgsys)
-=======
                                    capacity, frac_cool_load_served,
                                    sequential_cool_load_frac, control_zone,
-                                   hvac_map, sys_id)
->>>>>>> d47ce825
+                                   hvac_map, sys_id, clgsys)
 
     num_speeds = 1
     fan_power_rated = get_fan_power_rated(seer)
@@ -39,108 +33,6 @@
 
     # _processSystemCoolingCoil
 
-<<<<<<< HEAD
-      clg_coil = OpenStudio::Model::CoilCoolingDXSingleSpeed.new(model, model.alwaysOnDiscreteSchedule, clg_coil_stage_data[0].totalCoolingCapacityFunctionofTemperatureCurve, clg_coil_stage_data[0].totalCoolingCapacityFunctionofFlowFractionCurve, clg_coil_stage_data[0].energyInputRatioFunctionofTemperatureCurve, clg_coil_stage_data[0].energyInputRatioFunctionofFlowFractionCurve, clg_coil_stage_data[0].partLoadFractionCorrelationCurve)
-      clg_coil_stage_data[0].remove
-      clg_coil.setName(obj_name + " clg coil")
-      if capacity != Constants.SizingAuto
-        clg_coil.setRatedTotalCoolingCapacity(UnitConversions.convert(capacity, "Btu/hr", "W")) # Used by HVACSizing measure
-      end
-      clg_coil.setRatedSensibleHeatRatio(shrs_rated_gross[0])
-      clg_coil.setRatedCOP(OpenStudio::OptionalDouble.new(1.0 / cooling_eirs[0]))
-      clg_coil.setRatedEvaporatorFanPowerPerVolumeFlowRate(OpenStudio::OptionalDouble.new(fan_power_rated / UnitConversions.convert(1.0, "cfm", "m^3/s")))
-      clg_coil.setNominalTimeForCondensateRemovalToBegin(OpenStudio::OptionalDouble.new(1000.0))
-      clg_coil.setRatioOfInitialMoistureEvaporationRateAndSteadyStateLatentCapacity(OpenStudio::OptionalDouble.new(1.5))
-      clg_coil.setMaximumCyclingRate(OpenStudio::OptionalDouble.new(3.0))
-      clg_coil.setLatentCapacityTimeConstant(OpenStudio::OptionalDouble.new(45.0))
-      clg_coil.setCondenserType("AirCooled")
-      clg_coil.setCrankcaseHeaterCapacity(OpenStudio::OptionalDouble.new(UnitConversions.convert(crankcase_kw, "kW", "W")))
-      clg_coil.setMaximumOutdoorDryBulbTemperatureForCrankcaseHeaterOperation(OpenStudio::OptionalDouble.new(UnitConversions.convert(crankcase_temp, "F", "C")))
-      hvac_map[sys_id] << clg_coil
-
-      # _processSystemFan
-
-      fan = OpenStudio::Model::FanOnOff.new(model, model.alwaysOnDiscreteSchedule)
-      fan_eff = 0.75 # Overall Efficiency of the Fan, Motor and Drive
-      fan.setName(obj_name + " supply fan")
-      fan.setEndUseSubcategory("supply fan")
-      fan.setFanEfficiency(fan_eff)
-      fan.setPressureRise(calculate_fan_pressure_rise(fan_eff, fan_power_installed))
-      fan.setMotorEfficiency(1.0)
-      fan.setMotorInAirstreamFraction(1.0)
-      hvac_map[sys_id] += self.disaggregate_fan_or_pump(model, fan, [], [clg_coil])
-
-      # _processSystemAir
-
-      air_loop_unitary = OpenStudio::Model::AirLoopHVACUnitarySystem.new(model)
-      air_loop_unitary.setName(obj_name + " unitary system")
-      air_loop_unitary.setAvailabilitySchedule(model.alwaysOnDiscreteSchedule)
-      air_loop_unitary.setCoolingCoil(clg_coil)
-      air_loop_unitary.setSupplyAirFlowRateDuringHeatingOperation(0.0)
-      air_loop_unitary.setSupplyFan(fan)
-      air_loop_unitary.setFanPlacement("BlowThrough")
-      air_loop_unitary.setSupplyAirFanOperatingModeSchedule(model.alwaysOffDiscreteSchedule)
-      air_loop_unitary.setMaximumSupplyAirTemperature(UnitConversions.convert(120.0, "F", "C"))
-      air_loop_unitary.setSupplyAirFlowRateWhenNoCoolingorHeatingisRequired(0)
-      hvac_map[sys_id] << air_loop_unitary
-
-      air_loop = OpenStudio::Model::AirLoopHVAC.new(model)
-      air_loop.setName(obj_name + " airloop")
-      air_supply_inlet_node = air_loop.supplyInletNode
-      air_supply_outlet_node = air_loop.supplyOutletNode
-      air_demand_inlet_node = air_loop.demandInletNode
-      air_demand_outlet_node = air_loop.demandOutletNode
-      self.apply_dse(model, air_loop, control_zone, dse_cool, 1.0)
-      hvac_map[sys_id] << air_loop
-
-      air_loop_unitary.addToNode(air_supply_inlet_node)
-
-      runner.registerInfo("Added '#{fan.name}' to '#{air_loop_unitary.name}'")
-      runner.registerInfo("Added '#{clg_coil.name}' to '#{air_loop_unitary.name}'")
-
-      air_loop_unitary.setControllingZoneorThermostatLocation(control_zone)
-
-      # _processSystemDemandSideAir
-      # Demand Side
-
-      # Supply Air
-      zone_splitter = air_loop.zoneSplitter
-      zone_splitter.setName(obj_name + " zone splitter")
-
-      zone_mixer = air_loop.zoneMixer
-      zone_mixer.setName(obj_name + " zone mixer")
-
-      air_terminal_living = OpenStudio::Model::AirTerminalSingleDuctUncontrolled.new(model, model.alwaysOnDiscreteSchedule)
-      air_terminal_living.setName(obj_name + " #{control_zone.name} terminal")
-      air_loop.multiAddBranchForZone(control_zone, air_terminal_living)
-      runner.registerInfo("Added '#{air_loop.name}' to '#{control_zone.name}'")
-
-      control_zone.setSequentialCoolingFraction(air_terminal_living, sequential_cool_load_frac.round(5))
-      control_zone.setSequentialHeatingFraction(air_terminal_living, 0)
-
-      slave_zones.each do |slave_zone|
-        air_terminal_fbsmt = OpenStudio::Model::AirTerminalSingleDuctUncontrolled.new(model, model.alwaysOnDiscreteSchedule)
-        air_terminal_fbsmt.setName(obj_name + " #{slave_zone.name} terminal")
-        air_loop.multiAddBranchForZone(slave_zone, air_terminal_fbsmt)
-        runner.registerInfo("Added '#{air_loop.name}' to '#{slave_zone.name}'")
-
-        slave_zone.setSequentialCoolingFraction(air_terminal_fbsmt, sequential_cool_load_frac.round(5))
-        slave_zone.setSequentialHeatingFraction(air_terminal_fbsmt, 0)
-      end # slave_zone
-
-      # Store info for HVAC Sizing measure
-      curves = [clg_coil.totalCoolingCapacityFunctionOfTemperatureCurve]
-      cOOL_CAP_FT_SPEC = HVACSizing.get_2d_vector_from_CAP_FT_SPEC_curves(curves, 1)
-      cOOL_CAP_FT_SPEC.each_with_index do |curve, i|
-        cOOL_CAP_FT_SPEC[i] = cOOL_CAP_FT_SPEC[i].join(",")
-      end
-      HPXML.add_extension(parent: clgsys, extensions: { "COOL_CAP_FT_SPEC": cOOL_CAP_FT_SPEC.join(";") })
-      HPXML.add_extension(parent: clgsys, extensions: { "RatedCFMperTonCooling": cfms_ton_rated.join(",") })
-      HPXML.add_extension(parent: clgsys, extensions: { "CoolType": Constants.ObjectNameCentralAirConditioner })
-      HPXML.add_extension(parent: clgsys, extensions: { "NumSpeedsCooling": 1 })
-      HPXML.add_extension(parent: clgsys, extensions: { "SHRRated": clg_coil.ratedSensibleHeatRatio.get })
-    end # control_zone
-=======
     clg_coil = OpenStudio::Model::CoilCoolingDXSingleSpeed.new(model, model.alwaysOnDiscreteSchedule, clg_coil_stage_data[0].totalCoolingCapacityFunctionofTemperatureCurve, clg_coil_stage_data[0].totalCoolingCapacityFunctionofFlowFractionCurve, clg_coil_stage_data[0].energyInputRatioFunctionofTemperatureCurve, clg_coil_stage_data[0].energyInputRatioFunctionofFlowFractionCurve, clg_coil_stage_data[0].partLoadFractionCorrelationCurve)
     clg_coil_stage_data[0].remove
     clg_coil.setName(obj_name + " clg coil")
@@ -219,25 +111,25 @@
     control_zone.setSequentialHeatingFraction(air_terminal_living, 0)
 
     # Store info for HVAC Sizing measure
-    air_loop_unitary.additionalProperties.setFeature(Constants.SizingInfoHVACRatedCFMperTonCooling, cfms_ton_rated.join(","))
-    air_loop_unitary.additionalProperties.setFeature(Constants.SizingInfoHVACFracCoolLoadServed, frac_cool_load_served)
-    air_loop_unitary.additionalProperties.setFeature(Constants.SizingInfoHVACCoolType, Constants.ObjectNameCentralAirConditioner)
->>>>>>> d47ce825
+    curves = [clg_coil.totalCoolingCapacityFunctionOfTemperatureCurve]
+    cOOL_CAP_FT_SPEC = HVACSizing.get_2d_vector_from_CAP_FT_SPEC_curves(curves, 1)
+    cOOL_CAP_FT_SPEC.each_with_index do |curve, i|
+      cOOL_CAP_FT_SPEC[i] = cOOL_CAP_FT_SPEC[i].join(",")
+    end
+    HPXML.add_extension(parent: clgsys, extensions: { "COOL_CAP_FT_SPEC": cOOL_CAP_FT_SPEC.join(";") })
+    HPXML.add_extension(parent: clgsys, extensions: { "RatedCFMperTonCooling": cfms_ton_rated.join(",") })
+    HPXML.add_extension(parent: clgsys, extensions: { "CoolType": Constants.ObjectNameCentralAirConditioner })
+    HPXML.add_extension(parent: clgsys, extensions: { "NumSpeedsCooling": 1 })
+    HPXML.add_extension(parent: clgsys, extensions: { "SHRRated": clg_coil.ratedSensibleHeatRatio.get })
 
     return true
   end
 
   def self.apply_central_ac_2speed(model, runner, seer, shrs,
                                    fan_power_installed, crankcase_kw, crankcase_temp,
-<<<<<<< HEAD
-                                   capacity, dse_cool,
-                                   sequential_cool_load_frac, control_slave_zones_hash,
-                                   hvac_map, sys_id, clgsys)
-=======
                                    capacity, frac_cool_load_served,
                                    sequential_cool_load_frac, control_zone,
-                                   hvac_map, sys_id)
->>>>>>> d47ce825
+                                   hvac_map, sys_id, clgsys)
 
     num_speeds = 2
     fan_power_rated = get_fan_power_rated(seer)
@@ -254,131 +146,6 @@
 
     obj_name = Constants.ObjectNameCentralAirConditioner
 
-<<<<<<< HEAD
-    control_slave_zones_hash.each do |control_zone, slave_zones|
-      # _processCurvesDXCooling
-
-      clg_coil_stage_data = calc_coil_stage_data_cooling(model, capacity, (0...num_speeds).to_a, cooling_eirs, shrs_rated_gross, cOOL_CAP_FT_SPEC_AC(2), cOOL_EIR_FT_SPEC_AC(2), cOOL_CLOSS_FPLR_SPEC, cOOL_CAP_FFLOW_SPEC_AC(2), cOOL_EIR_FFLOW_SPEC_AC(2))
-
-      # _processSystemCoolingCoil
-
-      clg_coil = OpenStudio::Model::CoilCoolingDXMultiSpeed.new(model)
-      clg_coil.setName(obj_name + " clg coil")
-      clg_coil.setCondenserType("AirCooled")
-      clg_coil.setApplyPartLoadFractiontoSpeedsGreaterthan1(false)
-      clg_coil.setApplyLatentDegradationtoSpeedsGreaterthan1(false)
-      clg_coil.setCrankcaseHeaterCapacity(UnitConversions.convert(crankcase_kw, "kW", "W"))
-      clg_coil.setMaximumOutdoorDryBulbTemperatureforCrankcaseHeaterOperation(UnitConversions.convert(crankcase_temp, "F", "C"))
-      clg_coil.setFuelType("Electricity")
-      clg_coil_stage_data.each do |stage|
-        clg_coil.addStage(stage)
-      end
-      hvac_map[sys_id] << clg_coil
-
-      # _processSystemFan
-
-      fan_power_curve = create_curve_exponent(model, [0, 1, 3], obj_name + " fan power curve", -100, 100)
-      fan_eff_curve = create_curve_cubic(model, [0, 1, 0, 0], obj_name + " fan eff curve", 0, 1, 0.01, 1)
-      fan = OpenStudio::Model::FanOnOff.new(model, model.alwaysOnDiscreteSchedule, fan_power_curve, fan_eff_curve)
-      fan_eff = 0.75 # Overall Efficiency of the Fan, Motor and Drive
-      fan.setName(obj_name + " supply fan")
-      fan.setEndUseSubcategory("supply fan")
-      fan.setFanEfficiency(fan_eff)
-      fan.setPressureRise(calculate_fan_pressure_rise(fan_eff, fan_power_installed))
-      fan.setMotorEfficiency(1.0)
-      fan.setMotorInAirstreamFraction(1.0)
-      hvac_map[sys_id] += self.disaggregate_fan_or_pump(model, fan, [], [clg_coil])
-
-      # _processSystemAir
-
-      air_loop_unitary = OpenStudio::Model::AirLoopHVACUnitarySystem.new(model)
-      air_loop_unitary.setName(obj_name + " unitary system")
-      air_loop_unitary.setAvailabilitySchedule(model.alwaysOnDiscreteSchedule)
-      air_loop_unitary.setCoolingCoil(clg_coil)
-      air_loop_unitary.setSupplyAirFlowRateDuringHeatingOperation(0.0)
-      air_loop_unitary.setSupplyFan(fan)
-      air_loop_unitary.setFanPlacement("BlowThrough")
-      air_loop_unitary.setSupplyAirFanOperatingModeSchedule(model.alwaysOffDiscreteSchedule)
-      air_loop_unitary.setMaximumSupplyAirTemperature(UnitConversions.convert(120.0, "F", "C"))
-      air_loop_unitary.setSupplyAirFlowRateWhenNoCoolingorHeatingisRequired(0)
-      hvac_map[sys_id] << air_loop_unitary
-
-      perf = OpenStudio::Model::UnitarySystemPerformanceMultispeed.new(model)
-      air_loop_unitary.setDesignSpecificationMultispeedObject(perf)
-      perf.setSingleModeOperation(false)
-      for speed in 1..num_speeds
-        f = OpenStudio::Model::SupplyAirflowRatioField.fromCoolingRatio(fan_speed_ratios[speed - 1])
-        perf.addSupplyAirflowRatioField(f)
-      end
-
-      air_loop = OpenStudio::Model::AirLoopHVAC.new(model)
-      air_loop.setName(obj_name + " airloop")
-      air_supply_inlet_node = air_loop.supplyInletNode
-      air_supply_outlet_node = air_loop.supplyOutletNode
-      air_demand_inlet_node = air_loop.demandInletNode
-      air_demand_outlet_node = air_loop.demandOutletNode
-      self.apply_dse(model, air_loop, control_zone, dse_cool, 1.0)
-      hvac_map[sys_id] << air_loop
-
-      air_loop_unitary.addToNode(air_supply_inlet_node)
-
-      runner.registerInfo("Added '#{fan.name}' to #{air_loop_unitary.name}'")
-      runner.registerInfo("Added '#{clg_coil.name}' to '#{air_loop_unitary.name}'")
-
-      air_loop_unitary.setControllingZoneorThermostatLocation(control_zone)
-
-      # _processSystemDemandSideAir
-      # Demand Side
-
-      # Supply Air
-      zone_splitter = air_loop.zoneSplitter
-      zone_splitter.setName(obj_name + " zone splitter")
-
-      zone_mixer = air_loop.zoneMixer
-      zone_mixer.setName(obj_name + " zone mixer")
-
-      air_terminal_living = OpenStudio::Model::AirTerminalSingleDuctUncontrolled.new(model, model.alwaysOnDiscreteSchedule)
-      air_terminal_living.setName(obj_name + " #{control_zone.name} terminal")
-      air_loop.multiAddBranchForZone(control_zone, air_terminal_living)
-      runner.registerInfo("Added '#{air_loop.name}' to '#{control_zone.name}'")
-
-      control_zone.setSequentialCoolingFraction(air_terminal_living, sequential_cool_load_frac.round(5))
-      control_zone.setSequentialHeatingFraction(air_terminal_living, 0)
-
-      slave_zones.each do |slave_zone|
-        air_terminal_fbsmt = OpenStudio::Model::AirTerminalSingleDuctUncontrolled.new(model, model.alwaysOnDiscreteSchedule)
-        air_terminal_fbsmt.setName(obj_name + " #{slave_zone.name} terminal")
-        air_loop.multiAddBranchForZone(slave_zone, air_terminal_fbsmt)
-        runner.registerInfo("Added '#{air_loop.name}' to '#{slave_zone.name}'")
-
-        slave_zone.setSequentialCoolingFraction(air_terminal_fbsmt, sequential_cool_load_frac.round(5))
-        slave_zone.setSequentialHeatingFraction(air_terminal_fbsmt, 0)
-      end # slave_zone
-
-      # Store info for HVAC Sizing measure
-      curves = []
-      shrrated = []
-      clg_coil.stages.each_with_index do |stage, speed|
-        curves << stage.totalCoolingCapacityFunctionofTemperatureCurve
-        shrrated << stage.grossRatedSensibleHeatRatio.get
-      end
-      fanspeedRatioCooling = []
-      perf.supplyAirflowRatioFields.each do |airflowRatioField|
-        fanspeedRatioCooling << airflowRatioField.coolingRatio.get
-      end
-      cOOL_CAP_FT_SPEC = HVACSizing.get_2d_vector_from_CAP_FT_SPEC_curves(curves, 2)
-      cOOL_CAP_FT_SPEC.each_with_index do |curve, i|
-        cOOL_CAP_FT_SPEC[i] = cOOL_CAP_FT_SPEC[i].join(",")
-      end
-      HPXML.add_extension(parent: clgsys, extensions: { "COOL_CAP_FT_SPEC": cOOL_CAP_FT_SPEC.join(";") })
-      HPXML.add_extension(parent: clgsys, extensions: { "CapacityRatioCooling": capacity_ratios.join(",") })
-      HPXML.add_extension(parent: clgsys, extensions: { "RatedCFMperTonCooling": cfms_ton_rated.join(",") })
-      HPXML.add_extension(parent: clgsys, extensions: { "CoolType": Constants.ObjectNameCentralAirConditioner })
-      HPXML.add_extension(parent: clgsys, extensions: { "NumSpeedsCooling": 2 })
-      HPXML.add_extension(parent: clgsys, extensions: { "FanspeedRatioCooling": fanspeedRatioCooling.join(",") })
-      HPXML.add_extension(parent: clgsys, extensions: { "SHRRated": shrrated.join(",") })
-    end # control_zone
-=======
     # _processCurvesDXCooling
 
     clg_coil_stage_data = calc_coil_stage_data_cooling(model, capacity, (0...num_speeds).to_a, cooling_eirs, shrs_rated_gross, cOOL_CAP_FT_SPEC_AC(2), cOOL_EIR_FT_SPEC_AC(2), cOOL_CLOSS_FPLR_SPEC, cOOL_CAP_FFLOW_SPEC_AC(2), cOOL_EIR_FFLOW_SPEC_AC(2))
@@ -468,26 +235,36 @@
     control_zone.setSequentialHeatingFraction(air_terminal_living, 0)
 
     # Store info for HVAC Sizing measure
-    air_loop_unitary.additionalProperties.setFeature(Constants.SizingInfoHVACCapacityRatioCooling, capacity_ratios.join(","))
-    air_loop_unitary.additionalProperties.setFeature(Constants.SizingInfoHVACRatedCFMperTonCooling, cfms_ton_rated.join(","))
-    air_loop_unitary.additionalProperties.setFeature(Constants.SizingInfoHVACFracCoolLoadServed, frac_cool_load_served)
-    air_loop_unitary.additionalProperties.setFeature(Constants.SizingInfoHVACCoolType, Constants.ObjectNameCentralAirConditioner)
->>>>>>> d47ce825
+    curves = []
+    shrrated = []
+    clg_coil.stages.each_with_index do |stage, speed|
+      curves << stage.totalCoolingCapacityFunctionofTemperatureCurve
+      shrrated << stage.grossRatedSensibleHeatRatio.get
+    end
+    fanspeedRatioCooling = []
+    perf.supplyAirflowRatioFields.each do |airflowRatioField|
+      fanspeedRatioCooling << airflowRatioField.coolingRatio.get
+    end
+    cOOL_CAP_FT_SPEC = HVACSizing.get_2d_vector_from_CAP_FT_SPEC_curves(curves, 2)
+    cOOL_CAP_FT_SPEC.each_with_index do |curve, i|
+      cOOL_CAP_FT_SPEC[i] = cOOL_CAP_FT_SPEC[i].join(",")
+    end
+    HPXML.add_extension(parent: clgsys, extensions: { "COOL_CAP_FT_SPEC": cOOL_CAP_FT_SPEC.join(";") })
+    HPXML.add_extension(parent: clgsys, extensions: { "CapacityRatioCooling": capacity_ratios.join(",") })
+    HPXML.add_extension(parent: clgsys, extensions: { "RatedCFMperTonCooling": cfms_ton_rated.join(",") })
+    HPXML.add_extension(parent: clgsys, extensions: { "CoolType": Constants.ObjectNameCentralAirConditioner })
+    HPXML.add_extension(parent: clgsys, extensions: { "NumSpeedsCooling": 2 })
+    HPXML.add_extension(parent: clgsys, extensions: { "FanspeedRatioCooling": fanspeedRatioCooling.join(",") })
+    HPXML.add_extension(parent: clgsys, extensions: { "SHRRated": shrrated.join(",") })
 
     return true
   end
 
   def self.apply_central_ac_4speed(model, runner, seer, shrs,
                                    fan_power_installed, crankcase_kw, crankcase_temp,
-<<<<<<< HEAD
-                                   capacity, dse_cool,
-                                   sequential_cool_load_frac, control_slave_zones_hash,
-                                   hvac_map, sys_id, clgsys)
-=======
                                    capacity, frac_cool_load_served,
                                    sequential_cool_load_frac, control_zone,
-                                   hvac_map, sys_id)
->>>>>>> d47ce825
+                                   hvac_map, sys_id, clgsys)
 
     num_speeds = 4
     fan_power_rated = get_fan_power_rated(seer)
@@ -509,131 +286,6 @@
 
     obj_name = Constants.ObjectNameCentralAirConditioner
 
-<<<<<<< HEAD
-    control_slave_zones_hash.each do |control_zone, slave_zones|
-      # _processCurvesDXCooling
-
-      clg_coil_stage_data = calc_coil_stage_data_cooling(model, capacity, (0...num_speeds).to_a, cooling_eirs, shrs_rated_gross, cOOL_CAP_FT_SPEC_AC([0, 1, 2, 4]), cOOL_EIR_FT_SPEC_AC([0, 1, 2, 4]), cOOL_CLOSS_FPLR_SPEC, cOOL_CAP_FFLOW_SPEC_AC(4), cOOL_EIR_FFLOW_SPEC_AC(4))
-
-      # _processSystemCoolingCoil
-
-      clg_coil = OpenStudio::Model::CoilCoolingDXMultiSpeed.new(model)
-      clg_coil.setName(obj_name + " clg coil")
-      clg_coil.setCondenserType("AirCooled")
-      clg_coil.setApplyPartLoadFractiontoSpeedsGreaterthan1(false)
-      clg_coil.setApplyLatentDegradationtoSpeedsGreaterthan1(false)
-      clg_coil.setCrankcaseHeaterCapacity(UnitConversions.convert(crankcase_kw, "kW", "W"))
-      clg_coil.setMaximumOutdoorDryBulbTemperatureforCrankcaseHeaterOperation(UnitConversions.convert(crankcase_temp, "F", "C"))
-      clg_coil.setFuelType("Electricity")
-      clg_coil_stage_data.each do |stage|
-        clg_coil.addStage(stage)
-      end
-      hvac_map[sys_id] << clg_coil
-
-      # _processSystemFan
-
-      fan_power_curve = create_curve_exponent(model, [0, 1, 3], obj_name + " fan power curve", -100, 100)
-      fan_eff_curve = create_curve_cubic(model, [0, 1, 0, 0], obj_name + " fan eff curve", 0, 1, 0.01, 1)
-      fan = OpenStudio::Model::FanOnOff.new(model, model.alwaysOnDiscreteSchedule, fan_power_curve, fan_eff_curve)
-      fan_eff = 0.75 # Overall Efficiency of the Fan, Motor and Drive
-      fan.setName(obj_name + " supply fan")
-      fan.setEndUseSubcategory("supply fan")
-      fan.setFanEfficiency(fan_eff)
-      fan.setPressureRise(calculate_fan_pressure_rise(fan_eff, fan_power_installed))
-      fan.setMotorEfficiency(1.0)
-      fan.setMotorInAirstreamFraction(1.0)
-      hvac_map[sys_id] += self.disaggregate_fan_or_pump(model, fan, [], [clg_coil])
-
-      # _processSystemAir
-
-      air_loop_unitary = OpenStudio::Model::AirLoopHVACUnitarySystem.new(model)
-      air_loop_unitary.setName(obj_name + " unitary system")
-      air_loop_unitary.setAvailabilitySchedule(model.alwaysOnDiscreteSchedule)
-      air_loop_unitary.setCoolingCoil(clg_coil)
-      air_loop_unitary.setSupplyAirFlowRateDuringHeatingOperation(0.0)
-      air_loop_unitary.setSupplyFan(fan)
-      air_loop_unitary.setFanPlacement("BlowThrough")
-      air_loop_unitary.setSupplyAirFanOperatingModeSchedule(model.alwaysOffDiscreteSchedule)
-      air_loop_unitary.setMaximumSupplyAirTemperature(UnitConversions.convert(120.0, "F", "C"))
-      air_loop_unitary.setSupplyAirFlowRateWhenNoCoolingorHeatingisRequired(0)
-      hvac_map[sys_id] << air_loop_unitary
-
-      perf = OpenStudio::Model::UnitarySystemPerformanceMultispeed.new(model)
-      air_loop_unitary.setDesignSpecificationMultispeedObject(perf)
-      perf.setSingleModeOperation(false)
-      for speed in 1..num_speeds
-        f = OpenStudio::Model::SupplyAirflowRatioField.fromCoolingRatio(fan_speed_ratios[speed - 1])
-        perf.addSupplyAirflowRatioField(f)
-      end
-
-      air_loop = OpenStudio::Model::AirLoopHVAC.new(model)
-      air_loop.setName(obj_name + " airloop")
-      air_supply_inlet_node = air_loop.supplyInletNode
-      air_supply_outlet_node = air_loop.supplyOutletNode
-      air_demand_inlet_node = air_loop.demandInletNode
-      air_demand_outlet_node = air_loop.demandOutletNode
-      self.apply_dse(model, air_loop, control_zone, dse_cool, 1.0)
-      hvac_map[sys_id] << air_loop
-
-      air_loop_unitary.addToNode(air_supply_inlet_node)
-
-      runner.registerInfo("Added '#{fan.name}' to #{air_loop_unitary.name}'")
-      runner.registerInfo("Added '#{clg_coil.name}' to #{air_loop_unitary.name}'")
-
-      air_loop_unitary.setControllingZoneorThermostatLocation(control_zone)
-
-      # _processSystemDemandSideAir
-      # Demand Side
-
-      # Supply Air
-      zone_splitter = air_loop.zoneSplitter
-      zone_splitter.setName(obj_name + " zone splitter")
-
-      zone_mixer = air_loop.zoneMixer
-      zone_mixer.setName(obj_name + " zone mixer")
-
-      air_terminal_living = OpenStudio::Model::AirTerminalSingleDuctUncontrolled.new(model, model.alwaysOnDiscreteSchedule)
-      air_terminal_living.setName(obj_name + " #{control_zone.name} terminal")
-      air_loop.multiAddBranchForZone(control_zone, air_terminal_living)
-      runner.registerInfo("Added '#{air_loop.name}' to '#{control_zone.name}'")
-
-      control_zone.setSequentialCoolingFraction(air_terminal_living, sequential_cool_load_frac.round(5))
-      control_zone.setSequentialHeatingFraction(air_terminal_living, 0)
-
-      slave_zones.each do |slave_zone|
-        air_terminal_fbsmt = OpenStudio::Model::AirTerminalSingleDuctUncontrolled.new(model, model.alwaysOnDiscreteSchedule)
-        air_terminal_fbsmt.setName(obj_name + " #{slave_zone.name} terminal")
-        air_loop.multiAddBranchForZone(slave_zone, air_terminal_fbsmt)
-        runner.registerInfo("Added '#{air_loop.name}' to '#{slave_zone.name}'")
-
-        slave_zone.setSequentialCoolingFraction(air_terminal_fbsmt, sequential_cool_load_frac.round(5))
-        slave_zone.setSequentialHeatingFraction(air_terminal_fbsmt, 0)
-      end # slave_zone
-
-      # Store info for HVAC Sizing measure
-      curves = []
-      shrrated = []
-      clg_coil.stages.each_with_index do |stage, speed|
-        curves << stage.totalCoolingCapacityFunctionofTemperatureCurve
-        shrrated << stage.grossRatedSensibleHeatRatio.get
-      end
-      fanspeedRatioCooling = []
-      perf.supplyAirflowRatioFields.each do |airflowRatioField|
-        fanspeedRatioCooling << airflowRatioField.coolingRatio.get
-      end
-      cOOL_CAP_FT_SPEC = HVACSizing.get_2d_vector_from_CAP_FT_SPEC_curves(curves, 4)
-      cOOL_CAP_FT_SPEC.each_with_index do |curve, i|
-        cOOL_CAP_FT_SPEC[i] = cOOL_CAP_FT_SPEC[i].join(",")
-      end
-      HPXML.add_extension(parent: clgsys, extensions: { "COOL_CAP_FT_SPEC": cOOL_CAP_FT_SPEC.join(";") })
-      HPXML.add_extension(parent: clgsys, extensions: { "CapacityRatioCooling": capacity_ratios.join(",") })
-      HPXML.add_extension(parent: clgsys, extensions: { "RatedCFMperTonCooling": cfms_ton_rated.join(",") })
-      HPXML.add_extension(parent: clgsys, extensions: { "CoolType": Constants.ObjectNameCentralAirConditioner })
-      HPXML.add_extension(parent: clgsys, extensions: { "NumSpeedsCooling": 4 })
-      HPXML.add_extension(parent: clgsys, extensions: { "FanspeedRatioCooling": fanspeedRatioCooling.join(",") })
-      HPXML.add_extension(parent: clgsys, extensions: { "SHRRated": shrrated.join(",") })
-    end # control_zone
-=======
     # _processCurvesDXCooling
 
     clg_coil_stage_data = calc_coil_stage_data_cooling(model, capacity, (0...num_speeds).to_a, cooling_eirs, shrs_rated_gross, cOOL_CAP_FT_SPEC_AC([0, 1, 2, 4]), cOOL_EIR_FT_SPEC_AC([0, 1, 2, 4]), cOOL_CLOSS_FPLR_SPEC, cOOL_CAP_FFLOW_SPEC_AC(4), cOOL_EIR_FFLOW_SPEC_AC(4))
@@ -723,11 +375,27 @@
     control_zone.setSequentialHeatingFraction(air_terminal_living, 0)
 
     # Store info for HVAC Sizing measure
-    air_loop_unitary.additionalProperties.setFeature(Constants.SizingInfoHVACCapacityRatioCooling, capacity_ratios.join(","))
-    air_loop_unitary.additionalProperties.setFeature(Constants.SizingInfoHVACRatedCFMperTonCooling, cfms_ton_rated.join(","))
-    air_loop_unitary.additionalProperties.setFeature(Constants.SizingInfoHVACFracCoolLoadServed, frac_cool_load_served)
-    air_loop_unitary.additionalProperties.setFeature(Constants.SizingInfoHVACCoolType, Constants.ObjectNameCentralAirConditioner)
->>>>>>> d47ce825
+    curves = []
+    shrrated = []
+    clg_coil.stages.each_with_index do |stage, speed|
+      curves << stage.totalCoolingCapacityFunctionofTemperatureCurve
+      shrrated << stage.grossRatedSensibleHeatRatio.get
+    end
+    fanspeedRatioCooling = []
+    perf.supplyAirflowRatioFields.each do |airflowRatioField|
+      fanspeedRatioCooling << airflowRatioField.coolingRatio.get
+    end
+    cOOL_CAP_FT_SPEC = HVACSizing.get_2d_vector_from_CAP_FT_SPEC_curves(curves, 4)
+    cOOL_CAP_FT_SPEC.each_with_index do |curve, i|
+      cOOL_CAP_FT_SPEC[i] = cOOL_CAP_FT_SPEC[i].join(",")
+    end
+    HPXML.add_extension(parent: clgsys, extensions: { "COOL_CAP_FT_SPEC": cOOL_CAP_FT_SPEC.join(";") })
+    HPXML.add_extension(parent: clgsys, extensions: { "CapacityRatioCooling": capacity_ratios.join(",") })
+    HPXML.add_extension(parent: clgsys, extensions: { "RatedCFMperTonCooling": cfms_ton_rated.join(",") })
+    HPXML.add_extension(parent: clgsys, extensions: { "CoolType": Constants.ObjectNameCentralAirConditioner })
+    HPXML.add_extension(parent: clgsys, extensions: { "NumSpeedsCooling": 4 })
+    HPXML.add_extension(parent: clgsys, extensions: { "FanspeedRatioCooling": fanspeedRatioCooling.join(",") })
+    HPXML.add_extension(parent: clgsys, extensions: { "SHRRated": shrrated.join(",") })
 
     return true
   end
@@ -735,21 +403,10 @@
   def self.apply_central_ashp_1speed(model, runner, seer, hspf, shrs,
                                      fan_power_installed, min_temp, crankcase_kw, crankcase_temp,
                                      heat_pump_capacity, supplemental_efficiency,
-<<<<<<< HEAD
-                                     supplemental_capacity, dse_heat, dse_cool,
-                                     frac_heat_load_served,
-                                     sequential_heat_load_frac, sequential_cool_load_frac,
-                                     control_slave_zones_hash, hvac_map, sys_id, hp)
-
-    if heat_pump_capacity == Constants.SizingAutoMaxLoad
-      runner.registerWarning("Using #{Constants.SizingAutoMaxLoad} is not recommended for single-speed heat pumps. When sized larger than the cooling load, this can lead to humidity concerns due to reduced dehumidification performance by the heat pump.")
-    end
-=======
                                      supplemental_capacity,
                                      frac_heat_load_served, frac_cool_load_served,
                                      sequential_heat_load_frac, sequential_cool_load_frac,
-                                     control_zone, hvac_map, sys_id)
->>>>>>> d47ce825
+                                     control_zone, hvac_map, sys_id, hp)
 
     num_speeds = 1
     fan_power_rated = get_fan_power_rated(seer)
@@ -783,43 +440,6 @@
 
     # _processSystemCoil
 
-<<<<<<< HEAD
-      control_zone.setSequentialHeatingFraction(air_terminal_living, sequential_heat_load_frac.round(5))
-      control_zone.setSequentialCoolingFraction(air_terminal_living, sequential_cool_load_frac.round(5))
-
-      slave_zones.each do |slave_zone|
-        air_terminal_fbsmt = OpenStudio::Model::AirTerminalSingleDuctUncontrolled.new(model, model.alwaysOnDiscreteSchedule)
-        air_terminal_fbsmt.setName(obj_name + " #{slave_zone.name} terminal")
-        air_loop.multiAddBranchForZone(slave_zone, air_terminal_fbsmt)
-        runner.registerInfo("Added '#{air_loop.name}' to '#{slave_zone.name}'")
-
-        slave_zone.setSequentialHeatingFraction(air_terminal_fbsmt, sequential_heat_load_frac.round(5))
-        slave_zone.setSequentialCoolingFraction(air_terminal_fbsmt, sequential_cool_load_frac.round(5))
-      end # slave_zone
-
-      # Store info for HVAC Sizing measure
-      curves = [clg_coil.totalCoolingCapacityFunctionOfTemperatureCurve]
-      cOOL_CAP_FT_SPEC = HVACSizing.get_2d_vector_from_CAP_FT_SPEC_curves(curves, 1)
-      cOOL_CAP_FT_SPEC.each_with_index do |curve, i|
-        cOOL_CAP_FT_SPEC[i] = cOOL_CAP_FT_SPEC[i].join(",")
-      end
-      HPXML.add_extension(parent: hp, extensions: { "COOL_CAP_FT_SPEC": cOOL_CAP_FT_SPEC.join(";") })
-      curves = [htg_coil.totalHeatingCapacityFunctionofTemperatureCurve]
-      hEAT_CAP_FT_SPEC = HVACSizing.get_2d_vector_from_CAP_FT_SPEC_curves(curves, 1)
-      hEAT_CAP_FT_SPEC.each_with_index do |curve, i|
-        hEAT_CAP_FT_SPEC[i] = hEAT_CAP_FT_SPEC[i].join(",")
-      end
-      HPXML.add_extension(parent: hp, extensions: { "HEAT_CAP_FT_SPEC": hEAT_CAP_FT_SPEC.join(";") })
-      HPXML.add_extension(parent: hp, extensions: { "HPSizedForMaxLoad": (heat_pump_capacity == Constants.SizingAutoMaxLoad) })
-      HPXML.add_extension(parent: hp, extensions: { "RatedCFMperTonHeating": cfms_ton_rated_heating.join(",") })
-      HPXML.add_extension(parent: hp, extensions: { "RatedCFMperTonCooling": cfms_ton_rated_cooling.join(",") })
-      HPXML.add_extension(parent: hp, extensions: { "HeatType": Constants.ObjectNameAirSourceHeatPump })
-      HPXML.add_extension(parent: hp, extensions: { "CoolType": Constants.ObjectNameAirSourceHeatPump })
-      HPXML.add_extension(parent: hp, extensions: { "NumSpeedsHeating": 1 })
-      HPXML.add_extension(parent: hp, extensions: { "NumSpeedsCooling": 1 })
-      HPXML.add_extension(parent: hp, extensions: { "SHRRated": clg_coil.ratedSensibleHeatRatio.get })
-    end # control_zone
-=======
     htg_coil = OpenStudio::Model::CoilHeatingDXSingleSpeed.new(model, model.alwaysOnDiscreteSchedule, htg_coil_stage_data[0].heatingCapacityFunctionofTemperatureCurve, htg_coil_stage_data[0].heatingCapacityFunctionofFlowFractionCurve, htg_coil_stage_data[0].energyInputRatioFunctionofTemperatureCurve, htg_coil_stage_data[0].energyInputRatioFunctionofFlowFractionCurve, htg_coil_stage_data[0].partLoadFractionCorrelationCurve)
     htg_coil_stage_data[0].remove
     htg_coil.setName(obj_name + " htg coil")
@@ -929,13 +549,26 @@
     control_zone.setSequentialCoolingFraction(air_terminal_living, sequential_cool_load_frac.round(5))
 
     # Store info for HVAC Sizing measure
-    air_loop_unitary.additionalProperties.setFeature(Constants.SizingInfoHVACRatedCFMperTonHeating, cfms_ton_rated_heating.join(","))
-    air_loop_unitary.additionalProperties.setFeature(Constants.SizingInfoHVACRatedCFMperTonCooling, cfms_ton_rated_cooling.join(","))
-    air_loop_unitary.additionalProperties.setFeature(Constants.SizingInfoHVACFracHeatLoadServed, frac_heat_load_served)
-    air_loop_unitary.additionalProperties.setFeature(Constants.SizingInfoHVACFracCoolLoadServed, frac_cool_load_served)
-    air_loop_unitary.additionalProperties.setFeature(Constants.SizingInfoHVACCoolType, Constants.ObjectNameAirSourceHeatPump)
-    air_loop_unitary.additionalProperties.setFeature(Constants.SizingInfoHVACHeatType, Constants.ObjectNameAirSourceHeatPump)
->>>>>>> d47ce825
+    curves = [clg_coil.totalCoolingCapacityFunctionOfTemperatureCurve]
+    cOOL_CAP_FT_SPEC = HVACSizing.get_2d_vector_from_CAP_FT_SPEC_curves(curves, 1)
+    cOOL_CAP_FT_SPEC.each_with_index do |curve, i|
+      cOOL_CAP_FT_SPEC[i] = cOOL_CAP_FT_SPEC[i].join(",")
+    end
+    HPXML.add_extension(parent: hp, extensions: { "COOL_CAP_FT_SPEC": cOOL_CAP_FT_SPEC.join(";") })
+    curves = [htg_coil.totalHeatingCapacityFunctionofTemperatureCurve]
+    hEAT_CAP_FT_SPEC = HVACSizing.get_2d_vector_from_CAP_FT_SPEC_curves(curves, 1)
+    hEAT_CAP_FT_SPEC.each_with_index do |curve, i|
+      hEAT_CAP_FT_SPEC[i] = hEAT_CAP_FT_SPEC[i].join(",")
+    end
+    HPXML.add_extension(parent: hp, extensions: { "HEAT_CAP_FT_SPEC": hEAT_CAP_FT_SPEC.join(";") })
+    HPXML.add_extension(parent: hp, extensions: { "HPSizedForMaxLoad": (heat_pump_capacity == Constants.SizingAutoMaxLoad) })
+    HPXML.add_extension(parent: hp, extensions: { "RatedCFMperTonHeating": cfms_ton_rated_heating.join(",") })
+    HPXML.add_extension(parent: hp, extensions: { "RatedCFMperTonCooling": cfms_ton_rated_cooling.join(",") })
+    HPXML.add_extension(parent: hp, extensions: { "HeatType": Constants.ObjectNameAirSourceHeatPump })
+    HPXML.add_extension(parent: hp, extensions: { "CoolType": Constants.ObjectNameAirSourceHeatPump })
+    HPXML.add_extension(parent: hp, extensions: { "NumSpeedsHeating": 1 })
+    HPXML.add_extension(parent: hp, extensions: { "NumSpeedsCooling": 1 })
+    HPXML.add_extension(parent: hp, extensions: { "SHRRated": clg_coil.ratedSensibleHeatRatio.get })
 
     return true
   end
@@ -943,17 +576,10 @@
   def self.apply_central_ashp_2speed(model, runner, seer, hspf, shrs,
                                      fan_power_installed, min_temp, crankcase_kw, crankcase_temp,
                                      heat_pump_capacity, supplemental_efficiency,
-<<<<<<< HEAD
-                                     supplemental_capacity, dse_heat, dse_cool,
-                                     frac_heat_load_served,
-                                     sequential_heat_load_frac, sequential_cool_load_frac,
-                                     control_slave_zones_hash, hvac_map, sys_id, hp)
-=======
                                      supplemental_capacity,
                                      frac_heat_load_served, frac_cool_load_served,
                                      sequential_heat_load_frac, sequential_cool_load_frac,
-                                     control_zone, hvac_map, sys_id)
->>>>>>> d47ce825
+                                     control_zone, hvac_map, sys_id, hp)
 
     num_speeds = 2
     fan_power_rated = get_fan_power_rated(seer)
@@ -988,63 +614,6 @@
 
     # _processSystemCoil
 
-<<<<<<< HEAD
-      air_terminal_living = OpenStudio::Model::AirTerminalSingleDuctUncontrolled.new(model, model.alwaysOnDiscreteSchedule)
-      air_terminal_living.setName(obj_name + " #{control_zone.name} terminal")
-      air_loop.multiAddBranchForZone(control_zone, air_terminal_living)
-      runner.registerInfo("Added '#{air_loop.name}' to '#{control_zone.name}'")
-
-      control_zone.setSequentialHeatingFraction(air_terminal_living, sequential_heat_load_frac.round(5))
-      control_zone.setSequentialCoolingFraction(air_terminal_living, sequential_cool_load_frac.round(5))
-
-      slave_zones.each do |slave_zone|
-        air_terminal_fbsmt = OpenStudio::Model::AirTerminalSingleDuctUncontrolled.new(model, model.alwaysOnDiscreteSchedule)
-        air_terminal_fbsmt.setName(obj_name + " #{slave_zone.name} terminal")
-        air_loop.multiAddBranchForZone(slave_zone, air_terminal_fbsmt)
-        runner.registerInfo("Added '#{air_loop.name}' to '#{slave_zone.name}'")
-
-        slave_zone.setSequentialHeatingFraction(air_terminal_fbsmt, sequential_heat_load_frac.round(5))
-        slave_zone.setSequentialCoolingFraction(air_terminal_fbsmt, sequential_cool_load_frac.round(5))
-      end # slave_zone
-
-      # Store info for HVAC Sizing measure
-      curves = []
-      shrrated = []
-      clg_coil.stages.each_with_index do |stage, speed|
-        curves << stage.totalCoolingCapacityFunctionofTemperatureCurve
-        shrrated << stage.grossRatedSensibleHeatRatio.get
-      end
-      fanspeedRatioCooling = []
-      perf.supplyAirflowRatioFields.each do |airflowRatioField|
-        fanspeedRatioCooling << airflowRatioField.coolingRatio.get
-      end
-      cOOL_CAP_FT_SPEC = HVACSizing.get_2d_vector_from_CAP_FT_SPEC_curves(curves, 2)
-      cOOL_CAP_FT_SPEC.each_with_index do |curve, i|
-        cOOL_CAP_FT_SPEC[i] = cOOL_CAP_FT_SPEC[i].join(",")
-      end
-      HPXML.add_extension(parent: hp, extensions: { "COOL_CAP_FT_SPEC": cOOL_CAP_FT_SPEC.join(";") })
-      curves = []
-      htg_coil.stages.each_with_index do |stage, speed|
-        curves << stage.heatingCapacityFunctionofTemperatureCurve
-      end
-      hEAT_CAP_FT_SPEC = HVACSizing.get_2d_vector_from_CAP_FT_SPEC_curves(curves, 2)
-      hEAT_CAP_FT_SPEC.each_with_index do |curve, i|
-        hEAT_CAP_FT_SPEC[i] = hEAT_CAP_FT_SPEC[i].join(",")
-      end
-      HPXML.add_extension(parent: hp, extensions: { "HEAT_CAP_FT_SPEC ": hEAT_CAP_FT_SPEC.join(";") })
-      HPXML.add_extension(parent: hp, extensions: { "CapacityRatioHeating": capacity_ratios.join(",") })
-      HPXML.add_extension(parent: hp, extensions: { "CapacityRatioCooling": capacity_ratios.join(",") })
-      HPXML.add_extension(parent: hp, extensions: { "RatedCFMperTonHeating": cfms_ton_rated_heating.join(",") })
-      HPXML.add_extension(parent: hp, extensions: { "RatedCFMperTonCooling": cfms_ton_rated_cooling.join(",") })
-      HPXML.add_extension(parent: hp, extensions: { "HPSizedForMaxLoad": (heat_pump_capacity == Constants.SizingAutoMaxLoad) })
-      HPXML.add_extension(parent: hp, extensions: { "HeatType": Constants.ObjectNameAirSourceHeatPump })
-      HPXML.add_extension(parent: hp, extensions: { "CoolType": Constants.ObjectNameAirSourceHeatPump })
-      HPXML.add_extension(parent: hp, extensions: { "NumSpeedsHeating": 2 })
-      HPXML.add_extension(parent: hp, extensions: { "NumSpeedsCooling": 2 })
-      HPXML.add_extension(parent: hp, extensions: { "FanspeedRatioCooling": fanspeedRatioCooling.join(",") })
-      HPXML.add_extension(parent: hp, extensions: { "SHRRated": shrrated.join(",") })
-    end # control_zone
-=======
     htg_coil = OpenStudio::Model::CoilHeatingDXMultiSpeed.new(model)
     htg_coil.setName(obj_name + " htg coil")
     htg_coil.setMinimumOutdoorDryBulbTemperatureforCompressorOperation(UnitConversions.convert(min_temp, "F", "C"))
@@ -1158,15 +727,41 @@
     control_zone.setSequentialCoolingFraction(air_terminal_living, sequential_cool_load_frac.round(5))
 
     # Store info for HVAC Sizing measure
-    air_loop_unitary.additionalProperties.setFeature(Constants.SizingInfoHVACCapacityRatioHeating, capacity_ratios.join(","))
-    air_loop_unitary.additionalProperties.setFeature(Constants.SizingInfoHVACCapacityRatioCooling, capacity_ratios.join(","))
-    air_loop_unitary.additionalProperties.setFeature(Constants.SizingInfoHVACRatedCFMperTonHeating, cfms_ton_rated_heating.join(","))
-    air_loop_unitary.additionalProperties.setFeature(Constants.SizingInfoHVACRatedCFMperTonCooling, cfms_ton_rated_cooling.join(","))
-    air_loop_unitary.additionalProperties.setFeature(Constants.SizingInfoHVACFracHeatLoadServed, frac_heat_load_served)
-    air_loop_unitary.additionalProperties.setFeature(Constants.SizingInfoHVACFracCoolLoadServed, frac_cool_load_served)
-    air_loop_unitary.additionalProperties.setFeature(Constants.SizingInfoHVACCoolType, Constants.ObjectNameAirSourceHeatPump)
-    air_loop_unitary.additionalProperties.setFeature(Constants.SizingInfoHVACHeatType, Constants.ObjectNameAirSourceHeatPump)
->>>>>>> d47ce825
+    curves = []
+    shrrated = []
+    clg_coil.stages.each_with_index do |stage, speed|
+      curves << stage.totalCoolingCapacityFunctionofTemperatureCurve
+      shrrated << stage.grossRatedSensibleHeatRatio.get
+    end
+    fanspeedRatioCooling = []
+    perf.supplyAirflowRatioFields.each do |airflowRatioField|
+      fanspeedRatioCooling << airflowRatioField.coolingRatio.get
+    end
+    cOOL_CAP_FT_SPEC = HVACSizing.get_2d_vector_from_CAP_FT_SPEC_curves(curves, 2)
+    cOOL_CAP_FT_SPEC.each_with_index do |curve, i|
+      cOOL_CAP_FT_SPEC[i] = cOOL_CAP_FT_SPEC[i].join(",")
+    end
+    HPXML.add_extension(parent: hp, extensions: { "COOL_CAP_FT_SPEC": cOOL_CAP_FT_SPEC.join(";") })
+    curves = []
+    htg_coil.stages.each_with_index do |stage, speed|
+      curves << stage.heatingCapacityFunctionofTemperatureCurve
+    end
+    hEAT_CAP_FT_SPEC = HVACSizing.get_2d_vector_from_CAP_FT_SPEC_curves(curves, 2)
+    hEAT_CAP_FT_SPEC.each_with_index do |curve, i|
+      hEAT_CAP_FT_SPEC[i] = hEAT_CAP_FT_SPEC[i].join(",")
+    end
+    HPXML.add_extension(parent: hp, extensions: { "HEAT_CAP_FT_SPEC ": hEAT_CAP_FT_SPEC.join(";") })
+    HPXML.add_extension(parent: hp, extensions: { "CapacityRatioHeating": capacity_ratios.join(",") })
+    HPXML.add_extension(parent: hp, extensions: { "CapacityRatioCooling": capacity_ratios.join(",") })
+    HPXML.add_extension(parent: hp, extensions: { "RatedCFMperTonHeating": cfms_ton_rated_heating.join(",") })
+    HPXML.add_extension(parent: hp, extensions: { "RatedCFMperTonCooling": cfms_ton_rated_cooling.join(",") })
+    HPXML.add_extension(parent: hp, extensions: { "HPSizedForMaxLoad": (heat_pump_capacity == Constants.SizingAutoMaxLoad) })
+    HPXML.add_extension(parent: hp, extensions: { "HeatType": Constants.ObjectNameAirSourceHeatPump })
+    HPXML.add_extension(parent: hp, extensions: { "CoolType": Constants.ObjectNameAirSourceHeatPump })
+    HPXML.add_extension(parent: hp, extensions: { "NumSpeedsHeating": 2 })
+    HPXML.add_extension(parent: hp, extensions: { "NumSpeedsCooling": 2 })
+    HPXML.add_extension(parent: hp, extensions: { "FanspeedRatioCooling": fanspeedRatioCooling.join(",") })
+    HPXML.add_extension(parent: hp, extensions: { "SHRRated": shrrated.join(",") })
 
     return true
   end
@@ -1174,17 +769,10 @@
   def self.apply_central_ashp_4speed(model, runner, seer, hspf, shrs,
                                      fan_power_installed, min_temp, crankcase_kw, crankcase_temp,
                                      heat_pump_capacity, supplemental_efficiency,
-<<<<<<< HEAD
-                                     supplemental_capacity, dse_heat, dse_cool,
-                                     frac_heat_load_served,
-                                     sequential_heat_load_frac, sequential_cool_load_frac,
-                                     control_slave_zones_hash, hvac_map, sys_id, hp)
-=======
                                      supplemental_capacity,
                                      frac_heat_load_served, frac_cool_load_served,
                                      sequential_heat_load_frac, sequential_cool_load_frac,
-                                     control_zone, hvac_map, sys_id)
->>>>>>> d47ce825
+                                     control_zone, hvac_map, sys_id, hp)
 
     num_speeds = 4
     fan_power_rated = get_fan_power_rated(seer)
@@ -1223,129 +811,6 @@
 
     # _processSystemCoil
 
-<<<<<<< HEAD
-      # _processSystemFan
-
-      fan_power_curve = create_curve_exponent(model, [0, 1, 3], obj_name + " fan power curve", -100, 100)
-      fan_eff_curve = create_curve_cubic(model, [0, 1, 0, 0], obj_name + " fan eff curve", 0, 1, 0.01, 1)
-      fan = OpenStudio::Model::FanOnOff.new(model, model.alwaysOnDiscreteSchedule, fan_power_curve, fan_eff_curve)
-      fan_eff = 0.75 # Overall Efficiency of the Fan, Motor and Drive
-      fan.setName(obj_name + " supply fan")
-      fan.setEndUseSubcategory("supply fan")
-      fan.setFanEfficiency(fan_eff)
-      fan.setPressureRise(calculate_fan_pressure_rise(fan_eff, fan_power_installed))
-      fan.setMotorEfficiency(1.0)
-      fan.setMotorInAirstreamFraction(1.0)
-      hvac_map[sys_id] += self.disaggregate_fan_or_pump(model, fan, [htg_coil], [clg_coil])
-
-      perf = OpenStudio::Model::UnitarySystemPerformanceMultispeed.new(model)
-      perf.setSingleModeOperation(false)
-      for speed in 1..num_speeds
-        f = OpenStudio::Model::SupplyAirflowRatioField.new(fan_speed_ratios_heating[speed - 1], fan_speed_ratios_cooling[speed - 1])
-        perf.addSupplyAirflowRatioField(f)
-      end
-
-      # _processSystemAir
-
-      air_loop_unitary = OpenStudio::Model::AirLoopHVACUnitarySystem.new(model)
-      air_loop_unitary.setName(obj_name + " unitary system")
-      air_loop_unitary.setAvailabilitySchedule(model.alwaysOnDiscreteSchedule)
-      air_loop_unitary.setSupplyFan(fan)
-      air_loop_unitary.setHeatingCoil(htg_coil)
-      air_loop_unitary.setCoolingCoil(clg_coil)
-      air_loop_unitary.setSupplementalHeatingCoil(htg_supp_coil)
-      air_loop_unitary.setFanPlacement("BlowThrough")
-      air_loop_unitary.setSupplyAirFanOperatingModeSchedule(model.alwaysOffDiscreteSchedule)
-      air_loop_unitary.setMaximumSupplyAirTemperature(UnitConversions.convert(170.0, "F", "C")) # higher temp for supplemental heat as to not severely limit its use, resulting in unmet hours.
-      air_loop_unitary.setMaximumOutdoorDryBulbTemperatureforSupplementalHeaterOperation(UnitConversions.convert(40.0, "F", "C"))
-      air_loop_unitary.setSupplyAirFlowRateWhenNoCoolingorHeatingisRequired(0)
-      air_loop_unitary.setDesignSpecificationMultispeedObject(perf)
-      hvac_map[sys_id] << air_loop_unitary
-
-      air_loop = OpenStudio::Model::AirLoopHVAC.new(model)
-      air_loop.setName(obj_name + " airloop")
-      air_supply_inlet_node = air_loop.supplyInletNode
-      air_supply_outlet_node = air_loop.supplyOutletNode
-      air_demand_inlet_node = air_loop.demandInletNode
-      air_demand_outlet_node = air_loop.demandOutletNode
-      self.apply_dse(model, air_loop, control_zone, dse_cool, dse_heat)
-      hvac_map[sys_id] << air_loop
-
-      air_loop_unitary.addToNode(air_supply_inlet_node)
-
-      runner.registerInfo("Added '#{fan.name}' to '#{air_loop_unitary.name}'")
-      runner.registerInfo("Added '#{htg_coil.name}' to '#{air_loop_unitary.name}'")
-      runner.registerInfo("Added '#{clg_coil.name}' to '#{air_loop_unitary.name}'")
-      runner.registerInfo("Added '#{htg_supp_coil.name}' to '#{air_loop_unitary.name}'")
-
-      air_loop_unitary.setControllingZoneorThermostatLocation(control_zone)
-
-      # _processSystemDemandSideAir
-      # Demand Side
-
-      # Supply Air
-      zone_splitter = air_loop.zoneSplitter
-      zone_splitter.setName(obj_name + " zone splitter")
-
-      zone_mixer = air_loop.zoneMixer
-      zone_mixer.setName(obj_name + " zone mixer")
-
-      air_terminal_living = OpenStudio::Model::AirTerminalSingleDuctUncontrolled.new(model, model.alwaysOnDiscreteSchedule)
-      air_terminal_living.setName(obj_name + " #{control_zone.name} terminal")
-      air_loop.multiAddBranchForZone(control_zone, air_terminal_living)
-      runner.registerInfo("Added '#{air_loop.name}' to '#{control_zone.name}'")
-
-      control_zone.setSequentialHeatingFraction(air_terminal_living, sequential_heat_load_frac.round(5))
-      control_zone.setSequentialCoolingFraction(air_terminal_living, sequential_cool_load_frac.round(5))
-
-      slave_zones.each do |slave_zone|
-        air_terminal_fbsmt = OpenStudio::Model::AirTerminalSingleDuctUncontrolled.new(model, model.alwaysOnDiscreteSchedule)
-        air_terminal_fbsmt.setName(obj_name + " #{slave_zone.name} terminal")
-        air_loop.multiAddBranchForZone(slave_zone, air_terminal_fbsmt)
-        runner.registerInfo("Added '#{air_loop.name}' to '#{slave_zone.name}'")
-
-        slave_zone.setSequentialHeatingFraction(air_terminal_fbsmt, sequential_heat_load_frac.round(5))
-        slave_zone.setSequentialCoolingFraction(air_terminal_fbsmt, sequential_cool_load_frac.round(5))
-      end # slave_zone
-
-      # Store info for HVAC Sizing measure
-      curves = []
-      shrrated = []
-      clg_coil.stages.each_with_index do |stage, speed|
-        curves << stage.totalCoolingCapacityFunctionofTemperatureCurve
-        shrrated << stage.grossRatedSensibleHeatRatio.get
-      end
-      fanspeedRatioCooling = []
-      perf.supplyAirflowRatioFields.each do |airflowRatioField|
-        fanspeedRatioCooling << airflowRatioField.coolingRatio.get
-      end
-      cOOL_CAP_FT_SPEC = HVACSizing.get_2d_vector_from_CAP_FT_SPEC_curves(curves, 4)
-      cOOL_CAP_FT_SPEC.each_with_index do |curve, i|
-        cOOL_CAP_FT_SPEC[i] = cOOL_CAP_FT_SPEC[i].join(",")
-      end
-      HPXML.add_extension(parent: hp, extensions: { "COOL_CAP_FT_SPEC": cOOL_CAP_FT_SPEC.join(";") })
-      curves = []
-      htg_coil.stages.each_with_index do |stage, speed|
-        curves << stage.heatingCapacityFunctionofTemperatureCurve
-      end
-      hEAT_CAP_FT_SPEC = HVACSizing.get_2d_vector_from_CAP_FT_SPEC_curves(curves, 4)
-      hEAT_CAP_FT_SPEC.each_with_index do |curve, i|
-        hEAT_CAP_FT_SPEC[i] = hEAT_CAP_FT_SPEC[i].join(",")
-      end
-      HPXML.add_extension(parent: hp, extensions: { "HEAT_CAP_FT_SPEC ": hEAT_CAP_FT_SPEC.join(";") })
-      HPXML.add_extension(parent: hp, extensions: { "CapacityRatioHeating": capacity_ratios_heating.join(",") })
-      HPXML.add_extension(parent: hp, extensions: { "CapacityRatioCooling": capacity_ratios_cooling.join(",") })
-      HPXML.add_extension(parent: hp, extensions: { "RatedCFMperTonHeating": cfms_ton_rated_heating.join(",") })
-      HPXML.add_extension(parent: hp, extensions: { "RatedCFMperTonCooling": cfms_ton_rated_cooling.join(",") })
-      HPXML.add_extension(parent: hp, extensions: { "HPSizedForMaxLoad": (heat_pump_capacity == Constants.SizingAutoMaxLoad) })
-      HPXML.add_extension(parent: hp, extensions: { "HeatType": Constants.ObjectNameAirSourceHeatPump })
-      HPXML.add_extension(parent: hp, extensions: { "CoolType": Constants.ObjectNameAirSourceHeatPump })
-      HPXML.add_extension(parent: hp, extensions: { "NumSpeedsHeating": 4 })
-      HPXML.add_extension(parent: hp, extensions: { "NumSpeedsCooling": 4 })
-      HPXML.add_extension(parent: hp, extensions: { "FanspeedRatioCooling": fanspeedRatioCooling.join(",") })
-      HPXML.add_extension(parent: hp, extensions: { "SHRRated": shrrated.join(",") })
-    end # control_zone
-=======
     htg_coil = OpenStudio::Model::CoilHeatingDXMultiSpeed.new(model)
     htg_coil.setName(obj_name + " htg coil")
     htg_coil.setMinimumOutdoorDryBulbTemperatureforCompressorOperation(UnitConversions.convert(min_temp, "F", "C"))
@@ -1458,15 +923,41 @@
     control_zone.setSequentialCoolingFraction(air_terminal_living, sequential_cool_load_frac.round(5))
 
     # Store info for HVAC Sizing measure
-    air_loop_unitary.additionalProperties.setFeature(Constants.SizingInfoHVACCapacityRatioHeating, capacity_ratios_heating.join(","))
-    air_loop_unitary.additionalProperties.setFeature(Constants.SizingInfoHVACCapacityRatioCooling, capacity_ratios_cooling.join(","))
-    air_loop_unitary.additionalProperties.setFeature(Constants.SizingInfoHVACRatedCFMperTonHeating, cfms_ton_rated_heating.join(","))
-    air_loop_unitary.additionalProperties.setFeature(Constants.SizingInfoHVACRatedCFMperTonCooling, cfms_ton_rated_cooling.join(","))
-    air_loop_unitary.additionalProperties.setFeature(Constants.SizingInfoHVACFracHeatLoadServed, frac_heat_load_served)
-    air_loop_unitary.additionalProperties.setFeature(Constants.SizingInfoHVACFracCoolLoadServed, frac_cool_load_served)
-    air_loop_unitary.additionalProperties.setFeature(Constants.SizingInfoHVACCoolType, Constants.ObjectNameAirSourceHeatPump)
-    air_loop_unitary.additionalProperties.setFeature(Constants.SizingInfoHVACHeatType, Constants.ObjectNameAirSourceHeatPump)
->>>>>>> d47ce825
+    curves = []
+    shrrated = []
+    clg_coil.stages.each_with_index do |stage, speed|
+      curves << stage.totalCoolingCapacityFunctionofTemperatureCurve
+      shrrated << stage.grossRatedSensibleHeatRatio.get
+    end
+    fanspeedRatioCooling = []
+    perf.supplyAirflowRatioFields.each do |airflowRatioField|
+      fanspeedRatioCooling << airflowRatioField.coolingRatio.get
+    end
+    cOOL_CAP_FT_SPEC = HVACSizing.get_2d_vector_from_CAP_FT_SPEC_curves(curves, 4)
+    cOOL_CAP_FT_SPEC.each_with_index do |curve, i|
+      cOOL_CAP_FT_SPEC[i] = cOOL_CAP_FT_SPEC[i].join(",")
+    end
+    HPXML.add_extension(parent: hp, extensions: { "COOL_CAP_FT_SPEC": cOOL_CAP_FT_SPEC.join(";") })
+    curves = []
+    htg_coil.stages.each_with_index do |stage, speed|
+      curves << stage.heatingCapacityFunctionofTemperatureCurve
+    end
+    hEAT_CAP_FT_SPEC = HVACSizing.get_2d_vector_from_CAP_FT_SPEC_curves(curves, 4)
+    hEAT_CAP_FT_SPEC.each_with_index do |curve, i|
+      hEAT_CAP_FT_SPEC[i] = hEAT_CAP_FT_SPEC[i].join(",")
+    end
+    HPXML.add_extension(parent: hp, extensions: { "HEAT_CAP_FT_SPEC ": hEAT_CAP_FT_SPEC.join(";") })
+    HPXML.add_extension(parent: hp, extensions: { "CapacityRatioHeating": capacity_ratios_heating.join(",") })
+    HPXML.add_extension(parent: hp, extensions: { "CapacityRatioCooling": capacity_ratios_cooling.join(",") })
+    HPXML.add_extension(parent: hp, extensions: { "RatedCFMperTonHeating": cfms_ton_rated_heating.join(",") })
+    HPXML.add_extension(parent: hp, extensions: { "RatedCFMperTonCooling": cfms_ton_rated_cooling.join(",") })
+    HPXML.add_extension(parent: hp, extensions: { "HPSizedForMaxLoad": (heat_pump_capacity == Constants.SizingAutoMaxLoad) })
+    HPXML.add_extension(parent: hp, extensions: { "HeatType": Constants.ObjectNameAirSourceHeatPump })
+    HPXML.add_extension(parent: hp, extensions: { "CoolType": Constants.ObjectNameAirSourceHeatPump })
+    HPXML.add_extension(parent: hp, extensions: { "NumSpeedsHeating": 4 })
+    HPXML.add_extension(parent: hp, extensions: { "NumSpeedsCooling": 4 })
+    HPXML.add_extension(parent: hp, extensions: { "FanspeedRatioCooling": fanspeedRatioCooling.join(",") })
+    HPXML.add_extension(parent: hp, extensions: { "SHRRated": shrrated.join(",") })
 
     return true
   end
@@ -1479,15 +970,9 @@
                       heating_capacity_offset, cap_retention_frac, cap_retention_temp,
                       pan_heater_power, fan_power, is_ducted,
                       heat_pump_capacity, supplemental_efficiency, supplemental_capacity,
-<<<<<<< HEAD
-                      dse_heat, dse_cool,
-                      sequential_heat_load_frac, sequential_cool_load_frac,
-                      control_slave_zones_hash, hvac_map, sys_id, hp)
-=======
                       frac_heat_load_served, frac_cool_load_served,
                       sequential_heat_load_frac, sequential_cool_load_frac,
-                      control_zone, hvac_map, sys_id)
->>>>>>> d47ce825
+                      control_zone, hvac_map, sys_id, hp)
 
     num_speeds = 10
 
@@ -1705,45 +1190,7 @@
       else
         num_outdoor_units = 2
       end
-<<<<<<< HEAD
-      HPXML.add_extension(parent: hp, extensions: { "CapacityRatioHeating": capacity_ratios_heating_4.join(",") })
-      HPXML.add_extension(parent: hp, extensions: { "CapacityRatioCooling": capacity_ratios_cooling_4.join(",") })
-      HPXML.add_extension(parent: hp, extensions: { "HeatingCFMs": cfms_heating_4.join(",") })
-      HPXML.add_extension(parent: hp, extensions: { "CoolingCFMs": cfms_cooling_4.join(",") })
-      curves = []
-      shrrated = []
-      clg_coil.stages.each_with_index do |stage, speed|
-        curves << stage.totalCoolingCapacityFunctionofTemperatureCurve
-        shrrated << stage.grossRatedSensibleHeatRatio.get
-      end
-      fanspeedRatioCooling = []
-      perf.supplyAirflowRatioFields.each do |airflowRatioField|
-        fanspeedRatioCooling << airflowRatioField.coolingRatio.get
-      end
-      cOOL_CAP_FT_SPEC = HVACSizing.get_2d_vector_from_CAP_FT_SPEC_curves(curves, 4)
-      cOOL_CAP_FT_SPEC.each_with_index do |curve, i|
-        cOOL_CAP_FT_SPEC[i] = cOOL_CAP_FT_SPEC[i].join(",")
-      end
-      HPXML.add_extension(parent: hp, extensions: { "COOL_CAP_FT_SPEC": cOOL_CAP_FT_SPEC.join(";") })
-      curves = []
-      htg_coil.stages.each_with_index do |stage, speed|
-        curves << stage.heatingCapacityFunctionofTemperatureCurve
-      end
-      hEAT_CAP_FT_SPEC = HVACSizing.get_2d_vector_from_CAP_FT_SPEC_curves(curves, 4)
-      hEAT_CAP_FT_SPEC.each_with_index do |curve, i|
-        hEAT_CAP_FT_SPEC[i] = hEAT_CAP_FT_SPEC[i].join(",")
-      end
-      HPXML.add_extension(parent: hp, extensions: { "HEAT_CAP_FT_SPEC ": hEAT_CAP_FT_SPEC.join(";") })
-      HPXML.add_extension(parent: hp, extensions: { "HeatingCapacityOffset": heating_capacity_offset })
-      HPXML.add_extension(parent: hp, extensions: { "HPSizedForMaxLoad": (heat_pump_capacity == Constants.SizingAutoMaxLoad) })
-      HPXML.add_extension(parent: hp, extensions: { "FanspeedRatioCooling": fanspeedRatioCooling.join(",") })
-      HPXML.add_extension(parent: hp, extensions: { "SHRRated": shrs_rated_4.join(",") })
-      HPXML.add_extension(parent: hp, extensions: { "HeatType": Constants.ObjectNameMiniSplitHeatPump })
-      HPXML.add_extension(parent: hp, extensions: { "CoolType": Constants.ObjectNameMiniSplitHeatPump })
-      HPXML.add_extension(parent: hp, extensions: { "NumSpeedsHeating": 4 })
-      HPXML.add_extension(parent: hp, extensions: { "NumSpeedsCooling": 4 })
-    end # control_zone
-=======
+
       pan_heater_power = pan_heater_power * num_outdoor_units # W
       program.addLine("Set #{pan_heater_actuator.name} = 0")
       program.addLine("If #{mshp_sensor.name} > 0")
@@ -1772,18 +1219,42 @@
       cfms_cooling_4 << cfms_cooling[mshp_index]
       shrs_rated_4 << shrs_rated[mshp_index]
     end
-    air_loop_unitary.additionalProperties.setFeature(Constants.DuctedInfoMiniSplitHeatPump, is_ducted)
-    air_loop_unitary.additionalProperties.setFeature(Constants.SizingInfoHVACCapacityRatioHeating, capacity_ratios_heating_4.join(","))
-    air_loop_unitary.additionalProperties.setFeature(Constants.SizingInfoHVACCapacityRatioCooling, capacity_ratios_cooling_4.join(","))
-    air_loop_unitary.additionalProperties.setFeature(Constants.SizingInfoHVACHeatingCFMs, cfms_heating_4.join(","))
-    air_loop_unitary.additionalProperties.setFeature(Constants.SizingInfoHVACCoolingCFMs, cfms_cooling_4.join(","))
-    air_loop_unitary.additionalProperties.setFeature(Constants.SizingInfoHVACHeatingCapacityOffset, heating_capacity_offset)
-    air_loop_unitary.additionalProperties.setFeature(Constants.SizingInfoHVACFracHeatLoadServed, frac_heat_load_served)
-    air_loop_unitary.additionalProperties.setFeature(Constants.SizingInfoHVACFracCoolLoadServed, frac_cool_load_served)
-    air_loop_unitary.additionalProperties.setFeature(Constants.SizingInfoHVACSHR, shrs_rated_4.join(","))
-    air_loop_unitary.additionalProperties.setFeature(Constants.SizingInfoHVACCoolType, Constants.ObjectNameMiniSplitHeatPump)
-    air_loop_unitary.additionalProperties.setFeature(Constants.SizingInfoHVACHeatType, Constants.ObjectNameMiniSplitHeatPump)
->>>>>>> d47ce825
+    HPXML.add_extension(parent: hp, extensions: { "CapacityRatioHeating": capacity_ratios_heating_4.join(",") })
+    HPXML.add_extension(parent: hp, extensions: { "CapacityRatioCooling": capacity_ratios_cooling_4.join(",") })
+    HPXML.add_extension(parent: hp, extensions: { "HeatingCFMs": cfms_heating_4.join(",") })
+    HPXML.add_extension(parent: hp, extensions: { "CoolingCFMs": cfms_cooling_4.join(",") })
+    curves = []
+    shrrated = []
+    clg_coil.stages.each_with_index do |stage, speed|
+      curves << stage.totalCoolingCapacityFunctionofTemperatureCurve
+      shrrated << stage.grossRatedSensibleHeatRatio.get
+    end
+    fanspeedRatioCooling = []
+    perf.supplyAirflowRatioFields.each do |airflowRatioField|
+      fanspeedRatioCooling << airflowRatioField.coolingRatio.get
+    end
+    cOOL_CAP_FT_SPEC = HVACSizing.get_2d_vector_from_CAP_FT_SPEC_curves(curves, 4)
+    cOOL_CAP_FT_SPEC.each_with_index do |curve, i|
+      cOOL_CAP_FT_SPEC[i] = cOOL_CAP_FT_SPEC[i].join(",")
+    end
+    HPXML.add_extension(parent: hp, extensions: { "COOL_CAP_FT_SPEC": cOOL_CAP_FT_SPEC.join(";") })
+    curves = []
+    htg_coil.stages.each_with_index do |stage, speed|
+      curves << stage.heatingCapacityFunctionofTemperatureCurve
+    end
+    hEAT_CAP_FT_SPEC = HVACSizing.get_2d_vector_from_CAP_FT_SPEC_curves(curves, 4)
+    hEAT_CAP_FT_SPEC.each_with_index do |curve, i|
+      hEAT_CAP_FT_SPEC[i] = hEAT_CAP_FT_SPEC[i].join(",")
+    end
+    HPXML.add_extension(parent: hp, extensions: { "HEAT_CAP_FT_SPEC ": hEAT_CAP_FT_SPEC.join(";") })
+    HPXML.add_extension(parent: hp, extensions: { "HeatingCapacityOffset": heating_capacity_offset })
+    HPXML.add_extension(parent: hp, extensions: { "HPSizedForMaxLoad": (heat_pump_capacity == Constants.SizingAutoMaxLoad) })
+    HPXML.add_extension(parent: hp, extensions: { "FanspeedRatioCooling": fanspeedRatioCooling.join(",") })
+    HPXML.add_extension(parent: hp, extensions: { "SHRRated": shrs_rated_4.join(",") })
+    HPXML.add_extension(parent: hp, extensions: { "HeatType": Constants.ObjectNameMiniSplitHeatPump })
+    HPXML.add_extension(parent: hp, extensions: { "CoolType": Constants.ObjectNameMiniSplitHeatPump })
+    HPXML.add_extension(parent: hp, extensions: { "NumSpeedsHeating": 4 })
+    HPXML.add_extension(parent: hp, extensions: { "NumSpeedsCooling": 4 })
 
     return true
   end
@@ -1796,16 +1267,10 @@
                       design_delta_t, pump_head,
                       u_tube_leg_spacing, u_tube_spacing_type,
                       fan_power, heat_pump_capacity, supplemental_efficiency,
-<<<<<<< HEAD
-                      supplemental_capacity, dse_heat, dse_cool,
-                      sequential_heat_load_frac, sequential_cool_load_frac,
-                      control_slave_zones_hash, hvac_map, sys_id, hp)
-=======
                       supplemental_capacity,
                       frac_heat_load_served, frac_cool_load_served,
                       sequential_heat_load_frac, sequential_cool_load_frac,
-                      control_zone, hvac_map, sys_id)
->>>>>>> d47ce825
+                      control_zone, hvac_map, sys_id, hp)
 
     if frac_glycol == 0
       fluid_type = Constants.FluidWater
@@ -1917,158 +1382,6 @@
     demand_outlet_pipe = OpenStudio::Model::PipeAdiabatic.new(model)
     demand_outlet_pipe.addToNode(plant_loop.demandOutletNode)
 
-<<<<<<< HEAD
-    control_slave_zones_hash.each do |control_zone, slave_zones|
-      htg_coil = OpenStudio::Model::CoilHeatingWaterToAirHeatPumpEquationFit.new(model)
-      htg_coil.setName(obj_name + " htg coil")
-      if heat_pump_capacity != Constants.SizingAuto
-        htg_coil.setRatedHeatingCapacity(OpenStudio::OptionalDouble.new(UnitConversions.convert(heat_pump_capacity, "Btu/hr", "W"))) # Used by HVACSizing measure
-      end
-      htg_coil.setRatedHeatingCoefficientofPerformance(1.0 / heatingEIR)
-      htg_coil.setHeatingCapacityCoefficient1(gshp_HEAT_CAP_fT_coeff[0])
-      htg_coil.setHeatingCapacityCoefficient2(gshp_HEAT_CAP_fT_coeff[1])
-      htg_coil.setHeatingCapacityCoefficient3(gshp_HEAT_CAP_fT_coeff[2])
-      htg_coil.setHeatingCapacityCoefficient4(gshp_HEAT_CAP_fT_coeff[3])
-      htg_coil.setHeatingCapacityCoefficient5(gshp_HEAT_CAP_fT_coeff[4])
-      htg_coil.setHeatingPowerConsumptionCoefficient1(gshp_HEAT_POWER_fT_coeff[0])
-      htg_coil.setHeatingPowerConsumptionCoefficient2(gshp_HEAT_POWER_fT_coeff[1])
-      htg_coil.setHeatingPowerConsumptionCoefficient3(gshp_HEAT_POWER_fT_coeff[2])
-      htg_coil.setHeatingPowerConsumptionCoefficient4(gshp_HEAT_POWER_fT_coeff[3])
-      htg_coil.setHeatingPowerConsumptionCoefficient5(gshp_HEAT_POWER_fT_coeff[4])
-      hvac_map[sys_id] << htg_coil
-
-      htg_supp_coil = OpenStudio::Model::CoilHeatingElectric.new(model, model.alwaysOnDiscreteSchedule)
-      htg_supp_coil.setName(obj_name + " supp htg coil")
-      htg_supp_coil.setEfficiency(supplemental_efficiency)
-      if supplemental_capacity != Constants.SizingAuto
-        htg_supp_coil.setNominalCapacity(UnitConversions.convert(supplemental_capacity, "Btu/hr", "W")) # Used by HVACSizing measure
-      end
-      hvac_map[sys_id] << htg_supp_coil
-
-      clg_coil = OpenStudio::Model::CoilCoolingWaterToAirHeatPumpEquationFit.new(model)
-      clg_coil.setName(obj_name + " clg coil")
-      if heat_pump_capacity != Constants.SizingAuto
-        clg_coil.setRatedTotalCoolingCapacity(UnitConversions.convert(heat_pump_capacity, "Btu/hr", "W")) # Used by HVACSizing measure
-      end
-      clg_coil.setRatedCoolingCoefficientofPerformance(1.0 / coolingEIR)
-      clg_coil.setTotalCoolingCapacityCoefficient1(gshp_COOL_CAP_fT_coeff[0])
-      clg_coil.setTotalCoolingCapacityCoefficient2(gshp_COOL_CAP_fT_coeff[1])
-      clg_coil.setTotalCoolingCapacityCoefficient3(gshp_COOL_CAP_fT_coeff[2])
-      clg_coil.setTotalCoolingCapacityCoefficient4(gshp_COOL_CAP_fT_coeff[3])
-      clg_coil.setTotalCoolingCapacityCoefficient5(gshp_COOL_CAP_fT_coeff[4])
-      clg_coil.setSensibleCoolingCapacityCoefficient1(gshp_COOL_SH_fT_coeff[0])
-      clg_coil.setSensibleCoolingCapacityCoefficient2(0)
-      clg_coil.setSensibleCoolingCapacityCoefficient3(gshp_COOL_SH_fT_coeff[1])
-      clg_coil.setSensibleCoolingCapacityCoefficient4(gshp_COOL_SH_fT_coeff[2])
-      clg_coil.setSensibleCoolingCapacityCoefficient5(gshp_COOL_SH_fT_coeff[3])
-      clg_coil.setSensibleCoolingCapacityCoefficient6(gshp_COOL_SH_fT_coeff[4])
-      clg_coil.setCoolingPowerConsumptionCoefficient1(gshp_COOL_POWER_fT_coeff[0])
-      clg_coil.setCoolingPowerConsumptionCoefficient2(gshp_COOL_POWER_fT_coeff[1])
-      clg_coil.setCoolingPowerConsumptionCoefficient3(gshp_COOL_POWER_fT_coeff[2])
-      clg_coil.setCoolingPowerConsumptionCoefficient4(gshp_COOL_POWER_fT_coeff[3])
-      clg_coil.setCoolingPowerConsumptionCoefficient5(gshp_COOL_POWER_fT_coeff[4])
-      clg_coil.setNominalTimeforCondensateRemovaltoBegin(1000)
-      clg_coil.setRatioofInitialMoistureEvaporationRateandSteadyStateLatentCapacity(1.5)
-      hvac_map[sys_id] << clg_coil
-
-      plant_loop.addDemandBranchForComponent(htg_coil)
-      plant_loop.addDemandBranchForComponent(clg_coil)
-
-      fan = OpenStudio::Model::FanOnOff.new(model, model.alwaysOnDiscreteSchedule)
-      fan_eff = 0.75 # Overall Efficiency of the Fan, Motor and Drive
-      fan.setName(obj_name + " supply fan")
-      fan.setEndUseSubcategory("supply fan")
-      fan.setFanEfficiency(fan_eff)
-      fan.setPressureRise(calculate_fan_pressure_rise(fan_eff, fan_power))
-      fan.setMotorEfficiency(1.0)
-      fan.setMotorInAirstreamFraction(1.0)
-      hvac_map[sys_id] += self.disaggregate_fan_or_pump(model, fan, [htg_coil], [clg_coil])
-
-      air_loop_unitary = OpenStudio::Model::AirLoopHVACUnitarySystem.new(model)
-      air_loop_unitary.setName(obj_name + " unitary system")
-      air_loop_unitary.setAvailabilitySchedule(model.alwaysOnDiscreteSchedule)
-      air_loop_unitary.setSupplyFan(fan)
-      air_loop_unitary.setHeatingCoil(htg_coil)
-      air_loop_unitary.setCoolingCoil(clg_coil)
-      air_loop_unitary.setSupplementalHeatingCoil(htg_supp_coil)
-      air_loop_unitary.setFanPlacement("BlowThrough")
-      air_loop_unitary.setSupplyAirFanOperatingModeSchedule(model.alwaysOffDiscreteSchedule)
-      air_loop_unitary.setMaximumSupplyAirTemperature(UnitConversions.convert(170.0, "F", "C")) # higher temp for supplemental heat as to not severely limit its use, resulting in unmet hours.
-      air_loop_unitary.setMaximumOutdoorDryBulbTemperatureforSupplementalHeaterOperation(UnitConversions.convert(40.0, "F", "C"))
-      air_loop_unitary.setSupplyAirFlowRateWhenNoCoolingorHeatingisRequired(0)
-      hvac_map[sys_id] << air_loop_unitary
-
-      air_loop = OpenStudio::Model::AirLoopHVAC.new(model)
-      air_loop.setName(obj_name + " airloop")
-      air_supply_inlet_node = air_loop.supplyInletNode
-      air_supply_outlet_node = air_loop.supplyOutletNode
-      air_demand_inlet_node = air_loop.demandInletNode
-      air_demand_outlet_node = air_loop.demandOutletNode
-      self.apply_dse(model, air_loop, control_zone, dse_cool, dse_heat)
-      hvac_map[sys_id] << air_loop
-
-      air_loop_unitary.addToNode(air_supply_inlet_node)
-
-      runner.registerInfo("Added '#{htg_coil.name}' to '#{air_loop_unitary.name}'")
-      runner.registerInfo("Added '#{clg_coil.name}' to '#{air_loop_unitary.name}'")
-      runner.registerInfo("Added '#{htg_supp_coil.name}' to '#{air_loop_unitary.name}'")
-
-      air_loop_unitary.setControllingZoneorThermostatLocation(control_zone)
-
-      zone_splitter = air_loop.zoneSplitter
-      zone_splitter.setName(obj_name + " zone splitter")
-
-      zone_mixer = air_loop.zoneMixer
-      zone_mixer.setName(obj_name + " zone mixer")
-
-      air_terminal_living = OpenStudio::Model::AirTerminalSingleDuctUncontrolled.new(model, model.alwaysOnDiscreteSchedule)
-      air_terminal_living.setName(obj_name + " #{control_zone.name} terminal")
-      air_loop.multiAddBranchForZone(control_zone, air_terminal_living)
-      runner.registerInfo("Added '#{air_loop.name}' to '#{control_zone.name}'")
-
-      control_zone.setSequentialHeatingFraction(air_terminal_living, sequential_heat_load_frac.round(5))
-      control_zone.setSequentialCoolingFraction(air_terminal_living, sequential_cool_load_frac.round(5))
-
-      slave_zones.each do |slave_zone|
-        air_terminal_fbsmt = OpenStudio::Model::AirTerminalSingleDuctUncontrolled.new(model, model.alwaysOnDiscreteSchedule)
-        air_terminal_fbsmt.setName(obj_name + " #{slave_zone.name} terminal")
-        air_loop.multiAddBranchForZone(slave_zone, air_terminal_fbsmt)
-        runner.registerInfo("Added '#{air_loop.name}' to '#{slave_zone.name}'")
-
-        slave_zone.setSequentialHeatingFraction(air_terminal_fbsmt, sequential_heat_load_frac.round(5))
-        slave_zone.setSequentialCoolingFraction(air_terminal_fbsmt, sequential_cool_load_frac.round(5))
-      end
-
-      # Store info for HVAC Sizing measure
-      cOOL_CAP_FT_SPEC = [clg_coil.totalCoolingCapacityCoefficient1,
-                          clg_coil.totalCoolingCapacityCoefficient2,
-                          clg_coil.totalCoolingCapacityCoefficient3,
-                          clg_coil.totalCoolingCapacityCoefficient4,
-                          clg_coil.totalCoolingCapacityCoefficient5]
-      cOOL_SH_FT_SPEC = [clg_coil.sensibleCoolingCapacityCoefficient1,
-                         clg_coil.sensibleCoolingCapacityCoefficient3,
-                         clg_coil.sensibleCoolingCapacityCoefficient4,
-                         clg_coil.sensibleCoolingCapacityCoefficient5,
-                         clg_coil.sensibleCoolingCapacityCoefficient6]
-      HPXML.add_extension(parent: hp, extensions: { "COOL_CAP_FT_SPEC": HVAC.convert_curve_gshp(cOOL_CAP_FT_SPEC, true).join(",") })
-      HPXML.add_extension(parent: hp, extensions: { "COOL_SH_FT_SPEC": HVAC.convert_curve_gshp(cOOL_SH_FT_SPEC, true).join(",") })
-      HPXML.add_extension(parent: hp, extensions: { "COIL_BF_FT_SPEC": cOIL_BF_FT_SPEC.join(",") })
-      HPXML.add_extension(parent: hp, extensions: { "SHRRated": shr.to_s })
-      HPXML.add_extension(parent: hp, extensions: { "CoilBF": coilBF })
-      HPXML.add_extension(parent: hp, extensions: { "GSHP_BoreSpacing": bore_spacing })
-      HPXML.add_extension(parent: hp, extensions: { "GSHP_BoreHoles": bore_holes })
-      HPXML.add_extension(parent: hp, extensions: { "GSHP_BoreDepth": bore_depth })
-      HPXML.add_extension(parent: hp, extensions: { "GSHP_BoreConfig": bore_config })
-      HPXML.add_extension(parent: hp, extensions: { "GSHP_SpacingType": u_tube_spacing_type })
-      HPXML.add_extension(parent: hp, extensions: { "CoolingEIR": 1.0 / clg_coil.ratedCoolingCoefficientofPerformance })
-      HPXML.add_extension(parent: hp, extensions: { "HeatingEIR": 1.0 / htg_coil.ratedHeatingCoefficientofPerformance })
-      HPXML.add_extension(parent: hp, extensions: { "GSHP_HXDTDesign": plant_loop.sizingPlant.loopDesignTemperatureDifference })
-      HPXML.add_extension(parent: hp, extensions: { "GSHP_HXCHWDesign": plant_loop.sizingPlant.designLoopExitTemperature })
-      HPXML.add_extension(parent: hp, extensions: { "GSHP_HXHWDesign": plant_loop.minimumLoopTemperature })
-      HPXML.add_extension(parent: hp, extensions: { "HeatType": Constants.ObjectNameGroundSourceHeatPump })
-      HPXML.add_extension(parent: hp, extensions: { "CoolType": Constants.ObjectNameGroundSourceHeatPump })
-    end # control_zone
-=======
     htg_coil = OpenStudio::Model::CoilHeatingWaterToAirHeatPumpEquationFit.new(model)
     htg_coil.setName(obj_name + " htg coil")
     if heat_pump_capacity != Constants.SizingAuto
@@ -2179,19 +1492,33 @@
     control_zone.setSequentialCoolingFraction(air_terminal_living, sequential_cool_load_frac.round(5))
 
     # Store info for HVAC Sizing measure
-    air_loop_unitary.additionalProperties.setFeature(Constants.SizingInfoHVACSHR, shr.to_s)
-    air_loop_unitary.additionalProperties.setFeature(Constants.SizingInfoGSHPCoil_BF_FT_SPEC, cOIL_BF_FT_SPEC.join(","))
-    air_loop_unitary.additionalProperties.setFeature(Constants.SizingInfoGSHPCoilBF, coilBF)
-    air_loop_unitary.additionalProperties.setFeature(Constants.SizingInfoHVACFracHeatLoadServed, frac_heat_load_served)
-    air_loop_unitary.additionalProperties.setFeature(Constants.SizingInfoHVACFracCoolLoadServed, frac_cool_load_served)
-    air_loop_unitary.additionalProperties.setFeature(Constants.SizingInfoGSHPBoreSpacing, bore_spacing)
-    air_loop_unitary.additionalProperties.setFeature(Constants.SizingInfoGSHPBoreHoles, bore_holes)
-    air_loop_unitary.additionalProperties.setFeature(Constants.SizingInfoGSHPBoreDepth, bore_depth)
-    air_loop_unitary.additionalProperties.setFeature(Constants.SizingInfoGSHPBoreConfig, bore_config)
-    air_loop_unitary.additionalProperties.setFeature(Constants.SizingInfoGSHPUTubeSpacingType, u_tube_spacing_type)
-    air_loop_unitary.additionalProperties.setFeature(Constants.SizingInfoHVACCoolType, Constants.ObjectNameGroundSourceHeatPump)
-    air_loop_unitary.additionalProperties.setFeature(Constants.SizingInfoHVACHeatType, Constants.ObjectNameGroundSourceHeatPump)
->>>>>>> d47ce825
+    cOOL_CAP_FT_SPEC = [clg_coil.totalCoolingCapacityCoefficient1,
+                        clg_coil.totalCoolingCapacityCoefficient2,
+                        clg_coil.totalCoolingCapacityCoefficient3,
+                        clg_coil.totalCoolingCapacityCoefficient4,
+                        clg_coil.totalCoolingCapacityCoefficient5]
+    cOOL_SH_FT_SPEC = [clg_coil.sensibleCoolingCapacityCoefficient1,
+                        clg_coil.sensibleCoolingCapacityCoefficient3,
+                        clg_coil.sensibleCoolingCapacityCoefficient4,
+                        clg_coil.sensibleCoolingCapacityCoefficient5,
+                        clg_coil.sensibleCoolingCapacityCoefficient6]
+    HPXML.add_extension(parent: hp, extensions: { "COOL_CAP_FT_SPEC": HVAC.convert_curve_gshp(cOOL_CAP_FT_SPEC, true).join(",") })
+    HPXML.add_extension(parent: hp, extensions: { "COOL_SH_FT_SPEC": HVAC.convert_curve_gshp(cOOL_SH_FT_SPEC, true).join(",") })
+    HPXML.add_extension(parent: hp, extensions: { "COIL_BF_FT_SPEC": cOIL_BF_FT_SPEC.join(",") })
+    HPXML.add_extension(parent: hp, extensions: { "SHRRated": shr.to_s })
+    HPXML.add_extension(parent: hp, extensions: { "CoilBF": coilBF })
+    HPXML.add_extension(parent: hp, extensions: { "GSHP_BoreSpacing": bore_spacing })
+    HPXML.add_extension(parent: hp, extensions: { "GSHP_BoreHoles": bore_holes })
+    HPXML.add_extension(parent: hp, extensions: { "GSHP_BoreDepth": bore_depth })
+    HPXML.add_extension(parent: hp, extensions: { "GSHP_BoreConfig": bore_config })
+    HPXML.add_extension(parent: hp, extensions: { "GSHP_SpacingType": u_tube_spacing_type })
+    HPXML.add_extension(parent: hp, extensions: { "CoolingEIR": 1.0 / clg_coil.ratedCoolingCoefficientofPerformance })
+    HPXML.add_extension(parent: hp, extensions: { "HeatingEIR": 1.0 / htg_coil.ratedHeatingCoefficientofPerformance })
+    HPXML.add_extension(parent: hp, extensions: { "GSHP_HXDTDesign": plant_loop.sizingPlant.loopDesignTemperatureDifference })
+    HPXML.add_extension(parent: hp, extensions: { "GSHP_HXCHWDesign": plant_loop.sizingPlant.designLoopExitTemperature })
+    HPXML.add_extension(parent: hp, extensions: { "GSHP_HXHWDesign": plant_loop.minimumLoopTemperature })
+    HPXML.add_extension(parent: hp, extensions: { "HeatType": Constants.ObjectNameGroundSourceHeatPump })
+    HPXML.add_extension(parent: hp, extensions: { "CoolType": Constants.ObjectNameGroundSourceHeatPump })
 
     htg_objects = []
     clg_objects = []
@@ -2208,15 +1535,9 @@
   end
 
   def self.apply_room_ac(model, runner, eer, shr,
-<<<<<<< HEAD
-                         airflow_rate, capacity,
-                         sequential_cool_load_frac, control_slave_zones_hash,
-                         hvac_map, sys_id, clgsys)
-=======
                          airflow_rate, capacity, frac_cool_load_served,
                          sequential_cool_load_frac, control_zone,
-                         hvac_map, sys_id)
->>>>>>> d47ce825
+                         hvac_map, sys_id, clgsys)
 
     # Performance curves
     # From Frigidaire 10.7 EER unit in Winkler et. al. Lab Testing of Window ACs (2013)
@@ -2238,56 +1559,6 @@
 
     obj_name = Constants.ObjectNameRoomAirConditioner
 
-<<<<<<< HEAD
-    control_slave_zones_hash.each do |control_zone, slave_zones|
-      ([control_zone] + slave_zones).each do |zone|
-        # _processSystemRoomAC
-
-        clg_coil = OpenStudio::Model::CoilCoolingDXSingleSpeed.new(model, model.alwaysOnDiscreteSchedule, roomac_cap_ft_curve, roomac_cap_fff_curve, roomac_eir_ft_curve, roomcac_eir_fff_curve, roomac_plf_fplr_curve)
-        clg_coil.setName(obj_name + " #{zone.name} clg coil")
-        if capacity != Constants.SizingAuto
-          clg_coil.setRatedTotalCoolingCapacity(UnitConversions.convert(capacity, "Btu/hr", "W")) # Used by HVACSizing measure
-        end
-        clg_coil.setRatedSensibleHeatRatio(shr)
-        clg_coil.setRatedCOP(OpenStudio::OptionalDouble.new(UnitConversions.convert(eer, "Btu/hr", "W")))
-        clg_coil.setRatedEvaporatorFanPowerPerVolumeFlowRate(OpenStudio::OptionalDouble.new(773.3))
-        clg_coil.setEvaporativeCondenserEffectiveness(OpenStudio::OptionalDouble.new(0.9))
-        clg_coil.setMaximumOutdoorDryBulbTemperatureForCrankcaseHeaterOperation(OpenStudio::OptionalDouble.new(10))
-        clg_coil.setBasinHeaterSetpointTemperature(OpenStudio::OptionalDouble.new(2))
-        hvac_map[sys_id] << clg_coil
-
-        fan = OpenStudio::Model::FanOnOff.new(model, model.alwaysOnDiscreteSchedule)
-        fan.setName(obj_name + " #{zone.name} supply fan")
-        fan.setEndUseSubcategory("supply fan")
-        fan.setFanEfficiency(1)
-        fan.setPressureRise(0)
-        fan.setMotorEfficiency(1)
-        fan.setMotorInAirstreamFraction(0)
-        hvac_map[sys_id] += self.disaggregate_fan_or_pump(model, fan, [], [clg_coil])
-
-        htg_coil = OpenStudio::Model::CoilHeatingElectric.new(model, model.alwaysOffDiscreteSchedule())
-        htg_coil.setName(obj_name + " #{zone.name} htg coil")
-
-        ptac = OpenStudio::Model::ZoneHVACPackagedTerminalAirConditioner.new(model, model.alwaysOnDiscreteSchedule, fan, htg_coil, clg_coil)
-        ptac.setName(obj_name + " #{zone.name}")
-        ptac.setSupplyAirFanOperatingModeSchedule(model.alwaysOffDiscreteSchedule)
-        ptac.addToThermalZone(zone)
-        runner.registerInfo("Added '#{ptac.name}' to '#{zone.name}'")
-        hvac_map[sys_id] << ptac
-
-        zone.setSequentialCoolingFraction(ptac, sequential_cool_load_frac.round(5))
-        zone.setSequentialHeatingFraction(ptac, 0)
-
-        # Store info for HVAC Sizing measure
-        curves = [clg_coil.totalCoolingCapacityFunctionOfTemperatureCurve]
-        HPXML.add_extension(parent: clgsys, extensions: { "COOL_CAP_FT_SPEC": HVACSizing.get_2d_vector_from_CAP_FT_SPEC_curves(curves, 1).join(",") })
-        HPXML.add_extension(parent: clgsys, extensions: { "CoolingCFMs ": airflow_rate.to_s })
-        HPXML.add_extension(parent: clgsys, extensions: { "RatedCFMperTonCooling": cfms_ton_rated.join(",") })
-        HPXML.add_extension(parent: clgsys, extensions: { "CoolType": Constants.ObjectNameRoomAirConditioner })
-        HPXML.add_extension(parent: clgsys, extensions: { "SHRRated": clg_coil.ratedSensibleHeatRatio.get })
-      end # zone
-    end # control_zone
-=======
     # _processSystemRoomAC
 
     clg_coil = OpenStudio::Model::CoilCoolingDXSingleSpeed.new(model, model.alwaysOnDiscreteSchedule, roomac_cap_ft_curve, roomac_cap_fff_curve, roomac_eir_ft_curve, roomcac_eir_fff_curve, roomac_plf_fplr_curve)
@@ -2326,27 +1597,21 @@
     control_zone.setSequentialHeatingFraction(ptac, 0)
 
     # Store info for HVAC Sizing measure
-    ptac.additionalProperties.setFeature(Constants.SizingInfoHVACCoolingCFMs, airflow_rate.to_s)
-    ptac.additionalProperties.setFeature(Constants.SizingInfoHVACRatedCFMperTonCooling, cfms_ton_rated.join(","))
-    ptac.additionalProperties.setFeature(Constants.SizingInfoHVACFracCoolLoadServed, frac_cool_load_served)
-    ptac.additionalProperties.setFeature(Constants.SizingInfoHVACCoolType, Constants.ObjectNameRoomAirConditioner)
->>>>>>> d47ce825
+    curves = [clg_coil.totalCoolingCapacityFunctionOfTemperatureCurve]
+    HPXML.add_extension(parent: clgsys, extensions: { "COOL_CAP_FT_SPEC": HVACSizing.get_2d_vector_from_CAP_FT_SPEC_curves(curves, 1).join(",") })
+    HPXML.add_extension(parent: clgsys, extensions: { "CoolingCFMs ": airflow_rate.to_s })
+    HPXML.add_extension(parent: clgsys, extensions: { "RatedCFMperTonCooling": cfms_ton_rated.join(",") })
+    HPXML.add_extension(parent: clgsys, extensions: { "CoolType": Constants.ObjectNameRoomAirConditioner })
+    HPXML.add_extension(parent: clgsys, extensions: { "SHRRated": clg_coil.ratedSensibleHeatRatio.get })
 
     return true
   end
 
   def self.apply_furnace(model, runner, fuel_type, afue,
-<<<<<<< HEAD
-                         capacity, fan_power_installed, dse_heat,
-                         sequential_heat_load_frac,
-                         attached_cooling_system, control_slave_zones_hash,
-                         hvac_map, sys_id, htgsys)
-=======
                          capacity, fan_power_installed,
                          frac_heat_load_served, sequential_heat_load_frac,
                          attached_cooling_system, control_zone,
-                         hvac_map, sys_id)
->>>>>>> d47ce825
+                         hvac_map, sys_id, htgsys)
 
     # Parasitic Electricity (Source: DOE. (2007). Technical Support Document: Energy Efficiency Program for Consumer Products: "Energy Conservation Standards for Residential Furnaces and Boilers". www.eere.energy.gov/buildings/appliance_standards/residential/furnaces_boilers.html)
     furnaceParasiticElecDict = { Constants.FuelTypeGas => 76.0, # W during operation
@@ -2437,19 +1702,11 @@
       control_zone.setSequentialHeatingFraction(air_terminal_living, sequential_heat_load_frac.round(5))
       control_zone.setSequentialCoolingFraction(air_terminal_living, 0)
 
-<<<<<<< HEAD
-        HPXML.add_extension(parent: htgsys, extensions: { "HeatType": Constants.ObjectNameFurnace })
-        HPXML.add_extension(parent: htgsys, extensions: { "NumSpeedsHeating": 1 })
-      else
-        # Attach to existing cooling unitary system
-        obj_name = Constants.ObjectNameCentralAirConditionerAndFurnace
-=======
-      air_loop_unitary.additionalProperties.setFeature(Constants.SizingInfoHVACFracHeatLoadServed, frac_heat_load_served)
-      air_loop_unitary.additionalProperties.setFeature(Constants.SizingInfoHVACHeatType, Constants.ObjectNameFurnace)
+      HPXML.add_extension(parent: htgsys, extensions: { "HeatType": Constants.ObjectNameFurnace })
+      HPXML.add_extension(parent: htgsys, extensions: { "NumSpeedsHeating": 1 })
     else
       # Attach to existing cooling unitary system
       obj_name = Constants.ObjectNameCentralAirConditionerAndFurnace
->>>>>>> d47ce825
 
       fan = attached_cooling_system.supplyFan.get.to_FanOnOff.get
       fan.setName(obj_name + " supply fan")
@@ -2497,18 +1754,13 @@
       control_zone.airLoopHVACTerminals.each do |air_terminal_living|
         next unless air_terminal_living.airLoopHVAC.get == air_loop
 
-<<<<<<< HEAD
-        # Store info for HVAC Sizing measure
-        HPXML.add_extension(parent: htgsys, extensions: { "HeatType": Constants.ObjectNameFurnace })
-        HPXML.add_extension(parent: htgsys, extensions: { "NumSpeedsHeating": 1 })
-=======
         air_terminal_living.setName(obj_name + " #{control_zone.name} terminal")
         control_zone.setSequentialHeatingFraction(air_terminal_living, sequential_heat_load_frac.round(5))
->>>>>>> d47ce825
-      end
-
-      attached_cooling_system.additionalProperties.setFeature(Constants.SizingInfoHVACFracHeatLoadServed, frac_heat_load_served)
-      attached_cooling_system.additionalProperties.setFeature(Constants.SizingInfoHVACHeatType, Constants.ObjectNameFurnace)
+      end
+
+      # Store info for HVAC Sizing measure
+      HPXML.add_extension(parent: htgsys, extensions: { "HeatType": Constants.ObjectNameFurnace })
+      HPXML.add_extension(parent: htgsys, extensions: { "NumSpeedsHeating": 1 })
     end
 
     return true
@@ -2516,15 +1768,9 @@
 
   def self.apply_boiler(model, runner, fuel_type, system_type, afue,
                         oat_reset_enabled, oat_high, oat_low, oat_hwst_high, oat_hwst_low,
-<<<<<<< HEAD
-                        capacity, design_temp, dse_heat,
-                        sequential_heat_load_frac, control_slave_zones_hash,
-                        hvac_map, sys_id, htgsys)
-=======
                         capacity, design_temp, frac_heat_load_served,
                         sequential_heat_load_frac, control_zone,
-                        hvac_map, sys_id)
->>>>>>> d47ce825
+                        hvac_map, sys_id, htgsys)
 
     # _processHydronicSystem
 
@@ -2648,39 +1894,10 @@
     pipe_demand_inlet.addToNode(plant_loop.demandInletNode)
     pipe_demand_outlet.addToNode(plant_loop.demandOutletNode)
 
-<<<<<<< HEAD
-    control_slave_zones_hash.each do |control_zone, slave_zones|
-      ([control_zone] + slave_zones).each do |zone|
-        baseboard_coil = OpenStudio::Model::CoilHeatingWaterBaseboard.new(model)
-        baseboard_coil.setName(obj_name + " #{zone.name} htg coil")
-        if capacity != Constants.SizingAuto
-          baseboard_coil.setHeatingDesignCapacity(UnitConversions.convert(capacity, "Btu/hr", "W")) # Used by HVACSizing measure
-        end
-        baseboard_coil.setConvergenceTolerance(0.001)
-        hvac_map[sys_id] << baseboard_coil
-
-        baseboard_heater = OpenStudio::Model::ZoneHVACBaseboardConvectiveWater.new(model, model.alwaysOnDiscreteSchedule, baseboard_coil)
-        baseboard_heater.setName(obj_name + " #{zone.name}")
-        baseboard_heater.addToThermalZone(zone)
-        runner.registerInfo("Added '#{baseboard_heater.name}' to '#{zone.name}'")
-        hvac_map[sys_id] << baseboard_heater
-
-        plant_loop.addDemandBranchForComponent(baseboard_coil)
-
-        zone.setSequentialHeatingFraction(baseboard_heater, sequential_heat_load_frac.round(5))
-        zone.setSequentialCoolingFraction(baseboard_heater, 0)
-
-        # Store info for HVAC Sizing measure
-        HPXML.add_extension(parent: htgsys, extensions: { "HeatType": Constants.ObjectNameBoiler })
-        HPXML.add_extension(parent: htgsys, extensions: { "NumSpeedsHeating": 1 })
-        HPXML.add_extension(parent: htgsys, extensions: { "BoilerDesignTemp": UnitConversions.convert(boiler.designWaterOutletTemperature.get, "C", "F") })
-      end
-=======
     baseboard_coil = OpenStudio::Model::CoilHeatingWaterBaseboard.new(model)
     baseboard_coil.setName(obj_name + " #{control_zone.name} htg coil")
     if capacity != Constants.SizingAuto
       baseboard_coil.setHeatingDesignCapacity(UnitConversions.convert(capacity, "Btu/hr", "W")) # Used by HVACSizing measure
->>>>>>> d47ce825
     end
     baseboard_coil.setConvergenceTolerance(0.001)
     hvac_map[sys_id] << baseboard_coil
@@ -2697,8 +1914,9 @@
     control_zone.setSequentialCoolingFraction(baseboard_heater, 0)
 
     # Store info for HVAC Sizing measure
-    baseboard_heater.additionalProperties.setFeature(Constants.SizingInfoHVACFracHeatLoadServed, frac_heat_load_served)
-    baseboard_heater.additionalProperties.setFeature(Constants.SizingInfoHVACHeatType, Constants.ObjectNameBoiler)
+    HPXML.add_extension(parent: htgsys, extensions: { "HeatType": Constants.ObjectNameBoiler })
+    HPXML.add_extension(parent: htgsys, extensions: { "NumSpeedsHeating": 1 })
+    HPXML.add_extension(parent: htgsys, extensions: { "BoilerDesignTemp": UnitConversions.convert(boiler.designWaterOutletTemperature.get, "C", "F") })
 
     htg_objects = []
     hvac_map[sys_id].each do |hvac_object|
@@ -2712,28 +1930,8 @@
   end
 
   def self.apply_electric_baseboard(model, runner, efficiency, capacity,
-<<<<<<< HEAD
-                                    sequential_heat_load_frac,
-                                    control_slave_zones_hash,
-                                    hvac_map, sys_id, htgsys)
-
-    obj_name = Constants.ObjectNameElectricBaseboard
-
-    control_slave_zones_hash.each do |control_zone, slave_zones|
-      ([control_zone] + slave_zones).each do |zone|
-        baseboard_heater = OpenStudio::Model::ZoneHVACBaseboardConvectiveElectric.new(model)
-        baseboard_heater.setName(obj_name + " #{zone.name}")
-        if capacity != Constants.SizingAuto
-          baseboard_heater.setNominalCapacity(UnitConversions.convert(capacity, "Btu/hr", "W")) # Used by HVACSizing measure
-        end
-        baseboard_heater.setEfficiency(efficiency)
-        hvac_map[sys_id] << baseboard_heater
-
-        baseboard_heater.addToThermalZone(zone)
-        runner.registerInfo("Added '#{baseboard_heater.name}' to '#{zone.name}'")
-=======
                                     frac_heat_load_served, sequential_heat_load_frac,
-                                    control_zone, hvac_map, sys_id)
+                                    control_zone, hvac_map, sys_id, htgsys)
 
     obj_name = Constants.ObjectNameElectricBaseboard
 
@@ -2744,40 +1942,25 @@
     end
     baseboard_heater.setEfficiency(efficiency)
     hvac_map[sys_id] << baseboard_heater
->>>>>>> d47ce825
 
     baseboard_heater.addToThermalZone(control_zone)
     runner.registerInfo("Added '#{baseboard_heater.name}' to '#{control_zone.name}'")
 
-<<<<<<< HEAD
-        # Store info for HVAC Sizing measure
-        HPXML.add_extension(parent: htgsys, extensions: { "NumSpeedsHeating": 1 })
-        HPXML.add_extension(parent: htgsys, extensions: { "HeatType": Constants.ObjectNameElectricBaseboard })
-      end
-    end
-=======
     control_zone.setSequentialHeatingFraction(baseboard_heater, sequential_heat_load_frac.round(5))
     control_zone.setSequentialCoolingFraction(baseboard_heater, 0)
 
     # Store info for HVAC Sizing measure
-    baseboard_heater.additionalProperties.setFeature(Constants.SizingInfoHVACFracHeatLoadServed, frac_heat_load_served)
-    baseboard_heater.additionalProperties.setFeature(Constants.SizingInfoHVACHeatType, Constants.ObjectNameElectricBaseboard)
->>>>>>> d47ce825
+    HPXML.add_extension(parent: htgsys, extensions: { "NumSpeedsHeating": 1 })
+    HPXML.add_extension(parent: htgsys, extensions: { "HeatType": Constants.ObjectNameElectricBaseboard })
 
     return true
   end
 
   def self.apply_unit_heater(model, runner, fuel_type,
                              efficiency, capacity, fan_power,
-<<<<<<< HEAD
-                             airflow_rate,
-                             sequential_heat_load_frac, control_slave_zones_hash,
-                             hvac_map, sys_id, htgsys)
-=======
                              airflow_rate, frac_heat_load_served,
                              sequential_heat_load_frac, control_zone,
-                             hvac_map, sys_id)
->>>>>>> d47ce825
+                             hvac_map, sys_id, htgsys)
 
     if fan_power > 0 and airflow_rate == 0
       runner.registerError("If Fan Power > 0, then Airflow Rate cannot be zero.")
@@ -2786,71 +1969,6 @@
 
     obj_name = Constants.ObjectNameUnitHeater
 
-<<<<<<< HEAD
-    control_slave_zones_hash.each do |control_zone, slave_zones|
-      ([control_zone] + slave_zones).each do |zone|
-        # _processSystemHeatingCoil
-
-        if fuel_type == Constants.FuelTypeElectric
-          htg_coil = OpenStudio::Model::CoilHeatingElectric.new(model)
-          htg_coil.setEfficiency(efficiency)
-        else
-          htg_coil = OpenStudio::Model::CoilHeatingGas.new(model)
-          htg_coil.setGasBurnerEfficiency(efficiency)
-          htg_coil.setParasiticElectricLoad(0.0)
-          htg_coil.setParasiticGasLoad(0)
-          htg_coil.setFuelType(HelperMethods.eplus_fuel_map(fuel_type))
-        end
-        htg_coil.setName(obj_name + " #{zone.name} htg coil")
-        if capacity != Constants.SizingAuto
-          htg_coil.setNominalCapacity(UnitConversions.convert(capacity, "Btu/hr", "W")) # Used by HVACSizing measure
-        end
-        hvac_map[sys_id] << htg_coil
-
-        fan = OpenStudio::Model::FanOnOff.new(model, model.alwaysOnDiscreteSchedule)
-        fan.setName(obj_name + " #{zone.name} supply fan")
-        fan.setEndUseSubcategory("supply fan")
-        if fan_power > 0
-          fan_eff = 0.75 # Overall Efficiency of the Fan, Motor and Drive
-          fan.setFanEfficiency(fan_eff)
-          fan.setPressureRise(calculate_fan_pressure_rise(fan_eff, fan_power))
-        else
-          fan.setFanEfficiency(1)
-          fan.setPressureRise(0)
-        end
-        fan.setMotorEfficiency(1.0)
-        fan.setMotorInAirstreamFraction(1.0)
-        hvac_map[sys_id] += self.disaggregate_fan_or_pump(model, fan, [htg_coil], [])
-
-        # _processSystemAir
-
-        unitary_system = OpenStudio::Model::AirLoopHVACUnitarySystem.new(model)
-        unitary_system.setName(obj_name + " #{zone.name} unitary system")
-        unitary_system.setAvailabilitySchedule(model.alwaysOnDiscreteSchedule)
-        unitary_system.setHeatingCoil(htg_coil)
-        unitary_system.setSupplyAirFlowRateMethodDuringCoolingOperation("SupplyAirFlowRate")
-        unitary_system.setSupplyAirFlowRateDuringCoolingOperation(0.0)
-        unitary_system.setSupplyFan(fan)
-        unitary_system.setFanPlacement("BlowThrough")
-        unitary_system.setSupplyAirFanOperatingModeSchedule(model.alwaysOffDiscreteSchedule)
-        unitary_system.setMaximumSupplyAirTemperature(UnitConversions.convert(120.0, "F", "C"))
-        unitary_system.setSupplyAirFlowRateWhenNoCoolingorHeatingisRequired(0)
-        hvac_map[sys_id] << unitary_system
-
-        runner.registerInfo("Added '#{fan.name}' to '#{unitary_system.name}''")
-        runner.registerInfo("Added '#{htg_coil.name}' to '#{unitary_system.name}'")
-
-        unitary_system.setControllingZoneorThermostatLocation(zone)
-        unitary_system.addToThermalZone(zone)
-
-        zone.setSequentialHeatingFraction(unitary_system, sequential_heat_load_frac.round(5))
-        zone.setSequentialCoolingFraction(unitary_system, 0)
-
-        # Store info for HVAC Sizing measure
-        HPXML.add_extension(parent: htgsys, extensions: { "RatedCFMperTonHeating": airflow_rate.to_s })
-        HPXML.add_extension(parent: htgsys, extensions: { "HeatType": Constants.ObjectNameUnitHeater })
-      end
-=======
     # _processSystemHeatingCoil
 
     if fuel_type == Constants.FuelTypeElectric
@@ -2866,7 +1984,6 @@
     htg_coil.setName(obj_name + " #{control_zone.name} htg coil")
     if capacity != Constants.SizingAuto
       htg_coil.setNominalCapacity(UnitConversions.convert(capacity, "Btu/hr", "W")) # Used by HVACSizing measure
->>>>>>> d47ce825
     end
     hvac_map[sys_id] << htg_coil
 
@@ -2910,9 +2027,8 @@
     control_zone.setSequentialCoolingFraction(unitary_system, 0)
 
     # Store info for HVAC Sizing measure
-    unitary_system.additionalProperties.setFeature(Constants.SizingInfoHVACRatedCFMperTonHeating, airflow_rate.to_s)
-    unitary_system.additionalProperties.setFeature(Constants.SizingInfoHVACFracHeatLoadServed, frac_heat_load_served)
-    unitary_system.additionalProperties.setFeature(Constants.SizingInfoHVACHeatType, Constants.ObjectNameUnitHeater)
+    HPXML.add_extension(parent: htgsys, extensions: { "RatedCFMperTonHeating": airflow_rate.to_s })
+    HPXML.add_extension(parent: htgsys, extensions: { "HeatType": Constants.ObjectNameUnitHeater })
 
     return true
   end
@@ -2922,26 +2038,6 @@
 
     obj_name = Constants.ObjectNameIdealAirSystem
 
-<<<<<<< HEAD
-    control_slave_zones_hash.each do |control_zone, slave_zones|
-      ([control_zone] + slave_zones).each do |zone|
-        ideal_air = OpenStudio::Model::ZoneHVACIdealLoadsAirSystem.new(model)
-        ideal_air.setName(obj_name)
-        ideal_air.setMaximumHeatingSupplyAirTemperature(50)
-        ideal_air.setMinimumCoolingSupplyAirTemperature(10)
-        ideal_air.setMaximumHeatingSupplyAirHumidityRatio(0.015)
-        ideal_air.setMinimumCoolingSupplyAirHumidityRatio(0.01)
-        ideal_air.setHeatingLimit('NoLimit')
-        ideal_air.setCoolingLimit('NoLimit')
-        ideal_air.setDehumidificationControlType('None')
-        ideal_air.setHumidificationControlType('None')
-        ideal_air.addToThermalZone(zone)
-
-        zone.setSequentialCoolingFraction(ideal_air, sequential_cool_load_frac.round(5))
-        zone.setSequentialHeatingFraction(ideal_air, sequential_heat_load_frac.round(5))
-      end
-    end
-=======
     ideal_air = OpenStudio::Model::ZoneHVACIdealLoadsAirSystem.new(model)
     ideal_air.setName(obj_name)
     ideal_air.setMaximumHeatingSupplyAirTemperature(50)
@@ -2956,11 +2052,6 @@
 
     control_zone.setSequentialCoolingFraction(ideal_air, sequential_cool_load_frac.round(5))
     control_zone.setSequentialHeatingFraction(ideal_air, sequential_heat_load_frac.round(5))
-
-    # Store info for HVAC Sizing measure
-    ideal_air.additionalProperties.setFeature(Constants.SizingInfoHVACCoolType, Constants.ObjectNameIdealAirSystem)
-    ideal_air.additionalProperties.setFeature(Constants.SizingInfoHVACHeatType, Constants.ObjectNameIdealAirSystem)
->>>>>>> d47ce825
 
     return true
   end
