require_relative "constants"
require_relative "geometry"
require_relative "util"
require_relative "unit_conversions"
require_relative "psychrometrics"
require_relative "schedules"

class HVAC
  def self.apply_central_ac_1speed(model, runner, seer, eers, shrs,
                                   fan_power_installed, crankcase_kw, crankcase_temp,
<<<<<<< HEAD
                                   capacity, dse, frac_cool_load_served,
                                   sequential_cool_load_frac,
                                   attached_heating_system)
=======
                                   eer_capacity_derates, capacity, dse,
                                   frac_cool_load_served, control_slave_zones_hash)
>>>>>>> 51f930cd

    return true if frac_cool_load_served <= 0

    num_speeds = 1
    fan_power_rated = get_fan_power_rated(seer)

    # Performance curves
    # NOTE: These coefficients are in IP UNITS
    curves_in_ip = true
    cOOL_CAP_FT_SPEC = [[3.670270705, -0.098652414, 0.000955906, 0.006552414, -0.0000156, -0.000131877]]
    cOOL_EIR_FT_SPEC = [[-3.302695861, 0.137871531, -0.001056996, -0.012573945, 0.000214638, -0.000145054]]
    cOOL_CAP_FFLOW_SPEC = [[0.718605468, 0.410099989, -0.128705457]]
    cOOL_EIR_FFLOW_SPEC = [[1.32299905, -0.477711207, 0.154712157]]

    capacity_ratios = [1.0]
    fan_speed_ratios = [1.0]

    # Cooling Coil
    rated_airflow_rate = 386.1 # cfm
    cfms_ton_rated = calc_cfms_ton_rated(rated_airflow_rate, fan_speed_ratios, capacity_ratios)
    cooling_eirs = calc_cooling_eirs(num_speeds, eers, fan_power_rated)
    shrs_rated_gross = calc_shrs_rated_gross(num_speeds, shrs, fan_power_rated, cfms_ton_rated)
    cOOL_CLOSS_FPLR_SPEC = [calc_plr_coefficients_cooling(num_speeds, seer)]

    obj_name = Constants.ObjectNameCentralAirConditioner

    control_slave_zones_hash.each do |control_zone, slave_zones|
      # _processCurvesDXCooling

      clg_coil_stage_data = calc_coil_stage_data_cooling(model, capacity, (0...num_speeds).to_a, cooling_eirs, shrs_rated_gross, cOOL_CAP_FT_SPEC, cOOL_EIR_FT_SPEC, cOOL_CLOSS_FPLR_SPEC, cOOL_CAP_FFLOW_SPEC, cOOL_EIR_FFLOW_SPEC, curves_in_ip, dse)

      # _processSystemCoolingCoil

      clg_coil = OpenStudio::Model::CoilCoolingDXSingleSpeed.new(model, model.alwaysOnDiscreteSchedule, clg_coil_stage_data[0].totalCoolingCapacityFunctionofTemperatureCurve, clg_coil_stage_data[0].totalCoolingCapacityFunctionofFlowFractionCurve, clg_coil_stage_data[0].energyInputRatioFunctionofTemperatureCurve, clg_coil_stage_data[0].energyInputRatioFunctionofFlowFractionCurve, clg_coil_stage_data[0].partLoadFractionCorrelationCurve)
      clg_coil_stage_data[0].remove
      clg_coil.setName(obj_name + " clg coil")
      if capacity != Constants.SizingAuto
        clg_coil.setRatedTotalCoolingCapacity(UnitConversions.convert(capacity, "Btu/hr", "W")) # Used by HVACSizing measure
      end
      clg_coil.setRatedSensibleHeatRatio(shrs_rated_gross[0])
      clg_coil.setRatedCOP(OpenStudio::OptionalDouble.new(dse / cooling_eirs[0]))
      clg_coil.setRatedEvaporatorFanPowerPerVolumeFlowRate(OpenStudio::OptionalDouble.new(fan_power_rated / UnitConversions.convert(1.0, "cfm", "m^3/s")))

      clg_coil.setNominalTimeForCondensateRemovalToBegin(OpenStudio::OptionalDouble.new(1000.0))
      clg_coil.setRatioOfInitialMoistureEvaporationRateAndSteadyStateLatentCapacity(OpenStudio::OptionalDouble.new(1.5))
      clg_coil.setMaximumCyclingRate(OpenStudio::OptionalDouble.new(3.0))
      clg_coil.setLatentCapacityTimeConstant(OpenStudio::OptionalDouble.new(45.0))

      clg_coil.setCondenserType("AirCooled")
      clg_coil.setCrankcaseHeaterCapacity(OpenStudio::OptionalDouble.new(UnitConversions.convert(crankcase_kw, "kW", "W")))
      clg_coil.setMaximumOutdoorDryBulbTemperatureForCrankcaseHeaterOperation(OpenStudio::OptionalDouble.new(UnitConversions.convert(crankcase_temp, "F", "C")))

      # _processSystemFan

      fan = OpenStudio::Model::FanOnOff.new(model, model.alwaysOnDiscreteSchedule)
      fan_eff = 0.75 # Overall Efficiency of the Fan, Motor and Drive
      fan.setName(obj_name + " clg supply fan")
      fan.setEndUseSubcategory(obj_name + " clg supply fan")
      fan.setFanEfficiency(fan_eff)
      fan.setPressureRise(calculate_fan_pressure_rise(fan_eff, fan_power_installed / dse))
      fan.setMotorEfficiency(1.0)
      fan.setMotorInAirstreamFraction(1.0)

      # _processSystemAir

      air_loop_unitary = OpenStudio::Model::AirLoopHVACUnitarySystem.new(model)
      air_loop_unitary.setName(obj_name + " unitary system")
      air_loop_unitary.setAvailabilitySchedule(model.alwaysOnDiscreteSchedule)
      air_loop_unitary.setCoolingCoil(clg_coil)
      air_loop_unitary.setSupplyAirFlowRateDuringHeatingOperation(0.0)
      air_loop_unitary.setSupplyFan(fan)
      air_loop_unitary.setFanPlacement("BlowThrough")
      air_loop_unitary.setSupplyAirFanOperatingModeSchedule(model.alwaysOffDiscreteSchedule)
      air_loop_unitary.setMaximumSupplyAirTemperature(UnitConversions.convert(120.0, "F", "C"))
      air_loop_unitary.setSupplyAirFlowRateWhenNoCoolingorHeatingisRequired(0)

      air_loop = OpenStudio::Model::AirLoopHVAC.new(model)
      air_loop.setName(obj_name + " asys")
      air_supply_inlet_node = air_loop.supplyInletNode
      air_supply_outlet_node = air_loop.supplyOutletNode
      air_demand_inlet_node = air_loop.demandInletNode
      air_demand_outlet_node = air_loop.demandOutletNode

      air_loop_unitary.addToNode(air_supply_inlet_node)

      runner.registerInfo("Added '#{fan.name}' to '#{air_loop_unitary.name}' of '#{air_loop.name}'")
      runner.registerInfo("Added '#{clg_coil.name}' to '#{air_loop_unitary.name}' of '#{air_loop.name}'")

      air_loop_unitary.setControllingZoneorThermostatLocation(control_zone)

      # _processSystemDemandSideAir
      # Demand Side

      # Supply Air
      zone_splitter = air_loop.zoneSplitter
      zone_splitter.setName(obj_name + " zone splitter")

      zone_mixer = air_loop.zoneMixer
      zone_mixer.setName(obj_name + " zone mixer")

      diffuser_living = OpenStudio::Model::AirTerminalSingleDuctUncontrolled.new(model, model.alwaysOnDiscreteSchedule)
      diffuser_living.setName(obj_name + " #{control_zone.name} direct air")
      air_loop.multiAddBranchForZone(control_zone, diffuser_living)

      air_loop.multiAddBranchForZone(control_zone)
      runner.registerInfo("Added '#{air_loop.name}' to '#{control_zone.name}'")

      control_zone.setSequentialCoolingFraction(diffuser_living, sequential_cool_load_frac.round(5))

      slave_zones.each do |slave_zone|
        diffuser_fbsmt = OpenStudio::Model::AirTerminalSingleDuctUncontrolled.new(model, model.alwaysOnDiscreteSchedule)
        diffuser_fbsmt.setName(obj_name + " #{slave_zone.name} direct air")
        air_loop.multiAddBranchForZone(slave_zone, diffuser_fbsmt)

        air_loop.multiAddBranchForZone(slave_zone)
        runner.registerInfo("Added '#{air_loop.name}' to '#{slave_zone.name}'")

        slave_zone.setSequentialCoolingFraction(diffuser_fbsmt, sequential_cool_load_frac.round(5))
      end # slave_zone

      # Store info for HVAC Sizing measure
      air_loop_unitary.additionalProperties.setFeature(Constants.SizingInfoHVACRatedCFMperTonCooling, cfms_ton_rated.join(","))
      air_loop_unitary.additionalProperties.setFeature(Constants.SizingInfoHVACFracCoolLoadServed, frac_cool_load_served)
      air_loop_unitary.additionalProperties.setFeature(Constants.SizingInfoHVACType, Constants.ObjectNameCentralAirConditioner)
      if not attached_heating_system.nil?
        air_loop_unitary.additionalProperties.setFeature(Constants.SizingInfoHVACCompanionObject, attached_heating_system.handle.to_s)
        attached_heating_system.additionalProperties.setFeature(Constants.SizingInfoHVACCompanionObject, air_loop_unitary.handle.to_s)
      end
    end # control_zone

    return true
  end

  def self.apply_central_ac_2speed(model, runner, seer, eers, shrs,
                                   capacity_ratios, fan_speed_ratios,
                                   fan_power_installed, crankcase_kw, crankcase_temp,
<<<<<<< HEAD
                                   capacity, dse, frac_cool_load_served,
                                   sequential_cool_load_frac,
                                   attached_heating_system)
=======
                                   eer_capacity_derates, capacity, dse,
                                   frac_cool_load_served, control_slave_zones_hash)
>>>>>>> 51f930cd

    return true if frac_cool_load_served <= 0

    num_speeds = 2
    fan_power_rated = get_fan_power_rated(seer)

    # Performance curves
    # NOTE: These coefficients are in IP UNITS
    curves_in_ip = true
    cOOL_CAP_FT_SPEC = [[3.940185508, -0.104723455, 0.001019298, 0.006471171, -0.00000953, -0.000161658],
                        [3.109456535, -0.085520461, 0.000863238, 0.00863049, -0.0000210, -0.000140186]]
    cOOL_EIR_FT_SPEC = [[-3.877526888, 0.164566276, -0.001272755, -0.019956043, 0.000256512, -0.000133539],
                        [-1.990708931, 0.093969249, -0.00073335, -0.009062553, 0.000165099, -0.0000997]]
    cOOL_CAP_FFLOW_SPEC = [[0.65673024, 0.516470835, -0.172887149],
                           [0.690334551, 0.464383753, -0.154507638]]
    cOOL_EIR_FFLOW_SPEC = [[1.562945114, -0.791859997, 0.230030877],
                           [1.31565404, -0.482467162, 0.166239001]]

    # Cooling Coil
    rated_airflow_rate = 355.2 # cfm
    cfms_ton_rated = calc_cfms_ton_rated(rated_airflow_rate, fan_speed_ratios, capacity_ratios)
    cooling_eirs = calc_cooling_eirs(num_speeds, eers, fan_power_rated)
    shrs_rated_gross = calc_shrs_rated_gross(num_speeds, shrs, fan_power_rated, cfms_ton_rated)
    cOOL_CLOSS_FPLR_SPEC = [calc_plr_coefficients_cooling(num_speeds, seer)] * num_speeds

    obj_name = Constants.ObjectNameCentralAirConditioner

    control_slave_zones_hash.each do |control_zone, slave_zones|
      # _processCurvesDXCooling

      clg_coil_stage_data = calc_coil_stage_data_cooling(model, capacity, (0...num_speeds).to_a, cooling_eirs, shrs_rated_gross, cOOL_CAP_FT_SPEC, cOOL_EIR_FT_SPEC, cOOL_CLOSS_FPLR_SPEC, cOOL_CAP_FFLOW_SPEC, cOOL_EIR_FFLOW_SPEC, curves_in_ip, dse)

      # _processSystemCoolingCoil

      clg_coil = OpenStudio::Model::CoilCoolingDXMultiSpeed.new(model)
      clg_coil.setName(obj_name + " clg coil")
      clg_coil.setCondenserType("AirCooled")
      clg_coil.setApplyPartLoadFractiontoSpeedsGreaterthan1(false)
      clg_coil.setApplyLatentDegradationtoSpeedsGreaterthan1(false)
      clg_coil.setCrankcaseHeaterCapacity(UnitConversions.convert(crankcase_kw, "kW", "W"))
      clg_coil.setMaximumOutdoorDryBulbTemperatureforCrankcaseHeaterOperation(UnitConversions.convert(crankcase_temp, "F", "C"))

      clg_coil.setFuelType("Electricity")

      clg_coil_stage_data.each do |stage|
        clg_coil.addStage(stage)
      end

      # _processSystemFan

      fan_power_curve = create_curve_exponent(model, [0, 1, 3], obj_name + " fan power curve", -100, 100)
      fan_eff_curve = create_curve_cubic(model, [0, 1, 0, 0], obj_name + " fan eff curve", 0, 1, 0.01, 1)

      fan = OpenStudio::Model::FanOnOff.new(model, model.alwaysOnDiscreteSchedule, fan_power_curve, fan_eff_curve)
      fan_eff = 0.75 # Overall Efficiency of the Fan, Motor and Drive
      fan.setName(obj_name + " clg supply fan")
      fan.setEndUseSubcategory(obj_name + " clg supply fan")
      fan.setFanEfficiency(fan_eff)
      fan.setPressureRise(calculate_fan_pressure_rise(fan_eff, fan_power_installed / dse))
      fan.setMotorEfficiency(1.0)
      fan.setMotorInAirstreamFraction(1.0)

      # _processSystemAir

      air_loop_unitary = OpenStudio::Model::AirLoopHVACUnitarySystem.new(model)
      air_loop_unitary.setName(obj_name + " unitary system")
      air_loop_unitary.setAvailabilitySchedule(model.alwaysOnDiscreteSchedule)
      air_loop_unitary.setCoolingCoil(clg_coil)
      air_loop_unitary.setSupplyAirFlowRateDuringHeatingOperation(0.0)
      air_loop_unitary.setSupplyFan(fan)
      air_loop_unitary.setFanPlacement("BlowThrough")
      air_loop_unitary.setSupplyAirFanOperatingModeSchedule(model.alwaysOffDiscreteSchedule)
      air_loop_unitary.setMaximumSupplyAirTemperature(UnitConversions.convert(120.0, "F", "C"))
      air_loop_unitary.setSupplyAirFlowRateWhenNoCoolingorHeatingisRequired(0)

      perf = OpenStudio::Model::UnitarySystemPerformanceMultispeed.new(model)
      air_loop_unitary.setDesignSpecificationMultispeedObject(perf)
      perf.setSingleModeOperation(false)
      for speed in 1..num_speeds
        f = OpenStudio::Model::SupplyAirflowRatioField.fromCoolingRatio(fan_speed_ratios[speed - 1])
        perf.addSupplyAirflowRatioField(f)
      end

      air_loop = OpenStudio::Model::AirLoopHVAC.new(model)
      air_loop.setName(obj_name + " asys")
      air_supply_inlet_node = air_loop.supplyInletNode
      air_supply_outlet_node = air_loop.supplyOutletNode
      air_demand_inlet_node = air_loop.demandInletNode
      air_demand_outlet_node = air_loop.demandOutletNode

      air_loop_unitary.addToNode(air_supply_inlet_node)

      runner.registerInfo("Added '#{fan.name}' to #{air_loop_unitary.name}' of '#{air_loop.name}'")
      runner.registerInfo("Added '#{clg_coil.name}' to '#{air_loop_unitary.name}' of '#{air_loop.name}'")

      air_loop_unitary.setControllingZoneorThermostatLocation(control_zone)

      # _processSystemDemandSideAir
      # Demand Side

      # Supply Air
      zone_splitter = air_loop.zoneSplitter
      zone_splitter.setName(obj_name + " zone splitter")

      zone_mixer = air_loop.zoneMixer
      zone_mixer.setName(obj_name + " zone mixer")

      diffuser_living = OpenStudio::Model::AirTerminalSingleDuctUncontrolled.new(model, model.alwaysOnDiscreteSchedule)
      diffuser_living.setName(obj_name + " #{control_zone.name} direct air")
      air_loop.multiAddBranchForZone(control_zone, diffuser_living)

      air_loop.multiAddBranchForZone(control_zone)
      runner.registerInfo("Added '#{air_loop.name}' to '#{control_zone.name}'")

      control_zone.setSequentialCoolingFraction(diffuser_living, sequential_cool_load_frac.round(5))

      slave_zones.each do |slave_zone|
        diffuser_fbsmt = OpenStudio::Model::AirTerminalSingleDuctUncontrolled.new(model, model.alwaysOnDiscreteSchedule)
        diffuser_fbsmt.setName(obj_name + " #{slave_zone.name} direct air")
        air_loop.multiAddBranchForZone(slave_zone, diffuser_fbsmt)

        air_loop.multiAddBranchForZone(slave_zone)
        runner.registerInfo("Added '#{air_loop.name}' to '#{slave_zone.name}'")

        slave_zone.setSequentialCoolingFraction(diffuser_fbsmt, sequential_cool_load_frac.round(5))
      end # slave_zone

      # Store info for HVAC Sizing measure
      air_loop_unitary.additionalProperties.setFeature(Constants.SizingInfoHVACCapacityRatioCooling, capacity_ratios.join(","))
      air_loop_unitary.additionalProperties.setFeature(Constants.SizingInfoHVACRatedCFMperTonCooling, cfms_ton_rated.join(","))
      air_loop_unitary.additionalProperties.setFeature(Constants.SizingInfoHVACFracCoolLoadServed, frac_cool_load_served)
      air_loop_unitary.additionalProperties.setFeature(Constants.SizingInfoHVACType, Constants.ObjectNameCentralAirConditioner)
      if not attached_heating_system.nil?
        air_loop_unitary.additionalProperties.setFeature(Constants.SizingInfoHVACCompanionObject, attached_heating_system.handle.to_s)
        attached_heating_system.additionalProperties.setFeature(Constants.SizingInfoHVACCompanionObject, air_loop_unitary.handle.to_s)
      end
    end # control_zone

    return true
  end

  def self.apply_central_ac_4speed(model, runner, seer, eers, shrs,
                                   capacity_ratios, fan_speed_ratios,
                                   fan_power_installed, crankcase_kw, crankcase_temp,
<<<<<<< HEAD
                                   capacity, dse, frac_cool_load_served,
                                   sequential_cool_load_frac,
                                   attached_heating_system)
=======
                                   eer_capacity_derates, capacity, dse,
                                   frac_cool_load_served, control_slave_zones_hash)
>>>>>>> 51f930cd

    return true if frac_cool_load_served <= 0

    num_speeds = 4
    fan_power_rated = get_fan_power_rated(seer)

    # Performance curves
    # NOTE: These coefficients are in IP UNITS
    curves_in_ip = true
    cOOL_CAP_FT_SPEC = [[3.845135427537, -0.095933272242, 0.000924533273, 0.008939030321, -0.000021025870, -0.000191684744],
                        [1.902445285801, -0.042809294549, 0.000555959865, 0.009928999493, -0.000013373437, -0.000211453245],
                        [-3.176259152730, 0.107498394091, -0.000574951600, 0.005484032413, -0.000011584801, -0.000135528854],
                        [1.216308942608, -0.021962441981, 0.000410292252, 0.007362335339, -0.000000025748, -0.000202117724]]
    cOOL_EIR_FT_SPEC = [[-1.400822352, 0.075567798, -0.000589362, -0.024655521, 0.00032690848, -0.00010222178],
                        [3.278112067, -0.07106453, 0.000468081, -0.014070845, 0.00022267912, -0.00004950051],
                        [1.183747649, -0.041423179, 0.000390378, 0.021207528, 0.00011181091, -0.00034107189],
                        [-3.97662986, 0.115338094, -0.000841943, 0.015962287, 0.00007757092, -0.00018579409]]
    cOOL_CAP_FFLOW_SPEC = [[1, 0, 0]] * num_speeds
    cOOL_EIR_FFLOW_SPEC = [[1, 0, 0]] * num_speeds

    # Cooling Coil
    rated_airflow_rate = 315.8 # cfm
    cfms_ton_rated = calc_cfms_ton_rated(rated_airflow_rate, fan_speed_ratios, capacity_ratios)
    cooling_eirs = calc_cooling_eirs(num_speeds, eers, fan_power_rated)
    shrs_rated_gross = calc_shrs_rated_gross(num_speeds, shrs, fan_power_rated, cfms_ton_rated)
    cOOL_CLOSS_FPLR_SPEC = [calc_plr_coefficients_cooling(num_speeds, seer)] * num_speeds

    obj_name = Constants.ObjectNameCentralAirConditioner

    control_slave_zones_hash.each do |control_zone, slave_zones|
      # _processCurvesDXCooling

      clg_coil_stage_data = calc_coil_stage_data_cooling(model, capacity, (0...num_speeds).to_a, cooling_eirs, shrs_rated_gross, cOOL_CAP_FT_SPEC, cOOL_EIR_FT_SPEC, cOOL_CLOSS_FPLR_SPEC, cOOL_CAP_FFLOW_SPEC, cOOL_EIR_FFLOW_SPEC, curves_in_ip, dse)

      # _processSystemCoolingCoil

      clg_coil = OpenStudio::Model::CoilCoolingDXMultiSpeed.new(model)
      clg_coil.setName(obj_name + " clg coil")
      clg_coil.setCondenserType("AirCooled")
      clg_coil.setApplyPartLoadFractiontoSpeedsGreaterthan1(false)
      clg_coil.setApplyLatentDegradationtoSpeedsGreaterthan1(false)
      clg_coil.setCrankcaseHeaterCapacity(UnitConversions.convert(crankcase_kw, "kW", "W"))
      clg_coil.setMaximumOutdoorDryBulbTemperatureforCrankcaseHeaterOperation(UnitConversions.convert(crankcase_temp, "F", "C"))

      clg_coil.setFuelType("Electricity")

      clg_coil_stage_data.each do |stage|
        clg_coil.addStage(stage)
      end

      # _processSystemFan

      fan_power_curve = create_curve_exponent(model, [0, 1, 3], obj_name + " fan power curve", -100, 100)
      fan_eff_curve = create_curve_cubic(model, [0, 1, 0, 0], obj_name + " fan eff curve", 0, 1, 0.01, 1)

      fan = OpenStudio::Model::FanOnOff.new(model, model.alwaysOnDiscreteSchedule, fan_power_curve, fan_eff_curve)
      fan_eff = 0.75 # Overall Efficiency of the Fan, Motor and Drive
      fan.setName(obj_name + " clg supply fan")
      fan.setEndUseSubcategory(obj_name + " clg supply fan")
      fan.setFanEfficiency(fan_eff)
      fan.setPressureRise(calculate_fan_pressure_rise(fan_eff, fan_power_installed / dse))
      fan.setMotorEfficiency(1.0)
      fan.setMotorInAirstreamFraction(1.0)

      # _processSystemAir

      air_loop_unitary = OpenStudio::Model::AirLoopHVACUnitarySystem.new(model)
      air_loop_unitary.setName(obj_name + " unitary system")
      air_loop_unitary.setAvailabilitySchedule(model.alwaysOnDiscreteSchedule)
      air_loop_unitary.setCoolingCoil(clg_coil)
      air_loop_unitary.setSupplyAirFlowRateDuringHeatingOperation(0.0)
      air_loop_unitary.setSupplyFan(fan)
      air_loop_unitary.setFanPlacement("BlowThrough")
      air_loop_unitary.setSupplyAirFanOperatingModeSchedule(model.alwaysOffDiscreteSchedule)
      air_loop_unitary.setMaximumSupplyAirTemperature(UnitConversions.convert(120.0, "F", "C"))
      air_loop_unitary.setSupplyAirFlowRateWhenNoCoolingorHeatingisRequired(0)

      perf = OpenStudio::Model::UnitarySystemPerformanceMultispeed.new(model)
      air_loop_unitary.setDesignSpecificationMultispeedObject(perf)
      perf.setSingleModeOperation(false)
      for speed in 1..num_speeds
        f = OpenStudio::Model::SupplyAirflowRatioField.fromCoolingRatio(fan_speed_ratios[speed - 1])
        perf.addSupplyAirflowRatioField(f)
      end

      air_loop = OpenStudio::Model::AirLoopHVAC.new(model)
      air_loop.setName(obj_name + " asys")
      air_supply_inlet_node = air_loop.supplyInletNode
      air_supply_outlet_node = air_loop.supplyOutletNode
      air_demand_inlet_node = air_loop.demandInletNode
      air_demand_outlet_node = air_loop.demandOutletNode

      air_loop_unitary.addToNode(air_supply_inlet_node)

      runner.registerInfo("Added '#{fan.name}' to #{air_loop_unitary.name}' of '#{air_loop.name}'")
      runner.registerInfo("Added '#{clg_coil.name}' to #{air_loop_unitary.name}' of '#{air_loop.name}'")

      air_loop_unitary.setControllingZoneorThermostatLocation(control_zone)

      # _processSystemDemandSideAir
      # Demand Side

      # Supply Air
      zone_splitter = air_loop.zoneSplitter
      zone_splitter.setName(obj_name + " zone splitter")

      zone_mixer = air_loop.zoneMixer
      zone_mixer.setName(obj_name + " zone mixer")

      diffuser_living = OpenStudio::Model::AirTerminalSingleDuctUncontrolled.new(model, model.alwaysOnDiscreteSchedule)
      diffuser_living.setName(obj_name + " #{control_zone.name} direct air")
      air_loop.multiAddBranchForZone(control_zone, diffuser_living)

      air_loop.multiAddBranchForZone(control_zone)
      runner.registerInfo("Added '#{air_loop.name}' to '#{control_zone.name}'")

      control_zone.setSequentialCoolingFraction(diffuser_living, sequential_cool_load_frac.round(5))

      slave_zones.each do |slave_zone|
        diffuser_fbsmt = OpenStudio::Model::AirTerminalSingleDuctUncontrolled.new(model, model.alwaysOnDiscreteSchedule)
        diffuser_fbsmt.setName(obj_name + " #{slave_zone.name} direct air")
        air_loop.multiAddBranchForZone(slave_zone, diffuser_fbsmt)

        air_loop.multiAddBranchForZone(slave_zone)
        runner.registerInfo("Added '#{air_loop.name}' to '#{slave_zone.name}'")

        slave_zone.setSequentialCoolingFraction(diffuser_fbsmt, sequential_cool_load_frac.round(5))
      end # slave_zone

      # Store info for HVAC Sizing measure
      air_loop_unitary.additionalProperties.setFeature(Constants.SizingInfoHVACCapacityRatioCooling, capacity_ratios.join(","))
      air_loop_unitary.additionalProperties.setFeature(Constants.SizingInfoHVACRatedCFMperTonCooling, cfms_ton_rated.join(","))
      air_loop_unitary.additionalProperties.setFeature(Constants.SizingInfoHVACFracCoolLoadServed, frac_cool_load_served)
      air_loop_unitary.additionalProperties.setFeature(Constants.SizingInfoHVACType, Constants.ObjectNameCentralAirConditioner)
      if not attached_heating_system.nil?
        air_loop_unitary.additionalProperties.setFeature(Constants.SizingInfoHVACCompanionObject, attached_heating_system.handle.to_s)
        attached_heating_system.additionalProperties.setFeature(Constants.SizingInfoHVACCompanionObject, air_loop_unitary.handle.to_s)
      end
    end # control_zone

    return true
  end

  def self.apply_central_ashp_1speed(model, runner, seer, hspf, eers, cops, shrs,
                                     fan_power_installed, min_temp, crankcase_kw, crankcase_temp,
                                     heat_pump_capacity, supplemental_efficiency,
                                     supplemental_capacity, dse,
                                     frac_heat_load_served, frac_cool_load_served,
<<<<<<< HEAD
                                     sequential_heat_load_frac, sequential_cool_load_frac)
=======
                                     control_slave_zones_hash)
>>>>>>> 51f930cd

    if heat_pump_capacity == Constants.SizingAutoMaxLoad
      runner.registerWarning("Using #{Constants.SizingAutoMaxLoad} is not recommended for single-speed heat pumps. When sized larger than the cooling load, this can lead to humidity concerns due to reduced dehumidification performance by the heat pump.")
    end

    num_speeds = 1
    fan_power_rated = get_fan_power_rated(seer)

    # Performance curves
    # NOTE: These coefficients are in IP UNITS
    curves_in_ip = true
    cOOL_CAP_FT_SPEC = [[3.68637657, -0.098352478, 0.000956357, 0.005838141, -0.0000127, -0.000131702]]
    cOOL_EIR_FT_SPEC = [[-3.437356399, 0.136656369, -0.001049231, -0.0079378, 0.000185435, -0.0001441]]
    cOOL_CAP_FFLOW_SPEC = [[0.718664047, 0.41797409, -0.136638137]]
    cOOL_EIR_FFLOW_SPEC = [[1.143487507, -0.13943972, -0.004047787]]
    hEAT_CAP_FT_SPEC = [[0.566333415, -0.000744164, -0.0000103, 0.009414634, 0.0000506, -0.00000675]]
    hEAT_EIR_FT_SPEC = [[0.718398423, 0.003498178, 0.000142202, -0.005724331, 0.00014085, -0.000215321]]
    hEAT_CAP_FFLOW_SPEC = [[0.694045465, 0.474207981, -0.168253446]]
    hEAT_EIR_FFLOW_SPEC = [[2.185418751, -1.942827919, 0.757409168]]

    capacity_ratios = [1.0]
    fan_speed_ratios_cooling = [1.0]
    fan_speed_ratios_heating = [1.0]

    # Cooling Coil
    rated_airflow_rate_cooling = 394.2 # cfm
    cfms_ton_rated_cooling = calc_cfms_ton_rated(rated_airflow_rate_cooling, fan_speed_ratios_cooling, capacity_ratios)
    cooling_eirs = calc_cooling_eirs(num_speeds, eers, fan_power_rated)
    shrs_rated_gross = calc_shrs_rated_gross(num_speeds, shrs, fan_power_rated, cfms_ton_rated_cooling)
    cOOL_CLOSS_FPLR_SPEC = [calc_plr_coefficients_cooling(num_speeds, seer)]

    # Heating Coil
    rated_airflow_rate_heating = 384.1 # cfm
    cfms_ton_rated_heating = calc_cfms_ton_rated(rated_airflow_rate_heating, fan_speed_ratios_heating, capacity_ratios)
    heating_eirs = calc_heating_eirs(num_speeds, cops, fan_power_rated)
    hEAT_CLOSS_FPLR_SPEC = [calc_plr_coefficients_heating(num_speeds, hspf)]

    # Heating defrost curve for reverse cycle
    defrost_eir_curve = create_curve_biquadratic(model, [0.1528, 0, 0, 0, 0, 0], "DefrostEIR", -100, 100, -100, 100)

<<<<<<< HEAD
    thermal_zones = Geometry.get_thermal_zones_from_spaces(unit.spaces)

    control_slave_zones_hash = get_control_and_slave_zones(thermal_zones)
    control_slave_zones_hash.each do |control_zone, slave_zones|
      other_air_loop_unitary = nil
=======
    obj_name = Constants.ObjectNameAirSourceHeatPump

    control_slave_zones_hash.each do |control_zone, slave_zones|
      # _processCurvesDXHeating

      htg_coil_stage_data = calc_coil_stage_data_heating(model, heat_pump_capacity, (0...num_speeds).to_a, heating_eirs, hEAT_CAP_FT_SPEC, hEAT_EIR_FT_SPEC, hEAT_CLOSS_FPLR_SPEC, hEAT_CAP_FFLOW_SPEC, hEAT_EIR_FFLOW_SPEC, curves_in_ip, dse)

      # _processSystemHeatingCoil

      htg_coil = OpenStudio::Model::CoilHeatingDXSingleSpeed.new(model, model.alwaysOnDiscreteSchedule, htg_coil_stage_data[0].heatingCapacityFunctionofTemperatureCurve, htg_coil_stage_data[0].heatingCapacityFunctionofFlowFractionCurve, htg_coil_stage_data[0].energyInputRatioFunctionofTemperatureCurve, htg_coil_stage_data[0].energyInputRatioFunctionofFlowFractionCurve, htg_coil_stage_data[0].partLoadFractionCorrelationCurve)
      htg_coil_stage_data[0].remove
      htg_coil.setName(obj_name + " htg coil")
      if heat_pump_capacity != Constants.SizingAuto and heat_pump_capacity != Constants.SizingAutoMaxLoad
        htg_coil.setRatedTotalHeatingCapacity(UnitConversions.convert(heat_pump_capacity, "Btu/hr", "W")) # Used by HVACSizing measure
      end
      htg_coil.setRatedCOP(dse / heating_eirs[0])
      htg_coil.setRatedSupplyFanPowerPerVolumeFlowRate(fan_power_rated / UnitConversions.convert(1.0, "cfm", "m^3/s"))
      htg_coil.setDefrostEnergyInputRatioFunctionofTemperatureCurve(defrost_eir_curve)
      htg_coil.setMinimumOutdoorDryBulbTemperatureforCompressorOperation(UnitConversions.convert(min_temp, "F", "C"))
      htg_coil.setMaximumOutdoorDryBulbTemperatureforDefrostOperation(UnitConversions.convert(40.0, "F", "C"))
      if frac_heat_load_served <= 0
        htg_coil.setCrankcaseHeaterCapacity(0.0)
      else
        htg_coil.setCrankcaseHeaterCapacity(UnitConversions.convert(crankcase_kw, "kW", "W"))
      end
      htg_coil.setMaximumOutdoorDryBulbTemperatureforCrankcaseHeaterOperation(UnitConversions.convert(crankcase_temp, "F", "C"))
      htg_coil.setDefrostStrategy("ReverseCycle")
      htg_coil.setDefrostControl("OnDemand")

      supp_htg_coil = OpenStudio::Model::CoilHeatingElectric.new(model, model.alwaysOnDiscreteSchedule)
      supp_htg_coil.setName(obj_name + " supp heater")
      supp_htg_coil.setEfficiency(dse * supplemental_efficiency)
      if supplemental_capacity != Constants.SizingAuto
        supp_htg_coil.setNominalCapacity(UnitConversions.convert(supplemental_capacity, "Btu/hr", "W")) # Used by HVACSizing measure
      end

      # _processSystemFan

      fan = OpenStudio::Model::FanOnOff.new(model, model.alwaysOnDiscreteSchedule)
      fan_eff = 0.75 # Overall Efficiency of the Fan, Motor and Drive
      fan.setName(obj_name + " htg supply fan")
      fan.setEndUseSubcategory(obj_name + " htg supply fan")
      fan.setFanEfficiency(fan_eff)
      fan.setPressureRise(calculate_fan_pressure_rise(fan_eff, fan_power_installed / dse))
      fan.setMotorEfficiency(1.0)
      fan.setMotorInAirstreamFraction(1.0)

      # _processSystemAir

      htg_air_loop_unitary = OpenStudio::Model::AirLoopHVACUnitarySystem.new(model)
      htg_air_loop_unitary.setName(obj_name + " htg unitary system")
      if frac_heat_load_served <= 0
        htg_air_loop_unitary.setAvailabilitySchedule(model.alwaysOffDiscreteSchedule)
      else
        htg_air_loop_unitary.setAvailabilitySchedule(model.alwaysOnDiscreteSchedule)
      end
      htg_air_loop_unitary.setSupplyFan(fan)
      htg_air_loop_unitary.setHeatingCoil(htg_coil)
      htg_air_loop_unitary.setSupplementalHeatingCoil(supp_htg_coil)
      htg_air_loop_unitary.setFanPlacement("BlowThrough")
      htg_air_loop_unitary.setSupplyAirFanOperatingModeSchedule(model.alwaysOffDiscreteSchedule)
      htg_air_loop_unitary.setMaximumSupplyAirTemperature(UnitConversions.convert(170.0, "F", "C")) # higher temp for supplemental heat as to not severely limit its use, resulting in unmet hours.
      htg_air_loop_unitary.setMaximumOutdoorDryBulbTemperatureforSupplementalHeaterOperation(UnitConversions.convert(40.0, "F", "C"))
      htg_air_loop_unitary.setSupplyAirFlowRateWhenNoCoolingorHeatingisRequired(0)

      air_loop = OpenStudio::Model::AirLoopHVAC.new(model)
      air_loop.setName(obj_name + " htg asys")
      air_supply_inlet_node = air_loop.supplyInletNode
      air_supply_outlet_node = air_loop.supplyOutletNode
      air_demand_inlet_node = air_loop.demandInletNode
      air_demand_outlet_node = air_loop.demandOutletNode

      htg_air_loop_unitary.addToNode(air_supply_inlet_node)

      runner.registerInfo("Added '#{fan.name}' to '#{htg_air_loop_unitary.name}' of '#{air_loop.name}'")
      runner.registerInfo("Added '#{htg_coil.name}' to '#{htg_air_loop_unitary.name}' of '#{air_loop.name}'")
      runner.registerInfo("Added '#{supp_htg_coil.name}' to '#{htg_air_loop_unitary.name}' of '#{air_loop.name}'")

      htg_air_loop_unitary.setControllingZoneorThermostatLocation(control_zone)

      # _processSystemDemandSideAir
      # Demand Side

      # Supply Air
      zone_splitter = air_loop.zoneSplitter
      zone_splitter.setName(obj_name + " htg zone splitter")

      zone_mixer = air_loop.zoneMixer
      zone_mixer.setName(obj_name + " htg zone mixer")

      diffuser_living = OpenStudio::Model::AirTerminalSingleDuctUncontrolled.new(model, model.alwaysOnDiscreteSchedule)
      diffuser_living.setName(obj_name + " #{control_zone.name} htg direct air")
      air_loop.multiAddBranchForZone(control_zone, diffuser_living)

      air_loop.multiAddBranchForZone(control_zone)
      runner.registerInfo("Added '#{air_loop.name}' to '#{control_zone.name}'")

      prioritize_zone_hvac(model, runner, control_zone)

      slave_zones.each do |slave_zone|
        diffuser_fbsmt = OpenStudio::Model::AirTerminalSingleDuctUncontrolled.new(model, model.alwaysOnDiscreteSchedule)
        diffuser_fbsmt.setName(obj_name + " #{slave_zone.name} htg direct air")
        air_loop.multiAddBranchForZone(slave_zone, diffuser_fbsmt)

        air_loop.multiAddBranchForZone(slave_zone)
        runner.registerInfo("Added '#{air_loop.name}' to '#{slave_zone.name}'")

        prioritize_zone_hvac(model, runner, slave_zone)
      end # slave_zone

      # _processCurvesDXCooling
>>>>>>> 51f930cd

      [:htg, :clg].each do |mode|
        obj_name = Constants.ObjectNameAirSourceHeatPump(mode, unit.name.to_s)

        # _processCurvesDX

        if mode == :htg
          coil_stage_data = calc_coil_stage_data_heating(model, heat_pump_capacity, (0...num_speeds).to_a, heating_eirs, hEAT_CAP_FT_SPEC, hEAT_EIR_FT_SPEC, hEAT_CLOSS_FPLR_SPEC, hEAT_CAP_FFLOW_SPEC, hEAT_EIR_FFLOW_SPEC, curves_in_ip, dse)
        elsif mode == :clg
          coil_stage_data = calc_coil_stage_data_cooling(model, heat_pump_capacity, (0...num_speeds).to_a, cooling_eirs, shrs_rated_gross, cOOL_CAP_FT_SPEC, cOOL_EIR_FT_SPEC, cOOL_CLOSS_FPLR_SPEC, cOOL_CAP_FFLOW_SPEC, cOOL_EIR_FFLOW_SPEC, curves_in_ip, dse)
        end

        # _processSystemCoil

        if mode == :htg
          coil = OpenStudio::Model::CoilHeatingDXSingleSpeed.new(model, model.alwaysOnDiscreteSchedule, coil_stage_data[0].heatingCapacityFunctionofTemperatureCurve, coil_stage_data[0].heatingCapacityFunctionofFlowFractionCurve, coil_stage_data[0].energyInputRatioFunctionofTemperatureCurve, coil_stage_data[0].energyInputRatioFunctionofFlowFractionCurve, coil_stage_data[0].partLoadFractionCorrelationCurve)
          coil_stage_data[0].remove
          coil.setName(obj_name + " coil")
          if heat_pump_capacity != Constants.SizingAuto and heat_pump_capacity != Constants.SizingAutoMaxLoad
            coil.setRatedTotalHeatingCapacity(UnitConversions.convert(heat_pump_capacity, "Btu/hr", "W")) # Used by HVACSizing measure
          end
          coil.setRatedCOP(dse / heating_eirs[0])
          coil.setRatedSupplyFanPowerPerVolumeFlowRate(fan_power_rated / UnitConversions.convert(1.0, "cfm", "m^3/s"))
          coil.setDefrostEnergyInputRatioFunctionofTemperatureCurve(defrost_eir_curve)
          coil.setMinimumOutdoorDryBulbTemperatureforCompressorOperation(UnitConversions.convert(min_temp, "F", "C"))
          coil.setMaximumOutdoorDryBulbTemperatureforDefrostOperation(UnitConversions.convert(40.0, "F", "C"))
          if frac_heat_load_served <= 0
            coil.setCrankcaseHeaterCapacity(0.0)
          else
            coil.setCrankcaseHeaterCapacity(UnitConversions.convert(crankcase_kw, "kW", "W"))
          end
          coil.setMaximumOutdoorDryBulbTemperatureforCrankcaseHeaterOperation(UnitConversions.convert(crankcase_temp, "F", "C"))
          coil.setDefrostStrategy("ReverseCycle")
          coil.setDefrostControl("OnDemand")

          supp_coil = OpenStudio::Model::CoilHeatingElectric.new(model, model.alwaysOnDiscreteSchedule)
          supp_coil.setName(obj_name + " supp heater")
          supp_coil.setEfficiency(dse * supplemental_efficiency)
          if supplemental_capacity != Constants.SizingAuto
            supp_coil.setNominalCapacity(UnitConversions.convert(supplemental_capacity, "Btu/hr", "W")) # Used by HVACSizing measure
          end
        elsif mode == :clg
          coil = OpenStudio::Model::CoilCoolingDXSingleSpeed.new(model, model.alwaysOnDiscreteSchedule, coil_stage_data[0].totalCoolingCapacityFunctionofTemperatureCurve, coil_stage_data[0].totalCoolingCapacityFunctionofFlowFractionCurve, coil_stage_data[0].energyInputRatioFunctionofTemperatureCurve, coil_stage_data[0].energyInputRatioFunctionofFlowFractionCurve, coil_stage_data[0].partLoadFractionCorrelationCurve)
          coil_stage_data[0].remove
          coil.setName(obj_name + " coil")
          if heat_pump_capacity != Constants.SizingAuto and heat_pump_capacity != Constants.SizingAutoMaxLoad
            coil.setRatedTotalCoolingCapacity(UnitConversions.convert(heat_pump_capacity, "Btu/hr", "W")) # Used by HVACSizing measure
          end
          coil.setRatedSensibleHeatRatio(shrs_rated_gross[0])
          coil.setRatedCOP(OpenStudio::OptionalDouble.new(dse / cooling_eirs[0]))
          coil.setRatedEvaporatorFanPowerPerVolumeFlowRate(OpenStudio::OptionalDouble.new(fan_power_rated / UnitConversions.convert(1.0, "cfm", "m^3/s")))
          coil.setNominalTimeForCondensateRemovalToBegin(OpenStudio::OptionalDouble.new(1000.0))
          coil.setRatioOfInitialMoistureEvaporationRateAndSteadyStateLatentCapacity(OpenStudio::OptionalDouble.new(1.5))
          coil.setMaximumCyclingRate(OpenStudio::OptionalDouble.new(3.0))
          coil.setLatentCapacityTimeConstant(OpenStudio::OptionalDouble.new(45.0))
          coil.setCondenserType("AirCooled")

          supp_coil = nil
        end

        # _processSystemFan

        fan = OpenStudio::Model::FanOnOff.new(model, model.alwaysOnDiscreteSchedule)
        fan_eff = 0.75 # Overall Efficiency of the Fan, Motor and Drive
        fan.setName(obj_name + " supply fan")
        fan.setEndUseSubcategory(obj_name + " supply fan")
        fan.setFanEfficiency(fan_eff)
        fan.setPressureRise(calculate_fan_pressure_rise(fan_eff, fan_power_installed / dse))
        fan.setMotorEfficiency(1.0)
        fan.setMotorInAirstreamFraction(1.0)

        # _processSystemAir

        air_loop_unitary = OpenStudio::Model::AirLoopHVACUnitarySystem.new(model)
        air_loop_unitary.setName(obj_name + " unitary system")
        if (mode == :htg and frac_heat_load_served <= 0) or (mode == :clg and frac_cool_load_served <= 0)
          air_loop_unitary.setAvailabilitySchedule(model.alwaysOffDiscreteSchedule)
        else
          air_loop_unitary.setAvailabilitySchedule(model.alwaysOnDiscreteSchedule)
        end
        air_loop_unitary.setSupplyFan(fan)
        if mode == :htg
          air_loop_unitary.setHeatingCoil(coil)
        elsif mode == :clg
          air_loop_unitary.setCoolingCoil(coil)
        end
        if not supp_coil.nil?
          air_loop_unitary.setSupplementalHeatingCoil(supp_coil)
        end
        air_loop_unitary.setFanPlacement("BlowThrough")
        air_loop_unitary.setSupplyAirFanOperatingModeSchedule(model.alwaysOffDiscreteSchedule)
        air_loop_unitary.setMaximumSupplyAirTemperature(UnitConversions.convert(170.0, "F", "C")) # higher temp for supplemental heat as to not severely limit its use, resulting in unmet hours.
        air_loop_unitary.setMaximumOutdoorDryBulbTemperatureforSupplementalHeaterOperation(UnitConversions.convert(40.0, "F", "C"))
        air_loop_unitary.setSupplyAirFlowRateWhenNoCoolingorHeatingisRequired(0)

        air_loop = OpenStudio::Model::AirLoopHVAC.new(model)
        air_loop.setName(obj_name + " asys")
        air_supply_inlet_node = air_loop.supplyInletNode
        air_supply_outlet_node = air_loop.supplyOutletNode
        air_demand_inlet_node = air_loop.demandInletNode
        air_demand_outlet_node = air_loop.demandOutletNode

        air_loop_unitary.addToNode(air_supply_inlet_node)

        runner.registerInfo("Added '#{fan.name}' to '#{air_loop_unitary.name}' of '#{air_loop.name}'")
        runner.registerInfo("Added '#{coil.name}' to '#{air_loop_unitary.name}' of '#{air_loop.name}'")
        if not supp_coil.nil?
          runner.registerInfo("Added '#{supp_coil.name}' to '#{air_loop_unitary.name}' of '#{air_loop.name}'")
        end

        air_loop_unitary.setControllingZoneorThermostatLocation(control_zone)

        # _processSystemDemandSideAir
        # Demand Side

        # Supply Air
        zone_splitter = air_loop.zoneSplitter
        zone_splitter.setName(obj_name + " zone splitter")

        zone_mixer = air_loop.zoneMixer
        zone_mixer.setName(obj_name + " zone mixer")

        diffuser_living = OpenStudio::Model::AirTerminalSingleDuctUncontrolled.new(model, model.alwaysOnDiscreteSchedule)
        diffuser_living.setName(obj_name + " #{control_zone.name} direct air")
        air_loop.multiAddBranchForZone(control_zone, diffuser_living)

        air_loop.multiAddBranchForZone(control_zone)
        runner.registerInfo("Added '#{air_loop.name}' to '#{control_zone.name}' of #{unit.name}")

<<<<<<< HEAD
        if mode == :htg
          control_zone.setSequentialHeatingFraction(diffuser_living, sequential_heat_load_frac.round(5))
        elsif mode == :clg
          control_zone.setSequentialCoolingFraction(diffuser_living, sequential_cool_load_frac.round(5))
        end
=======
      air_loop.multiAddBranchForZone(control_zone)
      runner.registerInfo("Added '#{air_loop.name}' to '#{control_zone.name}'")
>>>>>>> 51f930cd

        slave_zones.each do |slave_zone|
          diffuser_fbsmt = OpenStudio::Model::AirTerminalSingleDuctUncontrolled.new(model, model.alwaysOnDiscreteSchedule)
          diffuser_fbsmt.setName(obj_name + " #{slave_zone.name} direct air")
          air_loop.multiAddBranchForZone(slave_zone, diffuser_fbsmt)

          air_loop.multiAddBranchForZone(slave_zone)
          runner.registerInfo("Added '#{air_loop.name}' to '#{slave_zone.name}' of #{unit.name}")

<<<<<<< HEAD
          if mode == :htg
            slave_zone.setSequentialHeatingFraction(diffuser_fbsmt, sequential_heat_load_frac.round(5))
          elsif mode == :clg
            slave_zone.setSequentialCoolingFraction(diffuser_fbsmt, sequential_cool_load_frac.round(5))
          end
        end # slave_zone
=======
        air_loop.multiAddBranchForZone(slave_zone)
        runner.registerInfo("Added '#{air_loop.name}' to '#{slave_zone.name}'")
>>>>>>> 51f930cd

        # Store info for HVAC Sizing measure
        if mode == :htg
          air_loop_unitary.additionalProperties.setFeature(Constants.SizingInfoHPSizedForMaxLoad, (heat_pump_capacity == Constants.SizingAutoMaxLoad))
          air_loop_unitary.additionalProperties.setFeature(Constants.SizingInfoHVACRatedCFMperTonHeating, cfms_ton_rated_heating.join(","))
          air_loop_unitary.additionalProperties.setFeature(Constants.SizingInfoHVACFracHeatLoadServed, frac_heat_load_served)
        elsif mode == :clg
          air_loop_unitary.additionalProperties.setFeature(Constants.SizingInfoHVACRatedCFMperTonCooling, cfms_ton_rated_cooling.join(","))
          air_loop_unitary.additionalProperties.setFeature(Constants.SizingInfoHVACFracCoolLoadServed, frac_cool_load_served)
        end
        air_loop_unitary.additionalProperties.setFeature(Constants.SizingInfoHVACType, Constants.ObjectNameAirSourceHeatPump)
        if not other_air_loop_unitary.nil?
          air_loop_unitary.additionalProperties.setFeature(Constants.SizingInfoHVACCompanionObject, other_air_loop_unitary.handle.to_s)
          other_air_loop_unitary.additionalProperties.setFeature(Constants.SizingInfoHVACCompanionObject, air_loop_unitary.handle.to_s)
        end

        other_air_loop_unitary = air_loop_unitary
      end # mode
    end # control_zone

    return true
  end

  def self.apply_central_ashp_2speed(model, runner, seer, hspf, eers, cops, shrs,
                                     capacity_ratios, fan_speed_ratios_cooling, fan_speed_ratios_heating,
                                     fan_power_installed, min_temp, crankcase_kw, crankcase_temp,
                                     heat_pump_capacity, supplemental_efficiency,
                                     supplemental_capacity, dse,
                                     frac_heat_load_served, frac_cool_load_served,
<<<<<<< HEAD
                                     sequential_heat_load_frac, sequential_cool_load_frac)
=======
                                     control_slave_zones_hash)
>>>>>>> 51f930cd

    num_speeds = 2
    fan_power_rated = get_fan_power_rated(seer)

    # Performance curves
    # NOTE: These coefficients are in IP UNITS
    curves_in_ip = true
    cOOL_CAP_FT_SPEC = [[3.998418659, -0.108728222, 0.001056818, 0.007512314, -0.0000139, -0.000164716],
                        [3.466810106, -0.091476056, 0.000901205, 0.004163355, -0.00000919, -0.000110829]]
    cOOL_EIR_FT_SPEC = [[-4.282911381, 0.181023691, -0.001357391, -0.026310378, 0.000333282, -0.000197405],
                        [-3.557757517, 0.112737397, -0.000731381, 0.013184877, 0.000132645, -0.000338716]]
    cOOL_CAP_FFLOW_SPEC = [[0.655239515, 0.511655216, -0.166894731],
                           [0.618281092, 0.569060264, -0.187341356]]
    cOOL_EIR_FFLOW_SPEC = [[1.639108268, -0.998953996, 0.359845728],
                           [1.570774717, -0.914152018, 0.343377302]]
    hEAT_CAP_FT_SPEC = [[0.335690634, 0.002405123, -0.0000464, 0.013498735, 0.0000499, -0.00000725],
                        [0.306358843, 0.005376987, -0.0000579, 0.011645092, 0.0000591, -0.0000203]]
    hEAT_EIR_FT_SPEC = [[0.36338171, 0.013523725, 0.000258872, -0.009450269, 0.000439519, -0.000653723],
                        [0.981100941, -0.005158493, 0.000243416, -0.005274352, 0.000230742, -0.000336954]]
    hEAT_CAP_FFLOW_SPEC = [[0.741466907, 0.378645444, -0.119754733],
                           [0.76634609, 0.32840943, -0.094701495]]
    hEAT_EIR_FFLOW_SPEC = [[2.153618211, -1.737190609, 0.584269478],
                           [2.001041353, -1.58869128, 0.587593517]]

    # Cooling Coil
    rated_airflow_rate_cooling = 344.1 # cfm
    cfms_ton_rated_cooling = calc_cfms_ton_rated(rated_airflow_rate_cooling, fan_speed_ratios_cooling, capacity_ratios)
    cooling_eirs = calc_cooling_eirs(num_speeds, eers, fan_power_rated)
    shrs_rated_gross = calc_shrs_rated_gross(num_speeds, shrs, fan_power_rated, cfms_ton_rated_cooling)
    cOOL_CLOSS_FPLR_SPEC = [calc_plr_coefficients_cooling(num_speeds, seer)] * num_speeds

    # Heating Coil
    rated_airflow_rate_heating = 352.2 # cfm
    cfms_ton_rated_heating = calc_cfms_ton_rated(rated_airflow_rate_heating, fan_speed_ratios_heating, capacity_ratios)
    heating_eirs = calc_heating_eirs(num_speeds, cops, fan_power_rated)
    hEAT_CLOSS_FPLR_SPEC = [calc_plr_coefficients_heating(num_speeds, hspf)] * num_speeds

    # Heating defrost curve for reverse cycle
    defrost_eir_curve = create_curve_biquadratic(model, [0.1528, 0, 0, 0, 0, 0], "DefrostEIR", -100, 100, -100, 100)

<<<<<<< HEAD
    thermal_zones = Geometry.get_thermal_zones_from_spaces(unit.spaces)
=======
    obj_name = Constants.ObjectNameAirSourceHeatPump
>>>>>>> 51f930cd

    control_slave_zones_hash.each do |control_zone, slave_zones|
      other_air_loop_unitary = nil

      [:htg, :clg].each do |mode|
        obj_name = Constants.ObjectNameAirSourceHeatPump(mode, unit.name.to_s)

        # _processCurvesDX

        if mode == :htg
          coil_stage_data = calc_coil_stage_data_heating(model, heat_pump_capacity, (0...num_speeds).to_a, heating_eirs, hEAT_CAP_FT_SPEC, hEAT_EIR_FT_SPEC, hEAT_CLOSS_FPLR_SPEC, hEAT_CAP_FFLOW_SPEC, hEAT_EIR_FFLOW_SPEC, curves_in_ip, dse)
        elsif mode == :clg
          coil_stage_data = calc_coil_stage_data_cooling(model, heat_pump_capacity, (0...num_speeds).to_a, cooling_eirs, shrs_rated_gross, cOOL_CAP_FT_SPEC, cOOL_EIR_FT_SPEC, cOOL_CLOSS_FPLR_SPEC, cOOL_CAP_FFLOW_SPEC, cOOL_EIR_FFLOW_SPEC, curves_in_ip, dse)
        end

        # _processSystemCoil

        if mode == :htg
          coil = OpenStudio::Model::CoilHeatingDXMultiSpeed.new(model)
          coil.setName(obj_name + " coil")
          coil.setMinimumOutdoorDryBulbTemperatureforCompressorOperation(UnitConversions.convert(min_temp, "F", "C"))
          if frac_heat_load_served <= 0
            coil.setCrankcaseHeaterCapacity(0.0)
          else
            coil.setCrankcaseHeaterCapacity(UnitConversions.convert(crankcase_kw, "kW", "W"))
          end
          coil.setMaximumOutdoorDryBulbTemperatureforCrankcaseHeaterOperation(UnitConversions.convert(crankcase_temp, "F", "C"))
          coil.setDefrostEnergyInputRatioFunctionofTemperatureCurve(defrost_eir_curve)
          coil.setMaximumOutdoorDryBulbTemperatureforDefrostOperation(UnitConversions.convert(40.0, "F", "C"))
          coil.setDefrostStrategy("ReverseCryle")
          coil.setDefrostControl("OnDemand")
          coil.setApplyPartLoadFractiontoSpeedsGreaterthan1(false)
          coil.setFuelType("Electricity")

          coil_stage_data.each do |stage|
            coil.addStage(stage)
          end

          supp_coil = OpenStudio::Model::CoilHeatingElectric.new(model, model.alwaysOnDiscreteSchedule)
          supp_coil.setName(obj_name + " supp heater")
          supp_coil.setEfficiency(dse * supplemental_efficiency)
          if supplemental_capacity != Constants.SizingAuto
            supp_coil.setNominalCapacity(UnitConversions.convert(supplemental_capacity, "Btu/hr", "W")) # Used by HVACSizing measure
          end
        elsif mode == :clg
          coil = OpenStudio::Model::CoilCoolingDXMultiSpeed.new(model)
          coil.setName(obj_name + " coil")
          coil.setCondenserType("AirCooled")
          coil.setApplyPartLoadFractiontoSpeedsGreaterthan1(false)
          coil.setApplyLatentDegradationtoSpeedsGreaterthan1(false)
          coil.setFuelType("Electricity")

          coil_stage_data.each do |stage|
            coil.addStage(stage)
          end

          supp_coil = nil
        end

        # _processSystemFan

        fan_power_curve = create_curve_exponent(model, [0, 1, 3], obj_name + " fan power curve", -100, 100)
        fan_eff_curve = create_curve_cubic(model, [0, 1, 0, 0], obj_name + " fan eff curve", 0, 1, 0.01, 1)

        fan = OpenStudio::Model::FanOnOff.new(model, model.alwaysOnDiscreteSchedule, fan_power_curve, fan_eff_curve)
        fan_eff = 0.75 # Overall Efficiency of the Fan, Motor and Drive
        fan.setName(obj_name + " supply fan")
        fan.setEndUseSubcategory(obj_name + " supply fan")
        fan.setFanEfficiency(fan_eff)
        fan.setPressureRise(calculate_fan_pressure_rise(fan_eff, fan_power_installed / dse))
        fan.setMotorEfficiency(1.0)
        fan.setMotorInAirstreamFraction(1.0)

        perf = OpenStudio::Model::UnitarySystemPerformanceMultispeed.new(model)
        perf.setSingleModeOperation(false)
        for speed in 1..num_speeds
          if mode == :htg
            f = OpenStudio::Model::SupplyAirflowRatioField.new(fan_speed_ratios_heating[speed - 1], Constants.small)
          elsif mode == :clg
            f = OpenStudio::Model::SupplyAirflowRatioField.new(Constants.small, fan_speed_ratios_cooling[speed - 1])
          end
          perf.addSupplyAirflowRatioField(f)
        end

        # _processSystemAir

        air_loop_unitary = OpenStudio::Model::AirLoopHVACUnitarySystem.new(model)
        air_loop_unitary.setName(obj_name + " unitary system")
        if (mode == :htg and frac_heat_load_served <= 0) or (mode == :clg and frac_cool_load_served <= 0)
          air_loop_unitary.setAvailabilitySchedule(model.alwaysOffDiscreteSchedule)
        else
          air_loop_unitary.setAvailabilitySchedule(model.alwaysOnDiscreteSchedule)
        end
        air_loop_unitary.setSupplyFan(fan)
        if mode == :htg
          air_loop_unitary.setHeatingCoil(coil)
        elsif mode == :clg
          air_loop_unitary.setCoolingCoil(coil)
        end
        if not supp_coil.nil?
          air_loop_unitary.setSupplementalHeatingCoil(supp_coil)
        end
        air_loop_unitary.setFanPlacement("BlowThrough")
        air_loop_unitary.setSupplyAirFanOperatingModeSchedule(model.alwaysOffDiscreteSchedule)
        air_loop_unitary.setMaximumSupplyAirTemperature(UnitConversions.convert(170.0, "F", "C")) # higher temp for supplemental heat as to not severely limit its use, resulting in unmet hours.
        air_loop_unitary.setMaximumOutdoorDryBulbTemperatureforSupplementalHeaterOperation(UnitConversions.convert(40.0, "F", "C"))
        air_loop_unitary.setSupplyAirFlowRateWhenNoCoolingorHeatingisRequired(0)
        air_loop_unitary.setDesignSpecificationMultispeedObject(perf)

        air_loop = OpenStudio::Model::AirLoopHVAC.new(model)
        air_loop.setName(obj_name + " asys")
        air_supply_inlet_node = air_loop.supplyInletNode
        air_supply_outlet_node = air_loop.supplyOutletNode
        air_demand_inlet_node = air_loop.demandInletNode
        air_demand_outlet_node = air_loop.demandOutletNode

        air_loop_unitary.addToNode(air_supply_inlet_node)

        runner.registerInfo("Added '#{fan.name}' to '#{air_loop_unitary.name}' of '#{air_loop.name}'")
        runner.registerInfo("Added '#{coil.name}' to '#{air_loop_unitary.name}' of '#{air_loop.name}'")
        if not supp_coil.nil?
          runner.registerInfo("Added '#{supp_coil.name}' to '#{air_loop_unitary.name}' of '#{air_loop.name}'")
        end

        air_loop_unitary.setControllingZoneorThermostatLocation(control_zone)

        # _processSystemDemandSideAir
        # Demand Side

        # Supply Air
        zone_splitter = air_loop.zoneSplitter
        zone_splitter.setName(obj_name + " zone splitter")

        zone_mixer = air_loop.zoneMixer
        zone_mixer.setName(obj_name + " zone mixer")

<<<<<<< HEAD
        diffuser_living = OpenStudio::Model::AirTerminalSingleDuctUncontrolled.new(model, model.alwaysOnDiscreteSchedule)
        diffuser_living.setName(obj_name + " #{control_zone.name} direct air")
        air_loop.multiAddBranchForZone(control_zone, diffuser_living)
=======
      air_loop.multiAddBranchForZone(control_zone)
      runner.registerInfo("Added '#{air_loop.name}' to '#{control_zone.name}'")
>>>>>>> 51f930cd

        air_loop.multiAddBranchForZone(control_zone)
        runner.registerInfo("Added '#{air_loop.name}' to '#{control_zone.name}' of #{unit.name}")

        if mode == :htg
          control_zone.setSequentialHeatingFraction(diffuser_living, sequential_heat_load_frac.round(5))
        elsif mode == :clg
          control_zone.setSequentialCoolingFraction(diffuser_living, sequential_cool_load_frac.round(5))
        end

<<<<<<< HEAD
        slave_zones.each do |slave_zone|
          diffuser_fbsmt = OpenStudio::Model::AirTerminalSingleDuctUncontrolled.new(model, model.alwaysOnDiscreteSchedule)
          diffuser_fbsmt.setName(obj_name + " #{slave_zone.name} direct air")
          air_loop.multiAddBranchForZone(slave_zone, diffuser_fbsmt)
=======
        air_loop.multiAddBranchForZone(slave_zone)
        runner.registerInfo("Added '#{air_loop.name}' to '#{slave_zone.name}'")
>>>>>>> 51f930cd

          air_loop.multiAddBranchForZone(slave_zone)
          runner.registerInfo("Added '#{air_loop.name}' to '#{slave_zone.name}' of #{unit.name}")

          if mode == :htg
            slave_zone.setSequentialHeatingFraction(diffuser_fbsmt, sequential_heat_load_frac.round(5))
          elsif mode == :clg
            slave_zone.setSequentialCoolingFraction(diffuser_fbsmt, sequential_cool_load_frac.round(5))
          end
        end # slave_zone

        # Store info for HVAC Sizing measure
        if mode == :htg
          air_loop_unitary.additionalProperties.setFeature(Constants.SizingInfoHVACCapacityRatioHeating, capacity_ratios.join(","))
          air_loop_unitary.additionalProperties.setFeature(Constants.SizingInfoHPSizedForMaxLoad, (heat_pump_capacity == Constants.SizingAutoMaxLoad))
          air_loop_unitary.additionalProperties.setFeature(Constants.SizingInfoHVACRatedCFMperTonHeating, cfms_ton_rated_heating.join(","))
          air_loop_unitary.additionalProperties.setFeature(Constants.SizingInfoHVACFracHeatLoadServed, frac_heat_load_served)
        elsif mode == :clg
          air_loop_unitary.additionalProperties.setFeature(Constants.SizingInfoHVACCapacityRatioCooling, capacity_ratios.join(","))
          air_loop_unitary.additionalProperties.setFeature(Constants.SizingInfoHVACRatedCFMperTonCooling, cfms_ton_rated_cooling.join(","))
          air_loop_unitary.additionalProperties.setFeature(Constants.SizingInfoHVACFracCoolLoadServed, frac_cool_load_served)
        end
        air_loop_unitary.additionalProperties.setFeature(Constants.SizingInfoHVACType, Constants.ObjectNameAirSourceHeatPump)
        if not other_air_loop_unitary.nil?
          air_loop_unitary.additionalProperties.setFeature(Constants.SizingInfoHVACCompanionObject, other_air_loop_unitary.handle.to_s)
          other_air_loop_unitary.additionalProperties.setFeature(Constants.SizingInfoHVACCompanionObject, air_loop_unitary.handle.to_s)
        end

        other_air_loop_unitary = air_loop_unitary
      end # mode
    end # control_zone

    return true
  end

  def self.apply_central_ashp_4speed(model, unit, runner, seer, hspf, eers, cops, shrs,
                                     capacity_ratios, fan_speed_ratios_cooling,
                                     fan_speed_ratios_heating,
                                     fan_power_installed, min_temp, crankcase_kw, crankcase_temp,
                                     heat_pump_capacity, supplemental_efficiency,
                                     supplemental_capacity, dse,
                                     frac_heat_load_served, frac_cool_load_served,
                                     sequential_heat_load_frac, sequential_cool_load_frac)

    num_speeds = 4
    fan_power_rated = get_fan_power_rated(seer)

<<<<<<< HEAD
=======
      fan_power_curve = create_curve_exponent(model, [0, 1, 3], obj_name + " fan power curve", -100, 100)
      fan_eff_curve = create_curve_cubic(model, [0, 1, 0, 0], obj_name + " fan eff curve", 0, 1, 0.01, 1)

      fan = OpenStudio::Model::FanOnOff.new(model, model.alwaysOnDiscreteSchedule, fan_power_curve, fan_eff_curve)
      fan_eff = 0.75 # Overall Efficiency of the Fan, Motor and Drive
      fan.setName(obj_name + " clg supply fan")
      fan.setEndUseSubcategory(obj_name + " clg supply fan")
      fan.setFanEfficiency(fan_eff)
      fan.setPressureRise(calculate_fan_pressure_rise(fan_eff, fan_power_installed / dse))
      fan.setMotorEfficiency(1.0)
      fan.setMotorInAirstreamFraction(1.0)

      perf = OpenStudio::Model::UnitarySystemPerformanceMultispeed.new(model)
      perf.setSingleModeOperation(false)
      for speed in 1..num_speeds
        f = OpenStudio::Model::SupplyAirflowRatioField.new(Constants.small, fan_speed_ratios_cooling[speed - 1])
        perf.addSupplyAirflowRatioField(f)
      end

      # _processSystemAir

      clg_air_loop_unitary = OpenStudio::Model::AirLoopHVACUnitarySystem.new(model)
      clg_air_loop_unitary.setName(obj_name + " clg unitary system")
      if frac_cool_load_served <= 0
        clg_air_loop_unitary.setAvailabilitySchedule(model.alwaysOffDiscreteSchedule)
      else
        clg_air_loop_unitary.setAvailabilitySchedule(model.alwaysOnDiscreteSchedule)
      end
      clg_air_loop_unitary.setSupplyFan(fan)
      clg_air_loop_unitary.setCoolingCoil(clg_coil)
      clg_air_loop_unitary.setFanPlacement("BlowThrough")
      clg_air_loop_unitary.setSupplyAirFanOperatingModeSchedule(model.alwaysOffDiscreteSchedule)
      clg_air_loop_unitary.setMaximumSupplyAirTemperature(UnitConversions.convert(170.0, "F", "C")) # higher temp for supplemental heat as to not severely limit its use, resulting in unmet hours.
      clg_air_loop_unitary.setMaximumOutdoorDryBulbTemperatureforSupplementalHeaterOperation(UnitConversions.convert(40.0, "F", "C"))
      clg_air_loop_unitary.setSupplyAirFlowRateWhenNoCoolingorHeatingisRequired(0)
      clg_air_loop_unitary.setDesignSpecificationMultispeedObject(perf)

      air_loop = OpenStudio::Model::AirLoopHVAC.new(model)
      air_loop.setName(obj_name + " clg asys")
      air_supply_inlet_node = air_loop.supplyInletNode
      air_supply_outlet_node = air_loop.supplyOutletNode
      air_demand_inlet_node = air_loop.demandInletNode
      air_demand_outlet_node = air_loop.demandOutletNode

      clg_air_loop_unitary.addToNode(air_supply_inlet_node)

      runner.registerInfo("Added '#{fan.name}' to '#{clg_air_loop_unitary.name}' of '#{air_loop.name}'")
      runner.registerInfo("Added '#{clg_coil.name}' to '#{clg_air_loop_unitary.name}' of '#{air_loop.name}'")

      clg_air_loop_unitary.setControllingZoneorThermostatLocation(control_zone)

      # _processSystemDemandSideAir
      # Demand Side

      # Supply Air
      zone_splitter = air_loop.zoneSplitter
      zone_splitter.setName(obj_name + " clg zone splitter")

      zone_mixer = air_loop.zoneMixer
      zone_mixer.setName(obj_name + " clg zone mixer")

      diffuser_living = OpenStudio::Model::AirTerminalSingleDuctUncontrolled.new(model, model.alwaysOnDiscreteSchedule)
      diffuser_living.setName(obj_name + " #{control_zone.name} clg direct air")
      air_loop.multiAddBranchForZone(control_zone, diffuser_living)

      air_loop.multiAddBranchForZone(control_zone)
      runner.registerInfo("Added '#{air_loop.name}' to '#{control_zone.name}'")

      prioritize_zone_hvac(model, runner, control_zone)

      slave_zones.each do |slave_zone|
        diffuser_fbsmt = OpenStudio::Model::AirTerminalSingleDuctUncontrolled.new(model, model.alwaysOnDiscreteSchedule)
        diffuser_fbsmt.setName(obj_name + " #{slave_zone.name} clg direct air")
        air_loop.multiAddBranchForZone(slave_zone, diffuser_fbsmt)

        air_loop.multiAddBranchForZone(slave_zone)
        runner.registerInfo("Added '#{air_loop.name}' to '#{slave_zone.name}'")

        prioritize_zone_hvac(model, runner, slave_zone)
      end # slave_zone

      # Store info for HVAC Sizing measure
      clg_air_loop_unitary.additionalProperties.setFeature(Constants.SizingInfoHVACCapacityRatioCooling, capacity_ratios.join(","))
      htg_air_loop_unitary.additionalProperties.setFeature(Constants.SizingInfoHVACCapacityRatioHeating, capacity_ratios.join(","))
      clg_air_loop_unitary.additionalProperties.setFeature(Constants.SizingInfoHVACCapacityDerateFactorEER, eer_capacity_derates.join(","))
      htg_air_loop_unitary.additionalProperties.setFeature(Constants.SizingInfoHVACCapacityDerateFactorCOP, cop_capacity_derates.join(","))
      htg_air_loop_unitary.additionalProperties.setFeature(Constants.SizingInfoHPSizedForMaxLoad, (heat_pump_capacity == Constants.SizingAutoMaxLoad))
      htg_air_loop_unitary.additionalProperties.setFeature(Constants.SizingInfoHVACRatedCFMperTonHeating, cfms_ton_rated_heating.join(","))
      clg_air_loop_unitary.additionalProperties.setFeature(Constants.SizingInfoHVACRatedCFMperTonCooling, cfms_ton_rated_cooling.join(","))
      htg_air_loop_unitary.additionalProperties.setFeature(Constants.SizingInfoHVACFracHeatLoadServed, frac_heat_load_served)
      clg_air_loop_unitary.additionalProperties.setFeature(Constants.SizingInfoHVACFracCoolLoadServed, frac_cool_load_served)
    end # control_zone

    return true
  end

  def self.apply_central_ashp_4speed(model, runner, seer, hspf, eers, cops, shrs,
                                     capacity_ratios, fan_speed_ratios_cooling, fan_speed_ratios_heating,
                                     fan_power_installed, min_temp, crankcase_kw, crankcase_temp,
                                     eer_capacity_derates, cop_capacity_derates,
                                     heat_pump_capacity, supplemental_efficiency,
                                     supplemental_capacity, dse,
                                     frac_heat_load_served, frac_cool_load_served,
                                     control_slave_zones_hash)

    num_speeds = 4
    fan_power_rated = get_fan_power_rated(seer)

>>>>>>> 51f930cd
    # Performance curves
    # NOTE: These coefficients are in IP UNITS
    curves_in_ip = true
    cOOL_CAP_FT_SPEC = [[3.63396857, -0.093606786, 0.000918114, 0.011852512, -0.0000318307, -0.000206446],
                        [1.808745668, -0.041963484, 0.000545263, 0.011346539, -0.000023838, -0.000205162],
                        [0.112814745, 0.005638646, 0.000203427, 0.011981545, -0.0000207957, -0.000212379],
                        [1.141506147, -0.023973142, 0.000420763, 0.01038334, -0.0000174633, -0.000197092]]
    cOOL_EIR_FT_SPEC = [[-1.380674217, 0.083176919, -0.000676029, -0.028120348, 0.000320593, -0.0000616147],
                        [4.817787321, -0.100122768, 0.000673499, -0.026889359, 0.00029445, -0.0000390331],
                        [-1.502227232, 0.05896401, -0.000439349, 0.002198465, 0.000148486, -0.000159553],
                        [-3.443078025, 0.115186164, -0.000852001, 0.004678056, 0.000134319, -0.000171976]]
    cOOL_CAP_FFLOW_SPEC = [[1, 0, 0]] * num_speeds
    cOOL_EIR_FFLOW_SPEC = [[1, 0, 0]] * num_speeds
    hEAT_CAP_FT_SPEC = [[0.304192655, -0.003972566, 0.0000196432, 0.024471251, -0.000000774126, -0.0000841323],
                        [0.496381324, -0.00144792, 0.0, 0.016020855, 0.0000203447, -0.0000584118],
                        [0.697171186, -0.006189599, 0.0000337077, 0.014291981, 0.0000105633, -0.0000387956],
                        [0.555513805, -0.001337363, -0.00000265117, 0.014328826, 0.0000163849, -0.0000480711]]
    hEAT_EIR_FT_SPEC = [[0.708311527, 0.020732093, 0.000391479, -0.037640031, 0.000979937, -0.001079042],
                        [0.025480155, 0.020169585, 0.000121341, -0.004429789, 0.000166472, -0.00036447],
                        [0.379003189, 0.014195012, 0.0000821046, -0.008894061, 0.000151519, -0.000210299],
                        [0.690404655, 0.00616619, 0.000137643, -0.009350199, 0.000153427, -0.000213258]]
    hEAT_CAP_FFLOW_SPEC = [[1, 0, 0]] * num_speeds
    hEAT_EIR_FFLOW_SPEC = [[1, 0, 0]] * num_speeds

    # Cooling Coil
    rated_airflow_rate_cooling = 315.8 # cfm
    cfms_ton_rated_cooling = calc_cfms_ton_rated(rated_airflow_rate_cooling, fan_speed_ratios_cooling, capacity_ratios)
    cooling_eirs = calc_cooling_eirs(num_speeds, eers, fan_power_rated)
    shrs_rated_gross = calc_shrs_rated_gross(num_speeds, shrs, fan_power_rated, cfms_ton_rated_cooling)
    cOOL_CLOSS_FPLR_SPEC = [calc_plr_coefficients_cooling(num_speeds, seer)] * num_speeds

    # Heating Coil
    rated_airflow_rate_heating = 296.9 # cfm
    cfms_ton_rated_heating = calc_cfms_ton_rated(rated_airflow_rate_heating, fan_speed_ratios_heating, capacity_ratios)
    heating_eirs = calc_heating_eirs(num_speeds, cops, fan_power_rated)
    hEAT_CLOSS_FPLR_SPEC = [calc_plr_coefficients_heating(num_speeds, hspf)] * num_speeds

    # Heating defrost curve for reverse cycle
    defrost_eir_curve = create_curve_biquadratic(model, [0.1528, 0, 0, 0, 0, 0], "DefrostEIR", -100, 100, -100, 100)

<<<<<<< HEAD
    thermal_zones = Geometry.get_thermal_zones_from_spaces(unit.spaces)

    control_slave_zones_hash = get_control_and_slave_zones(thermal_zones)
    control_slave_zones_hash.each do |control_zone, slave_zones|
      other_air_loop_unitary = nil
=======
    obj_name = Constants.ObjectNameAirSourceHeatPump

    control_slave_zones_hash.each do |control_zone, slave_zones|
      # _processCurvesDXHeating

      htg_coil_stage_data = calc_coil_stage_data_heating(model, heat_pump_capacity, (0...num_speeds).to_a, heating_eirs, hEAT_CAP_FT_SPEC, hEAT_EIR_FT_SPEC, hEAT_CLOSS_FPLR_SPEC, hEAT_CAP_FFLOW_SPEC, hEAT_EIR_FFLOW_SPEC, curves_in_ip, dse)

      # _processSystemHeatingCoil

      htg_coil = OpenStudio::Model::CoilHeatingDXMultiSpeed.new(model)
      htg_coil.setName(obj_name + " htg coil")
      htg_coil.setMinimumOutdoorDryBulbTemperatureforCompressorOperation(UnitConversions.convert(min_temp, "F", "C"))
      if frac_heat_load_served <= 0
        htg_coil.setCrankcaseHeaterCapacity(0.0)
      else
        htg_coil.setCrankcaseHeaterCapacity(UnitConversions.convert(crankcase_kw, "kW", "W"))
      end
      htg_coil.setMaximumOutdoorDryBulbTemperatureforCrankcaseHeaterOperation(UnitConversions.convert(crankcase_temp, "F", "C"))
      htg_coil.setDefrostEnergyInputRatioFunctionofTemperatureCurve(defrost_eir_curve)
      htg_coil.setMaximumOutdoorDryBulbTemperatureforDefrostOperation(UnitConversions.convert(40.0, "F", "C"))
      htg_coil.setDefrostStrategy("ReverseCryle")
      htg_coil.setDefrostControl("OnDemand")
      htg_coil.setApplyPartLoadFractiontoSpeedsGreaterthan1(false)
      htg_coil.setFuelType("Electricity")

      htg_coil_stage_data.each do |stage|
        htg_coil.addStage(stage)
      end

      supp_htg_coil = OpenStudio::Model::CoilHeatingElectric.new(model, model.alwaysOnDiscreteSchedule)
      supp_htg_coil.setName(obj_name + " supp heater")
      supp_htg_coil.setEfficiency(dse * supplemental_efficiency)
      if supplemental_capacity != Constants.SizingAuto
        supp_htg_coil.setNominalCapacity(UnitConversions.convert(supplemental_capacity, "Btu/hr", "W")) # Used by HVACSizing measure
      end

      # _processSystemFan

      fan_power_curve = create_curve_exponent(model, [0, 1, 3], obj_name + " fan power curve", -100, 100)
      fan_eff_curve = create_curve_cubic(model, [0, 1, 0, 0], obj_name + " fan eff curve", 0, 1, 0.01, 1)

      fan = OpenStudio::Model::FanOnOff.new(model, model.alwaysOnDiscreteSchedule, fan_power_curve, fan_eff_curve)
      fan_eff = 0.75 # Overall Efficiency of the Fan, Motor and Drive
      fan.setName(obj_name + " htg supply fan")
      fan.setEndUseSubcategory(obj_name + " htg supply fan")
      fan.setFanEfficiency(fan_eff)
      fan.setPressureRise(calculate_fan_pressure_rise(fan_eff, fan_power_installed / dse))
      fan.setMotorEfficiency(1.0)
      fan.setMotorInAirstreamFraction(1.0)

      perf = OpenStudio::Model::UnitarySystemPerformanceMultispeed.new(model)
      perf.setSingleModeOperation(false)
      for speed in 1..num_speeds
        f = OpenStudio::Model::SupplyAirflowRatioField.new(fan_speed_ratios_heating[speed - 1], Constants.small)
        perf.addSupplyAirflowRatioField(f)
      end

      # _processSystemAir

      htg_air_loop_unitary = OpenStudio::Model::AirLoopHVACUnitarySystem.new(model)
      htg_air_loop_unitary.setName(obj_name + " htg asys")
      if frac_heat_load_served <= 0
        htg_air_loop_unitary.setAvailabilitySchedule(model.alwaysOffDiscreteSchedule)
      else
        htg_air_loop_unitary.setAvailabilitySchedule(model.alwaysOnDiscreteSchedule)
      end
      htg_air_loop_unitary.setSupplyFan(fan)
      htg_air_loop_unitary.setHeatingCoil(htg_coil)
      htg_air_loop_unitary.setSupplementalHeatingCoil(supp_htg_coil)
      htg_air_loop_unitary.setFanPlacement("BlowThrough")
      htg_air_loop_unitary.setSupplyAirFanOperatingModeSchedule(model.alwaysOffDiscreteSchedule)
      htg_air_loop_unitary.setMaximumSupplyAirTemperature(UnitConversions.convert(170.0, "F", "C")) # higher temp for supplemental heat as to not severely limit its use, resulting in unmet hours.
      htg_air_loop_unitary.setMaximumOutdoorDryBulbTemperatureforSupplementalHeaterOperation(UnitConversions.convert(40.0, "F", "C"))
      htg_air_loop_unitary.setSupplyAirFlowRateWhenNoCoolingorHeatingisRequired(0)
      htg_air_loop_unitary.setDesignSpecificationMultispeedObject(perf)

      air_loop = OpenStudio::Model::AirLoopHVAC.new(model)
      air_loop.setName(obj_name + " central htg air system")
      air_supply_inlet_node = air_loop.supplyInletNode
      air_supply_outlet_node = air_loop.supplyOutletNode
      air_demand_inlet_node = air_loop.demandInletNode
      air_demand_outlet_node = air_loop.demandOutletNode

      htg_air_loop_unitary.addToNode(air_supply_inlet_node)

      runner.registerInfo("Added '#{fan.name}' to '#{htg_air_loop_unitary.name}' of '#{air_loop.name}'")
      runner.registerInfo("Added '#{htg_coil.name}' to '#{htg_air_loop_unitary.name}' of '#{air_loop.name}'")
      runner.registerInfo("Added '#{supp_htg_coil.name}' to '#{htg_air_loop_unitary.name}' of '#{air_loop.name}'")

      htg_air_loop_unitary.setControllingZoneorThermostatLocation(control_zone)

      # _processSystemDemandSideAir
      # Demand Side

      # Supply Air
      zone_splitter = air_loop.zoneSplitter
      zone_splitter.setName(obj_name + " htg zone splitter")

      zone_mixer = air_loop.zoneMixer
      zone_mixer.setName(obj_name + " htg zone mixer")

      diffuser_living = OpenStudio::Model::AirTerminalSingleDuctUncontrolled.new(model, model.alwaysOnDiscreteSchedule)
      diffuser_living.setName(obj_name + " #{control_zone.name} htg direct air")
      air_loop.multiAddBranchForZone(control_zone, diffuser_living)

      air_loop.multiAddBranchForZone(control_zone)
      runner.registerInfo("Added '#{air_loop.name}' to '#{control_zone.name}'")

      prioritize_zone_hvac(model, runner, control_zone)

      slave_zones.each do |slave_zone|
        diffuser_fbsmt = OpenStudio::Model::AirTerminalSingleDuctUncontrolled.new(model, model.alwaysOnDiscreteSchedule)
        diffuser_fbsmt.setName(obj_name + " #{slave_zone.name} htg direct air")
        air_loop.multiAddBranchForZone(slave_zone, diffuser_fbsmt)

        air_loop.multiAddBranchForZone(slave_zone)
        runner.registerInfo("Added '#{air_loop.name}' to '#{slave_zone.name}'")

        prioritize_zone_hvac(model, runner, slave_zone)
      end # slave_zone
>>>>>>> 51f930cd

      [:htg, :clg].each do |mode|
        obj_name = Constants.ObjectNameAirSourceHeatPump(mode, unit.name.to_s)

        # _processCurvesDX

        if mode == :htg
          coil_stage_data = calc_coil_stage_data_heating(model, heat_pump_capacity, (0...num_speeds).to_a, heating_eirs, hEAT_CAP_FT_SPEC, hEAT_EIR_FT_SPEC, hEAT_CLOSS_FPLR_SPEC, hEAT_CAP_FFLOW_SPEC, hEAT_EIR_FFLOW_SPEC, curves_in_ip, dse)
        elsif mode == :clg
          coil_stage_data = calc_coil_stage_data_cooling(model, heat_pump_capacity, (0...num_speeds).to_a, cooling_eirs, shrs_rated_gross, cOOL_CAP_FT_SPEC, cOOL_EIR_FT_SPEC, cOOL_CLOSS_FPLR_SPEC, cOOL_CAP_FFLOW_SPEC, cOOL_EIR_FFLOW_SPEC, curves_in_ip, dse)
        end

        # _processSystemCoil

        if mode == :htg
          coil = OpenStudio::Model::CoilHeatingDXMultiSpeed.new(model)
          coil.setName(obj_name + " coil")
          coil.setMinimumOutdoorDryBulbTemperatureforCompressorOperation(UnitConversions.convert(min_temp, "F", "C"))
          if frac_heat_load_served <= 0
            coil.setCrankcaseHeaterCapacity(0.0)
          else
            coil.setCrankcaseHeaterCapacity(UnitConversions.convert(crankcase_kw, "kW", "W"))
          end
          coil.setMaximumOutdoorDryBulbTemperatureforCrankcaseHeaterOperation(UnitConversions.convert(crankcase_temp, "F", "C"))
          coil.setDefrostEnergyInputRatioFunctionofTemperatureCurve(defrost_eir_curve)
          coil.setMaximumOutdoorDryBulbTemperatureforDefrostOperation(UnitConversions.convert(40.0, "F", "C"))
          coil.setDefrostStrategy("ReverseCryle")
          coil.setDefrostControl("OnDemand")
          coil.setApplyPartLoadFractiontoSpeedsGreaterthan1(false)
          coil.setFuelType("Electricity")

          coil_stage_data.each do |stage|
            coil.addStage(stage)
          end

          supp_coil = OpenStudio::Model::CoilHeatingElectric.new(model, model.alwaysOnDiscreteSchedule)
          supp_coil.setName(obj_name + " supp heater")
          supp_coil.setEfficiency(dse * supplemental_efficiency)
          if supplemental_capacity != Constants.SizingAuto
            supp_coil.setNominalCapacity(UnitConversions.convert(supplemental_capacity, "Btu/hr", "W")) # Used by HVACSizing measure
          end
        elsif mode == :clg
          coil = OpenStudio::Model::CoilCoolingDXMultiSpeed.new(model)
          coil.setName(obj_name + " coil")
          coil.setCondenserType("AirCooled")
          coil.setApplyPartLoadFractiontoSpeedsGreaterthan1(false)
          coil.setApplyLatentDegradationtoSpeedsGreaterthan1(false)
          coil.setFuelType("Electricity")

          coil_stage_data.each do |stage|
            coil.addStage(stage)
          end

          supp_coil = nil
        end

        # _processSystemFan

        fan_power_curve = create_curve_exponent(model, [0, 1, 3], obj_name + " fan power curve", -100, 100)
        fan_eff_curve = create_curve_cubic(model, [0, 1, 0, 0], obj_name + " fan eff curve", 0, 1, 0.01, 1)

        fan = OpenStudio::Model::FanOnOff.new(model, model.alwaysOnDiscreteSchedule, fan_power_curve, fan_eff_curve)
        fan_eff = 0.75 # Overall Efficiency of the Fan, Motor and Drive
        fan.setName(obj_name + " supply fan")
        fan.setEndUseSubcategory(obj_name + " supply fan")
        fan.setFanEfficiency(fan_eff)
        fan.setPressureRise(calculate_fan_pressure_rise(fan_eff, fan_power_installed / dse))
        fan.setMotorEfficiency(1.0)
        fan.setMotorInAirstreamFraction(1.0)

        perf = OpenStudio::Model::UnitarySystemPerformanceMultispeed.new(model)
        perf.setSingleModeOperation(false)
        for speed in 1..num_speeds
          if mode == :htg
            f = OpenStudio::Model::SupplyAirflowRatioField.new(fan_speed_ratios_heating[speed - 1], Constants.small)
          elsif mode == :clg
            f = OpenStudio::Model::SupplyAirflowRatioField.new(Constants.small, fan_speed_ratios_cooling[speed - 1])
          end
          perf.addSupplyAirflowRatioField(f)
        end

        # _processSystemAir

        air_loop_unitary = OpenStudio::Model::AirLoopHVACUnitarySystem.new(model)
        air_loop_unitary.setName(obj_name + " unitary system")
        if (mode == :htg and frac_heat_load_served <= 0) or (mode == :clg and frac_cool_load_served <= 0)
          air_loop_unitary.setAvailabilitySchedule(model.alwaysOffDiscreteSchedule)
        else
          air_loop_unitary.setAvailabilitySchedule(model.alwaysOnDiscreteSchedule)
        end
        air_loop_unitary.setSupplyFan(fan)
        if mode == :htg
          air_loop_unitary.setHeatingCoil(coil)
        elsif mode == :clg
          air_loop_unitary.setCoolingCoil(coil)
        end
        if not supp_coil.nil?
          air_loop_unitary.setSupplementalHeatingCoil(supp_coil)
        end
        air_loop_unitary.setFanPlacement("BlowThrough")
        air_loop_unitary.setSupplyAirFanOperatingModeSchedule(model.alwaysOffDiscreteSchedule)
        air_loop_unitary.setMaximumSupplyAirTemperature(UnitConversions.convert(170.0, "F", "C")) # higher temp for supplemental heat as to not severely limit its use, resulting in unmet hours.
        air_loop_unitary.setMaximumOutdoorDryBulbTemperatureforSupplementalHeaterOperation(UnitConversions.convert(40.0, "F", "C"))
        air_loop_unitary.setSupplyAirFlowRateWhenNoCoolingorHeatingisRequired(0)
        air_loop_unitary.setDesignSpecificationMultispeedObject(perf)

        air_loop = OpenStudio::Model::AirLoopHVAC.new(model)
        air_loop.setName(obj_name + " asys")
        air_supply_inlet_node = air_loop.supplyInletNode
        air_supply_outlet_node = air_loop.supplyOutletNode
        air_demand_inlet_node = air_loop.demandInletNode
        air_demand_outlet_node = air_loop.demandOutletNode

        air_loop_unitary.addToNode(air_supply_inlet_node)

        runner.registerInfo("Added '#{fan.name}' to '#{air_loop_unitary.name}' of '#{air_loop.name}'")
        runner.registerInfo("Added '#{coil.name}' to '#{air_loop_unitary.name}' of '#{air_loop.name}'")
        if not supp_coil.nil?
          runner.registerInfo("Added '#{supp_coil.name}' to '#{air_loop_unitary.name}' of '#{air_loop.name}'")
        end

        air_loop_unitary.setControllingZoneorThermostatLocation(control_zone)

        # _processSystemDemandSideAir
        # Demand Side

        # Supply Air
        zone_splitter = air_loop.zoneSplitter
        zone_splitter.setName(obj_name + " zone splitter")

        zone_mixer = air_loop.zoneMixer
        zone_mixer.setName(obj_name + " zone mixer")

        diffuser_living = OpenStudio::Model::AirTerminalSingleDuctUncontrolled.new(model, model.alwaysOnDiscreteSchedule)
        diffuser_living.setName(obj_name + " #{control_zone.name} direct air")
        air_loop.multiAddBranchForZone(control_zone, diffuser_living)

        air_loop.multiAddBranchForZone(control_zone)
        runner.registerInfo("Added '#{air_loop.name}' to '#{control_zone.name}' of #{unit.name}")

<<<<<<< HEAD
        if mode == :htg
          control_zone.setSequentialHeatingFraction(diffuser_living, sequential_heat_load_frac.round(5))
        elsif mode == :clg
          control_zone.setSequentialCoolingFraction(diffuser_living, sequential_cool_load_frac.round(5))
        end
=======
      air_loop.multiAddBranchForZone(control_zone)
      runner.registerInfo("Added '#{air_loop.name}' to '#{control_zone.name}'")
>>>>>>> 51f930cd

        slave_zones.each do |slave_zone|
          diffuser_fbsmt = OpenStudio::Model::AirTerminalSingleDuctUncontrolled.new(model, model.alwaysOnDiscreteSchedule)
          diffuser_fbsmt.setName(obj_name + " #{slave_zone.name} direct air")
          air_loop.multiAddBranchForZone(slave_zone, diffuser_fbsmt)

          air_loop.multiAddBranchForZone(slave_zone)
          runner.registerInfo("Added '#{air_loop.name}' to '#{slave_zone.name}' of #{unit.name}")

<<<<<<< HEAD
          if mode == :htg
            slave_zone.setSequentialHeatingFraction(diffuser_fbsmt, sequential_heat_load_frac.round(5))
          elsif mode == :clg
            slave_zone.setSequentialCoolingFraction(diffuser_fbsmt, sequential_cool_load_frac.round(5))
          end
        end # slave_zone
=======
        air_loop.multiAddBranchForZone(slave_zone)
        runner.registerInfo("Added '#{air_loop.name}' to '#{slave_zone.name}'")
>>>>>>> 51f930cd

        # Store info for HVAC Sizing measure
        if mode == :htg
          air_loop_unitary.additionalProperties.setFeature(Constants.SizingInfoHVACCapacityRatioHeating, capacity_ratios.join(","))
          air_loop_unitary.additionalProperties.setFeature(Constants.SizingInfoHPSizedForMaxLoad, (heat_pump_capacity == Constants.SizingAutoMaxLoad))
          air_loop_unitary.additionalProperties.setFeature(Constants.SizingInfoHVACRatedCFMperTonHeating, cfms_ton_rated_heating.join(","))
          air_loop_unitary.additionalProperties.setFeature(Constants.SizingInfoHVACFracHeatLoadServed, frac_heat_load_served)
        elsif mode == :clg
          air_loop_unitary.additionalProperties.setFeature(Constants.SizingInfoHVACCapacityRatioCooling, capacity_ratios.join(","))
          air_loop_unitary.additionalProperties.setFeature(Constants.SizingInfoHVACRatedCFMperTonCooling, cfms_ton_rated_cooling.join(","))
          air_loop_unitary.additionalProperties.setFeature(Constants.SizingInfoHVACFracCoolLoadServed, frac_cool_load_served)
        end
        air_loop_unitary.additionalProperties.setFeature(Constants.SizingInfoHVACType, Constants.ObjectNameAirSourceHeatPump)
        if not other_air_loop_unitary.nil?
          air_loop_unitary.additionalProperties.setFeature(Constants.SizingInfoHVACCompanionObject, other_air_loop_unitary.handle.to_s)
          other_air_loop_unitary.additionalProperties.setFeature(Constants.SizingInfoHVACCompanionObject, air_loop_unitary.handle.to_s)
        end

        other_air_loop_unitary = air_loop_unitary
      end # mode
    end # control_zone

    return true
  end

  def self.apply_mshp(model, runner, seer, hspf, shr,
                      min_cooling_capacity, max_cooling_capacity,
                      min_cooling_airflow_rate, max_cooling_airflow_rate,
                      min_heating_capacity, max_heating_capacity,
                      min_heating_airflow_rate, max_heating_airflow_rate,
                      heating_capacity_offset, cap_retention_frac, cap_retention_temp,
                      pan_heater_power, fan_power, is_ducted,
                      heat_pump_capacity, supplemental_efficiency, supplemental_capacity,
                      dse, frac_heat_load_served, frac_cool_load_served,
<<<<<<< HEAD
                      sequential_heat_load_frac, sequential_cool_load_frac)
=======
                      control_slave_zones_hash)
>>>>>>> 51f930cd

    num_speeds = 10

    # htg_supply_air_temp = 105
    supp_htg_max_supply_temp = 200.0
    min_hp_temp = -30.0 # F; Minimum temperature for Heat Pump operation
    supp_htg_max_outdoor_temp = 40.0
    max_defrost_temp = 40.0 # F

    # Performance curves
    # NOTE: These coefficients are in SI UNITS
    curves_in_ip = false
    cOOL_CAP_FT_SPEC = [[1.008993521905866, 0.006512749025457, 0.0, 0.003917565735935, -0.000222646705889, 0.0]] * num_speeds
    cOOL_EIR_FT_SPEC = [[0.429214441601141, -0.003604841598515, 0.000045783162727, 0.026490875804937, -0.000159212286878, -0.000159062656483]] * num_speeds
    cOOL_CAP_FFLOW_SPEC = [[1, 0, 0]] * num_speeds
    cOOL_EIR_FFLOW_SPEC = [[1, 0, 0]] * num_speeds

    # Mini-Split Heat Pump Heating Curve Coefficients
    # Derive coefficients from user input for capacity retention at outdoor drybulb temperature X [C].
    # Biquadratic: capacity multiplier = a + b*IAT + c*IAT^2 + d*OAT + e*OAT^2 + f*IAT*OAT
    x_A = UnitConversions.convert(cap_retention_temp, "F", "C")
    y_A = cap_retention_frac
    x_B = UnitConversions.convert(47.0, "F", "C") # 47F is the rating point
    y_B = 1.0 # Maximum capacity factor is 1 at the rating point, by definition (this is maximum capacity, not nominal capacity)
    oat_slope = (y_B - y_A) / (x_B - x_A)
    oat_intercept = y_A - (x_A * oat_slope)

    # Coefficients for the indoor temperature relationship are retained from the BEoptDefault curve (Daikin lab data).
    iat_slope = -0.010386676170938
    iat_intercept = 0.219274275

    a = oat_intercept + iat_intercept
    b = iat_slope
    c = 0
    d = oat_slope
    e = 0
    f = 0
    hEAT_CAP_FT_SPEC = [[a, b, c, d, e, f]] * num_speeds

    # COP/EIR as a function of temperature
    # Generic "BEoptDefault" curves (=Daikin from lab data)
    hEAT_EIR_FT_SPEC = [[0.966475472847719, 0.005914950101249, 0.000191201688297, -0.012965668198361, 0.000042253229429, -0.000524002558712]] * num_speeds
    hEAT_CAP_FFLOW_SPEC = [[1, 0, 0]] * num_speeds
    hEAT_EIR_FFLOW_SPEC = [[1, 0, 0]] * num_speeds

    # Cooling Coil
    c_d_cooling = 0.25
    cOOL_CLOSS_FPLR_SPEC = [calc_plr_coefficients_cooling(num_speeds, seer, c_d_cooling)] * num_speeds
    dB_rated = 80.0
    wB_rated = 67.0
    cfms_cooling, capacity_ratios_cooling, shrs_rated = calc_mshp_cfms_ton_cooling(min_cooling_capacity, max_cooling_capacity, min_cooling_airflow_rate, max_cooling_airflow_rate, num_speeds, dB_rated, wB_rated, shr)
    cooling_eirs = calc_mshp_cooling_eirs(runner, seer, fan_power, c_d_cooling, num_speeds, capacity_ratios_cooling, cfms_cooling, cOOL_EIR_FT_SPEC, cOOL_CAP_FT_SPEC)

    # Heating Coil
    c_d_heating = 0.40
    hEAT_CLOSS_FPLR_SPEC = [calc_plr_coefficients_heating(num_speeds, hspf, c_d_heating)] * num_speeds
    cfms_heating, capacity_ratios_heating = calc_mshp_cfms_ton_heating(min_heating_capacity, max_heating_capacity, min_heating_airflow_rate, max_heating_airflow_rate, num_speeds)
    heating_eirs = calc_mshp_heating_eirs(runner, hspf, fan_power, min_hp_temp, c_d_heating, cfms_cooling, num_speeds, capacity_ratios_heating, cfms_heating, hEAT_EIR_FT_SPEC, hEAT_CAP_FT_SPEC)

    defrost_eir_curve = create_curve_biquadratic(model, [0.1528, 0, 0, 0, 0, 0], "DefrostEIR", -100, 100, -100, 100)

    mshp_indices = [1, 3, 5, 9]

<<<<<<< HEAD
    thermal_zones = Geometry.get_thermal_zones_from_spaces(unit.spaces)
=======
    obj_name = Constants.ObjectNameMiniSplitHeatPump
>>>>>>> 51f930cd

    control_slave_zones_hash.each do |control_zone, slave_zones|
      other_air_loop_unitary = nil

      [:htg, :clg].each do |mode|
        obj_name = Constants.ObjectNameMiniSplitHeatPump(mode, unit.name.to_s)

        # _processCurvesDX

        if mode == :htg
          coil_stage_data = calc_coil_stage_data_heating(model, heat_pump_capacity, mshp_indices, heating_eirs, hEAT_CAP_FT_SPEC, hEAT_EIR_FT_SPEC, hEAT_CLOSS_FPLR_SPEC, hEAT_CAP_FFLOW_SPEC, hEAT_EIR_FFLOW_SPEC, curves_in_ip, dse)
        elsif mode == :clg
          coil_stage_data = calc_coil_stage_data_cooling(model, heat_pump_capacity, mshp_indices, cooling_eirs, shrs_rated, cOOL_CAP_FT_SPEC, cOOL_EIR_FT_SPEC, cOOL_CLOSS_FPLR_SPEC, cOOL_CAP_FFLOW_SPEC, cOOL_EIR_FFLOW_SPEC, curves_in_ip, dse)
        end

        # _processSystemCoil

        if mode == :htg
          coil = OpenStudio::Model::CoilHeatingDXMultiSpeed.new(model)
          coil.setName(obj_name + " coil")
          coil.setMinimumOutdoorDryBulbTemperatureforCompressorOperation(UnitConversions.convert(min_hp_temp, "F", "C"))
          coil.setCrankcaseHeaterCapacity(0)
          coil.setDefrostEnergyInputRatioFunctionofTemperatureCurve(defrost_eir_curve)
          coil.setMaximumOutdoorDryBulbTemperatureforDefrostOperation(UnitConversions.convert(max_defrost_temp, "F", "C"))
          coil.setDefrostStrategy("ReverseCycle")
          coil.setDefrostControl("OnDemand")
          coil.setApplyPartLoadFractiontoSpeedsGreaterthan1(false)
          coil.setFuelType("Electricity")

          coil_stage_data.each do |stage|
            coil.addStage(stage)
          end

          supp_coil = OpenStudio::Model::CoilHeatingElectric.new(model, model.alwaysOnDiscreteSchedule)
          supp_coil.setName(obj_name + " supp heater")
          supp_coil.setEfficiency(dse * supplemental_efficiency)
          if supplemental_capacity != Constants.SizingAuto
            supp_coil.setNominalCapacity(UnitConversions.convert(supplemental_capacity, "Btu/hr", "W")) # Used by HVACSizing measure
          end
        elsif mode == :clg
          coil = OpenStudio::Model::CoilCoolingDXMultiSpeed.new(model)
          coil.setName(obj_name + " coil")
          coil.setCondenserType("AirCooled")
          coil.setApplyPartLoadFractiontoSpeedsGreaterthan1(false)
          coil.setApplyLatentDegradationtoSpeedsGreaterthan1(false)
          coil.setCrankcaseHeaterCapacity(0)
          coil.setFuelType("Electricity")

          coil_stage_data.each do |stage|
            coil.addStage(stage)
          end

          supp_coil = nil
        end

        # _processSystemFan

<<<<<<< HEAD
        fan_power_curve = create_curve_exponent(model, [0, 1, 3], obj_name + " fan power curve", -100, 100)
        fan_eff_curve = create_curve_cubic(model, [0, 1, 0, 0], obj_name + " fan eff curve", 0, 1, 0.01, 1)
=======
      # _processSystemAir

      htg_air_loop_unitary = OpenStudio::Model::AirLoopHVACUnitarySystem.new(model)
      htg_air_loop_unitary.setName(obj_name + " htg unitary system")
      if frac_heat_load_served <= 0
        htg_air_loop_unitary.setAvailabilitySchedule(model.alwaysOffDiscreteSchedule)
      else
        htg_air_loop_unitary.setAvailabilitySchedule(model.alwaysOnDiscreteSchedule)
      end
      htg_air_loop_unitary.setSupplyFan(fan)
      htg_air_loop_unitary.setHeatingCoil(htg_coil)
      htg_air_loop_unitary.setSupplementalHeatingCoil(supp_htg_coil)
      htg_air_loop_unitary.setFanPlacement("BlowThrough")
      htg_air_loop_unitary.setSupplyAirFanOperatingModeSchedule(model.alwaysOffDiscreteSchedule)
      htg_air_loop_unitary.setMaximumSupplyAirTemperature(UnitConversions.convert(supp_htg_max_supply_temp, "F", "C")) # higher temp for supplemental heat as to not severely limit its use, resulting in unmet hours.
      htg_air_loop_unitary.setMaximumOutdoorDryBulbTemperatureforSupplementalHeaterOperation(UnitConversions.convert(supp_htg_max_outdoor_temp, "F", "C"))
      htg_air_loop_unitary.setSupplyAirFlowRateWhenNoCoolingorHeatingisRequired(0)
      htg_air_loop_unitary.setDesignSpecificationMultispeedObject(perf)

      air_loop = OpenStudio::Model::AirLoopHVAC.new(model)
      air_loop.setName(obj_name + " htg asys")
      air_supply_inlet_node = air_loop.supplyInletNode
      air_supply_outlet_node = air_loop.supplyOutletNode
      air_demand_inlet_node = air_loop.demandInletNode
      air_demand_outlet_node = air_loop.demandOutletNode

      htg_air_loop_unitary.addToNode(air_supply_inlet_node)

      runner.registerInfo("Added '#{fan.name}' to '#{htg_air_loop_unitary.name}' of '#{air_loop.name}'")
      runner.registerInfo("Added '#{htg_coil.name}' to '#{htg_air_loop_unitary.name}' of '#{air_loop.name}'")
      runner.registerInfo("Added '#{supp_htg_coil.name}' to '#{htg_air_loop_unitary.name}' of '#{air_loop.name}'")

      htg_air_loop_unitary.setControllingZoneorThermostatLocation(control_zone)

      # _processSystemDemandSideAir
      # Demand Side

      # Supply Air
      zone_splitter = air_loop.zoneSplitter
      zone_splitter.setName(obj_name + " htg zone splitter")

      zone_mixer = air_loop.zoneMixer
      zone_mixer.setName(obj_name + " htg zone mixer")

      diffuser_living = OpenStudio::Model::AirTerminalSingleDuctUncontrolled.new(model, model.alwaysOnDiscreteSchedule)
      diffuser_living.setName(obj_name + " #{control_zone.name} htg direct air")
      air_loop.multiAddBranchForZone(control_zone, diffuser_living)

      air_loop.multiAddBranchForZone(control_zone)
      runner.registerInfo("Added '#{air_loop.name}' to '#{control_zone.name}'")

      prioritize_zone_hvac(model, runner, control_zone)

      slave_zones.each do |slave_zone|
        diffuser_fbsmt = OpenStudio::Model::AirTerminalSingleDuctUncontrolled.new(model, model.alwaysOnDiscreteSchedule)
        diffuser_fbsmt.setName(obj_name + " #{slave_zone.name} htg direct air")
        air_loop.multiAddBranchForZone(slave_zone, diffuser_fbsmt)

        air_loop.multiAddBranchForZone(slave_zone)
        runner.registerInfo("Added '#{air_loop.name}' to '#{slave_zone.name}'")
>>>>>>> 51f930cd

        fan = OpenStudio::Model::FanOnOff.new(model, model.alwaysOnDiscreteSchedule, fan_power_curve, fan_eff_curve)
        fan_eff = UnitConversions.convert(UnitConversions.convert(0.1, "inH2O", "Pa") / fan_power, "cfm", "m^3/s") # Overall Efficiency of the Fan, Motor and Drive
        fan.setName(obj_name + " supply fan")
        fan.setEndUseSubcategory(obj_name + " supply fan")
        fan.setFanEfficiency(fan_eff)
        fan.setPressureRise(calculate_fan_pressure_rise(fan_eff, fan_power / dse))
        fan.setMotorEfficiency(1.0)
        fan.setMotorInAirstreamFraction(1.0)

        perf = OpenStudio::Model::UnitarySystemPerformanceMultispeed.new(model)
        perf.setSingleModeOperation(false)
        mshp_indices.each do |mshp_index|
          if mode == :htg
            ratio = cfms_heating[mshp_index] / cfms_heating[mshp_indices[-1]]
            f = OpenStudio::Model::SupplyAirflowRatioField.new(ratio, Constants.small)
          elsif mode == :clg
            ratio = cfms_cooling[mshp_index] / cfms_cooling[mshp_indices[-1]]
            f = OpenStudio::Model::SupplyAirflowRatioField.new(Constants.small, ratio)
          end
          perf.addSupplyAirflowRatioField(f)
        end

        # _processSystemAir

        air_loop_unitary = OpenStudio::Model::AirLoopHVACUnitarySystem.new(model)
        air_loop_unitary.setName(obj_name + " unitary system")
        if (mode == :htg and frac_heat_load_served <= 0) or (mode == :clg and frac_cool_load_served <= 0)
          air_loop_unitary.setAvailabilitySchedule(model.alwaysOffDiscreteSchedule)
        else
          air_loop_unitary.setAvailabilitySchedule(model.alwaysOnDiscreteSchedule)
        end
        air_loop_unitary.setSupplyFan(fan)
        if mode == :htg
          air_loop_unitary.setHeatingCoil(coil)
        elsif mode == :clg
          air_loop_unitary.setCoolingCoil(coil)
        end
        if not supp_coil.nil?
          air_loop_unitary.setSupplementalHeatingCoil(supp_coil)
        end
        air_loop_unitary.setFanPlacement("BlowThrough")
        air_loop_unitary.setSupplyAirFanOperatingModeSchedule(model.alwaysOffDiscreteSchedule)
        air_loop_unitary.setMaximumSupplyAirTemperature(UnitConversions.convert(supp_htg_max_supply_temp, "F", "C")) # higher temp for supplemental heat as to not severely limit its use, resulting in unmet hours.
        air_loop_unitary.setMaximumOutdoorDryBulbTemperatureforSupplementalHeaterOperation(UnitConversions.convert(supp_htg_max_outdoor_temp, "F", "C"))
        air_loop_unitary.setSupplyAirFlowRateWhenNoCoolingorHeatingisRequired(0)
        air_loop_unitary.setDesignSpecificationMultispeedObject(perf)

        air_loop = OpenStudio::Model::AirLoopHVAC.new(model)
        air_loop.setName(obj_name + " asys")
        air_supply_inlet_node = air_loop.supplyInletNode
        air_supply_outlet_node = air_loop.supplyOutletNode
        air_demand_inlet_node = air_loop.demandInletNode
        air_demand_outlet_node = air_loop.demandOutletNode

        air_loop_unitary.addToNode(air_supply_inlet_node)

        runner.registerInfo("Added '#{fan.name}' to '#{air_loop_unitary.name}' of '#{air_loop.name}'")
        runner.registerInfo("Added '#{coil.name}' to '#{air_loop_unitary.name}' of '#{air_loop.name}'")
        if not supp_coil.nil?
          runner.registerInfo("Added '#{supp_coil.name}' to '#{air_loop_unitary.name}' of '#{air_loop.name}'")
        end

        air_loop_unitary.setControllingZoneorThermostatLocation(control_zone)

        # _processSystemDemandSideAir
        # Demand Side

        # Supply Air
        zone_splitter = air_loop.zoneSplitter
        zone_splitter.setName(obj_name + " zone splitter")

        zone_mixer = air_loop.zoneMixer
        zone_mixer.setName(obj_name + " zone mixer")

        diffuser_living = OpenStudio::Model::AirTerminalSingleDuctUncontrolled.new(model, model.alwaysOnDiscreteSchedule)
        diffuser_living.setName(obj_name + " #{control_zone.name} direct air")
        air_loop.multiAddBranchForZone(control_zone, diffuser_living)

        air_loop.multiAddBranchForZone(control_zone)
        runner.registerInfo("Added '#{air_loop.name}' to '#{control_zone.name}' of #{unit.name}")

        if mode == :htg
          control_zone.setSequentialHeatingFraction(diffuser_living, sequential_heat_load_frac.round(5))
        elsif mode == :clg
          control_zone.setSequentialCoolingFraction(diffuser_living, sequential_cool_load_frac.round(5))
        end

        slave_zones.each do |slave_zone|
          diffuser_fbsmt = OpenStudio::Model::AirTerminalSingleDuctUncontrolled.new(model, model.alwaysOnDiscreteSchedule)
          diffuser_fbsmt.setName(obj_name + " #{slave_zone.name} direct air")
          air_loop.multiAddBranchForZone(slave_zone, diffuser_fbsmt)

<<<<<<< HEAD
          air_loop.multiAddBranchForZone(slave_zone)
          runner.registerInfo("Added '#{air_loop.name}' to '#{slave_zone.name}' of #{unit.name}")
=======
      air_loop.multiAddBranchForZone(control_zone)
      runner.registerInfo("Added '#{air_loop.name}' to '#{control_zone.name}'")
>>>>>>> 51f930cd

          if mode == :htg
            slave_zone.setSequentialHeatingFraction(diffuser_fbsmt, sequential_heat_load_frac.round(5))
          elsif mode == :clg
            slave_zone.setSequentialCoolingFraction(diffuser_fbsmt, sequential_cool_load_frac.round(5))
          end
        end # slave_zone

        if mode == :htg and pan_heater_power > 0

          mshp_sensor = OpenStudio::Model::EnergyManagementSystemSensor.new(model, "Heating Coil Electric Energy")
          mshp_sensor.setName("#{obj_name} vrf energy sensor")
          mshp_sensor.setKeyName(obj_name + " coil")

          equip_def = OpenStudio::Model::ElectricEquipmentDefinition.new(model)
          equip_def.setName(obj_name + " pan heater equip")
          equip = OpenStudio::Model::ElectricEquipment.new(equip_def)
          equip.setName(equip_def.name.to_s)
          equip.setSpace(control_zone.spaces[0])
          equip_def.setFractionRadiant(0)
          equip_def.setFractionLatent(0)
          equip_def.setFractionLost(1)
          equip.setSchedule(model.alwaysOnDiscreteSchedule)
          equip.setEndUseSubcategory(obj_name + " pan heater")

          pan_heater_actuator = OpenStudio::Model::EnergyManagementSystemActuator.new(equip, "ElectricEquipment", "Electric Power Level")
          pan_heater_actuator.setName("#{obj_name} pan heater actuator")

          tout_sensor = OpenStudio::Model::EnergyManagementSystemSensor.new(model, "Zone Outdoor Air Drybulb Temperature")
          tout_sensor.setName("#{obj_name} tout sensor")
          thermal_zones.each do |thermal_zone|
            if Geometry.is_living(thermal_zone)
              tout_sensor.setKeyName(thermal_zone.name.to_s)
              break
            end
          end

          program = OpenStudio::Model::EnergyManagementSystemProgram.new(model)
          program.setName(obj_name + " pan heater program")
          if heat_pump_capacity != Constants.SizingAuto and heat_pump_capacity != Constants.SizingAutoMaxLoad
            num_outdoor_units = (UnitConversions.convert(heat_pump_capacity, "Btu/hr", "ton") / 1.5).ceil # Assume 1.5 tons max per outdoor unit
          else
            num_outdoor_units = 2
          end
          unless slave_zones.empty?
            num_outdoor_units = [num_outdoor_units, 2].max
          end
          pan_heater_power = pan_heater_power * num_outdoor_units # W
          program.addLine("Set #{pan_heater_actuator.name} = 0")
          program.addLine("If #{mshp_sensor.name} > 0")
          program.addLine("  If #{tout_sensor.name} <= #{UnitConversions.convert(32.0, "F", "C").round(3)}")
          program.addLine("    Set #{pan_heater_actuator.name} = #{pan_heater_power}")
          program.addLine("  EndIf")
          program.addLine("EndIf")

          program_calling_manager = OpenStudio::Model::EnergyManagementSystemProgramCallingManager.new(model)
          program_calling_manager.setName(obj_name + " pan heater program calling manager")
          program_calling_manager.setCallingPoint("BeginTimestepBeforePredictor")
          program_calling_manager.addProgram(program)

<<<<<<< HEAD
        end
=======
        air_loop.multiAddBranchForZone(slave_zone)
        runner.registerInfo("Added '#{air_loop.name}' to '#{slave_zone.name}'")
>>>>>>> 51f930cd

        # Store info for HVAC Sizing measure
        if mode == :htg
          capacity_ratios_heating_4 = []
          cfms_heating_4 = []
          mshp_indices.each do |mshp_index|
            capacity_ratios_heating_4 << capacity_ratios_heating[mshp_index]
            cfms_heating_4 << cfms_heating[mshp_index]
          end
          air_loop_unitary.additionalProperties.setFeature(Constants.DuctedInfoMiniSplitHeatPump, is_ducted)
          air_loop_unitary.additionalProperties.setFeature(Constants.SizingInfoHVACCapacityRatioHeating, capacity_ratios_heating_4.join(","))
          air_loop_unitary.additionalProperties.setFeature(Constants.SizingInfoHVACHeatingCFMs, cfms_heating_4.join(","))
          air_loop_unitary.additionalProperties.setFeature(Constants.SizingInfoHVACHeatingCapacityOffset, heating_capacity_offset)
          air_loop_unitary.additionalProperties.setFeature(Constants.SizingInfoHPSizedForMaxLoad, (heat_pump_capacity == Constants.SizingAutoMaxLoad))
          air_loop_unitary.additionalProperties.setFeature(Constants.SizingInfoHVACFracHeatLoadServed, frac_heat_load_served)
        elsif mode == :clg
          capacity_ratios_cooling_4 = []
          cfms_cooling_4 = []
          shrs_rated_4 = []
          mshp_indices.each do |mshp_index|
            capacity_ratios_cooling_4 << capacity_ratios_cooling[mshp_index]
            cfms_cooling_4 << cfms_cooling[mshp_index]
            shrs_rated_4 << shrs_rated[mshp_index]
          end
          air_loop_unitary.additionalProperties.setFeature(Constants.DuctedInfoMiniSplitHeatPump, is_ducted)
          air_loop_unitary.additionalProperties.setFeature(Constants.SizingInfoHVACCapacityRatioCooling, capacity_ratios_cooling_4.join(","))
          air_loop_unitary.additionalProperties.setFeature(Constants.SizingInfoHVACCoolingCFMs, cfms_cooling_4.join(","))
          air_loop_unitary.additionalProperties.setFeature(Constants.SizingInfoHVACSHR, shrs_rated_4.join(","))
          air_loop_unitary.additionalProperties.setFeature(Constants.SizingInfoHVACFracCoolLoadServed, frac_cool_load_served)
        end
        air_loop_unitary.additionalProperties.setFeature(Constants.SizingInfoHVACType, Constants.ObjectNameMiniSplitHeatPump)
        if not other_air_loop_unitary.nil?
          air_loop_unitary.additionalProperties.setFeature(Constants.SizingInfoHVACCompanionObject, other_air_loop_unitary.handle.to_s)
          other_air_loop_unitary.additionalProperties.setFeature(Constants.SizingInfoHVACCompanionObject, air_loop_unitary.handle.to_s)
        end

        other_air_loop_unitary = air_loop_unitary
      end # mode
    end # control_zone

    return true
  end

  def self.apply_gshp(model, runner, weather, cop, eer, shr,
                      ground_conductivity, grout_conductivity,
                      bore_config, bore_holes, bore_depth,
                      bore_spacing, bore_diameter, pipe_size,
                      ground_diffusivity, fluid_type, frac_glycol,
                      design_delta_t, pump_head,
                      u_tube_leg_spacing, u_tube_spacing_type,
                      fan_power, heat_pump_capacity, supplemental_efficiency,
                      supplemental_capacity, dse,
                      frac_heat_load_served, frac_cool_load_served,
<<<<<<< HEAD
                      sequential_heat_load_frac, sequential_cool_load_frac)
=======
                      control_slave_zones_hash)
>>>>>>> 51f930cd

    if frac_glycol == 0
      fluid_type = Constants.FluidWater
      runner.registerWarning("Specified #{fluid_type} fluid type and 0 fraction of glycol, so assuming #{Constants.FluidWater} fluid type.")
    end

    # Ground Loop Heat Exchanger
    pipe_od, pipe_id = get_gshp_hx_pipe_diameters(pipe_size)

    # Thermal Resistance of Pipe
    pipe_cond = 0.23 # Pipe thermal conductivity, default to high density polyethylene

    chw_design = get_gshp_HXCHWDesign(weather)
    hw_design = get_gshp_HXHWDesign(weather, fluid_type)

    # Cooling Coil
    coilBF = 0.08060000
    cOOL_CAP_FT_SPEC = [0.39039063, 0.01382596, 0.00000000, -0.00445738, 0.00000000, 0.00000000]
    cOOL_SH_FT_SPEC = [4.27136253, -0.04678521, 0.00000000, -0.00219031, 0.00000000, 0.00000000]
    cOOL_POWER_FT_SPEC = [0.01717338, 0.00316077, 0.00000000, 0.01043792, 0.00000000, 0.00000000]
    cOIL_BF_FT_SPEC = [1.21005458, -0.00664200, 0.00000000, 0.00348246, 0.00000000, 0.00000000]
    gshp_COOL_CAP_fT_coeff = convert_curve_gshp(cOOL_CAP_FT_SPEC, false)
    gshp_COOL_POWER_fT_coeff = convert_curve_gshp(cOOL_POWER_FT_SPEC, false)
    gshp_COOL_SH_fT_coeff = convert_curve_gshp(cOOL_SH_FT_SPEC, false)

    # Heating Coil
    hEAT_CAP_FT_SEC = [0.67104926, -0.00210834, 0.00000000, 0.01491424, 0.00000000, 0.00000000]
    hEAT_POWER_FT_SPEC = [-0.46308105, 0.02008988, 0.00000000, 0.00300222, 0.00000000, 0.00000000]
    gshp_HEAT_CAP_fT_coeff = convert_curve_gshp(hEAT_CAP_FT_SEC, false)
    gshp_HEAT_POWER_fT_coeff = convert_curve_gshp(hEAT_POWER_FT_SPEC, false)

    fanKW_Adjust = get_gshp_FanKW_Adjust(UnitConversions.convert(400.0, "Btu/hr", "ton"))
    pumpKW_Adjust = get_gshp_PumpKW_Adjust(UnitConversions.convert(3.0, "Btu/hr", "ton"))
    coolingEIR = get_gshp_cooling_eir(eer, fanKW_Adjust, pumpKW_Adjust)

    # Heating Coil
    heatingEIR = get_gshp_heating_eir(cop, fanKW_Adjust, pumpKW_Adjust)
    min_hp_temp = -30.0

<<<<<<< HEAD
    obj_name = Constants.ObjectNameGroundSourceHeatPump(nil, unit.name.to_s)
=======
    obj_name = Constants.ObjectNameGroundSourceHeatPumpVerticalBore
>>>>>>> 51f930cd

    ground_heat_exch_vert = OpenStudio::Model::GroundHeatExchangerVertical.new(model)
    ground_heat_exch_vert.setName(obj_name + " exchanger")
    ground_heat_exch_vert.setBoreHoleRadius(UnitConversions.convert(bore_diameter / 2.0, "in", "m"))
    ground_heat_exch_vert.setGroundThermalConductivity(UnitConversions.convert(ground_conductivity, "Btu/(hr*ft*R)", "W/(m*K)"))
    ground_heat_exch_vert.setGroundThermalHeatCapacity(UnitConversions.convert(ground_conductivity / ground_diffusivity, "Btu/(ft^3*F)", "J/(m^3*K)"))
    ground_heat_exch_vert.setGroundTemperature(UnitConversions.convert(weather.data.AnnualAvgDrybulb, "F", "C"))
    ground_heat_exch_vert.setGroutThermalConductivity(UnitConversions.convert(grout_conductivity, "Btu/(hr*ft*R)", "W/(m*K)"))
    ground_heat_exch_vert.setPipeThermalConductivity(UnitConversions.convert(pipe_cond, "Btu/(hr*ft*R)", "W/(m*K)"))
    ground_heat_exch_vert.setPipeOutDiameter(UnitConversions.convert(pipe_od, "in", "m"))
    ground_heat_exch_vert.setUTubeDistance(UnitConversions.convert(u_tube_leg_spacing, "in", "m"))
    ground_heat_exch_vert.setPipeThickness(UnitConversions.convert((pipe_od - pipe_id) / 2.0, "in", "m"))
    ground_heat_exch_vert.setMaximumLengthofSimulation(1)
    ground_heat_exch_vert.setGFunctionReferenceRatio(0.0005)

    plant_loop = OpenStudio::Model::PlantLoop.new(model)
    plant_loop.setName(obj_name + " condenser loop")
    if fluid_type == Constants.FluidWater
      plant_loop.setFluidType('Water')
    else
      plant_loop.setFluidType({ Constants.FluidPropyleneGlycol => 'PropyleneGlycol', Constants.FluidEthyleneGlycol => 'EthyleneGlycol' }[fluid_type])
      plant_loop.setGlycolConcentration((frac_glycol * 100).to_i)
    end
    plant_loop.setMaximumLoopTemperature(48.88889)
    plant_loop.setMinimumLoopTemperature(UnitConversions.convert(hw_design, "F", "C"))
    plant_loop.setMinimumLoopFlowRate(0)
    plant_loop.setLoadDistributionScheme('SequentialLoad')
    runner.registerInfo("Added '#{plant_loop.name}' to model.")

    sizing_plant = plant_loop.sizingPlant
    sizing_plant.setLoopType('Condenser')
    sizing_plant.setDesignLoopExitTemperature(UnitConversions.convert(chw_design, "F", "C"))
    sizing_plant.setLoopDesignTemperatureDifference(UnitConversions.convert(design_delta_t, "R", "K"))

    setpoint_mgr_follow_ground_temp = OpenStudio::Model::SetpointManagerFollowGroundTemperature.new(model)
    setpoint_mgr_follow_ground_temp.setName(obj_name + " condenser loop temp")
    setpoint_mgr_follow_ground_temp.setControlVariable('Temperature')
    setpoint_mgr_follow_ground_temp.setMaximumSetpointTemperature(48.88889)
    setpoint_mgr_follow_ground_temp.setMinimumSetpointTemperature(UnitConversions.convert(hw_design, "F", "C"))
    setpoint_mgr_follow_ground_temp.setReferenceGroundTemperatureObjectType('Site:GroundTemperature:Deep')
    setpoint_mgr_follow_ground_temp.addToNode(plant_loop.supplyOutletNode)

    pump = OpenStudio::Model::PumpVariableSpeed.new(model)
    pump.setName(obj_name + " pump")
    pump.setRatedPumpHead(pump_head)
    pump.setMotorEfficiency(dse * 0.77 * 0.6)
    pump.setFractionofMotorInefficienciestoFluidStream(0)
    pump.setCoefficient1ofthePartLoadPerformanceCurve(0)
    pump.setCoefficient2ofthePartLoadPerformanceCurve(1)
    pump.setCoefficient3ofthePartLoadPerformanceCurve(0)
    pump.setCoefficient4ofthePartLoadPerformanceCurve(0)
    pump.setMinimumFlowRate(0)
    pump.setPumpControlType('Intermittent')
    pump.addToNode(plant_loop.supplyInletNode)

    plant_loop.addSupplyBranchForComponent(ground_heat_exch_vert)

    chiller_bypass_pipe = OpenStudio::Model::PipeAdiabatic.new(model)
    plant_loop.addSupplyBranchForComponent(chiller_bypass_pipe)
    coil_bypass_pipe = OpenStudio::Model::PipeAdiabatic.new(model)
    plant_loop.addDemandBranchForComponent(coil_bypass_pipe)
    supply_outlet_pipe = OpenStudio::Model::PipeAdiabatic.new(model)
    supply_outlet_pipe.addToNode(plant_loop.supplyOutletNode)
    demand_inlet_pipe = OpenStudio::Model::PipeAdiabatic.new(model)
    demand_inlet_pipe.addToNode(plant_loop.demandInletNode)
    demand_outlet_pipe = OpenStudio::Model::PipeAdiabatic.new(model)
    demand_outlet_pipe.addToNode(plant_loop.demandOutletNode)

    control_slave_zones_hash.each do |control_zone, slave_zones|
<<<<<<< HEAD
      other_air_loop_unitary = nil

      [:htg, :clg].each do |mode|
        obj_name = Constants.ObjectNameGroundSourceHeatPump(mode, unit.name.to_s)
=======
      gshp_HEAT_CAP_fT_coeff = convert_curve_gshp(hEAT_CAP_FT_SEC, false)
      gshp_HEAT_POWER_fT_coeff = convert_curve_gshp(hEAT_POWER_FT_SPEC, false)

      htg_coil = OpenStudio::Model::CoilHeatingWaterToAirHeatPumpEquationFit.new(model)
      htg_coil.setName(obj_name + " heating coil")
      if heat_pump_capacity != Constants.SizingAuto
        htg_coil.setRatedHeatingCapacity(OpenStudio::OptionalDouble.new(UnitConversions.convert(heat_pump_capacity, "Btu/hr", "W"))) # Used by HVACSizing measure
      end
      htg_coil.setRatedHeatingCoefficientofPerformance(dse / heatingEIR)
      htg_coil.setHeatingCapacityCoefficient1(gshp_HEAT_CAP_fT_coeff[0])
      htg_coil.setHeatingCapacityCoefficient2(gshp_HEAT_CAP_fT_coeff[1])
      htg_coil.setHeatingCapacityCoefficient3(gshp_HEAT_CAP_fT_coeff[2])
      htg_coil.setHeatingCapacityCoefficient4(gshp_HEAT_CAP_fT_coeff[3])
      htg_coil.setHeatingCapacityCoefficient5(gshp_HEAT_CAP_fT_coeff[4])
      htg_coil.setHeatingPowerConsumptionCoefficient1(gshp_HEAT_POWER_fT_coeff[0])
      htg_coil.setHeatingPowerConsumptionCoefficient2(gshp_HEAT_POWER_fT_coeff[1])
      htg_coil.setHeatingPowerConsumptionCoefficient3(gshp_HEAT_POWER_fT_coeff[2])
      htg_coil.setHeatingPowerConsumptionCoefficient4(gshp_HEAT_POWER_fT_coeff[3])
      htg_coil.setHeatingPowerConsumptionCoefficient5(gshp_HEAT_POWER_fT_coeff[4])

      plant_loop.addDemandBranchForComponent(htg_coil)

      supp_htg_coil = OpenStudio::Model::CoilHeatingElectric.new(model, model.alwaysOnDiscreteSchedule)
      supp_htg_coil.setName(obj_name + " supp heater")
      supp_htg_coil.setEfficiency(dse * supplemental_efficiency)
      if supplemental_capacity != Constants.SizingAuto
        supp_htg_coil.setNominalCapacity(UnitConversions.convert(supplemental_capacity, "Btu/hr", "W")) # Used by HVACSizing measure
      end

      fan = OpenStudio::Model::FanOnOff.new(model, model.alwaysOnDiscreteSchedule)
      fan_eff = 0.75 # Overall Efficiency of the Fan, Motor and Drive
      fan.setName(obj_name + " #{control_zone.name} htg supply fan")
      fan.setEndUseSubcategory(obj_name + " htg supply fan")
      fan.setFanEfficiency(fan_eff)
      fan.setPressureRise(calculate_fan_pressure_rise(fan_eff, fan_power / dse))
      fan.setMotorEfficiency(1.0)
      fan.setMotorInAirstreamFraction(1.0)

      htg_air_loop_unitary = OpenStudio::Model::AirLoopHVACUnitarySystem.new(model)
      htg_air_loop_unitary.setName(obj_name + " htg unitary system")
      if frac_heat_load_served <= 0
        htg_air_loop_unitary.setAvailabilitySchedule(model.alwaysOffDiscreteSchedule)
      else
        htg_air_loop_unitary.setAvailabilitySchedule(model.alwaysOnDiscreteSchedule)
      end
      htg_air_loop_unitary.setSupplyFan(fan)
      htg_air_loop_unitary.setHeatingCoil(htg_coil)
      htg_air_loop_unitary.setSupplementalHeatingCoil(supp_htg_coil)
      htg_air_loop_unitary.setFanPlacement("BlowThrough")
      htg_air_loop_unitary.setSupplyAirFanOperatingModeSchedule(model.alwaysOffDiscreteSchedule)
      htg_air_loop_unitary.setMaximumSupplyAirTemperature(UnitConversions.convert(170.0, "F", "C")) # higher temp for supplemental heat as to not severely limit its use, resulting in unmet hours.
      htg_air_loop_unitary.setMaximumOutdoorDryBulbTemperatureforSupplementalHeaterOperation(UnitConversions.convert(40.0, "F", "C"))
      htg_air_loop_unitary.setSupplyAirFlowRateWhenNoCoolingorHeatingisRequired(0)

      air_loop = OpenStudio::Model::AirLoopHVAC.new(model)
      air_loop.setName(obj_name + " central htg air system")
      air_supply_inlet_node = air_loop.supplyInletNode
      air_supply_outlet_node = air_loop.supplyOutletNode
      air_demand_inlet_node = air_loop.demandInletNode
      air_demand_outlet_node = air_loop.demandOutletNode

      htg_air_loop_unitary.addToNode(air_supply_inlet_node)

      runner.registerInfo("Added '#{htg_coil.name}' to '#{htg_air_loop_unitary.name}' of '#{air_loop.name}'")

      htg_air_loop_unitary.setControllingZoneorThermostatLocation(control_zone)

      zone_splitter = air_loop.zoneSplitter
      zone_splitter.setName(obj_name + " htg zone splitter")

      zone_mixer = air_loop.zoneMixer
      zone_mixer.setName(obj_name + " htg zone mixer")

      diffuser_living = OpenStudio::Model::AirTerminalSingleDuctUncontrolled.new(model, model.alwaysOnDiscreteSchedule)
      diffuser_living.setName(obj_name + " #{control_zone.name} htg direct air")
      air_loop.multiAddBranchForZone(control_zone, diffuser_living)

      air_loop.multiAddBranchForZone(control_zone)
      runner.registerInfo("Added '#{air_loop.name}' to '#{control_zone.name}'")

      prioritize_zone_hvac(model, runner, control_zone)

      slave_zones.each do |slave_zone|
        diffuser_fbsmt = OpenStudio::Model::AirTerminalSingleDuctUncontrolled.new(model, model.alwaysOnDiscreteSchedule)
        diffuser_fbsmt.setName(obj_name + " #{slave_zone.name} htg direct air")
        air_loop.multiAddBranchForZone(slave_zone, diffuser_fbsmt)

        air_loop.multiAddBranchForZone(slave_zone)
        runner.registerInfo("Added '#{air_loop.name}' to '#{slave_zone.name}'")
>>>>>>> 51f930cd

        if mode == :htg
          coil = OpenStudio::Model::CoilHeatingWaterToAirHeatPumpEquationFit.new(model)
          coil.setName(obj_name + " coil")
          if heat_pump_capacity != Constants.SizingAuto
            coil.setRatedHeatingCapacity(OpenStudio::OptionalDouble.new(UnitConversions.convert(heat_pump_capacity, "Btu/hr", "W"))) # Used by HVACSizing measure
          end
          coil.setRatedHeatingCoefficientofPerformance(dse / heatingEIR)
          coil.setHeatingCapacityCoefficient1(gshp_HEAT_CAP_fT_coeff[0])
          coil.setHeatingCapacityCoefficient2(gshp_HEAT_CAP_fT_coeff[1])
          coil.setHeatingCapacityCoefficient3(gshp_HEAT_CAP_fT_coeff[2])
          coil.setHeatingCapacityCoefficient4(gshp_HEAT_CAP_fT_coeff[3])
          coil.setHeatingCapacityCoefficient5(gshp_HEAT_CAP_fT_coeff[4])
          coil.setHeatingPowerConsumptionCoefficient1(gshp_HEAT_POWER_fT_coeff[0])
          coil.setHeatingPowerConsumptionCoefficient2(gshp_HEAT_POWER_fT_coeff[1])
          coil.setHeatingPowerConsumptionCoefficient3(gshp_HEAT_POWER_fT_coeff[2])
          coil.setHeatingPowerConsumptionCoefficient4(gshp_HEAT_POWER_fT_coeff[3])
          coil.setHeatingPowerConsumptionCoefficient5(gshp_HEAT_POWER_fT_coeff[4])

          supp_coil = OpenStudio::Model::CoilHeatingElectric.new(model, model.alwaysOnDiscreteSchedule)
          supp_coil.setName(obj_name + " supp heater")
          supp_coil.setEfficiency(dse * supplemental_efficiency)
          if supplemental_capacity != Constants.SizingAuto
            supp_coil.setNominalCapacity(UnitConversions.convert(supplemental_capacity, "Btu/hr", "W")) # Used by HVACSizing measure
          end
        elsif mode == :clg
          coil = OpenStudio::Model::CoilCoolingWaterToAirHeatPumpEquationFit.new(model)
          coil.setName(obj_name + " coil")
          if heat_pump_capacity != Constants.SizingAuto
            coil.setRatedTotalCoolingCapacity(UnitConversions.convert(heat_pump_capacity, "Btu/hr", "W")) # Used by HVACSizing measure
          end
          coil.setRatedCoolingCoefficientofPerformance(dse / coolingEIR)
          coil.setTotalCoolingCapacityCoefficient1(gshp_COOL_CAP_fT_coeff[0])
          coil.setTotalCoolingCapacityCoefficient2(gshp_COOL_CAP_fT_coeff[1])
          coil.setTotalCoolingCapacityCoefficient3(gshp_COOL_CAP_fT_coeff[2])
          coil.setTotalCoolingCapacityCoefficient4(gshp_COOL_CAP_fT_coeff[3])
          coil.setTotalCoolingCapacityCoefficient5(gshp_COOL_CAP_fT_coeff[4])
          coil.setSensibleCoolingCapacityCoefficient1(gshp_COOL_SH_fT_coeff[0])
          coil.setSensibleCoolingCapacityCoefficient2(0)
          coil.setSensibleCoolingCapacityCoefficient3(gshp_COOL_SH_fT_coeff[1])
          coil.setSensibleCoolingCapacityCoefficient4(gshp_COOL_SH_fT_coeff[2])
          coil.setSensibleCoolingCapacityCoefficient5(gshp_COOL_SH_fT_coeff[3])
          coil.setSensibleCoolingCapacityCoefficient6(gshp_COOL_SH_fT_coeff[4])
          coil.setCoolingPowerConsumptionCoefficient1(gshp_COOL_POWER_fT_coeff[0])
          coil.setCoolingPowerConsumptionCoefficient2(gshp_COOL_POWER_fT_coeff[1])
          coil.setCoolingPowerConsumptionCoefficient3(gshp_COOL_POWER_fT_coeff[2])
          coil.setCoolingPowerConsumptionCoefficient4(gshp_COOL_POWER_fT_coeff[3])
          coil.setCoolingPowerConsumptionCoefficient5(gshp_COOL_POWER_fT_coeff[4])
          coil.setNominalTimeforCondensateRemovaltoBegin(1000)
          coil.setRatioofInitialMoistureEvaporationRateandSteadyStateLatentCapacity(1.5)

          supp_coil = nil
        end

        plant_loop.addDemandBranchForComponent(coil)

        fan = OpenStudio::Model::FanOnOff.new(model, model.alwaysOnDiscreteSchedule)
        fan_eff = 0.75 # Overall Efficiency of the Fan, Motor and Drive
        fan.setName(obj_name + " supply fan")
        fan.setEndUseSubcategory(obj_name + " supply fan")
        fan.setFanEfficiency(fan_eff)
        fan.setPressureRise(calculate_fan_pressure_rise(fan_eff, fan_power / dse))
        fan.setMotorEfficiency(1.0)
        fan.setMotorInAirstreamFraction(1.0)

        air_loop_unitary = OpenStudio::Model::AirLoopHVACUnitarySystem.new(model)
        air_loop_unitary.setName(obj_name + " unitary system")
        if (mode == :htg and frac_heat_load_served <= 0) or (mode == :clg and frac_cool_load_served <= 0)
          air_loop_unitary.setAvailabilitySchedule(model.alwaysOffDiscreteSchedule)
        else
          air_loop_unitary.setAvailabilitySchedule(model.alwaysOnDiscreteSchedule)
        end
        air_loop_unitary.setSupplyFan(fan)
        if mode == :htg
          air_loop_unitary.setHeatingCoil(coil)
        elsif mode == :clg
          air_loop_unitary.setCoolingCoil(coil)
        end
        if not supp_coil.nil?
          air_loop_unitary.setSupplementalHeatingCoil(supp_coil)
        end
        air_loop_unitary.setFanPlacement("BlowThrough")
        air_loop_unitary.setSupplyAirFanOperatingModeSchedule(model.alwaysOffDiscreteSchedule)
        air_loop_unitary.setMaximumSupplyAirTemperature(UnitConversions.convert(170.0, "F", "C")) # higher temp for supplemental heat as to not severely limit its use, resulting in unmet hours.
        air_loop_unitary.setMaximumOutdoorDryBulbTemperatureforSupplementalHeaterOperation(UnitConversions.convert(40.0, "F", "C"))
        air_loop_unitary.setSupplyAirFlowRateWhenNoCoolingorHeatingisRequired(0)

        air_loop = OpenStudio::Model::AirLoopHVAC.new(model)
        air_loop.setName(obj_name + " asys")
        air_supply_inlet_node = air_loop.supplyInletNode
        air_supply_outlet_node = air_loop.supplyOutletNode
        air_demand_inlet_node = air_loop.demandInletNode
        air_demand_outlet_node = air_loop.demandOutletNode

        air_loop_unitary.addToNode(air_supply_inlet_node)

        runner.registerInfo("Added '#{coil.name}' to '#{air_loop_unitary.name}' of '#{air_loop.name}'")

        air_loop_unitary.setControllingZoneorThermostatLocation(control_zone)

        zone_splitter = air_loop.zoneSplitter
        zone_splitter.setName(obj_name + " zone splitter")

        zone_mixer = air_loop.zoneMixer
        zone_mixer.setName(obj_name + " zone mixer")

        diffuser_living = OpenStudio::Model::AirTerminalSingleDuctUncontrolled.new(model, model.alwaysOnDiscreteSchedule)
        diffuser_living.setName(obj_name + " #{control_zone.name} direct air")
        air_loop.multiAddBranchForZone(control_zone, diffuser_living)

        air_loop.multiAddBranchForZone(control_zone)
        runner.registerInfo("Added '#{air_loop.name}' to '#{control_zone.name}' of #{unit.name}")

<<<<<<< HEAD
        if mode == :htg
          control_zone.setSequentialHeatingFraction(diffuser_living, sequential_heat_load_frac.round(5))
        elsif mode == :clg
          control_zone.setSequentialCoolingFraction(diffuser_living, sequential_cool_load_frac.round(5))
        end
=======
      air_loop.multiAddBranchForZone(control_zone)
      runner.registerInfo("Added '#{air_loop.name}' to '#{control_zone.name}'")
>>>>>>> 51f930cd

        slave_zones.each do |slave_zone|
          diffuser_fbsmt = OpenStudio::Model::AirTerminalSingleDuctUncontrolled.new(model, model.alwaysOnDiscreteSchedule)
          diffuser_fbsmt.setName(obj_name + " #{slave_zone.name} direct air")
          air_loop.multiAddBranchForZone(slave_zone, diffuser_fbsmt)

          air_loop.multiAddBranchForZone(slave_zone)
          runner.registerInfo("Added '#{air_loop.name}' to '#{slave_zone.name}' of #{unit.name}")

<<<<<<< HEAD
          if mode == :htg
            slave_zone.setSequentialHeatingFraction(diffuser_fbsmt, sequential_heat_load_frac.round(5))
          elsif mode == :clg
            slave_zone.setSequentialCoolingFraction(diffuser_fbsmt, sequential_cool_load_frac.round(5))
          end
        end
=======
        air_loop.multiAddBranchForZone(slave_zone)
        runner.registerInfo("Added '#{air_loop.name}' to '#{slave_zone.name}'")
>>>>>>> 51f930cd

        # Store info for HVAC Sizing measure
        if mode == :htg
          air_loop_unitary.additionalProperties.setFeature(Constants.SizingInfoHVACFracHeatLoadServed, frac_heat_load_served)
        elsif mode == :clg
          air_loop_unitary.additionalProperties.setFeature(Constants.SizingInfoHVACSHR, shr.to_s)
          air_loop_unitary.additionalProperties.setFeature(Constants.SizingInfoGSHPCoil_BF_FT_SPEC, cOIL_BF_FT_SPEC.join(","))
          air_loop_unitary.additionalProperties.setFeature(Constants.SizingInfoGSHPCoilBF, coilBF)
          air_loop_unitary.additionalProperties.setFeature(Constants.SizingInfoHVACFracCoolLoadServed, frac_cool_load_served)
          air_loop_unitary.additionalProperties.setFeature(Constants.SizingInfoGSHPBoreSpacing, bore_spacing)
          air_loop_unitary.additionalProperties.setFeature(Constants.SizingInfoGSHPBoreHoles, bore_holes)
          air_loop_unitary.additionalProperties.setFeature(Constants.SizingInfoGSHPBoreDepth, bore_depth)
          air_loop_unitary.additionalProperties.setFeature(Constants.SizingInfoGSHPBoreConfig, bore_config)
          air_loop_unitary.additionalProperties.setFeature(Constants.SizingInfoGSHPUTubeSpacingType, u_tube_spacing_type)
        end
        air_loop_unitary.additionalProperties.setFeature(Constants.SizingInfoHVACType, Constants.ObjectNameGroundSourceHeatPump)
        if not other_air_loop_unitary.nil?
          air_loop_unitary.additionalProperties.setFeature(Constants.SizingInfoHVACCompanionObject, other_air_loop_unitary.handle.to_s)
          other_air_loop_unitary.additionalProperties.setFeature(Constants.SizingInfoHVACCompanionObject, air_loop_unitary.handle.to_s)
        end

        other_air_loop_unitary = air_loop_unitary
      end # mode
    end # control_zone

    return true
  end

<<<<<<< HEAD
  def self.apply_room_ac(model, unit, runner, eer, shr,
                         airflow_rate, capacity, frac_cool_load_served,
                         sequential_cool_load_frac)
=======
  def self.apply_room_ac(model, runner, eer, shr,
                         airflow_rate, capacity, frac_cool_load_served,
                         control_slave_zones_hash)
>>>>>>> 51f930cd

    return true if frac_cool_load_served <= 0

    # Performance curves
    # From Frigidaire 10.7 EER unit in Winkler et. al. Lab Testing of Window ACs (2013)
    # NOTE: These coefficients are in SI UNITS
    cOOL_CAP_FT_SPEC = [0.6405, 0.01568, 0.0004531, 0.001615, -0.0001825, 0.00006614]
    cOOL_EIR_FT_SPEC = [2.287, -0.1732, 0.004745, 0.01662, 0.000484, -0.001306]
    cOOL_CAP_FFLOW_SPEC = [0.887, 0.1128, 0]
    cOOL_EIR_FFLOW_SPEC = [1.763, -0.6081, 0]
    cOOL_PLF_FPLR = [0.78, 0.22, 0]
    cfms_ton_rated = [312] # medium speed

    roomac_cap_ft_curve = create_curve_biquadratic(model, cOOL_CAP_FT_SPEC, "RoomAC-Cap-fT", 0, 100, 0, 100)
    roomac_cap_fff_curve = create_curve_quadratic(model, cOOL_CAP_FFLOW_SPEC, "RoomAC-Cap-fFF", 0, 2, 0, 2)
    roomac_eir_ft_curve = create_curve_biquadratic(model, cOOL_EIR_FT_SPEC, "RoomAC-EIR-fT", 0, 100, 0, 100)
    roomcac_eir_fff_curve = create_curve_quadratic(model, cOOL_EIR_FFLOW_SPEC, "RoomAC-EIR-fFF", 0, 2, 0, 2)
    roomac_plf_fplr_curve = create_curve_quadratic(model, cOOL_PLF_FPLR, "RoomAC-PLF-fPLR", 0, 1, 0, 1)

    obj_name = Constants.ObjectNameRoomAirConditioner

    control_slave_zones_hash.each do |control_zone, slave_zones|
      other_ptac = nil
      ([control_zone] + slave_zones).each do |zone|
        # _processSystemRoomAC

        clg_coil = OpenStudio::Model::CoilCoolingDXSingleSpeed.new(model, model.alwaysOnDiscreteSchedule, roomac_cap_ft_curve, roomac_cap_fff_curve, roomac_eir_ft_curve, roomcac_eir_fff_curve, roomac_plf_fplr_curve)
        clg_coil.setName(obj_name + " clg coil")
        if capacity != Constants.SizingAuto
          clg_coil.setRatedTotalCoolingCapacity(UnitConversions.convert(capacity, "Btu/hr", "W")) # Used by HVACSizing measure
        end
        clg_coil.setRatedSensibleHeatRatio(shr)
        clg_coil.setRatedCOP(OpenStudio::OptionalDouble.new(UnitConversions.convert(eer, "Btu/hr", "W")))
        clg_coil.setRatedEvaporatorFanPowerPerVolumeFlowRate(OpenStudio::OptionalDouble.new(773.3))
        clg_coil.setEvaporativeCondenserEffectiveness(OpenStudio::OptionalDouble.new(0.9))
        clg_coil.setMaximumOutdoorDryBulbTemperatureForCrankcaseHeaterOperation(OpenStudio::OptionalDouble.new(10))
        clg_coil.setBasinHeaterSetpointTemperature(OpenStudio::OptionalDouble.new(2))

        fan = OpenStudio::Model::FanOnOff.new(model, model.alwaysOnDiscreteSchedule)
        fan.setName(obj_name + " #{zone.name} clg supply fan")
        fan.setEndUseSubcategory(obj_name + " clg supply fan")
        fan.setFanEfficiency(1)
        fan.setPressureRise(0)
        fan.setMotorEfficiency(1)
        fan.setMotorInAirstreamFraction(0)

        htg_coil = OpenStudio::Model::CoilHeatingElectric.new(model, model.alwaysOffDiscreteSchedule())
        htg_coil.setName(obj_name + " always off heating coil")

        ptac = OpenStudio::Model::ZoneHVACPackagedTerminalAirConditioner.new(model, model.alwaysOnDiscreteSchedule, fan, htg_coil, clg_coil)
        ptac.setName(obj_name + " zone ptac")
        ptac.setSupplyAirFanOperatingModeSchedule(model.alwaysOffDiscreteSchedule)
        ptac.addToThermalZone(zone)
        runner.registerInfo("Added '#{ptac.name}' to '#{zone.name}'")

        zone.setSequentialCoolingFraction(ptac, sequential_cool_load_frac.round(5))

        # Store info for HVAC Sizing measure
        ptac.additionalProperties.setFeature(Constants.SizingInfoHVACCoolingCFMs, airflow_rate.to_s)
        ptac.additionalProperties.setFeature(Constants.SizingInfoHVACRatedCFMperTonCooling, cfms_ton_rated.join(","))
        ptac.additionalProperties.setFeature(Constants.SizingInfoHVACFracCoolLoadServed, frac_cool_load_served)
        ptac.additionalProperties.setFeature(Constants.SizingInfoHVACType, Constants.ObjectNameRoomAirConditioner)
        if not other_ptac.nil?
          other_ptac.additionalProperties.setFeature(Constants.SizingInfoHVACOtherZoneObject, ptac.handle.to_s)
        end

        other_ptac = ptac
      end # zone
    end # control_zone

    return true
  end

  def self.apply_furnace(model, runner, fuel_type, afue,
                         capacity, fan_power_installed, dse,
<<<<<<< HEAD
                         frac_heat_load_served,
                         sequential_heat_load_frac,
                         attached_cooling_system)
=======
                         frac_heat_load_served, attached_to_multispeed_ac,
                         control_slave_zones_hash)
>>>>>>> 51f930cd

    return true if frac_heat_load_served <= 0

    # Parasitic Electricity (Source: DOE. (2007). Technical Support Document: Energy Efficiency Program for Consumer Products: "Energy Conservation Standards for Residential Furnaces and Boilers". www.eere.energy.gov/buildings/appliance_standards/residential/furnaces_boilers.html)
    furnaceParasiticElecDict = { Constants.FuelTypeGas => 76.0, # W during operation
                                 Constants.FuelTypePropane => 76.0,
                                 Constants.FuelTypeOil => 220.0,
                                 Constants.FuelTypeElectric => 0.0 }
    aux_elec = furnaceParasiticElecDict[fuel_type]

    # _processAirSystem

<<<<<<< HEAD
    obj_name = Constants.ObjectNameFurnace(unit.name.to_s)
=======
    obj_name = Constants.ObjectNameFurnace(fuel_type)
>>>>>>> 51f930cd

    control_slave_zones_hash.each do |control_zone, slave_zones|
      # _processSystemHeatingCoil

      if fuel_type == Constants.FuelTypeElectric
        htg_coil = OpenStudio::Model::CoilHeatingElectric.new(model)
        htg_coil.setEfficiency(dse * afue)
      else
        htg_coil = OpenStudio::Model::CoilHeatingGas.new(model)
        htg_coil.setGasBurnerEfficiency(dse * afue)
        htg_coil.setParasiticElectricLoad(aux_elec)
        htg_coil.setParasiticGasLoad(0)
        htg_coil.setFuelType(HelperMethods.eplus_fuel_map(fuel_type))
      end
      htg_coil.setName(obj_name + " htg coil")
      if capacity != Constants.SizingAuto
        htg_coil.setNominalCapacity(UnitConversions.convert(capacity, "Btu/hr", "W")) # Used by HVACSizing measure
      end

      # _processSystemFan

      if not attached_cooling_system.nil? and attached_cooling_system.coolingCoil.get.to_CoilHeatingDXMultiSpeed.is_initialized
        fan_power_curve = create_curve_exponent(model, [0, 1, 3], obj_name + " fan power curve", -100, 100)
        fan_eff_curve = create_curve_cubic(model, [0, 1, 0, 0], obj_name + " fan eff curve", 0, 1, 0.01, 1)

        fan = OpenStudio::Model::FanOnOff.new(model, model.alwaysOnDiscreteSchedule, fan_power_curve, fan_eff_curve)
      else
        fan = OpenStudio::Model::FanOnOff.new(model, model.alwaysOnDiscreteSchedule)
      end
      fan_eff = 0.75 # Overall Efficiency of the Fan, Motor and Drive
      fan.setName(obj_name + " htg supply fan")
      fan.setEndUseSubcategory(obj_name + " htg supply fan")
      fan.setFanEfficiency(fan_eff)
      fan.setPressureRise(calculate_fan_pressure_rise(fan_eff, fan_power_installed / dse))
      fan.setMotorEfficiency(1.0)
      fan.setMotorInAirstreamFraction(1.0)

      # _processSystemAir

      air_loop_unitary = OpenStudio::Model::AirLoopHVACUnitarySystem.new(model)
      air_loop_unitary.setName(obj_name + " unitary system")
      air_loop_unitary.setAvailabilitySchedule(model.alwaysOnDiscreteSchedule)
      air_loop_unitary.setHeatingCoil(htg_coil)
      air_loop_unitary.setSupplyAirFlowRateDuringCoolingOperation(0.0)
      air_loop_unitary.setSupplyFan(fan)
      air_loop_unitary.setFanPlacement("BlowThrough")
      air_loop_unitary.setSupplyAirFanOperatingModeSchedule(model.alwaysOffDiscreteSchedule)
      air_loop_unitary.setMaximumSupplyAirTemperature(UnitConversions.convert(120.0, "F", "C"))
      air_loop_unitary.setSupplyAirFlowRateWhenNoCoolingorHeatingisRequired(0)

      air_loop = OpenStudio::Model::AirLoopHVAC.new(model)
      air_loop.setName(obj_name + " asys")
      air_supply_inlet_node = air_loop.supplyInletNode
      air_supply_outlet_node = air_loop.supplyOutletNode
      air_demand_inlet_node = air_loop.demandInletNode
      air_demand_outlet_node = air_loop.demandOutletNode

      air_loop_unitary.addToNode(air_supply_inlet_node)

      runner.registerInfo("Added '#{fan.name}' to '#{air_loop_unitary.name}' of '#{air_loop.name}'")
      runner.registerInfo("Added '#{htg_coil.name}' to '#{air_loop_unitary.name}' of '#{air_loop.name}'")

      air_loop_unitary.setControllingZoneorThermostatLocation(control_zone)

      # _processSystemDemandSideAir
      # Demand Side

      # Supply Air
      zone_splitter = air_loop.zoneSplitter
      zone_splitter.setName(obj_name + " zone splitter")

      zone_mixer = air_loop.zoneMixer
      zone_mixer.setName(obj_name + " zone mixer")

      diffuser_living = OpenStudio::Model::AirTerminalSingleDuctUncontrolled.new(model, model.alwaysOnDiscreteSchedule)
      diffuser_living.setName(obj_name + " #{control_zone.name} direct air")
      air_loop.multiAddBranchForZone(control_zone, diffuser_living)

      air_loop.multiAddBranchForZone(control_zone)
      runner.registerInfo("Added '#{air_loop.name}' to '#{control_zone.name}'")

      control_zone.setSequentialHeatingFraction(diffuser_living, sequential_heat_load_frac.round(5))

      slave_zones.each do |slave_zone|
        diffuser_fbsmt = OpenStudio::Model::AirTerminalSingleDuctUncontrolled.new(model, model.alwaysOnDiscreteSchedule)
        diffuser_fbsmt.setName(obj_name + " #{slave_zone.name} direct air")
        air_loop.multiAddBranchForZone(slave_zone, diffuser_fbsmt)

        air_loop.multiAddBranchForZone(slave_zone)
        runner.registerInfo("Added '#{air_loop.name}' to '#{slave_zone.name}'")

        slave_zone.setSequentialHeatingFraction(diffuser_fbsmt, sequential_heat_load_frac.round(5))
      end

      air_loop_unitary.additionalProperties.setFeature(Constants.SizingInfoHVACFracHeatLoadServed, frac_heat_load_served)
      air_loop_unitary.additionalProperties.setFeature(Constants.SizingInfoHVACType, Constants.ObjectNameFurnace)
      if not attached_cooling_system.nil?
        air_loop_unitary.additionalProperties.setFeature(Constants.SizingInfoHVACCompanionObject, attached_cooling_system.handle.to_s)
        attached_cooling_system.additionalProperties.setFeature(Constants.SizingInfoHVACCompanionObject, air_loop_unitary.handle.to_s)
      end
    end

    return true
  end

  def self.apply_boiler(model, runner, fuel_type, system_type, afue,
                        oat_reset_enabled, oat_high, oat_low, oat_hwst_high, oat_hwst_low,
                        capacity, design_temp, dse, frac_heat_load_served,
<<<<<<< HEAD
                        sequential_heat_load_frac)
=======
                        control_slave_zones_hash)
>>>>>>> 51f930cd

    return true if frac_heat_load_served <= 0

    # _processHydronicSystem

    if system_type == Constants.BoilerTypeSteam
      runner.registerError("Cannot currently model steam boilers.")
      return false
    end

    if oat_reset_enabled
      if oat_high.nil? or oat_low.nil? or oat_hwst_low.nil? or oat_hwst_high.nil?
        runner.registerWarning("Boiler outdoor air temperature (OAT) reset is enabled but no setpoints were specified so OAT reset is being disabled.")
        oat_reset_enabled = false
      end
    end

    # Parasitic Electricity (Source: DOE. (2007). Technical Support Document: Energy Efficiency Program for Consumer Products: "Energy Conservation Standards for Residential Furnaces and Boilers". www.eere.energy.gov/buildings/appliance_standards/residential/furnaces_boilers.html)
    boilerParasiticElecDict = { Constants.FuelTypeGas => 76.0, # W during operation
                                Constants.FuelTypePropane => 76.0,
                                Constants.FuelTypeOil => 220.0,
                                Constants.FuelTypeElectric => 0.0 }
    boiler_aux = boilerParasiticElecDict[fuel_type]

    # _processCurvesBoiler

    boiler_eff_curve = get_boiler_curve(model, system_type == Constants.BoilerTypeCondensing)

<<<<<<< HEAD
    obj_name = Constants.ObjectNameBoiler(unit.name.to_s)
=======
    obj_name = Constants.ObjectNameBoiler(fuel_type)
>>>>>>> 51f930cd

    # _processSystemHydronic

    plant_loop = OpenStudio::Model::PlantLoop.new(model)
    plant_loop.setName(obj_name + " hydronic heat loop")
    plant_loop.setFluidType("Water")
    plant_loop.setMaximumLoopTemperature(100)
    plant_loop.setMinimumLoopTemperature(0)
    plant_loop.setMinimumLoopFlowRate(0)
    plant_loop.autocalculatePlantLoopVolume()
    runner.registerInfo("Added '#{plant_loop.name}' to model.")

    loop_sizing = plant_loop.sizingPlant
    loop_sizing.setLoopType("Heating")
    loop_sizing.setDesignLoopExitTemperature(UnitConversions.convert(design_temp - 32.0, "R", "K"))
    loop_sizing.setLoopDesignTemperatureDifference(UnitConversions.convert(20.0, "R", "K"))

    pump = OpenStudio::Model::PumpVariableSpeed.new(model)
    pump.setName(obj_name + " hydronic pump")
    pump.setRatedPumpHead(20000)
    pump.setMotorEfficiency(dse * 0.9)
    pump.setFractionofMotorInefficienciestoFluidStream(0)
    pump.setCoefficient1ofthePartLoadPerformanceCurve(0)
    pump.setCoefficient2ofthePartLoadPerformanceCurve(1)
    pump.setCoefficient3ofthePartLoadPerformanceCurve(0)
    pump.setCoefficient4ofthePartLoadPerformanceCurve(0)
    pump.setPumpControlType("Intermittent")

    boiler = OpenStudio::Model::BoilerHotWater.new(model)
    boiler.setName(obj_name)
    boiler.setFuelType(HelperMethods.eplus_fuel_map(fuel_type))
    if capacity != Constants.SizingAuto
      boiler.setNominalCapacity(UnitConversions.convert(capacity, "Btu/hr", "W")) # Used by HVACSizing measure
    end
    if system_type == Constants.BoilerTypeCondensing
      # Convert Rated Efficiency at 80F and 1.0PLR where the performance curves are derived from to Design condition as input
      boiler_RatedHWRT = UnitConversions.convert(80.0 - 32.0, "R", "K")
      plr_Rated = 1.0
      plr_Design = 1.0
      boiler_DesignHWRT = UnitConversions.convert(design_temp - 20.0 - 32.0, "R", "K")
      # Efficiency curves are normalized using 80F return water temperature, at 0.254PLR
      condBlr_TE_Coeff = [1.058343061, 0.052650153, 0.0087272, 0.001742217, 0.00000333715, 0.000513723]
      boilerEff_Norm = afue / (condBlr_TE_Coeff[0] - condBlr_TE_Coeff[1] * plr_Rated - condBlr_TE_Coeff[2] * plr_Rated**2 - condBlr_TE_Coeff[3] * boiler_RatedHWRT + condBlr_TE_Coeff[4] * boiler_RatedHWRT**2 + condBlr_TE_Coeff[5] * boiler_RatedHWRT * plr_Rated)
      boilerEff_Design = boilerEff_Norm * (condBlr_TE_Coeff[0] - condBlr_TE_Coeff[1] * plr_Design - condBlr_TE_Coeff[2] * plr_Design**2 - condBlr_TE_Coeff[3] * boiler_DesignHWRT + condBlr_TE_Coeff[4] * boiler_DesignHWRT**2 + condBlr_TE_Coeff[5] * boiler_DesignHWRT * plr_Design)
      boiler.setNominalThermalEfficiency(dse * boilerEff_Design)
      boiler.setEfficiencyCurveTemperatureEvaluationVariable("EnteringBoiler")
    else
      boiler.setNominalThermalEfficiency(dse * afue)
      boiler.setEfficiencyCurveTemperatureEvaluationVariable("LeavingBoiler")
    end
    boiler.setNormalizedBoilerEfficiencyCurve(boiler_eff_curve)
    boiler.setDesignWaterOutletTemperature(UnitConversions.convert(design_temp - 32.0, "R", "K"))
    boiler.setMinimumPartLoadRatio(0.0)
    boiler.setMaximumPartLoadRatio(1.0)
    boiler.setBoilerFlowMode("LeavingSetpointModulated")
    boiler.setOptimumPartLoadRatio(1.0)
    boiler.setWaterOutletUpperTemperatureLimit(99.9)
    boiler.setParasiticElectricLoad(boiler_aux)

    if system_type == Constants.BoilerTypeCondensing and oat_reset_enabled
      setpoint_manager_oar = OpenStudio::Model::SetpointManagerOutdoorAirReset.new(model)
      setpoint_manager_oar.setName(obj_name + " outdoor reset")
      setpoint_manager_oar.setControlVariable("Temperature")
      setpoint_manager_oar.setSetpointatOutdoorLowTemperature(UnitConversions.convert(oat_hwst_low, "F", "C"))
      setpoint_manager_oar.setOutdoorLowTemperature(UnitConversions.convert(oat_low, "F", "C"))
      setpoint_manager_oar.setSetpointatOutdoorHighTemperature(UnitConversions.convert(oat_hwst_high, "F", "C"))
      setpoint_manager_oar.setOutdoorHighTemperature(UnitConversions.convert(oat_high, "F", "C"))
      setpoint_manager_oar.addToNode(plant_loop.supplyOutletNode)
    end

    hydronic_heat_supply_setpoint = OpenStudio::Model::ScheduleConstant.new(model)
    hydronic_heat_supply_setpoint.setName(obj_name + " hydronic heat supply setpoint")
    hydronic_heat_supply_setpoint.setValue(UnitConversions.convert(design_temp, "F", "C"))

    setpoint_manager_scheduled = OpenStudio::Model::SetpointManagerScheduled.new(model, hydronic_heat_supply_setpoint)
    setpoint_manager_scheduled.setName(obj_name + " hydronic heat loop setpoint manager")
    setpoint_manager_scheduled.setControlVariable("Temperature")

    pipe_supply_bypass = OpenStudio::Model::PipeAdiabatic.new(model)
    pipe_supply_outlet = OpenStudio::Model::PipeAdiabatic.new(model)
    pipe_demand_bypass = OpenStudio::Model::PipeAdiabatic.new(model)
    pipe_demand_inlet = OpenStudio::Model::PipeAdiabatic.new(model)
    pipe_demand_outlet = OpenStudio::Model::PipeAdiabatic.new(model)

    plant_loop.addSupplyBranchForComponent(boiler)
    plant_loop.addSupplyBranchForComponent(pipe_supply_bypass)
    pump.addToNode(plant_loop.supplyInletNode)
    pipe_supply_outlet.addToNode(plant_loop.supplyOutletNode)
    setpoint_manager_scheduled.addToNode(plant_loop.supplyOutletNode)
    plant_loop.addDemandBranchForComponent(pipe_demand_bypass)
    pipe_demand_inlet.addToNode(plant_loop.demandInletNode)
    pipe_demand_outlet.addToNode(plant_loop.demandOutletNode)

    control_slave_zones_hash.each do |control_zone, slave_zones|
      other_baseboard = nil
      ([control_zone] + slave_zones).each do |zone|
        baseboard_coil = OpenStudio::Model::CoilHeatingWaterBaseboard.new(model)
        baseboard_coil.setName(obj_name + " #{zone.name} heating coil")
        if capacity != Constants.SizingAuto
          baseboard_coil.setHeatingDesignCapacity(UnitConversions.convert(capacity, "Btu/hr", "W")) # Used by HVACSizing measure
        end
        baseboard_coil.setConvergenceTolerance(0.001)

        baseboard_heater = OpenStudio::Model::ZoneHVACBaseboardConvectiveWater.new(model, model.alwaysOnDiscreteSchedule, baseboard_coil)
        baseboard_heater.setName(obj_name + " #{zone.name} convective water")
        baseboard_heater.addToThermalZone(zone)
        runner.registerInfo("Added '#{baseboard_heater.name}' to '#{zone.name}'")

        plant_loop.addDemandBranchForComponent(baseboard_coil)

        zone.setSequentialHeatingFraction(baseboard_heater, sequential_heat_load_frac.round(5))

        # Store info for HVAC Sizing measure
        baseboard_heater.additionalProperties.setFeature(Constants.SizingInfoHVACFracHeatLoadServed, frac_heat_load_served)
        baseboard_heater.additionalProperties.setFeature(Constants.SizingInfoHVACType, Constants.ObjectNameBoiler)
        if not other_baseboard.nil?
          other_baseboard.additionalProperties.setFeature(Constants.SizingInfoHVACOtherZoneObject, baseboard_heater.handle.to_s)
        end

        other_baseboard = baseboard_heater
      end
    end

    return true
  end

<<<<<<< HEAD
  def self.apply_electric_baseboard(model, unit, runner, efficiency, capacity,
                                    frac_heat_load_served, sequential_heat_load_frac)
=======
  def self.apply_electric_baseboard(model, runner, efficiency, capacity, frac_heat_load_served,
                                    control_slave_zones_hash)
>>>>>>> 51f930cd
    return true if frac_heat_load_served <= 0

    obj_name = Constants.ObjectNameElectricBaseboard

    control_slave_zones_hash.each do |control_zone, slave_zones|
      other_baseboard = nil
      ([control_zone] + slave_zones).each do |zone|
        baseboard_heater = OpenStudio::Model::ZoneHVACBaseboardConvectiveElectric.new(model)
        baseboard_heater.setName(obj_name + " #{zone.name} convective electric")
        if capacity != Constants.SizingAuto
          baseboard_heater.setNominalCapacity(UnitConversions.convert(capacity, "Btu/hr", "W")) # Used by HVACSizing measure
        end
        baseboard_heater.setEfficiency(efficiency)

<<<<<<< HEAD
        baseboard_heater.addToThermalZone(zone)
        runner.registerInfo("Added '#{baseboard_heater.name}' to '#{zone.name}' of #{unit.name}")
=======
        htg_coil.addToThermalZone(zone)
        runner.registerInfo("Added '#{htg_coil.name}' to '#{zone.name}'")
>>>>>>> 51f930cd

        zone.setSequentialHeatingFraction(baseboard_heater, sequential_heat_load_frac.round(5))

        # Store info for HVAC Sizing measure
        baseboard_heater.additionalProperties.setFeature(Constants.SizingInfoHVACFracHeatLoadServed, frac_heat_load_served)
        baseboard_heater.additionalProperties.setFeature(Constants.SizingInfoHVACType, Constants.ObjectNameElectricBaseboard)
        if not other_baseboard.nil?
          other_baseboard.additionalProperties.setFeature(Constants.SizingInfoHVACOtherZoneObject, baseboard_heater.handle.to_s)
        end

        other_baseboard = baseboard_heater
      end
    end

    return true
  end

  def self.apply_unit_heater(model, runner, fuel_type,
                             efficiency, capacity, fan_power,
                             airflow_rate, frac_heat_load_served,
<<<<<<< HEAD
                             sequential_heat_load_frac)
=======
                             control_slave_zones_hash)
>>>>>>> 51f930cd

    return true if frac_heat_load_served <= 0

    if fan_power > 0 and airflow_rate == 0
      runner.registerError("If Fan Power > 0, then Airflow Rate cannot be zero.")
      return false
    end

<<<<<<< HEAD
    obj_name = Constants.ObjectNameUnitHeater(unit.name.to_s)

    thermal_zones = Geometry.get_thermal_zones_from_spaces(unit.spaces)
=======
    obj_name = Constants.ObjectNameUnitHeater(fuel_type)
>>>>>>> 51f930cd

    control_slave_zones_hash.each do |control_zone, slave_zones|
      other_system = nil
      ([control_zone] + slave_zones).each do |zone|
        # _processSystemHeatingCoil

        if fuel_type == Constants.FuelTypeElectric
          htg_coil = OpenStudio::Model::CoilHeatingElectric.new(model)
          htg_coil.setEfficiency(efficiency)
        else
          htg_coil = OpenStudio::Model::CoilHeatingGas.new(model)
          htg_coil.setGasBurnerEfficiency(efficiency)
          htg_coil.setParasiticElectricLoad(0.0)
          htg_coil.setParasiticGasLoad(0)
          htg_coil.setFuelType(HelperMethods.eplus_fuel_map(fuel_type))
        end
        htg_coil.setName(obj_name + " htg coil")
        if capacity != Constants.SizingAuto
          htg_coil.setNominalCapacity(UnitConversions.convert(capacity, "Btu/hr", "W")) # Used by HVACSizing measure
        end

        fan = OpenStudio::Model::FanOnOff.new(model, model.alwaysOnDiscreteSchedule)
        fan.setName(obj_name + " htg supply fan")
        fan.setEndUseSubcategory(obj_name + " htg supply fan")
        if fan_power > 0
          fan_eff = 0.75 # Overall Efficiency of the Fan, Motor and Drive
          fan.setFanEfficiency(fan_eff)
          fan.setPressureRise(calculate_fan_pressure_rise(fan_eff, fan_power))
        else
          fan.setFanEfficiency(1)
          fan.setPressureRise(0)
        end
        fan.setMotorEfficiency(1.0)
        fan.setMotorInAirstreamFraction(1.0)

        # _processSystemAir

        unitary_system = OpenStudio::Model::AirLoopHVACUnitarySystem.new(model)
        unitary_system.setName(obj_name + " unitary system")
        unitary_system.setAvailabilitySchedule(model.alwaysOnDiscreteSchedule)
        unitary_system.setHeatingCoil(htg_coil)
        unitary_system.setSupplyAirFlowRateMethodDuringCoolingOperation("SupplyAirFlowRate")
        unitary_system.setSupplyAirFlowRateDuringCoolingOperation(0.0)
        unitary_system.setSupplyFan(fan)
        unitary_system.setFanPlacement("BlowThrough")
        unitary_system.setSupplyAirFanOperatingModeSchedule(model.alwaysOffDiscreteSchedule)
        unitary_system.setMaximumSupplyAirTemperature(UnitConversions.convert(120.0, "F", "C"))
        unitary_system.setSupplyAirFlowRateWhenNoCoolingorHeatingisRequired(0)

        runner.registerInfo("Added '#{fan.name}' to '#{unitary_system.name}''")
        runner.registerInfo("Added '#{htg_coil.name}' to '#{unitary_system.name}'")

        unitary_system.setControllingZoneorThermostatLocation(zone)
        unitary_system.addToThermalZone(zone)

        zone.setSequentialHeatingFraction(unitary_system, sequential_heat_load_frac.round(5))

        # Store info for HVAC Sizing measure
        unitary_system.additionalProperties.setFeature(Constants.SizingInfoHVACRatedCFMperTonHeating, airflow_rate.to_s)
        unitary_system.additionalProperties.setFeature(Constants.SizingInfoHVACFracHeatLoadServed, frac_heat_load_served)
        unitary_system.additionalProperties.setFeature(Constants.SizingInfoHVACType, Constants.ObjectNameUnitHeater)
        if not other_system.nil?
          other_system.additionalProperties.setFeature(Constants.SizingInfoHVACOtherZoneObject, unitary_system.handle.to_s)
        end

        other_system = unitary_system
      end
    end

    return true
  end

<<<<<<< HEAD
  def self.apply_ideal_air_loads_cooling(model, unit, runner, frac_cool_load_served,
                                         sequential_cool_load_frac)
    return true if frac_cool_load_served <= 0

    obj_name = Constants.ObjectNameIdealAirSystemCooling(unit.name.to_s)

    thermal_zones = Geometry.get_thermal_zones_from_spaces(unit.spaces)

    control_slave_zones_hash = get_control_and_slave_zones(thermal_zones)
=======
  def self.apply_ideal_air_loads_cooling(model, runner, frac_cool_load_served,
                                         control_slave_zones_hash)
    return true if frac_cool_load_served <= 0

>>>>>>> 51f930cd
    control_slave_zones_hash.each do |control_zone, slave_zones|
      ([control_zone] + slave_zones).each do |zone|
        ideal_air = OpenStudio::Model::ZoneHVACIdealLoadsAirSystem.new(model)
        ideal_air.setName(obj_name)
        ideal_air.setMaximumHeatingSupplyAirTemperature(50)
        ideal_air.setMinimumCoolingSupplyAirTemperature(10)
        ideal_air.setMaximumHeatingSupplyAirHumidityRatio(0.015)
        ideal_air.setMinimumCoolingSupplyAirHumidityRatio(0.01)
        ideal_air.setHeatingLimit('LimitCapacity')
        ideal_air.setMaximumSensibleHeatingCapacity(0.0)
        ideal_air.setHeatingAvailabilitySchedule(model.alwaysOffDiscreteSchedule)
        ideal_air.setCoolingLimit('NoLimit')
        ideal_air.setDehumidificationControlType('None')
        ideal_air.setHumidificationControlType('None')
        ideal_air.addToThermalZone(zone)

        zone.setSequentialCoolingFraction(ideal_air, sequential_cool_load_frac.round(5))

        # Store info for HVAC Sizing measure
        ideal_air.additionalProperties.setFeature(Constants.SizingInfoHVACFracHeatLoadServed, frac_cool_load_served)
        ideal_air.additionalProperties.setFeature(Constants.SizingInfoHVACType, Constants.ObjectNameIdealAirSystemCooling)
      end
    end

    return true
  end

<<<<<<< HEAD
  def self.apply_ideal_air_loads_heating(model, unit, runner, frac_heat_load_served,
                                         sequential_heat_load_frac)
    return true if frac_heat_load_served <= 0

    obj_name = Constants.ObjectNameIdealAirSystemHeating(unit.name.to_s)

    thermal_zones = Geometry.get_thermal_zones_from_spaces(unit.spaces)

    control_slave_zones_hash = get_control_and_slave_zones(thermal_zones)
=======
  def self.apply_ideal_air_loads_heating(model, runner, frac_heat_load_served,
                                         control_slave_zones_hash)
    return true if frac_heat_load_served <= 0

>>>>>>> 51f930cd
    control_slave_zones_hash.each do |control_zone, slave_zones|
      ([control_zone] + slave_zones).each do |zone|
        ideal_air = OpenStudio::Model::ZoneHVACIdealLoadsAirSystem.new(model)
        ideal_air.setName(obj_name)
        ideal_air.setMaximumHeatingSupplyAirTemperature(50)
        ideal_air.setMinimumCoolingSupplyAirTemperature(10)
        ideal_air.setMaximumHeatingSupplyAirHumidityRatio(0.015)
        ideal_air.setMinimumCoolingSupplyAirHumidityRatio(0.01)
        ideal_air.setHeatingLimit('NoLimit')
        ideal_air.setCoolingLimit('LimitCapacity')
        ideal_air.setMaximumTotalCoolingCapacity(0.0)
        ideal_air.setCoolingAvailabilitySchedule(model.alwaysOffDiscreteSchedule)
        ideal_air.setDehumidificationControlType('None')
        ideal_air.setHumidificationControlType('None')
        ideal_air.addToThermalZone(zone)

        zone.setSequentialHeatingFraction(ideal_air, sequential_heat_load_frac.round(5))

        # Store info for HVAC Sizing measure
        ideal_air.additionalProperties.setFeature(Constants.SizingInfoHVACFracHeatLoadServed, frac_heat_load_served)
        ideal_air.additionalProperties.setFeature(Constants.SizingInfoHVACType, Constants.ObjectNameIdealAirSystemHeating)
      end
    end

    return true
  end

<<<<<<< HEAD
  def self.remove_heating(model, runner, thermal_zone, unit)
    unitary_system_air_loops = self.get_unitary_system_air_loops(model, runner, thermal_zone)
    unitary_system_air_loops.each do |unitary_system_air_loop|
      system, clg_coil, htg_coil, air_loop = unitary_system_air_loop
      hvac_type = system.additionalProperties.getFeatureAsString(Constants.SizingInfoHVACType).get
      next unless [Constants.ObjectNameAirSourceHeatPump,
                   Constants.ObjectNameFurnace,
                   Constants.ObjectNameMiniSplitHeatPump,
                   Constants.ObjectNameGroundSourceHeatPump].include? hvac_type

      if hvac_type == Constants.ObjectNameGroundSourceHeatPump
        self.remove_boiler_and_gshp_loops(model, runner, thermal_zone)
      end

      unless clg_coil.nil?
        runner.registerInfo("Removed '#{clg_coil.name}' from '#{air_loop.name}'.")
        system.resetCoolingCoil
        clg_coil.remove
      end

      unless htg_coil.nil?
        runner.registerInfo("Removed '#{htg_coil.name}' from '#{air_loop.name}'.")
        system.resetHeatingCoil
        htg_coil.remove
      end
=======
  def self.apply_heating_setpoints(model, runner, weather, htg_wkdy_monthly, htg_wked_monthly,
                                   use_auto_season, season_start_month, season_end_month,
                                   conditioned_zones)
>>>>>>> 51f930cd

      system.supplyFan.get.remove
      runner.registerInfo("Removed '#{air_loop.name}' from #{thermal_zone.name}.")
      air_loop.remove
    end

    baseboards = self.get_baseboard_waters(model, runner, thermal_zone)
    baseboards.each do |baseboard|
      self.remove_boiler_and_gshp_loops(model, runner, thermal_zone)
      runner.registerInfo("Removed '#{baseboard.name}' from #{thermal_zone.name}.")
      baseboard.remove
    end

    unitary_system_zone_hvacs = self.get_unitary_system_zone_hvacs(model, runner, thermal_zone)
    unitary_system_zone_hvacs.each do |unitary_system_zone_hvac|
      system, clg_coil, htg_coil = unitary_system_zone_hvac
      runner.registerInfo("Removed '#{system.name}' from '#{thermal_zone.name}'.")
      system.resetHeatingCoil
      htg_coil.remove
      if system.supplyFan.is_initialized
        system.supplyFan.get.remove
      end
      system.remove
    end

    baseboards = self.get_baseboard_electrics(model, runner, thermal_zone)
    baseboards.each do |baseboard|
      runner.registerInfo("Removed '#{baseboard.name}' from #{thermal_zone.name}.")
      baseboard.remove
    end

    # Remove any MSHP pan heater objects
    obj_name = Constants.ObjectNameMiniSplitHeatPump(:htg, unit.name.to_s)
    model.getEnergyManagementSystemSensors.each do |sensor|
      next unless sensor.name.to_s == "#{obj_name} vrf energy sensor".gsub(" ", "_")

      sensor.remove
    end
    model.getEnergyManagementSystemSensors.each do |sensor|
      next unless sensor.name.to_s == "#{obj_name} tout sensor".gsub(" ", "_")

      sensor.remove
    end
    model.getEnergyManagementSystemActuators.each do |actuator|
      next unless actuator.name.to_s == "#{obj_name} pan heater actuator".gsub(" ", "_")

      actuator.remove
    end
    model.getEnergyManagementSystemPrograms.each do |program|
      next unless program.name.to_s == "#{obj_name} pan heater program".gsub(" ", "_")

      program.remove
    end
    model.getEnergyManagementSystemProgramCallingManagers.each do |program_calling_manager|
      next unless program_calling_manager.name.to_s == obj_name + " pan heater program calling manager"

      program_calling_manager.remove
    end
    thermal_zone.spaces.each do |space|
      space.electricEquipment.each do |equip|
        next unless equip.name.to_s == obj_name + " pan heater equip"

        equip.electricEquipmentDefinition.remove
      end
    end
  end

  def self.remove_cooling(model, runner, thermal_zone, unit)
    unitary_system_air_loops = self.get_unitary_system_air_loops(model, runner, thermal_zone)
    unitary_system_air_loops.each do |unitary_system_air_loop|
      system, clg_coil, htg_coil, air_loop = unitary_system_air_loop
      hvac_type = system.additionalProperties.getFeatureAsString(Constants.SizingInfoHVACType).get
      next unless [Constants.ObjectNameAirSourceHeatPump,
                   Constants.ObjectNameCentralAirConditioner,
                   Constants.ObjectNameMiniSplitHeatPump,
                   Constants.ObjectNameGroundSourceHeatPump].include? hvac_type

      if hvac_type == Constants.ObjectNameGroundSourceHeatPump
        self.remove_boiler_and_gshp_loops(model, runner, thermal_zone)
      end

      unless clg_coil.nil?
        runner.registerInfo("Removed '#{clg_coil.name}' from '#{air_loop.name}'.")
        system.resetCoolingCoil
        clg_coil.remove
      end

      unless htg_coil.nil?
        runner.registerInfo("Removed '#{htg_coil.name}' from '#{air_loop.name}'.")
        system.resetHeatingCoil
        htg_coil.remove
      end

      system.supplyFan.get.remove
      runner.registerInfo("Removed '#{air_loop.name}' from #{thermal_zone.name}.")
      air_loop.remove
    end

    ptacs = self.get_ptacs(model, runner, thermal_zone)
    ptacs.each do |ptac|
      runner.registerInfo("Removed '#{ptac.name}' from #{thermal_zone.name}.")
      ptac.remove
    end
  end

  def self.apply_heating_setpoints(model, runner, weather, htg_wkdy_monthly, htg_wked_monthly,
                                   use_auto_season, season_start_month, season_end_month)

    # Get heating season
    if use_auto_season
      heating_season, _ = calc_heating_and_cooling_seasons(model, weather, runner)
    else
      if season_start_month <= season_end_month
        heating_season = Array.new(season_start_month - 1, 0) + Array.new(season_end_month - season_start_month + 1, 1) + Array.new(12 - season_end_month, 0)
      elsif season_start_month > season_end_month
        heating_season = Array.new(season_end_month, 1) + Array.new(season_start_month - season_end_month - 1, 0) + Array.new(12 - season_start_month + 1, 1)
      end
    end
    if heating_season.nil?
      return false
    end

    cooling_season = get_season(model, weather, runner, Constants.ObjectNameCoolingSeason)

    heating_season_schedule = MonthWeekdayWeekendSchedule.new(model, runner, Constants.ObjectNameHeatingSeason, Array.new(24, 1), Array.new(24, 1), heating_season, mult_weekday = 1.0, mult_weekend = 1.0, normalize_values = false)
    unless heating_season_schedule.validated?
      return false
    end

    htg_wkdy_monthly = htg_wkdy_monthly.map { |i| i.map { |j| UnitConversions.convert(j, "F", "C") } }
    htg_wked_monthly = htg_wked_monthly.map { |i| i.map { |j| UnitConversions.convert(j, "F", "C") } }

    # Make the setpoint schedules
    clg_wkdy_monthly = nil
    clg_wked_monthly = nil
    conditioned_zones.each do |finished_zone|
      thermostat_setpoint = finished_zone.thermostatSetpointDualSetpoint
      if thermostat_setpoint.is_initialized

        thermostat_setpoint = thermostat_setpoint.get
        runner.registerInfo("Found existing thermostat #{thermostat_setpoint.name} for #{finished_zone.name}.")

        clg_wkdy_monthly = get_setpoint_schedule(thermostat_setpoint.coolingSetpointTemperatureSchedule.get.to_Schedule.get.to_ScheduleRuleset.get, 'weekday', runner)
        clg_wked_monthly = get_setpoint_schedule(thermostat_setpoint.coolingSetpointTemperatureSchedule.get.to_Schedule.get.to_ScheduleRuleset.get, 'weekend', runner)
        if clg_wkdy_monthly.nil? or clg_wked_monthly.nil?
          return false
        end

        if not clg_wkdy_monthly.uniq.length == 1 or not clg_wked_monthly.uniq.length == 1
          runner.registerError("Found monthly variation in cooling setpoint schedule.")
          return false
        end

        model.getScheduleRulesets.each do |sch|
          next unless sch.name.to_s == Constants.ObjectNameCoolingSetpoint

          sch.remove
        end
      else # no thermostat in model yet

        clg_wkdy_monthly = [[UnitConversions.convert(Constants.DefaultCoolingSetpoint, "F", "C")] * 24] * 12
        clg_wked_monthly = [[UnitConversions.convert(Constants.DefaultCoolingSetpoint, "F", "C")] * 24] * 12

      end
      break # assume all finished zones have the same schedules
    end

    (0..11).to_a.each do |i|
      if heating_season[i] == 1 and cooling_season[i] == 1 # overlap seasons
        htg_wkdy = htg_wkdy_monthly[i].zip(clg_wkdy_monthly[i]).map { |h, c| c < h ? (h + c) / 2.0 : h }
        htg_wked = htg_wked_monthly[i].zip(clg_wked_monthly[i]).map { |h, c| c < h ? (h + c) / 2.0 : h }
        clg_wkdy = htg_wkdy_monthly[i].zip(clg_wkdy_monthly[i]).map { |h, c| c < h ? (h + c) / 2.0 : c }
        clg_wked = htg_wked_monthly[i].zip(clg_wked_monthly[i]).map { |h, c| c < h ? (h + c) / 2.0 : c }
      elsif heating_season[i] == 1 # heating only seasons; cooling has minimum of heating
        htg_wkdy = htg_wkdy_monthly[i].zip(clg_wkdy_monthly[i]).map { |h, c| c < h ? h : h }
        htg_wked = htg_wked_monthly[i].zip(clg_wked_monthly[i]).map { |h, c| c < h ? h : h }
        clg_wkdy = htg_wkdy_monthly[i].zip(clg_wkdy_monthly[i]).map { |h, c| c < h ? h : c }
        clg_wked = htg_wked_monthly[i].zip(clg_wked_monthly[i]).map { |h, c| c < h ? h : c }
      elsif cooling_season[i] == 1 # cooling only seasons; heating has maximum of cooling
        htg_wkdy = htg_wkdy_monthly[i].zip(clg_wkdy_monthly[i]).map { |h, c| c < h ? c : h }
        htg_wked = htg_wked_monthly[i].zip(clg_wked_monthly[i]).map { |h, c| c < h ? c : h }
        clg_wkdy = htg_wkdy_monthly[i].zip(clg_wkdy_monthly[i]).map { |h, c| c < h ? c : c }
        clg_wked = htg_wked_monthly[i].zip(clg_wked_monthly[i]).map { |h, c| c < h ? c : c }
      else
        htg_wkdy = [UnitConversions.convert(Constants.DefaultHeatingSetpoint, "F", "C")] * 24
        htg_wked = [UnitConversions.convert(Constants.DefaultHeatingSetpoint, "F", "C")] * 24
        clg_wkdy = [UnitConversions.convert(Constants.DefaultCoolingSetpoint, "F", "C")] * 24
        clg_wked = [UnitConversions.convert(Constants.DefaultCoolingSetpoint, "F", "C")] * 24
      end
      htg_wkdy_monthly[i] = htg_wkdy
      htg_wked_monthly[i] = htg_wked
      clg_wkdy_monthly[i] = clg_wkdy
      clg_wked_monthly[i] = clg_wked
    end

    heating_setpoint = HourlyByMonthSchedule.new(model, runner, Constants.ObjectNameHeatingSetpoint, htg_wkdy_monthly, htg_wked_monthly, normalize_values = false)
    cooling_setpoint = HourlyByMonthSchedule.new(model, runner, Constants.ObjectNameCoolingSetpoint, clg_wkdy_monthly, clg_wked_monthly, normalize_values = false)

    unless heating_setpoint.validated? and cooling_setpoint.validated?
      return false
    end

    # Set the setpoint schedules
    conditioned_zones.each do |finished_zone|
      thermostat_setpoint = finished_zone.thermostatSetpointDualSetpoint
      if thermostat_setpoint.is_initialized

        thermostat_setpoint = thermostat_setpoint.get
        thermostat_setpoint.setHeatingSetpointTemperatureSchedule(heating_setpoint.schedule)
        thermostat_setpoint.setCoolingSetpointTemperatureSchedule(cooling_setpoint.schedule)

      else

        thermostat_setpoint = OpenStudio::Model::ThermostatSetpointDualSetpoint.new(model)
        thermostat_setpoint.setName("#{finished_zone.name} temperature setpoint")
        runner.registerInfo("Created new thermostat #{thermostat_setpoint.name} for #{finished_zone.name}.")
        thermostat_setpoint.setHeatingSetpointTemperatureSchedule(heating_setpoint.schedule)
        thermostat_setpoint.setCoolingSetpointTemperatureSchedule(cooling_setpoint.schedule)
        finished_zone.setThermostatSetpointDualSetpoint(thermostat_setpoint)
        runner.registerInfo("Set a dummy cooling setpoint schedule for #{thermostat_setpoint.name}.")

      end

      runner.registerInfo("Set the heating setpoint schedule for #{thermostat_setpoint.name}.")
    end

    model.getScheduleDays.each do |obj| # remove orphaned summer and winter design day schedules
      next if obj.directUseCount > 0

      obj.remove
    end

    return true
  end

  def self.apply_cooling_setpoints(model, runner, weather, clg_wkdy_monthly, clg_wked_monthly,
                                   use_auto_season, season_start_month, season_end_month,
                                   conditioned_zones)

    # Get cooling season
    if use_auto_season
      _, cooling_season = calc_heating_and_cooling_seasons(model, weather, runner)
    else
      if season_start_month <= season_end_month
        cooling_season = Array.new(season_start_month - 1, 0) + Array.new(season_end_month - season_start_month + 1, 1) + Array.new(12 - season_end_month, 0)
      elsif season_start_month > season_end_month
        cooling_season = Array.new(season_end_month, 1) + Array.new(season_start_month - season_end_month - 1, 0) + Array.new(12 - season_start_month + 1, 1)
      end
    end
    if cooling_season.nil?
      return false
    end

    heating_season = get_season(model, weather, runner, Constants.ObjectNameHeatingSeason)

    cooling_season_sch = MonthWeekdayWeekendSchedule.new(model, runner, Constants.ObjectNameCoolingSeason, Array.new(24, 1), Array.new(24, 1), cooling_season, mult_weekday = 1.0, mult_weekend = 1.0, normalize_values = false)
    unless cooling_season_sch.validated?
      return false
    end

    clg_wkdy_monthly = clg_wkdy_monthly.map { |i| i.map { |j| UnitConversions.convert(j, "F", "C") } }
    clg_wked_monthly = clg_wked_monthly.map { |i| i.map { |j| UnitConversions.convert(j, "F", "C") } }

    # Make the setpoint schedules
    htg_wkdy_monthly = nil
    htg_wked_monthly = nil
    conditioned_zones.each do |finished_zone|
      thermostat_setpoint = finished_zone.thermostatSetpointDualSetpoint
      if thermostat_setpoint.is_initialized

        thermostat_setpoint = thermostat_setpoint.get
        runner.registerInfo("Found existing thermostat #{thermostat_setpoint.name} for #{finished_zone.name}.")

        htg_wkdy_monthly = get_setpoint_schedule(thermostat_setpoint.heatingSetpointTemperatureSchedule.get.to_Schedule.get.to_ScheduleRuleset.get, 'weekday', runner)
        htg_wked_monthly = get_setpoint_schedule(thermostat_setpoint.heatingSetpointTemperatureSchedule.get.to_Schedule.get.to_ScheduleRuleset.get, 'weekend', runner)
        if htg_wkdy_monthly.nil? or htg_wked_monthly.nil?
          return false
        end

        if not htg_wkdy_monthly.uniq.length == 1 or not htg_wked_monthly.uniq.length == 1
          runner.registerError("Found monthly variation in heating setpoint schedule.")
          return false
        end

        model.getScheduleRulesets.each do |sch|
          next unless sch.name.to_s == Constants.ObjectNameHeatingSetpoint

          sch.remove
        end
      else # no thermostat in model yet

        htg_wkdy_monthly = [[UnitConversions.convert(Constants.DefaultHeatingSetpoint, "F", "C")] * 24] * 12
        htg_wked_monthly = [[UnitConversions.convert(Constants.DefaultHeatingSetpoint, "F", "C")] * 24] * 12

      end
      break # assume all finished zones have the same schedules
    end

    (0..11).to_a.each do |i|
      if heating_season[i] == 1 and cooling_season[i] == 1 # overlap seasons
        htg_wkdy = htg_wkdy_monthly[i].zip(clg_wkdy_monthly[i]).map { |h, c| c < h ? (h + c) / 2.0 : h }
        htg_wked = htg_wked_monthly[i].zip(clg_wked_monthly[i]).map { |h, c| c < h ? (h + c) / 2.0 : h }
        clg_wkdy = htg_wkdy_monthly[i].zip(clg_wkdy_monthly[i]).map { |h, c| c < h ? (h + c) / 2.0 : c }
        clg_wked = htg_wked_monthly[i].zip(clg_wked_monthly[i]).map { |h, c| c < h ? (h + c) / 2.0 : c }
      elsif heating_season[i] == 1 # heating only seasons; cooling has minimum of heating
        htg_wkdy = htg_wkdy_monthly[i].zip(clg_wkdy_monthly[i]).map { |h, c| c < h ? h : h }
        htg_wked = htg_wked_monthly[i].zip(clg_wked_monthly[i]).map { |h, c| c < h ? h : h }
        clg_wkdy = htg_wkdy_monthly[i].zip(clg_wkdy_monthly[i]).map { |h, c| c < h ? h : c }
        clg_wked = htg_wked_monthly[i].zip(clg_wked_monthly[i]).map { |h, c| c < h ? h : c }
      elsif cooling_season[i] == 1 # cooling only seasons; heating has maximum of cooling
        htg_wkdy = htg_wkdy_monthly[i].zip(clg_wkdy_monthly[i]).map { |h, c| c < h ? c : h }
        htg_wked = htg_wked_monthly[i].zip(clg_wked_monthly[i]).map { |h, c| c < h ? c : h }
        clg_wkdy = htg_wkdy_monthly[i].zip(clg_wkdy_monthly[i]).map { |h, c| c < h ? c : c }
        clg_wked = htg_wked_monthly[i].zip(clg_wked_monthly[i]).map { |h, c| c < h ? c : c }
      else
        htg_wkdy = [UnitConversions.convert(Constants.DefaultHeatingSetpoint, "F", "C")] * 24
        htg_wked = [UnitConversions.convert(Constants.DefaultHeatingSetpoint, "F", "C")] * 24
        clg_wkdy = [UnitConversions.convert(Constants.DefaultCoolingSetpoint, "F", "C")] * 24
        clg_wked = [UnitConversions.convert(Constants.DefaultCoolingSetpoint, "F", "C")] * 24
      end
      htg_wkdy_monthly[i] = htg_wkdy
      htg_wked_monthly[i] = htg_wked
      clg_wkdy_monthly[i] = clg_wkdy
      clg_wked_monthly[i] = clg_wked
    end

    heating_setpoint = HourlyByMonthSchedule.new(model, runner, Constants.ObjectNameHeatingSetpoint, htg_wkdy_monthly, htg_wked_monthly, normalize_values = false)
    cooling_setpoint = HourlyByMonthSchedule.new(model, runner, Constants.ObjectNameCoolingSetpoint, clg_wkdy_monthly, clg_wked_monthly, normalize_values = false)

    unless heating_setpoint.validated? and cooling_setpoint.validated?
      return false
    end

    # Set the setpoint schedules
    conditioned_zones.each do |finished_zone|
      thermostat_setpoint = finished_zone.thermostatSetpointDualSetpoint
      if thermostat_setpoint.is_initialized

        thermostat_setpoint = thermostat_setpoint.get
        thermostat_setpoint.setHeatingSetpointTemperatureSchedule(heating_setpoint.schedule)
        thermostat_setpoint.setCoolingSetpointTemperatureSchedule(cooling_setpoint.schedule)

      else

        thermostat_setpoint = OpenStudio::Model::ThermostatSetpointDualSetpoint.new(model)
        thermostat_setpoint.setName("#{finished_zone.name} temperature setpoint")
        runner.registerInfo("Created new thermostat #{thermostat_setpoint.name} for #{finished_zone.name}.")
        thermostat_setpoint.setHeatingSetpointTemperatureSchedule(heating_setpoint.schedule)
        thermostat_setpoint.setCoolingSetpointTemperatureSchedule(cooling_setpoint.schedule)
        finished_zone.setThermostatSetpointDualSetpoint(thermostat_setpoint)
        runner.registerInfo("Set a dummy heating setpoint schedule for #{thermostat_setpoint.name}.")

      end

      runner.registerInfo("Set the cooling setpoint schedule for #{thermostat_setpoint.name}.")
    end

    model.getScheduleDays.each do |obj| # remove orphaned summer and winter design day schedules
      next if obj.directUseCount > 0

      obj.remove
    end

    return true
  end

  def self.get_setpoint_schedule(schedule_ruleset, weekday_or_weekend, runner)
    setpoint_schedule = [[0] * 24] * 12
    schedule_ruleset.scheduleRules.each do |rule|
      month = rule.startDate.get.monthOfYear.value.to_i - 1
      next unless weekday_or_weekend_rule(rule).include? weekday_or_weekend

      rule.daySchedule.values.each_with_index do |value, i|
        hour = rule.daySchedule.times[i].hours - 1
        setpoint_schedule[month][hour] = value
      end
      setpoint_schedule[month] = backfill_schedule_values(setpoint_schedule[month])
    end
    if setpoint_schedule.any? { |m| m.any? { |h| h == 0 } }
      runner.registerError("Failed to get the setpoint schedule.")
      return nil
    end
    return setpoint_schedule
  end

  def self.weekday_or_weekend_rule(rule)
    if rule.applyMonday and rule.applyTuesday and rule.applyWednesday and rule.applyThursday and rule.applyFriday and rule.applySaturday and rule.applySunday
      return 'weekday/weekend'
    elsif rule.applyMonday and rule.applyTuesday and rule.applyWednesday and rule.applyThursday and rule.applyFriday
      return 'weekday'
    elsif rule.applySaturday and rule.applySunday
      return 'weekend'
    end

    return nil
  end

  def self.backfill_schedule_values(values)
    # backfill the array values
    values = values.reverse
    previous_value = values[0]
    values.each_with_index do |c, i|
      if values[i + 1] == 0
        values[i + 1] = previous_value
      end
      previous_value = values[i + 1]
    end
    values = values.reverse
    return values
  end

  def self.get_season(model, weather, runner, sch_name)
    season = []
    model.getScheduleRulesets.each do |sch|
      if sch.name.to_s == sch_name
        sch.scheduleRules.each do |rule|
          ix = rule.startDate.get.monthOfYear.value.to_i - 1
          season[ix] = rule.daySchedule.values[0]
        end
      end
    end
    if season.empty?
      heating_season, cooling_season = calc_heating_and_cooling_seasons(model, weather, runner)
      if sch_name == Constants.ObjectNameHeatingSeason
        season = heating_season
      else
        season = cooling_season
      end
    end
    return season
  end

  def self.get_default_heating_setpoint(control_type)
    htg_sp = 68 # F
    htg_setback_sp = nil
    htg_setback_hrs_per_week = nil
    htg_setback_start_hr = nil
    if control_type == "programmable thermostat"
      htg_setback_sp = 66 # F
      htg_setback_hrs_per_week = 7 * 7 # 11 p.m. to 5:59 a.m., 7 days a week
      htg_setback_start_hr = 23 # 11 p.m.
    elsif control_type != "manual thermostat"
      fail "Unexpected control type #{control_type}."
    end
    return htg_sp, htg_setback_sp, htg_setback_hrs_per_week, htg_setback_start_hr
  end

  def self.get_default_cooling_setpoint(control_type)
    clg_sp = 78 # F
    clg_setup_sp = nil
    clg_setup_hrs_per_week = nil
    clg_setup_start_hr = nil
    if control_type == "programmable thermostat"
      clg_setup_sp = 80 # F
      clg_setup_hrs_per_week = 6 * 7 # 9 a.m. to 2:59 p.m., 7 days a week
      clg_setup_start_hr = 9 # 9 a.m.
    elsif control_type != "manual thermostat"
      fail "Unexpected control type #{control_type}."
    end
    return clg_sp, clg_setup_sp, clg_setup_hrs_per_week, clg_setup_start_hr
  end

  def self.apply_dehumidifier(model, runner, energy_factor, water_removal_rate,
                              air_flow_rate, humidity_setpoint, control_slave_zones_hash)

    # error checking
    if humidity_setpoint < 0 or humidity_setpoint > 1
      runner.registerError("Invalid humidity setpoint value entered.")
      return false
    end
    if water_removal_rate != Constants.Auto and water_removal_rate.to_f <= 0
      runner.registerError("Invalid water removal rate value entered.")
      return false
    end
    if energy_factor != Constants.Auto and energy_factor.to_f < 0
      runner.registerError("Invalid energy factor value entered.")
      return false
    end
    if air_flow_rate != Constants.Auto and air_flow_rate.to_f < 0
      runner.registerError("Invalid air flow rate value entered.")
      return false
    end

    obj_name = Constants.ObjectNameDehumidifier

    avg_rh_setpoint = humidity_setpoint * 100.0 # (EnergyPlus uses 60 for 60% RH)
    relative_humidity_setpoint_sch = OpenStudio::Model::ScheduleConstant.new(model)
    relative_humidity_setpoint_sch.setName(Constants.ObjectNameRelativeHumiditySetpoint)
    relative_humidity_setpoint_sch.setValue(avg_rh_setpoint)

    # Dehumidifier coefficients
    # Generic model coefficients from Winkler, Christensen, and Tomerlin (2011)
    water_removal_curve = create_curve_biquadratic(model, [-1.162525707, 0.02271469, -0.000113208, 0.021110538, -0.0000693034, 0.000378843], "DXDH-WaterRemove-Cap-fT", -100, 100, -100, 100)
    energy_factor_curve = create_curve_biquadratic(model, [-1.902154518, 0.063466565, -0.000622839, 0.039540407, -0.000125637, -0.000176722], "DXDH-EnergyFactor-fT", -100, 100, -100, 100)
    part_load_frac_curve = create_curve_quadratic(model, [0.90, 0.10, 0.0], "DXDH-PLF-fPLR", 0, 1, 0.7, 1)

    control_slave_zones_hash.each do |control_zone, slave_zones|
      humidistat = OpenStudio::Model::ZoneControlHumidistat.new(model)
      humidistat.setName(obj_name + " #{control_zone.name} humidistat")
      humidistat.setHumidifyingRelativeHumiditySetpointSchedule(relative_humidity_setpoint_sch)
      humidistat.setDehumidifyingRelativeHumiditySetpointSchedule(relative_humidity_setpoint_sch)
      control_zone.setZoneControlHumidistat(humidistat)

      zone_hvac = OpenStudio::Model::ZoneHVACDehumidifierDX.new(model, water_removal_curve, energy_factor_curve, part_load_frac_curve)
      zone_hvac.setName(obj_name + " #{control_zone.name} dx")
      zone_hvac.setAvailabilitySchedule(model.alwaysOnDiscreteSchedule)
      if water_removal_rate != Constants.Auto
        zone_hvac.setRatedWaterRemoval(UnitConversions.convert(water_removal_rate.to_f, "pint", "L"))
      else
        zone_hvac.setRatedWaterRemoval(Constants.small) # Autosize flag for HVACSizing measure
      end
      if energy_factor != Constants.Auto
        zone_hvac.setRatedEnergyFactor(energy_factor.to_f)
      else
        zone_hvac.setRatedEnergyFactor(Constants.small) # Autosize flag for HVACSizing measure
      end
      if air_flow_rate != Constants.Auto
        zone_hvac.setRatedAirFlowRate(UnitConversions.convert(air_flow_rate.to_f, "cfm", "m^3/s"))
      else
        zone_hvac.setRatedAirFlowRate(Constants.small) # Autosize flag for HVACSizing measure
      end
      zone_hvac.setMinimumDryBulbTemperatureforDehumidifierOperation(10)
      zone_hvac.setMaximumDryBulbTemperatureforDehumidifierOperation(40)

      zone_hvac.addToThermalZone(control_zone)
<<<<<<< HEAD
      runner.registerInfo("Added '#{zone_hvac.name}' to '#{control_zone.name}' of #{unit.name}")
=======
      runner.registerInfo("Added '#{zone_hvac.name}' to '#{control_zone.name}'")

      prioritize_zone_hvac(model, runner, control_zone)
>>>>>>> 51f930cd
    end

    return true
  end

<<<<<<< HEAD
  def self.remove_dehumidifier(runner, model, zone, unit)
    # FIXME: Needs to be zone specific...
    model.getScheduleConstants.each do |sch|
      next unless sch.name.to_s == Constants.ObjectNameRelativeHumiditySetpoint(unit.name.to_s)

      sch.remove
    end

    model.getZoneHVACDehumidifierDXs.each do |dehumidifier|
      next unless zone.handle.to_s == dehumidifier.thermalZone.get.handle.to_s

      runner.registerInfo("Removed '#{dehumidifier.name}' from #{zone.name}.")
      dehumidifier.remove

      humidistat = zone.zoneControlHumidistat
      if humidistat.is_initialized
        humidistat.get.remove
      end
    end
  end

  def self.apply_ceiling_fans(model, unit, runner, coverage, specified_num, power,
                              control, use_benchmark_energy, cooling_setpoint_offset,
                              mult, weekday_sch, weekend_sch, monthly_sch, sch = nil)

    # check for valid inputs
    if mult < 0
      runner.registerError("Multiplier must be greater than or equal to 0.")
      return false
    end

    obj_name = Constants.ObjectNameCeilingFan(unit.name.to_s)

    num_bedrooms, num_bathrooms = Geometry.get_unit_beds_baths(model, unit, runner)
    if num_bedrooms.nil? or num_bathrooms.nil?
      return false
    end

    above_grade_finished_floor_area = Geometry.get_above_grade_finished_floor_area_from_spaces(unit.spaces, runner)
    finished_floor_area = Geometry.get_finished_floor_area_from_spaces(unit.spaces, runner)

    # Determine geometry for spaces and zones that are unit specific
    living_zone = nil
    finished_basement_zone = nil
    Geometry.get_thermal_zones_from_spaces(unit.spaces).each do |thermal_zone|
      if Geometry.is_living(thermal_zone)
        living_zone = thermal_zone
      elsif Geometry.is_finished_basement(thermal_zone)
        finished_basement_zone = thermal_zone
      end
    end

    # Determine the number of ceiling fans
    ceiling_fan_num = 0
    if not coverage.nil?
      # User has chosen to specify the number of fans by indicating
      # % coverage, where it is assumed that 100% coverage requires 1 fan
      # per 300 square feet.
      ceiling_fan_num = (above_grade_finished_floor_area * coverage / 300.0).round(1)
    elsif not specified_num.nil?
      ceiling_fan_num = specified_num
    else
      ceiling_fan_num = 0
    end

    # Adjust the power consumption based on the occupancy control.
    # The default assumption is that when the fans are "on" half of the
    # fans will be used. This is consistent with the results from an FSEC
    # survey (described in FSEC-PF-306-96) and approximates the reasonable
    # assumption that during the night the bedroom fans will be on and all
    # of the other fans will be off while during the day the reverse will
    # be true. "Smart" occupancy control indicates that fans are used more
    # sparingly; in other words, fans are frequently turned off when rooms
    # are vacant. To approximate this kind of control, the overall fan
    # power consumption is reduced by 50%.Note that although the idea here
    # is that in reality "smart" control means that fans will be run for
    # fewer hours, it is modeled as a reduction in power consumption.

    if control == Constants.CeilingFanControlSmart
      ceiling_fan_control_factor = 0.25
    else
      ceiling_fan_control_factor = 0.5
    end

    # Determine the power draw for the ceiling fans.
    # The power consumption depends on the number of fans, the "standard"
    # power consumption per fan, the fan efficiency, and the fan occupancy
    # control. Rather than specifying usage via a schedule, as for most
    # other electrical uses, the fans will be modeled as "on" with a
    # constant power consumption whenever the interior space temperature
    # exceeds the cooling setpoint and "off" at all other times (this
    # on/off behavior is accomplished in DOE2.bmi using EQUIP-PWR-FT - see
    # comments there). Note that there is also a fan schedule that accounts
    # for cooling setpoint setups (it is assumed that fans will always be
    # off during the setup period).

    if ceiling_fan_num > 0
      ceiling_fans_max_power = ceiling_fan_num * power * ceiling_fan_control_factor / UnitConversions.convert(1.0, "kW", "W") # kW
    else
      ceiling_fans_max_power = 0
    end

    # Determine ceiling fan schedule.
    # In addition to turning the fans off when the interior space
    # temperature falls below the cooling setpoint (handled in DOE2.bmi by
    # EQUIP-PWR-FT), the fans should be turned off during any setup of the
    # cooling setpoint (based on the assumption that the occupants leave
    # the house at those times). Therefore the fan schedule specifies zero
    # power during the setup period and full power outside of the setup
    # period. Determine the lowest value of all of the hourly cooling setpoints.

    clg_wkdy_monthly = nil
    clg_wked_monthly = nil
    thermostatsetpointdualsetpoint = living_zone.thermostatSetpointDualSetpoint
    if thermostatsetpointdualsetpoint.is_initialized

      htg_wkdy_monthly = get_setpoint_schedule(thermostatsetpointdualsetpoint.get.heatingSetpointTemperatureSchedule.get.to_Schedule.get.to_ScheduleRuleset.get, 'weekday', runner)
      htg_wked_monthly = get_setpoint_schedule(thermostatsetpointdualsetpoint.get.heatingSetpointTemperatureSchedule.get.to_Schedule.get.to_ScheduleRuleset.get, 'weekend', runner)
      clg_wkdy_monthly = get_setpoint_schedule(thermostatsetpointdualsetpoint.get.coolingSetpointTemperatureSchedule.get.to_Schedule.get.to_ScheduleRuleset.get, 'weekday', runner)
      clg_wked_monthly = get_setpoint_schedule(thermostatsetpointdualsetpoint.get.coolingSetpointTemperatureSchedule.get.to_Schedule.get.to_ScheduleRuleset.get, 'weekend', runner)

      thermostatsetpointdualsetpoint.get.coolingSetpointTemperatureSchedule.get.to_Schedule.get.to_ScheduleRuleset.get.scheduleRules.each do |rule|
        month = rule.startDate.get.monthOfYear.value.to_i - 1
        next if htg_wkdy_monthly[month].zip(clg_wkdy_monthly[month]).any? { |h, c| c < h }
        next if htg_wked_monthly[month].zip(clg_wked_monthly[month]).any? { |h, c| c < h }

        rule.daySchedule.clearValues
        if weekday_or_weekend_rule(rule).include? 'weekday'
          clg_wkdy_monthly[month].each_with_index do |value, hour|
            new_value = UnitConversions.convert(UnitConversions.convert(value, "C", "F") + cooling_setpoint_offset, "F", "C")
            rule.daySchedule.addValue(OpenStudio::Time.new(0, hour + 1, 0, 0), new_value)
            clg_wkdy_monthly[month][hour] = UnitConversions.convert(new_value, "C", "F")
          end
        end
        if weekday_or_weekend_rule(rule).include? 'weekend'
          clg_wked_monthly[month].each_with_index do |value, hour|
            new_value = UnitConversions.convert(UnitConversions.convert(value, "C", "F") + cooling_setpoint_offset, "F", "C")
            rule.daySchedule.addValue(OpenStudio::Time.new(0, hour + 1, 0, 0), UnitConversions.convert(UnitConversions.convert(value, "C", "F") + cooling_setpoint_offset, "F", "C"))
            clg_wked_monthly[month][hour] = UnitConversions.convert(new_value, "C", "F")
          end
        end
      end
    end

    if clg_wkdy_monthly.nil? and clg_wked_monthly.nil?
      runner.registerWarning("No cooling setpoint schedule found. Assuming #{Constants.DefaultCoolingSetpoint} F for ceiling fan operation.")
      clg_wkdy_monthly = [[Constants.DefaultCoolingSetpoint] * 24] * 12
      clg_wked_monthly = [[Constants.DefaultCoolingSetpoint] * 24] * 12
    end

    cooling_setpoint_min = [clg_wkdy_monthly.min, clg_wked_monthly.min].min.min

    ceiling_fans_hourly_weekday = []
    ceiling_fans_hourly_weekend = []

    (0..23).to_a.each do |hour|
      if clg_wkdy_monthly[6][hour] > cooling_setpoint_min # july
        ceiling_fans_hourly_weekday << 0
      else
        ceiling_fans_hourly_weekday << 1
      end
      if clg_wked_monthly[6][hour] > cooling_setpoint_min # july
        ceiling_fans_hourly_weekend << 0
      else
        ceiling_fans_hourly_weekend << 1
      end
    end

    ceiling_fan_sch = MonthWeekdayWeekendSchedule.new(model, runner, obj_name + " schedule", ceiling_fans_hourly_weekday, ceiling_fans_hourly_weekend, Array.new(12, 1), mult_weekday = 1.0, mult_weekend = 1.0, normalize_values = false)

    unless ceiling_fan_sch.validated?
      return false
    end

    schedule_type_limits = OpenStudio::Model::ScheduleTypeLimits.new(model)
    schedule_type_limits.setName("OnOff")
    schedule_type_limits.setLowerLimitValue(0)
    schedule_type_limits.setUpperLimitValue(1)
    schedule_type_limits.setNumericType("Discrete")

    ceiling_fan_master_sch = OpenStudio::Model::ScheduleConstant.new(model)
    ceiling_fan_master_sch.setName(obj_name + " master")
    ceiling_fan_master_sch.setScheduleTypeLimits(schedule_type_limits)
    ceiling_fan_master_sch.setValue(1)

    # Ceiling Fans
    # As described in more detail in the schedules section, ceiling fans are controlled by two schedules, CeilingFan and CeilingFansMaster.
    # The program CeilingFanScheduleProgram checks to see if a cooling setpoint setup is in effect (by checking the sensor CeilingFan_sch) and
    # it checks the indoor temperature to see if it is less than the normal cooling setpoint. In either case, it turns the fans off.
    # Otherwise it turns the fans on.

    equip_def = OpenStudio::Model::ElectricEquipmentDefinition.new(model)
    equip_def.setName(obj_name + " non benchmark equip")
    equip = OpenStudio::Model::ElectricEquipment.new(equip_def)
    equip.setName(equip_def.name.to_s)
    equip.setSpace(living_zone.spaces[0])
    equip_def.setDesignLevel(UnitConversions.convert(ceiling_fans_max_power, "kW", "W"))
    equip_def.setFractionRadiant(0.558)
    equip_def.setFractionLatent(0)
    equip_def.setFractionLost(0.07)
    equip.setSchedule(ceiling_fan_master_sch)

    # Sensor that reports the value of the schedule CeilingFan (0 if cooling setpoint setup is in effect, 1 otherwise).
    sched_val_sensor = OpenStudio::Model::EnergyManagementSystemSensor.new(model, "Schedule Value")
    sched_val_sensor.setName("#{obj_name} sched val sensor")
    sched_val_sensor.setKeyName(obj_name + " schedule")

    tin_sensor = OpenStudio::Model::EnergyManagementSystemSensor.new(model, "Zone Mean Air Temperature")
    tin_sensor.setName("#{obj_name} tin sensor")
    tin_sensor.setKeyName(living_zone.name.to_s)

    # Actuator that overrides the master ceiling fan schedule.
    sched_override_actuator = OpenStudio::Model::EnergyManagementSystemActuator.new(ceiling_fan_master_sch, "Schedule:Constant", "Schedule Value")
    sched_override_actuator.setName("#{obj_name} sched override")

    # Program that turns the ceiling fans off in the situations described above.
    program = OpenStudio::Model::EnergyManagementSystemProgram.new(model)
    program.setName(obj_name + " schedule program")
    program.addLine("If #{sched_val_sensor.name} == 0")
    program.addLine("Set #{sched_override_actuator.name} = 0")
    # Subtract 0.1 from cooling setpoint to avoid fans cycling on and off with minor temperature variations.
    program.addLine("ElseIf #{tin_sensor.name} < #{UnitConversions.convert(cooling_setpoint_min - 0.1 - 32.0, "R", "K").round(3)}")
    program.addLine("Set #{sched_override_actuator.name} = 0")
    program.addLine("Else")
    program.addLine("Set #{sched_override_actuator.name} = 1")
    program.addLine("EndIf")

    program_calling_manager = OpenStudio::Model::EnergyManagementSystemProgramCallingManager.new(model)
    program_calling_manager.setName(obj_name + " program calling manager")
    program_calling_manager.setCallingPoint("BeginTimestepBeforePredictor")
    program_calling_manager.addProgram(program)

    mel_ann_no_ceiling_fan = (1108.1 + 180.2 * num_bedrooms + 0.2785 * finished_floor_area) * mult
    mel_ann_with_ceiling_fan = (1185.4 + 180.2 * num_bedrooms + 0.3188 * finished_floor_area) * mult
    mel_ann = mel_ann_with_ceiling_fan - mel_ann_no_ceiling_fan

    unit.spaces.each do |space|
      next if Geometry.space_is_unfinished(space)

      space_obj_name = "#{obj_name} benchmark|#{space.name.to_s}"

      if mel_ann > 0 and use_benchmark_energy

        if sch.nil?
          sch = MonthWeekdayWeekendSchedule.new(model, runner, space_obj_name + " schedule", weekday_sch, weekend_sch, monthly_sch)
          if not sch.validated?
            return false
          end
        end

        space_mel_ann = mel_ann * UnitConversions.convert(space.floorArea, "m^2", "ft^2") / finished_floor_area
        space_design_level = sch.calcDesignLevelFromDailykWh(space_mel_ann / 365.0)

        mel_def = OpenStudio::Model::ElectricEquipmentDefinition.new(model)
        mel = OpenStudio::Model::ElectricEquipment.new(mel_def)
        mel.setName(space_obj_name)
        mel.setEndUseSubcategory(obj_name)
        mel.setSpace(space)
        mel_def.setName(space_obj_name)
        mel_def.setDesignLevel(space_design_level)
        mel_def.setFractionRadiant(0.558)
        mel_def.setFractionLatent(0.0)
        mel_def.setFractionLost(0.07)
        mel.setSchedule(sch.schedule)

      end # benchmark
    end # unit spaces

    return true, sch
  end

  def self.apply_eri_ceiling_fans(model, unit, runner, annual_kWh, weekday_sch, weekend_sch)
    obj_name = Constants.ObjectNameCeilingFan(unit.name.to_s)
=======
  def self.apply_ceiling_fans(model, runner, annual_kWh, weekday_sch, weekend_sch,
                              cfa, conditioned_spaces)
    obj_name = Constants.ObjectNameCeilingFan
>>>>>>> 51f930cd

    ceiling_fan_sch = MonthWeekdayWeekendSchedule.new(model, runner, obj_name + " schedule", weekday_sch, weekend_sch, [1] * 12)
    if not ceiling_fan_sch.validated?
      return false
    end

    conditioned_spaces.each do |space|
      space_obj_name = "#{obj_name}|#{space.name.to_s}"

      space_mel_ann = annual_kWh * UnitConversions.convert(space.floorArea, "m^2", "ft^2") / cfa
      space_design_level = ceiling_fan_sch.calcDesignLevelFromDailykWh(space_mel_ann / 365.0)

      equip_def = OpenStudio::Model::ElectricEquipmentDefinition.new(model)
      equip_def.setName(space_obj_name)
      equip = OpenStudio::Model::ElectricEquipment.new(equip_def)
      equip.setName(equip_def.name.to_s)
      equip.setSpace(space)
      equip_def.setDesignLevel(space_design_level)
      equip_def.setFractionRadiant(0.558)
      equip_def.setFractionLatent(0)
      equip_def.setFractionLost(0)
      equip.setEndUseSubcategory(obj_name)
      equip.setSchedule(ceiling_fan_sch.schedule)
    end

    return true
  end

  def self.get_default_ceiling_fan_power()
    return 42.6 # W
  end

  def self.get_default_ceiling_fan_quantity(nbeds)
    return nbeds + 1
  end

<<<<<<< HEAD
  def self.remove_ceiling_fans(runner, model, unit)
    obj_name = Constants.ObjectNameCeilingFan(unit.name.to_s)

    # Remove existing ceiling fan
    model.getScheduleRulesets.each do |schedule|
      next unless schedule.name.to_s == obj_name + " schedule"

      schedule.remove
    end
    model.getEnergyManagementSystemSensors.each do |sensor|
      next unless sensor.name.to_s == "#{obj_name} sched val sensor".gsub(" ", "_") or sensor.name.to_s == "#{obj_name} tin sensor".gsub(" ", "_")

      sensor.remove
    end
    model.getEnergyManagementSystemActuators.each do |actuator|
      next unless actuator.name.to_s == "#{obj_name} sched override".gsub(" ", "_")

      actuator.remove
    end
    model.getEnergyManagementSystemPrograms.each do |program|
      next unless program.name.to_s == "#{obj_name} schedule program".gsub(" ", "_")

      program.remove
    end
    model.getEnergyManagementSystemProgramCallingManagers.each do |program_calling_manager|
      next unless program_calling_manager.name.to_s == obj_name + " program calling manager"

      program_calling_manager.remove
    end

    unit.spaces.each do |space|
      space.electricEquipment.each do |equip|
        next unless equip.name.to_s == obj_name + " non benchmark equip"

        equip.electricEquipmentDefinition.remove
      end

      space_obj_name = "#{obj_name} benchmark|#{space.name.to_s}"

      space.electricEquipment.each do |equip|
        next unless equip.name.to_s == space_obj_name

        equip.electricEquipmentDefinition.remove
      end
      model.getScheduleRulesets.each do |schedule|
        next unless schedule.name.to_s == space_obj_name + " schedule"

        schedule.remove
      end
    end
  end

=======
>>>>>>> 51f930cd
  def self.apply_eae_to_heating_fan(runner, loop_hvac, zone_hvacs, eae, fuel, dse, has_furnace, has_boiler, load_frac, loop_hvac_cool)
    # Applies Electric Auxiliary Energy (EAE) for fuel heating equipment to fan power.

    if has_boiler

      if eae.nil?
        eae = get_default_eae(has_boiler, has_furnace, fuel, load_frac, nil)
      end

      elec_power = (eae / 2.08) # W

      loop_hvac.components.each do |plc|
        if plc.to_BoilerHotWater.is_initialized
          boiler = plc.to_BoilerHotWater.get
          boiler.setParasiticElectricLoad(0.0)
        elsif plc.to_PumpVariableSpeed.is_initialized
          pump = plc.to_PumpVariableSpeed.get
          pump_eff = 0.9
          pump_gpm = UnitConversions.convert(pump.ratedFlowRate.get, "m^3/s", "gal/min")
          pump_w_gpm = elec_power / pump_gpm # W/gpm
          pump.setRatedPowerConsumption(elec_power / dse)
          pump.setRatedPumpHead(calculate_pump_head(pump_eff, pump_w_gpm / dse))
          pump.setMotorEfficiency(1.0)
        end
      end

    else # Furnace/WallFurnace/Stove

      htg_unitary_systems = []
      clg_unitary_system = nil
      if has_furnace
        htg_unitary_systems << get_unitary_system_from_air_loop_hvac(loop_hvac)

        # Cooling system with the same supply fan
        if not loop_hvac_cool.nil?
          clg_unitary_system = get_unitary_system_from_air_loop_hvac(loop_hvac_cool)
        end
      else
        zone_hvacs.each do |zone_hvac|
          htg_unitary_systems << zone_hvac.to_AirLoopHVACUnitarySystem.get
        end
      end

      htg_unitary_systems.each do |htg_unitary_system|
        if eae.nil?
          htg_coil = htg_unitary_system.heatingCoil.get.to_CoilHeatingGas.get
          htg_capacity = UnitConversions.convert(htg_coil.nominalCapacity.get, "W", "kBtu/hr")
          eae = get_default_eae(has_boiler, has_furnace, fuel, load_frac, htg_capacity)
        end
        elec_power = eae / 2.08 # W

        htg_coil = htg_unitary_system.heatingCoil.get.to_CoilHeatingGas.get
        htg_coil.setParasiticElectricLoad(0.0)

        htg_cfm = UnitConversions.convert(htg_unitary_system.supplyAirFlowRateDuringHeatingOperation.get, "m^3/s", "cfm")

        [htg_unitary_system, clg_unitary_system].each do |unitary_system|
          next if unitary_system.nil?

          fan = unitary_system.supplyFan.get.to_FanOnOff.get
          if elec_power > 0
            fan_eff = 0.75 # Overall Efficiency of the Fan, Motor and Drive
            fan_w_cfm = elec_power / htg_cfm # W/cfm
            fan.setFanEfficiency(fan_eff)
            fan.setPressureRise(calculate_fan_pressure_rise(fan_eff, fan_w_cfm / dse))
          else
            fan.setFanEfficiency(1)
            fan.setPressureRise(0)
          end
          fan.setMotorEfficiency(1.0)
          fan.setMotorInAirstreamFraction(1.0)
        end
      end

    end

    return true
  end

  def self.get_default_eae(has_boiler, has_furnace, fuel, load_frac, furnace_capacity_kbtuh)
    # From ANSI/RESNET/ICC 301 Standard
    eae = nil
    if has_boiler
      if fuel == Constants.FuelTypeGas or fuel == Constants.FuelTypePropane
        eae = 170.0 * load_frac # kWh/yr
      elsif fuel == Constants.FuelTypeOil
        eae = 330.0 * load_frac # kWh/yr
      end
    elsif has_furnace
      if fuel == Constants.FuelTypeGas or fuel == Constants.FuelTypePropane
        eae = (149.0 + 10.3 * furnace_capacity_kbtuh) * load_frac # kWh/yr
      elsif fuel == Constants.FuelTypeOil
        eae = (439.0 + 5.5 * furnace_capacity_kbtuh) * load_frac # kWh/yr
      end
    else
      eae = 0.0 # FIXME: Is this right?
    end
    return eae
  end

  private

  def self.get_gshp_hx_pipe_diameters(pipe_size)
    # Pipe norminal size convertion to pipe outside diameter and inside diameter,
    # only pipe sizes <= 2" are used here with DR11 (dimension ratio),
    if pipe_size == 0.75 # 3/4" pipe
      pipe_od = 1.050
      pipe_id = 0.859
    elsif pipe_size == 1.0 # 1" pipe
      pipe_od = 1.315
      pipe_id = 1.076
    elsif pipe_size == 1.25 # 1-1/4" pipe
      pipe_od = 1.660
      pipe_id = 1.358
    end
    return pipe_od, pipe_id
  end

  def self.get_gshp_HXCHWDesign(weather)
    return [85.0, weather.design.CoolingDrybulb - 15.0, weather.data.AnnualAvgDrybulb + 10.0].max # Temperature of water entering indoor coil,use 85F as lower bound
  end

  def self.get_gshp_HXHWDesign(weather, fluid_type)
    if fluid_type == Constants.FluidWater
      return [45.0, weather.design.HeatingDrybulb + 35.0, weather.data.AnnualAvgDrybulb - 10.0].max # Temperature of fluid entering indoor coil, use 45F as lower bound for water
    else
      return [35.0, weather.design.HeatingDrybulb + 35.0, weather.data.AnnualAvgDrybulb - 10.0].min # Temperature of fluid entering indoor coil, use 35F as upper bound
    end
  end

  def self.get_gshp_cooling_eir(eer, fanKW_Adjust, pumpKW_Adjust)
    return UnitConversions.convert((1.0 - eer * (fanKW_Adjust + pumpKW_Adjust)) / (eer * (1 + UnitConversions.convert(fanKW_Adjust, "Wh", "Btu"))), "Wh", "Btu")
  end

  def self.get_gshp_heating_eir(cop, fanKW_Adjust, pumpKW_Adjust)
    return (1.0 - cop * (fanKW_Adjust + pumpKW_Adjust)) / (cop * (1 - fanKW_Adjust))
  end

  def self.get_gshp_FanKW_Adjust(cfm_btuh)
    return cfm_btuh * UnitConversions.convert(1.0, "cfm", "m^3/s") * 1000.0 * 0.35 * 249.0 / 300.0 # Adjustment per ISO 13256-1 Internal pressure drop across heat pump assumed to be 0.5 in. w.g.
  end

  def self.get_gshp_PumpKW_Adjust(gpm_btuh)
    return gpm_btuh * UnitConversions.convert(1.0, "gal/min", "m^3/s") * 1000.0 * 6.0 * 2990.0 / 3000.0 # Adjustment per ISO 13256-1 Internal Pressure drop across heat pump coil assumed to be 11ft w.g.
  end

  def self.calc_EIR_from_COP(cop, supplyFanPower_Rated)
    return UnitConversions.convert((UnitConversions.convert(1, "Btu", "Wh") + supplyFanPower_Rated * 0.03333) / cop - supplyFanPower_Rated * 0.03333, "Wh", "Btu")
  end

  def self.calc_EIR_from_EER(eer, supplyFanPower_Rated)
    return UnitConversions.convert((1 - UnitConversions.convert(supplyFanPower_Rated * 0.03333, "Wh", "Btu")) / eer - supplyFanPower_Rated * 0.03333, "Wh", "Btu")
  end

  def self.calc_cfms_ton_rated(rated_airflow_rate, fan_speed_ratios, capacity_ratios)
    array = []
    fan_speed_ratios.each_with_index do |fanspeed_ratio, i|
      capacity_ratio = capacity_ratios[i]
      array << fanspeed_ratio * rated_airflow_rate / capacity_ratio
    end
    return array
  end

  def self.create_curve_biquadratic_constant(model)
    const_biquadratic = OpenStudio::Model::CurveBiquadratic.new(model)
    const_biquadratic.setName("ConstantBiquadratic")
    const_biquadratic.setCoefficient1Constant(1)
    const_biquadratic.setCoefficient2x(0)
    const_biquadratic.setCoefficient3xPOW2(0)
    const_biquadratic.setCoefficient4y(0)
    const_biquadratic.setCoefficient5yPOW2(0)
    const_biquadratic.setCoefficient6xTIMESY(0)
    const_biquadratic.setMinimumValueofx(-100)
    const_biquadratic.setMaximumValueofx(100)
    const_biquadratic.setMinimumValueofy(-100)
    const_biquadratic.setMaximumValueofy(100)
    return const_biquadratic
  end

  def self.create_curve_cubic_constant(model)
    constant_cubic = OpenStudio::Model::CurveCubic.new(model)
    constant_cubic.setName("ConstantCubic")
    constant_cubic.setCoefficient1Constant(1)
    constant_cubic.setCoefficient2x(0)
    constant_cubic.setCoefficient3xPOW2(0)
    constant_cubic.setCoefficient4xPOW3(0)
    constant_cubic.setMinimumValueofx(-100)
    constant_cubic.setMaximumValueofx(100)
    return constant_cubic
  end

  def self.convert_curve_biquadratic(coeff, ip_to_si)
    if ip_to_si
      # Convert IP curves to SI curves
      si_coeff = []
      si_coeff << coeff[0] + 32.0 * (coeff[1] + coeff[3]) + 1024.0 * (coeff[2] + coeff[4] + coeff[5])
      si_coeff << 9.0 / 5.0 * coeff[1] + 576.0 / 5.0 * coeff[2] + 288.0 / 5.0 * coeff[5]
      si_coeff << 81.0 / 25.0 * coeff[2]
      si_coeff << 9.0 / 5.0 * coeff[3] + 576.0 / 5.0 * coeff[4] + 288.0 / 5.0 * coeff[5]
      si_coeff << 81.0 / 25.0 * coeff[4]
      si_coeff << 81.0 / 25.0 * coeff[5]
      return si_coeff
    else
      # Convert SI curves to IP curves
      ip_coeff = []
      ip_coeff << coeff[0] - 160.0 / 9.0 * (coeff[1] + coeff[3]) + 25600.0 / 81.0 * (coeff[2] + coeff[4] + coeff[5])
      ip_coeff << 5.0 / 9.0 * (coeff[1] - 320.0 / 9.0 * coeff[2] - 160.0 / 9.0 * coeff[5])
      ip_coeff << 25.0 / 81.0 * coeff[2]
      ip_coeff << 5.0 / 9.0 * (coeff[3] - 320.0 / 9.0 * coeff[4] - 160.0 / 9.0 * coeff[5])
      ip_coeff << 25.0 / 81.0 * coeff[4]
      ip_coeff << 25.0 / 81.0 * coeff[5]
      return ip_coeff
    end
  end

  def self.convert_curve_gshp(coeff, gshp_to_biquadratic)
    m1 = 32 - 273.15 * 1.8
    m2 = 283 * 1.8
    if gshp_to_biquadratic
      biq_coeff = []
      biq_coeff << coeff[0] - m1 * ((coeff[1] + coeff[2]) / m2)
      biq_coeff << coeff[1] / m2
      biq_coeff << 0
      biq_coeff << coeff[2] / m2
      biq_coeff << 0
      biq_coeff << 0
      return biq_coeff
    else
      gsph_coeff = []
      gsph_coeff << coeff[0] + m1 * (coeff[1] + coeff[3])
      gsph_coeff << m2 * coeff[1]
      gsph_coeff << m2 * coeff[3]
      gsph_coeff << 0
      gsph_coeff << 0
      return gsph_coeff
    end
  end

  def self.create_curve_biquadratic(model, coeff, name, minX, maxX, minY, maxY)
    curve = OpenStudio::Model::CurveBiquadratic.new(model)
    curve.setName(name)
    curve.setCoefficient1Constant(coeff[0])
    curve.setCoefficient2x(coeff[1])
    curve.setCoefficient3xPOW2(coeff[2])
    curve.setCoefficient4y(coeff[3])
    curve.setCoefficient5yPOW2(coeff[4])
    curve.setCoefficient6xTIMESY(coeff[5])
    curve.setMinimumValueofx(minX)
    curve.setMaximumValueofx(maxX)
    curve.setMinimumValueofy(minY)
    curve.setMaximumValueofy(maxY)
    return curve
  end

  def self.create_curve_bicubic(model, coeff, name, minX, maxX, minY, maxY)
    curve = OpenStudio::Model::CurveBicubic.new(model)
    curve.setName(name)
    curve.setCoefficient1Constant(coeff[0])
    curve.setCoefficient2x(coeff[1])
    curve.setCoefficient3xPOW2(coeff[2])
    curve.setCoefficient4y(coeff[3])
    curve.setCoefficient5yPOW2(coeff[4])
    curve.setCoefficient6xTIMESY(coeff[5])
    curve.setCoefficient7xPOW3(coeff[6])
    curve.setCoefficient8yPOW3(coeff[7])
    curve.setCoefficient9xPOW2TIMESY(coeff[8])
    curve.setCoefficient10xTIMESYPOW2(coeff[9])
    curve.setMinimumValueofx(minX)
    curve.setMaximumValueofx(maxX)
    curve.setMinimumValueofy(minY)
    curve.setMaximumValueofy(maxY)
    return curve
  end

  def self.create_curve_quadratic(model, coeff, name, minX, maxX, minY, maxY, is_dimensionless = false)
    curve = OpenStudio::Model::CurveQuadratic.new(model)
    curve.setName(name)
    curve.setCoefficient1Constant(coeff[0])
    curve.setCoefficient2x(coeff[1])
    curve.setCoefficient3xPOW2(coeff[2])
    curve.setMinimumValueofx(minX)
    curve.setMaximumValueofx(maxX)
    if not minY.nil?
      curve.setMinimumCurveOutput(minY)
    end
    if not maxY.nil?
      curve.setMaximumCurveOutput(maxY)
    end
    if is_dimensionless
      curve.setInputUnitTypeforX("Dimensionless")
      curve.setOutputUnitType("Dimensionless")
    end
    return curve
  end

  def self.create_curve_cubic(model, coeff, name, minX, maxX, minY, maxY)
    curve = OpenStudio::Model::CurveCubic.new(model)
    curve.setName(name)
    curve.setCoefficient1Constant(coeff[0])
    curve.setCoefficient2x(coeff[1])
    curve.setCoefficient3xPOW2(coeff[2])
    curve.setCoefficient4xPOW3(coeff[3])
    curve.setMinimumValueofx(minX)
    curve.setMaximumValueofx(maxX)
    curve.setMinimumCurveOutput(minY)
    curve.setMaximumCurveOutput(maxY)
    return curve
  end

  def self.create_curve_exponent(model, coeff, name, minX, maxX)
    curve = OpenStudio::Model::CurveExponent.new(model)
    curve.setName(name)
    curve.setCoefficient1Constant(coeff[0])
    curve.setCoefficient2Constant(coeff[1])
    curve.setCoefficient3Constant(coeff[2])
    curve.setMinimumValueofx(minX)
    curve.setMaximumValueofx(maxX)
    return curve
  end

  def self.calc_coil_stage_data_cooling(model, outputCapacity, speeds, cooling_eirs, shrs_rated_gross, cOOL_CAP_FT_SPEC, cOOL_EIR_FT_SPEC, cOOL_CLOSS_FPLR_SPEC, cOOL_CAP_FFLOW_SPEC, cOOL_EIR_FFLOW_SPEC, curves_in_ip, distributionSystemEfficiency)
    const_biquadratic = self.create_curve_biquadratic_constant(model)

    clg_coil_stage_data = []
    speeds.each_with_index do |speed, i|
      if curves_in_ip
        cOOL_CAP_FT_SPEC_ip = self.convert_curve_biquadratic(cOOL_CAP_FT_SPEC[speed], true)
        cOOL_EIR_FT_SPEC_ip = self.convert_curve_biquadratic(cOOL_EIR_FT_SPEC[speed], true)
      else
        cOOL_CAP_FT_SPEC_ip = cOOL_CAP_FT_SPEC[speed]
        cOOL_EIR_FT_SPEC_ip = cOOL_EIR_FT_SPEC[speed]
      end
      cool_cap_ft_curve = self.create_curve_biquadratic(model, cOOL_CAP_FT_SPEC_ip, "Cool-Cap-fT#{speed + 1}", 13.88, 23.88, 18.33, 51.66)
      cool_eir_ft_curve = self.create_curve_biquadratic(model, cOOL_EIR_FT_SPEC_ip, "Cool-EIR-fT#{speed + 1}", 13.88, 23.88, 18.33, 51.66)
      cool_plf_fplr_curve = self.create_curve_quadratic(model, cOOL_CLOSS_FPLR_SPEC[speed], "Cool-PLF-fPLR#{speed + 1}", 0, 1, 0.7, 1)
      cool_cap_fff_curve = self.create_curve_quadratic(model, cOOL_CAP_FFLOW_SPEC[speed], "Cool-Cap-fFF#{speed + 1}", 0, 2, 0, 2)
      cool_eir_fff_curve = self.create_curve_quadratic(model, cOOL_EIR_FFLOW_SPEC[speed], "Cool-EIR-fFF#{speed + 1}", 0, 2, 0, 2)

      stage_data = OpenStudio::Model::CoilCoolingDXMultiSpeedStageData.new(model,
                                                                           cool_cap_ft_curve,
                                                                           cool_cap_fff_curve,
                                                                           cool_eir_ft_curve,
                                                                           cool_eir_fff_curve,
                                                                           cool_plf_fplr_curve,
                                                                           const_biquadratic)
      if outputCapacity != Constants.SizingAuto and outputCapacity != Constants.SizingAutoMaxLoad
        stage_data.setGrossRatedTotalCoolingCapacity(UnitConversions.convert(outputCapacity, "Btu/hr", "W")) # Used by HVACSizing measure
      end
      stage_data.setGrossRatedSensibleHeatRatio(shrs_rated_gross[speed])
      stage_data.setGrossRatedCoolingCOP(distributionSystemEfficiency / cooling_eirs[speed])
      stage_data.setNominalTimeforCondensateRemovaltoBegin(1000)
      stage_data.setRatioofInitialMoistureEvaporationRateandSteadyStateLatentCapacity(1.5)
      stage_data.setMaximumCyclingRate(3)
      stage_data.setLatentCapacityTimeConstant(45)
      stage_data.setRatedWasteHeatFractionofPowerInput(0.2)
      clg_coil_stage_data[i] = stage_data
    end
    return clg_coil_stage_data
  end

  def self.calc_coil_stage_data_heating(model, outputCapacity, speeds, heating_eirs, hEAT_CAP_FT_SPEC, hEAT_EIR_FT_SPEC, hEAT_CLOSS_FPLR_SPEC, hEAT_CAP_FFLOW_SPEC, hEAT_EIR_FFLOW_SPEC, curves_in_ip, distributionSystemEfficiency)
    const_biquadratic = self.create_curve_biquadratic_constant(model)

    htg_coil_stage_data = []
    # Loop through speeds to create curves for each speed
    speeds.each_with_index do |speed, i|
      if curves_in_ip
        hEAT_CAP_FT_SPEC_ip = self.convert_curve_biquadratic(hEAT_CAP_FT_SPEC[speed], true)
        hEAT_EIR_FT_SPEC_ip = self.convert_curve_biquadratic(hEAT_EIR_FT_SPEC[speed], true)
      else
        hEAT_CAP_FT_SPEC_ip = hEAT_CAP_FT_SPEC[speed]
        hEAT_EIR_FT_SPEC_ip = hEAT_EIR_FT_SPEC[speed]
      end
      hp_heat_cap_ft_curve = self.create_curve_biquadratic(model, hEAT_CAP_FT_SPEC_ip, "HP_Heat-Cap-fT#{speed + 1}", -100, 100, -100, 100)
      hp_heat_eir_ft_curve = self.create_curve_biquadratic(model, hEAT_EIR_FT_SPEC_ip, "HP_Heat-EIR-fT#{speed + 1}", -100, 100, -100, 100)
      hp_heat_plf_fplr_curve = self.create_curve_quadratic(model, hEAT_CLOSS_FPLR_SPEC[speed], "HP_Heat-PLF-fPLR#{speed + 1}", 0, 1, 0.7, 1)
      hp_heat_cap_fff_curve = self.create_curve_quadratic(model, hEAT_CAP_FFLOW_SPEC[speed], "HP_Heat-CAP-fFF#{speed + 1}", 0, 2, 0, 2)
      hp_heat_eir_fff_curve = self.create_curve_quadratic(model, hEAT_EIR_FFLOW_SPEC[speed], "HP_Heat-EIR-fFF#{speed + 1}", 0, 2, 0, 2)

      stage_data = OpenStudio::Model::CoilHeatingDXMultiSpeedStageData.new(model,
                                                                           hp_heat_cap_ft_curve,
                                                                           hp_heat_cap_fff_curve,
                                                                           hp_heat_eir_ft_curve,
                                                                           hp_heat_eir_fff_curve,
                                                                           hp_heat_plf_fplr_curve,
                                                                           const_biquadratic)
      if outputCapacity != Constants.SizingAuto and outputCapacity != Constants.SizingAutoMaxLoad
        stage_data.setGrossRatedHeatingCapacity(UnitConversions.convert(outputCapacity, "Btu/hr", "W")) # Used by HVACSizing measure
      end
      stage_data.setGrossRatedHeatingCOP(distributionSystemEfficiency / heating_eirs[speed])
      stage_data.setRatedWasteHeatFractionofPowerInput(0.2)
      htg_coil_stage_data[i] = stage_data
    end
    return htg_coil_stage_data
  end

  def self.calc_cooling_eirs(num_speeds, coolingEER, supplyFanPower_Rated)
    cooling_eirs = []
    (0...num_speeds).to_a.each do |speed|
      eir = calc_EIR_from_EER(coolingEER[speed], supplyFanPower_Rated)
      cooling_eirs << eir
    end
    return cooling_eirs
  end

  def self.calc_heating_eirs(num_speeds, heatingCOP, supplyFanPower_Rated)
    heating_eirs = []
    (0...num_speeds).to_a.each do |speed|
      eir = calc_EIR_from_COP(heatingCOP[speed], supplyFanPower_Rated)
      heating_eirs << eir
    end
    return heating_eirs
  end

  def self.calc_shrs_rated_gross(num_speeds, shr_Rated_Net, supplyFanPower_Rated, cfms_ton_rated)
    # Convert SHRs from net to gross
    shrs_rated_gross = []
    (0...num_speeds).to_a.each do |speed|
      qtot_net_nominal = 12000.0
      qsens_net_nominal = qtot_net_nominal * shr_Rated_Net[speed]
      qtot_gross_nominal = qtot_net_nominal + UnitConversions.convert(cfms_ton_rated[speed] * supplyFanPower_Rated, "Wh", "Btu")
      qsens_gross_nominal = qsens_net_nominal + UnitConversions.convert(cfms_ton_rated[speed] * supplyFanPower_Rated, "Wh", "Btu")
      shrs_rated_gross << (qsens_gross_nominal / qtot_gross_nominal)

      # Make sure SHR's are in valid range based on E+ model limits.
      # The following correlation was developed by Jon Winkler to test for maximum allowed SHR based on the 300 - 450 cfm/ton limits in E+
      maxSHR = 0.3821066 + 0.001050652 * cfms_ton_rated[speed] - 0.01
      shrs_rated_gross[speed] = [shrs_rated_gross[speed], maxSHR].min
      minSHR = 0.60 # Approximate minimum SHR such that an ADP exists
      shrs_rated_gross[speed] = [shrs_rated_gross[speed], minSHR].max
    end

    return shrs_rated_gross
  end

  def self.calc_plr_coefficients_cooling(num_speeds, coolingSEER, c_d = nil)
    if c_d.nil?
      c_d = self.get_c_d_cooling(num_speeds, coolingSEER)
    end
    return [(1.0 - c_d), c_d, 0.0] # Linear part load model
  end

  def self.calc_plr_coefficients_heating(num_speeds, heatingHSPF, c_d = nil)
    if c_d.nil?
      c_d = self.get_c_d_heating(num_speeds, heatingHSPF)
    end
    return [(1 - c_d), c_d, 0] # Linear part load model
  end

  def self.get_c_d_cooling(num_speeds, coolingSEER)
    # Degradation coefficient for cooling
    if num_speeds == 1
      if coolingSEER < 13.0
        return 0.20
      else
        return 0.07
      end
    elsif num_speeds == 2
      return 0.11
    elsif num_speeds == 4
      return 0.25
    end
  end

  def self.get_c_d_heating(num_speeds, heatingHSPF)
    # Degradation coefficient for heating
    if num_speeds == 1
      if heatingHSPF < 7.0
        return 0.20
      else
        return 0.11
      end
    elsif num_speeds == 2
      return 0.11
    elsif num_speeds == 4
      return 0.24
    end
  end

  def self.get_fan_power_rated(seer)
    if seer <= 15
      return 0.365 # W/cfm
    else
      return 0.14 # W/cfm
    end
  end

  def self.get_boiler_curve(model, isCondensing)
    if isCondensing
      return create_curve_biquadratic(model, [1.058343061, -0.052650153, -0.0087272, -0.001742217, 0.00000333715, 0.000513723], "CondensingBoilerEff", 0.2, 1.0, 30.0, 85.0)
    else
      return create_curve_bicubic(model, [1.111720116, 0.078614078, -0.400425756, 0.0, -0.000156783, 0.009384599, 0.234257955, 1.32927e-06, -0.004446701, -1.22498e-05], "NonCondensingBoilerEff", 0.1, 1.0, 20.0, 80.0)
    end
  end

  def self.calculate_fan_pressure_rise(fan_eff, fan_power)
    # Calculates needed fan pressure rise to achieve a given fan power with an assumed efficiency.
    # Previously we calculated the fan efficiency from an assumed pressure rise, which could lead to
    # errors (fan efficiencies > 1).
    return fan_eff * fan_power / UnitConversions.convert(1.0, "cfm", "m^3/s") # Pa
  end

  def self.calculate_pump_head(pump_eff, pump_power)
    # Calculate needed pump head to achieve a given pump power with an assumed efficiency.
    # Previously we calculated the pump efficiency from an assumed pump head, which could lead to
    # errors (pump efficiencies > 1).
    return pump_eff * pump_power / UnitConversions.convert(1.0, "gal/min", "m^3/s") # Pa
  end

  def self.get_control_and_slave_zones(thermal_zones)
    control_slave_zones_hash = {}
    finished_above_grade_zones, finished_below_grade_zones = Geometry.get_finished_above_and_below_grade_zones(thermal_zones)
    control_zone = nil
    slave_zones = []
    [finished_above_grade_zones, finished_below_grade_zones].each do |conditioned_zones| # Preference to above-grade zone as control zone
      conditioned_zones.each do |finished_zone|
        if control_zone.nil?
          control_zone = finished_zone
        else
          slave_zones << finished_zone
        end
      end
    end
    unless control_zone.nil?
      control_slave_zones_hash[control_zone] = slave_zones
    end
    return control_slave_zones_hash
  end

  def self.existing_cooling_equipment(model, runner, thermal_zone)
    # Returns a list of cooling equipment objects

    cooling_equipment = []
    hvac_types = []

    unitary_system_air_loops = self.get_unitary_system_air_loops(model, runner, thermal_zone)
    unitary_system_air_loops.each do |unitary_system_air_loop|
      system, clg_coil, htg_coil, air_loop = unitary_system_air_loop
      next if clg_coil.nil?

      cooling_equipment << system
      hvac_types << system.additionalProperties.getFeatureAsString(Constants.SizingInfoHVACType).get
    end

    ptacs = self.get_ptacs(model, runner, thermal_zone)
    ptacs.each do |ptac|
      cooling_equipment << ptac
      hvac_types << ptac.additionalProperties.getFeatureAsString(Constants.SizingInfoHVACType).get
    end

    ideal_air = self.get_ideal_air_cooling(model, runner, thermal_zone)
    if not ideal_air.nil?
      cooling_equipment << ideal_air
      hvac_types << ideal_air.additionalProperties.getFeatureAsString(Constants.SizingInfoHVACType).get
    end

    hvac_types.uniq.each do |hvac_type|
      if hvac_type == Constants.ObjectNameCentralAirConditioner
        runner.registerInfo("Found central air conditioner in #{thermal_zone.name}.")
      elsif hvac_type == Constants.ObjectNameAirSourceHeatPump
        runner.registerInfo("Found air source heat pump providing cooling in #{thermal_zone.name}.")
      elsif hvac_type == Constants.ObjectNameGroundSourceHeatPump
        runner.registerInfo("Found ground source heat pump providing cooling in #{thermal_zone.name}.")
      elsif hvac_type == Constants.ObjectNameMiniSplitHeatPump
        runner.registerInfo("Found mini split heat pump providing cooling in #{thermal_zone.name}.")
      elsif hvac_type == Constants.ObjectNameRoomAirConditioner
        runner.registerInfo("Found room air conditioner in #{thermal_zone.name}.")
      elsif hvac_type == Constants.ObjectNameIdealAirSystemCooling
        runner.registerInfo("Found ideal air system providing cooling in #{thermal_zone.name}.")
      end
    end

    return cooling_equipment
  end

  def self.existing_heating_equipment(model, runner, thermal_zone)
    # Returns a list of heating equipment objects

    heating_equipment = []
    hvac_types = []

    unitary_system_air_loops = self.get_unitary_system_air_loops(model, runner, thermal_zone)
    unitary_system_air_loops.each do |unitary_system_air_loop|
      system, clg_coil, htg_coil, air_loop = unitary_system_air_loop
      next if htg_coil.nil?

      heating_equipment << system
      hvac_types << system.additionalProperties.getFeatureAsString(Constants.SizingInfoHVACType).get
    end

    baseboards = self.get_baseboard_waters(model, runner, thermal_zone)
    baseboards.each do |baseboard|
      heating_equipment << baseboard
      hvac_types << baseboard.additionalProperties.getFeatureAsString(Constants.SizingInfoHVACType).get
    end

    baseboards = self.get_baseboard_electrics(model, runner, thermal_zone)
    baseboards.each do |baseboard|
      heating_equipment << baseboard
      hvac_types << baseboard.additionalProperties.getFeatureAsString(Constants.SizingInfoHVACType).get
    end

    unitary_system_zone_hvacs = self.get_unitary_system_zone_hvacs(model, runner, thermal_zone)
    unitary_system_zone_hvacs.each do |unitary_system_zone_hvac|
      system, clg_coil, htg_coil = unitary_system_zone_hvac
      next if htg_coil.nil?

      heating_equipment << system
      hvac_types << system.additionalProperties.getFeatureAsString(Constants.SizingInfoHVACType).get
    end

    ideal_air = self.get_ideal_air_heating(model, runner, thermal_zone)
    if not ideal_air.nil?
      heating_equipment << ideal_air
      hvac_types << ideal_air.additionalProperties.getFeatureAsString(Constants.SizingInfoHVACType).get
    end

    hvac_types.uniq.each do |hvac_type|
      if hvac_type == Constants.ObjectNameAirSourceHeatPump
        runner.registerInfo("Found air source heat pump providing heating in #{thermal_zone.name}.")
      elsif hvac_type == Constants.ObjectNameFurnace
        runner.registerInfo("Found furnace in #{thermal_zone.name}.")
      elsif hvac_type == Constants.ObjectNameGroundSourceHeatPump
        runner.registerInfo("Found ground source heat pump providing heating in #{thermal_zone.name}.")
      elsif hvac_type == Constants.ObjectNameMiniSplitHeatPump
        runner.registerInfo("Found mini split heat pump providing heating in #{thermal_zone.name}.")
      elsif hvac_type == Constants.ObjectNameElectricBaseboard
        runner.registerInfo("Found electric baseboard in #{thermal_zone.name}.")
      elsif hvac_type == Constants.ObjectNameBoiler
        runner.registerInfo("Found boiler serving #{thermal_zone.name}.")
      elsif hvac_type == Constants.ObjectNameIdealAirSystemHeating
        runner.registerInfo("Found ideal air system providing heating in #{thermal_zone.name}.")
      elsif hvac_type == Constants.ObjectNameUnitHeater
        runner.registerInfo("Found unit heater in #{thermal_zone.name}.")
      end
    end

    return heating_equipment
  end

  def self.get_coils_from_hvac_equip(hvac_equip)
    # Returns the clg coil, htg coil, and supp htg coil as applicable
    clg_coil = nil
    htg_coil = nil
    supp_htg_coil = nil
    if hvac_equip.is_a? OpenStudio::Model::AirLoopHVACUnitarySystem
      htg_coil = get_coil_from_hvac_component(hvac_equip.heatingCoil)
      clg_coil = get_coil_from_hvac_component(hvac_equip.coolingCoil)
      supp_htg_coil = get_coil_from_hvac_component(hvac_equip.supplementalHeatingCoil)
    elsif hvac_equip.is_a? OpenStudio::Model::ZoneHVACBaseboardConvectiveWater
      htg_coil = get_coil_from_hvac_component(hvac_equip.heatingCoil)
    elsif hvac_equip.is_a? OpenStudio::Model::ZoneHVACPackagedTerminalAirConditioner
      htg_coil = get_coil_from_hvac_component(hvac_equip.heatingCoil)
      clg_coil = get_coil_from_hvac_component(hvac_equip.coolingCoil)
    end
    return clg_coil, htg_coil, supp_htg_coil
  end

  def self.get_coil_from_hvac_component(hvac_component)
    # Check for optional objects
    if hvac_component.is_a? OpenStudio::Model::OptionalHVACComponent
      return nil if not hvac_component.is_initialized

      hvac_component = hvac_component.get
    end

    # Cooling coils
    if hvac_component.to_CoilCoolingDXSingleSpeed.is_initialized
      return hvac_component.to_CoilCoolingDXSingleSpeed.get
    elsif hvac_component.to_CoilCoolingDXMultiSpeed.is_initialized
      return hvac_component.to_CoilCoolingDXMultiSpeed.get
    elsif hvac_component.to_CoilCoolingWaterToAirHeatPumpEquationFit.is_initialized
      return hvac_component.to_CoilCoolingWaterToAirHeatPumpEquationFit.get
    end

    # Heating coils
    if hvac_component.to_CoilHeatingDXSingleSpeed.is_initialized
      return hvac_component.to_CoilHeatingDXSingleSpeed.get
    elsif hvac_component.to_CoilHeatingDXMultiSpeed.is_initialized
      return hvac_component.to_CoilHeatingDXMultiSpeed.get
    elsif hvac_component.to_CoilHeatingGas.is_initialized
      return hvac_component.to_CoilHeatingGas.get
    elsif hvac_component.to_CoilHeatingElectric.is_initialized
      return hvac_component.to_CoilHeatingElectric.get
    elsif hvac_component.to_CoilHeatingWaterBaseboard.is_initialized
      return hvac_component.to_CoilHeatingWaterBaseboard.get
    elsif hvac_component.to_CoilHeatingWaterToAirHeatPumpEquationFit.is_initialized
      return hvac_component.to_CoilHeatingWaterToAirHeatPumpEquationFit.get
    end

    return hvac_component
  end

  def self.get_unitary_system_from_air_loop_hvac(air_loop)
    # Returns the unitary system or nil
    air_loop.supplyComponents.each do |comp|
      next unless comp.to_AirLoopHVACUnitarySystem.is_initialized

      return comp.to_AirLoopHVACUnitarySystem.get
    end
    return nil
  end

  def self.get_unitary_system_air_loops(model, runner, thermal_zone)
    # Returns the unitary system(s), cooling coil(s), heating coil(s), and air loops(s) if available
    unitary_system_air_loops = []
    thermal_zone.airLoopHVACs.each do |air_loop|
      system = get_unitary_system_from_air_loop_hvac(air_loop)
      next if system.nil?

      clg_coil = nil
      htg_coil = nil
      if system.coolingCoil.is_initialized
        clg_coil = system.coolingCoil.get
      end
      if system.heatingCoil.is_initialized
        htg_coil = system.heatingCoil.get
      end
      unitary_system_air_loops << [system, clg_coil, htg_coil, air_loop]
    end
    return unitary_system_air_loops
  end

  def self.get_unitary_system_zone_hvacs(model, runner, thermal_zone)
    # Returns the unitary system, cooling coil, and heating coil if available
    unitary_system_zone_hvacs = []
    thermal_zone.equipment.each do |equipment|
      next unless equipment.to_AirLoopHVACUnitarySystem.is_initialized

      system = equipment.to_AirLoopHVACUnitarySystem.get
      clg_coil = nil
      htg_coil = nil
      if system.coolingCoil.is_initialized
        clg_coil = system.coolingCoil.get
      end
      if system.heatingCoil.is_initialized
        htg_coil = system.heatingCoil.get
      end
      unitary_system_zone_hvacs << [system, clg_coil, htg_coil]
    end
    return unitary_system_zone_hvacs
  end

  def self.get_ptacs(model, runner, thermal_zone)
    # Returns the PTAC(s) if available
    ptacs = []
    model.getZoneHVACPackagedTerminalAirConditioners.each do |ptac|
      next unless thermal_zone.handle.to_s == ptac.thermalZone.get.handle.to_s

      ptacs << ptac
    end
    return ptacs
  end

  def self.get_baseboard_waters(model, runner, thermal_zone)
    # Returns the water baseboard if available
    baseboards = []
    model.getZoneHVACBaseboardConvectiveWaters.each do |baseboard|
      next unless thermal_zone.handle.to_s == baseboard.thermalZone.get.handle.to_s

      baseboards << baseboard
    end
    return baseboards
  end

  def self.get_baseboard_electrics(model, runner, thermal_zone)
    # Returns the electric baseboard if available
    baseboards = []
    model.getZoneHVACBaseboardConvectiveElectrics.each do |baseboard|
      next unless thermal_zone.handle.to_s == baseboard.thermalZone.get.handle.to_s

      baseboards << baseboard
    end
    return baseboards
  end

  def self.get_dehumidifiers(model, runner, thermal_zone)
    # Returns the dehumidifier if available
    dehums = []
    model.getZoneHVACDehumidifierDXs.each do |dehum|
      next unless thermal_zone.handle.to_s == dehum.thermalZone.get.handle.to_s

      dehums << dehum
    end
    return dehums
  end

  def self.get_ideal_air_heating(model, runner, thermal_zone)
    # Returns the heating ideal air loads system if available
    model.getZoneHVACIdealLoadsAirSystems.each do |ideal_air|
      next unless thermal_zone.handle.to_s == ideal_air.thermalZone.get.handle.to_s
      next if ideal_air.heatingAvailabilitySchedule == model.alwaysOffDiscreteSchedule

      return ideal_air
    end
    return nil
  end

  def self.get_ideal_air_cooling(model, runner, thermal_zone)
    # Returns the heating ideal air loads system if available
    model.getZoneHVACIdealLoadsAirSystems.each do |ideal_air|
      next unless thermal_zone.handle.to_s == ideal_air.thermalZone.get.handle.to_s
      next if ideal_air.coolingAvailabilitySchedule == model.alwaysOffDiscreteSchedule

      return ideal_air
    end
    return nil
  end

  def self.has_ducted_equipment(model, runner, air_loop)
    system = get_unitary_system_from_air_loop_hvac(air_loop)

<<<<<<< HEAD
    hvac_type = system.additionalProperties.getFeatureAsString(Constants.SizingInfoHVACType).get
    if [Constants.ObjectNameCentralAirConditioner,
        Constants.ObjectNameFurnace,
        Constants.ObjectNameAirSourceHeatPump,
        Constants.ObjectNameGroundSourceHeatPump].include? hvac_type
=======
      num += 1
    end
    return num
  end

  def self.num_ashp(model, runner, thermal_zone)
    num = 0
    unitary_system_air_loops = self.get_unitary_system_air_loops(model, runner, thermal_zone)
    unitary_system_air_loops.each do |unitary_system_air_loop|
      system, clg_coil, htg_coil, air_loop = unitary_system_air_loop
      next unless system.name.to_s.start_with? Constants.ObjectNameAirSourceHeatPump

      num += 1
    end
    return num
  end

  def self.num_gshp(model, runner, thermal_zone)
    num = 0
    unitary_system_air_loops = self.get_unitary_system_air_loops(model, runner, thermal_zone)
    unitary_system_air_loops.each do |unitary_system_air_loop|
      system, clg_coil, htg_coil, air_loop = unitary_system_air_loop
      next unless system.name.to_s.start_with? Constants.ObjectNameGroundSourceHeatPumpVerticalBore

      num += 1
    end
    return num
  end

  def self.num_furnace(model, runner, thermal_zone)
    num = 0
    unitary_system_air_loops = self.get_unitary_system_air_loops(model, runner, thermal_zone)
    unitary_system_air_loops.each do |unitary_system_air_loop|
      system, clg_coil, htg_coil, air_loop = unitary_system_air_loop
      next unless system.name.to_s.start_with? Constants.ObjectNameFurnace

      num += 1
    end
    return num
  end

  def self.num_mshp(model, runner, thermal_zone)
    num = 0
    unitary_system_air_loops = self.get_unitary_system_air_loops(model, runner, thermal_zone)
    unitary_system_air_loops.each do |unitary_system_air_loop|
      system, clg_coil, htg_coil, air_loop = unitary_system_air_loop
      next unless system.name.to_s.start_with? Constants.ObjectNameMiniSplitHeatPump

      num += 1
    end
    return num
  end

  def self.num_room_ac(model, runner, thermal_zone)
    return self.get_ptacs(model, runner, thermal_zone).length
  end

  def self.num_boiler(model, runner, thermal_zone)
    return self.get_baseboard_waters(model, runner, thermal_zone).length
  end

  def self.num_electric_baseboard(model, runner, thermal_zone)
    return self.get_baseboard_electrics(model, runner, thermal_zone).length
  end

  def self.num_unit_heater(model, runner, thermal_zone)
    return self.get_unitary_system_zone_hvacs(model, runner, thermal_zone).length
  end

  # Has Equipment methods

  def self.has_central_ac(model, runner, thermal_zone)
    return self.num_central_ac(model, runner, thermal_zone) > 0
  end

  def self.has_ashp(model, runner, thermal_zone)
    return self.num_ashp(model, runner, thermal_zone) > 0
  end

  def self.has_gshp(model, runner, thermal_zone)
    return self.num_gshp(model, runner, thermal_zone) > 0
  end

  def self.has_furnace(model, runner, thermal_zone)
    return self.num_furnace(model, runner, thermal_zone) > 0
  end

  def self.has_mshp(model, runner, thermal_zone)
    return self.num_mshp(model, runner, thermal_zone) > 0
  end

  def self.has_ducted_mshp(model, runner, thermal_zone)
    if not self.has_mshp(model, runner, thermal_zone)
      return false
    end

    unitary_system_air_loops = self.get_unitary_system_air_loops(model, runner, thermal_zone)
    unitary_system_air_loops.each do |unitary_system_air_loop|
      system, clg_coil, htg_coil, air_loop = unitary_system_air_loop
      next unless system.name.to_s.start_with? Constants.ObjectNameMiniSplitHeatPump

      is_ducted = system.additionalProperties.getFeatureAsBoolean(Constants.DuctedInfoMiniSplitHeatPump).get
      return is_ducted
    end
    return false
  end

  def self.has_room_ac(model, runner, thermal_zone)
    return self.num_room_ac(model, runner, thermal_zone) > 0
  end

  def self.has_boiler(model, runner, thermal_zone)
    return self.num_boiler(model, runner, thermal_zone) > 0
  end

  def self.has_electric_baseboard(model, runner, thermal_zone)
    return self.num_electric_baseboard(model, runner, thermal_zone) > 0
  end

  def self.has_unit_heater(model, runner, thermal_zone)
    return self.num_unit_heater(model, runner, thermal_zone) > 0
  end

  def self.has_dehumidifier(model, runner, thermal_zone)
    dehums = self.get_dehumidifiers(model, runner, thermal_zone)
    unless dehums.empty?
      return false
    end

    return true
  end

  def self.has_ideal_air_heating(model, runner, thermal_zone)
    ideal_air = self.get_ideal_air_heating(model, runner, thermal_zone)
    if not ideal_air.nil?
      return true
    end

    return false
  end

  def self.has_ideal_air_cooling(model, runner, thermal_zone)
    ideal_air = self.get_ideal_air_heating(model, runner, thermal_zone)
    if not ideal_air.nil?
      return true
    end

    return false
  end

  def self.has_ducted_equipment(model, runner, thermal_zone)
    if has_central_ac(model, runner, thermal_zone)
      return true
    elsif has_furnace(model, runner, thermal_zone)
      return true
    elsif has_ashp(model, runner, thermal_zone)
      return true
    elsif has_gshp(model, runner, thermal_zone)
      return true
    elsif has_ducted_mshp(model, runner, thermal_zone)
>>>>>>> 51f930cd
      return true
    elsif hvac_type == Constants.ObjectNameMiniSplitHeatPump
      is_ducted = system.additionalProperties.getFeatureAsBoolean(Constants.DuctedInfoMiniSplitHeatPump).get
      if is_ducted
        return true
      end
    end

    return false
  end

<<<<<<< HEAD
  # Remove Equipment methods

  def self.remove_boiler_and_gshp_loops(model, runner, thermal_zone)
    model.getPlantLoops.each do |plant_loop|
      remove = false

      # Ensure we're operating on the right plant loop
      is_specified_zone = false
      plant_loop.demandComponents.each do |demand_component|
        demand_coil = nil
        if demand_component.to_CoilHeatingWaterBaseboard.is_initialized
          demand_coil = demand_component.to_CoilHeatingWaterBaseboard.get
        elsif demand_component.to_CoilHeatingWaterToAirHeatPumpEquationFit.is_initialized
          demand_coil = demand_component.to_CoilHeatingWaterToAirHeatPumpEquationFit.get
        elsif demand_component.to_CoilCoolingWaterToAirHeatPumpEquationFit.is_initialized
          demand_coil = demand_component.to_CoilCoolingWaterToAirHeatPumpEquationFit.get
        end
        next if demand_coil.nil?

        if demand_coil.containingZoneHVACComponent.is_initialized
          demand_hvac = demand_coil.containingZoneHVACComponent.get
          next if not demand_hvac.thermalZone.is_initialized or demand_hvac.thermalZone.get != thermal_zone

          is_specified_zone = true
        elsif demand_coil.containingHVACComponent.is_initialized
          demand_hvac = demand_coil.containingHVACComponent.get
          next if not demand_hvac.airLoopHVAC.is_initialized

          demand_air_loop = demand_hvac.airLoopHVAC.get
          demand_air_loop.thermalZones.each do |thermalZone|
            next if thermal_zone.handle.to_s != thermalZone.handle.to_s

            is_specified_zone = true
          end
        end
      end
      next if not is_specified_zone

      plant_loop.supplyComponents.each do |supply_component|
        if supply_component.to_BoilerHotWater.is_initialized or supply_component.to_GroundHeatExchangerVertical.is_initialized or supply_component.to_GroundHeatExchangerHorizontalTrench.is_initialized
          remove = true
        end
      end
      if remove
        runner.registerInfo("Removed '#{plant_loop.name}' from model.")
        plant_loop.remove
      end
    end
=======
  def self.prioritize_zone_hvac(model, runner, zone, load_distribution_scheme = "SequentialLoad")
    zone_hvac_list = []
    Constants.ZoneHVACPriorityList.each do |zone_hvac_type|
      zone.equipment.each do |object|
        next if not object.respond_to?("to_#{zone_hvac_type}")
        next if not object.public_send("to_#{zone_hvac_type}").is_initialized

        new_object = object.public_send("to_#{zone_hvac_type}").get
        zone_hvac_list << new_object
      end
    end
    zone_hvac_list.reverse.each do |object|
      zone.setCoolingPriority(object, 1)
      zone.setHeatingPriority(object, 1)
    end
    zone.setLoadDistributionScheme(load_distribution_scheme)
>>>>>>> 51f930cd
  end

  def self.calc_heating_and_cooling_seasons(model, weather, runner = nil)
    # Calculates heating/cooling seasons from BAHSP definition

    monthly_temps = weather.data.MonthlyAvgDrybulbs
    heat_design_db = weather.design.HeatingDrybulb

    # create basis lists with zero for every month
    cooling_season_temp_basis = Array.new(monthly_temps.length, 0.0)
    heating_season_temp_basis = Array.new(monthly_temps.length, 0.0)

    monthly_temps.each_with_index do |temp, i|
      if temp < 66.0
        heating_season_temp_basis[i] = 1.0
      elsif temp >= 66.0
        cooling_season_temp_basis[i] = 1.0
      end

      if (i == 0 or i == 11) and heat_design_db < 59.0
        heating_season_temp_basis[i] = 1.0
      elsif i == 6 or i == 7
        cooling_season_temp_basis[i] = 1.0
      end
    end

    cooling_season = Array.new(monthly_temps.length, 0.0)
    heating_season = Array.new(monthly_temps.length, 0.0)

    monthly_temps.each_with_index do |temp, i|
      # Heating overlaps with cooling at beginning of summer
      if i == 0 # January
        prevmonth = 11 # December
      else
        prevmonth = i - 1
      end

      if (heating_season_temp_basis[i] == 1.0 or (cooling_season_temp_basis[prevmonth] == 0.0 and cooling_season_temp_basis[i] == 1.0))
        heating_season[i] = 1.0
      else
        heating_season[i] = 0.0
      end

      if (cooling_season_temp_basis[i] == 1.0 or (heating_season_temp_basis[prevmonth] == 0.0 and heating_season_temp_basis[i] == 1.0))
        cooling_season[i] = 1.0
      else
        cooling_season[i] = 0.0
      end
    end

    # Find the first month of cooling and add one month
    (1...12).to_a.each do |i|
      if cooling_season[i] == 1.0
        cooling_season[i - 1] = 1.0
        break
      end
    end

    return heating_season, cooling_season
  end

  def self.calc_mshp_cfms_ton_cooling(cap_min_per, cap_max_per, cfm_ton_min, cfm_ton_max, num_speeds, dB_rated, wB_rated, shr)
    capacity_ratios_cooling = [0.0] * num_speeds
    cfms_cooling = [0.0] * num_speeds
    shrs_rated = [0.0] * num_speeds

    cap_nom_per = 1.0
    cfm_ton_nom = ((cfm_ton_max - cfm_ton_min) / (cap_max_per - cap_min_per)) * (cap_nom_per - cap_min_per) + cfm_ton_min

    ao = Psychrometrics.CoilAoFactor(dB_rated, wB_rated, Constants.Patm, UnitConversions.convert(1, "ton", "kBtu/hr"), cfm_ton_nom, shr)

    (0...num_speeds).each do |i|
      capacity_ratios_cooling[i] = cap_min_per + i * (cap_max_per - cap_min_per) / (num_speeds - 1)
      cfms_cooling[i] = cfm_ton_min + i * (cfm_ton_max - cfm_ton_min) / (num_speeds - 1)
      # Calculate the SHR for each speed. Use minimum value of 0.98 to prevent E+ bypass factor calculation errors
      shrs_rated[i] = [Psychrometrics.CalculateSHR(dB_rated, wB_rated, Constants.Patm, UnitConversions.convert(capacity_ratios_cooling[i], "ton", "kBtu/hr"), cfms_cooling[i], ao), 0.98].min
    end

    return cfms_cooling, capacity_ratios_cooling, shrs_rated
  end

  def self.calc_mshp_cooling_eirs(runner, coolingSEER, supplyFanPower, c_d, num_speeds, capacity_ratios_cooling, cfms_cooling, cOOL_EIR_FT_SPEC, cOOL_CAP_FT_SPEC)
    cops_Norm = [1.901, 1.859, 1.746, 1.609, 1.474, 1.353, 1.247, 1.156, 1.079, 1.0]
    fanPows_Norm = [0.604, 0.634, 0.670, 0.711, 0.754, 0.800, 0.848, 0.898, 0.948, 1.0]

    cooling_eirs = [0.0] * num_speeds
    fanPowsRated = [0.0] * num_speeds
    eers_Rated = [0.0] * num_speeds

    cop_maxSpeed = 3.5 # 3.5 is an initial guess, final value solved for below

    (0...num_speeds).each do |i|
      fanPowsRated[i] = supplyFanPower * fanPows_Norm[i]
      eers_Rated[i] = UnitConversions.convert(cop_maxSpeed, "W", "Btu/hr") * cops_Norm[i]
    end

    cop_maxSpeed_1 = cop_maxSpeed
    cop_maxSpeed_2 = cop_maxSpeed
    error = coolingSEER - calc_mshp_SEER_VariableSpeed(eers_Rated, c_d, capacity_ratios_cooling, cfms_cooling, fanPowsRated, true, cOOL_EIR_FT_SPEC, cOOL_CAP_FT_SPEC)
    error1 = error
    error2 = error

    itmax = 50 # maximum iterations
    cvg = false
    final_n = nil

    (1...itmax + 1).each do |n|
      final_n = n
      (0...num_speeds).each do |i|
        eers_Rated[i] = UnitConversions.convert(cop_maxSpeed, "W", "Btu/hr") * cops_Norm[i]
      end

      error = coolingSEER - calc_mshp_SEER_VariableSpeed(eers_Rated, c_d, capacity_ratios_cooling, cfms_cooling, fanPowsRated, true, cOOL_EIR_FT_SPEC, cOOL_CAP_FT_SPEC)

      cop_maxSpeed, cvg, cop_maxSpeed_1, error1, cop_maxSpeed_2, error2 = MathTools.Iterate(cop_maxSpeed, error, cop_maxSpeed_1, error1, cop_maxSpeed_2, error2, n, cvg)

      if cvg
        break
      end
    end

    if not cvg or final_n > itmax
      cop_maxSpeed = UnitConversions.convert(0.547 * coolingSEER - 0.104, "Btu/hr", "W") # Correlation developed from JonW's MatLab scripts. Only used is an EER cannot be found.
      runner.registerWarning('Mini-split heat pump COP iteration failed to converge. Setting to default value.')
    end

    (0...num_speeds).each do |i|
      cooling_eirs[i] = calc_EIR_from_EER(UnitConversions.convert(cop_maxSpeed, "W", "Btu/hr") * cops_Norm[i], fanPowsRated[i])
    end

    return cooling_eirs
  end

  def self.calc_mshp_SEER_VariableSpeed(eer_A, c_d, capacityRatio, cfm_Tons, supplyFanPower_Rated, isHeatPump, cOOL_EIR_FT_SPEC, cOOL_CAP_FT_SPEC)
    n_max = (eer_A.length - 1.0) - 3.0 # Don't use max speed
    n_min = 0.0
    n_int = (n_min + (n_max - n_min) / 3.0).ceil.to_i

    wBin = UnitConversions.convert(67.0, "F", "C")
    tout_B = UnitConversions.convert(82.0, "F", "C")
    tout_E = UnitConversions.convert(87.0, "F", "C")
    tout_F = UnitConversions.convert(67.0, "F", "C")

    eir_A2 = calc_EIR_from_EER(eer_A[n_max], supplyFanPower_Rated[n_max])
    eir_B2 = eir_A2 * MathTools.biquadratic(wBin, tout_B, cOOL_EIR_FT_SPEC[n_max])

    eir_Av = calc_EIR_from_EER(eer_A[n_int], supplyFanPower_Rated[n_int])
    eir_Ev = eir_Av * MathTools.biquadratic(wBin, tout_E, cOOL_EIR_FT_SPEC[n_int])

    eir_A1 = calc_EIR_from_EER(eer_A[n_min], supplyFanPower_Rated[n_min])
    eir_B1 = eir_A1 * MathTools.biquadratic(wBin, tout_B, cOOL_EIR_FT_SPEC[n_min])
    eir_F1 = eir_A1 * MathTools.biquadratic(wBin, tout_F, cOOL_EIR_FT_SPEC[n_min])

    q_A2 = capacityRatio[n_max]
    q_B2 = q_A2 * MathTools.biquadratic(wBin, tout_B, cOOL_CAP_FT_SPEC[n_max])
    q_Ev = capacityRatio[n_int] * MathTools.biquadratic(wBin, tout_E, cOOL_CAP_FT_SPEC[n_int])
    q_B1 = capacityRatio[n_min] * MathTools.biquadratic(wBin, tout_B, cOOL_CAP_FT_SPEC[n_min])
    q_F1 = capacityRatio[n_min] * MathTools.biquadratic(wBin, tout_F, cOOL_CAP_FT_SPEC[n_min])

    q_A2_net = q_A2 - supplyFanPower_Rated[n_max] * UnitConversions.convert(1, "W", "Btu/hr") * cfm_Tons[n_max] / UnitConversions.convert(1, "ton", "Btu/hr")
    q_B2_net = q_B2 - supplyFanPower_Rated[n_max] * UnitConversions.convert(1, "W", "Btu/hr") * cfm_Tons[n_max] / UnitConversions.convert(1, "ton", "Btu/hr")
    q_Ev_net = q_Ev - supplyFanPower_Rated[n_int] * UnitConversions.convert(1, "W", "Btu/hr") * cfm_Tons[n_int] / UnitConversions.convert(1, "ton", "Btu/hr")
    q_B1_net = q_B1 - supplyFanPower_Rated[n_min] * UnitConversions.convert(1, "W", "Btu/hr") * cfm_Tons[n_min] / UnitConversions.convert(1, "ton", "Btu/hr")
    q_F1_net = q_F1 - supplyFanPower_Rated[n_min] * UnitConversions.convert(1, "W", "Btu/hr") * cfm_Tons[n_min] / UnitConversions.convert(1, "ton", "Btu/hr")

    p_A2 = UnitConversions.convert(q_A2 * eir_A2, "Btu", "Wh") + supplyFanPower_Rated[n_max] * cfm_Tons[n_max] / UnitConversions.convert(1, "ton", "Btu/hr")
    p_B2 = UnitConversions.convert(q_B2 * eir_B2, "Btu", "Wh") + supplyFanPower_Rated[n_max] * cfm_Tons[n_max] / UnitConversions.convert(1, "ton", "Btu/hr")
    p_Ev = UnitConversions.convert(q_Ev * eir_Ev, "Btu", "Wh") + supplyFanPower_Rated[n_int] * cfm_Tons[n_int] / UnitConversions.convert(1, "ton", "Btu/hr")
    p_B1 = UnitConversions.convert(q_B1 * eir_B1, "Btu", "Wh") + supplyFanPower_Rated[n_min] * cfm_Tons[n_min] / UnitConversions.convert(1, "ton", "Btu/hr")
    p_F1 = UnitConversions.convert(q_F1 * eir_F1, "Btu", "Wh") + supplyFanPower_Rated[n_min] * cfm_Tons[n_min] / UnitConversions.convert(1, "ton", "Btu/hr")

    q_k1_87 = q_F1_net + (q_B1_net - q_F1_net) / (82.0 - 67.0) * (87 - 67.0)
    q_k2_87 = q_B2_net + (q_A2_net - q_B2_net) / (95.0 - 82.0) * (87.0 - 82.0)
    n_Q = (q_Ev_net - q_k1_87) / (q_k2_87 - q_k1_87)
    m_Q = (q_B1_net - q_F1_net) / (82.0 - 67.0) * (1.0 - n_Q) + (q_A2_net - q_B2_net) / (95.0 - 82.0) * n_Q
    p_k1_87 = p_F1 + (p_B1 - p_F1) / (82.0 - 67.0) * (87.0 - 67.0)
    p_k2_87 = p_B2 + (p_A2 - p_B2) / (95.0 - 82.0) * (87.0 - 82.0)
    n_E = (p_Ev - p_k1_87) / (p_k2_87 - p_k1_87)
    m_E = (p_B1 - p_F1) / (82.0 - 67.0) * (1.0 - n_E) + (p_A2 - p_B2) / (95.0 - 82.0) * n_E

    c_T_1_1 = q_A2_net / (1.1 * (95.0 - 65.0))
    c_T_1_2 = q_F1_net
    c_T_1_3 = (q_B1_net - q_F1_net) / (82.0 - 67.0)
    t_1 = (c_T_1_2 - 67.0 * c_T_1_3 + 65.0 * c_T_1_1) / (c_T_1_1 - c_T_1_3)
    q_T_1 = q_F1_net + (q_B1_net - q_F1_net) / (82.0 - 67.0) * (t_1 - 67.0)
    p_T_1 = p_F1 + (p_B1 - p_F1) / (82.0 - 67.0) * (t_1 - 67.0)
    eer_T_1 = q_T_1 / p_T_1

    t_v = (q_Ev_net - 87.0 * m_Q + 65.0 * c_T_1_1) / (c_T_1_1 - m_Q)
    q_T_v = q_Ev_net + m_Q * (t_v - 87.0)
    p_T_v = p_Ev + m_E * (t_v - 87.0)
    eer_T_v = q_T_v / p_T_v

    c_T_2_1 = c_T_1_1
    c_T_2_2 = q_B2_net
    c_T_2_3 = (q_A2_net - q_B2_net) / (95.0 - 82.0)
    t_2 = (c_T_2_2 - 82.0 * c_T_2_3 + 65.0 * c_T_2_1) / (c_T_2_1 - c_T_2_3)
    q_T_2 = q_B2_net + (q_A2_net - q_B2_net) / (95.0 - 82.0) * (t_2 - 82.0)
    p_T_2 = p_B2 + (p_A2 - p_B2) / (95.0 - 82.0) * (t_2 - 82.0)
    eer_T_2 = q_T_2 / p_T_2

    d = (t_2**2 - t_1**2) / (t_v**2 - t_1**2)
    b = (eer_T_1 - eer_T_2 - d * (eer_T_1 - eer_T_v)) / (t_1 - t_2 - d * (t_1 - t_v))
    c = (eer_T_1 - eer_T_2 - b * (t_1 - t_2)) / (t_1**2 - t_2**2)
    a = eer_T_2 - b * t_2 - c * t_2**2

    e_tot = 0
    q_tot = 0
    t_bins = [67.0, 72.0, 77.0, 82.0, 87.0, 92.0, 97.0, 102.0]
    frac_hours = [0.214, 0.231, 0.216, 0.161, 0.104, 0.052, 0.018, 0.004]

    (0...8).each do |_i|
      bL = ((t_bins[_i] - 65.0) / (95.0 - 65.0)) * (q_A2_net / 1.1)
      q_k1 = q_F1_net + (q_B1_net - q_F1_net) / (82.0 - 67.0) * (t_bins[_i] - 67.0)
      p_k1 = p_F1 + (p_B1 - p_F1) / (82.0 - 67.0) * (t_bins[_i] - 67)
      q_k2 = q_B2_net + (q_A2_net - q_B2_net) / (95.0 - 82.0) * (t_bins[_i] - 82.0)
      p_k2 = p_B2 + (p_A2 - p_B2) / (95.0 - 82.0) * (t_bins[_i] - 82.0)

      if bL <= q_k1
        x_k1 = bL / q_k1
        q_Tj_N = x_k1 * q_k1 * frac_hours[_i]
        e_Tj_N = x_k1 * p_k1 * frac_hours[_i] / (1 - c_d * (1 - x_k1))
      elsif q_k1 < bL and bL <= q_k2
        q_Tj_N = bL * frac_hours[_i]
        eer_T_j = a + b * t_bins[_i] + c * t_bins[_i]**2
        e_Tj_N = q_Tj_N / eer_T_j
      else
        q_Tj_N = frac_hours[_i] * q_k2
        e_Tj_N = frac_hours[_i] * p_k2
      end

      q_tot = q_tot + q_Tj_N
      e_tot = e_tot + e_Tj_N
    end

    seer = q_tot / e_tot
    return seer
  end

  def self.calc_mshp_cfms_ton_heating(cap_min_per, cap_max_per, cfm_ton_min, cfm_ton_max, num_speeds)
    capacity_ratios_heating = [0.0] * num_speeds
    cfms_heating = [0.0] * num_speeds

    (0...num_speeds).each do |i|
      capacity_ratios_heating[i] = cap_min_per + i * (cap_max_per - cap_min_per) / (num_speeds - 1)
      cfms_heating[i] = cfm_ton_min + i * (cfm_ton_max - cfm_ton_min) / (num_speeds - 1)
    end

    return cfms_heating, capacity_ratios_heating
  end

  def self.calc_mshp_heating_eirs(runner, heatingHSPF, supplyFanPower, min_hp_temp, c_d, cfms_cooling, num_speeds, capacity_ratios_heating, cfms_heating, hEAT_EIR_FT_SPEC, hEAT_CAP_FT_SPEC)
    # COPs_Norm = [1.636, 1.757, 1.388, 1.240, 1.162, 1.119, 1.084, 1.062, 1.044, 1] #Report Avg
    # COPs_Norm = [1.792, 1.502, 1.308, 1.207, 1.145, 1.105, 1.077, 1.056, 1.041, 1] #BEopt Default

    cops_Norm = [1.792, 1.502, 1.308, 1.207, 1.145, 1.105, 1.077, 1.056, 1.041, 1] # BEopt Default
    fanPows_Norm = [0.577, 0.625, 0.673, 0.720, 0.768, 0.814, 0.861, 0.907, 0.954, 1]

    heating_eirs = [0.0] * num_speeds
    fanPowsRated = [0.0] * num_speeds
    cops_Rated = [0.0] * num_speeds

    cop_maxSpeed = 3.25 # 3.35 is an initial guess, final value solved for below

    (0...num_speeds).each do |i|
      fanPowsRated[i] = supplyFanPower * fanPows_Norm[i]
      cops_Rated[i] = cop_maxSpeed * cops_Norm[i]
    end

    cop_maxSpeed_1 = cop_maxSpeed
    cop_maxSpeed_2 = cop_maxSpeed
    error = heatingHSPF - calc_mshp_HSPF_VariableSpeed(cops_Rated, c_d, capacity_ratios_heating, cfms_heating, fanPowsRated, min_hp_temp, hEAT_EIR_FT_SPEC, hEAT_CAP_FT_SPEC)

    error1 = error
    error2 = error

    itmax = 50 # maximum iterations
    cvg = false
    final_n = nil

    (1...itmax + 1).each do |n|
      final_n = n
      (0...num_speeds).each do |i|
        cops_Rated[i] = cop_maxSpeed * cops_Norm[i]
      end

      error = heatingHSPF - calc_mshp_HSPF_VariableSpeed(cops_Rated, c_d, capacity_ratios_heating, cfms_cooling, fanPowsRated, min_hp_temp, hEAT_EIR_FT_SPEC, hEAT_CAP_FT_SPEC)

      cop_maxSpeed, cvg, cop_maxSpeed_1, error1, cop_maxSpeed_2, error2 = MathTools.Iterate(cop_maxSpeed, error, cop_maxSpeed_1, error1, cop_maxSpeed_2, error2, n, cvg)

      if cvg
        break
      end
    end

    if not cvg or final_n > itmax
      cop_maxSpeed = UnitConversions.convert(0.4174 * heatingHSPF - 1.1134, "Btu/hr", "W") # Correlation developed from JonW's MatLab scripts. Only used if a COP cannot be found.
      runner.registerWarning('Mini-split heat pump COP iteration failed to converge. Setting to default value.')
    end

    (0...num_speeds).each do |i|
      heating_eirs[i] = calc_EIR_from_COP(cop_maxSpeed * cops_Norm[i], fanPowsRated[i])
    end

    return heating_eirs
  end

  def self.calc_mshp_HSPF_VariableSpeed(cop_47, c_d, capacityRatio, cfm_Tons, supplyFanPower_Rated, min_temp, hEAT_EIR_FT_SPEC, hEAT_CAP_FT_SPEC)
    n_max = (cop_47.length - 1.0) #-3 # Don't use max speed
    n_min = 0
    n_int = (n_min + (n_max - n_min) / 3.0).ceil.to_i

    tin = UnitConversions.convert(70.0, "F", "C")
    tout_3 = UnitConversions.convert(17.0, "F", "C")
    tout_2 = UnitConversions.convert(35.0, "F", "C")
    tout_0 = UnitConversions.convert(62.0, "F", "C")

    eir_H1_2 = calc_EIR_from_COP(cop_47[n_max], supplyFanPower_Rated[n_max])
    eir_H3_2 = eir_H1_2 * MathTools.biquadratic(tin, tout_3, hEAT_EIR_FT_SPEC[n_max])

    eir_adjv = calc_EIR_from_COP(cop_47[n_int], supplyFanPower_Rated[n_int])
    eir_H2_v = eir_adjv * MathTools.biquadratic(tin, tout_2, hEAT_EIR_FT_SPEC[n_int])

    eir_H1_1 = calc_EIR_from_COP(cop_47[n_min], supplyFanPower_Rated[n_min])
    eir_H0_1 = eir_H1_1 * MathTools.biquadratic(tin, tout_0, hEAT_EIR_FT_SPEC[n_min])

    q_H1_2 = capacityRatio[n_max]
    q_H3_2 = q_H1_2 * MathTools.biquadratic(tin, tout_3, hEAT_CAP_FT_SPEC[n_max])

    q_H2_v = capacityRatio[n_int] * MathTools.biquadratic(tin, tout_2, hEAT_CAP_FT_SPEC[n_int])

    q_H1_1 = capacityRatio[n_min]
    q_H0_1 = q_H1_1 * MathTools.biquadratic(tin, tout_0, hEAT_CAP_FT_SPEC[n_min])

    q_H1_2_net = q_H1_2 + supplyFanPower_Rated[n_max] * UnitConversions.convert(1, "W", "Btu/hr") * cfm_Tons[n_max] / UnitConversions.convert(1, "ton", "Btu/hr")
    q_H3_2_net = q_H3_2 + supplyFanPower_Rated[n_max] * UnitConversions.convert(1, "W", "Btu/hr") * cfm_Tons[n_max] / UnitConversions.convert(1, "ton", "Btu/hr")
    q_H2_v_net = q_H2_v + supplyFanPower_Rated[n_int] * UnitConversions.convert(1, "W", "Btu/hr") * cfm_Tons[n_int] / UnitConversions.convert(1, "ton", "Btu/hr")
    q_H1_1_net = q_H1_1 + supplyFanPower_Rated[n_min] * UnitConversions.convert(1, "W", "Btu/hr") * cfm_Tons[n_min] / UnitConversions.convert(1, "ton", "Btu/hr")
    q_H0_1_net = q_H0_1 + supplyFanPower_Rated[n_min] * UnitConversions.convert(1, "W", "Btu/hr") * cfm_Tons[n_min] / UnitConversions.convert(1, "ton", "Btu/hr")

    p_H1_2 = q_H1_2 * eir_H1_2 + supplyFanPower_Rated[n_max] * UnitConversions.convert(1, "W", "Btu/hr") * cfm_Tons[n_max] / UnitConversions.convert(1, "ton", "Btu/hr")
    p_H3_2 = q_H3_2 * eir_H3_2 + supplyFanPower_Rated[n_max] * UnitConversions.convert(1, "W", "Btu/hr") * cfm_Tons[n_max] / UnitConversions.convert(1, "ton", "Btu/hr")
    p_H2_v = q_H2_v * eir_H2_v + supplyFanPower_Rated[n_int] * UnitConversions.convert(1, "W", "Btu/hr") * cfm_Tons[n_int] / UnitConversions.convert(1, "ton", "Btu/hr")
    p_H1_1 = q_H1_1 * eir_H1_1 + supplyFanPower_Rated[n_min] * UnitConversions.convert(1, "W", "Btu/hr") * cfm_Tons[n_min] / UnitConversions.convert(1, "ton", "Btu/hr")
    p_H0_1 = q_H0_1 * eir_H0_1 + supplyFanPower_Rated[n_min] * UnitConversions.convert(1, "W", "Btu/hr") * cfm_Tons[n_min] / UnitConversions.convert(1, "ton", "Btu/hr")

    q_H35_2 = 0.9 * (q_H3_2_net + 0.6 * (q_H1_2_net - q_H3_2_net))
    p_H35_2 = 0.985 * (p_H3_2 + 0.6 * (p_H1_2 - p_H3_2))
    q_H35_1 = q_H1_1_net + (q_H0_1_net - q_H1_1_net) / (62.0 - 47.0) * (35.0 - 47.0)
    p_H35_1 = p_H1_1 + (p_H0_1 - p_H1_1) / (62.0 - 47.0) * (35.0 - 47.0)
    n_Q = (q_H2_v_net - q_H35_1) / (q_H35_2 - q_H35_1)
    m_Q = (q_H0_1_net - q_H1_1_net) / (62.0 - 47.0) * (1 - n_Q) + n_Q * (q_H35_2 - q_H3_2_net) / (35.0 - 17.0)
    n_E = (p_H2_v - p_H35_1) / (p_H35_2 - p_H35_1)
    m_E = (p_H0_1 - p_H1_1) / (62.0 - 47.0) * (1.0 - n_E) + n_E * (p_H35_2 - p_H3_2) / (35.0 - 17.0)

    t_OD = 5.0
    dHR = q_H1_2_net * (65.0 - t_OD) / 60.0

    c_T_3_1 = q_H1_1_net
    c_T_3_2 = (q_H0_1_net - q_H1_1_net) / (62.0 - 47.0)
    c_T_3_3 = 0.77 * dHR / (65.0 - t_OD)
    t_3 = (47.0 * c_T_3_2 + 65.0 * c_T_3_3 - c_T_3_1) / (c_T_3_2 + c_T_3_3)
    q_HT3_1 = q_H1_1_net + (q_H0_1_net - q_H1_1_net) / (62.0 - 47.0) * (t_3 - 47.0)
    p_HT3_1 = p_H1_1 + (p_H0_1 - p_H1_1) / (62.0 - 47.0) * (t_3 - 47.0)
    cop_T3_1 = q_HT3_1 / p_HT3_1

    c_T_v_1 = q_H2_v_net
    c_T_v_3 = c_T_3_3
    t_v = (35.0 * m_Q + 65.0 * c_T_v_3 - c_T_v_1) / (m_Q + c_T_v_3)
    q_HTv_v = q_H2_v_net + m_Q * (t_v - 35.0)
    p_HTv_v = p_H2_v + m_E * (t_v - 35.0)
    cop_Tv_v = q_HTv_v / p_HTv_v

    c_T_4_1 = q_H3_2_net
    c_T_4_2 = (q_H35_2 - q_H3_2_net) / (35.0 - 17.0)
    c_T_4_3 = c_T_v_3
    t_4 = (17.0 * c_T_4_2 + 65.0 * c_T_4_3 - c_T_4_1) / (c_T_4_2 + c_T_4_3)
    q_HT4_2 = q_H3_2_net + (q_H35_2 - q_H3_2_net) / (35.0 - 17.0) * (t_4 - 17.0)
    p_HT4_2 = p_H3_2 + (p_H35_2 - p_H3_2) / (35.0 - 17.0) * (t_4 - 17.0)
    cop_T4_2 = q_HT4_2 / p_HT4_2

    d = (t_3**2 - t_4**2) / (t_v**2 - t_4**2)
    b = (cop_T4_2 - cop_T3_1 - d * (cop_T4_2 - cop_Tv_v)) / (t_4 - t_3 - d * (t_4 - t_v))
    c = (cop_T4_2 - cop_T3_1 - b * (t_4 - t_3)) / (t_4**2 - t_3**2)
    a = cop_T4_2 - b * t_4 - c * t_4**2

    t_bins = [62.0, 57.0, 52.0, 47.0, 42.0, 37.0, 32.0, 27.0, 22.0, 17.0, 12.0, 7.0, 2.0, -3.0, -8.0]
    frac_hours = [0.132, 0.111, 0.103, 0.093, 0.100, 0.109, 0.126, 0.087, 0.055, 0.036, 0.026, 0.013, 0.006, 0.002, 0.001]

    # T_off = min_temp
    t_off = 10.0
    t_on = t_off + 4.0
    etot = 0
    bLtot = 0

    (0...15).each do |_i|
      bL = ((65.0 - t_bins[_i]) / (65.0 - t_OD)) * 0.77 * dHR

      q_1 = q_H1_1_net + (q_H0_1_net - q_H1_1_net) / (62.0 - 47.0) * (t_bins[_i] - 47.0)
      p_1 = p_H1_1 + (p_H0_1 - p_H1_1) / (62.0 - 47.0) * (t_bins[_i] - 47.0)

      if t_bins[_i] <= 17.0 or t_bins[_i] >= 45.0
        q_2 = q_H3_2_net + (q_H1_2_net - q_H3_2_net) * (t_bins[_i] - 17.0) / (47.0 - 17.0)
        p_2 = p_H3_2 + (p_H1_2 - p_H3_2) * (t_bins[_i] - 17.0) / (47.0 - 17.0)
      else
        q_2 = q_H3_2_net + (q_H35_2 - q_H3_2_net) * (t_bins[_i] - 17) / (35.0 - 17.0)
        p_2 = p_H3_2 + (p_H35_2 - p_H3_2) * (t_bins[_i] - 17.0) / (35.0 - 17.0)
      end

      if t_bins[_i] <= t_off
        delta = 0
      elsif t_bins[_i] >= t_on
        delta = 1.0
      else
        delta = 0.5
      end

      if bL <= q_1
        x_1 = bL / q_1
        e_Tj_n = delta * x_1 * p_1 * frac_hours[_i] / (1.0 - c_d * (1.0 - x_1))
      elsif q_1 < bL and bL <= q_2
        cop_T_j = a + b * t_bins[_i] + c * t_bins[_i]**2
        e_Tj_n = delta * frac_hours[_i] * bL / cop_T_j + (1.0 - delta) * bL * (frac_hours[_i])
      else
        e_Tj_n = delta * frac_hours[_i] * p_2 + frac_hours[_i] * (bL - delta * q_2)
      end

      bLtot = bLtot + frac_hours[_i] * bL
      etot = etot + e_Tj_n
    end

    hspf = bLtot / UnitConversions.convert(etot, "Btu/hr", "W")
    return hspf
  end
end<|MERGE_RESOLUTION|>--- conflicted
+++ resolved
@@ -8,14 +8,9 @@
 class HVAC
   def self.apply_central_ac_1speed(model, runner, seer, eers, shrs,
                                    fan_power_installed, crankcase_kw, crankcase_temp,
-<<<<<<< HEAD
                                    capacity, dse, frac_cool_load_served,
                                    sequential_cool_load_frac,
-                                   attached_heating_system)
-=======
-                                   eer_capacity_derates, capacity, dse,
-                                   frac_cool_load_served, control_slave_zones_hash)
->>>>>>> 51f930cd
+                                   attached_heating_system, control_slave_zones_hash)
 
     return true if frac_cool_load_served <= 0
 
@@ -152,14 +147,9 @@
   def self.apply_central_ac_2speed(model, runner, seer, eers, shrs,
                                    capacity_ratios, fan_speed_ratios,
                                    fan_power_installed, crankcase_kw, crankcase_temp,
-<<<<<<< HEAD
                                    capacity, dse, frac_cool_load_served,
                                    sequential_cool_load_frac,
-                                   attached_heating_system)
-=======
-                                   eer_capacity_derates, capacity, dse,
-                                   frac_cool_load_served, control_slave_zones_hash)
->>>>>>> 51f930cd
+                                   attached_heating_system, control_slave_zones_hash)
 
     return true if frac_cool_load_served <= 0
 
@@ -304,14 +294,9 @@
   def self.apply_central_ac_4speed(model, runner, seer, eers, shrs,
                                    capacity_ratios, fan_speed_ratios,
                                    fan_power_installed, crankcase_kw, crankcase_temp,
-<<<<<<< HEAD
                                    capacity, dse, frac_cool_load_served,
                                    sequential_cool_load_frac,
-                                   attached_heating_system)
-=======
-                                   eer_capacity_derates, capacity, dse,
-                                   frac_cool_load_served, control_slave_zones_hash)
->>>>>>> 51f930cd
+                                   attached_heating_system, control_slave_zones_hash)
 
     return true if frac_cool_load_served <= 0
 
@@ -460,11 +445,8 @@
                                      heat_pump_capacity, supplemental_efficiency,
                                      supplemental_capacity, dse,
                                      frac_heat_load_served, frac_cool_load_served,
-<<<<<<< HEAD
-                                     sequential_heat_load_frac, sequential_cool_load_frac)
-=======
+                                     sequential_heat_load_frac, sequential_cool_load_frac,
                                      control_slave_zones_hash)
->>>>>>> 51f930cd
 
     if heat_pump_capacity == Constants.SizingAutoMaxLoad
       runner.registerWarning("Using #{Constants.SizingAutoMaxLoad} is not recommended for single-speed heat pumps. When sized larger than the cooling load, this can lead to humidity concerns due to reduced dehumidification performance by the heat pump.")
@@ -505,128 +487,11 @@
     # Heating defrost curve for reverse cycle
     defrost_eir_curve = create_curve_biquadratic(model, [0.1528, 0, 0, 0, 0, 0], "DefrostEIR", -100, 100, -100, 100)
 
-<<<<<<< HEAD
-    thermal_zones = Geometry.get_thermal_zones_from_spaces(unit.spaces)
-
-    control_slave_zones_hash = get_control_and_slave_zones(thermal_zones)
     control_slave_zones_hash.each do |control_zone, slave_zones|
       other_air_loop_unitary = nil
-=======
-    obj_name = Constants.ObjectNameAirSourceHeatPump
-
-    control_slave_zones_hash.each do |control_zone, slave_zones|
-      # _processCurvesDXHeating
-
-      htg_coil_stage_data = calc_coil_stage_data_heating(model, heat_pump_capacity, (0...num_speeds).to_a, heating_eirs, hEAT_CAP_FT_SPEC, hEAT_EIR_FT_SPEC, hEAT_CLOSS_FPLR_SPEC, hEAT_CAP_FFLOW_SPEC, hEAT_EIR_FFLOW_SPEC, curves_in_ip, dse)
-
-      # _processSystemHeatingCoil
-
-      htg_coil = OpenStudio::Model::CoilHeatingDXSingleSpeed.new(model, model.alwaysOnDiscreteSchedule, htg_coil_stage_data[0].heatingCapacityFunctionofTemperatureCurve, htg_coil_stage_data[0].heatingCapacityFunctionofFlowFractionCurve, htg_coil_stage_data[0].energyInputRatioFunctionofTemperatureCurve, htg_coil_stage_data[0].energyInputRatioFunctionofFlowFractionCurve, htg_coil_stage_data[0].partLoadFractionCorrelationCurve)
-      htg_coil_stage_data[0].remove
-      htg_coil.setName(obj_name + " htg coil")
-      if heat_pump_capacity != Constants.SizingAuto and heat_pump_capacity != Constants.SizingAutoMaxLoad
-        htg_coil.setRatedTotalHeatingCapacity(UnitConversions.convert(heat_pump_capacity, "Btu/hr", "W")) # Used by HVACSizing measure
-      end
-      htg_coil.setRatedCOP(dse / heating_eirs[0])
-      htg_coil.setRatedSupplyFanPowerPerVolumeFlowRate(fan_power_rated / UnitConversions.convert(1.0, "cfm", "m^3/s"))
-      htg_coil.setDefrostEnergyInputRatioFunctionofTemperatureCurve(defrost_eir_curve)
-      htg_coil.setMinimumOutdoorDryBulbTemperatureforCompressorOperation(UnitConversions.convert(min_temp, "F", "C"))
-      htg_coil.setMaximumOutdoorDryBulbTemperatureforDefrostOperation(UnitConversions.convert(40.0, "F", "C"))
-      if frac_heat_load_served <= 0
-        htg_coil.setCrankcaseHeaterCapacity(0.0)
-      else
-        htg_coil.setCrankcaseHeaterCapacity(UnitConversions.convert(crankcase_kw, "kW", "W"))
-      end
-      htg_coil.setMaximumOutdoorDryBulbTemperatureforCrankcaseHeaterOperation(UnitConversions.convert(crankcase_temp, "F", "C"))
-      htg_coil.setDefrostStrategy("ReverseCycle")
-      htg_coil.setDefrostControl("OnDemand")
-
-      supp_htg_coil = OpenStudio::Model::CoilHeatingElectric.new(model, model.alwaysOnDiscreteSchedule)
-      supp_htg_coil.setName(obj_name + " supp heater")
-      supp_htg_coil.setEfficiency(dse * supplemental_efficiency)
-      if supplemental_capacity != Constants.SizingAuto
-        supp_htg_coil.setNominalCapacity(UnitConversions.convert(supplemental_capacity, "Btu/hr", "W")) # Used by HVACSizing measure
-      end
-
-      # _processSystemFan
-
-      fan = OpenStudio::Model::FanOnOff.new(model, model.alwaysOnDiscreteSchedule)
-      fan_eff = 0.75 # Overall Efficiency of the Fan, Motor and Drive
-      fan.setName(obj_name + " htg supply fan")
-      fan.setEndUseSubcategory(obj_name + " htg supply fan")
-      fan.setFanEfficiency(fan_eff)
-      fan.setPressureRise(calculate_fan_pressure_rise(fan_eff, fan_power_installed / dse))
-      fan.setMotorEfficiency(1.0)
-      fan.setMotorInAirstreamFraction(1.0)
-
-      # _processSystemAir
-
-      htg_air_loop_unitary = OpenStudio::Model::AirLoopHVACUnitarySystem.new(model)
-      htg_air_loop_unitary.setName(obj_name + " htg unitary system")
-      if frac_heat_load_served <= 0
-        htg_air_loop_unitary.setAvailabilitySchedule(model.alwaysOffDiscreteSchedule)
-      else
-        htg_air_loop_unitary.setAvailabilitySchedule(model.alwaysOnDiscreteSchedule)
-      end
-      htg_air_loop_unitary.setSupplyFan(fan)
-      htg_air_loop_unitary.setHeatingCoil(htg_coil)
-      htg_air_loop_unitary.setSupplementalHeatingCoil(supp_htg_coil)
-      htg_air_loop_unitary.setFanPlacement("BlowThrough")
-      htg_air_loop_unitary.setSupplyAirFanOperatingModeSchedule(model.alwaysOffDiscreteSchedule)
-      htg_air_loop_unitary.setMaximumSupplyAirTemperature(UnitConversions.convert(170.0, "F", "C")) # higher temp for supplemental heat as to not severely limit its use, resulting in unmet hours.
-      htg_air_loop_unitary.setMaximumOutdoorDryBulbTemperatureforSupplementalHeaterOperation(UnitConversions.convert(40.0, "F", "C"))
-      htg_air_loop_unitary.setSupplyAirFlowRateWhenNoCoolingorHeatingisRequired(0)
-
-      air_loop = OpenStudio::Model::AirLoopHVAC.new(model)
-      air_loop.setName(obj_name + " htg asys")
-      air_supply_inlet_node = air_loop.supplyInletNode
-      air_supply_outlet_node = air_loop.supplyOutletNode
-      air_demand_inlet_node = air_loop.demandInletNode
-      air_demand_outlet_node = air_loop.demandOutletNode
-
-      htg_air_loop_unitary.addToNode(air_supply_inlet_node)
-
-      runner.registerInfo("Added '#{fan.name}' to '#{htg_air_loop_unitary.name}' of '#{air_loop.name}'")
-      runner.registerInfo("Added '#{htg_coil.name}' to '#{htg_air_loop_unitary.name}' of '#{air_loop.name}'")
-      runner.registerInfo("Added '#{supp_htg_coil.name}' to '#{htg_air_loop_unitary.name}' of '#{air_loop.name}'")
-
-      htg_air_loop_unitary.setControllingZoneorThermostatLocation(control_zone)
-
-      # _processSystemDemandSideAir
-      # Demand Side
-
-      # Supply Air
-      zone_splitter = air_loop.zoneSplitter
-      zone_splitter.setName(obj_name + " htg zone splitter")
-
-      zone_mixer = air_loop.zoneMixer
-      zone_mixer.setName(obj_name + " htg zone mixer")
-
-      diffuser_living = OpenStudio::Model::AirTerminalSingleDuctUncontrolled.new(model, model.alwaysOnDiscreteSchedule)
-      diffuser_living.setName(obj_name + " #{control_zone.name} htg direct air")
-      air_loop.multiAddBranchForZone(control_zone, diffuser_living)
-
-      air_loop.multiAddBranchForZone(control_zone)
-      runner.registerInfo("Added '#{air_loop.name}' to '#{control_zone.name}'")
-
-      prioritize_zone_hvac(model, runner, control_zone)
-
-      slave_zones.each do |slave_zone|
-        diffuser_fbsmt = OpenStudio::Model::AirTerminalSingleDuctUncontrolled.new(model, model.alwaysOnDiscreteSchedule)
-        diffuser_fbsmt.setName(obj_name + " #{slave_zone.name} htg direct air")
-        air_loop.multiAddBranchForZone(slave_zone, diffuser_fbsmt)
-
-        air_loop.multiAddBranchForZone(slave_zone)
-        runner.registerInfo("Added '#{air_loop.name}' to '#{slave_zone.name}'")
-
-        prioritize_zone_hvac(model, runner, slave_zone)
-      end # slave_zone
-
-      # _processCurvesDXCooling
->>>>>>> 51f930cd
 
       [:htg, :clg].each do |mode|
-        obj_name = Constants.ObjectNameAirSourceHeatPump(mode, unit.name.to_s)
+        obj_name = Constants.ObjectNameAirSourceHeatPump(mode)
 
         # _processCurvesDX
 
@@ -751,18 +616,13 @@
         air_loop.multiAddBranchForZone(control_zone, diffuser_living)
 
         air_loop.multiAddBranchForZone(control_zone)
-        runner.registerInfo("Added '#{air_loop.name}' to '#{control_zone.name}' of #{unit.name}")
-
-<<<<<<< HEAD
+        runner.registerInfo("Added '#{air_loop.name}' to '#{control_zone.name}'")
+
         if mode == :htg
           control_zone.setSequentialHeatingFraction(diffuser_living, sequential_heat_load_frac.round(5))
         elsif mode == :clg
           control_zone.setSequentialCoolingFraction(diffuser_living, sequential_cool_load_frac.round(5))
         end
-=======
-      air_loop.multiAddBranchForZone(control_zone)
-      runner.registerInfo("Added '#{air_loop.name}' to '#{control_zone.name}'")
->>>>>>> 51f930cd
 
         slave_zones.each do |slave_zone|
           diffuser_fbsmt = OpenStudio::Model::AirTerminalSingleDuctUncontrolled.new(model, model.alwaysOnDiscreteSchedule)
@@ -770,19 +630,14 @@
           air_loop.multiAddBranchForZone(slave_zone, diffuser_fbsmt)
 
           air_loop.multiAddBranchForZone(slave_zone)
-          runner.registerInfo("Added '#{air_loop.name}' to '#{slave_zone.name}' of #{unit.name}")
-
-<<<<<<< HEAD
+          runner.registerInfo("Added '#{air_loop.name}' to '#{slave_zone.name}'")
+
           if mode == :htg
             slave_zone.setSequentialHeatingFraction(diffuser_fbsmt, sequential_heat_load_frac.round(5))
           elsif mode == :clg
             slave_zone.setSequentialCoolingFraction(diffuser_fbsmt, sequential_cool_load_frac.round(5))
           end
         end # slave_zone
-=======
-        air_loop.multiAddBranchForZone(slave_zone)
-        runner.registerInfo("Added '#{air_loop.name}' to '#{slave_zone.name}'")
->>>>>>> 51f930cd
 
         # Store info for HVAC Sizing measure
         if mode == :htg
@@ -812,11 +667,8 @@
                                      heat_pump_capacity, supplemental_efficiency,
                                      supplemental_capacity, dse,
                                      frac_heat_load_served, frac_cool_load_served,
-<<<<<<< HEAD
-                                     sequential_heat_load_frac, sequential_cool_load_frac)
-=======
+                                     sequential_heat_load_frac, sequential_cool_load_frac,
                                      control_slave_zones_hash)
->>>>>>> 51f930cd
 
     num_speeds = 2
     fan_power_rated = get_fan_power_rated(seer)
@@ -857,17 +709,11 @@
     # Heating defrost curve for reverse cycle
     defrost_eir_curve = create_curve_biquadratic(model, [0.1528, 0, 0, 0, 0, 0], "DefrostEIR", -100, 100, -100, 100)
 
-<<<<<<< HEAD
-    thermal_zones = Geometry.get_thermal_zones_from_spaces(unit.spaces)
-=======
-    obj_name = Constants.ObjectNameAirSourceHeatPump
->>>>>>> 51f930cd
-
     control_slave_zones_hash.each do |control_zone, slave_zones|
       other_air_loop_unitary = nil
 
       [:htg, :clg].each do |mode|
-        obj_name = Constants.ObjectNameAirSourceHeatPump(mode, unit.name.to_s)
+        obj_name = Constants.ObjectNameAirSourceHeatPump(mode)
 
         # _processCurvesDX
 
@@ -998,17 +844,12 @@
         zone_mixer = air_loop.zoneMixer
         zone_mixer.setName(obj_name + " zone mixer")
 
-<<<<<<< HEAD
         diffuser_living = OpenStudio::Model::AirTerminalSingleDuctUncontrolled.new(model, model.alwaysOnDiscreteSchedule)
         diffuser_living.setName(obj_name + " #{control_zone.name} direct air")
         air_loop.multiAddBranchForZone(control_zone, diffuser_living)
-=======
-      air_loop.multiAddBranchForZone(control_zone)
-      runner.registerInfo("Added '#{air_loop.name}' to '#{control_zone.name}'")
->>>>>>> 51f930cd
 
         air_loop.multiAddBranchForZone(control_zone)
-        runner.registerInfo("Added '#{air_loop.name}' to '#{control_zone.name}' of #{unit.name}")
+        runner.registerInfo("Added '#{air_loop.name}' to '#{control_zone.name}'")
 
         if mode == :htg
           control_zone.setSequentialHeatingFraction(diffuser_living, sequential_heat_load_frac.round(5))
@@ -1016,18 +857,13 @@
           control_zone.setSequentialCoolingFraction(diffuser_living, sequential_cool_load_frac.round(5))
         end
 
-<<<<<<< HEAD
         slave_zones.each do |slave_zone|
           diffuser_fbsmt = OpenStudio::Model::AirTerminalSingleDuctUncontrolled.new(model, model.alwaysOnDiscreteSchedule)
           diffuser_fbsmt.setName(obj_name + " #{slave_zone.name} direct air")
           air_loop.multiAddBranchForZone(slave_zone, diffuser_fbsmt)
-=======
-        air_loop.multiAddBranchForZone(slave_zone)
-        runner.registerInfo("Added '#{air_loop.name}' to '#{slave_zone.name}'")
->>>>>>> 51f930cd
 
           air_loop.multiAddBranchForZone(slave_zone)
-          runner.registerInfo("Added '#{air_loop.name}' to '#{slave_zone.name}' of #{unit.name}")
+          runner.registerInfo("Added '#{air_loop.name}' to '#{slave_zone.name}'")
 
           if mode == :htg
             slave_zone.setSequentialHeatingFraction(diffuser_fbsmt, sequential_heat_load_frac.round(5))
@@ -1060,129 +896,18 @@
     return true
   end
 
-  def self.apply_central_ashp_4speed(model, unit, runner, seer, hspf, eers, cops, shrs,
-                                     capacity_ratios, fan_speed_ratios_cooling,
-                                     fan_speed_ratios_heating,
+  def self.apply_central_ashp_4speed(model, runner, seer, hspf, eers, cops, shrs,
+                                     capacity_ratios, fan_speed_ratios_cooling, fan_speed_ratios_heating,
                                      fan_power_installed, min_temp, crankcase_kw, crankcase_temp,
                                      heat_pump_capacity, supplemental_efficiency,
                                      supplemental_capacity, dse,
                                      frac_heat_load_served, frac_cool_load_served,
-                                     sequential_heat_load_frac, sequential_cool_load_frac)
+                                     sequential_heat_load_frac, sequential_cool_load_frac,
+                                     control_slave_zones_hash)
 
     num_speeds = 4
     fan_power_rated = get_fan_power_rated(seer)
 
-<<<<<<< HEAD
-=======
-      fan_power_curve = create_curve_exponent(model, [0, 1, 3], obj_name + " fan power curve", -100, 100)
-      fan_eff_curve = create_curve_cubic(model, [0, 1, 0, 0], obj_name + " fan eff curve", 0, 1, 0.01, 1)
-
-      fan = OpenStudio::Model::FanOnOff.new(model, model.alwaysOnDiscreteSchedule, fan_power_curve, fan_eff_curve)
-      fan_eff = 0.75 # Overall Efficiency of the Fan, Motor and Drive
-      fan.setName(obj_name + " clg supply fan")
-      fan.setEndUseSubcategory(obj_name + " clg supply fan")
-      fan.setFanEfficiency(fan_eff)
-      fan.setPressureRise(calculate_fan_pressure_rise(fan_eff, fan_power_installed / dse))
-      fan.setMotorEfficiency(1.0)
-      fan.setMotorInAirstreamFraction(1.0)
-
-      perf = OpenStudio::Model::UnitarySystemPerformanceMultispeed.new(model)
-      perf.setSingleModeOperation(false)
-      for speed in 1..num_speeds
-        f = OpenStudio::Model::SupplyAirflowRatioField.new(Constants.small, fan_speed_ratios_cooling[speed - 1])
-        perf.addSupplyAirflowRatioField(f)
-      end
-
-      # _processSystemAir
-
-      clg_air_loop_unitary = OpenStudio::Model::AirLoopHVACUnitarySystem.new(model)
-      clg_air_loop_unitary.setName(obj_name + " clg unitary system")
-      if frac_cool_load_served <= 0
-        clg_air_loop_unitary.setAvailabilitySchedule(model.alwaysOffDiscreteSchedule)
-      else
-        clg_air_loop_unitary.setAvailabilitySchedule(model.alwaysOnDiscreteSchedule)
-      end
-      clg_air_loop_unitary.setSupplyFan(fan)
-      clg_air_loop_unitary.setCoolingCoil(clg_coil)
-      clg_air_loop_unitary.setFanPlacement("BlowThrough")
-      clg_air_loop_unitary.setSupplyAirFanOperatingModeSchedule(model.alwaysOffDiscreteSchedule)
-      clg_air_loop_unitary.setMaximumSupplyAirTemperature(UnitConversions.convert(170.0, "F", "C")) # higher temp for supplemental heat as to not severely limit its use, resulting in unmet hours.
-      clg_air_loop_unitary.setMaximumOutdoorDryBulbTemperatureforSupplementalHeaterOperation(UnitConversions.convert(40.0, "F", "C"))
-      clg_air_loop_unitary.setSupplyAirFlowRateWhenNoCoolingorHeatingisRequired(0)
-      clg_air_loop_unitary.setDesignSpecificationMultispeedObject(perf)
-
-      air_loop = OpenStudio::Model::AirLoopHVAC.new(model)
-      air_loop.setName(obj_name + " clg asys")
-      air_supply_inlet_node = air_loop.supplyInletNode
-      air_supply_outlet_node = air_loop.supplyOutletNode
-      air_demand_inlet_node = air_loop.demandInletNode
-      air_demand_outlet_node = air_loop.demandOutletNode
-
-      clg_air_loop_unitary.addToNode(air_supply_inlet_node)
-
-      runner.registerInfo("Added '#{fan.name}' to '#{clg_air_loop_unitary.name}' of '#{air_loop.name}'")
-      runner.registerInfo("Added '#{clg_coil.name}' to '#{clg_air_loop_unitary.name}' of '#{air_loop.name}'")
-
-      clg_air_loop_unitary.setControllingZoneorThermostatLocation(control_zone)
-
-      # _processSystemDemandSideAir
-      # Demand Side
-
-      # Supply Air
-      zone_splitter = air_loop.zoneSplitter
-      zone_splitter.setName(obj_name + " clg zone splitter")
-
-      zone_mixer = air_loop.zoneMixer
-      zone_mixer.setName(obj_name + " clg zone mixer")
-
-      diffuser_living = OpenStudio::Model::AirTerminalSingleDuctUncontrolled.new(model, model.alwaysOnDiscreteSchedule)
-      diffuser_living.setName(obj_name + " #{control_zone.name} clg direct air")
-      air_loop.multiAddBranchForZone(control_zone, diffuser_living)
-
-      air_loop.multiAddBranchForZone(control_zone)
-      runner.registerInfo("Added '#{air_loop.name}' to '#{control_zone.name}'")
-
-      prioritize_zone_hvac(model, runner, control_zone)
-
-      slave_zones.each do |slave_zone|
-        diffuser_fbsmt = OpenStudio::Model::AirTerminalSingleDuctUncontrolled.new(model, model.alwaysOnDiscreteSchedule)
-        diffuser_fbsmt.setName(obj_name + " #{slave_zone.name} clg direct air")
-        air_loop.multiAddBranchForZone(slave_zone, diffuser_fbsmt)
-
-        air_loop.multiAddBranchForZone(slave_zone)
-        runner.registerInfo("Added '#{air_loop.name}' to '#{slave_zone.name}'")
-
-        prioritize_zone_hvac(model, runner, slave_zone)
-      end # slave_zone
-
-      # Store info for HVAC Sizing measure
-      clg_air_loop_unitary.additionalProperties.setFeature(Constants.SizingInfoHVACCapacityRatioCooling, capacity_ratios.join(","))
-      htg_air_loop_unitary.additionalProperties.setFeature(Constants.SizingInfoHVACCapacityRatioHeating, capacity_ratios.join(","))
-      clg_air_loop_unitary.additionalProperties.setFeature(Constants.SizingInfoHVACCapacityDerateFactorEER, eer_capacity_derates.join(","))
-      htg_air_loop_unitary.additionalProperties.setFeature(Constants.SizingInfoHVACCapacityDerateFactorCOP, cop_capacity_derates.join(","))
-      htg_air_loop_unitary.additionalProperties.setFeature(Constants.SizingInfoHPSizedForMaxLoad, (heat_pump_capacity == Constants.SizingAutoMaxLoad))
-      htg_air_loop_unitary.additionalProperties.setFeature(Constants.SizingInfoHVACRatedCFMperTonHeating, cfms_ton_rated_heating.join(","))
-      clg_air_loop_unitary.additionalProperties.setFeature(Constants.SizingInfoHVACRatedCFMperTonCooling, cfms_ton_rated_cooling.join(","))
-      htg_air_loop_unitary.additionalProperties.setFeature(Constants.SizingInfoHVACFracHeatLoadServed, frac_heat_load_served)
-      clg_air_loop_unitary.additionalProperties.setFeature(Constants.SizingInfoHVACFracCoolLoadServed, frac_cool_load_served)
-    end # control_zone
-
-    return true
-  end
-
-  def self.apply_central_ashp_4speed(model, runner, seer, hspf, eers, cops, shrs,
-                                     capacity_ratios, fan_speed_ratios_cooling, fan_speed_ratios_heating,
-                                     fan_power_installed, min_temp, crankcase_kw, crankcase_temp,
-                                     eer_capacity_derates, cop_capacity_derates,
-                                     heat_pump_capacity, supplemental_efficiency,
-                                     supplemental_capacity, dse,
-                                     frac_heat_load_served, frac_cool_load_served,
-                                     control_slave_zones_hash)
-
-    num_speeds = 4
-    fan_power_rated = get_fan_power_rated(seer)
-
->>>>>>> 51f930cd
     # Performance curves
     # NOTE: These coefficients are in IP UNITS
     curves_in_ip = true
@@ -1223,137 +948,11 @@
     # Heating defrost curve for reverse cycle
     defrost_eir_curve = create_curve_biquadratic(model, [0.1528, 0, 0, 0, 0, 0], "DefrostEIR", -100, 100, -100, 100)
 
-<<<<<<< HEAD
-    thermal_zones = Geometry.get_thermal_zones_from_spaces(unit.spaces)
-
-    control_slave_zones_hash = get_control_and_slave_zones(thermal_zones)
     control_slave_zones_hash.each do |control_zone, slave_zones|
       other_air_loop_unitary = nil
-=======
-    obj_name = Constants.ObjectNameAirSourceHeatPump
-
-    control_slave_zones_hash.each do |control_zone, slave_zones|
-      # _processCurvesDXHeating
-
-      htg_coil_stage_data = calc_coil_stage_data_heating(model, heat_pump_capacity, (0...num_speeds).to_a, heating_eirs, hEAT_CAP_FT_SPEC, hEAT_EIR_FT_SPEC, hEAT_CLOSS_FPLR_SPEC, hEAT_CAP_FFLOW_SPEC, hEAT_EIR_FFLOW_SPEC, curves_in_ip, dse)
-
-      # _processSystemHeatingCoil
-
-      htg_coil = OpenStudio::Model::CoilHeatingDXMultiSpeed.new(model)
-      htg_coil.setName(obj_name + " htg coil")
-      htg_coil.setMinimumOutdoorDryBulbTemperatureforCompressorOperation(UnitConversions.convert(min_temp, "F", "C"))
-      if frac_heat_load_served <= 0
-        htg_coil.setCrankcaseHeaterCapacity(0.0)
-      else
-        htg_coil.setCrankcaseHeaterCapacity(UnitConversions.convert(crankcase_kw, "kW", "W"))
-      end
-      htg_coil.setMaximumOutdoorDryBulbTemperatureforCrankcaseHeaterOperation(UnitConversions.convert(crankcase_temp, "F", "C"))
-      htg_coil.setDefrostEnergyInputRatioFunctionofTemperatureCurve(defrost_eir_curve)
-      htg_coil.setMaximumOutdoorDryBulbTemperatureforDefrostOperation(UnitConversions.convert(40.0, "F", "C"))
-      htg_coil.setDefrostStrategy("ReverseCryle")
-      htg_coil.setDefrostControl("OnDemand")
-      htg_coil.setApplyPartLoadFractiontoSpeedsGreaterthan1(false)
-      htg_coil.setFuelType("Electricity")
-
-      htg_coil_stage_data.each do |stage|
-        htg_coil.addStage(stage)
-      end
-
-      supp_htg_coil = OpenStudio::Model::CoilHeatingElectric.new(model, model.alwaysOnDiscreteSchedule)
-      supp_htg_coil.setName(obj_name + " supp heater")
-      supp_htg_coil.setEfficiency(dse * supplemental_efficiency)
-      if supplemental_capacity != Constants.SizingAuto
-        supp_htg_coil.setNominalCapacity(UnitConversions.convert(supplemental_capacity, "Btu/hr", "W")) # Used by HVACSizing measure
-      end
-
-      # _processSystemFan
-
-      fan_power_curve = create_curve_exponent(model, [0, 1, 3], obj_name + " fan power curve", -100, 100)
-      fan_eff_curve = create_curve_cubic(model, [0, 1, 0, 0], obj_name + " fan eff curve", 0, 1, 0.01, 1)
-
-      fan = OpenStudio::Model::FanOnOff.new(model, model.alwaysOnDiscreteSchedule, fan_power_curve, fan_eff_curve)
-      fan_eff = 0.75 # Overall Efficiency of the Fan, Motor and Drive
-      fan.setName(obj_name + " htg supply fan")
-      fan.setEndUseSubcategory(obj_name + " htg supply fan")
-      fan.setFanEfficiency(fan_eff)
-      fan.setPressureRise(calculate_fan_pressure_rise(fan_eff, fan_power_installed / dse))
-      fan.setMotorEfficiency(1.0)
-      fan.setMotorInAirstreamFraction(1.0)
-
-      perf = OpenStudio::Model::UnitarySystemPerformanceMultispeed.new(model)
-      perf.setSingleModeOperation(false)
-      for speed in 1..num_speeds
-        f = OpenStudio::Model::SupplyAirflowRatioField.new(fan_speed_ratios_heating[speed - 1], Constants.small)
-        perf.addSupplyAirflowRatioField(f)
-      end
-
-      # _processSystemAir
-
-      htg_air_loop_unitary = OpenStudio::Model::AirLoopHVACUnitarySystem.new(model)
-      htg_air_loop_unitary.setName(obj_name + " htg asys")
-      if frac_heat_load_served <= 0
-        htg_air_loop_unitary.setAvailabilitySchedule(model.alwaysOffDiscreteSchedule)
-      else
-        htg_air_loop_unitary.setAvailabilitySchedule(model.alwaysOnDiscreteSchedule)
-      end
-      htg_air_loop_unitary.setSupplyFan(fan)
-      htg_air_loop_unitary.setHeatingCoil(htg_coil)
-      htg_air_loop_unitary.setSupplementalHeatingCoil(supp_htg_coil)
-      htg_air_loop_unitary.setFanPlacement("BlowThrough")
-      htg_air_loop_unitary.setSupplyAirFanOperatingModeSchedule(model.alwaysOffDiscreteSchedule)
-      htg_air_loop_unitary.setMaximumSupplyAirTemperature(UnitConversions.convert(170.0, "F", "C")) # higher temp for supplemental heat as to not severely limit its use, resulting in unmet hours.
-      htg_air_loop_unitary.setMaximumOutdoorDryBulbTemperatureforSupplementalHeaterOperation(UnitConversions.convert(40.0, "F", "C"))
-      htg_air_loop_unitary.setSupplyAirFlowRateWhenNoCoolingorHeatingisRequired(0)
-      htg_air_loop_unitary.setDesignSpecificationMultispeedObject(perf)
-
-      air_loop = OpenStudio::Model::AirLoopHVAC.new(model)
-      air_loop.setName(obj_name + " central htg air system")
-      air_supply_inlet_node = air_loop.supplyInletNode
-      air_supply_outlet_node = air_loop.supplyOutletNode
-      air_demand_inlet_node = air_loop.demandInletNode
-      air_demand_outlet_node = air_loop.demandOutletNode
-
-      htg_air_loop_unitary.addToNode(air_supply_inlet_node)
-
-      runner.registerInfo("Added '#{fan.name}' to '#{htg_air_loop_unitary.name}' of '#{air_loop.name}'")
-      runner.registerInfo("Added '#{htg_coil.name}' to '#{htg_air_loop_unitary.name}' of '#{air_loop.name}'")
-      runner.registerInfo("Added '#{supp_htg_coil.name}' to '#{htg_air_loop_unitary.name}' of '#{air_loop.name}'")
-
-      htg_air_loop_unitary.setControllingZoneorThermostatLocation(control_zone)
-
-      # _processSystemDemandSideAir
-      # Demand Side
-
-      # Supply Air
-      zone_splitter = air_loop.zoneSplitter
-      zone_splitter.setName(obj_name + " htg zone splitter")
-
-      zone_mixer = air_loop.zoneMixer
-      zone_mixer.setName(obj_name + " htg zone mixer")
-
-      diffuser_living = OpenStudio::Model::AirTerminalSingleDuctUncontrolled.new(model, model.alwaysOnDiscreteSchedule)
-      diffuser_living.setName(obj_name + " #{control_zone.name} htg direct air")
-      air_loop.multiAddBranchForZone(control_zone, diffuser_living)
-
-      air_loop.multiAddBranchForZone(control_zone)
-      runner.registerInfo("Added '#{air_loop.name}' to '#{control_zone.name}'")
-
-      prioritize_zone_hvac(model, runner, control_zone)
-
-      slave_zones.each do |slave_zone|
-        diffuser_fbsmt = OpenStudio::Model::AirTerminalSingleDuctUncontrolled.new(model, model.alwaysOnDiscreteSchedule)
-        diffuser_fbsmt.setName(obj_name + " #{slave_zone.name} htg direct air")
-        air_loop.multiAddBranchForZone(slave_zone, diffuser_fbsmt)
-
-        air_loop.multiAddBranchForZone(slave_zone)
-        runner.registerInfo("Added '#{air_loop.name}' to '#{slave_zone.name}'")
-
-        prioritize_zone_hvac(model, runner, slave_zone)
-      end # slave_zone
->>>>>>> 51f930cd
 
       [:htg, :clg].each do |mode|
-        obj_name = Constants.ObjectNameAirSourceHeatPump(mode, unit.name.to_s)
+        obj_name = Constants.ObjectNameAirSourceHeatPump(mode)
 
         # _processCurvesDX
 
@@ -1489,18 +1088,13 @@
         air_loop.multiAddBranchForZone(control_zone, diffuser_living)
 
         air_loop.multiAddBranchForZone(control_zone)
-        runner.registerInfo("Added '#{air_loop.name}' to '#{control_zone.name}' of #{unit.name}")
-
-<<<<<<< HEAD
+        runner.registerInfo("Added '#{air_loop.name}' to '#{control_zone.name}'")
+
         if mode == :htg
           control_zone.setSequentialHeatingFraction(diffuser_living, sequential_heat_load_frac.round(5))
         elsif mode == :clg
           control_zone.setSequentialCoolingFraction(diffuser_living, sequential_cool_load_frac.round(5))
         end
-=======
-      air_loop.multiAddBranchForZone(control_zone)
-      runner.registerInfo("Added '#{air_loop.name}' to '#{control_zone.name}'")
->>>>>>> 51f930cd
 
         slave_zones.each do |slave_zone|
           diffuser_fbsmt = OpenStudio::Model::AirTerminalSingleDuctUncontrolled.new(model, model.alwaysOnDiscreteSchedule)
@@ -1508,19 +1102,14 @@
           air_loop.multiAddBranchForZone(slave_zone, diffuser_fbsmt)
 
           air_loop.multiAddBranchForZone(slave_zone)
-          runner.registerInfo("Added '#{air_loop.name}' to '#{slave_zone.name}' of #{unit.name}")
-
-<<<<<<< HEAD
+          runner.registerInfo("Added '#{air_loop.name}' to '#{slave_zone.name}'")
+
           if mode == :htg
             slave_zone.setSequentialHeatingFraction(diffuser_fbsmt, sequential_heat_load_frac.round(5))
           elsif mode == :clg
             slave_zone.setSequentialCoolingFraction(diffuser_fbsmt, sequential_cool_load_frac.round(5))
           end
         end # slave_zone
-=======
-        air_loop.multiAddBranchForZone(slave_zone)
-        runner.registerInfo("Added '#{air_loop.name}' to '#{slave_zone.name}'")
->>>>>>> 51f930cd
 
         # Store info for HVAC Sizing measure
         if mode == :htg
@@ -1555,11 +1144,8 @@
                       pan_heater_power, fan_power, is_ducted,
                       heat_pump_capacity, supplemental_efficiency, supplemental_capacity,
                       dse, frac_heat_load_served, frac_cool_load_served,
-<<<<<<< HEAD
-                      sequential_heat_load_frac, sequential_cool_load_frac)
-=======
+                      sequential_heat_load_frac, sequential_cool_load_frac,
                       control_slave_zones_hash)
->>>>>>> 51f930cd
 
     num_speeds = 10
 
@@ -1623,17 +1209,11 @@
 
     mshp_indices = [1, 3, 5, 9]
 
-<<<<<<< HEAD
-    thermal_zones = Geometry.get_thermal_zones_from_spaces(unit.spaces)
-=======
-    obj_name = Constants.ObjectNameMiniSplitHeatPump
->>>>>>> 51f930cd
-
     control_slave_zones_hash.each do |control_zone, slave_zones|
       other_air_loop_unitary = nil
 
       [:htg, :clg].each do |mode|
-        obj_name = Constants.ObjectNameMiniSplitHeatPump(mode, unit.name.to_s)
+        obj_name = Constants.ObjectNameMiniSplitHeatPump(mode)
 
         # _processCurvesDX
 
@@ -1685,71 +1265,8 @@
 
         # _processSystemFan
 
-<<<<<<< HEAD
         fan_power_curve = create_curve_exponent(model, [0, 1, 3], obj_name + " fan power curve", -100, 100)
         fan_eff_curve = create_curve_cubic(model, [0, 1, 0, 0], obj_name + " fan eff curve", 0, 1, 0.01, 1)
-=======
-      # _processSystemAir
-
-      htg_air_loop_unitary = OpenStudio::Model::AirLoopHVACUnitarySystem.new(model)
-      htg_air_loop_unitary.setName(obj_name + " htg unitary system")
-      if frac_heat_load_served <= 0
-        htg_air_loop_unitary.setAvailabilitySchedule(model.alwaysOffDiscreteSchedule)
-      else
-        htg_air_loop_unitary.setAvailabilitySchedule(model.alwaysOnDiscreteSchedule)
-      end
-      htg_air_loop_unitary.setSupplyFan(fan)
-      htg_air_loop_unitary.setHeatingCoil(htg_coil)
-      htg_air_loop_unitary.setSupplementalHeatingCoil(supp_htg_coil)
-      htg_air_loop_unitary.setFanPlacement("BlowThrough")
-      htg_air_loop_unitary.setSupplyAirFanOperatingModeSchedule(model.alwaysOffDiscreteSchedule)
-      htg_air_loop_unitary.setMaximumSupplyAirTemperature(UnitConversions.convert(supp_htg_max_supply_temp, "F", "C")) # higher temp for supplemental heat as to not severely limit its use, resulting in unmet hours.
-      htg_air_loop_unitary.setMaximumOutdoorDryBulbTemperatureforSupplementalHeaterOperation(UnitConversions.convert(supp_htg_max_outdoor_temp, "F", "C"))
-      htg_air_loop_unitary.setSupplyAirFlowRateWhenNoCoolingorHeatingisRequired(0)
-      htg_air_loop_unitary.setDesignSpecificationMultispeedObject(perf)
-
-      air_loop = OpenStudio::Model::AirLoopHVAC.new(model)
-      air_loop.setName(obj_name + " htg asys")
-      air_supply_inlet_node = air_loop.supplyInletNode
-      air_supply_outlet_node = air_loop.supplyOutletNode
-      air_demand_inlet_node = air_loop.demandInletNode
-      air_demand_outlet_node = air_loop.demandOutletNode
-
-      htg_air_loop_unitary.addToNode(air_supply_inlet_node)
-
-      runner.registerInfo("Added '#{fan.name}' to '#{htg_air_loop_unitary.name}' of '#{air_loop.name}'")
-      runner.registerInfo("Added '#{htg_coil.name}' to '#{htg_air_loop_unitary.name}' of '#{air_loop.name}'")
-      runner.registerInfo("Added '#{supp_htg_coil.name}' to '#{htg_air_loop_unitary.name}' of '#{air_loop.name}'")
-
-      htg_air_loop_unitary.setControllingZoneorThermostatLocation(control_zone)
-
-      # _processSystemDemandSideAir
-      # Demand Side
-
-      # Supply Air
-      zone_splitter = air_loop.zoneSplitter
-      zone_splitter.setName(obj_name + " htg zone splitter")
-
-      zone_mixer = air_loop.zoneMixer
-      zone_mixer.setName(obj_name + " htg zone mixer")
-
-      diffuser_living = OpenStudio::Model::AirTerminalSingleDuctUncontrolled.new(model, model.alwaysOnDiscreteSchedule)
-      diffuser_living.setName(obj_name + " #{control_zone.name} htg direct air")
-      air_loop.multiAddBranchForZone(control_zone, diffuser_living)
-
-      air_loop.multiAddBranchForZone(control_zone)
-      runner.registerInfo("Added '#{air_loop.name}' to '#{control_zone.name}'")
-
-      prioritize_zone_hvac(model, runner, control_zone)
-
-      slave_zones.each do |slave_zone|
-        diffuser_fbsmt = OpenStudio::Model::AirTerminalSingleDuctUncontrolled.new(model, model.alwaysOnDiscreteSchedule)
-        diffuser_fbsmt.setName(obj_name + " #{slave_zone.name} htg direct air")
-        air_loop.multiAddBranchForZone(slave_zone, diffuser_fbsmt)
-
-        air_loop.multiAddBranchForZone(slave_zone)
-        runner.registerInfo("Added '#{air_loop.name}' to '#{slave_zone.name}'")
->>>>>>> 51f930cd
 
         fan = OpenStudio::Model::FanOnOff.new(model, model.alwaysOnDiscreteSchedule, fan_power_curve, fan_eff_curve)
         fan_eff = UnitConversions.convert(UnitConversions.convert(0.1, "inH2O", "Pa") / fan_power, "cfm", "m^3/s") # Overall Efficiency of the Fan, Motor and Drive
@@ -1830,7 +1347,7 @@
         air_loop.multiAddBranchForZone(control_zone, diffuser_living)
 
         air_loop.multiAddBranchForZone(control_zone)
-        runner.registerInfo("Added '#{air_loop.name}' to '#{control_zone.name}' of #{unit.name}")
+        runner.registerInfo("Added '#{air_loop.name}' to '#{control_zone.name}'")
 
         if mode == :htg
           control_zone.setSequentialHeatingFraction(diffuser_living, sequential_heat_load_frac.round(5))
@@ -1843,13 +1360,8 @@
           diffuser_fbsmt.setName(obj_name + " #{slave_zone.name} direct air")
           air_loop.multiAddBranchForZone(slave_zone, diffuser_fbsmt)
 
-<<<<<<< HEAD
           air_loop.multiAddBranchForZone(slave_zone)
-          runner.registerInfo("Added '#{air_loop.name}' to '#{slave_zone.name}' of #{unit.name}")
-=======
-      air_loop.multiAddBranchForZone(control_zone)
-      runner.registerInfo("Added '#{air_loop.name}' to '#{control_zone.name}'")
->>>>>>> 51f930cd
+          runner.registerInfo("Added '#{air_loop.name}' to '#{slave_zone.name}'")
 
           if mode == :htg
             slave_zone.setSequentialHeatingFraction(diffuser_fbsmt, sequential_heat_load_frac.round(5))
@@ -1910,12 +1422,7 @@
           program_calling_manager.setCallingPoint("BeginTimestepBeforePredictor")
           program_calling_manager.addProgram(program)
 
-<<<<<<< HEAD
-        end
-=======
-        air_loop.multiAddBranchForZone(slave_zone)
-        runner.registerInfo("Added '#{air_loop.name}' to '#{slave_zone.name}'")
->>>>>>> 51f930cd
+        end
 
         # Store info for HVAC Sizing measure
         if mode == :htg
@@ -1969,11 +1476,8 @@
                       fan_power, heat_pump_capacity, supplemental_efficiency,
                       supplemental_capacity, dse,
                       frac_heat_load_served, frac_cool_load_served,
-<<<<<<< HEAD
-                      sequential_heat_load_frac, sequential_cool_load_frac)
-=======
+                      sequential_heat_load_frac, sequential_cool_load_frac,
                       control_slave_zones_hash)
->>>>>>> 51f930cd
 
     if frac_glycol == 0
       fluid_type = Constants.FluidWater
@@ -2013,11 +1517,7 @@
     heatingEIR = get_gshp_heating_eir(cop, fanKW_Adjust, pumpKW_Adjust)
     min_hp_temp = -30.0
 
-<<<<<<< HEAD
-    obj_name = Constants.ObjectNameGroundSourceHeatPump(nil, unit.name.to_s)
-=======
-    obj_name = Constants.ObjectNameGroundSourceHeatPumpVerticalBore
->>>>>>> 51f930cd
+    obj_name = Constants.ObjectNameGroundSourceHeatPump(nil)
 
     ground_heat_exch_vert = OpenStudio::Model::GroundHeatExchangerVertical.new(model)
     ground_heat_exch_vert.setName(obj_name + " exchanger")
@@ -2087,102 +1587,10 @@
     demand_outlet_pipe.addToNode(plant_loop.demandOutletNode)
 
     control_slave_zones_hash.each do |control_zone, slave_zones|
-<<<<<<< HEAD
       other_air_loop_unitary = nil
 
       [:htg, :clg].each do |mode|
-        obj_name = Constants.ObjectNameGroundSourceHeatPump(mode, unit.name.to_s)
-=======
-      gshp_HEAT_CAP_fT_coeff = convert_curve_gshp(hEAT_CAP_FT_SEC, false)
-      gshp_HEAT_POWER_fT_coeff = convert_curve_gshp(hEAT_POWER_FT_SPEC, false)
-
-      htg_coil = OpenStudio::Model::CoilHeatingWaterToAirHeatPumpEquationFit.new(model)
-      htg_coil.setName(obj_name + " heating coil")
-      if heat_pump_capacity != Constants.SizingAuto
-        htg_coil.setRatedHeatingCapacity(OpenStudio::OptionalDouble.new(UnitConversions.convert(heat_pump_capacity, "Btu/hr", "W"))) # Used by HVACSizing measure
-      end
-      htg_coil.setRatedHeatingCoefficientofPerformance(dse / heatingEIR)
-      htg_coil.setHeatingCapacityCoefficient1(gshp_HEAT_CAP_fT_coeff[0])
-      htg_coil.setHeatingCapacityCoefficient2(gshp_HEAT_CAP_fT_coeff[1])
-      htg_coil.setHeatingCapacityCoefficient3(gshp_HEAT_CAP_fT_coeff[2])
-      htg_coil.setHeatingCapacityCoefficient4(gshp_HEAT_CAP_fT_coeff[3])
-      htg_coil.setHeatingCapacityCoefficient5(gshp_HEAT_CAP_fT_coeff[4])
-      htg_coil.setHeatingPowerConsumptionCoefficient1(gshp_HEAT_POWER_fT_coeff[0])
-      htg_coil.setHeatingPowerConsumptionCoefficient2(gshp_HEAT_POWER_fT_coeff[1])
-      htg_coil.setHeatingPowerConsumptionCoefficient3(gshp_HEAT_POWER_fT_coeff[2])
-      htg_coil.setHeatingPowerConsumptionCoefficient4(gshp_HEAT_POWER_fT_coeff[3])
-      htg_coil.setHeatingPowerConsumptionCoefficient5(gshp_HEAT_POWER_fT_coeff[4])
-
-      plant_loop.addDemandBranchForComponent(htg_coil)
-
-      supp_htg_coil = OpenStudio::Model::CoilHeatingElectric.new(model, model.alwaysOnDiscreteSchedule)
-      supp_htg_coil.setName(obj_name + " supp heater")
-      supp_htg_coil.setEfficiency(dse * supplemental_efficiency)
-      if supplemental_capacity != Constants.SizingAuto
-        supp_htg_coil.setNominalCapacity(UnitConversions.convert(supplemental_capacity, "Btu/hr", "W")) # Used by HVACSizing measure
-      end
-
-      fan = OpenStudio::Model::FanOnOff.new(model, model.alwaysOnDiscreteSchedule)
-      fan_eff = 0.75 # Overall Efficiency of the Fan, Motor and Drive
-      fan.setName(obj_name + " #{control_zone.name} htg supply fan")
-      fan.setEndUseSubcategory(obj_name + " htg supply fan")
-      fan.setFanEfficiency(fan_eff)
-      fan.setPressureRise(calculate_fan_pressure_rise(fan_eff, fan_power / dse))
-      fan.setMotorEfficiency(1.0)
-      fan.setMotorInAirstreamFraction(1.0)
-
-      htg_air_loop_unitary = OpenStudio::Model::AirLoopHVACUnitarySystem.new(model)
-      htg_air_loop_unitary.setName(obj_name + " htg unitary system")
-      if frac_heat_load_served <= 0
-        htg_air_loop_unitary.setAvailabilitySchedule(model.alwaysOffDiscreteSchedule)
-      else
-        htg_air_loop_unitary.setAvailabilitySchedule(model.alwaysOnDiscreteSchedule)
-      end
-      htg_air_loop_unitary.setSupplyFan(fan)
-      htg_air_loop_unitary.setHeatingCoil(htg_coil)
-      htg_air_loop_unitary.setSupplementalHeatingCoil(supp_htg_coil)
-      htg_air_loop_unitary.setFanPlacement("BlowThrough")
-      htg_air_loop_unitary.setSupplyAirFanOperatingModeSchedule(model.alwaysOffDiscreteSchedule)
-      htg_air_loop_unitary.setMaximumSupplyAirTemperature(UnitConversions.convert(170.0, "F", "C")) # higher temp for supplemental heat as to not severely limit its use, resulting in unmet hours.
-      htg_air_loop_unitary.setMaximumOutdoorDryBulbTemperatureforSupplementalHeaterOperation(UnitConversions.convert(40.0, "F", "C"))
-      htg_air_loop_unitary.setSupplyAirFlowRateWhenNoCoolingorHeatingisRequired(0)
-
-      air_loop = OpenStudio::Model::AirLoopHVAC.new(model)
-      air_loop.setName(obj_name + " central htg air system")
-      air_supply_inlet_node = air_loop.supplyInletNode
-      air_supply_outlet_node = air_loop.supplyOutletNode
-      air_demand_inlet_node = air_loop.demandInletNode
-      air_demand_outlet_node = air_loop.demandOutletNode
-
-      htg_air_loop_unitary.addToNode(air_supply_inlet_node)
-
-      runner.registerInfo("Added '#{htg_coil.name}' to '#{htg_air_loop_unitary.name}' of '#{air_loop.name}'")
-
-      htg_air_loop_unitary.setControllingZoneorThermostatLocation(control_zone)
-
-      zone_splitter = air_loop.zoneSplitter
-      zone_splitter.setName(obj_name + " htg zone splitter")
-
-      zone_mixer = air_loop.zoneMixer
-      zone_mixer.setName(obj_name + " htg zone mixer")
-
-      diffuser_living = OpenStudio::Model::AirTerminalSingleDuctUncontrolled.new(model, model.alwaysOnDiscreteSchedule)
-      diffuser_living.setName(obj_name + " #{control_zone.name} htg direct air")
-      air_loop.multiAddBranchForZone(control_zone, diffuser_living)
-
-      air_loop.multiAddBranchForZone(control_zone)
-      runner.registerInfo("Added '#{air_loop.name}' to '#{control_zone.name}'")
-
-      prioritize_zone_hvac(model, runner, control_zone)
-
-      slave_zones.each do |slave_zone|
-        diffuser_fbsmt = OpenStudio::Model::AirTerminalSingleDuctUncontrolled.new(model, model.alwaysOnDiscreteSchedule)
-        diffuser_fbsmt.setName(obj_name + " #{slave_zone.name} htg direct air")
-        air_loop.multiAddBranchForZone(slave_zone, diffuser_fbsmt)
-
-        air_loop.multiAddBranchForZone(slave_zone)
-        runner.registerInfo("Added '#{air_loop.name}' to '#{slave_zone.name}'")
->>>>>>> 51f930cd
+        obj_name = Constants.ObjectNameGroundSourceHeatPump(mode)
 
         if mode == :htg
           coil = OpenStudio::Model::CoilHeatingWaterToAirHeatPumpEquationFit.new(model)
@@ -2294,18 +1702,13 @@
         air_loop.multiAddBranchForZone(control_zone, diffuser_living)
 
         air_loop.multiAddBranchForZone(control_zone)
-        runner.registerInfo("Added '#{air_loop.name}' to '#{control_zone.name}' of #{unit.name}")
-
-<<<<<<< HEAD
+        runner.registerInfo("Added '#{air_loop.name}' to '#{control_zone.name}'")
+
         if mode == :htg
           control_zone.setSequentialHeatingFraction(diffuser_living, sequential_heat_load_frac.round(5))
         elsif mode == :clg
           control_zone.setSequentialCoolingFraction(diffuser_living, sequential_cool_load_frac.round(5))
         end
-=======
-      air_loop.multiAddBranchForZone(control_zone)
-      runner.registerInfo("Added '#{air_loop.name}' to '#{control_zone.name}'")
->>>>>>> 51f930cd
 
         slave_zones.each do |slave_zone|
           diffuser_fbsmt = OpenStudio::Model::AirTerminalSingleDuctUncontrolled.new(model, model.alwaysOnDiscreteSchedule)
@@ -2313,19 +1716,14 @@
           air_loop.multiAddBranchForZone(slave_zone, diffuser_fbsmt)
 
           air_loop.multiAddBranchForZone(slave_zone)
-          runner.registerInfo("Added '#{air_loop.name}' to '#{slave_zone.name}' of #{unit.name}")
-
-<<<<<<< HEAD
+          runner.registerInfo("Added '#{air_loop.name}' to '#{slave_zone.name}'")
+
           if mode == :htg
             slave_zone.setSequentialHeatingFraction(diffuser_fbsmt, sequential_heat_load_frac.round(5))
           elsif mode == :clg
             slave_zone.setSequentialCoolingFraction(diffuser_fbsmt, sequential_cool_load_frac.round(5))
           end
         end
-=======
-        air_loop.multiAddBranchForZone(slave_zone)
-        runner.registerInfo("Added '#{air_loop.name}' to '#{slave_zone.name}'")
->>>>>>> 51f930cd
 
         # Store info for HVAC Sizing measure
         if mode == :htg
@@ -2354,15 +1752,9 @@
     return true
   end
 
-<<<<<<< HEAD
-  def self.apply_room_ac(model, unit, runner, eer, shr,
-                         airflow_rate, capacity, frac_cool_load_served,
-                         sequential_cool_load_frac)
-=======
   def self.apply_room_ac(model, runner, eer, shr,
                          airflow_rate, capacity, frac_cool_load_served,
-                         control_slave_zones_hash)
->>>>>>> 51f930cd
+                         sequential_cool_load_frac, control_slave_zones_hash)
 
     return true if frac_cool_load_served <= 0
 
@@ -2438,14 +1830,8 @@
 
   def self.apply_furnace(model, runner, fuel_type, afue,
                          capacity, fan_power_installed, dse,
-<<<<<<< HEAD
-                         frac_heat_load_served,
-                         sequential_heat_load_frac,
-                         attached_cooling_system)
-=======
-                         frac_heat_load_served, attached_to_multispeed_ac,
-                         control_slave_zones_hash)
->>>>>>> 51f930cd
+                         frac_heat_load_served, sequential_heat_load_frac,
+                         attached_cooling_system, control_slave_zones_hash)
 
     return true if frac_heat_load_served <= 0
 
@@ -2458,11 +1844,7 @@
 
     # _processAirSystem
 
-<<<<<<< HEAD
-    obj_name = Constants.ObjectNameFurnace(unit.name.to_s)
-=======
-    obj_name = Constants.ObjectNameFurnace(fuel_type)
->>>>>>> 51f930cd
+    obj_name = Constants.ObjectNameFurnace
 
     control_slave_zones_hash.each do |control_zone, slave_zones|
       # _processSystemHeatingCoil
@@ -2571,11 +1953,7 @@
   def self.apply_boiler(model, runner, fuel_type, system_type, afue,
                         oat_reset_enabled, oat_high, oat_low, oat_hwst_high, oat_hwst_low,
                         capacity, design_temp, dse, frac_heat_load_served,
-<<<<<<< HEAD
-                        sequential_heat_load_frac)
-=======
-                        control_slave_zones_hash)
->>>>>>> 51f930cd
+                        sequential_heat_load_frac, control_slave_zones_hash)
 
     return true if frac_heat_load_served <= 0
 
@@ -2604,11 +1982,7 @@
 
     boiler_eff_curve = get_boiler_curve(model, system_type == Constants.BoilerTypeCondensing)
 
-<<<<<<< HEAD
-    obj_name = Constants.ObjectNameBoiler(unit.name.to_s)
-=======
-    obj_name = Constants.ObjectNameBoiler(fuel_type)
->>>>>>> 51f930cd
+    obj_name = Constants.ObjectNameBoiler
 
     # _processSystemHydronic
 
@@ -2735,13 +2109,9 @@
     return true
   end
 
-<<<<<<< HEAD
-  def self.apply_electric_baseboard(model, unit, runner, efficiency, capacity,
-                                    frac_heat_load_served, sequential_heat_load_frac)
-=======
-  def self.apply_electric_baseboard(model, runner, efficiency, capacity, frac_heat_load_served,
+  def self.apply_electric_baseboard(model, runner, efficiency, capacity,
+                                    frac_heat_load_served, sequential_heat_load_frac,
                                     control_slave_zones_hash)
->>>>>>> 51f930cd
     return true if frac_heat_load_served <= 0
 
     obj_name = Constants.ObjectNameElectricBaseboard
@@ -2756,13 +2126,8 @@
         end
         baseboard_heater.setEfficiency(efficiency)
 
-<<<<<<< HEAD
         baseboard_heater.addToThermalZone(zone)
-        runner.registerInfo("Added '#{baseboard_heater.name}' to '#{zone.name}' of #{unit.name}")
-=======
-        htg_coil.addToThermalZone(zone)
-        runner.registerInfo("Added '#{htg_coil.name}' to '#{zone.name}'")
->>>>>>> 51f930cd
+        runner.registerInfo("Added '#{baseboard_heater.name}' to '#{zone.name}'")
 
         zone.setSequentialHeatingFraction(baseboard_heater, sequential_heat_load_frac.round(5))
 
@@ -2783,11 +2148,7 @@
   def self.apply_unit_heater(model, runner, fuel_type,
                              efficiency, capacity, fan_power,
                              airflow_rate, frac_heat_load_served,
-<<<<<<< HEAD
-                             sequential_heat_load_frac)
-=======
-                             control_slave_zones_hash)
->>>>>>> 51f930cd
+                             sequential_heat_load_frac, control_slave_zones_hash)
 
     return true if frac_heat_load_served <= 0
 
@@ -2796,13 +2157,7 @@
       return false
     end
 
-<<<<<<< HEAD
-    obj_name = Constants.ObjectNameUnitHeater(unit.name.to_s)
-
-    thermal_zones = Geometry.get_thermal_zones_from_spaces(unit.spaces)
-=======
-    obj_name = Constants.ObjectNameUnitHeater(fuel_type)
->>>>>>> 51f930cd
+    obj_name = Constants.ObjectNameUnitHeater
 
     control_slave_zones_hash.each do |control_zone, slave_zones|
       other_system = nil
@@ -2875,22 +2230,12 @@
     return true
   end
 
-<<<<<<< HEAD
-  def self.apply_ideal_air_loads_cooling(model, unit, runner, frac_cool_load_served,
-                                         sequential_cool_load_frac)
+  def self.apply_ideal_air_loads_cooling(model, runner, frac_cool_load_served,
+                                         sequential_cool_load_frac, control_slave_zones_hash)
     return true if frac_cool_load_served <= 0
 
-    obj_name = Constants.ObjectNameIdealAirSystemCooling(unit.name.to_s)
-
-    thermal_zones = Geometry.get_thermal_zones_from_spaces(unit.spaces)
-
-    control_slave_zones_hash = get_control_and_slave_zones(thermal_zones)
-=======
-  def self.apply_ideal_air_loads_cooling(model, runner, frac_cool_load_served,
-                                         control_slave_zones_hash)
-    return true if frac_cool_load_served <= 0
-
->>>>>>> 51f930cd
+    obj_name = Constants.ObjectNameIdealAirSystemCooling
+
     control_slave_zones_hash.each do |control_zone, slave_zones|
       ([control_zone] + slave_zones).each do |zone|
         ideal_air = OpenStudio::Model::ZoneHVACIdealLoadsAirSystem.new(model)
@@ -2918,22 +2263,12 @@
     return true
   end
 
-<<<<<<< HEAD
-  def self.apply_ideal_air_loads_heating(model, unit, runner, frac_heat_load_served,
-                                         sequential_heat_load_frac)
+  def self.apply_ideal_air_loads_heating(model, runner, frac_heat_load_served,
+                                         sequential_heat_load_frac, control_slave_zones_hash)
     return true if frac_heat_load_served <= 0
 
-    obj_name = Constants.ObjectNameIdealAirSystemHeating(unit.name.to_s)
-
-    thermal_zones = Geometry.get_thermal_zones_from_spaces(unit.spaces)
-
-    control_slave_zones_hash = get_control_and_slave_zones(thermal_zones)
-=======
-  def self.apply_ideal_air_loads_heating(model, runner, frac_heat_load_served,
-                                         control_slave_zones_hash)
-    return true if frac_heat_load_served <= 0
-
->>>>>>> 51f930cd
+    obj_name = Constants.ObjectNameIdealAirSystemHeating
+
     control_slave_zones_hash.each do |control_zone, slave_zones|
       ([control_zone] + slave_zones).each do |zone|
         ideal_air = OpenStudio::Model::ZoneHVACIdealLoadsAirSystem.new(model)
@@ -2961,144 +2296,9 @@
     return true
   end
 
-<<<<<<< HEAD
-  def self.remove_heating(model, runner, thermal_zone, unit)
-    unitary_system_air_loops = self.get_unitary_system_air_loops(model, runner, thermal_zone)
-    unitary_system_air_loops.each do |unitary_system_air_loop|
-      system, clg_coil, htg_coil, air_loop = unitary_system_air_loop
-      hvac_type = system.additionalProperties.getFeatureAsString(Constants.SizingInfoHVACType).get
-      next unless [Constants.ObjectNameAirSourceHeatPump,
-                   Constants.ObjectNameFurnace,
-                   Constants.ObjectNameMiniSplitHeatPump,
-                   Constants.ObjectNameGroundSourceHeatPump].include? hvac_type
-
-      if hvac_type == Constants.ObjectNameGroundSourceHeatPump
-        self.remove_boiler_and_gshp_loops(model, runner, thermal_zone)
-      end
-
-      unless clg_coil.nil?
-        runner.registerInfo("Removed '#{clg_coil.name}' from '#{air_loop.name}'.")
-        system.resetCoolingCoil
-        clg_coil.remove
-      end
-
-      unless htg_coil.nil?
-        runner.registerInfo("Removed '#{htg_coil.name}' from '#{air_loop.name}'.")
-        system.resetHeatingCoil
-        htg_coil.remove
-      end
-=======
   def self.apply_heating_setpoints(model, runner, weather, htg_wkdy_monthly, htg_wked_monthly,
                                    use_auto_season, season_start_month, season_end_month,
                                    conditioned_zones)
->>>>>>> 51f930cd
-
-      system.supplyFan.get.remove
-      runner.registerInfo("Removed '#{air_loop.name}' from #{thermal_zone.name}.")
-      air_loop.remove
-    end
-
-    baseboards = self.get_baseboard_waters(model, runner, thermal_zone)
-    baseboards.each do |baseboard|
-      self.remove_boiler_and_gshp_loops(model, runner, thermal_zone)
-      runner.registerInfo("Removed '#{baseboard.name}' from #{thermal_zone.name}.")
-      baseboard.remove
-    end
-
-    unitary_system_zone_hvacs = self.get_unitary_system_zone_hvacs(model, runner, thermal_zone)
-    unitary_system_zone_hvacs.each do |unitary_system_zone_hvac|
-      system, clg_coil, htg_coil = unitary_system_zone_hvac
-      runner.registerInfo("Removed '#{system.name}' from '#{thermal_zone.name}'.")
-      system.resetHeatingCoil
-      htg_coil.remove
-      if system.supplyFan.is_initialized
-        system.supplyFan.get.remove
-      end
-      system.remove
-    end
-
-    baseboards = self.get_baseboard_electrics(model, runner, thermal_zone)
-    baseboards.each do |baseboard|
-      runner.registerInfo("Removed '#{baseboard.name}' from #{thermal_zone.name}.")
-      baseboard.remove
-    end
-
-    # Remove any MSHP pan heater objects
-    obj_name = Constants.ObjectNameMiniSplitHeatPump(:htg, unit.name.to_s)
-    model.getEnergyManagementSystemSensors.each do |sensor|
-      next unless sensor.name.to_s == "#{obj_name} vrf energy sensor".gsub(" ", "_")
-
-      sensor.remove
-    end
-    model.getEnergyManagementSystemSensors.each do |sensor|
-      next unless sensor.name.to_s == "#{obj_name} tout sensor".gsub(" ", "_")
-
-      sensor.remove
-    end
-    model.getEnergyManagementSystemActuators.each do |actuator|
-      next unless actuator.name.to_s == "#{obj_name} pan heater actuator".gsub(" ", "_")
-
-      actuator.remove
-    end
-    model.getEnergyManagementSystemPrograms.each do |program|
-      next unless program.name.to_s == "#{obj_name} pan heater program".gsub(" ", "_")
-
-      program.remove
-    end
-    model.getEnergyManagementSystemProgramCallingManagers.each do |program_calling_manager|
-      next unless program_calling_manager.name.to_s == obj_name + " pan heater program calling manager"
-
-      program_calling_manager.remove
-    end
-    thermal_zone.spaces.each do |space|
-      space.electricEquipment.each do |equip|
-        next unless equip.name.to_s == obj_name + " pan heater equip"
-
-        equip.electricEquipmentDefinition.remove
-      end
-    end
-  end
-
-  def self.remove_cooling(model, runner, thermal_zone, unit)
-    unitary_system_air_loops = self.get_unitary_system_air_loops(model, runner, thermal_zone)
-    unitary_system_air_loops.each do |unitary_system_air_loop|
-      system, clg_coil, htg_coil, air_loop = unitary_system_air_loop
-      hvac_type = system.additionalProperties.getFeatureAsString(Constants.SizingInfoHVACType).get
-      next unless [Constants.ObjectNameAirSourceHeatPump,
-                   Constants.ObjectNameCentralAirConditioner,
-                   Constants.ObjectNameMiniSplitHeatPump,
-                   Constants.ObjectNameGroundSourceHeatPump].include? hvac_type
-
-      if hvac_type == Constants.ObjectNameGroundSourceHeatPump
-        self.remove_boiler_and_gshp_loops(model, runner, thermal_zone)
-      end
-
-      unless clg_coil.nil?
-        runner.registerInfo("Removed '#{clg_coil.name}' from '#{air_loop.name}'.")
-        system.resetCoolingCoil
-        clg_coil.remove
-      end
-
-      unless htg_coil.nil?
-        runner.registerInfo("Removed '#{htg_coil.name}' from '#{air_loop.name}'.")
-        system.resetHeatingCoil
-        htg_coil.remove
-      end
-
-      system.supplyFan.get.remove
-      runner.registerInfo("Removed '#{air_loop.name}' from #{thermal_zone.name}.")
-      air_loop.remove
-    end
-
-    ptacs = self.get_ptacs(model, runner, thermal_zone)
-    ptacs.each do |ptac|
-      runner.registerInfo("Removed '#{ptac.name}' from #{thermal_zone.name}.")
-      ptac.remove
-    end
-  end
-
-  def self.apply_heating_setpoints(model, runner, weather, htg_wkdy_monthly, htg_wked_monthly,
-                                   use_auto_season, season_start_month, season_end_month)
 
     # Get heating season
     if use_auto_season
@@ -3517,297 +2717,15 @@
       zone_hvac.setMaximumDryBulbTemperatureforDehumidifierOperation(40)
 
       zone_hvac.addToThermalZone(control_zone)
-<<<<<<< HEAD
-      runner.registerInfo("Added '#{zone_hvac.name}' to '#{control_zone.name}' of #{unit.name}")
-=======
       runner.registerInfo("Added '#{zone_hvac.name}' to '#{control_zone.name}'")
-
-      prioritize_zone_hvac(model, runner, control_zone)
->>>>>>> 51f930cd
     end
 
     return true
   end
 
-<<<<<<< HEAD
-  def self.remove_dehumidifier(runner, model, zone, unit)
-    # FIXME: Needs to be zone specific...
-    model.getScheduleConstants.each do |sch|
-      next unless sch.name.to_s == Constants.ObjectNameRelativeHumiditySetpoint(unit.name.to_s)
-
-      sch.remove
-    end
-
-    model.getZoneHVACDehumidifierDXs.each do |dehumidifier|
-      next unless zone.handle.to_s == dehumidifier.thermalZone.get.handle.to_s
-
-      runner.registerInfo("Removed '#{dehumidifier.name}' from #{zone.name}.")
-      dehumidifier.remove
-
-      humidistat = zone.zoneControlHumidistat
-      if humidistat.is_initialized
-        humidistat.get.remove
-      end
-    end
-  end
-
-  def self.apply_ceiling_fans(model, unit, runner, coverage, specified_num, power,
-                              control, use_benchmark_energy, cooling_setpoint_offset,
-                              mult, weekday_sch, weekend_sch, monthly_sch, sch = nil)
-
-    # check for valid inputs
-    if mult < 0
-      runner.registerError("Multiplier must be greater than or equal to 0.")
-      return false
-    end
-
-    obj_name = Constants.ObjectNameCeilingFan(unit.name.to_s)
-
-    num_bedrooms, num_bathrooms = Geometry.get_unit_beds_baths(model, unit, runner)
-    if num_bedrooms.nil? or num_bathrooms.nil?
-      return false
-    end
-
-    above_grade_finished_floor_area = Geometry.get_above_grade_finished_floor_area_from_spaces(unit.spaces, runner)
-    finished_floor_area = Geometry.get_finished_floor_area_from_spaces(unit.spaces, runner)
-
-    # Determine geometry for spaces and zones that are unit specific
-    living_zone = nil
-    finished_basement_zone = nil
-    Geometry.get_thermal_zones_from_spaces(unit.spaces).each do |thermal_zone|
-      if Geometry.is_living(thermal_zone)
-        living_zone = thermal_zone
-      elsif Geometry.is_finished_basement(thermal_zone)
-        finished_basement_zone = thermal_zone
-      end
-    end
-
-    # Determine the number of ceiling fans
-    ceiling_fan_num = 0
-    if not coverage.nil?
-      # User has chosen to specify the number of fans by indicating
-      # % coverage, where it is assumed that 100% coverage requires 1 fan
-      # per 300 square feet.
-      ceiling_fan_num = (above_grade_finished_floor_area * coverage / 300.0).round(1)
-    elsif not specified_num.nil?
-      ceiling_fan_num = specified_num
-    else
-      ceiling_fan_num = 0
-    end
-
-    # Adjust the power consumption based on the occupancy control.
-    # The default assumption is that when the fans are "on" half of the
-    # fans will be used. This is consistent with the results from an FSEC
-    # survey (described in FSEC-PF-306-96) and approximates the reasonable
-    # assumption that during the night the bedroom fans will be on and all
-    # of the other fans will be off while during the day the reverse will
-    # be true. "Smart" occupancy control indicates that fans are used more
-    # sparingly; in other words, fans are frequently turned off when rooms
-    # are vacant. To approximate this kind of control, the overall fan
-    # power consumption is reduced by 50%.Note that although the idea here
-    # is that in reality "smart" control means that fans will be run for
-    # fewer hours, it is modeled as a reduction in power consumption.
-
-    if control == Constants.CeilingFanControlSmart
-      ceiling_fan_control_factor = 0.25
-    else
-      ceiling_fan_control_factor = 0.5
-    end
-
-    # Determine the power draw for the ceiling fans.
-    # The power consumption depends on the number of fans, the "standard"
-    # power consumption per fan, the fan efficiency, and the fan occupancy
-    # control. Rather than specifying usage via a schedule, as for most
-    # other electrical uses, the fans will be modeled as "on" with a
-    # constant power consumption whenever the interior space temperature
-    # exceeds the cooling setpoint and "off" at all other times (this
-    # on/off behavior is accomplished in DOE2.bmi using EQUIP-PWR-FT - see
-    # comments there). Note that there is also a fan schedule that accounts
-    # for cooling setpoint setups (it is assumed that fans will always be
-    # off during the setup period).
-
-    if ceiling_fan_num > 0
-      ceiling_fans_max_power = ceiling_fan_num * power * ceiling_fan_control_factor / UnitConversions.convert(1.0, "kW", "W") # kW
-    else
-      ceiling_fans_max_power = 0
-    end
-
-    # Determine ceiling fan schedule.
-    # In addition to turning the fans off when the interior space
-    # temperature falls below the cooling setpoint (handled in DOE2.bmi by
-    # EQUIP-PWR-FT), the fans should be turned off during any setup of the
-    # cooling setpoint (based on the assumption that the occupants leave
-    # the house at those times). Therefore the fan schedule specifies zero
-    # power during the setup period and full power outside of the setup
-    # period. Determine the lowest value of all of the hourly cooling setpoints.
-
-    clg_wkdy_monthly = nil
-    clg_wked_monthly = nil
-    thermostatsetpointdualsetpoint = living_zone.thermostatSetpointDualSetpoint
-    if thermostatsetpointdualsetpoint.is_initialized
-
-      htg_wkdy_monthly = get_setpoint_schedule(thermostatsetpointdualsetpoint.get.heatingSetpointTemperatureSchedule.get.to_Schedule.get.to_ScheduleRuleset.get, 'weekday', runner)
-      htg_wked_monthly = get_setpoint_schedule(thermostatsetpointdualsetpoint.get.heatingSetpointTemperatureSchedule.get.to_Schedule.get.to_ScheduleRuleset.get, 'weekend', runner)
-      clg_wkdy_monthly = get_setpoint_schedule(thermostatsetpointdualsetpoint.get.coolingSetpointTemperatureSchedule.get.to_Schedule.get.to_ScheduleRuleset.get, 'weekday', runner)
-      clg_wked_monthly = get_setpoint_schedule(thermostatsetpointdualsetpoint.get.coolingSetpointTemperatureSchedule.get.to_Schedule.get.to_ScheduleRuleset.get, 'weekend', runner)
-
-      thermostatsetpointdualsetpoint.get.coolingSetpointTemperatureSchedule.get.to_Schedule.get.to_ScheduleRuleset.get.scheduleRules.each do |rule|
-        month = rule.startDate.get.monthOfYear.value.to_i - 1
-        next if htg_wkdy_monthly[month].zip(clg_wkdy_monthly[month]).any? { |h, c| c < h }
-        next if htg_wked_monthly[month].zip(clg_wked_monthly[month]).any? { |h, c| c < h }
-
-        rule.daySchedule.clearValues
-        if weekday_or_weekend_rule(rule).include? 'weekday'
-          clg_wkdy_monthly[month].each_with_index do |value, hour|
-            new_value = UnitConversions.convert(UnitConversions.convert(value, "C", "F") + cooling_setpoint_offset, "F", "C")
-            rule.daySchedule.addValue(OpenStudio::Time.new(0, hour + 1, 0, 0), new_value)
-            clg_wkdy_monthly[month][hour] = UnitConversions.convert(new_value, "C", "F")
-          end
-        end
-        if weekday_or_weekend_rule(rule).include? 'weekend'
-          clg_wked_monthly[month].each_with_index do |value, hour|
-            new_value = UnitConversions.convert(UnitConversions.convert(value, "C", "F") + cooling_setpoint_offset, "F", "C")
-            rule.daySchedule.addValue(OpenStudio::Time.new(0, hour + 1, 0, 0), UnitConversions.convert(UnitConversions.convert(value, "C", "F") + cooling_setpoint_offset, "F", "C"))
-            clg_wked_monthly[month][hour] = UnitConversions.convert(new_value, "C", "F")
-          end
-        end
-      end
-    end
-
-    if clg_wkdy_monthly.nil? and clg_wked_monthly.nil?
-      runner.registerWarning("No cooling setpoint schedule found. Assuming #{Constants.DefaultCoolingSetpoint} F for ceiling fan operation.")
-      clg_wkdy_monthly = [[Constants.DefaultCoolingSetpoint] * 24] * 12
-      clg_wked_monthly = [[Constants.DefaultCoolingSetpoint] * 24] * 12
-    end
-
-    cooling_setpoint_min = [clg_wkdy_monthly.min, clg_wked_monthly.min].min.min
-
-    ceiling_fans_hourly_weekday = []
-    ceiling_fans_hourly_weekend = []
-
-    (0..23).to_a.each do |hour|
-      if clg_wkdy_monthly[6][hour] > cooling_setpoint_min # july
-        ceiling_fans_hourly_weekday << 0
-      else
-        ceiling_fans_hourly_weekday << 1
-      end
-      if clg_wked_monthly[6][hour] > cooling_setpoint_min # july
-        ceiling_fans_hourly_weekend << 0
-      else
-        ceiling_fans_hourly_weekend << 1
-      end
-    end
-
-    ceiling_fan_sch = MonthWeekdayWeekendSchedule.new(model, runner, obj_name + " schedule", ceiling_fans_hourly_weekday, ceiling_fans_hourly_weekend, Array.new(12, 1), mult_weekday = 1.0, mult_weekend = 1.0, normalize_values = false)
-
-    unless ceiling_fan_sch.validated?
-      return false
-    end
-
-    schedule_type_limits = OpenStudio::Model::ScheduleTypeLimits.new(model)
-    schedule_type_limits.setName("OnOff")
-    schedule_type_limits.setLowerLimitValue(0)
-    schedule_type_limits.setUpperLimitValue(1)
-    schedule_type_limits.setNumericType("Discrete")
-
-    ceiling_fan_master_sch = OpenStudio::Model::ScheduleConstant.new(model)
-    ceiling_fan_master_sch.setName(obj_name + " master")
-    ceiling_fan_master_sch.setScheduleTypeLimits(schedule_type_limits)
-    ceiling_fan_master_sch.setValue(1)
-
-    # Ceiling Fans
-    # As described in more detail in the schedules section, ceiling fans are controlled by two schedules, CeilingFan and CeilingFansMaster.
-    # The program CeilingFanScheduleProgram checks to see if a cooling setpoint setup is in effect (by checking the sensor CeilingFan_sch) and
-    # it checks the indoor temperature to see if it is less than the normal cooling setpoint. In either case, it turns the fans off.
-    # Otherwise it turns the fans on.
-
-    equip_def = OpenStudio::Model::ElectricEquipmentDefinition.new(model)
-    equip_def.setName(obj_name + " non benchmark equip")
-    equip = OpenStudio::Model::ElectricEquipment.new(equip_def)
-    equip.setName(equip_def.name.to_s)
-    equip.setSpace(living_zone.spaces[0])
-    equip_def.setDesignLevel(UnitConversions.convert(ceiling_fans_max_power, "kW", "W"))
-    equip_def.setFractionRadiant(0.558)
-    equip_def.setFractionLatent(0)
-    equip_def.setFractionLost(0.07)
-    equip.setSchedule(ceiling_fan_master_sch)
-
-    # Sensor that reports the value of the schedule CeilingFan (0 if cooling setpoint setup is in effect, 1 otherwise).
-    sched_val_sensor = OpenStudio::Model::EnergyManagementSystemSensor.new(model, "Schedule Value")
-    sched_val_sensor.setName("#{obj_name} sched val sensor")
-    sched_val_sensor.setKeyName(obj_name + " schedule")
-
-    tin_sensor = OpenStudio::Model::EnergyManagementSystemSensor.new(model, "Zone Mean Air Temperature")
-    tin_sensor.setName("#{obj_name} tin sensor")
-    tin_sensor.setKeyName(living_zone.name.to_s)
-
-    # Actuator that overrides the master ceiling fan schedule.
-    sched_override_actuator = OpenStudio::Model::EnergyManagementSystemActuator.new(ceiling_fan_master_sch, "Schedule:Constant", "Schedule Value")
-    sched_override_actuator.setName("#{obj_name} sched override")
-
-    # Program that turns the ceiling fans off in the situations described above.
-    program = OpenStudio::Model::EnergyManagementSystemProgram.new(model)
-    program.setName(obj_name + " schedule program")
-    program.addLine("If #{sched_val_sensor.name} == 0")
-    program.addLine("Set #{sched_override_actuator.name} = 0")
-    # Subtract 0.1 from cooling setpoint to avoid fans cycling on and off with minor temperature variations.
-    program.addLine("ElseIf #{tin_sensor.name} < #{UnitConversions.convert(cooling_setpoint_min - 0.1 - 32.0, "R", "K").round(3)}")
-    program.addLine("Set #{sched_override_actuator.name} = 0")
-    program.addLine("Else")
-    program.addLine("Set #{sched_override_actuator.name} = 1")
-    program.addLine("EndIf")
-
-    program_calling_manager = OpenStudio::Model::EnergyManagementSystemProgramCallingManager.new(model)
-    program_calling_manager.setName(obj_name + " program calling manager")
-    program_calling_manager.setCallingPoint("BeginTimestepBeforePredictor")
-    program_calling_manager.addProgram(program)
-
-    mel_ann_no_ceiling_fan = (1108.1 + 180.2 * num_bedrooms + 0.2785 * finished_floor_area) * mult
-    mel_ann_with_ceiling_fan = (1185.4 + 180.2 * num_bedrooms + 0.3188 * finished_floor_area) * mult
-    mel_ann = mel_ann_with_ceiling_fan - mel_ann_no_ceiling_fan
-
-    unit.spaces.each do |space|
-      next if Geometry.space_is_unfinished(space)
-
-      space_obj_name = "#{obj_name} benchmark|#{space.name.to_s}"
-
-      if mel_ann > 0 and use_benchmark_energy
-
-        if sch.nil?
-          sch = MonthWeekdayWeekendSchedule.new(model, runner, space_obj_name + " schedule", weekday_sch, weekend_sch, monthly_sch)
-          if not sch.validated?
-            return false
-          end
-        end
-
-        space_mel_ann = mel_ann * UnitConversions.convert(space.floorArea, "m^2", "ft^2") / finished_floor_area
-        space_design_level = sch.calcDesignLevelFromDailykWh(space_mel_ann / 365.0)
-
-        mel_def = OpenStudio::Model::ElectricEquipmentDefinition.new(model)
-        mel = OpenStudio::Model::ElectricEquipment.new(mel_def)
-        mel.setName(space_obj_name)
-        mel.setEndUseSubcategory(obj_name)
-        mel.setSpace(space)
-        mel_def.setName(space_obj_name)
-        mel_def.setDesignLevel(space_design_level)
-        mel_def.setFractionRadiant(0.558)
-        mel_def.setFractionLatent(0.0)
-        mel_def.setFractionLost(0.07)
-        mel.setSchedule(sch.schedule)
-
-      end # benchmark
-    end # unit spaces
-
-    return true, sch
-  end
-
-  def self.apply_eri_ceiling_fans(model, unit, runner, annual_kWh, weekday_sch, weekend_sch)
-    obj_name = Constants.ObjectNameCeilingFan(unit.name.to_s)
-=======
   def self.apply_ceiling_fans(model, runner, annual_kWh, weekday_sch, weekend_sch,
                               cfa, conditioned_spaces)
     obj_name = Constants.ObjectNameCeilingFan
->>>>>>> 51f930cd
 
     ceiling_fan_sch = MonthWeekdayWeekendSchedule.new(model, runner, obj_name + " schedule", weekday_sch, weekend_sch, [1] * 12)
     if not ceiling_fan_sch.validated?
@@ -3844,61 +2762,6 @@
     return nbeds + 1
   end
 
-<<<<<<< HEAD
-  def self.remove_ceiling_fans(runner, model, unit)
-    obj_name = Constants.ObjectNameCeilingFan(unit.name.to_s)
-
-    # Remove existing ceiling fan
-    model.getScheduleRulesets.each do |schedule|
-      next unless schedule.name.to_s == obj_name + " schedule"
-
-      schedule.remove
-    end
-    model.getEnergyManagementSystemSensors.each do |sensor|
-      next unless sensor.name.to_s == "#{obj_name} sched val sensor".gsub(" ", "_") or sensor.name.to_s == "#{obj_name} tin sensor".gsub(" ", "_")
-
-      sensor.remove
-    end
-    model.getEnergyManagementSystemActuators.each do |actuator|
-      next unless actuator.name.to_s == "#{obj_name} sched override".gsub(" ", "_")
-
-      actuator.remove
-    end
-    model.getEnergyManagementSystemPrograms.each do |program|
-      next unless program.name.to_s == "#{obj_name} schedule program".gsub(" ", "_")
-
-      program.remove
-    end
-    model.getEnergyManagementSystemProgramCallingManagers.each do |program_calling_manager|
-      next unless program_calling_manager.name.to_s == obj_name + " program calling manager"
-
-      program_calling_manager.remove
-    end
-
-    unit.spaces.each do |space|
-      space.electricEquipment.each do |equip|
-        next unless equip.name.to_s == obj_name + " non benchmark equip"
-
-        equip.electricEquipmentDefinition.remove
-      end
-
-      space_obj_name = "#{obj_name} benchmark|#{space.name.to_s}"
-
-      space.electricEquipment.each do |equip|
-        next unless equip.name.to_s == space_obj_name
-
-        equip.electricEquipmentDefinition.remove
-      end
-      model.getScheduleRulesets.each do |schedule|
-        next unless schedule.name.to_s == space_obj_name + " schedule"
-
-        schedule.remove
-      end
-    end
-  end
-
-=======
->>>>>>> 51f930cd
   def self.apply_eae_to_heating_fan(runner, loop_hvac, zone_hvacs, eae, fuel, dse, has_furnace, has_boiler, load_frac, loop_hvac_cool)
     # Applies Electric Auxiliary Energy (EAE) for fuel heating equipment to fan power.
 
@@ -4708,21 +3571,6 @@
     return nil
   end
 
-  def self.has_ducted_equipment(model, runner, air_loop)
-    system = get_unitary_system_from_air_loop_hvac(air_loop)
-
-<<<<<<< HEAD
-    hvac_type = system.additionalProperties.getFeatureAsString(Constants.SizingInfoHVACType).get
-    if [Constants.ObjectNameCentralAirConditioner,
-        Constants.ObjectNameFurnace,
-        Constants.ObjectNameAirSourceHeatPump,
-        Constants.ObjectNameGroundSourceHeatPump].include? hvac_type
-=======
-      num += 1
-    end
-    return num
-  end
-
   def self.num_ashp(model, runner, thermal_zone)
     num = 0
     unitary_system_air_loops = self.get_unitary_system_air_loops(model, runner, thermal_zone)
@@ -4740,7 +3588,7 @@
     unitary_system_air_loops = self.get_unitary_system_air_loops(model, runner, thermal_zone)
     unitary_system_air_loops.each do |unitary_system_air_loop|
       system, clg_coil, htg_coil, air_loop = unitary_system_air_loop
-      next unless system.name.to_s.start_with? Constants.ObjectNameGroundSourceHeatPumpVerticalBore
+      next unless system.name.to_s.start_with? Constants.ObjectNameGroundSourceHeatPump
 
       num += 1
     end
@@ -4868,17 +3716,14 @@
     return false
   end
 
-  def self.has_ducted_equipment(model, runner, thermal_zone)
-    if has_central_ac(model, runner, thermal_zone)
-      return true
-    elsif has_furnace(model, runner, thermal_zone)
-      return true
-    elsif has_ashp(model, runner, thermal_zone)
-      return true
-    elsif has_gshp(model, runner, thermal_zone)
-      return true
-    elsif has_ducted_mshp(model, runner, thermal_zone)
->>>>>>> 51f930cd
+  def self.has_ducted_equipment(model, runner, air_loop)
+    system = get_unitary_system_from_air_loop_hvac(air_loop)
+
+    hvac_type = system.additionalProperties.getFeatureAsString(Constants.SizingInfoHVACType).get
+    if [Constants.ObjectNameCentralAirConditioner,
+        Constants.ObjectNameFurnace,
+        Constants.ObjectNameAirSourceHeatPump,
+        Constants.ObjectNameGroundSourceHeatPump].include? hvac_type
       return true
     elsif hvac_type == Constants.ObjectNameMiniSplitHeatPump
       is_ducted = system.additionalProperties.getFeatureAsBoolean(Constants.DuctedInfoMiniSplitHeatPump).get
@@ -4888,75 +3733,6 @@
     end
 
     return false
-  end
-
-<<<<<<< HEAD
-  # Remove Equipment methods
-
-  def self.remove_boiler_and_gshp_loops(model, runner, thermal_zone)
-    model.getPlantLoops.each do |plant_loop|
-      remove = false
-
-      # Ensure we're operating on the right plant loop
-      is_specified_zone = false
-      plant_loop.demandComponents.each do |demand_component|
-        demand_coil = nil
-        if demand_component.to_CoilHeatingWaterBaseboard.is_initialized
-          demand_coil = demand_component.to_CoilHeatingWaterBaseboard.get
-        elsif demand_component.to_CoilHeatingWaterToAirHeatPumpEquationFit.is_initialized
-          demand_coil = demand_component.to_CoilHeatingWaterToAirHeatPumpEquationFit.get
-        elsif demand_component.to_CoilCoolingWaterToAirHeatPumpEquationFit.is_initialized
-          demand_coil = demand_component.to_CoilCoolingWaterToAirHeatPumpEquationFit.get
-        end
-        next if demand_coil.nil?
-
-        if demand_coil.containingZoneHVACComponent.is_initialized
-          demand_hvac = demand_coil.containingZoneHVACComponent.get
-          next if not demand_hvac.thermalZone.is_initialized or demand_hvac.thermalZone.get != thermal_zone
-
-          is_specified_zone = true
-        elsif demand_coil.containingHVACComponent.is_initialized
-          demand_hvac = demand_coil.containingHVACComponent.get
-          next if not demand_hvac.airLoopHVAC.is_initialized
-
-          demand_air_loop = demand_hvac.airLoopHVAC.get
-          demand_air_loop.thermalZones.each do |thermalZone|
-            next if thermal_zone.handle.to_s != thermalZone.handle.to_s
-
-            is_specified_zone = true
-          end
-        end
-      end
-      next if not is_specified_zone
-
-      plant_loop.supplyComponents.each do |supply_component|
-        if supply_component.to_BoilerHotWater.is_initialized or supply_component.to_GroundHeatExchangerVertical.is_initialized or supply_component.to_GroundHeatExchangerHorizontalTrench.is_initialized
-          remove = true
-        end
-      end
-      if remove
-        runner.registerInfo("Removed '#{plant_loop.name}' from model.")
-        plant_loop.remove
-      end
-    end
-=======
-  def self.prioritize_zone_hvac(model, runner, zone, load_distribution_scheme = "SequentialLoad")
-    zone_hvac_list = []
-    Constants.ZoneHVACPriorityList.each do |zone_hvac_type|
-      zone.equipment.each do |object|
-        next if not object.respond_to?("to_#{zone_hvac_type}")
-        next if not object.public_send("to_#{zone_hvac_type}").is_initialized
-
-        new_object = object.public_send("to_#{zone_hvac_type}").get
-        zone_hvac_list << new_object
-      end
-    end
-    zone_hvac_list.reverse.each do |object|
-      zone.setCoolingPriority(object, 1)
-      zone.setHeatingPriority(object, 1)
-    end
-    zone.setLoadDistributionScheme(load_distribution_scheme)
->>>>>>> 51f930cd
   end
 
   def self.calc_heating_and_cooling_seasons(model, weather, runner = nil)
