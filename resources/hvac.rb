require_relative "constants"
require_relative "geometry"
require_relative "util"
require_relative "unit_conversions"
require_relative "psychrometrics"
require_relative "schedules"

class HVAC
  def self.apply_central_ac_1speed(model, unit, runner, seer, eers, shrs,
                                   fan_power_rated, fan_power_installed,
                                   crankcase_capacity, crankcase_temp,
                                   eer_capacity_derates, capacity, dse,
                                   frac_cool_load_served)

    num_speeds = 1

    # Performance curves
    # NOTE: These coefficients are in IP UNITS
    curves_in_ip = true
    cOOL_CAP_FT_SPEC = [[3.670270705, -0.098652414, 0.000955906, 0.006552414, -0.0000156, -0.000131877]]
    cOOL_EIR_FT_SPEC = [[-3.302695861, 0.137871531, -0.001056996, -0.012573945, 0.000214638, -0.000145054]]
    cOOL_CAP_FFLOW_SPEC = [[0.718605468, 0.410099989, -0.128705457]]
    cOOL_EIR_FFLOW_SPEC = [[1.32299905, -0.477711207, 0.154712157]]

    capacity_ratios = [1.0]
    fan_speed_ratios = [1.0]

    # Cooling Coil
    rated_airflow_rate = 386.1 # cfm
    cfms_ton_rated = calc_cfms_ton_rated(rated_airflow_rate, fan_speed_ratios, capacity_ratios)
    cooling_eirs = calc_cooling_eirs(num_speeds, eers, fan_power_rated)
    shrs_rated_gross = calc_shrs_rated_gross(num_speeds, shrs, fan_power_rated, cfms_ton_rated)
    cOOL_CLOSS_FPLR_SPEC = [calc_plr_coefficients_cooling(num_speeds, seer)]

    obj_name = Constants.ObjectNameCentralAirConditioner(unit.name.to_s)

    thermal_zones = Geometry.get_thermal_zones_from_spaces(unit.spaces)

    control_slave_zones_hash = get_control_and_slave_zones(thermal_zones)
    control_slave_zones_hash.each do |control_zone, slave_zones|
      # _processCurvesDXCooling

      clg_coil_stage_data = calc_coil_stage_data_cooling(model, capacity, (0...num_speeds).to_a, cooling_eirs, shrs_rated_gross, cOOL_CAP_FT_SPEC, cOOL_EIR_FT_SPEC, cOOL_CLOSS_FPLR_SPEC, cOOL_CAP_FFLOW_SPEC, cOOL_EIR_FFLOW_SPEC, curves_in_ip, dse)

      # _processSystemCoolingCoil

      clg_coil = OpenStudio::Model::CoilCoolingDXSingleSpeed.new(model, model.alwaysOnDiscreteSchedule, clg_coil_stage_data[0].totalCoolingCapacityFunctionofTemperatureCurve, clg_coil_stage_data[0].totalCoolingCapacityFunctionofFlowFractionCurve, clg_coil_stage_data[0].energyInputRatioFunctionofTemperatureCurve, clg_coil_stage_data[0].energyInputRatioFunctionofFlowFractionCurve, clg_coil_stage_data[0].partLoadFractionCorrelationCurve)
      clg_coil_stage_data[0].remove
      clg_coil.setName(obj_name + " cooling coil")
      if capacity != Constants.SizingAuto
        clg_coil.setRatedTotalCoolingCapacity(UnitConversions.convert(capacity, "Btu/hr", "W")) # Used by HVACSizing measure
      end
      clg_coil.setRatedSensibleHeatRatio(shrs_rated_gross[0])
      clg_coil.setRatedCOP(OpenStudio::OptionalDouble.new(dse / cooling_eirs[0]))
      clg_coil.setRatedEvaporatorFanPowerPerVolumeFlowRate(OpenStudio::OptionalDouble.new(fan_power_rated / UnitConversions.convert(1.0, "cfm", "m^3/s")))

      clg_coil.setNominalTimeForCondensateRemovalToBegin(OpenStudio::OptionalDouble.new(1000.0))
      clg_coil.setRatioOfInitialMoistureEvaporationRateAndSteadyStateLatentCapacity(OpenStudio::OptionalDouble.new(1.5))
      clg_coil.setMaximumCyclingRate(OpenStudio::OptionalDouble.new(3.0))
      clg_coil.setLatentCapacityTimeConstant(OpenStudio::OptionalDouble.new(45.0))

      clg_coil.setCondenserType("AirCooled")
      clg_coil.setCrankcaseHeaterCapacity(OpenStudio::OptionalDouble.new(UnitConversions.convert(crankcase_capacity, "kW", "W")))
      clg_coil.setMaximumOutdoorDryBulbTemperatureForCrankcaseHeaterOperation(OpenStudio::OptionalDouble.new(UnitConversions.convert(crankcase_temp, "F", "C")))

      # _processSystemFan

      fan = OpenStudio::Model::FanOnOff.new(model, model.alwaysOnDiscreteSchedule)
      fan_eff = 0.75 # Overall Efficiency of the Fan, Motor and Drive
      fan.setName(obj_name + " clg supply fan")
<<<<<<< HEAD
      fan.setEndUseSubcategory(Constants.EndUseHVACCoolingFan)
=======
      fan.setEndUseSubcategory(obj_name + " clg supply fan")
>>>>>>> 5e5cfeed
      fan.setFanEfficiency(fan_eff)
      fan.setPressureRise(calculate_fan_pressure_rise(fan_eff, fan_power_installed / dse))
      fan.setMotorEfficiency(1.0)
      fan.setMotorInAirstreamFraction(1.0)

      # _processSystemAir

      air_loop_unitary = OpenStudio::Model::AirLoopHVACUnitarySystem.new(model)
      air_loop_unitary.setName(obj_name + " unitary system")
      air_loop_unitary.setAvailabilitySchedule(model.alwaysOnDiscreteSchedule)
      air_loop_unitary.setCoolingCoil(clg_coil)
      air_loop_unitary.setSupplyAirFlowRateDuringHeatingOperation(0.0)
      air_loop_unitary.setSupplyFan(fan)
      air_loop_unitary.setFanPlacement("BlowThrough")
      air_loop_unitary.setSupplyAirFanOperatingModeSchedule(model.alwaysOffDiscreteSchedule)
      air_loop_unitary.setMaximumSupplyAirTemperature(UnitConversions.convert(120.0, "F", "C"))
      air_loop_unitary.setSupplyAirFlowRateWhenNoCoolingorHeatingisRequired(0)

      air_loop = OpenStudio::Model::AirLoopHVAC.new(model)
      air_loop.setName(obj_name + " asys")
      air_supply_inlet_node = air_loop.supplyInletNode
      air_supply_outlet_node = air_loop.supplyOutletNode
      air_demand_inlet_node = air_loop.demandInletNode
      air_demand_outlet_node = air_loop.demandOutletNode

      air_loop_unitary.addToNode(air_supply_inlet_node)

      runner.registerInfo("Added '#{fan.name}' to '#{air_loop_unitary.name}' of '#{air_loop.name}'")
      runner.registerInfo("Added '#{clg_coil.name}' to '#{air_loop_unitary.name}' of '#{air_loop.name}'")

      air_loop_unitary.setControllingZoneorThermostatLocation(control_zone)

      # _processSystemDemandSideAir
      # Demand Side

      # Supply Air
      zone_splitter = air_loop.zoneSplitter
      zone_splitter.setName(obj_name + " zone splitter")

      zone_mixer = air_loop.zoneMixer
      zone_mixer.setName(obj_name + " zone mixer")

      diffuser_living = OpenStudio::Model::AirTerminalSingleDuctUncontrolled.new(model, model.alwaysOnDiscreteSchedule)
      diffuser_living.setName(obj_name + " #{control_zone.name} direct air")
      air_loop.multiAddBranchForZone(control_zone, diffuser_living)

      air_loop.multiAddBranchForZone(control_zone)
      runner.registerInfo("Added '#{air_loop.name}' to '#{control_zone.name}' of #{unit.name}")

      prioritize_zone_hvac(model, runner, control_zone)

      slave_zones.each do |slave_zone|
        diffuser_fbsmt = OpenStudio::Model::AirTerminalSingleDuctUncontrolled.new(model, model.alwaysOnDiscreteSchedule)
        diffuser_fbsmt.setName(obj_name + " #{slave_zone.name} direct air")
        air_loop.multiAddBranchForZone(slave_zone, diffuser_fbsmt)

        air_loop.multiAddBranchForZone(slave_zone)
        runner.registerInfo("Added '#{air_loop.name}' to '#{slave_zone.name}' of #{unit.name}")

        prioritize_zone_hvac(model, runner, slave_zone)
      end # slave_zone

      # Store info for HVAC Sizing measure
      air_loop_unitary.additionalProperties.setFeature(Constants.SizingInfoHVACCapacityDerateFactorEER, eer_capacity_derates.join(","))
      air_loop_unitary.additionalProperties.setFeature(Constants.SizingInfoHVACRatedCFMperTonCooling, cfms_ton_rated.join(","))
      air_loop_unitary.additionalProperties.setFeature(Constants.SizingInfoHVACFracCoolLoadServed, frac_cool_load_served)
    end # control_zone

    return true
  end

  def self.apply_central_ac_2speed(model, unit, runner, seer, eers, shrs,
                                   capacity_ratios, fan_speed_ratios,
                                   fan_power_rated, fan_power_installed,
                                   crankcase_capacity, crankcase_temp,
                                   eer_capacity_derates, capacity, dse,
                                   frac_cool_load_served)

    num_speeds = 2

    # Performance curves
    # NOTE: These coefficients are in IP UNITS
    curves_in_ip = true
    cOOL_CAP_FT_SPEC = [[3.940185508, -0.104723455, 0.001019298, 0.006471171, -0.00000953, -0.000161658],
                        [3.109456535, -0.085520461, 0.000863238, 0.00863049, -0.0000210, -0.000140186]]
    cOOL_EIR_FT_SPEC = [[-3.877526888, 0.164566276, -0.001272755, -0.019956043, 0.000256512, -0.000133539],
                        [-1.990708931, 0.093969249, -0.00073335, -0.009062553, 0.000165099, -0.0000997]]
    cOOL_CAP_FFLOW_SPEC = [[0.65673024, 0.516470835, -0.172887149],
                           [0.690334551, 0.464383753, -0.154507638]]
    cOOL_EIR_FFLOW_SPEC = [[1.562945114, -0.791859997, 0.230030877],
                           [1.31565404, -0.482467162, 0.166239001]]

    # Cooling Coil
    rated_airflow_rate = 355.2 # cfm
    cfms_ton_rated = calc_cfms_ton_rated(rated_airflow_rate, fan_speed_ratios, capacity_ratios)
    cooling_eirs = calc_cooling_eirs(num_speeds, eers, fan_power_rated)
    shrs_rated_gross = calc_shrs_rated_gross(num_speeds, shrs, fan_power_rated, cfms_ton_rated)
    cOOL_CLOSS_FPLR_SPEC = [calc_plr_coefficients_cooling(num_speeds, seer)] * num_speeds

    obj_name = Constants.ObjectNameCentralAirConditioner(unit.name.to_s)

    thermal_zones = Geometry.get_thermal_zones_from_spaces(unit.spaces)

    control_slave_zones_hash = get_control_and_slave_zones(thermal_zones)
    control_slave_zones_hash.each do |control_zone, slave_zones|
      # _processCurvesDXCooling

      clg_coil_stage_data = calc_coil_stage_data_cooling(model, capacity, (0...num_speeds).to_a, cooling_eirs, shrs_rated_gross, cOOL_CAP_FT_SPEC, cOOL_EIR_FT_SPEC, cOOL_CLOSS_FPLR_SPEC, cOOL_CAP_FFLOW_SPEC, cOOL_EIR_FFLOW_SPEC, curves_in_ip, dse)

      # _processSystemCoolingCoil

      clg_coil = OpenStudio::Model::CoilCoolingDXMultiSpeed.new(model)
      clg_coil.setName(obj_name + " cooling coil")
      clg_coil.setCondenserType("AirCooled")
      clg_coil.setApplyPartLoadFractiontoSpeedsGreaterthan1(false)
      clg_coil.setApplyLatentDegradationtoSpeedsGreaterthan1(false)
      clg_coil.setCrankcaseHeaterCapacity(UnitConversions.convert(crankcase_capacity, "kW", "W"))
      clg_coil.setMaximumOutdoorDryBulbTemperatureforCrankcaseHeaterOperation(UnitConversions.convert(crankcase_temp, "F", "C"))

      clg_coil.setFuelType("Electricity")

      clg_coil_stage_data.each do |stage|
        clg_coil.addStage(stage)
      end

      # _processSystemFan

      fan_power_curve = create_curve_exponent(model, [0, 1, 3], obj_name + " fan power curve", -100, 100)
      fan_eff_curve = create_curve_cubic(model, [0, 1, 0, 0], obj_name + " fan eff curve", 0, 1, 0.01, 1)

      fan = OpenStudio::Model::FanOnOff.new(model, model.alwaysOnDiscreteSchedule, fan_power_curve, fan_eff_curve)
      fan_eff = 0.75 # Overall Efficiency of the Fan, Motor and Drive
      fan.setName(obj_name + " clg supply fan")
<<<<<<< HEAD
      fan.setEndUseSubcategory(Constants.EndUseHVACCoolingFan)
=======
      fan.setEndUseSubcategory(obj_name + " clg supply fan")
>>>>>>> 5e5cfeed
      fan.setFanEfficiency(fan_eff)
      fan.setPressureRise(calculate_fan_pressure_rise(fan_eff, fan_power_installed / dse))
      fan.setMotorEfficiency(1.0)
      fan.setMotorInAirstreamFraction(1.0)

      # _processSystemAir

      air_loop_unitary = OpenStudio::Model::AirLoopHVACUnitarySystem.new(model)
      air_loop_unitary.setName(obj_name + " unitary system")
      air_loop_unitary.setAvailabilitySchedule(model.alwaysOnDiscreteSchedule)
      air_loop_unitary.setCoolingCoil(clg_coil)
      air_loop_unitary.setSupplyAirFlowRateDuringHeatingOperation(0.0)
      air_loop_unitary.setSupplyFan(fan)
      air_loop_unitary.setFanPlacement("BlowThrough")
      air_loop_unitary.setSupplyAirFanOperatingModeSchedule(model.alwaysOffDiscreteSchedule)
      air_loop_unitary.setMaximumSupplyAirTemperature(UnitConversions.convert(120.0, "F", "C"))
      air_loop_unitary.setSupplyAirFlowRateWhenNoCoolingorHeatingisRequired(0)

      perf = OpenStudio::Model::UnitarySystemPerformanceMultispeed.new(model)
      air_loop_unitary.setDesignSpecificationMultispeedObject(perf)
      perf.setSingleModeOperation(false)
      for speed in 1..num_speeds
        f = OpenStudio::Model::SupplyAirflowRatioField.fromCoolingRatio(fan_speed_ratios[speed - 1])
        perf.addSupplyAirflowRatioField(f)
      end

      air_loop = OpenStudio::Model::AirLoopHVAC.new(model)
      air_loop.setName(obj_name + " asys")
      air_supply_inlet_node = air_loop.supplyInletNode
      air_supply_outlet_node = air_loop.supplyOutletNode
      air_demand_inlet_node = air_loop.demandInletNode
      air_demand_outlet_node = air_loop.demandOutletNode

      air_loop_unitary.addToNode(air_supply_inlet_node)

      runner.registerInfo("Added '#{fan.name}' to #{air_loop_unitary.name}' of '#{air_loop.name}'")
      runner.registerInfo("Added '#{clg_coil.name}' to '#{air_loop_unitary.name}' of '#{air_loop.name}'")

      air_loop_unitary.setControllingZoneorThermostatLocation(control_zone)

      # _processSystemDemandSideAir
      # Demand Side

      # Supply Air
      zone_splitter = air_loop.zoneSplitter
      zone_splitter.setName(obj_name + " zone splitter")

      zone_mixer = air_loop.zoneMixer
      zone_mixer.setName(obj_name + " zone mixer")

      diffuser_living = OpenStudio::Model::AirTerminalSingleDuctUncontrolled.new(model, model.alwaysOnDiscreteSchedule)
      diffuser_living.setName(obj_name + " #{control_zone.name} direct air")
      air_loop.multiAddBranchForZone(control_zone, diffuser_living)

      air_loop.multiAddBranchForZone(control_zone)
      runner.registerInfo("Added '#{air_loop.name}' to '#{control_zone.name}' of #{unit.name}")

      prioritize_zone_hvac(model, runner, control_zone)

      slave_zones.each do |slave_zone|
        diffuser_fbsmt = OpenStudio::Model::AirTerminalSingleDuctUncontrolled.new(model, model.alwaysOnDiscreteSchedule)
        diffuser_fbsmt.setName(obj_name + " #{slave_zone.name} direct air")
        air_loop.multiAddBranchForZone(slave_zone, diffuser_fbsmt)

        air_loop.multiAddBranchForZone(slave_zone)
        runner.registerInfo("Added '#{air_loop.name}' to '#{slave_zone.name}' of #{unit.name}")

        prioritize_zone_hvac(model, runner, slave_zone)
      end # slave_zone

      # Store info for HVAC Sizing measure
      air_loop_unitary.additionalProperties.setFeature(Constants.SizingInfoHVACCapacityRatioCooling, capacity_ratios.join(","))
      air_loop_unitary.additionalProperties.setFeature(Constants.SizingInfoHVACCapacityDerateFactorEER, eer_capacity_derates.join(","))
      air_loop_unitary.additionalProperties.setFeature(Constants.SizingInfoHVACRatedCFMperTonCooling, cfms_ton_rated.join(","))
      air_loop_unitary.additionalProperties.setFeature(Constants.SizingInfoHVACFracCoolLoadServed, frac_cool_load_served)
    end # control_zone

    return true
  end

  def self.apply_central_ac_4speed(model, unit, runner, seer, eers, shrs,
                                   capacity_ratios, fan_speed_ratios,
                                   fan_power_rated, fan_power_installed,
                                   crankcase_capacity, crankcase_temp,
                                   eer_capacity_derates, capacity, dse,
                                   frac_cool_load_served)

    num_speeds = 4

    # Performance curves
    # NOTE: These coefficients are in IP UNITS
    curves_in_ip = true
    cOOL_CAP_FT_SPEC = [[3.845135427537, -0.095933272242, 0.000924533273, 0.008939030321, -0.000021025870, -0.000191684744],
                        [1.902445285801, -0.042809294549, 0.000555959865, 0.009928999493, -0.000013373437, -0.000211453245],
                        [-3.176259152730, 0.107498394091, -0.000574951600, 0.005484032413, -0.000011584801, -0.000135528854],
                        [1.216308942608, -0.021962441981, 0.000410292252, 0.007362335339, -0.000000025748, -0.000202117724]]
    cOOL_EIR_FT_SPEC = [[-1.400822352, 0.075567798, -0.000589362, -0.024655521, 0.00032690848, -0.00010222178],
                        [3.278112067, -0.07106453, 0.000468081, -0.014070845, 0.00022267912, -0.00004950051],
                        [1.183747649, -0.041423179, 0.000390378, 0.021207528, 0.00011181091, -0.00034107189],
                        [-3.97662986, 0.115338094, -0.000841943, 0.015962287, 0.00007757092, -0.00018579409]]
    cOOL_CAP_FFLOW_SPEC = [[1, 0, 0]] * num_speeds
    cOOL_EIR_FFLOW_SPEC = [[1, 0, 0]] * num_speeds

    # Cooling Coil
    rated_airflow_rate = 315.8 # cfm
    cfms_ton_rated = calc_cfms_ton_rated(rated_airflow_rate, fan_speed_ratios, capacity_ratios)
    cooling_eirs = calc_cooling_eirs(num_speeds, eers, fan_power_rated)
    shrs_rated_gross = calc_shrs_rated_gross(num_speeds, shrs, fan_power_rated, cfms_ton_rated)
    cOOL_CLOSS_FPLR_SPEC = [calc_plr_coefficients_cooling(num_speeds, seer)] * num_speeds

    obj_name = Constants.ObjectNameCentralAirConditioner(unit.name.to_s)

    thermal_zones = Geometry.get_thermal_zones_from_spaces(unit.spaces)

    control_slave_zones_hash = get_control_and_slave_zones(thermal_zones)
    control_slave_zones_hash.each do |control_zone, slave_zones|
      # _processCurvesDXCooling

      clg_coil_stage_data = calc_coil_stage_data_cooling(model, capacity, (0...num_speeds).to_a, cooling_eirs, shrs_rated_gross, cOOL_CAP_FT_SPEC, cOOL_EIR_FT_SPEC, cOOL_CLOSS_FPLR_SPEC, cOOL_CAP_FFLOW_SPEC, cOOL_EIR_FFLOW_SPEC, curves_in_ip, dse)

      # _processSystemCoolingCoil

      clg_coil = OpenStudio::Model::CoilCoolingDXMultiSpeed.new(model)
      clg_coil.setName(obj_name + " cooling coil")
      clg_coil.setCondenserType("AirCooled")
      clg_coil.setApplyPartLoadFractiontoSpeedsGreaterthan1(false)
      clg_coil.setApplyLatentDegradationtoSpeedsGreaterthan1(false)
      clg_coil.setCrankcaseHeaterCapacity(UnitConversions.convert(crankcase_capacity, "kW", "W"))
      clg_coil.setMaximumOutdoorDryBulbTemperatureforCrankcaseHeaterOperation(UnitConversions.convert(crankcase_temp, "F", "C"))

      clg_coil.setFuelType("Electricity")

      clg_coil_stage_data.each do |stage|
        clg_coil.addStage(stage)
      end

      # _processSystemFan

      fan_power_curve = create_curve_exponent(model, [0, 1, 3], obj_name + " fan power curve", -100, 100)
      fan_eff_curve = create_curve_cubic(model, [0, 1, 0, 0], obj_name + " fan eff curve", 0, 1, 0.01, 1)

      fan = OpenStudio::Model::FanOnOff.new(model, model.alwaysOnDiscreteSchedule, fan_power_curve, fan_eff_curve)
      fan_eff = 0.75 # Overall Efficiency of the Fan, Motor and Drive
      fan.setName(obj_name + " clg supply fan")
<<<<<<< HEAD
      fan.setEndUseSubcategory(Constants.EndUseHVACCoolingFan)
=======
      fan.setEndUseSubcategory(obj_name + " clg supply fan")
>>>>>>> 5e5cfeed
      fan.setFanEfficiency(fan_eff)
      fan.setPressureRise(calculate_fan_pressure_rise(fan_eff, fan_power_installed / dse))
      fan.setMotorEfficiency(1.0)
      fan.setMotorInAirstreamFraction(1.0)

      # _processSystemAir

      air_loop_unitary = OpenStudio::Model::AirLoopHVACUnitarySystem.new(model)
      air_loop_unitary.setName(obj_name + " unitary system")
      air_loop_unitary.setAvailabilitySchedule(model.alwaysOnDiscreteSchedule)
      air_loop_unitary.setCoolingCoil(clg_coil)
      air_loop_unitary.setSupplyAirFlowRateDuringHeatingOperation(0.0)
      air_loop_unitary.setSupplyFan(fan)
      air_loop_unitary.setFanPlacement("BlowThrough")
      air_loop_unitary.setSupplyAirFanOperatingModeSchedule(model.alwaysOffDiscreteSchedule)
      air_loop_unitary.setMaximumSupplyAirTemperature(UnitConversions.convert(120.0, "F", "C"))
      air_loop_unitary.setSupplyAirFlowRateWhenNoCoolingorHeatingisRequired(0)

      perf = OpenStudio::Model::UnitarySystemPerformanceMultispeed.new(model)
      air_loop_unitary.setDesignSpecificationMultispeedObject(perf)
      perf.setSingleModeOperation(false)
      for speed in 1..num_speeds
        f = OpenStudio::Model::SupplyAirflowRatioField.fromCoolingRatio(fan_speed_ratios[speed - 1])
        perf.addSupplyAirflowRatioField(f)
      end

      air_loop = OpenStudio::Model::AirLoopHVAC.new(model)
      air_loop.setName(obj_name + " asys")
      air_supply_inlet_node = air_loop.supplyInletNode
      air_supply_outlet_node = air_loop.supplyOutletNode
      air_demand_inlet_node = air_loop.demandInletNode
      air_demand_outlet_node = air_loop.demandOutletNode

      air_loop_unitary.addToNode(air_supply_inlet_node)

      runner.registerInfo("Added '#{fan.name}' to #{air_loop_unitary.name}' of '#{air_loop.name}'")
      runner.registerInfo("Added '#{clg_coil.name}' to #{air_loop_unitary.name}' of '#{air_loop.name}'")

      air_loop_unitary.setControllingZoneorThermostatLocation(control_zone)

      # _processSystemDemandSideAir
      # Demand Side

      # Supply Air
      zone_splitter = air_loop.zoneSplitter
      zone_splitter.setName(obj_name + " zone splitter")

      zone_mixer = air_loop.zoneMixer
      zone_mixer.setName(obj_name + " zone mixer")

      diffuser_living = OpenStudio::Model::AirTerminalSingleDuctUncontrolled.new(model, model.alwaysOnDiscreteSchedule)
      diffuser_living.setName(obj_name + " #{control_zone.name} direct air")
      air_loop.multiAddBranchForZone(control_zone, diffuser_living)

      air_loop.multiAddBranchForZone(control_zone)
      runner.registerInfo("Added '#{air_loop.name}' to '#{control_zone.name}' of #{unit.name}")

      prioritize_zone_hvac(model, runner, control_zone)

      slave_zones.each do |slave_zone|
        diffuser_fbsmt = OpenStudio::Model::AirTerminalSingleDuctUncontrolled.new(model, model.alwaysOnDiscreteSchedule)
        diffuser_fbsmt.setName(obj_name + " #{slave_zone.name} direct air")
        air_loop.multiAddBranchForZone(slave_zone, diffuser_fbsmt)

        air_loop.multiAddBranchForZone(slave_zone)
        runner.registerInfo("Added '#{air_loop.name}' to '#{slave_zone.name}' of #{unit.name}")

        prioritize_zone_hvac(model, runner, slave_zone)
      end # slave_zone

      # Store info for HVAC Sizing measure
      air_loop_unitary.additionalProperties.setFeature(Constants.SizingInfoHVACCapacityRatioCooling, capacity_ratios.join(","))
      air_loop_unitary.additionalProperties.setFeature(Constants.SizingInfoHVACCapacityDerateFactorEER, eer_capacity_derates.join(","))
      air_loop_unitary.additionalProperties.setFeature(Constants.SizingInfoHVACRatedCFMperTonCooling, cfms_ton_rated.join(","))
      air_loop_unitary.additionalProperties.setFeature(Constants.SizingInfoHVACFracCoolLoadServed, frac_cool_load_served)
    end # control_zone

    return true
  end

  def self.apply_central_ashp_1speed(model, unit, runner, seer, hspf, eers, cops, shrs,
                                     fan_power_rated, fan_power_installed, min_temp,
                                     crankcase_capacity, crankcase_temp,
                                     eer_capacity_derates, cop_capacity_derates,
                                     heat_pump_capacity, supplemental_efficiency,
                                     supplemental_capacity, dse,
                                     frac_heat_load_served, frac_cool_load_served)

    if heat_pump_capacity == Constants.SizingAutoMaxLoad
      runner.registerWarning("Using #{Constants.SizingAutoMaxLoad} is not recommended for single-speed heat pumps. When sized larger than the cooling load, this can lead to humidity concerns due to reduced dehumidification performance by the heat pump.")
    end

    num_speeds = 1

    # Performance curves
    # NOTE: These coefficients are in IP UNITS
    curves_in_ip = true
    cOOL_CAP_FT_SPEC = [[3.68637657, -0.098352478, 0.000956357, 0.005838141, -0.0000127, -0.000131702]]
    cOOL_EIR_FT_SPEC = [[-3.437356399, 0.136656369, -0.001049231, -0.0079378, 0.000185435, -0.0001441]]
    cOOL_CAP_FFLOW_SPEC = [[0.718664047, 0.41797409, -0.136638137]]
    cOOL_EIR_FFLOW_SPEC = [[1.143487507, -0.13943972, -0.004047787]]
    hEAT_CAP_FT_SPEC = [[0.566333415, -0.000744164, -0.0000103, 0.009414634, 0.0000506, -0.00000675]]
    hEAT_EIR_FT_SPEC = [[0.718398423, 0.003498178, 0.000142202, -0.005724331, 0.00014085, -0.000215321]]
    hEAT_CAP_FFLOW_SPEC = [[0.694045465, 0.474207981, -0.168253446]]
    hEAT_EIR_FFLOW_SPEC = [[2.185418751, -1.942827919, 0.757409168]]

    capacity_ratios = [1.0]
    fan_speed_ratios_cooling = [1.0]
    fan_speed_ratios_heating = [1.0]

    # Cooling Coil
    rated_airflow_rate_cooling = 394.2 # cfm
    cfms_ton_rated_cooling = calc_cfms_ton_rated(rated_airflow_rate_cooling, fan_speed_ratios_cooling, capacity_ratios)
    cooling_eirs = calc_cooling_eirs(num_speeds, eers, fan_power_rated)
    shrs_rated_gross = calc_shrs_rated_gross(num_speeds, shrs, fan_power_rated, cfms_ton_rated_cooling)
    cOOL_CLOSS_FPLR_SPEC = [calc_plr_coefficients_cooling(num_speeds, seer)]

    # Heating Coil
    rated_airflow_rate_heating = 384.1 # cfm
    cfms_ton_rated_heating = calc_cfms_ton_rated(rated_airflow_rate_heating, fan_speed_ratios_heating, capacity_ratios)
    heating_eirs = calc_heating_eirs(num_speeds, cops, fan_power_rated)
    hEAT_CLOSS_FPLR_SPEC = [calc_plr_coefficients_heating(num_speeds, hspf)]

    # Heating defrost curve for reverse cycle
    defrost_eir_curve = create_curve_biquadratic(model, [0.1528, 0, 0, 0, 0, 0], "DefrostEIR", -100, 100, -100, 100)

    obj_name = Constants.ObjectNameAirSourceHeatPump(unit.name.to_s)

    thermal_zones = Geometry.get_thermal_zones_from_spaces(unit.spaces)

    control_slave_zones_hash = get_control_and_slave_zones(thermal_zones)
    control_slave_zones_hash.each do |control_zone, slave_zones|
      # _processCurvesDXHeating

      htg_coil_stage_data = calc_coil_stage_data_heating(model, heat_pump_capacity, (0...num_speeds).to_a, heating_eirs, hEAT_CAP_FT_SPEC, hEAT_EIR_FT_SPEC, hEAT_CLOSS_FPLR_SPEC, hEAT_CAP_FFLOW_SPEC, hEAT_EIR_FFLOW_SPEC, curves_in_ip, dse)

      # _processSystemHeatingCoil

      htg_coil = OpenStudio::Model::CoilHeatingDXSingleSpeed.new(model, model.alwaysOnDiscreteSchedule, htg_coil_stage_data[0].heatingCapacityFunctionofTemperatureCurve, htg_coil_stage_data[0].heatingCapacityFunctionofFlowFractionCurve, htg_coil_stage_data[0].energyInputRatioFunctionofTemperatureCurve, htg_coil_stage_data[0].energyInputRatioFunctionofFlowFractionCurve, htg_coil_stage_data[0].partLoadFractionCorrelationCurve)
      htg_coil_stage_data[0].remove
      htg_coil.setName(obj_name + " htg coil")
      if heat_pump_capacity != Constants.SizingAuto and heat_pump_capacity != Constants.SizingAutoMaxLoad
        htg_coil.setRatedTotalHeatingCapacity(UnitConversions.convert(heat_pump_capacity, "Btu/hr", "W")) # Used by HVACSizing measure
      end
      htg_coil.setRatedCOP(dse / heating_eirs[0])
      htg_coil.setRatedSupplyFanPowerPerVolumeFlowRate(fan_power_rated / UnitConversions.convert(1.0, "cfm", "m^3/s"))
      htg_coil.setDefrostEnergyInputRatioFunctionofTemperatureCurve(defrost_eir_curve)
      htg_coil.setMinimumOutdoorDryBulbTemperatureforCompressorOperation(UnitConversions.convert(min_temp, "F", "C"))
      htg_coil.setMaximumOutdoorDryBulbTemperatureforDefrostOperation(UnitConversions.convert(40.0, "F", "C"))
      htg_coil.setCrankcaseHeaterCapacity(UnitConversions.convert(crankcase_capacity, "kW", "W"))
      htg_coil.setMaximumOutdoorDryBulbTemperatureforCrankcaseHeaterOperation(UnitConversions.convert(crankcase_temp, "F", "C"))
      htg_coil.setDefrostStrategy("ReverseCycle")
      htg_coil.setDefrostControl("OnDemand")

      supp_htg_coil = OpenStudio::Model::CoilHeatingElectric.new(model, model.alwaysOnDiscreteSchedule)
      supp_htg_coil.setName(obj_name + " supp heater")
      supp_htg_coil.setEfficiency(dse * supplemental_efficiency)
      if supplemental_capacity != Constants.SizingAuto
        supp_htg_coil.setNominalCapacity(UnitConversions.convert(supplemental_capacity, "Btu/hr", "W")) # Used by HVACSizing measure
      end

      # _processSystemFan

      fan = OpenStudio::Model::FanOnOff.new(model, model.alwaysOnDiscreteSchedule)
      fan_eff = 0.75 # Overall Efficiency of the Fan, Motor and Drive
      fan.setName(obj_name + " htg supply fan")
<<<<<<< HEAD
      fan.setEndUseSubcategory(Constants.EndUseHVACHeatingFan)
=======
      fan.setEndUseSubcategory(obj_name + " htg supply fan")
>>>>>>> 5e5cfeed
      fan.setFanEfficiency(fan_eff)
      fan.setPressureRise(calculate_fan_pressure_rise(fan_eff, fan_power_installed / dse))
      fan.setMotorEfficiency(1.0)
      fan.setMotorInAirstreamFraction(1.0)

      # _processSystemAir

      htg_air_loop_unitary = OpenStudio::Model::AirLoopHVACUnitarySystem.new(model)
      htg_air_loop_unitary.setName(obj_name + " htg unitary system")
      htg_air_loop_unitary.setAvailabilitySchedule(model.alwaysOnDiscreteSchedule)
      htg_air_loop_unitary.setSupplyFan(fan)
      htg_air_loop_unitary.setHeatingCoil(htg_coil)
      htg_air_loop_unitary.setSupplementalHeatingCoil(supp_htg_coil)
      htg_air_loop_unitary.setFanPlacement("BlowThrough")
      htg_air_loop_unitary.setSupplyAirFanOperatingModeSchedule(model.alwaysOffDiscreteSchedule)
      htg_air_loop_unitary.setMaximumSupplyAirTemperature(UnitConversions.convert(170.0, "F", "C")) # higher temp for supplemental heat as to not severely limit its use, resulting in unmet hours.
      htg_air_loop_unitary.setMaximumOutdoorDryBulbTemperatureforSupplementalHeaterOperation(UnitConversions.convert(40.0, "F", "C"))
      htg_air_loop_unitary.setSupplyAirFlowRateWhenNoCoolingorHeatingisRequired(0)

      air_loop = OpenStudio::Model::AirLoopHVAC.new(model)
      air_loop.setName(obj_name + " htg asys")
      air_supply_inlet_node = air_loop.supplyInletNode
      air_supply_outlet_node = air_loop.supplyOutletNode
      air_demand_inlet_node = air_loop.demandInletNode
      air_demand_outlet_node = air_loop.demandOutletNode

      htg_air_loop_unitary.addToNode(air_supply_inlet_node)

      runner.registerInfo("Added '#{fan.name}' to '#{htg_air_loop_unitary.name}' of '#{air_loop.name}'")
      runner.registerInfo("Added '#{htg_coil.name}' to '#{htg_air_loop_unitary.name}' of '#{air_loop.name}'")
      runner.registerInfo("Added '#{supp_htg_coil.name}' to '#{htg_air_loop_unitary.name}' of '#{air_loop.name}'")

      htg_air_loop_unitary.setControllingZoneorThermostatLocation(control_zone)

      # _processSystemDemandSideAir
      # Demand Side

      # Supply Air
      zone_splitter = air_loop.zoneSplitter
      zone_splitter.setName(obj_name + " htg zone splitter")

      zone_mixer = air_loop.zoneMixer
      zone_mixer.setName(obj_name + " htg zone mixer")

      diffuser_living = OpenStudio::Model::AirTerminalSingleDuctUncontrolled.new(model, model.alwaysOnDiscreteSchedule)
      diffuser_living.setName(obj_name + " #{control_zone.name} htg direct air")
      air_loop.multiAddBranchForZone(control_zone, diffuser_living)

      air_loop.multiAddBranchForZone(control_zone)
      runner.registerInfo("Added '#{air_loop.name}' to '#{control_zone.name}' of #{unit.name}")

      prioritize_zone_hvac(model, runner, control_zone)

      slave_zones.each do |slave_zone|
        diffuser_fbsmt = OpenStudio::Model::AirTerminalSingleDuctUncontrolled.new(model, model.alwaysOnDiscreteSchedule)
        diffuser_fbsmt.setName(obj_name + " #{slave_zone.name} htg direct air")
        air_loop.multiAddBranchForZone(slave_zone, diffuser_fbsmt)

        air_loop.multiAddBranchForZone(slave_zone)
        runner.registerInfo("Added '#{air_loop.name}' to '#{slave_zone.name}' of #{unit.name}")

        prioritize_zone_hvac(model, runner, slave_zone)
      end # slave_zone

      # _processCurvesDXCooling

      clg_coil_stage_data = calc_coil_stage_data_cooling(model, heat_pump_capacity, (0...num_speeds).to_a, cooling_eirs, shrs_rated_gross, cOOL_CAP_FT_SPEC, cOOL_EIR_FT_SPEC, cOOL_CLOSS_FPLR_SPEC, cOOL_CAP_FFLOW_SPEC, cOOL_EIR_FFLOW_SPEC, curves_in_ip, dse)

      # _processSystemCoolingCoil

      clg_coil = OpenStudio::Model::CoilCoolingDXSingleSpeed.new(model, model.alwaysOnDiscreteSchedule, clg_coil_stage_data[0].totalCoolingCapacityFunctionofTemperatureCurve, clg_coil_stage_data[0].totalCoolingCapacityFunctionofFlowFractionCurve, clg_coil_stage_data[0].energyInputRatioFunctionofTemperatureCurve, clg_coil_stage_data[0].energyInputRatioFunctionofFlowFractionCurve, clg_coil_stage_data[0].partLoadFractionCorrelationCurve)
      clg_coil_stage_data[0].remove
      clg_coil.setName(obj_name + " clg coil")
      if heat_pump_capacity != Constants.SizingAuto and heat_pump_capacity != Constants.SizingAutoMaxLoad
        clg_coil.setRatedTotalCoolingCapacity(UnitConversions.convert(heat_pump_capacity, "Btu/hr", "W")) # Used by HVACSizing measure
      end
      clg_coil.setRatedSensibleHeatRatio(shrs_rated_gross[0])
      clg_coil.setRatedCOP(OpenStudio::OptionalDouble.new(dse / cooling_eirs[0]))
      clg_coil.setRatedEvaporatorFanPowerPerVolumeFlowRate(OpenStudio::OptionalDouble.new(fan_power_rated / UnitConversions.convert(1.0, "cfm", "m^3/s")))
      clg_coil.setNominalTimeForCondensateRemovalToBegin(OpenStudio::OptionalDouble.new(1000.0))
      clg_coil.setRatioOfInitialMoistureEvaporationRateAndSteadyStateLatentCapacity(OpenStudio::OptionalDouble.new(1.5))
      clg_coil.setMaximumCyclingRate(OpenStudio::OptionalDouble.new(3.0))
      clg_coil.setLatentCapacityTimeConstant(OpenStudio::OptionalDouble.new(45.0))
      clg_coil.setCondenserType("AirCooled")

      # _processSystemFan

      fan = OpenStudio::Model::FanOnOff.new(model, model.alwaysOnDiscreteSchedule)
      fan_eff = 0.75 # Overall Efficiency of the Fan, Motor and Drive
      fan.setName(obj_name + " clg supply fan")
<<<<<<< HEAD
      fan.setEndUseSubcategory(Constants.EndUseHVACCoolingFan)
=======
      fan.setEndUseSubcategory(obj_name + " clg supply fan")
>>>>>>> 5e5cfeed
      fan.setFanEfficiency(fan_eff)
      fan.setPressureRise(calculate_fan_pressure_rise(fan_eff, fan_power_installed / dse))
      fan.setMotorEfficiency(1.0)
      fan.setMotorInAirstreamFraction(1.0)

      # _processSystemAir

      clg_air_loop_unitary = OpenStudio::Model::AirLoopHVACUnitarySystem.new(model)
      clg_air_loop_unitary.setName(obj_name + " clg unitary system")
      clg_air_loop_unitary.setAvailabilitySchedule(model.alwaysOnDiscreteSchedule)
      clg_air_loop_unitary.setSupplyFan(fan)
      clg_air_loop_unitary.setCoolingCoil(clg_coil)
      clg_air_loop_unitary.setFanPlacement("BlowThrough")
      clg_air_loop_unitary.setSupplyAirFanOperatingModeSchedule(model.alwaysOffDiscreteSchedule)
      clg_air_loop_unitary.setMaximumSupplyAirTemperature(UnitConversions.convert(170.0, "F", "C")) # higher temp for supplemental heat as to not severely limit its use, resulting in unmet hours.
      clg_air_loop_unitary.setMaximumOutdoorDryBulbTemperatureforSupplementalHeaterOperation(UnitConversions.convert(40.0, "F", "C"))
      clg_air_loop_unitary.setSupplyAirFlowRateWhenNoCoolingorHeatingisRequired(0)

      air_loop = OpenStudio::Model::AirLoopHVAC.new(model)
      air_loop.setName(obj_name + " clg asys")
      air_supply_inlet_node = air_loop.supplyInletNode
      air_supply_outlet_node = air_loop.supplyOutletNode
      air_demand_inlet_node = air_loop.demandInletNode
      air_demand_outlet_node = air_loop.demandOutletNode

      clg_air_loop_unitary.addToNode(air_supply_inlet_node)

      runner.registerInfo("Added '#{fan.name}' to '#{clg_air_loop_unitary.name}' of '#{air_loop.name}'")
      runner.registerInfo("Added '#{clg_coil.name}' to '#{clg_air_loop_unitary.name}' of '#{air_loop.name}'")

      clg_air_loop_unitary.setControllingZoneorThermostatLocation(control_zone)

      # _processSystemDemandSideAir
      # Demand Side

      # Supply Air
      zone_splitter = air_loop.zoneSplitter
      zone_splitter.setName(obj_name + " clg zone splitter")

      zone_mixer = air_loop.zoneMixer
      zone_mixer.setName(obj_name + " clg zone mixer")

      diffuser_living = OpenStudio::Model::AirTerminalSingleDuctUncontrolled.new(model, model.alwaysOnDiscreteSchedule)
      diffuser_living.setName(obj_name + " #{control_zone.name} clg direct air")
      air_loop.multiAddBranchForZone(control_zone, diffuser_living)

      air_loop.multiAddBranchForZone(control_zone)
      runner.registerInfo("Added '#{air_loop.name}' to '#{control_zone.name}' of #{unit.name}")

      prioritize_zone_hvac(model, runner, control_zone)

      slave_zones.each do |slave_zone|
        diffuser_fbsmt = OpenStudio::Model::AirTerminalSingleDuctUncontrolled.new(model, model.alwaysOnDiscreteSchedule)
        diffuser_fbsmt.setName(obj_name + " #{slave_zone.name} clg direct air")
        air_loop.multiAddBranchForZone(slave_zone, diffuser_fbsmt)

        air_loop.multiAddBranchForZone(slave_zone)
        runner.registerInfo("Added '#{air_loop.name}' to '#{slave_zone.name}' of #{unit.name}")

        prioritize_zone_hvac(model, runner, slave_zone)
      end # slave_zone

      # Store info for HVAC Sizing measure
      clg_air_loop_unitary.additionalProperties.setFeature(Constants.SizingInfoHVACCapacityDerateFactorEER, eer_capacity_derates.join(","))
      htg_air_loop_unitary.additionalProperties.setFeature(Constants.SizingInfoHVACCapacityDerateFactorCOP, cop_capacity_derates.join(","))
      htg_air_loop_unitary.additionalProperties.setFeature(Constants.SizingInfoHPSizedForMaxLoad, (heat_pump_capacity == Constants.SizingAutoMaxLoad))
      htg_air_loop_unitary.additionalProperties.setFeature(Constants.SizingInfoHVACRatedCFMperTonHeating, cfms_ton_rated_heating.join(","))
      clg_air_loop_unitary.additionalProperties.setFeature(Constants.SizingInfoHVACRatedCFMperTonCooling, cfms_ton_rated_cooling.join(","))
      htg_air_loop_unitary.additionalProperties.setFeature(Constants.SizingInfoHVACFracHeatLoadServed, frac_heat_load_served)
      clg_air_loop_unitary.additionalProperties.setFeature(Constants.SizingInfoHVACFracCoolLoadServed, frac_cool_load_served)
    end # control_zone

    return true
  end

  def self.apply_central_ashp_2speed(model, unit, runner, seer, hspf, eers, cops, shrs,
                                     capacity_ratios, fan_speed_ratios_cooling,
                                     fan_speed_ratios_heating,
                                     fan_power_rated, fan_power_installed, min_temp,
                                     crankcase_capacity, crankcase_temp,
                                     eer_capacity_derates, cop_capacity_derates,
                                     heat_pump_capacity, supplemental_efficiency,
                                     supplemental_capacity, dse,
                                     frac_heat_load_served, frac_cool_load_served)

    num_speeds = 2

    # Performance curves
    # NOTE: These coefficients are in IP UNITS
    curves_in_ip = true
    cOOL_CAP_FT_SPEC = [[3.998418659, -0.108728222, 0.001056818, 0.007512314, -0.0000139, -0.000164716],
                        [3.466810106, -0.091476056, 0.000901205, 0.004163355, -0.00000919, -0.000110829]]
    cOOL_EIR_FT_SPEC = [[-4.282911381, 0.181023691, -0.001357391, -0.026310378, 0.000333282, -0.000197405],
                        [-3.557757517, 0.112737397, -0.000731381, 0.013184877, 0.000132645, -0.000338716]]
    cOOL_CAP_FFLOW_SPEC = [[0.655239515, 0.511655216, -0.166894731],
                           [0.618281092, 0.569060264, -0.187341356]]
    cOOL_EIR_FFLOW_SPEC = [[1.639108268, -0.998953996, 0.359845728],
                           [1.570774717, -0.914152018, 0.343377302]]
    hEAT_CAP_FT_SPEC = [[0.335690634, 0.002405123, -0.0000464, 0.013498735, 0.0000499, -0.00000725],
                        [0.306358843, 0.005376987, -0.0000579, 0.011645092, 0.0000591, -0.0000203]]
    hEAT_EIR_FT_SPEC = [[0.36338171, 0.013523725, 0.000258872, -0.009450269, 0.000439519, -0.000653723],
                        [0.981100941, -0.005158493, 0.000243416, -0.005274352, 0.000230742, -0.000336954]]
    hEAT_CAP_FFLOW_SPEC = [[0.741466907, 0.378645444, -0.119754733],
                           [0.76634609, 0.32840943, -0.094701495]]
    hEAT_EIR_FFLOW_SPEC = [[2.153618211, -1.737190609, 0.584269478],
                           [2.001041353, -1.58869128, 0.587593517]]

    # Cooling Coil
    rated_airflow_rate_cooling = 344.1 # cfm
    cfms_ton_rated_cooling = calc_cfms_ton_rated(rated_airflow_rate_cooling, fan_speed_ratios_cooling, capacity_ratios)
    cooling_eirs = calc_cooling_eirs(num_speeds, eers, fan_power_rated)
    shrs_rated_gross = calc_shrs_rated_gross(num_speeds, shrs, fan_power_rated, cfms_ton_rated_cooling)
    cOOL_CLOSS_FPLR_SPEC = [calc_plr_coefficients_cooling(num_speeds, seer)] * num_speeds

    # Heating Coil
    rated_airflow_rate_heating = 352.2 # cfm
    cfms_ton_rated_heating = calc_cfms_ton_rated(rated_airflow_rate_heating, fan_speed_ratios_heating, capacity_ratios)
    heating_eirs = calc_heating_eirs(num_speeds, cops, fan_power_rated)
    hEAT_CLOSS_FPLR_SPEC = [calc_plr_coefficients_heating(num_speeds, hspf)] * num_speeds

    # Heating defrost curve for reverse cycle
    defrost_eir_curve = create_curve_biquadratic(model, [0.1528, 0, 0, 0, 0, 0], "DefrostEIR", -100, 100, -100, 100)

    obj_name = Constants.ObjectNameAirSourceHeatPump(unit.name.to_s)

    thermal_zones = Geometry.get_thermal_zones_from_spaces(unit.spaces)

    control_slave_zones_hash = get_control_and_slave_zones(thermal_zones)
    control_slave_zones_hash.each do |control_zone, slave_zones|
      # _processCurvesDXHeating
      htg_coil_stage_data = calc_coil_stage_data_heating(model, heat_pump_capacity, (0...num_speeds).to_a, heating_eirs, hEAT_CAP_FT_SPEC, hEAT_EIR_FT_SPEC, hEAT_CLOSS_FPLR_SPEC, hEAT_CAP_FFLOW_SPEC, hEAT_EIR_FFLOW_SPEC, curves_in_ip, dse)

      # _processSystemHeatingCoil

      htg_coil = OpenStudio::Model::CoilHeatingDXMultiSpeed.new(model)
      htg_coil.setName(obj_name + " htg coil")
      htg_coil.setMinimumOutdoorDryBulbTemperatureforCompressorOperation(UnitConversions.convert(min_temp, "F", "C"))
      htg_coil.setCrankcaseHeaterCapacity(UnitConversions.convert(crankcase_capacity, "kW", "W"))
      htg_coil.setMaximumOutdoorDryBulbTemperatureforCrankcaseHeaterOperation(UnitConversions.convert(crankcase_temp, "F", "C"))
      htg_coil.setDefrostEnergyInputRatioFunctionofTemperatureCurve(defrost_eir_curve)
      htg_coil.setMaximumOutdoorDryBulbTemperatureforDefrostOperation(UnitConversions.convert(40.0, "F", "C"))
      htg_coil.setDefrostStrategy("ReverseCryle")
      htg_coil.setDefrostControl("OnDemand")
      htg_coil.setApplyPartLoadFractiontoSpeedsGreaterthan1(false)
      htg_coil.setFuelType("Electricity")

      htg_coil_stage_data.each do |stage|
        htg_coil.addStage(stage)
      end

      supp_htg_coil = OpenStudio::Model::CoilHeatingElectric.new(model, model.alwaysOnDiscreteSchedule)
      supp_htg_coil.setName(obj_name + " supp heater")
      supp_htg_coil.setEfficiency(dse * supplemental_efficiency)
      if supplemental_capacity != Constants.SizingAuto
        supp_htg_coil.setNominalCapacity(UnitConversions.convert(supplemental_capacity, "Btu/hr", "W")) # Used by HVACSizing measure
      end

      # _processSystemFan

      fan_power_curve = create_curve_exponent(model, [0, 1, 3], obj_name + " fan power curve", -100, 100)
      fan_eff_curve = create_curve_cubic(model, [0, 1, 0, 0], obj_name + " fan eff curve", 0, 1, 0.01, 1)

      fan = OpenStudio::Model::FanOnOff.new(model, model.alwaysOnDiscreteSchedule, fan_power_curve, fan_eff_curve)
      fan_eff = 0.75 # Overall Efficiency of the Fan, Motor and Drive
      fan.setName(obj_name + " htg supply fan")
<<<<<<< HEAD
      fan.setEndUseSubcategory(Constants.EndUseHVACHeatingFan)
=======
      fan.setEndUseSubcategory(obj_name + " htg supply fan")
>>>>>>> 5e5cfeed
      fan.setFanEfficiency(fan_eff)
      fan.setPressureRise(calculate_fan_pressure_rise(fan_eff, fan_power_installed / dse))
      fan.setMotorEfficiency(1.0)
      fan.setMotorInAirstreamFraction(1.0)

      perf = OpenStudio::Model::UnitarySystemPerformanceMultispeed.new(model)
      perf.setSingleModeOperation(false)
      for speed in 1..num_speeds
        f = OpenStudio::Model::SupplyAirflowRatioField.new(fan_speed_ratios_heating[speed - 1], Constants.small)
        perf.addSupplyAirflowRatioField(f)
      end

      # _processSystemAir

      htg_air_loop_unitary = OpenStudio::Model::AirLoopHVACUnitarySystem.new(model)
      htg_air_loop_unitary.setName(obj_name + " htg unitary system")
      htg_air_loop_unitary.setAvailabilitySchedule(model.alwaysOnDiscreteSchedule)
      htg_air_loop_unitary.setSupplyFan(fan)
      htg_air_loop_unitary.setHeatingCoil(htg_coil)
      htg_air_loop_unitary.setSupplementalHeatingCoil(supp_htg_coil)
      htg_air_loop_unitary.setFanPlacement("BlowThrough")
      htg_air_loop_unitary.setSupplyAirFanOperatingModeSchedule(model.alwaysOffDiscreteSchedule)
      htg_air_loop_unitary.setMaximumSupplyAirTemperature(UnitConversions.convert(170.0, "F", "C")) # higher temp for supplemental heat as to not severely limit its use, resulting in unmet hours.
      htg_air_loop_unitary.setMaximumOutdoorDryBulbTemperatureforSupplementalHeaterOperation(UnitConversions.convert(40.0, "F", "C"))
      htg_air_loop_unitary.setSupplyAirFlowRateWhenNoCoolingorHeatingisRequired(0)
      htg_air_loop_unitary.setDesignSpecificationMultispeedObject(perf)

      air_loop = OpenStudio::Model::AirLoopHVAC.new(model)
      air_loop.setName(obj_name + " htg asys")
      air_supply_inlet_node = air_loop.supplyInletNode
      air_supply_outlet_node = air_loop.supplyOutletNode
      air_demand_inlet_node = air_loop.demandInletNode
      air_demand_outlet_node = air_loop.demandOutletNode

      htg_air_loop_unitary.addToNode(air_supply_inlet_node)

      runner.registerInfo("Added '#{fan.name}' to '#{htg_air_loop_unitary.name}' of '#{air_loop.name}'")
      runner.registerInfo("Added '#{htg_coil.name}' to '#{htg_air_loop_unitary.name}' of '#{air_loop.name}'")
      runner.registerInfo("Added '#{supp_htg_coil.name}' to '#{htg_air_loop_unitary.name}' of '#{air_loop.name}'")

      htg_air_loop_unitary.setControllingZoneorThermostatLocation(control_zone)

      # _processSystemDemandSideAir
      # Demand Side

      # Supply Air
      zone_splitter = air_loop.zoneSplitter
      zone_splitter.setName(obj_name + " htg zone splitter")

      zone_mixer = air_loop.zoneMixer
      zone_mixer.setName(obj_name + " htg zone mixer")

      diffuser_living = OpenStudio::Model::AirTerminalSingleDuctUncontrolled.new(model, model.alwaysOnDiscreteSchedule)
      diffuser_living.setName(obj_name + " #{control_zone.name} htg direct air")
      air_loop.multiAddBranchForZone(control_zone, diffuser_living)

      air_loop.multiAddBranchForZone(control_zone)
      runner.registerInfo("Added '#{air_loop.name}' to '#{control_zone.name}' of #{unit.name}")

      prioritize_zone_hvac(model, runner, control_zone)

      slave_zones.each do |slave_zone|
        diffuser_fbsmt = OpenStudio::Model::AirTerminalSingleDuctUncontrolled.new(model, model.alwaysOnDiscreteSchedule)
        diffuser_fbsmt.setName(obj_name + " #{slave_zone.name} htg direct air")
        air_loop.multiAddBranchForZone(slave_zone, diffuser_fbsmt)

        air_loop.multiAddBranchForZone(slave_zone)
        runner.registerInfo("Added '#{air_loop.name}' to '#{slave_zone.name}' of #{unit.name}")

        prioritize_zone_hvac(model, runner, slave_zone)
      end # slave_zone

      # _processCurvesDXCooling

      clg_coil_stage_data = calc_coil_stage_data_cooling(model, heat_pump_capacity, (0...num_speeds).to_a, cooling_eirs, shrs_rated_gross, cOOL_CAP_FT_SPEC, cOOL_EIR_FT_SPEC, cOOL_CLOSS_FPLR_SPEC, cOOL_CAP_FFLOW_SPEC, cOOL_EIR_FFLOW_SPEC, curves_in_ip, dse)

      # _processSystemCoolingCoil

      clg_coil = OpenStudio::Model::CoilCoolingDXMultiSpeed.new(model)
      clg_coil.setName(obj_name + " clg coil")
      clg_coil.setCondenserType("AirCooled")
      clg_coil.setApplyPartLoadFractiontoSpeedsGreaterthan1(false)
      clg_coil.setApplyLatentDegradationtoSpeedsGreaterthan1(false)
      clg_coil.setFuelType("Electricity")

      clg_coil_stage_data.each do |stage|
        clg_coil.addStage(stage)
      end

      # _processSystemFan

      fan_power_curve = create_curve_exponent(model, [0, 1, 3], obj_name + " fan power curve", -100, 100)
      fan_eff_curve = create_curve_cubic(model, [0, 1, 0, 0], obj_name + " fan eff curve", 0, 1, 0.01, 1)

      fan = OpenStudio::Model::FanOnOff.new(model, model.alwaysOnDiscreteSchedule, fan_power_curve, fan_eff_curve)
      fan_eff = 0.75 # Overall Efficiency of the Fan, Motor and Drive
      fan.setName(obj_name + " clg supply fan")
<<<<<<< HEAD
      fan.setEndUseSubcategory(Constants.EndUseHVACCoolingFan)
=======
      fan.setEndUseSubcategory(obj_name + " clg supply fan")
>>>>>>> 5e5cfeed
      fan.setFanEfficiency(fan_eff)
      fan.setPressureRise(calculate_fan_pressure_rise(fan_eff, fan_power_installed / dse))
      fan.setMotorEfficiency(1.0)
      fan.setMotorInAirstreamFraction(1.0)

      perf = OpenStudio::Model::UnitarySystemPerformanceMultispeed.new(model)
      perf.setSingleModeOperation(false)
      for speed in 1..num_speeds
        f = OpenStudio::Model::SupplyAirflowRatioField.new(Constants.small, fan_speed_ratios_cooling[speed - 1])
        perf.addSupplyAirflowRatioField(f)
      end

      # _processSystemAir

      clg_air_loop_unitary = OpenStudio::Model::AirLoopHVACUnitarySystem.new(model)
      clg_air_loop_unitary.setName(obj_name + " clg unitary system")
      clg_air_loop_unitary.setAvailabilitySchedule(model.alwaysOnDiscreteSchedule)
      clg_air_loop_unitary.setSupplyFan(fan)
      clg_air_loop_unitary.setCoolingCoil(clg_coil)
      clg_air_loop_unitary.setFanPlacement("BlowThrough")
      clg_air_loop_unitary.setSupplyAirFanOperatingModeSchedule(model.alwaysOffDiscreteSchedule)
      clg_air_loop_unitary.setMaximumSupplyAirTemperature(UnitConversions.convert(170.0, "F", "C")) # higher temp for supplemental heat as to not severely limit its use, resulting in unmet hours.
      clg_air_loop_unitary.setMaximumOutdoorDryBulbTemperatureforSupplementalHeaterOperation(UnitConversions.convert(40.0, "F", "C"))
      clg_air_loop_unitary.setSupplyAirFlowRateWhenNoCoolingorHeatingisRequired(0)
      clg_air_loop_unitary.setDesignSpecificationMultispeedObject(perf)

      air_loop = OpenStudio::Model::AirLoopHVAC.new(model)
      air_loop.setName(obj_name + " clg asys")
      air_supply_inlet_node = air_loop.supplyInletNode
      air_supply_outlet_node = air_loop.supplyOutletNode
      air_demand_inlet_node = air_loop.demandInletNode
      air_demand_outlet_node = air_loop.demandOutletNode

      clg_air_loop_unitary.addToNode(air_supply_inlet_node)

      runner.registerInfo("Added '#{fan.name}' to '#{clg_air_loop_unitary.name}' of '#{air_loop.name}'")
      runner.registerInfo("Added '#{clg_coil.name}' to '#{clg_air_loop_unitary.name}' of '#{air_loop.name}'")

      clg_air_loop_unitary.setControllingZoneorThermostatLocation(control_zone)

      # _processSystemDemandSideAir
      # Demand Side

      # Supply Air
      zone_splitter = air_loop.zoneSplitter
      zone_splitter.setName(obj_name + " clg zone splitter")

      zone_mixer = air_loop.zoneMixer
      zone_mixer.setName(obj_name + " clg zone mixer")

      diffuser_living = OpenStudio::Model::AirTerminalSingleDuctUncontrolled.new(model, model.alwaysOnDiscreteSchedule)
      diffuser_living.setName(obj_name + " #{control_zone.name} clg direct air")
      air_loop.multiAddBranchForZone(control_zone, diffuser_living)

      air_loop.multiAddBranchForZone(control_zone)
      runner.registerInfo("Added '#{air_loop.name}' to '#{control_zone.name}' of #{unit.name}")

      prioritize_zone_hvac(model, runner, control_zone)

      slave_zones.each do |slave_zone|
        diffuser_fbsmt = OpenStudio::Model::AirTerminalSingleDuctUncontrolled.new(model, model.alwaysOnDiscreteSchedule)
        diffuser_fbsmt.setName(obj_name + " #{slave_zone.name} clg direct air")
        air_loop.multiAddBranchForZone(slave_zone, diffuser_fbsmt)

        air_loop.multiAddBranchForZone(slave_zone)
        runner.registerInfo("Added '#{air_loop.name}' to '#{slave_zone.name}' of #{unit.name}")

        prioritize_zone_hvac(model, runner, slave_zone)
      end # slave_zone

      # Store info for HVAC Sizing measure
      clg_air_loop_unitary.additionalProperties.setFeature(Constants.SizingInfoHVACCapacityRatioCooling, capacity_ratios.join(","))
      htg_air_loop_unitary.additionalProperties.setFeature(Constants.SizingInfoHVACCapacityRatioHeating, capacity_ratios.join(","))
      clg_air_loop_unitary.additionalProperties.setFeature(Constants.SizingInfoHVACCapacityDerateFactorEER, eer_capacity_derates.join(","))
      htg_air_loop_unitary.additionalProperties.setFeature(Constants.SizingInfoHVACCapacityDerateFactorCOP, cop_capacity_derates.join(","))
      htg_air_loop_unitary.additionalProperties.setFeature(Constants.SizingInfoHPSizedForMaxLoad, (heat_pump_capacity == Constants.SizingAutoMaxLoad))
      htg_air_loop_unitary.additionalProperties.setFeature(Constants.SizingInfoHVACRatedCFMperTonHeating, cfms_ton_rated_heating.join(","))
      clg_air_loop_unitary.additionalProperties.setFeature(Constants.SizingInfoHVACRatedCFMperTonCooling, cfms_ton_rated_cooling.join(","))
      htg_air_loop_unitary.additionalProperties.setFeature(Constants.SizingInfoHVACFracHeatLoadServed, frac_heat_load_served)
      clg_air_loop_unitary.additionalProperties.setFeature(Constants.SizingInfoHVACFracCoolLoadServed, frac_cool_load_served)
    end # control_zone

    return true
  end

  def self.apply_central_ashp_4speed(model, unit, runner, seer, hspf, eers, cops, shrs,
                                     capacity_ratios, fan_speed_ratios_cooling,
                                     fan_speed_ratios_heating,
                                     fan_power_rated, fan_power_installed, min_temp,
                                     crankcase_capacity, crankcase_temp,
                                     eer_capacity_derates, cop_capacity_derates,
                                     heat_pump_capacity, supplemental_efficiency,
                                     supplemental_capacity, dse,
                                     frac_heat_load_served, frac_cool_load_served)

    num_speeds = 4

    # Performance curves
    # NOTE: These coefficients are in IP UNITS
    curves_in_ip = true
    cOOL_CAP_FT_SPEC = [[3.63396857, -0.093606786, 0.000918114, 0.011852512, -0.0000318307, -0.000206446],
                        [1.808745668, -0.041963484, 0.000545263, 0.011346539, -0.000023838, -0.000205162],
                        [0.112814745, 0.005638646, 0.000203427, 0.011981545, -0.0000207957, -0.000212379],
                        [1.141506147, -0.023973142, 0.000420763, 0.01038334, -0.0000174633, -0.000197092]]
    cOOL_EIR_FT_SPEC = [[-1.380674217, 0.083176919, -0.000676029, -0.028120348, 0.000320593, -0.0000616147],
                        [4.817787321, -0.100122768, 0.000673499, -0.026889359, 0.00029445, -0.0000390331],
                        [-1.502227232, 0.05896401, -0.000439349, 0.002198465, 0.000148486, -0.000159553],
                        [-3.443078025, 0.115186164, -0.000852001, 0.004678056, 0.000134319, -0.000171976]]
    cOOL_CAP_FFLOW_SPEC = [[1, 0, 0]] * num_speeds
    cOOL_EIR_FFLOW_SPEC = [[1, 0, 0]] * num_speeds
    hEAT_CAP_FT_SPEC = [[0.304192655, -0.003972566, 0.0000196432, 0.024471251, -0.000000774126, -0.0000841323],
                        [0.496381324, -0.00144792, 0.0, 0.016020855, 0.0000203447, -0.0000584118],
                        [0.697171186, -0.006189599, 0.0000337077, 0.014291981, 0.0000105633, -0.0000387956],
                        [0.555513805, -0.001337363, -0.00000265117, 0.014328826, 0.0000163849, -0.0000480711]]
    hEAT_EIR_FT_SPEC = [[0.708311527, 0.020732093, 0.000391479, -0.037640031, 0.000979937, -0.001079042],
                        [0.025480155, 0.020169585, 0.000121341, -0.004429789, 0.000166472, -0.00036447],
                        [0.379003189, 0.014195012, 0.0000821046, -0.008894061, 0.000151519, -0.000210299],
                        [0.690404655, 0.00616619, 0.000137643, -0.009350199, 0.000153427, -0.000213258]]
    hEAT_CAP_FFLOW_SPEC = [[1, 0, 0]] * num_speeds
    hEAT_EIR_FFLOW_SPEC = [[1, 0, 0]] * num_speeds

    # Cooling Coil
    rated_airflow_rate_cooling = 315.8 # cfm
    cfms_ton_rated_cooling = calc_cfms_ton_rated(rated_airflow_rate_cooling, fan_speed_ratios_cooling, capacity_ratios)
    cooling_eirs = calc_cooling_eirs(num_speeds, eers, fan_power_rated)
    shrs_rated_gross = calc_shrs_rated_gross(num_speeds, shrs, fan_power_rated, cfms_ton_rated_cooling)
    cOOL_CLOSS_FPLR_SPEC = [calc_plr_coefficients_cooling(num_speeds, seer)] * num_speeds

    # Heating Coil
    rated_airflow_rate_heating = 296.9 # cfm
    cfms_ton_rated_heating = calc_cfms_ton_rated(rated_airflow_rate_heating, fan_speed_ratios_heating, capacity_ratios)
    heating_eirs = calc_heating_eirs(num_speeds, cops, fan_power_rated)
    hEAT_CLOSS_FPLR_SPEC = [calc_plr_coefficients_heating(num_speeds, hspf)] * num_speeds

    # Heating defrost curve for reverse cycle
    defrost_eir_curve = create_curve_biquadratic(model, [0.1528, 0, 0, 0, 0, 0], "DefrostEIR", -100, 100, -100, 100)

    obj_name = Constants.ObjectNameAirSourceHeatPump(unit.name.to_s)

    thermal_zones = Geometry.get_thermal_zones_from_spaces(unit.spaces)

    control_slave_zones_hash = get_control_and_slave_zones(thermal_zones)
    control_slave_zones_hash.each do |control_zone, slave_zones|
      # _processCurvesDXHeating

      htg_coil_stage_data = calc_coil_stage_data_heating(model, heat_pump_capacity, (0...num_speeds).to_a, heating_eirs, hEAT_CAP_FT_SPEC, hEAT_EIR_FT_SPEC, hEAT_CLOSS_FPLR_SPEC, hEAT_CAP_FFLOW_SPEC, hEAT_EIR_FFLOW_SPEC, curves_in_ip, dse)

      # _processSystemHeatingCoil

      htg_coil = OpenStudio::Model::CoilHeatingDXMultiSpeed.new(model)
      htg_coil.setName(obj_name + " htg coil")
      htg_coil.setMinimumOutdoorDryBulbTemperatureforCompressorOperation(UnitConversions.convert(min_temp, "F", "C"))
      htg_coil.setCrankcaseHeaterCapacity(UnitConversions.convert(crankcase_capacity, "kW", "W"))
      htg_coil.setMaximumOutdoorDryBulbTemperatureforCrankcaseHeaterOperation(UnitConversions.convert(crankcase_temp, "F", "C"))
      htg_coil.setDefrostEnergyInputRatioFunctionofTemperatureCurve(defrost_eir_curve)
      htg_coil.setMaximumOutdoorDryBulbTemperatureforDefrostOperation(UnitConversions.convert(40.0, "F", "C"))
      htg_coil.setDefrostStrategy("ReverseCryle")
      htg_coil.setDefrostControl("OnDemand")
      htg_coil.setApplyPartLoadFractiontoSpeedsGreaterthan1(false)
      htg_coil.setFuelType("Electricity")

      htg_coil_stage_data.each do |stage|
        htg_coil.addStage(stage)
      end

      supp_htg_coil = OpenStudio::Model::CoilHeatingElectric.new(model, model.alwaysOnDiscreteSchedule)
      supp_htg_coil.setName(obj_name + " supp heater")
      supp_htg_coil.setEfficiency(dse * supplemental_efficiency)
      if supplemental_capacity != Constants.SizingAuto
        supp_htg_coil.setNominalCapacity(UnitConversions.convert(supplemental_capacity, "Btu/hr", "W")) # Used by HVACSizing measure
      end

      # _processSystemFan

      fan_power_curve = create_curve_exponent(model, [0, 1, 3], obj_name + " fan power curve", -100, 100)
      fan_eff_curve = create_curve_cubic(model, [0, 1, 0, 0], obj_name + " fan eff curve", 0, 1, 0.01, 1)

      fan = OpenStudio::Model::FanOnOff.new(model, model.alwaysOnDiscreteSchedule, fan_power_curve, fan_eff_curve)
      fan_eff = 0.75 # Overall Efficiency of the Fan, Motor and Drive
      fan.setName(obj_name + " htg supply fan")
<<<<<<< HEAD
      fan.setEndUseSubcategory(Constants.EndUseHVACHeatingFan)
=======
      fan.setEndUseSubcategory(obj_name + " htg supply fan")
>>>>>>> 5e5cfeed
      fan.setFanEfficiency(fan_eff)
      fan.setPressureRise(calculate_fan_pressure_rise(fan_eff, fan_power_installed / dse))
      fan.setMotorEfficiency(1.0)
      fan.setMotorInAirstreamFraction(1.0)

      perf = OpenStudio::Model::UnitarySystemPerformanceMultispeed.new(model)
      perf.setSingleModeOperation(false)
      for speed in 1..num_speeds
        f = OpenStudio::Model::SupplyAirflowRatioField.new(fan_speed_ratios_heating[speed - 1], Constants.small)
        perf.addSupplyAirflowRatioField(f)
      end

      # _processSystemAir

      htg_air_loop_unitary = OpenStudio::Model::AirLoopHVACUnitarySystem.new(model)
      htg_air_loop_unitary.setName(obj_name + " htg asys")
      htg_air_loop_unitary.setAvailabilitySchedule(model.alwaysOnDiscreteSchedule)
      htg_air_loop_unitary.setSupplyFan(fan)
      htg_air_loop_unitary.setHeatingCoil(htg_coil)
      htg_air_loop_unitary.setSupplementalHeatingCoil(supp_htg_coil)
      htg_air_loop_unitary.setFanPlacement("BlowThrough")
      htg_air_loop_unitary.setSupplyAirFanOperatingModeSchedule(model.alwaysOffDiscreteSchedule)
      htg_air_loop_unitary.setMaximumSupplyAirTemperature(UnitConversions.convert(170.0, "F", "C")) # higher temp for supplemental heat as to not severely limit its use, resulting in unmet hours.
      htg_air_loop_unitary.setMaximumOutdoorDryBulbTemperatureforSupplementalHeaterOperation(UnitConversions.convert(40.0, "F", "C"))
      htg_air_loop_unitary.setSupplyAirFlowRateWhenNoCoolingorHeatingisRequired(0)
      htg_air_loop_unitary.setDesignSpecificationMultispeedObject(perf)

      air_loop = OpenStudio::Model::AirLoopHVAC.new(model)
      air_loop.setName(obj_name + " central htg air system")
      air_supply_inlet_node = air_loop.supplyInletNode
      air_supply_outlet_node = air_loop.supplyOutletNode
      air_demand_inlet_node = air_loop.demandInletNode
      air_demand_outlet_node = air_loop.demandOutletNode

      htg_air_loop_unitary.addToNode(air_supply_inlet_node)

      runner.registerInfo("Added '#{fan.name}' to '#{htg_air_loop_unitary.name}' of '#{air_loop.name}'")
      runner.registerInfo("Added '#{htg_coil.name}' to '#{htg_air_loop_unitary.name}' of '#{air_loop.name}'")
      runner.registerInfo("Added '#{supp_htg_coil.name}' to '#{htg_air_loop_unitary.name}' of '#{air_loop.name}'")

      htg_air_loop_unitary.setControllingZoneorThermostatLocation(control_zone)

      # _processSystemDemandSideAir
      # Demand Side

      # Supply Air
      zone_splitter = air_loop.zoneSplitter
      zone_splitter.setName(obj_name + " htg zone splitter")

      zone_mixer = air_loop.zoneMixer
      zone_mixer.setName(obj_name + " htg zone mixer")

      diffuser_living = OpenStudio::Model::AirTerminalSingleDuctUncontrolled.new(model, model.alwaysOnDiscreteSchedule)
      diffuser_living.setName(obj_name + " #{control_zone.name} htg direct air")
      air_loop.multiAddBranchForZone(control_zone, diffuser_living)

      air_loop.multiAddBranchForZone(control_zone)
      runner.registerInfo("Added '#{air_loop.name}' to '#{control_zone.name}' of #{unit.name}")

      prioritize_zone_hvac(model, runner, control_zone)

      slave_zones.each do |slave_zone|
        diffuser_fbsmt = OpenStudio::Model::AirTerminalSingleDuctUncontrolled.new(model, model.alwaysOnDiscreteSchedule)
        diffuser_fbsmt.setName(obj_name + " #{slave_zone.name} htg direct air")
        air_loop.multiAddBranchForZone(slave_zone, diffuser_fbsmt)

        air_loop.multiAddBranchForZone(slave_zone)
        runner.registerInfo("Added '#{air_loop.name}' to '#{slave_zone.name}' of #{unit.name}")

        prioritize_zone_hvac(model, runner, slave_zone)
      end # slave_zone

      # _processCurvesDXCooling

      clg_coil_stage_data = calc_coil_stage_data_cooling(model, heat_pump_capacity, (0...num_speeds).to_a, cooling_eirs, shrs_rated_gross, cOOL_CAP_FT_SPEC, cOOL_EIR_FT_SPEC, cOOL_CLOSS_FPLR_SPEC, cOOL_CAP_FFLOW_SPEC, cOOL_EIR_FFLOW_SPEC, curves_in_ip, dse)

      # _processSystemCoolingCoil

      clg_coil = OpenStudio::Model::CoilCoolingDXMultiSpeed.new(model)
      clg_coil.setName(obj_name + " clg coil")
      clg_coil.setCondenserType("AirCooled")
      clg_coil.setApplyPartLoadFractiontoSpeedsGreaterthan1(false)
      clg_coil.setApplyLatentDegradationtoSpeedsGreaterthan1(false)
      clg_coil.setFuelType("Electricity")

      clg_coil_stage_data.each do |stage|
        clg_coil.addStage(stage)
      end

      # _processSystemFan

      fan_power_curve = create_curve_exponent(model, [0, 1, 3], obj_name + " fan power curve", -100, 100)
      fan_eff_curve = create_curve_cubic(model, [0, 1, 0, 0], obj_name + " fan eff curve", 0, 1, 0.01, 1)

      fan = OpenStudio::Model::FanOnOff.new(model, model.alwaysOnDiscreteSchedule, fan_power_curve, fan_eff_curve)
      fan_eff = 0.75 # Overall Efficiency of the Fan, Motor and Drive
      fan.setName(obj_name + " clg supply fan")
<<<<<<< HEAD
      fan.setEndUseSubcategory(Constants.EndUseHVACCoolingFan)
=======
      fan.setEndUseSubcategory(obj_name + " clg supply fan")
>>>>>>> 5e5cfeed
      fan.setFanEfficiency(fan_eff)
      fan.setPressureRise(calculate_fan_pressure_rise(fan_eff, fan_power_installed / dse))
      fan.setMotorEfficiency(1.0)
      fan.setMotorInAirstreamFraction(1.0)

      perf = OpenStudio::Model::UnitarySystemPerformanceMultispeed.new(model)
      perf.setSingleModeOperation(false)
      for speed in 1..num_speeds
        f = OpenStudio::Model::SupplyAirflowRatioField.new(Constants.small, fan_speed_ratios_cooling[speed - 1])
        perf.addSupplyAirflowRatioField(f)
      end

      # _processSystemAir

      clg_air_loop_unitary = OpenStudio::Model::AirLoopHVACUnitarySystem.new(model)
      clg_air_loop_unitary.setName(obj_name + " clg unitary system")
      clg_air_loop_unitary.setAvailabilitySchedule(model.alwaysOnDiscreteSchedule)
      clg_air_loop_unitary.setSupplyFan(fan)
      clg_air_loop_unitary.setCoolingCoil(clg_coil)
      clg_air_loop_unitary.setFanPlacement("BlowThrough")
      clg_air_loop_unitary.setSupplyAirFanOperatingModeSchedule(model.alwaysOffDiscreteSchedule)
      clg_air_loop_unitary.setMaximumSupplyAirTemperature(UnitConversions.convert(170.0, "F", "C")) # higher temp for supplemental heat as to not severely limit its use, resulting in unmet hours.
      clg_air_loop_unitary.setMaximumOutdoorDryBulbTemperatureforSupplementalHeaterOperation(UnitConversions.convert(40.0, "F", "C"))
      clg_air_loop_unitary.setSupplyAirFlowRateWhenNoCoolingorHeatingisRequired(0)
      clg_air_loop_unitary.setDesignSpecificationMultispeedObject(perf)

      air_loop = OpenStudio::Model::AirLoopHVAC.new(model)
      air_loop.setName(obj_name + " central clg air system")
      air_supply_inlet_node = air_loop.supplyInletNode
      air_supply_outlet_node = air_loop.supplyOutletNode
      air_demand_inlet_node = air_loop.demandInletNode
      air_demand_outlet_node = air_loop.demandOutletNode

      clg_air_loop_unitary.addToNode(air_supply_inlet_node)

      runner.registerInfo("Added '#{fan.name}' to '#{clg_air_loop_unitary.name}' of '#{air_loop.name}'")
      runner.registerInfo("Added '#{clg_coil.name}' to '#{clg_air_loop_unitary.name}' of '#{air_loop.name}'")

      clg_air_loop_unitary.setControllingZoneorThermostatLocation(control_zone)

      # _processSystemDemandSideAir
      # Demand Side

      # Supply Air
      zone_splitter = air_loop.zoneSplitter
      zone_splitter.setName(obj_name + " clg zone splitter")

      zone_mixer = air_loop.zoneMixer
      zone_mixer.setName(obj_name + " clg zone mixer")

      diffuser_living = OpenStudio::Model::AirTerminalSingleDuctUncontrolled.new(model, model.alwaysOnDiscreteSchedule)
      diffuser_living.setName(obj_name + " #{control_zone.name} clg direct air")
      air_loop.multiAddBranchForZone(control_zone, diffuser_living)

      air_loop.multiAddBranchForZone(control_zone)
      runner.registerInfo("Added '#{air_loop.name}' to '#{control_zone.name}' of #{unit.name}")

      prioritize_zone_hvac(model, runner, control_zone)

      slave_zones.each do |slave_zone|
        diffuser_fbsmt = OpenStudio::Model::AirTerminalSingleDuctUncontrolled.new(model, model.alwaysOnDiscreteSchedule)
        diffuser_fbsmt.setName(obj_name + " #{slave_zone.name} clg direct air")
        air_loop.multiAddBranchForZone(slave_zone, diffuser_fbsmt)

        air_loop.multiAddBranchForZone(slave_zone)
        runner.registerInfo("Added '#{air_loop.name}' to '#{slave_zone.name}' of #{unit.name}")

        prioritize_zone_hvac(model, runner, slave_zone)
      end # slave_zone

      # Store info for HVAC Sizing measure
      clg_air_loop_unitary.additionalProperties.setFeature(Constants.SizingInfoHVACCapacityRatioCooling, capacity_ratios.join(","))
      htg_air_loop_unitary.additionalProperties.setFeature(Constants.SizingInfoHVACCapacityRatioHeating, capacity_ratios.join(","))
      clg_air_loop_unitary.additionalProperties.setFeature(Constants.SizingInfoHVACCapacityDerateFactorEER, eer_capacity_derates.join(","))
      htg_air_loop_unitary.additionalProperties.setFeature(Constants.SizingInfoHVACCapacityDerateFactorCOP, cop_capacity_derates.join(","))
      htg_air_loop_unitary.additionalProperties.setFeature(Constants.SizingInfoHPSizedForMaxLoad, (heat_pump_capacity == Constants.SizingAutoMaxLoad))
      htg_air_loop_unitary.additionalProperties.setFeature(Constants.SizingInfoHVACRatedCFMperTonHeating, cfms_ton_rated_heating.join(","))
      clg_air_loop_unitary.additionalProperties.setFeature(Constants.SizingInfoHVACRatedCFMperTonCooling, cfms_ton_rated_cooling.join(","))
      htg_air_loop_unitary.additionalProperties.setFeature(Constants.SizingInfoHVACFracHeatLoadServed, frac_heat_load_served)
      clg_air_loop_unitary.additionalProperties.setFeature(Constants.SizingInfoHVACFracCoolLoadServed, frac_cool_load_served)
    end # control_zone

    return true
  end

  def self.apply_mshp(model, unit, runner, seer, hspf, shr,
                      min_cooling_capacity, max_cooling_capacity,
                      min_cooling_airflow_rate, max_cooling_airflow_rate,
                      min_heating_capacity, max_heating_capacity,
                      min_heating_airflow_rate, max_heating_airflow_rate,
                      heating_capacity_offset, cap_retention_frac, cap_retention_temp,
                      pan_heater_power, fan_power, is_ducted,
                      heat_pump_capacity, supplemental_efficiency, supplemental_capacity,
                      dse, frac_heat_load_served, frac_cool_load_served)

    num_speeds = 10

    # htg_supply_air_temp = 105
    supp_htg_max_supply_temp = 200.0
    min_hp_temp = -30.0 # F; Minimum temperature for Heat Pump operation
    supp_htg_max_outdoor_temp = 40.0
    max_defrost_temp = 40.0 # F

    # Performance curves
    # NOTE: These coefficients are in SI UNITS
    curves_in_ip = false
    cOOL_CAP_FT_SPEC = [[1.008993521905866, 0.006512749025457, 0.0, 0.003917565735935, -0.000222646705889, 0.0]] * num_speeds
    cOOL_EIR_FT_SPEC = [[0.429214441601141, -0.003604841598515, 0.000045783162727, 0.026490875804937, -0.000159212286878, -0.000159062656483]] * num_speeds
    cOOL_CAP_FFLOW_SPEC = [[1, 0, 0]] * num_speeds
    cOOL_EIR_FFLOW_SPEC = [[1, 0, 0]] * num_speeds

    # Mini-Split Heat Pump Heating Curve Coefficients
    # Derive coefficients from user input for capacity retention at outdoor drybulb temperature X [C].
    # Biquadratic: capacity multiplier = a + b*IAT + c*IAT^2 + d*OAT + e*OAT^2 + f*IAT*OAT
    x_A = UnitConversions.convert(cap_retention_temp, "F", "C")
    y_A = cap_retention_frac
    x_B = UnitConversions.convert(47.0, "F", "C") # 47F is the rating point
    y_B = 1.0 # Maximum capacity factor is 1 at the rating point, by definition (this is maximum capacity, not nominal capacity)
    oat_slope = (y_B - y_A) / (x_B - x_A)
    oat_intercept = y_A - (x_A * oat_slope)

    # Coefficients for the indoor temperature relationship are retained from the BEoptDefault curve (Daikin lab data).
    iat_slope = -0.010386676170938
    iat_intercept = 0.219274275

    a = oat_intercept + iat_intercept
    b = iat_slope
    c = 0
    d = oat_slope
    e = 0
    f = 0
    hEAT_CAP_FT_SPEC = [[a, b, c, d, e, f]] * num_speeds

    # COP/EIR as a function of temperature
    # Generic "BEoptDefault" curves (=Daikin from lab data)
    hEAT_EIR_FT_SPEC = [[0.966475472847719, 0.005914950101249, 0.000191201688297, -0.012965668198361, 0.000042253229429, -0.000524002558712]] * num_speeds
    hEAT_CAP_FFLOW_SPEC = [[1, 0, 0]] * num_speeds
    hEAT_EIR_FFLOW_SPEC = [[1, 0, 0]] * num_speeds

    # Cooling Coil
    c_d_cooling = 0.25
    cOOL_CLOSS_FPLR_SPEC = [calc_plr_coefficients_cooling(num_speeds, seer, c_d_cooling)] * num_speeds
    dB_rated = 80.0
    wB_rated = 67.0
    cfms_cooling, capacity_ratios_cooling, shrs_rated = calc_mshp_cfms_ton_cooling(min_cooling_capacity, max_cooling_capacity, min_cooling_airflow_rate, max_cooling_airflow_rate, num_speeds, dB_rated, wB_rated, shr)
    cooling_eirs = calc_mshp_cooling_eirs(runner, seer, fan_power, c_d_cooling, num_speeds, capacity_ratios_cooling, cfms_cooling, cOOL_EIR_FT_SPEC, cOOL_CAP_FT_SPEC)

    # Heating Coil
    c_d_heating = 0.40
    hEAT_CLOSS_FPLR_SPEC = [calc_plr_coefficients_heating(num_speeds, hspf, c_d_heating)] * num_speeds
    cfms_heating, capacity_ratios_heating = calc_mshp_cfms_ton_heating(min_heating_capacity, max_heating_capacity, min_heating_airflow_rate, max_heating_airflow_rate, num_speeds)
    heating_eirs = calc_mshp_heating_eirs(runner, hspf, fan_power, min_hp_temp, c_d_heating, cfms_cooling, num_speeds, capacity_ratios_heating, cfms_heating, hEAT_EIR_FT_SPEC, hEAT_CAP_FT_SPEC)

    defrost_eir_curve = create_curve_biquadratic(model, [0.1528, 0, 0, 0, 0, 0], "DefrostEIR", -100, 100, -100, 100)

    mshp_indices = [1, 3, 5, 9]

    obj_name = Constants.ObjectNameMiniSplitHeatPump(unit.name.to_s)

    thermal_zones = Geometry.get_thermal_zones_from_spaces(unit.spaces)

    control_slave_zones_hash = get_control_and_slave_zones(thermal_zones)
    control_slave_zones_hash.each do |control_zone, slave_zones|
      # _processCurvesDXHeating

      htg_coil_stage_data = calc_coil_stage_data_heating(model, heat_pump_capacity, mshp_indices, heating_eirs, hEAT_CAP_FT_SPEC, hEAT_EIR_FT_SPEC, hEAT_CLOSS_FPLR_SPEC, hEAT_CAP_FFLOW_SPEC, hEAT_EIR_FFLOW_SPEC, curves_in_ip, dse)

      # _processSystemHeatingCoil

      htg_coil = OpenStudio::Model::CoilHeatingDXMultiSpeed.new(model)
      htg_coil.setName(obj_name + " htg coil")
      htg_coil.setMinimumOutdoorDryBulbTemperatureforCompressorOperation(UnitConversions.convert(min_hp_temp, "F", "C"))
      htg_coil.setCrankcaseHeaterCapacity(0)
      htg_coil.setDefrostEnergyInputRatioFunctionofTemperatureCurve(defrost_eir_curve)
      htg_coil.setMaximumOutdoorDryBulbTemperatureforDefrostOperation(UnitConversions.convert(max_defrost_temp, "F", "C"))
      htg_coil.setDefrostStrategy("ReverseCycle")
      htg_coil.setDefrostControl("OnDemand")
      htg_coil.setApplyPartLoadFractiontoSpeedsGreaterthan1(false)
      htg_coil.setFuelType("Electricity")

      htg_coil_stage_data.each do |stage|
        htg_coil.addStage(stage)
      end

      supp_htg_coil = OpenStudio::Model::CoilHeatingElectric.new(model, model.alwaysOnDiscreteSchedule)
      supp_htg_coil.setName(obj_name + " supp heater")
      supp_htg_coil.setEfficiency(dse * supplemental_efficiency)
      if supplemental_capacity != Constants.SizingAuto
        supp_htg_coil.setNominalCapacity(UnitConversions.convert(supplemental_capacity, "Btu/hr", "W")) # Used by HVACSizing measure
      end

      # _processSystemFan

      fan_power_curve = create_curve_exponent(model, [0, 1, 3], obj_name + " fan power curve", -100, 100)
      fan_eff_curve = create_curve_cubic(model, [0, 1, 0, 0], obj_name + " fan eff curve", 0, 1, 0.01, 1)

      fan = OpenStudio::Model::FanOnOff.new(model, model.alwaysOnDiscreteSchedule, fan_power_curve, fan_eff_curve)
      fan_eff = UnitConversions.convert(UnitConversions.convert(0.1, "inH2O", "Pa") / fan_power, "cfm", "m^3/s") # Overall Efficiency of the Fan, Motor and Drive
      fan.setName(obj_name + " htg supply fan")
<<<<<<< HEAD
      fan.setEndUseSubcategory(Constants.EndUseHVACHeatingFan)
=======
      fan.setEndUseSubcategory(obj_name + " htg supply fan")
>>>>>>> 5e5cfeed
      fan.setFanEfficiency(fan_eff)
      fan.setPressureRise(calculate_fan_pressure_rise(fan_eff, fan_power / dse))
      fan.setMotorEfficiency(1.0)
      fan.setMotorInAirstreamFraction(1.0)

      perf = OpenStudio::Model::UnitarySystemPerformanceMultispeed.new(model)
      perf.setSingleModeOperation(false)
      mshp_indices.each do |mshp_index|
        ratio = cfms_heating[mshp_index] / cfms_heating[mshp_indices[-1]]
        f = OpenStudio::Model::SupplyAirflowRatioField.new(ratio, Constants.small)
        perf.addSupplyAirflowRatioField(f)
      end

      # _processSystemAir

      htg_air_loop_unitary = OpenStudio::Model::AirLoopHVACUnitarySystem.new(model)
      htg_air_loop_unitary.setName(obj_name + " htg unitary system")
      htg_air_loop_unitary.setAvailabilitySchedule(model.alwaysOnDiscreteSchedule)
      htg_air_loop_unitary.setSupplyFan(fan)
      htg_air_loop_unitary.setHeatingCoil(htg_coil)
      htg_air_loop_unitary.setSupplementalHeatingCoil(supp_htg_coil)
      htg_air_loop_unitary.setFanPlacement("BlowThrough")
      htg_air_loop_unitary.setSupplyAirFanOperatingModeSchedule(model.alwaysOffDiscreteSchedule)
      htg_air_loop_unitary.setMaximumSupplyAirTemperature(UnitConversions.convert(supp_htg_max_supply_temp, "F", "C")) # higher temp for supplemental heat as to not severely limit its use, resulting in unmet hours.
      htg_air_loop_unitary.setMaximumOutdoorDryBulbTemperatureforSupplementalHeaterOperation(UnitConversions.convert(supp_htg_max_outdoor_temp, "F", "C"))
      htg_air_loop_unitary.setSupplyAirFlowRateWhenNoCoolingorHeatingisRequired(0)
      htg_air_loop_unitary.setDesignSpecificationMultispeedObject(perf)

      air_loop = OpenStudio::Model::AirLoopHVAC.new(model)
      air_loop.setName(obj_name + " htg asys")
      air_supply_inlet_node = air_loop.supplyInletNode
      air_supply_outlet_node = air_loop.supplyOutletNode
      air_demand_inlet_node = air_loop.demandInletNode
      air_demand_outlet_node = air_loop.demandOutletNode

      htg_air_loop_unitary.addToNode(air_supply_inlet_node)

      runner.registerInfo("Added '#{fan.name}' to '#{htg_air_loop_unitary.name}' of '#{air_loop.name}'")
      runner.registerInfo("Added '#{htg_coil.name}' to '#{htg_air_loop_unitary.name}' of '#{air_loop.name}'")
      runner.registerInfo("Added '#{supp_htg_coil.name}' to '#{htg_air_loop_unitary.name}' of '#{air_loop.name}'")

      htg_air_loop_unitary.setControllingZoneorThermostatLocation(control_zone)

      # _processSystemDemandSideAir
      # Demand Side

      # Supply Air
      zone_splitter = air_loop.zoneSplitter
      zone_splitter.setName(obj_name + " htg zone splitter")

      zone_mixer = air_loop.zoneMixer
      zone_mixer.setName(obj_name + " htg zone mixer")

      diffuser_living = OpenStudio::Model::AirTerminalSingleDuctUncontrolled.new(model, model.alwaysOnDiscreteSchedule)
      diffuser_living.setName(obj_name + " #{control_zone.name} htg direct air")
      air_loop.multiAddBranchForZone(control_zone, diffuser_living)

      air_loop.multiAddBranchForZone(control_zone)
      runner.registerInfo("Added '#{air_loop.name}' to '#{control_zone.name}' of #{unit.name}")

      prioritize_zone_hvac(model, runner, control_zone)

      slave_zones.each do |slave_zone|
        diffuser_fbsmt = OpenStudio::Model::AirTerminalSingleDuctUncontrolled.new(model, model.alwaysOnDiscreteSchedule)
        diffuser_fbsmt.setName(obj_name + " #{slave_zone.name} htg direct air")
        air_loop.multiAddBranchForZone(slave_zone, diffuser_fbsmt)

        air_loop.multiAddBranchForZone(slave_zone)
        runner.registerInfo("Added '#{air_loop.name}' to '#{slave_zone.name}' of #{unit.name}")

        prioritize_zone_hvac(model, runner, slave_zone)
      end # slave_zone

      if pan_heater_power > 0

        mshp_sensor = OpenStudio::Model::EnergyManagementSystemSensor.new(model, "Heating Coil Electric Energy")
        mshp_sensor.setName("#{obj_name} vrf energy sensor".gsub("|", "_"))
        mshp_sensor.setKeyName(obj_name + " htg coil")

        equip_def = OpenStudio::Model::ElectricEquipmentDefinition.new(model)
        equip_def.setName(obj_name + " pan heater equip")
        equip = OpenStudio::Model::ElectricEquipment.new(equip_def)
        equip.setName(equip_def.name.to_s)
        equip.setSpace(control_zone.spaces[0])
        equip_def.setFractionRadiant(0)
        equip_def.setFractionLatent(0)
        equip_def.setFractionLost(1)
        equip.setSchedule(model.alwaysOnDiscreteSchedule)
        equip.setEndUseSubcategory(obj_name + " pan heater")

        pan_heater_actuator = OpenStudio::Model::EnergyManagementSystemActuator.new(equip, "ElectricEquipment", "Electric Power Level")
        pan_heater_actuator.setName("#{obj_name} pan heater actuator".gsub("|", "_"))

        tout_sensor = OpenStudio::Model::EnergyManagementSystemSensor.new(model, "Zone Outdoor Air Drybulb Temperature")
        tout_sensor.setName("#{obj_name} tout sensor".gsub("|", "_"))
        thermal_zones.each do |thermal_zone|
          if Geometry.is_living(thermal_zone)
            tout_sensor.setKeyName(thermal_zone.name.to_s)
            break
          end
        end

        program = OpenStudio::Model::EnergyManagementSystemProgram.new(model)
        program.setName(obj_name + " pan heater program")
        if heat_pump_capacity != Constants.SizingAuto and heat_pump_capacity != Constants.SizingAutoMaxLoad
          num_outdoor_units = (UnitConversions.convert(heat_pump_capacity, "Btu/hr", "ton") / 1.5).ceil # Assume 1.5 tons max per outdoor unit
        else
          num_outdoor_units = 2
        end
        unless slave_zones.empty?
          num_outdoor_units = [num_outdoor_units, 2].max
        end
        pan_heater_power = pan_heater_power * num_outdoor_units # W
        program.addLine("Set #{pan_heater_actuator.name} = 0")
        program.addLine("If #{mshp_sensor.name} > 0")
        program.addLine("  If #{tout_sensor.name} <= #{UnitConversions.convert(32.0, "F", "C").round(3)}")
        program.addLine("    Set #{pan_heater_actuator.name} = #{pan_heater_power}")
        program.addLine("  EndIf")
        program.addLine("EndIf")

        program_calling_manager = OpenStudio::Model::EnergyManagementSystemProgramCallingManager.new(model)
        program_calling_manager.setName(obj_name + " pan heater program calling manager")
        program_calling_manager.setCallingPoint("BeginTimestepBeforePredictor")
        program_calling_manager.addProgram(program)

      end

      # _processCurvesDXCooling

      clg_coil_stage_data = calc_coil_stage_data_cooling(model, heat_pump_capacity, mshp_indices, cooling_eirs, shrs_rated, cOOL_CAP_FT_SPEC, cOOL_EIR_FT_SPEC, cOOL_CLOSS_FPLR_SPEC, cOOL_CAP_FFLOW_SPEC, cOOL_EIR_FFLOW_SPEC, curves_in_ip, dse)

      # _processSystemCoolingCoil

      clg_coil = OpenStudio::Model::CoilCoolingDXMultiSpeed.new(model)
      clg_coil.setName(obj_name + " clg coil")
      clg_coil.setCondenserType("AirCooled")
      clg_coil.setApplyPartLoadFractiontoSpeedsGreaterthan1(false)
      clg_coil.setApplyLatentDegradationtoSpeedsGreaterthan1(false)
      clg_coil.setCrankcaseHeaterCapacity(0)
      clg_coil.setFuelType("Electricity")

      clg_coil_stage_data.each do |stage|
        clg_coil.addStage(stage)
      end

      # _processSystemFan

      fan_power_curve = create_curve_exponent(model, [0, 1, 3], obj_name + " fan power curve", -100, 100)
      fan_eff_curve = create_curve_cubic(model, [0, 1, 0, 0], obj_name + " fan eff curve", 0, 1, 0.01, 1)

      fan = OpenStudio::Model::FanOnOff.new(model, model.alwaysOnDiscreteSchedule, fan_power_curve, fan_eff_curve)
      fan_eff = UnitConversions.convert(UnitConversions.convert(0.1, "inH2O", "Pa") / fan_power, "cfm", "m^3/s") # Overall Efficiency of the Fan, Motor and Drive
      fan.setName(obj_name + " clg supply fan")
<<<<<<< HEAD
      fan.setEndUseSubcategory(Constants.EndUseHVACCoolingFan)
=======
      fan.setEndUseSubcategory(obj_name + " clg supply fan")
>>>>>>> 5e5cfeed
      fan.setFanEfficiency(fan_eff)
      fan.setPressureRise(calculate_fan_pressure_rise(fan_eff, fan_power / dse))
      fan.setMotorEfficiency(1.0)
      fan.setMotorInAirstreamFraction(1.0)

      perf = OpenStudio::Model::UnitarySystemPerformanceMultispeed.new(model)
      perf.setSingleModeOperation(false)
      mshp_indices.each do |mshp_index|
        ratio = cfms_cooling[mshp_index] / cfms_cooling[mshp_indices[-1]]
        f = OpenStudio::Model::SupplyAirflowRatioField.new(Constants.small, ratio)
        perf.addSupplyAirflowRatioField(f)
      end

      # _processSystemAir

      clg_air_loop_unitary = OpenStudio::Model::AirLoopHVACUnitarySystem.new(model)
      clg_air_loop_unitary.setName(obj_name + " clg unitary system")
      clg_air_loop_unitary.setAvailabilitySchedule(model.alwaysOnDiscreteSchedule)
      clg_air_loop_unitary.setSupplyFan(fan)
      clg_air_loop_unitary.setCoolingCoil(clg_coil)
      clg_air_loop_unitary.setFanPlacement("BlowThrough")
      clg_air_loop_unitary.setSupplyAirFanOperatingModeSchedule(model.alwaysOffDiscreteSchedule)
      clg_air_loop_unitary.setMaximumSupplyAirTemperature(UnitConversions.convert(supp_htg_max_supply_temp, "F", "C")) # higher temp for supplemental heat as to not severely limit its use, resulting in unmet hours.
      clg_air_loop_unitary.setMaximumOutdoorDryBulbTemperatureforSupplementalHeaterOperation(UnitConversions.convert(40.0, "F", "C"))
      clg_air_loop_unitary.setSupplyAirFlowRateWhenNoCoolingorHeatingisRequired(0)
      clg_air_loop_unitary.setDesignSpecificationMultispeedObject(perf)

      air_loop = OpenStudio::Model::AirLoopHVAC.new(model)
      air_loop.setName(obj_name + " clg asys")
      air_supply_inlet_node = air_loop.supplyInletNode
      air_supply_outlet_node = air_loop.supplyOutletNode
      air_demand_inlet_node = air_loop.demandInletNode
      air_demand_outlet_node = air_loop.demandOutletNode

      clg_air_loop_unitary.addToNode(air_supply_inlet_node)

      runner.registerInfo("Added '#{fan.name}' to '#{clg_air_loop_unitary.name}' of '#{air_loop.name}'")
      runner.registerInfo("Added '#{clg_coil.name}' to '#{clg_air_loop_unitary.name}' of '#{air_loop.name}'")

      clg_air_loop_unitary.setControllingZoneorThermostatLocation(control_zone)

      # _processSystemDemandSideAir
      # Demand Side

      # Supply Air
      zone_splitter = air_loop.zoneSplitter
      zone_splitter.setName(obj_name + " clg zone splitter")

      zone_mixer = air_loop.zoneMixer
      zone_mixer.setName(obj_name + " clg zone mixer")

      diffuser_living = OpenStudio::Model::AirTerminalSingleDuctUncontrolled.new(model, model.alwaysOnDiscreteSchedule)
      diffuser_living.setName(obj_name + " #{control_zone.name} clg direct air")
      air_loop.multiAddBranchForZone(control_zone, diffuser_living)

      air_loop.multiAddBranchForZone(control_zone)
      runner.registerInfo("Added '#{air_loop.name}' to '#{control_zone.name}' of #{unit.name}")

      prioritize_zone_hvac(model, runner, control_zone)

      slave_zones.each do |slave_zone|
        diffuser_fbsmt = OpenStudio::Model::AirTerminalSingleDuctUncontrolled.new(model, model.alwaysOnDiscreteSchedule)
        diffuser_fbsmt.setName(obj_name + " #{slave_zone.name} clg direct air")
        air_loop.multiAddBranchForZone(slave_zone, diffuser_fbsmt)

        air_loop.multiAddBranchForZone(slave_zone)
        runner.registerInfo("Added '#{air_loop.name}' to '#{slave_zone.name}' of #{unit.name}")

        prioritize_zone_hvac(model, runner, slave_zone)
      end # slave_zone

      # Store info for HVAC Sizing measure
      capacity_ratios_heating_4 = []
      capacity_ratios_cooling_4 = []
      cfms_heating_4 = []
      cfms_cooling_4 = []
      shrs_rated_4 = []
      mshp_indices.each do |mshp_index|
        capacity_ratios_heating_4 << capacity_ratios_heating[mshp_index]
        capacity_ratios_cooling_4 << capacity_ratios_cooling[mshp_index]
        cfms_heating_4 << cfms_heating[mshp_index]
        cfms_cooling_4 << cfms_cooling[mshp_index]
        shrs_rated_4 << shrs_rated[mshp_index]
      end
      htg_air_loop_unitary.additionalProperties.setFeature(Constants.DuctedInfoMiniSplitHeatPump, is_ducted)
      clg_air_loop_unitary.additionalProperties.setFeature(Constants.DuctedInfoMiniSplitHeatPump, is_ducted)
      htg_air_loop_unitary.additionalProperties.setFeature(Constants.SizingInfoHVACCapacityRatioHeating, capacity_ratios_heating_4.join(","))
      clg_air_loop_unitary.additionalProperties.setFeature(Constants.SizingInfoHVACCapacityRatioCooling, capacity_ratios_cooling_4.join(","))
      htg_air_loop_unitary.additionalProperties.setFeature(Constants.SizingInfoHVACHeatingCFMs, cfms_heating_4.join(","))
      clg_air_loop_unitary.additionalProperties.setFeature(Constants.SizingInfoHVACCoolingCFMs, cfms_cooling_4.join(","))
      htg_air_loop_unitary.additionalProperties.setFeature(Constants.SizingInfoHVACHeatingCapacityOffset, heating_capacity_offset)
      htg_air_loop_unitary.additionalProperties.setFeature(Constants.SizingInfoHPSizedForMaxLoad, (heat_pump_capacity == Constants.SizingAutoMaxLoad))
      clg_air_loop_unitary.additionalProperties.setFeature(Constants.SizingInfoHVACSHR, shrs_rated_4.join(","))
      htg_air_loop_unitary.additionalProperties.setFeature(Constants.SizingInfoHVACFracHeatLoadServed, frac_heat_load_served)
      clg_air_loop_unitary.additionalProperties.setFeature(Constants.SizingInfoHVACFracCoolLoadServed, frac_cool_load_served)
    end # control_zone

    return true
  end

  def self.apply_gshp(model, unit, runner, weather, cop, eer, shr,
                      ground_conductivity, grout_conductivity,
                      bore_config, bore_holes, bore_depth,
                      bore_spacing, bore_diameter, pipe_size,
                      ground_diffusivity, fluid_type, frac_glycol,
                      design_delta_t, pump_head,
                      u_tube_leg_spacing, u_tube_spacing_type,
                      fan_power, heat_pump_capacity, supplemental_efficiency,
                      supplemental_capacity, dse,
                      frac_heat_load_served, frac_cool_load_served)

    if frac_glycol == 0
      fluid_type = Constants.FluidWater
      runner.registerWarning("Specified #{fluid_type} fluid type and 0 fraction of glycol, so assuming #{Constants.FluidWater} fluid type.")
    end

    # Ground Loop Heat Exchanger
    pipe_od, pipe_id = get_gshp_hx_pipe_diameters(pipe_size)

    # Thermal Resistance of Pipe
    pipe_cond = 0.23 # Pipe thermal conductivity, default to high density polyethylene

    chw_design = get_gshp_HXCHWDesign(weather)
    hw_design = get_gshp_HXHWDesign(weather, fluid_type)

    # Cooling Coil
    cOOL_CAP_FT_SPEC = [0.39039063, 0.01382596, 0.00000000, -0.00445738, 0.00000000, 0.00000000]
    cOOL_SH_FT_SPEC = [4.27136253, -0.04678521, 0.00000000, -0.00219031, 0.00000000, 0.00000000]
    cOOL_POWER_FT_SPEC = [0.01717338, 0.00316077, 0.00000000, 0.01043792, 0.00000000, 0.00000000]
    cOIL_BF_FT_SPEC = [1.21005458, -0.00664200, 0.00000000, 0.00348246, 0.00000000, 0.00000000]
    coilBF = 0.08060000

    # Heating Coil
    hEAT_CAP_FT_SEC = [0.67104926, -0.00210834, 0.00000000, 0.01491424, 0.00000000, 0.00000000]
    hEAT_POWER_FT_SPEC = [-0.46308105, 0.02008988, 0.00000000, 0.00300222, 0.00000000, 0.00000000]

    fanKW_Adjust = get_gshp_FanKW_Adjust(UnitConversions.convert(400.0, "Btu/hr", "ton"))
    pumpKW_Adjust = get_gshp_PumpKW_Adjust(UnitConversions.convert(3.0, "Btu/hr", "ton"))
    coolingEIR = get_gshp_cooling_eir(eer, fanKW_Adjust, pumpKW_Adjust)

    # Heating Coil
    heatingEIR = get_gshp_heating_eir(cop, fanKW_Adjust, pumpKW_Adjust)
    min_hp_temp = -30.0

    obj_name = Constants.ObjectNameGroundSourceHeatPumpVerticalBore(unit.name.to_s)

    ground_heat_exch_vert = OpenStudio::Model::GroundHeatExchangerVertical.new(model)
    ground_heat_exch_vert.setName(obj_name + " exchanger")
    ground_heat_exch_vert.setBoreHoleRadius(UnitConversions.convert(bore_diameter / 2.0, "in", "m"))
    ground_heat_exch_vert.setGroundThermalConductivity(UnitConversions.convert(ground_conductivity, "Btu/(hr*ft*R)", "W/(m*K)"))
    ground_heat_exch_vert.setGroundThermalHeatCapacity(UnitConversions.convert(ground_conductivity / ground_diffusivity, "Btu/(ft^3*F)", "J/(m^3*K)"))
    ground_heat_exch_vert.setGroundTemperature(UnitConversions.convert(weather.data.AnnualAvgDrybulb, "F", "C"))
    ground_heat_exch_vert.setGroutThermalConductivity(UnitConversions.convert(grout_conductivity, "Btu/(hr*ft*R)", "W/(m*K)"))
    ground_heat_exch_vert.setPipeThermalConductivity(UnitConversions.convert(pipe_cond, "Btu/(hr*ft*R)", "W/(m*K)"))
    ground_heat_exch_vert.setPipeOutDiameter(UnitConversions.convert(pipe_od, "in", "m"))
    ground_heat_exch_vert.setUTubeDistance(UnitConversions.convert(u_tube_leg_spacing, "in", "m"))
    ground_heat_exch_vert.setPipeThickness(UnitConversions.convert((pipe_od - pipe_id) / 2.0, "in", "m"))
    ground_heat_exch_vert.setMaximumLengthofSimulation(1)
    ground_heat_exch_vert.setGFunctionReferenceRatio(0.0005)

    plant_loop = OpenStudio::Model::PlantLoop.new(model)
    plant_loop.setName(obj_name + " condenser loop")
    if fluid_type == Constants.FluidWater
      plant_loop.setFluidType('Water')
    else
      plant_loop.setFluidType({ Constants.FluidPropyleneGlycol => 'PropyleneGlycol', Constants.FluidEthyleneGlycol => 'EthyleneGlycol' }[fluid_type])
      plant_loop.setGlycolConcentration((frac_glycol * 100).to_i)
    end
    plant_loop.setMaximumLoopTemperature(48.88889)
    plant_loop.setMinimumLoopTemperature(UnitConversions.convert(hw_design, "F", "C"))
    plant_loop.setMinimumLoopFlowRate(0)
    plant_loop.setLoadDistributionScheme('SequentialLoad')
    runner.registerInfo("Added '#{plant_loop.name}' to model.")

    sizing_plant = plant_loop.sizingPlant
    sizing_plant.setLoopType('Condenser')
    sizing_plant.setDesignLoopExitTemperature(UnitConversions.convert(chw_design, "F", "C"))
    sizing_plant.setLoopDesignTemperatureDifference(UnitConversions.convert(design_delta_t, "R", "K"))

    setpoint_mgr_follow_ground_temp = OpenStudio::Model::SetpointManagerFollowGroundTemperature.new(model)
    setpoint_mgr_follow_ground_temp.setName(obj_name + " condenser loop temp")
    setpoint_mgr_follow_ground_temp.setControlVariable('Temperature')
    setpoint_mgr_follow_ground_temp.setMaximumSetpointTemperature(48.88889)
    setpoint_mgr_follow_ground_temp.setMinimumSetpointTemperature(UnitConversions.convert(hw_design, "F", "C"))
    setpoint_mgr_follow_ground_temp.setReferenceGroundTemperatureObjectType('Site:GroundTemperature:Deep')
    setpoint_mgr_follow_ground_temp.addToNode(plant_loop.supplyOutletNode)

    pump = OpenStudio::Model::PumpVariableSpeed.new(model)
    pump.setName(obj_name + " pump")
    pump.setRatedPumpHead(pump_head)
    pump.setMotorEfficiency(dse * 0.77 * 0.6)
    pump.setFractionofMotorInefficienciestoFluidStream(0)
    pump.setCoefficient1ofthePartLoadPerformanceCurve(0)
    pump.setCoefficient2ofthePartLoadPerformanceCurve(1)
    pump.setCoefficient3ofthePartLoadPerformanceCurve(0)
    pump.setCoefficient4ofthePartLoadPerformanceCurve(0)
    pump.setMinimumFlowRate(0)
    pump.setPumpControlType('Intermittent')
    pump.addToNode(plant_loop.supplyInletNode)

    plant_loop.addSupplyBranchForComponent(ground_heat_exch_vert)

    chiller_bypass_pipe = OpenStudio::Model::PipeAdiabatic.new(model)
    plant_loop.addSupplyBranchForComponent(chiller_bypass_pipe)
    coil_bypass_pipe = OpenStudio::Model::PipeAdiabatic.new(model)
    plant_loop.addDemandBranchForComponent(coil_bypass_pipe)
    supply_outlet_pipe = OpenStudio::Model::PipeAdiabatic.new(model)
    supply_outlet_pipe.addToNode(plant_loop.supplyOutletNode)
    demand_inlet_pipe = OpenStudio::Model::PipeAdiabatic.new(model)
    demand_inlet_pipe.addToNode(plant_loop.demandInletNode)
    demand_outlet_pipe = OpenStudio::Model::PipeAdiabatic.new(model)
    demand_outlet_pipe.addToNode(plant_loop.demandOutletNode)

    thermal_zones = Geometry.get_thermal_zones_from_spaces(unit.spaces)

    control_slave_zones_hash = get_control_and_slave_zones(thermal_zones)
    control_slave_zones_hash.each do |control_zone, slave_zones|
      gshp_HEAT_CAP_fT_coeff = convert_curve_gshp(hEAT_CAP_FT_SEC, false)
      gshp_HEAT_POWER_fT_coeff = convert_curve_gshp(hEAT_POWER_FT_SPEC, false)

      htg_coil = OpenStudio::Model::CoilHeatingWaterToAirHeatPumpEquationFit.new(model)
      htg_coil.setName(obj_name + " heating coil")
      if heat_pump_capacity != Constants.SizingAuto
        htg_coil.setRatedHeatingCapacity(OpenStudio::OptionalDouble.new(UnitConversions.convert(heat_pump_capacity, "Btu/hr", "W"))) # Used by HVACSizing measure
      end
      htg_coil.setRatedHeatingCoefficientofPerformance(dse / heatingEIR)
      htg_coil.setHeatingCapacityCoefficient1(gshp_HEAT_CAP_fT_coeff[0])
      htg_coil.setHeatingCapacityCoefficient2(gshp_HEAT_CAP_fT_coeff[1])
      htg_coil.setHeatingCapacityCoefficient3(gshp_HEAT_CAP_fT_coeff[2])
      htg_coil.setHeatingCapacityCoefficient4(gshp_HEAT_CAP_fT_coeff[3])
      htg_coil.setHeatingCapacityCoefficient5(gshp_HEAT_CAP_fT_coeff[4])
      htg_coil.setHeatingPowerConsumptionCoefficient1(gshp_HEAT_POWER_fT_coeff[0])
      htg_coil.setHeatingPowerConsumptionCoefficient2(gshp_HEAT_POWER_fT_coeff[1])
      htg_coil.setHeatingPowerConsumptionCoefficient3(gshp_HEAT_POWER_fT_coeff[2])
      htg_coil.setHeatingPowerConsumptionCoefficient4(gshp_HEAT_POWER_fT_coeff[3])
      htg_coil.setHeatingPowerConsumptionCoefficient5(gshp_HEAT_POWER_fT_coeff[4])

      plant_loop.addDemandBranchForComponent(htg_coil)

      supp_htg_coil = OpenStudio::Model::CoilHeatingElectric.new(model, model.alwaysOnDiscreteSchedule)
      supp_htg_coil.setName(obj_name + " supp heater")
      supp_htg_coil.setEfficiency(dse * supplemental_efficiency)
      if supplemental_capacity != Constants.SizingAuto
        supp_htg_coil.setNominalCapacity(UnitConversions.convert(supplemental_capacity, "Btu/hr", "W")) # Used by HVACSizing measure
      end

      fan = OpenStudio::Model::FanOnOff.new(model, model.alwaysOnDiscreteSchedule)
      fan_eff = 0.75 # Overall Efficiency of the Fan, Motor and Drive
      fan.setName(obj_name + " #{control_zone.name} htg supply fan")
<<<<<<< HEAD
      fan.setEndUseSubcategory(Constants.EndUseHVACHeatingFan)
=======
      fan.setEndUseSubcategory(obj_name + " htg supply fan")
>>>>>>> 5e5cfeed
      fan.setFanEfficiency(fan_eff)
      fan.setPressureRise(calculate_fan_pressure_rise(fan_eff, fan_power / dse))
      fan.setMotorEfficiency(1.0)
      fan.setMotorInAirstreamFraction(1.0)

      htg_air_loop_unitary = OpenStudio::Model::AirLoopHVACUnitarySystem.new(model)
      htg_air_loop_unitary.setName(obj_name + " htg unitary system")
      htg_air_loop_unitary.setAvailabilitySchedule(model.alwaysOnDiscreteSchedule)
      htg_air_loop_unitary.setSupplyFan(fan)
      htg_air_loop_unitary.setHeatingCoil(htg_coil)
      htg_air_loop_unitary.setSupplementalHeatingCoil(supp_htg_coil)
      htg_air_loop_unitary.setFanPlacement("BlowThrough")
      htg_air_loop_unitary.setSupplyAirFanOperatingModeSchedule(model.alwaysOffDiscreteSchedule)
      htg_air_loop_unitary.setMaximumSupplyAirTemperature(UnitConversions.convert(170.0, "F", "C")) # higher temp for supplemental heat as to not severely limit its use, resulting in unmet hours.
      htg_air_loop_unitary.setMaximumOutdoorDryBulbTemperatureforSupplementalHeaterOperation(UnitConversions.convert(40.0, "F", "C"))
      htg_air_loop_unitary.setSupplyAirFlowRateWhenNoCoolingorHeatingisRequired(0)

      air_loop = OpenStudio::Model::AirLoopHVAC.new(model)
      air_loop.setName(obj_name + " central htg air system")
      air_supply_inlet_node = air_loop.supplyInletNode
      air_supply_outlet_node = air_loop.supplyOutletNode
      air_demand_inlet_node = air_loop.demandInletNode
      air_demand_outlet_node = air_loop.demandOutletNode

      htg_air_loop_unitary.addToNode(air_supply_inlet_node)

      runner.registerInfo("Added '#{htg_coil.name}' to '#{htg_air_loop_unitary.name}' of '#{air_loop.name}'")

      htg_air_loop_unitary.setControllingZoneorThermostatLocation(control_zone)

      zone_splitter = air_loop.zoneSplitter
      zone_splitter.setName(obj_name + " htg zone splitter")

      zone_mixer = air_loop.zoneMixer
      zone_mixer.setName(obj_name + " htg zone mixer")

      diffuser_living = OpenStudio::Model::AirTerminalSingleDuctUncontrolled.new(model, model.alwaysOnDiscreteSchedule)
      diffuser_living.setName(obj_name + " #{control_zone.name} htg direct air")
      air_loop.multiAddBranchForZone(control_zone, diffuser_living)

      air_loop.multiAddBranchForZone(control_zone)
      runner.registerInfo("Added '#{air_loop.name}' to '#{control_zone.name}' of #{unit.name}")

      prioritize_zone_hvac(model, runner, control_zone)

      slave_zones.each do |slave_zone|
        diffuser_fbsmt = OpenStudio::Model::AirTerminalSingleDuctUncontrolled.new(model, model.alwaysOnDiscreteSchedule)
        diffuser_fbsmt.setName(obj_name + " #{slave_zone.name} htg direct air")
        air_loop.multiAddBranchForZone(slave_zone, diffuser_fbsmt)

        air_loop.multiAddBranchForZone(slave_zone)
        runner.registerInfo("Added '#{air_loop.name}' to '#{slave_zone.name}' of #{unit.name}")

        prioritize_zone_hvac(model, runner, slave_zone)
      end

      gshp_COOL_CAP_fT_coeff = convert_curve_gshp(cOOL_CAP_FT_SPEC, false)
      gshp_COOL_POWER_fT_coeff = convert_curve_gshp(cOOL_POWER_FT_SPEC, false)
      gshp_COOL_SH_fT_coeff = convert_curve_gshp(cOOL_SH_FT_SPEC, false)

      clg_coil = OpenStudio::Model::CoilCoolingWaterToAirHeatPumpEquationFit.new(model)
      clg_coil.setName(obj_name + " cooling coil")
      if heat_pump_capacity != Constants.SizingAuto
        clg_coil.setRatedTotalCoolingCapacity(UnitConversions.convert(heat_pump_capacity, "Btu/hr", "W")) # Used by HVACSizing measure
      end
      clg_coil.setRatedCoolingCoefficientofPerformance(dse / coolingEIR)
      clg_coil.setTotalCoolingCapacityCoefficient1(gshp_COOL_CAP_fT_coeff[0])
      clg_coil.setTotalCoolingCapacityCoefficient2(gshp_COOL_CAP_fT_coeff[1])
      clg_coil.setTotalCoolingCapacityCoefficient3(gshp_COOL_CAP_fT_coeff[2])
      clg_coil.setTotalCoolingCapacityCoefficient4(gshp_COOL_CAP_fT_coeff[3])
      clg_coil.setTotalCoolingCapacityCoefficient5(gshp_COOL_CAP_fT_coeff[4])
      clg_coil.setSensibleCoolingCapacityCoefficient1(gshp_COOL_SH_fT_coeff[0])
      clg_coil.setSensibleCoolingCapacityCoefficient2(0)
      clg_coil.setSensibleCoolingCapacityCoefficient3(gshp_COOL_SH_fT_coeff[1])
      clg_coil.setSensibleCoolingCapacityCoefficient4(gshp_COOL_SH_fT_coeff[2])
      clg_coil.setSensibleCoolingCapacityCoefficient5(gshp_COOL_SH_fT_coeff[3])
      clg_coil.setSensibleCoolingCapacityCoefficient6(gshp_COOL_SH_fT_coeff[4])
      clg_coil.setCoolingPowerConsumptionCoefficient1(gshp_COOL_POWER_fT_coeff[0])
      clg_coil.setCoolingPowerConsumptionCoefficient2(gshp_COOL_POWER_fT_coeff[1])
      clg_coil.setCoolingPowerConsumptionCoefficient3(gshp_COOL_POWER_fT_coeff[2])
      clg_coil.setCoolingPowerConsumptionCoefficient4(gshp_COOL_POWER_fT_coeff[3])
      clg_coil.setCoolingPowerConsumptionCoefficient5(gshp_COOL_POWER_fT_coeff[4])
      clg_coil.setNominalTimeforCondensateRemovaltoBegin(1000)
      clg_coil.setRatioofInitialMoistureEvaporationRateandSteadyStateLatentCapacity(1.5)

      plant_loop.addDemandBranchForComponent(clg_coil)

      fan = OpenStudio::Model::FanOnOff.new(model, model.alwaysOnDiscreteSchedule)
      fan_eff = 0.75 # Overall Efficiency of the Fan, Motor and Drive
      fan.setName(obj_name + " #{control_zone.name} clg supply fan")
<<<<<<< HEAD
      fan.setEndUseSubcategory(Constants.EndUseHVACCoolingFan)
=======
      fan.setEndUseSubcategory(obj_name + " clg supply fan")
>>>>>>> 5e5cfeed
      fan.setFanEfficiency(fan_eff)
      fan.setPressureRise(calculate_fan_pressure_rise(fan_eff, fan_power / dse))
      fan.setMotorEfficiency(1.0)
      fan.setMotorInAirstreamFraction(1.0)

      clg_air_loop_unitary = OpenStudio::Model::AirLoopHVACUnitarySystem.new(model)
      clg_air_loop_unitary.setName(obj_name + " clg unitary system")
      clg_air_loop_unitary.setAvailabilitySchedule(model.alwaysOnDiscreteSchedule)
      clg_air_loop_unitary.setSupplyFan(fan)
      clg_air_loop_unitary.setCoolingCoil(clg_coil)
      clg_air_loop_unitary.setFanPlacement("BlowThrough")
      clg_air_loop_unitary.setSupplyAirFanOperatingModeSchedule(model.alwaysOffDiscreteSchedule)
      clg_air_loop_unitary.setMaximumSupplyAirTemperature(UnitConversions.convert(170.0, "F", "C")) # higher temp for supplemental heat as to not severely limit its use, resulting in unmet hours.
      clg_air_loop_unitary.setMaximumOutdoorDryBulbTemperatureforSupplementalHeaterOperation(UnitConversions.convert(40.0, "F", "C"))
      clg_air_loop_unitary.setSupplyAirFlowRateWhenNoCoolingorHeatingisRequired(0)

      air_loop = OpenStudio::Model::AirLoopHVAC.new(model)
      air_loop.setName(obj_name + " central clg air system")
      air_supply_inlet_node = air_loop.supplyInletNode
      air_supply_outlet_node = air_loop.supplyOutletNode
      air_demand_inlet_node = air_loop.demandInletNode
      air_demand_outlet_node = air_loop.demandOutletNode

      clg_air_loop_unitary.addToNode(air_supply_inlet_node)

      runner.registerInfo("Added '#{clg_coil.name}' to '#{clg_air_loop_unitary.name}' of '#{air_loop.name}'")

      clg_air_loop_unitary.setControllingZoneorThermostatLocation(control_zone)

      zone_splitter = air_loop.zoneSplitter
      zone_splitter.setName(obj_name + " clg zone splitter")

      zone_mixer = air_loop.zoneMixer
      zone_mixer.setName(obj_name + " clg zone mixer")

      diffuser_living = OpenStudio::Model::AirTerminalSingleDuctUncontrolled.new(model, model.alwaysOnDiscreteSchedule)
      diffuser_living.setName(obj_name + " #{control_zone.name} clg direct air")
      air_loop.multiAddBranchForZone(control_zone, diffuser_living)

      air_loop.multiAddBranchForZone(control_zone)
      runner.registerInfo("Added '#{air_loop.name}' to '#{control_zone.name}' of #{unit.name}")

      prioritize_zone_hvac(model, runner, control_zone)

      slave_zones.each do |slave_zone|
        diffuser_fbsmt = OpenStudio::Model::AirTerminalSingleDuctUncontrolled.new(model, model.alwaysOnDiscreteSchedule)
        diffuser_fbsmt.setName(obj_name + " #{slave_zone.name} clg direct air")
        air_loop.multiAddBranchForZone(slave_zone, diffuser_fbsmt)

        air_loop.multiAddBranchForZone(slave_zone)
        runner.registerInfo("Added '#{air_loop.name}' to '#{slave_zone.name}' of #{unit.name}")

        prioritize_zone_hvac(model, runner, slave_zone)
      end

      # Store info for HVAC Sizing measure
      clg_air_loop_unitary.additionalProperties.setFeature(Constants.SizingInfoHVACSHR, shr.to_s)
      clg_air_loop_unitary.additionalProperties.setFeature(Constants.SizingInfoGSHPCoil_BF_FT_SPEC, cOIL_BF_FT_SPEC.join(","))
      clg_air_loop_unitary.additionalProperties.setFeature(Constants.SizingInfoGSHPCoilBF, coilBF)
      htg_air_loop_unitary.additionalProperties.setFeature(Constants.SizingInfoHVACFracHeatLoadServed, frac_heat_load_served)
      clg_air_loop_unitary.additionalProperties.setFeature(Constants.SizingInfoHVACFracCoolLoadServed, frac_cool_load_served)
      clg_air_loop_unitary.additionalProperties.setFeature(Constants.SizingInfoGSHPBoreSpacing, bore_spacing)
      clg_air_loop_unitary.additionalProperties.setFeature(Constants.SizingInfoGSHPBoreHoles, bore_holes)
      clg_air_loop_unitary.additionalProperties.setFeature(Constants.SizingInfoGSHPBoreDepth, bore_depth)
      clg_air_loop_unitary.additionalProperties.setFeature(Constants.SizingInfoGSHPBoreConfig, bore_config)
      clg_air_loop_unitary.additionalProperties.setFeature(Constants.SizingInfoGSHPUTubeSpacingType, u_tube_spacing_type)
    end

    return true
  end

  def self.apply_room_ac(model, unit, runner, eer, shr,
                         airflow_rate, capacity, frac_cool_load_served)

    # Performance curves
    # From Frigidaire 10.7 EER unit in Winkler et. al. Lab Testing of Window ACs (2013)
    # NOTE: These coefficients are in SI UNITS
    cOOL_CAP_FT_SPEC = [0.6405, 0.01568, 0.0004531, 0.001615, -0.0001825, 0.00006614]
    cOOL_EIR_FT_SPEC = [2.287, -0.1732, 0.004745, 0.01662, 0.000484, -0.001306]
    cOOL_CAP_FFLOW_SPEC = [0.887, 0.1128, 0]
    cOOL_EIR_FFLOW_SPEC = [1.763, -0.6081, 0]
    cOOL_PLF_FPLR = [0.78, 0.22, 0]
    cfms_ton_rated = [312] # medium speed

    roomac_cap_ft_curve = create_curve_biquadratic(model, cOOL_CAP_FT_SPEC, "RoomAC-Cap-fT", 0, 100, 0, 100)
    roomac_cap_fff_curve = create_curve_quadratic(model, cOOL_CAP_FFLOW_SPEC, "RoomAC-Cap-fFF", 0, 2, 0, 2)
    roomac_eir_ft_curve = create_curve_biquadratic(model, cOOL_EIR_FT_SPEC, "RoomAC-EIR-fT", 0, 100, 0, 100)
    roomcac_eir_fff_curve = create_curve_quadratic(model, cOOL_EIR_FFLOW_SPEC, "RoomAC-EIR-fFF", 0, 2, 0, 2)
    roomac_plf_fplr_curve = create_curve_quadratic(model, cOOL_PLF_FPLR, "RoomAC-PLF-fPLR", 0, 1, 0, 1)

    obj_name = Constants.ObjectNameRoomAirConditioner(unit.name.to_s)

    thermal_zones = Geometry.get_thermal_zones_from_spaces(unit.spaces)

    control_slave_zones_hash = get_control_and_slave_zones(thermal_zones)
    control_slave_zones_hash.each do |control_zone, slave_zones|
      next unless Geometry.zone_is_above_grade(control_zone)

      # _processSystemRoomAC

      clg_coil = OpenStudio::Model::CoilCoolingDXSingleSpeed.new(model, model.alwaysOnDiscreteSchedule, roomac_cap_ft_curve, roomac_cap_fff_curve, roomac_eir_ft_curve, roomcac_eir_fff_curve, roomac_plf_fplr_curve)
      clg_coil.setName(obj_name + " cooling coil")
      if capacity != Constants.SizingAuto
        clg_coil.setRatedTotalCoolingCapacity(UnitConversions.convert(capacity, "Btu/hr", "W")) # Used by HVACSizing measure
      end
      clg_coil.setRatedSensibleHeatRatio(shr)
      clg_coil.setRatedCOP(OpenStudio::OptionalDouble.new(UnitConversions.convert(eer, "Btu/hr", "W")))
      clg_coil.setRatedEvaporatorFanPowerPerVolumeFlowRate(OpenStudio::OptionalDouble.new(773.3))
      clg_coil.setEvaporativeCondenserEffectiveness(OpenStudio::OptionalDouble.new(0.9))
      clg_coil.setMaximumOutdoorDryBulbTemperatureForCrankcaseHeaterOperation(OpenStudio::OptionalDouble.new(10))
      clg_coil.setBasinHeaterSetpointTemperature(OpenStudio::OptionalDouble.new(2))

<<<<<<< HEAD
      fan = OpenStudio::Model::FanOnOff.new(model, model.alwaysOnDiscreteSchedule)
      fan.setName(obj_name + " clg supply fan")
      fan.setEndUseSubcategory(Constants.EndUseHVACCoolingFan)
      fan.setFanEfficiency(1)
      fan.setPressureRise(0)
      fan.setMotorEfficiency(1)
      fan.setMotorInAirstreamFraction(0)

      htg_coil = OpenStudio::Model::CoilHeatingElectric.new(model, model.alwaysOffDiscreteSchedule())
      htg_coil.setName(obj_name + " always off heating coil")

      ptac = OpenStudio::Model::ZoneHVACPackagedTerminalAirConditioner.new(model, model.alwaysOnDiscreteSchedule, fan, htg_coil, clg_coil)
      ptac.setName(obj_name + " zone ptac")
      ptac.setSupplyAirFanOperatingModeSchedule(model.alwaysOffDiscreteSchedule)
      ptac.addToThermalZone(control_zone)
      runner.registerInfo("Added '#{ptac.name}' to '#{control_zone.name}' of #{unit.name}")
=======
        fan = OpenStudio::Model::FanOnOff.new(model, model.alwaysOnDiscreteSchedule)
        fan.setName(obj_name + " #{zone.name} clg supply fan")
        fan.setEndUseSubcategory(obj_name + " clg supply fan")
        fan.setFanEfficiency(1)
        fan.setPressureRise(0)
        fan.setMotorEfficiency(1)
        fan.setMotorInAirstreamFraction(0)

        htg_coil = OpenStudio::Model::CoilHeatingElectric.new(model, model.alwaysOffDiscreteSchedule())
        htg_coil.setName(obj_name + " always off heating coil")

        ptac = OpenStudio::Model::ZoneHVACPackagedTerminalAirConditioner.new(model, model.alwaysOnDiscreteSchedule, fan, htg_coil, clg_coil)
        ptac.setName(obj_name + " zone ptac")
        ptac.setSupplyAirFanOperatingModeSchedule(model.alwaysOffDiscreteSchedule)
        ptac.addToThermalZone(zone)
        runner.registerInfo("Added '#{ptac.name}' to '#{zone.name}' of #{unit.name}")
>>>>>>> 5e5cfeed

      prioritize_zone_hvac(model, runner, control_zone)

<<<<<<< HEAD
      slave_zones.each do |slave_zone|
        prioritize_zone_hvac(model, runner, slave_zone)
      end # slave_zone
=======
      end
>>>>>>> 5e5cfeed

      # Store info for HVAC Sizing measure
      ptac.additionalProperties.setFeature(Constants.SizingInfoHVACCoolingCFMs, airflow_rate.to_s)
      ptac.additionalProperties.setFeature(Constants.SizingInfoHVACRatedCFMperTonCooling, cfms_ton_rated.join(","))
      ptac.additionalProperties.setFeature(Constants.SizingInfoHVACFracCoolLoadServed, frac_cool_load_served)
    end # control_zone

    return true
  end

  def self.apply_furnace(model, unit, runner, fuel_type, afue,
                         capacity, fan_power_installed, dse,
                         frac_heat_load_served, attached_to_multispeed_ac)

    # Parasitic Electricity (Source: DOE. (2007). Technical Support Document: Energy Efficiency Program for Consumer Products: "Energy Conservation Standards for Residential Furnaces and Boilers". www.eere.energy.gov/buildings/appliance_standards/residential/furnaces_boilers.html)
    furnaceParasiticElecDict = { Constants.FuelTypeGas => 76.0, # W during operation
                                 Constants.FuelTypePropane => 76.0,
                                 Constants.FuelTypeOil => 220.0,
                                 Constants.FuelTypeElectric => 0.0 }
    aux_elec = furnaceParasiticElecDict[fuel_type]

    # _processAirSystem

    obj_name = Constants.ObjectNameFurnace(fuel_type, unit.name.to_s)

    thermal_zones = Geometry.get_thermal_zones_from_spaces(unit.spaces)

    control_slave_zones_hash = get_control_and_slave_zones(thermal_zones)
    control_slave_zones_hash.each do |control_zone, slave_zones|
      # _processSystemHeatingCoil

      if fuel_type == Constants.FuelTypeElectric
        htg_coil = OpenStudio::Model::CoilHeatingElectric.new(model)
        htg_coil.setEfficiency(dse * afue)
      else
        htg_coil = OpenStudio::Model::CoilHeatingGas.new(model)
        htg_coil.setGasBurnerEfficiency(dse * afue)
        htg_coil.setParasiticElectricLoad(aux_elec)
        htg_coil.setParasiticGasLoad(0)
        htg_coil.setFuelType(HelperMethods.eplus_fuel_map(fuel_type))
      end
      htg_coil.setName(obj_name + " heating coil")
      if capacity != Constants.SizingAuto
        htg_coil.setNominalCapacity(UnitConversions.convert(capacity, "Btu/hr", "W")) # Used by HVACSizing measure
      end

      # _processSystemFan

      if attached_to_multispeed_ac
        fan_power_curve = create_curve_exponent(model, [0, 1, 3], obj_name + " fan power curve", -100, 100)
        fan_eff_curve = create_curve_cubic(model, [0, 1, 0, 0], obj_name + " fan eff curve", 0, 1, 0.01, 1)

        fan = OpenStudio::Model::FanOnOff.new(model, model.alwaysOnDiscreteSchedule, fan_power_curve, fan_eff_curve)
      else
        fan = OpenStudio::Model::FanOnOff.new(model, model.alwaysOnDiscreteSchedule)
      end
      fan_eff = 0.75 # Overall Efficiency of the Fan, Motor and Drive
      fan.setName(obj_name + " htg supply fan")
<<<<<<< HEAD
      fan.setEndUseSubcategory(Constants.EndUseHVACHeatingFan)
=======
      fan.setEndUseSubcategory(obj_name + " htg supply fan")
>>>>>>> 5e5cfeed
      fan.setFanEfficiency(fan_eff)
      fan.setPressureRise(calculate_fan_pressure_rise(fan_eff, fan_power_installed / dse))
      fan.setMotorEfficiency(1.0)
      fan.setMotorInAirstreamFraction(1.0)

      # _processSystemAir

      air_loop_unitary = OpenStudio::Model::AirLoopHVACUnitarySystem.new(model)
      air_loop_unitary.setName(obj_name + " unitary system")
      air_loop_unitary.setAvailabilitySchedule(model.alwaysOnDiscreteSchedule)
      air_loop_unitary.setHeatingCoil(htg_coil)
      air_loop_unitary.setSupplyAirFlowRateDuringCoolingOperation(0.0)
      air_loop_unitary.setSupplyFan(fan)
      air_loop_unitary.setFanPlacement("BlowThrough")
      air_loop_unitary.setSupplyAirFanOperatingModeSchedule(model.alwaysOffDiscreteSchedule)
      air_loop_unitary.setMaximumSupplyAirTemperature(UnitConversions.convert(120.0, "F", "C"))
      air_loop_unitary.setSupplyAirFlowRateWhenNoCoolingorHeatingisRequired(0)

      air_loop = OpenStudio::Model::AirLoopHVAC.new(model)
      air_loop.setName(obj_name + " asys")
      air_supply_inlet_node = air_loop.supplyInletNode
      air_supply_outlet_node = air_loop.supplyOutletNode
      air_demand_inlet_node = air_loop.demandInletNode
      air_demand_outlet_node = air_loop.demandOutletNode

      air_loop_unitary.addToNode(air_supply_inlet_node)

      runner.registerInfo("Added '#{fan.name}' to '#{air_loop_unitary.name}' of '#{air_loop.name}'")
      runner.registerInfo("Added '#{htg_coil.name}' to '#{air_loop_unitary.name}' of '#{air_loop.name}'")

      air_loop_unitary.setControllingZoneorThermostatLocation(control_zone)

      # _processSystemDemandSideAir
      # Demand Side

      # Supply Air
      zone_splitter = air_loop.zoneSplitter
      zone_splitter.setName(obj_name + " zone splitter")

      zone_mixer = air_loop.zoneMixer
      zone_mixer.setName(obj_name + " zone mixer")

      diffuser_living = OpenStudio::Model::AirTerminalSingleDuctUncontrolled.new(model, model.alwaysOnDiscreteSchedule)
      diffuser_living.setName(obj_name + " #{control_zone.name} direct air")
      air_loop.multiAddBranchForZone(control_zone, diffuser_living)

      air_loop.multiAddBranchForZone(control_zone)
      runner.registerInfo("Added '#{air_loop.name}' to '#{control_zone.name}' of #{unit.name}")

      prioritize_zone_hvac(model, runner, control_zone)

      slave_zones.each do |slave_zone|
        diffuser_fbsmt = OpenStudio::Model::AirTerminalSingleDuctUncontrolled.new(model, model.alwaysOnDiscreteSchedule)
        diffuser_fbsmt.setName(obj_name + " #{slave_zone.name} direct air")
        air_loop.multiAddBranchForZone(slave_zone, diffuser_fbsmt)

        air_loop.multiAddBranchForZone(slave_zone)
        runner.registerInfo("Added '#{air_loop.name}' to '#{slave_zone.name}' of #{unit.name}")

        prioritize_zone_hvac(model, runner, slave_zone)
      end

      air_loop_unitary.additionalProperties.setFeature(Constants.SizingInfoHVACFracHeatLoadServed, frac_heat_load_served)
    end

    return true
  end

  def self.apply_boiler(model, unit, runner, fuel_type, system_type, afue,
                        oat_reset_enabled, oat_high, oat_low, oat_hwst_high, oat_hwst_low,
                        capacity, design_temp, dse, frac_heat_load_served)

    # _processHydronicSystem

    if system_type == Constants.BoilerTypeSteam
      runner.registerError("Cannot currently model steam boilers.")
      return false
    end

    if oat_reset_enabled
      if oat_high.nil? or oat_low.nil? or oat_hwst_low.nil? or oat_hwst_high.nil?
        runner.registerWarning("Boiler outdoor air temperature (OAT) reset is enabled but no setpoints were specified so OAT reset is being disabled.")
        oat_reset_enabled = false
      end
    end

    # Parasitic Electricity (Source: DOE. (2007). Technical Support Document: Energy Efficiency Program for Consumer Products: "Energy Conservation Standards for Residential Furnaces and Boilers". www.eere.energy.gov/buildings/appliance_standards/residential/furnaces_boilers.html)
    boilerParasiticElecDict = { Constants.FuelTypeGas => 76.0, # W during operation
                                Constants.FuelTypePropane => 76.0,
                                Constants.FuelTypeOil => 220.0,
                                Constants.FuelTypeElectric => 0.0 }
    boiler_aux = boilerParasiticElecDict[fuel_type]

    # _processCurvesBoiler

    boiler_eff_curve = get_boiler_curve(model, system_type == Constants.BoilerTypeCondensing)

    obj_name = Constants.ObjectNameBoiler(fuel_type, unit.name.to_s)

    # _processSystemHydronic

    plant_loop = OpenStudio::Model::PlantLoop.new(model)
    plant_loop.setName(obj_name + " hydronic heat loop")
    plant_loop.setFluidType("Water")
    plant_loop.setMaximumLoopTemperature(100)
    plant_loop.setMinimumLoopTemperature(0)
    plant_loop.setMinimumLoopFlowRate(0)
    plant_loop.autocalculatePlantLoopVolume()
    runner.registerInfo("Added '#{plant_loop.name}' to model.")

    loop_sizing = plant_loop.sizingPlant
    loop_sizing.setLoopType("Heating")
    loop_sizing.setDesignLoopExitTemperature(UnitConversions.convert(design_temp - 32.0, "R", "K"))
    loop_sizing.setLoopDesignTemperatureDifference(UnitConversions.convert(20.0, "R", "K"))

    pump = OpenStudio::Model::PumpVariableSpeed.new(model)
    pump.setName(obj_name + " hydronic pump")
    pump.setRatedPumpHead(20000)
    pump.setMotorEfficiency(dse * 0.9)
    pump.setFractionofMotorInefficienciestoFluidStream(0)
    pump.setCoefficient1ofthePartLoadPerformanceCurve(0)
    pump.setCoefficient2ofthePartLoadPerformanceCurve(1)
    pump.setCoefficient3ofthePartLoadPerformanceCurve(0)
    pump.setCoefficient4ofthePartLoadPerformanceCurve(0)
    pump.setPumpControlType("Intermittent")

    boiler = OpenStudio::Model::BoilerHotWater.new(model)
    boiler.setName(obj_name)
    boiler.setFuelType(HelperMethods.eplus_fuel_map(fuel_type))
    if capacity != Constants.SizingAuto
      boiler.setNominalCapacity(UnitConversions.convert(capacity, "Btu/hr", "W")) # Used by HVACSizing measure
    end
    if system_type == Constants.BoilerTypeCondensing
      # Convert Rated Efficiency at 80F and 1.0PLR where the performance curves are derived from to Design condition as input
      boiler_RatedHWRT = UnitConversions.convert(80.0 - 32.0, "R", "K")
      plr_Rated = 1.0
      plr_Design = 1.0
      boiler_DesignHWRT = UnitConversions.convert(design_temp - 20.0 - 32.0, "R", "K")
      # Efficiency curves are normalized using 80F return water temperature, at 0.254PLR
      condBlr_TE_Coeff = [1.058343061, 0.052650153, 0.0087272, 0.001742217, 0.00000333715, 0.000513723]
      boilerEff_Norm = afue / (condBlr_TE_Coeff[0] - condBlr_TE_Coeff[1] * plr_Rated - condBlr_TE_Coeff[2] * plr_Rated**2 - condBlr_TE_Coeff[3] * boiler_RatedHWRT + condBlr_TE_Coeff[4] * boiler_RatedHWRT**2 + condBlr_TE_Coeff[5] * boiler_RatedHWRT * plr_Rated)
      boilerEff_Design = boilerEff_Norm * (condBlr_TE_Coeff[0] - condBlr_TE_Coeff[1] * plr_Design - condBlr_TE_Coeff[2] * plr_Design**2 - condBlr_TE_Coeff[3] * boiler_DesignHWRT + condBlr_TE_Coeff[4] * boiler_DesignHWRT**2 + condBlr_TE_Coeff[5] * boiler_DesignHWRT * plr_Design)
      boiler.setNominalThermalEfficiency(dse * boilerEff_Design)
      boiler.setEfficiencyCurveTemperatureEvaluationVariable("EnteringBoiler")
    else
      boiler.setNominalThermalEfficiency(dse * afue)
      boiler.setEfficiencyCurveTemperatureEvaluationVariable("LeavingBoiler")
    end
    boiler.setNormalizedBoilerEfficiencyCurve(boiler_eff_curve)
    boiler.setDesignWaterOutletTemperature(UnitConversions.convert(design_temp - 32.0, "R", "K"))
    boiler.setMinimumPartLoadRatio(0.0)
    boiler.setMaximumPartLoadRatio(1.0)
    boiler.setBoilerFlowMode("LeavingSetpointModulated")
    boiler.setOptimumPartLoadRatio(1.0)
    boiler.setWaterOutletUpperTemperatureLimit(99.9)
    boiler.setParasiticElectricLoad(boiler_aux)

    if system_type == Constants.BoilerTypeCondensing and oat_reset_enabled
      setpoint_manager_oar = OpenStudio::Model::SetpointManagerOutdoorAirReset.new(model)
      setpoint_manager_oar.setName(obj_name + " outdoor reset")
      setpoint_manager_oar.setControlVariable("Temperature")
      setpoint_manager_oar.setSetpointatOutdoorLowTemperature(UnitConversions.convert(oat_hwst_low, "F", "C"))
      setpoint_manager_oar.setOutdoorLowTemperature(UnitConversions.convert(oat_low, "F", "C"))
      setpoint_manager_oar.setSetpointatOutdoorHighTemperature(UnitConversions.convert(oat_hwst_high, "F", "C"))
      setpoint_manager_oar.setOutdoorHighTemperature(UnitConversions.convert(oat_high, "F", "C"))
      setpoint_manager_oar.addToNode(plant_loop.supplyOutletNode)
    end

    hydronic_heat_supply_setpoint = OpenStudio::Model::ScheduleConstant.new(model)
    hydronic_heat_supply_setpoint.setName(obj_name + " hydronic heat supply setpoint")
    hydronic_heat_supply_setpoint.setValue(UnitConversions.convert(design_temp, "F", "C"))

    setpoint_manager_scheduled = OpenStudio::Model::SetpointManagerScheduled.new(model, hydronic_heat_supply_setpoint)
    setpoint_manager_scheduled.setName(obj_name + " hydronic heat loop setpoint manager")
    setpoint_manager_scheduled.setControlVariable("Temperature")

    pipe_supply_bypass = OpenStudio::Model::PipeAdiabatic.new(model)
    pipe_supply_outlet = OpenStudio::Model::PipeAdiabatic.new(model)
    pipe_demand_bypass = OpenStudio::Model::PipeAdiabatic.new(model)
    pipe_demand_inlet = OpenStudio::Model::PipeAdiabatic.new(model)
    pipe_demand_outlet = OpenStudio::Model::PipeAdiabatic.new(model)

    plant_loop.addSupplyBranchForComponent(boiler)
    plant_loop.addSupplyBranchForComponent(pipe_supply_bypass)
    pump.addToNode(plant_loop.supplyInletNode)
    pipe_supply_outlet.addToNode(plant_loop.supplyOutletNode)
    setpoint_manager_scheduled.addToNode(plant_loop.supplyOutletNode)
    plant_loop.addDemandBranchForComponent(pipe_demand_bypass)
    pipe_demand_inlet.addToNode(plant_loop.demandInletNode)
    pipe_demand_outlet.addToNode(plant_loop.demandOutletNode)

    thermal_zones = Geometry.get_thermal_zones_from_spaces(unit.spaces)

    control_slave_zones_hash = get_control_and_slave_zones(thermal_zones)
    control_slave_zones_hash.each do |control_zone, slave_zones|
      ([control_zone] + slave_zones).each do |zone|
        baseboard_coil = OpenStudio::Model::CoilHeatingWaterBaseboard.new(model)
        baseboard_coil.setName(obj_name + " #{zone.name} heating coil")
        if capacity != Constants.SizingAuto
          baseboard_coil.setHeatingDesignCapacity(UnitConversions.convert(capacity, "Btu/hr", "W")) # Used by HVACSizing measure
        end
        baseboard_coil.setConvergenceTolerance(0.001)

        baseboard_heater = OpenStudio::Model::ZoneHVACBaseboardConvectiveWater.new(model, model.alwaysOnDiscreteSchedule, baseboard_coil)
        baseboard_heater.setName(obj_name + " #{zone.name} convective water")
        baseboard_heater.addToThermalZone(zone)
        runner.registerInfo("Added '#{baseboard_heater.name}' to '#{zone.name}' of #{unit.name}")

        prioritize_zone_hvac(model, runner, zone)

        plant_loop.addDemandBranchForComponent(baseboard_coil)
      end
    end

    # Store info for HVAC Sizing measure
    boiler.additionalProperties.setFeature(Constants.SizingInfoHVACFracHeatLoadServed, frac_heat_load_served)

    return true
  end

  def self.apply_electric_baseboard(model, unit, runner, efficiency, capacity, frac_heat_load_served)
    obj_name = Constants.ObjectNameElectricBaseboard(unit.name.to_s)

    thermal_zones = Geometry.get_thermal_zones_from_spaces(unit.spaces)

    control_slave_zones_hash = get_control_and_slave_zones(thermal_zones)
    control_slave_zones_hash.each do |control_zone, slave_zones|
      ([control_zone] + slave_zones).each do |zone|
        htg_coil = OpenStudio::Model::ZoneHVACBaseboardConvectiveElectric.new(model)
        htg_coil.setName(obj_name + " #{zone.name} convective electric")
        if capacity != Constants.SizingAuto
          htg_coil.setNominalCapacity(UnitConversions.convert(capacity, "Btu/hr", "W")) # Used by HVACSizing measure
        end
        htg_coil.setEfficiency(efficiency)

        htg_coil.addToThermalZone(zone)
        runner.registerInfo("Added '#{htg_coil.name}' to '#{zone.name}' of #{unit.name}")

        prioritize_zone_hvac(model, runner, zone)

        # Store info for HVAC Sizing measure
        htg_coil.additionalProperties.setFeature(Constants.SizingInfoHVACFracHeatLoadServed, frac_heat_load_served)
      end
    end

    return true
  end

  def self.apply_unit_heater(model, unit, runner, fuel_type,
                             efficiency, capacity, fan_power,
                             airflow_rate, frac_heat_load_served)

    if fan_power > 0 and airflow_rate == 0
      runner.registerError("If Fan Power > 0, then Airflow Rate cannot be zero.")
      return false
    end

    obj_name = Constants.ObjectNameUnitHeater(fuel_type, unit.name.to_s)

    thermal_zones = Geometry.get_thermal_zones_from_spaces(unit.spaces)

    control_slave_zones_hash = get_control_and_slave_zones(thermal_zones)
    control_slave_zones_hash.each do |control_zone, slave_zones|
      ([control_zone] + slave_zones).each do |zone|
        # _processSystemHeatingCoil

        htg_coil = OpenStudio::Model::CoilHeatingGas.new(model)
        htg_coil.setName(obj_name + " heating coil")
        htg_coil.setGasBurnerEfficiency(efficiency)
        if capacity != Constants.SizingAuto
          htg_coil.setNominalCapacity(UnitConversions.convert(capacity, "Btu/hr", "W")) # Used by HVACSizing measure
        end
        htg_coil.setParasiticElectricLoad(0.0)
        htg_coil.setParasiticGasLoad(0)
        htg_coil.setFuelType(HelperMethods.eplus_fuel_map(fuel_type))

        fan = OpenStudio::Model::FanOnOff.new(model, model.alwaysOnDiscreteSchedule)
<<<<<<< HEAD
        fan.setName(obj_name + " htg fan")
        fan.setEndUseSubcategory(Constants.EndUseHVACHeatingFan)
=======
        fan.setName(obj_name + " htg supply fan")
        fan.setEndUseSubcategory(obj_name + " htg supply fan")
>>>>>>> 5e5cfeed
        if fan_power > 0
          fan_eff = 0.75 # Overall Efficiency of the Fan, Motor and Drive
          fan.setFanEfficiency(fan_eff)
          fan.setPressureRise(calculate_fan_pressure_rise(fan_eff, fan_power))
        else
          fan.setFanEfficiency(1)
          fan.setPressureRise(0)
        end
        fan.setMotorEfficiency(1.0)
        fan.setMotorInAirstreamFraction(1.0)

        # _processSystemAir

        unitary_system = OpenStudio::Model::AirLoopHVACUnitarySystem.new(model)
        unitary_system.setName(obj_name + " unitary system")
        unitary_system.setAvailabilitySchedule(model.alwaysOnDiscreteSchedule)
        unitary_system.setHeatingCoil(htg_coil)
        unitary_system.setSupplyAirFlowRateMethodDuringCoolingOperation("SupplyAirFlowRate")
        unitary_system.setSupplyAirFlowRateDuringCoolingOperation(0.0)
        unitary_system.setSupplyFan(fan)
        unitary_system.setFanPlacement("BlowThrough")
        unitary_system.setSupplyAirFanOperatingModeSchedule(model.alwaysOffDiscreteSchedule)
        unitary_system.setMaximumSupplyAirTemperature(UnitConversions.convert(120.0, "F", "C"))
        unitary_system.setSupplyAirFlowRateWhenNoCoolingorHeatingisRequired(0)

        runner.registerInfo("Added '#{fan.name}' to '#{unitary_system.name}''")
        runner.registerInfo("Added '#{htg_coil.name}' to '#{unitary_system.name}'")

        unitary_system.setControllingZoneorThermostatLocation(zone)
        unitary_system.addToThermalZone(zone)

        prioritize_zone_hvac(model, runner, zone)

        # Store info for HVAC Sizing measure
        unitary_system.additionalProperties.setFeature(Constants.SizingInfoHVACRatedCFMperTonHeating, airflow_rate.to_s)
        unitary_system.additionalProperties.setFeature(Constants.SizingInfoHVACFracHeatLoadServed, frac_heat_load_served)
      end
    end

    return true
  end

  def self.apply_ideal_air_loads(model, unit, runner)
    thermal_zones = Geometry.get_thermal_zones_from_spaces(unit.spaces)

    control_slave_zones_hash = get_control_and_slave_zones(thermal_zones)
    control_slave_zones_hash.each do |control_zone, slave_zones|
      ideal_air = OpenStudio::Model::ZoneHVACIdealLoadsAirSystem.new(model)
      ideal_air.setMaximumHeatingSupplyAirTemperature(50)
      ideal_air.setMinimumCoolingSupplyAirTemperature(10)
      ideal_air.setMaximumHeatingSupplyAirHumidityRatio(0.015)
      ideal_air.setMinimumCoolingSupplyAirHumidityRatio(0.01)
      ideal_air.setHeatingLimit('NoLimit')
      ideal_air.setCoolingLimit('NoLimit')
      ideal_air.setDehumidificationControlType('None')
      ideal_air.setHumidificationControlType('None')
      ideal_air.addToThermalZone(control_zone)

      slave_zones.each do |slave_zone|
        ideal_air = OpenStudio::Model::ZoneHVACIdealLoadsAirSystem.new(model)
        ideal_air.setMaximumHeatingSupplyAirTemperature(50)
        ideal_air.setMinimumCoolingSupplyAirTemperature(10)
        ideal_air.setMaximumHeatingSupplyAirHumidityRatio(0.015)
        ideal_air.setMinimumCoolingSupplyAirHumidityRatio(0.01)
        ideal_air.setHeatingLimit('NoLimit')
        ideal_air.setCoolingLimit('NoLimit')
        ideal_air.setDehumidificationControlType('None')
        ideal_air.setHumidificationControlType('None')
        ideal_air.addToThermalZone(slave_zone)
      end
    end

    return true
  end

  def self.remove_heating(model, runner, thermal_zone, unit)
    removed_furnace = remove_furnace(model, runner, thermal_zone)
    removed_boiler = remove_boiler(model, runner, thermal_zone)
    removed_heater = remove_unit_heater(model, runner, thermal_zone)
    removed_elec_baseboard = remove_electric_baseboard(model, runner, thermal_zone)
    removed_ashp = remove_ashp(model, runner, thermal_zone)
    removed_mshp = remove_mshp(model, runner, thermal_zone, unit)
    removed_gshp = remove_gshp(model, runner, thermal_zone)
  end

  def self.remove_cooling(model, runner, thermal_zone, unit)
    removed_ac = remove_central_ac(model, runner, thermal_zone)
    removed_room_ac = remove_room_ac(model, runner, thermal_zone)
    removed_ashp = remove_ashp(model, runner, thermal_zone)
    removed_mshp = remove_mshp(model, runner, thermal_zone, unit)
    if removed_mshp
      removed_elec_baseboard = remove_electric_baseboard(model, runner, thermal_zone)
    end
    removed_gshp = remove_gshp(model, runner, thermal_zone)
  end

  def self.apply_heating_setpoints(model, runner, weather, weekday_setpoints, weekend_setpoints,
                                   use_auto_season, season_start_month, season_end_month)

    # Get heating season
    if use_auto_season
      heating_season, cooling_season = calc_heating_and_cooling_seasons(model, weather, runner)
    else
      if season_start_month <= season_end_month
        heating_season = Array.new(season_start_month - 1, 0) + Array.new(season_end_month - season_start_month + 1, 1) + Array.new(12 - season_end_month, 0)
      elsif season_start_month > season_end_month
        heating_season = Array.new(season_end_month, 1) + Array.new(season_start_month - season_end_month - 1, 0) + Array.new(12 - season_start_month + 1, 1)
      end
    end
    if heating_season.nil?
      return false
    end

    # Remove existing heating season schedule
    model.getScheduleRulesets.each do |sch|
      next unless sch.name.to_s == Constants.ObjectNameHeatingSeason

      sch.remove
    end

    heating_season_schedule = MonthWeekdayWeekendSchedule.new(model, runner, Constants.ObjectNameHeatingSeason, Array.new(24, 1), Array.new(24, 1), heating_season, mult_weekday = 1.0, mult_weekend = 1.0, normalize_values = false)
    unless heating_season_schedule.validated?
      return false
    end

    # assign the availability schedules to the equipment objects
    model.getThermalZones.each do |thermal_zone|
      heating_equipment = existing_heating_equipment(model, runner, thermal_zone)
      heating_equipment.each do |htg_equip|
        htg_obj = nil
        supp_htg_obj = nil
        if htg_equip.is_a? OpenStudio::Model::AirLoopHVACUnitarySystem
          clg_obj, htg_obj, supp_htg_obj = get_coils_from_hvac_equip(htg_equip)
        elsif htg_equip.to_ZoneHVACComponent.is_initialized
          htg_obj = htg_equip
        end
        unless htg_obj.nil? or htg_obj.to_CoilHeatingWaterToAirHeatPumpEquationFit.is_initialized
          htg_obj.setAvailabilitySchedule(heating_season_schedule.schedule)
          runner.registerInfo("Added availability schedule to #{htg_obj.name}.")
        end
        unless supp_htg_obj.nil?
          supp_htg_obj.setAvailabilitySchedule(heating_season_schedule.schedule)
          runner.registerInfo("Added availability schedule to #{supp_htg_obj.name}.")
        end
      end
    end

    weekday_setpoints = weekday_setpoints.map { |i| i.map { |j| UnitConversions.convert(j, "F", "C") } }
    weekend_setpoints = weekend_setpoints.map { |i| i.map { |j| UnitConversions.convert(j, "F", "C") } }

    finished_zones = []
    model.getThermalZones.each do |thermal_zone|
      if Geometry.zone_is_finished(thermal_zone)
        finished_zones << thermal_zone
      end
    end

    # Remove existing heating setpoint schedule
    model.getScheduleRulesets.each do |sch|
      next unless sch.name.to_s == Constants.ObjectNameHeatingSetpoint

      sch.remove
    end

    # Make the setpoint schedules
    heating_setpoint = nil
    cooling_setpoint = nil
    finished_zones.each do |finished_zone|
      thermostat_setpoint = finished_zone.thermostatSetpointDualSetpoint
      if thermostat_setpoint.is_initialized

        thermostat_setpoint = thermostat_setpoint.get
        runner.registerInfo("Found existing thermostat #{thermostat_setpoint.name} for #{finished_zone.name}.")

        clg_wkdy = Array.new(24, Constants.NoCoolingSetpoint)
        clg_wked = Array.new(24, Constants.NoCoolingSetpoint)
        cooling_season = Array.new(12, 0.0)
        thermostat_setpoint.coolingSetpointTemperatureSchedule.get.to_Schedule.get.to_ScheduleRuleset.get.scheduleRules.each do |rule|
          if rule.applyMonday and rule.applyTuesday and rule.applyWednesday and rule.applyThursday and rule.applyFriday
            rule.daySchedule.values.each_with_index do |value, i|
              hour = rule.daySchedule.times[i].hours - 1
              if value < clg_wkdy[hour]
                clg_wkdy[hour] = value
              end
            end
          end
          clg_wkdy = backfill_schedule_values(clg_wkdy, Constants.NoCoolingSetpoint)
          if rule.applySaturday and rule.applySunday
            rule.daySchedule.values.each_with_index do |value, i|
              hour = rule.daySchedule.times[i].hours - 1
              if value < clg_wked[hour]
                clg_wked[hour] = value
              end
              if value < 50
                cooling_season[rule.startDate.get.monthOfYear.value - 1] = 1.0
              end
            end
          end
          clg_wked = backfill_schedule_values(clg_wked, Constants.NoCoolingSetpoint)
        end

        htg_wkdy_monthly = []
        htg_wked_monthly = []
        clg_wkdy_monthly = []
        clg_wked_monthly = []
        (0..11).to_a.each do |i|
          if cooling_season[i] == 1 and heating_season[i] == 1
            htg_wkdy_monthly << weekday_setpoints[i].zip(clg_wkdy).map { |h, c| c < h ? (h + c) / 2.0 : h }
            htg_wked_monthly << weekend_setpoints[i].zip(clg_wked).map { |h, c| c < h ? (h + c) / 2.0 : h }
            clg_wkdy_monthly << weekday_setpoints[i].zip(clg_wkdy).map { |h, c| c < h ? (h + c) / 2.0 : c }
            clg_wked_monthly << weekend_setpoints[i].zip(clg_wked).map { |h, c| c < h ? (h + c) / 2.0 : c }
          elsif heating_season[i] == 1
            htg_wkdy_monthly << weekday_setpoints[i]
            htg_wked_monthly << weekend_setpoints[i]
            clg_wkdy_monthly << Array.new(24, Constants.NoCoolingSetpoint)
            clg_wked_monthly << Array.new(24, Constants.NoCoolingSetpoint)
          else
            htg_wkdy_monthly << Array.new(24, Constants.NoHeatingSetpoint)
            htg_wked_monthly << Array.new(24, Constants.NoHeatingSetpoint)
            clg_wkdy_monthly << clg_wkdy
            clg_wked_monthly << clg_wked
          end
        end

        model.getScheduleRulesets.each do |sch|
          next unless sch.name.to_s == Constants.ObjectNameCoolingSetpoint

          sch.remove
        end

        heating_setpoint = HourlyByMonthSchedule.new(model, runner, Constants.ObjectNameHeatingSetpoint, htg_wkdy_monthly, htg_wked_monthly, normalize_values = false)
        cooling_setpoint = HourlyByMonthSchedule.new(model, runner, Constants.ObjectNameCoolingSetpoint, clg_wkdy_monthly, clg_wked_monthly, normalize_values = false)

        unless heating_setpoint.validated? and cooling_setpoint.validated?
          return false
        end

      else

        htg_wkdy_monthly = []
        htg_wked_monthly = []
        clg_wkdy_monthly = []
        clg_wked_monthly = []
        (0..11).to_a.each do |i|
          if heating_season[i] == 1
            htg_wkdy_monthly << weekday_setpoints[i]
            htg_wked_monthly << weekend_setpoints[i]
          else
            htg_wkdy_monthly << Array.new(24, Constants.NoHeatingSetpoint)
            htg_wked_monthly << Array.new(24, Constants.NoHeatingSetpoint)
          end
          clg_wkdy_monthly << Array.new(24, Constants.NoCoolingSetpoint)
          clg_wked_monthly << Array.new(24, Constants.NoCoolingSetpoint)
        end

        heating_setpoint = HourlyByMonthSchedule.new(model, runner, Constants.ObjectNameHeatingSetpoint, htg_wkdy_monthly, htg_wked_monthly, normalize_values = false)
        cooling_setpoint = HourlyByMonthSchedule.new(model, runner, Constants.ObjectNameCoolingSetpoint, clg_wkdy_monthly, clg_wked_monthly, normalize_values = false)

        unless heating_setpoint.validated? and cooling_setpoint.validated?
          return false
        end

      end
      break # assume all finished zones have the same schedules
    end

    # Set the setpoint schedules
    finished_zones.each do |finished_zone|
      thermostat_setpoint = finished_zone.thermostatSetpointDualSetpoint
      if thermostat_setpoint.is_initialized

        thermostat_setpoint = thermostat_setpoint.get
        thermostat_setpoint.setHeatingSetpointTemperatureSchedule(heating_setpoint.schedule)
        thermostat_setpoint.setCoolingSetpointTemperatureSchedule(cooling_setpoint.schedule)

      else

        thermostat_setpoint = OpenStudio::Model::ThermostatSetpointDualSetpoint.new(model)
        thermostat_setpoint.setName("#{finished_zone.name} temperature setpoint")
        runner.registerInfo("Created new thermostat #{thermostat_setpoint.name} for #{finished_zone.name}.")
        thermostat_setpoint.setHeatingSetpointTemperatureSchedule(heating_setpoint.schedule)
        thermostat_setpoint.setCoolingSetpointTemperatureSchedule(cooling_setpoint.schedule)
        finished_zone.setThermostatSetpointDualSetpoint(thermostat_setpoint)
        runner.registerInfo("Set a dummy cooling setpoint schedule for #{thermostat_setpoint.name}.")

      end

      runner.registerInfo("Set the heating setpoint schedule for #{thermostat_setpoint.name}.")
    end

    model.getScheduleDays.each do |obj| # remove orphaned summer and winter design day schedules
      next if obj.directUseCount > 0

      obj.remove
    end

    return true
  end

  def self.apply_cooling_setpoints(model, runner, weather, weekday_setpoints, weekend_setpoints,
                                   use_auto_season, season_start_month, season_end_month)

    # Get cooling season
    if use_auto_season
      heating_season, cooling_season = calc_heating_and_cooling_seasons(model, weather, runner)
    else
      if season_start_month <= season_end_month
        cooling_season = Array.new(season_start_month - 1, 0) + Array.new(season_end_month - season_start_month + 1, 1) + Array.new(12 - season_end_month, 0)
      elsif season_start_month > season_end_month
        cooling_season = Array.new(season_end_month, 1) + Array.new(season_start_month - season_end_month - 1, 0) + Array.new(12 - season_start_month + 1, 1)
      end
    end
    if cooling_season.nil?
      return false
    end

    # Remove existing cooling season schedule
    model.getScheduleRulesets.each do |sch|
      next unless sch.name.to_s == Constants.ObjectNameCoolingSeason

      sch.remove
    end

    cooling_season_sch = MonthWeekdayWeekendSchedule.new(model, runner, Constants.ObjectNameCoolingSeason, Array.new(24, 1), Array.new(24, 1), cooling_season, mult_weekday = 1.0, mult_weekend = 1.0, normalize_values = false)
    unless cooling_season_sch.validated?
      return false
    end

    # assign the availability schedules to the equipment objects
    model.getThermalZones.each do |thermal_zone|
      cooling_equipment = existing_cooling_equipment(model, runner, thermal_zone)
      cooling_equipment.each do |clg_equip|
        clg_coil, htg_coil, supp_htg_coil = get_coils_from_hvac_equip(clg_equip)
        unless clg_coil.nil? or clg_coil.to_CoilCoolingWaterToAirHeatPumpEquationFit.is_initialized
          clg_coil.setAvailabilitySchedule(cooling_season_sch.schedule)
          runner.registerInfo("Added availability schedule to #{clg_coil.name}.")
        end
      end
    end

    weekday_setpoints = weekday_setpoints.map { |i| i.map { |j| UnitConversions.convert(j, "F", "C") } }
    weekend_setpoints = weekend_setpoints.map { |i| i.map { |j| UnitConversions.convert(j, "F", "C") } }

    finished_zones = []
    model.getThermalZones.each do |thermal_zone|
      if Geometry.zone_is_finished(thermal_zone)
        finished_zones << thermal_zone
      end
    end

    # Remove existing cooling setpoint schedule
    model.getScheduleRulesets.each do |sch|
      next unless sch.name.to_s == Constants.ObjectNameCoolingSetpoint

      sch.remove
    end

    # Make the setpoint schedules
    heating_setpoint = nil
    cooling_setpoint = nil
    finished_zones.each do |finished_zone|
      thermostat_setpoint = finished_zone.thermostatSetpointDualSetpoint
      if thermostat_setpoint.is_initialized

        thermostat_setpoint = thermostat_setpoint.get
        runner.registerInfo("Found existing thermostat #{thermostat_setpoint.name} for #{finished_zone.name}.")

        htg_wkdy = Array.new(24, Constants.NoHeatingSetpoint)
        htg_wked = Array.new(24, Constants.NoHeatingSetpoint)
        heating_season = Array.new(12, 0.0)
        thermostat_setpoint.heatingSetpointTemperatureSchedule.get.to_Schedule.get.to_ScheduleRuleset.get.scheduleRules.each do |rule|
          if rule.applyMonday and rule.applyTuesday and rule.applyWednesday and rule.applyThursday and rule.applyFriday
            rule.daySchedule.values.each_with_index do |value, i|
              hour = rule.daySchedule.times[i].hours - 1
              if value > htg_wkdy[hour]
                htg_wkdy[hour] = value
              end
            end
          end
          htg_wkdy = backfill_schedule_values(htg_wkdy, Constants.NoHeatingSetpoint)
          if rule.applySaturday and rule.applySunday
            rule.daySchedule.values.each_with_index do |value, i|
              hour = rule.daySchedule.times[i].hours - 1
              if value > htg_wked[hour]
                htg_wked[hour] = value
              end
              if value > -50
                heating_season[rule.startDate.get.monthOfYear.value - 1] = 1.0
              end
            end
          end
          htg_wked = backfill_schedule_values(htg_wked, Constants.NoHeatingSetpoint)
        end

        htg_wkdy_monthly = []
        htg_wked_monthly = []
        clg_wkdy_monthly = []
        clg_wked_monthly = []
        (0..11).to_a.each do |i|
          if cooling_season[i] == 1 and heating_season[i] == 1
            htg_wkdy_monthly << htg_wkdy.zip(weekday_setpoints[i]).map { |h, c| c < h ? (h + c) / 2.0 : h }
            htg_wked_monthly << htg_wked.zip(weekend_setpoints[i]).map { |h, c| c < h ? (h + c) / 2.0 : h }
            clg_wkdy_monthly << htg_wkdy.zip(weekday_setpoints[i]).map { |h, c| c < h ? (h + c) / 2.0 : c }
            clg_wked_monthly << htg_wked.zip(weekend_setpoints[i]).map { |h, c| c < h ? (h + c) / 2.0 : c }
          elsif cooling_season[i] == 1
            htg_wkdy_monthly << Array.new(24, Constants.NoHeatingSetpoint)
            htg_wked_monthly << Array.new(24, Constants.NoHeatingSetpoint)
            clg_wkdy_monthly << weekday_setpoints[i]
            clg_wked_monthly << weekend_setpoints[i]
          else
            htg_wkdy_monthly << htg_wkdy
            htg_wked_monthly << htg_wked
            clg_wkdy_monthly << Array.new(24, Constants.NoCoolingSetpoint)
            clg_wked_monthly << Array.new(24, Constants.NoCoolingSetpoint)
          end
        end

        model.getScheduleRulesets.each do |sch|
          next unless sch.name.to_s == Constants.ObjectNameHeatingSetpoint

          sch.remove
        end

        heating_setpoint = HourlyByMonthSchedule.new(model, runner, Constants.ObjectNameHeatingSetpoint, htg_wkdy_monthly, htg_wked_monthly, normalize_values = false)
        cooling_setpoint = HourlyByMonthSchedule.new(model, runner, Constants.ObjectNameCoolingSetpoint, clg_wkdy_monthly, clg_wked_monthly, normalize_values = false)

        unless heating_setpoint.validated? and cooling_setpoint.validated?
          return false
        end

      else

        htg_wkdy_monthly = []
        htg_wked_monthly = []
        clg_wkdy_monthly = []
        clg_wked_monthly = []
        (0..11).to_a.each do |i|
          if cooling_season[i] == 1
            clg_wkdy_monthly << weekday_setpoints[i]
            clg_wked_monthly << weekend_setpoints[i]
          else
            clg_wkdy_monthly << Array.new(24, Constants.NoCoolingSetpoint)
            clg_wked_monthly << Array.new(24, Constants.NoCoolingSetpoint)
          end
          htg_wkdy_monthly << Array.new(24, Constants.NoHeatingSetpoint)
          htg_wked_monthly << Array.new(24, Constants.NoHeatingSetpoint)
        end

        heating_setpoint = HourlyByMonthSchedule.new(model, runner, Constants.ObjectNameHeatingSetpoint, htg_wkdy_monthly, htg_wked_monthly, normalize_values = false)
        cooling_setpoint = HourlyByMonthSchedule.new(model, runner, Constants.ObjectNameCoolingSetpoint, clg_wkdy_monthly, clg_wked_monthly, normalize_values = false)

        unless heating_setpoint.validated? and cooling_setpoint.validated?
          return false
        end

      end
      break # assume all finished zones have the same schedules
    end

    # Set the setpoint schedules
    finished_zones.each do |finished_zone|
      thermostat_setpoint = finished_zone.thermostatSetpointDualSetpoint
      if thermostat_setpoint.is_initialized

        thermostat_setpoint = thermostat_setpoint.get
        thermostat_setpoint.setHeatingSetpointTemperatureSchedule(heating_setpoint.schedule)
        thermostat_setpoint.setCoolingSetpointTemperatureSchedule(cooling_setpoint.schedule)

      else

        thermostat_setpoint = OpenStudio::Model::ThermostatSetpointDualSetpoint.new(model)
        thermostat_setpoint.setName("#{finished_zone.name} temperature setpoint")
        runner.registerInfo("Created new thermostat #{thermostat_setpoint.name} for #{finished_zone.name}.")
        thermostat_setpoint.setHeatingSetpointTemperatureSchedule(heating_setpoint.schedule)
        thermostat_setpoint.setCoolingSetpointTemperatureSchedule(cooling_setpoint.schedule)
        finished_zone.setThermostatSetpointDualSetpoint(thermostat_setpoint)
        runner.registerInfo("Set a dummy heating setpoint schedule for #{thermostat_setpoint.name}.")

      end

      runner.registerInfo("Set the cooling setpoint schedule for #{thermostat_setpoint.name}.")
    end

    model.getScheduleDays.each do |obj| # remove orphaned summer and winter design day schedules
      next if obj.directUseCount > 0

      obj.remove
    end

    return true
  end

  def self.get_default_heating_setpoint(control_type)
    htg_sp = 68 # F
    htg_setback_sp = nil
    htg_setback_hrs_per_week = nil
    htg_setback_start_hr = nil
    if control_type == "programmable thermostat"
      htg_setback_sp = 66 # F
      htg_setback_hrs_per_week = 7 * 7 # 11 p.m. to 5:59 a.m., 7 days a week
      htg_setback_start_hr = 23 # 11 p.m.
    elsif control_type != "manual thermostat"
      fail "Unexpected control type #{control_type}."
    end
    return htg_sp, htg_setback_sp, htg_setback_hrs_per_week, htg_setback_start_hr
  end

  def self.get_default_cooling_setpoint(control_type)
    clg_sp = 78 # F
    clg_setup_sp = nil
    clg_setup_hrs_per_week = nil
    clg_setup_start_hr = nil
    if control_type == "programmable thermostat"
      clg_setup_sp = 80 # F
      clg_setup_hrs_per_week = 6 * 7 # 9 a.m. to 2:59 p.m., 7 days a week
      clg_setup_start_hr = 9 # 9 a.m.
    elsif control_type != "manual thermostat"
      fail "Unexpected control type #{control_type}."
    end
    return clg_sp, clg_setup_sp, clg_setup_hrs_per_week, clg_setup_start_hr
  end

  def self.apply_dehumidifier(model, unit, runner, energy_factor,
                              water_removal_rate, air_flow_rate, humidity_setpoint)

    # error checking
    if humidity_setpoint < 0 or humidity_setpoint > 1
      runner.registerError("Invalid humidity setpoint value entered.")
      return false
    end
    if water_removal_rate != Constants.Auto and water_removal_rate.to_f <= 0
      runner.registerError("Invalid water removal rate value entered.")
      return false
    end
    if energy_factor != Constants.Auto and energy_factor.to_f < 0
      runner.registerError("Invalid energy factor value entered.")
      return false
    end
    if air_flow_rate != Constants.Auto and air_flow_rate.to_f < 0
      runner.registerError("Invalid air flow rate value entered.")
      return false
    end

    obj_name = Constants.ObjectNameDehumidifier(unit.name.to_s)

    avg_rh_setpoint = humidity_setpoint * 100.0 # (EnergyPlus uses 60 for 60% RH)
    relative_humidity_setpoint_sch = OpenStudio::Model::ScheduleConstant.new(model)
    relative_humidity_setpoint_sch.setName(Constants.ObjectNameRelativeHumiditySetpoint(unit.name.to_s))
    relative_humidity_setpoint_sch.setValue(avg_rh_setpoint)

    # Dehumidifier coefficients
    # Generic model coefficients from Winkler, Christensen, and Tomerlin (2011)
    water_removal_curve = create_curve_biquadratic(model, [-1.162525707, 0.02271469, -0.000113208, 0.021110538, -0.0000693034, 0.000378843], "DXDH-WaterRemove-Cap-fT", -100, 100, -100, 100)
    energy_factor_curve = create_curve_biquadratic(model, [-1.902154518, 0.063466565, -0.000622839, 0.039540407, -0.000125637, -0.000176722], "DXDH-EnergyFactor-fT", -100, 100, -100, 100)
    part_load_frac_curve = create_curve_quadratic(model, [0.90, 0.10, 0.0], "DXDH-PLF-fPLR", 0, 1, 0.7, 1)

    thermal_zones = Geometry.get_thermal_zones_from_spaces(unit.spaces)

    control_slave_zones_hash = get_control_and_slave_zones(thermal_zones)
    control_slave_zones_hash.each do |control_zone, slave_zones|
      humidistat = OpenStudio::Model::ZoneControlHumidistat.new(model)
      humidistat.setName(obj_name + " #{control_zone.name} humidistat")
      humidistat.setHumidifyingRelativeHumiditySetpointSchedule(relative_humidity_setpoint_sch)
      humidistat.setDehumidifyingRelativeHumiditySetpointSchedule(relative_humidity_setpoint_sch)
      control_zone.setZoneControlHumidistat(humidistat)

      zone_hvac = OpenStudio::Model::ZoneHVACDehumidifierDX.new(model, water_removal_curve, energy_factor_curve, part_load_frac_curve)
      zone_hvac.setName(obj_name + " #{control_zone.name} dx")
      zone_hvac.setAvailabilitySchedule(model.alwaysOnDiscreteSchedule)
      if water_removal_rate != Constants.Auto
        zone_hvac.setRatedWaterRemoval(UnitConversions.convert(water_removal_rate.to_f, "pint", "L"))
      else
        zone_hvac.setRatedWaterRemoval(Constants.small) # Autosize flag for HVACSizing measure
      end
      if energy_factor != Constants.Auto
        zone_hvac.setRatedEnergyFactor(energy_factor.to_f)
      else
        zone_hvac.setRatedEnergyFactor(Constants.small) # Autosize flag for HVACSizing measure
      end
      if air_flow_rate != Constants.Auto
        zone_hvac.setRatedAirFlowRate(UnitConversions.convert(air_flow_rate.to_f, "cfm", "m^3/s"))
      else
        zone_hvac.setRatedAirFlowRate(Constants.small) # Autosize flag for HVACSizing measure
      end
      zone_hvac.setMinimumDryBulbTemperatureforDehumidifierOperation(10)
      zone_hvac.setMaximumDryBulbTemperatureforDehumidifierOperation(40)

      zone_hvac.addToThermalZone(control_zone)
      runner.registerInfo("Added '#{zone_hvac.name}' to '#{control_zone.name}' of #{unit.name}")

      prioritize_zone_hvac(model, runner, control_zone)
    end

    return true
  end

  def self.remove_dehumidifier(runner, model, zone, unit)
    # FIXME: Needs to be zone specific...
    model.getScheduleConstants.each do |sch|
      next unless sch.name.to_s == Constants.ObjectNameRelativeHumiditySetpoint(unit.name.to_s)

      sch.remove
    end

    model.getZoneHVACDehumidifierDXs.each do |dehumidifier|
      next unless zone.handle.to_s == dehumidifier.thermalZone.get.handle.to_s

      runner.registerInfo("Removed '#{dehumidifier.name}' from #{zone.name}.")
      dehumidifier.remove

      humidistat = zone.zoneControlHumidistat
      if humidistat.is_initialized
        humidistat.get.remove
      end
    end
  end

  def self.apply_ceiling_fans(model, unit, runner, coverage, specified_num, power,
                              control, use_benchmark_energy, cooling_setpoint_offset,
                              mult, weekday_sch, weekend_sch, monthly_sch, sch = nil)

    # check for valid inputs
    if mult < 0
      runner.registerError("Multiplier must be greater than or equal to 0.")
      return false
    end

    obj_name = Constants.ObjectNameCeilingFan(unit.name.to_s)

    num_bedrooms, num_bathrooms = Geometry.get_unit_beds_baths(model, unit, runner)
    if num_bedrooms.nil? or num_bathrooms.nil?
      return false
    end

    above_grade_finished_floor_area = Geometry.get_above_grade_finished_floor_area_from_spaces(unit.spaces, false, runner)
    finished_floor_area = Geometry.get_finished_floor_area_from_spaces(unit.spaces, false, runner)

    # Determine geometry for spaces and zones that are unit specific
    living_zone = nil
    finished_basement_zone = nil
    Geometry.get_thermal_zones_from_spaces(unit.spaces).each do |thermal_zone|
      if Geometry.is_living(thermal_zone)
        living_zone = thermal_zone
      elsif Geometry.is_finished_basement(thermal_zone)
        finished_basement_zone = thermal_zone
      end
    end

    # Determine the number of ceiling fans
    ceiling_fan_num = 0
    if not coverage.nil?
      # User has chosen to specify the number of fans by indicating
      # % coverage, where it is assumed that 100% coverage requires 1 fan
      # per 300 square feet.
      ceiling_fan_num = (above_grade_finished_floor_area * coverage / 300.0).round(1)
    elsif not specified_num.nil?
      ceiling_fan_num = specified_num
    else
      ceiling_fan_num = 0
    end

    # Adjust the power consumption based on the occupancy control.
    # The default assumption is that when the fans are "on" half of the
    # fans will be used. This is consistent with the results from an FSEC
    # survey (described in FSEC-PF-306-96) and approximates the reasonable
    # assumption that during the night the bedroom fans will be on and all
    # of the other fans will be off while during the day the reverse will
    # be true. "Smart" occupancy control indicates that fans are used more
    # sparingly; in other words, fans are frequently turned off when rooms
    # are vacant. To approximate this kind of control, the overall fan
    # power consumption is reduced by 50%.Note that although the idea here
    # is that in reality "smart" control means that fans will be run for
    # fewer hours, it is modeled as a reduction in power consumption.

    if control == Constants.CeilingFanControlSmart
      ceiling_fan_control_factor = 0.25
    else
      ceiling_fan_control_factor = 0.5
    end

    # Determine the power draw for the ceiling fans.
    # The power consumption depends on the number of fans, the "standard"
    # power consumption per fan, the fan efficiency, and the fan occupancy
    # control. Rather than specifying usage via a schedule, as for most
    # other electrical uses, the fans will be modeled as "on" with a
    # constant power consumption whenever the interior space temperature
    # exceeds the cooling setpoint and "off" at all other times (this
    # on/off behavior is accomplished in DOE2.bmi using EQUIP-PWR-FT - see
    # comments there). Note that there is also a fan schedule that accounts
    # for cooling setpoint setups (it is assumed that fans will always be
    # off during the setup period).

    if ceiling_fan_num > 0
      ceiling_fans_max_power = ceiling_fan_num * power * ceiling_fan_control_factor / UnitConversions.convert(1.0, "kW", "W") # kW
    else
      ceiling_fans_max_power = 0
    end

    # Determine ceiling fan schedule.
    # In addition to turning the fans off when the interior space
    # temperature falls below the cooling setpoint (handled in DOE2.bmi by
    # EQUIP-PWR-FT), the fans should be turned off during any setup of the
    # cooling setpoint (based on the assumption that the occupants leave
    # the house at those times). Therefore the fan schedule specifies zero
    # power during the setup period and full power outside of the setup
    # period. Determine the lowest value of all of the hourly cooling setpoints.

    # Get cooling setpoints
    clg_wkdy = nil
    clg_wked = nil
    thermostatsetpointdualsetpoint = living_zone.thermostatSetpointDualSetpoint
    if thermostatsetpointdualsetpoint.is_initialized
      thermostatsetpointdualsetpoint.get.coolingSetpointTemperatureSchedule.get.to_Schedule.get.to_ScheduleRuleset.get.scheduleRules.each do |rule|
        coolingSetpoint = Array.new(24, Constants.NoCoolingSetpoint)
        rule.daySchedule.values.each_with_index do |value, i|
          hour = rule.daySchedule.times[i].hours - 1
          if value < coolingSetpoint[hour]
            coolingSetpoint[hour] = UnitConversions.convert(value, "C", "F") + cooling_setpoint_offset
          end
        end
        coolingSetpoint = backfill_schedule_values(coolingSetpoint, Constants.NoCoolingSetpoint)
        # weekday
        if rule.applyMonday and rule.applyTuesday and rule.applyWednesday and rule.applyThursday and rule.applyFriday
          unless rule.daySchedule.values.all? { |x| x == Constants.NoCoolingSetpoint }
            rule.daySchedule.clearValues
            coolingSetpoint.each_with_index do |value, hour|
              rule.daySchedule.addValue(OpenStudio::Time.new(0, hour + 1, 0, 0), UnitConversions.convert(value, "F", "C"))
            end
            clg_wkdy = coolingSetpoint
          end
        end
        # weekend
        if rule.applySaturday and rule.applySunday
          unless rule.daySchedule.values.all? { |x| x == Constants.NoCoolingSetpoint }
            rule.daySchedule.clearValues
            coolingSetpoint.each_with_index do |value, hour|
              rule.daySchedule.addValue(OpenStudio::Time.new(0, hour + 1, 0, 0), UnitConversions.convert(value, "F", "C"))
            end
            clg_wked = coolingSetpoint
          end
        end
      end
    end

    if clg_wkdy.nil? and clg_wked.nil?
      runner.registerWarning("No cooling setpoint schedule found. Assuming #{Constants.DefaultCoolingSetpoint} F for ceiling fan operation.")
      clg_wkdy = Array.new(24, Constants.DefaultCoolingSetpoint)
      clg_wked = Array.new(24, Constants.DefaultCoolingSetpoint)
    end

    cooling_setpoint_min = (clg_wkdy + clg_wked).min

    ceiling_fans_hourly_weekday = []
    ceiling_fans_hourly_weekend = []

    (0..23).to_a.each do |hour|
      if clg_wkdy[hour] > cooling_setpoint_min
        ceiling_fans_hourly_weekday << 0
      else
        ceiling_fans_hourly_weekday << 1
      end
      if clg_wked[hour] > cooling_setpoint_min
        ceiling_fans_hourly_weekend << 0
      else
        ceiling_fans_hourly_weekend << 1
      end
    end

    ceiling_fan_sch = MonthWeekdayWeekendSchedule.new(model, runner, obj_name + " schedule", ceiling_fans_hourly_weekday, ceiling_fans_hourly_weekend, Array.new(12, 1), mult_weekday = 1.0, mult_weekend = 1.0, normalize_values = false)

    unless ceiling_fan_sch.validated?
      return false
    end

    schedule_type_limits = OpenStudio::Model::ScheduleTypeLimits.new(model)
    schedule_type_limits.setName("OnOff")
    schedule_type_limits.setLowerLimitValue(0)
    schedule_type_limits.setUpperLimitValue(1)
    schedule_type_limits.setNumericType("Discrete")

    ceiling_fan_master_sch = OpenStudio::Model::ScheduleConstant.new(model)
    ceiling_fan_master_sch.setName(obj_name + " master")
    ceiling_fan_master_sch.setScheduleTypeLimits(schedule_type_limits)
    ceiling_fan_master_sch.setValue(1)

    # Ceiling Fans
    # As described in more detail in the schedules section, ceiling fans are controlled by two schedules, CeilingFan and CeilingFansMaster.
    # The program CeilingFanScheduleProgram checks to see if a cooling setpoint setup is in effect (by checking the sensor CeilingFan_sch) and
    # it checks the indoor temperature to see if it is less than the normal cooling setpoint. In either case, it turns the fans off.
    # Otherwise it turns the fans on.

    equip_def = OpenStudio::Model::ElectricEquipmentDefinition.new(model)
    equip_def.setName(obj_name + " non benchmark equip")
    equip = OpenStudio::Model::ElectricEquipment.new(equip_def)
    equip.setName(equip_def.name.to_s)
    equip.setSpace(living_zone.spaces[0])
    equip_def.setDesignLevel(UnitConversions.convert(ceiling_fans_max_power, "kW", "W"))
    equip_def.setFractionRadiant(0.558)
    equip_def.setFractionLatent(0)
    equip_def.setFractionLost(0.07)
    equip.setSchedule(ceiling_fan_master_sch)

    # Sensor that reports the value of the schedule CeilingFan (0 if cooling setpoint setup is in effect, 1 otherwise).
    sched_val_sensor = OpenStudio::Model::EnergyManagementSystemSensor.new(model, "Schedule Value")
    sched_val_sensor.setName("#{obj_name} sched val sensor".gsub("|", "_"))
    sched_val_sensor.setKeyName(obj_name + " schedule")

    tin_sensor = OpenStudio::Model::EnergyManagementSystemSensor.new(model, "Zone Mean Air Temperature")
    tin_sensor.setName("#{obj_name} tin sensor".gsub("|", "_"))
    tin_sensor.setKeyName(living_zone.name.to_s)

    # Actuator that overrides the master ceiling fan schedule.
    sched_override_actuator = OpenStudio::Model::EnergyManagementSystemActuator.new(ceiling_fan_master_sch, "Schedule:Constant", "Schedule Value")
    sched_override_actuator.setName("#{obj_name} sched override".gsub("|", "_"))

    # Program that turns the ceiling fans off in the situations described above.
    program = OpenStudio::Model::EnergyManagementSystemProgram.new(model)
    program.setName(obj_name + " schedule program")
    program.addLine("If #{sched_val_sensor.name} == 0")
    program.addLine("Set #{sched_override_actuator.name} = 0")
    # Subtract 0.1 from cooling setpoint to avoid fans cycling on and off with minor temperature variations.
    program.addLine("ElseIf #{tin_sensor.name} < #{UnitConversions.convert(cooling_setpoint_min - 0.1 - 32.0, "R", "K").round(3)}")
    program.addLine("Set #{sched_override_actuator.name} = 0")
    program.addLine("Else")
    program.addLine("Set #{sched_override_actuator.name} = 1")
    program.addLine("EndIf")

    program_calling_manager = OpenStudio::Model::EnergyManagementSystemProgramCallingManager.new(model)
    program_calling_manager.setName(obj_name + " program calling manager")
    program_calling_manager.setCallingPoint("BeginTimestepBeforePredictor")
    program_calling_manager.addProgram(program)

    mel_ann_no_ceiling_fan = (1108.1 + 180.2 * num_bedrooms + 0.2785 * finished_floor_area) * mult
    mel_ann_with_ceiling_fan = (1185.4 + 180.2 * num_bedrooms + 0.3188 * finished_floor_area) * mult
    mel_ann = mel_ann_with_ceiling_fan - mel_ann_no_ceiling_fan

    unit.spaces.each do |space|
      next if Geometry.space_is_unfinished(space)

      space_obj_name = "#{obj_name} benchmark|#{space.name.to_s}"

      if mel_ann > 0 and use_benchmark_energy

        if sch.nil?
          sch = MonthWeekdayWeekendSchedule.new(model, runner, space_obj_name + " schedule", weekday_sch, weekend_sch, monthly_sch)
          if not sch.validated?
            return false
          end
        end

        space_mel_ann = mel_ann * UnitConversions.convert(space.floorArea, "m^2", "ft^2") / finished_floor_area
        space_design_level = sch.calcDesignLevelFromDailykWh(space_mel_ann / 365.0)

        mel_def = OpenStudio::Model::ElectricEquipmentDefinition.new(model)
        mel = OpenStudio::Model::ElectricEquipment.new(mel_def)
        mel.setName(space_obj_name)
        mel.setEndUseSubcategory(obj_name)
        mel.setSpace(space)
        mel_def.setName(space_obj_name)
        mel_def.setDesignLevel(space_design_level)
        mel_def.setFractionRadiant(0.558)
        mel_def.setFractionLatent(0.0)
        mel_def.setFractionLost(0.07)
        mel.setSchedule(sch.schedule)

      end # benchmark
    end # unit spaces

    return true, sch
  end

  def self.apply_eri_ceiling_fans(model, unit, runner, annual_kWh, weekday_sch, weekend_sch)
    obj_name = Constants.ObjectNameCeilingFan(unit.name.to_s)

    ceiling_fan_sch = MonthWeekdayWeekendSchedule.new(model, runner, obj_name + " schedule", weekday_sch, weekend_sch, [1] * 12)
    if not ceiling_fan_sch.validated?
      return false
    end

    finished_floor_area = Geometry.get_finished_floor_area_from_spaces(unit.spaces, false, runner)

    unit.spaces.each do |space|
      next if Geometry.space_is_unfinished(space)

      space_obj_name = "#{obj_name}|#{space.name.to_s}"

      space_mel_ann = annual_kWh * UnitConversions.convert(space.floorArea, "m^2", "ft^2") / finished_floor_area
      space_design_level = ceiling_fan_sch.calcDesignLevelFromDailykWh(space_mel_ann / 365.0)

      equip_def = OpenStudio::Model::ElectricEquipmentDefinition.new(model)
      equip_def.setName(space_obj_name)
      equip = OpenStudio::Model::ElectricEquipment.new(equip_def)
      equip.setName(equip_def.name.to_s)
      equip.setSpace(space)
      equip_def.setDesignLevel(space_design_level)
      equip_def.setFractionRadiant(0.558)
      equip_def.setFractionLatent(0)
      equip_def.setFractionLost(0)
      equip.setEndUseSubcategory(Constants.EndUseCeilingFan)
      equip.setSchedule(ceiling_fan_sch.schedule)
    end

    return true
  end

  def self.get_default_ceiling_fan_power()
    return 42.6 # W
  end

  def self.get_default_ceiling_fan_quantity(nbeds)
    return nbeds + 1
  end

  def self.remove_ceiling_fans(runner, model, unit)
    obj_name = Constants.ObjectNameCeilingFan(unit.name.to_s)

    # Remove existing ceiling fan
    model.getScheduleRulesets.each do |schedule|
      next unless schedule.name.to_s == obj_name + " schedule"

      schedule.remove
    end
    model.getEnergyManagementSystemSensors.each do |sensor|
      next unless sensor.name.to_s == "#{obj_name} sched val sensor".gsub(" ", "_").gsub("|", "_") or sensor.name.to_s == "#{obj_name} tin sensor".gsub(" ", "_").gsub("|", "_")

      sensor.remove
    end
    model.getEnergyManagementSystemActuators.each do |actuator|
      next unless actuator.name.to_s == "#{obj_name} sched override".gsub(" ", "_").gsub("|", "_")

      actuator.remove
    end
    model.getEnergyManagementSystemPrograms.each do |program|
      next unless program.name.to_s == "#{obj_name} schedule program".gsub(" ", "_")

      program.remove
    end
    model.getEnergyManagementSystemProgramCallingManagers.each do |program_calling_manager|
      next unless program_calling_manager.name.to_s == obj_name + " program calling manager"

      program_calling_manager.remove
    end

    unit.spaces.each do |space|
      space.electricEquipment.each do |equip|
        next unless equip.name.to_s == obj_name + " non benchmark equip"

        equip.electricEquipmentDefinition.remove
      end

      space_obj_name = "#{obj_name} benchmark|#{space.name.to_s}"

      space.electricEquipment.each do |equip|
        next unless equip.name.to_s == space_obj_name

        equip.electricEquipmentDefinition.remove
      end
      model.getScheduleRulesets.each do |schedule|
        next unless schedule.name.to_s == space_obj_name + " schedule"

        schedule.remove
      end
    end
  end

  def self.apply_eae_to_heating_fan(runner, loop_hvac, zone_hvac, eae, fuel, dse, has_furnace, has_boiler, load_frac, loop_hvac_cool)
    # Applies Electric Auxiliary Energy (EAE) for fuel heating equipment to fan power.

    if has_boiler

      if eae.nil?
        eae = get_default_eae(has_boiler, has_furnace, fuel, load_frac, nil)
      end

      # TODO: We shouldn't have to apply load_frac here, but it gives better results
      elec_power = (eae / 2.08) * load_frac # W

      loop_hvac.components.each do |plc|
        if plc.to_BoilerHotWater.is_initialized
          boiler = plc.to_BoilerHotWater.get
          boiler.setParasiticElectricLoad(0.0)
        elsif plc.to_PumpVariableSpeed.is_initialized
          pump = plc.to_PumpVariableSpeed.get
          pump_eff = 0.9
          pump_gpm = UnitConversions.convert(pump.ratedFlowRate.get, "m^3/s", "gal/min")
          pump_w_gpm = elec_power / pump_gpm # W/gpm
          pump.setRatedPowerConsumption(elec_power / dse)
          pump.setRatedPumpHead(calculate_pump_head(pump_eff, pump_w_gpm / dse))
          pump.setMotorEfficiency(1.0)
        end
      end

    else # Furnace/WallFurnace/Stove

      htg_unitary_system = nil
      clg_unitary_system = nil
      if has_furnace
        loop_hvac.supplyComponents.each do |supply_component|
          next unless supply_component.to_AirLoopHVACUnitarySystem.is_initialized

          htg_unitary_system = supply_component.to_AirLoopHVACUnitarySystem.get
        end

        # Cooling system with the same supply fan
        if not loop_hvac_cool.nil?
          loop_hvac_cool.supplyComponents.each do |supply_component|
            next unless supply_component.to_AirLoopHVACUnitarySystem.is_initialized

            clg_unitary_system = supply_component.to_AirLoopHVACUnitarySystem.get
          end
        end
      else
        htg_unitary_system = zone_hvac.to_AirLoopHVACUnitarySystem.get
      end

      if eae.nil?
        htg_coil = htg_unitary_system.heatingCoil.get.to_CoilHeatingGas.get
        htg_capacity = UnitConversions.convert(htg_coil.nominalCapacity.get, "W", "kBtu/hr")
        eae = get_default_eae(has_boiler, has_furnace, fuel, load_frac, htg_capacity)
      end
      elec_power = eae / 2.08 # W

      htg_coil = htg_unitary_system.heatingCoil.get.to_CoilHeatingGas.get
      htg_coil.setParasiticElectricLoad(0.0)

      htg_cfm = UnitConversions.convert(htg_unitary_system.supplyAirFlowRateDuringHeatingOperation.get, "m^3/s", "cfm")

      [htg_unitary_system, clg_unitary_system].each do |unitary_system|
        next if unitary_system.nil?

        fan = unitary_system.supplyFan.get.to_FanOnOff.get
        if elec_power > 0
          fan_eff = 0.75 # Overall Efficiency of the Fan, Motor and Drive
          fan_w_cfm = elec_power / htg_cfm # W/cfm
          fan.setFanEfficiency(fan_eff)
          fan.setPressureRise(calculate_fan_pressure_rise(fan_eff, fan_w_cfm / dse))
        else
          fan.setFanEfficiency(1)
          fan.setPressureRise(0)
        end
        fan.setMotorEfficiency(1.0)
        fan.setMotorInAirstreamFraction(1.0)
      end

    end

    return true
  end

  def self.get_default_eae(has_boiler, has_furnace, fuel, load_frac, furnace_capacity_kbtuh)
    # From ANSI/RESNET/ICC 301 Standard
    eae = nil
    if has_boiler
      if fuel == Constants.FuelTypeGas or fuel == Constants.FuelTypePropane
        eae = 170.0 * load_frac # kWh/yr
      elsif fuel == Constants.FuelTypeOil
        eae = 330.0 * load_frac # kWh/yr
      end
    elsif has_furnace
      if fuel == Constants.FuelTypeGas or fuel == Constants.FuelTypePropane
        eae = (149.0 + 10.3 * furnace_capacity_kbtuh) * load_frac # kWh/yr
      elsif fuel == Constants.FuelTypeOil
        eae = (439.0 + 5.5 * furnace_capacity_kbtuh) * load_frac # kWh/yr
      end
    else
      eae = 0.0 # FIXME: Is this right?
    end
    return eae
  end

  private

  def self.backfill_schedule_values(values, no_setpoint)
    # backfill the array values
    values = values.reverse
    previous_value = values[0]
    values.each_with_index do |c, i|
      if values[i + 1] == no_setpoint
        values[i + 1] = previous_value
      end
      previous_value = values[i + 1]
    end
    values = values.reverse
    return values
  end

  def self.get_gshp_hx_pipe_diameters(pipe_size)
    # Pipe norminal size convertion to pipe outside diameter and inside diameter,
    # only pipe sizes <= 2" are used here with DR11 (dimension ratio),
    if pipe_size == 0.75 # 3/4" pipe
      pipe_od = 1.050
      pipe_id = 0.859
    elsif pipe_size == 1.0 # 1" pipe
      pipe_od = 1.315
      pipe_id = 1.076
    elsif pipe_size == 1.25 # 1-1/4" pipe
      pipe_od = 1.660
      pipe_id = 1.358
    end
    return pipe_od, pipe_id
  end

  def self.get_gshp_HXCHWDesign(weather)
    return [85.0, weather.design.CoolingDrybulb - 15.0, weather.data.AnnualAvgDrybulb + 10.0].max # Temperature of water entering indoor coil,use 85F as lower bound
  end

  def self.get_gshp_HXHWDesign(weather, fluid_type)
    if fluid_type == Constants.FluidWater
      return [45.0, weather.design.HeatingDrybulb + 35.0, weather.data.AnnualAvgDrybulb - 10.0].max # Temperature of fluid entering indoor coil, use 45F as lower bound for water
    else
      return [35.0, weather.design.HeatingDrybulb + 35.0, weather.data.AnnualAvgDrybulb - 10.0].min # Temperature of fluid entering indoor coil, use 35F as upper bound
    end
  end

  def self.get_gshp_cooling_eir(eer, fanKW_Adjust, pumpKW_Adjust)
    return UnitConversions.convert((1.0 - eer * (fanKW_Adjust + pumpKW_Adjust)) / (eer * (1 + UnitConversions.convert(fanKW_Adjust, "Wh", "Btu"))), "Wh", "Btu")
  end

  def self.get_gshp_heating_eir(cop, fanKW_Adjust, pumpKW_Adjust)
    return (1.0 - cop * (fanKW_Adjust + pumpKW_Adjust)) / (cop * (1 - fanKW_Adjust))
  end

  def self.get_gshp_FanKW_Adjust(cfm_btuh)
    return cfm_btuh * UnitConversions.convert(1.0, "cfm", "m^3/s") * 1000.0 * 0.35 * 249.0 / 300.0 # Adjustment per ISO 13256-1 Internal pressure drop across heat pump assumed to be 0.5 in. w.g.
  end

  def self.get_gshp_PumpKW_Adjust(gpm_btuh)
    return gpm_btuh * UnitConversions.convert(1.0, "gal/min", "m^3/s") * 1000.0 * 6.0 * 2990.0 / 3000.0 # Adjustment per ISO 13256-1 Internal Pressure drop across heat pump coil assumed to be 11ft w.g.
  end

  def self.calc_EIR_from_COP(cop, supplyFanPower_Rated)
    return UnitConversions.convert((UnitConversions.convert(1, "Btu", "Wh") + supplyFanPower_Rated * 0.03333) / cop - supplyFanPower_Rated * 0.03333, "Wh", "Btu")
  end

  def self.calc_EIR_from_EER(eer, supplyFanPower_Rated)
    return UnitConversions.convert((1 - UnitConversions.convert(supplyFanPower_Rated * 0.03333, "Wh", "Btu")) / eer - supplyFanPower_Rated * 0.03333, "Wh", "Btu")
  end

  def self.calc_cfms_ton_rated(rated_airflow_rate, fan_speed_ratios, capacity_ratios)
    array = []
    fan_speed_ratios.each_with_index do |fanspeed_ratio, i|
      capacity_ratio = capacity_ratios[i]
      array << fanspeed_ratio * rated_airflow_rate / capacity_ratio
    end
    return array
  end

  def self.create_curve_biquadratic_constant(model)
    const_biquadratic = OpenStudio::Model::CurveBiquadratic.new(model)
    const_biquadratic.setName("ConstantBiquadratic")
    const_biquadratic.setCoefficient1Constant(1)
    const_biquadratic.setCoefficient2x(0)
    const_biquadratic.setCoefficient3xPOW2(0)
    const_biquadratic.setCoefficient4y(0)
    const_biquadratic.setCoefficient5yPOW2(0)
    const_biquadratic.setCoefficient6xTIMESY(0)
    const_biquadratic.setMinimumValueofx(-100)
    const_biquadratic.setMaximumValueofx(100)
    const_biquadratic.setMinimumValueofy(-100)
    const_biquadratic.setMaximumValueofy(100)
    return const_biquadratic
  end

  def self.create_curve_cubic_constant(model)
    constant_cubic = OpenStudio::Model::CurveCubic.new(model)
    constant_cubic.setName("ConstantCubic")
    constant_cubic.setCoefficient1Constant(1)
    constant_cubic.setCoefficient2x(0)
    constant_cubic.setCoefficient3xPOW2(0)
    constant_cubic.setCoefficient4xPOW3(0)
    constant_cubic.setMinimumValueofx(-100)
    constant_cubic.setMaximumValueofx(100)
    return constant_cubic
  end

  def self.convert_curve_biquadratic(coeff, ip_to_si)
    if ip_to_si
      # Convert IP curves to SI curves
      si_coeff = []
      si_coeff << coeff[0] + 32.0 * (coeff[1] + coeff[3]) + 1024.0 * (coeff[2] + coeff[4] + coeff[5])
      si_coeff << 9.0 / 5.0 * coeff[1] + 576.0 / 5.0 * coeff[2] + 288.0 / 5.0 * coeff[5]
      si_coeff << 81.0 / 25.0 * coeff[2]
      si_coeff << 9.0 / 5.0 * coeff[3] + 576.0 / 5.0 * coeff[4] + 288.0 / 5.0 * coeff[5]
      si_coeff << 81.0 / 25.0 * coeff[4]
      si_coeff << 81.0 / 25.0 * coeff[5]
      return si_coeff
    else
      # Convert SI curves to IP curves
      ip_coeff = []
      ip_coeff << coeff[0] - 160.0 / 9.0 * (coeff[1] + coeff[3]) + 25600.0 / 81.0 * (coeff[2] + coeff[4] + coeff[5])
      ip_coeff << 5.0 / 9.0 * (coeff[1] - 320.0 / 9.0 * coeff[2] - 160.0 / 9.0 * coeff[5])
      ip_coeff << 25.0 / 81.0 * coeff[2]
      ip_coeff << 5.0 / 9.0 * (coeff[3] - 320.0 / 9.0 * coeff[4] - 160.0 / 9.0 * coeff[5])
      ip_coeff << 25.0 / 81.0 * coeff[4]
      ip_coeff << 25.0 / 81.0 * coeff[5]
      return ip_coeff
    end
  end

  def self.convert_curve_gshp(coeff, gshp_to_biquadratic)
    m1 = 32 - 273.15 * 1.8
    m2 = 283 * 1.8
    if gshp_to_biquadratic
      biq_coeff = []
      biq_coeff << coeff[0] - m1 * ((coeff[1] + coeff[2]) / m2)
      biq_coeff << coeff[1] / m2
      biq_coeff << 0
      biq_coeff << coeff[2] / m2
      biq_coeff << 0
      biq_coeff << 0
      return biq_coeff
    else
      gsph_coeff = []
      gsph_coeff << coeff[0] + m1 * (coeff[1] + coeff[3])
      gsph_coeff << m2 * coeff[1]
      gsph_coeff << m2 * coeff[3]
      gsph_coeff << 0
      gsph_coeff << 0
      return gsph_coeff
    end
  end

  def self.create_curve_biquadratic(model, coeff, name, minX, maxX, minY, maxY)
    curve = OpenStudio::Model::CurveBiquadratic.new(model)
    curve.setName(name)
    curve.setCoefficient1Constant(coeff[0])
    curve.setCoefficient2x(coeff[1])
    curve.setCoefficient3xPOW2(coeff[2])
    curve.setCoefficient4y(coeff[3])
    curve.setCoefficient5yPOW2(coeff[4])
    curve.setCoefficient6xTIMESY(coeff[5])
    curve.setMinimumValueofx(minX)
    curve.setMaximumValueofx(maxX)
    curve.setMinimumValueofy(minY)
    curve.setMaximumValueofy(maxY)
    return curve
  end

  def self.create_curve_bicubic(model, coeff, name, minX, maxX, minY, maxY)
    curve = OpenStudio::Model::CurveBicubic.new(model)
    curve.setName(name)
    curve.setCoefficient1Constant(coeff[0])
    curve.setCoefficient2x(coeff[1])
    curve.setCoefficient3xPOW2(coeff[2])
    curve.setCoefficient4y(coeff[3])
    curve.setCoefficient5yPOW2(coeff[4])
    curve.setCoefficient6xTIMESY(coeff[5])
    curve.setCoefficient7xPOW3(coeff[6])
    curve.setCoefficient8yPOW3(coeff[7])
    curve.setCoefficient9xPOW2TIMESY(coeff[8])
    curve.setCoefficient10xTIMESYPOW2(coeff[9])
    curve.setMinimumValueofx(minX)
    curve.setMaximumValueofx(maxX)
    curve.setMinimumValueofy(minY)
    curve.setMaximumValueofy(maxY)
    return curve
  end

  def self.create_curve_quadratic(model, coeff, name, minX, maxX, minY, maxY, is_dimensionless = false)
    curve = OpenStudio::Model::CurveQuadratic.new(model)
    curve.setName(name)
    curve.setCoefficient1Constant(coeff[0])
    curve.setCoefficient2x(coeff[1])
    curve.setCoefficient3xPOW2(coeff[2])
    curve.setMinimumValueofx(minX)
    curve.setMaximumValueofx(maxX)
    if not minY.nil?
      curve.setMinimumCurveOutput(minY)
    end
    if not maxY.nil?
      curve.setMaximumCurveOutput(maxY)
    end
    if is_dimensionless
      curve.setInputUnitTypeforX("Dimensionless")
      curve.setOutputUnitType("Dimensionless")
    end
    return curve
  end

  def self.create_curve_cubic(model, coeff, name, minX, maxX, minY, maxY)
    curve = OpenStudio::Model::CurveCubic.new(model)
    curve.setName(name)
    curve.setCoefficient1Constant(coeff[0])
    curve.setCoefficient2x(coeff[1])
    curve.setCoefficient3xPOW2(coeff[2])
    curve.setCoefficient4xPOW3(coeff[3])
    curve.setMinimumValueofx(minX)
    curve.setMaximumValueofx(maxX)
    curve.setMinimumCurveOutput(minY)
    curve.setMaximumCurveOutput(maxY)
    return curve
  end

  def self.create_curve_exponent(model, coeff, name, minX, maxX)
    curve = OpenStudio::Model::CurveExponent.new(model)
    curve.setName(name)
    curve.setCoefficient1Constant(coeff[0])
    curve.setCoefficient2Constant(coeff[1])
    curve.setCoefficient3Constant(coeff[2])
    curve.setMinimumValueofx(minX)
    curve.setMaximumValueofx(maxX)
    return curve
  end

  def self.calc_coil_stage_data_cooling(model, outputCapacity, speeds, cooling_eirs, shrs_rated_gross, cOOL_CAP_FT_SPEC, cOOL_EIR_FT_SPEC, cOOL_CLOSS_FPLR_SPEC, cOOL_CAP_FFLOW_SPEC, cOOL_EIR_FFLOW_SPEC, curves_in_ip, distributionSystemEfficiency)
    const_biquadratic = self.create_curve_biquadratic_constant(model)

    clg_coil_stage_data = []
    speeds.each_with_index do |speed, i|
      if curves_in_ip
        cOOL_CAP_FT_SPEC_ip = self.convert_curve_biquadratic(cOOL_CAP_FT_SPEC[speed], true)
        cOOL_EIR_FT_SPEC_ip = self.convert_curve_biquadratic(cOOL_EIR_FT_SPEC[speed], true)
      else
        cOOL_CAP_FT_SPEC_ip = cOOL_CAP_FT_SPEC[speed]
        cOOL_EIR_FT_SPEC_ip = cOOL_EIR_FT_SPEC[speed]
      end
      cool_cap_ft_curve = self.create_curve_biquadratic(model, cOOL_CAP_FT_SPEC_ip, "Cool-Cap-fT#{speed + 1}", 13.88, 23.88, 18.33, 51.66)
      cool_eir_ft_curve = self.create_curve_biquadratic(model, cOOL_EIR_FT_SPEC_ip, "Cool-EIR-fT#{speed + 1}", 13.88, 23.88, 18.33, 51.66)
      cool_plf_fplr_curve = self.create_curve_quadratic(model, cOOL_CLOSS_FPLR_SPEC[speed], "Cool-PLF-fPLR#{speed + 1}", 0, 1, 0.7, 1)
      cool_cap_fff_curve = self.create_curve_quadratic(model, cOOL_CAP_FFLOW_SPEC[speed], "Cool-Cap-fFF#{speed + 1}", 0, 2, 0, 2)
      cool_eir_fff_curve = self.create_curve_quadratic(model, cOOL_EIR_FFLOW_SPEC[speed], "Cool-EIR-fFF#{speed + 1}", 0, 2, 0, 2)

      stage_data = OpenStudio::Model::CoilCoolingDXMultiSpeedStageData.new(model,
                                                                           cool_cap_ft_curve,
                                                                           cool_cap_fff_curve,
                                                                           cool_eir_ft_curve,
                                                                           cool_eir_fff_curve,
                                                                           cool_plf_fplr_curve,
                                                                           const_biquadratic)
      if outputCapacity != Constants.SizingAuto and outputCapacity != Constants.SizingAutoMaxLoad
        stage_data.setGrossRatedTotalCoolingCapacity(UnitConversions.convert(outputCapacity, "Btu/hr", "W")) # Used by HVACSizing measure
      end
      stage_data.setGrossRatedSensibleHeatRatio(shrs_rated_gross[speed])
      stage_data.setGrossRatedCoolingCOP(distributionSystemEfficiency / cooling_eirs[speed])
      stage_data.setNominalTimeforCondensateRemovaltoBegin(1000)
      stage_data.setRatioofInitialMoistureEvaporationRateandSteadyStateLatentCapacity(1.5)
      stage_data.setMaximumCyclingRate(3)
      stage_data.setLatentCapacityTimeConstant(45)
      stage_data.setRatedWasteHeatFractionofPowerInput(0.2)
      clg_coil_stage_data[i] = stage_data
    end
    return clg_coil_stage_data
  end

  def self.calc_coil_stage_data_heating(model, outputCapacity, speeds, heating_eirs, hEAT_CAP_FT_SPEC, hEAT_EIR_FT_SPEC, hEAT_CLOSS_FPLR_SPEC, hEAT_CAP_FFLOW_SPEC, hEAT_EIR_FFLOW_SPEC, curves_in_ip, distributionSystemEfficiency)
    const_biquadratic = self.create_curve_biquadratic_constant(model)

    htg_coil_stage_data = []
    # Loop through speeds to create curves for each speed
    speeds.each_with_index do |speed, i|
      if curves_in_ip
        hEAT_CAP_FT_SPEC_ip = self.convert_curve_biquadratic(hEAT_CAP_FT_SPEC[speed], true)
        hEAT_EIR_FT_SPEC_ip = self.convert_curve_biquadratic(hEAT_EIR_FT_SPEC[speed], true)
      else
        hEAT_CAP_FT_SPEC_ip = hEAT_CAP_FT_SPEC[speed]
        hEAT_EIR_FT_SPEC_ip = hEAT_EIR_FT_SPEC[speed]
      end
      hp_heat_cap_ft_curve = self.create_curve_biquadratic(model, hEAT_CAP_FT_SPEC_ip, "HP_Heat-Cap-fT#{speed + 1}", -100, 100, -100, 100)
      hp_heat_eir_ft_curve = self.create_curve_biquadratic(model, hEAT_EIR_FT_SPEC_ip, "HP_Heat-EIR-fT#{speed + 1}", -100, 100, -100, 100)
      hp_heat_plf_fplr_curve = self.create_curve_quadratic(model, hEAT_CLOSS_FPLR_SPEC[speed], "HP_Heat-PLF-fPLR#{speed + 1}", 0, 1, 0.7, 1)
      hp_heat_cap_fff_curve = self.create_curve_quadratic(model, hEAT_CAP_FFLOW_SPEC[speed], "HP_Heat-CAP-fFF#{speed + 1}", 0, 2, 0, 2)
      hp_heat_eir_fff_curve = self.create_curve_quadratic(model, hEAT_EIR_FFLOW_SPEC[speed], "HP_Heat-EIR-fFF#{speed + 1}", 0, 2, 0, 2)

      stage_data = OpenStudio::Model::CoilHeatingDXMultiSpeedStageData.new(model,
                                                                           hp_heat_cap_ft_curve,
                                                                           hp_heat_cap_fff_curve,
                                                                           hp_heat_eir_ft_curve,
                                                                           hp_heat_eir_fff_curve,
                                                                           hp_heat_plf_fplr_curve,
                                                                           const_biquadratic)
      if outputCapacity != Constants.SizingAuto and outputCapacity != Constants.SizingAutoMaxLoad
        stage_data.setGrossRatedHeatingCapacity(UnitConversions.convert(outputCapacity, "Btu/hr", "W")) # Used by HVACSizing measure
      end
      stage_data.setGrossRatedHeatingCOP(distributionSystemEfficiency / heating_eirs[speed])
      stage_data.setRatedWasteHeatFractionofPowerInput(0.2)
      htg_coil_stage_data[i] = stage_data
    end
    return htg_coil_stage_data
  end

  def self.calc_cooling_eirs(num_speeds, coolingEER, supplyFanPower_Rated)
    cooling_eirs = []
    (0...num_speeds).to_a.each do |speed|
      eir = calc_EIR_from_EER(coolingEER[speed], supplyFanPower_Rated)
      cooling_eirs << eir
    end
    return cooling_eirs
  end

  def self.calc_heating_eirs(num_speeds, heatingCOP, supplyFanPower_Rated)
    heating_eirs = []
    (0...num_speeds).to_a.each do |speed|
      eir = calc_EIR_from_COP(heatingCOP[speed], supplyFanPower_Rated)
      heating_eirs << eir
    end
    return heating_eirs
  end

  def self.calc_shrs_rated_gross(num_speeds, shr_Rated_Net, supplyFanPower_Rated, cfms_ton_rated)
    # Convert SHRs from net to gross
    shrs_rated_gross = []
    (0...num_speeds).to_a.each do |speed|
      qtot_net_nominal = 12000.0
      qsens_net_nominal = qtot_net_nominal * shr_Rated_Net[speed]
      qtot_gross_nominal = qtot_net_nominal + UnitConversions.convert(cfms_ton_rated[speed] * supplyFanPower_Rated, "Wh", "Btu")
      qsens_gross_nominal = qsens_net_nominal + UnitConversions.convert(cfms_ton_rated[speed] * supplyFanPower_Rated, "Wh", "Btu")
      shrs_rated_gross << (qsens_gross_nominal / qtot_gross_nominal)

      # Make sure SHR's are in valid range based on E+ model limits.
      # The following correlation was developed by Jon Winkler to test for maximum allowed SHR based on the 300 - 450 cfm/ton limits in E+
      maxSHR = 0.3821066 + 0.001050652 * cfms_ton_rated[speed] - 0.01
      shrs_rated_gross[speed] = [shrs_rated_gross[speed], maxSHR].min
      minSHR = 0.60 # Approximate minimum SHR such that an ADP exists
      shrs_rated_gross[speed] = [shrs_rated_gross[speed], minSHR].max
    end

    return shrs_rated_gross
  end

  def self.calc_plr_coefficients_cooling(num_speeds, coolingSEER, c_d = nil)
    if c_d.nil?
      c_d = self.get_c_d_cooling(num_speeds, coolingSEER)
    end
    return [(1.0 - c_d), c_d, 0.0] # Linear part load model
  end

  def self.calc_plr_coefficients_heating(num_speeds, heatingHSPF, c_d = nil)
    if c_d.nil?
      c_d = self.get_c_d_heating(num_speeds, heatingHSPF)
    end
    return [(1 - c_d), c_d, 0] # Linear part load model
  end

  def self.get_c_d_cooling(num_speeds, coolingSEER)
    # Degradation coefficient for cooling
    if num_speeds == 1
      if coolingSEER < 13.0
        return 0.20
      else
        return 0.07
      end
    elsif num_speeds == 2
      return 0.11
    elsif num_speeds == 4
      return 0.25
    end
  end

  def self.get_c_d_heating(num_speeds, heatingHSPF)
    # Degradation coefficient for heating
    if num_speeds == 1
      if heatingHSPF < 7.0
        return 0.20
      else
        return 0.11
      end
    elsif num_speeds == 2
      return 0.11
    elsif num_speeds == 4
      return 0.24
    end
  end

  def self.get_boiler_curve(model, isCondensing)
    if isCondensing
      return create_curve_biquadratic(model, [1.058343061, -0.052650153, -0.0087272, -0.001742217, 0.00000333715, 0.000513723], "CondensingBoilerEff", 0.2, 1.0, 30.0, 85.0)
    else
      return create_curve_bicubic(model, [1.111720116, 0.078614078, -0.400425756, 0.0, -0.000156783, 0.009384599, 0.234257955, 1.32927e-06, -0.004446701, -1.22498e-05], "NonCondensingBoilerEff", 0.1, 1.0, 20.0, 80.0)
    end
  end

  def self.calculate_fan_pressure_rise(fan_eff, fan_power)
    # Calculates needed fan pressure rise to achieve a given fan power with an assumed efficiency.
    # Previously we calculated the fan efficiency from an assumed pressure rise, which could lead to
    # errors (fan efficiencies > 1).
    return fan_eff * fan_power / UnitConversions.convert(1.0, "cfm", "m^3/s") # Pa
  end

  def self.calculate_pump_head(pump_eff, pump_power)
    # Calculate needed pump head to achieve a given pump power with an assumed efficiency.
    # Previously we calculated the pump efficiency from an assumed pump head, which could lead to
    # errors (pump efficiencies > 1).
    return pump_eff * pump_power / UnitConversions.convert(1.0, "gal/min", "m^3/s") # Pa
  end

  def self.get_control_and_slave_zones(thermal_zones)
    control_slave_zones_hash = {}
    finished_above_grade_zones, finished_below_grade_zones = Geometry.get_finished_above_and_below_grade_zones(thermal_zones)
    control_zone = nil
    slave_zones = []
    [finished_above_grade_zones, finished_below_grade_zones].each do |finished_zones| # Preference to above-grade zone as control zone
      finished_zones.each do |finished_zone|
        if control_zone.nil?
          control_zone = finished_zone
        else
          slave_zones << finished_zone
        end
      end
    end
    unless control_zone.nil?
      control_slave_zones_hash[control_zone] = slave_zones
    end
    return control_slave_zones_hash
  end

  def self.existing_cooling_equipment(model, runner, thermal_zone)
    # Returns a list of cooling equipment objects

    cooling_equipment = []
    if self.has_ashp(model, runner, thermal_zone)
      runner.registerInfo("Found air source heat pump providing cooling in #{thermal_zone.name}.")
    end
    if self.has_central_ac(model, runner, thermal_zone)
      runner.registerInfo("Found central air conditioner in #{thermal_zone.name}.")
    end
    if self.has_gshp(model, runner, thermal_zone)
      runner.registerInfo("Found ground source heat pump providing cooling in #{thermal_zone.name}.")
    end
    if self.has_room_ac(model, runner, thermal_zone)
      runner.registerInfo("Found room air conditioner in #{thermal_zone.name}.")
    end
    if self.has_mshp(model, runner, thermal_zone)
      runner.registerInfo("Found mini split heat pump providing cooling in #{thermal_zone.name}.")
    end

    unitary_system_air_loops = self.get_unitary_system_air_loops(model, runner, thermal_zone)
    unitary_system_air_loops.each do |unitary_system_air_loop|
      system, clg_coil, htg_coil, air_loop = unitary_system_air_loop
      next if clg_coil.nil?

      cooling_equipment << system
    end

    ptacs = self.get_ptacs(model, runner, thermal_zone)
    ptacs.each do |ptac|
      cooling_equipment << ptac
    end

    if self.has_ideal_air(model, runner, thermal_zone)
      runner.registerInfo("Found ideal air system in #{thermal_zone.name}.")
      ideal_air = self.get_ideal_air(model, runner, thermal_zone)
      cooling_equipment << ideal_air
    end

    return cooling_equipment
  end

  def self.existing_heating_equipment(model, runner, thermal_zone)
    # Returns a list of heating equipment objects

    heating_equipment = []
    if self.has_ashp(model, runner, thermal_zone)
      runner.registerInfo("Found air source heat pump providing heating in #{thermal_zone.name}.")
    end
    if self.has_furnace(model, runner, thermal_zone)
      runner.registerInfo("Found furnace in #{thermal_zone.name}.")
    end
    if self.has_gshp(model, runner, thermal_zone)
      runner.registerInfo("Found ground source heat pump providing heating in #{thermal_zone.name}.")
    end
    if self.has_boiler(model, runner, thermal_zone)
      runner.registerInfo("Found boiler serving #{thermal_zone.name}.")
    end
    if self.has_electric_baseboard(model, runner, thermal_zone)
      runner.registerInfo("Found electric baseboard in #{thermal_zone.name}.")
    end
    if self.has_mshp(model, runner, thermal_zone)
      runner.registerInfo("Found mini split heat pump providing heating in #{thermal_zone.name}.")
    end
    if self.has_unit_heater(model, runner, thermal_zone)
      runner.registerInfo("Found unit heater in #{thermal_zone.name}.")
    end

    unitary_system_air_loops = self.get_unitary_system_air_loops(model, runner, thermal_zone)
    unitary_system_air_loops.each do |unitary_system_air_loop|
      system, clg_coil, htg_coil, air_loop = unitary_system_air_loop
      next if htg_coil.nil?

      heating_equipment << system
    end

    baseboards = self.get_baseboard_waters(model, runner, thermal_zone)
    baseboards.each do |baseboard|
      heating_equipment << baseboard
    end

    baseboards = self.get_baseboard_electrics(model, runner, thermal_zone)
    baseboards.each do |baseboard|
      heating_equipment << baseboard
    end

    unitary_system_zone_hvacs = self.get_unitary_system_zone_hvacs(model, runner, thermal_zone)
    unitary_system_zone_hvacs.each do |unitary_system_zone_hvac|
      system, clg_coil, htg_coil = unitary_system_zone_hvac
      next if htg_coil.nil?

      heating_equipment << system
    end

    if self.has_ideal_air(model, runner, thermal_zone)
      runner.registerInfo("Found ideal air system in #{thermal_zone.name}.")
      ideal_air = self.get_ideal_air(model, runner, thermal_zone)
      heating_equipment << ideal_air
    end

    return heating_equipment
  end

  def self.get_coils_from_hvac_equip(hvac_equip)
    # Returns the clg coil, htg coil, and supp htg coil as applicable
    clg_coil = nil
    htg_coil = nil
    supp_htg_coil = nil
    if hvac_equip.is_a? OpenStudio::Model::AirLoopHVACUnitarySystem
      htg_coil = get_coil_from_hvac_component(hvac_equip.heatingCoil)
      clg_coil = get_coil_from_hvac_component(hvac_equip.coolingCoil)
      supp_htg_coil = get_coil_from_hvac_component(hvac_equip.supplementalHeatingCoil)
    elsif hvac_equip.is_a? OpenStudio::Model::ZoneHVACBaseboardConvectiveWater
      htg_coil = get_coil_from_hvac_component(hvac_equip.heatingCoil)
    elsif hvac_equip.is_a? OpenStudio::Model::ZoneHVACPackagedTerminalAirConditioner
      htg_coil = get_coil_from_hvac_component(hvac_equip.heatingCoil)
      clg_coil = get_coil_from_hvac_component(hvac_equip.coolingCoil)
    end
    return clg_coil, htg_coil, supp_htg_coil
  end

  def self.get_coil_from_hvac_component(hvac_component)
    # Check for optional objects
    if hvac_component.is_a? OpenStudio::Model::OptionalHVACComponent
      return nil if not hvac_component.is_initialized

      hvac_component = hvac_component.get
    end

    # Cooling coils
    if hvac_component.to_CoilCoolingDXSingleSpeed.is_initialized
      return hvac_component.to_CoilCoolingDXSingleSpeed.get
    elsif hvac_component.to_CoilCoolingDXMultiSpeed.is_initialized
      return hvac_component.to_CoilCoolingDXMultiSpeed.get
    elsif hvac_component.to_CoilCoolingWaterToAirHeatPumpEquationFit.is_initialized
      return hvac_component.to_CoilCoolingWaterToAirHeatPumpEquationFit.get
    end

    # Heating coils
    if hvac_component.to_CoilHeatingDXSingleSpeed.is_initialized
      return hvac_component.to_CoilHeatingDXSingleSpeed.get
    elsif hvac_component.to_CoilHeatingDXMultiSpeed.is_initialized
      return hvac_component.to_CoilHeatingDXMultiSpeed.get
    elsif hvac_component.to_CoilHeatingGas.is_initialized
      return hvac_component.to_CoilHeatingGas.get
    elsif hvac_component.to_CoilHeatingElectric.is_initialized
      return hvac_component.to_CoilHeatingElectric.get
    elsif hvac_component.to_CoilHeatingWaterBaseboard.is_initialized
      return hvac_component.to_CoilHeatingWaterBaseboard.get
    elsif hvac_component.to_CoilHeatingWaterToAirHeatPumpEquationFit.is_initialized
      return hvac_component.to_CoilHeatingWaterToAirHeatPumpEquationFit.get
    end

    return hvac_component
  end

  def self.get_unitary_system_air_loops(model, runner, thermal_zone)
    # Returns the unitary system(s), cooling coil(s), heating coil(s), and air loops(s) if available
    unitary_system_air_loops = []
    thermal_zone.airLoopHVACs.each do |air_loop|
      air_loop.supplyComponents.each do |supply_component|
        next unless supply_component.to_AirLoopHVACUnitarySystem.is_initialized

        system = supply_component.to_AirLoopHVACUnitarySystem.get
        clg_coil = nil
        htg_coil = nil
        if system.coolingCoil.is_initialized
          clg_coil = system.coolingCoil.get
        end
        if system.heatingCoil.is_initialized
          htg_coil = system.heatingCoil.get
        end
        unitary_system_air_loops << [system, clg_coil, htg_coil, air_loop]
      end
    end
    return unitary_system_air_loops
  end

  def self.get_unitary_system_zone_hvacs(model, runner, thermal_zone)
    # Returns the unitary system, cooling coil, and heating coil if available
    unitary_system_zone_hvacs = []
    thermal_zone.equipment.each do |equipment|
      next unless equipment.to_AirLoopHVACUnitarySystem.is_initialized

      system = equipment.to_AirLoopHVACUnitarySystem.get
      clg_coil = nil
      htg_coil = nil
      if system.coolingCoil.is_initialized
        clg_coil = system.coolingCoil.get
      end
      if system.heatingCoil.is_initialized
        htg_coil = system.heatingCoil.get
      end
      unitary_system_zone_hvacs << [system, clg_coil, htg_coil]
    end
    return unitary_system_zone_hvacs
  end

  def self.get_ptacs(model, runner, thermal_zone)
    # Returns the PTAC(s) if available
    ptacs = []
    model.getZoneHVACPackagedTerminalAirConditioners.each do |ptac|
      next unless thermal_zone.handle.to_s == ptac.thermalZone.get.handle.to_s

      ptacs << ptac
    end
    return ptacs
  end

  def self.get_baseboard_waters(model, runner, thermal_zone)
    # Returns the water baseboard if available
    baseboards = []
    model.getZoneHVACBaseboardConvectiveWaters.each do |baseboard|
      next unless thermal_zone.handle.to_s == baseboard.thermalZone.get.handle.to_s

      baseboards << baseboard
    end
    return baseboards
  end

  def self.get_baseboard_electrics(model, runner, thermal_zone)
    # Returns the electric baseboard if available
    baseboards = []
    model.getZoneHVACBaseboardConvectiveElectrics.each do |baseboard|
      next unless thermal_zone.handle.to_s == baseboard.thermalZone.get.handle.to_s

      baseboards << baseboard
    end
    return baseboards
  end

  def self.get_dehumidifiers(model, runner, thermal_zone)
    # Returns the dehumidifier if available
    dehums = []
    model.getZoneHVACDehumidifierDXs.each do |dehum|
      next unless thermal_zone.handle.to_s == dehum.thermalZone.get.handle.to_s

      dehums << dehum
    end
    return dehums
  end

  def self.get_ideal_air(model, runner, thermal_zone)
    # Returns the ideal air loads system if available
    model.getZoneHVACIdealLoadsAirSystems.each do |ideal_air|
      next unless thermal_zone.handle.to_s == ideal_air.thermalZone.get.handle.to_s

      return ideal_air
    end
    return nil
  end

  # Num Equipment methods

  def self.num_central_ac(model, runner, thermal_zone)
    num = 0
    unitary_system_air_loops = self.get_unitary_system_air_loops(model, runner, thermal_zone)
    unitary_system_air_loops.each do |unitary_system_air_loop|
      system, clg_coil, htg_coil, air_loop = unitary_system_air_loop
      next unless system.name.to_s.start_with? Constants.ObjectNameCentralAirConditioner

      num += 1
    end
    return num
  end

  def self.num_ashp(model, runner, thermal_zone)
    num = 0
    unitary_system_air_loops = self.get_unitary_system_air_loops(model, runner, thermal_zone)
    unitary_system_air_loops.each do |unitary_system_air_loop|
      system, clg_coil, htg_coil, air_loop = unitary_system_air_loop
      next unless system.name.to_s.start_with? Constants.ObjectNameAirSourceHeatPump

      num += 1
    end
    return num
  end

  def self.num_gshp(model, runner, thermal_zone)
    num = 0
    unitary_system_air_loops = self.get_unitary_system_air_loops(model, runner, thermal_zone)
    unitary_system_air_loops.each do |unitary_system_air_loop|
      system, clg_coil, htg_coil, air_loop = unitary_system_air_loop
      next unless system.name.to_s.start_with? Constants.ObjectNameGroundSourceHeatPumpVerticalBore

      num += 1
    end
    return num
  end

  def self.num_furnace(model, runner, thermal_zone)
    num = 0
    unitary_system_air_loops = self.get_unitary_system_air_loops(model, runner, thermal_zone)
    unitary_system_air_loops.each do |unitary_system_air_loop|
      system, clg_coil, htg_coil, air_loop = unitary_system_air_loop
      next unless system.name.to_s.start_with? Constants.ObjectNameFurnace

      num += 1
    end
    return num
  end

  def self.num_mshp(model, runner, thermal_zone)
    num = 0
    unitary_system_air_loops = self.get_unitary_system_air_loops(model, runner, thermal_zone)
    unitary_system_air_loops.each do |unitary_system_air_loop|
      system, clg_coil, htg_coil, air_loop = unitary_system_air_loop
      next unless system.name.to_s.start_with? Constants.ObjectNameMiniSplitHeatPump

      num += 1
    end
    return num
  end

  def self.num_room_ac(model, runner, thermal_zone)
    return self.get_ptacs(model, runner, thermal_zone).length
  end

  def self.num_boiler(model, runner, thermal_zone)
    return self.get_baseboard_waters(model, runner, thermal_zone).length
  end

  def self.num_electric_baseboard(model, runner, thermal_zone)
    return self.get_baseboard_electrics(model, runner, thermal_zone).length
  end

  def self.num_unit_heater(model, runner, thermal_zone)
    return self.get_unitary_system_zone_hvacs(model, runner, thermal_zone).length
  end

  def self.num_air_loop_hvac_unitary_system_clg_coils(model, runner, thermal_zone)
    clg_coils = []
    unitary_system_air_loops = self.get_unitary_system_air_loops(model, runner, thermal_zone)
    unitary_system_air_loops.each do |unitary_system_air_loop|
      system, clg_coil, htg_coil, air_loop = unitary_system_air_loop
      next if clg_coil.nil?

      clg_coils << clg_coil
    end
    return clg_coils.length
  end

  def self.num_air_loop_hvac_unitary_system_htg_coils(model, runner, thermal_zone)
    htg_coils = []
    unitary_system_air_loops = self.get_unitary_system_air_loops(model, runner, thermal_zone)
    unitary_system_air_loops.each do |unitary_system_air_loop|
      system, clg_coil, htg_coil, air_loop = unitary_system_air_loop
      next if htg_coil.nil?

      htg_coils << htg_coil
    end
    return htg_coils.length
  end

  def self.num_zone_hvac_unitary_system_clg_coils(model, runner, thermal_zone)
    clg_coils = []
    unitary_system_zone_hvacs = self.get_unitary_system_zone_hvacs(model, runner, thermal_zone)
    unitary_system_zone_hvacs.each do |unitary_system_zone_hvac|
      system, clg_coil, htg_coil = unitary_system_zone_hvac
      next if clg_coil.nil?

      clg_coils << clg_coil
    end
    return clg_coils.length
  end

  def self.num_zone_hvac_unitary_system_htg_coils(model, runner, thermal_zone)
    htg_coils = []
    unitary_system_zone_hvacs = self.get_unitary_system_zone_hvacs(model, runner, thermal_zone)
    unitary_system_zone_hvacs.each do |unitary_system_zone_hvac|
      system, clg_coil, htg_coil = unitary_system_zone_hvac
      next if htg_coil.nil?

      htg_coils << htg_coil
    end
    return htg_coils.length
  end

  # Has Equipment methods

  def self.has_central_ac(model, runner, thermal_zone)
    return self.num_central_ac(model, runner, thermal_zone) > 0
  end

  def self.has_ashp(model, runner, thermal_zone)
    return self.num_ashp(model, runner, thermal_zone) > 0
  end

  def self.has_gshp(model, runner, thermal_zone)
    return self.num_gshp(model, runner, thermal_zone) > 0
  end

  def self.has_furnace(model, runner, thermal_zone)
    return self.num_furnace(model, runner, thermal_zone) > 0
  end

  def self.has_mshp(model, runner, thermal_zone)
    return self.num_mshp(model, runner, thermal_zone) > 0
  end

  def self.has_ducted_mshp(model, runner, thermal_zone)
    if not self.has_mshp(model, runner, thermal_zone)
      return false
    end

    unitary_system_air_loops = self.get_unitary_system_air_loops(model, runner, thermal_zone)
    unitary_system_air_loops.each do |unitary_system_air_loop|
      system, clg_coil, htg_coil, air_loop = unitary_system_air_loop
      next unless system.name.to_s.start_with? Constants.ObjectNameMiniSplitHeatPump

      is_ducted = system.additionalProperties.getFeatureAsBoolean(Constants.DuctedInfoMiniSplitHeatPump).get
      return is_ducted
    end
    return false
  end

  def self.has_room_ac(model, runner, thermal_zone)
    return self.num_room_ac(model, runner, thermal_zone) > 0
  end

  def self.has_boiler(model, runner, thermal_zone)
    return self.num_boiler(model, runner, thermal_zone) > 0
  end

  def self.has_electric_baseboard(model, runner, thermal_zone)
    return self.num_electric_baseboard(model, runner, thermal_zone) > 0
  end

  def self.has_unit_heater(model, runner, thermal_zone)
    return self.num_unit_heater(model, runner, thermal_zone) > 0
  end

  def self.has_dehumidifier(model, runner, thermal_zone)
    dehums = self.get_dehumidifiers(model, runner, thermal_zone)
    unless dehums.empty?
      return false
    end

    return true
  end

  def self.has_ideal_air(model, runner, thermal_zone)
    ideal_air = self.get_ideal_air(model, runner, thermal_zone)
    if not ideal_air.nil?
      return true
    end

    return false
  end

  def self.has_ducted_equipment(model, runner, thermal_zone)
    if has_central_ac(model, runner, thermal_zone)
      return true
    elsif has_furnace(model, runner, thermal_zone)
      return true
    elsif has_ashp(model, runner, thermal_zone)
      return true
    elsif has_gshp(model, runner, thermal_zone)
      return true
    elsif has_ducted_mshp(model, runner, thermal_zone)
      return true
    end

    return false
  end

  # Remove Equipment methods

  def self.remove_central_ac(model, runner, thermal_zone)
    # Returns true if the object was removed
    return false if not self.has_central_ac(model, runner, thermal_zone)

    unitary_system_air_loops = self.get_unitary_system_air_loops(model, runner, thermal_zone)
    unitary_system_air_loops.each do |unitary_system_air_loop|
      system, clg_coil, htg_coil, air_loop = unitary_system_air_loop
      next unless system.name.to_s.start_with? Constants.ObjectNameCentralAirConditioner

      runner.registerInfo("Removed '#{clg_coil.name}' from '#{air_loop.name}'.")
      system.resetCoolingCoil
      clg_coil.remove
      system.supplyFan.get.remove
      runner.registerInfo("Removed '#{air_loop.name}' from #{thermal_zone.name}.")
      air_loop.remove
    end
    return true
  end

  def self.remove_ashp(model, runner, thermal_zone)
    # Returns true if the object was removed
    return false if not self.has_ashp(model, runner, thermal_zone)

    unitary_system_air_loops = self.get_unitary_system_air_loops(model, runner, thermal_zone)
    unitary_system_air_loops.each do |unitary_system_air_loop|
      system, clg_coil, htg_coil, air_loop = unitary_system_air_loop
      next unless system.name.to_s.start_with? Constants.ObjectNameAirSourceHeatPump

      unless htg_coil.nil?
        runner.registerInfo("Removed '#{htg_coil.name}' from '#{air_loop.name}'.")
        system.resetHeatingCoil
        htg_coil.remove
      end
      unless clg_coil.nil?
        runner.registerInfo("Removed '#{clg_coil.name}' from '#{air_loop.name}'.")
        system.resetCoolingCoil
        clg_coil.remove
      end
      system.supplyFan.get.remove
      runner.registerInfo("Removed '#{air_loop.name}' from #{thermal_zone.name}.")
      air_loop.remove
    end
    return true
  end

  def self.remove_gshp(model, runner, thermal_zone)
    # Returns true if the object was removed
    return false if not self.has_gshp(model, runner, thermal_zone)

    self.remove_boiler_and_gshp_loops(model, runner, thermal_zone)
    unitary_system_air_loops = self.get_unitary_system_air_loops(model, runner, thermal_zone)
    unitary_system_air_loops.each do |unitary_system_air_loop|
      system, clg_coil, htg_coil, air_loop = unitary_system_air_loop
      next unless system.name.to_s.start_with? Constants.ObjectNameGroundSourceHeatPumpVerticalBore

      unless htg_coil.nil?
        runner.registerInfo("Removed '#{htg_coil.name}' from '#{air_loop.name}'.")
        system.resetHeatingCoil
        htg_coil.remove
      end
      unless clg_coil.nil?
        runner.registerInfo("Removed '#{clg_coil.name}' from '#{air_loop.name}'.")
        system.resetCoolingCoil
        clg_coil.remove
      end
      system.supplyFan.get.remove
      air_loop.remove
      runner.registerInfo("Removed '#{air_loop.name}' from #{thermal_zone.name}.")
    end
    return true
  end

  def self.remove_furnace(model, runner, thermal_zone)
    # Returns true if the object was removed
    return false if not self.has_furnace(model, runner, thermal_zone)

    unitary_system_air_loops = self.get_unitary_system_air_loops(model, runner, thermal_zone)
    unitary_system_air_loops.each do |unitary_system_air_loop|
      system, clg_coil, htg_coil, air_loop = unitary_system_air_loop
      next unless system.name.to_s.start_with? Constants.ObjectNameFurnace

      runner.registerInfo("Removed '#{htg_coil.name}' from '#{air_loop.name}'.")
      system.resetHeatingCoil
      htg_coil.remove
      system.supplyFan.get.remove
      runner.registerInfo("Removed '#{air_loop.name}' from #{thermal_zone.name}.")
      air_loop.remove
    end
    return true
  end

  def self.remove_mshp(model, runner, thermal_zone, unit)
    # Returns true if the object was removed
    return false if not self.has_mshp(model, runner, thermal_zone)

    unitary_system_air_loops = self.get_unitary_system_air_loops(model, runner, thermal_zone)
    unitary_system_air_loops.each do |unitary_system_air_loop|
      system, clg_coil, htg_coil, air_loop = unitary_system_air_loop
      next unless system.name.to_s.start_with? Constants.ObjectNameMiniSplitHeatPump

      unless htg_coil.nil?
        runner.registerInfo("Removed '#{htg_coil.name}' from '#{air_loop.name}'.")
        system.resetHeatingCoil
        htg_coil.remove
      end
      unless clg_coil.nil?
        runner.registerInfo("Removed '#{clg_coil.name}' from '#{air_loop.name}'.")
        system.resetCoolingCoil
        clg_coil.remove
      end
      system.supplyFan.get.remove
      runner.registerInfo("Removed '#{air_loop.name}' from #{thermal_zone.name}.")
      air_loop.remove
    end
    obj_name = Constants.ObjectNameMiniSplitHeatPump(unit.name.to_s)
    model.getEnergyManagementSystemSensors.each do |sensor|
      next unless sensor.name.to_s == "#{obj_name} vrf energy sensor".gsub(" ", "_").gsub("|", "_")

      sensor.remove
    end
    model.getEnergyManagementSystemSensors.each do |sensor|
      next unless sensor.name.to_s == "#{obj_name} tout sensor".gsub(" ", "_").gsub("|", "_")

      sensor.remove
    end
    model.getEnergyManagementSystemActuators.each do |actuator|
      next unless actuator.name.to_s == "#{obj_name} pan heater actuator".gsub(" ", "_").gsub("|", "_")

      actuator.remove
    end
    model.getEnergyManagementSystemPrograms.each do |program|
      next unless program.name.to_s == "#{obj_name} pan heater program".gsub(" ", "_")

      program.remove
    end
    model.getEnergyManagementSystemProgramCallingManagers.each do |program_calling_manager|
      next unless program_calling_manager.name.to_s == obj_name + " pan heater program calling manager"

      program_calling_manager.remove
    end
    thermal_zone.spaces.each do |space|
      space.electricEquipment.each do |equip|
        next unless equip.name.to_s == obj_name + " pan heater equip"

        equip.electricEquipmentDefinition.remove
      end
    end
    return true
  end

  def self.remove_room_ac(model, runner, thermal_zone)
    # Returns true if the object was removed
    return false if not self.has_room_ac(model, runner, thermal_zone)

    ptacs = self.get_ptacs(model, runner, thermal_zone)
    ptacs.each do |ptac|
      runner.registerInfo("Removed '#{ptac.name}' from #{thermal_zone.name}.")
      ptac.remove
    end
    return true
  end

  def self.remove_boiler(model, runner, thermal_zone)
    # Returns true if the object was removed
    return false if not self.has_boiler(model, runner, thermal_zone)

    self.remove_boiler_and_gshp_loops(model, runner, thermal_zone)
    baseboards = self.get_baseboard_waters(model, runner, thermal_zone)
    baseboards.each do |baseboard|
      runner.registerInfo("Removed '#{baseboard.name}' from #{thermal_zone.name}.")
      baseboard.remove
    end
    return true
  end

  def self.remove_electric_baseboard(model, runner, thermal_zone)
    # Returns true if the object was removed
    return false if not self.has_electric_baseboard(model, runner, thermal_zone)

    baseboards = self.get_baseboard_electrics(model, runner, thermal_zone)
    baseboards.each do |baseboard|
      runner.registerInfo("Removed '#{baseboard.name}' from #{thermal_zone.name}.")
      baseboard.remove
    end
    return true
  end

  def self.remove_unit_heater(model, runner, thermal_zone)
    # Returns true if the object was removed
    return false if not self.has_unit_heater(model, runner, thermal_zone)

    unitary_system_zone_hvacs = self.get_unitary_system_zone_hvacs(model, runner, thermal_zone)
    unitary_system_zone_hvacs.each do |unitary_system_zone_hvac|
      system, clg_coil, htg_coil = unitary_system_zone_hvac
      runner.registerInfo("Removed '#{system.name}' from '#{thermal_zone.name}'.")
      system.resetHeatingCoil
      htg_coil.remove
      if system.supplyFan.is_initialized
        system.supplyFan.get.remove
      end
      system.remove
    end
    return true
  end

  def self.remove_boiler_and_gshp_loops(model, runner, thermal_zone)
    model.getPlantLoops.each do |plant_loop|
      remove = false

      # Ensure we're operating on the right plant loop
      is_specified_zone = false
      plant_loop.demandComponents.each do |demand_component|
        demand_coil = nil
        if demand_component.to_CoilHeatingWaterBaseboard.is_initialized
          demand_coil = demand_component.to_CoilHeatingWaterBaseboard.get
        elsif demand_component.to_CoilHeatingWaterToAirHeatPumpEquationFit.is_initialized
          demand_coil = demand_component.to_CoilHeatingWaterToAirHeatPumpEquationFit.get
        elsif demand_component.to_CoilCoolingWaterToAirHeatPumpEquationFit.is_initialized
          demand_coil = demand_component.to_CoilCoolingWaterToAirHeatPumpEquationFit.get
        end
        next if demand_coil.nil?

        if demand_coil.containingZoneHVACComponent.is_initialized
          demand_hvac = demand_coil.containingZoneHVACComponent.get
          next if not demand_hvac.thermalZone.is_initialized or demand_hvac.thermalZone.get != thermal_zone

          is_specified_zone = true
        elsif demand_coil.containingHVACComponent.is_initialized
          demand_hvac = demand_coil.containingHVACComponent.get
          next if not demand_hvac.airLoopHVAC.is_initialized

          demand_air_loop = demand_hvac.airLoopHVAC.get
          demand_air_loop.thermalZones.each do |thermalZone|
            next if thermal_zone.handle.to_s != thermalZone.handle.to_s

            is_specified_zone = true
          end
        end
      end
      next if not is_specified_zone

      plant_loop.supplyComponents.each do |supply_component|
        if supply_component.to_BoilerHotWater.is_initialized or supply_component.to_GroundHeatExchangerVertical.is_initialized or supply_component.to_GroundHeatExchangerHorizontalTrench.is_initialized
          remove = true
        end
      end
      if remove
        runner.registerInfo("Removed '#{plant_loop.name}' from model.")
        plant_loop.remove
      end
    end
  end

  def self.prioritize_zone_hvac(model, runner, zone, load_distribution_scheme = "SequentialLoad")
    zone_hvac_list = []
    Constants.ZoneHVACPriorityList.each do |zone_hvac_type|
      zone.equipment.each do |object|
        next if not object.respond_to?("to_#{zone_hvac_type}")
        next if not object.public_send("to_#{zone_hvac_type}").is_initialized

        new_object = object.public_send("to_#{zone_hvac_type}").get
        zone_hvac_list << new_object
      end
    end
    zone_hvac_list.reverse.each do |object|
      zone.setCoolingPriority(object, 1)
      zone.setHeatingPriority(object, 1)
    end
    zone.setLoadDistributionScheme(load_distribution_scheme)
  end

  def self.calc_heating_and_cooling_seasons(model, weather, runner = nil)
    # Calculates heating/cooling seasons from BAHSP definition

    monthly_temps = weather.data.MonthlyAvgDrybulbs
    heat_design_db = weather.design.HeatingDrybulb

    # create basis lists with zero for every month
    cooling_season_temp_basis = Array.new(monthly_temps.length, 0.0)
    heating_season_temp_basis = Array.new(monthly_temps.length, 0.0)

    monthly_temps.each_with_index do |temp, i|
      if temp < 66.0
        heating_season_temp_basis[i] = 1.0
      elsif temp >= 66.0
        cooling_season_temp_basis[i] = 1.0
      end

      if (i == 0 or i == 11) and heat_design_db < 59.0
        heating_season_temp_basis[i] = 1.0
      elsif i == 6 or i == 7
        cooling_season_temp_basis[i] = 1.0
      end
    end

    cooling_season = Array.new(monthly_temps.length, 0.0)
    heating_season = Array.new(monthly_temps.length, 0.0)

    monthly_temps.each_with_index do |temp, i|
      # Heating overlaps with cooling at beginning of summer
      if i == 0 # January
        prevmonth = 11 # December
      else
        prevmonth = i - 1
      end

      if (heating_season_temp_basis[i] == 1.0 or (cooling_season_temp_basis[prevmonth] == 0.0 and cooling_season_temp_basis[i] == 1.0))
        heating_season[i] = 1.0
      else
        heating_season[i] = 0.0
      end

      if (cooling_season_temp_basis[i] == 1.0 or (heating_season_temp_basis[prevmonth] == 0.0 and heating_season_temp_basis[i] == 1.0))
        cooling_season[i] = 1.0
      else
        cooling_season[i] = 0.0
      end
    end

    # Find the first month of cooling and add one month
    (1...12).to_a.each do |i|
      if cooling_season[i] == 1.0
        cooling_season[i - 1] = 1.0
        break
      end
    end

    return heating_season, cooling_season
  end

  def self.calc_mshp_cfms_ton_cooling(cap_min_per, cap_max_per, cfm_ton_min, cfm_ton_max, num_speeds, dB_rated, wB_rated, shr)
    capacity_ratios_cooling = [0.0] * num_speeds
    cfms_cooling = [0.0] * num_speeds
    shrs_rated = [0.0] * num_speeds

    cap_nom_per = 1.0
    cfm_ton_nom = ((cfm_ton_max - cfm_ton_min) / (cap_max_per - cap_min_per)) * (cap_nom_per - cap_min_per) + cfm_ton_min

    ao = Psychrometrics.CoilAoFactor(dB_rated, wB_rated, Constants.Patm, UnitConversions.convert(1, "ton", "kBtu/hr"), cfm_ton_nom, shr)

    (0...num_speeds).each do |i|
      capacity_ratios_cooling[i] = cap_min_per + i * (cap_max_per - cap_min_per) / (num_speeds - 1)
      cfms_cooling[i] = cfm_ton_min + i * (cfm_ton_max - cfm_ton_min) / (num_speeds - 1)
      # Calculate the SHR for each speed. Use minimum value of 0.98 to prevent E+ bypass factor calculation errors
      shrs_rated[i] = [Psychrometrics.CalculateSHR(dB_rated, wB_rated, Constants.Patm, UnitConversions.convert(capacity_ratios_cooling[i], "ton", "kBtu/hr"), cfms_cooling[i], ao), 0.98].min
    end

    return cfms_cooling, capacity_ratios_cooling, shrs_rated
  end

  def self.calc_mshp_cooling_eirs(runner, coolingSEER, supplyFanPower, c_d, num_speeds, capacity_ratios_cooling, cfms_cooling, cOOL_EIR_FT_SPEC, cOOL_CAP_FT_SPEC)
    cops_Norm = [1.901, 1.859, 1.746, 1.609, 1.474, 1.353, 1.247, 1.156, 1.079, 1.0]
    fanPows_Norm = [0.604, 0.634, 0.670, 0.711, 0.754, 0.800, 0.848, 0.898, 0.948, 1.0]

    cooling_eirs = [0.0] * num_speeds
    fanPowsRated = [0.0] * num_speeds
    eers_Rated = [0.0] * num_speeds

    cop_maxSpeed = 3.5 # 3.5 is an initial guess, final value solved for below

    (0...num_speeds).each do |i|
      fanPowsRated[i] = supplyFanPower * fanPows_Norm[i]
      eers_Rated[i] = UnitConversions.convert(cop_maxSpeed, "W", "Btu/hr") * cops_Norm[i]
    end

    cop_maxSpeed_1 = cop_maxSpeed
    cop_maxSpeed_2 = cop_maxSpeed
    error = coolingSEER - calc_mshp_SEER_VariableSpeed(eers_Rated, c_d, capacity_ratios_cooling, cfms_cooling, fanPowsRated, true, cOOL_EIR_FT_SPEC, cOOL_CAP_FT_SPEC)
    error1 = error
    error2 = error

    itmax = 50 # maximum iterations
    cvg = false
    final_n = nil

    (1...itmax + 1).each do |n|
      final_n = n
      (0...num_speeds).each do |i|
        eers_Rated[i] = UnitConversions.convert(cop_maxSpeed, "W", "Btu/hr") * cops_Norm[i]
      end

      error = coolingSEER - calc_mshp_SEER_VariableSpeed(eers_Rated, c_d, capacity_ratios_cooling, cfms_cooling, fanPowsRated, true, cOOL_EIR_FT_SPEC, cOOL_CAP_FT_SPEC)

      cop_maxSpeed, cvg, cop_maxSpeed_1, error1, cop_maxSpeed_2, error2 = MathTools.Iterate(cop_maxSpeed, error, cop_maxSpeed_1, error1, cop_maxSpeed_2, error2, n, cvg)

      if cvg
        break
      end
    end

    if not cvg or final_n > itmax
      cop_maxSpeed = UnitConversions.convert(0.547 * coolingSEER - 0.104, "Btu/hr", "W") # Correlation developed from JonW's MatLab scripts. Only used is an EER cannot be found.
      runner.registerWarning('Mini-split heat pump COP iteration failed to converge. Setting to default value.')
    end

    (0...num_speeds).each do |i|
      cooling_eirs[i] = calc_EIR_from_EER(UnitConversions.convert(cop_maxSpeed, "W", "Btu/hr") * cops_Norm[i], fanPowsRated[i])
    end

    return cooling_eirs
  end

  def self.calc_mshp_SEER_VariableSpeed(eer_A, c_d, capacityRatio, cfm_Tons, supplyFanPower_Rated, isHeatPump, cOOL_EIR_FT_SPEC, cOOL_CAP_FT_SPEC)
    n_max = (eer_A.length - 1.0) - 3.0 # Don't use max speed
    n_min = 0.0
    n_int = (n_min + (n_max - n_min) / 3.0).ceil.to_i

    wBin = UnitConversions.convert(67.0, "F", "C")
    tout_B = UnitConversions.convert(82.0, "F", "C")
    tout_E = UnitConversions.convert(87.0, "F", "C")
    tout_F = UnitConversions.convert(67.0, "F", "C")

    eir_A2 = calc_EIR_from_EER(eer_A[n_max], supplyFanPower_Rated[n_max])
    eir_B2 = eir_A2 * MathTools.biquadratic(wBin, tout_B, cOOL_EIR_FT_SPEC[n_max])

    eir_Av = calc_EIR_from_EER(eer_A[n_int], supplyFanPower_Rated[n_int])
    eir_Ev = eir_Av * MathTools.biquadratic(wBin, tout_E, cOOL_EIR_FT_SPEC[n_int])

    eir_A1 = calc_EIR_from_EER(eer_A[n_min], supplyFanPower_Rated[n_min])
    eir_B1 = eir_A1 * MathTools.biquadratic(wBin, tout_B, cOOL_EIR_FT_SPEC[n_min])
    eir_F1 = eir_A1 * MathTools.biquadratic(wBin, tout_F, cOOL_EIR_FT_SPEC[n_min])

    q_A2 = capacityRatio[n_max]
    q_B2 = q_A2 * MathTools.biquadratic(wBin, tout_B, cOOL_CAP_FT_SPEC[n_max])
    q_Ev = capacityRatio[n_int] * MathTools.biquadratic(wBin, tout_E, cOOL_CAP_FT_SPEC[n_int])
    q_B1 = capacityRatio[n_min] * MathTools.biquadratic(wBin, tout_B, cOOL_CAP_FT_SPEC[n_min])
    q_F1 = capacityRatio[n_min] * MathTools.biquadratic(wBin, tout_F, cOOL_CAP_FT_SPEC[n_min])

    q_A2_net = q_A2 - supplyFanPower_Rated[n_max] * UnitConversions.convert(1, "W", "Btu/hr") * cfm_Tons[n_max] / UnitConversions.convert(1, "ton", "Btu/hr")
    q_B2_net = q_B2 - supplyFanPower_Rated[n_max] * UnitConversions.convert(1, "W", "Btu/hr") * cfm_Tons[n_max] / UnitConversions.convert(1, "ton", "Btu/hr")
    q_Ev_net = q_Ev - supplyFanPower_Rated[n_int] * UnitConversions.convert(1, "W", "Btu/hr") * cfm_Tons[n_int] / UnitConversions.convert(1, "ton", "Btu/hr")
    q_B1_net = q_B1 - supplyFanPower_Rated[n_min] * UnitConversions.convert(1, "W", "Btu/hr") * cfm_Tons[n_min] / UnitConversions.convert(1, "ton", "Btu/hr")
    q_F1_net = q_F1 - supplyFanPower_Rated[n_min] * UnitConversions.convert(1, "W", "Btu/hr") * cfm_Tons[n_min] / UnitConversions.convert(1, "ton", "Btu/hr")

    p_A2 = UnitConversions.convert(q_A2 * eir_A2, "Btu", "Wh") + supplyFanPower_Rated[n_max] * cfm_Tons[n_max] / UnitConversions.convert(1, "ton", "Btu/hr")
    p_B2 = UnitConversions.convert(q_B2 * eir_B2, "Btu", "Wh") + supplyFanPower_Rated[n_max] * cfm_Tons[n_max] / UnitConversions.convert(1, "ton", "Btu/hr")
    p_Ev = UnitConversions.convert(q_Ev * eir_Ev, "Btu", "Wh") + supplyFanPower_Rated[n_int] * cfm_Tons[n_int] / UnitConversions.convert(1, "ton", "Btu/hr")
    p_B1 = UnitConversions.convert(q_B1 * eir_B1, "Btu", "Wh") + supplyFanPower_Rated[n_min] * cfm_Tons[n_min] / UnitConversions.convert(1, "ton", "Btu/hr")
    p_F1 = UnitConversions.convert(q_F1 * eir_F1, "Btu", "Wh") + supplyFanPower_Rated[n_min] * cfm_Tons[n_min] / UnitConversions.convert(1, "ton", "Btu/hr")

    q_k1_87 = q_F1_net + (q_B1_net - q_F1_net) / (82.0 - 67.0) * (87 - 67.0)
    q_k2_87 = q_B2_net + (q_A2_net - q_B2_net) / (95.0 - 82.0) * (87.0 - 82.0)
    n_Q = (q_Ev_net - q_k1_87) / (q_k2_87 - q_k1_87)
    m_Q = (q_B1_net - q_F1_net) / (82.0 - 67.0) * (1.0 - n_Q) + (q_A2_net - q_B2_net) / (95.0 - 82.0) * n_Q
    p_k1_87 = p_F1 + (p_B1 - p_F1) / (82.0 - 67.0) * (87.0 - 67.0)
    p_k2_87 = p_B2 + (p_A2 - p_B2) / (95.0 - 82.0) * (87.0 - 82.0)
    n_E = (p_Ev - p_k1_87) / (p_k2_87 - p_k1_87)
    m_E = (p_B1 - p_F1) / (82.0 - 67.0) * (1.0 - n_E) + (p_A2 - p_B2) / (95.0 - 82.0) * n_E

    c_T_1_1 = q_A2_net / (1.1 * (95.0 - 65.0))
    c_T_1_2 = q_F1_net
    c_T_1_3 = (q_B1_net - q_F1_net) / (82.0 - 67.0)
    t_1 = (c_T_1_2 - 67.0 * c_T_1_3 + 65.0 * c_T_1_1) / (c_T_1_1 - c_T_1_3)
    q_T_1 = q_F1_net + (q_B1_net - q_F1_net) / (82.0 - 67.0) * (t_1 - 67.0)
    p_T_1 = p_F1 + (p_B1 - p_F1) / (82.0 - 67.0) * (t_1 - 67.0)
    eer_T_1 = q_T_1 / p_T_1

    t_v = (q_Ev_net - 87.0 * m_Q + 65.0 * c_T_1_1) / (c_T_1_1 - m_Q)
    q_T_v = q_Ev_net + m_Q * (t_v - 87.0)
    p_T_v = p_Ev + m_E * (t_v - 87.0)
    eer_T_v = q_T_v / p_T_v

    c_T_2_1 = c_T_1_1
    c_T_2_2 = q_B2_net
    c_T_2_3 = (q_A2_net - q_B2_net) / (95.0 - 82.0)
    t_2 = (c_T_2_2 - 82.0 * c_T_2_3 + 65.0 * c_T_2_1) / (c_T_2_1 - c_T_2_3)
    q_T_2 = q_B2_net + (q_A2_net - q_B2_net) / (95.0 - 82.0) * (t_2 - 82.0)
    p_T_2 = p_B2 + (p_A2 - p_B2) / (95.0 - 82.0) * (t_2 - 82.0)
    eer_T_2 = q_T_2 / p_T_2

    d = (t_2**2 - t_1**2) / (t_v**2 - t_1**2)
    b = (eer_T_1 - eer_T_2 - d * (eer_T_1 - eer_T_v)) / (t_1 - t_2 - d * (t_1 - t_v))
    c = (eer_T_1 - eer_T_2 - b * (t_1 - t_2)) / (t_1**2 - t_2**2)
    a = eer_T_2 - b * t_2 - c * t_2**2

    e_tot = 0
    q_tot = 0
    t_bins = [67.0, 72.0, 77.0, 82.0, 87.0, 92.0, 97.0, 102.0]
    frac_hours = [0.214, 0.231, 0.216, 0.161, 0.104, 0.052, 0.018, 0.004]

    (0...8).each do |_i|
      bL = ((t_bins[_i] - 65.0) / (95.0 - 65.0)) * (q_A2_net / 1.1)
      q_k1 = q_F1_net + (q_B1_net - q_F1_net) / (82.0 - 67.0) * (t_bins[_i] - 67.0)
      p_k1 = p_F1 + (p_B1 - p_F1) / (82.0 - 67.0) * (t_bins[_i] - 67)
      q_k2 = q_B2_net + (q_A2_net - q_B2_net) / (95.0 - 82.0) * (t_bins[_i] - 82.0)
      p_k2 = p_B2 + (p_A2 - p_B2) / (95.0 - 82.0) * (t_bins[_i] - 82.0)

      if bL <= q_k1
        x_k1 = bL / q_k1
        q_Tj_N = x_k1 * q_k1 * frac_hours[_i]
        e_Tj_N = x_k1 * p_k1 * frac_hours[_i] / (1 - c_d * (1 - x_k1))
      elsif q_k1 < bL and bL <= q_k2
        q_Tj_N = bL * frac_hours[_i]
        eer_T_j = a + b * t_bins[_i] + c * t_bins[_i]**2
        e_Tj_N = q_Tj_N / eer_T_j
      else
        q_Tj_N = frac_hours[_i] * q_k2
        e_Tj_N = frac_hours[_i] * p_k2
      end

      q_tot = q_tot + q_Tj_N
      e_tot = e_tot + e_Tj_N
    end

    seer = q_tot / e_tot
    return seer
  end

  def self.calc_mshp_cfms_ton_heating(cap_min_per, cap_max_per, cfm_ton_min, cfm_ton_max, num_speeds)
    capacity_ratios_heating = [0.0] * num_speeds
    cfms_heating = [0.0] * num_speeds

    (0...num_speeds).each do |i|
      capacity_ratios_heating[i] = cap_min_per + i * (cap_max_per - cap_min_per) / (num_speeds - 1)
      cfms_heating[i] = cfm_ton_min + i * (cfm_ton_max - cfm_ton_min) / (num_speeds - 1)
    end

    return cfms_heating, capacity_ratios_heating
  end

  def self.calc_mshp_heating_eirs(runner, heatingHSPF, supplyFanPower, min_hp_temp, c_d, cfms_cooling, num_speeds, capacity_ratios_heating, cfms_heating, hEAT_EIR_FT_SPEC, hEAT_CAP_FT_SPEC)
    # COPs_Norm = [1.636, 1.757, 1.388, 1.240, 1.162, 1.119, 1.084, 1.062, 1.044, 1] #Report Avg
    # COPs_Norm = [1.792, 1.502, 1.308, 1.207, 1.145, 1.105, 1.077, 1.056, 1.041, 1] #BEopt Default

    cops_Norm = [1.792, 1.502, 1.308, 1.207, 1.145, 1.105, 1.077, 1.056, 1.041, 1] # BEopt Default
    fanPows_Norm = [0.577, 0.625, 0.673, 0.720, 0.768, 0.814, 0.861, 0.907, 0.954, 1]

    heating_eirs = [0.0] * num_speeds
    fanPowsRated = [0.0] * num_speeds
    cops_Rated = [0.0] * num_speeds

    cop_maxSpeed = 3.25 # 3.35 is an initial guess, final value solved for below

    (0...num_speeds).each do |i|
      fanPowsRated[i] = supplyFanPower * fanPows_Norm[i]
      cops_Rated[i] = cop_maxSpeed * cops_Norm[i]
    end

    cop_maxSpeed_1 = cop_maxSpeed
    cop_maxSpeed_2 = cop_maxSpeed
    error = heatingHSPF - calc_mshp_HSPF_VariableSpeed(cops_Rated, c_d, capacity_ratios_heating, cfms_heating, fanPowsRated, min_hp_temp, hEAT_EIR_FT_SPEC, hEAT_CAP_FT_SPEC)

    error1 = error
    error2 = error

    itmax = 50 # maximum iterations
    cvg = false
    final_n = nil

    (1...itmax + 1).each do |n|
      final_n = n
      (0...num_speeds).each do |i|
        cops_Rated[i] = cop_maxSpeed * cops_Norm[i]
      end

      error = heatingHSPF - calc_mshp_HSPF_VariableSpeed(cops_Rated, c_d, capacity_ratios_heating, cfms_cooling, fanPowsRated, min_hp_temp, hEAT_EIR_FT_SPEC, hEAT_CAP_FT_SPEC)

      cop_maxSpeed, cvg, cop_maxSpeed_1, error1, cop_maxSpeed_2, error2 = MathTools.Iterate(cop_maxSpeed, error, cop_maxSpeed_1, error1, cop_maxSpeed_2, error2, n, cvg)

      if cvg
        break
      end
    end

    if not cvg or final_n > itmax
      cop_maxSpeed = UnitConversions.convert(0.4174 * heatingHSPF - 1.1134, "Btu/hr", "W") # Correlation developed from JonW's MatLab scripts. Only used if a COP cannot be found.
      runner.registerWarning('Mini-split heat pump COP iteration failed to converge. Setting to default value.')
    end

    (0...num_speeds).each do |i|
      heating_eirs[i] = calc_EIR_from_COP(cop_maxSpeed * cops_Norm[i], fanPowsRated[i])
    end

    return heating_eirs
  end

  def self.calc_mshp_HSPF_VariableSpeed(cop_47, c_d, capacityRatio, cfm_Tons, supplyFanPower_Rated, min_temp, hEAT_EIR_FT_SPEC, hEAT_CAP_FT_SPEC)
    n_max = (cop_47.length - 1.0) #-3 # Don't use max speed
    n_min = 0
    n_int = (n_min + (n_max - n_min) / 3.0).ceil.to_i

    tin = UnitConversions.convert(70.0, "F", "C")
    tout_3 = UnitConversions.convert(17.0, "F", "C")
    tout_2 = UnitConversions.convert(35.0, "F", "C")
    tout_0 = UnitConversions.convert(62.0, "F", "C")

    eir_H1_2 = calc_EIR_from_COP(cop_47[n_max], supplyFanPower_Rated[n_max])
    eir_H3_2 = eir_H1_2 * MathTools.biquadratic(tin, tout_3, hEAT_EIR_FT_SPEC[n_max])

    eir_adjv = calc_EIR_from_COP(cop_47[n_int], supplyFanPower_Rated[n_int])
    eir_H2_v = eir_adjv * MathTools.biquadratic(tin, tout_2, hEAT_EIR_FT_SPEC[n_int])

    eir_H1_1 = calc_EIR_from_COP(cop_47[n_min], supplyFanPower_Rated[n_min])
    eir_H0_1 = eir_H1_1 * MathTools.biquadratic(tin, tout_0, hEAT_EIR_FT_SPEC[n_min])

    q_H1_2 = capacityRatio[n_max]
    q_H3_2 = q_H1_2 * MathTools.biquadratic(tin, tout_3, hEAT_CAP_FT_SPEC[n_max])

    q_H2_v = capacityRatio[n_int] * MathTools.biquadratic(tin, tout_2, hEAT_CAP_FT_SPEC[n_int])

    q_H1_1 = capacityRatio[n_min]
    q_H0_1 = q_H1_1 * MathTools.biquadratic(tin, tout_0, hEAT_CAP_FT_SPEC[n_min])

    q_H1_2_net = q_H1_2 + supplyFanPower_Rated[n_max] * UnitConversions.convert(1, "W", "Btu/hr") * cfm_Tons[n_max] / UnitConversions.convert(1, "ton", "Btu/hr")
    q_H3_2_net = q_H3_2 + supplyFanPower_Rated[n_max] * UnitConversions.convert(1, "W", "Btu/hr") * cfm_Tons[n_max] / UnitConversions.convert(1, "ton", "Btu/hr")
    q_H2_v_net = q_H2_v + supplyFanPower_Rated[n_int] * UnitConversions.convert(1, "W", "Btu/hr") * cfm_Tons[n_int] / UnitConversions.convert(1, "ton", "Btu/hr")
    q_H1_1_net = q_H1_1 + supplyFanPower_Rated[n_min] * UnitConversions.convert(1, "W", "Btu/hr") * cfm_Tons[n_min] / UnitConversions.convert(1, "ton", "Btu/hr")
    q_H0_1_net = q_H0_1 + supplyFanPower_Rated[n_min] * UnitConversions.convert(1, "W", "Btu/hr") * cfm_Tons[n_min] / UnitConversions.convert(1, "ton", "Btu/hr")

    p_H1_2 = q_H1_2 * eir_H1_2 + supplyFanPower_Rated[n_max] * UnitConversions.convert(1, "W", "Btu/hr") * cfm_Tons[n_max] / UnitConversions.convert(1, "ton", "Btu/hr")
    p_H3_2 = q_H3_2 * eir_H3_2 + supplyFanPower_Rated[n_max] * UnitConversions.convert(1, "W", "Btu/hr") * cfm_Tons[n_max] / UnitConversions.convert(1, "ton", "Btu/hr")
    p_H2_v = q_H2_v * eir_H2_v + supplyFanPower_Rated[n_int] * UnitConversions.convert(1, "W", "Btu/hr") * cfm_Tons[n_int] / UnitConversions.convert(1, "ton", "Btu/hr")
    p_H1_1 = q_H1_1 * eir_H1_1 + supplyFanPower_Rated[n_min] * UnitConversions.convert(1, "W", "Btu/hr") * cfm_Tons[n_min] / UnitConversions.convert(1, "ton", "Btu/hr")
    p_H0_1 = q_H0_1 * eir_H0_1 + supplyFanPower_Rated[n_min] * UnitConversions.convert(1, "W", "Btu/hr") * cfm_Tons[n_min] / UnitConversions.convert(1, "ton", "Btu/hr")

    q_H35_2 = 0.9 * (q_H3_2_net + 0.6 * (q_H1_2_net - q_H3_2_net))
    p_H35_2 = 0.985 * (p_H3_2 + 0.6 * (p_H1_2 - p_H3_2))
    q_H35_1 = q_H1_1_net + (q_H0_1_net - q_H1_1_net) / (62.0 - 47.0) * (35.0 - 47.0)
    p_H35_1 = p_H1_1 + (p_H0_1 - p_H1_1) / (62.0 - 47.0) * (35.0 - 47.0)
    n_Q = (q_H2_v_net - q_H35_1) / (q_H35_2 - q_H35_1)
    m_Q = (q_H0_1_net - q_H1_1_net) / (62.0 - 47.0) * (1 - n_Q) + n_Q * (q_H35_2 - q_H3_2_net) / (35.0 - 17.0)
    n_E = (p_H2_v - p_H35_1) / (p_H35_2 - p_H35_1)
    m_E = (p_H0_1 - p_H1_1) / (62.0 - 47.0) * (1.0 - n_E) + n_E * (p_H35_2 - p_H3_2) / (35.0 - 17.0)

    t_OD = 5.0
    dHR = q_H1_2_net * (65.0 - t_OD) / 60.0

    c_T_3_1 = q_H1_1_net
    c_T_3_2 = (q_H0_1_net - q_H1_1_net) / (62.0 - 47.0)
    c_T_3_3 = 0.77 * dHR / (65.0 - t_OD)
    t_3 = (47.0 * c_T_3_2 + 65.0 * c_T_3_3 - c_T_3_1) / (c_T_3_2 + c_T_3_3)
    q_HT3_1 = q_H1_1_net + (q_H0_1_net - q_H1_1_net) / (62.0 - 47.0) * (t_3 - 47.0)
    p_HT3_1 = p_H1_1 + (p_H0_1 - p_H1_1) / (62.0 - 47.0) * (t_3 - 47.0)
    cop_T3_1 = q_HT3_1 / p_HT3_1

    c_T_v_1 = q_H2_v_net
    c_T_v_3 = c_T_3_3
    t_v = (35.0 * m_Q + 65.0 * c_T_v_3 - c_T_v_1) / (m_Q + c_T_v_3)
    q_HTv_v = q_H2_v_net + m_Q * (t_v - 35.0)
    p_HTv_v = p_H2_v + m_E * (t_v - 35.0)
    cop_Tv_v = q_HTv_v / p_HTv_v

    c_T_4_1 = q_H3_2_net
    c_T_4_2 = (q_H35_2 - q_H3_2_net) / (35.0 - 17.0)
    c_T_4_3 = c_T_v_3
    t_4 = (17.0 * c_T_4_2 + 65.0 * c_T_4_3 - c_T_4_1) / (c_T_4_2 + c_T_4_3)
    q_HT4_2 = q_H3_2_net + (q_H35_2 - q_H3_2_net) / (35.0 - 17.0) * (t_4 - 17.0)
    p_HT4_2 = p_H3_2 + (p_H35_2 - p_H3_2) / (35.0 - 17.0) * (t_4 - 17.0)
    cop_T4_2 = q_HT4_2 / p_HT4_2

    d = (t_3**2 - t_4**2) / (t_v**2 - t_4**2)
    b = (cop_T4_2 - cop_T3_1 - d * (cop_T4_2 - cop_Tv_v)) / (t_4 - t_3 - d * (t_4 - t_v))
    c = (cop_T4_2 - cop_T3_1 - b * (t_4 - t_3)) / (t_4**2 - t_3**2)
    a = cop_T4_2 - b * t_4 - c * t_4**2

    t_bins = [62.0, 57.0, 52.0, 47.0, 42.0, 37.0, 32.0, 27.0, 22.0, 17.0, 12.0, 7.0, 2.0, -3.0, -8.0]
    frac_hours = [0.132, 0.111, 0.103, 0.093, 0.100, 0.109, 0.126, 0.087, 0.055, 0.036, 0.026, 0.013, 0.006, 0.002, 0.001]

    # T_off = min_temp
    t_off = 10.0
    t_on = t_off + 4.0
    etot = 0
    bLtot = 0

    (0...15).each do |_i|
      bL = ((65.0 - t_bins[_i]) / (65.0 - t_OD)) * 0.77 * dHR

      q_1 = q_H1_1_net + (q_H0_1_net - q_H1_1_net) / (62.0 - 47.0) * (t_bins[_i] - 47.0)
      p_1 = p_H1_1 + (p_H0_1 - p_H1_1) / (62.0 - 47.0) * (t_bins[_i] - 47.0)

      if t_bins[_i] <= 17.0 or t_bins[_i] >= 45.0
        q_2 = q_H3_2_net + (q_H1_2_net - q_H3_2_net) * (t_bins[_i] - 17.0) / (47.0 - 17.0)
        p_2 = p_H3_2 + (p_H1_2 - p_H3_2) * (t_bins[_i] - 17.0) / (47.0 - 17.0)
      else
        q_2 = q_H3_2_net + (q_H35_2 - q_H3_2_net) * (t_bins[_i] - 17) / (35.0 - 17.0)
        p_2 = p_H3_2 + (p_H35_2 - p_H3_2) * (t_bins[_i] - 17.0) / (35.0 - 17.0)
      end

      if t_bins[_i] <= t_off
        delta = 0
      elsif t_bins[_i] >= t_on
        delta = 1.0
      else
        delta = 0.5
      end

      if bL <= q_1
        x_1 = bL / q_1
        e_Tj_n = delta * x_1 * p_1 * frac_hours[_i] / (1.0 - c_d * (1.0 - x_1))
      elsif q_1 < bL and bL <= q_2
        cop_T_j = a + b * t_bins[_i] + c * t_bins[_i]**2
        e_Tj_n = delta * frac_hours[_i] * bL / cop_T_j + (1.0 - delta) * bL * (frac_hours[_i])
      else
        e_Tj_n = delta * frac_hours[_i] * p_2 + frac_hours[_i] * (bL - delta * q_2)
      end

      bLtot = bLtot + frac_hours[_i] * bL
      etot = etot + e_Tj_n
    end

    hspf = bLtot / UnitConversions.convert(etot, "Btu/hr", "W")
    return hspf
  end
end<|MERGE_RESOLUTION|>--- conflicted
+++ resolved
@@ -68,11 +68,7 @@
       fan = OpenStudio::Model::FanOnOff.new(model, model.alwaysOnDiscreteSchedule)
       fan_eff = 0.75 # Overall Efficiency of the Fan, Motor and Drive
       fan.setName(obj_name + " clg supply fan")
-<<<<<<< HEAD
-      fan.setEndUseSubcategory(Constants.EndUseHVACCoolingFan)
-=======
       fan.setEndUseSubcategory(obj_name + " clg supply fan")
->>>>>>> 5e5cfeed
       fan.setFanEfficiency(fan_eff)
       fan.setPressureRise(calculate_fan_pressure_rise(fan_eff, fan_power_installed / dse))
       fan.setMotorEfficiency(1.0)
@@ -206,11 +202,7 @@
       fan = OpenStudio::Model::FanOnOff.new(model, model.alwaysOnDiscreteSchedule, fan_power_curve, fan_eff_curve)
       fan_eff = 0.75 # Overall Efficiency of the Fan, Motor and Drive
       fan.setName(obj_name + " clg supply fan")
-<<<<<<< HEAD
-      fan.setEndUseSubcategory(Constants.EndUseHVACCoolingFan)
-=======
       fan.setEndUseSubcategory(obj_name + " clg supply fan")
->>>>>>> 5e5cfeed
       fan.setFanEfficiency(fan_eff)
       fan.setPressureRise(calculate_fan_pressure_rise(fan_eff, fan_power_installed / dse))
       fan.setMotorEfficiency(1.0)
@@ -355,11 +347,7 @@
       fan = OpenStudio::Model::FanOnOff.new(model, model.alwaysOnDiscreteSchedule, fan_power_curve, fan_eff_curve)
       fan_eff = 0.75 # Overall Efficiency of the Fan, Motor and Drive
       fan.setName(obj_name + " clg supply fan")
-<<<<<<< HEAD
-      fan.setEndUseSubcategory(Constants.EndUseHVACCoolingFan)
-=======
       fan.setEndUseSubcategory(obj_name + " clg supply fan")
->>>>>>> 5e5cfeed
       fan.setFanEfficiency(fan_eff)
       fan.setPressureRise(calculate_fan_pressure_rise(fan_eff, fan_power_installed / dse))
       fan.setMotorEfficiency(1.0)
@@ -526,11 +514,7 @@
       fan = OpenStudio::Model::FanOnOff.new(model, model.alwaysOnDiscreteSchedule)
       fan_eff = 0.75 # Overall Efficiency of the Fan, Motor and Drive
       fan.setName(obj_name + " htg supply fan")
-<<<<<<< HEAD
-      fan.setEndUseSubcategory(Constants.EndUseHVACHeatingFan)
-=======
       fan.setEndUseSubcategory(obj_name + " htg supply fan")
->>>>>>> 5e5cfeed
       fan.setFanEfficiency(fan_eff)
       fan.setPressureRise(calculate_fan_pressure_rise(fan_eff, fan_power_installed / dse))
       fan.setMotorEfficiency(1.0)
@@ -621,11 +605,7 @@
       fan = OpenStudio::Model::FanOnOff.new(model, model.alwaysOnDiscreteSchedule)
       fan_eff = 0.75 # Overall Efficiency of the Fan, Motor and Drive
       fan.setName(obj_name + " clg supply fan")
-<<<<<<< HEAD
-      fan.setEndUseSubcategory(Constants.EndUseHVACCoolingFan)
-=======
       fan.setEndUseSubcategory(obj_name + " clg supply fan")
->>>>>>> 5e5cfeed
       fan.setFanEfficiency(fan_eff)
       fan.setPressureRise(calculate_fan_pressure_rise(fan_eff, fan_power_installed / dse))
       fan.setMotorEfficiency(1.0)
@@ -791,11 +771,7 @@
       fan = OpenStudio::Model::FanOnOff.new(model, model.alwaysOnDiscreteSchedule, fan_power_curve, fan_eff_curve)
       fan_eff = 0.75 # Overall Efficiency of the Fan, Motor and Drive
       fan.setName(obj_name + " htg supply fan")
-<<<<<<< HEAD
-      fan.setEndUseSubcategory(Constants.EndUseHVACHeatingFan)
-=======
       fan.setEndUseSubcategory(obj_name + " htg supply fan")
->>>>>>> 5e5cfeed
       fan.setFanEfficiency(fan_eff)
       fan.setPressureRise(calculate_fan_pressure_rise(fan_eff, fan_power_installed / dse))
       fan.setMotorEfficiency(1.0)
@@ -893,11 +869,7 @@
       fan = OpenStudio::Model::FanOnOff.new(model, model.alwaysOnDiscreteSchedule, fan_power_curve, fan_eff_curve)
       fan_eff = 0.75 # Overall Efficiency of the Fan, Motor and Drive
       fan.setName(obj_name + " clg supply fan")
-<<<<<<< HEAD
-      fan.setEndUseSubcategory(Constants.EndUseHVACCoolingFan)
-=======
       fan.setEndUseSubcategory(obj_name + " clg supply fan")
->>>>>>> 5e5cfeed
       fan.setFanEfficiency(fan_eff)
       fan.setPressureRise(calculate_fan_pressure_rise(fan_eff, fan_power_installed / dse))
       fan.setMotorEfficiency(1.0)
@@ -1078,11 +1050,7 @@
       fan = OpenStudio::Model::FanOnOff.new(model, model.alwaysOnDiscreteSchedule, fan_power_curve, fan_eff_curve)
       fan_eff = 0.75 # Overall Efficiency of the Fan, Motor and Drive
       fan.setName(obj_name + " htg supply fan")
-<<<<<<< HEAD
-      fan.setEndUseSubcategory(Constants.EndUseHVACHeatingFan)
-=======
       fan.setEndUseSubcategory(obj_name + " htg supply fan")
->>>>>>> 5e5cfeed
       fan.setFanEfficiency(fan_eff)
       fan.setPressureRise(calculate_fan_pressure_rise(fan_eff, fan_power_installed / dse))
       fan.setMotorEfficiency(1.0)
@@ -1180,11 +1148,7 @@
       fan = OpenStudio::Model::FanOnOff.new(model, model.alwaysOnDiscreteSchedule, fan_power_curve, fan_eff_curve)
       fan_eff = 0.75 # Overall Efficiency of the Fan, Motor and Drive
       fan.setName(obj_name + " clg supply fan")
-<<<<<<< HEAD
-      fan.setEndUseSubcategory(Constants.EndUseHVACCoolingFan)
-=======
       fan.setEndUseSubcategory(obj_name + " clg supply fan")
->>>>>>> 5e5cfeed
       fan.setFanEfficiency(fan_eff)
       fan.setPressureRise(calculate_fan_pressure_rise(fan_eff, fan_power_installed / dse))
       fan.setMotorEfficiency(1.0)
@@ -1384,11 +1348,7 @@
       fan = OpenStudio::Model::FanOnOff.new(model, model.alwaysOnDiscreteSchedule, fan_power_curve, fan_eff_curve)
       fan_eff = UnitConversions.convert(UnitConversions.convert(0.1, "inH2O", "Pa") / fan_power, "cfm", "m^3/s") # Overall Efficiency of the Fan, Motor and Drive
       fan.setName(obj_name + " htg supply fan")
-<<<<<<< HEAD
-      fan.setEndUseSubcategory(Constants.EndUseHVACHeatingFan)
-=======
       fan.setEndUseSubcategory(obj_name + " htg supply fan")
->>>>>>> 5e5cfeed
       fan.setFanEfficiency(fan_eff)
       fan.setPressureRise(calculate_fan_pressure_rise(fan_eff, fan_power / dse))
       fan.setMotorEfficiency(1.0)
@@ -1542,11 +1502,7 @@
       fan = OpenStudio::Model::FanOnOff.new(model, model.alwaysOnDiscreteSchedule, fan_power_curve, fan_eff_curve)
       fan_eff = UnitConversions.convert(UnitConversions.convert(0.1, "inH2O", "Pa") / fan_power, "cfm", "m^3/s") # Overall Efficiency of the Fan, Motor and Drive
       fan.setName(obj_name + " clg supply fan")
-<<<<<<< HEAD
-      fan.setEndUseSubcategory(Constants.EndUseHVACCoolingFan)
-=======
       fan.setEndUseSubcategory(obj_name + " clg supply fan")
->>>>>>> 5e5cfeed
       fan.setFanEfficiency(fan_eff)
       fan.setPressureRise(calculate_fan_pressure_rise(fan_eff, fan_power / dse))
       fan.setMotorEfficiency(1.0)
@@ -1796,11 +1752,7 @@
       fan = OpenStudio::Model::FanOnOff.new(model, model.alwaysOnDiscreteSchedule)
       fan_eff = 0.75 # Overall Efficiency of the Fan, Motor and Drive
       fan.setName(obj_name + " #{control_zone.name} htg supply fan")
-<<<<<<< HEAD
-      fan.setEndUseSubcategory(Constants.EndUseHVACHeatingFan)
-=======
       fan.setEndUseSubcategory(obj_name + " htg supply fan")
->>>>>>> 5e5cfeed
       fan.setFanEfficiency(fan_eff)
       fan.setPressureRise(calculate_fan_pressure_rise(fan_eff, fan_power / dse))
       fan.setMotorEfficiency(1.0)
@@ -1891,11 +1843,7 @@
       fan = OpenStudio::Model::FanOnOff.new(model, model.alwaysOnDiscreteSchedule)
       fan_eff = 0.75 # Overall Efficiency of the Fan, Motor and Drive
       fan.setName(obj_name + " #{control_zone.name} clg supply fan")
-<<<<<<< HEAD
-      fan.setEndUseSubcategory(Constants.EndUseHVACCoolingFan)
-=======
       fan.setEndUseSubcategory(obj_name + " clg supply fan")
->>>>>>> 5e5cfeed
       fan.setFanEfficiency(fan_eff)
       fan.setPressureRise(calculate_fan_pressure_rise(fan_eff, fan_power / dse))
       fan.setMotorEfficiency(1.0)
@@ -1992,40 +1940,22 @@
 
     control_slave_zones_hash = get_control_and_slave_zones(thermal_zones)
     control_slave_zones_hash.each do |control_zone, slave_zones|
-      next unless Geometry.zone_is_above_grade(control_zone)
-
-      # _processSystemRoomAC
-
-      clg_coil = OpenStudio::Model::CoilCoolingDXSingleSpeed.new(model, model.alwaysOnDiscreteSchedule, roomac_cap_ft_curve, roomac_cap_fff_curve, roomac_eir_ft_curve, roomcac_eir_fff_curve, roomac_plf_fplr_curve)
-      clg_coil.setName(obj_name + " cooling coil")
-      if capacity != Constants.SizingAuto
-        clg_coil.setRatedTotalCoolingCapacity(UnitConversions.convert(capacity, "Btu/hr", "W")) # Used by HVACSizing measure
-      end
-      clg_coil.setRatedSensibleHeatRatio(shr)
-      clg_coil.setRatedCOP(OpenStudio::OptionalDouble.new(UnitConversions.convert(eer, "Btu/hr", "W")))
-      clg_coil.setRatedEvaporatorFanPowerPerVolumeFlowRate(OpenStudio::OptionalDouble.new(773.3))
-      clg_coil.setEvaporativeCondenserEffectiveness(OpenStudio::OptionalDouble.new(0.9))
-      clg_coil.setMaximumOutdoorDryBulbTemperatureForCrankcaseHeaterOperation(OpenStudio::OptionalDouble.new(10))
-      clg_coil.setBasinHeaterSetpointTemperature(OpenStudio::OptionalDouble.new(2))
-
-<<<<<<< HEAD
-      fan = OpenStudio::Model::FanOnOff.new(model, model.alwaysOnDiscreteSchedule)
-      fan.setName(obj_name + " clg supply fan")
-      fan.setEndUseSubcategory(Constants.EndUseHVACCoolingFan)
-      fan.setFanEfficiency(1)
-      fan.setPressureRise(0)
-      fan.setMotorEfficiency(1)
-      fan.setMotorInAirstreamFraction(0)
-
-      htg_coil = OpenStudio::Model::CoilHeatingElectric.new(model, model.alwaysOffDiscreteSchedule())
-      htg_coil.setName(obj_name + " always off heating coil")
-
-      ptac = OpenStudio::Model::ZoneHVACPackagedTerminalAirConditioner.new(model, model.alwaysOnDiscreteSchedule, fan, htg_coil, clg_coil)
-      ptac.setName(obj_name + " zone ptac")
-      ptac.setSupplyAirFanOperatingModeSchedule(model.alwaysOffDiscreteSchedule)
-      ptac.addToThermalZone(control_zone)
-      runner.registerInfo("Added '#{ptac.name}' to '#{control_zone.name}' of #{unit.name}")
-=======
+      ([control_zone] + slave_zones).each do |zone|
+
+        # _processSystemRoomAC
+
+        clg_coil = OpenStudio::Model::CoilCoolingDXSingleSpeed.new(model, model.alwaysOnDiscreteSchedule, roomac_cap_ft_curve, roomac_cap_fff_curve, roomac_eir_ft_curve, roomcac_eir_fff_curve, roomac_plf_fplr_curve)
+        clg_coil.setName(obj_name + " cooling coil")
+        if capacity != Constants.SizingAuto
+          clg_coil.setRatedTotalCoolingCapacity(UnitConversions.convert(capacity, "Btu/hr", "W")) # Used by HVACSizing measure
+        end
+        clg_coil.setRatedSensibleHeatRatio(shr)
+        clg_coil.setRatedCOP(OpenStudio::OptionalDouble.new(UnitConversions.convert(eer, "Btu/hr", "W")))
+        clg_coil.setRatedEvaporatorFanPowerPerVolumeFlowRate(OpenStudio::OptionalDouble.new(773.3))
+        clg_coil.setEvaporativeCondenserEffectiveness(OpenStudio::OptionalDouble.new(0.9))
+        clg_coil.setMaximumOutdoorDryBulbTemperatureForCrankcaseHeaterOperation(OpenStudio::OptionalDouble.new(10))
+        clg_coil.setBasinHeaterSetpointTemperature(OpenStudio::OptionalDouble.new(2))
+
         fan = OpenStudio::Model::FanOnOff.new(model, model.alwaysOnDiscreteSchedule)
         fan.setName(obj_name + " #{zone.name} clg supply fan")
         fan.setEndUseSubcategory(obj_name + " clg supply fan")
@@ -2042,17 +1972,9 @@
         ptac.setSupplyAirFanOperatingModeSchedule(model.alwaysOffDiscreteSchedule)
         ptac.addToThermalZone(zone)
         runner.registerInfo("Added '#{ptac.name}' to '#{zone.name}' of #{unit.name}")
->>>>>>> 5e5cfeed
-
-      prioritize_zone_hvac(model, runner, control_zone)
-
-<<<<<<< HEAD
-      slave_zones.each do |slave_zone|
-        prioritize_zone_hvac(model, runner, slave_zone)
-      end # slave_zone
-=======
-      end
->>>>>>> 5e5cfeed
+
+        prioritize_zone_hvac(model, runner, zone)
+      end
 
       # Store info for HVAC Sizing measure
       ptac.additionalProperties.setFeature(Constants.SizingInfoHVACCoolingCFMs, airflow_rate.to_s)
@@ -2111,11 +2033,7 @@
       end
       fan_eff = 0.75 # Overall Efficiency of the Fan, Motor and Drive
       fan.setName(obj_name + " htg supply fan")
-<<<<<<< HEAD
-      fan.setEndUseSubcategory(Constants.EndUseHVACHeatingFan)
-=======
       fan.setEndUseSubcategory(obj_name + " htg supply fan")
->>>>>>> 5e5cfeed
       fan.setFanEfficiency(fan_eff)
       fan.setPressureRise(calculate_fan_pressure_rise(fan_eff, fan_power_installed / dse))
       fan.setMotorEfficiency(1.0)
@@ -2393,13 +2311,8 @@
         htg_coil.setFuelType(HelperMethods.eplus_fuel_map(fuel_type))
 
         fan = OpenStudio::Model::FanOnOff.new(model, model.alwaysOnDiscreteSchedule)
-<<<<<<< HEAD
-        fan.setName(obj_name + " htg fan")
-        fan.setEndUseSubcategory(Constants.EndUseHVACHeatingFan)
-=======
         fan.setName(obj_name + " htg supply fan")
         fan.setEndUseSubcategory(obj_name + " htg supply fan")
->>>>>>> 5e5cfeed
         if fan_power > 0
           fan_eff = 0.75 # Overall Efficiency of the Fan, Motor and Drive
           fan.setFanEfficiency(fan_eff)
